--- conflicted
+++ resolved
@@ -922,14 +922,11 @@
 	MAINT-873
 	SUN-72
 	BUG-2432
-<<<<<<< HEAD
 	STORM-1935
 	STORM-1936
-	STORM-1937
-=======
 	BUG-3605
 	CHUIBUG-197
->>>>>>> 6e113858
+	STORM-1937
 Nicky Perian
 	OPEN-1
 	STORM-1087
