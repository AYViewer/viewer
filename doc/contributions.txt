--- conflicted
+++ resolved
@@ -939,11 +939,8 @@
 Satomi Ahn
 	STORM-501
 	STORM-229
-<<<<<<< HEAD
+	VWR-24502
 Scrim Pinion
-=======
-	VWR-24502
->>>>>>> e83cb4e9
 Scrippy Scofield
 	VWR-3748
 Seg Baphomet
