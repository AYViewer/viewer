--- conflicted
+++ resolved
@@ -439,10 +439,7 @@
 	STORM-956
 	STORM-1095
 	STORM-1236
-<<<<<<< HEAD
-=======
 	STORM-1259
->>>>>>> e5752934
 Kage Pixel
 	VWR-11
 Ken March
