Linden Lab would like to acknowledge contributions from the
following residents. The Second Life resident name is given below,
along with the issue identifiers to which they have contributed.

45ms Zhong
Able Whitman
	VWR-650
	VWR-1460
	VWR-1691
	VWR-1735
	VWR-1813
Adam Marker
	VWR-2755
Adeon Writer
Aeonix Aeon
Agathos Frascati
	CT-246
	CT-317
	CT-352
Ai Austin
Aiko Ying
Aimee Trescothick
	SNOW-227
	SNOW-570
	SNOW-572
	SNOW-575
	STORM-1315
	VWR-3321
	VWR-3336
	VWR-3903
	VWR-4083
	VWR-4106
	VWR-5308
	VWR-6348
	VWR-6358
	VWR-6360
	VWR-6432
	VWR-6550
	VWR-6583
	VWR-6482
	VWR-6918
	VWR-7109
	VWR-7383
	VWR-7800
	VWR-8008
	VWR-8341
	VWR-8430
	VWR-8482
	VWR-9255
	VWR-10717
	VWR-10990
	VWR-11100
	VWR-11111
	VWR-11844
	VWR-12631
	VWR-12696
	VWR-12748
	VWR-13221
	VWR-14087
	VWR-14267
	VWR-14278
	VWR-14711
	VWR-14712
	VWR-15454
Alejandro Rosenthal
	VWR-1184
Aleric Inglewood
	OPEN-38
	SNOW-240
	SNOW-522
	SNOW-626
	SNOW-756
	SNOW-764
	SNOW-800
	VWR-10001
	VWR-10579
	VWR-10759
	VWR-10837
	VWR-12691
	VWR-12984
	VWR-13040
	VWR-13996
	VWR-14426
	VWR-24247
	VWR-25654
	VWR-24251
	VWR-24252
	VWR-24254
	VWR-24261
	VWR-24315
	VWR-24317
	VWR-24320
	VWR-24321
	VWR-24337
 	VWR-24354
	VWR-24366
	VWR-24519
	VWR-24520
	SNOW-84
	SNOW-477
	SNOW-744
	SNOW-766
	STORM-163
	STORM-955
	STORM-960
	STORM-1793
Ales Beaumont
	VWR-9352
	SNOW-240
Alexandrea Fride
    STORM-255
	STORM-960
	STORM-1459
Alissa Sabre
	VWR-81
	VWR-83
	VWR-109
	VWR-157
	VWR-171
	VWR-177
	VWR-213
	VWR-250
	VWR-251
	VWR-286
	VWR-414
	VWR-415
	VWR-459
	VWR-606
	VWR-652
	VWR-738
	VWR-1109
	VWR-1351
	VWR-1353
	VWR-1410
	VWR-1843
	VWR-2116
	VWR-2826
	VWR-3290
	VWR-3410
	VWR-3857
	VWR-4010
	VWR-5575
	VWR-5717
	VWR-5929
	VWR-6384
	VWR-6385
	VWR-6386
	VWR-6430
	VWR-6858
	VWR-6668
	VWR-7086
	VWR-7087
	VWR-7153
	VWR-7168
	VWR-9190
	VWR-10728
	VWR-11172
	VWR-12569
	VWR-12617
	VWR-12620
	VWR-12789
	SNOW-322
    STORM-1723
Alliez Mysterio
Angus Boyd
	VWR-592
Ann Congrejo
	CT-193
Annie Milestone
Annika Genezzia
Ansariel Hiller
	STORM-1101
	VWR-25480
	VWR-26150
	STORM-1685
	STORM-1713
Aralara Rajal
Ardy Lay
	STORM-859
	VWR-19499
	VWR-24917
Argent Stonecutter
	VWR-68
ArminWeatherHax
	STORM-1532
Armin Weatherwax
	VWR-8436
ArminasX Saiman
Arya Braveheart
Asaeda Meltingdots
Asturkon Jua
Asuka Neely
	VWR-3434
	VWR-8179
Aura Dirval
Avallyn Oakleaf
Avatar Quinzet
BabyA Littlething
Bacchus Ireto
Balp Allen
	VWR-4157
Bazaar
Be Holder
	SNOW-322
	SNOW-397
Beansy Twine
Benja Kepler
	VWR-746
Benjamin Bigdipper
Beth Walcher
Bezilon Kasei
Biancaluce Robbiani
	CT-225
	CT-226
	CT-227
	CT-228
	CT-229
	CT-230
	CT-231
	CT-321
	CT-352
Bill Walach
Blakar Ogre
	VWR-418
	VWR-881
	VWR-983
	VWR-1612
	VWR-1613
	VWR-2164
blino Nakamura
	VWR-17
Blitzckreed Levenque
Borg Capalini
Boroondas Gupte
	OPEN-29
	OPEN-39
	OPEN-54
	OPEN-99
	SNOW-278
	SNOW-503
	SNOW-510
	SNOW-527
	SNOW-610
	SNOW-624
	SNOW-737
	STORM-318
	STORM-1182
	VWR-233
	VWR-20583
	VWR-25654
	VWR-20891
	VWR-23455
	VWR-24487
	VWR-26066
	VWR-26458
	WEB-262
Bryn Oh
Buckaroo Mu
Bulli Schumann
	CT-218
	CT-219
	CT-220
	CT-221
	CT-222
	CT-223
	CT-224
	CT-319
	CT-350
	CT-352
bushing Spatula
	VWR-119
	VWR-424
blakopal Galicia
Callipygian Christensen
Cap Carver
Carjay McGinnis
	VWR-3737
	VWR-4070
	VWR-4212
	VWR-6154
	VWR-9400
	VWR-9620
Carla Broek
Carr Arbenlow
Catherine Pfeffer
	VWR-1282
	VWR-8624
	VWR-10854
Cayu Cluny
Celierra Darling
	VWR-1274
	VWR-6975
Chantal Harvey
Charles Courtois
Charlie Sazaland
Cherry Cheevers
ChickyBabes Zuzu
Christopher  Organiser
Ciaran Laval
Cinder Roxley
    STORM-1703
Clara Young
Coaldust Numbers
    VWR-1095
Colpo Wexler
Corinne Helendale
Corro Moseley
Coughdrop Littlething
Cron Stardust
	VWR-10579
	VWR-25120
	STORM-1075
Cypren Christenson
	STORM-417
Dante Tucker
Dale Glass
	VWR-120
	VWR-560
	VWR-2502
	VWR-1358
	VWR-2041
Darien Caldwell
Dartagan Shepherd
Debs Regent
Decro Schmooz
Denim Kamachi
DiJodi Dubratt
Dil Spitz
Dimitrio Lewis
Dirk
Draconis Neurocam
	STORM-1259
Drew Dri
	VWR-19683
Drew Dwi
Drewan Keats
	VWR-28
	VWR-248
	VWR-412
	VWR-638
	VWR-660
Dusan Writer
Dylan Haskell
	VWR-72
Dzonatas Sol
	VWR-187
	VWR-198
	VWR-777
	VWR-878
	VWR-962
	VWR-975
	VWR-1061
	VWR-1062
	VWR-1704
	VWR-1705
	VWR-1729
	VWR-1812
Eddi Decosta
	SNOW-586
Eddy Stryker
	VWR-15
	VWR-23
	VWR-1468
	VWR-1475
Edgware Marker
Egehan Dryke
Ellla McMahon
Elric Anatine
Emma Portilo
Emmie Fairymeadow
EponymousDylan Ra
	VWR-1289
	VWR-1465
Eva Nowicka
	CT-324
	CT-352
Eva Rau
Evangelista Emerald
Faelon Swordthain
Farallon Greyskin
	VWR-2036
Feep Larsson
	VWR-447
	VWR-1314
	VWR-4444
Fiachra Lach
Flemming Congrejo
	CT-193
	CT-318
Flower Ducatillon
Fluf Fredriksson
	VWR-3450
Fremont Cunningham
	VWR-1147
FreeSL Aeon
Frenchimmo Sabra
Frontera Thor
Fury Rosewood
Gaberoonie Zanzibar
Ganymedes Costagravas
Geenz Spad
	STORM-1823
Gene Frostbite
GeneJ Composer
Geneko Nemeth
	CT-117
	VWR-11069
Gentle Heron
Gentle Welinder
gwampa Lomu
Giggles Littlebird
Gigs Taggart
	SVC-493
	VWR-6
	VWR-38
	VWR-71
	VWR-101
	VWR-166
	VWR-234
	VWR-315
	VWR-326
	VWR-442
	VWR-493
	VWR-1203
	VWR-1217
	VWR-1434
	VWR-1987
	VWR-2065
	VWR-2491
	VWR-2502
	VWR-2331
	VWR-5308
	VWR-8781
	VWR-8783
Ginko Bayliss
	VWR-4
Grady Echegaray
Grazer Kline
	VWR-1092
	VWR-2113
Gudmund Shepherd
	VWR-1594
	VWR-1873
Guni Greenstein
Gwyneth Llewelyn
Gypsy Tripsa
Hackshaven Harford
Ham Rambler
Hamncheese Omlet
	VWR-333
Han Shuffle
Hanglow Short
HappySmurf Papp
	CT-193
Harleen Gretzky
Hatzfeld Runo
Henri Beauchamp
	VWR-1320
	VWR-1406
	VWR-4157
herina Bode
Hikkoshi Sakai
	VWR-429
Hiro Sommambulist
	VWR-66
	VWR-67
	VWR-97
	VWR-100
	VWR-105
	VWR-118
	VWR-132
	VWR-136
	VWR-143
Hitomi Tiponi
	STORM-1741
	STORM-1862
Holger Gilruth
Horatio Freund
Hoze Menges
	VWR-255
Hydra Shaftoe
Hypatia Callisto
Hypatia Pickens
Ian Kas
	VWR-8780 (Russian localization)
	[NO JIRA] (Ukranian localization)
	CT-322
	CT-325
Identity Euler
Ima Mechanique
	OPEN-50
	OPEN-61
	OPEN-76
	STORM-959
	STORM-1175
	STORM-1708
Imnotgoing Sideways
Inma Rau
Innula Zenovka
Irene Muni
	CT-324
	CT-352
Iskar Ariantho
	VWR-1223
	VWR-11759
Iyoba Tarantal
Jacek Antonelli
	SNOW-388
	VWR-165
	VWR-188
	VWR-427
	VWR-597
	VWR-2054
	VWR-2448
	VWR-2896
	VWR-2947
	VWR-2948
	VWR-3605
	VWR-8617
Jack Abraham
Jagga Meredith
JB Kraft
	VWR-5283
	VWR-7802
Jennifer Boyle
Jeremy Marquez
Jessica Qin
Jinx Nordberg
Jo Bernandes
Jocial Sonnenkern
Joel Savard
Joghert LeSabre
	VWR-64
Jonathan Yap
	STORM-435
	STORM-523
	STORM-596
	STORM-615
	STORM-616
	STORM-643
	STORM-679
	STORM-723
	STORM-726
	STORM-737
	STORM-785
	STORM-812
	STORM-829
	STORM-844
	STORM-953
	STORM-954
	STORM-960
	STORM-869
	STORM-974
	STORM-975
	STORM-977
	STORM-979
	STORM-980
	STORM-1040
	VWR-17801
	VWR-24347
	STORM-975
	STORM-990
	STORM-1019
	STORM-844
	STORM-643
	STORM-1020
	STORM-1064
	STORM-960
	STORM-1101
	STORM-1108
	STORM-1094
	STORM-1077
	STORM-953
	STORM-1128
	STORM-956
	STORM-1095
	STORM-1236
	STORM-1259
	STORM-787
	STORM-1313
	STORM-899
	STORM-1273
	STORM-1276
	STORM-1462
	STORM-1459
	STORM-1297
	STORM-1522
	STORM-1567
	STORM-1572
	STORM-1574
	STORM-1579
	STORM-1638
	STORM-976
	STORM-1639
	STORM-910
	STORM-1653
	STORM-1642
	STORM-591
	STORM-1105
	STORM-1679
	STORM-1222
	STORM-1659
	STORM-1674
	STORM-1685
	STORM-1718
	STORM-1721
	STORM-1718
	STORM-1727
	STORM-1725
	STORM-1719
	STORM-1712
	STORM-1728
	STORM-1736
	STORM-1804
	STORM-1734
	STORM-1731
	STORM-653
	STORM-1737
	STORM-1733
	STORM-1741
	STORM-1790
	STORM-1795
	STORM-1788
	STORM-1803
	STORM-1795
	STORM-1799
	STORM-1796
	STORM-1807
	STORM-1812
	STORM-1820
	STORM-1839
	STORM-1842
	STORM-1808
	STORM-637
	STORM-1822
	STORM-1809
	STORM-1793
	STORM-1810
<<<<<<< HEAD
	STORM-1877
=======
	STORM-1860
	STORM-1852
	STORM-1870
	STORM-1872
	STORM-1858
	STORM-1862
>>>>>>> b8bac66a
Kadah Coba
	STORM-1060
    STORM-1843
Jondan Lundquist
Josef Munster
Josette Windlow
Juilan Tripsa
Juro Kothari
Justin RiversRunRed
Kage Pixel
	VWR-11
Kagehi Kohn
Kaimen Takahe
Keklily Longfall
Ken Lavender
Ken March
	CT-245
Kestral Karas
Kerutsen Sellery
	VWR-1350
Khisme Nitely
Khyota Wulluf
	VWR-2085
	VWR-8885
	VWR-9256
	VWR-9966
Kimar Coba
Kithrak Kirkorian
Kitty Barnett
	VWR-19699
	STORM-288
	STORM-799
	STORM-800
	STORM-1001
	STORM-1175
    VWR-24217
	STORM-1804
Kolor Fall
Komiko Okamoto
Korvel Noh
Kunnis Basiat
	VWR-82
	VWR-102
Lance Corrimal
	VWR-25269
Latif Khalifa
	VWR-5370
leliel Mirihi
	STORM-1100
	STORM-1602
len Starship
Lisa Lowe
	CT-218
	CT-219
	CT-220
	CT-221
	CT-222
	CT-223
	CT-224
	CT-319
Lockhart Cordoso
	VWR-108
LSL Scientist
Lamorna Proctor
Lares Carter
Larry Pixel
Laurent Bechir
Leal Choche
Lenae Munz
Lexi Frua
Lillie Cordeaux
Lilly Zenovka
Lizzy Macarthur
Luban Yiyuan
Luc Starsider
Luminous Luminos
	STORM-959
Lunita Savira
Maccus McCullough
maciek marksman
	CT-86
Madison Blanc
Maggie Darwin
Magnus Balczo
	CT-138
Malarthi Behemoth
Mallory Destiny
Malwina Dollinger
	CT-138
Manx Wharton
march Korda
	SVC-1020
Marc Claridge
Marc2 Sands
Marianne McCann
Marine Kelley
    STORM-281
MartinRJ Fayray
<<<<<<< HEAD
    STORM-1844
=======
    STORM-1845
>>>>>>> b8bac66a
Matthew Anthony
Matthew Dowd
	VWR-1344
	VWR-1651
	VWR-1736
	VWR-1737
	VWR-1761
	VWR-2681
Matto Destiny
Maxim RiversRunRed
McCabe Maxsted
	SNOW-387
	VWR-1318
	VWR-4065
	VWR-4826
	VWR-6518
	VWR-7827
	VWR-7877
	VWR-7893
	VWR-8080
	VWR-8454
	VWR-8689
	VWR-9007
Medhue Simoni
Mel Vanbeeck
Melinda Latynina
Mencius Watts
Michelle2 Zenovka
    STORM-477
	VWR-2652
	VWR-2662
	VWR-2834
	VWR-3749
	VWR-4022
	VWR-4331
	VWR-4506
	VWR-4981
	VWR-5082
	VWR-5659
	VWR-7831
	VWR-8885
	VWR-8889
	VWR-8310
	VWR-9499
    STORM-1060
Michi Lumin
Midian Farspire
Miles Glaz
Mindy Mathy
Minerva Memel
Mitch Wagner
Mm Alder
	SNOW-376
	VWR-197
	VWR-3777
	VWR-4232
	VWR-4794
	VWR-13578
Mo Hax
Mourna Biziou
Mr Greggan
	VWR-445
Nao Noe
naofan Teardrop
Naomah Beaumont
Nathiel Siamendes
Nber Medici
Neko Link
Netpat Igaly
Neutron Chesnokov
Newfie Pendragon
Nicholai Laviscu
Nicholaz Beresford
	VWR-132
	VWR-176
	VWR-193
	VWR-349
	VWR-353
	VWR-364
	VWR-374
	VWR-546
	VWR-691
	VWR-727
	VWR-793
	VWR-794
	VWR-802
	VWR-803
	VWR-804
	VWR-805
	VWR-807
	VWR-808
	VWR-809
	VWR-810
	VWR-823
	VWR-849
	VWR-856
	VWR-865
	VWR-869
	VWR-870
	VWR-871
	VWR-873
	VWR-908
	VWR-966
	VWR-1105
	VWR-1221
	VWR-1230
	VWR-1270
	VWR-1294
	VWR-1296
	VWR-1354
	VWR-1410
	VWR-1418
	VWR-1436
	VWR-1453
	VWR-1455
	VWR-1470
	VWR-1471
	VWR-1566
	VWR-1578
	VWR-1626
	VWR-1646
	VWR-1655
	VWR-1698
	VWR-1706
	VWR-1721
	VWR-1723
	VWR-1732
	VWR-1754
	VWR-1769
	VWR-1808
	VWR-1826
	VWR-1861
	VWR-1872
	VWR-1968
	VWR-2046
	VWR-2142
	VWR-2152
	VWR-2614
	VWR-2411
	VWR-2412
	VWR-2682
	VWR-2684
Nick Rhodes
Nicky Perian
	OPEN-1
	STORM-1087
	STORM-1090
	STORM-1828
Nicoladie Gymnast
Nounouch Hapmouche
	VWR-238
Ollie Kubrick
Orenj Marat
Orion Delphis
Oryx Tempel
Parvati Silverweb
Patric Mills
	VWR-2645
Paul Churchill
	VWR-20
	VWR-493
	VWR-749
	VWR-1567
	VWR-1647
	VWR-1880
	VWR-2072
Paula Innis
	VWR-30
	VWR-293
	VWR-1049
	VWR-1562
Peekay Semyorka
	VWR-7
	VWR-19
	VWR-49
	VWR-79
Peter Lameth
	VWR-7331
PeterPunk Mooney
Pixel Gausman
Pixel Scientist
Pf Shan
	CT-225
	CT-226
	CT-227
	CT-228
	CT-229
	CT-230
	CT-231
	CT-321
	SNOW-422
Polo Gufler
Pounce Teazle
princess niven
	VWR-5733
	CT-85
	CT-320
	CT-352
Professor Noarlunga
Psi Merlin
Quantum Destiny
Questar Utu
Quicksilver Hermes
RAT Quan
Radio Signals
Ralf Setsuko
RedMokum Bravin
Renault Clio
	VWR-1976
resu Ampan
	SNOW-93
Revolution Perenti
Rezit Sideways
Rich Grainger
Ringo Tuxing
	CT-225
	CT-226
	CT-227
	CT-228
	CT-229
	CT-230
	CT-231
	CT-321
Riva
Robin Cornelius
	SNOW-108
	SNOW-204
	SNOW-287
	SNOW-484
	SNOW-504
	SNOW-506
	SNOW-507
	SNOW-511
	SNOW-512
	SNOW-514
	SNOW-520
	SNOW-585
	SNOW-599
	SNOW-747
	STORM-422
	STORM-591
	STORM-960
	STORM-1019
	STORM-1095
	STORM-1128
	STORM-1459
	VWR-2488
	VWR-9557
	VWR-10579
	VWR-11128
	VWR-12533
	VWR-12587
	VWR-12758
	VWR-12763
	VWR-12995
	VWR-20911
Rosco Teardrop
Rose Evans
Rudee Voom
RufusTT Horsefly
Ryozu Kojima
	VWR-53
	VWR-287
Sachi Vixen
Sahkolihaa Contepomi
Saii Hallard
SaintLEOlions Zimer
Salahzar Stenvaag
	CT-225
	CT-226
	CT-227
	CT-228
	CT-229
	CT-230
	CT-231
	CT-321
Samm Larkham
Sammy Frederix
	VWR-6186
Sasy Scarborough
Satanello Miami
Satomi Ahn
	STORM-501
	STORM-229
	VWR-24502
Scrim Pinion
Scrippy Scofield
	VWR-3748
Seg Baphomet
	VWR-1475
	VWR-1525
	VWR-1585
	VWR-1586
	VWR-2662
	VWR-3206
	VWR-2488
Sergen Davies
	CT-225
	CT-226
	CT-227
	CT-228
	CT-229
	CT-230
	CT-231
	CT-321
SexySteven Morrisey
Shawn Kaufmat
	SNOW-240
Sheet Spotter
Shnurui Troughton
Siana Gearz
	STORM-960
	STORM-1088
sicarius Thorne
Sicarius Toxx
SignpostMarv Martin
	VWR-153
	VWR-154
	VWR-155
	VWR-218
	VWR-373
	VWR-8357
Simon Nolan
	VWR-409
Sini Nubalo
Sitearm Madonna
SLB Wirefly
Slee Mayo
    SEC-1075
snowy Sidran
SpacedOut Frye
	VWR-34
	VWR-45
	VWR-57
	VWR-94
	VWR-113
	VWR-121
	VWR-123
	VWR-130
	VWR-1823
Sporked Friis
	VWR-4903
Soupa Segura
Squirrel Wood
ST Mensing
Starshine Halasy
Stevex Janus
	VWR-1182
Stickman Ingmann
Still Defiant
	VWR-207
	VWR-227
	VWR-446
Strife Onizuka
	SVC-9
	VWR-14
	VWR-74
	VWR-85
	VWR-148
	WEB-164
	VWR-183
	VWR-2265
	VWR-4111
	SNOW-691
Sudane Erato
Synystyr Texan
Takeda Terrawyng
TankMaster Finesmith
	OPEN-140
	OPEN-142
	STORM-1100
	STORM-1258
	STORM-1602
	STORM-1868
    VWR-26622
Talamasca
Tali Rosca
Tayra Dagostino
	SNOW-517
	SNOW-543
	VWR-13947
TBBle Kurosawa
	VWR-938
	VWR-941
	VWR-942
	VWR-944
	VWR-945
	SNOW-543
	VWR-1891
	VWR-1892
Teardrops Fall
	VWR-5366
Techwolf Lupindo
	SNOW-92
	SNOW-592
	SNOW-649
	SNOW-650
	SNOW-651
	SNOW-654
	SNOW-687
	SNOW-680
	SNOW-681
	SNOW-685
	SNOW-690
	SNOW-746
	VWR-12385
	VWR-20893
Templar Merlin
tenebrous pau
	VWR-247
Tezcatlipoca Bisiani
Tharax Ferraris
	VWR-605
Thickbrick Sleaford
	SNOW-207
	SNOW-390
	SNOW-421
	SNOW-462
	SNOW-586
	SNOW-592
	SNOW-635
	SNOW-743
	VWR-7109
	VWR-9287
	VWR-13483
	VWR-13947
	VWR-24420
	STORM-956
	STORM-1147
	STORM-1325
Thraxis Epsilon
	SVC-371
	VWR-383
Tiel Stonecutter
tiamat bingyi
	CT-246
Tofu Buzzard
	CTS-411
	STORM-546
	VWR-24509
	SH-2477
	STORM-1684
	STORM-1819
Tony Kembia
Torben Trautman
TouchaHoney Perhaps
TraductoresAnonimos Alter
	CT-324
Trey Reanimator
TriloByte Zanzibar
	STORM-1100
Trinity Dechou
Trinity Dejavu
Tue Torok
	CT-68
	CT-69
	CT-70
	CT-72
	CT-73
	CT-74
Twisted Laws
	SNOW-352
	STORM-466
	STORM-467
	STORM-844
	STORM-643
	STORM-954
	STORM-1103
Unlikely Quintessa
UsikuFarasi Kanarik
Vadim Bigbear
	VWR-2681
Vaalith Jinn
    STORM-64
Vector Hastings
	VWR-8726
Veritas Raymaker
Vex Streeter
	STORM-1642
Viaticus Speculaas
Vick Forcella
Villain Baroque
Vixen Heron
	VWR-2710
	CT-88
Vixie Durant
Void Singer
Watty Berkson
Westley Schridde
Westley Streeter
Whimsy Winx
Whoops Babii
	VWR-631
	VWR-1640
	VWR-3340
	SNOW-667
	VWR-4800
	VWR-4802
	VWR-4804
	VWR-4805
	VWR-4806
	VWR-4808
	VWR-4809
	VWR-4811
	VWR-4815
	VWR-4816
	VWR-4818
	VWR-5659
	VWR-8291
	VWR-8292
	VWR-8293
	VWR-8294
	VWR-8295
	VWR-8296
	VWR-8297
	VWR-8298
Winter Ventura
Wilton Lundquist
	VWR-7682
WolfPup Lowenhar
	OPEN-1
	OPEN-37
	SNOW-622
	SNOW-772
	STORM-102
	STORM-103
	STORM-143
	STORM-236
	STORM-255
	STORM-256
	STORM-288
	STORM-535
	STORM-544
	STORM-654
	STORM-674
	STORM-776
	STORM-825
	STORM-859
	STORM-1098
	VWR-20741
	VWR-20933
Wundur Primbee
Xellessanova Zenith
	STORM-1793
Xiki Luik
xstorm Radek
YongYong Francois
Zak Westminster
Zai Lynch
	VWR-19505
Zana Kohime
Zaren Alexander
Zarkonnen Decosta
	VWR-253
Zeja Pyle
ZenMondo Wormser
Zi Ree
	SH-489
	VWR-423
	VWR-671
	VWR-682
	VWR-684
	VWR-9127
	VWR-1140
	VWR-24017
	VWR-25588
	STORM-1790
	STORM-1842
Zipherius Turas
	VWR-76
	VWR-77
Zoex Flanagan



<|MERGE_RESOLUTION|>--- conflicted
+++ resolved
@@ -636,16 +636,13 @@
 	STORM-1809
 	STORM-1793
 	STORM-1810
-<<<<<<< HEAD
 	STORM-1877
-=======
 	STORM-1860
 	STORM-1852
 	STORM-1870
 	STORM-1872
 	STORM-1858
 	STORM-1862
->>>>>>> b8bac66a
 Kadah Coba
 	STORM-1060
     STORM-1843
@@ -744,11 +741,8 @@
 Marine Kelley
     STORM-281
 MartinRJ Fayray
-<<<<<<< HEAD
     STORM-1844
-=======
     STORM-1845
->>>>>>> b8bac66a
 Matthew Anthony
 Matthew Dowd
 	VWR-1344
