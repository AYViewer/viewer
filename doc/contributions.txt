--- conflicted
+++ resolved
@@ -1301,13 +1301,10 @@
 Westley Streeter
 Whimsy Winx
 Whirly Fizzle
-<<<<<<< HEAD
 	STORM-1895
+	VWR-29543
 	MAINT-873
 	STORM-1930
-=======
-	VWR-29543
->>>>>>> 6e44b834
 Whoops Babii
 	VWR-631
 	VWR-1640
