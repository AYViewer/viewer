--- conflicted
+++ resolved
@@ -610,11 +610,8 @@
 	STORM-1788
 	STORM-1799
 	STORM-1796
-<<<<<<< HEAD
 	STORM-637
-=======
 	STORM-1822
->>>>>>> 129a5222
 Kadah Coba
 	STORM-1060
 Jondan Lundquist
