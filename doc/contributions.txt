Linden Lab would like to acknowledge contributions from the
following residents. The Second Life resident name is given below,
along with the issue identifiers to which they have contributed.

45ms Zhong
Able Whitman
	VWR-650
	VWR-1460
	VWR-1691
	VWR-1735
	VWR-1813
Adam Marker
	VWR-2755
Adeon Writer
	MAINT-1211
Aeonix Aeon
Agathos Frascati
	CT-246
	CT-317
	CT-352
Ai Austin
Aiko Ying
Aimee Trescothick
	SNOW-227
	SNOW-570
	SNOW-572
	SNOW-575
	STORM-1315
	VWR-3321
	VWR-3336
	VWR-3903
	VWR-4083
	VWR-4106
	VWR-5308
	VWR-6348
	VWR-6358
	VWR-6360
	VWR-6432
	VWR-6550
	VWR-6583
	VWR-6482
	VWR-6918
	VWR-7109
	VWR-7383
	VWR-7800
	VWR-8008
	VWR-8341
	VWR-8430
	VWR-8482
	VWR-9255
	VWR-10717
	VWR-10990
	VWR-11100
	VWR-11111
	VWR-11844
	VWR-12631
	VWR-12696
	VWR-12748
	VWR-13221
	VWR-14087
	VWR-14267
	VWR-14278
	VWR-14711
	VWR-14712
	VWR-15454
Alejandro Rosenthal
	VWR-1184
Aleric Inglewood
	OPEN-38
	SNOW-240
	SNOW-522
	SNOW-626
	SNOW-756
	SNOW-764
	SNOW-800
	VWR-10001
	VWR-10579
	VWR-10759
	VWR-10837
	VWR-12691
	VWR-12984
	VWR-13040
	VWR-13996
	VWR-14426
	VWR-24247
	VWR-25654
	VWR-24251
	VWR-24252
	VWR-24254
	VWR-24261
	VWR-24315
	VWR-24317
	VWR-24320
	VWR-24321
	VWR-24337
 	VWR-24354
	VWR-24366
	VWR-24519
	VWR-24520
	SNOW-84
	SNOW-477
	SNOW-744
	SNOW-766
	STORM-163
	STORM-955
	STORM-960
	STORM-1793
Ales Beaumont
	VWR-9352
	SNOW-240
Alexandrea Fride
    STORM-255
	STORM-960
	STORM-1459
Alissa Sabre
	VWR-81
	VWR-83
	VWR-109
	VWR-157
	VWR-171
	VWR-177
	VWR-213
	VWR-250
	VWR-251
	VWR-286
	VWR-414
	VWR-415
	VWR-459
	VWR-606
	VWR-652
	VWR-738
	VWR-1109
	VWR-1351
	VWR-1353
	VWR-1410
	VWR-1843
	VWR-2116
	VWR-2826
	VWR-3290
	VWR-3410
	VWR-3857
	VWR-4010
	VWR-5575
	VWR-5717
	VWR-5929
	VWR-6384
	VWR-6385
	VWR-6386
	VWR-6430
	VWR-6858
	VWR-6668
	VWR-7086
	VWR-7087
	VWR-7153
	VWR-7168
	VWR-9190
	VWR-10728
	VWR-11172
	VWR-12569
	VWR-12617
	VWR-12620
	VWR-12789
	SNOW-322
    STORM-1723
Alliez Mysterio
Angus Boyd
	VWR-592
Ann Congrejo
	CT-193
Annie Milestone
Annika Genezzia
Ansariel Hiller
	STORM-1101
	VWR-25480
	VWR-26150
	STORM-1685
	STORM-1713
	STORM-1899
	STORM-1932
	STORM-1933
	MAINT-2368
	STORM-1931
	MAINT-2773
	STORM-2011
	MAINT-3187
	BUG-3764
	STORM-1984
	STORM-1979
	STORM-2083
	MAINT-5533
	STORM-2094
	MAINT-5756
	MAINT-4677
	MAINT-6300
	MAINT-6397
	MAINT-6432
	MAINT-6513
	MAINT-6514
	MAINT-6552
	STORM-2133
	MAINT-6511
	MAINT-6612
	MAINT-6637
	MAINT-6636
	MAINT-6744
	MAINT-6752
	MAINT-6773
	MAINT-6906
	MAINT-6911
	STORM-2140
	MAINT-6912
	MAINT-6929
	STORM-2141
	MAINT-6953
	MAINT-7028
	MAINT-7059
	MAINT-6519
	MAINT-7899
	STORM-2105
	STORM-2151
	MAINT-6917
	MAINT-8085
	MAINT-8723
	SL-10385
	SL-10891
	SL-10675
	SL-13364
	SL-13858
	SL-13697
	SL-14939
	SL-14940
	SL-14941
	SL-13395
	SL-3136
	SL-15200
	SL-15226
	SL-15227
	SL-15398
	SL-18432
	SL-4126
Aralara Rajal
Arare Chantilly
	CHUIBUG-191
Ardy Lay
	STORM-859
	VWR-19499
	VWR-24917
Argent Stonecutter
	VWR-68
ArminWeatherHax
	STORM-1532
Armin Weatherwax
	VWR-8436
ArminasX Saiman
Arya Braveheart
Asaeda Meltingdots
Asturkon Jua
Asuka Neely
	VWR-3434
	VWR-8179
Aura Dirval
Avallyn Oakleaf
Avatar Quinzet
BabyA Littlething
Bacchus Ireto
Balp Allen
	VWR-4157
Bazaar
Be Holder
	SNOW-322
	SNOW-397
Beansy Twine
Benja Kepler
	VWR-746
Benjamin Bigdipper
Beq Janus
	BUG-227094
	SL-10288
    SL-11300
	SL-13583
	SL-14766
	SL-14927
	SL-11300
	SL-15709
	SL-16021
	SL-18202
	SL-18586
	SL-18592
	SL-18637
	SL-19317
	SL-19660
Beth Walcher
Bezilon Kasei
Biancaluce Robbiani
	CT-225
	CT-226
	CT-227
	CT-228
	CT-229
	CT-230
	CT-231
	CT-321
	CT-352
Bill Walach
Blakar Ogre
	VWR-418
	VWR-881
	VWR-983
	VWR-1612
	VWR-1613
	VWR-2164
blino Nakamura
	VWR-17
Blitzckreed Levenque
Borg Capalini
Boroondas Gupte
	OPEN-29
	OPEN-39
	OPEN-54
	OPEN-99
	SNOW-278
	SNOW-503
	SNOW-510
	SNOW-527
	SNOW-610
	SNOW-624
	SNOW-737
	STORM-318
	STORM-1182
	VWR-233
	VWR-20583
	VWR-25654
	VWR-20891
	VWR-23455
	VWR-24487
	VWR-26066
	VWR-26458
	WEB-262
Bryn Oh
Buckaroo Mu
Bulli Schumann
	CT-218
	CT-219
	CT-220
	CT-221
	CT-222
	CT-223
	CT-224
	CT-319
	CT-350
	CT-352
bushing Spatula
	VWR-119
	VWR-424
blakopal Galicia
Callipygian Christensen
Cap Carver
Carjay McGinnis
	VWR-3737
	VWR-4070
	VWR-4212
	VWR-6154
	VWR-9400
	VWR-9620
Carla Broek
Carr Arbenlow
Catherine Pfeffer
	VWR-1282
	VWR-8624
	VWR-10854
Cathy Foil
Cayu Cluny
Celierra Darling
	VWR-1274
	VWR-6975
Chantal Harvey
Charles Courtois
Charlie Sazaland
Chaser Zaks
    BUG-225599
    BUG-227485
    SL-16874
Cherry Cheevers
ChickyBabes Zuzu
Chorazin Allen
    BUG-229753
Christopher  Organiser
Ciaran Laval
Cinder Roxley
    BUG-2326
    BUG-3863
    BUG-8786
    OPEN-185
    OPEN-282
    OPEN-292
    OPEN-297
    STORM-1703
    STORM-1948
    STORM-1831
    STORM-1888
    STORM-1958
    STORM-1952
    STORM-1951
    STORM-2035
    STORM-2036
    STORM-2037
    STORM-2053
    STORM-2113
    STORM-2116
    STORM-2127
    STORM-2144
    SL-3404
    SL-17634
Clara Young
Coaldust Numbers
    VWR-1095
Colpo Wexler
Corinne Helendale
Corro Moseley
Coughdrop Littlething
Cron Stardust
	VWR-10579
	VWR-25120
	STORM-1075
	STORM-1919
	STORM-1920
	OPEN-209
	STORM-2017
Cypren Christenson
	STORM-417
Dante Tucker
Dale Glass
	VWR-120
	VWR-560
	VWR-2502
	VWR-1358
	VWR-2041
Darien Caldwell
	SH-3055
Dartagan Shepherd
Debs Regent
Decro Schmooz
Denim Kamachi
DiJodi Dubratt
Dil Spitz
	MAINT-4455
Dimitrio Lewis
Dirk
Draconis Neurocam
	STORM-1259
Drew Dri
	VWR-19683
Drew Dwi
Drewan Keats
	VWR-28
	VWR-248
	VWR-412
	VWR-638
	VWR-660
Dusan Writer
Dylan Haskell
	VWR-72
Dzonatas Sol
	VWR-187
	VWR-198
	VWR-777
	VWR-878
	VWR-962
	VWR-975
	VWR-1061
	VWR-1062
	VWR-1704
	VWR-1705
	VWR-1729
	VWR-1812
Eddi Decosta
	SNOW-586
Eddy Stryker
	VWR-15
	VWR-23
	VWR-1468
	VWR-1475
Edgware Marker
Egehan Dryke
Ellla McMahon
Elric Anatine
Emma Portilo
Emmie Fairymeadow
EponymousDylan Ra
	VWR-1289
	VWR-1465
Eva Nowicka
	CT-324
	CT-352
Eva Rau
Evangelista Emerald
Faelon Swordthain
Farallon Greyskin
	VWR-2036
Fawrsk
	SL-18893
Feep Larsson
	VWR-447
	VWR-1314
	VWR-4444
Fiachra Lach
Flemming Congrejo
	CT-193
	CT-318
Flower Ducatillon
Fluf Fredriksson
	VWR-3450
Fremont Cunningham
	VWR-1147
FreeSL Aeon
Frenchimmo Sabra
Frontera Thor
Fury Rosewood
Gaberoonie Zanzibar
Ganymedes Costagravas
Geenz Spad
	STORM-1823
	STORM-1900
	STORM-1905
	NORSPEC-229
	BUG-226611
	BUG-226617
	BUG-226618
	BUG-226646
	BUG-226647
	BUG-226648
	OPEN-339
	BUG-226620
	OPEN-340
	OPEN-343
Gene Frostbite
GeneJ Composer
Geneko Nemeth
	CT-117
	VWR-11069
Gentle Heron
Gentle Welinder
gwampa Lomu
Giggles Littlebird
Gigs Taggart
	SVC-493
	VWR-6
	VWR-38
	VWR-71
	VWR-101
	VWR-166
	VWR-234
	VWR-315
	VWR-326
	VWR-442
	VWR-493
	VWR-1203
	VWR-1217
	VWR-1434
	VWR-1987
	VWR-2065
	VWR-2491
	VWR-2502
	VWR-2331
	VWR-5308
	VWR-8781
	VWR-8783
Ginko Bayliss
	VWR-4
Grady Echegaray
Grazer Kline
	VWR-1092
	VWR-2113
Gudmund Shepherd
	VWR-1594
	VWR-1873
Guni Greenstein
Gwyneth Llewelyn
Gypsy Tripsa
Hackshaven Harford
Ham Rambler
Hamncheese Omlet
	VWR-333
Han Shuffle
Hanglow Short
HappySmurf Papp
	CT-193
Harleen Gretzky
Hatzfeld Runo
Henri Beauchamp
	VWR-1320
	VWR-1406
	VWR-4157
	SL-15175
	SL-19110
	SL-19159
herina Bode
Hikkoshi Sakai
	VWR-429
Hiro Sommambulist
	VWR-66
	VWR-67
	VWR-97
	VWR-100
	VWR-105
	VWR-118
	VWR-132
	VWR-136
	VWR-143
Hitomi Tiponi
	STORM-1741
	STORM-1862
	BUG-1067
Holger Gilruth
Horatio Freund
Hoze Menges
	VWR-255
Hydra Shaftoe
Hypatia Callisto
Hypatia Pickens
Ian Kas
	VWR-8780 (Russian localization)
	[NO JIRA] (Ukranian localization)
	CT-322
	CT-325
Identity Euler
Ima Mechanique
	OPEN-50
	OPEN-61
	OPEN-76
	STORM-959
	STORM-1175
	STORM-1708
	STORM-1831
	STORM-1832
	STORM-1855
	VWR-10791
	VWR-20553
	VWR-19213
    VWR-22401
    VWR-23739
	VWR-24766
	VWR-28065
Imnotgoing Sideways
Inma Rau
Innula Zenovka
Irene Muni
	CT-324
	CT-352
Iskar Ariantho
	VWR-1223
	VWR-11759
Iyoba Tarantal
Jacek Antonelli
	SNOW-388
	VWR-165
	VWR-188
	VWR-427
	VWR-597
	VWR-2054
	VWR-2448
	VWR-2896
	VWR-2947
	VWR-2948
	VWR-3605
	VWR-8617
Jack Abraham
Jagga Meredith
JB Kraft
	VWR-5283
	VWR-7802
Jennifer Boyle
Jeremy Marquez
Jessica Qin
Jinx Nordberg
Jo Bernandes
Jocial Sonnenkern
Joel Savard
Joghert LeSabre
	VWR-64
Jonathan Yap
	STORM-435
	STORM-523
	STORM-596
	STORM-615
	STORM-616
	STORM-643
	STORM-679
	STORM-723
	STORM-726
	STORM-737
	STORM-785
	STORM-812
	STORM-829
	STORM-844
	STORM-953
	STORM-954
	STORM-960
	STORM-869
	STORM-974
	STORM-975
	STORM-977
	STORM-979
	STORM-980
	STORM-1040
	VWR-17801
	VWR-24347
	STORM-975
	STORM-990
	STORM-1019
	STORM-844
	STORM-643
	STORM-1020
	STORM-1064
	STORM-960
	STORM-1101
	STORM-1108
	STORM-1094
	STORM-1077
	STORM-953
	STORM-1128
	STORM-956
	STORM-1095
	STORM-1236
	STORM-1259
	STORM-787
	STORM-1313
	STORM-899
	STORM-1273
	STORM-1276
	STORM-1462
	STORM-1459
	STORM-1297
	STORM-1522
	STORM-1567
	STORM-1572
	STORM-1574
	STORM-1579
	STORM-1638
	STORM-976
	STORM-1639
	STORM-910
	STORM-1653
	STORM-1642
	STORM-591
	STORM-1105
	STORM-1679
	STORM-1222
	STORM-1659
	STORM-1674
	STORM-1685
	STORM-1718
	STORM-1721
	STORM-1718
	STORM-1727
	STORM-1725
	STORM-1719
	STORM-1712
	STORM-1728
	STORM-1736
	STORM-1804
	STORM-1734
	STORM-1731
	STORM-653
	STORM-1737
	STORM-1733
	STORM-1741
	STORM-1790
	STORM-1795
	STORM-1788
	STORM-1803
	STORM-1795
	STORM-1799
	STORM-1796
	STORM-1807
	STORM-1812
	STORM-1820
	STORM-1839
	STORM-1842
	STORM-1808
	STORM-637
	STORM-1822
	STORM-1809
	STORM-1793
	STORM-1810
	STORM-68
	STORM-1838
	STORM-1892
	STORM-1894
	STORM-1860
	STORM-1852
	STORM-1870
	STORM-1872
	STORM-1858
	STORM-1862
	STORM-1918
	STORM-1915
	STORM-1929
	STORM-1953
	OPEN-161
	STORM-1953
	STORM-1957
	STORM-1993
	STORM-2017
	STORM-2007
	STORM-1980
	OPEN-113
	STORM-1975
	STORM-1982
	STORM-1975
	STORM-1987
	STORM-1982
	STORM-1992
	STORM-1989
	STORM-1987
	STORM-1986
	STORM-1981
	STORM-2015
	STORM-2031
	STORM-2030
	STORM-2034
	STORM-2018
	STORM-2082
	STORM-2086
	STORM-2085
	STORM-2088
	STORM-2094
	STORM-2099
	STORM-2091
	STORM-2092
	STORM-2100
	STORM-2104
	STORM-2142
	SL-10089
	BUG-229818
Kadah Coba
	STORM-1060
    STORM-1843
    SL-10675
Jondan Lundquist
Joosten Briebers
    MAINT-7074
Josef Munster
Josette Windlow
Juilan Tripsa
Juro Kothari
Justin RiversRunRed
Kage Pixel
	VWR-11
Kagehi Kohn
Kaimen Takahe
Katharine Berry
	STORM-1900
    OPEN-149
	STORM-1940
    OPEN-149
	STORM-1941
Keklily Longfall
Ken Lavender
Ken March
	CT-245
Kestral Karas
Kerutsen Sellery
	VWR-1350
Khisme Nitely
Khyota Wulluf
	VWR-2085
	VWR-8885
	VWR-9256
	VWR-9966
Kimar Coba
Kithrak Kirkorian
Kitty Barnett
	BUG-228664
	BUG-228665
	BUG-228719
	VWR-19699
	STORM-288
	STORM-799
	STORM-800
	STORM-1001
	STORM-1175
	STORM-1905
    VWR-24217
	STORM-1804
	MAINT-5416
	MAINT-6041
	MAINT-6142
	MAINT-6144
	MAINT-6152
	MAINT-6153
	MAINT-6154
	MAINT-6568
	STORM-2149
	MAINT-7581
	MAINT-7081
Kolor Fall
Komiko Okamoto
Korvel Noh
Kunnis Basiat
	VWR-82
	VWR-102
Lance Corrimal
	STORM-1910
	VWR-25269
	STORM-2008
Latif Khalifa
	VWR-5370
leliel Mirihi
	STORM-1100
	STORM-1602
len Starship
Lisa Lowe
	CT-218
	CT-219
	CT-220
	CT-221
	CT-222
	CT-223
	CT-224
	CT-319
Lockhart Cordoso
	VWR-108
LSL Scientist
Lamorna Proctor
Lares Carter
Larry Pixel
Laurent Bechir
Leal Choche
Lenae Munz
Lexi Frua
Lillie Cordeaux
Lilly Zenovka
Lizzy Macarthur
Luban Yiyuan
Luc Starsider
Luminous Luminos
	STORM-959
Lunita Savira
Maccus McCullough
maciek marksman
	CT-86
Madison Blanc
Maggie Darwin
Magnus Balczo
	CT-138
Malarthi Behemoth
Mallory Destiny
Malwina Dollinger
	CT-138
Manx Wharton
march Korda
	SVC-1020
Marc Claridge
Marc2 Sands
Marianne McCann
Marine Kelley
    CHUIBUG-134
    STORM-281
    STORM-1910
MartinRJ Fayray
    STORM-1844
    STORM-1845
    STORM-1911
    STORM-1934
Matrice Laville
Matthew Anthony
Matthew Dowd
	VWR-1344
	VWR-1651
	VWR-1736
	VWR-1737
	VWR-1761
	VWR-2681
Matto Destiny
Maxim RiversRunRed
McCabe Maxsted
	SNOW-387
	VWR-1318
	VWR-4065
	VWR-4826
	VWR-6518
	VWR-7827
	VWR-7877
	VWR-7893
	VWR-8080
	VWR-8454
	VWR-8689
	VWR-9007
Medhue Simoni
Mel Vanbeeck
Melinda Latynina
Mencius Watts
Michelle2 Zenovka
    STORM-477
	VWR-2652
	VWR-2662
	VWR-2834
	VWR-3749
	VWR-4022
	VWR-4331
	VWR-4506
	VWR-4981
	VWR-5082
	VWR-5659
	VWR-7831
	VWR-8885
	VWR-8889
	VWR-8310
	VWR-9499
    STORM-1060
Michi Lumin
Midian Farspire
Miles Glaz
Mindy Mathy
Minerva Memel
Mitch Wagner
Mm Alder
	SNOW-376
	VWR-197
	VWR-3777
	VWR-4232
	VWR-4794
	VWR-13578
Mo Hax
Moon Metty
	STORM-2078
Mourna Biziou
Mr Greggan
	VWR-445
Nao Noe
naofan Teardrop
Naomah Beaumont
Nathiel Siamendes
Nber Medici
Neko Link
Netpat Igaly
Neutron Chesnokov
Newfie Pendragon
Nicholai Laviscu
Nicholaz Beresford
	VWR-132
	VWR-176
	VWR-193
	VWR-349
	VWR-353
	VWR-364
	VWR-374
	VWR-546
	VWR-691
	VWR-727
	VWR-793
	VWR-794
	VWR-802
	VWR-803
	VWR-804
	VWR-805
	VWR-807
	VWR-808
	VWR-809
	VWR-810
	VWR-823
	VWR-849
	VWR-856
	VWR-865
	VWR-869
	VWR-870
	VWR-871
	VWR-873
	VWR-908
	VWR-966
	VWR-1105
	VWR-1221
	VWR-1230
	VWR-1270
	VWR-1294
	VWR-1296
	VWR-1354
	VWR-1410
	VWR-1418
	VWR-1436
	VWR-1453
	VWR-1455
	VWR-1470
	VWR-1471
	VWR-1566
	VWR-1578
	VWR-1626
	VWR-1646
	VWR-1655
	VWR-1698
	VWR-1706
	VWR-1721
	VWR-1723
	VWR-1732
	VWR-1754
	VWR-1769
	VWR-1808
	VWR-1826
	VWR-1861
	VWR-1872
	VWR-1968
	VWR-2046
	VWR-2142
	VWR-2152
	VWR-2614
	VWR-2411
	VWR-2412
	VWR-2682
	VWR-2684
Nick Rhodes
Nicky Dasmijn
	MAINT-873
	MAINT-7541
	VWR-29228
	MAINT-1392
	MAINT-873
	SUN-72
	BUG-2432
	STORM-1935
	STORM-1936
	BUG-3605
	CHUIBUG-197
	OPEN-187
	STORM-1937
	OPEN-187
	SL-15234
	STORM-2010
	STORM-2082
	MAINT-6665
	SL-10291
	SL-10293
	SL-11061
	SL-11072
	SL-13141
	SL-13642
	SL-14541
	SL-16438
	SL-17218
	SL-17238
	SL-17585
Nicky Perian
	OPEN-1
	STORM-1087
	STORM-1090
	STORM-1828
    STORM-2080
Nicoladie Gymnast
NiranV Dean
    STORM-2040
    STORM-2042
    STORM-2043
    STORM-2044
    STORM-2045
    STORM-2046
    STORM-2047
    STORM-2048
    STORM-2049
    STORM-2050
    STORM-2051
    STORM-2052
    STORM-2057
    STORM-2058
    STORM-2059
    STORM-2060
    STORM-2061
    STORM-2063
    STORM-2065
    STORM-2066
    STORM-2068
    STORM-2073
    STORM-2076
    BUG-372
    BUG-1179
    BUG-6835
    BUG-6837
    BUG-6839
    BUG-6840
    BUG-6958
    BUG-7020
Nounouch Hapmouche
	VWR-238
Ollie Kubrick
Orenj Marat
Orion Delphis
Oryx Tempel
PanteraPolnocy
	SL-18891
	SL-18904
	SL-18937
<<<<<<< HEAD
	SL-19207
=======
	SL-19681
>>>>>>> ec4135da
Parvati Silverweb
Patric Mills
	VWR-2645
Paul Churchill
	VWR-20
	VWR-493
	VWR-749
	VWR-1567
	VWR-1647
	VWR-1880
	VWR-2072
Paula Innis
	VWR-30
	VWR-293
	VWR-1049
	VWR-1562
Peekay Semyorka
	VWR-7
	VWR-19
	VWR-49
	VWR-79
Pell Smit
	MAINT-4323
	STORM-2069
	STORM-2070
	STORM-2071
	STORM-2072
Peter Lameth
	VWR-7331
PeterPunk Mooney
Pixel Gausman
Pixel Scientist
Pf Shan
	CT-225
	CT-226
	CT-227
	CT-228
	CT-229
	CT-230
	CT-231
	CT-321
	SNOW-422
Polo Gufler
Pounce Teazle
princess niven
	VWR-5733
	CT-85
	CT-320
	CT-352
Professor Noarlunga
Psi Merlin
Quantum Destiny
Questar Utu
Quicksilver Hermes
RAT Quan
Radio Signals
Ralf Setsuko
RedMokum Bravin
Renault Clio
	VWR-1976
resu Ampan
	SNOW-93
Revolution Perenti
Rezit Sideways
Rich Grainger
Ringo Tuxing
	CT-225
	CT-226
	CT-227
	CT-228
	CT-229
	CT-230
	CT-231
	CT-321
Riva
Robin Cornelius
	SNOW-108
	SNOW-204
	SNOW-287
	SNOW-484
	SNOW-504
	SNOW-506
	SNOW-507
	SNOW-511
	SNOW-512
	SNOW-514
	SNOW-520
	SNOW-585
	SNOW-599
	SNOW-747
	STORM-422
	STORM-591
	STORM-960
	STORM-1019
	STORM-1095
	STORM-1128
	STORM-1459
	VWR-2488
	VWR-9557
	VWR-10579
	VWR-11128
	VWR-12533
	VWR-12587
	VWR-12758
	VWR-12763
	VWR-12995
	VWR-20911
Rosco Teardrop
Rose Evans
Rudee Voom
RufusTT Horsefly
Ryozu Kojima
	VWR-53
	VWR-287
Sachi Vixen
Sahkolihaa Contepomi
	MATBUG-102
Saii Hallard
SaintLEOlions Zimer
Salahzar Stenvaag
	CT-225
	CT-226
	CT-227
	CT-228
	CT-229
	CT-230
	CT-231
	CT-321
Samm Larkham
Sammy Frederix
	VWR-6186
Sasy Scarborough
Satanello Miami
Satomi Ahn
	STORM-501
	STORM-229
	VWR-20553
	VWR-24502
Scrim Pinion
Scrippy Scofield
	VWR-3748
Seg Baphomet
	VWR-1475
	VWR-1525
	VWR-1585
	VWR-1586
	VWR-2662
	VWR-3206
	VWR-2488
Sergen Davies
	CT-225
	CT-226
	CT-227
	CT-228
	CT-229
	CT-230
	CT-231
	CT-321
SexySteven Morrisey
Shawn Kaufmat
	SNOW-240
Sheet Spotter
Shnurui Troughton
Shyotl Kuhr
	MAINT-1138
	MAINT-2334
	MAINT-6913
	STORM-2143
	SL-11625
Siana Gearz
	STORM-960
	STORM-1088
	MAINT-1138
	MAINT-2334
sicarius Thorne
Sicarius Toxx
SignpostMarv Martin
	VWR-153
	VWR-154
	VWR-155
	VWR-218
	VWR-373
	VWR-8357
Simon Nolan
	VWR-409
Sini Nubalo
Sitearm Madonna
SLB Wirefly
Slee Mayo
    SEC-1075
snowy Sidran
Sovereign Engineer
    MAINT-2334
    OPEN-189
    STORM-1972
    STORM-2113
    OPEN-195
    OPEN-217
    OPEN-295
    MAINT-6107
    STORM-2107
    MAINT-6218
    MAINT-6913
    STORM-2143
    STORM-2148
    MAINT-7343
    SL-11079
    OPEN-343
	SL-11625
    BUG-229030
	SL-14696
	SL-14705
	SL-14706
	SL-14707
	SL-14731
	SL-14732
	SL-15096
	SL-16127
	SL-18249
    SL-18394
    SL-18412
    SL-18497
    SL-18525
    SL-18534
    SL-19336
SpacedOut Frye
	VWR-34
	VWR-45
	VWR-57
	VWR-94
	VWR-113
	VWR-121
	VWR-123
	VWR-130
	VWR-1823
Sporked Friis
	VWR-4903
Soupa Segura
Squirrel Wood
ST Mensing
Starshine Halasy
Stevex Janus
	VWR-1182
Stickman Ingmann
Still Defiant
	VWR-207
	VWR-227
	VWR-446
Strife Onizuka
	SVC-9
	VWR-14
	VWR-74
	VWR-85
	VWR-148
	WEB-164
	VWR-183
	VWR-2265
	VWR-4111
	SNOW-691
Sudane Erato
Synystyr Texan
Takeda Terrawyng
TankMaster Finesmith
	OPEN-140
	OPEN-142
	OPEN-154
	OPEN-295
	STORM-1100
	STORM-1258
	STORM-1602
	STORM-1868
	STORM-1950
    VWR-26622
	VWR-29224
Talamasca
Tali Rosca
Tayra Dagostino
	SNOW-517
	SNOW-543
	VWR-13947
TBBle Kurosawa
	VWR-938
	VWR-941
	VWR-942
	VWR-944
	VWR-945
	SNOW-543
	VWR-1891
	VWR-1892
Teardrops Fall
	VWR-5366
Techwolf Lupindo
	SNOW-92
	SNOW-592
	SNOW-649
	SNOW-650
	SNOW-651
	SNOW-654
	SNOW-687
	SNOW-680
	SNOW-681
	SNOW-685
	SNOW-690
	SNOW-746
	VWR-12385
	VWR-20893
	OPEN-161
Templar Merlin
tenebrous pau
	VWR-247
Tezcatlipoca Bisiani
Tharax Ferraris
	VWR-605
Thickbrick Sleaford
	SNOW-207
	SNOW-390
	SNOW-421
	SNOW-462
	SNOW-586
	SNOW-592
	SNOW-635
	SNOW-743
	VWR-7109
	VWR-9287
	VWR-13483
	VWR-13947
	VWR-24420
	STORM-956
	STORM-1147
	STORM-1325
Thoys Pan
	SL-12396
Thraxis Epsilon
	SVC-371
	VWR-383
Tiel Stonecutter
tiamat bingyi
	CT-246
Tofu Buzzard
	CTS-411
	STORM-546
	VWR-24509
	SH-2477
	STORM-1684
	STORM-1819
Tony Kembia
Tonya Souther
	STORM-1905
	BUG-3875
	BUG-3968
	OPEN-345
Torben Trautman
TouchaHoney Perhaps
TraductoresAnonimos Alter
	CT-324
Trey Reanimator
TriloByte Zanzibar
	STORM-1100
Trinity Dechou
Trinity Dejavu
Tue Torok
	CT-68
	CT-69
	CT-70
	CT-72
	CT-73
	CT-74
Twisted Laws
	SNOW-352
	STORM-466
	STORM-467
	STORM-844
	STORM-643
	STORM-954
	STORM-1103
Unlikely Quintessa
UsikuFarasi Kanarik
Vadim Bigbear
	VWR-2681
Vaalith Jinn
    STORM-64
    MATBUG-8
Vector Hastings
	VWR-8726
Veritas Raymaker
Vex Streeter
	STORM-1642
Viaticus Speculaas
Vick Forcella
Villain Baroque
Vixen Heron
	VWR-2710
	CT-88
Vixie Durant
Void Singer
Watty Berkson
Westley Schridde
Westley Streeter
Whimsy Winx
Whirly Fizzle
	STORM-1895
	VWR-29543
	MAINT-873
	STORM-1930
	BUG-6659
	STORM-2078
	BUG-17349
Whoops Babii
	VWR-631
	VWR-1640
	VWR-3340
	SNOW-667
	VWR-4800
	VWR-4802
	VWR-4804
	VWR-4805
	VWR-4806
	VWR-4808
	VWR-4809
	VWR-4811
	VWR-4815
	VWR-4816
	VWR-4818
	VWR-5659
	VWR-8291
	VWR-8292
	VWR-8293
	VWR-8294
	VWR-8295
	VWR-8296
	VWR-8297
	VWR-8298
Winter Ventura
Wilton Lundquist
	VWR-7682
Wolf Loonie
	STORM-1868
WolfPup Lowenhar
	OPEN-1
	OPEN-37
	SNOW-622
	SNOW-772
	STORM-102
	STORM-103
	STORM-143
	STORM-236
	STORM-255
	STORM-256
	STORM-288
	STORM-535
	STORM-544
	STORM-654
	STORM-674
	STORM-776
	STORM-825
	STORM-859
	STORM-1098
	VWR-20741
	VWR-20933
Wundur Primbee
Xellessanova Zenith
	STORM-1793
Xiki Luik
xstorm Radek
YongYong Francois
Zak Westminster
Zai Lynch
	VWR-19505
    STORM-1902
Zana Kohime
Zaren Alexander
Zarkonnen Decosta
	VWR-253
Zeja Pyle
ZenMondo Wormser
Zi Ree
	SH-489
	VWR-423
	VWR-671
	VWR-682
	VWR-684
	VWR-9127
	VWR-1140
	VWR-24017
	VWR-25588
	STORM-1790
	STORM-1842
	SL-18348
	SL-18593
Zipherius Turas
	VWR-76
	VWR-77
Zoex Flanagan
<|MERGE_RESOLUTION|>--- conflicted
+++ resolved
@@ -1188,11 +1188,8 @@
 	SL-18891
 	SL-18904
 	SL-18937
-<<<<<<< HEAD
 	SL-19207
-=======
 	SL-19681
->>>>>>> ec4135da
 Parvati Silverweb
 Patric Mills
 	VWR-2645
