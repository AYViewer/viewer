Linden Lab would like to acknowledge source code contributions from the
following residents. The Second Life resident name is given below,
along with the issue identifier corresponding to the patches we've
received from them. To see more about these contributions, visit the
browsable version: http://wiki.secondlife.com/wiki/Source_contributions

Able Whitman
	VWR-650
	VWR-1460
	VWR-1691
	VWR-1735
	VWR-1813
Adam Marker
	VWR-2755
Agathos Frascati
	CT-246
	CT-317
	CT-352
Aimee Trescothick
	SNOW-227
	SNOW-570
	SNOW-572
	SNOW-575
	VWR-3321
	VWR-3336
	VWR-3903
	VWR-4083
	VWR-4106
	VWR-5308
	VWR-6348
	VWR-6358
	VWR-6360
	VWR-6432
	VWR-6550
	VWR-6583
	VWR-6482
	VWR-6918
	VWR-7109
	VWR-7383
	VWR-7800
	VWR-8008
	VWR-8341
	VWR-8430
	VWR-8482
	VWR-9255
	VWR-10717
	VWR-10990
	VWR-11100
	VWR-11111
	VWR-11844
	VWR-12631
	VWR-12696
	VWR-12748
	VWR-13221
	VWR-14087
	VWR-14267
	VWR-14278
	VWR-14711
	VWR-14712
	VWR-15454
Alejandro Rosenthal
	VWR-1184
Aleric Inglewood
	SNOW-240
	SNOW-522
	SNOW-626
	SNOW-756
	SNOW-764
	VWR-10001
	VWR-10579
	VWR-10759
	VWR-10837
	VWR-12691
	VWR-12984
	VWR-13996
	VWR-14426
	VWR-24247
	VWR-24251
	VWR-24252
	VWR-24254
	VWR-24261
	SNOW-84
	SNOW-477
	SNOW-744
	SNOW-766
	STORM-163
Ales Beaumont
	VWR-9352
	SNOW-240
Alexandrea Fride
    STORM-255
Alissa Sabre
	VWR-81
	VWR-83
	VWR-109
	VWR-157
	VWR-171
	VWR-177
	VWR-213
	VWR-250
	VWR-251
	VWR-286
	VWR-414
	VWR-415
	VWR-459
	VWR-606
	VWR-652
	VWR-738
	VWR-1109
	VWR-1351
	VWR-1353
	VWR-1410
	VWR-1843
	VWR-2116
	VWR-2826
	VWR-3290
	VWR-3410
	VWR-3857
	VWR-4010
	VWR-5575
	VWR-5717
	VWR-5929
	VWR-6384
	VWR-6385
	VWR-6386
	VWR-6430
	VWR-6858
	VWR-6668
	VWR-7086
	VWR-7087
	VWR-7153
	VWR-7168
	VWR-9190
	VWR-10728
	VWR-11172
	VWR-12569
	VWR-12617
	VWR-12620
	VWR-12789
	SNOW-322
Angus Boyd
	VWR-592
Ann Congrejo
	CT-193
Ardy Lay
	VWR-19499
Argent Stonecutter
	VWR-68
Armin Weatherwax
	VWR-8436
Asuka Neely
	VWR-3434
	VWR-8179
Balp Allen
	VWR-4157
Be Holder
	SNOW-322
	SNOW-397
Benja Kepler
	VWR-746
Biancaluce Robbiani
	CT-225
	CT-226
	CT-227
	CT-228
	CT-229
	CT-230
	CT-231
	CT-321
	CT-352
Blakar Ogre
	VWR-418
	VWR-881
	VWR-983
	VWR-1612
	VWR-1613
	VWR-2164
blino Nakamura
	VWR-17
Boroondas Gupte
	SNOW-278
	SNOW-503
	SNOW-510
	SNOW-527
	SNOW-610
	SNOW-624
	SNOW-737
	STORM-318
	VWR-233
	VWR-20583
	VWR-20891
	VWR-23455
	WEB-262
Bulli Schumann
	CT-218
	CT-219
	CT-220
	CT-221
	CT-222
	CT-223
	CT-224
	CT-319
	CT-350
	CT-352
bushing Spatula
	VWR-119
	VWR-424
Carjay McGinnis
	VWR-3737
	VWR-4070
	VWR-4212
	VWR-6154
	VWR-9400
	VWR-9620
Catherine Pfeffer
	VWR-1282
	VWR-8624
	VWR-10854
Celierra Darling
	VWR-1274
	VWR-6975
Coaldust Numbers
    VWR-1095
Cron Stardust
	VWR-10579
Cypren Christenson
	STORM-417
Dale Glass
	VWR-120
	VWR-560
	VWR-2502
	VWR-1358
	VWR-2041
Drew Dri
	VWR-19683
Drewan Keats
	VWR-28
	VWR-248
	VWR-412
	VWR-638
	VWR-660
Dylan Haskell
	VWR-72
Dzonatas Sol
	VWR-187
	VWR-198
	VWR-777
	VWR-878
	VWR-962
	VWR-975
	VWR-1061
	VWR-1062
	VWR-1704
	VWR-1705
	VWR-1729
	VWR-1812
Eddi Decosta
	SNOW-586
Eddy Stryker
	VWR-15
	VWR-23
	VWR-1468
	VWR-1475
EponymousDylan Ra
	VWR-1289
	VWR-1465
Eva Nowicka
	CT-324
	CT-352
Farallon Greyskin
	VWR-2036
Feep Larsson
	VWR-447
	VWR-1314
	VWR-4444
Flemming Congrejo
	CT-193
	CT-318
Fluf Fredriksson
	VWR-3450
Fremont Cunningham
	VWR-1147
Geneko Nemeth
	CT-117
	VWR-11069
Gigs Taggart
	SVC-493
	VWR-6
	VWR-38
	VWR-71
	VWR-101
	VWR-166
	VWR-234
	VWR-315
	VWR-326
	VWR-442
	VWR-493
	VWR-1203
	VWR-1217
	VWR-1434
	VWR-1987
	VWR-2065
	VWR-2491
	VWR-2502
	VWR-2331
	VWR-5308
	VWR-8781
	VWR-8783
Ginko Bayliss
	VWR-4
Grazer Kline
	VWR-1092
	VWR-2113
Gudmund Shepherd
	VWR-1594
	VWR-1873
Hamncheese Omlet
	VWR-333
HappySmurf Papp
	CT-193
Henri Beauchamp
	VWR-1320
	VWR-1406
	VWR-4157
Hikkoshi Sakai
	VWR-429
Hiro Sommambulist
	VWR-66
	VWR-67
	VWR-97
	VWR-100
	VWR-105
	VWR-118
	VWR-132
	VWR-136
	VWR-143
Hoze Menges
	VWR-255
Ian Kas
	VWR-8780 (Russian localization)
	[NO JIRA] (Ukranian localization)
	CT-322
	CT-325
Irene Muni
	CT-324
	CT-352
Iskar Ariantho
	VWR-1223
	VWR-11759
Jacek Antonelli
	SNOW-388
	VWR-165
	VWR-188
	VWR-427
	VWR-597
	VWR-2054
	VWR-2448
	VWR-2896
	VWR-2947
	VWR-2948
	VWR-3605
	VWR-8617
JB Kraft
	VWR-5283
	VWR-7802
Joghert LeSabre
	VWR-64
Jonathan Yap
<<<<<<< HEAD
	STORM-523
	STORM-596
	STORM-615
	STORM-616
	STORM-679
	STORM-726
	STORM-737
	STORM-785
	STORM-812
=======
	STORM-596
	STORM-616
	STORM-679
	STORM-723
>>>>>>> 71a1fd09
	VWR-17801
Kage Pixel
	VWR-11
Ken March
	CT-245
Kerutsen Sellery
	VWR-1350
Khyota Wulluf
	VWR-2085
	VWR-8885
	VWR-9256
	VWR-9966
Kitty Barnett
	VWR-19699
	STORM-288
	STORM-799
	STORM-800
Kunnis Basiat
	VWR-82
	VWR-102
Latif Khalifa
	VWR-5370
Lisa Lowe
	CT-218
	CT-219
	CT-220
	CT-221
	CT-222
	CT-223
	CT-224
	CT-319
Lockhart Cordoso
	VWR-108
maciek marksman
	CT-86
Magnus Balczo
	CT-138
Malwina Dollinger
	CT-138
march Korda
	SVC-1020
Marine Kelley
    STORM-281
Matthew Dowd
	VWR-1344
	VWR-1651
	VWR-1736
	VWR-1737
	VWR-1761
	VWR-2681
McCabe Maxsted
	SNOW-387
	VWR-1318
	VWR-4065
	VWR-4826
	VWR-6518
	VWR-7827
	VWR-7877
	VWR-7893
	VWR-8080
	VWR-8454
	VWR-8689
	VWR-9007
Michelle2 Zenovka
    STORM-477
	VWR-2652
	VWR-2662
	VWR-2834
	VWR-3749
	VWR-4022
	VWR-4331
	VWR-4506
	VWR-4981
	VWR-5082
	VWR-5659
	VWR-7831
	VWR-8885
	VWR-8889
	VWR-8310
	VWR-9499
Mm Alder
	SNOW-376
	VWR-197
	VWR-3777
	VWR-4232
	VWR-4794
	VWR-13578
Mr Greggan
	VWR-445
Nicholaz Beresford
	VWR-132
	VWR-176
	VWR-193
	VWR-349
	VWR-353
	VWR-364
	VWR-374
	VWR-546
	VWR-691
	VWR-727
	VWR-793
	VWR-794
	VWR-802
	VWR-803
	VWR-804
	VWR-805
	VWR-807
	VWR-808
	VWR-809
	VWR-810
	VWR-823
	VWR-849
	VWR-856
	VWR-865
	VWR-869
	VWR-870
	VWR-871
	VWR-873
	VWR-908
	VWR-966
	VWR-1105
	VWR-1221
	VWR-1230
	VWR-1270
	VWR-1294
	VWR-1296
	VWR-1354
	VWR-1410
	VWR-1418
	VWR-1436
	VWR-1453
	VWR-1455
	VWR-1470
	VWR-1471
	VWR-1566
	VWR-1578
	VWR-1626
	VWR-1646
	VWR-1655
	VWR-1698
	VWR-1706
	VWR-1721
	VWR-1723
	VWR-1732
	VWR-1754
	VWR-1769
	VWR-1808
	VWR-1826
	VWR-1861
	VWR-1872
	VWR-1968
	VWR-2046
	VWR-2142
	VWR-2152
	VWR-2614
	VWR-2411
	VWR-2412
	VWR-2682
	VWR-2684
Nounouch Hapmouche
	VWR-238
Patric Mills
	VWR-2645
Paul Churchill
	VWR-20
	VWR-493
	VWR-749
	VWR-1567
	VWR-1647
	VWR-1880
	VWR-2072
Paula Innis
	VWR-30
	VWR-293
	VWR-1049
	VWR-1562
Peekay Semyorka
	VWR-7
	VWR-19
	VWR-49
	VWR-79
Peter Lameth
	VWR-7331
Pf Shan
	CT-225
	CT-226
	CT-227
	CT-228
	CT-229
	CT-230
	CT-231
	CT-321
	SNOW-422
princess niven
	VWR-5733
	CT-85
	CT-320
	CT-352
Renault Clio
	VWR-1976
resu Ampan
	SNOW-93
Ringo Tuxing
	CT-225
	CT-226
	CT-227
	CT-228
	CT-229
	CT-230
	CT-231
	CT-321
Robin Cornelius
	SNOW-108
	SNOW-204
	SNOW-287
	SNOW-484
	SNOW-504
	SNOW-506
	SNOW-507
	SNOW-511
	SNOW-512
	SNOW-514
	SNOW-520
	SNOW-585
	SNOW-599
	SNOW-747
	STORM-422
	VWR-2488
	VWR-9557
	VWR-10579
	VWR-11128
	VWR-12533
	VWR-12587
	VWR-12758
	VWR-12763
	VWR-12995
	VWR-20911
Ryozu Kojima
	VWR-53
	VWR-287
Salahzar Stenvaag
	CT-225
	CT-226
	CT-227
	CT-228
	CT-229
	CT-230
	CT-231
	CT-321
Sammy Frederix
	VWR-6186
Satomi Ahn
	STORM-501
	STORM-229
Scrippy Scofield
	VWR-3748
Seg Baphomet
	VWR-1475
	VWR-1525
	VWR-1585
	VWR-1586
	VWR-2662
	VWR-3206
	VWR-2488
Sergen Davies
	CT-225
	CT-226
	CT-227
	CT-228
	CT-229
	CT-230
	CT-231
	CT-321
Shawn Kaufmat
	SNOW-240
SignpostMarv Martin
	VWR-153
	VWR-154
	VWR-155
	VWR-218
	VWR-373
	VWR-8357
Simon Nolan
	VWR-409
SpacedOut Frye
	VWR-34
	VWR-45
	VWR-57
	VWR-94
	VWR-113
	VWR-121
	VWR-123
	VWR-130
	VWR-1823
Sporked Friis
	VWR-4903
Stevex Janus
	VWR-1182
Still Defiant
	VWR-207
	VWR-227
	VWR-446
Strife Onizuka
	SVC-9
	VWR-14
	VWR-74
	VWR-85
	VWR-148
	WEB-164
	VWR-183
	VWR-2265
	VWR-4111
	SNOW-691
Tayra Dagostino
	SNOW-517
	SNOW-543
	VWR-13947
TBBle Kurosawa
	VWR-938
	VWR-941
	VWR-942
	VWR-944
	VWR-945
	SNOW-543
	VWR-1891
	VWR-1892
Teardrops Fall
	VWR-5366
Techwolf Lupindo
	SNOW-92
	SNOW-592
	SNOW-649
	SNOW-650
	SNOW-651
	SNOW-654
	SNOW-687
	SNOW-680
	SNOW-681
	SNOW-685
	SNOW-690
	SNOW-746
	VWR-12385
	VWR-20893
tenebrous pau
	VWR-247
Tharax Ferraris
	VWR-605
Thickbrick Sleaford
	SNOW-207
	SNOW-390
	SNOW-421
	SNOW-462
	SNOW-586
	SNOW-592
	SNOW-635
	SNOW-743
	VWR-7109
	VWR-9287
	VWR-13483
	VWR-13947
Thraxis Epsilon
	SVC-371
	VWR-383
tiamat bingyi
	CT-246
Tofu Buzzard
	STORM-546
TraductoresAnonimos Alter
	CT-324
Tue Torok
	CT-68
	CT-69
	CT-70
	CT-72
	CT-73
	CT-74
Twisted Laws
	SNOW-352
	STORM-466
	STORM-467
Vadim Bigbear
	VWR-2681
Vector Hastings
	VWR-8726
Vixen Heron
	VWR-2710
	CT-88
Whoops Babii
	VWR-631
	VWR-1640
	VWR-3340
	SNOW-667
	VWR-4800
	VWR-4802
	VWR-4804
	VWR-4805
	VWR-4806
	VWR-4808
	VWR-4809
	VWR-4811
	VWR-4815
	VWR-4816
	VWR-4818
	VWR-5659
	VWR-8291
	VWR-8292
	VWR-8293
	VWR-8294
	VWR-8295
	VWR-8296
	VWR-8297
	VWR-8298
Wilton Lundquist
	VWR-7682
WolfPup Lowenhar
	SNOW-622
	SNOW-772
	STORM-102
	STORM-103
	STORM-143
	STORM-255
	STORM-256
	STORM-288
	STORM-535
	STORM-544
	STORM-654
	STORM-674
	STORM-776
	STORM-825
	VWR-20741
	VWR-20933
Zai Lynch
	VWR-19505
Zarkonnen Decosta
	VWR-253
Zi Ree
	VWR-423
	VWR-671
	VWR-682
	VWR-684
	VWR-9127
	VWR-1140
Zipherius Turas
	VWR-76
	VWR-77
<|MERGE_RESOLUTION|>--- conflicted
+++ resolved
@@ -366,22 +366,16 @@
 Joghert LeSabre
 	VWR-64
 Jonathan Yap
-<<<<<<< HEAD
 	STORM-523
 	STORM-596
 	STORM-615
 	STORM-616
 	STORM-679
+	STORM-723
 	STORM-726
 	STORM-737
 	STORM-785
 	STORM-812
-=======
-	STORM-596
-	STORM-616
-	STORM-679
-	STORM-723
->>>>>>> 71a1fd09
 	VWR-17801
 Kage Pixel
 	VWR-11
