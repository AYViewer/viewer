--- conflicted
+++ resolved
@@ -674,12 +674,9 @@
 	OPEN-161
 	STORM-1953
 	STORM-1957
-<<<<<<< HEAD
 	OPEN-113
+	STORM-1986
 	STORM-1981
-=======
-	STORM-1986
->>>>>>> bb68d6a8
 Kadah Coba
 	STORM-1060
     STORM-1843
