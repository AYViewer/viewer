--- conflicted
+++ resolved
@@ -21,7 +21,11 @@
 # Limit extent of codeticket updates to revisions after...
 codeticket_since = 3.3.0-release
 
-<<<<<<< HEAD
+# Override build system default toolchain
+# Note that this will only affect automated builds.
+Linux.gcc_version = /usr/bin/gcc-4.6
+Linux.cxx_version = /usr/bin/g++-4.6
+
 ################################################################
 ####      Examples of how to set the viewer_channel         ####
 #
@@ -40,16 +44,6 @@
 # All Linden Lab builds (and only Linden Lab builds)
 # should use a viewer_channel that begins with "Second Life"
 ################################################################
-=======
-# Override build system default toolchain
-# Note that this will only affect automated builds.
-Linux.gcc_version = /usr/bin/gcc-4.6
-Linux.cxx_version = /usr/bin/g++-4.6
-
-# ========================================
-# Viewer Development
-# ========================================
->>>>>>> fac6ee27
 
 # Report changes since...
 viewer-development.show_changes_since = last_sprint
