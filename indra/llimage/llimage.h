/**
 * @file llimage.h
 * @brief Object for managing images and their textures.
 *
 * $LicenseInfo:firstyear=2000&license=viewerlgpl$
 * Second Life Viewer Source Code
 * Copyright (C) 2010, Linden Research, Inc.
 *
 * This library is free software; you can redistribute it and/or
 * modify it under the terms of the GNU Lesser General Public
 * License as published by the Free Software Foundation;
 * version 2.1 of the License only.
 *
 * This library is distributed in the hope that it will be useful,
 * but WITHOUT ANY WARRANTY; without even the implied warranty of
 * MERCHANTABILITY or FITNESS FOR A PARTICULAR PURPOSE.  See the GNU
 * Lesser General Public License for more details.
 *
 * You should have received a copy of the GNU Lesser General Public
 * License along with this library; if not, write to the Free Software
 * Foundation, Inc., 51 Franklin Street, Fifth Floor, Boston, MA  02110-1301  USA
 *
 * Linden Research, Inc., 945 Battery Street, San Francisco, CA  94111  USA
 * $/LicenseInfo$
 */

#ifndef LL_LLIMAGE_H
#define LL_LLIMAGE_H

#include "lluuid.h"
#include "llstring.h"
#include "llpointer.h"
#include "lltrace.h"

const S32 MIN_IMAGE_MIP =  2; // 4x4, only used for expand/contract power of 2
const S32 MAX_IMAGE_MIP = 11; // 2048x2048

// *TODO : Use MAX_IMAGE_MIP as max discard level and modify j2c management so that the number
// of levels is read from the header's file, not inferred from its size.
const S32 MAX_DISCARD_LEVEL = 5;

// JPEG2000 size constraints
// Those are declared here as they are germane to other image constraints used in the viewer
// and declared right here. Some come from the JPEG2000 spec, some conventions specific to SL.
const S32 MAX_DECOMPOSITION_LEVELS = 32;    // Number of decomposition levels cannot exceed 32 according to jpeg2000 spec
const S32 MIN_DECOMPOSITION_LEVELS = 5;     // the SL viewer will *crash* trying to decode images with fewer than 5 decomposition levels (unless image is small that is)
const S32 MAX_PRECINCT_SIZE = 2048;         // No reason to be bigger than MAX_IMAGE_SIZE
const S32 MIN_PRECINCT_SIZE = 4;            // Can't be smaller than MIN_BLOCK_SIZE
const S32 MAX_BLOCK_SIZE = 64;              // Max total block size is 4096, hence 64x64 when using square blocks
const S32 MIN_BLOCK_SIZE = 4;               // Min block dim is 4 according to jpeg2000 spec
const S32 MIN_LAYER_SIZE = 2000;            // Size of the first quality layer (after header). Must be > to FIRST_PACKET_SIZE!!
const S32 MAX_NB_LAYERS = 64;               // Max number of layers we'll entertain in SL (practical limit)

const S32 MIN_IMAGE_SIZE = (1<<MIN_IMAGE_MIP); // 4, only used for expand/contract power of 2
const S32 MAX_IMAGE_SIZE = (1<<MAX_IMAGE_MIP); // 2048
const S32 MIN_IMAGE_AREA = MIN_IMAGE_SIZE * MIN_IMAGE_SIZE;
const S32 MAX_IMAGE_AREA = MAX_IMAGE_SIZE * MAX_IMAGE_SIZE;
const S32 MAX_IMAGE_COMPONENTS = 8;
const S32 MAX_IMAGE_DATA_SIZE = MAX_IMAGE_AREA * MAX_IMAGE_COMPONENTS; //2048 * 2048 * 8 = 16 MB

// Note!  These CANNOT be changed without modifying simulator code
// *TODO: change both to 1024 when SIM texture fetching is deprecated
const S32 FIRST_PACKET_SIZE = 600;
const S32 MAX_IMG_PACKET_SIZE = 1000;
const S32 HTTP_PACKET_SIZE = 1496;

// Base classes for images.
// There are two major parts for the image:
// The compressed representation, and the decompressed representation.

class LLImageFormatted;
class LLImageRaw;
class LLColor4U;

typedef enum e_image_codec
{
    IMG_CODEC_INVALID  = 0,
    IMG_CODEC_RGB  = 1,
    IMG_CODEC_J2C  = 2,
    IMG_CODEC_BMP  = 3,
    IMG_CODEC_TGA  = 4,
    IMG_CODEC_JPEG = 5,
    IMG_CODEC_DXT  = 6,
    IMG_CODEC_PNG  = 7,
    IMG_CODEC_EOF  = 8
} EImageCodec;

//============================================================================
// library initialization class
// LLImage is frequently used in threads so do not convert it to LLSingleton

class LLImage
{
public:
<<<<<<< HEAD
	static void initClass(bool use_new_byte_range = false, S32 minimal_reverse_byte_range_percent = 75);
	static void cleanupClass();

	static const std::string& getLastThreadError();
	static void setLastError(const std::string& message);
	
	static bool useNewByteRange() { return sUseNewByteRange; }
	static S32  getReverseByteRangePercent() { return sMinimalReverseByteRangePercent; }
	
protected:
	static thread_local std::string sLastThreadErrorMessage;
	static bool sUseNewByteRange;
=======
    static void initClass(bool use_new_byte_range = false, S32 minimal_reverse_byte_range_percent = 75);
    static void cleanupClass();

    static const std::string& getLastError();
    static void setLastError(const std::string& message);

    static bool useNewByteRange() { return sUseNewByteRange; }
    static S32  getReverseByteRangePercent() { return sMinimalReverseByteRangePercent; }

protected:
    static LLMutex* sMutex;
    static std::string sLastErrorMessage;
    static bool sUseNewByteRange;
>>>>>>> e7eced3c
    static S32  sMinimalReverseByteRangePercent;
};

//============================================================================
// Image base class

class LLImageBase
:   public LLThreadSafeRefCount
{
protected:
    virtual ~LLImageBase();

public:
    LLImageBase();

    enum
    {
        TYPE_NORMAL = 0,
        TYPE_AVATAR_BAKE = 1,
    };

    virtual void deleteData();
    virtual U8* allocateData(S32 size = -1);
    virtual U8* reallocateData(S32 size = -1);

    virtual void dump();
    virtual void sanityCheck();

    U16 getWidth() const        { return mWidth; }
    U16 getHeight() const       { return mHeight; }
    S8  getComponents() const   { return mComponents; }
    S32 getDataSize() const     { return mDataSize; }

    const U8 *getData() const   ;
    U8 *getData()               ;
    bool isBufferInvalid() const;

    void setSize(S32 width, S32 height, S32 ncomponents);
    U8* allocateDataSize(S32 width, S32 height, S32 ncomponents, S32 size = -1); // setSize() + allocateData()
    void enableOverSize() {mAllowOverSize = true ;}
    void disableOverSize() {mAllowOverSize = false; }

protected:
    // special accessor to allow direct setting of mData and mDataSize by LLImageFormatted
    void setDataAndSize(U8 *data, S32 size);

public:
    static void generateMip(const U8 *indata, U8* mipdata, int width, int height, S32 nchannels);

    // Function for calculating the download priority for textures
    // <= 0 priority means that there's no need for more data.
    static F32 calc_download_priority(F32 virtual_size, F32 visible_area, S32 bytes_sent);

    static EImageCodec getCodecFromExtension(const std::string& exten);

    //static LLTrace::MemStatHandle sMemStat;

private:
    U8 *mData;
    S32 mDataSize;

    U16 mWidth;
    U16 mHeight;

    S8 mComponents;

    bool mBadBufferAllocation ;
    bool mAllowOverSize ;
};

// Raw representation of an image (used for textures, and other uncompressed formats
class LLImageRaw : public LLImageBase
{
protected:
    /*virtual*/ ~LLImageRaw();

public:
    LLImageRaw();
    LLImageRaw(U16 width, U16 height, S8 components);
    LLImageRaw(const U8* data, U16 width, U16 height, S8 components);
    LLImageRaw(U8 *data, U16 width, U16 height, S8 components, bool no_copy = false);
    // Construct using createFromFile (used by tools)
    //LLImageRaw(const std::string& filename, bool j2c_lowest_mip_only = false);

    /*virtual*/ void deleteData();
    /*virtual*/ U8* allocateData(S32 size = -1);
    /*virtual*/ U8* reallocateData(S32 size);

    // use in conjunction with "no_copy" constructor to release data pointer before deleting
    // so that deletion of this LLImageRaw will not free the memory at the "data" parameter
    // provided to "no_copy" constructor
    void releaseData();


    bool resize(U16 width, U16 height, S8 components);

    //U8 * getSubImage(U32 x_pos, U32 y_pos, U32 width, U32 height) const;
    bool setSubImage(U32 x_pos, U32 y_pos, U32 width, U32 height,
                     const U8 *data, U32 stride = 0, bool reverse_y = false);

    void clear(U8 r=0, U8 g=0, U8 b=0, U8 a=255);

    void verticalFlip();

    // if the alpha channel is all 100% opaque, delete it
    // returns true if alpha channel was deleted
    bool optimizeAwayAlpha();

    static S32 biasedDimToPowerOfTwo(S32 curr_dim, S32 max_dim = MAX_IMAGE_SIZE);
    static S32 expandDimToPowerOfTwo(S32 curr_dim, S32 max_dim = MAX_IMAGE_SIZE);
    static S32 contractDimToPowerOfTwo(S32 curr_dim, S32 min_dim = MIN_IMAGE_SIZE);
    void expandToPowerOfTwo(S32 max_dim = MAX_IMAGE_SIZE, bool scale_image = true);
    void contractToPowerOfTwo(S32 max_dim = MAX_IMAGE_SIZE, bool scale_image = true);
    void biasedScaleToPowerOfTwo(S32 max_dim = MAX_IMAGE_SIZE);
    bool scale(S32 new_width, S32 new_height, bool scale_image = true);
    LLPointer<LLImageRaw> scaled(S32 new_width, S32 new_height);

    // Fill the buffer with a constant color
    void fill( const LLColor4U& color );

    // Copy operations

    //duplicate this raw image if refCount > 1.
    LLPointer<LLImageRaw> duplicate();

    // Src and dst can be any size.  Src and dst can each have 3 or 4 components.
    void copy( LLImageRaw* src );

    // Src and dst are same size.  Src and dst have same number of components.
    void copyUnscaled( LLImageRaw* src );

    // Src and dst are same size.  Src has 4 components.  Dst has 3 components.
    void copyUnscaled4onto3( LLImageRaw* src );

    // Src and dst are same size.  Src has 3 components.  Dst has 4 components.
    void copyUnscaled3onto4( LLImageRaw* src );

    // Src and dst are same size.  Src has 1 component.  Dst has 4 components.
    // Alpha component is set to source alpha mask component.
    // RGB components are set to fill color.
    void copyUnscaledAlphaMask( LLImageRaw* src, const LLColor4U& fill);

    // Src and dst can be any size.  Src and dst have same number of components.
    void copyScaled( LLImageRaw* src );

    // Src and dst can be any size.  Src has 3 components.  Dst has 4 components.
    void copyScaled3onto4( LLImageRaw* src );

    // Src and dst can be any size.  Src has 4 components.  Dst has 3 components.
    void copyScaled4onto3( LLImageRaw* src );


    // Composite operations

    // Src and dst can be any size.  Src and dst can each have 3 or 4 components.
    void composite( LLImageRaw* src );

    // Src and dst can be any size.  Src has 4 components.  Dst has 3 components.
    void compositeScaled4onto3( LLImageRaw* src );

    // Src and dst are same size.  Src has 4 components.  Dst has 3 components.
    void compositeUnscaled4onto3( LLImageRaw* src );

protected:
    // Create an image from a local file (generally used in tools)
    //bool createFromFile(const std::string& filename, bool j2c_lowest_mip_only = false);

    void copyLineScaled( U8* in, U8* out, S32 in_pixel_len, S32 out_pixel_len, S32 in_pixel_step, S32 out_pixel_step );
    void compositeRowScaled4onto3( U8* in, U8* out, S32 in_pixel_len, S32 out_pixel_len );

    U8  fastFractionalMult(U8 a,U8 b);

    void setDataAndSize(U8 *data, S32 width, S32 height, S8 components) ;

public:
    static S32 sRawImageCount;

private:
    bool validateSrcAndDst(std::string func, LLImageRaw* src, LLImageRaw* dst);
};

// Compressed representation of image.
// Subclass from this class for the different representations (J2C, bmp)
class LLImageFormatted : public LLImageBase
{
public:
    static LLImageFormatted* createFromType(S8 codec);
    static LLImageFormatted* createFromExtension(const std::string& instring);

protected:
    /*virtual*/ ~LLImageFormatted();

public:
    LLImageFormatted(S8 codec);

    // LLImageBase
    /*virtual*/ void deleteData();
    /*virtual*/ U8* allocateData(S32 size = -1);
    /*virtual*/ U8* reallocateData(S32 size);

    /*virtual*/ void dump();
    /*virtual*/ void sanityCheck();

    // New methods
    // subclasses must return a prefered file extension (lowercase without a leading dot)
    virtual std::string getExtension() = 0;
    // calcHeaderSize() returns the maximum size of header;
    //   0 indicates we don't have a header and have to read the entire file
    virtual S32 calcHeaderSize() { return 0; };
    // calcDataSize() returns how many bytes to read to load discard_level (including header)
    virtual S32 calcDataSize(S32 discard_level);
    // calcDiscardLevelBytes() returns the smallest valid discard level based on the number of input bytes
    virtual S32 calcDiscardLevelBytes(S32 bytes);
    // getRawDiscardLevel() by default returns mDiscardLevel, but may be overridden (LLImageJ2C)
    virtual S8  getRawDiscardLevel() { return mDiscardLevel; }

    bool load(const std::string& filename, int load_size = 0);
    bool save(const std::string& filename);

    virtual bool updateData() = 0; // pure virtual
    void setData(U8 *data, S32 size);
    void appendData(U8 *data, S32 size);

    // Loads first 4 channels.
    virtual bool decode(LLImageRaw* raw_image, F32 decode_time) = 0;
    // Subclasses that can handle more than 4 channels should override this function.
    virtual bool decodeChannels(LLImageRaw* raw_image, F32 decode_time, S32 first_channel, S32 max_channel);

    virtual bool encode(const LLImageRaw* raw_image, F32 encode_time) = 0;

    S8 getCodec() const;
    bool isDecoding() const { return mDecoding; }
    bool isDecoded()  const { return mDecoded; }
    void setDiscardLevel(S8 discard_level) { mDiscardLevel = discard_level; }
    S8 getDiscardLevel() const { return mDiscardLevel; }
    S8 getLevels() const { return mLevels; }
    void setLevels(S8 nlevels) { mLevels = nlevels; }

    // setLastError needs to be deferred for J2C images since it may be called from a DLL
    virtual void resetLastError();
    virtual void setLastError(const std::string& message, const std::string& filename = std::string());

protected:
    bool copyData(U8 *data, S32 size); // calls updateData()

protected:
    S8 mCodec;
    S8 mDecoding;
    S8 mDecoded;  // unused, but changing LLImage layout requires recompiling static Mac/Linux libs. 2009-01-30 JC
    S8 mDiscardLevel;   // Current resolution level worked on. 0 = full res, 1 = half res, 2 = quarter res, etc...
    S8 mLevels;         // Number of resolution levels in that image. Min is 1. 0 means unknown.

public:
    static S32 sGlobalFormattedMemory;
};

#endif<|MERGE_RESOLUTION|>--- conflicted
+++ resolved
@@ -92,34 +92,18 @@
 class LLImage
 {
 public:
-<<<<<<< HEAD
-	static void initClass(bool use_new_byte_range = false, S32 minimal_reverse_byte_range_percent = 75);
-	static void cleanupClass();
-
-	static const std::string& getLastThreadError();
-	static void setLastError(const std::string& message);
-	
-	static bool useNewByteRange() { return sUseNewByteRange; }
-	static S32  getReverseByteRangePercent() { return sMinimalReverseByteRangePercent; }
-	
-protected:
-	static thread_local std::string sLastThreadErrorMessage;
-	static bool sUseNewByteRange;
-=======
     static void initClass(bool use_new_byte_range = false, S32 minimal_reverse_byte_range_percent = 75);
     static void cleanupClass();
 
-    static const std::string& getLastError();
+    static const std::string& getLastThreadError();
     static void setLastError(const std::string& message);
 
     static bool useNewByteRange() { return sUseNewByteRange; }
     static S32  getReverseByteRangePercent() { return sMinimalReverseByteRangePercent; }
 
 protected:
-    static LLMutex* sMutex;
-    static std::string sLastErrorMessage;
+    static thread_local std::string sLastThreadErrorMessage;
     static bool sUseNewByteRange;
->>>>>>> e7eced3c
     static S32  sMinimalReverseByteRangePercent;
 };
 
