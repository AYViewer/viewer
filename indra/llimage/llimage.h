--- conflicted
+++ resolved
@@ -280,21 +280,6 @@
     // Src and dst can be any size.  Src and dst can each have 3 or 4 components.
     void composite( const LLImageRaw* src );
 
-protected:
-    // Src and dst can be any size.  Src has 4 components.  Dst has 3 components.
-    void compositeScaled4onto3( const LLImageRaw* src );
-
-    // Src and dst are same size.  Src has 4 components.  Dst has 3 components.
-    void compositeUnscaled4onto3( const LLImageRaw* src );
-
-    // Src and dst can be any size.  Src has 3 components.  Dst has 4 components.
-    void copyScaled3onto4( const LLImageRaw* src );
-
-    // Src and dst can be any size.  Src has 4 components.  Dst has 3 components.
-    void copyScaled4onto3( const LLImageRaw* src );
-
-<<<<<<< HEAD
-=======
     // Emissive operations used by minimap
     // Roughly emulates GLTF emissive texture, but is not GLTF-compliant
     // *TODO: Remove in favor of shader
@@ -302,7 +287,18 @@
     void addEmissiveScaled(LLImageRaw* src);
     void addEmissiveUnscaled(LLImageRaw* src);
 protected:
->>>>>>> a73773bc
+    // Src and dst can be any size.  Src has 4 components.  Dst has 3 components.
+    void compositeScaled4onto3( const LLImageRaw* src );
+
+    // Src and dst are same size.  Src has 4 components.  Dst has 3 components.
+    void compositeUnscaled4onto3( const LLImageRaw* src );
+
+    // Src and dst can be any size.  Src has 3 components.  Dst has 4 components.
+    void copyScaled3onto4( const LLImageRaw* src );
+
+    // Src and dst can be any size.  Src has 4 components.  Dst has 3 components.
+    void copyScaled4onto3( const LLImageRaw* src );
+
     // Create an image from a local file (generally used in tools)
     //bool createFromFile(const std::string& filename, bool j2c_lowest_mip_only = false);
 
