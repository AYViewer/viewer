/**
 * @file llimage.h
 * @brief Object for managing images and their textures.
 *
 * $LicenseInfo:firstyear=2000&license=viewerlgpl$
 * Second Life Viewer Source Code
 * Copyright (C) 2010, Linden Research, Inc.
 *
 * This library is free software; you can redistribute it and/or
 * modify it under the terms of the GNU Lesser General Public
 * License as published by the Free Software Foundation;
 * version 2.1 of the License only.
 *
 * This library is distributed in the hope that it will be useful,
 * but WITHOUT ANY WARRANTY; without even the implied warranty of
 * MERCHANTABILITY or FITNESS FOR A PARTICULAR PURPOSE.  See the GNU
 * Lesser General Public License for more details.
 *
 * You should have received a copy of the GNU Lesser General Public
 * License along with this library; if not, write to the Free Software
 * Foundation, Inc., 51 Franklin Street, Fifth Floor, Boston, MA  02110-1301  USA
 *
 * Linden Research, Inc., 945 Battery Street, San Francisco, CA  94111  USA
 * $/LicenseInfo$
 */

#ifndef LL_LLIMAGE_H
#define LL_LLIMAGE_H

#include "lluuid.h"
#include "llstring.h"
#include "llpointer.h"
#include "lltrace.h"

const S32 MIN_IMAGE_MIP =  2; // 4x4, only used for expand/contract power of 2
const S32 MAX_IMAGE_MIP = 12; // 4096x4096

// *TODO : Use MAX_IMAGE_MIP as max discard level and modify j2c management so that the number
// of levels is read from the header's file, not inferred from its size.
const S32 MAX_DISCARD_LEVEL = 5;

// JPEG2000 size constraints
// Those are declared here as they are germane to other image constraints used in the viewer
// and declared right here. Some come from the JPEG2000 spec, some conventions specific to SL.
<<<<<<< HEAD
const S32 MAX_DECOMPOSITION_LEVELS = 32;	// Number of decomposition levels cannot exceed 32 according to jpeg2000 spec
const S32 MIN_DECOMPOSITION_LEVELS = 5;		// the SL viewer will *crash* trying to decode images with fewer than 5 decomposition levels (unless image is small that is)
const S32 MAX_PRECINCT_SIZE = 4096;			// No reason to be bigger than MAX_IMAGE_SIZE 
const S32 MIN_PRECINCT_SIZE = 4;			// Can't be smaller than MIN_BLOCK_SIZE
const S32 MAX_BLOCK_SIZE = 64;				// Max total block size is 4096, hence 64x64 when using square blocks
const S32 MIN_BLOCK_SIZE = 4;				// Min block dim is 4 according to jpeg2000 spec
const S32 MIN_LAYER_SIZE = 2000;			// Size of the first quality layer (after header). Must be > to FIRST_PACKET_SIZE!!
const S32 MAX_NB_LAYERS = 64;				// Max number of layers we'll entertain in SL (practical limit)
=======
const S32 MAX_DECOMPOSITION_LEVELS = 32;    // Number of decomposition levels cannot exceed 32 according to jpeg2000 spec
const S32 MIN_DECOMPOSITION_LEVELS = 5;     // the SL viewer will *crash* trying to decode images with fewer than 5 decomposition levels (unless image is small that is)
const S32 MAX_PRECINCT_SIZE = 2048;         // No reason to be bigger than MAX_IMAGE_SIZE
const S32 MIN_PRECINCT_SIZE = 4;            // Can't be smaller than MIN_BLOCK_SIZE
const S32 MAX_BLOCK_SIZE = 64;              // Max total block size is 4096, hence 64x64 when using square blocks
const S32 MIN_BLOCK_SIZE = 4;               // Min block dim is 4 according to jpeg2000 spec
const S32 MIN_LAYER_SIZE = 2000;            // Size of the first quality layer (after header). Must be > to FIRST_PACKET_SIZE!!
const S32 MAX_NB_LAYERS = 64;               // Max number of layers we'll entertain in SL (practical limit)
>>>>>>> 6377610f

const S32 MIN_IMAGE_SIZE = (1<<MIN_IMAGE_MIP); // 4, only used for expand/contract power of 2
const S32 MAX_IMAGE_SIZE = (1<<MAX_IMAGE_MIP); // 4096
const S32 MIN_IMAGE_AREA = MIN_IMAGE_SIZE * MIN_IMAGE_SIZE;
const S32 MAX_IMAGE_AREA = MAX_IMAGE_SIZE * MAX_IMAGE_SIZE;
const S32 MAX_IMAGE_COMPONENTS = 8;
const S32 MAX_IMAGE_DATA_SIZE = MAX_IMAGE_AREA * MAX_IMAGE_COMPONENTS; //4096 * 4096 * 8 = 128 MB

// Note!  These CANNOT be changed without modifying simulator code
// *TODO: change both to 1024 when SIM texture fetching is deprecated
const S32 FIRST_PACKET_SIZE = 600;
const S32 MAX_IMG_PACKET_SIZE = 1000;
const S32 HTTP_PACKET_SIZE = 1496;

// Base classes for images.
// There are two major parts for the image:
// The compressed representation, and the decompressed representation.

class LLImageFormatted;
class LLImageRaw;
class LLColor4U;
class LLColor3;

typedef enum e_image_codec
{
    IMG_CODEC_INVALID  = 0,
    IMG_CODEC_RGB  = 1,
    IMG_CODEC_J2C  = 2,
    IMG_CODEC_BMP  = 3,
    IMG_CODEC_TGA  = 4,
    IMG_CODEC_JPEG = 5,
    IMG_CODEC_DXT  = 6,
    IMG_CODEC_PNG  = 7,
    IMG_CODEC_EOF  = 8
} EImageCodec;

//============================================================================
// library initialization class
// LLImage is frequently used in threads so do not convert it to LLSingleton

class LLImage
{
public:
    static void initClass(bool use_new_byte_range = false, S32 minimal_reverse_byte_range_percent = 75);
    static void cleanupClass();

    static const std::string& getLastThreadError();
    static void setLastError(const std::string& message);

    static bool useNewByteRange() { return sUseNewByteRange; }
    static S32  getReverseByteRangePercent() { return sMinimalReverseByteRangePercent; }

protected:
    static thread_local std::string sLastThreadErrorMessage;
    static bool sUseNewByteRange;
    static S32  sMinimalReverseByteRangePercent;
};

//============================================================================
// Image base class

class LLImageBase
:   public LLThreadSafeRefCount
{
protected:
    virtual ~LLImageBase();

    virtual void deleteData();
    virtual U8* allocateData(S32 size = -1);
    virtual U8* reallocateData(S32 size = -1);

public:
    LLImageBase();

    enum
    {
        TYPE_NORMAL = 0,
        TYPE_AVATAR_BAKE = 1,
    };

    virtual void dump();
    virtual void sanityCheck();

    U16 getWidth() const        { return mWidth; }
    U16 getHeight() const       { return mHeight; }
    S8  getComponents() const   { return mComponents; }
    S32 getDataSize() const     { return mDataSize; }

    const U8 *getData() const   ;
    U8 *getData()               ;
    bool isBufferInvalid() const;

    void setSize(S32 width, S32 height, S32 ncomponents);
    U8* allocateDataSize(S32 width, S32 height, S32 ncomponents, S32 size = -1); // setSize() + allocateData()
    void enableOverSize() {mAllowOverSize = true ;}
    void disableOverSize() {mAllowOverSize = false; }

protected:
    // special accessor to allow direct setting of mData and mDataSize by LLImageFormatted
    void setDataAndSize(U8 *data, S32 size);

public:
    static void generateMip(const U8 *indata, U8* mipdata, int width, int height, S32 nchannels);

    // Function for calculating the download priority for textures
    // <= 0 priority means that there's no need for more data.
    static F32 calc_download_priority(F32 virtual_size, F32 visible_area, S32 bytes_sent);

    static EImageCodec getCodecFromExtension(const std::string& exten);

    //static LLTrace::MemStatHandle sMemStat;

private:
    U8 *mData;
    S32 mDataSize;

    U16 mWidth;
    U16 mHeight;

    S8 mComponents;

    bool mBadBufferAllocation;
    bool mAllowOverSize;

private:
    mutable LLSharedMutex mDataMutex;

public:
    template<bool SHARED>
    class DataLock : LLSharedMutexLockTemplate<SHARED>
    {
    public:
        DataLock(const LLImageBase* image)
        : LLSharedMutexLockTemplate<SHARED>(image ? &image->mDataMutex : nullptr)
        {
        }
    };
};

using LLImageDataLock = LLImageBase::DataLock<false>;
using LLImageDataSharedLock = LLImageBase::DataLock<true>;

// Raw representation of an image (used for textures, and other uncompressed formats
class LLImageRaw : public LLImageBase
{
protected:
    /*virtual*/ ~LLImageRaw();

public:
    LLImageRaw();
    LLImageRaw(U16 width, U16 height, S8 components);
    LLImageRaw(const U8* data, U16 width, U16 height, S8 components);
    LLImageRaw(U8 *data, U16 width, U16 height, S8 components, bool no_copy = false);
    // Construct using createFromFile (used by tools)
    //LLImageRaw(const std::string& filename, bool j2c_lowest_mip_only = false);

    /*virtual*/ void deleteData();
    /*virtual*/ U8* allocateData(S32 size = -1);
    /*virtual*/ U8* reallocateData(S32 size);

    // use in conjunction with "no_copy" constructor to release data pointer before deleting
    // so that deletion of this LLImageRaw will not free the memory at the "data" parameter
    // provided to "no_copy" constructor
    void releaseData();


    bool resize(U16 width, U16 height, S8 components);

    //U8 * getSubImage(U32 x_pos, U32 y_pos, U32 width, U32 height) const;
    bool setSubImage(U32 x_pos, U32 y_pos, U32 width, U32 height,
                     const U8 *data, U32 stride = 0, bool reverse_y = false);

    void clear(U8 r=0, U8 g=0, U8 b=0, U8 a=255);

    void verticalFlip();

<<<<<<< HEAD
	void verticalFlip();
    
    // Returns true if the image is not fully opaque
    bool checkHasTransparentPixels();
=======
>>>>>>> 6377610f
    // if the alpha channel is all 100% opaque, delete it
    // returns true if alpha channel was deleted
    bool optimizeAwayAlpha();
    // Create an alpha channel if this image doesn't have one
    bool makeAlpha();

    static S32 biasedDimToPowerOfTwo(S32 curr_dim, S32 max_dim = MAX_IMAGE_SIZE);
    static S32 expandDimToPowerOfTwo(S32 curr_dim, S32 max_dim = MAX_IMAGE_SIZE);
    static S32 contractDimToPowerOfTwo(S32 curr_dim, S32 min_dim = MIN_IMAGE_SIZE);
    void expandToPowerOfTwo(S32 max_dim = MAX_IMAGE_SIZE, bool scale_image = true);
    void contractToPowerOfTwo(S32 max_dim = MAX_IMAGE_SIZE, bool scale_image = true);
    void biasedScaleToPowerOfTwo(S32 max_dim = MAX_IMAGE_SIZE);
    bool scale(S32 new_width, S32 new_height, bool scale_image = true);
    LLPointer<LLImageRaw> scaled(S32 new_width, S32 new_height);

<<<<<<< HEAD
    // Multiply this raw image by the given color
    void tint( const LLColor3& color );

	// Copy operations
	
	//duplicate this raw image if refCount > 1.
	LLPointer<LLImageRaw> duplicate();
=======
    // Fill the buffer with a constant color
    void fill( const LLColor4U& color );

    // Copy operations
>>>>>>> 6377610f

    //duplicate this raw image if refCount > 1.
    LLPointer<LLImageRaw> duplicate();

    // Src and dst can be any size.  Src and dst can each have 3 or 4 components.
    void copy( const LLImageRaw* src );

    // Src and dst are same size.  Src and dst have same number of components.
    void copyUnscaled( const LLImageRaw* src );

    // Src and dst are same size.  Src has 4 components.  Dst has 3 components.
    void copyUnscaled4onto3( const LLImageRaw* src );

    // Src and dst are same size.  Src has 3 components.  Dst has 4 components.
    void copyUnscaled3onto4( const LLImageRaw* src );

    // Src and dst are same size.  Src has 1 component.  Dst has 4 components.
    // Alpha component is set to source alpha mask component.
    // RGB components are set to fill color.
    void copyUnscaledAlphaMask( const LLImageRaw* src, const LLColor4U& fill);

    // Src and dst can be any size.  Src and dst have same number of components.
    void copyScaled( const LLImageRaw* src );


    // Composite operations

    // Src and dst can be any size.  Src and dst can each have 3 or 4 components.
    void composite( const LLImageRaw* src );

    // Emissive operations used by minimap
    // Roughly emulates GLTF emissive texture, but is not GLTF-compliant
    // *TODO: Remove in favor of shader
    void addEmissive(LLImageRaw* src);
    void addEmissiveScaled(LLImageRaw* src);
    void addEmissiveUnscaled(LLImageRaw* src);
protected:
    // Src and dst can be any size.  Src has 4 components.  Dst has 3 components.
    void compositeScaled4onto3( const LLImageRaw* src );

    // Src and dst are same size.  Src has 4 components.  Dst has 3 components.
    void compositeUnscaled4onto3( const LLImageRaw* src );

    // Src and dst can be any size.  Src has 3 components.  Dst has 4 components.
    void copyScaled3onto4( const LLImageRaw* src );

    // Src and dst can be any size.  Src has 4 components.  Dst has 3 components.
    void copyScaled4onto3( const LLImageRaw* src );

    // Create an image from a local file (generally used in tools)
    //bool createFromFile(const std::string& filename, bool j2c_lowest_mip_only = false);

    void copyLineScaled( const U8* in, U8* out, S32 in_pixel_len, S32 out_pixel_len, S32 in_pixel_step, S32 out_pixel_step );
    void compositeRowScaled4onto3( const U8* in, U8* out, S32 in_pixel_len, S32 out_pixel_len );

    static U8 fastFractionalMult(U8 a, U8 b);

    void setDataAndSize(U8 *data, S32 width, S32 height, S8 components) ;

public:
    static S32 sRawImageCount;

private:
    static bool validateSrcAndDst(std::string func, const LLImageRaw* src, const LLImageRaw* dst);
};

// Compressed representation of image.
// Subclass from this class for the different representations (J2C, bmp)
class LLImageFormatted : public LLImageBase
{
public:
    static LLImageFormatted* createFromType(S8 codec);
    static LLImageFormatted* createFromExtension(const std::string& instring);

protected:
    /*virtual*/ ~LLImageFormatted();

public:
    LLImageFormatted(S8 codec);

    // LLImageBase
    /*virtual*/ void deleteData();
    /*virtual*/ U8* allocateData(S32 size = -1);
    /*virtual*/ U8* reallocateData(S32 size);

    /*virtual*/ void dump();
    /*virtual*/ void sanityCheck();

    // New methods
    // subclasses must return a prefered file extension (lowercase without a leading dot)
    virtual std::string getExtension() = 0;
    // calcHeaderSize() returns the maximum size of header;
    //   0 indicates we don't have a header and have to read the entire file
    virtual S32 calcHeaderSize() { return 0; };
    // calcDataSize() returns how many bytes to read to load discard_level (including header)
    virtual S32 calcDataSize(S32 discard_level);
    // calcDiscardLevelBytes() returns the smallest valid discard level based on the number of input bytes
    virtual S32 calcDiscardLevelBytes(S32 bytes);
    // getRawDiscardLevel() by default returns mDiscardLevel, but may be overridden (LLImageJ2C)
    virtual S8  getRawDiscardLevel() { return mDiscardLevel; }

    bool load(const std::string& filename, int load_size = 0);
    bool save(const std::string& filename);

    virtual bool updateData() = 0; // pure virtual
    void setData(U8 *data, S32 size);
    void appendData(U8 *data, S32 size);

    // Loads first 4 channels.
    virtual bool decode(LLImageRaw* raw_image, F32 decode_time) = 0;
    // Subclasses that can handle more than 4 channels should override this function.
    virtual bool decodeChannels(LLImageRaw* raw_image, F32 decode_time, S32 first_channel, S32 max_channel);

    virtual bool encode(const LLImageRaw* raw_image, F32 encode_time) = 0;

    S8 getCodec() const;
    bool isDecoding() const { return mDecoding; }
    bool isDecoded()  const { return mDecoded; }
    void setDiscardLevel(S8 discard_level) { mDiscardLevel = discard_level; }
    S8 getDiscardLevel() const { return mDiscardLevel; }
    S8 getLevels() const { return mLevels; }
    void setLevels(S8 nlevels) { mLevels = nlevels; }

    // setLastError needs to be deferred for J2C images since it may be called from a DLL
    virtual void resetLastError();
    virtual void setLastError(const std::string& message, const std::string& filename = std::string());

protected:
    bool copyData(U8 *data, S32 size); // calls updateData()

protected:
    S8 mCodec;
    S8 mDecoding;
    S8 mDecoded;  // unused, but changing LLImage layout requires recompiling static Mac/Linux libs. 2009-01-30 JC
    S8 mDiscardLevel;   // Current resolution level worked on. 0 = full res, 1 = half res, 2 = quarter res, etc...
    S8 mLevels;         // Number of resolution levels in that image. Min is 1. 0 means unknown.

public:
    static S32 sGlobalFormattedMemory;
};

#endif<|MERGE_RESOLUTION|>--- conflicted
+++ resolved
@@ -42,25 +42,14 @@
 // JPEG2000 size constraints
 // Those are declared here as they are germane to other image constraints used in the viewer
 // and declared right here. Some come from the JPEG2000 spec, some conventions specific to SL.
-<<<<<<< HEAD
-const S32 MAX_DECOMPOSITION_LEVELS = 32;	// Number of decomposition levels cannot exceed 32 according to jpeg2000 spec
-const S32 MIN_DECOMPOSITION_LEVELS = 5;		// the SL viewer will *crash* trying to decode images with fewer than 5 decomposition levels (unless image is small that is)
-const S32 MAX_PRECINCT_SIZE = 4096;			// No reason to be bigger than MAX_IMAGE_SIZE 
-const S32 MIN_PRECINCT_SIZE = 4;			// Can't be smaller than MIN_BLOCK_SIZE
-const S32 MAX_BLOCK_SIZE = 64;				// Max total block size is 4096, hence 64x64 when using square blocks
-const S32 MIN_BLOCK_SIZE = 4;				// Min block dim is 4 according to jpeg2000 spec
-const S32 MIN_LAYER_SIZE = 2000;			// Size of the first quality layer (after header). Must be > to FIRST_PACKET_SIZE!!
-const S32 MAX_NB_LAYERS = 64;				// Max number of layers we'll entertain in SL (practical limit)
-=======
 const S32 MAX_DECOMPOSITION_LEVELS = 32;    // Number of decomposition levels cannot exceed 32 according to jpeg2000 spec
 const S32 MIN_DECOMPOSITION_LEVELS = 5;     // the SL viewer will *crash* trying to decode images with fewer than 5 decomposition levels (unless image is small that is)
-const S32 MAX_PRECINCT_SIZE = 2048;         // No reason to be bigger than MAX_IMAGE_SIZE
+const S32 MAX_PRECINCT_SIZE = 4096;         // No reason to be bigger than MAX_IMAGE_SIZE
 const S32 MIN_PRECINCT_SIZE = 4;            // Can't be smaller than MIN_BLOCK_SIZE
 const S32 MAX_BLOCK_SIZE = 64;              // Max total block size is 4096, hence 64x64 when using square blocks
 const S32 MIN_BLOCK_SIZE = 4;               // Min block dim is 4 according to jpeg2000 spec
 const S32 MIN_LAYER_SIZE = 2000;            // Size of the first quality layer (after header). Must be > to FIRST_PACKET_SIZE!!
 const S32 MAX_NB_LAYERS = 64;               // Max number of layers we'll entertain in SL (practical limit)
->>>>>>> 6377610f
 
 const S32 MIN_IMAGE_SIZE = (1<<MIN_IMAGE_MIP); // 4, only used for expand/contract power of 2
 const S32 MAX_IMAGE_SIZE = (1<<MAX_IMAGE_MIP); // 4096
@@ -237,13 +226,8 @@
 
     void verticalFlip();
 
-<<<<<<< HEAD
-	void verticalFlip();
-    
     // Returns true if the image is not fully opaque
     bool checkHasTransparentPixels();
-=======
->>>>>>> 6377610f
     // if the alpha channel is all 100% opaque, delete it
     // returns true if alpha channel was deleted
     bool optimizeAwayAlpha();
@@ -259,20 +243,13 @@
     bool scale(S32 new_width, S32 new_height, bool scale_image = true);
     LLPointer<LLImageRaw> scaled(S32 new_width, S32 new_height);
 
-<<<<<<< HEAD
+    // Fill the buffer with a constant color
+    void fill( const LLColor4U& color );
+
     // Multiply this raw image by the given color
     void tint( const LLColor3& color );
 
-	// Copy operations
-	
-	//duplicate this raw image if refCount > 1.
-	LLPointer<LLImageRaw> duplicate();
-=======
-    // Fill the buffer with a constant color
-    void fill( const LLColor4U& color );
-
     // Copy operations
->>>>>>> 6377610f
 
     //duplicate this raw image if refCount > 1.
     LLPointer<LLImageRaw> duplicate();
