--- conflicted
+++ resolved
@@ -29,13 +29,8 @@
 
 #include "lluuid.h"
 #include "llstring.h"
-<<<<<<< HEAD
 #include "llpointer.h"
 #include "lltrace.h"
-=======
-#include "llthread.h"
-#include "llpointer.h"
->>>>>>> 17108920
 
 const S32 MIN_IMAGE_MIP =  2; // 4x4, only used for expand/contract power of 2
 const S32 MAX_IMAGE_MIP = 11; // 2048x2048
