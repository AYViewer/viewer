--- conflicted
+++ resolved
@@ -35,15 +35,10 @@
 {
 public:
 	ImageRequest(const LLPointer<LLImageFormatted>& image,
-<<<<<<< HEAD
-				 S32 discard, bool needs_aux,
-				 const LLPointer<LLImageDecodeThread::Responder>& responder);
-=======
                  S32 discard,
-                 BOOL needs_aux,
+                 bool needs_aux,
                  const LLPointer<LLImageDecodeThread::Responder>& responder,
                  U32 request_id);
->>>>>>> da9a1dcb
 	virtual ~ImageRequest();
 
 	/*virtual*/ bool processRequest();
@@ -55,12 +50,8 @@
 	// input
 	LLPointer<LLImageFormatted> mFormattedImage;
 	S32 mDiscardLevel;
-<<<<<<< HEAD
+    U32 mRequestId;
 	bool mNeedsAux;
-=======
-    U32 mRequestId;
-	BOOL mNeedsAux;
->>>>>>> da9a1dcb
 	// output
 	LLPointer<LLImageRaw> mDecodedImageRaw;
 	LLPointer<LLImageRaw> mDecodedImageAux;
@@ -134,30 +125,18 @@
 
 //----------------------------------------------------------------------------
 
-<<<<<<< HEAD
-ImageRequest::ImageRequest(const LLPointer<LLImageFormatted>& image, 
-							S32 discard, bool needs_aux,
-							const LLPointer<LLImageDecodeThread::Responder>& responder)
+ImageRequest::ImageRequest(const LLPointer<LLImageFormatted>& image,
+                           S32 discard,
+                           bool needs_aux,
+                           const LLPointer<LLImageDecodeThread::Responder>& responder,
+                           U32 request_id)
 	: mFormattedImage(image),
 	  mDiscardLevel(discard),
 	  mNeedsAux(needs_aux),
 	  mDecodedRaw(false),
 	  mDecodedAux(false),
-	  mResponder(responder)
-=======
-ImageRequest::ImageRequest(const LLPointer<LLImageFormatted>& image,
-                           S32 discard,
-                           BOOL needs_aux,
-                           const LLPointer<LLImageDecodeThread::Responder>& responder,
-                           U32 request_id)
-	: mFormattedImage(image),
-	  mDiscardLevel(discard),
-	  mNeedsAux(needs_aux),
-	  mDecodedRaw(FALSE),
-	  mDecodedAux(FALSE),
 	  mResponder(responder),
 	  mRequestId(request_id)
->>>>>>> da9a1dcb
 {
 }
 
