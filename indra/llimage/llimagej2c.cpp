--- conflicted
+++ resolved
@@ -281,11 +281,7 @@
     S32 height = (h > 0) ? h : 2048;
     S32 max_dimension = llmax(width, height); // Find largest dimension
     S32 block_area = MAX_BLOCK_SIZE * MAX_BLOCK_SIZE; // Calculated initial block area from established max block size (currently 64)
-<<<<<<< HEAD
-    block_area *= (max_dimension / MAX_BLOCK_SIZE / max_components); // Adjust initial block area by ratio of largest dimension to block size per component
-=======
     block_area *= llmax((max_dimension / MAX_BLOCK_SIZE / max_components), 1); // Adjust initial block area by ratio of largest dimension to block size per component
->>>>>>> 3747dd9a
     S32 totalbytes = (S32) (block_area * max_components * precision); // First block layer computed before loop without compression rate
     S32 block_layers = 1; // Start at layer 1 since first block layer is computed outside loop
     while (block_layers < 6) // Walk five layers for the five discards in JPEG2000
