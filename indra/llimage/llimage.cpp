/** 
 * @file llimage.cpp
 * @brief Base class for images.
 *
 * $LicenseInfo:firstyear=2001&license=viewerlgpl$
 * Second Life Viewer Source Code
 * Copyright (C) 2010, Linden Research, Inc.
 * 
 * This library is free software; you can redistribute it and/or
 * modify it under the terms of the GNU Lesser General Public
 * License as published by the Free Software Foundation;
 * version 2.1 of the License only.
 * 
 * This library is distributed in the hope that it will be useful,
 * but WITHOUT ANY WARRANTY; without even the implied warranty of
 * MERCHANTABILITY or FITNESS FOR A PARTICULAR PURPOSE.  See the GNU
 * Lesser General Public License for more details.
 * 
 * You should have received a copy of the GNU Lesser General Public
 * License along with this library; if not, write to the Free Software
 * Foundation, Inc., 51 Franklin Street, Fifth Floor, Boston, MA  02110-1301  USA
 * 
 * Linden Research, Inc., 945 Battery Street, San Francisco, CA  94111  USA
 * $/LicenseInfo$
 */

#include "linden_common.h"

#include "llimageworker.h"
#include "llimage.h"

#include "llmath.h"
#include "v4coloru.h"
#include "v3color.h"

#include "llimagebmp.h"
#include "llimagetga.h"
#include "llimagej2c.h"
#include "llimagejpeg.h"
#include "llimagepng.h"
#include "llimagedxt.h"
#include "llmemory.h"

#include <boost/preprocessor.hpp>

//..................................................................................
//..................................................................................
// Helper macrose's for generate cycle unwrap templates
//..................................................................................
#define _UNROL_GEN_TPL_arg_0(arg)
#define _UNROL_GEN_TPL_arg_1(arg) arg

#define _UNROL_GEN_TPL_comma_0
#define _UNROL_GEN_TPL_comma_1 BOOST_PP_COMMA()
//..................................................................................
#define _UNROL_GEN_TPL_ARGS_macro(z,n,seq) \
	BOOST_PP_CAT(_UNROL_GEN_TPL_arg_, BOOST_PP_MOD(n, 2))(BOOST_PP_SEQ_ELEM(n, seq)) BOOST_PP_CAT(_UNROL_GEN_TPL_comma_, BOOST_PP_AND(BOOST_PP_MOD(n, 2), BOOST_PP_NOT_EQUAL(BOOST_PP_INC(n), BOOST_PP_SEQ_SIZE(seq))))

#define _UNROL_GEN_TPL_ARGS(seq) \
	BOOST_PP_REPEAT(BOOST_PP_SEQ_SIZE(seq), _UNROL_GEN_TPL_ARGS_macro, seq)
//..................................................................................

#define _UNROL_GEN_TPL_TYPE_ARGS_macro(z,n,seq) \
	BOOST_PP_SEQ_ELEM(n, seq) BOOST_PP_CAT(_UNROL_GEN_TPL_comma_, BOOST_PP_AND(BOOST_PP_MOD(n, 2), BOOST_PP_NOT_EQUAL(BOOST_PP_INC(n), BOOST_PP_SEQ_SIZE(seq))))

#define _UNROL_GEN_TPL_TYPE_ARGS(seq) \
	BOOST_PP_REPEAT(BOOST_PP_SEQ_SIZE(seq), _UNROL_GEN_TPL_TYPE_ARGS_macro, seq)
//..................................................................................
#define _UNROLL_GEN_TPL_foreach_ee(z, n, seq) \
	executor<n>(_UNROL_GEN_TPL_ARGS(seq));

#define _UNROLL_GEN_TPL(name, args_seq, operation, spec) \
	template<> struct name<spec> { \
	private: \
		template<S32 _idx> inline void executor(_UNROL_GEN_TPL_TYPE_ARGS(args_seq)) { \
			BOOST_PP_SEQ_ENUM(operation) ; \
		} \
	public: \
		inline void operator()(_UNROL_GEN_TPL_TYPE_ARGS(args_seq)) { \
			BOOST_PP_REPEAT(spec, _UNROLL_GEN_TPL_foreach_ee, args_seq) \
		} \
};
//..................................................................................
#define _UNROLL_GEN_TPL_foreach_seq_macro(r, data, elem) \
	_UNROLL_GEN_TPL(BOOST_PP_SEQ_ELEM(0, data), BOOST_PP_SEQ_ELEM(1, data), BOOST_PP_SEQ_ELEM(2, data), elem)

#define UNROLL_GEN_TPL(name, args_seq, operation, spec_seq) \
	/*general specialization - should not be implemented!*/ \
	template<U8> struct name { inline void operator()(_UNROL_GEN_TPL_TYPE_ARGS(args_seq)) { /*static_assert(!"Should not be instantiated.");*/  } }; \
	BOOST_PP_SEQ_FOR_EACH(_UNROLL_GEN_TPL_foreach_seq_macro, (name)(args_seq)(operation), spec_seq)
//..................................................................................
//..................................................................................


//..................................................................................
// Generated unrolling loop templates with specializations
//..................................................................................
//example: for(c = 0; c < ch; ++c) comp[c] = cx[0] = 0;
UNROLL_GEN_TPL(uroll_zeroze_cx_comp, (S32 *)(cx)(S32 *)(comp), (cx[_idx] = comp[_idx] = 0), (1)(3)(4));
//example: for(c = 0; c < ch; ++c) comp[c] >>= 4;
UNROLL_GEN_TPL(uroll_comp_rshftasgn_constval, (S32 *)(comp)(const S32)(cval), (comp[_idx] >>= cval), (1)(3)(4));
//example: for(c = 0; c < ch; ++c) comp[c] = (cx[c] >> 5) * yap;
UNROLL_GEN_TPL(uroll_comp_asgn_cx_rshft_cval_all_mul_val, (S32 *)(comp)(S32 *)(cx)(const S32)(cval)(S32)(val), (comp[_idx] = (cx[_idx] >> cval) * val), (1)(3)(4));
//example: for(c = 0; c < ch; ++c) comp[c] += (cx[c] >> 5) * Cy;
UNROLL_GEN_TPL(uroll_comp_plusasgn_cx_rshft_cval_all_mul_val, (S32 *)(comp)(S32 *)(cx)(const S32)(cval)(S32)(val), (comp[_idx] += (cx[_idx] >> cval) * val), (1)(3)(4));
//example: for(c = 0; c < ch; ++c) comp[c] += pix[c] * info.xapoints[x];
UNROLL_GEN_TPL(uroll_inp_plusasgn_pix_mul_val, (S32 *)(comp)(const U8 *)(pix)(S32)(val), (comp[_idx] += pix[_idx] * val), (1)(3)(4));
//example: for(c = 0; c < ch; ++c) cx[c] = pix[c] * info.xapoints[x];
UNROLL_GEN_TPL(uroll_inp_asgn_pix_mul_val, (S32 *)(comp)(const U8 *)(pix)(S32)(val), (comp[_idx] = pix[_idx] * val), (1)(3)(4));
//example: for(c = 0; c < ch; ++c) comp[c] = ((cx[c] * info.yapoints[y]) + (comp[c] * (256 - info.yapoints[y]))) >> 16;
UNROLL_GEN_TPL(uroll_comp_asgn_cx_mul_apoint_plus_comp_mul_inv_apoint_allshifted_16_r, (S32 *)(comp)(S32 *)(cx)(S32)(apoint), (comp[_idx] = ((cx[_idx] * apoint) + (comp[_idx] * (256 - apoint))) >> 16), (1)(3)(4));
//example: for(c = 0; c < ch; ++c) comp[c] = (comp[c] + pix[c] * info.yapoints[y]) >> 8;
UNROLL_GEN_TPL(uroll_comp_asgn_comp_plus_pix_mul_apoint_allshifted_8_r, (S32 *)(comp)(const U8 *)(pix)(S32)(apoint), (comp[_idx] = (comp[_idx] + pix[_idx] * apoint) >> 8), (1)(3)(4));
//example: for(c = 0; c < ch; ++c) comp[c] = ((comp[c]*(256 - info.xapoints[x])) + ((cx[c] * info.xapoints[x]))) >> 12;
UNROLL_GEN_TPL(uroll_comp_asgn_comp_mul_inv_apoint_plus_cx_mul_apoint_allshifted_12_r, (S32 *)(comp)(S32)(apoint)(S32 *)(cx), (comp[_idx] = ((comp[_idx] * (256-apoint)) + (cx[_idx] * apoint)) >> 12), (1)(3)(4));
//example: for(c = 0; c < ch; ++c) *dptr++ = comp[c]&0xff;
UNROLL_GEN_TPL(uroll_uref_dptr_inc_asgn_comp_and_ff, (U8 *&)(dptr)(S32 *)(comp), (*dptr++ = comp[_idx]&0xff), (1)(3)(4));
//example: for(c = 0; c < ch; ++c) *dptr++ = (sptr[info.xpoints[x]*ch + c])&0xff;
UNROLL_GEN_TPL(uroll_uref_dptr_inc_asgn_sptr_apoint_plus_idx_alland_ff, (U8 *&)(dptr)(const U8 *)(sptr)(S32)(apoint), (*dptr++ = sptr[apoint + _idx]&0xff), (1)(3)(4));
//example: for(c = 0; c < ch; ++c) *dptr++ = (comp[c]>>10)&0xff;
UNROLL_GEN_TPL(uroll_uref_dptr_inc_asgn_comp_rshft_cval_and_ff, (U8 *&)(dptr)(S32 *)(comp)(const S32)(cval), (*dptr++ = (comp[_idx]>>cval)&0xff), (1)(3)(4));
//..................................................................................


template<U8 ch>
struct scale_info 
{
public:
	std::vector<S32> xpoints;
	std::vector<const U8*> ystrides;
	std::vector<S32> xapoints, yapoints;
	S32 xup_yup;

public:
	//unrolling loop types declaration
	typedef uroll_zeroze_cx_comp<ch>														uroll_zeroze_cx_comp_t;
	typedef uroll_comp_rshftasgn_constval<ch>												uroll_comp_rshftasgn_constval_t;
	typedef uroll_comp_asgn_cx_rshft_cval_all_mul_val<ch>									uroll_comp_asgn_cx_rshft_cval_all_mul_val_t;
	typedef uroll_comp_plusasgn_cx_rshft_cval_all_mul_val<ch>								uroll_comp_plusasgn_cx_rshft_cval_all_mul_val_t;
	typedef uroll_inp_plusasgn_pix_mul_val<ch>												uroll_inp_plusasgn_pix_mul_val_t;
	typedef uroll_inp_asgn_pix_mul_val<ch>													uroll_inp_asgn_pix_mul_val_t;
	typedef uroll_comp_asgn_cx_mul_apoint_plus_comp_mul_inv_apoint_allshifted_16_r<ch>		uroll_comp_asgn_cx_mul_apoint_plus_comp_mul_inv_apoint_allshifted_16_r_t;
	typedef uroll_comp_asgn_comp_plus_pix_mul_apoint_allshifted_8_r<ch>						uroll_comp_asgn_comp_plus_pix_mul_apoint_allshifted_8_r_t;
	typedef uroll_comp_asgn_comp_mul_inv_apoint_plus_cx_mul_apoint_allshifted_12_r<ch>		uroll_comp_asgn_comp_mul_inv_apoint_plus_cx_mul_apoint_allshifted_12_r_t;
	typedef uroll_uref_dptr_inc_asgn_comp_and_ff<ch>										uroll_uref_dptr_inc_asgn_comp_and_ff_t;
	typedef uroll_uref_dptr_inc_asgn_sptr_apoint_plus_idx_alland_ff<ch>						uroll_uref_dptr_inc_asgn_sptr_apoint_plus_idx_alland_ff_t;
	typedef uroll_uref_dptr_inc_asgn_comp_rshft_cval_and_ff<ch>								uroll_uref_dptr_inc_asgn_comp_rshft_cval_and_ff_t;

public:
	scale_info(const U8 *src, U32 srcW, U32 srcH, U32 dstW, U32 dstH, U32 srcStride)
		: xup_yup((dstW >= srcW) + ((dstH >= srcH) << 1))
	{
		calc_x_points(srcW, dstW);
		calc_y_strides(src, srcStride, srcH, dstH);
		calc_aa_points(srcW, dstW, xup_yup&1, xapoints);
		calc_aa_points(srcH, dstH, xup_yup&2, yapoints);
	}

private:
	//...........................................................................................
	void calc_x_points(U32 srcW, U32 dstW)
	{
		xpoints.resize(dstW+1);

		S32 val = dstW >= srcW ? 0x8000 * srcW / dstW - 0x8000 : 0;
		S32 inc = (srcW << 16) / dstW;

		for(U32 i = 0, j = 0; i < dstW; ++i, ++j, val += inc)
		{
			xpoints[j] = llmax(0, val >> 16);
		}
	}
	//...........................................................................................
	void calc_y_strides(const U8 *src, U32 srcStride, U32 srcH, U32 dstH)
	{
		ystrides.resize(dstH+1);

		S32 val = dstH >= srcH ? 0x8000 * srcH / dstH - 0x8000 : 0;
		S32 inc = (srcH << 16) / dstH;

		for(U32 i = 0, j = 0; i < dstH; ++i, ++j, val += inc)
		{
			ystrides[j] = src + llmax(0, val >> 16) * srcStride;
		}
	}
	//...........................................................................................
	void calc_aa_points(U32 srcSz, U32 dstSz, bool scale_up, std::vector<S32> &vp)
	{
		vp.resize(dstSz);

		if(scale_up)
		{
			S32 val = 0x8000 * srcSz / dstSz - 0x8000;
			S32 inc = (srcSz << 16) / dstSz;
			U32 pos;

			for(U32 i = 0, j = 0; i < dstSz; ++i, ++j, val += inc)
			{
				pos = val >> 16;

				if (pos >= (srcSz - 1))
					vp[j] = 0;
				else
					vp[j] = (val >> 8) - ((val >> 8) & 0xffffff00);
			}
		}
		else
		{ 
			S32 inc = (srcSz << 16) / dstSz;
			S32 Cp = ((dstSz << 14) / srcSz) + 1;
			S32 ap;

			for(U32 i = 0, j = 0, val = 0; i < dstSz; ++i, ++j, val += inc)
			{
				ap = ((0x100 - ((val >> 8) & 0xff)) * Cp) >> 8;
				vp[j] = ap | (Cp << 16);
			}
		}
	}
};


template<U8 ch>
inline void bilinear_scale(
	const U8 *src, U32 srcW, U32 srcH, U32 srcStride
	, U8 *dst, U32 dstW, U32 dstH, U32 dstStride
	)
{
	typedef scale_info<ch> scale_info_t;

	scale_info_t info(src, srcW, srcH, dstW, dstH, srcStride);

	const U8 *sptr;
	U8 *dptr;
	U32 x, y;
	const U8 *pix;

	S32 cx[ch], comp[ch];


	if(3 == info.xup_yup)
	{ //scale x/y - up
		for(y = 0; y < dstH; ++y)
		{
			dptr = dst + (y * dstStride);
			sptr = info.ystrides[y];

			if(0 < info.yapoints[y])
			{
				for(x = 0; x < dstW; ++x)
				{
					//for(c = 0; c < ch; ++c) cx[c] = comp[c] = 0;
					typename scale_info_t::uroll_zeroze_cx_comp_t()(cx, comp);

					if(0 < info.xapoints[x])
					{
						pix = info.ystrides[y] + info.xpoints[x] * ch;

						//for(c = 0; c < ch; ++c) comp[c] = pix[c] * (256 - info.xapoints[x]);
						typename scale_info_t::uroll_inp_asgn_pix_mul_val_t()(comp, pix, 256 - info.xapoints[x]);

						pix += ch;

						//for(c = 0; c < ch; ++c) comp[c] += pix[c] * info.xapoints[x];
						typename scale_info_t::uroll_inp_plusasgn_pix_mul_val_t()(comp, pix, info.xapoints[x]);

						pix += srcStride;

						//for(c = 0; c < ch; ++c) cx[c] = pix[c] * info.xapoints[x];
						typename scale_info_t::uroll_inp_asgn_pix_mul_val_t()(cx, pix, info.xapoints[x]);

						pix -= ch;

						//for(c = 0; c < ch; ++c) { 
						//	cx[c] += pix[c] * (256 - info.xapoints[x]);
						//	comp[c] = ((cx[c] * info.yapoints[y]) + (comp[c] * (256 - info.yapoints[y]))) >> 16;
						//	*dptr++ = comp[c]&0xff;
						//}
						typename scale_info_t::uroll_inp_plusasgn_pix_mul_val_t()(cx, pix, 256 - info.xapoints[x]);
						typename scale_info_t::uroll_comp_asgn_cx_mul_apoint_plus_comp_mul_inv_apoint_allshifted_16_r_t()(comp, cx, info.yapoints[y]);
						typename scale_info_t::uroll_uref_dptr_inc_asgn_comp_and_ff_t()(dptr, comp);
					}
					else
					{
						pix = info.ystrides[y] + info.xpoints[x] * ch;

						//for(c = 0; c < ch; ++c) comp[c] = pix[c] * (256 - info.yapoints[y]);
						typename scale_info_t::uroll_inp_asgn_pix_mul_val_t()(comp, pix, 256-info.yapoints[y]);

						pix += srcStride;

						//for(c = 0; c < ch; ++c) { 
						//	comp[c] = (comp[c] + pix[c] * info.yapoints[y]) >> 8;
						//	*dptr++ = comp[c]&0xff;
						//}
						typename scale_info_t::uroll_comp_asgn_comp_plus_pix_mul_apoint_allshifted_8_r_t()(comp, pix, info.yapoints[y]);
						typename scale_info_t::uroll_uref_dptr_inc_asgn_comp_and_ff_t()(dptr, comp);
					}
				}
			}
			else
			{
				for(x = 0; x < dstW; ++x)
				{
					if(0 < info.xapoints[x])
					{
						pix = info.ystrides[y] + info.xpoints[x] * ch;

						//for(c = 0; c < ch; ++c) {
						//	comp[c] = pix[c] * (256 - info.xapoints[x]);
						//	comp[c] = (comp[c] + pix[c] * info.xapoints[x]) >> 8;
						//	*dptr++ = comp[c]&0xff;
						//}
						typename scale_info_t::uroll_inp_asgn_pix_mul_val_t()(comp, pix, 256 - info.xapoints[x]);
						typename scale_info_t::uroll_comp_asgn_comp_plus_pix_mul_apoint_allshifted_8_r_t()(comp, pix, info.xapoints[x]);
						typename scale_info_t::uroll_uref_dptr_inc_asgn_comp_and_ff_t()(dptr, comp);
					}
					else 
					{
						//for(c = 0; c < ch; ++c) *dptr++ = (sptr[info.xpoints[x]*ch + c])&0xff;
						typename scale_info_t::uroll_uref_dptr_inc_asgn_sptr_apoint_plus_idx_alland_ff_t()(dptr, sptr, info.xpoints[x]*ch);
					}
				}
			}
		}
	}
	else if(info.xup_yup == 1)
	{ //scaling down vertically
		S32 Cy, j;
		S32 yap;

		for(y = 0; y < dstH; y++)
		{
			Cy = info.yapoints[y] >> 16;
			yap = info.yapoints[y] & 0xffff;

			dptr = dst + (y * dstStride);

			for(x = 0; x < dstW; x++)
			{
				pix = info.ystrides[y] + info.xpoints[x] * ch;

				//for(c = 0; c < ch; ++c) comp[c] = pix[c] * yap;
				typename scale_info_t::uroll_inp_asgn_pix_mul_val_t()(comp, pix, yap);

				pix += srcStride;

				for(j = (1 << 14) - yap; j > Cy; j -= Cy, pix += srcStride)
				{
					//for(c = 0; c < ch; ++c) comp[c] += pix[c] * Cy;
					typename scale_info_t::uroll_inp_plusasgn_pix_mul_val_t()(comp, pix, Cy);
				}

				if(j > 0)
				{
					//for(c = 0; c < ch; ++c) comp[c] += pix[c] * j;
					typename scale_info_t::uroll_inp_plusasgn_pix_mul_val_t()(comp, pix, j);
				}

				if(info.xapoints[x] > 0)
				{
					pix = info.ystrides[y] + info.xpoints[x]*ch + ch;
					//for(c = 0; c < ch; ++c) cx[c] = pix[c] * yap;
					typename scale_info_t::uroll_inp_asgn_pix_mul_val_t()(cx, pix, yap);

					pix += srcStride;
					for(j = (1 << 14) - yap; j > Cy; j -= Cy)
					{
						//for(c = 0; c < ch; ++c) cx[c] += pix[c] * Cy;
						typename scale_info_t::uroll_inp_plusasgn_pix_mul_val_t()(cx, pix, Cy);
						pix += srcStride;
					}

					if(j > 0)
					{
						//for(c = 0; c < ch; ++c) cx[c] += pix[c] * j;
						typename scale_info_t::uroll_inp_plusasgn_pix_mul_val_t()(cx, pix, j);
					}

					//for(c = 0; c < ch; ++c) comp[c] = ((comp[c]*(256 - info.xapoints[x])) + ((cx[c] * info.xapoints[x]))) >> 12;
					typename scale_info_t::uroll_comp_asgn_comp_mul_inv_apoint_plus_cx_mul_apoint_allshifted_12_r_t()(comp, info.xapoints[x], cx);
				}
				else
				{
					//for(c = 0; c < ch; ++c) comp[c] >>= 4;
					typename scale_info_t::uroll_comp_rshftasgn_constval_t()(comp, 4);
				}

				//for(c = 0; c < ch; ++c) *dptr++ = (comp[c]>>10)&0xff;
				typename scale_info_t::uroll_uref_dptr_inc_asgn_comp_rshft_cval_and_ff_t()(dptr, comp, 10);
			}
		}
	}
	else if(info.xup_yup == 2)
	{ // scaling down horizontally
		S32 Cx, j;
		S32 xap;

		for(y = 0; y < dstH; y++)
		{
			dptr = dst + (y * dstStride);

			for(x = 0; x < dstW; x++)
			{
				Cx = info.xapoints[x] >> 16;
				xap = info.xapoints[x] & 0xffff;

				pix = info.ystrides[y] + info.xpoints[x] * ch;

				//for(c = 0; c < ch; ++c) comp[c] = pix[c] * xap;
				typename scale_info_t::uroll_inp_asgn_pix_mul_val_t()(comp, pix, xap);

				pix+=ch;
				for(j = (1 << 14) - xap; j > Cx; j -= Cx)
				{
					//for(c = 0; c < ch; ++c) comp[c] += pix[c] * Cx;
					typename scale_info_t::uroll_inp_plusasgn_pix_mul_val_t()(comp, pix, Cx);
					pix+=ch;
				}

				if(j > 0)
				{
					//for(c = 0; c < ch; ++c) comp[c] += pix[c] * j;
					typename scale_info_t::uroll_inp_plusasgn_pix_mul_val_t()(comp, pix, j);
				}

				if(info.yapoints[y] > 0)
				{
					pix = info.ystrides[y] + info.xpoints[x]*ch + srcStride;
					//for(c = 0; c < ch; ++c) cx[c] = pix[c] * xap;
					typename scale_info_t::uroll_inp_asgn_pix_mul_val_t()(cx, pix, xap);

					pix+=ch;
					for(j = (1 << 14) - xap; j > Cx; j -= Cx)
					{
						//for(c = 0; c < ch; ++c) cx[c] += pix[c] * Cx;
						typename scale_info_t::uroll_inp_plusasgn_pix_mul_val_t()(cx, pix, Cx);
						pix+=ch;
					}

					if(j > 0)
					{
						//for(c = 0; c < ch; ++c) cx[c] += pix[c] * j;
						typename scale_info_t::uroll_inp_plusasgn_pix_mul_val_t()(cx, pix, j);
					}

					//for(c = 0; c < ch; ++c) comp[c] = ((comp[c] * (256 - info.yapoints[y])) + ((cx[c] * info.yapoints[y]))) >> 12;
					typename scale_info_t::uroll_comp_asgn_comp_mul_inv_apoint_plus_cx_mul_apoint_allshifted_12_r_t()(comp, info.yapoints[y], cx);
				}
				else
				{
					//for(c = 0; c < ch; ++c) comp[c] >>= 4;
					typename scale_info_t::uroll_comp_rshftasgn_constval_t()(comp, 4);
				}

				//for(c = 0; c < ch; ++c) *dptr++ = (comp[c]>>10)&0xff;
				typename scale_info_t::uroll_uref_dptr_inc_asgn_comp_rshft_cval_and_ff_t()(dptr, comp, 10);
			}
		}
	}
	else 
	{ //scale x/y - down
		S32 Cx, Cy, i, j;
		S32 xap, yap;

		for(y = 0; y < dstH; y++)
		{
			Cy = info.yapoints[y] >> 16;
			yap = info.yapoints[y] & 0xffff;

			dptr = dst + (y * dstStride);
			for(x = 0; x < dstW; x++)
			{
				Cx = info.xapoints[x] >> 16;
				xap = info.xapoints[x] & 0xffff;

				sptr = info.ystrides[y] + info.xpoints[x] * ch;
				pix = sptr;
				sptr += srcStride;

				//for(c = 0; c < ch; ++c) cx[c] = pix[c] * xap;
				typename scale_info_t::uroll_inp_asgn_pix_mul_val_t()(cx, pix, xap);

				pix+=ch;
				for(i = (1 << 14) - xap; i > Cx; i -= Cx)
				{
					//for(c = 0; c < ch; ++c) cx[c] += pix[c] * Cx;
					typename scale_info_t::uroll_inp_plusasgn_pix_mul_val_t()(cx, pix, Cx);
					pix+=ch;
				}

				if(i > 0)
				{
					//for(c = 0; c < ch; ++c) cx[c] += pix[c] * i;
					typename scale_info_t::uroll_inp_plusasgn_pix_mul_val_t()(cx, pix, i);
				}

				//for(c = 0; c < ch; ++c) comp[c] = (cx[c] >> 5) * yap;
				typename scale_info_t::uroll_comp_asgn_cx_rshft_cval_all_mul_val_t()(comp, cx, 5, yap);

				for(j = (1 << 14) - yap; j > Cy; j -= Cy)
				{
					pix = sptr;
					sptr += srcStride;

					//for(c = 0; c < ch; ++c) cx[c] = pix[c] * xap;
					typename scale_info_t::uroll_inp_asgn_pix_mul_val_t()(cx, pix, xap);

					pix+=ch;
					for(i = (1 << 14) - xap; i > Cx; i -= Cx)
					{
						//for(c = 0; c < ch; ++c) cx[c] += pix[c] * Cx;
						typename scale_info_t::uroll_inp_plusasgn_pix_mul_val_t()(cx, pix, Cx);
						pix+=ch;
					}

					if(i > 0)
					{
						//for(c = 0; c < ch; ++c) cx[c] += pix[c] * i;
						typename scale_info_t::uroll_inp_plusasgn_pix_mul_val_t()(cx, pix, i);
					}

					//for(c = 0; c < ch; ++c) comp[c] += (cx[c] >> 5) * Cy;
					typename scale_info_t::uroll_comp_plusasgn_cx_rshft_cval_all_mul_val_t()(comp, cx, 5, Cy);
				}

				if(j > 0)
				{
					pix = sptr;
					sptr += srcStride;

					//for(c = 0; c < ch; ++c) cx[c] = pix[c] * xap;
					typename scale_info_t::uroll_inp_asgn_pix_mul_val_t()(cx, pix, xap);

					pix+=ch;
					for(i = (1 << 14) - xap; i > Cx; i -= Cx)
					{
						//for(c = 0; c < ch; ++c) cx[c] += pix[c] * Cx;
						typename scale_info_t::uroll_inp_plusasgn_pix_mul_val_t()(cx, pix, Cx);
						pix+=ch;
					}

					if(i > 0)
					{
						//for(c = 0; c < ch; ++c) cx[c] += pix[c] * i;
						typename scale_info_t::uroll_inp_plusasgn_pix_mul_val_t()(cx, pix, i);
					}

					//for(c = 0; c < ch; ++c) comp[c] += (cx[c] >> 5) * j;
					typename scale_info_t::uroll_comp_plusasgn_cx_rshft_cval_all_mul_val_t()(comp, cx, 5, j);
				}

				//for(c = 0; c < ch; ++c) *dptr++ = (comp[c]>>23)&0xff;
				typename scale_info_t::uroll_uref_dptr_inc_asgn_comp_rshft_cval_and_ff_t()(dptr, comp, 23);
			}
		}
	} //else
}

//wrapper
static void bilinear_scale(const U8 *src, U32 srcW, U32 srcH, U32 srcCh, U32 srcStride, U8 *dst, U32 dstW, U32 dstH, U32 dstCh, U32 dstStride)
{
	llassert(srcCh == dstCh);

	switch(srcCh)
	{
	case 1:
		bilinear_scale<1>(src, srcW, srcH, srcStride, dst, dstW, dstH, dstStride);
		break;
	case 3:
		bilinear_scale<3>(src, srcW, srcH, srcStride, dst, dstW, dstH, dstStride);
		break;
	case 4:
		bilinear_scale<4>(src, srcW, srcH, srcStride, dst, dstW, dstH, dstStride);
		break;
	default:
		llassert(!"Implement if need");
		break;
	}

}

//---------------------------------------------------------------------------
// LLImage
//---------------------------------------------------------------------------

//static
std::string LLImage::sLastErrorMessage;
LLMutex* LLImage::sMutex = NULL;
bool LLImage::sUseNewByteRange = false;
S32  LLImage::sMinimalReverseByteRangePercent = 75;

//static
void LLImage::initClass(bool use_new_byte_range, S32 minimal_reverse_byte_range_percent)
{
	sUseNewByteRange = use_new_byte_range;
    sMinimalReverseByteRangePercent = minimal_reverse_byte_range_percent;
	sMutex = new LLMutex();
}

//static
void LLImage::cleanupClass()
{
	delete sMutex;
	sMutex = NULL;
}

//static
const std::string& LLImage::getLastError()
{
	static const std::string noerr("No Error");
	return sLastErrorMessage.empty() ? noerr : sLastErrorMessage;
}

//static
void LLImage::setLastError(const std::string& message)
{
	sLastErrorMessage = message;
}

//---------------------------------------------------------------------------
// LLImageBase
//---------------------------------------------------------------------------

LLImageBase::LLImageBase()
:	mData(NULL),
	mDataSize(0),
	mWidth(0),
	mHeight(0),
	mComponents(0),
	mBadBufferAllocation(false),
	mAllowOverSize(false)
{}

// virtual
LLImageBase::~LLImageBase()
{
	deleteData(); // virtual
}

// virtual
void LLImageBase::dump()
{
	LL_INFOS() << "LLImageBase mComponents " << mComponents
		<< " mData " << mData
		<< " mDataSize " << mDataSize
		<< " mWidth " << mWidth
		<< " mHeight " << mHeight
		<< LL_ENDL;
}

// virtual
void LLImageBase::sanityCheck()
{
	if (mWidth > MAX_IMAGE_SIZE
		|| mHeight > MAX_IMAGE_SIZE
		|| mDataSize > (S32)MAX_IMAGE_DATA_SIZE
		|| mComponents > (S8)MAX_IMAGE_COMPONENTS
		)
	{
		LL_ERRS() << "Failed LLImageBase::sanityCheck "
			   << "width " << mWidth
			   << "height " << mHeight
			   << "datasize " << mDataSize
			   << "components " << mComponents
			   << "data " << mData
			   << LL_ENDL;
	}
}

// virtual
void LLImageBase::deleteData()
{
	ll_aligned_free_16(mData);
	mDataSize = 0;
	mData = NULL;
}

// virtual
U8* LLImageBase::allocateData(S32 size)
{
	//make this function thread-safe.
	static const U32 MAX_BUFFER_SIZE = 4096 * 4096 * 16; //256 MB
	mBadBufferAllocation = false;

	if (size < 0)
	{
		size = mWidth * mHeight * mComponents;
		if (size <= 0)
		{
			LL_WARNS() << llformat("LLImageBase::allocateData called with bad dimensions: %dx%dx%d",mWidth,mHeight,(S32)mComponents) << LL_ENDL;
			mBadBufferAllocation = true;
		}
	}	

	if (!mBadBufferAllocation && (size < 1 || size > MAX_BUFFER_SIZE))
	{
		LL_INFOS() << "width: " << mWidth << " height: " << mHeight << " components: " << mComponents << LL_ENDL ;
		if(mAllowOverSize)
		{
			LL_INFOS() << "Oversize: " << size << LL_ENDL ;
		}
		else
		{
			LL_WARNS() << "LLImageBase::allocateData: bad size: " << size << LL_ENDL;
			mBadBufferAllocation = true;
		}
	}

	if (!mBadBufferAllocation && (!mData || size != mDataSize))
	{
		deleteData(); // virtual
		mData = (U8*)ll_aligned_malloc_16(size);
		if (!mData)
		{
			LL_WARNS() << "Failed to allocate image data size [" << size << "]" << LL_ENDL;
			mBadBufferAllocation = true;
		}
	}

	if (mBadBufferAllocation)
	{
		size = 0;
		mWidth = mHeight = 0;
		if (mData)
		{
			deleteData(); // virtual
			mData = NULL;
		}
	}
	mDataSize = size;

	return mData;
}

// virtual
U8* LLImageBase::reallocateData(S32 size)
{
	U8 *new_datap = (U8*)ll_aligned_malloc_16(size);
	if (!new_datap)
	{
		LL_WARNS() << "Out of memory in LLImageBase::reallocateData" << LL_ENDL;
		return 0;
	}
	if (mData)
	{
		S32 bytes = llmin(mDataSize, size);
		memcpy(new_datap, mData, bytes);	/* Flawfinder: ignore */
		ll_aligned_free_16(mData) ;
	}
	mData = new_datap;
	mDataSize = size;
	mBadBufferAllocation = false;
	return mData;
}

const U8* LLImageBase::getData() const
{ 
	if(mBadBufferAllocation)
	{
		LL_WARNS() << "Bad memory allocation for the image buffer!" << LL_ENDL ;
		return NULL;
	}

	return mData; 
} // read only

U8* LLImageBase::getData()
{ 
	if(mBadBufferAllocation)
	{
		LL_WARNS() << "Bad memory allocation for the image buffer!" << LL_ENDL;
		return NULL;
	}

	return mData; 
}

bool LLImageBase::isBufferInvalid() const
{
	return mBadBufferAllocation || mData == NULL;
}

void LLImageBase::setSize(S32 width, S32 height, S32 ncomponents)
{
	mWidth = width;
	mHeight = height;
	mComponents = ncomponents;
}

U8* LLImageBase::allocateDataSize(S32 width, S32 height, S32 ncomponents, S32 size)
{
	setSize(width, height, ncomponents);
	return allocateData(size); // virtual
}

//---------------------------------------------------------------------------
// LLImageRaw
//---------------------------------------------------------------------------

S32 LLImageRaw::sRawImageCount = 0;

LLImageRaw::LLImageRaw()
	: LLImageBase()
{
	++sRawImageCount;
}

LLImageRaw::LLImageRaw(U16 width, U16 height, S8 components)
	: LLImageBase()
{
	//llassert( S32(width) * S32(height) * S32(components) <= MAX_IMAGE_DATA_SIZE );
	allocateDataSize(width, height, components);
	++sRawImageCount;
}

LLImageRaw::LLImageRaw(const U8* data, U16 width, U16 height, S8 components)
    : LLImageBase()
{
    if (allocateDataSize(width, height, components))
    {
        memcpy(getData(), data, width * height * components);
    }
}

LLImageRaw::LLImageRaw(U8 *data, U16 width, U16 height, S8 components, bool no_copy)
	: LLImageBase()
{
	if(no_copy)
	{
		setDataAndSize(data, width, height, components);
	}
	else if(allocateDataSize(width, height, components))
	{
		memcpy(getData(), data, width*height*components);
	}
	++sRawImageCount;
}

//LLImageRaw::LLImageRaw(const std::string& filename, bool j2c_lowest_mip_only)
//	: LLImageBase()
//{
//	createFromFile(filename, j2c_lowest_mip_only);
//}

LLImageRaw::~LLImageRaw()
{
	// NOTE: ~LLimageBase() call to deleteData() calls LLImageBase::deleteData()
	//        NOT LLImageRaw::deleteData()
	deleteData();
	--sRawImageCount;
}

// virtual
U8* LLImageRaw::allocateData(S32 size)
{
	LLImageDataLock lock(this);

	U8* res = LLImageBase::allocateData(size);
	return res;
}

// virtual
U8* LLImageRaw::reallocateData(S32 size)
{
	LLImageDataLock lock(this);

	U8* res = LLImageBase::reallocateData(size);
	return res;
}

void LLImageRaw::releaseData()
{
    LLImageDataLock lock(this);

    LLImageBase::setSize(0, 0, 0);
    LLImageBase::setDataAndSize(nullptr, 0);
}

// virtual
void LLImageRaw::deleteData()
{
	LLImageDataLock lock(this);

	LLImageBase::deleteData();
}

void LLImageRaw::setDataAndSize(U8 *data, S32 width, S32 height, S8 components) 
{
	LLImageDataLock lock(this);

	if(data == getData())
	{
		return ;
	}

	deleteData();

	LLImageBase::setSize(width, height, components) ;
	LLImageBase::setDataAndSize(data, width * height * components) ;
}

bool LLImageRaw::resize(U16 width, U16 height, S8 components)
{
	LLImageDataLock lock(this);

	if ((getWidth() == width) && (getHeight() == height) && (getComponents() == components) && !isBufferInvalid())
	{
		return true;
	}
	// Reallocate the data buffer.
	deleteData();

	allocateDataSize(width,height,components);

	return !isBufferInvalid();
}

bool LLImageRaw::setSubImage(U32 x_pos, U32 y_pos, U32 width, U32 height,
							 const U8 *data, U32 stride, bool reverse_y)
{
	LLImageDataLock lock(this);

	if (!getData())
	{
		return false;
	}
	if (!data)
	{
		return false;
	}

	// Should do some simple bounds checking

	U32 i;
	for (i = 0; i < height; i++)
	{
		const U32 row = reverse_y ? height - 1 - i : i;
		const U32 from_offset = row * ((stride == 0) ? width*getComponents() : stride);
		const U32 to_offset = (y_pos + i)*getWidth() + x_pos;
		memcpy(getData() + to_offset*getComponents(),		/* Flawfinder: ignore */
				data + from_offset, getComponents()*width);
	}

	return true;
}

void LLImageRaw::clear(U8 r, U8 g, U8 b, U8 a)
{
	llassert( getComponents() <= 4 );

	LLImageDataLock lock(this);

	// This is fairly bogus, but it'll do for now.
	if (isBufferInvalid())
	{
		LL_WARNS() << "Invalid image buffer" << LL_ENDL;
		return;
	}

	U8 *pos = getData();
	U32 x, y;
	for (x = 0; x < getWidth(); x++)
	{
		for (y = 0; y < getHeight(); y++)
		{
			*pos = r;
			pos++;
			if (getComponents() == 1)
			{
				continue;
			}
			*pos = g;
			pos++;
			if (getComponents() == 2)
			{
				continue;
			}
			*pos = b;
			pos++;
			if (getComponents() == 3)
			{
				continue;
			}
			*pos = a;
			pos++;
		}
	}
}

// Reverses the order of the rows in the image
void LLImageRaw::verticalFlip()
{
	LLImageDataLock lock(this);

	S32 row_bytes = getWidth() * getComponents();
	llassert(row_bytes > 0);
	std::vector<U8> line_buffer(row_bytes);
	S32 mid_row = getHeight() / 2;
	for( S32 row = 0; row < mid_row; row++ )
	{
		U8* row_a_data = getData() + row * row_bytes;
		U8* row_b_data = getData() + (getHeight() - 1 - row) * row_bytes;
		memcpy( &line_buffer[0], row_a_data,  row_bytes );
		memcpy( row_a_data,  row_b_data,  row_bytes );
		memcpy( row_b_data,  &line_buffer[0], row_bytes );
	}
}


bool LLImageRaw::checkHasTransparentPixels()
{
    if (getComponents() != 4)
    {
        return false;
    }

    U8* data = getData();
    U32 pixels = getWidth() * getHeight();

    // check alpha channel for all 255
    for (U32 i = 0; i < pixels; ++i)
    {
        if (data[i * 4 + 3] != 255)
        {
            return true;
        }
    }

    return false;
}

bool LLImageRaw::optimizeAwayAlpha()
{
    LLImageDataLock lock(this);

    if (getComponents() == 4)
    {
        U8* data = getData();
        U32 pixels = getWidth() * getHeight();

        // check alpha channel for all 255
        for (U32 i = 0; i < pixels; ++i)
        {
            if (data[i * 4 + 3] != 255)
            {
                return false;
            }
        }

        // alpha channel is all 255, make a new copy of data without alpha channel
        U8* new_data = (U8*) ll_aligned_malloc_16(getWidth() * getHeight() * 3);

        for (U32 i = 0; i < pixels; ++i)
        {
            U32 di = i * 3;
            U32 si = i * 4;
            for (U32 j = 0; j < 3; ++j)
            {
                new_data[di+j] = data[si+j];
            }
        }

        setDataAndSize(new_data, getWidth(), getHeight(), 3);

        return true;
    }

    return false;
}

bool LLImageRaw::makeAlpha()
{
    if (getComponents() == 3)
    {
        U8* data = getData();
        U32 pixels = getWidth() * getHeight();

        // alpha channel doesn't exist, make a new copy of data with alpha channel
        U8* new_data = (U8*) ll_aligned_malloc_16(getWidth() * getHeight() * 4);

        for (U32 i = 0; i < pixels; ++i)
        {
            U32 di = i * 4;
            U32 si = i * 3;
            for (U32 j = 0; j < 3; ++j)
            {
                new_data[di+j] = data[si+j];
            }
        }

        setDataAndSize(new_data, getWidth(), getHeight(), 3);

        return true;
    }

    return false;
}

void LLImageRaw::expandToPowerOfTwo(S32 max_dim, bool scale_image)
{
	LLImageDataLock lock(this);

	// Find new sizes
	S32 new_width  = expandDimToPowerOfTwo(getWidth(), max_dim);
	S32 new_height = expandDimToPowerOfTwo(getHeight(), max_dim);

	scale( new_width, new_height, scale_image );
}

void LLImageRaw::contractToPowerOfTwo(S32 max_dim, bool scale_image)
{
	LLImageDataLock lock(this);

	// Find new sizes
	S32 new_width  = contractDimToPowerOfTwo(getWidth(), MIN_IMAGE_SIZE);
	S32 new_height = contractDimToPowerOfTwo(getHeight(), MIN_IMAGE_SIZE);

	scale( new_width, new_height, scale_image );
}

// static
S32 LLImageRaw::biasedDimToPowerOfTwo(S32 curr_dim, S32 max_dim)
{
	// Strong bias towards rounding down (to save bandwidth)
	// No bias would mean THRESHOLD == 1.5f;
	const F32 THRESHOLD = 1.75f;
    
	// Find new sizes
	S32 larger_dim  = max_dim;	// 2^n >= curr_dim
	S32 smaller_dim = max_dim;	// 2^(n-1) <= curr_dim
	while( (smaller_dim > curr_dim) && (smaller_dim > MIN_IMAGE_SIZE) )
	{
		larger_dim = smaller_dim;
		smaller_dim >>= 1;
	}
	return ( ((F32)curr_dim / (F32)smaller_dim) > THRESHOLD ) ? larger_dim : smaller_dim;
}

// static
S32 LLImageRaw::expandDimToPowerOfTwo(S32 curr_dim, S32 max_dim)
{
	S32 new_dim = MIN_IMAGE_SIZE;
	while( (new_dim < curr_dim) && (new_dim < max_dim) )
	{
		new_dim <<= 1;
	}
    return new_dim;
}

// static
S32 LLImageRaw::contractDimToPowerOfTwo(S32 curr_dim, S32 min_dim)
{
	S32 new_dim = MAX_IMAGE_SIZE;
	while( (new_dim > curr_dim) && (new_dim > min_dim) )
	{
		new_dim >>= 1;
	}
    return new_dim;
}

void LLImageRaw::biasedScaleToPowerOfTwo(S32 max_dim)
{
	LLImageDataLock lock(this);

	// Find new sizes
	S32 new_width  = biasedDimToPowerOfTwo(getWidth(),max_dim);
	S32 new_height = biasedDimToPowerOfTwo(getHeight(),max_dim);

	scale( new_width, new_height );
}

// static
// Calculates (U8)(255*(a/255.f)*(b/255.f) + 0.5f).  Thanks, Jim Blinn!
inline U8 LLImageRaw::fastFractionalMult( U8 a, U8 b )
{
	U32 i = a * b + 128;
	return U8((i + (i>>8)) >> 8);
}


void LLImageRaw::composite( const LLImageRaw* src )
{
	LLImageRaw* dst = this;  // Just for clarity.

	LLImageDataSharedLock lockIn(src);
	LLImageDataLock lockOut(this);

	if (!validateSrcAndDst("LLImageRaw::composite", src, dst))
	{
		return;
	}

	llassert((3 == src->getComponents()) || (4 == src->getComponents()));
	llassert(3 == dst->getComponents());

	if( 3 == dst->getComponents() )
	{
		if( (src->getWidth() == dst->getWidth()) && (src->getHeight() == dst->getHeight()) )
		{
			// No scaling needed
			if( 3 == src->getComponents() )
			{
				copyUnscaled( src );  // alpha is one so just copy the data.
			}
			else
			{
				compositeUnscaled4onto3( src );
			}
		}
		else
		{
			if( 3 == src->getComponents() )
			{
				copyScaled( src );  // alpha is one so just copy the data.
			}
			else
			{
				compositeScaled4onto3( src );
			}
		}
	}
}


// Src and dst can be any size.  Src has 4 components.  Dst has 3 components.
void LLImageRaw::compositeScaled4onto3(const LLImageRaw* src)
{
	LL_INFOS() << "compositeScaled4onto3" << LL_ENDL;

	LLImageRaw* dst = this;  // Just for clarity.

	LLImageDataLock lock(this);

	llassert( (4 == src->getComponents()) && (3 == dst->getComponents()) );

	S32 temp_data_size = src->getWidth() * dst->getHeight() * src->getComponents();
	llassert_always(temp_data_size > 0);
	std::vector<U8> temp_buffer(temp_data_size);

	// Vertical: scale but no composite
	for( S32 col = 0; col < src->getWidth(); col++ )
	{
		copyLineScaled( src->getData() + (src->getComponents() * col), &temp_buffer[0] + (src->getComponents() * col), src->getHeight(), dst->getHeight(), src->getWidth(), src->getWidth() );
	}

	// Horizontal: scale and composite
	for( S32 row = 0; row < dst->getHeight(); row++ )
	{
		compositeRowScaled4onto3( &temp_buffer[0] + (src->getComponents() * src->getWidth() * row), dst->getData() + (dst->getComponents() * dst->getWidth() * row), src->getWidth(), dst->getWidth() );
	}
}


// Src and dst are same size.  Src has 4 components.  Dst has 3 components.
void LLImageRaw::compositeUnscaled4onto3( const LLImageRaw* src )
{
	LLImageRaw* dst = this;  // Just for clarity.

	LLImageDataLock lock(this);

	llassert( (3 == src->getComponents()) || (4 == src->getComponents()) );
	llassert( (src->getWidth() == dst->getWidth()) && (src->getHeight() == dst->getHeight()) );

	const U8* src_data = src->getData();
	U8* dst_data = dst->getData();
	S32 pixels = getWidth() * getHeight();
	while( pixels-- )
	{
		U8 alpha = src_data[3];
		if( alpha )
		{
			if( 255 == alpha )
			{
				dst_data[0] = src_data[0];
				dst_data[1] = src_data[1];
				dst_data[2] = src_data[2];
			}
			else
			{

				U8 transparency = 255 - alpha;
				dst_data[0] = fastFractionalMult( dst_data[0], transparency ) + fastFractionalMult( src_data[0], alpha );
				dst_data[1] = fastFractionalMult( dst_data[1], transparency ) + fastFractionalMult( src_data[1], alpha );
				dst_data[2] = fastFractionalMult( dst_data[2], transparency ) + fastFractionalMult( src_data[2], alpha );
			}
		}

		src_data += 4;
		dst_data += 3;
	}
}


void LLImageRaw::copyUnscaledAlphaMask( const LLImageRaw* src, const LLColor4U& fill)
{
	LLImageRaw* dst = this;  // Just for clarity.

	LLImageDataSharedLock lockIn(src);
	LLImageDataLock lockOut(this);

	if (!validateSrcAndDst("LLImageRaw::copyUnscaledAlphaMask", src, dst))
	{
		return;
	}

	llassert( 1 == src->getComponents() );
	llassert( 4 == dst->getComponents() );
	llassert( (src->getWidth() == dst->getWidth()) && (src->getHeight() == dst->getHeight()) );

	S32 pixels = getWidth() * getHeight();
	const U8* src_data = src->getData();
	U8* dst_data = dst->getData();
	for ( S32 i = 0; i < pixels; i++ )
	{
		dst_data[0] = fill.mV[0];
		dst_data[1] = fill.mV[1];
		dst_data[2] = fill.mV[2];
		dst_data[3] = src_data[0];
		src_data += 1;
		dst_data += 4;
	}
}


// Fill the buffer with a constant color
void LLImageRaw::fill( const LLColor4U& color )
{
	LLImageDataLock lock(this);

	if (isBufferInvalid())
	{
		LL_WARNS() << "Invalid image buffer" << LL_ENDL;
		return;
	}

	S32 pixels = getWidth() * getHeight();
	if( 4 == getComponents() )
	{
		U32* data = (U32*) getData();
		U32 rgbaColor = color.asRGBA();
		for( S32 i = 0; i < pixels; i++ )
		{
			data[ i ] = rgbaColor;
		}
	}
	else
	if( 3 == getComponents() )
	{
		U8* data = getData();
		for( S32 i = 0; i < pixels; i++ )
		{
			data[0] = color.mV[0];
			data[1] = color.mV[1];
			data[2] = color.mV[2];
			data += 3;
		}
	}
}

void LLImageRaw::tint( const LLColor3& color )
{
	llassert( (3 == getComponents()) || (4 == getComponents()) );
	if (isBufferInvalid())
	{
		LL_WARNS() << "Invalid image buffer" << LL_ENDL;
		return;
	}

	S32 pixels = getWidth() * getHeight();
    const S32 components = getComponents();
    U8* data = getData();
    for( S32 i = 0; i < pixels; i++ )
    {
        const float c0 = data[0] * color.mV[0];
        const float c1 = data[1] * color.mV[1];
        const float c2 = data[2] * color.mV[2];
        data[0] = llclamp((U8)c0, 0, 255);
        data[1] = llclamp((U8)c1, 0, 255);
        data[2] = llclamp((U8)c2, 0, 255);
        data += components;
    }
}

LLPointer<LLImageRaw> LLImageRaw::duplicate()
{
	if(getNumRefs() < 2)
	{
		return this; //nobody else refences to this image, no need to duplicate.
	}

	LLImageDataSharedLock lock(this);

	//make a duplicate
	LLPointer<LLImageRaw> dup = new LLImageRaw(getData(), getWidth(), getHeight(), getComponents());
	return dup; 
}

// Src and dst can be any size.  Src and dst can each have 3 or 4 components.
void LLImageRaw::copy(const LLImageRaw* src)
{
	LLImageRaw* dst = this;  // Just for clarity.

	LLImageDataSharedLock lockIn(src);
	LLImageDataLock lockOut(this);

	if (!validateSrcAndDst("LLImageRaw::copy", src, dst))
	{
		return;
	}

	if( (src->getWidth() == dst->getWidth()) && (src->getHeight() == dst->getHeight()) )
	{
		// No scaling needed
		if( src->getComponents() == dst->getComponents() )
		{
			copyUnscaled( src );
		}
		else
		if( 3 == src->getComponents() )
		{
			copyUnscaled3onto4( src );
		}
		else
		{
			// 4 == src->getComponents()
			copyUnscaled4onto3( src );
		}
	}
	else
	{
		// Scaling needed
		// No scaling needed
		if( src->getComponents() == dst->getComponents() )
		{
			copyScaled( src );
		}
		else
		if( 3 == src->getComponents() )
		{
			copyScaled3onto4( src );
		}
		else
		{
			// 4 == src->getComponents()
			copyScaled4onto3( src );
		}
	}
}

// Src and dst are same size.  Src and dst have same number of components.
void LLImageRaw::copyUnscaled(const LLImageRaw* src)
{
	LLImageRaw* dst = this;  // Just for clarity.

	LLImageDataLock lock(this);

	llassert( (1 == src->getComponents()) || (3 == src->getComponents()) || (4 == src->getComponents()) );
	llassert( src->getComponents() == dst->getComponents() );
	llassert( (src->getWidth() == dst->getWidth()) && (src->getHeight() == dst->getHeight()) );

	memcpy( dst->getData(), src->getData(), getWidth() * getHeight() * getComponents() );	/* Flawfinder: ignore */
}


// Src and dst can be any size.  Src has 3 components.  Dst has 4 components.
void LLImageRaw::copyScaled3onto4(const LLImageRaw* src)
{
	llassert( (3 == src->getComponents()) && (4 == getComponents()) );

	// Slow, but simple.  Optimize later if needed.
	LLImageRaw temp( src->getWidth(), src->getHeight(), 4);
	temp.copyUnscaled3onto4( src );
	copyScaled( &temp );
}


// Src and dst can be any size.  Src has 4 components.  Dst has 3 components.
void LLImageRaw::copyScaled4onto3(const LLImageRaw* src)
{
	llassert( (4 == src->getComponents()) && (3 == getComponents()) );

	// Slow, but simple.  Optimize later if needed.
	LLImageRaw temp( src->getWidth(), src->getHeight(), 3);
	temp.copyUnscaled4onto3( src );
	copyScaled( &temp );
}


// Src and dst are same size.  Src has 4 components.  Dst has 3 components.
void LLImageRaw::copyUnscaled4onto3( const LLImageRaw* src )
{
	LLImageRaw* dst = this;  // Just for clarity.

	LLImageDataLock lock(this);

	llassert( (3 == dst->getComponents()) && (4 == src->getComponents()) );
	llassert( (src->getWidth() == dst->getWidth()) && (src->getHeight() == dst->getHeight()) );

	S32 pixels = getWidth() * getHeight();
	const U8* src_data = src->getData();
	U8* dst_data = dst->getData();
	for( S32 i=0; i<pixels; i++ )
	{
		dst_data[0] = src_data[0];
		dst_data[1] = src_data[1];
		dst_data[2] = src_data[2];
		src_data += 4;
		dst_data += 3;
	}
}


// Src and dst are same size.  Src has 3 components.  Dst has 4 components.
void LLImageRaw::copyUnscaled3onto4( const LLImageRaw* src )
{
	LLImageRaw* dst = this;  // Just for clarity.

	LLImageDataLock lock(this);

	llassert( 3 == src->getComponents() );
	llassert( 4 == dst->getComponents() );
	llassert( (src->getWidth() == dst->getWidth()) && (src->getHeight() == dst->getHeight()) );

	S32 pixels = getWidth() * getHeight();
	const U8* src_data = src->getData();
	U8* dst_data = dst->getData();
	for( S32 i=0; i<pixels; i++ )
	{
		dst_data[0] = src_data[0];
		dst_data[1] = src_data[1];
		dst_data[2] = src_data[2];
		dst_data[3] = 255;
		src_data += 3;
		dst_data += 4;
	}
}


// Src and dst can be any size.  Src and dst have same number of components.
void LLImageRaw::copyScaled( const LLImageRaw* src )
{
	LLImageRaw* dst = this;  // Just for clarity.

	LLImageDataSharedLock lockIn(src);
	LLImageDataLock lockOut(this);

	if (!validateSrcAndDst("LLImageRaw::copyScaled", src, dst))
	{
		return;
	}

	llassert_always( (1 == src->getComponents()) || (3 == src->getComponents()) || (4 == src->getComponents()) );
	llassert_always( src->getComponents() == dst->getComponents() );

	if( (src->getWidth() == dst->getWidth()) && (src->getHeight() == dst->getHeight()) )
	{
		memcpy( dst->getData(), src->getData(), getWidth() * getHeight() * getComponents() );	/* Flawfinder: ignore */
		return;
	}

	bilinear_scale(
			src->getData(), src->getWidth(), src->getHeight(), src->getComponents(), src->getWidth()*src->getComponents()
		,	dst->getData(), dst->getWidth(), dst->getHeight(), dst->getComponents(), dst->getWidth()*dst->getComponents()
	);

	/*
	S32 temp_data_size = src->getWidth() * dst->getHeight() * getComponents();
	llassert_always(temp_data_size > 0);
	std::vector<U8> temp_buffer(temp_data_size);

	// Vertical
	for( S32 col = 0; col < src->getWidth(); col++ )
	{
		copyLineScaled( src->getData() + (getComponents() * col), &temp_buffer[0] + (getComponents() * col), src->getHeight(), dst->getHeight(), src->getWidth(), src->getWidth() );
	}

	// Horizontal
	for( S32 row = 0; row < dst->getHeight(); row++ )
	{
		copyLineScaled( &temp_buffer[0] + (getComponents() * src->getWidth() * row), dst->getData() + (getComponents() * dst->getWidth() * row), src->getWidth(), dst->getWidth(), 1, 1 );
	}
	*/
}


bool LLImageRaw::scale( S32 new_width, S32 new_height, bool scale_image_data )
{
    LLImageDataLock lock(this);

    S32 components = getComponents();
    if (components != 1 && components != 3 && components != 4)
    {
        LL_WARNS() << "Invalid getComponents value (" << components << ")" << LL_ENDL;
        return false;
    }

	if (isBufferInvalid())
	{
		LL_WARNS() << "Invalid image buffer" << LL_ENDL;
		return false;
	}

	S32 old_width = getWidth();
	S32 old_height = getHeight();
	
	if( (old_width == new_width) && (old_height == new_height) )
	{
		return true;  // Nothing to do.
	}

	// Reallocate the data buffer.

	if (scale_image_data)
	{
		S32 new_data_size = new_width * new_height * components;

		if (new_data_size > 0)
        {
            U8 *new_data = (U8*)ll_aligned_malloc_16(new_data_size); 
            if(NULL == new_data) 
            {
                return false; 
            }

            bilinear_scale(getData(), old_width, old_height, components, old_width*components, new_data, new_width, new_height, components, new_width*components);
            setDataAndSize(new_data, new_width, new_height, components); 
		}
	}
	else try
	{
		// copy	out	existing image data
		S32	temp_data_size = old_width * old_height	* components;
		std::vector<U8> temp_buffer(temp_data_size);
		memcpy(&temp_buffer[0],	getData(), temp_data_size);

		// allocate	new	image data,	will delete	old	data
		U8*	new_buffer = allocateDataSize(new_width, new_height, components);

        if (!new_buffer)
        {
            LL_WARNS() << "Failed to allocate new image data buffer" << LL_ENDL;
            return false;
        }
        
        for( S32 row = 0; row <	new_height;	row++ )
        {
            if (row	< old_height)
            {
                memcpy(new_buffer +	(new_width * row * components), &temp_buffer[0] + (old_width *	row	* components),	components * llmin(old_width, new_width));
                if (old_width <	new_width)
                {
                    // pad out rest	of row with	black
                    memset(new_buffer +	(components * ((new_width * row) +	old_width)), 0,	components * (new_width - old_width));
                }
            }
            else
            {
                // pad remaining rows with black
                memset(new_buffer +	(new_width * row * components), 0,	new_width *	components);
            }
        }
	}
    catch (std::bad_alloc&) // for temp_buffer
    {
        LL_WARNS() << "Failed to allocate temporary image buffer" << LL_ENDL;
        return false;
    }

	return true ;
}

LLPointer<LLImageRaw> LLImageRaw::scaled(S32 new_width, S32 new_height)
{
    LLPointer<LLImageRaw> result;

    LLImageDataLock lock(this);

    S32 components = getComponents();
    if (components != 1 && components != 3 && components != 4)
    {
        LL_WARNS() << "Invalid getComponents value (" << components << ")" << LL_ENDL;
        return result;
    }

    if (isBufferInvalid())
    {
        LL_WARNS() << "Invalid image buffer" << LL_ENDL;
        return result;
    }

    S32 old_width = getWidth();
    S32 old_height = getHeight();

    if ((old_width == new_width) && (old_height == new_height))
    {
        result = new LLImageRaw(old_width, old_height, components);
        if (!result || result->isBufferInvalid())
        {
            LL_WARNS() << "Failed to allocate new image" << LL_ENDL;
            return result;
        }
        memcpy(result->getData(), getData(), getDataSize());
    }
    else
    {
        S32 new_data_size = new_width * new_height * components;

        if (new_data_size > 0)
        {
            result = new LLImageRaw(new_width, new_height, components);
            if (!result || result->isBufferInvalid())
            {
                LL_WARNS() << "Failed to allocate new image" << LL_ENDL;
                return result;
            }
            bilinear_scale(getData(), old_width, old_height, components, old_width*components, result->getData(), new_width, new_height, components, new_width*components);
        }
    }

    return result;
}

void LLImageRaw::copyLineScaled( const U8* in, U8* out, S32 in_pixel_len, S32 out_pixel_len, S32 in_pixel_step, S32 out_pixel_step )
{
	const S32 components = getComponents();
	llassert( components >= 1 && components <= 4 );

	const F32 ratio = F32(in_pixel_len) / out_pixel_len; // ratio of old to new
	const F32 norm_factor = 1.f / ratio;

	S32 goff = components >= 2 ? 1 : 0;
	S32 boff = components >= 3 ? 2 : 0;
	for( S32 x = 0; x < out_pixel_len; x++ )
	{
		// Sample input pixels in range from sample0 to sample1.
		// Avoid floating point accumulation error... don't just add ratio each time.  JC
		const F32 sample0 = x * ratio;
		const F32 sample1 = (x+1) * ratio;
		const S32 index0 = llfloor(sample0);			// left integer (floor)
		const S32 index1 = llfloor(sample1);			// right integer (floor)
		const F32 fract0 = 1.f - (sample0 - F32(index0));	// spill over on left
		const F32 fract1 = sample1 - F32(index1);			// spill-over on right

		if( index0 == index1 )
		{
			// Interval is embedded in one input pixel
			S32 t0 = x * out_pixel_step * components;
			S32 t1 = index0 * in_pixel_step * components;
			U8* outp = out + t0;
			const U8* inp = in + t1;
			for (S32 i = 0; i < components; ++i)
			{
				*outp = *inp;
				++outp;
				++inp;
			}
		}
		else
		{
			// Left straddle
			S32 t1 = index0 * in_pixel_step * components;
			F32 r = in[t1 + 0] * fract0;
			F32 g = in[t1 + goff] * fract0;
			F32 b = in[t1 + boff] * fract0;
			F32 a = 0;
			if( components == 4)
			{
				a = in[t1 + 3] * fract0;
			}
		
			// Central interval
			if (components < 4)
			{
				for( S32 u = index0 + 1; u < index1; u++ )
				{
					S32 t2 = u * in_pixel_step * components;
					r += in[t2 + 0];
					g += in[t2 + goff];
					b += in[t2 + boff];
				}
			}
			else
			{
				for( S32 u = index0 + 1; u < index1; u++ )
				{
					S32 t2 = u * in_pixel_step * components;
					r += in[t2 + 0];
					g += in[t2 + 1];
					b += in[t2 + 2];
					a += in[t2 + 3];
				}
			}

			// right straddle
			// Watch out for reading off of end of input array.
			if( fract1 && index1 < in_pixel_len )
			{
				S32 t3 = index1 * in_pixel_step * components;
				if (components < 4)
				{
					U8 in0 = in[t3 + 0];
					U8 in1 = in[t3 + goff];
					U8 in2 = in[t3 + boff];
					r += in0 * fract1;
					g += in1 * fract1;
					b += in2 * fract1;
				}
				else
				{
					U8 in0 = in[t3 + 0];
					U8 in1 = in[t3 + 1];
					U8 in2 = in[t3 + 2];
					U8 in3 = in[t3 + 3];
					r += in0 * fract1;
					g += in1 * fract1;
					b += in2 * fract1;
					a += in3 * fract1;
				}
			}

			r *= norm_factor;
			g *= norm_factor;
			b *= norm_factor;
			a *= norm_factor;  // skip conditional

			S32 t4 = x * out_pixel_step * components;
			out[t4 + 0] = U8(ll_round(r));
			if (components >= 2)
				out[t4 + 1] = U8(ll_round(g));
			if (components >= 3)
				out[t4 + 2] = U8(ll_round(b));
			if( components == 4)
				out[t4 + 3] = U8(ll_round(a));
		}
	}
}

void LLImageRaw::compositeRowScaled4onto3( const U8* in, U8* out, S32 in_pixel_len, S32 out_pixel_len )
{
	llassert( getComponents() == 3 );

	const S32 IN_COMPONENTS = 4;
	const S32 OUT_COMPONENTS = 3;

	const F32 ratio = F32(in_pixel_len) / out_pixel_len; // ratio of old to new
	const F32 norm_factor = 1.f / ratio;

	for( S32 x = 0; x < out_pixel_len; x++ )
	{
		// Sample input pixels in range from sample0 to sample1.
		// Avoid floating point accumulation error... don't just add ratio each time.  JC
		const F32 sample0 = x * ratio;
		const F32 sample1 = (x+1) * ratio;
		const S32 index0 = S32(sample0);			// left integer (floor)
		const S32 index1 = S32(sample1);			// right integer (floor)
		const F32 fract0 = 1.f - (sample0 - F32(index0));	// spill over on left
		const F32 fract1 = sample1 - F32(index1);			// spill-over on right

		U8 in_scaled_r;
		U8 in_scaled_g;
		U8 in_scaled_b;
		U8 in_scaled_a;

		if( index0 == index1 )
		{
			// Interval is embedded in one input pixel
			S32 t1 = index0 * IN_COMPONENTS;
			in_scaled_r = in[t1 + 0];
			in_scaled_g = in[t1 + 0];
			in_scaled_b = in[t1 + 0];
			in_scaled_a = in[t1 + 0];
		}
		else
		{
			// Left straddle
			S32 t1 = index0 * IN_COMPONENTS;
			F32 r = in[t1 + 0] * fract0;
			F32 g = in[t1 + 1] * fract0;
			F32 b = in[t1 + 2] * fract0;
			F32 a = in[t1 + 3] * fract0;
		
			// Central interval
			for( S32 u = index0 + 1; u < index1; u++ )
			{
				S32 t2 = u * IN_COMPONENTS;
				r += in[t2 + 0];
				g += in[t2 + 1];
				b += in[t2 + 2];
				a += in[t2 + 3];
			}

			// right straddle
			// Watch out for reading off of end of input array.
			if( fract1 && index1 < in_pixel_len )
			{
				S32 t3 = index1 * IN_COMPONENTS;
				r += in[t3 + 0] * fract1;
				g += in[t3 + 1] * fract1;
				b += in[t3 + 2] * fract1;
				a += in[t3 + 3] * fract1;
			}

			r *= norm_factor;
			g *= norm_factor;
			b *= norm_factor;
			a *= norm_factor;

			in_scaled_r = U8(ll_round(r));
			in_scaled_g = U8(ll_round(g));
			in_scaled_b = U8(ll_round(b));
			in_scaled_a = U8(ll_round(a));
		}

		if( in_scaled_a )
		{
			if( 255 == in_scaled_a )
			{
				out[0] = in_scaled_r;
				out[1] = in_scaled_g;
				out[2] = in_scaled_b;
			}
			else
			{
				U8 transparency = 255 - in_scaled_a;
				out[0] = fastFractionalMult( out[0], transparency ) + fastFractionalMult( in_scaled_r, in_scaled_a );
				out[1] = fastFractionalMult( out[1], transparency ) + fastFractionalMult( in_scaled_g, in_scaled_a );
				out[2] = fastFractionalMult( out[2], transparency ) + fastFractionalMult( in_scaled_b, in_scaled_a );
			}
		}
		out += OUT_COMPONENTS;
	}
}

<<<<<<< HEAD

void LLImageRaw::addEmissive(LLImageRaw* src)
{
	LLImageRaw* dst = this;  // Just for clarity.

	if (!validateSrcAndDst(__FUNCTION__, src, dst))
	{
		return;
	}

	llassert((3 == src->getComponents()) || (4 == src->getComponents()));
	llassert(3 == dst->getComponents());

	if( 3 == dst->getComponents() )
	{
		if( (src->getWidth() == dst->getWidth()) && (src->getHeight() == dst->getHeight()) )
		{
            addEmissiveUnscaled(src);
		}
		else
		{
            addEmissiveScaled(src);
		}
	}
}

void LLImageRaw::addEmissiveUnscaled(LLImageRaw* src)
{
	LLImageRaw* dst = this;  // Just for clarity.

	llassert((3 == src->getComponents()) || (4 == src->getComponents()));
	llassert((3 == dst->getComponents()) || (4 == dst->getComponents()));
	llassert( (src->getWidth() == dst->getWidth()) && (src->getHeight() == dst->getHeight()) );

    U8* const src_data = src->getData();
    U8* const dst_data = dst->getData();
	for(S32 y = 0; y < dst->getHeight(); ++y)
	{
        const S32 src_row_offset = src->getComponents() * src->getWidth() * y;
        const S32 dst_row_offset = dst->getComponents() * dst->getWidth() * y;
        for (S32 x = 0; x < dst->getWidth(); ++x)
        {
            const S32 src_offset = src_row_offset + (x * src->getComponents());
            const S32 dst_offset = dst_row_offset + (x * dst->getComponents());
            U8* const src_pixel = src_data + src_offset;
            U8* const dst_pixel = dst_data + dst_offset;
            dst_pixel[0] = llmin(255, dst_pixel[0] + src_pixel[0]);
            dst_pixel[1] = llmin(255, dst_pixel[1] + src_pixel[1]);
            dst_pixel[2] = llmin(255, dst_pixel[2] + src_pixel[2]);
        }
	}
}

void LLImageRaw::addEmissiveScaled(LLImageRaw* src)
{
	LLImageRaw* dst = this;  // Just for clarity.

	llassert( (4 == src->getComponents()) && (3 == dst->getComponents()) );

    LLImageRaw temp(dst->getWidth(), dst->getHeight(), dst->getComponents());
	llassert_always(temp.getDataSize() > 0);
    temp.copyScaled(src);

    dst->addEmissiveUnscaled(&temp);
}


bool LLImageRaw::validateSrcAndDst(std::string func, LLImageRaw* src, LLImageRaw* dst)
=======
// static
bool LLImageRaw::validateSrcAndDst(std::string func, const LLImageRaw* src, const LLImageRaw* dst)
>>>>>>> 7d87e41b
{
	LLImageDataSharedLock lockIn(src);
	LLImageDataLock lockOut(dst);

	if (!src || !dst || src->isBufferInvalid() || dst->isBufferInvalid())
	{
		LL_WARNS() << func << ": Source: ";
		if (!src) LL_CONT << "Null pointer";
		else if (src->isBufferInvalid()) LL_CONT << "Invalid buffer";
		else LL_CONT << "OK";

		LL_CONT << "; Destination: ";
		if (!dst) LL_CONT << "Null pointer";
		else if (dst->isBufferInvalid()) LL_CONT << "Invalid buffer";
		else LL_CONT << "OK";
		LL_CONT << "." << LL_ENDL;

		return false;
	}
	return true;
}

//----------------------------------------------------------------------------

static struct
{
	const char* exten;
	EImageCodec codec;
}
file_extensions[] =
{
	{ "bmp", IMG_CODEC_BMP },
	{ "tga", IMG_CODEC_TGA },
	{ "j2c", IMG_CODEC_J2C },
	{ "jp2", IMG_CODEC_J2C },
	{ "texture", IMG_CODEC_J2C },
	{ "jpg", IMG_CODEC_JPEG },
	{ "jpeg", IMG_CODEC_JPEG },
	{ "mip", IMG_CODEC_DXT },
	{ "dxt", IMG_CODEC_DXT },
	{ "png", IMG_CODEC_PNG }
};
#define NUM_FILE_EXTENSIONS LL_ARRAY_SIZE(file_extensions)
#if 0
static std::string find_file(std::string &name, S8 *codec)
{
	std::string tname;
	for (int i=0; i<(int)(NUM_FILE_EXTENSIONS); i++)
	{
		tname = name + "." + std::string(file_extensions[i].exten);
		llifstream ifs(tname.c_str(), llifstream::binary);
		if (ifs.is_open())
		{
			ifs.close();
			if (codec)
				*codec = file_extensions[i].codec;
			return std::string(file_extensions[i].exten);
		}
	}
	return std::string("");
}
#endif
EImageCodec LLImageBase::getCodecFromExtension(const std::string& exten)
{
	if (!exten.empty())
	{
		for (int i = 0; i < (int)(NUM_FILE_EXTENSIONS); i++)
		{
			if (exten == file_extensions[i].exten)
				return file_extensions[i].codec;
		}
	}
	return IMG_CODEC_INVALID;
}
#if 0
bool LLImageRaw::createFromFile(const std::string &filename, bool j2c_lowest_mip_only)
{
	std::string name = filename;
	size_t dotidx = name.rfind('.');
	S8 codec = IMG_CODEC_INVALID;
	std::string exten;
	
	deleteData(); // delete any existing data

	if (dotidx != std::string::npos)
	{
		exten = name.substr(dotidx+1);
		LLStringUtil::toLower(exten);
		codec = getCodecFromExtension(exten);
	}
	else
	{
		exten = find_file(name, &codec);
		name = name + "." + exten;
	}
	if (codec == IMG_CODEC_INVALID)
	{
		return false; // format not recognized
	}

	llifstream ifs(name.c_str(), llifstream::binary);
	if (!ifs.is_open())
	{
		// SJB: changed from LL_INFOS() to LL_DEBUGS() to reduce spam
		LL_DEBUGS() << "Unable to open image file: " << name << LL_ENDL;
		return false;
	}
	
	ifs.seekg (0, std::ios::end);
	int length = ifs.tellg();
	if (j2c_lowest_mip_only && length > 2048)
	{
		length = 2048;
	}
	ifs.seekg (0, std::ios::beg);

	if (!length)
	{
		LL_INFOS() << "Zero length file file: " << name << LL_ENDL;
		return false;
	}
	
	LLPointer<LLImageFormatted> image = LLImageFormatted::createFromType(codec);
	llassert(image.notNull());

	U8 *buffer = image->allocateData(length);
	ifs.read ((char*)buffer, length);
	ifs.close();
	
	bool success;

	success = image->updateData();
	if (success)
	{
		if (j2c_lowest_mip_only && codec == IMG_CODEC_J2C)
		{
			S32 width = image->getWidth();
			S32 height = image->getHeight();
			S32 discard_level = 0;
			while (width > 1 && height > 1 && discard_level < MAX_DISCARD_LEVEL)
			{
				width >>= 1;
				height >>= 1;
				discard_level++;
			}
			((LLImageJ2C *)((LLImageFormatted*)image))->setDiscardLevel(discard_level);
		}
		success = image->decode(this, 100000.0f);
	}

	image = NULL; // deletes image
	if (!success)
	{
		deleteData();
		LL_WARNS() << "Unable to decode image" << name << LL_ENDL;
		return false;
	}

	return true;
}
#endif
//---------------------------------------------------------------------------
// LLImageFormatted
//---------------------------------------------------------------------------

//static
S32 LLImageFormatted::sGlobalFormattedMemory = 0;

LLImageFormatted::LLImageFormatted(S8 codec)
	: LLImageBase(),
	  mCodec(codec),
	  mDecoding(0),
	  mDecoded(0),
	  mDiscardLevel(-1),
	  mLevels(0)
{
}

// virtual
LLImageFormatted::~LLImageFormatted()
{
	// NOTE: ~LLimageBase() call to deleteData() calls LLImageBase::deleteData()
	//        NOT LLImageFormatted::deleteData()
	deleteData();
}

//----------------------------------------------------------------------------

//virtual
void LLImageFormatted::resetLastError()
{
	LLImage::setLastError("");
}

//virtual
void LLImageFormatted::setLastError(const std::string& message, const std::string& filename)
{
	std::string error = message;
	if (!filename.empty())
		error += std::string(" FILE: ") + filename;
	LLImage::setLastError(error);
}

//----------------------------------------------------------------------------

// static
LLImageFormatted* LLImageFormatted::createFromType(S8 codec)
{
	LLImageFormatted* image;
	switch(codec)
	{
	  case IMG_CODEC_BMP:
		image = new LLImageBMP();
		break;
	  case IMG_CODEC_TGA:
		image = new LLImageTGA();
		break;
	  case IMG_CODEC_JPEG:
		image = new LLImageJPEG();
		break;
	  case IMG_CODEC_PNG:
		image = new LLImagePNG();
		break;
	  case IMG_CODEC_J2C:
		image = new LLImageJ2C();
		break;
	  case IMG_CODEC_DXT:
		image = new LLImageDXT();
		break;
	  default:
		image = NULL;
		break;
	}
	return image;
}

// static
LLImageFormatted* LLImageFormatted::createFromExtension(const std::string& instring)
{
	std::string exten;
	size_t dotidx = instring.rfind('.');
	if (dotidx != std::string::npos)
	{
		exten = instring.substr(dotidx+1);
	}
	else
	{
		exten = instring;
	}
	S8 codec = getCodecFromExtension(exten);
	return createFromType(codec);
}
//----------------------------------------------------------------------------

// virtual
void LLImageFormatted::dump()
{
	LLImageBase::dump();

	LL_INFOS() << "LLImageFormatted"
			<< " mDecoding " << mDecoding
			<< " mCodec " << S32(mCodec)
			<< " mDecoded " << mDecoded
			<< LL_ENDL;
}

//----------------------------------------------------------------------------

S32 LLImageFormatted::calcDataSize(S32 discard_level)
{
	if (discard_level < 0)
	{
		discard_level = mDiscardLevel;
	}
	S32 w = getWidth() >> discard_level;
	S32 h = getHeight() >> discard_level;
	w = llmax(w, 1);
	h = llmax(h, 1);
	return w * h * getComponents();
}

S32 LLImageFormatted::calcDiscardLevelBytes(S32 bytes)
{
	llassert(bytes >= 0);
	S32 discard_level = 0;
	while (1)
	{
		S32 bytes_needed = calcDataSize(discard_level); // virtual
		if (bytes_needed <= bytes)
		{
			break;
		}
		discard_level++;
		if (discard_level > MAX_IMAGE_MIP)
		{
			return -1;
		}
	}
	return discard_level;
}


//----------------------------------------------------------------------------

// Subclasses that can handle more than 4 channels should override this function.
bool LLImageFormatted::decodeChannels(LLImageRaw* raw_image,F32  decode_time, S32 first_channel, S32 max_channel)
{
	llassert( (first_channel == 0) && (max_channel == 4) );
	return decode( raw_image, decode_time );  // Loads first 4 channels by default.
} 

//----------------------------------------------------------------------------

// virtual
U8* LLImageFormatted::allocateData(S32 size)
{
	LLImageDataLock lock(this);

	U8* res = LLImageBase::allocateData(size); // calls deleteData()
	sGlobalFormattedMemory += getDataSize();
	return res;
}

// virtual
U8* LLImageFormatted::reallocateData(S32 size)
{
	LLImageDataLock lock(this);

	sGlobalFormattedMemory -= getDataSize();
	U8* res = LLImageBase::reallocateData(size);
	sGlobalFormattedMemory += getDataSize();
	return res;
}

// virtual
void LLImageFormatted::deleteData()
{
    LLImageDataLock lock(this);

    if (mDecoding)
    {
        LL_ERRS() << "LLImageFormatted::deleteData() is called during decoding" << LL_ENDL;
    }
	sGlobalFormattedMemory -= getDataSize();
	LLImageBase::deleteData();
}

//----------------------------------------------------------------------------

// virtual
void LLImageFormatted::sanityCheck()
{
	LLImageBase::sanityCheck();

	if (mCodec >= IMG_CODEC_EOF)
	{
		LL_ERRS() << "Failed LLImageFormatted::sanityCheck "
			   << "decoding " << S32(mDecoding)
			   << "decoded " << S32(mDecoded)
			   << "codec " << S32(mCodec)
			   << LL_ENDL;
	}
}

//----------------------------------------------------------------------------

bool LLImageFormatted::copyData(U8 *data, S32 size)
{
	LLImageDataLock lock(this);

	if ( data && ((data != getData()) || (size != getDataSize())) )
	{
		deleteData();
		allocateData(size);
		memcpy(getData(), data, size);	/* Flawfinder: ignore */
	}
	return true;
}

// LLImageFormatted becomes the owner of data
void LLImageFormatted::setData(U8 *data, S32 size)
{
	LLImageDataLock lock(this);

	if (data && data != getData())
	{
		deleteData();
		setDataAndSize(data, size); // Access private LLImageBase members

		sGlobalFormattedMemory += getDataSize();
	}
}

void LLImageFormatted::appendData(U8 *data, S32 size)
{
	if (data)
	{
		LLImageDataLock lock(this);

		if (!getData())
		{
			setData(data, size);
		}
		else 
		{
			S32 cursize = getDataSize();
			S32 newsize = cursize + size;
			reallocateData(newsize);
			memcpy(getData() + cursize, data, size);
			ll_aligned_free_16(data);
		}
	}
}

//----------------------------------------------------------------------------

bool LLImageFormatted::load(const std::string &filename, int load_size)
{
	resetLastError();

	S32 file_size = 0;
	LLAPRFile infile ;
	infile.open(filename, LL_APR_RB, NULL, &file_size);
	apr_file_t* apr_file = infile.getFileHandle();
	if (!apr_file)
	{
		setLastError("Unable to open file for reading", filename);
		return false;
	}
	if (file_size == 0)
	{
		setLastError("File is empty",filename);
		return false;
	}

	// Constrain the load size to acceptable values
	if ((load_size == 0) || (load_size > file_size))
	{
		load_size = file_size;
	}

	LLImageDataLock lock(this);

	bool res;
	U8 *data = allocateData(load_size);
	if (data)
	{
		apr_size_t bytes_read = load_size;
		apr_status_t s = apr_file_read(apr_file, data, &bytes_read); // modifies bytes_read
		if (s != APR_SUCCESS || (S32) bytes_read != load_size)
		{
			deleteData();
			setLastError("Unable to read file",filename);
			res = false;
		}
		else
		{
			res = updateData();
		}
	}
	else
	{
		setLastError("Allocation failure", filename);
		res = false;
	}

	return res;
}

bool LLImageFormatted::save(const std::string &filename)
{
	resetLastError();

	LLAPRFile outfile ;
	outfile.open(filename, LL_APR_WB);
	if (!outfile.getFileHandle())
	{
		setLastError("Unable to open file for writing", filename);
		return false;
	}

	LLImageDataSharedLock lock(this);

	S32 result = outfile.write(getData(), getDataSize());
	outfile.close() ;
    return (result != 0);
}

S8 LLImageFormatted::getCodec() const
{
	return mCodec;
}

static void avg4_colors4(const U8* a, const U8* b, const U8* c, const U8* d, U8* dst)
{
	dst[0] = (U8)(((U32)(a[0]) + b[0] + c[0] + d[0])>>2);
	dst[1] = (U8)(((U32)(a[1]) + b[1] + c[1] + d[1])>>2);
	dst[2] = (U8)(((U32)(a[2]) + b[2] + c[2] + d[2])>>2);
	dst[3] = (U8)(((U32)(a[3]) + b[3] + c[3] + d[3])>>2);
}

static void avg4_colors3(const U8* a, const U8* b, const U8* c, const U8* d, U8* dst)
{
	dst[0] = (U8)(((U32)(a[0]) + b[0] + c[0] + d[0])>>2);
	dst[1] = (U8)(((U32)(a[1]) + b[1] + c[1] + d[1])>>2);
	dst[2] = (U8)(((U32)(a[2]) + b[2] + c[2] + d[2])>>2);
}

static void avg4_colors2(const U8* a, const U8* b, const U8* c, const U8* d, U8* dst)
{
	dst[0] = (U8)(((U32)(a[0]) + b[0] + c[0] + d[0])>>2);
	dst[1] = (U8)(((U32)(a[1]) + b[1] + c[1] + d[1])>>2);
}

void LLImageBase::setDataAndSize(U8 *data, S32 size)
{ 
	ll_assert_aligned(data, 16);
	mData = data; 
	mDataSize = size; 
}	

//static
void LLImageBase::generateMip(const U8* indata, U8* mipdata, S32 width, S32 height, S32 nchannels)
{
	llassert(width > 0 && height > 0);
	U8* data = mipdata;
	S32 in_width = width*2;
	for (S32 h=0; h<height; h++)
	{
		for (S32 w=0; w<width; w++)
		{
			switch(nchannels)
			{
			  case 4:
				avg4_colors4(indata, indata+4, indata+4*in_width, indata+4*in_width+4, data);
				break;
			  case 3:
				avg4_colors3(indata, indata+3, indata+3*in_width, indata+3*in_width+3, data);
				break;
			  case 2:
				avg4_colors2(indata, indata+2, indata+2*in_width, indata+2*in_width+2, data);
				break;
			  case 1:
				*(U8*)data = (U8)(((U32)(indata[0]) + indata[1] + indata[in_width] + indata[in_width+1])>>2);
				break;
			  default:
				LL_ERRS() << "generateMmip called with bad num channels" << LL_ENDL;
			}
			indata += nchannels*2;
			data += nchannels;
		}
		indata += nchannels*in_width; // skip odd lines
	}
}


//============================================================================

//static
F32 LLImageBase::calc_download_priority(F32 virtual_size, F32 visible_pixels, S32 bytes_sent)
{
	F32 w_priority;

	F32 bytes_weight = 1.f;
	if (!bytes_sent)
	{
		bytes_weight = 20.f;
	}
	else if (bytes_sent < 1000)
	{
		bytes_weight = 1.f;
	}
	else if (bytes_sent < 2000)
	{
		bytes_weight = 1.f/1.5f;
	}
	else if (bytes_sent < 4000)
	{
		bytes_weight = 1.f/3.f;
	}
	else if (bytes_sent < 8000)
	{
		bytes_weight = 1.f/6.f;
	}
	else if (bytes_sent < 16000)
	{
		bytes_weight = 1.f/12.f;
	}
	else if (bytes_sent < 32000)
	{
		bytes_weight = 1.f/20.f;
	}
	else if (bytes_sent < 64000)
	{
		bytes_weight = 1.f/32.f;
	}
	else
	{
		bytes_weight = 1.f/64.f;
	}
	bytes_weight *= bytes_weight;


	//LL_INFOS() << "VS: " << virtual_size << LL_ENDL;
	F32 virtual_size_factor = virtual_size / (10.f*10.f);

	// The goal is for weighted priority to be <= 0 when we've reached a point where
	// we've sent enough data.
	//LL_INFOS() << "BytesSent: " << bytes_sent << LL_ENDL;
	//LL_INFOS() << "BytesWeight: " << bytes_weight << LL_ENDL;
	//LL_INFOS() << "PreLog: " << bytes_weight * virtual_size_factor << LL_ENDL;
	w_priority = (F32)log10(bytes_weight * virtual_size_factor);

	//LL_INFOS() << "PreScale: " << w_priority << LL_ENDL;

	// We don't want to affect how MANY bytes we send based on the visible pixels, but the order
	// in which they're sent.  We post-multiply so we don't change the zero point.
	if (w_priority > 0.f)
	{
		F32 pixel_weight = (F32)log10(visible_pixels + 1)*3.0f;
		w_priority *= pixel_weight;
	}

	return w_priority;
}

//============================================================================<|MERGE_RESOLUTION|>--- conflicted
+++ resolved
@@ -1932,7 +1932,6 @@
 	}
 }
 
-<<<<<<< HEAD
 
 void LLImageRaw::addEmissive(LLImageRaw* src)
 {
@@ -1999,12 +1998,8 @@
     dst->addEmissiveUnscaled(&temp);
 }
 
-
-bool LLImageRaw::validateSrcAndDst(std::string func, LLImageRaw* src, LLImageRaw* dst)
-=======
 // static
 bool LLImageRaw::validateSrcAndDst(std::string func, const LLImageRaw* src, const LLImageRaw* dst)
->>>>>>> 7d87e41b
 {
 	LLImageDataSharedLock lockIn(src);
 	LLImageDataLock lockOut(dst);
