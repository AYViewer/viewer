/*
 * @file llpngwrapper.cpp
 * @brief Encapsulates libpng read/write functionality.
 *
 * $LicenseInfo:firstyear=2007&license=viewerlgpl$
 * Second Life Viewer Source Code
 * Copyright (C) 2010, Linden Research, Inc.
 *
 * This library is free software; you can redistribute it and/or
 * modify it under the terms of the GNU Lesser General Public
 * License as published by the Free Software Foundation;
 * version 2.1 of the License only.
 *
 * This library is distributed in the hope that it will be useful,
 * but WITHOUT ANY WARRANTY; without even the implied warranty of
 * MERCHANTABILITY or FITNESS FOR A PARTICULAR PURPOSE.  See the GNU
 * Lesser General Public License for more details.
 *
 * You should have received a copy of the GNU Lesser General Public
 * License along with this library; if not, write to the Free Software
 * Foundation, Inc., 51 Franklin Street, Fifth Floor, Boston, MA  02110-1301  USA
 *
 * Linden Research, Inc., 945 Battery Street, San Francisco, CA  94111  USA
 * $/LicenseInfo$
 */

#include "linden_common.h"
#include "stdtypes.h"
#include "llerror.h"

#include "llimage.h"
#include "llpngwrapper.h"

#include "llexception.h"

namespace {
// Failure to load an image shouldn't crash the whole viewer.
struct PngError: public LLContinueError
{
    PngError(png_const_charp msg): LLContinueError(msg) {}
};
} // anonymous namespace

// ---------------------------------------------------------------------------
// LLPngWrapper
// ---------------------------------------------------------------------------

LLPngWrapper::LLPngWrapper()
    : mReadPngPtr( NULL ),
      mReadInfoPtr( NULL ),
      mWritePngPtr( NULL ),
      mWriteInfoPtr( NULL ),
      mRowPointers( NULL ),
      mWidth( 0 ),
      mHeight( 0 ),
      mBitDepth( 0 ),
      mColorType( 0 ),
      mChannels( 0 ),
      mInterlaceType( 0 ),
      mCompressionType( 0 ),
      mFilterMethod( 0 ),
      mFinalSize( 0 ),
      mGamma(0.f)
{
}

LLPngWrapper::~LLPngWrapper()
{
    releaseResources();
}

// Checks the src for a valid PNG header
BOOL LLPngWrapper::isValidPng(U8* src)
{
    const int PNG_BYTES_TO_CHECK = 8;

    int sig = png_sig_cmp((png_bytep)src, (png_size_t)0, PNG_BYTES_TO_CHECK);
    if (sig != 0)
    {
        mErrorMessage = "Invalid or corrupt PNG file";
        return FALSE;
    }

    return TRUE;
}

// Called by the libpng library when a fatal encoding or decoding error
// occurs. We throw PngError and let our try/catch block clean up.
void LLPngWrapper::errorHandler(png_structp png_ptr, png_const_charp msg)
{
    LLTHROW(PngError(msg));
}

// Called by the libpng library when reading (decoding) the PNG file. We
// copy the PNG data from our internal buffer into the PNG's data buffer.
void LLPngWrapper::readDataCallback(png_structp png_ptr, png_bytep dest, png_size_t length)
{
    PngDataInfo *dataInfo = (PngDataInfo *) png_get_io_ptr(png_ptr);
    if(dataInfo->mOffset + length > dataInfo->mDataSize)
    {
        png_error(png_ptr, "Data read error. Requested data size exceeds available data size.");
        return;
    }

    U8 *src = &dataInfo->mData[dataInfo->mOffset];
    memcpy(dest, src, length);
    dataInfo->mOffset += static_cast<U32>(length);
}

// Called by the libpng library when writing (encoding) the PNG file. We
// copy the encoded result into our data buffer.
void LLPngWrapper::writeDataCallback(png_structp png_ptr, png_bytep src, png_size_t length)
{
    PngDataInfo *dataInfo = (PngDataInfo *) png_get_io_ptr(png_ptr);
    if (dataInfo->mOffset + length > dataInfo->mDataSize)
    {
        png_error(png_ptr, "Data write error. Requested data size exceeds available data size.");
        return;
    }
    U8 *dest = &dataInfo->mData[dataInfo->mOffset];
    memcpy(dest, src, length);
    dataInfo->mOffset += static_cast<U32>(length);
}

// Flush the write output pointer
void LLPngWrapper::writeFlush(png_structp png_ptr)
{
    // no-op since we're just writing to memory
}

// Read the PNG file using the libpng.  The low-level interface is used here
// because we want to do various transformations (including applying gama)
// which can't be done with the high-level interface.
// The scanline also begins at the bottom of
// the image (per SecondLife conventions) instead of at the top, so we
// must assign row-pointers in "reverse" order.
BOOL LLPngWrapper::readPng(U8* src, S32 dataSize, LLImageRaw* rawImage, ImageInfo *infop)
{
<<<<<<< HEAD
	try
	{
		// Create and initialize the png structures
		mReadPngPtr = png_create_read_struct(PNG_LIBPNG_VER_STRING,
			this, &errorHandler, NULL);
		if (mReadPngPtr == NULL)
		{
			LLTHROW(PngError("Problem creating png read structure"));
		}

		// Allocate/initialize the memory for image information.
		mReadInfoPtr = png_create_info_struct(mReadPngPtr);

		// Set up the input control
		PngDataInfo dataPtr;
		dataPtr.mData = src;
		dataPtr.mOffset = 0;
		dataPtr.mDataSize = dataSize;

		png_set_read_fn(mReadPngPtr, &dataPtr, &readDataCallback);
		png_set_sig_bytes(mReadPngPtr, 0);

		// setup low-level read and get header information
		png_read_info(mReadPngPtr, mReadInfoPtr);
		png_get_IHDR(mReadPngPtr, mReadInfoPtr, &mWidth, &mHeight,
			&mBitDepth, &mColorType, &mInterlaceType,
			&mCompressionType, &mFilterMethod);

		// Normalize the image, then get updated image information
		// after transformations have been applied
		normalizeImage();
		updateMetaData();

		// If a raw object is supplied, read the PNG image into its
		// data space
		if (rawImage != NULL)
		{
			if (!rawImage->resize(static_cast<U16>(mWidth),
				static_cast<U16>(mHeight), mChannels))
			{
				LLTHROW(PngError("Failed to resize image"));
			}
			U8 *dest = rawImage->getData();
			int offset = mWidth * mChannels;

			// Set up the row pointers and read the image
			mRowPointers = new U8* [mHeight];
			for (U32 i=0; i < mHeight; i++)
			{
				mRowPointers[i] = &dest[(mHeight-i-1)*offset];
			}

			png_read_image(mReadPngPtr, mRowPointers);

			// Finish up, ensures all metadata are updated
			png_read_end(mReadPngPtr, NULL);
		}

		// If an info object is supplied, copy the relevant info
		if (infop != NULL)
		{
			infop->mHeight = static_cast<U16>(mHeight);
			infop->mWidth = static_cast<U16>(mWidth);
			infop->mComponents = mChannels;
		}

		mFinalSize = dataPtr.mOffset;
	}
	catch (const PngError& msg)
	{
		mErrorMessage = msg.what();
		releaseResources();
		return (FALSE);
	}
	catch (std::bad_alloc&)
	{
		mErrorMessage = "LLPngWrapper";
		releaseResources();
		return (FALSE);
	}
    catch (...)
    {
        mErrorMessage = "LLPngWrapper";
        releaseResources();
        LOG_UNHANDLED_EXCEPTION("");
        return (FALSE);
    }

	// Clean up and return
	releaseResources();
	return (TRUE);
=======
    try
    {
        // Create and initialize the png structures
        mReadPngPtr = png_create_read_struct(PNG_LIBPNG_VER_STRING,
            this, &errorHandler, NULL);
        if (mReadPngPtr == NULL)
        {
            LLTHROW(PngError("Problem creating png read structure"));
        }

        // Allocate/initialize the memory for image information.
        mReadInfoPtr = png_create_info_struct(mReadPngPtr);

        // Set up the input control
        PngDataInfo dataPtr;
        dataPtr.mData = src;
        dataPtr.mOffset = 0;
        dataPtr.mDataSize = dataSize;

        png_set_read_fn(mReadPngPtr, &dataPtr, &readDataCallback);
        png_set_sig_bytes(mReadPngPtr, 0);

        // setup low-level read and get header information
        png_read_info(mReadPngPtr, mReadInfoPtr);
        png_get_IHDR(mReadPngPtr, mReadInfoPtr, &mWidth, &mHeight,
            &mBitDepth, &mColorType, &mInterlaceType,
            &mCompressionType, &mFilterMethod);

        // Normalize the image, then get updated image information
        // after transformations have been applied
        normalizeImage();
        updateMetaData();

        // If a raw object is supplied, read the PNG image into its
        // data space
        if (rawImage != NULL)
        {
            if (!rawImage->resize(static_cast<U16>(mWidth),
                static_cast<U16>(mHeight), mChannels))
            {
                LLTHROW(PngError("Failed to resize image"));
            }
            U8 *dest = rawImage->getData();
            int offset = mWidth * mChannels;

            // Set up the row pointers and read the image
            mRowPointers = new U8* [mHeight];
            for (U32 i=0; i < mHeight; i++)
            {
                mRowPointers[i] = &dest[(mHeight-i-1)*offset];
            }

            png_read_image(mReadPngPtr, mRowPointers);

            // Finish up, ensures all metadata are updated
            png_read_end(mReadPngPtr, NULL);
        }

        // If an info object is supplied, copy the relevant info
        if (infop != NULL)
        {
            infop->mHeight = static_cast<U16>(mHeight);
            infop->mWidth = static_cast<U16>(mWidth);
            infop->mComponents = mChannels;
        }

        mFinalSize = dataPtr.mOffset;
    }
    catch (const PngError& msg)
    {
        mErrorMessage = msg.what();
        releaseResources();
        return (FALSE);
    }
    catch (std::bad_alloc&)
    {
        mErrorMessage = "LLPngWrapper";
        releaseResources();
        return (FALSE);
    }

    // Clean up and return
    releaseResources();
    return (TRUE);
>>>>>>> e7eced3c
}

// Do transformations to normalize the input to 8-bpp RGBA
void LLPngWrapper::normalizeImage()
{
    //      1. Expand any palettes
    //      2. Convert grayscales to RGB
    //      3. Create alpha layer from transparency
    //      4. Ensure 8-bpp for all images
    //      5. Set (or guess) gamma

    if (mColorType == PNG_COLOR_TYPE_PALETTE)
    {
        png_set_palette_to_rgb(mReadPngPtr);
    }
    if (mColorType == PNG_COLOR_TYPE_GRAY && mBitDepth < 8)
    {
        png_set_expand_gray_1_2_4_to_8(mReadPngPtr);
    }
    if (mColorType == PNG_COLOR_TYPE_GRAY
        || mColorType == PNG_COLOR_TYPE_GRAY_ALPHA)
    {
        png_set_gray_to_rgb(mReadPngPtr);
    }
    if (png_get_valid(mReadPngPtr, mReadInfoPtr, PNG_INFO_tRNS))
    {
        png_set_tRNS_to_alpha(mReadPngPtr);
    }
    if (mBitDepth < 8)
    {
        png_set_packing(mReadPngPtr);
    }
    else if (mBitDepth == 16)
    {
        png_set_strip_16(mReadPngPtr);
    }

    const F64 SCREEN_GAMMA = 2.2;
    if (png_get_gAMA(mReadPngPtr, mReadInfoPtr, &mGamma))
    {
        png_set_gamma(mReadPngPtr, SCREEN_GAMMA, mGamma);
    }
    else
    {
        png_set_gamma(mReadPngPtr, SCREEN_GAMMA, 1/SCREEN_GAMMA);
    }
}

// Read out the image meta-data
void LLPngWrapper::updateMetaData()
{
    png_read_update_info(mReadPngPtr, mReadInfoPtr);
    mWidth = png_get_image_width(mReadPngPtr, mReadInfoPtr);
    mHeight = png_get_image_height(mReadPngPtr, mReadInfoPtr);
    mBitDepth = png_get_bit_depth(mReadPngPtr, mReadInfoPtr);
    mColorType = png_get_color_type(mReadPngPtr, mReadInfoPtr);
    mChannels = png_get_channels(mReadPngPtr, mReadInfoPtr);
}

// Method to write raw image into PNG at dest. The raw scanline begins
// at the bottom of the image per SecondLife conventions.
BOOL LLPngWrapper::writePng(const LLImageRaw* rawImage, U8* dest, size_t destSize)
{
    try
    {
        S8 numComponents = rawImage->getComponents();
        switch (numComponents)
        {
        case 1:
            mColorType = PNG_COLOR_TYPE_GRAY;
            break;
        case 2:
            mColorType = PNG_COLOR_TYPE_GRAY_ALPHA;
            break;
        case 3:
            mColorType = PNG_COLOR_TYPE_RGB;
            break;
        case 4:
            mColorType = PNG_COLOR_TYPE_RGB_ALPHA;
            break;
        default:
            mColorType = -1;
        }

        if (mColorType == -1)
        {
            LLTHROW(PngError("Unsupported image: unexpected number of channels"));
        }

        mWritePngPtr = png_create_write_struct(PNG_LIBPNG_VER_STRING,
            NULL, &errorHandler, NULL);
        if (!mWritePngPtr)
        {
            LLTHROW(PngError("Problem creating png write structure"));
        }

        mWriteInfoPtr = png_create_info_struct(mWritePngPtr);

        // Setup write function
        PngDataInfo dataPtr;
        dataPtr.mData = dest;
        dataPtr.mOffset = 0;
        dataPtr.mDataSize = destSize;
        png_set_write_fn(mWritePngPtr, &dataPtr, &writeDataCallback, &writeFlush);

        // Setup image params
        mWidth = rawImage->getWidth();
        mHeight = rawImage->getHeight();
        mBitDepth = 8;  // Fixed to 8-bpp in SL
        mChannels = numComponents;
        mInterlaceType = PNG_INTERLACE_NONE;
        mCompressionType = PNG_COMPRESSION_TYPE_DEFAULT;
        mFilterMethod = PNG_FILTER_TYPE_DEFAULT;

        // Write header
        png_set_IHDR(mWritePngPtr, mWriteInfoPtr, mWidth, mHeight,
            mBitDepth, mColorType, mInterlaceType,
            mCompressionType, mFilterMethod);

        // Get data and compute row size
        const U8* data = rawImage->getData();
        int offset = mWidth * mChannels;

        // Ready to write, start with the header
        png_write_info(mWritePngPtr, mWriteInfoPtr);

        // Write image (sorry, must const-cast for libpng)
        const U8 * rowPointer;
        for (U32 i=0; i < mHeight; i++)
        {
            rowPointer = &data[(mHeight-1-i)*offset];
            png_write_row(mWritePngPtr, const_cast<png_bytep>(rowPointer));
        }

        // Finish up
        png_write_end(mWritePngPtr, mWriteInfoPtr);
        mFinalSize = dataPtr.mOffset;
    }
    catch (const PngError& msg)
    {
        mErrorMessage = msg.what();
        releaseResources();
        return (FALSE);
    }

    releaseResources();
    return TRUE;
}

// Cleanup various internal structures
void LLPngWrapper::releaseResources()
{
    if (mReadPngPtr || mReadInfoPtr)
    {
        png_destroy_read_struct(&mReadPngPtr, &mReadInfoPtr, NULL);
        mReadPngPtr = NULL;
        mReadInfoPtr = NULL;
    }

    if (mWritePngPtr || mWriteInfoPtr)
    {
        png_destroy_write_struct(&mWritePngPtr, &mWriteInfoPtr);
        mWritePngPtr = NULL;
        mWriteInfoPtr = NULL;
    }

    if (mRowPointers)
    {
        delete[] mRowPointers;
        mRowPointers = NULL;
    }
}

// Get final image size after compression
U32 LLPngWrapper::getFinalSize()
{
    return mFinalSize;
}

// Get last error message, if any
const std::string& LLPngWrapper::getErrorMessage()
{
    return mErrorMessage;
}<|MERGE_RESOLUTION|>--- conflicted
+++ resolved
@@ -136,99 +136,6 @@
 // must assign row-pointers in "reverse" order.
 BOOL LLPngWrapper::readPng(U8* src, S32 dataSize, LLImageRaw* rawImage, ImageInfo *infop)
 {
-<<<<<<< HEAD
-	try
-	{
-		// Create and initialize the png structures
-		mReadPngPtr = png_create_read_struct(PNG_LIBPNG_VER_STRING,
-			this, &errorHandler, NULL);
-		if (mReadPngPtr == NULL)
-		{
-			LLTHROW(PngError("Problem creating png read structure"));
-		}
-
-		// Allocate/initialize the memory for image information.
-		mReadInfoPtr = png_create_info_struct(mReadPngPtr);
-
-		// Set up the input control
-		PngDataInfo dataPtr;
-		dataPtr.mData = src;
-		dataPtr.mOffset = 0;
-		dataPtr.mDataSize = dataSize;
-
-		png_set_read_fn(mReadPngPtr, &dataPtr, &readDataCallback);
-		png_set_sig_bytes(mReadPngPtr, 0);
-
-		// setup low-level read and get header information
-		png_read_info(mReadPngPtr, mReadInfoPtr);
-		png_get_IHDR(mReadPngPtr, mReadInfoPtr, &mWidth, &mHeight,
-			&mBitDepth, &mColorType, &mInterlaceType,
-			&mCompressionType, &mFilterMethod);
-
-		// Normalize the image, then get updated image information
-		// after transformations have been applied
-		normalizeImage();
-		updateMetaData();
-
-		// If a raw object is supplied, read the PNG image into its
-		// data space
-		if (rawImage != NULL)
-		{
-			if (!rawImage->resize(static_cast<U16>(mWidth),
-				static_cast<U16>(mHeight), mChannels))
-			{
-				LLTHROW(PngError("Failed to resize image"));
-			}
-			U8 *dest = rawImage->getData();
-			int offset = mWidth * mChannels;
-
-			// Set up the row pointers and read the image
-			mRowPointers = new U8* [mHeight];
-			for (U32 i=0; i < mHeight; i++)
-			{
-				mRowPointers[i] = &dest[(mHeight-i-1)*offset];
-			}
-
-			png_read_image(mReadPngPtr, mRowPointers);
-
-			// Finish up, ensures all metadata are updated
-			png_read_end(mReadPngPtr, NULL);
-		}
-
-		// If an info object is supplied, copy the relevant info
-		if (infop != NULL)
-		{
-			infop->mHeight = static_cast<U16>(mHeight);
-			infop->mWidth = static_cast<U16>(mWidth);
-			infop->mComponents = mChannels;
-		}
-
-		mFinalSize = dataPtr.mOffset;
-	}
-	catch (const PngError& msg)
-	{
-		mErrorMessage = msg.what();
-		releaseResources();
-		return (FALSE);
-	}
-	catch (std::bad_alloc&)
-	{
-		mErrorMessage = "LLPngWrapper";
-		releaseResources();
-		return (FALSE);
-	}
-    catch (...)
-    {
-        mErrorMessage = "LLPngWrapper";
-        releaseResources();
-        LOG_UNHANDLED_EXCEPTION("");
-        return (FALSE);
-    }
-
-	// Clean up and return
-	releaseResources();
-	return (TRUE);
-=======
     try
     {
         // Create and initialize the png structures
@@ -309,11 +216,17 @@
         releaseResources();
         return (FALSE);
     }
+    catch (...)
+    {
+        mErrorMessage = "LLPngWrapper";
+        releaseResources();
+        LOG_UNHANDLED_EXCEPTION("");
+        return (FALSE);
+    }
 
     // Clean up and return
     releaseResources();
     return (TRUE);
->>>>>>> e7eced3c
 }
 
 // Do transformations to normalize the input to 8-bpp RGBA
