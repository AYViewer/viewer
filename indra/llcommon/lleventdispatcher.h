--- conflicted
+++ resolved
@@ -1,253 +1,126 @@
-<<<<<<< HEAD
-/**
- * @file   lleventdispatcher.h
- * @author Nat Goodspeed
- * @date   2009-06-18
- * @brief  Central mechanism for dispatching events by string name. This is
- *         useful when you have a single LLEventPump listener on which you can
- *         request different operations, vs. instantiating a different
- *         LLEventPump for each such operation.
- * 
- * $LicenseInfo:firstyear=2009&license=viewergpl$
- * Copyright (c) 2009, Linden Research, Inc.
- * $/LicenseInfo$
- */
-
-#if ! defined(LL_LLEVENTDISPATCHER_H)
-#define LL_LLEVENTDISPATCHER_H
-
-#include <string>
-#include <map>
-#include <boost/function.hpp>
-#include <boost/bind.hpp>
-#include <typeinfo>
-#include "llevents.h"
-
-class LLSD;
-
-/**
- * Given an LLSD map, examine a string-valued key and call a corresponding
- * callable. This class is designed to be contained by an LLEventPump
- * listener class that will register some of its own methods, though any
- * callable can be used.
- */
-class LL_COMMON_API LLEventDispatcher
-{
-public:
-    LLEventDispatcher(const std::string& desc, const std::string& key);
-    virtual ~LLEventDispatcher();
-
-    /// Accept any C++ callable, typically a boost::bind() expression
-    typedef boost::function<void(const LLSD&)> Callable;
-
-    /**
-     * Register a @a callable by @a name. The optional @a required parameter
-     * is used to validate the structure of each incoming event (see
-     * llsd_matches()).
-     */
-    void add(const std::string& name, const Callable& callable, const LLSD& required=LLSD());
-
-    /**
-     * Special case: a subclass of this class can pass an unbound member
-     * function pointer without explicitly specifying the
-     * <tt>boost::bind()</tt> expression.
-     */
-    template <class CLASS>
-    void add(const std::string& name, void (CLASS::*method)(const LLSD&),
-             const LLSD& required=LLSD())
-    {
-        addMethod<CLASS>(name, method, required);
-    }
-
-    /// Overload for both const and non-const methods
-    template <class CLASS>
-    void add(const std::string& name, void (CLASS::*method)(const LLSD&) const,
-             const LLSD& required=LLSD())
-    {
-        addMethod<CLASS>(name, method, required);
-    }
-
-    /// Unregister a callable
-    bool remove(const std::string& name);
-
-    /// Call a registered callable with an explicitly-specified name. If no
-    /// such callable exists, die with LL_ERRS. If the @a event fails to match
-    /// the @a required prototype specified at add() time, die with LL_ERRS.
-    void operator()(const std::string& name, const LLSD& event) const;
-
-    /// Extract the @a key value from the incoming @a event, and call the
-    /// callable whose name is specified by that map @a key. If no such
-    /// callable exists, die with LL_ERRS. If the @a event fails to match the
-    /// @a required prototype specified at add() time, die with LL_ERRS.
-    void operator()(const LLSD& event) const;
-
-private:
-    template <class CLASS, typename METHOD>
-    void addMethod(const std::string& name, const METHOD& method, const LLSD& required)
-    {
-        CLASS* downcast = dynamic_cast<CLASS*>(this);
-        if (! downcast)
-        {
-            addFail(name, typeid(CLASS).name());
-        }
-        else
-        {
-            add(name, boost::bind(method, downcast, _1), required);
-        }
-    }
-    void addFail(const std::string& name, const std::string& classname) const;
-    /// try to dispatch, return @c true if success
-    bool attemptCall(const std::string& name, const LLSD& event) const;
-
-    std::string mDesc, mKey;
-    typedef std::map<std::string, std::pair<Callable, LLSD> > DispatchMap;
-    DispatchMap mDispatch;
-};
-
-/**
- * Bundle an LLEventPump and a listener with an LLEventDispatcher. A class
- * that contains (or derives from) LLDispatchListener need only specify the
- * LLEventPump name and dispatch key, and add() its methods. Incoming events
- * will automatically be dispatched.
- */
-class LL_COMMON_API LLDispatchListener: public LLEventDispatcher
-{
-public:
-    LLDispatchListener(const std::string& pumpname, const std::string& key);
-
-private:
-    bool process(const LLSD& event);
-
-    LLEventStream mPump;
-    LLTempBoundListener mBoundListener;
-};
-
-#endif /* ! defined(LL_LLEVENTDISPATCHER_H) */
-=======
-/**
- * @file   lleventdispatcher.h
- * @author Nat Goodspeed
- * @date   2009-06-18
- * @brief  Central mechanism for dispatching events by string name. This is
- *         useful when you have a single LLEventPump listener on which you can
- *         request different operations, vs. instantiating a different
- *         LLEventPump for each such operation.
- * 
- * $LicenseInfo:firstyear=2009&license=viewergpl$
- * Copyright (c) 2009, Linden Research, Inc.
- * $/LicenseInfo$
- */
-
-#if ! defined(LL_LLEVENTDISPATCHER_H)
-#define LL_LLEVENTDISPATCHER_H
-
-#include <string>
-#include <map>
-#include <boost/function.hpp>
-#include <boost/bind.hpp>
-#include <typeinfo>
-#include "llevents.h"
-
-class LLSD;
-
-/**
- * Given an LLSD map, examine a string-valued key and call a corresponding
- * callable. This class is designed to be contained by an LLEventPump
- * listener class that will register some of its own methods, though any
- * callable can be used.
- */
-class LLEventDispatcher
-{
-public:
-    LLEventDispatcher(const std::string& desc, const std::string& key);
-    virtual ~LLEventDispatcher();
-
-    /// Accept any C++ callable, typically a boost::bind() expression
-    typedef boost::function<void(const LLSD&)> Callable;
-
-    /**
-     * Register a @a callable by @a name. The optional @a required parameter
-     * is used to validate the structure of each incoming event (see
-     * llsd_matches()).
-     */
-    void add(const std::string& name, const Callable& callable, const LLSD& required=LLSD());
-
-    /**
-     * Special case: a subclass of this class can pass an unbound member
-     * function pointer without explicitly specifying the
-     * <tt>boost::bind()</tt> expression.
-     */
-    template <class CLASS>
-    void add(const std::string& name, void (CLASS::*method)(const LLSD&),
-             const LLSD& required=LLSD())
-    {
-        addMethod<CLASS>(name, method, required);
-    }
-
-    /// Overload for both const and non-const methods
-    template <class CLASS>
-    void add(const std::string& name, void (CLASS::*method)(const LLSD&) const,
-             const LLSD& required=LLSD())
-    {
-        addMethod<CLASS>(name, method, required);
-    }
-
-    /// Unregister a callable
-    bool remove(const std::string& name);
-
-    /// Call a registered callable with an explicitly-specified name. If no
-    /// such callable exists, die with LL_ERRS. If the @a event fails to match
-    /// the @a required prototype specified at add() time, die with LL_ERRS.
-    void operator()(const std::string& name, const LLSD& event) const;
-
-    /// Extract the @a key value from the incoming @a event, and call the
-    /// callable whose name is specified by that map @a key. If no such
-    /// callable exists, die with LL_ERRS. If the @a event fails to match the
-    /// @a required prototype specified at add() time, die with LL_ERRS.
-    void operator()(const LLSD& event) const;
-
-private:
-    template <class CLASS, typename METHOD>
-    void addMethod(const std::string& name, const METHOD& method, const LLSD& required)
-    {
-        CLASS* downcast = dynamic_cast<CLASS*>(this);
-        if (! downcast)
-        {
-            addFail(name, typeid(CLASS).name());
-        }
-        else
-        {
-            add(name, boost::bind(method, downcast, _1), required);
-        }
-    }
-    void addFail(const std::string& name, const std::string& classname) const;
-    /// try to dispatch, return @c true if success
-    bool attemptCall(const std::string& name, const LLSD& event) const;
-
-    std::string mDesc, mKey;
-    typedef std::map<std::string, std::pair<Callable, LLSD> > DispatchMap;
-    DispatchMap mDispatch;
-};
-
-/**
- * Bundle an LLEventPump and a listener with an LLEventDispatcher. A class
- * that contains (or derives from) LLDispatchListener need only specify the
- * LLEventPump name and dispatch key, and add() its methods. Incoming events
- * will automatically be dispatched.
- */
-class LLDispatchListener: public LLEventDispatcher
-{
-public:
-    LLDispatchListener(const std::string& pumpname, const std::string& key);
-
-    std::string getPumpName() const { return mPump.getName(); }
-
-private:
-    bool process(const LLSD& event);
-
-    LLEventStream mPump;
-    LLTempBoundListener mBoundListener;
-};
-
-#endif /* ! defined(LL_LLEVENTDISPATCHER_H) */
->>>>>>> 7e35f971
+/**
+ * @file   lleventdispatcher.h
+ * @author Nat Goodspeed
+ * @date   2009-06-18
+ * @brief  Central mechanism for dispatching events by string name. This is
+ *         useful when you have a single LLEventPump listener on which you can
+ *         request different operations, vs. instantiating a different
+ *         LLEventPump for each such operation.
+ * 
+ * $LicenseInfo:firstyear=2009&license=viewergpl$
+ * Copyright (c) 2009, Linden Research, Inc.
+ * $/LicenseInfo$
+ */
+
+#if ! defined(LL_LLEVENTDISPATCHER_H)
+#define LL_LLEVENTDISPATCHER_H
+
+#include <string>
+#include <map>
+#include <boost/function.hpp>
+#include <boost/bind.hpp>
+#include <typeinfo>
+#include "llevents.h"
+
+class LLSD;
+
+/**
+ * Given an LLSD map, examine a string-valued key and call a corresponding
+ * callable. This class is designed to be contained by an LLEventPump
+ * listener class that will register some of its own methods, though any
+ * callable can be used.
+ */
+class LL_COMMON_API LLEventDispatcher
+{
+public:
+    LLEventDispatcher(const std::string& desc, const std::string& key);
+    virtual ~LLEventDispatcher();
+
+    /// Accept any C++ callable, typically a boost::bind() expression
+    typedef boost::function<void(const LLSD&)> Callable;
+
+    /**
+     * Register a @a callable by @a name. The optional @a required parameter
+     * is used to validate the structure of each incoming event (see
+     * llsd_matches()).
+     */
+    void add(const std::string& name, const Callable& callable, const LLSD& required=LLSD());
+
+    /**
+     * Special case: a subclass of this class can pass an unbound member
+     * function pointer without explicitly specifying the
+     * <tt>boost::bind()</tt> expression.
+     */
+    template <class CLASS>
+    void add(const std::string& name, void (CLASS::*method)(const LLSD&),
+             const LLSD& required=LLSD())
+    {
+        addMethod<CLASS>(name, method, required);
+    }
+
+    /// Overload for both const and non-const methods
+    template <class CLASS>
+    void add(const std::string& name, void (CLASS::*method)(const LLSD&) const,
+             const LLSD& required=LLSD())
+    {
+        addMethod<CLASS>(name, method, required);
+    }
+
+    /// Unregister a callable
+    bool remove(const std::string& name);
+
+    /// Call a registered callable with an explicitly-specified name. If no
+    /// such callable exists, die with LL_ERRS. If the @a event fails to match
+    /// the @a required prototype specified at add() time, die with LL_ERRS.
+    void operator()(const std::string& name, const LLSD& event) const;
+
+    /// Extract the @a key value from the incoming @a event, and call the
+    /// callable whose name is specified by that map @a key. If no such
+    /// callable exists, die with LL_ERRS. If the @a event fails to match the
+    /// @a required prototype specified at add() time, die with LL_ERRS.
+    void operator()(const LLSD& event) const;
+
+private:
+    template <class CLASS, typename METHOD>
+    void addMethod(const std::string& name, const METHOD& method, const LLSD& required)
+    {
+        CLASS* downcast = dynamic_cast<CLASS*>(this);
+        if (! downcast)
+        {
+            addFail(name, typeid(CLASS).name());
+        }
+        else
+        {
+            add(name, boost::bind(method, downcast, _1), required);
+        }
+    }
+    void addFail(const std::string& name, const std::string& classname) const;
+    /// try to dispatch, return @c true if success
+    bool attemptCall(const std::string& name, const LLSD& event) const;
+
+    std::string mDesc, mKey;
+    typedef std::map<std::string, std::pair<Callable, LLSD> > DispatchMap;
+    DispatchMap mDispatch;
+};
+
+/**
+ * Bundle an LLEventPump and a listener with an LLEventDispatcher. A class
+ * that contains (or derives from) LLDispatchListener need only specify the
+ * LLEventPump name and dispatch key, and add() its methods. Incoming events
+ * will automatically be dispatched.
+ */
+class LL_COMMON_API LLDispatchListener: public LLEventDispatcher
+{
+public:
+    LLDispatchListener(const std::string& pumpname, const std::string& key);
+
+    std::string getPumpName() const { return mPump.getName(); }
+
+private:
+    bool process(const LLSD& event);
+
+    LLEventStream mPump;
+    LLTempBoundListener mBoundListener;
+};
+
+#endif /* ! defined(LL_LLEVENTDISPATCHER_H) */