/**
 * @file llsdutil.cpp
 * @author Phoenix
 * @date 2006-05-24
 * @brief Implementation of classes, functions, etc, for using structured data.
 *
 * $LicenseInfo:firstyear=2006&license=viewerlgpl$
 * Second Life Viewer Source Code
 * Copyright (C) 2010, Linden Research, Inc.
 *
 * This library is free software; you can redistribute it and/or
 * modify it under the terms of the GNU Lesser General Public
 * License as published by the Free Software Foundation;
 * version 2.1 of the License only.
 *
 * This library is distributed in the hope that it will be useful,
 * but WITHOUT ANY WARRANTY; without even the implied warranty of
 * MERCHANTABILITY or FITNESS FOR A PARTICULAR PURPOSE.  See the GNU
 * Lesser General Public License for more details.
 *
 * You should have received a copy of the GNU Lesser General Public
 * License along with this library; if not, write to the Free Software
 * Foundation, Inc., 51 Franklin Street, Fifth Floor, Boston, MA  02110-1301  USA
 *
 * Linden Research, Inc., 945 Battery Street, San Francisco, CA  94111  USA
 * $/LicenseInfo$
 */

#include "linden_common.h"

#include "llsdutil.h"
#include <sstream>

#if LL_WINDOWS
#   define WIN32_LEAN_AND_MEAN
#   include <winsock2.h>    // for htonl
#elif LL_LINUX
#   include <netinet/in.h>
#elif LL_DARWIN
#   include <arpa/inet.h>
#endif

#include "llsdserialize.h"
#include "stringize.h"
#include "is_approx_equal_fraction.h"

#include <map>
#include <set>
#include <boost/range.hpp>

// U32
LLSD ll_sd_from_U32(const U32 val)
{
    std::vector<U8> v;
    U32 net_order = htonl(val);

    v.resize(4);
    memcpy(&(v[0]), &net_order, 4);     /* Flawfinder: ignore */

    return LLSD(v);
}

U32 ll_U32_from_sd(const LLSD& sd)
{
    U32 ret;
    std::vector<U8> v = sd.asBinary();
    if (v.size() < 4)
    {
        return 0;
    }
    memcpy(&ret, &(v[0]), 4);       /* Flawfinder: ignore */
    ret = ntohl(ret);
    return ret;
}

//U64
LLSD ll_sd_from_U64(const U64 val)
{
    std::vector<U8> v;
    U32 high, low;

    high = (U32)(val >> 32);
    low = (U32)val;
    high = htonl(high);
    low = htonl(low);

    v.resize(8);
    memcpy(&(v[0]), &high, 4);      /* Flawfinder: ignore */
    memcpy(&(v[4]), &low, 4);       /* Flawfinder: ignore */

    return LLSD(v);
}

U64 ll_U64_from_sd(const LLSD& sd)
{
    U32 high, low;
    std::vector<U8> v = sd.asBinary();

    if (v.size() < 8)
    {
        return 0;
    }

    memcpy(&high, &(v[0]), 4);      /* Flawfinder: ignore */
    memcpy(&low, &(v[4]), 4);       /* Flawfinder: ignore */
    high = ntohl(high);
    low = ntohl(low);

    return ((U64)high) << 32 | low;
}

// IP Address (stored in net order in a U32, so don't need swizzling)
LLSD ll_sd_from_ipaddr(const U32 val)
{
    std::vector<U8> v;

    v.resize(4);
    memcpy(&(v[0]), &val, 4);       /* Flawfinder: ignore */

    return LLSD(v);
}

U32 ll_ipaddr_from_sd(const LLSD& sd)
{
    U32 ret;
    std::vector<U8> v = sd.asBinary();
    if (v.size() < 4)
    {
        return 0;
    }
    memcpy(&ret, &(v[0]), 4);       /* Flawfinder: ignore */
    return ret;
}

// Converts an LLSD binary to an LLSD string
LLSD ll_string_from_binary(const LLSD& sd)
{
    std::vector<U8> value = sd.asBinary();
    std::string str;
    str.resize(value.size());
    memcpy(&str[0], &value[0], value.size());
    return str;
}

// Converts an LLSD string to an LLSD binary
LLSD ll_binary_from_string(const LLSD& sd)
{
    std::vector<U8> binary_value;

    std::string string_value = sd.asString();
    for (const U8 c : string_value)
    {
        binary_value.push_back(c);
    }

    binary_value.push_back('\0');

    return binary_value;
}

char* ll_print_sd(const LLSD& sd)
{
    const U32 bufferSize = 10 * 1024;
    static char buffer[bufferSize];
    std::ostringstream stream;
    //stream.rdbuf()->pubsetbuf(buffer, bufferSize);
    stream << LLSDOStreamer<LLSDXMLFormatter>(sd);
    stream << std::ends;
    strncpy(buffer, stream.str().c_str(), bufferSize);
    buffer[bufferSize - 1] = '\0';
    return buffer;
}

char* ll_pretty_print_sd_ptr(const LLSD* sd)
{
    if (sd)
    {
        return ll_pretty_print_sd(*sd);
    }
    return NULL;
}

char* ll_pretty_print_sd(const LLSD& sd)
{
    const U32 bufferSize = 100 * 1024;
    static char buffer[bufferSize];
    std::ostringstream stream;
    //stream.rdbuf()->pubsetbuf(buffer, bufferSize);
    stream << LLSDOStreamer<LLSDXMLFormatter>(sd, LLSDFormatter::OPTIONS_PRETTY);
    stream << std::ends;
    strncpy(buffer, stream.str().c_str(), bufferSize);
    buffer[bufferSize - 1] = '\0';
    return buffer;
}

std::string ll_stream_notation_sd(const LLSD& sd)
{
    std::ostringstream stream;
    stream << LLSDOStreamer<LLSDNotationFormatter>(sd);
    return stream.str();
}


//compares the structure of an LLSD to a template LLSD and stores the
//"valid" values in a 3rd LLSD.  Default values pulled from the template
//if the tested LLSD does not contain the key/value pair.
//Excess values in the test LLSD are ignored in the resultant_llsd.
//If the llsd to test has a specific key to a map and the values
//are not of the same type, false is returned or if the LLSDs are not
//of the same value.  Ordering of arrays matters
//Otherwise, returns true
<<<<<<< HEAD
bool compare_llsd_with_template(
	const LLSD& llsd_to_test,
	const LLSD& template_llsd,
	LLSD& resultant_llsd)
{
    LL_PROFILE_ZONE_SCOPED

	if (
		llsd_to_test.isUndefined() &&
		template_llsd.isDefined() )
	{
		resultant_llsd = template_llsd;
		return true;
	}
	else if ( llsd_to_test.type() != template_llsd.type() )
	{
		resultant_llsd = LLSD();
		return false;
	}

	if ( llsd_to_test.isArray() )
	{
		//they are both arrays
		//we loop over all the items in the template
		//verifying that the to_test has a subset (in the same order)
		//any shortcoming in the testing_llsd are just taken
		//to be the rest of the template
		LLSD data;
		LLSD::array_const_iterator test_iter;
		LLSD::array_const_iterator template_iter;

		resultant_llsd = LLSD::emptyArray();
		test_iter = llsd_to_test.beginArray();

		for (
			template_iter = template_llsd.beginArray();
			(template_iter != template_llsd.endArray() &&
			 test_iter != llsd_to_test.endArray());
			++template_iter)
		{
			if ( !compare_llsd_with_template(
					 *test_iter,
					 *template_iter,
					 data) )
			{
				resultant_llsd = LLSD();
				return false;
			}
			else
			{
				resultant_llsd.append(data);
			}

			++test_iter;
		}

		//so either the test or the template ended
		//we do another loop now to the end of the template
		//grabbing the default values
		for (;
			 template_iter != template_llsd.endArray();
			 ++template_iter)
		{
			resultant_llsd.append(*template_iter);
		}
	}
	else if ( llsd_to_test.isMap() )
	{
		//now we loop over the keys of the two maps
		//any excess is taken from the template
		//excess is ignored in the test
		LLSD value;
		LLSD::map_const_iterator template_iter;

		resultant_llsd = LLSD::emptyMap();
		for (
			template_iter = template_llsd.beginMap();
			template_iter != template_llsd.endMap();
			++template_iter)
		{
			if ( llsd_to_test.has(template_iter->first) )
			{
				//the test LLSD has the same key
				if ( !compare_llsd_with_template(
						 llsd_to_test[template_iter->first],
						 template_iter->second,
						 value) )
				{
					resultant_llsd = LLSD();
					return false;
				}
				else
				{
					resultant_llsd[template_iter->first] = value;
				}
			}
			else
			{
				//test llsd doesn't have it...take the
				//template as default value
				resultant_llsd[template_iter->first] =
					template_iter->second;
			}
		}
	}
	else
	{
		//of same type...take the test llsd's value
		resultant_llsd = llsd_to_test;
	}


	return true;
=======
BOOL compare_llsd_with_template(
    const LLSD& llsd_to_test,
    const LLSD& template_llsd,
    LLSD& resultant_llsd)
{
    LL_PROFILE_ZONE_SCOPED

    if (
        llsd_to_test.isUndefined() &&
        template_llsd.isDefined() )
    {
        resultant_llsd = template_llsd;
        return TRUE;
    }
    else if ( llsd_to_test.type() != template_llsd.type() )
    {
        resultant_llsd = LLSD();
        return FALSE;
    }

    if ( llsd_to_test.isArray() )
    {
        //they are both arrays
        //we loop over all the items in the template
        //verifying that the to_test has a subset (in the same order)
        //any shortcoming in the testing_llsd are just taken
        //to be the rest of the template
        LLSD data;
        LLSD::array_const_iterator test_iter;
        LLSD::array_const_iterator template_iter;

        resultant_llsd = LLSD::emptyArray();
        test_iter = llsd_to_test.beginArray();

        for (
            template_iter = template_llsd.beginArray();
            (template_iter != template_llsd.endArray() &&
             test_iter != llsd_to_test.endArray());
            ++template_iter)
        {
            if ( !compare_llsd_with_template(
                     *test_iter,
                     *template_iter,
                     data) )
            {
                resultant_llsd = LLSD();
                return FALSE;
            }
            else
            {
                resultant_llsd.append(data);
            }

            ++test_iter;
        }

        //so either the test or the template ended
        //we do another loop now to the end of the template
        //grabbing the default values
        for (;
             template_iter != template_llsd.endArray();
             ++template_iter)
        {
            resultant_llsd.append(*template_iter);
        }
    }
    else if ( llsd_to_test.isMap() )
    {
        //now we loop over the keys of the two maps
        //any excess is taken from the template
        //excess is ignored in the test
        LLSD value;
        LLSD::map_const_iterator template_iter;

        resultant_llsd = LLSD::emptyMap();
        for (
            template_iter = template_llsd.beginMap();
            template_iter != template_llsd.endMap();
            ++template_iter)
        {
            if ( llsd_to_test.has(template_iter->first) )
            {
                //the test LLSD has the same key
                if ( !compare_llsd_with_template(
                         llsd_to_test[template_iter->first],
                         template_iter->second,
                         value) )
                {
                    resultant_llsd = LLSD();
                    return FALSE;
                }
                else
                {
                    resultant_llsd[template_iter->first] = value;
                }
            }
            else
            {
                //test llsd doesn't have it...take the
                //template as default value
                resultant_llsd[template_iter->first] =
                    template_iter->second;
            }
        }
    }
    else
    {
        //of same type...take the test llsd's value
        resultant_llsd = llsd_to_test;
    }


    return TRUE;
>>>>>>> e1623bb2
}

// filter_llsd_with_template() is a direct clone (copy-n-paste) of
// compare_llsd_with_template with the following differences:
// (1) bool vs BOOL return types
// (2) A map with the key value "*" is a special value and maps any key in the
//     test llsd that doesn't have an explicitly matching key in the template.
// (3) The element of an array with exactly one element is taken as a template
//     for *all* the elements of the test array.  If the template array is of
//     different size, compare_llsd_with_template() semantics apply.
bool filter_llsd_with_template(
    const LLSD & llsd_to_test,
    const LLSD & template_llsd,
    LLSD & resultant_llsd)
{
    LL_PROFILE_ZONE_SCOPED

    if (llsd_to_test.isUndefined() && template_llsd.isDefined())
    {
        resultant_llsd = template_llsd;
        return true;
    }
    else if (llsd_to_test.type() != template_llsd.type())
    {
        resultant_llsd = LLSD();
        return false;
    }

    if (llsd_to_test.isArray())
    {
        //they are both arrays
        //we loop over all the items in the template
        //verifying that the to_test has a subset (in the same order)
        //any shortcoming in the testing_llsd are just taken
        //to be the rest of the template
        LLSD data;
        LLSD::array_const_iterator test_iter;
        LLSD::array_const_iterator template_iter;

        resultant_llsd = LLSD::emptyArray();
        test_iter = llsd_to_test.beginArray();

        if (1 == template_llsd.size())
        {
            // If the template has a single item, treat it as
            // the template for *all* items in the test LLSD.
            template_iter = template_llsd.beginArray();

            for (; test_iter != llsd_to_test.endArray(); ++test_iter)
            {
                if (! filter_llsd_with_template(*test_iter, *template_iter, data))
                {
                    resultant_llsd = LLSD();
                    return false;
                }
                else
                {
                    resultant_llsd.append(data);
                }
            }
        }
        else
        {
            // Traditional compare_llsd_with_template matching

            for (template_iter = template_llsd.beginArray();
                 template_iter != template_llsd.endArray() &&
                     test_iter != llsd_to_test.endArray();
                 ++template_iter, ++test_iter)
            {
                if (! filter_llsd_with_template(*test_iter, *template_iter, data))
                {
                    resultant_llsd = LLSD();
                    return false;
                }
                else
                {
                    resultant_llsd.append(data);
                }
            }

            //so either the test or the template ended
            //we do another loop now to the end of the template
            //grabbing the default values
            for (;
                 template_iter != template_llsd.endArray();
                 ++template_iter)
            {
                resultant_llsd.append(*template_iter);
            }
        }
    }
    else if (llsd_to_test.isMap())
    {
        resultant_llsd = LLSD::emptyMap();

        //now we loop over the keys of the two maps
        //any excess is taken from the template
        //excess is ignored in the test

        // Special tag for wildcarded LLSD map key templates
        const LLSD::String wildcard_tag("*");

        const bool template_has_wildcard = template_llsd.has(wildcard_tag);
        LLSD wildcard_value;
        LLSD value;

        const LLSD::map_const_iterator template_iter_end(template_llsd.endMap());
        for (LLSD::map_const_iterator template_iter(template_llsd.beginMap());
             template_iter_end != template_iter;
             ++template_iter)
        {
            if (wildcard_tag == template_iter->first)
            {
                wildcard_value = template_iter->second;
            }
            else if (llsd_to_test.has(template_iter->first))
            {
                //the test LLSD has the same key
                if (! filter_llsd_with_template(llsd_to_test[template_iter->first],
                                                template_iter->second,
                                                value))
                {
                    resultant_llsd = LLSD();
                    return false;
                }
                else
                {
                    resultant_llsd[template_iter->first] = value;
                }
            }
            else if (! template_has_wildcard)
            {
                // test llsd doesn't have it...take the
                // template as default value
                resultant_llsd[template_iter->first] = template_iter->second;
            }
        }
        if (template_has_wildcard)
        {
            LLSD sub_value;
            LLSD::map_const_iterator test_iter;

            for (test_iter = llsd_to_test.beginMap();
                 test_iter != llsd_to_test.endMap();
                 ++test_iter)
            {
                if (resultant_llsd.has(test_iter->first))
                {
                    // Final value has test key, assume more specific
                    // template matched and we shouldn't modify it again.
                    continue;
                }
                else if (! filter_llsd_with_template(test_iter->second,
                                                     wildcard_value,
                                                     sub_value))
                {
                    // Test value doesn't match wildcarded template
                    resultant_llsd = LLSD();
                    return false;
                }
                else
                {
                    // Test value matches template, add the actuals.
                    resultant_llsd[test_iter->first] = sub_value;
                }
            }
        }
    }
    else
    {
        //of same type...take the test llsd's value
        resultant_llsd = llsd_to_test;
    }

    return true;
}

/*****************************************************************************
*   Helpers for llsd_matches()
*****************************************************************************/
// raw data used for LLSD::Type lookup
struct Data
{
    LLSD::Type type;
    const char* name;
} typedata[] =
{
#define def(type) { LLSD::type, &#type[4] }
    def(TypeUndefined),
    def(TypeBoolean),
    def(TypeInteger),
    def(TypeReal),
    def(TypeString),
    def(TypeUUID),
    def(TypeDate),
    def(TypeURI),
    def(TypeBinary),
    def(TypeMap),
    def(TypeArray)
#undef  def
};

// LLSD::Type lookup class into which we load the above static data
class TypeLookup
{
    typedef std::map<LLSD::Type, std::string> MapType;

public:
    TypeLookup()
    {
        LL_PROFILE_ZONE_SCOPED

        for (const Data *di(boost::begin(typedata)), *dend(boost::end(typedata)); di != dend; ++di)
        {
            mMap[di->type] = di->name;
        }
    }

    std::string lookup(LLSD::Type type) const
    {
        LL_PROFILE_ZONE_SCOPED

        MapType::const_iterator found = mMap.find(type);
        if (found != mMap.end())
        {
            return found->second;
        }
        return STRINGIZE("<unknown LLSD type " << type << ">");
    }

private:
    MapType mMap;
};

// static instance of the lookup class
static const TypeLookup sTypes;

// describe a mismatch; phrasing may want tweaking
const std::string op(" required instead of ");

// llsd_matches() wants to identify specifically where in a complex prototype
// structure the mismatch occurred. This entails passing a prefix string,
// empty for the top-level call. If the prototype contains an array of maps,
// and the mismatch occurs in the second map in a key 'foo', we want to
// decorate the returned string with: "[1]['foo']: etc." On the other hand, we
// want to omit the entire prefix -- including colon -- if the mismatch is at
// top level. This helper accepts the (possibly empty) recursively-accumulated
// prefix string, returning either empty or the original string with colon
// appended.
static std::string colon(const std::string& pfx)
{
    if (pfx.empty())
        return pfx;
    return pfx + ": ";
}

// param type for match_types
typedef std::vector<LLSD::Type> TypeVector;

// The scalar cases in llsd_matches() use this helper. In most cases, we can
// accept not only the exact type specified in the prototype, but also other
// types convertible to the expected type. That implies looping over an array
// of such types. If the actual type doesn't match any of them, we want to
// provide a list of acceptable conversions as well as the exact type, e.g.:
// "Integer (or Boolean, Real, String) required instead of UUID". Both the
// implementation and the calling logic are simplified by separating out the
// expected type from the convertible types.
static std::string match_types(LLSD::Type expect, // prototype.type()
                               const TypeVector& accept, // types convertible to that type
                               LLSD::Type actual,        // type we're checking
                               const std::string& pfx)   // as for llsd_matches
{
    LL_PROFILE_ZONE_SCOPED

    // Trivial case: if the actual type is exactly what we expect, we're good.
    if (actual == expect)
        return "";

    // For the rest of the logic, build up a suitable error string as we go so
    // we only have to make a single pass over the list of acceptable types.
    // If we detect success along the way, we'll simply discard the partial
    // error string.
    std::ostringstream out;
    out << colon(pfx) << sTypes.lookup(expect);

    // If there are any convertible types, append that list.
    if (! accept.empty())
    {
        out << " (";
        const char* sep = "or ";
        for (TypeVector::const_iterator ai(accept.begin()), aend(accept.end());
             ai != aend; ++ai, sep = ", ")
        {
            // Don't forget to return success if we match any of those types...
            if (actual == *ai)
                return "";
            out << sep << sTypes.lookup(*ai);
        }
        out << ')';
    }
    // If we got this far, it's because 'actual' was not one of the acceptable
    // types, so we must return an error. 'out' already contains colon(pfx)
    // and the formatted list of acceptable types, so just append the mismatch
    // phrase and the actual type.
    out << op << sTypes.lookup(actual);
    return out.str();
}

// see docstring in .h file
std::string llsd_matches(const LLSD& prototype, const LLSD& data, const std::string& pfx)
{
    LL_PROFILE_ZONE_SCOPED

    // An undefined prototype means that any data is valid.
    // An undefined slot in an array or map prototype means that any data
    // may fill that slot.
    if (prototype.isUndefined())
        return "";
    // A prototype array must match a data array with at least as many
    // entries. Moreover, every prototype entry must match the
    // corresponding data entry.
    if (prototype.isArray())
    {
        if (! data.isArray())
        {
            return STRINGIZE(colon(pfx) << "Array" << op << sTypes.lookup(data.type()));
        }
        if (data.size() < prototype.size())
        {
            return STRINGIZE(colon(pfx) << "Array size " << prototype.size() << op
                             << "Array size " << data.size());
        }
        for (LLSD::Integer i = 0; i < prototype.size(); ++i)
        {
            std::string match(llsd_matches(prototype[i], data[i], STRINGIZE('[' << i << ']')));
            if (! match.empty())
            {
                return match;
            }
        }
        return "";
    }
    // A prototype map must match a data map. Every key in the prototype
    // must have a corresponding key in the data map; every value in the
    // prototype must match the corresponding key's value in the data.
    if (prototype.isMap())
    {
        if (! data.isMap())
        {
            return STRINGIZE(colon(pfx) << "Map" << op << sTypes.lookup(data.type()));
        }
        // If there are a number of keys missing from the data, it would be
        // frustrating to a coder to discover them one at a time, with a big
        // build each time. Enumerate all missing keys.
        std::ostringstream out;
        out << colon(pfx);
        const char* init = "Map missing keys: ";
        const char* sep = init;
        for (LLSD::map_const_iterator mi = prototype.beginMap(); mi != prototype.endMap(); ++mi)
        {
            if (! data.has(mi->first))
            {
                out << sep << mi->first;
                sep = ", ";
            }
        }
        // So... are we missing any keys?
        if (sep != init)
        {
            return out.str();
        }
        // Good, the data block contains all the keys required by the
        // prototype. Now match the prototype entries.
        for (LLSD::map_const_iterator mi2 = prototype.beginMap(); mi2 != prototype.endMap(); ++mi2)
        {
            std::string match(llsd_matches(mi2->second, data[mi2->first],
                                           STRINGIZE("['" << mi2->first << "']")));
            if (! match.empty())
            {
                return match;
            }
        }
        return "";
    }
    // A String prototype can match String, Boolean, Integer, Real, UUID,
    // Date and URI, because any of these can be converted to String.
    if (prototype.isString())
    {
        static LLSD::Type accept[] =
        {
            LLSD::TypeBoolean,
            LLSD::TypeInteger,
            LLSD::TypeReal,
            LLSD::TypeUUID,
            LLSD::TypeDate,
            LLSD::TypeURI
        };
        return match_types(prototype.type(),
                           TypeVector(boost::begin(accept), boost::end(accept)),
                           data.type(),
                           pfx);
    }
    // Boolean, Integer, Real match each other or String. TBD: ensure that
    // a String value is numeric.
    if (prototype.isBoolean() || prototype.isInteger() || prototype.isReal())
    {
        static LLSD::Type all[] =
        {
            LLSD::TypeBoolean,
            LLSD::TypeInteger,
            LLSD::TypeReal,
            LLSD::TypeString
        };
        // Funny business: shuffle the set of acceptable types to include all
        // but the prototype's type. Get the acceptable types in a set.
        std::set<LLSD::Type> rest(boost::begin(all), boost::end(all));
        // Remove the prototype's type because we pass that separately.
        rest.erase(prototype.type());
        return match_types(prototype.type(),
                           TypeVector(rest.begin(), rest.end()),
                           data.type(),
                           pfx);
    }
    // UUID, Date and URI match themselves or String.
    if (prototype.isUUID() || prototype.isDate() || prototype.isURI())
    {
        static LLSD::Type accept[] =
        {
            LLSD::TypeString
        };
        return match_types(prototype.type(),
                           TypeVector(boost::begin(accept), boost::end(accept)),
                           data.type(),
                           pfx);
    }
    // We don't yet know the conversion semantics associated with any new LLSD
    // data type that might be added, so until we've been extended to handle
    // them, assume it's strict: the new type matches only itself. (This is
    // true of Binary, which is why we don't handle that case separately.) Too
    // bad LLSD doesn't define isConvertible(Type to, Type from).
    return match_types(prototype.type(), TypeVector(), data.type(), pfx);
}

bool llsd_equals(const LLSD& lhs, const LLSD& rhs, int bits)
{
    LL_PROFILE_ZONE_SCOPED

    // We're comparing strict equality of LLSD representation rather than
    // performing any conversions. So if the types aren't equal, the LLSD
    // values aren't equal.
    if (lhs.type() != rhs.type())
    {
        return false;
    }

    // Here we know both types are equal. Now compare values.
    switch (lhs.type())
    {
    case LLSD::TypeUndefined:
        // Both are TypeUndefined. There's nothing more to know.
        return true;

    case LLSD::TypeReal:
        // This is where the 'bits' argument comes in handy. If passed
        // explicitly, it means to use is_approx_equal_fraction() to compare.
        if (bits >= 0)
        {
            return is_approx_equal_fraction(lhs.asReal(), rhs.asReal(), bits);
        }
        // Otherwise we compare bit representations, and the usual caveats
        // about comparing floating-point numbers apply. Omitting 'bits' when
        // comparing Real values is only useful when we expect identical bit
        // representation for a given Real value, e.g. for integer-valued
        // Reals.
        return (lhs.asReal() == rhs.asReal());

#define COMPARE_SCALAR(type)                                    \
    case LLSD::Type##type:                                      \
        /* LLSD::URI has operator!=() but not operator==() */   \
        /* rely on the optimizer for all others */              \
        return (! (lhs.as##type() != rhs.as##type()))

    COMPARE_SCALAR(Boolean);
    COMPARE_SCALAR(Integer);
    COMPARE_SCALAR(String);
    COMPARE_SCALAR(UUID);
    COMPARE_SCALAR(Date);
    COMPARE_SCALAR(URI);
    COMPARE_SCALAR(Binary);

#undef COMPARE_SCALAR

    case LLSD::TypeArray:
    {
        LLSD::array_const_iterator
            lai(lhs.beginArray()), laend(lhs.endArray()),
            rai(rhs.beginArray()), raend(rhs.endArray());
        // Compare array elements, walking the two arrays in parallel.
        for ( ; lai != laend && rai != raend; ++lai, ++rai)
        {
            // If any one array element is unequal, the arrays are unequal.
            if (! llsd_equals(*lai, *rai, bits))
                return false;
        }
        // Here we've reached the end of one or the other array. They're equal
        // only if they're BOTH at end: that is, if they have equal length too.
        return (lai == laend && rai == raend);
    }

    case LLSD::TypeMap:
    {
        // Build a set of all rhs keys.
        std::set<LLSD::String> rhskeys;
        for (LLSD::map_const_iterator rmi(rhs.beginMap()), rmend(rhs.endMap());
             rmi != rmend; ++rmi)
        {
            rhskeys.insert(rmi->first);
        }
        // Now walk all the lhs keys.
        for (LLSD::map_const_iterator lmi(lhs.beginMap()), lmend(lhs.endMap());
             lmi != lmend; ++lmi)
        {
            // Try to erase this lhs key from the set of rhs keys. If rhs has
            // no such key, the maps are unequal. erase(key) returns count of
            // items erased.
            if (rhskeys.erase(lmi->first) != 1)
                return false;
            // Both maps have the current key. Compare values.
            if (! llsd_equals(lmi->second, rhs[lmi->first], bits))
                return false;
        }
        // We've now established that all the lhs keys have equal values in
        // both maps. The maps are equal unless rhs contains a superset of
        // those keys.
        return rhskeys.empty();
    }

    default:
        // We expect that every possible type() value is specifically handled
        // above. Failing to extend this switch to support a new LLSD type is
        // an error that must be brought to the coder's attention.
        LL_ERRS("llsd_equals") << "llsd_equals(" << lhs << ", " << rhs << ", " << bits << "): "
            "unknown type " << lhs.type() << LL_ENDL;
        return false;               // pacify the compiler
    }
}

/*****************************************************************************
*   llsd::drill()
*****************************************************************************/
namespace llsd
{

LLSD& drill_ref(LLSD& blob, const LLSD& rawPath)
{
    LL_PROFILE_ZONE_SCOPED

    // Treat rawPath uniformly as an array. If it's not already an array,
    // store it as the only entry in one. (But let's say Undefined means an
    // empty array.)
    LLSD path;
    if (rawPath.isArray() || rawPath.isUndefined())
    {
        path = rawPath;
    }
    else
    {
        path.append(rawPath);
    }

    // Need to indicate a current destination -- but that current destination
    // must change as we step through the path array. Where normally we'd use
    // an LLSD& to capture a subscripted LLSD lvalue, this time we must
    // instead use a pointer -- since it must be reassigned.
    // Start by pointing to the input blob exactly as is.
    LLSD* located{&blob};

    // Extract the element of interest by walking path. Use an explicit index
    // so that, in case of a bogus type in path, we can identify the specific
    // path entry that's bad.
    for (LLSD::Integer i = 0; i < path.size(); ++i)
    {
        LL_PROFILE_ZONE_NUM( i )

        const LLSD& key{path[i]};
        if (key.isString())
        {
            // a string path element is a map key
            located = &((*located)[key.asString()]);
        }
        else if (key.isInteger())
        {
            // an integer path element is an array index
            located = &((*located)[key.asInteger()]);
        }
        else
        {
            // What do we do with Real or Array or Map or ...?
            // As it's a coder error -- not a user error -- rub the coder's
            // face in it so it gets fixed.
            LL_ERRS("llsdutil") << "drill(" << blob << ", " << rawPath
                                << "): path[" << i << "] bad type "
                                << sTypes.lookup(key.type()) << LL_ENDL;
        }
    }

    // dereference the pointer to return a reference to the element we found
    return *located;
}

LLSD drill(const LLSD& blob, const LLSD& path)
{
    LL_PROFILE_ZONE_SCOPED

    // drill_ref() does exactly what we want. Temporarily cast away
    // const-ness and use that.
    return drill_ref(const_cast<LLSD&>(blob), path);
}

} // namespace llsd

// Construct a deep partial clone of of an LLSD object. primitive types share
// references, however maps, arrays and binary objects are duplicated. An optional
// filter may be include to exclude/include keys in a map.
LLSD llsd_clone(LLSD value, LLSD filter)
{
    LL_PROFILE_ZONE_SCOPED

    LLSD clone;
    bool has_filter(filter.isMap());

    switch (value.type())
    {
    case LLSD::TypeMap:
        clone = LLSD::emptyMap();
        for (LLSD::map_const_iterator itm = value.beginMap(); itm != value.endMap(); ++itm)
        {
            if (has_filter)
            {
                if (filter.has((*itm).first))
                {
                    if (!filter[(*itm).first].asBoolean())
                        continue;
                }
                else if (filter.has("*"))
                {
                    if (!filter["*"].asBoolean())
                        continue;
                }
                else
                {
                    continue;
                }
            }
            clone[(*itm).first] = llsd_clone((*itm).second, filter);
        }
        break;
    case LLSD::TypeArray:
        clone = LLSD::emptyArray();
        for (LLSD::array_const_iterator ita = value.beginArray(); ita != value.endArray(); ++ita)
        {
            clone.append(llsd_clone(*ita, filter));
        }
        break;

    case LLSD::TypeBinary:
    {
        LLSD::Binary bin(value.asBinary().begin(), value.asBinary().end());
        clone = LLSD::Binary(bin);
        break;
    }
    default:
        clone = value;
    }

    return clone;
}

LLSD llsd_shallow(LLSD value, LLSD filter)
{
    LLSD shallow;
    bool has_filter(filter.isMap());

    if (value.isMap())
    {
        shallow = LLSD::emptyMap();
        for (LLSD::map_const_iterator itm = value.beginMap(); itm != value.endMap(); ++itm)
        {
            if (has_filter)
            {
                if (filter.has((*itm).first))
                {
                    if (!filter[(*itm).first].asBoolean())
                        continue;
                }
                else if (filter.has("*"))
                {
                    if (!filter["*"].asBoolean())
                        continue;
                }
                else
                {
                    continue;
                }
            }
            shallow[(*itm).first] = (*itm).second;
        }
    }
    else if (value.isArray())
    {
        shallow = LLSD::emptyArray();
        for (LLSD::array_const_iterator ita = value.beginArray(); ita != value.endArray(); ++ita)
        {
            shallow.append(*ita);
        }
    }
    else
    {
        return value;
    }

    return shallow;
}

LLSD LL::apply_llsd_fix(size_t arity, const LLSD& args)
{
    // LLSD supports a number of types, two of which are aggregates: Map and
    // Array. We don't try to support Map: supporting Map would seem to
    // promise that we could somehow match the string key to 'func's parameter
    // names. Uh sorry, maybe in some future version of C++ with reflection.
    if (args.isMap())
    {
        LLTHROW(LL::apply_error("LL::apply(function, Map LLSD) unsupported"));
    }
    // We expect an LLSD array, but what the heck, treat isUndefined() as a
    // zero-length array for calling a nullary 'func'.
    if (args.isUndefined() || args.isArray())
    {
        // this works because LLSD().size() == 0
        if (args.size() != arity)
        {
            LLTHROW(LL::apply_error(stringize("LL::apply(function(", arity, " args), ",
                                              args.size(), "-entry LLSD array)")));
        }
        return args;
    }

    // args is one of the scalar types
    // scalar_LLSD.size() == 0, so don't test that here.
    // You can pass a scalar LLSD only to a unary 'func'.
    if (arity != 1)
    {
        LLTHROW(LL::apply_error(stringize("LL::apply(function(", arity, " args), "
                                          "LLSD ", LLSD::typeString(args.type()), ")")));
    }
    // make an array of it
    return llsd::array(args);
}<|MERGE_RESOLUTION|>--- conflicted
+++ resolved
@@ -1,1199 +1,1083 @@
-/**
- * @file llsdutil.cpp
- * @author Phoenix
- * @date 2006-05-24
- * @brief Implementation of classes, functions, etc, for using structured data.
- *
- * $LicenseInfo:firstyear=2006&license=viewerlgpl$
- * Second Life Viewer Source Code
- * Copyright (C) 2010, Linden Research, Inc.
- *
- * This library is free software; you can redistribute it and/or
- * modify it under the terms of the GNU Lesser General Public
- * License as published by the Free Software Foundation;
- * version 2.1 of the License only.
- *
- * This library is distributed in the hope that it will be useful,
- * but WITHOUT ANY WARRANTY; without even the implied warranty of
- * MERCHANTABILITY or FITNESS FOR A PARTICULAR PURPOSE.  See the GNU
- * Lesser General Public License for more details.
- *
- * You should have received a copy of the GNU Lesser General Public
- * License along with this library; if not, write to the Free Software
- * Foundation, Inc., 51 Franklin Street, Fifth Floor, Boston, MA  02110-1301  USA
- *
- * Linden Research, Inc., 945 Battery Street, San Francisco, CA  94111  USA
- * $/LicenseInfo$
- */
-
-#include "linden_common.h"
-
-#include "llsdutil.h"
-#include <sstream>
-
-#if LL_WINDOWS
-#   define WIN32_LEAN_AND_MEAN
-#   include <winsock2.h>    // for htonl
-#elif LL_LINUX
-#   include <netinet/in.h>
-#elif LL_DARWIN
-#   include <arpa/inet.h>
-#endif
-
-#include "llsdserialize.h"
-#include "stringize.h"
-#include "is_approx_equal_fraction.h"
-
-#include <map>
-#include <set>
-#include <boost/range.hpp>
-
-// U32
-LLSD ll_sd_from_U32(const U32 val)
-{
-    std::vector<U8> v;
-    U32 net_order = htonl(val);
-
-    v.resize(4);
-    memcpy(&(v[0]), &net_order, 4);     /* Flawfinder: ignore */
-
-    return LLSD(v);
-}
-
-U32 ll_U32_from_sd(const LLSD& sd)
-{
-    U32 ret;
-    std::vector<U8> v = sd.asBinary();
-    if (v.size() < 4)
-    {
-        return 0;
-    }
-    memcpy(&ret, &(v[0]), 4);       /* Flawfinder: ignore */
-    ret = ntohl(ret);
-    return ret;
-}
-
-//U64
-LLSD ll_sd_from_U64(const U64 val)
-{
-    std::vector<U8> v;
-    U32 high, low;
-
-    high = (U32)(val >> 32);
-    low = (U32)val;
-    high = htonl(high);
-    low = htonl(low);
-
-    v.resize(8);
-    memcpy(&(v[0]), &high, 4);      /* Flawfinder: ignore */
-    memcpy(&(v[4]), &low, 4);       /* Flawfinder: ignore */
-
-    return LLSD(v);
-}
-
-U64 ll_U64_from_sd(const LLSD& sd)
-{
-    U32 high, low;
-    std::vector<U8> v = sd.asBinary();
-
-    if (v.size() < 8)
-    {
-        return 0;
-    }
-
-    memcpy(&high, &(v[0]), 4);      /* Flawfinder: ignore */
-    memcpy(&low, &(v[4]), 4);       /* Flawfinder: ignore */
-    high = ntohl(high);
-    low = ntohl(low);
-
-    return ((U64)high) << 32 | low;
-}
-
-// IP Address (stored in net order in a U32, so don't need swizzling)
-LLSD ll_sd_from_ipaddr(const U32 val)
-{
-    std::vector<U8> v;
-
-    v.resize(4);
-    memcpy(&(v[0]), &val, 4);       /* Flawfinder: ignore */
-
-    return LLSD(v);
-}
-
-U32 ll_ipaddr_from_sd(const LLSD& sd)
-{
-    U32 ret;
-    std::vector<U8> v = sd.asBinary();
-    if (v.size() < 4)
-    {
-        return 0;
-    }
-    memcpy(&ret, &(v[0]), 4);       /* Flawfinder: ignore */
-    return ret;
-}
-
-// Converts an LLSD binary to an LLSD string
-LLSD ll_string_from_binary(const LLSD& sd)
-{
-    std::vector<U8> value = sd.asBinary();
-    std::string str;
-    str.resize(value.size());
-    memcpy(&str[0], &value[0], value.size());
-    return str;
-}
-
-// Converts an LLSD string to an LLSD binary
-LLSD ll_binary_from_string(const LLSD& sd)
-{
-    std::vector<U8> binary_value;
-
-    std::string string_value = sd.asString();
-    for (const U8 c : string_value)
-    {
-        binary_value.push_back(c);
-    }
-
-    binary_value.push_back('\0');
-
-    return binary_value;
-}
-
-char* ll_print_sd(const LLSD& sd)
-{
-    const U32 bufferSize = 10 * 1024;
-    static char buffer[bufferSize];
-    std::ostringstream stream;
-    //stream.rdbuf()->pubsetbuf(buffer, bufferSize);
-    stream << LLSDOStreamer<LLSDXMLFormatter>(sd);
-    stream << std::ends;
-    strncpy(buffer, stream.str().c_str(), bufferSize);
-    buffer[bufferSize - 1] = '\0';
-    return buffer;
-}
-
-char* ll_pretty_print_sd_ptr(const LLSD* sd)
-{
-    if (sd)
-    {
-        return ll_pretty_print_sd(*sd);
-    }
-    return NULL;
-}
-
-char* ll_pretty_print_sd(const LLSD& sd)
-{
-    const U32 bufferSize = 100 * 1024;
-    static char buffer[bufferSize];
-    std::ostringstream stream;
-    //stream.rdbuf()->pubsetbuf(buffer, bufferSize);
-    stream << LLSDOStreamer<LLSDXMLFormatter>(sd, LLSDFormatter::OPTIONS_PRETTY);
-    stream << std::ends;
-    strncpy(buffer, stream.str().c_str(), bufferSize);
-    buffer[bufferSize - 1] = '\0';
-    return buffer;
-}
-
-std::string ll_stream_notation_sd(const LLSD& sd)
-{
-    std::ostringstream stream;
-    stream << LLSDOStreamer<LLSDNotationFormatter>(sd);
-    return stream.str();
-}
-
-
-//compares the structure of an LLSD to a template LLSD and stores the
-//"valid" values in a 3rd LLSD.  Default values pulled from the template
-//if the tested LLSD does not contain the key/value pair.
-//Excess values in the test LLSD are ignored in the resultant_llsd.
-//If the llsd to test has a specific key to a map and the values
-//are not of the same type, false is returned or if the LLSDs are not
-//of the same value.  Ordering of arrays matters
-//Otherwise, returns true
-<<<<<<< HEAD
-bool compare_llsd_with_template(
-	const LLSD& llsd_to_test,
-	const LLSD& template_llsd,
-	LLSD& resultant_llsd)
-{
-    LL_PROFILE_ZONE_SCOPED
-
-	if (
-		llsd_to_test.isUndefined() &&
-		template_llsd.isDefined() )
-	{
-		resultant_llsd = template_llsd;
-		return true;
-	}
-	else if ( llsd_to_test.type() != template_llsd.type() )
-	{
-		resultant_llsd = LLSD();
-		return false;
-	}
-
-	if ( llsd_to_test.isArray() )
-	{
-		//they are both arrays
-		//we loop over all the items in the template
-		//verifying that the to_test has a subset (in the same order)
-		//any shortcoming in the testing_llsd are just taken
-		//to be the rest of the template
-		LLSD data;
-		LLSD::array_const_iterator test_iter;
-		LLSD::array_const_iterator template_iter;
-
-		resultant_llsd = LLSD::emptyArray();
-		test_iter = llsd_to_test.beginArray();
-
-		for (
-			template_iter = template_llsd.beginArray();
-			(template_iter != template_llsd.endArray() &&
-			 test_iter != llsd_to_test.endArray());
-			++template_iter)
-		{
-			if ( !compare_llsd_with_template(
-					 *test_iter,
-					 *template_iter,
-					 data) )
-			{
-				resultant_llsd = LLSD();
-				return false;
-			}
-			else
-			{
-				resultant_llsd.append(data);
-			}
-
-			++test_iter;
-		}
-
-		//so either the test or the template ended
-		//we do another loop now to the end of the template
-		//grabbing the default values
-		for (;
-			 template_iter != template_llsd.endArray();
-			 ++template_iter)
-		{
-			resultant_llsd.append(*template_iter);
-		}
-	}
-	else if ( llsd_to_test.isMap() )
-	{
-		//now we loop over the keys of the two maps
-		//any excess is taken from the template
-		//excess is ignored in the test
-		LLSD value;
-		LLSD::map_const_iterator template_iter;
-
-		resultant_llsd = LLSD::emptyMap();
-		for (
-			template_iter = template_llsd.beginMap();
-			template_iter != template_llsd.endMap();
-			++template_iter)
-		{
-			if ( llsd_to_test.has(template_iter->first) )
-			{
-				//the test LLSD has the same key
-				if ( !compare_llsd_with_template(
-						 llsd_to_test[template_iter->first],
-						 template_iter->second,
-						 value) )
-				{
-					resultant_llsd = LLSD();
-					return false;
-				}
-				else
-				{
-					resultant_llsd[template_iter->first] = value;
-				}
-			}
-			else
-			{
-				//test llsd doesn't have it...take the
-				//template as default value
-				resultant_llsd[template_iter->first] =
-					template_iter->second;
-			}
-		}
-	}
-	else
-	{
-		//of same type...take the test llsd's value
-		resultant_llsd = llsd_to_test;
-	}
-
-
-	return true;
-=======
-BOOL compare_llsd_with_template(
-    const LLSD& llsd_to_test,
-    const LLSD& template_llsd,
-    LLSD& resultant_llsd)
-{
-    LL_PROFILE_ZONE_SCOPED
-
-    if (
-        llsd_to_test.isUndefined() &&
-        template_llsd.isDefined() )
-    {
-        resultant_llsd = template_llsd;
-        return TRUE;
-    }
-    else if ( llsd_to_test.type() != template_llsd.type() )
-    {
-        resultant_llsd = LLSD();
-        return FALSE;
-    }
-
-    if ( llsd_to_test.isArray() )
-    {
-        //they are both arrays
-        //we loop over all the items in the template
-        //verifying that the to_test has a subset (in the same order)
-        //any shortcoming in the testing_llsd are just taken
-        //to be the rest of the template
-        LLSD data;
-        LLSD::array_const_iterator test_iter;
-        LLSD::array_const_iterator template_iter;
-
-        resultant_llsd = LLSD::emptyArray();
-        test_iter = llsd_to_test.beginArray();
-
-        for (
-            template_iter = template_llsd.beginArray();
-            (template_iter != template_llsd.endArray() &&
-             test_iter != llsd_to_test.endArray());
-            ++template_iter)
-        {
-            if ( !compare_llsd_with_template(
-                     *test_iter,
-                     *template_iter,
-                     data) )
-            {
-                resultant_llsd = LLSD();
-                return FALSE;
-            }
-            else
-            {
-                resultant_llsd.append(data);
-            }
-
-            ++test_iter;
-        }
-
-        //so either the test or the template ended
-        //we do another loop now to the end of the template
-        //grabbing the default values
-        for (;
-             template_iter != template_llsd.endArray();
-             ++template_iter)
-        {
-            resultant_llsd.append(*template_iter);
-        }
-    }
-    else if ( llsd_to_test.isMap() )
-    {
-        //now we loop over the keys of the two maps
-        //any excess is taken from the template
-        //excess is ignored in the test
-        LLSD value;
-        LLSD::map_const_iterator template_iter;
-
-        resultant_llsd = LLSD::emptyMap();
-        for (
-            template_iter = template_llsd.beginMap();
-            template_iter != template_llsd.endMap();
-            ++template_iter)
-        {
-            if ( llsd_to_test.has(template_iter->first) )
-            {
-                //the test LLSD has the same key
-                if ( !compare_llsd_with_template(
-                         llsd_to_test[template_iter->first],
-                         template_iter->second,
-                         value) )
-                {
-                    resultant_llsd = LLSD();
-                    return FALSE;
-                }
-                else
-                {
-                    resultant_llsd[template_iter->first] = value;
-                }
-            }
-            else
-            {
-                //test llsd doesn't have it...take the
-                //template as default value
-                resultant_llsd[template_iter->first] =
-                    template_iter->second;
-            }
-        }
-    }
-    else
-    {
-        //of same type...take the test llsd's value
-        resultant_llsd = llsd_to_test;
-    }
-
-
-    return TRUE;
->>>>>>> e1623bb2
-}
-
-// filter_llsd_with_template() is a direct clone (copy-n-paste) of
-// compare_llsd_with_template with the following differences:
-// (1) bool vs BOOL return types
-// (2) A map with the key value "*" is a special value and maps any key in the
-//     test llsd that doesn't have an explicitly matching key in the template.
-// (3) The element of an array with exactly one element is taken as a template
-//     for *all* the elements of the test array.  If the template array is of
-//     different size, compare_llsd_with_template() semantics apply.
-bool filter_llsd_with_template(
-    const LLSD & llsd_to_test,
-    const LLSD & template_llsd,
-    LLSD & resultant_llsd)
-{
-    LL_PROFILE_ZONE_SCOPED
-
-    if (llsd_to_test.isUndefined() && template_llsd.isDefined())
-    {
-        resultant_llsd = template_llsd;
-        return true;
-    }
-    else if (llsd_to_test.type() != template_llsd.type())
-    {
-        resultant_llsd = LLSD();
-        return false;
-    }
-
-    if (llsd_to_test.isArray())
-    {
-        //they are both arrays
-        //we loop over all the items in the template
-        //verifying that the to_test has a subset (in the same order)
-        //any shortcoming in the testing_llsd are just taken
-        //to be the rest of the template
-        LLSD data;
-        LLSD::array_const_iterator test_iter;
-        LLSD::array_const_iterator template_iter;
-
-        resultant_llsd = LLSD::emptyArray();
-        test_iter = llsd_to_test.beginArray();
-
-        if (1 == template_llsd.size())
-        {
-            // If the template has a single item, treat it as
-            // the template for *all* items in the test LLSD.
-            template_iter = template_llsd.beginArray();
-
-            for (; test_iter != llsd_to_test.endArray(); ++test_iter)
-            {
-                if (! filter_llsd_with_template(*test_iter, *template_iter, data))
-                {
-                    resultant_llsd = LLSD();
-                    return false;
-                }
-                else
-                {
-                    resultant_llsd.append(data);
-                }
-            }
-        }
-        else
-        {
-            // Traditional compare_llsd_with_template matching
-
-            for (template_iter = template_llsd.beginArray();
-                 template_iter != template_llsd.endArray() &&
-                     test_iter != llsd_to_test.endArray();
-                 ++template_iter, ++test_iter)
-            {
-                if (! filter_llsd_with_template(*test_iter, *template_iter, data))
-                {
-                    resultant_llsd = LLSD();
-                    return false;
-                }
-                else
-                {
-                    resultant_llsd.append(data);
-                }
-            }
-
-            //so either the test or the template ended
-            //we do another loop now to the end of the template
-            //grabbing the default values
-            for (;
-                 template_iter != template_llsd.endArray();
-                 ++template_iter)
-            {
-                resultant_llsd.append(*template_iter);
-            }
-        }
-    }
-    else if (llsd_to_test.isMap())
-    {
-        resultant_llsd = LLSD::emptyMap();
-
-        //now we loop over the keys of the two maps
-        //any excess is taken from the template
-        //excess is ignored in the test
-
-        // Special tag for wildcarded LLSD map key templates
-        const LLSD::String wildcard_tag("*");
-
-        const bool template_has_wildcard = template_llsd.has(wildcard_tag);
-        LLSD wildcard_value;
-        LLSD value;
-
-        const LLSD::map_const_iterator template_iter_end(template_llsd.endMap());
-        for (LLSD::map_const_iterator template_iter(template_llsd.beginMap());
-             template_iter_end != template_iter;
-             ++template_iter)
-        {
-            if (wildcard_tag == template_iter->first)
-            {
-                wildcard_value = template_iter->second;
-            }
-            else if (llsd_to_test.has(template_iter->first))
-            {
-                //the test LLSD has the same key
-                if (! filter_llsd_with_template(llsd_to_test[template_iter->first],
-                                                template_iter->second,
-                                                value))
-                {
-                    resultant_llsd = LLSD();
-                    return false;
-                }
-                else
-                {
-                    resultant_llsd[template_iter->first] = value;
-                }
-            }
-            else if (! template_has_wildcard)
-            {
-                // test llsd doesn't have it...take the
-                // template as default value
-                resultant_llsd[template_iter->first] = template_iter->second;
-            }
-        }
-        if (template_has_wildcard)
-        {
-            LLSD sub_value;
-            LLSD::map_const_iterator test_iter;
-
-            for (test_iter = llsd_to_test.beginMap();
-                 test_iter != llsd_to_test.endMap();
-                 ++test_iter)
-            {
-                if (resultant_llsd.has(test_iter->first))
-                {
-                    // Final value has test key, assume more specific
-                    // template matched and we shouldn't modify it again.
-                    continue;
-                }
-                else if (! filter_llsd_with_template(test_iter->second,
-                                                     wildcard_value,
-                                                     sub_value))
-                {
-                    // Test value doesn't match wildcarded template
-                    resultant_llsd = LLSD();
-                    return false;
-                }
-                else
-                {
-                    // Test value matches template, add the actuals.
-                    resultant_llsd[test_iter->first] = sub_value;
-                }
-            }
-        }
-    }
-    else
-    {
-        //of same type...take the test llsd's value
-        resultant_llsd = llsd_to_test;
-    }
-
-    return true;
-}
-
-/*****************************************************************************
-*   Helpers for llsd_matches()
-*****************************************************************************/
-// raw data used for LLSD::Type lookup
-struct Data
-{
-    LLSD::Type type;
-    const char* name;
-} typedata[] =
-{
-#define def(type) { LLSD::type, &#type[4] }
-    def(TypeUndefined),
-    def(TypeBoolean),
-    def(TypeInteger),
-    def(TypeReal),
-    def(TypeString),
-    def(TypeUUID),
-    def(TypeDate),
-    def(TypeURI),
-    def(TypeBinary),
-    def(TypeMap),
-    def(TypeArray)
-#undef  def
-};
-
-// LLSD::Type lookup class into which we load the above static data
-class TypeLookup
-{
-    typedef std::map<LLSD::Type, std::string> MapType;
-
-public:
-    TypeLookup()
-    {
-        LL_PROFILE_ZONE_SCOPED
-
-        for (const Data *di(boost::begin(typedata)), *dend(boost::end(typedata)); di != dend; ++di)
-        {
-            mMap[di->type] = di->name;
-        }
-    }
-
-    std::string lookup(LLSD::Type type) const
-    {
-        LL_PROFILE_ZONE_SCOPED
-
-        MapType::const_iterator found = mMap.find(type);
-        if (found != mMap.end())
-        {
-            return found->second;
-        }
-        return STRINGIZE("<unknown LLSD type " << type << ">");
-    }
-
-private:
-    MapType mMap;
-};
-
-// static instance of the lookup class
-static const TypeLookup sTypes;
-
-// describe a mismatch; phrasing may want tweaking
-const std::string op(" required instead of ");
-
-// llsd_matches() wants to identify specifically where in a complex prototype
-// structure the mismatch occurred. This entails passing a prefix string,
-// empty for the top-level call. If the prototype contains an array of maps,
-// and the mismatch occurs in the second map in a key 'foo', we want to
-// decorate the returned string with: "[1]['foo']: etc." On the other hand, we
-// want to omit the entire prefix -- including colon -- if the mismatch is at
-// top level. This helper accepts the (possibly empty) recursively-accumulated
-// prefix string, returning either empty or the original string with colon
-// appended.
-static std::string colon(const std::string& pfx)
-{
-    if (pfx.empty())
-        return pfx;
-    return pfx + ": ";
-}
-
-// param type for match_types
-typedef std::vector<LLSD::Type> TypeVector;
-
-// The scalar cases in llsd_matches() use this helper. In most cases, we can
-// accept not only the exact type specified in the prototype, but also other
-// types convertible to the expected type. That implies looping over an array
-// of such types. If the actual type doesn't match any of them, we want to
-// provide a list of acceptable conversions as well as the exact type, e.g.:
-// "Integer (or Boolean, Real, String) required instead of UUID". Both the
-// implementation and the calling logic are simplified by separating out the
-// expected type from the convertible types.
-static std::string match_types(LLSD::Type expect, // prototype.type()
-                               const TypeVector& accept, // types convertible to that type
-                               LLSD::Type actual,        // type we're checking
-                               const std::string& pfx)   // as for llsd_matches
-{
-    LL_PROFILE_ZONE_SCOPED
-
-    // Trivial case: if the actual type is exactly what we expect, we're good.
-    if (actual == expect)
-        return "";
-
-    // For the rest of the logic, build up a suitable error string as we go so
-    // we only have to make a single pass over the list of acceptable types.
-    // If we detect success along the way, we'll simply discard the partial
-    // error string.
-    std::ostringstream out;
-    out << colon(pfx) << sTypes.lookup(expect);
-
-    // If there are any convertible types, append that list.
-    if (! accept.empty())
-    {
-        out << " (";
-        const char* sep = "or ";
-        for (TypeVector::const_iterator ai(accept.begin()), aend(accept.end());
-             ai != aend; ++ai, sep = ", ")
-        {
-            // Don't forget to return success if we match any of those types...
-            if (actual == *ai)
-                return "";
-            out << sep << sTypes.lookup(*ai);
-        }
-        out << ')';
-    }
-    // If we got this far, it's because 'actual' was not one of the acceptable
-    // types, so we must return an error. 'out' already contains colon(pfx)
-    // and the formatted list of acceptable types, so just append the mismatch
-    // phrase and the actual type.
-    out << op << sTypes.lookup(actual);
-    return out.str();
-}
-
-// see docstring in .h file
-std::string llsd_matches(const LLSD& prototype, const LLSD& data, const std::string& pfx)
-{
-    LL_PROFILE_ZONE_SCOPED
-
-    // An undefined prototype means that any data is valid.
-    // An undefined slot in an array or map prototype means that any data
-    // may fill that slot.
-    if (prototype.isUndefined())
-        return "";
-    // A prototype array must match a data array with at least as many
-    // entries. Moreover, every prototype entry must match the
-    // corresponding data entry.
-    if (prototype.isArray())
-    {
-        if (! data.isArray())
-        {
-            return STRINGIZE(colon(pfx) << "Array" << op << sTypes.lookup(data.type()));
-        }
-        if (data.size() < prototype.size())
-        {
-            return STRINGIZE(colon(pfx) << "Array size " << prototype.size() << op
-                             << "Array size " << data.size());
-        }
-        for (LLSD::Integer i = 0; i < prototype.size(); ++i)
-        {
-            std::string match(llsd_matches(prototype[i], data[i], STRINGIZE('[' << i << ']')));
-            if (! match.empty())
-            {
-                return match;
-            }
-        }
-        return "";
-    }
-    // A prototype map must match a data map. Every key in the prototype
-    // must have a corresponding key in the data map; every value in the
-    // prototype must match the corresponding key's value in the data.
-    if (prototype.isMap())
-    {
-        if (! data.isMap())
-        {
-            return STRINGIZE(colon(pfx) << "Map" << op << sTypes.lookup(data.type()));
-        }
-        // If there are a number of keys missing from the data, it would be
-        // frustrating to a coder to discover them one at a time, with a big
-        // build each time. Enumerate all missing keys.
-        std::ostringstream out;
-        out << colon(pfx);
-        const char* init = "Map missing keys: ";
-        const char* sep = init;
-        for (LLSD::map_const_iterator mi = prototype.beginMap(); mi != prototype.endMap(); ++mi)
-        {
-            if (! data.has(mi->first))
-            {
-                out << sep << mi->first;
-                sep = ", ";
-            }
-        }
-        // So... are we missing any keys?
-        if (sep != init)
-        {
-            return out.str();
-        }
-        // Good, the data block contains all the keys required by the
-        // prototype. Now match the prototype entries.
-        for (LLSD::map_const_iterator mi2 = prototype.beginMap(); mi2 != prototype.endMap(); ++mi2)
-        {
-            std::string match(llsd_matches(mi2->second, data[mi2->first],
-                                           STRINGIZE("['" << mi2->first << "']")));
-            if (! match.empty())
-            {
-                return match;
-            }
-        }
-        return "";
-    }
-    // A String prototype can match String, Boolean, Integer, Real, UUID,
-    // Date and URI, because any of these can be converted to String.
-    if (prototype.isString())
-    {
-        static LLSD::Type accept[] =
-        {
-            LLSD::TypeBoolean,
-            LLSD::TypeInteger,
-            LLSD::TypeReal,
-            LLSD::TypeUUID,
-            LLSD::TypeDate,
-            LLSD::TypeURI
-        };
-        return match_types(prototype.type(),
-                           TypeVector(boost::begin(accept), boost::end(accept)),
-                           data.type(),
-                           pfx);
-    }
-    // Boolean, Integer, Real match each other or String. TBD: ensure that
-    // a String value is numeric.
-    if (prototype.isBoolean() || prototype.isInteger() || prototype.isReal())
-    {
-        static LLSD::Type all[] =
-        {
-            LLSD::TypeBoolean,
-            LLSD::TypeInteger,
-            LLSD::TypeReal,
-            LLSD::TypeString
-        };
-        // Funny business: shuffle the set of acceptable types to include all
-        // but the prototype's type. Get the acceptable types in a set.
-        std::set<LLSD::Type> rest(boost::begin(all), boost::end(all));
-        // Remove the prototype's type because we pass that separately.
-        rest.erase(prototype.type());
-        return match_types(prototype.type(),
-                           TypeVector(rest.begin(), rest.end()),
-                           data.type(),
-                           pfx);
-    }
-    // UUID, Date and URI match themselves or String.
-    if (prototype.isUUID() || prototype.isDate() || prototype.isURI())
-    {
-        static LLSD::Type accept[] =
-        {
-            LLSD::TypeString
-        };
-        return match_types(prototype.type(),
-                           TypeVector(boost::begin(accept), boost::end(accept)),
-                           data.type(),
-                           pfx);
-    }
-    // We don't yet know the conversion semantics associated with any new LLSD
-    // data type that might be added, so until we've been extended to handle
-    // them, assume it's strict: the new type matches only itself. (This is
-    // true of Binary, which is why we don't handle that case separately.) Too
-    // bad LLSD doesn't define isConvertible(Type to, Type from).
-    return match_types(prototype.type(), TypeVector(), data.type(), pfx);
-}
-
-bool llsd_equals(const LLSD& lhs, const LLSD& rhs, int bits)
-{
-    LL_PROFILE_ZONE_SCOPED
-
-    // We're comparing strict equality of LLSD representation rather than
-    // performing any conversions. So if the types aren't equal, the LLSD
-    // values aren't equal.
-    if (lhs.type() != rhs.type())
-    {
-        return false;
-    }
-
-    // Here we know both types are equal. Now compare values.
-    switch (lhs.type())
-    {
-    case LLSD::TypeUndefined:
-        // Both are TypeUndefined. There's nothing more to know.
-        return true;
-
-    case LLSD::TypeReal:
-        // This is where the 'bits' argument comes in handy. If passed
-        // explicitly, it means to use is_approx_equal_fraction() to compare.
-        if (bits >= 0)
-        {
-            return is_approx_equal_fraction(lhs.asReal(), rhs.asReal(), bits);
-        }
-        // Otherwise we compare bit representations, and the usual caveats
-        // about comparing floating-point numbers apply. Omitting 'bits' when
-        // comparing Real values is only useful when we expect identical bit
-        // representation for a given Real value, e.g. for integer-valued
-        // Reals.
-        return (lhs.asReal() == rhs.asReal());
-
-#define COMPARE_SCALAR(type)                                    \
-    case LLSD::Type##type:                                      \
-        /* LLSD::URI has operator!=() but not operator==() */   \
-        /* rely on the optimizer for all others */              \
-        return (! (lhs.as##type() != rhs.as##type()))
-
-    COMPARE_SCALAR(Boolean);
-    COMPARE_SCALAR(Integer);
-    COMPARE_SCALAR(String);
-    COMPARE_SCALAR(UUID);
-    COMPARE_SCALAR(Date);
-    COMPARE_SCALAR(URI);
-    COMPARE_SCALAR(Binary);
-
-#undef COMPARE_SCALAR
-
-    case LLSD::TypeArray:
-    {
-        LLSD::array_const_iterator
-            lai(lhs.beginArray()), laend(lhs.endArray()),
-            rai(rhs.beginArray()), raend(rhs.endArray());
-        // Compare array elements, walking the two arrays in parallel.
-        for ( ; lai != laend && rai != raend; ++lai, ++rai)
-        {
-            // If any one array element is unequal, the arrays are unequal.
-            if (! llsd_equals(*lai, *rai, bits))
-                return false;
-        }
-        // Here we've reached the end of one or the other array. They're equal
-        // only if they're BOTH at end: that is, if they have equal length too.
-        return (lai == laend && rai == raend);
-    }
-
-    case LLSD::TypeMap:
-    {
-        // Build a set of all rhs keys.
-        std::set<LLSD::String> rhskeys;
-        for (LLSD::map_const_iterator rmi(rhs.beginMap()), rmend(rhs.endMap());
-             rmi != rmend; ++rmi)
-        {
-            rhskeys.insert(rmi->first);
-        }
-        // Now walk all the lhs keys.
-        for (LLSD::map_const_iterator lmi(lhs.beginMap()), lmend(lhs.endMap());
-             lmi != lmend; ++lmi)
-        {
-            // Try to erase this lhs key from the set of rhs keys. If rhs has
-            // no such key, the maps are unequal. erase(key) returns count of
-            // items erased.
-            if (rhskeys.erase(lmi->first) != 1)
-                return false;
-            // Both maps have the current key. Compare values.
-            if (! llsd_equals(lmi->second, rhs[lmi->first], bits))
-                return false;
-        }
-        // We've now established that all the lhs keys have equal values in
-        // both maps. The maps are equal unless rhs contains a superset of
-        // those keys.
-        return rhskeys.empty();
-    }
-
-    default:
-        // We expect that every possible type() value is specifically handled
-        // above. Failing to extend this switch to support a new LLSD type is
-        // an error that must be brought to the coder's attention.
-        LL_ERRS("llsd_equals") << "llsd_equals(" << lhs << ", " << rhs << ", " << bits << "): "
-            "unknown type " << lhs.type() << LL_ENDL;
-        return false;               // pacify the compiler
-    }
-}
-
-/*****************************************************************************
-*   llsd::drill()
-*****************************************************************************/
-namespace llsd
-{
-
-LLSD& drill_ref(LLSD& blob, const LLSD& rawPath)
-{
-    LL_PROFILE_ZONE_SCOPED
-
-    // Treat rawPath uniformly as an array. If it's not already an array,
-    // store it as the only entry in one. (But let's say Undefined means an
-    // empty array.)
-    LLSD path;
-    if (rawPath.isArray() || rawPath.isUndefined())
-    {
-        path = rawPath;
-    }
-    else
-    {
-        path.append(rawPath);
-    }
-
-    // Need to indicate a current destination -- but that current destination
-    // must change as we step through the path array. Where normally we'd use
-    // an LLSD& to capture a subscripted LLSD lvalue, this time we must
-    // instead use a pointer -- since it must be reassigned.
-    // Start by pointing to the input blob exactly as is.
-    LLSD* located{&blob};
-
-    // Extract the element of interest by walking path. Use an explicit index
-    // so that, in case of a bogus type in path, we can identify the specific
-    // path entry that's bad.
-    for (LLSD::Integer i = 0; i < path.size(); ++i)
-    {
-        LL_PROFILE_ZONE_NUM( i )
-
-        const LLSD& key{path[i]};
-        if (key.isString())
-        {
-            // a string path element is a map key
-            located = &((*located)[key.asString()]);
-        }
-        else if (key.isInteger())
-        {
-            // an integer path element is an array index
-            located = &((*located)[key.asInteger()]);
-        }
-        else
-        {
-            // What do we do with Real or Array or Map or ...?
-            // As it's a coder error -- not a user error -- rub the coder's
-            // face in it so it gets fixed.
-            LL_ERRS("llsdutil") << "drill(" << blob << ", " << rawPath
-                                << "): path[" << i << "] bad type "
-                                << sTypes.lookup(key.type()) << LL_ENDL;
-        }
-    }
-
-    // dereference the pointer to return a reference to the element we found
-    return *located;
-}
-
-LLSD drill(const LLSD& blob, const LLSD& path)
-{
-    LL_PROFILE_ZONE_SCOPED
-
-    // drill_ref() does exactly what we want. Temporarily cast away
-    // const-ness and use that.
-    return drill_ref(const_cast<LLSD&>(blob), path);
-}
-
-} // namespace llsd
-
-// Construct a deep partial clone of of an LLSD object. primitive types share
-// references, however maps, arrays and binary objects are duplicated. An optional
-// filter may be include to exclude/include keys in a map.
-LLSD llsd_clone(LLSD value, LLSD filter)
-{
-    LL_PROFILE_ZONE_SCOPED
-
-    LLSD clone;
-    bool has_filter(filter.isMap());
-
-    switch (value.type())
-    {
-    case LLSD::TypeMap:
-        clone = LLSD::emptyMap();
-        for (LLSD::map_const_iterator itm = value.beginMap(); itm != value.endMap(); ++itm)
-        {
-            if (has_filter)
-            {
-                if (filter.has((*itm).first))
-                {
-                    if (!filter[(*itm).first].asBoolean())
-                        continue;
-                }
-                else if (filter.has("*"))
-                {
-                    if (!filter["*"].asBoolean())
-                        continue;
-                }
-                else
-                {
-                    continue;
-                }
-            }
-            clone[(*itm).first] = llsd_clone((*itm).second, filter);
-        }
-        break;
-    case LLSD::TypeArray:
-        clone = LLSD::emptyArray();
-        for (LLSD::array_const_iterator ita = value.beginArray(); ita != value.endArray(); ++ita)
-        {
-            clone.append(llsd_clone(*ita, filter));
-        }
-        break;
-
-    case LLSD::TypeBinary:
-    {
-        LLSD::Binary bin(value.asBinary().begin(), value.asBinary().end());
-        clone = LLSD::Binary(bin);
-        break;
-    }
-    default:
-        clone = value;
-    }
-
-    return clone;
-}
-
-LLSD llsd_shallow(LLSD value, LLSD filter)
-{
-    LLSD shallow;
-    bool has_filter(filter.isMap());
-
-    if (value.isMap())
-    {
-        shallow = LLSD::emptyMap();
-        for (LLSD::map_const_iterator itm = value.beginMap(); itm != value.endMap(); ++itm)
-        {
-            if (has_filter)
-            {
-                if (filter.has((*itm).first))
-                {
-                    if (!filter[(*itm).first].asBoolean())
-                        continue;
-                }
-                else if (filter.has("*"))
-                {
-                    if (!filter["*"].asBoolean())
-                        continue;
-                }
-                else
-                {
-                    continue;
-                }
-            }
-            shallow[(*itm).first] = (*itm).second;
-        }
-    }
-    else if (value.isArray())
-    {
-        shallow = LLSD::emptyArray();
-        for (LLSD::array_const_iterator ita = value.beginArray(); ita != value.endArray(); ++ita)
-        {
-            shallow.append(*ita);
-        }
-    }
-    else
-    {
-        return value;
-    }
-
-    return shallow;
-}
-
-LLSD LL::apply_llsd_fix(size_t arity, const LLSD& args)
-{
-    // LLSD supports a number of types, two of which are aggregates: Map and
-    // Array. We don't try to support Map: supporting Map would seem to
-    // promise that we could somehow match the string key to 'func's parameter
-    // names. Uh sorry, maybe in some future version of C++ with reflection.
-    if (args.isMap())
-    {
-        LLTHROW(LL::apply_error("LL::apply(function, Map LLSD) unsupported"));
-    }
-    // We expect an LLSD array, but what the heck, treat isUndefined() as a
-    // zero-length array for calling a nullary 'func'.
-    if (args.isUndefined() || args.isArray())
-    {
-        // this works because LLSD().size() == 0
-        if (args.size() != arity)
-        {
-            LLTHROW(LL::apply_error(stringize("LL::apply(function(", arity, " args), ",
-                                              args.size(), "-entry LLSD array)")));
-        }
-        return args;
-    }
-
-    // args is one of the scalar types
-    // scalar_LLSD.size() == 0, so don't test that here.
-    // You can pass a scalar LLSD only to a unary 'func'.
-    if (arity != 1)
-    {
-        LLTHROW(LL::apply_error(stringize("LL::apply(function(", arity, " args), "
-                                          "LLSD ", LLSD::typeString(args.type()), ")")));
-    }
-    // make an array of it
-    return llsd::array(args);
-}+/**
+ * @file llsdutil.cpp
+ * @author Phoenix
+ * @date 2006-05-24
+ * @brief Implementation of classes, functions, etc, for using structured data.
+ *
+ * $LicenseInfo:firstyear=2006&license=viewerlgpl$
+ * Second Life Viewer Source Code
+ * Copyright (C) 2010, Linden Research, Inc.
+ *
+ * This library is free software; you can redistribute it and/or
+ * modify it under the terms of the GNU Lesser General Public
+ * License as published by the Free Software Foundation;
+ * version 2.1 of the License only.
+ *
+ * This library is distributed in the hope that it will be useful,
+ * but WITHOUT ANY WARRANTY; without even the implied warranty of
+ * MERCHANTABILITY or FITNESS FOR A PARTICULAR PURPOSE.  See the GNU
+ * Lesser General Public License for more details.
+ *
+ * You should have received a copy of the GNU Lesser General Public
+ * License along with this library; if not, write to the Free Software
+ * Foundation, Inc., 51 Franklin Street, Fifth Floor, Boston, MA  02110-1301  USA
+ *
+ * Linden Research, Inc., 945 Battery Street, San Francisco, CA  94111  USA
+ * $/LicenseInfo$
+ */
+
+#include "linden_common.h"
+
+#include "llsdutil.h"
+#include <sstream>
+
+#if LL_WINDOWS
+#   define WIN32_LEAN_AND_MEAN
+#   include <winsock2.h>    // for htonl
+#elif LL_LINUX
+#   include <netinet/in.h>
+#elif LL_DARWIN
+#   include <arpa/inet.h>
+#endif
+
+#include "llsdserialize.h"
+#include "stringize.h"
+#include "is_approx_equal_fraction.h"
+
+#include <map>
+#include <set>
+#include <boost/range.hpp>
+
+// U32
+LLSD ll_sd_from_U32(const U32 val)
+{
+    std::vector<U8> v;
+    U32 net_order = htonl(val);
+
+    v.resize(4);
+    memcpy(&(v[0]), &net_order, 4);     /* Flawfinder: ignore */
+
+    return LLSD(v);
+}
+
+U32 ll_U32_from_sd(const LLSD& sd)
+{
+    U32 ret;
+    std::vector<U8> v = sd.asBinary();
+    if (v.size() < 4)
+    {
+        return 0;
+    }
+    memcpy(&ret, &(v[0]), 4);       /* Flawfinder: ignore */
+    ret = ntohl(ret);
+    return ret;
+}
+
+//U64
+LLSD ll_sd_from_U64(const U64 val)
+{
+    std::vector<U8> v;
+    U32 high, low;
+
+    high = (U32)(val >> 32);
+    low = (U32)val;
+    high = htonl(high);
+    low = htonl(low);
+
+    v.resize(8);
+    memcpy(&(v[0]), &high, 4);      /* Flawfinder: ignore */
+    memcpy(&(v[4]), &low, 4);       /* Flawfinder: ignore */
+
+    return LLSD(v);
+}
+
+U64 ll_U64_from_sd(const LLSD& sd)
+{
+    U32 high, low;
+    std::vector<U8> v = sd.asBinary();
+
+    if (v.size() < 8)
+    {
+        return 0;
+    }
+
+    memcpy(&high, &(v[0]), 4);      /* Flawfinder: ignore */
+    memcpy(&low, &(v[4]), 4);       /* Flawfinder: ignore */
+    high = ntohl(high);
+    low = ntohl(low);
+
+    return ((U64)high) << 32 | low;
+}
+
+// IP Address (stored in net order in a U32, so don't need swizzling)
+LLSD ll_sd_from_ipaddr(const U32 val)
+{
+    std::vector<U8> v;
+
+    v.resize(4);
+    memcpy(&(v[0]), &val, 4);       /* Flawfinder: ignore */
+
+    return LLSD(v);
+}
+
+U32 ll_ipaddr_from_sd(const LLSD& sd)
+{
+    U32 ret;
+    std::vector<U8> v = sd.asBinary();
+    if (v.size() < 4)
+    {
+        return 0;
+    }
+    memcpy(&ret, &(v[0]), 4);       /* Flawfinder: ignore */
+    return ret;
+}
+
+// Converts an LLSD binary to an LLSD string
+LLSD ll_string_from_binary(const LLSD& sd)
+{
+    std::vector<U8> value = sd.asBinary();
+    std::string str;
+    str.resize(value.size());
+    memcpy(&str[0], &value[0], value.size());
+    return str;
+}
+
+// Converts an LLSD string to an LLSD binary
+LLSD ll_binary_from_string(const LLSD& sd)
+{
+    std::vector<U8> binary_value;
+
+    std::string string_value = sd.asString();
+    for (const U8 c : string_value)
+    {
+        binary_value.push_back(c);
+    }
+
+    binary_value.push_back('\0');
+
+    return binary_value;
+}
+
+char* ll_print_sd(const LLSD& sd)
+{
+    const U32 bufferSize = 10 * 1024;
+    static char buffer[bufferSize];
+    std::ostringstream stream;
+    //stream.rdbuf()->pubsetbuf(buffer, bufferSize);
+    stream << LLSDOStreamer<LLSDXMLFormatter>(sd);
+    stream << std::ends;
+    strncpy(buffer, stream.str().c_str(), bufferSize);
+    buffer[bufferSize - 1] = '\0';
+    return buffer;
+}
+
+char* ll_pretty_print_sd_ptr(const LLSD* sd)
+{
+    if (sd)
+    {
+        return ll_pretty_print_sd(*sd);
+    }
+    return NULL;
+}
+
+char* ll_pretty_print_sd(const LLSD& sd)
+{
+    const U32 bufferSize = 100 * 1024;
+    static char buffer[bufferSize];
+    std::ostringstream stream;
+    //stream.rdbuf()->pubsetbuf(buffer, bufferSize);
+    stream << LLSDOStreamer<LLSDXMLFormatter>(sd, LLSDFormatter::OPTIONS_PRETTY);
+    stream << std::ends;
+    strncpy(buffer, stream.str().c_str(), bufferSize);
+    buffer[bufferSize - 1] = '\0';
+    return buffer;
+}
+
+std::string ll_stream_notation_sd(const LLSD& sd)
+{
+    std::ostringstream stream;
+    stream << LLSDOStreamer<LLSDNotationFormatter>(sd);
+    return stream.str();
+}
+
+
+//compares the structure of an LLSD to a template LLSD and stores the
+//"valid" values in a 3rd LLSD.  Default values pulled from the template
+//if the tested LLSD does not contain the key/value pair.
+//Excess values in the test LLSD are ignored in the resultant_llsd.
+//If the llsd to test has a specific key to a map and the values
+//are not of the same type, false is returned or if the LLSDs are not
+//of the same value.  Ordering of arrays matters
+//Otherwise, returns true
+bool compare_llsd_with_template(
+    const LLSD& llsd_to_test,
+    const LLSD& template_llsd,
+    LLSD& resultant_llsd)
+{
+    LL_PROFILE_ZONE_SCOPED
+
+    if (
+        llsd_to_test.isUndefined() &&
+        template_llsd.isDefined() )
+    {
+        resultant_llsd = template_llsd;
+        return true;
+    }
+    else if ( llsd_to_test.type() != template_llsd.type() )
+    {
+        resultant_llsd = LLSD();
+        return false;
+    }
+
+    if ( llsd_to_test.isArray() )
+    {
+        //they are both arrays
+        //we loop over all the items in the template
+        //verifying that the to_test has a subset (in the same order)
+        //any shortcoming in the testing_llsd are just taken
+        //to be the rest of the template
+        LLSD data;
+        LLSD::array_const_iterator test_iter;
+        LLSD::array_const_iterator template_iter;
+
+        resultant_llsd = LLSD::emptyArray();
+        test_iter = llsd_to_test.beginArray();
+
+        for (
+            template_iter = template_llsd.beginArray();
+            (template_iter != template_llsd.endArray() &&
+             test_iter != llsd_to_test.endArray());
+            ++template_iter)
+        {
+            if ( !compare_llsd_with_template(
+                     *test_iter,
+                     *template_iter,
+                     data) )
+            {
+                resultant_llsd = LLSD();
+                return false;
+            }
+            else
+            {
+                resultant_llsd.append(data);
+            }
+
+            ++test_iter;
+        }
+
+        //so either the test or the template ended
+        //we do another loop now to the end of the template
+        //grabbing the default values
+        for (;
+             template_iter != template_llsd.endArray();
+             ++template_iter)
+        {
+            resultant_llsd.append(*template_iter);
+        }
+    }
+    else if ( llsd_to_test.isMap() )
+    {
+        //now we loop over the keys of the two maps
+        //any excess is taken from the template
+        //excess is ignored in the test
+        LLSD value;
+        LLSD::map_const_iterator template_iter;
+
+        resultant_llsd = LLSD::emptyMap();
+        for (
+            template_iter = template_llsd.beginMap();
+            template_iter != template_llsd.endMap();
+            ++template_iter)
+        {
+            if ( llsd_to_test.has(template_iter->first) )
+            {
+                //the test LLSD has the same key
+                if ( !compare_llsd_with_template(
+                         llsd_to_test[template_iter->first],
+                         template_iter->second,
+                         value) )
+                {
+                    resultant_llsd = LLSD();
+                    return false;
+                }
+                else
+                {
+                    resultant_llsd[template_iter->first] = value;
+                }
+            }
+            else
+            {
+                //test llsd doesn't have it...take the
+                //template as default value
+                resultant_llsd[template_iter->first] =
+                    template_iter->second;
+            }
+        }
+    }
+    else
+    {
+        //of same type...take the test llsd's value
+        resultant_llsd = llsd_to_test;
+    }
+
+
+    return true;
+}
+
+// filter_llsd_with_template() is a direct clone (copy-n-paste) of
+// compare_llsd_with_template with the following differences:
+// (1) bool vs BOOL return types
+// (2) A map with the key value "*" is a special value and maps any key in the
+//     test llsd that doesn't have an explicitly matching key in the template.
+// (3) The element of an array with exactly one element is taken as a template
+//     for *all* the elements of the test array.  If the template array is of
+//     different size, compare_llsd_with_template() semantics apply.
+bool filter_llsd_with_template(
+    const LLSD & llsd_to_test,
+    const LLSD & template_llsd,
+    LLSD & resultant_llsd)
+{
+    LL_PROFILE_ZONE_SCOPED
+
+    if (llsd_to_test.isUndefined() && template_llsd.isDefined())
+    {
+        resultant_llsd = template_llsd;
+        return true;
+    }
+    else if (llsd_to_test.type() != template_llsd.type())
+    {
+        resultant_llsd = LLSD();
+        return false;
+    }
+
+    if (llsd_to_test.isArray())
+    {
+        //they are both arrays
+        //we loop over all the items in the template
+        //verifying that the to_test has a subset (in the same order)
+        //any shortcoming in the testing_llsd are just taken
+        //to be the rest of the template
+        LLSD data;
+        LLSD::array_const_iterator test_iter;
+        LLSD::array_const_iterator template_iter;
+
+        resultant_llsd = LLSD::emptyArray();
+        test_iter = llsd_to_test.beginArray();
+
+        if (1 == template_llsd.size())
+        {
+            // If the template has a single item, treat it as
+            // the template for *all* items in the test LLSD.
+            template_iter = template_llsd.beginArray();
+
+            for (; test_iter != llsd_to_test.endArray(); ++test_iter)
+            {
+                if (! filter_llsd_with_template(*test_iter, *template_iter, data))
+                {
+                    resultant_llsd = LLSD();
+                    return false;
+                }
+                else
+                {
+                    resultant_llsd.append(data);
+                }
+            }
+        }
+        else
+        {
+            // Traditional compare_llsd_with_template matching
+
+            for (template_iter = template_llsd.beginArray();
+                 template_iter != template_llsd.endArray() &&
+                     test_iter != llsd_to_test.endArray();
+                 ++template_iter, ++test_iter)
+            {
+                if (! filter_llsd_with_template(*test_iter, *template_iter, data))
+                {
+                    resultant_llsd = LLSD();
+                    return false;
+                }
+                else
+                {
+                    resultant_llsd.append(data);
+                }
+            }
+
+            //so either the test or the template ended
+            //we do another loop now to the end of the template
+            //grabbing the default values
+            for (;
+                 template_iter != template_llsd.endArray();
+                 ++template_iter)
+            {
+                resultant_llsd.append(*template_iter);
+            }
+        }
+    }
+    else if (llsd_to_test.isMap())
+    {
+        resultant_llsd = LLSD::emptyMap();
+
+        //now we loop over the keys of the two maps
+        //any excess is taken from the template
+        //excess is ignored in the test
+
+        // Special tag for wildcarded LLSD map key templates
+        const LLSD::String wildcard_tag("*");
+
+        const bool template_has_wildcard = template_llsd.has(wildcard_tag);
+        LLSD wildcard_value;
+        LLSD value;
+
+        const LLSD::map_const_iterator template_iter_end(template_llsd.endMap());
+        for (LLSD::map_const_iterator template_iter(template_llsd.beginMap());
+             template_iter_end != template_iter;
+             ++template_iter)
+        {
+            if (wildcard_tag == template_iter->first)
+            {
+                wildcard_value = template_iter->second;
+            }
+            else if (llsd_to_test.has(template_iter->first))
+            {
+                //the test LLSD has the same key
+                if (! filter_llsd_with_template(llsd_to_test[template_iter->first],
+                                                template_iter->second,
+                                                value))
+                {
+                    resultant_llsd = LLSD();
+                    return false;
+                }
+                else
+                {
+                    resultant_llsd[template_iter->first] = value;
+                }
+            }
+            else if (! template_has_wildcard)
+            {
+                // test llsd doesn't have it...take the
+                // template as default value
+                resultant_llsd[template_iter->first] = template_iter->second;
+            }
+        }
+        if (template_has_wildcard)
+        {
+            LLSD sub_value;
+            LLSD::map_const_iterator test_iter;
+
+            for (test_iter = llsd_to_test.beginMap();
+                 test_iter != llsd_to_test.endMap();
+                 ++test_iter)
+            {
+                if (resultant_llsd.has(test_iter->first))
+                {
+                    // Final value has test key, assume more specific
+                    // template matched and we shouldn't modify it again.
+                    continue;
+                }
+                else if (! filter_llsd_with_template(test_iter->second,
+                                                     wildcard_value,
+                                                     sub_value))
+                {
+                    // Test value doesn't match wildcarded template
+                    resultant_llsd = LLSD();
+                    return false;
+                }
+                else
+                {
+                    // Test value matches template, add the actuals.
+                    resultant_llsd[test_iter->first] = sub_value;
+                }
+            }
+        }
+    }
+    else
+    {
+        //of same type...take the test llsd's value
+        resultant_llsd = llsd_to_test;
+    }
+
+    return true;
+}
+
+/*****************************************************************************
+*   Helpers for llsd_matches()
+*****************************************************************************/
+// raw data used for LLSD::Type lookup
+struct Data
+{
+    LLSD::Type type;
+    const char* name;
+} typedata[] =
+{
+#define def(type) { LLSD::type, &#type[4] }
+    def(TypeUndefined),
+    def(TypeBoolean),
+    def(TypeInteger),
+    def(TypeReal),
+    def(TypeString),
+    def(TypeUUID),
+    def(TypeDate),
+    def(TypeURI),
+    def(TypeBinary),
+    def(TypeMap),
+    def(TypeArray)
+#undef  def
+};
+
+// LLSD::Type lookup class into which we load the above static data
+class TypeLookup
+{
+    typedef std::map<LLSD::Type, std::string> MapType;
+
+public:
+    TypeLookup()
+    {
+        LL_PROFILE_ZONE_SCOPED
+
+        for (const Data *di(boost::begin(typedata)), *dend(boost::end(typedata)); di != dend; ++di)
+        {
+            mMap[di->type] = di->name;
+        }
+    }
+
+    std::string lookup(LLSD::Type type) const
+    {
+        LL_PROFILE_ZONE_SCOPED
+
+        MapType::const_iterator found = mMap.find(type);
+        if (found != mMap.end())
+        {
+            return found->second;
+        }
+        return STRINGIZE("<unknown LLSD type " << type << ">");
+    }
+
+private:
+    MapType mMap;
+};
+
+// static instance of the lookup class
+static const TypeLookup sTypes;
+
+// describe a mismatch; phrasing may want tweaking
+const std::string op(" required instead of ");
+
+// llsd_matches() wants to identify specifically where in a complex prototype
+// structure the mismatch occurred. This entails passing a prefix string,
+// empty for the top-level call. If the prototype contains an array of maps,
+// and the mismatch occurs in the second map in a key 'foo', we want to
+// decorate the returned string with: "[1]['foo']: etc." On the other hand, we
+// want to omit the entire prefix -- including colon -- if the mismatch is at
+// top level. This helper accepts the (possibly empty) recursively-accumulated
+// prefix string, returning either empty or the original string with colon
+// appended.
+static std::string colon(const std::string& pfx)
+{
+    if (pfx.empty())
+        return pfx;
+    return pfx + ": ";
+}
+
+// param type for match_types
+typedef std::vector<LLSD::Type> TypeVector;
+
+// The scalar cases in llsd_matches() use this helper. In most cases, we can
+// accept not only the exact type specified in the prototype, but also other
+// types convertible to the expected type. That implies looping over an array
+// of such types. If the actual type doesn't match any of them, we want to
+// provide a list of acceptable conversions as well as the exact type, e.g.:
+// "Integer (or Boolean, Real, String) required instead of UUID". Both the
+// implementation and the calling logic are simplified by separating out the
+// expected type from the convertible types.
+static std::string match_types(LLSD::Type expect, // prototype.type()
+                               const TypeVector& accept, // types convertible to that type
+                               LLSD::Type actual,        // type we're checking
+                               const std::string& pfx)   // as for llsd_matches
+{
+    LL_PROFILE_ZONE_SCOPED
+
+    // Trivial case: if the actual type is exactly what we expect, we're good.
+    if (actual == expect)
+        return "";
+
+    // For the rest of the logic, build up a suitable error string as we go so
+    // we only have to make a single pass over the list of acceptable types.
+    // If we detect success along the way, we'll simply discard the partial
+    // error string.
+    std::ostringstream out;
+    out << colon(pfx) << sTypes.lookup(expect);
+
+    // If there are any convertible types, append that list.
+    if (! accept.empty())
+    {
+        out << " (";
+        const char* sep = "or ";
+        for (TypeVector::const_iterator ai(accept.begin()), aend(accept.end());
+             ai != aend; ++ai, sep = ", ")
+        {
+            // Don't forget to return success if we match any of those types...
+            if (actual == *ai)
+                return "";
+            out << sep << sTypes.lookup(*ai);
+        }
+        out << ')';
+    }
+    // If we got this far, it's because 'actual' was not one of the acceptable
+    // types, so we must return an error. 'out' already contains colon(pfx)
+    // and the formatted list of acceptable types, so just append the mismatch
+    // phrase and the actual type.
+    out << op << sTypes.lookup(actual);
+    return out.str();
+}
+
+// see docstring in .h file
+std::string llsd_matches(const LLSD& prototype, const LLSD& data, const std::string& pfx)
+{
+    LL_PROFILE_ZONE_SCOPED
+
+    // An undefined prototype means that any data is valid.
+    // An undefined slot in an array or map prototype means that any data
+    // may fill that slot.
+    if (prototype.isUndefined())
+        return "";
+    // A prototype array must match a data array with at least as many
+    // entries. Moreover, every prototype entry must match the
+    // corresponding data entry.
+    if (prototype.isArray())
+    {
+        if (! data.isArray())
+        {
+            return STRINGIZE(colon(pfx) << "Array" << op << sTypes.lookup(data.type()));
+        }
+        if (data.size() < prototype.size())
+        {
+            return STRINGIZE(colon(pfx) << "Array size " << prototype.size() << op
+                             << "Array size " << data.size());
+        }
+        for (LLSD::Integer i = 0; i < prototype.size(); ++i)
+        {
+            std::string match(llsd_matches(prototype[i], data[i], STRINGIZE('[' << i << ']')));
+            if (! match.empty())
+            {
+                return match;
+            }
+        }
+        return "";
+    }
+    // A prototype map must match a data map. Every key in the prototype
+    // must have a corresponding key in the data map; every value in the
+    // prototype must match the corresponding key's value in the data.
+    if (prototype.isMap())
+    {
+        if (! data.isMap())
+        {
+            return STRINGIZE(colon(pfx) << "Map" << op << sTypes.lookup(data.type()));
+        }
+        // If there are a number of keys missing from the data, it would be
+        // frustrating to a coder to discover them one at a time, with a big
+        // build each time. Enumerate all missing keys.
+        std::ostringstream out;
+        out << colon(pfx);
+        const char* init = "Map missing keys: ";
+        const char* sep = init;
+        for (LLSD::map_const_iterator mi = prototype.beginMap(); mi != prototype.endMap(); ++mi)
+        {
+            if (! data.has(mi->first))
+            {
+                out << sep << mi->first;
+                sep = ", ";
+            }
+        }
+        // So... are we missing any keys?
+        if (sep != init)
+        {
+            return out.str();
+        }
+        // Good, the data block contains all the keys required by the
+        // prototype. Now match the prototype entries.
+        for (LLSD::map_const_iterator mi2 = prototype.beginMap(); mi2 != prototype.endMap(); ++mi2)
+        {
+            std::string match(llsd_matches(mi2->second, data[mi2->first],
+                                           STRINGIZE("['" << mi2->first << "']")));
+            if (! match.empty())
+            {
+                return match;
+            }
+        }
+        return "";
+    }
+    // A String prototype can match String, Boolean, Integer, Real, UUID,
+    // Date and URI, because any of these can be converted to String.
+    if (prototype.isString())
+    {
+        static LLSD::Type accept[] =
+        {
+            LLSD::TypeBoolean,
+            LLSD::TypeInteger,
+            LLSD::TypeReal,
+            LLSD::TypeUUID,
+            LLSD::TypeDate,
+            LLSD::TypeURI
+        };
+        return match_types(prototype.type(),
+                           TypeVector(boost::begin(accept), boost::end(accept)),
+                           data.type(),
+                           pfx);
+    }
+    // Boolean, Integer, Real match each other or String. TBD: ensure that
+    // a String value is numeric.
+    if (prototype.isBoolean() || prototype.isInteger() || prototype.isReal())
+    {
+        static LLSD::Type all[] =
+        {
+            LLSD::TypeBoolean,
+            LLSD::TypeInteger,
+            LLSD::TypeReal,
+            LLSD::TypeString
+        };
+        // Funny business: shuffle the set of acceptable types to include all
+        // but the prototype's type. Get the acceptable types in a set.
+        std::set<LLSD::Type> rest(boost::begin(all), boost::end(all));
+        // Remove the prototype's type because we pass that separately.
+        rest.erase(prototype.type());
+        return match_types(prototype.type(),
+                           TypeVector(rest.begin(), rest.end()),
+                           data.type(),
+                           pfx);
+    }
+    // UUID, Date and URI match themselves or String.
+    if (prototype.isUUID() || prototype.isDate() || prototype.isURI())
+    {
+        static LLSD::Type accept[] =
+        {
+            LLSD::TypeString
+        };
+        return match_types(prototype.type(),
+                           TypeVector(boost::begin(accept), boost::end(accept)),
+                           data.type(),
+                           pfx);
+    }
+    // We don't yet know the conversion semantics associated with any new LLSD
+    // data type that might be added, so until we've been extended to handle
+    // them, assume it's strict: the new type matches only itself. (This is
+    // true of Binary, which is why we don't handle that case separately.) Too
+    // bad LLSD doesn't define isConvertible(Type to, Type from).
+    return match_types(prototype.type(), TypeVector(), data.type(), pfx);
+}
+
+bool llsd_equals(const LLSD& lhs, const LLSD& rhs, int bits)
+{
+    LL_PROFILE_ZONE_SCOPED
+
+    // We're comparing strict equality of LLSD representation rather than
+    // performing any conversions. So if the types aren't equal, the LLSD
+    // values aren't equal.
+    if (lhs.type() != rhs.type())
+    {
+        return false;
+    }
+
+    // Here we know both types are equal. Now compare values.
+    switch (lhs.type())
+    {
+    case LLSD::TypeUndefined:
+        // Both are TypeUndefined. There's nothing more to know.
+        return true;
+
+    case LLSD::TypeReal:
+        // This is where the 'bits' argument comes in handy. If passed
+        // explicitly, it means to use is_approx_equal_fraction() to compare.
+        if (bits >= 0)
+        {
+            return is_approx_equal_fraction(lhs.asReal(), rhs.asReal(), bits);
+        }
+        // Otherwise we compare bit representations, and the usual caveats
+        // about comparing floating-point numbers apply. Omitting 'bits' when
+        // comparing Real values is only useful when we expect identical bit
+        // representation for a given Real value, e.g. for integer-valued
+        // Reals.
+        return (lhs.asReal() == rhs.asReal());
+
+#define COMPARE_SCALAR(type)                                    \
+    case LLSD::Type##type:                                      \
+        /* LLSD::URI has operator!=() but not operator==() */   \
+        /* rely on the optimizer for all others */              \
+        return (! (lhs.as##type() != rhs.as##type()))
+
+    COMPARE_SCALAR(Boolean);
+    COMPARE_SCALAR(Integer);
+    COMPARE_SCALAR(String);
+    COMPARE_SCALAR(UUID);
+    COMPARE_SCALAR(Date);
+    COMPARE_SCALAR(URI);
+    COMPARE_SCALAR(Binary);
+
+#undef COMPARE_SCALAR
+
+    case LLSD::TypeArray:
+    {
+        LLSD::array_const_iterator
+            lai(lhs.beginArray()), laend(lhs.endArray()),
+            rai(rhs.beginArray()), raend(rhs.endArray());
+        // Compare array elements, walking the two arrays in parallel.
+        for ( ; lai != laend && rai != raend; ++lai, ++rai)
+        {
+            // If any one array element is unequal, the arrays are unequal.
+            if (! llsd_equals(*lai, *rai, bits))
+                return false;
+        }
+        // Here we've reached the end of one or the other array. They're equal
+        // only if they're BOTH at end: that is, if they have equal length too.
+        return (lai == laend && rai == raend);
+    }
+
+    case LLSD::TypeMap:
+    {
+        // Build a set of all rhs keys.
+        std::set<LLSD::String> rhskeys;
+        for (LLSD::map_const_iterator rmi(rhs.beginMap()), rmend(rhs.endMap());
+             rmi != rmend; ++rmi)
+        {
+            rhskeys.insert(rmi->first);
+        }
+        // Now walk all the lhs keys.
+        for (LLSD::map_const_iterator lmi(lhs.beginMap()), lmend(lhs.endMap());
+             lmi != lmend; ++lmi)
+        {
+            // Try to erase this lhs key from the set of rhs keys. If rhs has
+            // no such key, the maps are unequal. erase(key) returns count of
+            // items erased.
+            if (rhskeys.erase(lmi->first) != 1)
+                return false;
+            // Both maps have the current key. Compare values.
+            if (! llsd_equals(lmi->second, rhs[lmi->first], bits))
+                return false;
+        }
+        // We've now established that all the lhs keys have equal values in
+        // both maps. The maps are equal unless rhs contains a superset of
+        // those keys.
+        return rhskeys.empty();
+    }
+
+    default:
+        // We expect that every possible type() value is specifically handled
+        // above. Failing to extend this switch to support a new LLSD type is
+        // an error that must be brought to the coder's attention.
+        LL_ERRS("llsd_equals") << "llsd_equals(" << lhs << ", " << rhs << ", " << bits << "): "
+            "unknown type " << lhs.type() << LL_ENDL;
+        return false;               // pacify the compiler
+    }
+}
+
+/*****************************************************************************
+*   llsd::drill()
+*****************************************************************************/
+namespace llsd
+{
+
+LLSD& drill_ref(LLSD& blob, const LLSD& rawPath)
+{
+    LL_PROFILE_ZONE_SCOPED
+
+    // Treat rawPath uniformly as an array. If it's not already an array,
+    // store it as the only entry in one. (But let's say Undefined means an
+    // empty array.)
+    LLSD path;
+    if (rawPath.isArray() || rawPath.isUndefined())
+    {
+        path = rawPath;
+    }
+    else
+    {
+        path.append(rawPath);
+    }
+
+    // Need to indicate a current destination -- but that current destination
+    // must change as we step through the path array. Where normally we'd use
+    // an LLSD& to capture a subscripted LLSD lvalue, this time we must
+    // instead use a pointer -- since it must be reassigned.
+    // Start by pointing to the input blob exactly as is.
+    LLSD* located{&blob};
+
+    // Extract the element of interest by walking path. Use an explicit index
+    // so that, in case of a bogus type in path, we can identify the specific
+    // path entry that's bad.
+    for (LLSD::Integer i = 0; i < path.size(); ++i)
+    {
+        LL_PROFILE_ZONE_NUM( i )
+
+        const LLSD& key{path[i]};
+        if (key.isString())
+        {
+            // a string path element is a map key
+            located = &((*located)[key.asString()]);
+        }
+        else if (key.isInteger())
+        {
+            // an integer path element is an array index
+            located = &((*located)[key.asInteger()]);
+        }
+        else
+        {
+            // What do we do with Real or Array or Map or ...?
+            // As it's a coder error -- not a user error -- rub the coder's
+            // face in it so it gets fixed.
+            LL_ERRS("llsdutil") << "drill(" << blob << ", " << rawPath
+                                << "): path[" << i << "] bad type "
+                                << sTypes.lookup(key.type()) << LL_ENDL;
+        }
+    }
+
+    // dereference the pointer to return a reference to the element we found
+    return *located;
+}
+
+LLSD drill(const LLSD& blob, const LLSD& path)
+{
+    LL_PROFILE_ZONE_SCOPED
+
+    // drill_ref() does exactly what we want. Temporarily cast away
+    // const-ness and use that.
+    return drill_ref(const_cast<LLSD&>(blob), path);
+}
+
+} // namespace llsd
+
+// Construct a deep partial clone of of an LLSD object. primitive types share
+// references, however maps, arrays and binary objects are duplicated. An optional
+// filter may be include to exclude/include keys in a map.
+LLSD llsd_clone(LLSD value, LLSD filter)
+{
+    LL_PROFILE_ZONE_SCOPED
+
+    LLSD clone;
+    bool has_filter(filter.isMap());
+
+    switch (value.type())
+    {
+    case LLSD::TypeMap:
+        clone = LLSD::emptyMap();
+        for (LLSD::map_const_iterator itm = value.beginMap(); itm != value.endMap(); ++itm)
+        {
+            if (has_filter)
+            {
+                if (filter.has((*itm).first))
+                {
+                    if (!filter[(*itm).first].asBoolean())
+                        continue;
+                }
+                else if (filter.has("*"))
+                {
+                    if (!filter["*"].asBoolean())
+                        continue;
+                }
+                else
+                {
+                    continue;
+                }
+            }
+            clone[(*itm).first] = llsd_clone((*itm).second, filter);
+        }
+        break;
+    case LLSD::TypeArray:
+        clone = LLSD::emptyArray();
+        for (LLSD::array_const_iterator ita = value.beginArray(); ita != value.endArray(); ++ita)
+        {
+            clone.append(llsd_clone(*ita, filter));
+        }
+        break;
+
+    case LLSD::TypeBinary:
+    {
+        LLSD::Binary bin(value.asBinary().begin(), value.asBinary().end());
+        clone = LLSD::Binary(bin);
+        break;
+    }
+    default:
+        clone = value;
+    }
+
+    return clone;
+}
+
+LLSD llsd_shallow(LLSD value, LLSD filter)
+{
+    LLSD shallow;
+    bool has_filter(filter.isMap());
+
+    if (value.isMap())
+    {
+        shallow = LLSD::emptyMap();
+        for (LLSD::map_const_iterator itm = value.beginMap(); itm != value.endMap(); ++itm)
+        {
+            if (has_filter)
+            {
+                if (filter.has((*itm).first))
+                {
+                    if (!filter[(*itm).first].asBoolean())
+                        continue;
+                }
+                else if (filter.has("*"))
+                {
+                    if (!filter["*"].asBoolean())
+                        continue;
+                }
+                else
+                {
+                    continue;
+                }
+            }
+            shallow[(*itm).first] = (*itm).second;
+        }
+    }
+    else if (value.isArray())
+    {
+        shallow = LLSD::emptyArray();
+        for (LLSD::array_const_iterator ita = value.beginArray(); ita != value.endArray(); ++ita)
+        {
+            shallow.append(*ita);
+        }
+    }
+    else
+    {
+        return value;
+    }
+
+    return shallow;
+}
+
+LLSD LL::apply_llsd_fix(size_t arity, const LLSD& args)
+{
+    // LLSD supports a number of types, two of which are aggregates: Map and
+    // Array. We don't try to support Map: supporting Map would seem to
+    // promise that we could somehow match the string key to 'func's parameter
+    // names. Uh sorry, maybe in some future version of C++ with reflection.
+    if (args.isMap())
+    {
+        LLTHROW(LL::apply_error("LL::apply(function, Map LLSD) unsupported"));
+    }
+    // We expect an LLSD array, but what the heck, treat isUndefined() as a
+    // zero-length array for calling a nullary 'func'.
+    if (args.isUndefined() || args.isArray())
+    {
+        // this works because LLSD().size() == 0
+        if (args.size() != arity)
+        {
+            LLTHROW(LL::apply_error(stringize("LL::apply(function(", arity, " args), ",
+                                              args.size(), "-entry LLSD array)")));
+        }
+        return args;
+    }
+
+    // args is one of the scalar types
+    // scalar_LLSD.size() == 0, so don't test that here.
+    // You can pass a scalar LLSD only to a unary 'func'.
+    if (arity != 1)
+    {
+        LLTHROW(LL::apply_error(stringize("LL::apply(function(", arity, " args), "
+                                          "LLSD ", LLSD::typeString(args.type()), ")")));
+    }
+    // make an array of it
+    return llsd::array(args);
+}