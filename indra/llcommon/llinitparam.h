/** 
 * @file llinitparam.h
 * @brief parameter block abstraction for creating complex objects and 
 * parsing construction parameters from xml and LLSD
 *
 * $LicenseInfo:firstyear=2008&license=viewerlgpl$
 * Second Life Viewer Source Code
 * Copyright (C) 2010, Linden Research, Inc.
 * 
 * This library is free software; you can redistribute it and/or
 * modify it under the terms of the GNU Lesser General Public
 * License as published by the Free Software Foundation;
 * version 2.1 of the License only.
 * 
 * This library is distributed in the hope that it will be useful,
 * but WITHOUT ANY WARRANTY; without even the implied warranty of
 * MERCHANTABILITY or FITNESS FOR A PARTICULAR PURPOSE.  See the GNU
 * Lesser General Public License for more details.
 * 
 * You should have received a copy of the GNU Lesser General Public
 * License along with this library; if not, write to the Free Software
 * Foundation, Inc., 51 Franklin Street, Fifth Floor, Boston, MA  02110-1301  USA
 * 
 * Linden Research, Inc., 945 Battery Street, San Francisco, CA  94111  USA
 * $/LicenseInfo$
 */

#ifndef LL_LLPARAM_H
#define LL_LLPARAM_H

#include <vector>
#include <boost/function.hpp>
#include <boost/type_traits/is_convertible.hpp>
#include <boost/unordered_map.hpp>
<<<<<<< HEAD
//#include <boost/shared_ptr.hpp>

#include "llerror.h"
#include "llstl.h"
#include "llpredicate.h"
=======

#include "llerror.h"
#include "llstl.h"
#include "llmemory.h"
>>>>>>> 50ad3433

namespace LLInitParam
{
	// used to indicate no matching value to a given name when parsing
	struct Flag{};

	template<typename T> const T& defaultValue() { static T value; return value; }

	template <typename T, bool IS_BOOST_FUNCTION = boost::is_convertible<T, boost::function_base>::value >
    struct ParamCompare 
	{
    	static bool equals(const T &a, const T &b)
		{
			return a == b;
		}
    };

	// boost function types are not comparable
	template<typename T>
	struct ParamCompare<T, true>
	{
		static bool equals(const T&a, const T &b)
		{
			return false;
		}
	};

	template<> 
	struct ParamCompare<LLSD, false>
	{
		static bool equals(const LLSD &a, const LLSD &b) { return false; }
	};

	template<>
	struct ParamCompare<Flag, false>
	{
		static bool equals(const Flag& a, const Flag& b) { return false; }
	};


	// helper functions and classes
	typedef ptrdiff_t param_handle_t;

	// empty default implementation of key cache
	// leverages empty base class optimization
	template <typename T>
	class TypeValues
	{
	private:
		struct Inaccessable{};
	public:
		typedef std::map<std::string, T> value_name_map_t;
		typedef Inaccessable name_t;

		void setValueName(const std::string& key) {}
		std::string getValueName() const { return ""; }
		std::string calcValueName(const T& value) const { return ""; }
		void clearValueName() const {}

		static bool getValueFromName(const std::string& name, T& value)
		{
			return false;
		}

		static bool valueNamesExist()
		{
			return false;
		}

		static std::vector<std::string>* getPossibleValues()
		{
			return NULL;
		}

		static value_name_map_t* getValueNames() {return NULL;}
	};

	template <typename T, typename DERIVED_TYPE = TypeValues<T> >
	class TypeValuesHelper
	{
	public:
		typedef typename std::map<std::string, T> value_name_map_t;
		typedef std::string name_t;

		//TODO: cache key by index to save on param block size
		void setValueName(const std::string& value_name) 
		{
			mValueName = value_name; 
		}

		std::string getValueName() const
		{ 
			return mValueName; 
		}

		std::string calcValueName(const T& value) const
		{
			value_name_map_t* map = getValueNames();
			for (typename value_name_map_t::iterator it = map->begin(), end_it = map->end();
				it != end_it;
				++it)
			{
				if (ParamCompare<T>::equals(it->second, value))
				{
					return it->first;
				}
			}

			return "";
		}

		void clearValueName() const
		{
			mValueName.clear();
		}

		static bool getValueFromName(const std::string& name, T& value)
		{
			value_name_map_t* map = getValueNames();
			typename value_name_map_t::iterator found_it = map->find(name);
			if (found_it == map->end()) return false;

			value = found_it->second;
			return true;
		}

		static bool valueNamesExist()
		{
			return !getValueNames()->empty();
		}
	
		static value_name_map_t* getValueNames()
		{
			static value_name_map_t sMap;
			static bool sInitialized = false;

			if (!sInitialized)
			{
				sInitialized = true;
				DERIVED_TYPE::declareValues();
			}
			return &sMap;
		}

		static std::vector<std::string>* getPossibleValues()
		{
			static std::vector<std::string> sValues;

			value_name_map_t* map = getValueNames();
			for (typename value_name_map_t::iterator it = map->begin(), end_it = map->end();
				 it != end_it;
				 ++it)
			{
				sValues.push_back(it->first);
			}
			return &sValues;
		}

		static void declare(const std::string& name, const T& value)
		{
			(*getValueNames())[name] = value;
		}

	protected:
		static void getName(const std::string& name, const T& value)
		{}

		mutable std::string	mValueName;
	};

	class LL_COMMON_API Parser
	{
		LOG_CLASS(Parser);

	public:
		typedef std::vector<std::pair<std::string, bool> >					name_stack_t;
		typedef std::pair<name_stack_t::iterator, name_stack_t::iterator>	name_stack_range_t;
		typedef std::vector<std::string>									possible_values_t;

		typedef bool (*parser_read_func_t)(Parser& parser, void* output);
		typedef bool (*parser_write_func_t)(Parser& parser, const void*, name_stack_t&);
		typedef boost::function<void (name_stack_t&, S32, S32, const possible_values_t*)>	parser_inspect_func_t;

		typedef std::map<const std::type_info*, parser_read_func_t>		parser_read_func_map_t;
		typedef std::map<const std::type_info*, parser_write_func_t>	parser_write_func_map_t;
		typedef std::map<const std::type_info*, parser_inspect_func_t>	parser_inspect_func_map_t;

		Parser(parser_read_func_map_t& read_map, parser_write_func_map_t& write_map, parser_inspect_func_map_t& inspect_map)
		:	mParseSilently(false),
			mParserReadFuncs(&read_map),
			mParserWriteFuncs(&write_map),
			mParserInspectFuncs(&inspect_map)
		{}
		virtual ~Parser();

		template <typename T> bool readValue(T& param)
	    {
		    parser_read_func_map_t::iterator found_it = mParserReadFuncs->find(&typeid(T));
		    if (found_it != mParserReadFuncs->end())
		    {
			    return found_it->second(*this, (void*)&param);
		    }
		    return false;
	    }

		template <typename T> bool writeValue(const T& param, name_stack_t& name_stack)
		{
		    parser_write_func_map_t::iterator found_it = mParserWriteFuncs->find(&typeid(T));
		    if (found_it != mParserWriteFuncs->end())
		    {
			    return found_it->second(*this, (const void*)&param, name_stack);
		    }
		    return false;
		}

		// dispatch inspection to registered inspection functions, for each parameter in a param block
		template <typename T> bool inspectValue(name_stack_t& name_stack, S32 min_count, S32 max_count, const possible_values_t* possible_values)
		{
		    parser_inspect_func_map_t::iterator found_it = mParserInspectFuncs->find(&typeid(T));
		    if (found_it != mParserInspectFuncs->end())
		    {
			    found_it->second(name_stack, min_count, max_count, possible_values);
				return true;
		    }
			return false;
		}

		virtual std::string getCurrentElementName() = 0;
		virtual void parserWarning(const std::string& message);
		virtual void parserError(const std::string& message);
		void setParseSilently(bool silent) { mParseSilently = silent; }

	protected:
		template <typename T>
		void registerParserFuncs(parser_read_func_t read_func, parser_write_func_t write_func = NULL)
		{
			mParserReadFuncs->insert(std::make_pair(&typeid(T), read_func));
			mParserWriteFuncs->insert(std::make_pair(&typeid(T), write_func));
		}

		template <typename T>
		void registerInspectFunc(parser_inspect_func_t inspect_func)
		{
			mParserInspectFuncs->insert(std::make_pair(&typeid(T), inspect_func));
		}

		bool				mParseSilently;

	private:
		parser_read_func_map_t*		mParserReadFuncs;
		parser_write_func_map_t*	mParserWriteFuncs;
		parser_inspect_func_map_t*	mParserInspectFuncs;
	};

	class Param;

	enum ESerializePredicates
	{
		PROVIDED,
		REQUIRED,
		VALID,
		NON_DEFAULT
	};

	typedef LLPredicate::Rule<ESerializePredicates> predicate_rule_t;


	// various callbacks and constraints associated with an individual param
	struct LL_COMMON_API ParamDescriptor
	{
		struct UserData
		{
			virtual ~UserData() {}
		};

		typedef bool(*merge_func_t)(Param&, const Param&, bool);
		typedef bool(*deserialize_func_t)(Param&, Parser&, const Parser::name_stack_range_t&, bool);
<<<<<<< HEAD
		typedef void(*serialize_func_t)(const Param&, Parser&, Parser::name_stack_t&, const predicate_rule_t, const Param*);
		typedef void(*inspect_func_t)(const Param&, Parser&, Parser::name_stack_t&, S32, S32);
=======
		typedef bool(*serialize_func_t)(const Param&, Parser&, Parser::name_stack_t&, const Param* diff_param);
		typedef void(*inspect_func_t)(const Param&, Parser&, Parser::name_stack_t&, S32 min_count, S32 max_count);
>>>>>>> 50ad3433
		typedef bool(*validation_func_t)(const Param*);

		ParamDescriptor(param_handle_t p, 
						merge_func_t merge_func, 
						deserialize_func_t deserialize_func, 
						serialize_func_t serialize_func,
						validation_func_t validation_func,
						inspect_func_t inspect_func,
						S32 min_count,
						S32 max_count);

		ParamDescriptor();
		~ParamDescriptor();

		param_handle_t		mParamHandle;
		merge_func_t		mMergeFunc;
		deserialize_func_t	mDeserializeFunc;
		serialize_func_t	mSerializeFunc;
		inspect_func_t		mInspectFunc;
		validation_func_t	mValidationFunc;
		S32					mMinCount;
		S32					mMaxCount;
		S32					mNumRefs;
		UserData*			mUserData;
	};

	typedef ParamDescriptor* ParamDescriptorPtr;

	// each derived Block class keeps a static data structure maintaining offsets to various params
	class LL_COMMON_API BlockDescriptor
	{
	public:
		BlockDescriptor();

		typedef enum e_initialization_state
		{
			UNINITIALIZED,
			INITIALIZING,
			INITIALIZED
		} EInitializationState;

		void aggregateBlockData(BlockDescriptor& src_block_data);

		typedef boost::unordered_map<const std::string, ParamDescriptorPtr>						param_map_t; 
		typedef std::vector<ParamDescriptorPtr>													param_list_t; 
		typedef std::list<ParamDescriptorPtr>													all_params_list_t;
		typedef std::vector<std::pair<param_handle_t, ParamDescriptor::validation_func_t> >		param_validation_list_t;

		param_map_t						mNamedParams;			// parameters with associated names
		param_list_t					mUnnamedParams;			// parameters with_out_ associated names
		param_validation_list_t			mValidationList;		// parameters that must be validated
		all_params_list_t				mAllParams;				// all parameters, owns descriptors
		size_t							mMaxParamOffset;
		EInitializationState			mInitializationState;	// whether or not static block data has been initialized
		class BaseBlock*				mCurrentBlockPtr;		// pointer to block currently being constructed
	};

	class LL_COMMON_API BaseBlock
	{
	public:
		//TODO: implement in terms of owned_ptr
		template<typename T>
		class Lazy
		{
		public:
			Lazy()
				: mPtr(NULL)
			{}

			~Lazy()
			{
				delete mPtr;
			}

			Lazy(const Lazy& other)
			{
				if (other.mPtr)
				{
					mPtr = new T(*other.mPtr);
				}
				else
				{
					mPtr = NULL;
				}
			}

			Lazy<T>& operator = (const Lazy<T>& other)
			{
				if (other.mPtr)
				{
					mPtr = new T(*other.mPtr);
				}
				else
				{
					mPtr = NULL;
				}
				return *this;
			}

			bool empty() const
			{
				return mPtr == NULL;
			}

			void set(const T& other)
			{
				delete mPtr;
				mPtr = new T(other);
			}

			const T& get() const
			{
				return ensureInstance();
			}

			T& get()
			{
				return ensureInstance();
			}

		private:
			// lazily allocate an instance of T
			T* ensureInstance() const
			{
				if (mPtr == NULL)
				{
					mPtr = new T();
				}
				return mPtr;
			}

		private:
			// if you get a compilation error with this, that means you are using a forward declared struct for T
			// unfortunately, the type traits we rely on don't work with forward declared typed
			//static const int dummy = sizeof(T);

			mutable T* mPtr;
		};

		// "Multiple" constraint types, put here in root class to avoid ambiguity during use
		struct AnyAmount
		{
			enum { minCount = 0 };
			enum { maxCount = U32_MAX };
		};

		template<U32 MIN_AMOUNT>
		struct AtLeast
		{
			enum { minCount = MIN_AMOUNT };
			enum { maxCount = U32_MAX };
		};

		template<U32 MAX_AMOUNT>
		struct AtMost
		{
			enum { minCount = 0 };
			enum { maxCount = MAX_AMOUNT };
		};

		template<U32 MIN_AMOUNT, U32 MAX_AMOUNT>
		struct Between
		{
			enum { minCount = MIN_AMOUNT };
			enum { maxCount = MAX_AMOUNT };
		};

		template<U32 EXACT_COUNT>
		struct Exactly
		{
			enum { minCount = EXACT_COUNT };
			enum { maxCount = EXACT_COUNT };
		};

		// this typedef identifies derived classes as being blocks
		typedef void baseblock_base_class_t;
		LOG_CLASS(BaseBlock);
		friend class Param;

		BaseBlock()
		:	mValidated(false),
			mParamProvided(false)
		{}

		virtual ~BaseBlock() {}
		bool submitValue(Parser::name_stack_t& name_stack, Parser& p, bool silent=false);

		param_handle_t getHandleFromParam(const Param* param) const;
		bool validateBlock(bool emit_errors = true) const;

		bool isProvided() const
		{
			return mParamProvided;
		}

		bool isValid() const
		{
			return validateBlock(false);
		}


		Param* getParamFromHandle(const param_handle_t param_handle)
		{
			if (param_handle == 0) return NULL;

			U8* baseblock_address = reinterpret_cast<U8*>(this);
			return reinterpret_cast<Param*>(baseblock_address + param_handle);
		}

		const Param* getParamFromHandle(const param_handle_t param_handle) const
		{
			const U8* baseblock_address = reinterpret_cast<const U8*>(this);
			return reinterpret_cast<const Param*>(baseblock_address + param_handle);
		}

		void addSynonym(Param& param, const std::string& synonym);

		// Blocks can override this to do custom tracking of changes
		virtual void paramChanged(const Param& changed_param, bool user_provided) 
		{
			if (user_provided)
			{
				// a child param has been explicitly changed
				// so *some* aspect of this block is now provided
				mValidated = false;
				mParamProvided = true;
			}
		}

		bool deserializeBlock(Parser& p, Parser::name_stack_range_t name_stack_range, bool new_name);
<<<<<<< HEAD
		void serializeBlock(Parser& p, Parser::name_stack_t& name_stack, const predicate_rule_t rule = predicate_rule_t(), const BaseBlock* diff_block = NULL) const;
=======
		bool serializeBlock(Parser& p, Parser::name_stack_t& name_stack, const BaseBlock* diff_block = NULL) const;
>>>>>>> 50ad3433
		bool inspectBlock(Parser& p, Parser::name_stack_t name_stack = Parser::name_stack_t(), S32 min_count = 0, S32 max_count = S32_MAX) const;

		virtual const BlockDescriptor& mostDerivedBlockDescriptor() const { return selfBlockDescriptor(); }
		virtual BlockDescriptor& mostDerivedBlockDescriptor() { return selfBlockDescriptor(); }

		// take all provided params from other and apply to self
		bool overwriteFrom(const BaseBlock& other)
		{
			return false;
		}

		// take all provided params that are not already provided, and apply to self
		bool fillFrom(const BaseBlock& other)
		{
			return false;
		}

		static void addParam(BlockDescriptor& block_data, ParamDescriptorPtr param, const char* name);

		ParamDescriptorPtr findParamDescriptor(const Param& param);

	protected:
		void init(BlockDescriptor& descriptor, BlockDescriptor& base_descriptor, size_t block_size);


		bool mergeBlockParam(bool source_provided, bool dst_provided, BlockDescriptor& block_data, const BaseBlock& source, bool overwrite)
		{
			return mergeBlock(block_data, source, overwrite);
		}
		// take all provided params from other and apply to self
		bool mergeBlock(BlockDescriptor& block_data, const BaseBlock& other, bool overwrite);

		static BlockDescriptor& selfBlockDescriptor()
		{
			static BlockDescriptor sBlockDescriptor;
			return sBlockDescriptor;
		}

		mutable bool 	mValidated; // lazy validation flag
		bool			mParamProvided;

	private:
		const std::string& getParamName(const BlockDescriptor& block_data, const Param* paramp) const;
	};

	template<typename T>
	struct ParamCompare<BaseBlock::Lazy<T>, false >
	{
		static bool equals(const BaseBlock::Lazy<T>& a, const BaseBlock::Lazy<T>& b) { return !a.empty() || !b.empty(); }
	};

	class LL_COMMON_API Param
	{
	public:
		void setProvided(bool is_provided = true)
		{
			mIsProvided = is_provided;
			enclosingBlock().paramChanged(*this, is_provided);
		}

		Param& operator =(const Param& other)
		{
			mIsProvided = other.mIsProvided;
			// don't change mEnclosingblockoffset
			return *this;
		}
	protected:

		bool anyProvided() const { return mIsProvided; }

		Param(BaseBlock* enclosing_block);

		// store pointer to enclosing block as offset to reduce space and allow for quick copying
		BaseBlock& enclosingBlock() const
		{ 
			const U8* my_addr = reinterpret_cast<const U8*>(this);
			// get address of enclosing BLOCK class using stored offset to enclosing BaseBlock class
			return *const_cast<BaseBlock*>
				(reinterpret_cast<const BaseBlock*>
					(my_addr - (ptrdiff_t)(S32)mEnclosingBlockOffset));
		}

	private:
		friend class BaseBlock;

		U32		mEnclosingBlockOffset:31;
		U32		mIsProvided:1;

	};

	// these templates allow us to distinguish between template parameters
	// that derive from BaseBlock and those that don't
	template<typename T, typename Void = void>
	struct IsBlock
	{
		static const bool value = false;
		struct EmptyBase {};
		typedef EmptyBase base_class_t;
	};

	template<typename T>
	struct IsBlock<T, typename T::baseblock_base_class_t>
	{
		static const bool value = true;
		typedef BaseBlock base_class_t;
	};

	template<typename T>
	struct IsBlock<BaseBlock::Lazy<T>, typename T::baseblock_base_class_t >
	{
		static const bool value = true;
		typedef BaseBlock base_class_t;
	};

	template<typename T, typename NAME_VALUE_LOOKUP, bool VALUE_IS_BLOCK = IsBlock<T>::value>
	class ParamValue : public NAME_VALUE_LOOKUP
	{
	public:
		typedef const T&							value_assignment_t;
		typedef T									value_t;
		typedef ParamValue<T, NAME_VALUE_LOOKUP, VALUE_IS_BLOCK>	self_t;

		ParamValue(): mValue() {}
		ParamValue(value_assignment_t other) : mValue(other) {}

		void setValue(value_assignment_t val)
		{
			mValue = val;
		}

		value_assignment_t getValue() const
		{
			return mValue;
		}

		T& getValue()
		{
			return mValue;
		}

		operator value_assignment_t() const
		{
			return mValue;
		}

		value_assignment_t operator()() const
		{
			return mValue;
		}

		void operator ()(const typename NAME_VALUE_LOOKUP::name_t& name)
		{
			*this = name;
		}

		self_t& operator =(const typename NAME_VALUE_LOOKUP::name_t& name)
		{
			if (NAME_VALUE_LOOKUP::getValueFromName(name, mValue))
			{
				setValueName(name);
			}

			return *this;
		}

	protected:
		T mValue;
	};

	template<typename T, typename NAME_VALUE_LOOKUP>
	class ParamValue<T, NAME_VALUE_LOOKUP, true> 
	:	public T,
		public NAME_VALUE_LOOKUP
	{
	public:
		typedef const T&							value_assignment_t;
		typedef T									value_t;
		typedef ParamValue<T, NAME_VALUE_LOOKUP, true>	self_t;

		ParamValue() 
		:	T()
		{}

		ParamValue(value_assignment_t other)
		:	T(other)
		{}

		void setValue(value_assignment_t val)
		{
			*this = val;
		}

		value_assignment_t getValue() const
		{
			return *this;
		}

		T& getValue()
		{
			return *this;
		}

		operator value_assignment_t() const
		{
			return *this;
		}
		
		value_assignment_t operator()() const
		{
			return *this;
		}

		void operator ()(const typename NAME_VALUE_LOOKUP::name_t& name)
		{
			*this = name;
		}

		self_t& operator =(const typename NAME_VALUE_LOOKUP::name_t& name)
		{
			if (NAME_VALUE_LOOKUP::getValueFromName(name, *this))
			{
				setValueName(name);
			}

			return *this;
		}
	};

	template<typename NAME_VALUE_LOOKUP>
	class ParamValue<std::string, NAME_VALUE_LOOKUP, false>
	: public NAME_VALUE_LOOKUP
	{
	public:
		typedef const std::string&	value_assignment_t;
		typedef std::string			value_t;
		typedef ParamValue<std::string, NAME_VALUE_LOOKUP, false>	self_t;

		ParamValue(): mValue() {}
		ParamValue(value_assignment_t other) : mValue(other) {}

		void setValue(value_assignment_t val)
		{
			if (NAME_VALUE_LOOKUP::getValueFromName(val, mValue))
			{
				NAME_VALUE_LOOKUP::setValueName(val);
			}
			else
			{
				mValue = val;
			}
		}

		value_assignment_t getValue() const
		{
			return mValue;
		}

		std::string& getValue()
		{
			return mValue;
		}

		operator value_assignment_t() const
		{
			return mValue;
		}

		value_assignment_t operator()() const
		{
			return mValue;
		}

	protected:
		std::string mValue;
	};


	template<typename T, typename NAME_VALUE_LOOKUP = TypeValues<T> >
	struct ParamIterator
	{
		typedef typename std::vector<ParamValue<T, NAME_VALUE_LOOKUP> >::const_iterator		const_iterator;
		typedef typename std::vector<ParamValue<T, NAME_VALUE_LOOKUP> >::iterator			iterator;
	};

	// specialize for custom parsing/decomposition of specific classes
	// e.g. TypedParam<LLRect> has left, top, right, bottom, etc...
	template<typename	T,
			typename	NAME_VALUE_LOOKUP = TypeValues<T>,
			bool		HAS_MULTIPLE_VALUES = false,
			bool		VALUE_IS_BLOCK = IsBlock<ParamValue<T, NAME_VALUE_LOOKUP> >::value>
	class TypedParam 
	:	public Param, 
		public ParamValue<T, NAME_VALUE_LOOKUP>
	{
	public:
		typedef	TypedParam<T, NAME_VALUE_LOOKUP, HAS_MULTIPLE_VALUES, VALUE_IS_BLOCK>		self_t;
		typedef ParamValue<T, NAME_VALUE_LOOKUP>											param_value_t;
		typedef typename param_value_t::value_assignment_t				value_assignment_t;
		typedef NAME_VALUE_LOOKUP															name_value_lookup_t;

		using param_value_t::operator();

		TypedParam(BlockDescriptor& block_descriptor, const char* name, value_assignment_t value, ParamDescriptor::validation_func_t validate_func, S32 min_count, S32 max_count) 
		:	Param(block_descriptor.mCurrentBlockPtr)
		{
			if (LL_UNLIKELY(block_descriptor.mInitializationState == BlockDescriptor::INITIALIZING))
			{
 				ParamDescriptorPtr param_descriptor = ParamDescriptorPtr(new ParamDescriptor(
												block_descriptor.mCurrentBlockPtr->getHandleFromParam(this),
												&mergeWith,
												&deserializeParam,
												&serializeParam,
												validate_func,
												&inspectParam,
												min_count, max_count));
				BaseBlock::addParam(block_descriptor, param_descriptor, name);
			}

			setValue(value);
		} 

		bool isProvided() const { return Param::anyProvided(); }

		bool isValid() const { return true; }

		static bool deserializeParam(Param& param, Parser& parser, const Parser::name_stack_range_t& name_stack_range, bool new_name)
		{ 
			self_t& typed_param = static_cast<self_t&>(param);
			// no further names in stack, attempt to parse value now
			if (name_stack_range.first == name_stack_range.second)
			{
				if (parser.readValue(typed_param.getValue()))
				{
					typed_param.clearValueName();
					typed_param.setProvided();
					return true;
				}
				
				// try to parse a known named value
				if(name_value_lookup_t::valueNamesExist())
				{
					// try to parse a known named value
					std::string name;
					if (parser.readValue(name))
					{
						// try to parse a per type named value
						if (name_value_lookup_t::getValueFromName(name, typed_param.getValue()))
						{
							typed_param.setValueName(name);
							typed_param.setProvided();
							return true;
						}

					}
				}
			}
			return false;
		}

<<<<<<< HEAD
		static void serializeParam(const Param& param, Parser& parser, Parser::name_stack_t& name_stack, const predicate_rule_t predicate_rule, const Param* diff_param)
=======
		static bool serializeParam(const Param& param, Parser& parser, Parser::name_stack_t& name_stack, const Param* diff_param)
>>>>>>> 50ad3433
		{
			bool serialized = false;
			const self_t& typed_param = static_cast<const self_t&>(param);
<<<<<<< HEAD
			const self_t* diff_typed_param = static_cast<const self_t*>(diff_param);

			LLPredicate::Value<ESerializePredicates> predicate;
			if (!diff_typed_param || ParamCompare<T>::equals(typed_param.getValue(), diff_typed_param->getValue()))
			{
				predicate.set(NON_DEFAULT);
			}
			if (typed_param.isValid())
			{
				predicate.set(VALID);
				if (typed_param.anyProvided())
				{
					predicate.set(PROVIDED);
				}
			}

			if (!predicate_rule.check(predicate)) return;
=======
			if (!typed_param.isProvided()) return false;
>>>>>>> 50ad3433

			if (!name_stack.empty())
			{
				name_stack.back().second = true;
			}

			std::string key = typed_param.getValueName();

			// first try to write out name of name/value pair

			if (!key.empty())
			{
				if (!diff_typed_param || !ParamCompare<std::string>::equals(diff_typed_param->getValueName(), key))
				{
					serialized = parser.writeValue(key, name_stack);
				}
			}
			// then try to serialize value directly
			else if (!diff_typed_param || ParamCompare<T>::equals(typed_param.getValue(), diff_typed_param->getValue()))
			{
				serialized = parser.writeValue(typed_param.getValue(), name_stack);
				if (!serialized) 
				{
					std::string calculated_key = typed_param.calcValueName(typed_param.getValue());
					if (!diff_typed_param || !ParamCompare<std::string>::equals(diff_typed_param->getValueName(), calculated_key))
					{
						serialized = parser.writeValue(calculated_key, name_stack);
					}
				}
			}
			return serialized;
		}

		static void inspectParam(const Param& param, Parser& parser, Parser::name_stack_t& name_stack, S32 min_count, S32 max_count)
		{
			// tell parser about our actual type
			parser.inspectValue<T>(name_stack, min_count, max_count, NULL);
			// then tell it about string-based alternatives ("red", "blue", etc. for LLColor4)
			if (name_value_lookup_t::getPossibleValues())
			{
				parser.inspectValue<std::string>(name_stack, min_count, max_count, name_value_lookup_t::getPossibleValues());
			}
		}

		void set(value_assignment_t val, bool flag_as_provided = true)
		{
			param_value_t::clearValueName();
			setValue(val);
			setProvided(flag_as_provided);
		}

		self_t& operator =(const typename NAME_VALUE_LOOKUP::name_t& name)
		{
			return static_cast<self_t&>(param_value_t::operator =(name));
		}

	protected:

		self_t& operator =(const self_t& other)
		{
			param_value_t::operator =(other);
			Param::operator =(other);
			return *this;
		}

		static bool mergeWith(Param& dst, const Param& src, bool overwrite)
		{
			const self_t& src_typed_param = static_cast<const self_t&>(src);
			self_t& dst_typed_param = static_cast<self_t&>(dst);

			if (src_typed_param.isProvided()
				&& (overwrite || !dst_typed_param.isProvided()))
			{
				dst_typed_param.set(src_typed_param.getValue());
				return true;
			}
			return false;
		}
	};

	// parameter that is a block
	template <typename T, typename NAME_VALUE_LOOKUP>
	class TypedParam<T, NAME_VALUE_LOOKUP, false, true> 
	:	public Param,
		public ParamValue<T, NAME_VALUE_LOOKUP>
	{
	public:
		typedef ParamValue<T, NAME_VALUE_LOOKUP>				param_value_t;
		typedef typename param_value_t::value_assignment_t		value_assignment_t;
		typedef TypedParam<T, NAME_VALUE_LOOKUP, false, true>	self_t;
		typedef NAME_VALUE_LOOKUP								name_value_lookup_t;

		using param_value_t::operator();

		TypedParam(BlockDescriptor& block_descriptor, const char* name, value_assignment_t value, ParamDescriptor::validation_func_t validate_func, S32 min_count, S32 max_count)
		:	Param(block_descriptor.mCurrentBlockPtr),
			param_value_t(value)
		{
			if (LL_UNLIKELY(block_descriptor.mInitializationState == BlockDescriptor::INITIALIZING))
			{
				ParamDescriptorPtr param_descriptor = ParamDescriptorPtr(new ParamDescriptor(
												block_descriptor.mCurrentBlockPtr->getHandleFromParam(this),
												&mergeWith,
												&deserializeParam,
												&serializeParam,
												validate_func, 
												&inspectParam,
												min_count, max_count));
				BaseBlock::addParam(block_descriptor, param_descriptor, name);
			}
		}

		static bool deserializeParam(Param& param, Parser& parser, const Parser::name_stack_range_t& name_stack_range, bool new_name)
		{ 
			self_t& typed_param = static_cast<self_t&>(param);
			// attempt to parse block...
			if(typed_param.deserializeBlock(parser, name_stack_range, new_name))
			{
				typed_param.clearValueName();
				typed_param.setProvided();
				return true;
			}

			if(name_value_lookup_t::valueNamesExist())
			{
				// try to parse a known named value
				std::string name;
				if (parser.readValue(name))
				{
					// try to parse a per type named value
					if (name_value_lookup_t::getValueFromName(name, typed_param.getValue()))
					{
						typed_param.setValueName(name);
						typed_param.setProvided();
						return true;
					}

				}
			}
			return false;
		}

<<<<<<< HEAD
		static void serializeParam(const Param& param, Parser& parser, Parser::name_stack_t& name_stack, const predicate_rule_t predicate_rule, const Param* diff_param)
		{
			const self_t& typed_param = static_cast<const self_t&>(param);
			const self_t* diff_typed_param = static_cast<const self_t*>(diff_param);

			LLPredicate::Value<ESerializePredicates> predicate;
			if (!diff_typed_param || ParamCompare<T>::equals(typed_param.getValue(), diff_typed_param->getValue()))
			{
				predicate.set(NON_DEFAULT);
			}
			if (typed_param.isValid())
			{
				predicate.set(VALID);
				if (typed_param.anyProvided())
				{
					predicate.set(PROVIDED);
				}
			}

			if (!predicate_rule.check(predicate)) return;
=======
		static bool serializeParam(const Param& param, Parser& parser, Parser::name_stack_t& name_stack, const Param* diff_param)
		{
			const self_t& typed_param = static_cast<const self_t&>(param);
			if (!typed_param.isProvided()) return false;
>>>>>>> 50ad3433

			if (!name_stack.empty())
			{
				name_stack.back().second = true;
			}

			std::string key = typed_param.getValueName();
			if (!key.empty())
			{
				if (parser.writeValue(key, name_stack))
				{
					return true;
				}
			}
			else
			{
<<<<<<< HEAD
				typed_param.serializeBlock(parser, name_stack, predicate_rule, static_cast<const self_t*>(diff_param));
=======
				return typed_param.serializeBlock(parser, name_stack, static_cast<const self_t*>(diff_param));
>>>>>>> 50ad3433
			}
			
			return false;
		}

		static void inspectParam(const Param& param, Parser& parser, Parser::name_stack_t& name_stack, S32 min_count, S32 max_count)
		{
			// I am a param that is also a block, so just recurse into my contents
			const self_t& typed_param = static_cast<const self_t&>(param);
			typed_param.inspectBlock(parser, name_stack, min_count, max_count);
		}

		// a param-that-is-a-block is provided when the user has set one of its child params
		// *and* the block as a whole validates
		bool isProvided() const 
		{ 
			return Param::anyProvided() && isValid();
		}

		using param_value_t::isValid;

		// assign block contents to this param-that-is-a-block
		void set(value_assignment_t val, bool flag_as_provided = true)
		{
			setValue(val);
			param_value_t::clearValueName();
			setProvided(flag_as_provided);
		}

		self_t& operator =(const typename NAME_VALUE_LOOKUP::name_t& name)
		{
			return static_cast<self_t&>(param_value_t::operator =(name));
		}

		// propagate changed status up to enclosing block
		/*virtual*/ void paramChanged(const Param& changed_param, bool user_provided)
		{ 
			param_value_t::paramChanged(changed_param, user_provided);
			if (user_provided)
			{
				setProvided();
				param_value_t::clearValueName();
			}
			else
			{
				Param::enclosingBlock().paramChanged(*this, user_provided);
			}
		}

	protected:

		self_t& operator =(const self_t& other)
		{
			param_value_t::operator =(other);
			Param::operator =(other);
			return *this;
		}

		static bool mergeWith(Param& dst, const Param& src, bool overwrite)
		{
			const self_t& src_typed_param = static_cast<const self_t&>(src);
			self_t& dst_typed_param = static_cast<self_t&>(dst);

			if (src_typed_param.anyProvided())
			{
				if (dst_typed_param.mergeBlockParam(src_typed_param.isProvided(), dst_typed_param.isProvided(), param_value_t::selfBlockDescriptor(), src_typed_param, overwrite))
				{
					dst_typed_param.clearValueName();
					dst_typed_param.setProvided(true);
					return true;
				}
			}
			return false;
		}
	};

	// container of non-block parameters
	template <typename VALUE_TYPE, typename NAME_VALUE_LOOKUP>
	class TypedParam<VALUE_TYPE, NAME_VALUE_LOOKUP, true, false> 
	:	public Param
	{
	public:
		typedef TypedParam<VALUE_TYPE, NAME_VALUE_LOOKUP, true, false>		self_t;
		typedef ParamValue<VALUE_TYPE, NAME_VALUE_LOOKUP>					param_value_t;
		typedef typename std::vector<param_value_t>							container_t;
		typedef const container_t&											value_assignment_t;

		typedef typename param_value_t::value_t								value_t;
		typedef NAME_VALUE_LOOKUP											name_value_lookup_t;
		
		TypedParam(BlockDescriptor& block_descriptor, const char* name, value_assignment_t value, ParamDescriptor::validation_func_t validate_func, S32 min_count, S32 max_count) 
		:	Param(block_descriptor.mCurrentBlockPtr),
			mMinCount(min_count),
			mMaxCount(max_count)
		{
			std::copy(value.begin(), value.end(), std::back_inserter(mValues));

			if (LL_UNLIKELY(block_descriptor.mInitializationState == BlockDescriptor::INITIALIZING))
			{
				ParamDescriptorPtr param_descriptor = ParamDescriptorPtr(new ParamDescriptor(
												block_descriptor.mCurrentBlockPtr->getHandleFromParam(this),
												&mergeWith,
												&deserializeParam,
												&serializeParam,
												validate_func,
												&inspectParam,
												min_count, max_count));
				BaseBlock::addParam(block_descriptor, param_descriptor, name);
			}
		} 

		bool isProvided() const { return Param::anyProvided() && isValid(); }

		bool isValid() const 
		{ 
			size_t num_elements = numValidElements();
			return mMinCount < num_elements && num_elements < mMaxCount;
		}

		static bool deserializeParam(Param& param, Parser& parser, const Parser::name_stack_range_t& name_stack_range, bool new_name)
		{ 
			Parser::name_stack_range_t new_name_stack_range(name_stack_range);
			self_t& typed_param = static_cast<self_t&>(param);
			value_t value;

			// pop first element if empty string
			if (new_name_stack_range.first != new_name_stack_range.second && new_name_stack_range.first->first.empty())
			{
				++new_name_stack_range.first;
			}

			// no further names in stack, attempt to parse value now
			if (new_name_stack_range.first == new_name_stack_range.second)
			{
				// attempt to read value directly
				if (parser.readValue(value))
				{
					typed_param.add(value);
					return true;
				}
				
				// try to parse a known named value
				if(name_value_lookup_t::valueNamesExist())
				{
					// try to parse a known named value
					std::string name;
					if (parser.readValue(name))
					{
						// try to parse a per type named value
						if (name_value_lookup_t::getValueFromName(name, value))
						{
							typed_param.add(value);
							typed_param.mValues.back().setValueName(name);
							return true;
						}

					}
				}
			}
			return false;
		}

<<<<<<< HEAD
		static void serializeParam(const Param& param, Parser& parser, Parser::name_stack_t& name_stack, const predicate_rule_t predicate_rule, const Param* diff_param)
=======
		static bool serializeParam(const Param& param, Parser& parser, Parser::name_stack_t& name_stack, const Param* diff_param)
>>>>>>> 50ad3433
		{
			bool serialized = false;
			const self_t& typed_param = static_cast<const self_t&>(param);
			if (!typed_param.isProvided()) return false;

			for (const_iterator it = typed_param.mValues.begin(), end_it = typed_param.mValues.end();
				it != end_it;
				++it)
			{
				std::string key = it->getValueName();
				name_stack.push_back(std::make_pair(std::string(), true));

				if(key.empty())
				// not parsed via name values, write out value directly
				{
					bool value_written = parser.writeValue(*it, name_stack);
					if (!value_written)
					{
						std::string calculated_key = it->calcValueName(it->getValue());
						if (parser.writeValue(calculated_key, name_stack))
						{
							serialized = true;
						}
						else
						{
							break;
						}
					}
				}
				else 
				{
					if(parser.writeValue(key, name_stack))
					{
						serialized = true;
					}
					else
					{
						break;
					}
				}

				name_stack.pop_back();
			}
			return serialized;
		}

		static void inspectParam(const Param& param, Parser& parser, Parser::name_stack_t& name_stack, S32 min_count, S32 max_count)
		{
			parser.inspectValue<VALUE_TYPE>(name_stack, min_count, max_count, NULL);
			if (name_value_lookup_t::getPossibleValues())
			{
				parser.inspectValue<std::string>(name_stack, min_count, max_count, name_value_lookup_t::getPossibleValues());
			}
		}

		void set(value_assignment_t val, bool flag_as_provided = true)
		{
			mValues = val;
			setProvided(flag_as_provided);
		}

		param_value_t& add()
		{
			mValues.push_back(param_value_t(value_t()));
			Param::setProvided();
			return mValues.back();
		}

		self_t& add(const value_t& item)
		{
			param_value_t param_value;
			param_value.setValue(item);
			mValues.push_back(param_value);
			setProvided();
			return *this;
		}

		self_t& add(const typename name_value_lookup_t::name_t& name)
		{
			value_t value;

			// try to parse a per type named value
			if (name_value_lookup_t::getValueFromName(name, value))
			{
				add(value);
				mValues.back().setValueName(name);
			}

			return *this;
		}

		// implicit conversion
		operator value_assignment_t() const { return mValues; } 
		// explicit conversion		
		value_assignment_t operator()() const { return mValues; }

		typedef typename container_t::iterator iterator;
		typedef typename container_t::const_iterator const_iterator;
		iterator begin() { return mValues.begin(); }
		iterator end() { return mValues.end(); }
		const_iterator begin() const { return mValues.begin(); }
		const_iterator end() const { return mValues.end(); }
		bool empty() const { return mValues.empty(); }
		size_t size() const { return mValues.size(); }

		size_t numValidElements() const
		{
			return mValues.size();
		}

	protected:
		static bool mergeWith(Param& dst, const Param& src, bool overwrite)
		{
			const self_t& src_typed_param = static_cast<const self_t&>(src);
			self_t& dst_typed_param = static_cast<self_t&>(dst);

			if (overwrite)
			{
				std::copy(src_typed_param.begin(), src_typed_param.end(), std::back_inserter(dst_typed_param.mValues));
			}
			else
			{
				container_t new_values(src_typed_param.mValues);
				std::copy(dst_typed_param.begin(), dst_typed_param.end(), std::back_inserter(new_values));
				std::swap(dst_typed_param.mValues, new_values);
			}

			if (src_typed_param.begin() != src_typed_param.end())
			{
				dst_typed_param.setProvided();
			}
			return true;
		}

		container_t		mValues;
		size_t			mMinCount,
						mMaxCount;
	};

	// container of block parameters
	template <typename VALUE_TYPE, typename NAME_VALUE_LOOKUP>
	class TypedParam<VALUE_TYPE, NAME_VALUE_LOOKUP, true, true> 
	:	public Param
	{
	public:
		typedef TypedParam<VALUE_TYPE, NAME_VALUE_LOOKUP, true, true>	self_t;
		typedef ParamValue<VALUE_TYPE, NAME_VALUE_LOOKUP>				param_value_t;
		typedef typename std::vector<param_value_t>						container_t;
		typedef const container_t&										value_assignment_t;
		typedef typename param_value_t::value_t							value_t;
		typedef NAME_VALUE_LOOKUP										name_value_lookup_t;

		TypedParam(BlockDescriptor& block_descriptor, const char* name, value_assignment_t value, ParamDescriptor::validation_func_t validate_func, S32 min_count, S32 max_count) 
		:	Param(block_descriptor.mCurrentBlockPtr),
			mMinCount(min_count),
			mMaxCount(max_count)
		{
			std::copy(value.begin(), value.end(), back_inserter(mValues));

			if (LL_UNLIKELY(block_descriptor.mInitializationState == BlockDescriptor::INITIALIZING))
			{
				ParamDescriptorPtr param_descriptor = ParamDescriptorPtr(new ParamDescriptor(
												block_descriptor.mCurrentBlockPtr->getHandleFromParam(this),
												&mergeWith,
												&deserializeParam,
												&serializeParam,
												validate_func,
												&inspectParam,
												min_count, max_count));
				BaseBlock::addParam(block_descriptor, param_descriptor, name);
			}
		} 

		bool isProvided() const { return Param::anyProvided() && isValid(); }

		bool isValid() const 
		{ 
			size_t num_elements = numValidElements();
			return mMinCount < num_elements && num_elements < mMaxCount;
		}


		static bool deserializeParam(Param& param, Parser& parser, const Parser::name_stack_range_t& name_stack_range, bool new_name) 
		{ 
			Parser::name_stack_range_t new_name_stack_range(name_stack_range);
			self_t& typed_param = static_cast<self_t&>(param);
			bool new_value = false;
			bool new_array_value = false;

			// pop first element if empty string
			if (new_name_stack_range.first != new_name_stack_range.second && new_name_stack_range.first->first.empty())
			{
				new_array_value = new_name_stack_range.first->second;
				++new_name_stack_range.first;
			}

			if (new_name || new_array_value || typed_param.mValues.empty())
			{
				new_value = true;
				typed_param.mValues.push_back(value_t());
			}

			param_value_t& value = typed_param.mValues.back();

			// attempt to parse block...
			if(value.deserializeBlock(parser, new_name_stack_range, new_name))
			{
				typed_param.setProvided();
				if (new_array_value)
				{
					name_stack_range.first->second = false;
				}
				return true;
			}
			else if(name_value_lookup_t::valueNamesExist())
			{
				// try to parse a known named value
				std::string name;
				if (parser.readValue(name))
				{
					// try to parse a per type named value
					if (name_value_lookup_t::getValueFromName(name, value.getValue()))
					{
						typed_param.mValues.back().setValueName(name);
						typed_param.setProvided();
						if (new_array_value)
						{
							name_stack_range.first->second = false;
						}
						return true;
					}

				}
			}

			if (new_value)
			{	// failed to parse new value, pop it off
				typed_param.mValues.pop_back();
			}

			return false;
		}

<<<<<<< HEAD
		static void serializeParam(const Param& param, Parser& parser, Parser::name_stack_t& name_stack, const predicate_rule_t predicate_rule, const Param* diff_param)
=======
		static bool serializeParam(const Param& param, Parser& parser, Parser::name_stack_t& name_stack, const Param* diff_param)
>>>>>>> 50ad3433
		{
			bool serialized = false;
			const self_t& typed_param = static_cast<const self_t&>(param);
<<<<<<< HEAD

			LLPredicate::Value<ESerializePredicates> predicate_value;
			if (typed_param.isProvided()) predicate_value.set(PROVIDED);
			
			if (!typed_param.isProvided()) return;
=======
			if (!typed_param.isProvided()) return false;
>>>>>>> 50ad3433

			for (const_iterator it = typed_param.mValues.begin(), end_it = typed_param.mValues.end();
				it != end_it;
				++it)
			{
				name_stack.push_back(std::make_pair(std::string(), true));

				std::string key = it->getValueName();
				if (!key.empty())
				{
					serialized |= parser.writeValue(key, name_stack);
				}
				// Not parsed via named values, write out value directly
				// NOTE: currently we don't do diffing of Multiples
				else 
				{
<<<<<<< HEAD
					it->serializeBlock(parser, name_stack, predicate_rule, NULL);
=======
					serialized = it->serializeBlock(parser, name_stack, NULL);
>>>>>>> 50ad3433
				}

				name_stack.pop_back();
			}
			return serialized;
		}

		static void inspectParam(const Param& param, Parser& parser, Parser::name_stack_t& name_stack, S32 min_count, S32 max_count)
		{
			// I am a vector of blocks, so describe my contents recursively
			param_value_t(value_t()).inspectBlock(parser, name_stack, min_count, max_count);
		}

		void set(value_assignment_t val, bool flag_as_provided = true)
		{
			mValues = val;
			setProvided(flag_as_provided);
		}

		param_value_t& add()
		{
			mValues.push_back(value_t());
			setProvided();
			return mValues.back();
		}

		self_t& add(const value_t& item)
		{
			mValues.push_back(item);
			setProvided();
			return *this;
		}

		self_t& add(const typename name_value_lookup_t::name_t& name)
		{
			value_t value;

			// try to parse a per type named value
			if (name_value_lookup_t::getValueFromName(name, value))
			{
				add(value);
				mValues.back().setValueName(name);
			}
			return *this;
		}

		// implicit conversion
		operator value_assignment_t() const { return mValues; } 
		// explicit conversion
		value_assignment_t operator()() const { return mValues; }

		typedef typename container_t::iterator iterator;
		typedef typename container_t::const_iterator const_iterator;
		iterator begin() { return mValues.begin(); }
		iterator end() { return mValues.end(); }
		const_iterator begin() const { return mValues.begin(); }
		const_iterator end() const { return mValues.end(); }
		bool empty() const { return mValues.empty(); }
		size_t size() const { return mValues.size(); }

		size_t numValidElements() const
		{
			size_t count = 0;
			for (const_iterator it = mValues.begin(), end_it = mValues.end();
				it != end_it;
				++it)
			{
				if(it->isValid()) count++;
			}
			return count;
		}

	protected:

		static bool mergeWith(Param& dst, const Param& src, bool overwrite)
		{
			const self_t& src_typed_param = static_cast<const self_t&>(src);
			self_t& dst_typed_param = static_cast<self_t&>(dst);

			if (overwrite)
			{
				std::copy(src_typed_param.begin(), src_typed_param.end(), std::back_inserter(dst_typed_param.mValues));
			}
			else
			{
				container_t new_values(src_typed_param.mValues);
				std::copy(dst_typed_param.begin(), dst_typed_param.end(), std::back_inserter(new_values));
				std::swap(dst_typed_param.mValues, new_values);
			}

			if (src_typed_param.begin() != src_typed_param.end())
			{
				dst_typed_param.setProvided();
			}

			return true;
		}

		container_t			mValues;
		size_t				mMinCount,
							mMaxCount;
	};

	template <typename DERIVED_BLOCK, typename BASE_BLOCK = BaseBlock>
	class ChoiceBlock : public BASE_BLOCK
	{
		typedef ChoiceBlock<DERIVED_BLOCK, BASE_BLOCK>	self_t;
		typedef ChoiceBlock<DERIVED_BLOCK, BASE_BLOCK>	enclosing_block_t;
		typedef BASE_BLOCK								base_block_t;
		
		LOG_CLASS(self_t);
	public:
		// take all provided params from other and apply to self
		bool overwriteFrom(const self_t& other)
		{
			return static_cast<DERIVED_BLOCK*>(this)->mergeBlock(selfBlockDescriptor(), other, true);
		}

		// take all provided params that are not already provided, and apply to self
		bool fillFrom(const self_t& other)
		{
			return static_cast<DERIVED_BLOCK*>(this)->mergeBlock(selfBlockDescriptor(), other, false);
		}

		bool mergeBlockParam(bool source_provided, bool dest_provided, BlockDescriptor& block_data, const self_t& source, bool overwrite)
		{
			bool source_override = source_provided && (overwrite || !dest_provided);

			if (source_override || source.mCurChoice == mCurChoice)
			{
				return mergeBlock(block_data, source, overwrite);
			}
			return false;
		}

		// merge with other block
		bool mergeBlock(BlockDescriptor& block_data, const self_t& other, bool overwrite)
		{
			mCurChoice = other.mCurChoice;
			return base_block_t::mergeBlock(selfBlockDescriptor(), other, overwrite);
		}

		// clear out old choice when param has changed
		/*virtual*/ void paramChanged(const Param& changed_param, bool user_provided)
		{ 
			param_handle_t changed_param_handle = base_block_t::getHandleFromParam(&changed_param);
			// if we have a new choice...
			if (changed_param_handle != mCurChoice)
			{
				// clear provided flag on previous choice
				Param* previous_choice = base_block_t::getParamFromHandle(mCurChoice);
				if (previous_choice) 
				{
					previous_choice->setProvided(false);
				}
				mCurChoice = changed_param_handle;
			}
			base_block_t::paramChanged(changed_param, user_provided);
		}

		virtual const BlockDescriptor& mostDerivedBlockDescriptor() const { return selfBlockDescriptor(); }
		virtual BlockDescriptor& mostDerivedBlockDescriptor() { return selfBlockDescriptor(); }

	protected:
		ChoiceBlock()
		:	mCurChoice(0)
		{
			BaseBlock::init(selfBlockDescriptor(), base_block_t::selfBlockDescriptor(), sizeof(DERIVED_BLOCK));
		}

		// Alternatives are mutually exclusive wrt other Alternatives in the same block.  
		// One alternative in a block will always have isChosen() == true.
		// At most one alternative in a block will have isProvided() == true.
		template <typename T, typename NAME_VALUE_LOOKUP = TypeValues<T> >
		class Alternative : public TypedParam<T, NAME_VALUE_LOOKUP, false>
		{
		public:
			friend class ChoiceBlock<DERIVED_BLOCK>;

			typedef Alternative<T, NAME_VALUE_LOOKUP>									self_t;
			typedef TypedParam<T, NAME_VALUE_LOOKUP, false, IsBlock<ParamValue<T, NAME_VALUE_LOOKUP> >::value>		super_t;
			typedef typename super_t::value_assignment_t								value_assignment_t;

			using super_t::operator =;

			explicit Alternative(const char* name = "", value_assignment_t val = defaultValue<T>())
			:	super_t(DERIVED_BLOCK::selfBlockDescriptor(), name, val, NULL, 0, 1),
				mOriginalValue(val)
			{
				// assign initial choice to first declared option
				DERIVED_BLOCK* blockp = ((DERIVED_BLOCK*)DERIVED_BLOCK::selfBlockDescriptor().mCurrentBlockPtr);
				if (LL_UNLIKELY(DERIVED_BLOCK::selfBlockDescriptor().mInitializationState == BlockDescriptor::INITIALIZING))
				{
					if(blockp->mCurChoice == 0)
					{
						blockp->mCurChoice = Param::enclosingBlock().getHandleFromParam(this);
					}
				}
			}

			void choose()
			{
				static_cast<enclosing_block_t&>(Param::enclosingBlock()).paramChanged(*this, true);
			}

			void chooseAs(value_assignment_t val)
			{
				super_t::set(val);
			}

			void operator =(value_assignment_t val)
			{
				super_t::set(val);
			}

			void operator()(typename super_t::value_assignment_t val) 
			{ 
				super_t::set(val);
			}

			operator value_assignment_t() const 
			{
				return (*this)();
			} 

			value_assignment_t operator()() const 
			{ 
				if (static_cast<enclosing_block_t&>(Param::enclosingBlock()).getCurrentChoice() == this)
				{
					return super_t::getValue(); 
				}
				return mOriginalValue;
			} 

			bool isChosen() const
			{
				return static_cast<enclosing_block_t&>(Param::enclosingBlock()).getCurrentChoice() == this;
			}
		
		private:
			T			mOriginalValue;
		};

	protected:
		static BlockDescriptor& selfBlockDescriptor()
		{
			static BlockDescriptor sBlockDescriptor;
			return sBlockDescriptor;
		}

	private:
		param_handle_t	mCurChoice;

		const Param* getCurrentChoice() const
		{
			return base_block_t::getParamFromHandle(mCurChoice);
		}
	};

	template <typename DERIVED_BLOCK, typename BASE_BLOCK = BaseBlock>
	class Block 
	:	public BASE_BLOCK
	{
		typedef Block<DERIVED_BLOCK, BASE_BLOCK>	self_t;
		typedef Block<DERIVED_BLOCK, BASE_BLOCK>	block_t;

	public:
		typedef BASE_BLOCK base_block_t;

		// take all provided params from other and apply to self
		bool overwriteFrom(const self_t& other)
		{
			return static_cast<DERIVED_BLOCK*>(this)->mergeBlock(selfBlockDescriptor(), other, true);
		}

		// take all provided params that are not already provided, and apply to self
		bool fillFrom(const self_t& other)
		{
			return static_cast<DERIVED_BLOCK*>(this)->mergeBlock(selfBlockDescriptor(), other, false);
		}

		virtual const BlockDescriptor& mostDerivedBlockDescriptor() const { return selfBlockDescriptor(); }
		virtual BlockDescriptor& mostDerivedBlockDescriptor() { return selfBlockDescriptor(); }

	protected:
		Block()
		{
			//#pragma message("Parsing LLInitParam::Block")
			BaseBlock::init(selfBlockDescriptor(), BASE_BLOCK::selfBlockDescriptor(), sizeof(DERIVED_BLOCK));
		}

		//
		// Nested classes for declaring parameters
		//
		template <typename T, typename NAME_VALUE_LOOKUP = TypeValues<T> >
		class Optional : public TypedParam<T, NAME_VALUE_LOOKUP, false>
		{
		public:
			typedef TypedParam<T, NAME_VALUE_LOOKUP, false, IsBlock<ParamValue<T, NAME_VALUE_LOOKUP> >::value>		super_t;
			typedef typename super_t::value_assignment_t								value_assignment_t;

			using super_t::operator();
			using super_t::operator =;
			
			explicit Optional(const char* name = "", value_assignment_t val = defaultValue<T>())
			:	super_t(DERIVED_BLOCK::selfBlockDescriptor(), name, val, NULL, 0, 1)
			{
				//#pragma message("Parsing LLInitParam::Block::Optional")
			}

			Optional& operator =(value_assignment_t val)
			{
				set(val);
				return *this;
			}

			DERIVED_BLOCK& operator()(value_assignment_t val)
			{
				super_t::set(val);
				return static_cast<DERIVED_BLOCK&>(Param::enclosingBlock());
			}
		};

		template <typename T, typename NAME_VALUE_LOOKUP = TypeValues<T> >
		class Mandatory : public TypedParam<T, NAME_VALUE_LOOKUP, false>
		{
		public:
			typedef TypedParam<T, NAME_VALUE_LOOKUP, false, IsBlock<ParamValue<T, NAME_VALUE_LOOKUP> >::value>		super_t;
			typedef Mandatory<T, NAME_VALUE_LOOKUP>										self_t;
			typedef typename super_t::value_assignment_t								value_assignment_t;

			using super_t::operator();
			using super_t::operator =;

			// mandatory parameters require a name to be parseable
			explicit Mandatory(const char* name = "", value_assignment_t val = defaultValue<T>())
			:	super_t(DERIVED_BLOCK::selfBlockDescriptor(), name, val, &validate, 1, 1)
			{}

			Mandatory& operator =(value_assignment_t val)
			{
				set(val);
				return *this;
			}

			DERIVED_BLOCK& operator()(typename super_t::value_assignment_t val)
			{
				super_t::set(val);
				return static_cast<DERIVED_BLOCK&>(Param::enclosingBlock());
			}

			static bool validate(const Param* p)
			{
				// valid only if provided
				return static_cast<const self_t*>(p)->isProvided();
			}

		};

		template <typename T, typename RANGE = BaseBlock::AnyAmount, typename NAME_VALUE_LOOKUP = TypeValues<T> >
		class Multiple : public TypedParam<T, NAME_VALUE_LOOKUP, true>
		{
		public:
			typedef TypedParam<T, NAME_VALUE_LOOKUP, true, IsBlock<ParamValue<T, NAME_VALUE_LOOKUP> >::value>	super_t;
			typedef Multiple<T, RANGE, NAME_VALUE_LOOKUP>							self_t;
			typedef typename super_t::container_t									container_t;
			typedef typename super_t::value_assignment_t							value_assignment_t;
			typedef typename super_t::iterator										iterator;
			typedef typename super_t::const_iterator								const_iterator;

			explicit Multiple(const char* name = "")
			:	super_t(DERIVED_BLOCK::selfBlockDescriptor(), name, container_t(), &validate, RANGE::minCount, RANGE::maxCount)
			{}

			Multiple& operator =(value_assignment_t val)
			{
				set(val);
				return *this;
			}

			DERIVED_BLOCK& operator()(typename super_t::value_assignment_t val)
			{
				super_t::set(val);
				return static_cast<DERIVED_BLOCK&>(Param::enclosingBlock());
			}

			static bool validate(const Param* paramp) 
			{
				size_t num_valid = ((super_t*)paramp)->numValidElements();
				return RANGE::minCount <= num_valid && num_valid <= RANGE::maxCount;
			}
		};

		class Deprecated : public Param
		{
		public:
			explicit Deprecated(const char* name)
			:	Param(DERIVED_BLOCK::selfBlockDescriptor().mCurrentBlockPtr)
			{
				BlockDescriptor& block_descriptor = DERIVED_BLOCK::selfBlockDescriptor();
				if (LL_UNLIKELY(block_descriptor.mInitializationState == BlockDescriptor::INITIALIZING))
				{
					ParamDescriptorPtr param_descriptor = ParamDescriptorPtr(new ParamDescriptor(
													block_descriptor.mCurrentBlockPtr->getHandleFromParam(this),
													NULL,
													&deserializeParam,
													NULL,
													NULL,
													NULL, 
													0, S32_MAX));
					BaseBlock::addParam(block_descriptor, param_descriptor, name);
				}
			}
			
			static bool deserializeParam(Param& param, Parser& parser, const Parser::name_stack_range_t& name_stack_range, bool new_name)
			{
				if (name_stack_range.first == name_stack_range.second)
				{
					//std::string message = llformat("Deprecated value %s ignored", getName().c_str());
					//parser.parserWarning(message);
					return true;
				}

				return false;
			}
		};

		// different semantics for documentation purposes, but functionally identical
		typedef Deprecated Ignored;

	protected:
		static BlockDescriptor& selfBlockDescriptor()
		{
			static BlockDescriptor sBlockDescriptor;
			return sBlockDescriptor;
		}

		template <typename T, typename NAME_VALUE_LOOKUP, bool multiple, bool is_block>
		void changeDefault(TypedParam<T, NAME_VALUE_LOOKUP, multiple, is_block>& param, 
			typename TypedParam<T, NAME_VALUE_LOOKUP, multiple, is_block>::value_assignment_t value)
		{
			if (!param.isProvided())
			{
				param.set(value, false);
			}
		}

	};
	
	template <typename DERIVED_BLOCK, typename BASE_BLOCK = BaseBlock>
	class BatchBlock
	:	public Block<DERIVED_BLOCK, BASE_BLOCK>
	{
	public:
		typedef BatchBlock<DERIVED_BLOCK, BASE_BLOCK> self_t;
		typedef Block<DERIVED_BLOCK, BASE_BLOCK> super_t;

		BatchBlock()
		{}

		bool deserializeBlock(Parser& p, Parser::name_stack_range_t name_stack_range, bool new_name)
		{
			if (new_name)
			{
				// reset block
				*static_cast<DERIVED_BLOCK*>(this) = defaultBatchValue();
			}
			return super_t::deserializeBlock(p, name_stack_range, new_name);
		}

		bool mergeBlock(BlockDescriptor& block_data, const BaseBlock& other, bool overwrite)
		{
			if (overwrite)
			{
				*static_cast<DERIVED_BLOCK*>(this) = defaultBatchValue();
				// merge individual parameters into destination
				return super_t::mergeBlock(super_t::selfBlockDescriptor(), other, overwrite);
			}
			return false;
		}
	protected:
		static const DERIVED_BLOCK& defaultBatchValue()
		{
			static DERIVED_BLOCK default_value;
			return default_value;
		}
	};

	// FIXME: this specialization is not currently used, as it only matches against the BatchBlock base class
	// and not the derived class with the actual params
	template<typename DERIVED_BLOCK,
			typename BASE_BLOCK,
			typename NAME_VALUE_LOOKUP>
	class ParamValue <BatchBlock<DERIVED_BLOCK, BASE_BLOCK>,
					NAME_VALUE_LOOKUP,
					true>
	:	public NAME_VALUE_LOOKUP,
		protected BatchBlock<DERIVED_BLOCK, BASE_BLOCK>
	{
	public:
		typedef BatchBlock<DERIVED_BLOCK, BASE_BLOCK> block_t;
		typedef const BatchBlock<DERIVED_BLOCK, BASE_BLOCK>&	value_assignment_t;
		typedef block_t value_t;

		ParamValue()
		:	block_t()
		{}

		ParamValue(value_assignment_t other)
		:	block_t(other)
		{
		}

		void setValue(value_assignment_t val)
		{
			*this = val;
		}

		value_assignment_t getValue() const
		{
			return *this;
		}

		BatchBlock<DERIVED_BLOCK, BASE_BLOCK>& getValue()
		{
			return *this;
		}

		operator value_assignment_t() const
		{
			return *this;
		}

		value_assignment_t operator()() const
		{
			return *this;
		}
	};

	template<typename T, bool IS_BLOCK>
	class ParamValue <BaseBlock::Lazy<T>,
					TypeValues<T>,
					IS_BLOCK>
	:	public IsBlock<T>::base_class_t
	{
	public:
		typedef ParamValue <BaseBlock::Lazy<T>, TypeValues<T>, false> self_t;
		typedef const T& value_assignment_t;
		typedef T value_t;
	
		ParamValue()
		:	mValue()
		{}

		ParamValue(value_assignment_t other)
		:	mValue(other)
		{}

		void setValue(value_assignment_t val)
		{
			mValue.set(val);
		}

		value_assignment_t getValue() const
		{
			return mValue.get();
		}

		T& getValue()
		{
			return mValue.get();
		}

		operator value_assignment_t() const
		{
			return mValue.get();
		}

		value_assignment_t operator()() const
		{
			return mValue.get();
		}

		bool deserializeBlock(Parser& p, Parser::name_stack_range_t name_stack_range, bool new_name)
		{
			return mValue.get().deserializeBlock(p, name_stack_range, new_name);
		}

<<<<<<< HEAD
		void serializeBlock(Parser& p, Parser::name_stack_t& name_stack, const predicate_rule_t predicate_rule, const BaseBlock* diff_block = NULL) const
=======
		bool serializeBlock(Parser& p, Parser::name_stack_t& name_stack, const BaseBlock* diff_block = NULL) const
>>>>>>> 50ad3433
		{
			if (mValue.empty()) return false;
			
<<<<<<< HEAD
			mValue.get().serializeBlock(p, name_stack, predicate_rule, diff_block);
=======
			return mValue.get().serializeBlock(p, name_stack, diff_block);
>>>>>>> 50ad3433
		}

		bool inspectBlock(Parser& p, Parser::name_stack_t name_stack = Parser::name_stack_t(), S32 min_count = 0, S32 max_count = S32_MAX) const
		{
			if (mValue.empty()) return false;

			return mValue.get().inspectBlock(p, name_stack, min_count, max_count);
		}

	private:
		BaseBlock::Lazy<T>	mValue;
	};

	template <>
	class ParamValue <LLSD,
					TypeValues<LLSD>,
					false>
	:	public TypeValues<LLSD>,
		public BaseBlock
	{
	public:
		typedef ParamValue<LLSD, TypeValues<LLSD>, false> self_t;
		typedef const LLSD&	value_assignment_t;

		ParamValue()
		{}

		ParamValue(value_assignment_t other)
		:	mValue(other)
		{}

		void setValue(value_assignment_t val) { mValue = val; }

		value_assignment_t getValue() const { return mValue; }
		LLSD& getValue() { return mValue; }

		operator value_assignment_t() const { return mValue; }
		value_assignment_t operator()() const { return mValue; }
		

		// block param interface
		LL_COMMON_API bool deserializeBlock(Parser& p, Parser::name_stack_range_t name_stack_range, bool new_name);
<<<<<<< HEAD
		LL_COMMON_API void serializeBlock(Parser& p, Parser::name_stack_t& name_stack, const predicate_rule_t predicate_rule, const BaseBlock* diff_block = NULL) const;
=======
		LL_COMMON_API bool serializeBlock(Parser& p, Parser::name_stack_t& name_stack, const BaseBlock* diff_block = NULL) const;
>>>>>>> 50ad3433
		bool inspectBlock(Parser& p, Parser::name_stack_t name_stack = Parser::name_stack_t(), S32 min_count = 0, S32 max_count = S32_MAX) const
		{
			//TODO: implement LLSD params as schema type Any
			return true;
		}

	private:
		static void serializeElement(Parser& p, const LLSD& sd, Parser::name_stack_t& name_stack);

		LLSD mValue;
	};

	template<typename T>
	class CustomParamValue
	:	public Block<ParamValue<T, TypeValues<T> > >,
		public TypeValues<T>
	{
	public:
		typedef enum e_value_age
		{	
			VALUE_NEEDS_UPDATE,		// mValue needs to be refreshed from the block parameters
			VALUE_AUTHORITATIVE,	// mValue holds the authoritative value (which has been replicated to the block parameters via updateBlockFromValue)
			BLOCK_AUTHORITATIVE		// mValue is derived from the block parameters, which are authoritative
		} EValueAge;

		typedef ParamValue<T, TypeValues<T> >	derived_t;
		typedef CustomParamValue<T>				self_t;
		typedef Block<derived_t>				block_t;
		typedef const T&						value_assignment_t;
		typedef T								value_t;


		CustomParamValue(const T& value = T())
		:	mValue(value),
			mValueAge(VALUE_AUTHORITATIVE)
		{}

		bool deserializeBlock(Parser& parser, Parser::name_stack_range_t name_stack_range, bool new_name)
		{
			derived_t& typed_param = static_cast<derived_t&>(*this);
			// try to parse direct value T
			if (name_stack_range.first == name_stack_range.second)
			{
				if(parser.readValue(typed_param.mValue))
				{
					typed_param.mValueAge = VALUE_AUTHORITATIVE;
					typed_param.updateBlockFromValue(false);

					typed_param.clearValueName();

					return true;
				}
			}

			// fall back on parsing block components for T
			return typed_param.BaseBlock::deserializeBlock(parser, name_stack_range, new_name);
		}

<<<<<<< HEAD
		void serializeBlock(Parser& parser, Parser::name_stack_t& name_stack, const predicate_rule_t predicate_rule, const BaseBlock* diff_block = NULL) const
=======
		bool serializeBlock(Parser& parser, Parser::name_stack_t& name_stack, const BaseBlock* diff_block = NULL) const
>>>>>>> 50ad3433
		{
			const derived_t& typed_param = static_cast<const derived_t&>(*this);
			const derived_t* diff_param = static_cast<const derived_t*>(diff_block);
			
			std::string key = typed_param.getValueName();

			// first try to write out name of name/value pair
			if (!key.empty())
			{
				if (!diff_param || !ParamCompare<std::string>::equals(diff_param->getValueName(), key))
				{
					return parser.writeValue(key, name_stack);
				}
			}
			// then try to serialize value directly
			else if (!diff_param || !ParamCompare<T>::equals(typed_param.getValue(), diff_param->getValue()))
            {
				
				if (parser.writeValue(typed_param.getValue(), name_stack)) 
				{
					return true;
				}
				else
				{
					//RN: *always* serialize provided components of BlockValue (don't pass diff_param on),
					// since these tend to be viewed as the constructor arguments for the value T.  It seems
					// cleaner to treat the uniqueness of a BlockValue according to the generated value, and
					// not the individual components.  This way <color red="0" green="1" blue="0"/> will not
					// be exported as <color green="1"/>, since it was probably the intent of the user to 
					// be specific about the RGB color values.  This also fixes an issue where we distinguish
					// between rect.left not being provided and rect.left being explicitly set to 0 (same as default)

					if (typed_param.mValueAge == VALUE_AUTHORITATIVE)
					{
						// if the value is authoritative but the parser doesn't accept the value type
						// go ahead and make a copy, and splat the value out to its component params
						// and serialize those params
						derived_t copy(typed_param);
						copy.updateBlockFromValue(true);
<<<<<<< HEAD
						copy.block_t::serializeBlock(parser, name_stack, predicate_rule, NULL);
					}
					else
					{
						block_t::serializeBlock(parser, name_stack, predicate_rule, NULL);
=======
						return copy.block_t::serializeBlock(parser, name_stack, NULL);
					}
					else
					{
						return block_t::serializeBlock(parser, name_stack, NULL);
>>>>>>> 50ad3433
					}
				}
			}
			return false;
		}

		bool inspectBlock(Parser& parser, Parser::name_stack_t name_stack = Parser::name_stack_t(), S32 min_count = 0, S32 max_count = S32_MAX) const
		{
			// first, inspect with actual type...
			parser.inspectValue<T>(name_stack, min_count, max_count, NULL);
			if (TypeValues<T>::getPossibleValues())
			{
				//...then inspect with possible string values...
				parser.inspectValue<std::string>(name_stack, min_count, max_count, TypeValues<T>::getPossibleValues());
			}
			// then recursively inspect contents...
			return block_t::inspectBlock(parser, name_stack, min_count, max_count);
		}

		bool validateBlock(bool emit_errors = true) const
		{
			if (mValueAge == VALUE_NEEDS_UPDATE)
			{
				if (block_t::validateBlock(emit_errors))
				{
					// clear stale keyword associated with old value
					TypeValues<T>::clearValueName();
					mValueAge = BLOCK_AUTHORITATIVE;
					static_cast<derived_t*>(const_cast<self_t*>(this))->updateValueFromBlock();
					return true;
				}
				else
				{
					//block value incomplete, so not considered provided
					// will attempt to revalidate on next call to isProvided()
					return false;  
				}
			}
			else
			{
				// we have a valid value in hand
				return true;
			}
		}

 		// propagate change status up to enclosing block
		/*virtual*/ void paramChanged(const Param& changed_param, bool user_provided)
		{ 
			BaseBlock::paramChanged(changed_param, user_provided);
			if (user_provided)
			{
				// a parameter changed, so our value is out of date
				mValueAge = VALUE_NEEDS_UPDATE;
			}
		}
			
		void setValue(value_assignment_t val)
		{
			derived_t& typed_param = static_cast<derived_t&>(*this);
			// set param version number to be up to date, so we ignore block contents
			mValueAge = VALUE_AUTHORITATIVE;
			mValue = val;
			typed_param.clearValueName();
			static_cast<derived_t*>(this)->updateBlockFromValue(false);
		}

		value_assignment_t getValue() const
		{
			validateBlock(true);
			return mValue;
		}

		T& getValue() 
		{
			validateBlock(true);
			return mValue;
		}

		operator value_assignment_t() const
		{
			return getValue();
		}

		value_assignment_t operator()() const
		{
			return getValue();
		}

	protected:

		// use this from within updateValueFromBlock() to set the value without making it authoritative
		void updateValue(value_assignment_t value)
		{
			mValue = value;
		}

		bool mergeBlockParam(bool source_provided, bool dst_provided, BlockDescriptor& block_data, const BaseBlock& source, bool overwrite)
		{
			bool source_override = source_provided && (overwrite || !dst_provided);

			const derived_t& src_typed_param = static_cast<const derived_t&>(source);

			if (source_override && src_typed_param.mValueAge == VALUE_AUTHORITATIVE)
			{
				// copy value over
				setValue(src_typed_param.getValue());
				return true;
			}
			// merge individual parameters into destination
			if (mValueAge == VALUE_AUTHORITATIVE)
			{
				static_cast<derived_t*>(this)->updateBlockFromValue(dst_provided);
			}
			return mergeBlock(block_data, source, overwrite);
		}

		bool mergeBlock(BlockDescriptor& block_data, const BaseBlock& source, bool overwrite)
		{
			return block_t::mergeBlock(block_data, source, overwrite);
		}

	private:
		mutable T			mValue;
		mutable EValueAge	mValueAge;
	};
}


#endif // LL_LLPARAM_H<|MERGE_RESOLUTION|>--- conflicted
+++ resolved
@@ -32,18 +32,10 @@
 #include <boost/function.hpp>
 #include <boost/type_traits/is_convertible.hpp>
 #include <boost/unordered_map.hpp>
-<<<<<<< HEAD
-//#include <boost/shared_ptr.hpp>
 
 #include "llerror.h"
 #include "llstl.h"
 #include "llpredicate.h"
-=======
-
-#include "llerror.h"
-#include "llstl.h"
-#include "llmemory.h"
->>>>>>> 50ad3433
 
 namespace LLInitParam
 {
@@ -321,13 +313,8 @@
 
 		typedef bool(*merge_func_t)(Param&, const Param&, bool);
 		typedef bool(*deserialize_func_t)(Param&, Parser&, const Parser::name_stack_range_t&, bool);
-<<<<<<< HEAD
-		typedef void(*serialize_func_t)(const Param&, Parser&, Parser::name_stack_t&, const predicate_rule_t, const Param*);
+		typedef bool(*serialize_func_t)(const Param&, Parser&, Parser::name_stack_t&, const predicate_rule_t, const Param*);
 		typedef void(*inspect_func_t)(const Param&, Parser&, Parser::name_stack_t&, S32, S32);
-=======
-		typedef bool(*serialize_func_t)(const Param&, Parser&, Parser::name_stack_t&, const Param* diff_param);
-		typedef void(*inspect_func_t)(const Param&, Parser&, Parser::name_stack_t&, S32 min_count, S32 max_count);
->>>>>>> 50ad3433
 		typedef bool(*validation_func_t)(const Param*);
 
 		ParamDescriptor(param_handle_t p, 
@@ -558,11 +545,7 @@
 		}
 
 		bool deserializeBlock(Parser& p, Parser::name_stack_range_t name_stack_range, bool new_name);
-<<<<<<< HEAD
-		void serializeBlock(Parser& p, Parser::name_stack_t& name_stack, const predicate_rule_t rule = predicate_rule_t(), const BaseBlock* diff_block = NULL) const;
-=======
-		bool serializeBlock(Parser& p, Parser::name_stack_t& name_stack, const BaseBlock* diff_block = NULL) const;
->>>>>>> 50ad3433
+		bool serializeBlock(Parser& p, Parser::name_stack_t& name_stack, const predicate_rule_t rule = predicate_rule_t(), const BaseBlock* diff_block = NULL) const;
 		bool inspectBlock(Parser& p, Parser::name_stack_t name_stack = Parser::name_stack_t(), S32 min_count = 0, S32 max_count = S32_MAX) const;
 
 		virtual const BlockDescriptor& mostDerivedBlockDescriptor() const { return selfBlockDescriptor(); }
@@ -922,15 +905,10 @@
 			return false;
 		}
 
-<<<<<<< HEAD
-		static void serializeParam(const Param& param, Parser& parser, Parser::name_stack_t& name_stack, const predicate_rule_t predicate_rule, const Param* diff_param)
-=======
-		static bool serializeParam(const Param& param, Parser& parser, Parser::name_stack_t& name_stack, const Param* diff_param)
->>>>>>> 50ad3433
+		static bool serializeParam(const Param& param, Parser& parser, Parser::name_stack_t& name_stack, const predicate_rule_t predicate_rule, const Param* diff_param)
 		{
 			bool serialized = false;
 			const self_t& typed_param = static_cast<const self_t&>(param);
-<<<<<<< HEAD
 			const self_t* diff_typed_param = static_cast<const self_t*>(diff_param);
 
 			LLPredicate::Value<ESerializePredicates> predicate;
@@ -947,10 +925,7 @@
 				}
 			}
 
-			if (!predicate_rule.check(predicate)) return;
-=======
-			if (!typed_param.isProvided()) return false;
->>>>>>> 50ad3433
+			if (!predicate_rule.check(predicate)) return false;
 
 			if (!name_stack.empty())
 			{
@@ -1093,8 +1068,7 @@
 			return false;
 		}
 
-<<<<<<< HEAD
-		static void serializeParam(const Param& param, Parser& parser, Parser::name_stack_t& name_stack, const predicate_rule_t predicate_rule, const Param* diff_param)
+		static bool serializeParam(const Param& param, Parser& parser, Parser::name_stack_t& name_stack, const predicate_rule_t predicate_rule, const Param* diff_param)
 		{
 			const self_t& typed_param = static_cast<const self_t&>(param);
 			const self_t* diff_typed_param = static_cast<const self_t*>(diff_param);
@@ -1113,13 +1087,7 @@
 				}
 			}
 
-			if (!predicate_rule.check(predicate)) return;
-=======
-		static bool serializeParam(const Param& param, Parser& parser, Parser::name_stack_t& name_stack, const Param* diff_param)
-		{
-			const self_t& typed_param = static_cast<const self_t&>(param);
-			if (!typed_param.isProvided()) return false;
->>>>>>> 50ad3433
+			if (!predicate_rule.check(predicate)) return false;
 
 			if (!name_stack.empty())
 			{
@@ -1136,11 +1104,7 @@
 			}
 			else
 			{
-<<<<<<< HEAD
-				typed_param.serializeBlock(parser, name_stack, predicate_rule, static_cast<const self_t*>(diff_param));
-=======
-				return typed_param.serializeBlock(parser, name_stack, static_cast<const self_t*>(diff_param));
->>>>>>> 50ad3433
+				return typed_param.serializeBlock(parser, name_stack, predicate_rule, static_cast<const self_t*>(diff_param));
 			}
 			
 			return false;
@@ -1303,11 +1267,7 @@
 			return false;
 		}
 
-<<<<<<< HEAD
-		static void serializeParam(const Param& param, Parser& parser, Parser::name_stack_t& name_stack, const predicate_rule_t predicate_rule, const Param* diff_param)
-=======
-		static bool serializeParam(const Param& param, Parser& parser, Parser::name_stack_t& name_stack, const Param* diff_param)
->>>>>>> 50ad3433
+		static bool serializeParam(const Param& param, Parser& parser, Parser::name_stack_t& name_stack, const predicate_rule_t predicate_rule, const Param* diff_param)
 		{
 			bool serialized = false;
 			const self_t& typed_param = static_cast<const self_t&>(param);
@@ -1551,23 +1511,15 @@
 			return false;
 		}
 
-<<<<<<< HEAD
-		static void serializeParam(const Param& param, Parser& parser, Parser::name_stack_t& name_stack, const predicate_rule_t predicate_rule, const Param* diff_param)
-=======
-		static bool serializeParam(const Param& param, Parser& parser, Parser::name_stack_t& name_stack, const Param* diff_param)
->>>>>>> 50ad3433
+		static bool serializeParam(const Param& param, Parser& parser, Parser::name_stack_t& name_stack, const predicate_rule_t predicate_rule, const Param* diff_param)
 		{
 			bool serialized = false;
 			const self_t& typed_param = static_cast<const self_t&>(param);
-<<<<<<< HEAD
 
 			LLPredicate::Value<ESerializePredicates> predicate_value;
 			if (typed_param.isProvided()) predicate_value.set(PROVIDED);
 			
-			if (!typed_param.isProvided()) return;
-=======
 			if (!typed_param.isProvided()) return false;
->>>>>>> 50ad3433
 
 			for (const_iterator it = typed_param.mValues.begin(), end_it = typed_param.mValues.end();
 				it != end_it;
@@ -1584,11 +1536,7 @@
 				// NOTE: currently we don't do diffing of Multiples
 				else 
 				{
-<<<<<<< HEAD
-					it->serializeBlock(parser, name_stack, predicate_rule, NULL);
-=======
-					serialized = it->serializeBlock(parser, name_stack, NULL);
->>>>>>> 50ad3433
+					serialized = it->serializeBlock(parser, name_stack, predicate_rule, NULL);
 				}
 
 				name_stack.pop_back();
@@ -2177,19 +2125,11 @@
 			return mValue.get().deserializeBlock(p, name_stack_range, new_name);
 		}
 
-<<<<<<< HEAD
-		void serializeBlock(Parser& p, Parser::name_stack_t& name_stack, const predicate_rule_t predicate_rule, const BaseBlock* diff_block = NULL) const
-=======
-		bool serializeBlock(Parser& p, Parser::name_stack_t& name_stack, const BaseBlock* diff_block = NULL) const
->>>>>>> 50ad3433
+		bool serializeBlock(Parser& p, Parser::name_stack_t& name_stack, const predicate_rule_t predicate_rule, const BaseBlock* diff_block = NULL) const
 		{
 			if (mValue.empty()) return false;
 			
-<<<<<<< HEAD
-			mValue.get().serializeBlock(p, name_stack, predicate_rule, diff_block);
-=======
-			return mValue.get().serializeBlock(p, name_stack, diff_block);
->>>>>>> 50ad3433
+			return mValue.get().serializeBlock(p, name_stack, predicate_rule, diff_block);
 		}
 
 		bool inspectBlock(Parser& p, Parser::name_stack_t name_stack = Parser::name_stack_t(), S32 min_count = 0, S32 max_count = S32_MAX) const
@@ -2232,11 +2172,7 @@
 
 		// block param interface
 		LL_COMMON_API bool deserializeBlock(Parser& p, Parser::name_stack_range_t name_stack_range, bool new_name);
-<<<<<<< HEAD
-		LL_COMMON_API void serializeBlock(Parser& p, Parser::name_stack_t& name_stack, const predicate_rule_t predicate_rule, const BaseBlock* diff_block = NULL) const;
-=======
-		LL_COMMON_API bool serializeBlock(Parser& p, Parser::name_stack_t& name_stack, const BaseBlock* diff_block = NULL) const;
->>>>>>> 50ad3433
+		LL_COMMON_API bool serializeBlock(Parser& p, Parser::name_stack_t& name_stack, const predicate_rule_t predicate_rule, const BaseBlock* diff_block = NULL) const;
 		bool inspectBlock(Parser& p, Parser::name_stack_t name_stack = Parser::name_stack_t(), S32 min_count = 0, S32 max_count = S32_MAX) const
 		{
 			//TODO: implement LLSD params as schema type Any
@@ -2295,11 +2231,7 @@
 			return typed_param.BaseBlock::deserializeBlock(parser, name_stack_range, new_name);
 		}
 
-<<<<<<< HEAD
-		void serializeBlock(Parser& parser, Parser::name_stack_t& name_stack, const predicate_rule_t predicate_rule, const BaseBlock* diff_block = NULL) const
-=======
-		bool serializeBlock(Parser& parser, Parser::name_stack_t& name_stack, const BaseBlock* diff_block = NULL) const
->>>>>>> 50ad3433
+		bool serializeBlock(Parser& parser, Parser::name_stack_t& name_stack, const predicate_rule_t predicate_rule, const BaseBlock* diff_block = NULL) const
 		{
 			const derived_t& typed_param = static_cast<const derived_t&>(*this);
 			const derived_t* diff_param = static_cast<const derived_t*>(diff_block);
@@ -2339,19 +2271,11 @@
 						// and serialize those params
 						derived_t copy(typed_param);
 						copy.updateBlockFromValue(true);
-<<<<<<< HEAD
-						copy.block_t::serializeBlock(parser, name_stack, predicate_rule, NULL);
+						return copy.block_t::serializeBlock(parser, name_stack, predicate_rule, NULL);
 					}
 					else
 					{
-						block_t::serializeBlock(parser, name_stack, predicate_rule, NULL);
-=======
-						return copy.block_t::serializeBlock(parser, name_stack, NULL);
-					}
-					else
-					{
-						return block_t::serializeBlock(parser, name_stack, NULL);
->>>>>>> 50ad3433
+						return block_t::serializeBlock(parser, name_stack, predicate_rule, NULL);
 					}
 				}
 			}
