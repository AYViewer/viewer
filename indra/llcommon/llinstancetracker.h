/** 
 * @file llinstancetracker.h
 * @brief LLInstanceTracker is a mixin class that automatically tracks object
 *        instances with or without an associated key
 *
 * $LicenseInfo:firstyear=2000&license=viewerlgpl$
 * Second Life Viewer Source Code
 * Copyright (C) 2010, Linden Research, Inc.
 * 
 * This library is free software; you can redistribute it and/or
 * modify it under the terms of the GNU Lesser General Public
 * License as published by the Free Software Foundation;
 * version 2.1 of the License only.
 * 
 * This library is distributed in the hope that it will be useful,
 * but WITHOUT ANY WARRANTY; without even the implied warranty of
 * MERCHANTABILITY or FITNESS FOR A PARTICULAR PURPOSE.  See the GNU
 * Lesser General Public License for more details.
 * 
 * You should have received a copy of the GNU Lesser General Public
 * License along with this library; if not, write to the Free Software
 * Foundation, Inc., 51 Franklin Street, Fifth Floor, Boston, MA  02110-1301  USA
 * 
 * Linden Research, Inc., 945 Battery Street, San Francisco, CA  94111  USA
 * $/LicenseInfo$
 */

#ifndef LL_LLINSTANCETRACKER_H
#define LL_LLINSTANCETRACKER_H

#include <map>
#include <typeinfo>

#include "llstringtable.h"
#include <boost/iterator/transform_iterator.hpp>
#include <boost/iterator/indirect_iterator.hpp>

/**
 * Base class manages "class-static" data that must actually have singleton
 * semantics: one instance per process, rather than one instance per module as
 * sometimes happens with data simply declared static.
 */
class LL_COMMON_API LLInstanceTrackerBase
{
protected:
<<<<<<< HEAD


=======
>>>>>>> 2eeee8a9
    /// It's not essential to derive your STATICDATA (for use with
    /// getStatic()) from StaticBase; it's just that both known
    /// implementations do.
    struct StaticBase
    {
        StaticBase():
            sIterationNestDepth(0)
        {}

		void incrementDepth();
		void decrementDepth();
		U32 getDepth();
	private:
		U32 sIterationNestDepth;
    };
};

LL_COMMON_API void assert_main_thread();

/// This mix-in class adds support for tracking all instances of the specified class parameter T
/// The (optional) key associates a value of type KEY with a given instance of T, for quick lookup
/// If KEY is not provided, then instances are stored in a simple set
/// @NOTE: see explicit specialization below for default KEY==void case
/// @NOTE: this class is not thread-safe unless used as read-only
template<typename T, typename KEY = void>
class LLInstanceTracker : public LLInstanceTrackerBase
{
	typedef LLInstanceTracker<T, KEY> self_t;
	typedef typename std::map<KEY, T*> InstanceMap;
	struct StaticData: public StaticBase
	{
		InstanceMap sMap;
	};
	static StaticData& getStatic() { static StaticData sData; return sData;}
<<<<<<< HEAD
	static InstanceMap& getMap_() 
	{
		// assert_main_thread();   fwiw this class is not thread safe, and it used by multiple threads.  Bad things happen.
		return getStatic().sMap; 
	}
=======
	static InstanceMap& getMap_() { return getStatic().sMap; }
>>>>>>> 2eeee8a9

public:
	class instance_iter : public boost::iterator_facade<instance_iter, T, boost::forward_traversal_tag>
	{
	public:
		typedef boost::iterator_facade<instance_iter, T, boost::forward_traversal_tag> super_t;
		
		instance_iter(const typename InstanceMap::iterator& it)
		:	mIterator(it)
		{
			getStatic().incrementDepth();
		}

		~instance_iter()
		{
			getStatic().decrementDepth();
		}


	private:
		friend class boost::iterator_core_access;

		void increment() { mIterator++; }
		bool equal(instance_iter const& other) const
		{
			return mIterator == other.mIterator;
		}

		T& dereference() const
		{
			return *(mIterator->second);
		}

		typename InstanceMap::iterator mIterator;
	};

	class key_iter : public boost::iterator_facade<key_iter, KEY, boost::forward_traversal_tag>
	{
	public:
		typedef boost::iterator_facade<key_iter, KEY, boost::forward_traversal_tag> super_t;

		key_iter(typename InstanceMap::iterator it)
		:	mIterator(it)
		{
			getStatic().incrementDepth();
		}

		key_iter(const key_iter& other)
		:	mIterator(other.mIterator)
		{
			getStatic().incrementDepth();
		}

		~key_iter()
		{
			getStatic().decrementDepth();
		}


	private:
		friend class boost::iterator_core_access;

		void increment() { mIterator++; }
		bool equal(key_iter const& other) const
		{
			return mIterator == other.mIterator;
		}

		KEY& dereference() const
		{
			return const_cast<KEY&>(mIterator->first);
		}

		typename InstanceMap::iterator mIterator;
	};

	static T* getInstance(const KEY& k)
	{
		const InstanceMap& map(getMap_());
		typename InstanceMap::const_iterator found = map.find(k);
		return (found == map.end()) ? NULL : found->second;
	}

	static instance_iter beginInstances() 
	{	
		return instance_iter(getMap_().begin()); 
	}

	static instance_iter endInstances() 
	{
		return instance_iter(getMap_().end());
	}

	static S32 instanceCount() 
	{ 
		return getMap_().size(); 
	}

	static key_iter beginKeys()
	{
		return key_iter(getMap_().begin());
	}
	static key_iter endKeys()
	{
		return key_iter(getMap_().end());
	}

protected:
	LLInstanceTracker(KEY key) 
	{ 
		// make sure static data outlives all instances
		getStatic();
		add_(key); 
	}
	virtual ~LLInstanceTracker() 
	{ 
		// it's unsafe to delete instances of this type while all instances are being iterated over.
		llassert_always(getStatic().getDepth() == 0);
		remove_();		
	}
	virtual void setKey(KEY key) { remove_(); add_(key); }
	virtual const KEY& getKey() const { return mInstanceKey; }

private:
	LLInstanceTracker( const LLInstanceTracker& );
	const LLInstanceTracker& operator=( const LLInstanceTracker& );

	void add_(KEY key) 
	{ 
		mInstanceKey = key; 
		getMap_()[key] = static_cast<T*>(this); 
	}
	void remove_()
	{
		typename InstanceMap::iterator iter = getMap_().find(mInstanceKey);
		if (iter != getMap_().end())
		{
			getMap_().erase(iter);
		}
	}

private:
	KEY mInstanceKey;
};

/// explicit specialization for default case where KEY is void
/// use a simple std::set<T*>
template<typename T>
class LLInstanceTracker<T, void> : public LLInstanceTrackerBase
{
<<<<<<< HEAD
	typedef LLInstanceTracker<T, T*> self_t;
=======
	typedef LLInstanceTracker<T, void> MyT;
>>>>>>> 2eeee8a9
	typedef typename std::set<T*> InstanceSet;
	struct StaticData: public StaticBase
	{
		InstanceSet sSet;
	};
	static StaticData& getStatic() { static StaticData sData; return sData; }
	static InstanceSet& getSet_() { return getStatic().sSet; }

public:

	/**
	 * Does a particular instance still exist? Of course, if you already have
	 * a T* in hand, you need not call getInstance() to @em locate the
	 * instance -- unlike the case where getInstance() accepts some kind of
	 * key. Nonetheless this method is still useful to @em validate a
	 * particular T*, since each instance's destructor removes itself from the
	 * underlying set.
	 */
	static T* getInstance(T* k)
	{
		const InstanceSet& set(getSet_());
		typename InstanceSet::const_iterator found = set.find(k);
		return (found == set.end())? NULL : *found;
	}
	static S32 instanceCount() { return getSet_().size(); }

	class instance_iter : public boost::iterator_facade<instance_iter, T, boost::forward_traversal_tag>
	{
	public:
		instance_iter(const typename InstanceSet::iterator& it)
		:	mIterator(it)
		{
			getStatic().incrementDepth();
		}

		instance_iter(const instance_iter& other)
		:	mIterator(other.mIterator)
		{
			getStatic().incrementDepth();
		}

		~instance_iter()
		{
			getStatic().decrementDepth();
		}

	private:
		friend class boost::iterator_core_access;

		void increment() { mIterator++; }
		bool equal(instance_iter const& other) const
		{
			return mIterator == other.mIterator;
		}

		T& dereference() const
		{
			return **mIterator;
		}

		typename InstanceSet::iterator mIterator;
	};

	static instance_iter beginInstances() {	return instance_iter(getSet_().begin()); }
	static instance_iter endInstances() { return instance_iter(getSet_().end()); }

protected:
	LLInstanceTracker()
	{
		// make sure static data outlives all instances
		getStatic();
		getSet_().insert(static_cast<T*>(this));
	}
	virtual ~LLInstanceTracker()
	{
		// it's unsafe to delete instances of this type while all instances are being iterated over.
		llassert_always(getStatic().getDepth() == 0);
		getSet_().erase(static_cast<T*>(this));
	}

	LLInstanceTracker(const LLInstanceTracker& other)
	{
		getSet_().insert(static_cast<T*>(this));
	}
};

#endif<|MERGE_RESOLUTION|>--- conflicted
+++ resolved
@@ -43,11 +43,6 @@
 class LL_COMMON_API LLInstanceTrackerBase
 {
 protected:
-<<<<<<< HEAD
-
-
-=======
->>>>>>> 2eeee8a9
     /// It's not essential to derive your STATICDATA (for use with
     /// getStatic()) from StaticBase; it's just that both known
     /// implementations do.
@@ -82,15 +77,7 @@
 		InstanceMap sMap;
 	};
 	static StaticData& getStatic() { static StaticData sData; return sData;}
-<<<<<<< HEAD
-	static InstanceMap& getMap_() 
-	{
-		// assert_main_thread();   fwiw this class is not thread safe, and it used by multiple threads.  Bad things happen.
-		return getStatic().sMap; 
-	}
-=======
 	static InstanceMap& getMap_() { return getStatic().sMap; }
->>>>>>> 2eeee8a9
 
 public:
 	class instance_iter : public boost::iterator_facade<instance_iter, T, boost::forward_traversal_tag>
@@ -241,11 +228,7 @@
 template<typename T>
 class LLInstanceTracker<T, void> : public LLInstanceTrackerBase
 {
-<<<<<<< HEAD
-	typedef LLInstanceTracker<T, T*> self_t;
-=======
-	typedef LLInstanceTracker<T, void> MyT;
->>>>>>> 2eeee8a9
+	typedef LLInstanceTracker<T, void> self_t;
 	typedef typename std::set<T*> InstanceSet;
 	struct StaticData: public StaticBase
 	{
