/**
 * @file llmemory.h
 * @brief Memory allocation/deallocation header-stuff goes here.
 *
 * $LicenseInfo:firstyear=2002&license=viewerlgpl$
 * Second Life Viewer Source Code
 * Copyright (C) 2010, Linden Research, Inc.
 *
 * This library is free software; you can redistribute it and/or
 * modify it under the terms of the GNU Lesser General Public
 * License as published by the Free Software Foundation;
 * version 2.1 of the License only.
 *
 * This library is distributed in the hope that it will be useful,
 * but WITHOUT ANY WARRANTY; without even the implied warranty of
 * MERCHANTABILITY or FITNESS FOR A PARTICULAR PURPOSE.  See the GNU
 * Lesser General Public License for more details.
 *
 * You should have received a copy of the GNU Lesser General Public
 * License along with this library; if not, write to the Free Software
 * Foundation, Inc., 51 Franklin Street, Fifth Floor, Boston, MA  02110-1301  USA
 *
 * Linden Research, Inc., 945 Battery Street, San Francisco, CA  94111  USA
 * $/LicenseInfo$
 */
#ifndef LLMEMORY_H
#define LLMEMORY_H

<<<<<<< HEAD
#include "linden_common.h"

class LLMutex ;
=======
#include "llmemtype.h"

#if LL_WINDOWS && LL_DEBUG
#define LL_CHECK_MEMORY llassert(_CrtCheckMemory());
#else
#define LL_CHECK_MEMORY
#endif
>>>>>>> 1709952a

inline void* ll_aligned_malloc( size_t size, int align )
{
	void* mem = malloc( size + (align - 1) + sizeof(void*) );
	char* aligned = ((char*)mem) + sizeof(void*);
	aligned += align - ((uintptr_t)aligned & (align - 1));

	((void**)aligned)[-1] = mem;
	return aligned;
}

inline void ll_aligned_free( void* ptr )
{
	free( ((void**)ptr)[-1] );
}

#if !LL_USE_TCMALLOC
inline void* ll_aligned_malloc_16(size_t size) // returned hunk MUST be freed with ll_aligned_free_16().
{
#if defined(LL_WINDOWS)
	return _aligned_malloc(size, 16);
#elif defined(LL_DARWIN)
	return malloc(size); // default osx malloc is 16 byte aligned.
#else
	void *rtn;
	if (LL_LIKELY(0 == posix_memalign(&rtn, 16, size)))
		return rtn;
	else // bad alignment requested, or out of memory
		return NULL;
#endif
}

inline void ll_aligned_free_16(void *p)
{
#if defined(LL_WINDOWS)
	_aligned_free(p);
#elif defined(LL_DARWIN)
	return free(p);
#else
	free(p); // posix_memalign() is compatible with heap deallocator
#endif
}

inline void* ll_aligned_realloc_16(void* ptr, size_t size, size_t old_size) // returned hunk MUST be freed with ll_aligned_free_16().
{
#if defined(LL_WINDOWS)
	return _aligned_realloc(ptr, size, 16);
#elif defined(LL_DARWIN)
	return realloc(ptr,size); // default osx malloc is 16 byte aligned.
#else
	//FIXME: memcpy is SLOW
	void* ret = ll_aligned_malloc_16(size);
	if (ptr)
	{
		memcpy(ret, ptr, old_size);
		ll_aligned_free_16(ptr);
	}
	return ret;
#endif
}

#else // USE_TCMALLOC
// ll_aligned_foo_16 are not needed with tcmalloc
#define ll_aligned_malloc_16 malloc
#define ll_aligned_realloc_16(a,b,c) realloc(a,b)
#define ll_aligned_free_16 free
#endif // USE_TCMALLOC

inline void* ll_aligned_malloc_32(size_t size) // returned hunk MUST be freed with ll_aligned_free_32().
{
#if defined(LL_WINDOWS)
	return _aligned_malloc(size, 32);
#elif defined(LL_DARWIN)
	return ll_aligned_malloc( size, 32 );
#else
	void *rtn;
	if (LL_LIKELY(0 == posix_memalign(&rtn, 32, size)))
		return rtn;
	else // bad alignment requested, or out of memory
		return NULL;
#endif
}

inline void ll_aligned_free_32(void *p)
{
#if defined(LL_WINDOWS)
	_aligned_free(p);
#elif defined(LL_DARWIN)
	ll_aligned_free( p );
#else
	free(p); // posix_memalign() is compatible with heap deallocator
#endif
}

#ifndef __DEBUG_PRIVATE_MEM__
#define __DEBUG_PRIVATE_MEM__  0
#endif

class LL_COMMON_API LLMemory
{
public:
	static void initClass();
	static void cleanupClass();
	static void freeReserve();
	// Return the resident set size of the current process, in bytes.
	// Return value is zero if not known.
	static U64 getCurrentRSS();
	static U32 getWorkingSetSize();
	static void* tryToAlloc(void* address, U32 size);
	static void initMaxHeapSizeGB(F32 max_heap_size_gb, BOOL prevent_heap_failure);
	static void updateMemoryInfo() ;
	static void logMemoryInfo(BOOL update = FALSE);
	static bool isMemoryPoolLow();

	static U32 getAvailableMemKB() ;
	static U32 getMaxMemKB() ;
	static U32 getAllocatedMemKB() ;
private:
	static char* reserveMem;
	static U32 sAvailPhysicalMemInKB ;
	static U32 sMaxPhysicalMemInKB ;
	static U32 sAllocatedMemInKB;
	static U32 sAllocatedPageSizeInKB ;

	static U32 sMaxHeapSizeInKB;
	static BOOL sEnableMemoryFailurePrevention;
};

//----------------------------------------------------------------------------
#if MEM_TRACK_MEM
class LLMutex ;
class LL_COMMON_API LLMemTracker
{
private:
	LLMemTracker() ;
	~LLMemTracker() ;

public:
	static void release() ;
	static LLMemTracker* getInstance() ;

	void track(const char* function, const int line) ;
	void preDraw(BOOL pause) ;
	void postDraw() ;
	const char* getNextLine() ;

private:
	static LLMemTracker* sInstance ;
	
	char**     mStringBuffer ;
	S32        mCapacity ;
	U32        mLastAllocatedMem ;
	S32        mCurIndex ;
	S32        mCounter;
	S32        mDrawnIndex;
	S32        mNumOfDrawn;
	BOOL       mPaused;
	LLMutex*   mMutexp ;
};

#define MEM_TRACK_RELEASE LLMemTracker::release() ;
#define MEM_TRACK         LLMemTracker::getInstance()->track(__FUNCTION__, __LINE__) ;

#else // MEM_TRACK_MEM

#define MEM_TRACK_RELEASE
#define MEM_TRACK

#endif // MEM_TRACK_MEM

//----------------------------------------------------------------------------


//
//class LLPrivateMemoryPool defines a private memory pool for an application to use, so the application does not
//need to access the heap directly fro each memory allocation. Throught this, the allocation speed is faster, 
//and reduces virtaul address space gragmentation problem.
//Note: this class is thread-safe by passing true to the constructor function. However, you do not need to do this unless
//you are sure the memory allocation and de-allocation will happen in different threads. To make the pool thread safe
//increases allocation and deallocation cost.
//
class LL_COMMON_API LLPrivateMemoryPool
{
	friend class LLPrivateMemoryPoolManager ;

public:
	class LL_COMMON_API LLMemoryBlock //each block is devided into slots uniformly
	{
	public: 
		LLMemoryBlock() ;
		~LLMemoryBlock() ;

		void init(char* buffer, U32 buffer_size, U32 slot_size) ;
		void setBuffer(char* buffer, U32 buffer_size) ;

		char* allocate() ;
		void  freeMem(void* addr) ;

		bool empty() {return !mAllocatedSlots;}
		bool isFull() {return mAllocatedSlots == mTotalSlots;}
		bool isFree() {return !mTotalSlots;}

		U32  getSlotSize()const {return mSlotSize;}
		U32  getTotalSlots()const {return mTotalSlots;}
		U32  getBufferSize()const {return mBufferSize;}
		char* getBuffer() const {return mBuffer;}

		//debug use
		void resetBitMap() ;
	private:
		char* mBuffer;
		U32   mSlotSize ; //when the block is not initialized, it is the buffer size.
		U32   mBufferSize ;
		U32   mUsageBits ;
		U8    mTotalSlots ;
		U8    mAllocatedSlots ;
		U8    mDummySize ; //size of extra bytes reserved for mUsageBits.

	public:
		LLMemoryBlock* mPrev ;
		LLMemoryBlock* mNext ;
		LLMemoryBlock* mSelf ;

		struct CompareAddress
		{
			bool operator()(const LLMemoryBlock* const& lhs, const LLMemoryBlock* const& rhs)
			{
				return (U32)lhs->getBuffer() < (U32)rhs->getBuffer();
			}
		};
	};

	class LL_COMMON_API LLMemoryChunk //is divided into memory blocks.
	{
	public:
		LLMemoryChunk() ;
		~LLMemoryChunk() ;

		void init(char* buffer, U32 buffer_size, U32 min_slot_size, U32 max_slot_size, U32 min_block_size, U32 max_block_size) ;
		void setBuffer(char* buffer, U32 buffer_size) ;

		bool empty() ;
		
		char* allocate(U32 size) ;
		void  freeMem(void* addr) ;

		char* getBuffer() const {return mBuffer;}
		U32 getBufferSize() const {return mBufferSize;}
		U32 getAllocatedSize() const {return mAlloatedSize;}

		bool containsAddress(const char* addr) const;

		static U32 getMaxOverhead(U32 data_buffer_size, U32 min_slot_size, 
													   U32 max_slot_size, U32 min_block_size, U32 max_block_size) ;
	
		void dump() ;

	private:
		U32 getPageIndex(U32 addr) ;
		U32 getBlockLevel(U32 size) ;
		U16 getPageLevel(U32 size) ;
		LLMemoryBlock* addBlock(U32 blk_idx) ;
		void popAvailBlockList(U32 blk_idx) ;
		void addToFreeSpace(LLMemoryBlock* blk) ;
		void removeFromFreeSpace(LLMemoryBlock* blk) ;
		void removeBlock(LLMemoryBlock* blk) ;
		void addToAvailBlockList(LLMemoryBlock* blk) ;
		U32  calcBlockSize(U32 slot_size);
		LLMemoryBlock* createNewBlock(LLMemoryBlock* blk, U32 buffer_size, U32 slot_size, U32 blk_idx) ;

	private:
		LLMemoryBlock** mAvailBlockList ;//256 by mMinSlotSize
		LLMemoryBlock** mFreeSpaceList;
		LLMemoryBlock*  mBlocks ; //index of blocks by address.
		
		char* mBuffer ;
		U32   mBufferSize ;
		char* mDataBuffer ;
		char* mMetaBuffer ;
		U32   mMinBlockSize ;
		U32   mMinSlotSize ;
		U32   mMaxSlotSize ;
		U32   mAlloatedSize ;
		U16   mBlockLevels;
		U16   mPartitionLevels;

	public:
		//form a linked list
		LLMemoryChunk* mNext ;
		LLMemoryChunk* mPrev ;
	} ;

private:
	LLPrivateMemoryPool(S32 type, U32 max_pool_size) ;
	~LLPrivateMemoryPool() ;

	char *allocate(U32 size) ;
	void  freeMem(void* addr) ;
	
	void  dump() ;
	U32   getTotalAllocatedSize() ;
	U32   getTotalReservedSize() {return mReservedPoolSize;}
	S32   getType() const {return mType; }
	bool  isEmpty() const {return !mNumOfChunks; }

private:
	void lock() ;
	void unlock() ;	
	S32 getChunkIndex(U32 size) ;
	LLMemoryChunk*  addChunk(S32 chunk_index) ;
	bool checkSize(U32 asked_size) ;
	void removeChunk(LLMemoryChunk* chunk) ;
	U16  findHashKey(const char* addr);
	void addToHashTable(LLMemoryChunk* chunk) ;
	void removeFromHashTable(LLMemoryChunk* chunk) ;
	void rehash() ;
	bool fillHashTable(U16 start, U16 end, LLMemoryChunk* chunk) ;
	LLMemoryChunk* findChunk(const char* addr) ;

	void destroyPool() ;

public:
	enum
	{
		SMALL_ALLOCATION = 0, //from 8 bytes to 2KB(exclusive), page size 2KB, max chunk size is 4MB.
		MEDIUM_ALLOCATION,    //from 2KB to 512KB(exclusive), page size 32KB, max chunk size 4MB
		LARGE_ALLOCATION,     //from 512KB to 4MB(inclusive), page size 64KB, max chunk size 16MB
		SUPER_ALLOCATION      //allocation larger than 4MB.
	};

	enum
	{
		STATIC = 0 ,       //static pool(each alllocation stays for a long time) without threading support
		VOLATILE,          //Volatile pool(each allocation stays for a very short time) without threading support
		STATIC_THREADED,   //static pool with threading support
		VOLATILE_THREADED, //volatile pool with threading support
		MAX_TYPES
	}; //pool types

private:
	LLMutex* mMutexp ;
	U32  mMaxPoolSize;
	U32  mReservedPoolSize ;	

	LLMemoryChunk* mChunkList[SUPER_ALLOCATION] ; //all memory chunks reserved by this pool, sorted by address	
	U16 mNumOfChunks ;
	U16 mHashFactor ;

	S32 mType ;

	class LLChunkHashElement
	{
	public:
		LLChunkHashElement() {mFirst = NULL ; mSecond = NULL ;}

		bool add(LLMemoryChunk* chunk) ;
		void remove(LLMemoryChunk* chunk) ;
		LLMemoryChunk* findChunk(const char* addr) ;

		bool empty() {return !mFirst && !mSecond; }
		bool full()  {return mFirst && mSecond; }
		bool hasElement(LLMemoryChunk* chunk) {return mFirst == chunk || mSecond == chunk;}

	private:
		LLMemoryChunk* mFirst ;
		LLMemoryChunk* mSecond ;
	};
	std::vector<LLChunkHashElement> mChunkHashList ;
};

class LL_COMMON_API LLPrivateMemoryPoolManager
{
private:
	LLPrivateMemoryPoolManager(BOOL enabled, U32 max_pool_size) ;
	~LLPrivateMemoryPoolManager() ;

public:	
	static LLPrivateMemoryPoolManager* getInstance() ;
	static void initClass(BOOL enabled, U32 pool_size) ;
	static void destroyClass() ;

	LLPrivateMemoryPool* newPool(S32 type) ;
	void deletePool(LLPrivateMemoryPool* pool) ;

private:	
	std::vector<LLPrivateMemoryPool*> mPoolList ;	
	U32  mMaxPrivatePoolSize;

	static LLPrivateMemoryPoolManager* sInstance ;
	static BOOL sPrivatePoolEnabled;
	static std::vector<LLPrivateMemoryPool*> sDanglingPoolList ;
public:
	//debug and statistics info.
	void updateStatistics() ;

	U32 mTotalReservedSize ;
	U32 mTotalAllocatedSize ;

public:
#if __DEBUG_PRIVATE_MEM__
	static char* allocate(LLPrivateMemoryPool* poolp, U32 size, const char* function, const int line) ;	
	
	typedef std::map<char*, std::string> mem_allocation_info_t ;
	static mem_allocation_info_t sMemAllocationTracker;
#else
	static char* allocate(LLPrivateMemoryPool* poolp, U32 size) ;	
#endif
	static void  freeMem(LLPrivateMemoryPool* poolp, void* addr) ;
};

//-------------------------------------------------------------------------------------
#if __DEBUG_PRIVATE_MEM__
#define ALLOCATE_MEM(poolp, size) LLPrivateMemoryPoolManager::allocate((poolp), (size), __FUNCTION__, __LINE__)
#else
#define ALLOCATE_MEM(poolp, size) LLPrivateMemoryPoolManager::allocate((poolp), (size))
#endif
#define FREE_MEM(poolp, addr) LLPrivateMemoryPoolManager::freeMem((poolp), (addr))
//-------------------------------------------------------------------------------------

//
//the below singleton is used to test the private memory pool.
//
#if 0
class LL_COMMON_API LLPrivateMemoryPoolTester
{
private:
	LLPrivateMemoryPoolTester() ;
	~LLPrivateMemoryPoolTester() ;

public:
	static LLPrivateMemoryPoolTester* getInstance() ;
	static void destroy() ;

	void run(S32 type) ;	

private:
	void correctnessTest() ;
	void performanceTest() ;
	void fragmentationtest() ;

	void test(U32 min_size, U32 max_size, U32 stride, U32 times, bool random_deletion, bool output_statistics) ;
	void testAndTime(U32 size, U32 times) ;

#if 0
public:
	void* operator new(size_t size)
	{
		return (void*)sPool->allocate(size) ;
	}
    void  operator delete(void* addr)
	{
		sPool->freeMem(addr) ;
	}
	void* operator new[](size_t size)
	{
		return (void*)sPool->allocate(size) ;
	}
    void  operator delete[](void* addr)
	{
		sPool->freeMem(addr) ;
	}
#endif

private:
	static LLPrivateMemoryPoolTester* sInstance;
	static LLPrivateMemoryPool* sPool ;
	static LLPrivateMemoryPool* sThreadedPool ;
};
#if 0
//static
void* LLPrivateMemoryPoolTester::operator new(size_t size)
{
	return (void*)sPool->allocate(size) ;
}

//static
void  LLPrivateMemoryPoolTester::operator delete(void* addr)
{
	sPool->free(addr) ;
}

//static
void* LLPrivateMemoryPoolTester::operator new[](size_t size)
{
	return (void*)sPool->allocate(size) ;
}

//static
void  LLPrivateMemoryPoolTester::operator delete[](void* addr)
{
	sPool->free(addr) ;
}
#endif
#endif
// LLRefCount moved to llrefcount.h

// LLPointer moved to llpointer.h

// LLSafeHandle moved to llsafehandle.h

// LLSingleton moved to llsingleton.h

LL_COMMON_API void ll_assert_aligned_func(uintptr_t ptr,U32 alignment);

#ifdef SHOW_ASSERT
#define ll_assert_aligned(ptr,alignment) ll_assert_aligned_func(reinterpret_cast<uintptr_t>(ptr),((U32)alignment))
#else
#define ll_assert_aligned(ptr,alignment)
#endif


#endif<|MERGE_RESOLUTION|>--- conflicted
+++ resolved
@@ -26,19 +26,15 @@
 #ifndef LLMEMORY_H
 #define LLMEMORY_H
 
-<<<<<<< HEAD
 #include "linden_common.h"
 
 class LLMutex ;
-=======
-#include "llmemtype.h"
 
 #if LL_WINDOWS && LL_DEBUG
 #define LL_CHECK_MEMORY llassert(_CrtCheckMemory());
 #else
 #define LL_CHECK_MEMORY
 #endif
->>>>>>> 1709952a
 
 inline void* ll_aligned_malloc( size_t size, int align )
 {
