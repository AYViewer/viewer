/**
 * @file llmemory.h
 * @brief Memory allocation/deallocation header-stuff goes here.
 *
 * $LicenseInfo:firstyear=2002&license=viewerlgpl$
 * Second Life Viewer Source Code
 * Copyright (C) 2010, Linden Research, Inc.
 *
 * This library is free software; you can redistribute it and/or
 * modify it under the terms of the GNU Lesser General Public
 * License as published by the Free Software Foundation;
 * version 2.1 of the License only.
 *
 * This library is distributed in the hope that it will be useful,
 * but WITHOUT ANY WARRANTY; without even the implied warranty of
 * MERCHANTABILITY or FITNESS FOR A PARTICULAR PURPOSE.  See the GNU
 * Lesser General Public License for more details.
 *
 * You should have received a copy of the GNU Lesser General Public
 * License along with this library; if not, write to the Free Software
 * Foundation, Inc., 51 Franklin Street, Fifth Floor, Boston, MA  02110-1301  USA
 *
 * Linden Research, Inc., 945 Battery Street, San Francisco, CA  94111  USA
 * $/LicenseInfo$
 */
#ifndef LLMEMORY_H
#define LLMEMORY_H

#include "linden_common.h"
#include "llunits.h"
#if !LL_WINDOWS
#include <stdint.h>
#endif

class LLMutex ;

#if LL_WINDOWS && LL_DEBUG
#define LL_CHECK_MEMORY llassert(_CrtCheckMemory());
#else
#define LL_CHECK_MEMORY
#endif

<<<<<<< HEAD
LL_COMMON_API void ll_assert_aligned_func(uintptr_t ptr,U32 alignment);

#ifdef SHOW_ASSERT
#define ll_assert_aligned(ptr,alignment) ll_assert_aligned_func(reinterpret_cast<uintptr_t>(ptr),((U32)alignment))
#else
#define ll_assert_aligned(ptr,alignment)
#endif

#include <xmmintrin.h>

template <typename T> T* LL_NEXT_ALIGNED_ADDRESS(T* address) 
{ 
	return reinterpret_cast<T*>(
		(reinterpret_cast<uintptr_t>(address) + 0xF) & ~0xF);
}

template <typename T> T* LL_NEXT_ALIGNED_ADDRESS_64(T* address) 
{ 
	return reinterpret_cast<T*>(
		(reinterpret_cast<uintptr_t>(address) + 0x3F) & ~0x3F);
}

#if LL_LINUX || LL_DARWIN

#define			LL_ALIGN_PREFIX(x)
#define			LL_ALIGN_POSTFIX(x)		__attribute__((aligned(x)))

#elif LL_WINDOWS

#define			LL_ALIGN_PREFIX(x)		__declspec(align(x))
#define			LL_ALIGN_POSTFIX(x)

#else
#error "LL_ALIGN_PREFIX and LL_ALIGN_POSTFIX undefined"
#endif

#define LL_ALIGN_16(var) LL_ALIGN_PREFIX(16) var LL_ALIGN_POSTFIX(16)

inline void* ll_aligned_malloc( size_t size, int align )
=======
#if LL_WINDOWS
#define LL_ALIGN_OF __alignof
#else
#define LL_ALIGN_OF __align_of__
#endif

#if LL_WINDOWS
#define LL_DEFAULT_HEAP_ALIGN 8
#elif LL_DARWIN
#define LL_DEFAULT_HEAP_ALIGN 16
#elif LL_LINUX
#define LL_DEFAULT_HEAP_ALIGN 8
#endif

inline void* ll_aligned_malloc_fallback( size_t size, int align )
>>>>>>> 2eeee8a9
{
#if defined(LL_WINDOWS)
	return _aligned_malloc(size, align);
#else
	void* mem = malloc( size + (align - 1) + sizeof(void*) );
	char* aligned = ((char*)mem) + sizeof(void*);
	aligned += align - ((uintptr_t)aligned & (align - 1));

	((void**)aligned)[-1] = mem;
	return aligned;
#endif
}

inline void ll_aligned_free_fallback( void* ptr )
{
#if defined(LL_WINDOWS)
	_aligned_free(ptr);
#else
	if (ptr)
	{
		free( ((void**)ptr)[-1] );
	}
#endif
}

#if !LL_USE_TCMALLOC
inline void* ll_aligned_malloc_16(size_t size) // returned hunk MUST be freed with ll_aligned_free_16().
{
#if defined(LL_WINDOWS)
	return _aligned_malloc(size, 16);
#elif defined(LL_DARWIN)
	return malloc(size); // default osx malloc is 16 byte aligned.
#else
	void *rtn;
	if (LL_LIKELY(0 == posix_memalign(&rtn, 16, size)))
		return rtn;
	else // bad alignment requested, or out of memory
		return NULL;
#endif
}

inline void ll_aligned_free_16(void *p)
{
#if defined(LL_WINDOWS)
	_aligned_free(p);
#elif defined(LL_DARWIN)
	return free(p);
#else
	free(p); // posix_memalign() is compatible with heap deallocator
#endif
}

inline void* ll_aligned_realloc_16(void* ptr, size_t size, size_t old_size) // returned hunk MUST be freed with ll_aligned_free_16().
{
#if defined(LL_WINDOWS)
	return _aligned_realloc(ptr, size, 16);
#elif defined(LL_DARWIN)
	return realloc(ptr,size); // default osx malloc is 16 byte aligned.
#else
	//FIXME: memcpy is SLOW
	void* ret = ll_aligned_malloc_16(size);
	if (ptr)
	{
		if (ret)
		{
			// Only copy the size of the smallest memory block to avoid memory corruption.
			memcpy(ret, ptr, llmin(old_size, size));
		}
		ll_aligned_free_16(ptr);
	}
	return ret;
#endif
}

#else // USE_TCMALLOC
// ll_aligned_foo_16 are not needed with tcmalloc
#define ll_aligned_malloc_16 malloc
#define ll_aligned_realloc_16(a,b,c) realloc(a,b)
#define ll_aligned_free_16 free
#endif // USE_TCMALLOC

inline void* ll_aligned_malloc_32(size_t size) // returned hunk MUST be freed with ll_aligned_free_32().
{
#if defined(LL_WINDOWS)
	return _aligned_malloc(size, 32);
#elif defined(LL_DARWIN)
	return ll_aligned_malloc_fallback( size, 32 );
#else
	void *rtn;
	if (LL_LIKELY(0 == posix_memalign(&rtn, 32, size)))
		return rtn;
	else // bad alignment requested, or out of memory
		return NULL;
#endif
}

inline void ll_aligned_free_32(void *p)
{
#if defined(LL_WINDOWS)
	_aligned_free(p);
#elif defined(LL_DARWIN)
	ll_aligned_free_fallback( p );
#else
	free(p); // posix_memalign() is compatible with heap deallocator
#endif
}

<<<<<<< HEAD

// Copy words 16-byte blocks from src to dst. Source and destination MUST NOT OVERLAP. 
// Source and dest must be 16-byte aligned and size must be multiple of 16.
//
inline void ll_memcpy_nonaliased_aligned_16(char* __restrict dst, const char* __restrict src, size_t bytes)
{
	assert(src != NULL);
	assert(dst != NULL);
	assert(bytes > 0);
	assert((bytes % sizeof(F32))== 0); 
	ll_assert_aligned(src,16);
	ll_assert_aligned(dst,16);
	assert((src < dst) ? ((src + bytes) < dst) : ((dst + bytes) < src));
	assert(bytes%16==0);

	char* end = dst + bytes;

	if (bytes > 64)
	{

		// Find start of 64b aligned area within block
		//
		void* begin_64 = LL_NEXT_ALIGNED_ADDRESS_64(dst);
		
		//at least 64 bytes before the end of the destination, switch to 16 byte copies
		void* end_64 = end-64;
	
		// Prefetch the head of the 64b area now
		//
		_mm_prefetch((char*)begin_64, _MM_HINT_NTA);
		_mm_prefetch((char*)begin_64 + 64, _MM_HINT_NTA);
		_mm_prefetch((char*)begin_64 + 128, _MM_HINT_NTA);
		_mm_prefetch((char*)begin_64 + 192, _MM_HINT_NTA);
	
		// Copy 16b chunks until we're 64b aligned
		//
		while (dst < begin_64)
		{

			_mm_store_ps((F32*)dst, _mm_load_ps((F32*)src));
			dst += 16;
			src += 16;
		}
	
		// Copy 64b chunks up to your tail
		//
		// might be good to shmoo the 512b prefetch offset
		// (characterize performance for various values)
		//
		while (dst < end_64)
		{
			_mm_prefetch((char*)src + 512, _MM_HINT_NTA);
			_mm_prefetch((char*)dst + 512, _MM_HINT_NTA);
			_mm_store_ps((F32*)dst, _mm_load_ps((F32*)src));
			_mm_store_ps((F32*)(dst + 16), _mm_load_ps((F32*)(src + 16)));
			_mm_store_ps((F32*)(dst + 32), _mm_load_ps((F32*)(src + 32)));
			_mm_store_ps((F32*)(dst + 48), _mm_load_ps((F32*)(src + 48)));
			dst += 64;
			src += 64;
		}
	}

	// Copy remainder 16b tail chunks (or ALL 16b chunks for sub-64b copies)
	//
	while (dst < end)
	{
		_mm_store_ps((F32*)dst, _mm_load_ps((F32*)src));
		dst += 16;
		src += 16;
	}
}

=======
// general purpose dispatch functions that are forced inline so they can compile down to a single call
LL_FORCE_INLINE void* ll_aligned_malloc(size_t alignment, size_t size)
{
	if (LL_DEFAULT_HEAP_ALIGN % alignment == 0)
	{
		return malloc(size);
	}
	else if (alignment == 16)
	{
		return ll_aligned_malloc_16(size);
	}
	else if (alignment == 32)
	{
		return ll_aligned_malloc_32(size);
	}
	else
	{
		return ll_aligned_malloc_fallback(size, alignment);
	}
}

LL_FORCE_INLINE void ll_aligned_free(size_t alignment, void* ptr)
{
	if (alignment == LL_DEFAULT_HEAP_ALIGN)
	{
		free(ptr);
	}
	else if (alignment == 16)
	{
		ll_aligned_free_16(ptr);
	}
	else if (alignment == 32)
	{
		return ll_aligned_free_32(ptr);
	}
	else
	{
		return ll_aligned_free_fallback(ptr);
	}
}



>>>>>>> 2eeee8a9
#ifndef __DEBUG_PRIVATE_MEM__
#define __DEBUG_PRIVATE_MEM__  0
#endif

class LL_COMMON_API LLMemory
{
public:
	static void initClass();
	static void cleanupClass();
	static void freeReserve();
	// Return the resident set size of the current process, in bytes.
	// Return value is zero if not known.
	static U64 getCurrentRSS();
	static U32 getWorkingSetSize();
	static void* tryToAlloc(void* address, U32 size);
	static void initMaxHeapSizeGB(F32Gigabytes max_heap_size, BOOL prevent_heap_failure);
	static void updateMemoryInfo() ;
	static void logMemoryInfo(BOOL update = FALSE);
	static bool isMemoryPoolLow();

	static U32Kilobytes getAvailableMemKB() ;
	static U32Kilobytes getMaxMemKB() ;
	static U32Kilobytes getAllocatedMemKB() ;
private:
	static char* reserveMem;
	static U32Kilobytes sAvailPhysicalMemInKB ;
	static U32Kilobytes sMaxPhysicalMemInKB ;
	static U32Kilobytes sAllocatedMemInKB;
	static U32Kilobytes sAllocatedPageSizeInKB ;

	static U32Kilobytes sMaxHeapSizeInKB;
	static BOOL sEnableMemoryFailurePrevention;
};

//
//class LLPrivateMemoryPool defines a private memory pool for an application to use, so the application does not
//need to access the heap directly fro each memory allocation. Throught this, the allocation speed is faster, 
//and reduces virtaul address space gragmentation problem.
//Note: this class is thread-safe by passing true to the constructor function. However, you do not need to do this unless
//you are sure the memory allocation and de-allocation will happen in different threads. To make the pool thread safe
//increases allocation and deallocation cost.
//
class LL_COMMON_API LLPrivateMemoryPool
{
	friend class LLPrivateMemoryPoolManager ;

public:
	class LL_COMMON_API LLMemoryBlock //each block is devided into slots uniformly
	{
	public: 
		LLMemoryBlock() ;
		~LLMemoryBlock() ;

		void init(char* buffer, U32 buffer_size, U32 slot_size) ;
		void setBuffer(char* buffer, U32 buffer_size) ;

		char* allocate() ;
		void  freeMem(void* addr) ;

		bool empty() {return !mAllocatedSlots;}
		bool isFull() {return mAllocatedSlots == mTotalSlots;}
		bool isFree() {return !mTotalSlots;}

		U32  getSlotSize()const {return mSlotSize;}
		U32  getTotalSlots()const {return mTotalSlots;}
		U32  getBufferSize()const {return mBufferSize;}
		char* getBuffer() const {return mBuffer;}

		//debug use
		void resetBitMap() ;
	private:
		char* mBuffer;
		U32   mSlotSize ; //when the block is not initialized, it is the buffer size.
		U32   mBufferSize ;
		U32   mUsageBits ;
		U8    mTotalSlots ;
		U8    mAllocatedSlots ;
		U8    mDummySize ; //size of extra bytes reserved for mUsageBits.

	public:
		LLMemoryBlock* mPrev ;
		LLMemoryBlock* mNext ;
		LLMemoryBlock* mSelf ;

		struct CompareAddress
		{
			bool operator()(const LLMemoryBlock* const& lhs, const LLMemoryBlock* const& rhs)
			{
				return (U32)lhs->getBuffer() < (U32)rhs->getBuffer();
			}
		};
	};

	class LL_COMMON_API LLMemoryChunk //is divided into memory blocks.
	{
	public:
		LLMemoryChunk() ;
		~LLMemoryChunk() ;

		void init(char* buffer, U32 buffer_size, U32 min_slot_size, U32 max_slot_size, U32 min_block_size, U32 max_block_size) ;
		void setBuffer(char* buffer, U32 buffer_size) ;

		bool empty() ;
		
		char* allocate(U32 size) ;
		void  freeMem(void* addr) ;

		char* getBuffer() const {return mBuffer;}
		U32 getBufferSize() const {return mBufferSize;}
		U32 getAllocatedSize() const {return mAlloatedSize;}

		bool containsAddress(const char* addr) const;

		static U32 getMaxOverhead(U32 data_buffer_size, U32 min_slot_size, 
													   U32 max_slot_size, U32 min_block_size, U32 max_block_size) ;
	
		void dump() ;

	private:
		U32 getPageIndex(U32 addr) ;
		U32 getBlockLevel(U32 size) ;
		U16 getPageLevel(U32 size) ;
		LLMemoryBlock* addBlock(U32 blk_idx) ;
		void popAvailBlockList(U32 blk_idx) ;
		void addToFreeSpace(LLMemoryBlock* blk) ;
		void removeFromFreeSpace(LLMemoryBlock* blk) ;
		void removeBlock(LLMemoryBlock* blk) ;
		void addToAvailBlockList(LLMemoryBlock* blk) ;
		U32  calcBlockSize(U32 slot_size);
		LLMemoryBlock* createNewBlock(LLMemoryBlock* blk, U32 buffer_size, U32 slot_size, U32 blk_idx) ;

	private:
		LLMemoryBlock** mAvailBlockList ;//256 by mMinSlotSize
		LLMemoryBlock** mFreeSpaceList;
		LLMemoryBlock*  mBlocks ; //index of blocks by address.
		
		char* mBuffer ;
		U32   mBufferSize ;
		char* mDataBuffer ;
		char* mMetaBuffer ;
		U32   mMinBlockSize ;
		U32   mMinSlotSize ;
		U32   mMaxSlotSize ;
		U32   mAlloatedSize ;
		U16   mBlockLevels;
		U16   mPartitionLevels;

	public:
		//form a linked list
		LLMemoryChunk* mNext ;
		LLMemoryChunk* mPrev ;
	} ;

private:
	LLPrivateMemoryPool(S32 type, U32 max_pool_size) ;
	~LLPrivateMemoryPool() ;

	char *allocate(U32 size) ;
	void  freeMem(void* addr) ;
	
	void  dump() ;
	U32   getTotalAllocatedSize() ;
	U32   getTotalReservedSize() {return mReservedPoolSize;}
	S32   getType() const {return mType; }
	bool  isEmpty() const {return !mNumOfChunks; }

private:
	void lock() ;
	void unlock() ;	
	S32 getChunkIndex(U32 size) ;
	LLMemoryChunk*  addChunk(S32 chunk_index) ;
	bool checkSize(U32 asked_size) ;
	void removeChunk(LLMemoryChunk* chunk) ;
	U16  findHashKey(const char* addr);
	void addToHashTable(LLMemoryChunk* chunk) ;
	void removeFromHashTable(LLMemoryChunk* chunk) ;
	void rehash() ;
	bool fillHashTable(U16 start, U16 end, LLMemoryChunk* chunk) ;
	LLMemoryChunk* findChunk(const char* addr) ;

	void destroyPool() ;

public:
	enum
	{
		SMALL_ALLOCATION = 0, //from 8 bytes to 2KB(exclusive), page size 2KB, max chunk size is 4MB.
		MEDIUM_ALLOCATION,    //from 2KB to 512KB(exclusive), page size 32KB, max chunk size 4MB
		LARGE_ALLOCATION,     //from 512KB to 4MB(inclusive), page size 64KB, max chunk size 16MB
		SUPER_ALLOCATION      //allocation larger than 4MB.
	};

	enum
	{
		STATIC = 0 ,       //static pool(each alllocation stays for a long time) without threading support
		VOLATILE,          //Volatile pool(each allocation stays for a very short time) without threading support
		STATIC_THREADED,   //static pool with threading support
		VOLATILE_THREADED, //volatile pool with threading support
		MAX_TYPES
	}; //pool types

private:
	LLMutex* mMutexp ;
	U32  mMaxPoolSize;
	U32  mReservedPoolSize ;	

	LLMemoryChunk* mChunkList[SUPER_ALLOCATION] ; //all memory chunks reserved by this pool, sorted by address	
	U16 mNumOfChunks ;
	U16 mHashFactor ;

	S32 mType ;

	class LLChunkHashElement
	{
	public:
		LLChunkHashElement() {mFirst = NULL ; mSecond = NULL ;}

		bool add(LLMemoryChunk* chunk) ;
		void remove(LLMemoryChunk* chunk) ;
		LLMemoryChunk* findChunk(const char* addr) ;

		bool empty() {return !mFirst && !mSecond; }
		bool full()  {return mFirst && mSecond; }
		bool hasElement(LLMemoryChunk* chunk) {return mFirst == chunk || mSecond == chunk;}

	private:
		LLMemoryChunk* mFirst ;
		LLMemoryChunk* mSecond ;
	};
	std::vector<LLChunkHashElement> mChunkHashList ;
};

class LL_COMMON_API LLPrivateMemoryPoolManager
{
private:
	LLPrivateMemoryPoolManager(BOOL enabled, U32 max_pool_size) ;
	~LLPrivateMemoryPoolManager() ;

public:	
	static LLPrivateMemoryPoolManager* getInstance() ;
	static void initClass(BOOL enabled, U32 pool_size) ;
	static void destroyClass() ;

	LLPrivateMemoryPool* newPool(S32 type) ;
	void deletePool(LLPrivateMemoryPool* pool) ;

private:	
	std::vector<LLPrivateMemoryPool*> mPoolList ;	
	U32  mMaxPrivatePoolSize;

	static LLPrivateMemoryPoolManager* sInstance ;
	static BOOL sPrivatePoolEnabled;
	static std::vector<LLPrivateMemoryPool*> sDanglingPoolList ;
public:
	//debug and statistics info.
	void updateStatistics() ;

	U32 mTotalReservedSize ;
	U32 mTotalAllocatedSize ;

public:
#if __DEBUG_PRIVATE_MEM__
	static char* allocate(LLPrivateMemoryPool* poolp, U32 size, const char* function, const int line) ;	
	
	typedef std::map<char*, std::string> mem_allocation_info_t ;
	static mem_allocation_info_t sMemAllocationTracker;
#else
	static char* allocate(LLPrivateMemoryPool* poolp, U32 size) ;	
#endif
	static void  freeMem(LLPrivateMemoryPool* poolp, void* addr) ;
};

//-------------------------------------------------------------------------------------
#if __DEBUG_PRIVATE_MEM__
#define ALLOCATE_MEM(poolp, size) LLPrivateMemoryPoolManager::allocate((poolp), (size), __FUNCTION__, __LINE__)
#else
#define ALLOCATE_MEM(poolp, size) LLPrivateMemoryPoolManager::allocate((poolp), (size))
#endif
#define FREE_MEM(poolp, addr) LLPrivateMemoryPoolManager::freeMem((poolp), (addr))
//-------------------------------------------------------------------------------------

//
//the below singleton is used to test the private memory pool.
//
#if 0
class LL_COMMON_API LLPrivateMemoryPoolTester
{
private:
	LLPrivateMemoryPoolTester() ;
	~LLPrivateMemoryPoolTester() ;

public:
	static LLPrivateMemoryPoolTester* getInstance() ;
	static void destroy() ;

	void run(S32 type) ;	

private:
	void correctnessTest() ;
	void performanceTest() ;
	void fragmentationtest() ;

	void test(U32 min_size, U32 max_size, U32 stride, U32 times, bool random_deletion, bool output_statistics) ;
	void testAndTime(U32 size, U32 times) ;

#if 0
public:
	void* operator new(size_t size)
	{
		return (void*)sPool->allocate(size) ;
	}
    void  operator delete(void* addr)
	{
		sPool->freeMem(addr) ;
	}
	void* operator new[](size_t size)
	{
		return (void*)sPool->allocate(size) ;
	}
    void  operator delete[](void* addr)
	{
		sPool->freeMem(addr) ;
	}
#endif

private:
	static LLPrivateMemoryPoolTester* sInstance;
	static LLPrivateMemoryPool* sPool ;
	static LLPrivateMemoryPool* sThreadedPool ;
};
#if 0
//static
void* LLPrivateMemoryPoolTester::operator new(size_t size)
{
	return (void*)sPool->allocate(size) ;
}

//static
void  LLPrivateMemoryPoolTester::operator delete(void* addr)
{
	sPool->free(addr) ;
}

//static
void* LLPrivateMemoryPoolTester::operator new[](size_t size)
{
	return (void*)sPool->allocate(size) ;
}

//static
void  LLPrivateMemoryPoolTester::operator delete[](void* addr)
{
	sPool->free(addr) ;
}
#endif
#endif
// LLRefCount moved to llrefcount.h

// LLPointer moved to llpointer.h

// LLSafeHandle moved to llsafehandle.h

// LLSingleton moved to llsingleton.h




#endif<|MERGE_RESOLUTION|>--- conflicted
+++ resolved
@@ -40,47 +40,7 @@
 #define LL_CHECK_MEMORY
 #endif
 
-<<<<<<< HEAD
-LL_COMMON_API void ll_assert_aligned_func(uintptr_t ptr,U32 alignment);
-
-#ifdef SHOW_ASSERT
-#define ll_assert_aligned(ptr,alignment) ll_assert_aligned_func(reinterpret_cast<uintptr_t>(ptr),((U32)alignment))
-#else
-#define ll_assert_aligned(ptr,alignment)
-#endif
-
-#include <xmmintrin.h>
-
-template <typename T> T* LL_NEXT_ALIGNED_ADDRESS(T* address) 
-{ 
-	return reinterpret_cast<T*>(
-		(reinterpret_cast<uintptr_t>(address) + 0xF) & ~0xF);
-}
-
-template <typename T> T* LL_NEXT_ALIGNED_ADDRESS_64(T* address) 
-{ 
-	return reinterpret_cast<T*>(
-		(reinterpret_cast<uintptr_t>(address) + 0x3F) & ~0x3F);
-}
-
-#if LL_LINUX || LL_DARWIN
-
-#define			LL_ALIGN_PREFIX(x)
-#define			LL_ALIGN_POSTFIX(x)		__attribute__((aligned(x)))
-
-#elif LL_WINDOWS
-
-#define			LL_ALIGN_PREFIX(x)		__declspec(align(x))
-#define			LL_ALIGN_POSTFIX(x)
-
-#else
-#error "LL_ALIGN_PREFIX and LL_ALIGN_POSTFIX undefined"
-#endif
-
-#define LL_ALIGN_16(var) LL_ALIGN_PREFIX(16) var LL_ALIGN_POSTFIX(16)
-
-inline void* ll_aligned_malloc( size_t size, int align )
-=======
+
 #if LL_WINDOWS
 #define LL_ALIGN_OF __alignof
 #else
@@ -95,8 +55,47 @@
 #define LL_DEFAULT_HEAP_ALIGN 8
 #endif
 
+
+LL_COMMON_API void ll_assert_aligned_func(uintptr_t ptr,U32 alignment);
+
+#ifdef SHOW_ASSERT
+#define ll_assert_aligned(ptr,alignment) ll_assert_aligned_func(reinterpret_cast<uintptr_t>(ptr),((U32)alignment))
+#else
+#define ll_assert_aligned(ptr,alignment)
+#endif
+
+#include <xmmintrin.h>
+
+template <typename T> T* LL_NEXT_ALIGNED_ADDRESS(T* address) 
+{ 
+	return reinterpret_cast<T*>(
+		(reinterpret_cast<uintptr_t>(address) + 0xF) & ~0xF);
+}
+
+template <typename T> T* LL_NEXT_ALIGNED_ADDRESS_64(T* address) 
+{ 
+	return reinterpret_cast<T*>(
+		(reinterpret_cast<uintptr_t>(address) + 0x3F) & ~0x3F);
+}
+
+#if LL_LINUX || LL_DARWIN
+
+#define			LL_ALIGN_PREFIX(x)
+#define			LL_ALIGN_POSTFIX(x)		__attribute__((aligned(x)))
+
+#elif LL_WINDOWS
+
+#define			LL_ALIGN_PREFIX(x)		__declspec(align(x))
+#define			LL_ALIGN_POSTFIX(x)
+
+#else
+#error "LL_ALIGN_PREFIX and LL_ALIGN_POSTFIX undefined"
+#endif
+
+#define LL_ALIGN_16(var) LL_ALIGN_PREFIX(16) var LL_ALIGN_POSTFIX(16)
+
+
 inline void* ll_aligned_malloc_fallback( size_t size, int align )
->>>>>>> 2eeee8a9
 {
 #if defined(LL_WINDOWS)
 	return _aligned_malloc(size, align);
@@ -204,7 +203,46 @@
 #endif
 }
 
-<<<<<<< HEAD
+// general purpose dispatch functions that are forced inline so they can compile down to a single call
+LL_FORCE_INLINE void* ll_aligned_malloc(size_t alignment, size_t size)
+{
+	if (LL_DEFAULT_HEAP_ALIGN % alignment == 0)
+	{
+		return malloc(size);
+	}
+	else if (alignment == 16)
+	{
+		return ll_aligned_malloc_16(size);
+	}
+	else if (alignment == 32)
+	{
+		return ll_aligned_malloc_32(size);
+	}
+	else
+	{
+		return ll_aligned_malloc_fallback(size, alignment);
+	}
+}
+
+LL_FORCE_INLINE void ll_aligned_free(size_t alignment, void* ptr)
+{
+	if (alignment == LL_DEFAULT_HEAP_ALIGN)
+	{
+		free(ptr);
+	}
+	else if (alignment == 16)
+	{
+		ll_aligned_free_16(ptr);
+	}
+	else if (alignment == 32)
+	{
+		return ll_aligned_free_32(ptr);
+	}
+	else
+	{
+		return ll_aligned_free_fallback(ptr);
+	}
+}
 
 // Copy words 16-byte blocks from src to dst. Source and destination MUST NOT OVERLAP. 
 // Source and dest must be 16-byte aligned and size must be multiple of 16.
@@ -277,51 +315,6 @@
 	}
 }
 
-=======
-// general purpose dispatch functions that are forced inline so they can compile down to a single call
-LL_FORCE_INLINE void* ll_aligned_malloc(size_t alignment, size_t size)
-{
-	if (LL_DEFAULT_HEAP_ALIGN % alignment == 0)
-	{
-		return malloc(size);
-	}
-	else if (alignment == 16)
-	{
-		return ll_aligned_malloc_16(size);
-	}
-	else if (alignment == 32)
-	{
-		return ll_aligned_malloc_32(size);
-	}
-	else
-	{
-		return ll_aligned_malloc_fallback(size, alignment);
-	}
-}
-
-LL_FORCE_INLINE void ll_aligned_free(size_t alignment, void* ptr)
-{
-	if (alignment == LL_DEFAULT_HEAP_ALIGN)
-	{
-		free(ptr);
-	}
-	else if (alignment == 16)
-	{
-		ll_aligned_free_16(ptr);
-	}
-	else if (alignment == 32)
-	{
-		return ll_aligned_free_32(ptr);
-	}
-	else
-	{
-		return ll_aligned_free_fallback(ptr);
-	}
-}
-
-
-
->>>>>>> 2eeee8a9
 #ifndef __DEBUG_PRIVATE_MEM__
 #define __DEBUG_PRIVATE_MEM__  0
 #endif
