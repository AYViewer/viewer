/** 
 * @file llthread.cpp
 *
 * $LicenseInfo:firstyear=2004&license=viewerlgpl$
 * Second Life Viewer Source Code
 * Copyright (C) 2010, Linden Research, Inc.
 * 
 * This library is free software; you can redistribute it and/or
 * modify it under the terms of the GNU Lesser General Public
 * License as published by the Free Software Foundation;
 * version 2.1 of the License only.
 * 
 * This library is distributed in the hope that it will be useful,
 * but WITHOUT ANY WARRANTY; without even the implied warranty of
 * MERCHANTABILITY or FITNESS FOR A PARTICULAR PURPOSE.  See the GNU
 * Lesser General Public License for more details.
 * 
 * You should have received a copy of the GNU Lesser General Public
 * License along with this library; if not, write to the Free Software
 * Foundation, Inc., 51 Franklin Street, Fifth Floor, Boston, MA  02110-1301  USA
 * 
 * Linden Research, Inc., 945 Battery Street, San Francisco, CA  94111  USA
 * $/LicenseInfo$
 */

#include "linden_common.h"
#include "llapr.h"

#include "apr_portable.h"

#include "llthread.h"

#include "lltimer.h"

#if LL_LINUX || LL_SOLARIS
#include <sched.h>
#endif

//----------------------------------------------------------------------------
// Usage:
// void run_func(LLThread* thread)
// {
// }
// LLThread* thread = new LLThread();
// thread->run(run_func);
// ...
// thread->setQuitting();
// while(!timeout)
// {
//   if (thread->isStopped())
//   {
//     delete thread;
//     break;
//   }
// }
// 
//----------------------------------------------------------------------------

#if !LL_DARWIN
U32 ll_thread_local sThreadID = 0;
#endif 

U32 LLThread::sIDIter = 0;

void assert_main_thread()
{
	static U32 s_thread_id = LLThread::currentID();
	if (LLThread::currentID() != s_thread_id)
	{
		llerrs << "Illegal execution outside main thread." << llendl;
	}
}

//
// Handed to the APR thread creation function
//
void *APR_THREAD_FUNC LLThread::staticRun(apr_thread_t *apr_threadp, void *datap)
{
	LLThread *threadp = (LLThread *)datap;

<<<<<<< HEAD
	// Set thread state to running
	threadp->mStatus = RUNNING;

#if !LL_DARWIN
	sThreadID = threadp->mID;
#endif

=======
>>>>>>> b778ba9b
	// Run the user supplied function
	threadp->run();

	//llinfos << "LLThread::staticRun() Exiting: " << threadp->mName << llendl;
	
	// We're done with the run function, this thread is done executing now.
	threadp->mStatus = STOPPED;

	return NULL;
}


LLThread::LLThread(const std::string& name, apr_pool_t *poolp) :
	mPaused(FALSE),
	mName(name),
	mAPRThreadp(NULL),
	mStatus(STOPPED)
{
	mID = ++sIDIter;

	// Thread creation probably CAN be paranoid about APR being initialized, if necessary
	if (poolp)
	{
		mIsLocalPool = FALSE;
		mAPRPoolp = poolp;
	}
	else
	{
		mIsLocalPool = TRUE;
		apr_pool_create(&mAPRPoolp, NULL); // Create a subpool for this thread
	}
	mRunCondition = new LLCondition(mAPRPoolp);

	mLocalAPRFilePoolp = NULL ;
}


LLThread::~LLThread()
{
	shutdown();

	if(mLocalAPRFilePoolp)
	{
		delete mLocalAPRFilePoolp ;
		mLocalAPRFilePoolp = NULL ;
	}
}

void LLThread::shutdown()
{
	// Warning!  If you somehow call the thread destructor from itself,
	// the thread will die in an unclean fashion!
	if (mAPRThreadp)
	{
		if (!isStopped())
		{
			// The thread isn't already stopped
			// First, set the flag that indicates that we're ready to die
			setQuitting();

			//llinfos << "LLThread::~LLThread() Killing thread " << mName << " Status: " << mStatus << llendl;
			// Now wait a bit for the thread to exit
			// It's unclear whether I should even bother doing this - this destructor
			// should netver get called unless we're already stopped, really...
			S32 counter = 0;
			const S32 MAX_WAIT = 600;
			while (counter < MAX_WAIT)
			{
				if (isStopped())
				{
					break;
				}
				// Sleep for a tenth of a second
				ms_sleep(100);
				yield();
				counter++;
			}
		}

		if (!isStopped())
		{
			// This thread just wouldn't stop, even though we gave it time
<<<<<<< HEAD
			//llwarns << "LLThread::~LLThread() exiting thread before clean exit!" << llendl;
=======
			llwarns << "LLThread::~LLThread() exiting thread before clean exit!" << llendl;
			// Put a stake in its heart.
			apr_thread_exit(mAPRThreadp, -1);
>>>>>>> b778ba9b
			return;
		}
		mAPRThreadp = NULL;
	}

	delete mRunCondition;
	mRunCondition = 0;
	
	if (mIsLocalPool && mAPRPoolp)
	{
		apr_pool_destroy(mAPRPoolp);
		mAPRPoolp = 0;
	}
}


void LLThread::start()
{
	llassert(isStopped());
	
	// Set thread state to running
	mStatus = RUNNING;

	apr_status_t status =
		apr_thread_create(&mAPRThreadp, NULL, staticRun, (void *)this, mAPRPoolp);
	
	if(status == APR_SUCCESS)
	{	
		// We won't bother joining
		apr_thread_detach(mAPRThreadp);
	}
	else
	{
		mStatus = STOPPED;
		llwarns << "failed to start thread " << mName << llendl;
		ll_apr_warn_status(status);
	}
}

//============================================================================
// Called from MAIN THREAD.

// Request that the thread pause/resume.
// The thread will pause when (and if) it calls checkPause()
void LLThread::pause()
{
	if (!mPaused)
	{
		// this will cause the thread to stop execution as soon as checkPause() is called
		mPaused = 1;		// Does not need to be atomic since this is only set/unset from the main thread
	}	
}

void LLThread::unpause()
{
	if (mPaused)
	{
		mPaused = 0;
	}

	wake(); // wake up the thread if necessary
}

// virtual predicate function -- returns true if the thread should wake up, false if it should sleep.
bool LLThread::runCondition(void)
{
	// by default, always run.  Handling of pause/unpause is done regardless of this function's result.
	return true;
}

//============================================================================
// Called from run() (CHILD THREAD).
// Stop thread execution if requested until unpaused.
void LLThread::checkPause()
{
	mRunCondition->lock();

	// This is in a while loop because the pthread API allows for spurious wakeups.
	while(shouldSleep())
	{
		mRunCondition->wait(); // unlocks mRunCondition
		// mRunCondition is locked when the thread wakes up
	}
	
 	mRunCondition->unlock();
}

//============================================================================

void LLThread::setQuitting()
{
	mRunCondition->lock();
	if (mStatus == RUNNING)
	{
		mStatus = QUITTING;
	}
	mRunCondition->unlock();
	wake();
}

// static
U32 LLThread::currentID()
{
	return (U32)apr_os_thread_current();
}

// static
void LLThread::yield()
{
#if LL_LINUX || LL_SOLARIS
	sched_yield(); // annoyingly, apr_thread_yield  is a noop on linux...
#else
	apr_thread_yield();
#endif
}

void LLThread::wake()
{
	mRunCondition->lock();
	if(!shouldSleep())
	{
		mRunCondition->signal();
	}
	mRunCondition->unlock();
}

void LLThread::wakeLocked()
{
	if(!shouldSleep())
	{
		mRunCondition->signal();
	}
}

//============================================================================

LLMutex::LLMutex(apr_pool_t *poolp) :
	mAPRMutexp(NULL), mCount(0), mLockingThread(NO_THREAD)
{
	//if (poolp)
	//{
	//	mIsLocalPool = FALSE;
	//	mAPRPoolp = poolp;
	//}
	//else
	{
		mIsLocalPool = TRUE;
		apr_pool_create(&mAPRPoolp, NULL); // Create a subpool for this thread
	}
	apr_thread_mutex_create(&mAPRMutexp, APR_THREAD_MUTEX_UNNESTED, mAPRPoolp);
}


LLMutex::~LLMutex()
{
#if MUTEX_DEBUG
	llassert_always(!isLocked()); // better not be locked!
#endif
	apr_thread_mutex_destroy(mAPRMutexp);
	mAPRMutexp = NULL;
	if (mIsLocalPool)
	{
		apr_pool_destroy(mAPRPoolp);
	}
}


void LLMutex::lock()
{
#if LL_DARWIN
	if (mLockingThread == LLThread::currentID())
#else
	if (mLockingThread == sThreadID)
#endif
	{ //redundant lock
		mCount++;
		return;
	}
	
	apr_thread_mutex_lock(mAPRMutexp);
	
#if MUTEX_DEBUG
	// Have to have the lock before we can access the debug info
	U32 id = LLThread::currentID();
	if (mIsLocked[id] != FALSE)
		llerrs << "Already locked in Thread: " << id << llendl;
	mIsLocked[id] = TRUE;
#endif

#if LL_DARWIN
	mLockingThread = LLThread::currentID();
#else
	mLockingThread = sThreadID;
#endif
}

void LLMutex::unlock()
{
	if (mCount > 0)
	{ //not the root unlock
		mCount--;
		return;
	}
	
#if MUTEX_DEBUG
	// Access the debug info while we have the lock
	U32 id = LLThread::currentID();
	if (mIsLocked[id] != TRUE)
		llerrs << "Not locked in Thread: " << id << llendl;	
	mIsLocked[id] = FALSE;
#endif

	mLockingThread = NO_THREAD;
	apr_thread_mutex_unlock(mAPRMutexp);
}

bool LLMutex::isLocked()
{
	apr_status_t status = apr_thread_mutex_trylock(mAPRMutexp);
	if (APR_STATUS_IS_EBUSY(status))
	{
		return true;
	}
	else
	{
		apr_thread_mutex_unlock(mAPRMutexp);
		return false;
	}
}

U32 LLMutex::lockingThread() const
{
	return mLockingThread;
}

//============================================================================

LLCondition::LLCondition(apr_pool_t *poolp) :
	LLMutex(poolp)
{
	// base class (LLMutex) has already ensured that mAPRPoolp is set up.

	apr_thread_cond_create(&mAPRCondp, mAPRPoolp);
}


LLCondition::~LLCondition()
{
	apr_thread_cond_destroy(mAPRCondp);
	mAPRCondp = NULL;
}


void LLCondition::wait()
{
	if (!isLocked())
	{ //mAPRMutexp MUST be locked before calling apr_thread_cond_wait
		apr_thread_mutex_lock(mAPRMutexp);
	}
	apr_thread_cond_wait(mAPRCondp, mAPRMutexp);
}

void LLCondition::signal()
{
	apr_thread_cond_signal(mAPRCondp);
}

void LLCondition::broadcast()
{
	apr_thread_cond_broadcast(mAPRCondp);
}

//============================================================================

//----------------------------------------------------------------------------

//static
LLMutex* LLThreadSafeRefCount::sMutex = 0;

//static
void LLThreadSafeRefCount::initThreadSafeRefCount()
{
	if (!sMutex)
	{
		sMutex = new LLMutex(0);
	}
}

//static
void LLThreadSafeRefCount::cleanupThreadSafeRefCount()
{
	delete sMutex;
	sMutex = NULL;
}
	

//----------------------------------------------------------------------------

LLThreadSafeRefCount::LLThreadSafeRefCount() :
	mRef(0)
{
}

LLThreadSafeRefCount::~LLThreadSafeRefCount()
{ 
	if (mRef != 0)
	{
		llerrs << "deleting non-zero reference" << llendl;
	}
}

//============================================================================

LLResponder::~LLResponder()
{
}

//============================================================================<|MERGE_RESOLUTION|>--- conflicted
+++ resolved
@@ -78,16 +78,10 @@
 {
 	LLThread *threadp = (LLThread *)datap;
 
-<<<<<<< HEAD
-	// Set thread state to running
-	threadp->mStatus = RUNNING;
-
 #if !LL_DARWIN
 	sThreadID = threadp->mID;
 #endif
 
-=======
->>>>>>> b778ba9b
 	// Run the user supplied function
 	threadp->run();
 
@@ -170,13 +164,9 @@
 		if (!isStopped())
 		{
 			// This thread just wouldn't stop, even though we gave it time
-<<<<<<< HEAD
 			//llwarns << "LLThread::~LLThread() exiting thread before clean exit!" << llendl;
-=======
-			llwarns << "LLThread::~LLThread() exiting thread before clean exit!" << llendl;
 			// Put a stake in its heart.
 			apr_thread_exit(mAPRThreadp, -1);
->>>>>>> b778ba9b
 			return;
 		}
 		mAPRThreadp = NULL;
