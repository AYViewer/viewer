--- conflicted
+++ resolved
@@ -108,12 +108,8 @@
 	static U32 s_thread_id = LLThread::currentID();
 	if (LLThread::currentID() != s_thread_id)
 	{
-<<<<<<< HEAD
-		llwarns << "Illegal execution from thread id " << (S32) LLThread::currentID()
+		LL_WARNS() << "Illegal execution from thread id " << (S32) LLThread::currentID()
 			<< " outside main thread " << (S32) s_thread_id << llendl;
-=======
-		LL_ERRS() << "Illegal execution outside main thread." << LL_ENDL;
->>>>>>> 2eeee8a9
 	}
 }
 
