--- conflicted
+++ resolved
@@ -37,7 +37,7 @@
 
 #include "stdenums.h" 	// for EDragAndDropType
 
-class LL_COMMON_API LLAssetType
+class LLAssetType
 {
 public:
 	enum EType
@@ -132,9 +132,6 @@
 		AT_FAVORITE = 24,
 			// favorite items
 
-		// favorite items
-		AT_FAVORITE = 23,
-
 		// +*********************************************+
 		// |  TO ADD AN ELEMENT TO THIS ENUM:            |
 			// +************************************************+
@@ -144,11 +141,7 @@
 		// | 4. ADD TO LLAssetType::mAssetTypeHumanNames |
 		// +*********************************************+
 
-<<<<<<< HEAD
-		AT_COUNT = 24,
-=======
 		AT_COUNT = 25,
->>>>>>> fcaa1ad4
 
 		AT_NONE = -1
 	};
