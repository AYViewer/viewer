/** 
 * @file llfoldertype.h
 * @brief Declaration of LLFolderType.
 *
 * $LicenseInfo:firstyear=2001&license=viewerlgpl$
 * Second Life Viewer Source Code
 * Copyright (C) 2010, Linden Research, Inc.
 * 
 * This library is free software; you can redistribute it and/or
 * modify it under the terms of the GNU Lesser General Public
 * License as published by the Free Software Foundation;
 * version 2.1 of the License only.
 * 
 * This library is distributed in the hope that it will be useful,
 * but WITHOUT ANY WARRANTY; without even the implied warranty of
 * MERCHANTABILITY or FITNESS FOR A PARTICULAR PURPOSE.  See the GNU
 * Lesser General Public License for more details.
 * 
 * You should have received a copy of the GNU Lesser General Public
 * License along with this library; if not, write to the Free Software
 * Foundation, Inc., 51 Franklin Street, Fifth Floor, Boston, MA  02110-1301  USA
 * 
 * Linden Research, Inc., 945 Battery Street, San Francisco, CA  94111  USA
 * $/LicenseInfo$
 */

#ifndef LL_LLFOLDERTYPE_H
#define LL_LLFOLDERTYPE_H

#include <string>
#include "llassettype.h"

// This class handles folder types (similar to assettype, except for folders)
// and operations on those.
class LL_COMMON_API LLFolderType
{
public:
	// ! BACKWARDS COMPATIBILITY ! Folder type enums must match asset type enums.
	enum EType
	{
		FT_TEXTURE = 0,

		FT_SOUND = 1, 

		FT_CALLINGCARD = 2,

		FT_LANDMARK = 3,

		FT_CLOTHING = 5,

		FT_OBJECT = 6,

		FT_NOTECARD = 7,

		FT_ROOT_INVENTORY = 8,
			// We'd really like to change this to 9 since AT_CATEGORY is 8,
			// but "My Inventory" has been type 8 for a long time.

		FT_LSL_TEXT = 10,

		FT_BODYPART = 13,

		FT_TRASH = 14,

		FT_SNAPSHOT_CATEGORY = 15,

		FT_LOST_AND_FOUND = 16,

		FT_ANIMATION = 20,

		FT_GESTURE = 21,

		FT_FAVORITE = 23,

		FT_ENSEMBLE_START = 26,
		FT_ENSEMBLE_END = 45,
			// This range is reserved for special clothing folder types.

		FT_CURRENT_OUTFIT = 46,
		FT_OUTFIT = 47,
		FT_MY_OUTFITS = 48,
		
<<<<<<< HEAD
		FT_INBOX = 49,
		FT_OUTBOX = 50,

=======
		FT_MESH = 49,

		FT_INBOX = 50,

>>>>>>> 1361eeae
		FT_COUNT = 51,

		FT_NONE = -1
	};

	static EType 				lookup(const std::string& type_name);
	static const std::string&	lookup(EType folder_type);

	static bool 				lookupIsProtectedType(EType folder_type);
	static bool 				lookupIsEnsembleType(EType folder_type);

	static LLAssetType::EType	folderTypeToAssetType(LLFolderType::EType folder_type);
	static LLFolderType::EType	assetTypeToFolderType(LLAssetType::EType asset_type);

	static const std::string&	badLookup(); // error string when a lookup fails

protected:
	LLFolderType() {}
	~LLFolderType() {}
};

#endif // LL_LLFOLDERTYPE_H<|MERGE_RESOLUTION|>--- conflicted
+++ resolved
@@ -80,17 +80,12 @@
 		FT_OUTFIT = 47,
 		FT_MY_OUTFITS = 48,
 		
-<<<<<<< HEAD
-		FT_INBOX = 49,
-		FT_OUTBOX = 50,
-
-=======
 		FT_MESH = 49,
 
 		FT_INBOX = 50,
+		FT_OUTBOX = 51,
 
->>>>>>> 1361eeae
-		FT_COUNT = 51,
+		FT_COUNT,
 
 		FT_NONE = -1
 	};
