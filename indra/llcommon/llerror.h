/**
 * @file llerror.h
 * @date   December 2006
 * @brief error message system
 *
 * $LicenseInfo:firstyear=2006&license=viewerlgpl$
 * Second Life Viewer Source Code
 * Copyright (C) 2010, Linden Research, Inc.
 *
 * This library is free software; you can redistribute it and/or
 * modify it under the terms of the GNU Lesser General Public
 * License as published by the Free Software Foundation;
 * version 2.1 of the License only.
 *
 * This library is distributed in the hope that it will be useful,
 * but WITHOUT ANY WARRANTY; without even the implied warranty of
 * MERCHANTABILITY or FITNESS FOR A PARTICULAR PURPOSE.  See the GNU
 * Lesser General Public License for more details.
 *
 * You should have received a copy of the GNU Lesser General Public
 * License along with this library; if not, write to the Free Software
 * Foundation, Inc., 51 Franklin Street, Fifth Floor, Boston, MA  02110-1301  USA
 *
 * Linden Research, Inc., 945 Battery Street, San Francisco, CA  94111  USA
 * $/LicenseInfo$
 */

#ifndef LL_LLERROR_H
#define LL_LLERROR_H

#include <sstream>
#include <string>
#include <typeinfo>
#include <vector>

#include "stdtypes.h"

#include "llprofiler.h"
#include "llpreprocessor.h"

#include <boost/static_assert.hpp>
#include <functional> // std::function

const int LL_ERR_NOERR = 0;

// Define one of these for different error levels in release...
// #define RELEASE_SHOW_DEBUG // Define this if you want your release builds to show lldebug output.
#define RELEASE_SHOW_INFO // Define this if you want your release builds to show llinfo output
#define RELEASE_SHOW_WARN // Define this if you want your release builds to show llwarn output.

#ifdef _DEBUG
#define SHOW_DEBUG
#define SHOW_WARN
#define SHOW_INFO
#define SHOW_ASSERT
#else // _DEBUG

#ifdef LL_RELEASE_WITH_DEBUG_INFO
#define SHOW_ASSERT
#endif // LL_RELEASE_WITH_DEBUG_INFO

#ifdef RELEASE_SHOW_DEBUG
#define SHOW_DEBUG
#endif

#ifdef RELEASE_SHOW_WARN
#define SHOW_WARN
#endif

#ifdef RELEASE_SHOW_INFO
#define SHOW_INFO
#endif

#ifdef RELEASE_SHOW_ASSERT
#define SHOW_ASSERT
#endif

#endif // !_DEBUG

#define llassert_always_msg(func, msg) if (LL_UNLIKELY(!(func))) LL_ERRS() << "ASSERT (" << msg << ")" << LL_ENDL

#define llassert_always(func)   llassert_always_msg(func, #func)

#ifdef SHOW_ASSERT
#define llassert(func)          llassert_always_msg(func, #func)
#define llassert_msg(func, msg) llassert_always_msg(func, msg)
#define llverify(func)          llassert_always_msg(func, #func)
#else
#define llassert(func)
#define llassert_msg(func, msg)
#define llverify(func)          do {if (func) {}} while(0)
#endif

#ifdef LL_WINDOWS
#define LL_STATIC_ASSERT(func, msg) static_assert(func, msg)
#define LL_BAD_TEMPLATE_INSTANTIATION(type, msg) static_assert(false, msg)
#else
#if LL_LINUX
// We need access to raise and SIGSEGV
#include <signal.h>
#endif

#define LL_STATIC_ASSERT(func, msg) BOOST_STATIC_ASSERT(func)
#define LL_BAD_TEMPLATE_INSTANTIATION(type, msg) BOOST_STATIC_ASSERT(sizeof(type) != 0 && false);
#endif


/** Error Logging Facility

    Information for most users:

    Code can log messages with constructions like this:

        LL_INFOS("StringTag") << "request to fizzbip agent " << agent_id
            << " denied due to timeout" << LL_ENDL;

    Messages can be logged to one of four increasing levels of concern,
    using one of four "streams":

        LL_DEBUGS("StringTag")  - debug messages that are normally suppressed
        LL_INFOS("StringTag")   - informational messages that are normal shown
        LL_WARNS("StringTag")   - warning messages that signal a problem
        LL_ERRS("StringTag")    - error messages that are major, unrecoverable failures

    The later (LL_ERRS("StringTag")) automatically crashes the process after the message
    is logged.

    Note that these "streams" are actually #define magic.  Rules for use:
        * they cannot be used as normal streams, only to start a message
        * messages written to them MUST be terminated with LL_ENDL
        * between the opening and closing, the << operator is indeed
          writing onto a std::ostream, so all conversions and stream
          formating are available

    These messages are automatically logged with function name, and (if enabled)
    file and line of the message.  (Note: Existing messages that already include
    the function name don't get name printed twice.)

    If you have a class, adding LOG_CLASS line to the declaration will cause
    all messages emitted from member functions (normal and static) to be tagged
    with the proper class name as well as the function name:

        class LLFoo
        {
            LOG_CLASS(LLFoo);
        public:
            ...
        };

        void LLFoo::doSomething(int i)
        {
            if (i > 100)
            {
                LL_WARNS("FooBarTag") << "called with a big value for i: " << i << LL_ENDL;
            }
            ...
        }

    will result in messages like:

        WARN #FooBarTag# llcommon/llfoo(100) LLFoo::doSomething : called with a big value for i: 283

    the syntax is:
        <timestamp> SPACE <level> SPACE <tags> SPACE <location> SPACE <function> SPACE COLON SPACE <message>

    where each SPACE is a single space character; note that if a field is empty (such as when no
    tags are specified), all the SPACEs are still present.

    The tags must be a single word (may not contain a space); if more than one tag is specified,
    they are all surrounded by '#' ( #FooTag#BarTag# ).

    Which messages are logged and which are suppressed can be controlled at run
    time from the configuration file. The default configuration is in newview/app_settings/logcontrol.xml
    A copy of that file named logcontrol-dev.xml can be made in the users personal settings
    directory; that will override the installed default file.  See the logcontrol.xml
    file or http://wiki.secondlife.com/wiki/Logging_System_Overview for configuration details.

    Lastly, logging is now very efficient in both compiled code and execution
    when skipped.  There is no need to wrap messages, even debugging ones, in
    #ifdef _DEBUG constructs.  LL_DEBUGS("StringTag") messages are compiled into all builds,
    even release.  Which means you can use them to help debug even when deployed
    to a real grid.
*/
namespace LLError
{
    enum ELevel
    {
        LEVEL_ALL = 0,
            // used to indicate that all messages should be logged

        LEVEL_DEBUG = 0,
        LEVEL_INFO = 1,
        LEVEL_WARN = 2,
        LEVEL_ERROR = 3,    // used to be called FATAL

        LEVEL_NONE = 4
            // not really a level
            // used to indicate that no messages should be logged
    };
    // If you change ELevel, please update llvlog() macro below.

    /*  Macro support
        The classes CallSite and Log are used by the logging macros below.
        They are not intended for general use.
    */

    struct CallSite;

    class LL_COMMON_API Log
    {
    public:
        static bool shouldLog(CallSite&);
        static void flush(const std::ostringstream&, const CallSite&);
        static std::string demangle(const char* mangled);
        /// classname<TYPE>()
        template <typename T>
        static std::string classname()             { return demangle(typeid(T).name()); }
        /// classname(some_pointer)
        template <typename T>
        static std::string classname(T* const ptr) { return ptr? demangle(typeid(*ptr).name()) : "nullptr"; }
        /// classname(some_reference)
        template <typename T>
        static std::string classname(const T& obj) { return demangle(typeid(obj).name()); }
    };

    struct LL_COMMON_API CallSite
    {
        // Represents a specific place in the code where a message is logged
        // This is public because it is used by the macros below.  It is not
        // intended for public use.
        CallSite(ELevel level,
                const char* file,
                int line,
                const std::type_info& class_info,
                const char* function,
                bool print_once,
                const char** tags,
                size_t tag_count);

        ~CallSite();

#ifdef LL_LIBRARY_INCLUDE
        bool shouldLog();
#else // LL_LIBRARY_INCLUDE
        bool shouldLog()
        {
            return mCached
                    ? mShouldLog
                    : Log::shouldLog(*this);
        }
            // this member function needs to be in-line for efficiency
#endif // LL_LIBRARY_INCLUDE

        void invalidate();

        // these describe the call site and never change
        const ELevel            mLevel;
        const char* const       mFile;
        const int               mLine;
        const std::type_info&   mClassInfo;
        const char* const       mFunction;
        const char**            mTags;
        size_t                  mTagCount;
        const bool              mPrintOnce;
        const char*             mLevelString;
        std::string             mLocationString,
                                mFunctionString,
                                mTagString;
        bool                    mCached,
                                mShouldLog;

        friend class Log;
    };


    class End { };
    inline std::ostream& operator<<(std::ostream& s, const End&)
        { return s; }
        // used to indicate the end of a message

    class LL_COMMON_API NoClassInfo { };
        // used to indicate no class info known for logging

    //LLCallStacks keeps track of call stacks and output the call stacks to log file
    //
    //Note: to be simple, efficient and necessary to keep track of correct call stacks,
    //LLCallStacks is designed not to be thread-safe.
    //so try not to use it in multiple parallel threads at same time.
    //Used in a single thread at a time is fine.
    class LL_COMMON_API LLCallStacks
    {
    private:
        typedef std::vector<std::string> StringVector;
        static StringVector sBuffer ;

    public:
        static void push(const char* function, const int line) ;
        static void insert(std::ostream& out, const char* function, const int line) ;
        static void print() ;
        static void clear() ;
        static void end(const std::ostringstream& out) ;
        static void cleanup();
    };

    // class which, when streamed, inserts the current stack trace
    struct LLStacktrace
    {
        friend std::ostream& operator<<(std::ostream& out, const LLStacktrace&);
    };

    // Provides access to OS notification popup on error, since
    // not everything has access to OS's messages
    class LLUserWarningMsg
    {
    public:
        typedef std::function<void(const std::string&, const std::string&)> Handler;
        static void setHandler(const Handler&);
        static void setOutOfMemoryStrings(const std::string& title, const std::string& message);

        // When viewer encounters bad alloc or can't access files try warning user about reasons
        static void showOutOfMemory();
        static void showMissingFiles();
        // Genering error
        static void show(const std::string&);

    private:
        // needs to be preallocated before viewer runs out of memory
        static std::string sLocalizedOutOfMemoryTitle;
        static std::string sLocalizedOutOfMemoryWarning;
        static Handler sHandler;
    };
}

//this is cheaper than llcallstacks if no need to output other variables to call stacks.
#define LL_PUSH_CALLSTACKS() LLError::LLCallStacks::push(__FUNCTION__, __LINE__)

#define llcallstacks                                                    \
    {                                                                   \
        std::ostringstream _out;                                        \
        LLError::LLCallStacks::insert(_out, __FUNCTION__, __LINE__) ;   \
        _out

#define llcallstacksendl                   \
        LLError::End();                    \
        LLError::LLCallStacks::end(_out) ; \
    }

#define LL_CLEAR_CALLSTACKS() LLError::LLCallStacks::clear()
#define LL_PRINT_CALLSTACKS() LLError::LLCallStacks::print()

/*
    Class type information for logging
 */

#define LOG_CLASS(s)    typedef s _LL_CLASS_TO_LOG
    // Declares class to tag logged messages with.
    // See top of file for example of how to use this

typedef LLError::NoClassInfo _LL_CLASS_TO_LOG;
    // Outside a class declaration, or in class without LOG_CLASS(), this
    // typedef causes the messages to not be associated with any class.

/////////////////////////////////
// Error Logging Macros
// See top of file for common usage.
/////////////////////////////////

// Instead of using LL_DEBUGS(), LL_INFOS() et al., it may be tempting to
// directly code the lllog() macro so you can pass in the LLError::ELevel as a
// variable. DON'T DO IT! The reason is that the first time control passes
// through lllog(), it initializes a local static LLError::CallSite with that
// *first* ELevel value. All subsequent visits will decide whether or not to
// emit output based on the *first* ELevel value bound into that static
// CallSite instance. Use LL_VLOGS() instead. lllog() assumes its ELevel
// argument never varies.

// this macro uses a one-shot do statement to avoid parsing errors when
// writing control flow statements without braces:
// if (condition) LL_INFOS() << "True" << LL_ENDL; else LL_INFOS()() << "False" << LL_ENDL;

#define lllog(level, once, ...)                                         \
    do {                                                                \
        LL_PROFILE_ZONE_NAMED("lllog");                                 \
        const char* tags[] = {"", ##__VA_ARGS__};                       \
        static LLError::CallSite _site(lllog_site_args_(level, once, tags)); \
        lllog_test_()

#define lllog_test_()                           \
        if (LL_UNLIKELY(_site.shouldLog()))     \
        {                                       \
            std::ostringstream _out;            \
            _out

#define lllog_site_args_(level, once, tags)                 \
    level, __FILE__, __LINE__, typeid(_LL_CLASS_TO_LOG),    \
    __FUNCTION__, once, &tags[1], LL_ARRAY_SIZE(tags)-1

//Use this construct if you need to do computation in the middle of a
//message:
//
//  LL_INFOS("AgentGesture") << "the agent " << agend_id;
//  switch (f)
//  {
//      case FOP_SHRUGS:    LL_CONT << "shrugs";                break;
//      case FOP_TAPS:      LL_CONT << "points at " << who; break;
//      case FOP_SAYS:      LL_CONT << "says " << message;  break;
//  }
//  LL_CONT << " for " << t << " seconds" << LL_ENDL;
//
//Such computation is done iff the message will be logged.
#define LL_CONT _out

#define LL_NEWLINE '\n'

// Use this only in LL_ERRS or in a place that LL_ERRS may not be used
<<<<<<< HEAD

#ifndef LL_LINUX
#define LLERROR_CRASH                                   \
{                                                       \
    crashdriver([](int* ptr){ *ptr = 0; exit(*ptr); }); \
=======
#define LLERROR_CRASH                                \
{                                                    \
    int* make_me_crash = (int*)0xDEADBEEFDEADBEEFUL; \
    *make_me_crash = 0;                              \
    exit(*make_me_crash);                            \
>>>>>>> 2fc8d5ff
}
#else
// For Linux we just call raise and be done with it. No fighting the compiler to create a crashing code snippet.
#define LLERROR_CRASH raise(SIGSEGV );
#endif

#define LL_ENDL                                         \
            LLError::End();                             \
            LLError::Log::flush(_out, _site);           \
            if (_site.mLevel == LLError::LEVEL_ERROR)   \
            {                                           \
                LLERROR_CRASH                           \
            }                                           \
        }                                               \
    } while(0)

// NEW Macros for debugging, allow the passing of a string tag

// Pass comma separated list of tags (currently only supports up to 0, 1, or 2)
#define LL_DEBUGS(...)  lllog(LLError::LEVEL_DEBUG, false, ##__VA_ARGS__)
#define LL_INFOS(...)   lllog(LLError::LEVEL_INFO, false, ##__VA_ARGS__)
#define LL_WARNS(...)   lllog(LLError::LEVEL_WARN, false, ##__VA_ARGS__)
#define LL_ERRS(...)    lllog(LLError::LEVEL_ERROR, false, ##__VA_ARGS__)
// alternative to llassert_always that prints explanatory message
// note ## token paste operator hack used above will only work in gcc following
// a comma and is completely unnecessary in VS since the comma is automatically
// suppressed
// https://gcc.gnu.org/onlinedocs/cpp/Variadic-Macros.html
// https://docs.microsoft.com/en-us/cpp/preprocessor/variadic-macros?view=vs-2015
#define LL_WARNS_IF(exp, ...)   if (exp) LL_WARNS(__VA_ARGS__) << "(" #exp ")"
#define LL_ERRS_IF(exp, ...)    if (exp) LL_ERRS(__VA_ARGS__) << "(" #exp ")"

// Only print the log message once (good for warnings or infos that would otherwise
// spam the log file over and over, such as tighter loops).
#define LL_DEBUGS_ONCE(...) lllog(LLError::LEVEL_DEBUG, true, ##__VA_ARGS__)
#define LL_INFOS_ONCE(...)  lllog(LLError::LEVEL_INFO, true, ##__VA_ARGS__)
#define LL_WARNS_ONCE(...)  lllog(LLError::LEVEL_WARN, true, ##__VA_ARGS__)

// Use this if you need to pass LLError::ELevel as a variable.
#define LL_VLOGS(level, ...)      llvlog(level, false, ##__VA_ARGS__)
#define LL_VLOGS_ONCE(level, ...) llvlog(level, true,  ##__VA_ARGS__)

// The problem with using lllog() with a variable level is that the first time
// through, it initializes a static CallSite instance with whatever level you
// pass. That first level is bound into the CallSite; the level parameter is
// never again examined. One approach to variable level would be to
// dynamically construct a CallSite instance every call -- which could get
// expensive, depending on context. So instead, initialize a static CallSite
// for each level value we support, then dynamically select the CallSite
// instance for the passed level value.
// Compare implementation to lllog() above.
#define llvlog(level, once, ...)                                        \
    do {                                                                \
        const char* tags[] = {"", ##__VA_ARGS__};                       \
        /* Need a static CallSite instance per expected ELevel value. */ \
        /* Since we intend to index this array with the ELevel, */      \
        /* _sites[0] should be ELevel(0), and so on -- avoid using */   \
        /* ELevel symbolic names when initializing -- except for */     \
        /* the last entry, which handles anything beyond the end. */    \
        /* (Commented ELevel value names are from 2016-09-01.) */       \
        /* Passing an ELevel past the end of this array is itself */    \
        /* a fatal error, so ensure the last is LEVEL_ERROR. */         \
        static LLError::CallSite _sites[] =                             \
        {                                                               \
            /* LEVEL_DEBUG */                                           \
            LLError::CallSite(lllog_site_args_(LLError::ELevel(0), once, tags)), \
            /* LEVEL_INFO */                                            \
            LLError::CallSite(lllog_site_args_(LLError::ELevel(1), once, tags)), \
            /* LEVEL_WARN */                                            \
            LLError::CallSite(lllog_site_args_(LLError::ELevel(2), once, tags)), \
            /* LEVEL_ERROR */                                           \
            LLError::CallSite(lllog_site_args_(LLError::LEVEL_ERROR, once, tags)) \
        };                                                              \
        /* Clamp the passed 'level' to at most last entry */            \
        std::size_t which((std::size_t(level) >= LL_ARRAY_SIZE(_sites)) ? \
                          (LL_ARRAY_SIZE(_sites) - 1) : std::size_t(level)); \
        /* selected CallSite *must* be named _site for LL_ENDL */       \
        LLError::CallSite& _site(_sites[which]);                        \
        lllog_test_()

/*
// Check at run-time whether logging is enabled, without generating output.
Resist the temptation to add a function like this because it incurs the
expense of locking and map-searching every time control reaches it.
bool debugLoggingEnabled(const std::string& tag);

Instead of:

if debugLoggingEnabled("SomeTag")
{
    // ... presumably expensive operation ...
    LL_DEBUGS("SomeTag") << ... << LL_ENDL;
}

Use this:

LL_DEBUGS("SomeTag");
// ... presumably expensive operation ...
LL_CONT << ...;
LL_ENDL;

LL_DEBUGS("SomeTag") performs the locking and map-searching ONCE, then caches
the result in a static variable.
*/

#endif // LL_LLERROR_H<|MERGE_RESOLUTION|>--- conflicted
+++ resolved
@@ -413,19 +413,13 @@
 #define LL_NEWLINE '\n'
 
 // Use this only in LL_ERRS or in a place that LL_ERRS may not be used
-<<<<<<< HEAD
 
 #ifndef LL_LINUX
-#define LLERROR_CRASH                                   \
-{                                                       \
-    crashdriver([](int* ptr){ *ptr = 0; exit(*ptr); }); \
-=======
 #define LLERROR_CRASH                                \
 {                                                    \
     int* make_me_crash = (int*)0xDEADBEEFDEADBEEFUL; \
     *make_me_crash = 0;                              \
     exit(*make_me_crash);                            \
->>>>>>> 2fc8d5ff
 }
 #else
 // For Linux we just call raise and be done with it. No fighting the compiler to create a crashing code snippet.
