/** 
 * @file llmemory.cpp
 * @brief Very special memory allocation/deallocation stuff here
 *
 * $LicenseInfo:firstyear=2002&license=viewerlgpl$
 * Second Life Viewer Source Code
 * Copyright (C) 2010, Linden Research, Inc.
 * 
 * This library is free software; you can redistribute it and/or
 * modify it under the terms of the GNU Lesser General Public
 * License as published by the Free Software Foundation;
 * version 2.1 of the License only.
 * 
 * This library is distributed in the hope that it will be useful,
 * but WITHOUT ANY WARRANTY; without even the implied warranty of
 * MERCHANTABILITY or FITNESS FOR A PARTICULAR PURPOSE.  See the GNU
 * Lesser General Public License for more details.
 * 
 * You should have received a copy of the GNU Lesser General Public
 * License along with this library; if not, write to the Free Software
 * Foundation, Inc., 51 Franklin Street, Fifth Floor, Boston, MA  02110-1301  USA
 * 
 * Linden Research, Inc., 945 Battery Street, San Francisco, CA  94111  USA
 * $/LicenseInfo$
 */

#include "linden_common.h"


//#if MEM_TRACK_MEM
#include "llthread.h"
//#endif

#if defined(LL_WINDOWS)
//# include <windows.h>
# include <psapi.h>
#elif defined(LL_DARWIN)
# include <sys/types.h>
# include <mach/task.h>
# include <mach/mach_init.h>
#elif LL_LINUX || LL_SOLARIS
# include <unistd.h>
#endif

#include "llmemory.h"

#include "llsys.h"
#include "llframetimer.h"
//----------------------------------------------------------------------------

//static
char* LLMemory::reserveMem = 0;
U32 LLMemory::sAvailPhysicalMemInKB = U32_MAX ;
U32 LLMemory::sMaxPhysicalMemInKB = 0;
U32 LLMemory::sAllocatedMemInKB = 0;
U32 LLMemory::sAllocatedPageSizeInKB = 0 ;
U32 LLMemory::sMaxHeapSizeInKB = U32_MAX ;
BOOL LLMemory::sEnableMemoryFailurePrevention = FALSE;

#if __DEBUG_PRIVATE_MEM__
LLPrivateMemoryPoolManager::mem_allocation_info_t LLPrivateMemoryPoolManager::sMemAllocationTracker;
#endif

//static
void LLMemory::initClass()
{
	if (!reserveMem)
	{
		reserveMem = new char[16*1024]; // reserve 16K for out of memory error handling
	}
}

//static
void LLMemory::cleanupClass()
{
	delete [] reserveMem;
	reserveMem = NULL;
}

//static
void LLMemory::freeReserve()
{
	delete [] reserveMem;
	reserveMem = NULL;
}

<<<<<<< HEAD
//static 
void LLMemory::initMaxHeapSizeGB(F32 max_heap_size_gb, BOOL prevent_heap_failure)
{
	sMaxHeapSizeInKB = (U32)(max_heap_size_gb * 1024 * 1024) ;
	sEnableMemoryFailurePrevention = prevent_heap_failure ;
}

//static 
void LLMemory::updateMemoryInfo() 
{
#if LL_WINDOWS	
	HANDLE self = GetCurrentProcess();
	PROCESS_MEMORY_COUNTERS counters;
	
	if (!GetProcessMemoryInfo(self, &counters, sizeof(counters)))
	{
		llwarns << "GetProcessMemoryInfo failed" << llendl;
		return ;
	}

	sAllocatedMemInKB = (U32)(counters.WorkingSetSize / 1024) ;
	sAllocatedPageSizeInKB = (U32)(counters.PagefileUsage / 1024) ;
	sMaxPhysicalMemInKB = llmin(LLMemoryInfo::getAvailableMemoryKB() + sAllocatedMemInKB, sMaxHeapSizeInKB);

	if(sMaxPhysicalMemInKB > sAllocatedMemInKB)
	{
		sAvailPhysicalMemInKB = sMaxPhysicalMemInKB - sAllocatedMemInKB ;
	}
	else
	{
		sAvailPhysicalMemInKB = 0 ;
	}
#else
	//not valid for other systems for now.
	sAllocatedMemInKB = (U32)(LLMemory::getCurrentRSS() / 1024) ;
	sMaxPhysicalMemInKB = U32_MAX ;
	sAvailPhysicalMemInKB = U32_MAX ;
#endif

	return ;
}

//
//this function is to test if there is enough space with the size in the virtual address space.
//it does not do any real allocation
//if success, it returns the address where the memory chunk can fit in;
//otherwise it returns NULL.
//
//static 
void* LLMemory::tryToAlloc(void* address, U32 size)
{
#if LL_WINDOWS
	address = VirtualAlloc(address, size, MEM_RESERVE | MEM_TOP_DOWN, PAGE_NOACCESS) ;
	if(address)
	{
		if(!VirtualFree(address, 0, MEM_RELEASE))
		{
			llerrs << "error happens when free some memory reservation." << llendl ;
		}
	}
	return address ;
#else
	return (void*)0x01 ; //skip checking
#endif	
}

//static 
void LLMemory::logMemoryInfo(BOOL update)
{
	if(update)
	{
		updateMemoryInfo() ;
	}

	llinfos << "Current allocated physical memory(KB): " << sAllocatedMemInKB << llendl ;
	llinfos << "Current allocated page size (KB): " << sAllocatedPageSizeInKB << llendl ;
	llinfos << "Current availabe physical memory(KB): " << sAvailPhysicalMemInKB << llendl ;
	llinfos << "Current max usable memory(KB): " << sMaxPhysicalMemInKB << llendl ;
}

//return 0: everything is normal;
//return 1: the memory pool is low, but not in danger;
//return -1: the memory pool is in danger, is about to crash.
//static 
S32 LLMemory::isMemoryPoolLow()
{
	static const U32 LOW_MEMEOY_POOL_THRESHOLD_KB = 64 * 1024 ; //64 MB for emergency use

	if(!sEnableMemoryFailurePrevention)
	{
		return 0 ; //no memory failure prevention.
	}

	if(sAvailPhysicalMemInKB < (LOW_MEMEOY_POOL_THRESHOLD_KB >> 2)) //out of physical memory
	{
		return -1 ;
	}

	if(sAllocatedPageSizeInKB + (LOW_MEMEOY_POOL_THRESHOLD_KB >> 2) > sMaxHeapSizeInKB) //out of virtual address space.
	{
		return -1 ;
	}

	return (S32)(sAvailPhysicalMemInKB < LOW_MEMEOY_POOL_THRESHOLD_KB || 
		sAllocatedPageSizeInKB + LOW_MEMEOY_POOL_THRESHOLD_KB > sMaxHeapSizeInKB) ;
}

//static 
U32 LLMemory::getAvailableMemKB() 
{
	return sAvailPhysicalMemInKB ;
}

//static 
U32 LLMemory::getMaxMemKB() 
{
	return sMaxPhysicalMemInKB ;
}

//static 
U32 LLMemory::getAllocatedMemKB() 
{
	return sAllocatedMemInKB ;
}

void* ll_allocate (size_t size)
{
	if (size == 0)
	{
		llwarns << "Null allocation" << llendl;
	}
	void *p = malloc(size);
	if (p == NULL)
	{
		LLMemory::freeReserve();
		llerrs << "Out of memory Error" << llendl;
	}
	return p;
}

void ll_release (void *p)
{
	free(p);
}
=======
>>>>>>> 44c7c6fe

//----------------------------------------------------------------------------

#if defined(LL_WINDOWS)

U64 LLMemory::getCurrentRSS()
{
	HANDLE self = GetCurrentProcess();
	PROCESS_MEMORY_COUNTERS counters;
	
	if (!GetProcessMemoryInfo(self, &counters, sizeof(counters)))
	{
		llwarns << "GetProcessMemoryInfo failed" << llendl;
		return 0;
	}

	return counters.WorkingSetSize;
}

//static 
U32 LLMemory::getWorkingSetSize()
{
    PROCESS_MEMORY_COUNTERS pmc ;
	U32 ret = 0 ;

    if (GetProcessMemoryInfo( GetCurrentProcess(), &pmc, sizeof(pmc)) )
	{
		ret = pmc.WorkingSetSize ;
	}

	return ret ;
}

#elif defined(LL_DARWIN)

/* 
	The API used here is not capable of dealing with 64-bit memory sizes, but is available before 10.4.
	
	Once we start requiring 10.4, we can use the updated API, which looks like this:
	
	task_basic_info_64_data_t basicInfo;
	mach_msg_type_number_t  basicInfoCount = TASK_BASIC_INFO_64_COUNT;
	if (task_info(mach_task_self(), TASK_BASIC_INFO_64, (task_info_t)&basicInfo, &basicInfoCount) == KERN_SUCCESS)
	
	Of course, this doesn't gain us anything unless we start building the viewer as a 64-bit executable, since that's the only way
	for our memory allocation to exceed 2^32.
*/

// 	if (sysctl(ctl, 2, &page_size, &size, NULL, 0) == -1)
// 	{
// 		llwarns << "Couldn't get page size" << llendl;
// 		return 0;
// 	} else {
// 		return page_size;
// 	}
// }

U64 LLMemory::getCurrentRSS()
{
	U64 residentSize = 0;
	task_basic_info_data_t basicInfo;
	mach_msg_type_number_t  basicInfoCount = TASK_BASIC_INFO_COUNT;
	if (task_info(mach_task_self(), TASK_BASIC_INFO, (task_info_t)&basicInfo, &basicInfoCount) == KERN_SUCCESS)
	{
		residentSize = basicInfo.resident_size;

		// If we ever wanted it, the process virtual size is also available as:
		// virtualSize = basicInfo.virtual_size;
		
//		llinfos << "resident size is " << residentSize << llendl;
	}
	else
	{
		llwarns << "task_info failed" << llendl;
	}

	return residentSize;
}

U32 LLMemory::getWorkingSetSize()
{
	return 0 ;
}

#elif defined(LL_LINUX)

U64 LLMemory::getCurrentRSS()
{
	static const char statPath[] = "/proc/self/stat";
	LLFILE *fp = LLFile::fopen(statPath, "r");
	U64 rss = 0;

	if (fp == NULL)
	{
		llwarns << "couldn't open " << statPath << llendl;
		goto bail;
	}

	// Eee-yew!	 See Documentation/filesystems/proc.txt in your
	// nearest friendly kernel tree for details.
	
	{
		int ret = fscanf(fp, "%*d (%*[^)]) %*c %*d %*d %*d %*d %*d %*d %*d "
						 "%*d %*d %*d %*d %*d %*d %*d %*d %*d %*d %*d %Lu",
						 &rss);
		if (ret != 1)
		{
			llwarns << "couldn't parse contents of " << statPath << llendl;
			rss = 0;
		}
	}
	
	fclose(fp);

bail:
	return rss;
}

U32 LLMemory::getWorkingSetSize()
{
	return 0 ;
}

#elif LL_SOLARIS
#include <sys/types.h>
#include <sys/stat.h>
#include <fcntl.h>
#define _STRUCTURED_PROC 1
#include <sys/procfs.h>

U64 LLMemory::getCurrentRSS()
{
	char path [LL_MAX_PATH];	/* Flawfinder: ignore */ 

	sprintf(path, "/proc/%d/psinfo", (int)getpid());
	int proc_fd = -1;
	if((proc_fd = open(path, O_RDONLY)) == -1){
		llwarns << "LLmemory::getCurrentRSS() unable to open " << path << ". Returning 0 RSS!" << llendl;
		return 0;
	}
	psinfo_t proc_psinfo;
	if(read(proc_fd, &proc_psinfo, sizeof(psinfo_t)) != sizeof(psinfo_t)){
		llwarns << "LLmemory::getCurrentRSS() Unable to read from " << path << ". Returning 0 RSS!" << llendl;
		close(proc_fd);
		return 0;
	}

	close(proc_fd);

	return((U64)proc_psinfo.pr_rssize * 1024);
}

U32 LLMemory::getWorkingSetSize()
{
	return 0 ;
}

#else

U64 LLMemory::getCurrentRSS()
{
	return 0;
}

U32 LLMemory::getWorkingSetSize()
{
	return 0;
}

#endif

//--------------------------------------------------------------------------------------------------
#if MEM_TRACK_MEM
#include "llframetimer.h"

//static 
LLMemTracker* LLMemTracker::sInstance = NULL ;

LLMemTracker::LLMemTracker()
{
	mLastAllocatedMem = LLMemory::getWorkingSetSize() ;
	mCapacity = 128 ;	
	mCurIndex = 0 ;
	mCounter = 0 ;
	mDrawnIndex = 0 ;
	mPaused = FALSE ;

	mMutexp = new LLMutex(NULL) ;
	mStringBuffer = new char*[128] ;
	mStringBuffer[0] = new char[mCapacity * 128] ;
	for(S32 i = 1 ; i < mCapacity ; i++)
	{
		mStringBuffer[i] = mStringBuffer[i-1] + 128 ;
	}
}

LLMemTracker::~LLMemTracker()
{
	delete[] mStringBuffer[0] ;
	delete[] mStringBuffer;
	delete mMutexp ;
}

//static 
LLMemTracker* LLMemTracker::getInstance()
{
	if(!sInstance)
	{
		sInstance = new LLMemTracker() ;
	}
	return sInstance ;
}

//static 
void LLMemTracker::release() 
{
	if(sInstance)
	{
		delete sInstance ;
		sInstance = NULL ;
	}
}

//static
void LLMemTracker::track(const char* function, const int line)
{
	static const S32 MIN_ALLOCATION = 0 ; //1KB

	if(mPaused)
	{
		return ;
	}

	U32 allocated_mem = LLMemory::getWorkingSetSize() ;

	LLMutexLock lock(mMutexp) ;

	S32 delta_mem = allocated_mem - mLastAllocatedMem ;
	mLastAllocatedMem = allocated_mem ;

	if(delta_mem <= 0)
	{
		return ; //occupied memory does not grow
	}

	if(delta_mem < MIN_ALLOCATION)
	{
		return ;
	}
		
	char* buffer = mStringBuffer[mCurIndex++] ;
	F32 time = (F32)LLFrameTimer::getElapsedSeconds() ;
	S32 hours = (S32)(time / (60*60));
	S32 mins = (S32)((time - hours*(60*60)) / 60);
	S32 secs = (S32)((time - hours*(60*60) - mins*60));
	strcpy(buffer, function) ;
	sprintf(buffer + strlen(function), " line: %d DeltaMem: %d (bytes) Time: %d:%02d:%02d", line, delta_mem, hours,mins,secs) ;

	if(mCounter < mCapacity)
	{
		mCounter++ ;
	}
	if(mCurIndex >= mCapacity)
	{
		mCurIndex = 0 ;		
	}
}


//static 
void LLMemTracker::preDraw(BOOL pause) 
{
	mMutexp->lock() ;

	mPaused = pause ;
	mDrawnIndex = mCurIndex - 1;
	mNumOfDrawn = 0 ;
}
	
//static 
void LLMemTracker::postDraw() 
{
	mMutexp->unlock() ;
}

//static 
const char* LLMemTracker::getNextLine() 
{
	if(mNumOfDrawn >= mCounter)
	{
		return NULL ;
	}
	mNumOfDrawn++;

	if(mDrawnIndex < 0)
	{
		mDrawnIndex = mCapacity - 1 ;
	}

	return mStringBuffer[mDrawnIndex--] ;
}

#endif //MEM_TRACK_MEM
//--------------------------------------------------------------------------------------------------


//--------------------------------------------------------------------------------------------------
//--------------------------------------------------------------------------------------------------
//minimum block sizes (page size) for small allocation, medium allocation, large allocation 
const U32 MIN_BLOCK_SIZES[LLPrivateMemoryPool::SUPER_ALLOCATION] = {2 << 10, 4 << 10, 16 << 10} ; //

//maximum block sizes for small allocation, medium allocation, large allocation 
const U32 MAX_BLOCK_SIZES[LLPrivateMemoryPool::SUPER_ALLOCATION] = {64 << 10, 1 << 20, 4 << 20} ;

//minimum slot sizes for small allocation, medium allocation, large allocation 
const U32 MIN_SLOT_SIZES[LLPrivateMemoryPool::SUPER_ALLOCATION]  = {8, 2 << 10, 512 << 10};

//maximum slot sizes for small allocation, medium allocation, large allocation 
const U32 MAX_SLOT_SIZES[LLPrivateMemoryPool::SUPER_ALLOCATION]  = {(2 << 10) - 8, (512 - 2) << 10, 4 << 20};

//size of a block with multiple slots can not exceed CUT_OFF_SIZE
const U32 CUT_OFF_SIZE = (64 << 10) ; //64 KB

//-------------------------------------------------------------
//class LLPrivateMemoryPool::LLMemoryBlock
//-------------------------------------------------------------
//
//each memory block could fit for two page sizes: 0.75 * mSlotSize, which starts from the beginning of the memory chunk and grow towards the end of the
//the block; another is mSlotSize, which starts from the end of the block and grows towards the beginning of the block.
//
LLPrivateMemoryPool::LLMemoryBlock::LLMemoryBlock()
{
	//empty
}
		
LLPrivateMemoryPool::LLMemoryBlock::~LLMemoryBlock() 
{
	//empty
}

//create and initialize a memory block
void LLPrivateMemoryPool::LLMemoryBlock::init(char* buffer, U32 buffer_size, U32 slot_size)
{
	mBuffer = buffer ;
	mBufferSize = buffer_size ;
	mSlotSize = slot_size ;
	mTotalSlots = buffer_size / mSlotSize ;	
	
	llassert_always(buffer_size / mSlotSize <= 256) ; //max number is 256
	
	mAllocatedSlots = 0 ;

	//init the bit map.
	//mark free bits
	S32 usage_bit_len = (mTotalSlots + 31) / 32 ;
	mDummySize = usage_bit_len - 1 ; //if the mTotalSlots more than 32, needs extra space for bit map
	if(mDummySize > 0) //reserve extra space from mBuffer to store bitmap if needed.
	{
		mTotalSlots -= (mDummySize * sizeof(mUsageBits) + mSlotSize - 1) / mSlotSize ;
		usage_bit_len = (mTotalSlots + 31) / 32 ;
		mDummySize = usage_bit_len - 1 ;//number of 32bits reserved from mBuffer for bitmap

		if(mDummySize > 0)
		{
			mUsageBits = 0 ;
			for(S32 i = 0 ; i < mDummySize ; i++)
			{
				*((U32*)mBuffer + i) = 0 ;
			}
			if(mTotalSlots & 31)
			{
				*((U32*)mBuffer + mDummySize - 1) = (0xffffffff << (mTotalSlots & 31)) ;
			}
		}
	}
	
	if(mDummySize < 1)//no extra bitmap space reserved
	{
		mUsageBits = 0 ;
		if(mTotalSlots & 31)
		{
			mUsageBits = (0xffffffff << (mTotalSlots & 31)) ;
		}
	}

	mSelf = this ;
	mNext = NULL ;
	mPrev = NULL ;

	llassert_always(mTotalSlots > 0) ;
}

//mark this block to be free with the memory [mBuffer, mBuffer + mBufferSize).
void LLPrivateMemoryPool::LLMemoryBlock::setBuffer(char* buffer, U32 buffer_size)
{
	mBuffer = buffer ;
	mBufferSize = buffer_size ;
	mSelf = NULL ;
	mTotalSlots = 0 ; //set the block is free.
}

//reserve a slot
char* LLPrivateMemoryPool::LLMemoryBlock::allocate() 
{
	llassert_always(mAllocatedSlots < mTotalSlots) ;
	
	//find a free slot
	U32* bits = NULL ;
	U32  k = 0 ;
	if(mUsageBits != 0xffffffff)
	{
		bits = &mUsageBits ;
	}
	else if(mDummySize > 0)//go to extra space
	{		
		for(S32 i = 0 ; i < mDummySize; i++)
		{
			if(*((U32*)mBuffer + i) != 0xffffffff)
			{
				bits = (U32*)mBuffer + i ;
				k = i + 1 ;
				break ;
			}
		}
	}	
	S32 idx = 0 ;
	U32 tmp = *bits ;
	for(; tmp & 1 ; tmp >>= 1, idx++) ;

	//set the slot reserved
	if(!idx)
	{
		*bits |= 1 ;
	}
	else
	{
		*bits |= (1 << idx) ;
	}

	mAllocatedSlots++ ;
	
	return mBuffer + mDummySize * sizeof(U32) + (k * 32 + idx) * mSlotSize ;
}

//free a slot
void  LLPrivateMemoryPool::LLMemoryBlock::freeMem(void* addr) 
{
	//bit index
	U32 idx = ((U32)addr - (U32)mBuffer - mDummySize * sizeof(U32)) / mSlotSize ;

	U32* bits = &mUsageBits ;
	if(idx >= 32)
	{
		bits = (U32*)mBuffer + (idx - 32) / 32 ;
	}

	//reset the bit
	if(idx & 31)
	{
		*bits &= ~(1 << (idx & 31)) ;
	}
	else
	{
		*bits &= ~1 ;
	}

	mAllocatedSlots-- ;
}

//for debug use: reset the entire bitmap.
void  LLPrivateMemoryPool::LLMemoryBlock::resetBitMap()
{
	for(S32 i = 0 ; i < mDummySize ; i++)
	{
		*((U32*)mBuffer + i) = 0 ;
	}
	mUsageBits = 0 ;
}
//-------------------------------------------------------------------
//class LLMemoryChunk
//--------------------------------------------------------------------
LLPrivateMemoryPool::LLMemoryChunk::LLMemoryChunk()
{
	//empty
}

LLPrivateMemoryPool::LLMemoryChunk::~LLMemoryChunk()
{
	//empty
}

//create and init a memory chunk
void LLPrivateMemoryPool::LLMemoryChunk::init(char* buffer, U32 buffer_size, U32 min_slot_size, U32 max_slot_size, U32 min_block_size, U32 max_block_size) 
{
	mBuffer = buffer ;
	mBufferSize = buffer_size ;
	mAlloatedSize = 0 ;

	mMetaBuffer = mBuffer + sizeof(LLMemoryChunk) ;

	mMinBlockSize = min_block_size; //page size
	mMinSlotSize = min_slot_size;
	mMaxSlotSize = max_slot_size ;
	mBlockLevels = mMaxSlotSize / mMinSlotSize ;
	mPartitionLevels = max_block_size / mMinBlockSize + 1 ;

	S32 max_num_blocks = (buffer_size - sizeof(LLMemoryChunk) - mBlockLevels * sizeof(LLMemoryBlock*) - mPartitionLevels * sizeof(LLMemoryBlock*)) / 
		                 (mMinBlockSize + sizeof(LLMemoryBlock)) ;
	//meta data space
	mBlocks = (LLMemoryBlock*)mMetaBuffer ; //space reserved for all memory blocks.
	mAvailBlockList = (LLMemoryBlock**)((char*)mBlocks + sizeof(LLMemoryBlock) * max_num_blocks) ; 
	mFreeSpaceList = (LLMemoryBlock**)((char*)mAvailBlockList + sizeof(LLMemoryBlock*) * mBlockLevels) ; 
	
	//data buffer, which can be used for allocation
	mDataBuffer = (char*)mFreeSpaceList + sizeof(LLMemoryBlock*) * mPartitionLevels ;

	//init
	for(U32 i = 0 ; i < mBlockLevels; i++)
	{
		mAvailBlockList[i] = NULL ;
	}
	for(U32 i = 0 ; i < mPartitionLevels ; i++)
	{
		mFreeSpaceList[i] = NULL ;
	}

	//assign the entire chunk to the first block
	mBlocks[0].mPrev = NULL ;
	mBlocks[0].mNext = NULL ;
	mBlocks[0].setBuffer(mDataBuffer, buffer_size - (mDataBuffer - mBuffer)) ;
	addToFreeSpace(&mBlocks[0]) ;

	mHashNext = NULL ;
	mNext = NULL ;
	mPrev = NULL ;
}

//static 
U32 LLPrivateMemoryPool::LLMemoryChunk::getMaxOverhead(U32 data_buffer_size, U32 min_slot_size, 
													   U32 max_slot_size, U32 min_block_size, U32 max_block_size)
{
	//for large allocations, reserve some extra memory for meta data to avoid wasting much 
	if(data_buffer_size / min_slot_size < 64) //large allocations
	{
		U32 overhead = sizeof(LLMemoryChunk) + (data_buffer_size / min_block_size) * sizeof(LLMemoryBlock) +
			sizeof(LLMemoryBlock*) * (max_slot_size / min_slot_size) + sizeof(LLMemoryBlock*) * (max_block_size / min_block_size + 1) ;

		//round to integer times of min_block_size
		overhead = ((overhead + min_block_size - 1) / min_block_size) * min_block_size ;
		return overhead ;
	}
	else
	{
		return 0 ; //do not reserve extra overhead if for small allocations
	}
}

char* LLPrivateMemoryPool::LLMemoryChunk::allocate(U32 size)
{
	if(mMinSlotSize > size)
	{
		size = mMinSlotSize ;
	}
	if(mAlloatedSize + size  > mBufferSize - (mDataBuffer - mBuffer))
	{
		return NULL ; //no enough space in this chunk.
	}

	char* p = NULL ;
	U32 blk_idx = getBlockLevel(size);

	LLMemoryBlock* blk = NULL ;

	//check if there is free block available
	if(mAvailBlockList[blk_idx])
	{
		blk = mAvailBlockList[blk_idx] ;
		p = blk->allocate() ;
		
		if(blk->isFull())
		{
			popAvailBlockList(blk_idx) ;
		}
	}

	//ask for a new block
	if(!p)
	{
		blk = addBlock(blk_idx) ;
		if(blk)
		{
			p = blk->allocate() ;

			if(blk->isFull())
			{
				popAvailBlockList(blk_idx) ;
			}
		}
	}

	//ask for space from larger blocks
	if(!p)
	{
		for(S32 i = blk_idx + 1 ; i < mBlockLevels; i++)
		{
			if(mAvailBlockList[i])
			{
				blk = mAvailBlockList[i] ;
				p = blk->allocate() ;

				if(blk->isFull())
				{
					popAvailBlockList(i) ;
				}
				break ;
			}
		}
	}

	if(p && blk)
	{		
		mAlloatedSize += blk->getSlotSize() ;
	}
	return p ;
}

void LLPrivateMemoryPool::LLMemoryChunk::freeMem(void* addr)
{	
	U32 blk_idx = getPageIndex((U32)addr) ;
	LLMemoryBlock* blk = (LLMemoryBlock*)(mMetaBuffer + blk_idx * sizeof(LLMemoryBlock)) ;
	blk = blk->mSelf ;

	bool was_full = blk->isFull() ;
	blk->freeMem(addr) ;
	mAlloatedSize -= blk->getSlotSize() ;

	if(blk->empty())
	{
		removeBlock(blk) ;
	}
	else if(was_full)
	{
		addToAvailBlockList(blk) ;
	}	
}

bool LLPrivateMemoryPool::LLMemoryChunk::empty()
{
	return !mAlloatedSize ;
}

bool LLPrivateMemoryPool::LLMemoryChunk::containsAddress(const char* addr) const
{
	return (U32)mBuffer <= (U32)addr && (U32)mBuffer + mBufferSize > (U32)addr ;
}

//debug use
void LLPrivateMemoryPool::LLMemoryChunk::dump()
{
#if 0
	//sanity check
	//for(S32 i = 0 ; i < mBlockLevels ; i++)
	//{
	//	LLMemoryBlock* blk = mAvailBlockList[i] ;
	//	while(blk)
	//	{
	//		blk_list.push_back(blk) ;
	//		blk = blk->mNext ;
	//	}
	//}
	for(S32 i = 0 ; i < mPartitionLevels ; i++)
	{
		LLMemoryBlock* blk = mFreeSpaceList[i] ;
		while(blk)
		{
			blk_list.push_back(blk) ;
			blk = blk->mNext ;
		}
	}

	std::sort(blk_list.begin(), blk_list.end(), LLMemoryBlock::CompareAddress());

	U32 total_size = blk_list[0]->getBufferSize() ;
	for(U32 i = 1 ; i < blk_list.size(); i++)
	{
		total_size += blk_list[i]->getBufferSize() ;
		if((U32)blk_list[i]->getBuffer() < (U32)blk_list[i-1]->getBuffer() + blk_list[i-1]->getBufferSize())
		{
			llerrs << "buffer corrupted." << llendl ;
		}
	}

	llassert_always(total_size + mMinBlockSize >= mBufferSize - ((U32)mDataBuffer - (U32)mBuffer)) ;

	U32 blk_num = (mBufferSize - (mDataBuffer - mBuffer)) / mMinBlockSize ;
	for(U32 i = 0 ; i < blk_num ; )
	{
		LLMemoryBlock* blk = &mBlocks[i] ;
		if(blk->mSelf)
		{
			U32 end = blk->getBufferSize() / mMinBlockSize ;
			for(U32 j = 0 ; j < end ; j++)
			{
				llassert_always(blk->mSelf == blk || !blk->mSelf) ;
			}
			i += end ;
		}
		else
		{
			llerrs << "gap happens" << llendl ;
		}
	}
#endif
#if 0
	llinfos << "---------------------------" << llendl ;
	llinfos << "Chunk buffer: " << (U32)getBuffer() << " size: " << getBufferSize() << llendl ;

	llinfos << "available blocks ... " << llendl ;
	for(S32 i = 0 ; i < mBlockLevels ; i++)
	{
		LLMemoryBlock* blk = mAvailBlockList[i] ;
		while(blk)
		{
			llinfos << "blk buffer " << (U32)blk->getBuffer() << " size: " << blk->getBufferSize() << llendl ;
			blk = blk->mNext ;
		}
	}

	llinfos << "free blocks ... " << llendl ;
	for(S32 i = 0 ; i < mPartitionLevels ; i++)
	{
		LLMemoryBlock* blk = mFreeSpaceList[i] ;
		while(blk)
		{
			llinfos << "blk buffer " << (U32)blk->getBuffer() << " size: " << blk->getBufferSize() << llendl ;
			blk = blk->mNext ;
		}
	}
#endif
}

//compute the size for a block, the size is round to integer times of mMinBlockSize.
U32 LLPrivateMemoryPool::LLMemoryChunk::calcBlockSize(U32 slot_size)
{
	//
	//Note: we try to make a block to have 32 slots if the size is not over 32 pages
	//32 is the number of bits of an integer in a 32-bit system
	//

	U32 block_size;
	U32 cut_off_size = llmin(CUT_OFF_SIZE, (U32)(mMinBlockSize << 5)) ;

	if((slot_size << 5) <= mMinBlockSize)//for small allocations, return one page 
	{
		block_size = mMinBlockSize ;
	}
	else if(slot_size >= cut_off_size)//for large allocations, return one-slot block
	{
		block_size = (slot_size / mMinBlockSize) * mMinBlockSize ;
		if(block_size < slot_size)
		{
			block_size += mMinBlockSize ;
		}
	}
	else //medium allocations
	{
		if((slot_size << 5) >= cut_off_size)
		{
			block_size = cut_off_size ;
		}
		else
		{
			block_size = ((slot_size << 5) / mMinBlockSize) * mMinBlockSize ;
		}
	}

	llassert_always(block_size >= slot_size) ;

	return block_size ;
}

//create a new block in the chunk
LLPrivateMemoryPool::LLMemoryBlock* LLPrivateMemoryPool::LLMemoryChunk::addBlock(U32 blk_idx)
{	
	U32 slot_size = mMinSlotSize * (blk_idx + 1) ;
	U32 preferred_block_size = calcBlockSize(slot_size) ;	
	U16 idx = getPageLevel(preferred_block_size); 
	LLMemoryBlock* blk = NULL ;
	
	if(mFreeSpaceList[idx])//if there is free slot for blk_idx
	{
		blk = createNewBlock(mFreeSpaceList[idx], preferred_block_size, slot_size, blk_idx) ;
	}
	else if(mFreeSpaceList[mPartitionLevels - 1]) //search free pool
	{		
		blk = createNewBlock(mFreeSpaceList[mPartitionLevels - 1], preferred_block_size, slot_size, blk_idx) ;
	}
	else //search for other non-preferred but enough space slot.
	{
		S32 min_idx = 0 ;
		if(slot_size > mMinBlockSize)
		{
			min_idx = getPageLevel(slot_size) ;
		}
		for(S32 i = (S32)idx - 1 ; i >= min_idx ; i--) //search the small slots first
		{
			if(mFreeSpaceList[i])
			{
				U32 new_preferred_block_size = mFreeSpaceList[i]->getBufferSize();
				new_preferred_block_size = (new_preferred_block_size / mMinBlockSize) * mMinBlockSize ; //round to integer times of mMinBlockSize.

				//create a NEW BLOCK THERE.
				if(new_preferred_block_size >= slot_size) //at least there is space for one slot.
				{
					
					blk = createNewBlock(mFreeSpaceList[i], new_preferred_block_size, slot_size, blk_idx) ;
				}
				break ;
			} 
		}

		if(!blk)
		{
			for(U16 i = idx + 1 ; i < mPartitionLevels - 1; i++) //search the large slots 
			{
				if(mFreeSpaceList[i])
				{
					//create a NEW BLOCK THERE.
					blk = createNewBlock(mFreeSpaceList[i], preferred_block_size, slot_size, blk_idx) ;
					break ;
				} 
			}
		}
	}

	return blk ;
}

//create a new block at the designed location
LLPrivateMemoryPool::LLMemoryBlock* LLPrivateMemoryPool::LLMemoryChunk::createNewBlock(LLMemoryBlock* blk, U32 buffer_size, U32 slot_size, U32 blk_idx)
{
	//unlink from the free space
	removeFromFreeSpace(blk) ;

	//check the rest space
	U32 new_free_blk_size = blk->getBufferSize() - buffer_size ;	
	if(new_free_blk_size < mMinBlockSize) //can not partition the memory into size smaller than mMinBlockSize
	{
		new_free_blk_size = 0 ; //discard the last small extra space.
	}			

	//add the rest space back to the free list
	if(new_free_blk_size > 0) //blk still has free space
	{
		LLMemoryBlock* next_blk = blk + (buffer_size / mMinBlockSize) ;
		next_blk->mPrev = NULL ;
		next_blk->mNext = NULL ;
		next_blk->setBuffer(blk->getBuffer() + buffer_size, new_free_blk_size) ;
		addToFreeSpace(next_blk) ;
	}

	blk->init(blk->getBuffer(), buffer_size, slot_size) ;
	//insert to the available block list...
	mAvailBlockList[blk_idx] = blk ;

	//mark the address map: all blocks covered by this block space pointing back to this block.
	U32 end = (buffer_size / mMinBlockSize) ;
	for(U32 i = 1 ; i < end ; i++)
	{
		(blk + i)->mSelf = blk ;
	}

	return blk ;
}

//delete a block, release the block to the free pool.
void LLPrivateMemoryPool::LLMemoryChunk::removeBlock(LLMemoryBlock* blk)
{
	//remove from the available block list
	if(blk->mPrev)
	{
		blk->mPrev->mNext = blk->mNext ;
	}
	if(blk->mNext)
	{
		blk->mNext->mPrev = blk->mPrev ;
	}
	U32 blk_idx = getBlockLevel(blk->getSlotSize());
	if(mAvailBlockList[blk_idx] == blk)
	{
		mAvailBlockList[blk_idx] = blk->mNext ;
	}

	blk->mNext = NULL ;
	blk->mPrev = NULL ;
	
	//mark it free
	blk->setBuffer(blk->getBuffer(), blk->getBufferSize()) ;

#if 1
	//merge blk with neighbors if possible
	if(blk->getBuffer() > mDataBuffer) //has the left neighbor
	{
		if((blk - 1)->mSelf->isFree())
		{
			LLMemoryBlock* left_blk = (blk - 1)->mSelf ;
			removeFromFreeSpace((blk - 1)->mSelf);
			left_blk->setBuffer(left_blk->getBuffer(), left_blk->getBufferSize() + blk->getBufferSize()) ;
			blk = left_blk ;
		}
	}
	if(blk->getBuffer() + blk->getBufferSize() <= mBuffer + mBufferSize - mMinBlockSize) //has the right neighbor
	{
		U32 d = blk->getBufferSize() / mMinBlockSize ;
		if((blk + d)->isFree())
		{
			LLMemoryBlock* right_blk = blk + d ;
			removeFromFreeSpace(blk + d) ;
			blk->setBuffer(blk->getBuffer(), blk->getBufferSize() + right_blk->getBufferSize()) ;
		}
	}
#endif
	
	addToFreeSpace(blk) ;

	return ;
}

//the top block in the list is full, pop it out of the list
void LLPrivateMemoryPool::LLMemoryChunk::popAvailBlockList(U32 blk_idx) 
{
	if(mAvailBlockList[blk_idx])
	{
		LLMemoryBlock* next = mAvailBlockList[blk_idx]->mNext ;
		if(next)
		{
			next->mPrev = NULL ;
		}
		mAvailBlockList[blk_idx]->mPrev = NULL ;
		mAvailBlockList[blk_idx]->mNext = NULL ;
		mAvailBlockList[blk_idx] = next ;
	}
}

//add the block back to the free pool
void LLPrivateMemoryPool::LLMemoryChunk::addToFreeSpace(LLMemoryBlock* blk) 
{
	llassert_always(!blk->mPrev) ;
	llassert_always(!blk->mNext) ;

	U16 free_idx = blk->getBufferSize() / mMinBlockSize - 1;

	(blk + free_idx)->mSelf = blk ; //mark the end pointing back to the head.
	free_idx = llmin(free_idx, (U16)(mPartitionLevels - 1)) ;

	blk->mNext = mFreeSpaceList[free_idx] ;
	if(mFreeSpaceList[free_idx])
	{
		mFreeSpaceList[free_idx]->mPrev = blk ;
	}
	mFreeSpaceList[free_idx] = blk ;
	blk->mPrev = NULL ;
	blk->mSelf = blk ;
	
	return ;
}

//remove the space from the free pool
void LLPrivateMemoryPool::LLMemoryChunk::removeFromFreeSpace(LLMemoryBlock* blk) 
{
	U16 free_idx = blk->getBufferSize() / mMinBlockSize - 1;
	free_idx = llmin(free_idx, (U16)(mPartitionLevels - 1)) ;

	if(mFreeSpaceList[free_idx] == blk)
	{
		mFreeSpaceList[free_idx] = blk->mNext ;
	}
	if(blk->mPrev)
	{
		blk->mPrev->mNext = blk->mNext ;
	}
	if(blk->mNext)
	{
		blk->mNext->mPrev = blk->mPrev ;
	}
	blk->mNext = NULL ;
	blk->mPrev = NULL ;
	blk->mSelf = NULL ;

	return ;
}

void LLPrivateMemoryPool::LLMemoryChunk::addToAvailBlockList(LLMemoryBlock* blk) 
{
	llassert_always(!blk->mPrev) ;
	llassert_always(!blk->mNext) ;

	U32 blk_idx = getBlockLevel(blk->getSlotSize());

	blk->mNext = mAvailBlockList[blk_idx] ;
	if(blk->mNext)
	{
		blk->mNext->mPrev = blk ;
	}
	blk->mPrev = NULL ;
	mAvailBlockList[blk_idx] = blk ;

	return ;
}

U32 LLPrivateMemoryPool::LLMemoryChunk::getPageIndex(U32 addr)
{
	return (addr - (U32)mDataBuffer) / mMinBlockSize ;
}

//for mAvailBlockList
U32 LLPrivateMemoryPool::LLMemoryChunk::getBlockLevel(U32 size)
{
	llassert(size >= mMinSlotSize && size <= mMaxSlotSize) ;

	//start from 0
	return (size + mMinSlotSize - 1) / mMinSlotSize - 1 ;
}

//for mFreeSpaceList
U16 LLPrivateMemoryPool::LLMemoryChunk::getPageLevel(U32 size)
{
	//start from 0
	U16 level = size / mMinBlockSize - 1 ;
	if(level >= mPartitionLevels)
	{
		level = mPartitionLevels - 1 ;
	}
	return level ;
}

//-------------------------------------------------------------------
//class LLPrivateMemoryPool
//--------------------------------------------------------------------
const U32 CHUNK_SIZE = 4 << 20 ; //4 MB
const U32 LARGE_CHUNK_SIZE = 4 * CHUNK_SIZE ; //16 MB
LLPrivateMemoryPool::LLPrivateMemoryPool(S32 type) :
	mMutexp(NULL),	
	mReservedPoolSize(0),
	mHashFactor(1),
	mType(type)
{
	const U32 MAX_POOL_SIZE = 256 * 1024 * 1024 ; //256 MB

	mMaxPoolSize = MAX_POOL_SIZE ;
	if(type == STATIC_THREADED || type == VOLATILE_THREADED)
	{
		mMutexp = new LLMutex ;
	}

	for(S32 i = 0 ; i < SUPER_ALLOCATION ; i++)
	{
		mChunkList[i] = NULL ;
	}	
	
	mNumOfChunks = 0 ;
}

LLPrivateMemoryPool::~LLPrivateMemoryPool()
{
	destroyPool();
	delete mMutexp ;
}

char* LLPrivateMemoryPool::allocate(U32 size)
{	
	if(!size)
	{
		return NULL ;
	}

	//if the asked size larger than MAX_BLOCK_SIZE, fetch from heap directly, the pool does not manage it
	if(size >= CHUNK_SIZE)
	{
		return new char[size] ;
	}

	char* p = NULL ;

	//find the appropriate chunk
	S32 chunk_idx = getChunkIndex(size) ;
	
	lock() ;

	LLMemoryChunk* chunk = mChunkList[chunk_idx];
	while(chunk)
	{
		if((p = chunk->allocate(size)))
		{
			break ;
		}
		chunk = chunk->mNext ;
	}
	
	//fetch new memory chunk
	if(!p)
	{
		if(mReservedPoolSize + CHUNK_SIZE > mMaxPoolSize)
		{
			chunk = mChunkList[chunk_idx];
			while(chunk)
			{
				if((p = chunk->allocate(size)))
				{
					break ;
				}
				chunk = chunk->mNext ;
			}
		}

		chunk = addChunk(chunk_idx) ;
		if(chunk)
		{
			p = chunk->allocate(size) ;
		}
	}

	unlock() ;

	return p ;
}

void LLPrivateMemoryPool::freeMem(void* addr)
{
	if(!addr)
	{
		return ;
	}

	lock() ;
	
	LLMemoryChunk* chunk = findChunk((char*)addr) ;
	
	if(!chunk)
	{
		delete[] (char*)addr ; //release from heap
	}
	else
	{
		chunk->freeMem(addr) ;

		if(chunk->empty())
		{
			removeChunk(chunk) ;
		}
	}
	
	unlock() ;
}

void LLPrivateMemoryPool::dump()
{
}

U32 LLPrivateMemoryPool::getTotalAllocatedSize()
{
	U32 total_allocated = 0 ;

	LLMemoryChunk* chunk ;
	for(S32 i = 0 ; i < SUPER_ALLOCATION ; i++)
	{
		chunk = mChunkList[i];
		while(chunk)
		{
			total_allocated += chunk->getAllocatedSize() ;
			chunk = chunk->mNext ;
		}
	}

	return total_allocated ;
}

void LLPrivateMemoryPool::lock()
{
	if(mMutexp)
	{
		mMutexp->lock() ;
	}
}

void LLPrivateMemoryPool::unlock()
{
	if(mMutexp)
	{
		mMutexp->unlock() ;
	}
}

S32  LLPrivateMemoryPool::getChunkIndex(U32 size) 
{
	S32 i ;
	for(i = 0 ; size > MAX_SLOT_SIZES[i]; i++);
	
	llassert_always(i < SUPER_ALLOCATION);

	return i ;
}

//destroy the entire pool
void  LLPrivateMemoryPool::destroyPool()
{
	lock() ;

#if 0
	if(mNumOfChunks > 0) 
	{
		//Warn:
		//should crash here because there is memory leaking if reach here.
		//

		for(U32 i = 0 ; i < mHashFactor; i++)
		{
			while(mChunkHashList[i])
			{
				removeChunk(mChunkHashList[i]) ;
			}
		}
	}
	
	llassert_always(mNumOfChunks == 0) ;
	llassert_always(mReservedPoolSize == 0) ;
#endif

	if(mNumOfChunks > 0)
	{
		llwarns << "There is some memory not freed when destroy the memory pool!" << llendl ;
	}

	mNumOfChunks = 0 ;
	mChunkHashList.clear() ;
	mHashFactor = 1 ;
	for(S32 i = 0 ; i < SUPER_ALLOCATION ; i++)
	{
		mChunkList[i] = NULL ;
	}

	unlock() ;
}

void  LLPrivateMemoryPool::checkSize(U32 asked_size)
{
	if(mReservedPoolSize + asked_size > mMaxPoolSize)
	{
		llinfos << "Max pool size: " << mMaxPoolSize << llendl ;
		llinfos << "Total reserved size: " << mReservedPoolSize + asked_size << llendl ;
		llinfos << "Total_allocated Size: " << getTotalAllocatedSize() << llendl ;

		llerrs << "The pool is overflowing..." << llendl ;
	}
}

LLPrivateMemoryPool::LLMemoryChunk* LLPrivateMemoryPool::addChunk(S32 chunk_index)
{
	U32 preferred_size ;
	U32 overhead ;
	if(chunk_index < LARGE_ALLOCATION)
	{
		preferred_size = CHUNK_SIZE ; //4MB
		overhead = LLMemoryChunk::getMaxOverhead(preferred_size, MIN_SLOT_SIZES[chunk_index],
			MAX_SLOT_SIZES[chunk_index], MIN_BLOCK_SIZES[chunk_index], MAX_BLOCK_SIZES[chunk_index]) ;
	}
	else
	{
		preferred_size = LARGE_CHUNK_SIZE ; //16MB
		overhead = LLMemoryChunk::getMaxOverhead(preferred_size, MIN_SLOT_SIZES[chunk_index], 
			MAX_SLOT_SIZES[chunk_index], MIN_BLOCK_SIZES[chunk_index], MAX_BLOCK_SIZES[chunk_index]) ;
	}

	checkSize(preferred_size + overhead) ;
	mReservedPoolSize += preferred_size + overhead ;

	char* buffer = new(std::nothrow) char[preferred_size + overhead] ;
	if(!buffer)
	{
		return NULL ;
	}
	
	LLMemoryChunk* chunk = new (buffer) LLMemoryChunk() ;
	chunk->init(buffer, preferred_size + overhead, MIN_SLOT_SIZES[chunk_index],
		MAX_SLOT_SIZES[chunk_index], MIN_BLOCK_SIZES[chunk_index], MAX_BLOCK_SIZES[chunk_index]) ;

	//add to the tail of the linked list
	{
		if(!mChunkList[chunk_index])
		{
			mChunkList[chunk_index] = chunk ;
		}
		else
		{
			LLMemoryChunk* cur = mChunkList[chunk_index] ;
			while(cur->mNext)
			{
				cur = cur->mNext ;
			}
			cur->mNext = chunk ;
			chunk->mPrev = cur ;
		}
	}

	//insert into the hash table
	addToHashTable(chunk) ;
	
	mNumOfChunks++;

	return chunk ;
}

void LLPrivateMemoryPool::removeChunk(LLMemoryChunk* chunk) 
{
	if(!chunk)
	{
		return ;
	}

	//remove from the linked list
	for(S32 i = 0 ; i < SUPER_ALLOCATION ; i++)
	{
		if(mChunkList[i] == chunk)
		{
			mChunkList[i] = chunk->mNext ;
		}
	}

	if(chunk->mPrev)
	{
		chunk->mPrev->mNext = chunk->mNext ;
	}
	if(chunk->mNext)
	{
		chunk->mNext->mPrev = chunk->mPrev ;
	}

	//remove from the hash table
	removeFromHashTable(chunk) ;
	
	mNumOfChunks--;
	mReservedPoolSize -= chunk->getBufferSize() ;
	
	//release memory
	delete[] chunk->getBuffer() ;
}

U16 LLPrivateMemoryPool::findHashKey(const char* addr)
{
	return (((U32)addr) / CHUNK_SIZE) % mHashFactor ;
}

LLPrivateMemoryPool::LLMemoryChunk* LLPrivateMemoryPool::findChunk(const char* addr)
{
	U16 key = findHashKey(addr) ;	
	if(mChunkHashList.size() <= key)
	{
		return NULL ;
	}

	//check the hash value "key"
	LLMemoryChunk* chunk = mChunkHashList[key] ;
	while(chunk && !chunk->containsAddress(addr))
	{
		chunk = chunk->mHashNext ;
	}

	return chunk ;
}

void LLPrivateMemoryPool::addToHashTable(LLMemoryChunk* chunk) 
{
	static const U16 HASH_FACTORS[] = {41, 83, 193, 317, 419, 523, 0xFFFF}; 
	
	U16 i ;
	if(mChunkHashList.empty())
	{
		mHashFactor = HASH_FACTORS[0] ;
		rehash() ;		
	}

	U16 start_key = findHashKey(chunk->getBuffer()) ;
	U16 end_key = findHashKey(chunk->getBuffer() + chunk->getBufferSize() - 1) ;
	bool need_rehash = false ;
	
	if(mChunkHashList[start_key])
	{
		if(mChunkHashList[start_key] == chunk) 
		{
			return; //already inserted.
		}
		
		llassert_always(!chunk->mHashNext) ;

		chunk->mHashNext = mChunkHashList[start_key] ;
		mChunkHashList[start_key] = chunk ;
	}
	else
	{
		mChunkHashList[start_key] = chunk ;
	}
	if(start_key == end_key)
	{
		return ; //done
	}

	if(!need_rehash)
	{
		if(mChunkHashList[end_key])
		{
			llassert_always(mChunkHashList[end_key] != chunk)
			
			need_rehash =  mChunkHashList[end_key]->mHashNext != NULL || mChunkHashList[end_key] == chunk->mHashNext;
			if(!need_rehash)
			{
				mChunkHashList[end_key]->mHashNext = chunk ;
			}			
		}
		else
		{
			mChunkHashList[end_key] = chunk ;
		}
	}

	if(!need_rehash)
	{
		if(end_key < start_key)
		{
			need_rehash = fillHashTable(start_key + 1, mHashFactor, chunk) ;
			if(!need_rehash)
			{
				need_rehash = fillHashTable(0, end_key, chunk) ;
			}
		}
		else
		{
			need_rehash = fillHashTable(start_key + 1, end_key, chunk) ;
		}
	}
	
	if(need_rehash)
	{
		i = 0 ;
		while(HASH_FACTORS[i] <= mHashFactor) i++;

		mHashFactor = HASH_FACTORS[i] ;
		llassert_always(mHashFactor != 0xFFFF) ;//stop point to prevent endlessly recursive calls

		rehash() ;
	}
}

void LLPrivateMemoryPool::removeFromHashTable(LLMemoryChunk* chunk) 
{
	U16 start_key = findHashKey(chunk->getBuffer()) ;
	U16 end_key = findHashKey(chunk->getBuffer() + chunk->getBufferSize() - 1) ;
	
	mChunkHashList[start_key] = chunk->mHashNext ;
	chunk->mHashNext = NULL ;
	if(start_key == end_key)
	{
		return ; //done
	}

	if(mChunkHashList[end_key] != chunk)
	{
		mChunkHashList[end_key]->mHashNext = NULL ;
	}
	else
	{
		mChunkHashList[end_key] = NULL ;
	}

	if(end_key < start_key)
	{
		for(U16 i = start_key + 1 ; i < mHashFactor; i++)
		{
			mChunkHashList[i] = NULL ;
		}
		for(U16 i = 0 ; i < end_key; i++)
		{
			mChunkHashList[i] = NULL ;
		}
	}
	else
	{
		for(U16 i = start_key + 1 ; i < end_key; i++)
		{
			mChunkHashList[i] = NULL ;
		}
	}
}

void LLPrivateMemoryPool::rehash()
{
	llinfos << "new hash factor: " << mHashFactor << llendl ;

	mChunkHashList.clear() ;
	mChunkHashList.resize(mHashFactor, NULL) ;

	LLMemoryChunk* chunk ;
	for(U16 i = 0 ; i < SUPER_ALLOCATION ; i++)
	{
		chunk = mChunkList[i] ; 
		while(chunk)
		{
			chunk->mHashNext = NULL ;
			addToHashTable(chunk) ;
			chunk = chunk->mNext ;
		}
	}
}

bool LLPrivateMemoryPool::fillHashTable(U16 start, U16 end, LLMemoryChunk* chunk)
{
	for(U16 i = start; i < end; i++)
	{
		if(mChunkHashList[i]) //the slot is occupied.
		{
			llassert_always(mChunkHashList[i] != chunk) ;
			return true ;
		}
		else
		{
			mChunkHashList[i] = chunk ;
		}
	}

	return false ;
}

//--------------------------------------------------------------------
//class LLPrivateMemoryPoolManager
//--------------------------------------------------------------------
LLPrivateMemoryPoolManager* LLPrivateMemoryPoolManager::sInstance = NULL ;

LLPrivateMemoryPoolManager::LLPrivateMemoryPoolManager() 
{
	mPoolList.resize(LLPrivateMemoryPool::MAX_TYPES) ;

	for(S32 i = 0 ; i < LLPrivateMemoryPool::MAX_TYPES; i++)
	{
		mPoolList[i] = NULL ;
	}
}

LLPrivateMemoryPoolManager::~LLPrivateMemoryPoolManager() 
{

#if __DEBUG_PRIVATE_MEM__
	if(!sMemAllocationTracker.empty())
	{
		llwarns << "there is potential memory leaking here. The list of not freed memory blocks are from: " <<llendl ;

		S32 k = 0 ;
		for(mem_allocation_info_t::iterator iter = sMemAllocationTracker.begin() ; iter != sMemAllocationTracker.end() ; ++iter)
		{
			llinfos << k++ << ", " << iter->second << llendl ;
		}
		sMemAllocationTracker.clear() ;
	}
#endif

#if 0
	//all private pools should be released by their owners before reaching here.
	for(S32 i = 0 ; i < LLPrivateMemoryPool::MAX_TYPES; i++)
	{
		llassert_always(!mPoolList[i]) ;
	}
	mPoolList.clear() ;

#else
	//forcefully release all memory
	for(S32 i = 0 ; i < LLPrivateMemoryPool::MAX_TYPES; i++)
	{
		if(mPoolList[i])
		{
			delete mPoolList[i] ;
			mPoolList[i] = NULL ;
		}
	}
	mPoolList.clear() ;
#endif
}

//static 
LLPrivateMemoryPoolManager* LLPrivateMemoryPoolManager::getInstance() 
{
	if(!sInstance)
	{
		sInstance = new LLPrivateMemoryPoolManager() ;
	}
	return sInstance ;
}
	
//static 
void LLPrivateMemoryPoolManager::destroyClass() 
{
	if(sInstance)
	{
		delete sInstance ;
		sInstance = NULL ;
	}
}

LLPrivateMemoryPool* LLPrivateMemoryPoolManager::newPool(S32 type) 
{
	if(!mPoolList[type])
	{
		mPoolList[type] = new LLPrivateMemoryPool(type) ;
	}

	return mPoolList[type] ;
}

void LLPrivateMemoryPoolManager::deletePool(LLPrivateMemoryPool* pool) 
{
	if(pool->isEmpty())
	{
		mPoolList[pool->getType()] = NULL ;
		delete pool;
	}
}

//debug
void LLPrivateMemoryPoolManager::updateStatistics()
{
	mTotalReservedSize = 0 ;
	mTotalAllocatedSize = 0 ;

	for(U32 i = 0; i < mPoolList.size(); i++)
	{
		if(mPoolList[i])
		{
			mTotalReservedSize += mPoolList[i]->getTotalReservedSize() ;
			mTotalAllocatedSize += mPoolList[i]->getTotalAllocatedSize() ;
		}
	}
}

#if __DEBUG_PRIVATE_MEM__
//static 
char* LLPrivateMemoryPoolManager::allocate(LLPrivateMemoryPool* poolp, U32 size, const char* function, const int line) 
{
	char* p ;

	if(!poolp)
	{
		p = new char[size] ;
	}
	else
	{
		p = poolp->allocate(size) ;
	}

	if(p)
	{
		char num[16] ;
		sprintf(num, " line: %d ", line) ;
		std::string str(function) ;
		str += num; 

		sMemAllocationTracker[p] = str ;
	}

	return p ;
}	
#else
//static 
char* LLPrivateMemoryPoolManager::allocate(LLPrivateMemoryPool* poolp, U32 size) 
{
	if(!poolp)
	{
		return new char[size] ;
	}
	else
	{
		return poolp->allocate(size) ;
	}
}
#endif

//static 
void  LLPrivateMemoryPoolManager::freeMem(LLPrivateMemoryPool* poolp, void* addr) 
{
	if(!addr)
	{
		return ;
	}

#if __DEBUG_PRIVATE_MEM__
	sMemAllocationTracker.erase((char*)addr) ;
#endif

	if(poolp)
	{
		poolp->freeMem(addr) ;
	}
	else
	{
		delete[] (char*)addr ;
	}
}

//--------------------------------------------------------------------
//class LLPrivateMemoryPoolTester
//--------------------------------------------------------------------
LLPrivateMemoryPoolTester* LLPrivateMemoryPoolTester::sInstance = NULL ;
LLPrivateMemoryPool* LLPrivateMemoryPoolTester::sPool = NULL ;
LLPrivateMemoryPoolTester::LLPrivateMemoryPoolTester()
{	
}
	
LLPrivateMemoryPoolTester::~LLPrivateMemoryPoolTester() 
{	
}

//static 
LLPrivateMemoryPoolTester* LLPrivateMemoryPoolTester::getInstance() 
{
	if(!sInstance)
	{
		sInstance = ::new LLPrivateMemoryPoolTester() ;
	}
	return sInstance ;
}

//static 
void LLPrivateMemoryPoolTester::destroy()
{
	if(sInstance)
	{
		::delete sInstance ;
		sInstance = NULL ;
	}

	if(sPool)
	{
		LLPrivateMemoryPoolManager::getInstance()->deletePool(sPool) ;
		sPool = NULL ;
	}
}

void LLPrivateMemoryPoolTester::run(S32 type) 
{
	if(sPool)
	{
		LLPrivateMemoryPoolManager::getInstance()->deletePool(sPool) ;
	}
	sPool = LLPrivateMemoryPoolManager::getInstance()->newPool(type) ;

	//run the test
	correctnessTest() ;
	performanceTest() ;
	//fragmentationtest() ;

	//release pool.
	LLPrivateMemoryPoolManager::getInstance()->deletePool(sPool) ;
	sPool = NULL ;
}

void LLPrivateMemoryPoolTester::test(U32 min_size, U32 max_size, U32 stride, U32 times, 
									 bool random_deletion, bool output_statistics)
{
	U32 levels = (max_size - min_size) / stride + 1 ;
	char*** p ;
	U32 i, j ;
	U32 total_allocated_size = 0 ;

	//allocate space for p ;
	if(!(p = ::new char**[times]) || !(*p = ::new char*[times * levels]))
	{
		llerrs << "memory initialization for p failed" << llendl ;
	}

	//init
	for(i = 0 ; i < times; i++)
	{
		p[i] = *p + i * levels ;
		for(j = 0 ; j < levels; j++)
		{
			p[i][j] = NULL ;
		}
	}

	//allocation
	U32 size ;
	for(i = 0 ; i < times ; i++)
	{
		for(j = 0 ; j < levels; j++) 
		{
			size = min_size + j * stride ;
			p[i][j] = ALLOCATE_MEM(sPool, size) ;

			total_allocated_size+= size ;

			*(U32*)p[i][j] = i ;
			*((U32*)p[i][j] + 1) = j ;
			//p[i][j][size - 1] = '\0' ; //access the last element to verify the success of the allocation.

			//randomly release memory
			if(random_deletion)
			{
				S32 k = rand() % levels ;

				if(p[i][k])
				{
					llassert_always(*(U32*)p[i][k] == i && *((U32*)p[i][k] + 1) == k) ;
					FREE_MEM(sPool, p[i][k]) ;
					total_allocated_size -= min_size + k * stride ;
					p[i][k] = NULL ;
				}
			}
		}
	}

	//output pool allocation statistics
	if(output_statistics)
	{
	}

	//release all memory allocations
	for(i = 0 ; i < times; i++)
	{
		for(j = 0 ; j < levels; j++)
		{
			if(p[i][j])
			{
				llassert_always(*(U32*)p[i][j] == i && *((U32*)p[i][j] + 1) == j) ;
				FREE_MEM(sPool, p[i][j]) ;
				total_allocated_size -= min_size + j * stride ;
				p[i][j] = NULL ;
			}
		}
	}

	::delete[] *p ;
	::delete[] p ;
}

void LLPrivateMemoryPoolTester::testAndTime(U32 size, U32 times)
{
	LLTimer timer ;

	llinfos << " -**********************- " << llendl ;
	llinfos << "test size: " << size << " test times: " << times << llendl ;

	timer.reset() ;
	char** p = new char*[times] ;
		
	//using the customized memory pool
	//allocation
	for(U32 i = 0 ; i < times; i++)
	{
		p[i] = ALLOCATE_MEM(sPool, size) ;
		if(!p[i])
		{
			llerrs << "allocation failed" << llendl ;
		}
	}
	//de-allocation
	for(U32 i = 0 ; i < times; i++)
	{
		FREE_MEM(sPool, p[i]) ;
		p[i] = NULL ;
	}
	llinfos << "time spent using customized memory pool: " << timer.getElapsedTimeF32() << llendl ;

	timer.reset() ;

	//using the standard allocator/de-allocator:
	//allocation
	for(U32 i = 0 ; i < times; i++)
	{
		p[i] = ::new char[size] ;
		if(!p[i])
		{
			llerrs << "allocation failed" << llendl ;
		}
	}
	//de-allocation
	for(U32 i = 0 ; i < times; i++)
	{
		::delete[] p[i] ;
		p[i] = NULL ;
	}
	llinfos << "time spent using standard allocator/de-allocator: " << timer.getElapsedTimeF32() << llendl ;

	delete[] p;
}

void LLPrivateMemoryPoolTester::correctnessTest() 
{
	//try many different sized allocation, and all kinds of edge cases, access the allocated memory 
	//to see if allocation is right.
	
	//edge case
	char* p = ALLOCATE_MEM(sPool, 0) ;
	FREE_MEM(sPool, p) ;

	//small sized
	// [8 bytes, 2KB), each asks for 256 allocations and deallocations
	test(8, 2040, 8, 256, true, true) ;
	
	//medium sized
	//[2KB, 512KB), each asks for 16 allocations and deallocations
	test(2048, 512 * 1024 - 2048, 2048, 16, true, true) ;

	//large sized
	//[512KB, 4MB], each asks for 8 allocations and deallocations
	test(512 * 1024, 4 * 1024 * 1024, 64 * 1024, 6, true, true) ;
}

void LLPrivateMemoryPoolTester::performanceTest() 
{
	U32 test_size[3] = {768, 3* 1024, 3* 1024 * 1024};
	
	//small sized
	testAndTime(test_size[0], 8) ;
	
	//medium sized
	testAndTime(test_size[1], 8) ;

	//large sized
	testAndTime(test_size[2], 8) ;
}

void LLPrivateMemoryPoolTester::fragmentationtest() 
{
	//for internal fragmentation statistics:
	//every time when asking for a new chunk during correctness test, and performance test,
	//print out the chunk usage statistices.
}

//--------------------------------------------------------------------<|MERGE_RESOLUTION|>--- conflicted
+++ resolved
@@ -61,6 +61,10 @@
 LLPrivateMemoryPoolManager::mem_allocation_info_t LLPrivateMemoryPoolManager::sMemAllocationTracker;
 #endif
 
+#ifndef _USE_PRIVATE_MEM_POOL_
+#define _USE_PRIVATE_MEM_POOL_ 0
+#endif
+
 //static
 void LLMemory::initClass()
 {
@@ -84,7 +88,6 @@
 	reserveMem = NULL;
 }
 
-<<<<<<< HEAD
 //static 
 void LLMemory::initMaxHeapSizeGB(F32 max_heap_size_gb, BOOL prevent_heap_failure)
 {
@@ -224,13 +227,6 @@
 	}
 	return p;
 }
-
-void ll_release (void *p)
-{
-	free(p);
-}
-=======
->>>>>>> 44c7c6fe
 
 //----------------------------------------------------------------------------
 
@@ -418,7 +414,7 @@
 	mDrawnIndex = 0 ;
 	mPaused = FALSE ;
 
-	mMutexp = new LLMutex(NULL) ;
+	mMutexp = new LLMutex() ;
 	mStringBuffer = new char*[128] ;
 	mStringBuffer[0] = new char[mCapacity * 128] ;
 	for(S32 i = 1 ; i < mCapacity ; i++)
@@ -1902,6 +1898,7 @@
 //static 
 char* LLPrivateMemoryPoolManager::allocate(LLPrivateMemoryPool* poolp, U32 size) 
 {
+#if _USE_PRIVATE_MEM_POOL_
 	if(!poolp)
 	{
 		return new char[size] ;
@@ -1910,6 +1907,9 @@
 	{
 		return poolp->allocate(size) ;
 	}
+#else
+	return (char*)malloc(size) ;
+#endif
 }
 #endif
 
@@ -1925,6 +1925,7 @@
 	sMemAllocationTracker.erase((char*)addr) ;
 #endif
 
+#if _USE_PRIVATE_MEM_POOL_
 	if(poolp)
 	{
 		poolp->freeMem(addr) ;
@@ -1933,6 +1934,9 @@
 	{
 		delete[] (char*)addr ;
 	}
+#else
+	free(addr) ;
+#endif
 }
 
 //--------------------------------------------------------------------
