/**
 * @file lluri.h
 * @author Phoenix
 * @date 2006-02-05
 * @brief Declaration of the URI class.
 *
 * $LicenseInfo:firstyear=2006&license=viewerlgpl$
 * Second Life Viewer Source Code
 * Copyright (C) 2010, Linden Research, Inc.
 *
 * This library is free software; you can redistribute it and/or
 * modify it under the terms of the GNU Lesser General Public
 * License as published by the Free Software Foundation;
 * version 2.1 of the License only.
 *
 * This library is distributed in the hope that it will be useful,
 * but WITHOUT ANY WARRANTY; without even the implied warranty of
 * MERCHANTABILITY or FITNESS FOR A PARTICULAR PURPOSE.  See the GNU
 * Lesser General Public License for more details.
 *
 * You should have received a copy of the GNU Lesser General Public
 * License along with this library; if not, write to the Free Software
 * Foundation, Inc., 51 Franklin Street, Fifth Floor, Boston, MA  02110-1301  USA
 *
 * Linden Research, Inc., 945 Battery Street, San Francisco, CA  94111  USA
 * $/LicenseInfo$
 */

#ifndef LL_LLURI_H
#define LL_LLURI_H

#include <string>

class LLSD;
class LLUUID;
class LLApp;

/**
 *
 * LLURI instances are immutable
 * See: http://www.ietf.org/rfc/rfc3986.txt
 *
 */
class LL_COMMON_API LLURI
{
public:
  LLURI();
  LLURI(const std::string& escaped_str);
  LLURI(const std::string& scheme,
        const std::string& userName,
        const std::string& password,
        const std::string& hostName,
        U16 hostPort,
        const std::string& escapedPath,
        const std::string& escapedQuery);

  // construct from escaped string, as would be transmitted on the net

    ~LLURI();

    static LLURI buildHTTP(
        const std::string& prefix,
        const LLSD& path);

    static LLURI buildHTTP(
        const std::string& prefix,
        const LLSD& path,
        const LLSD& query);
    ///< prefix is either a full URL prefix of the form
    /// "http://example.com:8080", or it can be simply a host and
    /// optional port like "example.com" or "example.com:8080", in
    /// these cases, the "http://" will be added

    static LLURI buildHTTP(
        const std::string& host,
        const U32& port,
        const LLSD& path);
    static LLURI buildHTTP(
        const std::string& host,
        const U32& port,
        const LLSD& path,
        const LLSD& query);

    std::string asString() const;
    ///< the whole URI, escaped as needed

    /** @name Parts of a URI */
    //@{
    // These functions return parts of the decoded URI.  The returned
    // strings are un-escaped as needed

    // for all schemes
    std::string scheme() const;     ///< ex.: "http", note lack of colon
    std::string opaque() const;     ///< everything after the colon

  // for schemes that follow path like syntax (http, https, ftp)
  std::string authority() const;    // ex.: "host.com:80"
  std::string hostName() const; // ex.: "host.com"
  std::string userName() const;
  std::string password() const;
<<<<<<< HEAD
  U16 hostPort() const;			// ex.: 80, will include implicit port
  bool defaultPort() const;		// true if port is default for scheme
=======
  U16 hostPort() const;         // ex.: 80, will include implicit port
  BOOL defaultPort() const;     // true if port is default for scheme
>>>>>>> e1623bb2
  const std::string& escapedPath() const { return mEscapedPath; }
  std::string path() const;     // ex.: "/abc/def", includes leading slash
  LLSD pathArray() const;           // above decoded into an array of strings
  std::string query() const;        // ex.: "x=34", section after "?"
  const std::string& escapedQuery() const { return mEscapedQuery; }
  LLSD queryMap() const;            // above decoded into a map
  static LLSD queryMap(std::string escaped_query_string);

    /**
     * @brief given a name value map, return a serialized query string.
     *

     * @param query_map a map of name value. every value must be
     * representable as a string.
     * @return Returns an url query string of '?n1=v1&n2=v2&...'
     */
    static std::string mapToQueryString(const LLSD& query_map);

    /** @name Escaping Utilities */
    //@{
    /**
     * @brief 'Escape' symbol into stream
     *
     * @param ostr Output stream.
     * @param val Symbol to encode.
     */
    static void encodeCharacter(std::ostream& ostr, std::string::value_type val);

    /**
     * @brief Escape the string passed except for unreserved
     *
     *  ABCDEFGHIJKLMNOPQRSTUVWXYZabcdefghijklmnopqrstuvwxyz
     *  0123456789
     *  -._~
     *
     * @see http://www.ietf.org/rfc/rfc1738.txt
     *
     * @param str The raw URI to escape.
     * @return Returns the rfc 1738 escaped uri or an empty string.
     */
    static std::string escape(const std::string& str);

    /**
     * @brief Escape a string with a specified set of allowed characters.
     *
     * Escape a string by urlencoding all the characters that aren't
     * in the allowed string.
     * @param str The raw URI to escape.
     * @param allowed Character array of allowed characters
     * @param is_allowed_sorted Optimization hint if allowed array is sorted.
     * @return Returns the escaped uri or an empty string.
     */
    static std::string escape(
        const std::string& str,
        const std::string& allowed,
        bool is_allowed_sorted = false);

    /**
     * @brief Break string into data part and path or sheme
     * and escape path (if present) and data.
     * Data part is not allowed to have path related symbols
     * @param str The raw URI to escape.
     */
    static std::string escapePathAndData(const std::string &str);

    /**
     * @brief unescape an escaped URI string.
     *
     * @param str The escped URI to unescape.
     * @return Returns the unescaped uri or an empty string.
     */
    static std::string unescape(const std::string& str);
    //@}

private:
     // only "http", "https", "ftp", and "secondlife" schemes are parsed
     // secondlife scheme parses authority as "" and includes it as part of
     // the path.  See lluri_tut.cpp
     // i.e. secondlife://app/login has mAuthority = "" and mPath = "/app/login"
    void parseAuthorityAndPathUsingOpaque();
    std::string mScheme;
    std::string mEscapedOpaque;
    std::string mEscapedAuthority;
    std::string mEscapedPath;
    std::string mEscapedQuery;
};

// this operator required for tut
LL_COMMON_API bool operator!=(const LLURI& first, const LLURI& second);

#endif // LL_LLURI_H<|MERGE_RESOLUTION|>--- conflicted
+++ resolved
@@ -1,198 +1,193 @@
-/**
- * @file lluri.h
- * @author Phoenix
- * @date 2006-02-05
- * @brief Declaration of the URI class.
- *
- * $LicenseInfo:firstyear=2006&license=viewerlgpl$
- * Second Life Viewer Source Code
- * Copyright (C) 2010, Linden Research, Inc.
- *
- * This library is free software; you can redistribute it and/or
- * modify it under the terms of the GNU Lesser General Public
- * License as published by the Free Software Foundation;
- * version 2.1 of the License only.
- *
- * This library is distributed in the hope that it will be useful,
- * but WITHOUT ANY WARRANTY; without even the implied warranty of
- * MERCHANTABILITY or FITNESS FOR A PARTICULAR PURPOSE.  See the GNU
- * Lesser General Public License for more details.
- *
- * You should have received a copy of the GNU Lesser General Public
- * License along with this library; if not, write to the Free Software
- * Foundation, Inc., 51 Franklin Street, Fifth Floor, Boston, MA  02110-1301  USA
- *
- * Linden Research, Inc., 945 Battery Street, San Francisco, CA  94111  USA
- * $/LicenseInfo$
- */
-
-#ifndef LL_LLURI_H
-#define LL_LLURI_H
-
-#include <string>
-
-class LLSD;
-class LLUUID;
-class LLApp;
-
-/**
- *
- * LLURI instances are immutable
- * See: http://www.ietf.org/rfc/rfc3986.txt
- *
- */
-class LL_COMMON_API LLURI
-{
-public:
-  LLURI();
-  LLURI(const std::string& escaped_str);
-  LLURI(const std::string& scheme,
-        const std::string& userName,
-        const std::string& password,
-        const std::string& hostName,
-        U16 hostPort,
-        const std::string& escapedPath,
-        const std::string& escapedQuery);
-
-  // construct from escaped string, as would be transmitted on the net
-
-    ~LLURI();
-
-    static LLURI buildHTTP(
-        const std::string& prefix,
-        const LLSD& path);
-
-    static LLURI buildHTTP(
-        const std::string& prefix,
-        const LLSD& path,
-        const LLSD& query);
-    ///< prefix is either a full URL prefix of the form
-    /// "http://example.com:8080", or it can be simply a host and
-    /// optional port like "example.com" or "example.com:8080", in
-    /// these cases, the "http://" will be added
-
-    static LLURI buildHTTP(
-        const std::string& host,
-        const U32& port,
-        const LLSD& path);
-    static LLURI buildHTTP(
-        const std::string& host,
-        const U32& port,
-        const LLSD& path,
-        const LLSD& query);
-
-    std::string asString() const;
-    ///< the whole URI, escaped as needed
-
-    /** @name Parts of a URI */
-    //@{
-    // These functions return parts of the decoded URI.  The returned
-    // strings are un-escaped as needed
-
-    // for all schemes
-    std::string scheme() const;     ///< ex.: "http", note lack of colon
-    std::string opaque() const;     ///< everything after the colon
-
-  // for schemes that follow path like syntax (http, https, ftp)
-  std::string authority() const;    // ex.: "host.com:80"
-  std::string hostName() const; // ex.: "host.com"
-  std::string userName() const;
-  std::string password() const;
-<<<<<<< HEAD
-  U16 hostPort() const;			// ex.: 80, will include implicit port
-  bool defaultPort() const;		// true if port is default for scheme
-=======
-  U16 hostPort() const;         // ex.: 80, will include implicit port
-  BOOL defaultPort() const;     // true if port is default for scheme
->>>>>>> e1623bb2
-  const std::string& escapedPath() const { return mEscapedPath; }
-  std::string path() const;     // ex.: "/abc/def", includes leading slash
-  LLSD pathArray() const;           // above decoded into an array of strings
-  std::string query() const;        // ex.: "x=34", section after "?"
-  const std::string& escapedQuery() const { return mEscapedQuery; }
-  LLSD queryMap() const;            // above decoded into a map
-  static LLSD queryMap(std::string escaped_query_string);
-
-    /**
-     * @brief given a name value map, return a serialized query string.
-     *
-
-     * @param query_map a map of name value. every value must be
-     * representable as a string.
-     * @return Returns an url query string of '?n1=v1&n2=v2&...'
-     */
-    static std::string mapToQueryString(const LLSD& query_map);
-
-    /** @name Escaping Utilities */
-    //@{
-    /**
-     * @brief 'Escape' symbol into stream
-     *
-     * @param ostr Output stream.
-     * @param val Symbol to encode.
-     */
-    static void encodeCharacter(std::ostream& ostr, std::string::value_type val);
-
-    /**
-     * @brief Escape the string passed except for unreserved
-     *
-     *  ABCDEFGHIJKLMNOPQRSTUVWXYZabcdefghijklmnopqrstuvwxyz
-     *  0123456789
-     *  -._~
-     *
-     * @see http://www.ietf.org/rfc/rfc1738.txt
-     *
-     * @param str The raw URI to escape.
-     * @return Returns the rfc 1738 escaped uri or an empty string.
-     */
-    static std::string escape(const std::string& str);
-
-    /**
-     * @brief Escape a string with a specified set of allowed characters.
-     *
-     * Escape a string by urlencoding all the characters that aren't
-     * in the allowed string.
-     * @param str The raw URI to escape.
-     * @param allowed Character array of allowed characters
-     * @param is_allowed_sorted Optimization hint if allowed array is sorted.
-     * @return Returns the escaped uri or an empty string.
-     */
-    static std::string escape(
-        const std::string& str,
-        const std::string& allowed,
-        bool is_allowed_sorted = false);
-
-    /**
-     * @brief Break string into data part and path or sheme
-     * and escape path (if present) and data.
-     * Data part is not allowed to have path related symbols
-     * @param str The raw URI to escape.
-     */
-    static std::string escapePathAndData(const std::string &str);
-
-    /**
-     * @brief unescape an escaped URI string.
-     *
-     * @param str The escped URI to unescape.
-     * @return Returns the unescaped uri or an empty string.
-     */
-    static std::string unescape(const std::string& str);
-    //@}
-
-private:
-     // only "http", "https", "ftp", and "secondlife" schemes are parsed
-     // secondlife scheme parses authority as "" and includes it as part of
-     // the path.  See lluri_tut.cpp
-     // i.e. secondlife://app/login has mAuthority = "" and mPath = "/app/login"
-    void parseAuthorityAndPathUsingOpaque();
-    std::string mScheme;
-    std::string mEscapedOpaque;
-    std::string mEscapedAuthority;
-    std::string mEscapedPath;
-    std::string mEscapedQuery;
-};
-
-// this operator required for tut
-LL_COMMON_API bool operator!=(const LLURI& first, const LLURI& second);
-
-#endif // LL_LLURI_H+/**
+ * @file lluri.h
+ * @author Phoenix
+ * @date 2006-02-05
+ * @brief Declaration of the URI class.
+ *
+ * $LicenseInfo:firstyear=2006&license=viewerlgpl$
+ * Second Life Viewer Source Code
+ * Copyright (C) 2010, Linden Research, Inc.
+ *
+ * This library is free software; you can redistribute it and/or
+ * modify it under the terms of the GNU Lesser General Public
+ * License as published by the Free Software Foundation;
+ * version 2.1 of the License only.
+ *
+ * This library is distributed in the hope that it will be useful,
+ * but WITHOUT ANY WARRANTY; without even the implied warranty of
+ * MERCHANTABILITY or FITNESS FOR A PARTICULAR PURPOSE.  See the GNU
+ * Lesser General Public License for more details.
+ *
+ * You should have received a copy of the GNU Lesser General Public
+ * License along with this library; if not, write to the Free Software
+ * Foundation, Inc., 51 Franklin Street, Fifth Floor, Boston, MA  02110-1301  USA
+ *
+ * Linden Research, Inc., 945 Battery Street, San Francisco, CA  94111  USA
+ * $/LicenseInfo$
+ */
+
+#ifndef LL_LLURI_H
+#define LL_LLURI_H
+
+#include <string>
+
+class LLSD;
+class LLUUID;
+class LLApp;
+
+/**
+ *
+ * LLURI instances are immutable
+ * See: http://www.ietf.org/rfc/rfc3986.txt
+ *
+ */
+class LL_COMMON_API LLURI
+{
+public:
+  LLURI();
+  LLURI(const std::string& escaped_str);
+  LLURI(const std::string& scheme,
+        const std::string& userName,
+        const std::string& password,
+        const std::string& hostName,
+        U16 hostPort,
+        const std::string& escapedPath,
+        const std::string& escapedQuery);
+
+  // construct from escaped string, as would be transmitted on the net
+
+    ~LLURI();
+
+    static LLURI buildHTTP(
+        const std::string& prefix,
+        const LLSD& path);
+
+    static LLURI buildHTTP(
+        const std::string& prefix,
+        const LLSD& path,
+        const LLSD& query);
+    ///< prefix is either a full URL prefix of the form
+    /// "http://example.com:8080", or it can be simply a host and
+    /// optional port like "example.com" or "example.com:8080", in
+    /// these cases, the "http://" will be added
+
+    static LLURI buildHTTP(
+        const std::string& host,
+        const U32& port,
+        const LLSD& path);
+    static LLURI buildHTTP(
+        const std::string& host,
+        const U32& port,
+        const LLSD& path,
+        const LLSD& query);
+
+    std::string asString() const;
+    ///< the whole URI, escaped as needed
+
+    /** @name Parts of a URI */
+    //@{
+    // These functions return parts of the decoded URI.  The returned
+    // strings are un-escaped as needed
+
+    // for all schemes
+    std::string scheme() const;     ///< ex.: "http", note lack of colon
+    std::string opaque() const;     ///< everything after the colon
+
+  // for schemes that follow path like syntax (http, https, ftp)
+  std::string authority() const;    // ex.: "host.com:80"
+  std::string hostName() const; // ex.: "host.com"
+  std::string userName() const;
+  std::string password() const;
+  U16 hostPort() const;         // ex.: 80, will include implicit port
+  bool defaultPort() const;     // true if port is default for scheme
+  const std::string& escapedPath() const { return mEscapedPath; }
+  std::string path() const;     // ex.: "/abc/def", includes leading slash
+  LLSD pathArray() const;           // above decoded into an array of strings
+  std::string query() const;        // ex.: "x=34", section after "?"
+  const std::string& escapedQuery() const { return mEscapedQuery; }
+  LLSD queryMap() const;            // above decoded into a map
+  static LLSD queryMap(std::string escaped_query_string);
+
+    /**
+     * @brief given a name value map, return a serialized query string.
+     *
+
+     * @param query_map a map of name value. every value must be
+     * representable as a string.
+     * @return Returns an url query string of '?n1=v1&n2=v2&...'
+     */
+    static std::string mapToQueryString(const LLSD& query_map);
+
+    /** @name Escaping Utilities */
+    //@{
+    /**
+     * @brief 'Escape' symbol into stream
+     *
+     * @param ostr Output stream.
+     * @param val Symbol to encode.
+     */
+    static void encodeCharacter(std::ostream& ostr, std::string::value_type val);
+
+    /**
+     * @brief Escape the string passed except for unreserved
+     *
+     *  ABCDEFGHIJKLMNOPQRSTUVWXYZabcdefghijklmnopqrstuvwxyz
+     *  0123456789
+     *  -._~
+     *
+     * @see http://www.ietf.org/rfc/rfc1738.txt
+     *
+     * @param str The raw URI to escape.
+     * @return Returns the rfc 1738 escaped uri or an empty string.
+     */
+    static std::string escape(const std::string& str);
+
+    /**
+     * @brief Escape a string with a specified set of allowed characters.
+     *
+     * Escape a string by urlencoding all the characters that aren't
+     * in the allowed string.
+     * @param str The raw URI to escape.
+     * @param allowed Character array of allowed characters
+     * @param is_allowed_sorted Optimization hint if allowed array is sorted.
+     * @return Returns the escaped uri or an empty string.
+     */
+    static std::string escape(
+        const std::string& str,
+        const std::string& allowed,
+        bool is_allowed_sorted = false);
+
+    /**
+     * @brief Break string into data part and path or sheme
+     * and escape path (if present) and data.
+     * Data part is not allowed to have path related symbols
+     * @param str The raw URI to escape.
+     */
+    static std::string escapePathAndData(const std::string &str);
+
+    /**
+     * @brief unescape an escaped URI string.
+     *
+     * @param str The escped URI to unescape.
+     * @return Returns the unescaped uri or an empty string.
+     */
+    static std::string unescape(const std::string& str);
+    //@}
+
+private:
+     // only "http", "https", "ftp", and "secondlife" schemes are parsed
+     // secondlife scheme parses authority as "" and includes it as part of
+     // the path.  See lluri_tut.cpp
+     // i.e. secondlife://app/login has mAuthority = "" and mPath = "/app/login"
+    void parseAuthorityAndPathUsingOpaque();
+    std::string mScheme;
+    std::string mEscapedOpaque;
+    std::string mEscapedAuthority;
+    std::string mEscapedPath;
+    std::string mEscapedQuery;
+};
+
+// this operator required for tut
+LL_COMMON_API bool operator!=(const LLURI& first, const LLURI& second);
+
+#endif // LL_LLURI_H