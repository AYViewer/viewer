--- conflicted
+++ resolved
@@ -40,14 +40,8 @@
 #include "llthread.h"
 #include "llerrorcontrol.h"
 
-<<<<<<< HEAD
 //  fixed buffer implementation
-class LLFixedBuffer : public LLLineBuffer
-=======
-// Fixed size buffer for console output and other things.
-
-class LL_COMMON_API LLFixedBuffer
->>>>>>> 3dc23bc1
+class LL_COMMON_API LLFixedBuffer : public LLLineBuffer
 {
 public:
 	LLFixedBuffer(const U32 max_lines = 20);
