/**
 * @file   stringize.h
 * @author Nat Goodspeed
 * @date   2008-12-17
 * @brief  stringize(item) template function and STRINGIZE(expression) macro
 * 
 * $LicenseInfo:firstyear=2008&license=viewerlgpl$
 * Second Life Viewer Source Code
 * Copyright (C) 2010, Linden Research, Inc.
 * 
 * This library is free software; you can redistribute it and/or
 * modify it under the terms of the GNU Lesser General Public
 * License as published by the Free Software Foundation;
 * version 2.1 of the License only.
 * 
 * This library is distributed in the hope that it will be useful,
 * but WITHOUT ANY WARRANTY; without even the implied warranty of
 * MERCHANTABILITY or FITNESS FOR A PARTICULAR PURPOSE.  See the GNU
 * Lesser General Public License for more details.
 * 
 * You should have received a copy of the GNU Lesser General Public
 * License along with this library; if not, write to the Free Software
 * Foundation, Inc., 51 Franklin Street, Fifth Floor, Boston, MA  02110-1301  USA
 * 
 * Linden Research, Inc., 945 Battery Street, San Francisco, CA  94111  USA
 * $/LicenseInfo$
 */

#if ! defined(LL_STRINGIZE_H)
#define LL_STRINGIZE_H

#include <sstream>
#include <llstring.h>
#include <boost/call_traits.hpp>

/**
 * stream_to(std::ostream&, items, ...) streams each item in the parameter list
 * to the passed std::ostream using the insertion operator <<. This can be
 * used, for instance, to make a simple print() function, e.g.:
 *
 * @code
 * template <typename... Items>
 * void print(Items&&... items)
 * {
 *     stream_to(std::cout, std::forward<Items>(items)...);
 * }
 * @endcode
 */
// recursion tail
template <typename CHARTYPE>
void stream_to(std::basic_ostream<CHARTYPE>& out) {}
// stream one or more items
template <typename CHARTYPE, typename T, typename... Items>
void stream_to(std::basic_ostream<CHARTYPE>& out, T&& item, Items&&... items)
{
    out << std::move(item);
    stream_to(out, std::forward<Items>(items)...);
}

// why we use function overloads, not function template specializations:
// http://www.gotw.ca/publications/mill17.htm

/**
 * gstringize(item, ...) encapsulates an idiom we use constantly, using
 * operator<<(std::ostringstream&, TYPE) followed by std::ostringstream::str()
 * or their wstring equivalents to render a string expressing one or more items.
 */
// two or more args - the case of a single argument is handled separately
template <typename CHARTYPE, typename T0, typename T1, typename... Items>
auto gstringize(T0&& item0, T1&& item1, Items&&... items)
{
<<<<<<< HEAD
    std::basic_ostringstream<CHARTYPE> out;
    stream_to(out, std::forward<T0>(item0), std::forward<T1>(item1),
              std::forward<Items>(items)...);
    return out.str();
=======
    return ll_convert<std::string>(item);
>>>>>>> a33718ee
}

// generic single argument: stream to out, as above
template <typename CHARTYPE, typename T>
struct gstringize_impl
{
    auto operator()(typename boost::call_traits<T>::param_type arg)
    {
        std::basic_ostringstream<CHARTYPE> out;
        out << arg;
        return out.str();
    }
};

// partially specialize for a single STRING argument -
// note that ll_convert<T>(T) already handles the trivial case
template <typename OUTCHAR, typename INCHAR>
struct gstringize_impl<OUTCHAR, std::basic_string<INCHAR>>
{
    auto operator()(const std::basic_string<INCHAR>& arg)
    {
        return ll_convert<std::basic_string<OUTCHAR>>(arg);
    }
};

// partially specialize for a single CHARTYPE* argument -
// since it's not a basic_string and we do want to optimize this common case
template <typename OUTCHAR, typename INCHAR>
struct gstringize_impl<OUTCHAR, INCHAR*>
{
    auto operator()(const INCHAR* arg)
    {
        return ll_convert<std::basic_string<OUTCHAR>>(arg);
    }
};

// gstringize(single argument)
template <typename CHARTYPE, typename T>
auto gstringize(T&& item)
{
    // use decay<T> so we don't require separate specializations for T, const
    // T, T&, const T& ...
    return gstringize_impl<CHARTYPE, std::decay_t<T>>()(std::forward<T>(item));
}

/**
 * Specialization of gstringize for std::string return types
 */
template <typename... Items>
auto stringize(Items&&... items)
{
<<<<<<< HEAD
    return gstringize<char>(std::forward<Items>(items)...);
=======
    // utf8str_to_wstring() returns LLWString, which isn't necessarily the
    // same as std::wstring
    return ll_convert<std::wstring>(item);
>>>>>>> a33718ee
}

/**
 * Specialization of gstringize for std::wstring return types
 */
template <typename... Items>
auto wstringize(Items&&... items)
{
    return gstringize<wchar_t>(std::forward<Items>(items)...);
}

/**
 * stringize_f(functor)
 */
template <typename CHARTYPE, typename Functor>
std::basic_string<CHARTYPE> stringize_f(Functor const & f)
{
    std::basic_ostringstream<CHARTYPE> out;
    f(out);
    return out.str();
}

/**
 * STRINGIZE(item1 << item2 << item3 ...) effectively expands to the
 * following:
 * @code
 * std::ostringstream out;
 * out << item1 << item2 << item3 ... ;
 * return out.str();
 * @endcode
 */
#define STRINGIZE(EXPRESSION) (stringize_f<char>([&](std::ostream& out){ out << EXPRESSION; }))

/**
 * WSTRINGIZE() is the wstring equivalent of STRINGIZE()
 */
#define WSTRINGIZE(EXPRESSION) (stringize_f<wchar_t>([&](std::wostream& out){ out << EXPRESSION; }))

/**
 * destringize(str)
 * defined for symmetry with stringize
 * @NOTE - this has distinct behavior from boost::lexical_cast<T> regarding
 * leading/trailing whitespace and handling of bad_lexical_cast exceptions
 * @NOTE - no need for dewstringize(), since passing std::wstring will Do The
 * Right Thing
 */
template <typename T, typename CHARTYPE>
T destringize(std::basic_string<CHARTYPE> const & str)
{
    T val;
    std::basic_istringstream<CHARTYPE> in(str);
    in >> val;
    return val;
}

/**
 * destringize_f(str, functor)
 */
template <typename CHARTYPE, typename Functor>
void destringize_f(std::basic_string<CHARTYPE> const & str, Functor const & f)
{
    std::basic_istringstream<CHARTYPE> in(str);
    f(in);
}

/**
 * DESTRINGIZE(str, item1 >> item2 >> item3 ...) effectively expands to the
 * following:
 * @code
 * std::istringstream in(str);
 * in >> item1 >> item2 >> item3 ... ;
 * @endcode
 */
#define DESTRINGIZE(STR, EXPRESSION) (destringize_f((STR), [&](auto& in){in >> EXPRESSION;}))
// legacy name, just use DESTRINGIZE() going forward
#define DEWSTRINGIZE(STR, EXPRESSION) DESTRINGIZE(STR, EXPRESSION)

#endif /* ! defined(LL_STRINGIZE_H) */<|MERGE_RESOLUTION|>--- conflicted
+++ resolved
@@ -69,14 +69,10 @@
 template <typename CHARTYPE, typename T0, typename T1, typename... Items>
 auto gstringize(T0&& item0, T1&& item1, Items&&... items)
 {
-<<<<<<< HEAD
     std::basic_ostringstream<CHARTYPE> out;
     stream_to(out, std::forward<T0>(item0), std::forward<T1>(item1),
               std::forward<Items>(items)...);
     return out.str();
-=======
-    return ll_convert<std::string>(item);
->>>>>>> a33718ee
 }
 
 // generic single argument: stream to out, as above
@@ -128,13 +124,7 @@
 template <typename... Items>
 auto stringize(Items&&... items)
 {
-<<<<<<< HEAD
     return gstringize<char>(std::forward<Items>(items)...);
-=======
-    // utf8str_to_wstring() returns LLWString, which isn't necessarily the
-    // same as std::wstring
-    return ll_convert<std::wstring>(item);
->>>>>>> a33718ee
 }
 
 /**
