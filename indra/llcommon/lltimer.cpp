/** 
 * @file lltimer.cpp
 * @brief Cross-platform objects for doing timing 
 *
 * $LicenseInfo:firstyear=2000&license=viewerlgpl$
 * Second Life Viewer Source Code
 * Copyright (C) 2010, Linden Research, Inc.
 * 
 * This library is free software; you can redistribute it and/or
 * modify it under the terms of the GNU Lesser General Public
 * License as published by the Free Software Foundation;
 * version 2.1 of the License only.
 * 
 * This library is distributed in the hope that it will be useful,
 * but WITHOUT ANY WARRANTY; without even the implied warranty of
 * MERCHANTABILITY or FITNESS FOR A PARTICULAR PURPOSE.  See the GNU
 * Lesser General Public License for more details.
 * 
 * You should have received a copy of the GNU Lesser General Public
 * License along with this library; if not, write to the Free Software
 * Foundation, Inc., 51 Franklin Street, Fifth Floor, Boston, MA  02110-1301  USA
 * 
 * Linden Research, Inc., 945 Battery Street, San Francisco, CA  94111  USA
 * $/LicenseInfo$
 */

#include "linden_common.h"

#include "lltimer.h"

#include "u64.h"

#if LL_WINDOWS
#	include "llwin32headerslean.h"
#elif LL_LINUX || LL_DARWIN
#   include <errno.h>
#	include <sys/time.h>
#else 
#	error "architecture not supported"
#endif

//
// Locally used constants
//
const U64 SEC_TO_MICROSEC_U64 = 1000000;

//---------------------------------------------------------------------------
// Globals and statics
//---------------------------------------------------------------------------

S32 gUTCOffset = 0; // viewer's offset from server UTC, in seconds
LLTimer* LLTimer::sTimer = NULL;


//
// Forward declarations
//


//---------------------------------------------------------------------------
// Implementation
//---------------------------------------------------------------------------

#if LL_WINDOWS
void ms_sleep(U32 ms)
{
	Sleep(ms);
}

U32 micro_sleep(U64 us, U32 max_yields)
{
    // max_yields is unused; just fiddle with it to avoid warnings.
    max_yields = 0;
	ms_sleep((U32)(us / 1000));
    return 0;
}
#elif LL_LINUX || LL_DARWIN
static void _sleep_loop(struct timespec& thiswait)
{
	struct timespec nextwait;
	bool sleep_more = false;

	do {
		int result = nanosleep(&thiswait, &nextwait);

		// check if sleep was interrupted by a signal; unslept
		// remainder was written back into 't' and we just nanosleep
		// again.
		sleep_more = (result == -1 && EINTR == errno);

		if (sleep_more)
		{
			if ( nextwait.tv_sec > thiswait.tv_sec ||
			     (nextwait.tv_sec == thiswait.tv_sec &&
			      nextwait.tv_nsec >= thiswait.tv_nsec) )
			{
				// if the remaining time isn't actually going
				// down then we're being shafted by low clock
				// resolution - manually massage the sleep time
				// downward.
				if (nextwait.tv_nsec > 1000000) {
					// lose 1ms
					nextwait.tv_nsec -= 1000000;
				} else {
					if (nextwait.tv_sec == 0) {
						// already so close to finished
						sleep_more = false;
					} else {
						// lose up to 1ms
						nextwait.tv_nsec = 0;
					}
				}
			}
			thiswait = nextwait;
		}
	} while (sleep_more);
}

U32 micro_sleep(U64 us, U32 max_yields)
{
    U64 start = get_clock_count();
    // This is kernel dependent.  Currently, our kernel generates software clock
    // interrupts at 250 Hz (every 4,000 microseconds).
<<<<<<< HEAD
    const U64 KERNEL_SLEEP_INTERVAL_US = 4000;

    auto num_sleep_intervals = (us - (KERNEL_SLEEP_INTERVAL_US >> 1)) / KERNEL_SLEEP_INTERVAL_US;
=======
    const S64 KERNEL_SLEEP_INTERVAL_US = 4000;

    // Use signed arithmetic to discover whether a sleep is even necessary. If
    // either 'us' or KERNEL_SLEEP_INTERVAL_US is unsigned, the compiler
    // promotes the difference to unsigned. If 'us' is less than half
    // KERNEL_SLEEP_INTERVAL_US, the unsigned difference will be hugely
    // positive, resulting in a crazy long wait.
    auto num_sleep_intervals = (S64(us) - (KERNEL_SLEEP_INTERVAL_US >> 1)) / KERNEL_SLEEP_INTERVAL_US;
>>>>>>> 5a70639b
    if (num_sleep_intervals > 0)
    {
        U64 sleep_time = (num_sleep_intervals * KERNEL_SLEEP_INTERVAL_US) - (KERNEL_SLEEP_INTERVAL_US >> 1);
        struct timespec thiswait;
        thiswait.tv_sec = sleep_time / 1000000;
        thiswait.tv_nsec = (sleep_time % 1000000) * 1000l;
        _sleep_loop(thiswait);
    }

    U64 current_clock = get_clock_count();
    U32 yields = 0;
    while (    (yields < max_yields)
            && (current_clock - start < us) )
    {
        sched_yield();
        ++yields;
        current_clock = get_clock_count();
    }
    return yields;
}

void ms_sleep(U32 ms)
{
	long mslong = ms; // tv_nsec is a long
	struct timespec thiswait;
	thiswait.tv_sec = ms / 1000;
	thiswait.tv_nsec = (mslong % 1000) * 1000000l;
    _sleep_loop(thiswait);
}
#else
# error "architecture not supported"
#endif

//
// CPU clock/other clock frequency and count functions
//

#if LL_WINDOWS
U64 get_clock_count()
{
	static bool firstTime = true;
	static U64 offset;
		// ensures that callers to this function never have to deal with wrap

	// QueryPerformanceCounter implementation
	LARGE_INTEGER clock_count;
	QueryPerformanceCounter(&clock_count);
	if (firstTime) {
		offset = clock_count.QuadPart;
		firstTime = false;
	}
	return clock_count.QuadPart - offset;
}

F64 calc_clock_frequency()
{
	__int64 freq;
	QueryPerformanceFrequency((LARGE_INTEGER *) &freq);
	return (F64)freq;
}
#endif // LL_WINDOWS


#if LL_LINUX || LL_DARWIN
// Both Linux and Mac use gettimeofday for accurate time
F64 calc_clock_frequency()
{
	return 1000000.0; // microseconds, so 1 MHz.
}

U64 get_clock_count()
{
	// Linux clocks are in microseconds
	struct timeval tv;
	gettimeofday(&tv, NULL);
	return tv.tv_sec*SEC_TO_MICROSEC_U64 + tv.tv_usec;
}
#endif


TimerInfo::TimerInfo()
:	mClockFrequency(0.0),
	mTotalTimeClockCount(0),
	mLastTotalTimeClockCount(0)
{}

void TimerInfo::update()
{
	mClockFrequency = calc_clock_frequency();
	mClockFrequencyInv = 1.0/mClockFrequency;
	mClocksToMicroseconds = mClockFrequencyInv;
}

TimerInfo& get_timer_info()
{
	static TimerInfo sTimerInfo;
	return sTimerInfo;
}

///////////////////////////////////////////////////////////////////////////////

// returns a U64 number that represents the number of 
// microseconds since the Unix epoch - Jan 1, 1970
U64MicrosecondsImplicit totalTime()
{
	U64 current_clock_count = get_clock_count();
	if (!get_timer_info().mTotalTimeClockCount || get_timer_info().mClocksToMicroseconds.value() == 0)
	{
		get_timer_info().update();
		get_timer_info().mTotalTimeClockCount = current_clock_count;

#if LL_WINDOWS
		// Sync us up with local time (even though we PROBABLY don't need to, this is how it was implemented)
		// Unix platforms use gettimeofday so they are synced, although this probably isn't a good assumption to
		// make in the future.

		get_timer_info().mTotalTimeClockCount = (U64)(time(NULL) * get_timer_info().mClockFrequency);
#endif

		// Update the last clock count
		get_timer_info().mLastTotalTimeClockCount = current_clock_count;
	}
	else
	{
		if (current_clock_count >= get_timer_info().mLastTotalTimeClockCount)
		{
			// No wrapping, we're all okay.
			get_timer_info().mTotalTimeClockCount += current_clock_count - get_timer_info().mLastTotalTimeClockCount;
		}
		else
		{
			// We've wrapped.  Compensate correctly
			get_timer_info().mTotalTimeClockCount += (0xFFFFFFFFFFFFFFFFULL - get_timer_info().mLastTotalTimeClockCount) + current_clock_count;
		}

		// Update the last clock count
		get_timer_info().mLastTotalTimeClockCount = current_clock_count;
	}

	// Return the total clock tick count in microseconds.
	U64Microseconds time(get_timer_info().mTotalTimeClockCount*get_timer_info().mClocksToMicroseconds);
	return time;
}


///////////////////////////////////////////////////////////////////////////////

LLTimer::LLTimer()
{
	if (!get_timer_info().mClockFrequency)
	{
		get_timer_info().update();
	}

	mStarted = TRUE;
	reset();
}

LLTimer::~LLTimer()
{}

// static
void LLTimer::initClass()
{
	if (!sTimer) sTimer = new LLTimer;
}

// static
void LLTimer::cleanupClass()
{
	delete sTimer; sTimer = NULL;
}

// static
U64MicrosecondsImplicit LLTimer::getTotalTime()
{
	// simply call into the implementation function.
	U64MicrosecondsImplicit total_time = totalTime();
	return total_time;
}	

// static
F64SecondsImplicit LLTimer::getTotalSeconds()
{
	return F64Microseconds(U64_to_F64(getTotalTime()));
}

void LLTimer::reset()
{
	mLastClockCount = get_clock_count();
	mExpirationTicks = 0;
}

///////////////////////////////////////////////////////////////////////////////

U64 LLTimer::getCurrentClockCount()
{
	return get_clock_count();
}

///////////////////////////////////////////////////////////////////////////////

void LLTimer::setLastClockCount(U64 current_count)
{
	mLastClockCount = current_count;
}

///////////////////////////////////////////////////////////////////////////////

static
U64 getElapsedTimeAndUpdate(U64& lastClockCount)
{
	U64 current_clock_count = get_clock_count();
	U64 result;

	if (current_clock_count >= lastClockCount)
	{
		result = current_clock_count - lastClockCount;
	}
	else
	{
		// time has gone backward
		result = 0;
	}

	lastClockCount = current_clock_count;

	return result;
}


F64SecondsImplicit LLTimer::getElapsedTimeF64() const
{
	U64 last = mLastClockCount;
	return (F64)getElapsedTimeAndUpdate(last) * get_timer_info().mClockFrequencyInv;
}

F32SecondsImplicit LLTimer::getElapsedTimeF32() const
{
	return (F32)getElapsedTimeF64();
}

F64SecondsImplicit LLTimer::getElapsedTimeAndResetF64()
{
	return (F64)getElapsedTimeAndUpdate(mLastClockCount) * get_timer_info().mClockFrequencyInv;
}

F32SecondsImplicit LLTimer::getElapsedTimeAndResetF32()
{
	return (F32)getElapsedTimeAndResetF64();
}

///////////////////////////////////////////////////////////////////////////////

void  LLTimer::setTimerExpirySec(F32SecondsImplicit expiration)
{
	mExpirationTicks = get_clock_count()
		+ (U64)((F32)(expiration * get_timer_info().mClockFrequency.value()));
}

F32SecondsImplicit LLTimer::getRemainingTimeF32() const
{
	U64 cur_ticks = get_clock_count();
	if (cur_ticks > mExpirationTicks)
	{
		return 0.0f;
	}
	return F32((mExpirationTicks - cur_ticks) * get_timer_info().mClockFrequencyInv);
}


BOOL  LLTimer::checkExpirationAndReset(F32 expiration)
{
	U64 cur_ticks = get_clock_count();
	if (cur_ticks < mExpirationTicks)
	{
		return FALSE;
	}

	mExpirationTicks = cur_ticks
		+ (U64)((F32)(expiration * get_timer_info().mClockFrequency));
	return TRUE;
}


BOOL  LLTimer::hasExpired() const
{
	return (get_clock_count() >= mExpirationTicks)
		? TRUE : FALSE;
}

///////////////////////////////////////////////////////////////////////////////

BOOL LLTimer::knownBadTimer()
{
	BOOL failed = FALSE;

#if LL_WINDOWS
	WCHAR bad_pci_list[][10] = {L"1039:0530",
						        L"1039:0620",
							    L"10B9:0533",
							    L"10B9:1533",
							    L"1106:0596",
							    L"1106:0686",
							    L"1166:004F",
							    L"1166:0050",
 							    L"8086:7110",
							    L"\0"
	};

	HKEY hKey = NULL;
	LONG nResult = ::RegOpenKeyEx(HKEY_LOCAL_MACHINE,L"SYSTEM\\CurrentControlSet\\Enum\\PCI", 0,
								  KEY_EXECUTE | KEY_QUERY_VALUE | KEY_ENUMERATE_SUB_KEYS, &hKey);
	
	WCHAR name[1024];
	DWORD name_len = 1024;
	FILETIME scrap;

	S32 key_num = 0;
	WCHAR pci_id[10];

	wcscpy(pci_id, L"0000:0000");	 /*Flawfinder: ignore*/

	while (nResult == ERROR_SUCCESS)
	{
		nResult = ::RegEnumKeyEx(hKey, key_num++, name, &name_len, NULL, NULL, NULL, &scrap);

		if (nResult == ERROR_SUCCESS)
		{
			memcpy(&pci_id[0],&name[4],4);		/* Flawfinder: ignore */
			memcpy(&pci_id[5],&name[13],4);		/* Flawfinder: ignore */

			for (S32 check = 0; bad_pci_list[check][0]; check++)
			{
				if (!wcscmp(pci_id, bad_pci_list[check]))
				{
//					LL_WARNS() << "unreliable PCI chipset found!! " << pci_id << endl;
					failed = TRUE;
					break;
				}
			}
//			llinfo << "PCI chipset found: " << pci_id << endl;
			name_len = 1024;
		}
	}
#endif
	return(failed);
}

///////////////////////////////////////////////////////////////////////////////
// 
// NON-MEMBER FUNCTIONS
//
///////////////////////////////////////////////////////////////////////////////

time_t time_corrected()
{
	return time(NULL) + gUTCOffset;
}


// Is the current computer (in its current time zone)
// observing daylight savings time?
BOOL is_daylight_savings()
{
	time_t now = time(NULL);

	// Internal buffer to local server time
	struct tm* internal_time = localtime(&now);

	// tm_isdst > 0  =>  daylight savings
	// tm_isdst = 0  =>  not daylight savings
	// tm_isdst < 0  =>  can't tell
	return (internal_time->tm_isdst > 0);
}


struct tm* utc_to_pacific_time(time_t utc_time, BOOL pacific_daylight_time)
{
	S32Hours pacific_offset_hours;
	if (pacific_daylight_time)
	{
		pacific_offset_hours = S32Hours(7);
	}
	else
	{
		pacific_offset_hours = S32Hours(8);
	}

	// We subtract off the PST/PDT offset _before_ getting
	// "UTC" time, because this will handle wrapping around
	// for 5 AM UTC -> 10 PM PDT of the previous day.
	utc_time -= S32SecondsImplicit(pacific_offset_hours);
 
	// Internal buffer to PST/PDT (see above)
	struct tm* internal_time = gmtime(&utc_time);

	/*
	// Don't do this, this won't correctly tell you if daylight savings is active in CA or not.
	if (pacific_daylight_time)
	{
		internal_time->tm_isdst = 1;
	}
	*/

	return internal_time;
}


void microsecondsToTimecodeString(U64MicrosecondsImplicit current_time, std::string& tcstring)
{
	U64 hours;
	U64 minutes;
	U64 seconds;
	U64 frames;
	U64 subframes;

	hours = current_time / (U64)3600000000ul;
	minutes = current_time / (U64)60000000;
	minutes %= 60;
	seconds = current_time / (U64)1000000;
	seconds %= 60;
	frames = current_time / (U64)41667;
	frames %= 24;
	subframes = current_time / (U64)42;
	subframes %= 100;

	tcstring = llformat("%3.3d:%2.2d:%2.2d:%2.2d.%2.2d",(int)hours,(int)minutes,(int)seconds,(int)frames,(int)subframes);
}


void secondsToTimecodeString(F32SecondsImplicit current_time, std::string& tcstring)
{
	microsecondsToTimecodeString(current_time, tcstring);
}

<|MERGE_RESOLUTION|>--- conflicted
+++ resolved
@@ -121,11 +121,6 @@
     U64 start = get_clock_count();
     // This is kernel dependent.  Currently, our kernel generates software clock
     // interrupts at 250 Hz (every 4,000 microseconds).
-<<<<<<< HEAD
-    const U64 KERNEL_SLEEP_INTERVAL_US = 4000;
-
-    auto num_sleep_intervals = (us - (KERNEL_SLEEP_INTERVAL_US >> 1)) / KERNEL_SLEEP_INTERVAL_US;
-=======
     const S64 KERNEL_SLEEP_INTERVAL_US = 4000;
 
     // Use signed arithmetic to discover whether a sleep is even necessary. If
@@ -134,7 +129,6 @@
     // KERNEL_SLEEP_INTERVAL_US, the unsigned difference will be hugely
     // positive, resulting in a crazy long wait.
     auto num_sleep_intervals = (S64(us) - (KERNEL_SLEEP_INTERVAL_US >> 1)) / KERNEL_SLEEP_INTERVAL_US;
->>>>>>> 5a70639b
     if (num_sleep_intervals > 0)
     {
         U64 sleep_time = (num_sleep_intervals * KERNEL_SLEEP_INTERVAL_US) - (KERNEL_SLEEP_INTERVAL_US >> 1);
