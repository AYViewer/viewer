/** 
 * @file llstat.cpp
 *
 * $LicenseInfo:firstyear=2001&license=viewerlgpl$
 * Second Life Viewer Source Code
 * Copyright (C) 2010, Linden Research, Inc.
 * 
 * This library is free software; you can redistribute it and/or
 * modify it under the terms of the GNU Lesser General Public
 * License as published by the Free Software Foundation;
 * version 2.1 of the License only.
 * 
 * This library is distributed in the hope that it will be useful,
 * but WITHOUT ANY WARRANTY; without even the implied warranty of
 * MERCHANTABILITY or FITNESS FOR A PARTICULAR PURPOSE.  See the GNU
 * Lesser General Public License for more details.
 * 
 * You should have received a copy of the GNU Lesser General Public
 * License along with this library; if not, write to the Free Software
 * Foundation, Inc., 51 Franklin Street, Fifth Floor, Boston, MA  02110-1301  USA
 * 
 * Linden Research, Inc., 945 Battery Street, San Francisco, CA  94111  USA
 * $/LicenseInfo$
 */

#include "linden_common.h"

#include "llstat.h"
#include "lllivefile.h"
#include "llerrorcontrol.h"
#include "llframetimer.h"
#include "timing.h"
#include "llsd.h"
#include "llsdserialize.h"
#include "llstl.h"
#include "u64.h"


// statics
<<<<<<< HEAD
=======


>>>>>>> cc7043ec
//------------------------------------------------------------------------
LLTimer LLStat::sTimer;
LLFrameTimer LLStat::sFrameTimer;

void LLStat::reset()
{
	mNumValues = 0;
	mLastValue = 0.f;
	delete[] mBins;
	mBins      = new ValueEntry[mNumBins];
	mCurBin = mNumBins-1;
	mNextBin = 0;
}

LLStat::LLStat(std::string name, S32 num_bins, BOOL use_frame_timer)
:	mUseFrameTimer(use_frame_timer),
	mNumBins(num_bins),
<<<<<<< HEAD
	mName(name)
	{
=======
	mName(name),
	mBins(NULL)
{
>>>>>>> cc7043ec
	llassert(mNumBins > 0);
	mLastTime  = 0.f;

	reset();

	if (!mName.empty())
	{
		stat_map_t::iterator iter = getStatList().find(mName);
		if (iter != getStatList().end())
			llwarns << "LLStat with duplicate name: " << mName << llendl;
		getStatList().insert(std::make_pair(mName, this));
	}
}

LLStat::stat_map_t& LLStat::getStatList()
{
	static LLStat::stat_map_t stat_list;
	return stat_list;
}


LLStat::~LLStat()
{
	delete[] mBins;

	if (!mName.empty())
	{
		// handle multiple entries with the same name
		stat_map_t::iterator iter = getStatList().find(mName);
		while (iter != getStatList().end() && iter->second != this)
			++iter;
		getStatList().erase(iter);
	}
}

void LLStat::start()
{
	if (mUseFrameTimer)
	{
		mBins[mNextBin].mBeginTime = sFrameTimer.getElapsedSeconds();
	}
	else
	{
		mBins[mNextBin].mBeginTime = sTimer.getElapsedTimeF64();
	}
}

void LLStat::addValue(const F32 value)
{
	if (mNumValues < mNumBins)
	{
		mNumValues++;
	}

	// Increment the bin counters.
	mCurBin++;
	if (mCurBin >= mNumBins)
	{
		mCurBin = 0;
	}
	mNextBin++;
	if (mNextBin >= mNumBins)
	{
		mNextBin = 0;
	}

	mBins[mCurBin].mValue = value;
	if (mUseFrameTimer)
	{
		mBins[mCurBin].mTime = sFrameTimer.getElapsedSeconds();
	}
	else
	{
		mBins[mCurBin].mTime = sTimer.getElapsedTimeF64();
	}
	mBins[mCurBin].mDT = (F32)(mBins[mCurBin].mTime - mBins[mCurBin].mBeginTime);

	//this value is used to prime the min/max calls
	mLastTime = mBins[mCurBin].mTime;
	mLastValue = value;

	// Set the begin time for the next stat segment.
	mBins[mNextBin].mBeginTime = mBins[mCurBin].mTime;
	mBins[mNextBin].mTime = mBins[mCurBin].mTime;
	mBins[mNextBin].mDT = 0.f;
}


F32 LLStat::getMax() const
{
	S32 i;
	F32 current_max = mLastValue;
	if (mNumBins == 0)
	{
		current_max = 0.f;
	}
	else
	{
		for (i = 0; (i < mNumBins) && (i < mNumValues); i++)
		{
			// Skip the bin we're currently filling.
			if (i == mNextBin)
			{
				continue;
			}
			if (mBins[i].mValue > current_max)
			{
				current_max = mBins[i].mValue;
			}
		}
	}
	return current_max;
}

F32 LLStat::getMean() const
{
	S32 i;
	F32 current_mean = 0.f;
	S32 samples = 0;
	for (i = 0; (i < mNumBins) && (i < mNumValues); i++)
	{
		// Skip the bin we're currently filling.
		if (i == mNextBin)
		{
			continue;
		}
		current_mean += mBins[i].mValue;
		samples++;
	}

	// There will be a wrap error at 2^32. :)
	if (samples != 0)
	{
		current_mean /= samples;
	}
	else
	{
		current_mean = 0.f;
	}
	return current_mean;
}

F32 LLStat::getMin() const
{
	S32 i;
	F32 current_min = mLastValue;

	if (mNumBins == 0)
	{
		current_min = 0.f;
	}
	else
	{
		for (i = 0; (i < mNumBins) && (i < mNumValues); i++)
		{
			// Skip the bin we're currently filling.
			if (i == mNextBin)
			{
				continue;
			}
			if (mBins[i].mValue < current_min)
			{
				current_min = mBins[i].mValue;
			}
		}
	}
	return current_min;
}

F32 LLStat::getPrev(S32 age) const
{
	S32 bin;
	bin = mCurBin - age;

	while (bin < 0)
	{
		bin += mNumBins;
	}

	if (bin == mNextBin)
	{
		// Bogus for bin we're currently working on.
		return 0.f;
	}
	return mBins[bin].mValue;
}

F32 LLStat::getPrevPerSec(S32 age) const
{
	S32 bin;
	bin = mCurBin - age;

	while (bin < 0)
	{
		bin += mNumBins;
	}

	if (bin == mNextBin)
	{
		// Bogus for bin we're currently working on.
		return 0.f;
	}
	return mBins[bin].mValue / mBins[bin].mDT;
}

F32 LLStat::getCurrent() const
{
	return mBins[mCurBin].mValue;
}

F32 LLStat::getCurrentPerSec() const
{
	return mBins[mCurBin].mValue / mBins[mCurBin].mDT;
}

F32 LLStat::getMeanPerSec() const
{
	S32 i;
	F32 value = 0.f;
	F32 dt    = 0.f;

	for (i = 0; (i < mNumBins) && (i < mNumValues); i++)
	{
		// Skip the bin we're currently filling.
		if (i == mNextBin)
		{
			continue;
		}
		value += mBins[i].mValue;
		dt    += mBins[i].mDT;
	}

	if (dt > 0.f)
	{
		return value/dt;
	}
	else
	{
		return 0.f;
	}
}

F32 LLStat::getMeanDuration() const
{
	F32 dur = 0.0f;
	S32 count = 0;
	for (S32 i=0; (i < mNumBins) && (i < mNumValues); i++)
	{
		if (i == mNextBin)
		{
			continue;
		}
		dur += mBins[i].mDT;
		count++;
	}

	if (count > 0)
	{
		dur /= F32(count);
		return dur;
	}
	else
	{
		return 0.f;
	}
}

F32 LLStat::getMaxPerSec() const
{
	F32 value;

	if (mNextBin != 0)
	{
		value = mBins[0].mValue/mBins[0].mDT;
	}
	else if (mNumValues > 0)
	{
		value = mBins[1].mValue/mBins[1].mDT;
	}
	else
	{
		value = 0.f;
	}

	for (S32 i = 0; (i < mNumBins) && (i < mNumValues); i++)
	{
		// Skip the bin we're currently filling.
		if (i == mNextBin)
		{
			continue;
		}
		value = llmax(value, mBins[i].mValue/mBins[i].mDT);
	}
	return value;
}

F32 LLStat::getMinPerSec() const
{
	S32 i;
	F32 value;
	
	if (mNextBin != 0)
	{
		value = mBins[0].mValue/mBins[0].mDT;
	}
	else if (mNumValues > 0)
	{
		value = mBins[1].mValue/mBins[0].mDT;
	}
	else
	{
		value = 0.f;
	}

	for (i = 0; (i < mNumBins) && (i < mNumValues); i++)
	{
		// Skip the bin we're currently filling.
		if (i == mNextBin)
		{
			continue;
		}
		value = llmin(value, mBins[i].mValue/mBins[i].mDT);
	}
	return value;
}

U32 LLStat::getNumValues() const
{
	return mNumValues;
}

S32 LLStat::getNumBins() const
{
	return mNumBins;
}

S32 LLStat::getNextBin() const
{
	return mNextBin;
}

F64 LLStat::getLastTime() const
{
	return mLastTime;
}<|MERGE_RESOLUTION|>--- conflicted
+++ resolved
@@ -37,11 +37,6 @@
 
 
 // statics
-<<<<<<< HEAD
-=======
-
-
->>>>>>> cc7043ec
 //------------------------------------------------------------------------
 LLTimer LLStat::sTimer;
 LLFrameTimer LLStat::sFrameTimer;
@@ -59,14 +54,9 @@
 LLStat::LLStat(std::string name, S32 num_bins, BOOL use_frame_timer)
 :	mUseFrameTimer(use_frame_timer),
 	mNumBins(num_bins),
-<<<<<<< HEAD
-	mName(name)
-	{
-=======
 	mName(name),
 	mBins(NULL)
 {
->>>>>>> cc7043ec
 	llassert(mNumBins > 0);
 	mLastTime  = 0.f;
 
