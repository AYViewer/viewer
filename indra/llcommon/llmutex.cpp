/** 
 * @file llmutex.cpp
 *
 * $LicenseInfo:firstyear=2004&license=viewerlgpl$
 * Second Life Viewer Source Code
 * Copyright (C) 2010, Linden Research, Inc.
 * 
 * This library is free software; you can redistribute it and/or
 * modify it under the terms of the GNU Lesser General Public
 * License as published by the Free Software Foundation;
 * version 2.1 of the License only.
 * 
 * This library is distributed in the hope that it will be useful,
 * but WITHOUT ANY WARRANTY; without even the implied warranty of
 * MERCHANTABILITY or FITNESS FOR A PARTICULAR PURPOSE.  See the GNU
 * Lesser General Public License for more details.
 * 
 * You should have received a copy of the GNU Lesser General Public
 * License along with this library; if not, write to the Free Software
 * Foundation, Inc., 51 Franklin Street, Fifth Floor, Boston, MA  02110-1301  USA
 * 
 * Linden Research, Inc., 945 Battery Street, San Francisco, CA  94111  USA
 * $/LicenseInfo$
 */

#include "linden_common.h"

#include "llmutex.h"
#include "llthread.h"
#include "lltimer.h"
#include "llcoros.h"


//---------------------------------------------------------------------
//
// LLMutex
//
LLMutex::LLMutex() :
 mCount(0)
{
}

LLMutex::~LLMutex()
{
}

void LLMutex::lock()
{
    LL_PROFILE_ZONE_SCOPED_CATEGORY_THREAD;

    // LLMutex is not coroutine aware and should not be used from a coroutine
    // If your code is running in a coroutine, you should use LLCoros::Mutex instead
    // NOTE:  If the stack trace you're staring at contains non-thread-safe code,
    // you should use LLAppViewer::instance().postToMainThread() to shuttle execution
    // back to the main loop.
    // NOTE: If you got here from seeing this assert in your log and you're not seeing
    // a stack trace that points here, put a breakpoint in on_main_coro and try again.
    llassert(LLCoros::on_main_coro());

	if(isSelfLocked())
	{ //redundant lock
		mCount++;
		return;
	}
	
	mMutex.lock();
	
#if MUTEX_DEBUG
	// Have to have the lock before we can access the debug info
	auto id = LLThread::currentID();
	if (mIsLocked[id] != false)
		LL_ERRS() << "Already locked in Thread: " << id << LL_ENDL;
	mIsLocked[id] = true;
#endif

	mLockingThread = LLThread::currentID();
}

void LLMutex::unlock()
{
    LL_PROFILE_ZONE_SCOPED_CATEGORY_THREAD;

	if (mCount > 0)
	{ //not the root unlock
		mCount--;
		return;
	}
	
#if MUTEX_DEBUG
	// Access the debug info while we have the lock
	auto id = LLThread::currentID();
	if (mIsLocked[id] != true)
		LL_ERRS() << "Not locked in Thread: " << id << LL_ENDL;
	mIsLocked[id] = false;
#endif

	mLockingThread = LLThread::id_t();
	mMutex.unlock();
}

bool LLMutex::isLocked()
{
    LL_PROFILE_ZONE_SCOPED_CATEGORY_THREAD
	if (!mMutex.try_lock())
	{
		return true;
	}
	else
	{
		mMutex.unlock();
		return false;
	}
}

bool LLMutex::isSelfLocked()
{
	return mLockingThread == LLThread::currentID();
}

LLThread::id_t LLMutex::lockingThread() const
{
	return mLockingThread;
}

bool LLMutex::trylock()
{
<<<<<<< HEAD
    LL_PROFILE_ZONE_SCOPED_CATEGORY_THREAD;
	if(isSelfLocked())
=======
    LL_PROFILE_ZONE_SCOPED_CATEGORY_THREAD
	if (isSelfLocked())
>>>>>>> 7d87e41b
	{ //redundant lock
		mCount++;
		return true;
	}
	
	if (!mMutex.try_lock())
	{
		return false;
	}
	
#if MUTEX_DEBUG
	// Have to have the lock before we can access the debug info
	auto id = LLThread::currentID();
	if (mIsLocked[id] != false)
		LL_ERRS() << "Already locked in Thread: " << id << LL_ENDL;
	mIsLocked[id] = true;
#endif

	mLockingThread = LLThread::currentID();
	return true;
}


//---------------------------------------------------------------------
//
// LLSharedMutex
//
LLSharedMutex::LLSharedMutex()
: mLockingThreads(2) // Reserve 2 slots in the map hash table
, mIsShared(false)
{
}

bool LLSharedMutex::isLocked() const
{
    LL_PROFILE_ZONE_SCOPED_CATEGORY_THREAD
    std::lock_guard<std::mutex> lock(mLockMutex);

    return !mLockingThreads.empty();
}

bool LLSharedMutex::isThreadLocked() const
{
    LL_PROFILE_ZONE_SCOPED_CATEGORY_THREAD
    LLThread::id_t current_thread = LLThread::currentID();
    std::lock_guard<std::mutex> lock(mLockMutex);

    const_iterator it = mLockingThreads.find(current_thread);
    return it != mLockingThreads.end();
}

void LLSharedMutex::lockShared()
{
    LL_PROFILE_ZONE_SCOPED_CATEGORY_THREAD
    LLThread::id_t current_thread = LLThread::currentID();

    mLockMutex.lock();
    iterator it = mLockingThreads.find(current_thread);
    if (it != mLockingThreads.end())
    {
        it->second++;
    }
    else
    {
        // Acquire the mutex immediately if the mutex is not locked exclusively
        // or enter a locking state if the mutex is already locked exclusively
        mLockMutex.unlock();
        mSharedMutex.lock_shared();
        mLockMutex.lock();
        // Continue after acquiring the mutex
        mLockingThreads.emplace(std::make_pair(current_thread, 1));
        mIsShared = true;
    }
    mLockMutex.unlock();
}

void LLSharedMutex::lockExclusive()
{
    LL_PROFILE_ZONE_SCOPED_CATEGORY_THREAD
    LLThread::id_t current_thread = LLThread::currentID();

    mLockMutex.lock();
    iterator it = mLockingThreads.find(current_thread);
    if (it != mLockingThreads.end())
    {
        if (mIsShared)
        {
            // The mutex is already locked in the current thread
            // but this lock is SHARED (not EXCLISIVE)
            // We can't lock it again, the lock stays shared
            // This can lead to a collision (theoretically)
            llassert_always(!"The current thread is already locked SHARED and can't be locked EXCLUSIVE");
        }
        it->second++;
    }
    else
    {
        // Acquire the mutex immediately if mLockingThreads is empty
        // or enter a locking state if mLockingThreads is not empty
        mLockMutex.unlock();
        mSharedMutex.lock();
        mLockMutex.lock();
        // Continue after acquiring the mutex (and possible quitting the locking state)
        mLockingThreads.emplace(std::make_pair(current_thread, 1));
        mIsShared = false;
    }
    mLockMutex.unlock();
}

bool LLSharedMutex::trylockShared()
{
    LL_PROFILE_ZONE_SCOPED_CATEGORY_THREAD
    LLThread::id_t current_thread = LLThread::currentID();
    std::lock_guard<std::mutex> lock(mLockMutex);

    iterator it = mLockingThreads.find(current_thread);
    if (it != mLockingThreads.end())
    {
        it->second++;
    }
    else
    {
        if (!mSharedMutex.try_lock_shared())
            return false;

        mLockingThreads.emplace(std::make_pair(current_thread, 1));
        mIsShared = true;
    }

    return true;
}

bool LLSharedMutex::trylockExclusive()
{
    LL_PROFILE_ZONE_SCOPED_CATEGORY_THREAD
    LLThread::id_t current_thread = LLThread::currentID();
    std::lock_guard<std::mutex> lock(mLockMutex);

    if (mLockingThreads.size() == 1 && mLockingThreads.begin()->first == current_thread)
    {
        mLockingThreads.begin()->second++;
    }
    else
    {
        if (!mSharedMutex.try_lock())
            return false;

        mLockingThreads.emplace(std::make_pair(current_thread, 1));
        mIsShared = false;
    }

    return true;
}

void LLSharedMutex::unlockShared()
{
    LL_PROFILE_ZONE_SCOPED_CATEGORY_THREAD
    LLThread::id_t current_thread = LLThread::currentID();
    std::lock_guard<std::mutex> lock(mLockMutex);

    iterator it = mLockingThreads.find(current_thread);
    if (it != mLockingThreads.end())
    {
        if (it->second > 1)
        {
            it->second--;
        }
        else
        {
            mLockingThreads.erase(it);
            mSharedMutex.unlock_shared();
        }
    }
}

void LLSharedMutex::unlockExclusive()
{
    LL_PROFILE_ZONE_SCOPED_CATEGORY_THREAD
    LLThread::id_t current_thread = LLThread::currentID();
    std::lock_guard<std::mutex> lock(mLockMutex);

    iterator it = mLockingThreads.find(current_thread);
    if (it != mLockingThreads.end())
    {
        if (it->second > 1)
        {
            it->second--;
        }
        else
        {
            mLockingThreads.erase(it);
            mSharedMutex.unlock();
        }
    }
}


//---------------------------------------------------------------------
//
// LLCondition
//
LLCondition::LLCondition() :
	LLMutex()
{
}

LLCondition::~LLCondition()
{
}

void LLCondition::wait()
{
    LL_PROFILE_ZONE_SCOPED_CATEGORY_THREAD
	std::unique_lock< std::mutex > lock(mMutex);
	mCond.wait(lock);
}

void LLCondition::signal()
{
    LL_PROFILE_ZONE_SCOPED_CATEGORY_THREAD
	mCond.notify_one();
}

void LLCondition::broadcast()
{
    LL_PROFILE_ZONE_SCOPED_CATEGORY_THREAD
	mCond.notify_all();
}


//---------------------------------------------------------------------
//
// LLMutexTrylock
//
LLMutexTrylock::LLMutexTrylock(LLMutex* mutex)
    : mMutex(mutex),
    mLocked(false)
{
    LL_PROFILE_ZONE_SCOPED_CATEGORY_THREAD
    if (mMutex)
        mLocked = mMutex->trylock();
}

LLMutexTrylock::LLMutexTrylock(LLMutex* mutex, U32 aTries, U32 delay_ms)
    : mMutex(mutex),
    mLocked(false)
{
    LL_PROFILE_ZONE_SCOPED_CATEGORY_THREAD
    if (!mMutex)
        return;

    for (U32 i = 0; i < aTries; ++i)
    {
        mLocked = mMutex->trylock();
        if (mLocked)
            break;
        ms_sleep(delay_ms);
    }
}

LLMutexTrylock::~LLMutexTrylock()
{
    LL_PROFILE_ZONE_SCOPED_CATEGORY_THREAD
    if (mMutex && mLocked)
        mMutex->unlock();
}


//---------------------------------------------------------------------
//
// LLScopedLock
//
LLScopedLock::LLScopedLock(std::mutex* mutex) : mMutex(mutex)
{
    LL_PROFILE_ZONE_SCOPED_CATEGORY_THREAD
	if(mutex)
	{
		mutex->lock();
		mLocked = true;
	}
	else
	{
		mLocked = false;
	}
}

LLScopedLock::~LLScopedLock()
{
	unlock();
}

void LLScopedLock::unlock()
{
    LL_PROFILE_ZONE_SCOPED_CATEGORY_THREAD
	if(mLocked)
	{
		mMutex->unlock();
		mLocked = false;
	}
}

//============================================================================<|MERGE_RESOLUTION|>--- conflicted
+++ resolved
@@ -124,13 +124,8 @@
 
 bool LLMutex::trylock()
 {
-<<<<<<< HEAD
-    LL_PROFILE_ZONE_SCOPED_CATEGORY_THREAD;
-	if(isSelfLocked())
-=======
     LL_PROFILE_ZONE_SCOPED_CATEGORY_THREAD
 	if (isSelfLocked())
->>>>>>> 7d87e41b
 	{ //redundant lock
 		mCount++;
 		return true;
