--- conflicted
+++ resolved
@@ -56,74 +56,10 @@
 public:
 	ThreadTimerStack& operator=(const BlockTimerStackRecord& other)
 	{
-<<<<<<< HEAD
-		friend class DeclareTimer;
-	public:
-		~NamedTimer();
-
-		enum { HISTORY_NUM = 300 };
-
-		const std::string& getName() const { return mName; }
-		NamedTimer* getParent() const { return mParent; }
-		void setParent(NamedTimer* parent);
-		S32 getDepth();
-		std::string getToolTip(S32 history_index = -1);
-
-		typedef std::vector<NamedTimer*>::const_iterator child_const_iter;
-		child_const_iter beginChildren();
-		child_const_iter endChildren();
-		std::vector<NamedTimer*>& getChildren();
-
-		void setCollapsed(bool collapsed) { mCollapsed = collapsed; }
-		bool getCollapsed() const { return mCollapsed; }
-
-		U32 getCountAverage() const { return mCountAverage; }
-		U32 getCallAverage() const { return mCallAverage; }
-
-		U32 getHistoricalCount(S32 history_index = 0) const;
-		U32 getHistoricalCalls(S32 history_index = 0) const;
-
-		static NamedTimer& getRootNamedTimer();
-
-		void setFrameState(FrameState* state) { mFrameState = state; state->setNamedTimer(this); }
-		FrameState& getFrameState() const;
-
-	private:
-		friend class LLFastTimer;
-		friend class NamedTimerFactory;
-
-		//
-		// methods
-		//
-		NamedTimer(const std::string& name);
-		// recursive call to gather total time from children
-		static void accumulateTimings();
-
-		// updates cumulative times and hierarchy,
-		// can be called multiple times in a frame, at any point
-		static void processTimes();
-
-		static void buildHierarchy();
-		static void resetFrame();
-		static void reset();
-
-		//
-		// members
-		//
-		FrameState*		mFrameState;
-
-		std::string	mName;
-
-		U32 		mTotalTimeCounter;
-
-		U32 		mCountAverage;
-		U32			mCallAverage;
-=======
 		BlockTimerStackRecord::operator=(other);
 		return *this;
 	}
 };
->>>>>>> a74b5dfa
 
 class BlockTimer
 {
@@ -166,12 +102,12 @@
 	bool getCollapsed() const			{ return mCollapsed; }
 
 	TraceType<TimeBlockAccumulator::CallCountFacet>& callCount() 
-	{ 
+	{
 		return static_cast<TraceType<TimeBlockAccumulator::CallCountFacet>&>(*(TraceType<TimeBlockAccumulator>*)this);
 	}
 
 	TraceType<TimeBlockAccumulator::SelfTimeFacet>& selfTime() 
-	{ 
+	{
 		return static_cast<TraceType<TimeBlockAccumulator::SelfTimeFacet>&>(*(TraceType<TimeBlockAccumulator>*)this);
 	}
 
