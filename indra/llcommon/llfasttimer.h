--- conflicted
+++ resolved
@@ -71,11 +71,7 @@
 	BlockTimer(TimeBlock& timer);
 	~BlockTimer();
 
-<<<<<<< HEAD
-	void logCurrentTime();
-=======
 	LLUnit<LLUnits::Seconds, F64> getElapsedTime();
->>>>>>> e3700112
 
 private:
 
