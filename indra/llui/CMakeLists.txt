# -*- cmake -*-

project(llui)

include(00-Common)
include(Hunspell)
include(LLCommon)
include(LLImage)
include(LLCoreHttp)
include(LLWindow)
include(LLCoreHttp)

set(llui_SOURCE_FILES
    llaccordionctrl.cpp
    llaccordionctrltab.cpp
    llbadge.cpp
    llbadgeholder.cpp
    llbadgeowner.cpp
    llbutton.cpp
    llchatentry.cpp
    llcheckboxctrl.cpp
    llclipboard.cpp
    llcombobox.cpp
    llcommandmanager.cpp
    llconsole.cpp
    llcontainerview.cpp
    llctrlselectioninterface.cpp
    lldockablefloater.cpp
    lldockcontrol.cpp
    lldraghandle.cpp
    lleditmenuhandler.cpp
    llf32uictrl.cpp
    llfiltereditor.cpp
    llflashtimer.cpp
    llflatlistview.cpp
    llfloater.cpp
    llfloaterreg.cpp
    llfloaterreglistener.cpp
    llflyoutbutton.cpp 
    llfocusmgr.cpp
    llfolderview.cpp
    llfolderviewitem.cpp
    llfolderviewmodel.cpp
    lliconctrl.cpp
    llkeywords.cpp
    lllayoutstack.cpp
    lllineeditor.cpp
    llloadingindicator.cpp
    lllocalcliprect.cpp
    llmenubutton.cpp
    llmenugl.cpp
    llmodaldialog.cpp
    llmultifloater.cpp 
    llmultislider.cpp
    llmultisliderctrl.cpp
    llnotifications.cpp
    llnotificationslistener.cpp
    llnotificationsutil.cpp
    llpanel.cpp
    llprogressbar.cpp
    llradiogroup.cpp
    llresizebar.cpp
    llresizehandle.cpp
    llresmgr.cpp
    llrngwriter.cpp
    llscrollbar.cpp
    llscrollcontainer.cpp
    llscrollingpanellist.cpp
    llscrolllistcell.cpp
    llscrolllistcolumn.cpp
    llscrolllistctrl.cpp
    llscrolllistitem.cpp
    llsearcheditor.cpp
    llslider.cpp
    llsliderctrl.cpp
    llspellcheck.cpp
    llspinctrl.cpp
    llstatbar.cpp
    llstatgraph.cpp
    llstatview.cpp
    llstyle.cpp
    lltabcontainer.cpp
    lltextbase.cpp
    lltextbox.cpp
    lltexteditor.cpp
    lltextparser.cpp
    lltextutil.cpp
    lltextvalidate.cpp
    lltimectrl.cpp
    lltrans.cpp
    lltransutil.cpp
    lltoggleablemenu.cpp
    lltoolbar.cpp
    lltooltip.cpp
    llui.cpp
    lluicolor.cpp
    lluicolortable.cpp
    lluictrl.cpp
    lluictrlfactory.cpp
    lluistring.cpp
    lluiusage.cpp
    llundo.cpp
    llurlaction.cpp
    llurlentry.cpp
    llurlmatch.cpp
    llurlregistry.cpp
    llviewborder.cpp
    llviewinject.cpp
    llviewmodel.cpp
    llview.cpp
    llviewquery.cpp
    llviewereventrecorder.cpp
    llvirtualtrackball.cpp
    llwindowshade.cpp
    llxuiparser.cpp
    llxyvector.cpp
    )
    
set(llui_HEADER_FILES
    CMakeLists.txt

    llaccordionctrl.h
    llaccordionctrltab.h
    llbadge.h
    llbadgeholder.h
    llbadgeowner.h
    llbutton.h
    llcallbackmap.h
    llchatentry.h
    llchat.h
    llcheckboxctrl.h
    llclipboard.h
    llcombobox.h
    llcommandmanager.h
    llconsole.h
    llcontainerview.h
    llctrlselectioninterface.h
    lldraghandle.h
    lldockablefloater.h
    lldockcontrol.h
    lleditmenuhandler.h
    llf32uictrl.h
    llfiltereditor.h 
    llflashtimer.h
    llflatlistview.h
    llfloater.h
    llfloaterreg.h
    llfloaterreglistener.h
    llflyoutbutton.h 
    llfocusmgr.h
    llfolderview.h
    llfolderviewitem.h
    llfolderviewmodel.h
    llfunctorregistry.h
    llhelp.h
    lliconctrl.h
    llkeywords.h
    lllayoutstack.h
    lllazyvalue.h
    lllineeditor.h
    llloadingindicator.h
    lllocalcliprect.h
    llmenubutton.h
    llmenugl.h
    llmodaldialog.h
    llmultifloater.h 
    llmultisliderctrl.h
    llmultislider.h
    llnotificationptr.h
    llnotifications.h
    llnotificationslistener.h
    llnotificationsutil.h
    llnotificationtemplate.h
    llnotificationvisibilityrule.h
    llpanel.h
    llprogressbar.h
    llradiogroup.h
    llresizebar.h
    llresizehandle.h
    llresmgr.h
    llrngwriter.h
    llsearchablecontrol.h
    llsearcheditor.h 
    llscrollbar.h
    llscrollcontainer.h
    llscrollingpanellist.h
    llscrolllistcell.h
    llscrolllistcolumn.h
    llscrolllistctrl.h
    llscrolllistitem.h
    llsliderctrl.h
    llslider.h
    llspellcheck.h
    llspellcheckmenuhandler.h
    llspinctrl.h
    llstatbar.h
    llstatgraph.h
    llstatview.h
    llstyle.h
    lltabcontainer.h
    lltextbase.h
    lltextbox.h
    lltexteditor.h
    lltextparser.h
    lltextutil.h
    lltextvalidate.h
    lltimectrl.h
    lltoggleablemenu.h
    lltoolbar.h
    lltooltip.h
    lltrans.h
    lltransutil.h
    lluicolortable.h
    lluiconstants.h
    lluictrlfactory.h
    lluictrl.h
    lluifwd.h
    llui.h
    lluicolor.h
    lluistring.h
    lluiusage.h
    llundo.h
    llurlaction.h
    llurlentry.h
    llurlmatch.h
    llurlregistry.h
    llviewborder.h
    llviewinject.h
    llviewmodel.h
    llview.h
    llviewereventrecorder.h
    llviewquery.h
    llvirtualtrackball.h
    llwindowshade.h
    llxuiparser.h
    llxyvector.h
    )

SET(llurlentry_TEST_DEPENDENCIES
    llurlmatch.cpp
    llurlregistry.cpp
    )

set_source_files_properties(llurlentry.cpp
    PROPERTIES LL_TEST_ADDITIONAL_SOURCE_FILES
    "${llurlentry_TEST_DEPENDENCIES}"
    )

list(APPEND llui_SOURCE_FILES ${llui_HEADER_FILES})

add_library (llui ${llui_SOURCE_FILES})
target_include_directories( llui  INTERFACE   ${CMAKE_CURRENT_SOURCE_DIR})
# Libraries on which this library depends, needed for Linux builds
# Sort by high-level to low-level
target_link_libraries(llui
        llrender
        llwindow
        llimage
        llinventory
        llmessage
        llcorehttp
        llfilesystem
        llxml
        llmath
        ll::hunspell
        llcommon
    )

# Add tests
if(LL_TESTS)
  include(LLAddBuildTest)
  set(test_libs llmessage llcorehttp llxml llrender llcommon ll::hunspell)

  SET(llui_TEST_SOURCE_FILES
      llurlmatch.cpp
      )
  set_property( SOURCE ${llui_TEST_SOURCE_FILES} PROPERTY LL_TEST_ADDITIONAL_LIBRARIES ${test_libs})
  LL_ADD_PROJECT_UNIT_TESTS(llui "${llui_TEST_SOURCE_FILES}")
  # INTEGRATION TESTS

  if(NOT LINUX)
<<<<<<< HEAD
    set(test_libs llui llmessage llcorehttp llxml llrender llcommon ll::hunspell )
    LL_ADD_INTEGRATION_TEST(llurlentry llurlentry.cpp "${test_libs}")
=======
    if(WINDOWS)
      LL_ADD_INTEGRATION_TEST(llurlentry llurlentry.cpp "imm32;${test_libs}")
    else(WINDOWS)
      LL_ADD_INTEGRATION_TEST(llurlentry llurlentry.cpp "${test_libs}")
    endif(WINDOWS)
>>>>>>> 027dbc2c
  endif(NOT LINUX)
endif(LL_TESTS)<|MERGE_RESOLUTION|>--- conflicted
+++ resolved
@@ -279,15 +279,11 @@
   # INTEGRATION TESTS
 
   if(NOT LINUX)
-<<<<<<< HEAD
     set(test_libs llui llmessage llcorehttp llxml llrender llcommon ll::hunspell )
-    LL_ADD_INTEGRATION_TEST(llurlentry llurlentry.cpp "${test_libs}")
-=======
     if(WINDOWS)
       LL_ADD_INTEGRATION_TEST(llurlentry llurlentry.cpp "imm32;${test_libs}")
     else(WINDOWS)
       LL_ADD_INTEGRATION_TEST(llurlentry llurlentry.cpp "${test_libs}")
     endif(WINDOWS)
->>>>>>> 027dbc2c
   endif(NOT LINUX)
 endif(LL_TESTS)