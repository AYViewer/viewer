/** 
 * @file llscrollcontainer.cpp
 * @brief LLScrollContainer base class
 *
 * $LicenseInfo:firstyear=2001&license=viewerlgpl$
 * Second Life Viewer Source Code
 * Copyright (C) 2010, Linden Research, Inc.
 * 
 * This library is free software; you can redistribute it and/or
 * modify it under the terms of the GNU Lesser General Public
 * License as published by the Free Software Foundation;
 * version 2.1 of the License only.
 * 
 * This library is distributed in the hope that it will be useful,
 * but WITHOUT ANY WARRANTY; without even the implied warranty of
 * MERCHANTABILITY or FITNESS FOR A PARTICULAR PURPOSE.  See the GNU
 * Lesser General Public License for more details.
 * 
 * You should have received a copy of the GNU Lesser General Public
 * License along with this library; if not, write to the Free Software
 * Foundation, Inc., 51 Franklin Street, Fifth Floor, Boston, MA  02110-1301  USA
 * 
 * Linden Research, Inc., 945 Battery Street, San Francisco, CA  94111  USA
 * $/LicenseInfo$
 */


#include "linden_common.h"

#include "llscrollcontainer.h"

#include "llrender.h"
#include "llcontainerview.h"
#include "lllocalcliprect.h"
// #include "llfolderview.h"
#include "llscrollingpanellist.h"
#include "llscrollbar.h"
#include "llui.h"
#include "llkeyboard.h"
#include "llviewborder.h"
#include "llfocusmgr.h"
#include "llframetimer.h"
#include "lluictrlfactory.h"
#include "llpanel.h"
#include "llfontgl.h"

///----------------------------------------------------------------------------
/// Local function declarations, constants, enums, and typedefs
///----------------------------------------------------------------------------

static const S32 HORIZONTAL_MULTIPLE = 8;
static const S32 VERTICAL_MULTIPLE = 16;
static const F32 AUTO_SCROLL_RATE_ACCEL = 120.f;

///----------------------------------------------------------------------------
/// Class LLScrollContainer
///----------------------------------------------------------------------------

static LLDefaultChildRegistry::Register<LLScrollContainer> r("scroll_container");

#include "llscrollingpanellist.h"
#include "llcontainerview.h"
#include "llpanel.h"

static ScrollContainerRegistry::Register<LLScrollingPanelList> r1("scrolling_panel_list");
static ScrollContainerRegistry::Register<LLContainerView> r2("container_view");
static ScrollContainerRegistry::Register<LLPanel> r3("panel", &LLPanel::fromXML);

LLScrollContainer::Params::Params()
:	is_opaque("opaque"),
	bg_color("color"),
	border_visible("border_visible"),
	hide_scrollbar("hide_scrollbar"),
	min_auto_scroll_rate("min_auto_scroll_rate", 100),
	max_auto_scroll_rate("max_auto_scroll_rate", 1000),
	reserve_scroll_corner("reserve_scroll_corner", false)
{}


// Default constructor
LLScrollContainer::LLScrollContainer(const LLScrollContainer::Params& p)
:	LLUICtrl(p),
	mAutoScrolling( FALSE ),
	mAutoScrollRate( 0.f ),
	mBackgroundColor(p.bg_color()),
	mIsOpaque(p.is_opaque),
	mHideScrollbar(p.hide_scrollbar),
	mReserveScrollCorner(p.reserve_scroll_corner),
	mMinAutoScrollRate(p.min_auto_scroll_rate),
	mMaxAutoScrollRate(p.max_auto_scroll_rate),
	mScrolledView(NULL)
{
	static LLUICachedControl<S32> scrollbar_size ("UIScrollbarSize", 0);
	LLRect border_rect( 0, getRect().getHeight(), getRect().getWidth(), 0 );
	LLViewBorder::Params params;
	params.name("scroll border");
	params.rect(border_rect);
	params.visible(p.border_visible);
	params.bevel_style(LLViewBorder::BEVEL_IN);
	mBorder = LLUICtrlFactory::create<LLViewBorder> (params);
	LLView::addChild( mBorder );

	mInnerRect.set( 0, getRect().getHeight(), getRect().getWidth(), 0 );
	mInnerRect.stretch( -getBorderWidth()  );

	LLRect vertical_scroll_rect = mInnerRect;
	vertical_scroll_rect.mLeft = vertical_scroll_rect.mRight - scrollbar_size;
	LLScrollbar::Params sbparams;
	sbparams.name("scrollable vertical");
	sbparams.rect(vertical_scroll_rect);
	sbparams.orientation(LLScrollbar::VERTICAL);
	sbparams.doc_size(mInnerRect.getHeight());
	sbparams.doc_pos(0);
	sbparams.page_size(mInnerRect.getHeight());
	sbparams.step_size(VERTICAL_MULTIPLE);
	sbparams.follows.flags(FOLLOWS_RIGHT | FOLLOWS_TOP | FOLLOWS_BOTTOM);
	sbparams.visible(false);
	sbparams.change_callback(p.scroll_callback);
	mScrollbar[VERTICAL] = LLUICtrlFactory::create<LLScrollbar> (sbparams);
	LLView::addChild( mScrollbar[VERTICAL] );
	
	LLRect horizontal_scroll_rect = mInnerRect;
	horizontal_scroll_rect.mTop = horizontal_scroll_rect.mBottom + scrollbar_size;
	sbparams.name("scrollable horizontal");
	sbparams.rect(horizontal_scroll_rect);
	sbparams.orientation(LLScrollbar::HORIZONTAL);
	sbparams.doc_size(mInnerRect.getWidth());
	sbparams.doc_pos(0);
	sbparams.page_size(mInnerRect.getWidth());
	sbparams.step_size(VERTICAL_MULTIPLE);
	sbparams.visible(false);
	sbparams.follows.flags(FOLLOWS_LEFT | FOLLOWS_RIGHT);
	sbparams.change_callback(p.scroll_callback);
	mScrollbar[HORIZONTAL] = LLUICtrlFactory::create<LLScrollbar> (sbparams);
	LLView::addChild( mScrollbar[HORIZONTAL] );
}

// Destroys the object
LLScrollContainer::~LLScrollContainer( void )
{
	// mScrolledView and mScrollbar are child views, so the LLView
	// destructor takes care of memory deallocation.
	for( S32 i = 0; i < SCROLLBAR_COUNT; i++ )
	{
		mScrollbar[i] = NULL;
	}
	mScrolledView = NULL;
}

// internal scrollbar handlers
// virtual
void LLScrollContainer::scrollHorizontal( S32 new_pos )
{
	//llinfos << "LLScrollContainer::scrollHorizontal()" << llendl;
	if( mScrolledView )
	{
		LLRect doc_rect = mScrolledView->getRect();
		S32 old_pos = -(doc_rect.mLeft - mInnerRect.mLeft);
		mScrolledView->translate( -(new_pos - old_pos), 0 );
	}
}

// virtual
void LLScrollContainer::scrollVertical( S32 new_pos )
{
	// llinfos << "LLScrollContainer::scrollVertical() " << new_pos << llendl;
	if( mScrolledView )
	{
		LLRect doc_rect = mScrolledView->getRect();
		S32 old_pos = doc_rect.mTop - mInnerRect.mTop;
		mScrolledView->translate( 0, new_pos - old_pos );
	}
}

// LLView functionality
void LLScrollContainer::reshape(S32 width, S32 height,
										BOOL called_from_parent)
{
	LLUICtrl::reshape( width, height, called_from_parent );

	mInnerRect = getLocalRect();
	mInnerRect.stretch( -getBorderWidth() );

	if (mScrolledView)
	{
		const LLRect& scrolled_rect = mScrolledView->getRect();

		S32 visible_width = 0;
		S32 visible_height = 0;
		BOOL show_v_scrollbar = FALSE;
		BOOL show_h_scrollbar = FALSE;
		calcVisibleSize( &visible_width, &visible_height, &show_h_scrollbar, &show_v_scrollbar );

		mScrollbar[VERTICAL]->setDocSize( scrolled_rect.getHeight() );
		mScrollbar[VERTICAL]->setPageSize( visible_height );

		mScrollbar[HORIZONTAL]->setDocSize( scrolled_rect.getWidth() );
		mScrollbar[HORIZONTAL]->setPageSize( visible_width );
		updateScroll();
	}
}

BOOL LLScrollContainer::handleKeyHere(KEY key, MASK mask)
{
	// allow scrolled view to handle keystrokes in case it delegated keyboard focus
	// to the scroll container.  
	// NOTE: this should not recurse indefinitely as handleKeyHere
	// should not propagate to parent controls, so mScrolledView should *not*
	// call LLScrollContainer::handleKeyHere in turn
	if (mScrolledView && mScrolledView->handleKeyHere(key, mask))
	{
		return TRUE;
	}
	for( S32 i = 0; i < SCROLLBAR_COUNT; i++ )
	{
		if( mScrollbar[i]->handleKeyHere(key, mask) )
		{
			updateScroll();
			return TRUE;
		}
	}	

	return FALSE;
}

BOOL LLScrollContainer::handleUnicodeCharHere(llwchar uni_char)
{
	if (mScrolledView && mScrolledView->handleUnicodeCharHere(uni_char))
	{
		return TRUE;
	}
	return FALSE;
}

BOOL LLScrollContainer::handleScrollWheel( S32 x, S32 y, S32 clicks )
{
	// Give event to my child views - they may have scroll bars
	// (Bad UI design, but technically possible.)
	if (LLUICtrl::handleScrollWheel(x,y,clicks))
		return TRUE;

	// When the vertical scrollbar is visible, scroll wheel
	// only affects vertical scrolling.  It's confusing to have
	// scroll wheel perform both vertical and horizontal in a
	// single container.
	LLScrollbar* vertical = mScrollbar[VERTICAL];
	if (vertical->getVisible()
		&& vertical->getEnabled())
	{
		// Pretend the mouse is over the scrollbar
		if (vertical->handleScrollWheel( 0, 0, clicks ) )
		{
			updateScroll();
		}
		// Always eat the event
		return TRUE;
	}

	LLScrollbar* horizontal = mScrollbar[HORIZONTAL];
	// Test enablement and visibility for consistency with
	// LLView::childrenHandleScrollWheel().
	if (horizontal->getVisible()
		&& horizontal->getEnabled()
		&& horizontal->handleScrollWheel( 0, 0, clicks ) )
	{
		updateScroll();
		return TRUE;
	}
	return FALSE;
}

BOOL LLScrollContainer::handleDragAndDrop(S32 x, S32 y, MASK mask,
												  BOOL drop,
												  EDragAndDropType cargo_type,
												  void* cargo_data,
												  EAcceptance* accept,
												  std::string& tooltip_msg)
{
	static LLUICachedControl<S32> scrollbar_size ("UIScrollbarSize", 0);
	// Scroll folder view if needed.  Never accepts a drag or drop.
	*accept = ACCEPT_NO;
	BOOL handled = autoScroll(x, y);

	if( !handled )
	{
		handled = childrenHandleDragAndDrop(x, y, mask, drop, cargo_type,
											cargo_data, accept, tooltip_msg) != NULL;
	}

	return TRUE;
}

bool LLScrollContainer::autoScroll(S32 x, S32 y)
{
	static LLUICachedControl<S32> scrollbar_size ("UIScrollbarSize", 0);

	bool scrolling = false;
	if( mScrollbar[HORIZONTAL]->getVisible() || mScrollbar[VERTICAL]->getVisible() )
	{
		LLRect screen_local_extents;
		screenRectToLocal(getRootView()->getLocalRect(), &screen_local_extents);

		LLRect inner_rect_local( 0, mInnerRect.getHeight(), mInnerRect.getWidth(), 0 );
		if(	mScrollbar[HORIZONTAL]->getVisible() )
		{
			inner_rect_local.mBottom += scrollbar_size;
		}
		if(	mScrollbar[VERTICAL]->getVisible() )
		{
			inner_rect_local.mRight -= scrollbar_size;
		}

		// clip rect against root view
		inner_rect_local.intersectWith(screen_local_extents);

		S32 auto_scroll_speed = llround(mAutoScrollRate * LLFrameTimer::getFrameDeltaTimeF32());
		// autoscroll region should take up no more than one third of visible scroller area
		S32 auto_scroll_region_width = llmin(inner_rect_local.getWidth() / 3, 10); 
		S32 auto_scroll_region_height = llmin(inner_rect_local.getHeight() / 3, 10); 

		if(	mScrollbar[HORIZONTAL]->getVisible() )
		{
			LLRect left_scroll_rect = screen_local_extents;
			left_scroll_rect.mRight = inner_rect_local.mLeft + auto_scroll_region_width;
			if( left_scroll_rect.pointInRect( x, y ) && (mScrollbar[HORIZONTAL]->getDocPos() > 0) )
			{
				mScrollbar[HORIZONTAL]->setDocPos( mScrollbar[HORIZONTAL]->getDocPos() - auto_scroll_speed );
				mAutoScrolling = TRUE;
				scrolling = true;
			}

			LLRect right_scroll_rect = screen_local_extents;
			right_scroll_rect.mLeft = inner_rect_local.mRight - auto_scroll_region_width;
			if( right_scroll_rect.pointInRect( x, y ) && (mScrollbar[HORIZONTAL]->getDocPos() < mScrollbar[HORIZONTAL]->getDocPosMax()) )
			{
				mScrollbar[HORIZONTAL]->setDocPos( mScrollbar[HORIZONTAL]->getDocPos() + auto_scroll_speed );
				mAutoScrolling = TRUE;
				scrolling = true;
			}
		}
		if(	mScrollbar[VERTICAL]->getVisible() )
		{
			LLRect bottom_scroll_rect = screen_local_extents;
			bottom_scroll_rect.mTop = inner_rect_local.mBottom + auto_scroll_region_height;
			if( bottom_scroll_rect.pointInRect( x, y ) && (mScrollbar[VERTICAL]->getDocPos() < mScrollbar[VERTICAL]->getDocPosMax()) )
			{
				mScrollbar[VERTICAL]->setDocPos( mScrollbar[VERTICAL]->getDocPos() + auto_scroll_speed );
				mAutoScrolling = TRUE;
				scrolling = true;
			}

			LLRect top_scroll_rect = screen_local_extents;
			top_scroll_rect.mBottom = inner_rect_local.mTop - auto_scroll_region_height;
			if( top_scroll_rect.pointInRect( x, y ) && (mScrollbar[VERTICAL]->getDocPos() > 0) )
			{
				mScrollbar[VERTICAL]->setDocPos( mScrollbar[VERTICAL]->getDocPos() - auto_scroll_speed );
				mAutoScrolling = TRUE;
				scrolling = true;
			}
		}
	}
	return scrolling;
}

void LLScrollContainer::calcVisibleSize( S32 *visible_width, S32 *visible_height, BOOL* show_h_scrollbar, BOOL* show_v_scrollbar ) const
{
	const LLRect& doc_rect = getScrolledViewRect();
	static LLUICachedControl<S32> scrollbar_size ("UIScrollbarSize", 0);
	S32 doc_width = doc_rect.getWidth();
	S32 doc_height = doc_rect.getHeight();

	S32 border_width = getBorderWidth();
	*visible_width = getRect().getWidth() - 2 * border_width;
	*visible_height = getRect().getHeight() - 2 * border_width;
	
	*show_v_scrollbar = FALSE;
	*show_h_scrollbar = FALSE;

	if (!mHideScrollbar)
	{
		// Note: 1 pixel change can happen on final animation and should not trigger 
		// the display of sliders.
		if ((doc_height - *visible_height) > 1)
		{
			*show_v_scrollbar = TRUE;
			*visible_width -= scrollbar_size;
		}
		if ((doc_width - *visible_width) > 1)
		{
			*show_h_scrollbar = TRUE;
			*visible_height -= scrollbar_size;
<<<<<<< HEAD
			// Note: Do *not* recompute *show_v_scrollbar here because with
			// the (- scrollbar_size) we just did we will always add a vertical scrollbar
			// even if the height of the items is actually less than the visible size.
			// Fear not though: there's enough calcVisibleSize() calls to add a vertical slider later.
=======

			// The view inside the scroll container should not be extended
			// to container's full height to ensure the correct computation
			// of *show_v_scrollbar after subtracting horizontal scrollbar_size.

			// Must retest now that visible_height has changed
			if( !*show_v_scrollbar && ((doc_height - *visible_height) > 1) )
			{
				*show_v_scrollbar = TRUE;
				*visible_width -= scrollbar_size;
			}
>>>>>>> 6e4e971f
		}
	}
}
	

void LLScrollContainer::draw()
{
	static LLUICachedControl<S32> scrollbar_size ("UIScrollbarSize", 0);
	if (mAutoScrolling)
	{
		// add acceleration to autoscroll
		mAutoScrollRate = llmin(mAutoScrollRate + (LLFrameTimer::getFrameDeltaTimeF32() * AUTO_SCROLL_RATE_ACCEL), mMaxAutoScrollRate);
	}
	else
	{
		// reset to minimum for next time
		mAutoScrollRate = mMinAutoScrollRate;
	}
	// clear this flag to be set on next call to autoScroll
	mAutoScrolling = FALSE;

	// auto-focus when scrollbar active
	// this allows us to capture user intent (i.e. stop automatically scrolling the view/etc)
	if (!hasFocus() 
		&& (mScrollbar[VERTICAL]->hasMouseCapture() || mScrollbar[HORIZONTAL]->hasMouseCapture()))
	{
		focusFirstItem();
	}

	if (getRect().isValid()) 
	{
		// Draw background
		if( mIsOpaque )
		{
			F32 alpha = getCurrentTransparency();

			gGL.getTexUnit(0)->unbind(LLTexUnit::TT_TEXTURE);
			gl_rect_2d(mInnerRect, mBackgroundColor.get() % alpha);
		}
	
		// Draw mScrolledViews and update scroll bars.
		// get a scissor region ready, and draw the scrolling view. The
		// scissor region ensures that we don't draw outside of the bounds
		// of the rectangle.
		if( mScrolledView )
		{
			updateScroll();

			// Draw the scrolled area.
			{
				S32 visible_width = 0;
				S32 visible_height = 0;
				BOOL show_v_scrollbar = FALSE;
				BOOL show_h_scrollbar = FALSE;
				calcVisibleSize( &visible_width, &visible_height, &show_h_scrollbar, &show_v_scrollbar );

				LLLocalClipRect clip(LLRect(mInnerRect.mLeft, 
						mInnerRect.mBottom + (show_h_scrollbar ? scrollbar_size : 0) + visible_height,
						mInnerRect.mRight - (show_v_scrollbar ? scrollbar_size: 0),
						mInnerRect.mBottom + (show_h_scrollbar ? scrollbar_size : 0)
						));
				drawChild(mScrolledView);
			}
		}

		// Highlight border if a child of this container has keyboard focus
		if( mBorder->getVisible() )
		{
			mBorder->setKeyboardFocusHighlight( gFocusMgr.childHasKeyboardFocus(this) );
		}

		// Draw all children except mScrolledView
		// Note: scrollbars have been adjusted by above drawing code
		for (child_list_const_reverse_iter_t child_iter = getChildList()->rbegin();
			 child_iter != getChildList()->rend(); ++child_iter)
		{
			LLView *viewp = *child_iter;
			if( sDebugRects )
			{
				sDepth++;
			}
			if( (viewp != mScrolledView) && viewp->getVisible() )
			{
				drawChild(viewp);
			}
			if( sDebugRects )
			{
				sDepth--;
			}
		}
	}
} // end draw

bool LLScrollContainer::addChild(LLView* view, S32 tab_group)
{
	if (!mScrolledView)
	{
		// Use the first panel or container as the scrollable view (bit of a hack)
		mScrolledView = view;
	}

	bool ret_val = LLView::addChild(view, tab_group);

	//bring the scrollbars to the front
	sendChildToFront( mScrollbar[HORIZONTAL] );
	sendChildToFront( mScrollbar[VERTICAL] );

	return ret_val;
}

void LLScrollContainer::updateScroll()
{
	if (!mScrolledView)
	{
		return;
	}
	static LLUICachedControl<S32> scrollbar_size ("UIScrollbarSize", 0);
	LLRect doc_rect = mScrolledView->getRect();
	S32 doc_width = doc_rect.getWidth();
	S32 doc_height = doc_rect.getHeight();
	S32 visible_width = 0;
	S32 visible_height = 0;
	BOOL show_v_scrollbar = FALSE;
	BOOL show_h_scrollbar = FALSE;
	calcVisibleSize( &visible_width, &visible_height, &show_h_scrollbar, &show_v_scrollbar );

	S32 border_width = getBorderWidth();
	if( show_v_scrollbar )
	{
		if( doc_rect.mTop < getRect().getHeight() - border_width )
		{
			mScrolledView->translate( 0, getRect().getHeight() - border_width - doc_rect.mTop );
		}

		scrollVertical(	mScrollbar[VERTICAL]->getDocPos() );
		mScrollbar[VERTICAL]->setVisible( TRUE );

		S32 v_scrollbar_height = visible_height;
		if( !show_h_scrollbar && mReserveScrollCorner )
		{
			v_scrollbar_height -= scrollbar_size;
		}
		mScrollbar[VERTICAL]->reshape( scrollbar_size, v_scrollbar_height, TRUE );

		// Make room for the horizontal scrollbar (or not)
		S32 v_scrollbar_offset = 0;
		if( show_h_scrollbar || mReserveScrollCorner )
		{
			v_scrollbar_offset = scrollbar_size;
		}
		LLRect r = mScrollbar[VERTICAL]->getRect();
		r.translate( 0, mInnerRect.mBottom - r.mBottom + v_scrollbar_offset );
		mScrollbar[VERTICAL]->setRect( r );
	}
	else
	{
		mScrolledView->translate( 0, getRect().getHeight() - border_width - doc_rect.mTop );

		mScrollbar[VERTICAL]->setVisible( FALSE );
		mScrollbar[VERTICAL]->setDocPos( 0 );
	}
		
	if( show_h_scrollbar )
	{
		if( doc_rect.mLeft > border_width )
		{
			mScrolledView->translate( border_width - doc_rect.mLeft, 0 );
			mScrollbar[HORIZONTAL]->setDocPos( 0 );
		}
		else
		{
			scrollHorizontal( mScrollbar[HORIZONTAL]->getDocPos() );
		}
	
		mScrollbar[HORIZONTAL]->setVisible( TRUE );
		S32 h_scrollbar_width = visible_width;
		if( !show_v_scrollbar && mReserveScrollCorner )
		{
			h_scrollbar_width -= scrollbar_size;
		}
		mScrollbar[HORIZONTAL]->reshape( h_scrollbar_width, scrollbar_size, TRUE );
	}
	else
	{
		mScrolledView->translate( border_width - doc_rect.mLeft, 0 );
		
		mScrollbar[HORIZONTAL]->setVisible( FALSE );
		mScrollbar[HORIZONTAL]->setDocPos( 0 );
	}

	mScrollbar[HORIZONTAL]->setDocSize( doc_width );
	mScrollbar[HORIZONTAL]->setPageSize( visible_width );

	mScrollbar[VERTICAL]->setDocSize( doc_height );
	mScrollbar[VERTICAL]->setPageSize( visible_height );
} // end updateScroll

void LLScrollContainer::setBorderVisible(BOOL b)
{
	mBorder->setVisible( b );
	// Recompute inner rect, as border visibility changes it
	mInnerRect = getLocalRect();
	mInnerRect.stretch( -getBorderWidth() );
}

LLRect LLScrollContainer::getVisibleContentRect()
{
	updateScroll();
	LLRect visible_rect = getContentWindowRect();
	LLRect contents_rect = mScrolledView->getRect();
	visible_rect.translate(-contents_rect.mLeft, -contents_rect.mBottom);
	return visible_rect;
}

LLRect LLScrollContainer::getContentWindowRect()
{
	updateScroll();
	LLRect scroller_view_rect;
	S32 visible_width = 0;
	S32 visible_height = 0;
	BOOL show_h_scrollbar = FALSE;
	BOOL show_v_scrollbar = FALSE;
	calcVisibleSize( &visible_width, &visible_height, &show_h_scrollbar, &show_v_scrollbar );
	S32 border_width = getBorderWidth();
	scroller_view_rect.setOriginAndSize(border_width, 
										show_h_scrollbar ? mScrollbar[HORIZONTAL]->getRect().mTop : border_width, 
										visible_width, 
										visible_height);
	return scroller_view_rect;
}

// rect is in document coordinates, constraint is in display coordinates relative to content window rect
void LLScrollContainer::scrollToShowRect(const LLRect& rect, const LLRect& constraint)
{
	if (!mScrolledView)
	{
		llwarns << "LLScrollContainer::scrollToShowRect with no view!" << llendl;
		return;
	}

	LLRect content_window_rect = getContentWindowRect();
	// get document rect
	LLRect scrolled_rect = mScrolledView->getRect();

	// shrink target rect to fit within constraint region, biasing towards top left
	LLRect rect_to_constrain = rect;
	rect_to_constrain.mBottom = llmax(rect_to_constrain.mBottom, rect_to_constrain.mTop - constraint.getHeight());
	rect_to_constrain.mRight = llmin(rect_to_constrain.mRight, rect_to_constrain.mLeft + constraint.getWidth());

	// calculate allowable positions for scroller window in document coordinates
	LLRect allowable_scroll_rect(rect_to_constrain.mRight - constraint.mRight,
								rect_to_constrain.mBottom - constraint.mBottom,
								rect_to_constrain.mLeft - constraint.mLeft,
								rect_to_constrain.mTop - constraint.mTop);

	// translate from allowable region for lower left corner to upper left corner
	allowable_scroll_rect.translate(0, content_window_rect.getHeight());

	S32 vert_pos = llclamp(mScrollbar[VERTICAL]->getDocPos(), 
					mScrollbar[VERTICAL]->getDocSize() - allowable_scroll_rect.mTop, // min vertical scroll
					mScrollbar[VERTICAL]->getDocSize() - allowable_scroll_rect.mBottom); // max vertical scroll	

	mScrollbar[VERTICAL]->setDocSize( scrolled_rect.getHeight() );
	mScrollbar[VERTICAL]->setPageSize( content_window_rect.getHeight() );
	mScrollbar[VERTICAL]->setDocPos( vert_pos );

	S32 horizontal_pos = llclamp(mScrollbar[HORIZONTAL]->getDocPos(), 
								allowable_scroll_rect.mLeft,
								allowable_scroll_rect.mRight);

	mScrollbar[HORIZONTAL]->setDocSize( scrolled_rect.getWidth() );
	mScrollbar[HORIZONTAL]->setPageSize( content_window_rect.getWidth() );
	mScrollbar[HORIZONTAL]->setDocPos( horizontal_pos );

	// propagate scroll to document
	updateScroll();

	// In case we are in accordion tab notify parent to show selected rectangle
	LLRect screen_rc;
	localRectToScreen(rect_to_constrain, &screen_rc);
	notifyParent(LLSD().with("scrollToShowRect",screen_rc.getValue()));
}

void LLScrollContainer::pageUp(S32 overlap)
{
	mScrollbar[VERTICAL]->pageUp(overlap);
	updateScroll();
}

void LLScrollContainer::pageDown(S32 overlap)
{
	mScrollbar[VERTICAL]->pageDown(overlap);
	updateScroll();
}

void LLScrollContainer::goToTop()
{
	mScrollbar[VERTICAL]->setDocPos(0);
	updateScroll();
}

void LLScrollContainer::goToBottom()
{
	mScrollbar[VERTICAL]->setDocPos(mScrollbar[VERTICAL]->getDocSize());
	updateScroll();
}

S32 LLScrollContainer::getBorderWidth() const
{
	if (mBorder->getVisible())
	{
		return mBorder->getBorderWidth();
	}

	return 0;
}
<|MERGE_RESOLUTION|>--- conflicted
+++ resolved
@@ -389,12 +389,6 @@
 		{
 			*show_h_scrollbar = TRUE;
 			*visible_height -= scrollbar_size;
-<<<<<<< HEAD
-			// Note: Do *not* recompute *show_v_scrollbar here because with
-			// the (- scrollbar_size) we just did we will always add a vertical scrollbar
-			// even if the height of the items is actually less than the visible size.
-			// Fear not though: there's enough calcVisibleSize() calls to add a vertical slider later.
-=======
 
 			// The view inside the scroll container should not be extended
 			// to container's full height to ensure the correct computation
@@ -406,7 +400,6 @@
 				*show_v_scrollbar = TRUE;
 				*visible_width -= scrollbar_size;
 			}
->>>>>>> 6e4e971f
 		}
 	}
 }
