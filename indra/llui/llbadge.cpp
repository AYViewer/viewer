/**
 * @file llbadge.cpp
 * @brief Implementation for badges
 *
 * $LicenseInfo:firstyear=2001&license=viewerlgpl$
 * Second Life Viewer Source Code
 * Copyright (C) 2010, Linden Research, Inc.
 *
 * This library is free software; you can redistribute it and/or
 * modify it under the terms of the GNU Lesser General Public
 * License as published by the Free Software Foundation;
 * version 2.1 of the License only.
 *
 * This library is distributed in the hope that it will be useful,
 * but WITHOUT ANY WARRANTY; without even the implied warranty of
 * MERCHANTABILITY or FITNESS FOR A PARTICULAR PURPOSE.  See the GNU
 * Lesser General Public License for more details.
 *
 * You should have received a copy of the GNU Lesser General Public
 * License along with this library; if not, write to the Free Software
 * Foundation, Inc., 51 Franklin Street, Fifth Floor, Boston, MA  02110-1301  USA
 *
 * Linden Research, Inc., 945 Battery Street, San Francisco, CA  94111  USA
 * $/LicenseInfo$
 */

#define LLBADGE_CPP
#include "llbadge.h"

#include "llscrollcontainer.h"
#include "lluictrlfactory.h"


static LLDefaultChildRegistry::Register<LLBadge> r("badge");

static const S32 BADGE_OFFSET_NOT_SPECIFIED = 0x7FFFFFFF;

// Compiler optimization, generate extern template
template class LLBadge* LLView::getChild<class LLBadge>(const std::string& name, bool recurse) const;


LLBadge::Params::Params()
    : image("image")
    , border_image("border_image")
    , border_color("border_color")
    , image_color("image_color")
    , label("label")
    , label_color("label_color")
    , label_offset_horiz("label_offset_horiz")
    , label_offset_vert("label_offset_vert")
    , location("location", LLRelPos::TOP_LEFT)
    , location_offset_hcenter("location_offset_hcenter")
    , location_offset_vcenter("location_offset_vcenter")
    , location_percent_hcenter("location_percent_hcenter")
    , location_percent_vcenter("location_percent_vcenter")
    , padding_horiz("padding_horiz")
    , padding_vert("padding_vert")
{}

bool LLBadge::Params::equals(const Params& a) const
{
    bool comp = true;

    // skip owner in comparison on purpose

    comp &= (border_image() == a.border_image());
    comp &= (border_color() == a.border_color());
    comp &= (image() == a.image());
    comp &= (image_color() == a.image_color());
    comp &= (label() == a.label());
    comp &= (label_color() == a.label_color());
    comp &= (label_offset_horiz() == a.label_offset_horiz());
    comp &= (label_offset_vert() == a.label_offset_vert());
    comp &= (location() == a.location());
    comp &= (location_offset_hcenter() == a.location_offset_hcenter());
    comp &= (location_offset_vcenter() == a.location_offset_vcenter());
    comp &= (location_percent_hcenter() == a.location_percent_hcenter());
    comp &= (location_percent_vcenter() == a.location_percent_vcenter());
    comp &= (padding_horiz() == a.padding_horiz());
    comp &= (padding_vert() == a.padding_vert());

    return comp;
}

LLBadge::LLBadge(const LLBadge::Params& p)
    : LLUICtrl(p)
    , mOwner(p.owner)
    , mBorderImage(p.border_image)
    , mBorderColor(p.border_color)
    , mGLFont(p.font)
    , mImage(p.image)
    , mImageColor(p.image_color)
    , mLabel(p.label)
    , mLabelColor(p.label_color)
    , mLabelOffsetHoriz(p.label_offset_horiz)
    , mLabelOffsetVert(p.label_offset_vert)
    , mLocation(p.location)
    , mLocationOffsetHCenter(BADGE_OFFSET_NOT_SPECIFIED)
    , mLocationOffsetVCenter(BADGE_OFFSET_NOT_SPECIFIED)
    , mLocationPercentHCenter(0.5f)
    , mLocationPercentVCenter(0.5f)
    , mPaddingHoriz(p.padding_horiz)
    , mPaddingVert(p.padding_vert)
    , mParentScroller(NULL)
    , mDrawAtParentTop(false)
{
    if (mImage.isNull())
    {
        LL_WARNS() << "Badge: " << getName() << " with no image!" << LL_ENDL;
    }

    if (p.location_offset_hcenter.isProvided())
    {
        mLocationOffsetHCenter = p.location_offset_hcenter();
    }

    if (p.location_offset_vcenter.isProvided())
    {
        mLocationOffsetVCenter = p.location_offset_vcenter();
    }

    //
    // The following logic is to set the mLocationPercentHCenter and mLocationPercentVCenter
    // based on the Location enum and our horizontal and vertical location percentages.  The
    // draw code then uses this on the owner rectangle to compute the screen location for
    // the badge.
    //

    if (!LLRelPos::IsCenter(mLocation))
    {
        F32 h_center = p.location_percent_hcenter * 0.01f;
        F32 v_center = p.location_percent_vcenter * 0.01f;

        if (LLRelPos::IsRight(mLocation))
        {
            mLocationPercentHCenter = 0.5f * (1.0f + h_center);
        }
        else if (LLRelPos::IsLeft(mLocation))
        {
            mLocationPercentHCenter = 0.5f * (1.0f - h_center);
        }

        if (LLRelPos::IsTop(mLocation))
        {
            mLocationPercentVCenter = 0.5f * (1.0f + v_center);
        }
        else if (LLRelPos::IsBottom(mLocation))
        {
            mLocationPercentVCenter = 0.5f * (1.0f - v_center);
        }
    }
}

LLBadge::~LLBadge()
{
}

bool LLBadge::addToView(LLView * view)
{
    bool child_added = view->addChild(this);

    if (child_added)
    {
        setShape(view->getLocalRect());

        // Find a parent scroll container, if there is one in case we need it for positioning

        LLView * parent = mOwner.get();

        while ((parent != NULL) && ((mParentScroller = dynamic_cast<LLScrollContainer *>(parent)) == NULL))
        {
            parent = parent->getParent();
        }
    }

    return child_added;
}

void LLBadge::setLabel(const LLStringExplicit& label)
{
    mLabel = label;
}

//
// This is a fallback function to render a rectangle for badges without a valid image
//
void renderBadgeBackground(F32 centerX, F32 centerY, F32 width, F32 height, const LLColor4U &color)
{
    gGL.pushUIMatrix();
    gGL.loadUIIdentity();
    gGL.setSceneBlendType(LLRender::BT_REPLACE);
    gGL.getTexUnit(0)->unbind(LLTexUnit::TT_TEXTURE);

    gGL.color4ubv(color.mV);
    gGL.texCoord2i(0, 0);

    F32 x = LLFontGL::sCurOrigin.mX + centerX - width * 0.5f;
    F32 y = LLFontGL::sCurOrigin.mY + centerY - height * 0.5f;

    LLRectf screen_rect(ll_round(x),
                        ll_round(y),
                        ll_round(x) + width,
                        ll_round(y) + height);

    LLVector3 vertices[4];
    vertices[0] = LLVector3(screen_rect.mRight, screen_rect.mTop,    1.0f);
    vertices[1] = LLVector3(screen_rect.mLeft,  screen_rect.mTop,    1.0f);
    vertices[2] = LLVector3(screen_rect.mLeft,  screen_rect.mBottom, 1.0f);
    vertices[3] = LLVector3(screen_rect.mRight, screen_rect.mBottom, 1.0f);

    gGL.begin(LLRender::QUADS);
    {
        gGL.vertexBatchPreTransformed(vertices, 4);
    }
    gGL.end();

    gGL.popUIMatrix();
}


// virtual
void LLBadge::draw()
{
<<<<<<< HEAD
	if (!mLabel.empty())
	{
		LLView* owner_view = mOwner.get();

		if (owner_view && owner_view->isInVisibleChain())
		{
			//
			// Calculate badge size based on label text
			//

			LLWString badge_label_wstring = mLabel;

			S32 badge_label_begin_offset = 0;
			S32 badge_char_length = S32_MAX;
			S32 badge_pixel_length = S32_MAX;
			F32 *right_position_out = NULL;
			bool do_not_use_ellipses = false;

			F32 badge_width = (2.0f * mPaddingHoriz) +
				mGLFont->getWidthF32(badge_label_wstring.c_str(), badge_label_begin_offset, badge_char_length);

			F32 badge_height = (2.0f * mPaddingVert) + mGLFont->getLineHeight();

			//
			// Calculate badge position based on owner
			//
			
			LLRect owner_rect;
			owner_view->localRectToOtherView(owner_view->getLocalRect(), & owner_rect, this);

			S32 location_offset_horiz = mLocationOffsetHCenter;
			S32 location_offset_vert = mLocationOffsetVCenter;

			// If we're in a scroll container, do some math to keep us in the same place on screen if applicable
			if (mParentScroller != NULL)
			{
				LLRect visibleRect = mParentScroller->getVisibleContentRect();

				if (mLocationOffsetHCenter != BADGE_OFFSET_NOT_SPECIFIED)
				{
					if (LLRelPos::IsRight(mLocation))
					{
						location_offset_horiz += visibleRect.mRight;
					}
					else if (LLRelPos::IsLeft(mLocation))
					{
						location_offset_horiz += visibleRect.mLeft;
					}
					else // center
					{
						location_offset_horiz += (visibleRect.mLeft + visibleRect.mRight) / 2;
					}
				}

				if (mLocationOffsetVCenter != BADGE_OFFSET_NOT_SPECIFIED)
				{
					if (LLRelPos::IsTop(mLocation))
					{
						location_offset_vert += visibleRect.mTop;
					}
					else if (LLRelPos::IsBottom(mLocation))
					{
						location_offset_vert += visibleRect.mBottom;
					}
					else // center
					{
						location_offset_vert += (visibleRect.mBottom + visibleRect.mTop) / 2;
					}
				}
			}
			
			F32 badge_center_x;
			F32 badge_center_y;

			// Compute x position
			if (mLocationOffsetHCenter == BADGE_OFFSET_NOT_SPECIFIED)
			{
				badge_center_x = owner_rect.mLeft + owner_rect.getWidth() * mLocationPercentHCenter;
			}
			else
			{
				badge_center_x = location_offset_horiz;
			}

			// Compute y position
			if (mLocationOffsetVCenter == BADGE_OFFSET_NOT_SPECIFIED)
			{
				if(mDrawAtParentTop)
				{
					badge_center_y = owner_rect.mTop - badge_height * 0.5f - 1;
				}
				else
				{
					badge_center_y = owner_rect.mBottom + owner_rect.getHeight() * mLocationPercentVCenter;
				}
			}
			else
			{
				badge_center_y = location_offset_vert;
			}

			//
			// Draw button image, if available.
			// Otherwise draw basic rectangular button.
			//

			F32 alpha = getDrawContext().mAlpha;

			if (!mImage.isNull())
			{
				F32 badge_x = badge_center_x - badge_width * 0.5f;
				F32 badge_y = badge_center_y - badge_height * 0.5f;
			
				mImage->drawSolid((S32) badge_x, (S32) badge_y, (S32) badge_width, (S32) badge_height, mImageColor % alpha);

				if (!mBorderImage.isNull())
				{
					mBorderImage->drawSolid((S32) badge_x, (S32) badge_y, (S32) badge_width, (S32) badge_height, mBorderColor % alpha);
				}
			}
			else
			{
				LL_DEBUGS() << "No image for badge " << getName() << " on owner " << owner_view->getName() << LL_ENDL;
				
				renderBadgeBackground(badge_center_x, badge_center_y,
									  badge_width, badge_height,
									  mImageColor % alpha);
			}

			//
			// Draw the label
			//

			mGLFont->render(badge_label_wstring,
							badge_label_begin_offset,
							badge_center_x + mLabelOffsetHoriz,
							badge_center_y + mLabelOffsetVert,
							mLabelColor % alpha,
							LLFontGL::HCENTER, LLFontGL::VCENTER, // centered around the position
							LLFontGL::NORMAL, // normal text (not bold, italics, etc.)
							LLFontGL::DROP_SHADOW_SOFT,
							badge_char_length, badge_pixel_length,
							right_position_out, do_not_use_ellipses);
		}
	}
=======
    if (!mLabel.empty())
    {
        LLView* owner_view = mOwner.get();

        if (owner_view && owner_view->isInVisibleChain())
        {
            //
            // Calculate badge size based on label text
            //

            LLWString badge_label_wstring = mLabel;

            S32 badge_label_begin_offset = 0;
            S32 badge_char_length = S32_MAX;
            S32 badge_pixel_length = S32_MAX;
            F32 *right_position_out = NULL;
            BOOL do_not_use_ellipses = false;

            F32 badge_width = (2.0f * mPaddingHoriz) +
                mGLFont->getWidthF32(badge_label_wstring.c_str(), badge_label_begin_offset, badge_char_length);

            F32 badge_height = (2.0f * mPaddingVert) + mGLFont->getLineHeight();

            //
            // Calculate badge position based on owner
            //

            LLRect owner_rect;
            owner_view->localRectToOtherView(owner_view->getLocalRect(), & owner_rect, this);

            S32 location_offset_horiz = mLocationOffsetHCenter;
            S32 location_offset_vert = mLocationOffsetVCenter;

            // If we're in a scroll container, do some math to keep us in the same place on screen if applicable
            if (mParentScroller != NULL)
            {
                LLRect visibleRect = mParentScroller->getVisibleContentRect();

                if (mLocationOffsetHCenter != BADGE_OFFSET_NOT_SPECIFIED)
                {
                    if (LLRelPos::IsRight(mLocation))
                    {
                        location_offset_horiz += visibleRect.mRight;
                    }
                    else if (LLRelPos::IsLeft(mLocation))
                    {
                        location_offset_horiz += visibleRect.mLeft;
                    }
                    else // center
                    {
                        location_offset_horiz += (visibleRect.mLeft + visibleRect.mRight) / 2;
                    }
                }

                if (mLocationOffsetVCenter != BADGE_OFFSET_NOT_SPECIFIED)
                {
                    if (LLRelPos::IsTop(mLocation))
                    {
                        location_offset_vert += visibleRect.mTop;
                    }
                    else if (LLRelPos::IsBottom(mLocation))
                    {
                        location_offset_vert += visibleRect.mBottom;
                    }
                    else // center
                    {
                        location_offset_vert += (visibleRect.mBottom + visibleRect.mTop) / 2;
                    }
                }
            }

            F32 badge_center_x;
            F32 badge_center_y;

            // Compute x position
            if (mLocationOffsetHCenter == BADGE_OFFSET_NOT_SPECIFIED)
            {
                badge_center_x = owner_rect.mLeft + owner_rect.getWidth() * mLocationPercentHCenter;
            }
            else
            {
                badge_center_x = location_offset_horiz;
            }

            // Compute y position
            if (mLocationOffsetVCenter == BADGE_OFFSET_NOT_SPECIFIED)
            {
                if(mDrawAtParentTop)
                {
                    badge_center_y = owner_rect.mTop - badge_height * 0.5f - 1;
                }
                else
                {
                    badge_center_y = owner_rect.mBottom + owner_rect.getHeight() * mLocationPercentVCenter;
                }
            }
            else
            {
                badge_center_y = location_offset_vert;
            }

            //
            // Draw button image, if available.
            // Otherwise draw basic rectangular button.
            //

            F32 alpha = getDrawContext().mAlpha;

            if (!mImage.isNull())
            {
                F32 badge_x = badge_center_x - badge_width * 0.5f;
                F32 badge_y = badge_center_y - badge_height * 0.5f;

                mImage->drawSolid((S32) badge_x, (S32) badge_y, (S32) badge_width, (S32) badge_height, mImageColor % alpha);

                if (!mBorderImage.isNull())
                {
                    mBorderImage->drawSolid((S32) badge_x, (S32) badge_y, (S32) badge_width, (S32) badge_height, mBorderColor % alpha);
                }
            }
            else
            {
                LL_DEBUGS() << "No image for badge " << getName() << " on owner " << owner_view->getName() << LL_ENDL;

                renderBadgeBackground(badge_center_x, badge_center_y,
                                      badge_width, badge_height,
                                      mImageColor % alpha);
            }

            //
            // Draw the label
            //

            mGLFont->render(badge_label_wstring,
                            badge_label_begin_offset,
                            badge_center_x + mLabelOffsetHoriz,
                            badge_center_y + mLabelOffsetVert,
                            mLabelColor % alpha,
                            LLFontGL::HCENTER, LLFontGL::VCENTER, // centered around the position
                            LLFontGL::NORMAL, // normal text (not bold, italics, etc.)
                            LLFontGL::DROP_SHADOW_SOFT,
                            badge_char_length, badge_pixel_length,
                            right_position_out, do_not_use_ellipses);
        }
    }
>>>>>>> e1623bb2
}


namespace LLInitParam
{
    void TypeValues<LLRelPos::Location>::declareValues()
    {
        declare("bottom",       LLRelPos::BOTTOM);
        declare("bottom_left",  LLRelPos::BOTTOM_LEFT);
        declare("bottom_right", LLRelPos::BOTTOM_RIGHT);
        declare("center",       LLRelPos::CENTER);
        declare("left",         LLRelPos::LEFT);
        declare("right",        LLRelPos::RIGHT);
        declare("top",          LLRelPos::TOP);
        declare("top_left",     LLRelPos::TOP_LEFT);
        declare("top_right",    LLRelPos::TOP_RIGHT);
    }
}


// eof<|MERGE_RESOLUTION|>--- conflicted
+++ resolved
@@ -1,537 +1,389 @@
-/**
- * @file llbadge.cpp
- * @brief Implementation for badges
- *
- * $LicenseInfo:firstyear=2001&license=viewerlgpl$
- * Second Life Viewer Source Code
- * Copyright (C) 2010, Linden Research, Inc.
- *
- * This library is free software; you can redistribute it and/or
- * modify it under the terms of the GNU Lesser General Public
- * License as published by the Free Software Foundation;
- * version 2.1 of the License only.
- *
- * This library is distributed in the hope that it will be useful,
- * but WITHOUT ANY WARRANTY; without even the implied warranty of
- * MERCHANTABILITY or FITNESS FOR A PARTICULAR PURPOSE.  See the GNU
- * Lesser General Public License for more details.
- *
- * You should have received a copy of the GNU Lesser General Public
- * License along with this library; if not, write to the Free Software
- * Foundation, Inc., 51 Franklin Street, Fifth Floor, Boston, MA  02110-1301  USA
- *
- * Linden Research, Inc., 945 Battery Street, San Francisco, CA  94111  USA
- * $/LicenseInfo$
- */
-
-#define LLBADGE_CPP
-#include "llbadge.h"
-
-#include "llscrollcontainer.h"
-#include "lluictrlfactory.h"
-
-
-static LLDefaultChildRegistry::Register<LLBadge> r("badge");
-
-static const S32 BADGE_OFFSET_NOT_SPECIFIED = 0x7FFFFFFF;
-
-// Compiler optimization, generate extern template
-template class LLBadge* LLView::getChild<class LLBadge>(const std::string& name, bool recurse) const;
-
-
-LLBadge::Params::Params()
-    : image("image")
-    , border_image("border_image")
-    , border_color("border_color")
-    , image_color("image_color")
-    , label("label")
-    , label_color("label_color")
-    , label_offset_horiz("label_offset_horiz")
-    , label_offset_vert("label_offset_vert")
-    , location("location", LLRelPos::TOP_LEFT)
-    , location_offset_hcenter("location_offset_hcenter")
-    , location_offset_vcenter("location_offset_vcenter")
-    , location_percent_hcenter("location_percent_hcenter")
-    , location_percent_vcenter("location_percent_vcenter")
-    , padding_horiz("padding_horiz")
-    , padding_vert("padding_vert")
-{}
-
-bool LLBadge::Params::equals(const Params& a) const
-{
-    bool comp = true;
-
-    // skip owner in comparison on purpose
-
-    comp &= (border_image() == a.border_image());
-    comp &= (border_color() == a.border_color());
-    comp &= (image() == a.image());
-    comp &= (image_color() == a.image_color());
-    comp &= (label() == a.label());
-    comp &= (label_color() == a.label_color());
-    comp &= (label_offset_horiz() == a.label_offset_horiz());
-    comp &= (label_offset_vert() == a.label_offset_vert());
-    comp &= (location() == a.location());
-    comp &= (location_offset_hcenter() == a.location_offset_hcenter());
-    comp &= (location_offset_vcenter() == a.location_offset_vcenter());
-    comp &= (location_percent_hcenter() == a.location_percent_hcenter());
-    comp &= (location_percent_vcenter() == a.location_percent_vcenter());
-    comp &= (padding_horiz() == a.padding_horiz());
-    comp &= (padding_vert() == a.padding_vert());
-
-    return comp;
-}
-
-LLBadge::LLBadge(const LLBadge::Params& p)
-    : LLUICtrl(p)
-    , mOwner(p.owner)
-    , mBorderImage(p.border_image)
-    , mBorderColor(p.border_color)
-    , mGLFont(p.font)
-    , mImage(p.image)
-    , mImageColor(p.image_color)
-    , mLabel(p.label)
-    , mLabelColor(p.label_color)
-    , mLabelOffsetHoriz(p.label_offset_horiz)
-    , mLabelOffsetVert(p.label_offset_vert)
-    , mLocation(p.location)
-    , mLocationOffsetHCenter(BADGE_OFFSET_NOT_SPECIFIED)
-    , mLocationOffsetVCenter(BADGE_OFFSET_NOT_SPECIFIED)
-    , mLocationPercentHCenter(0.5f)
-    , mLocationPercentVCenter(0.5f)
-    , mPaddingHoriz(p.padding_horiz)
-    , mPaddingVert(p.padding_vert)
-    , mParentScroller(NULL)
-    , mDrawAtParentTop(false)
-{
-    if (mImage.isNull())
-    {
-        LL_WARNS() << "Badge: " << getName() << " with no image!" << LL_ENDL;
-    }
-
-    if (p.location_offset_hcenter.isProvided())
-    {
-        mLocationOffsetHCenter = p.location_offset_hcenter();
-    }
-
-    if (p.location_offset_vcenter.isProvided())
-    {
-        mLocationOffsetVCenter = p.location_offset_vcenter();
-    }
-
-    //
-    // The following logic is to set the mLocationPercentHCenter and mLocationPercentVCenter
-    // based on the Location enum and our horizontal and vertical location percentages.  The
-    // draw code then uses this on the owner rectangle to compute the screen location for
-    // the badge.
-    //
-
-    if (!LLRelPos::IsCenter(mLocation))
-    {
-        F32 h_center = p.location_percent_hcenter * 0.01f;
-        F32 v_center = p.location_percent_vcenter * 0.01f;
-
-        if (LLRelPos::IsRight(mLocation))
-        {
-            mLocationPercentHCenter = 0.5f * (1.0f + h_center);
-        }
-        else if (LLRelPos::IsLeft(mLocation))
-        {
-            mLocationPercentHCenter = 0.5f * (1.0f - h_center);
-        }
-
-        if (LLRelPos::IsTop(mLocation))
-        {
-            mLocationPercentVCenter = 0.5f * (1.0f + v_center);
-        }
-        else if (LLRelPos::IsBottom(mLocation))
-        {
-            mLocationPercentVCenter = 0.5f * (1.0f - v_center);
-        }
-    }
-}
-
-LLBadge::~LLBadge()
-{
-}
-
-bool LLBadge::addToView(LLView * view)
-{
-    bool child_added = view->addChild(this);
-
-    if (child_added)
-    {
-        setShape(view->getLocalRect());
-
-        // Find a parent scroll container, if there is one in case we need it for positioning
-
-        LLView * parent = mOwner.get();
-
-        while ((parent != NULL) && ((mParentScroller = dynamic_cast<LLScrollContainer *>(parent)) == NULL))
-        {
-            parent = parent->getParent();
-        }
-    }
-
-    return child_added;
-}
-
-void LLBadge::setLabel(const LLStringExplicit& label)
-{
-    mLabel = label;
-}
-
-//
-// This is a fallback function to render a rectangle for badges without a valid image
-//
-void renderBadgeBackground(F32 centerX, F32 centerY, F32 width, F32 height, const LLColor4U &color)
-{
-    gGL.pushUIMatrix();
-    gGL.loadUIIdentity();
-    gGL.setSceneBlendType(LLRender::BT_REPLACE);
-    gGL.getTexUnit(0)->unbind(LLTexUnit::TT_TEXTURE);
-
-    gGL.color4ubv(color.mV);
-    gGL.texCoord2i(0, 0);
-
-    F32 x = LLFontGL::sCurOrigin.mX + centerX - width * 0.5f;
-    F32 y = LLFontGL::sCurOrigin.mY + centerY - height * 0.5f;
-
-    LLRectf screen_rect(ll_round(x),
-                        ll_round(y),
-                        ll_round(x) + width,
-                        ll_round(y) + height);
-
-    LLVector3 vertices[4];
-    vertices[0] = LLVector3(screen_rect.mRight, screen_rect.mTop,    1.0f);
-    vertices[1] = LLVector3(screen_rect.mLeft,  screen_rect.mTop,    1.0f);
-    vertices[2] = LLVector3(screen_rect.mLeft,  screen_rect.mBottom, 1.0f);
-    vertices[3] = LLVector3(screen_rect.mRight, screen_rect.mBottom, 1.0f);
-
-    gGL.begin(LLRender::QUADS);
-    {
-        gGL.vertexBatchPreTransformed(vertices, 4);
-    }
-    gGL.end();
-
-    gGL.popUIMatrix();
-}
-
-
-// virtual
-void LLBadge::draw()
-{
-<<<<<<< HEAD
-	if (!mLabel.empty())
-	{
-		LLView* owner_view = mOwner.get();
-
-		if (owner_view && owner_view->isInVisibleChain())
-		{
-			//
-			// Calculate badge size based on label text
-			//
-
-			LLWString badge_label_wstring = mLabel;
-
-			S32 badge_label_begin_offset = 0;
-			S32 badge_char_length = S32_MAX;
-			S32 badge_pixel_length = S32_MAX;
-			F32 *right_position_out = NULL;
-			bool do_not_use_ellipses = false;
-
-			F32 badge_width = (2.0f * mPaddingHoriz) +
-				mGLFont->getWidthF32(badge_label_wstring.c_str(), badge_label_begin_offset, badge_char_length);
-
-			F32 badge_height = (2.0f * mPaddingVert) + mGLFont->getLineHeight();
-
-			//
-			// Calculate badge position based on owner
-			//
-			
-			LLRect owner_rect;
-			owner_view->localRectToOtherView(owner_view->getLocalRect(), & owner_rect, this);
-
-			S32 location_offset_horiz = mLocationOffsetHCenter;
-			S32 location_offset_vert = mLocationOffsetVCenter;
-
-			// If we're in a scroll container, do some math to keep us in the same place on screen if applicable
-			if (mParentScroller != NULL)
-			{
-				LLRect visibleRect = mParentScroller->getVisibleContentRect();
-
-				if (mLocationOffsetHCenter != BADGE_OFFSET_NOT_SPECIFIED)
-				{
-					if (LLRelPos::IsRight(mLocation))
-					{
-						location_offset_horiz += visibleRect.mRight;
-					}
-					else if (LLRelPos::IsLeft(mLocation))
-					{
-						location_offset_horiz += visibleRect.mLeft;
-					}
-					else // center
-					{
-						location_offset_horiz += (visibleRect.mLeft + visibleRect.mRight) / 2;
-					}
-				}
-
-				if (mLocationOffsetVCenter != BADGE_OFFSET_NOT_SPECIFIED)
-				{
-					if (LLRelPos::IsTop(mLocation))
-					{
-						location_offset_vert += visibleRect.mTop;
-					}
-					else if (LLRelPos::IsBottom(mLocation))
-					{
-						location_offset_vert += visibleRect.mBottom;
-					}
-					else // center
-					{
-						location_offset_vert += (visibleRect.mBottom + visibleRect.mTop) / 2;
-					}
-				}
-			}
-			
-			F32 badge_center_x;
-			F32 badge_center_y;
-
-			// Compute x position
-			if (mLocationOffsetHCenter == BADGE_OFFSET_NOT_SPECIFIED)
-			{
-				badge_center_x = owner_rect.mLeft + owner_rect.getWidth() * mLocationPercentHCenter;
-			}
-			else
-			{
-				badge_center_x = location_offset_horiz;
-			}
-
-			// Compute y position
-			if (mLocationOffsetVCenter == BADGE_OFFSET_NOT_SPECIFIED)
-			{
-				if(mDrawAtParentTop)
-				{
-					badge_center_y = owner_rect.mTop - badge_height * 0.5f - 1;
-				}
-				else
-				{
-					badge_center_y = owner_rect.mBottom + owner_rect.getHeight() * mLocationPercentVCenter;
-				}
-			}
-			else
-			{
-				badge_center_y = location_offset_vert;
-			}
-
-			//
-			// Draw button image, if available.
-			// Otherwise draw basic rectangular button.
-			//
-
-			F32 alpha = getDrawContext().mAlpha;
-
-			if (!mImage.isNull())
-			{
-				F32 badge_x = badge_center_x - badge_width * 0.5f;
-				F32 badge_y = badge_center_y - badge_height * 0.5f;
-			
-				mImage->drawSolid((S32) badge_x, (S32) badge_y, (S32) badge_width, (S32) badge_height, mImageColor % alpha);
-
-				if (!mBorderImage.isNull())
-				{
-					mBorderImage->drawSolid((S32) badge_x, (S32) badge_y, (S32) badge_width, (S32) badge_height, mBorderColor % alpha);
-				}
-			}
-			else
-			{
-				LL_DEBUGS() << "No image for badge " << getName() << " on owner " << owner_view->getName() << LL_ENDL;
-				
-				renderBadgeBackground(badge_center_x, badge_center_y,
-									  badge_width, badge_height,
-									  mImageColor % alpha);
-			}
-
-			//
-			// Draw the label
-			//
-
-			mGLFont->render(badge_label_wstring,
-							badge_label_begin_offset,
-							badge_center_x + mLabelOffsetHoriz,
-							badge_center_y + mLabelOffsetVert,
-							mLabelColor % alpha,
-							LLFontGL::HCENTER, LLFontGL::VCENTER, // centered around the position
-							LLFontGL::NORMAL, // normal text (not bold, italics, etc.)
-							LLFontGL::DROP_SHADOW_SOFT,
-							badge_char_length, badge_pixel_length,
-							right_position_out, do_not_use_ellipses);
-		}
-	}
-=======
-    if (!mLabel.empty())
-    {
-        LLView* owner_view = mOwner.get();
-
-        if (owner_view && owner_view->isInVisibleChain())
-        {
-            //
-            // Calculate badge size based on label text
-            //
-
-            LLWString badge_label_wstring = mLabel;
-
-            S32 badge_label_begin_offset = 0;
-            S32 badge_char_length = S32_MAX;
-            S32 badge_pixel_length = S32_MAX;
-            F32 *right_position_out = NULL;
-            BOOL do_not_use_ellipses = false;
-
-            F32 badge_width = (2.0f * mPaddingHoriz) +
-                mGLFont->getWidthF32(badge_label_wstring.c_str(), badge_label_begin_offset, badge_char_length);
-
-            F32 badge_height = (2.0f * mPaddingVert) + mGLFont->getLineHeight();
-
-            //
-            // Calculate badge position based on owner
-            //
-
-            LLRect owner_rect;
-            owner_view->localRectToOtherView(owner_view->getLocalRect(), & owner_rect, this);
-
-            S32 location_offset_horiz = mLocationOffsetHCenter;
-            S32 location_offset_vert = mLocationOffsetVCenter;
-
-            // If we're in a scroll container, do some math to keep us in the same place on screen if applicable
-            if (mParentScroller != NULL)
-            {
-                LLRect visibleRect = mParentScroller->getVisibleContentRect();
-
-                if (mLocationOffsetHCenter != BADGE_OFFSET_NOT_SPECIFIED)
-                {
-                    if (LLRelPos::IsRight(mLocation))
-                    {
-                        location_offset_horiz += visibleRect.mRight;
-                    }
-                    else if (LLRelPos::IsLeft(mLocation))
-                    {
-                        location_offset_horiz += visibleRect.mLeft;
-                    }
-                    else // center
-                    {
-                        location_offset_horiz += (visibleRect.mLeft + visibleRect.mRight) / 2;
-                    }
-                }
-
-                if (mLocationOffsetVCenter != BADGE_OFFSET_NOT_SPECIFIED)
-                {
-                    if (LLRelPos::IsTop(mLocation))
-                    {
-                        location_offset_vert += visibleRect.mTop;
-                    }
-                    else if (LLRelPos::IsBottom(mLocation))
-                    {
-                        location_offset_vert += visibleRect.mBottom;
-                    }
-                    else // center
-                    {
-                        location_offset_vert += (visibleRect.mBottom + visibleRect.mTop) / 2;
-                    }
-                }
-            }
-
-            F32 badge_center_x;
-            F32 badge_center_y;
-
-            // Compute x position
-            if (mLocationOffsetHCenter == BADGE_OFFSET_NOT_SPECIFIED)
-            {
-                badge_center_x = owner_rect.mLeft + owner_rect.getWidth() * mLocationPercentHCenter;
-            }
-            else
-            {
-                badge_center_x = location_offset_horiz;
-            }
-
-            // Compute y position
-            if (mLocationOffsetVCenter == BADGE_OFFSET_NOT_SPECIFIED)
-            {
-                if(mDrawAtParentTop)
-                {
-                    badge_center_y = owner_rect.mTop - badge_height * 0.5f - 1;
-                }
-                else
-                {
-                    badge_center_y = owner_rect.mBottom + owner_rect.getHeight() * mLocationPercentVCenter;
-                }
-            }
-            else
-            {
-                badge_center_y = location_offset_vert;
-            }
-
-            //
-            // Draw button image, if available.
-            // Otherwise draw basic rectangular button.
-            //
-
-            F32 alpha = getDrawContext().mAlpha;
-
-            if (!mImage.isNull())
-            {
-                F32 badge_x = badge_center_x - badge_width * 0.5f;
-                F32 badge_y = badge_center_y - badge_height * 0.5f;
-
-                mImage->drawSolid((S32) badge_x, (S32) badge_y, (S32) badge_width, (S32) badge_height, mImageColor % alpha);
-
-                if (!mBorderImage.isNull())
-                {
-                    mBorderImage->drawSolid((S32) badge_x, (S32) badge_y, (S32) badge_width, (S32) badge_height, mBorderColor % alpha);
-                }
-            }
-            else
-            {
-                LL_DEBUGS() << "No image for badge " << getName() << " on owner " << owner_view->getName() << LL_ENDL;
-
-                renderBadgeBackground(badge_center_x, badge_center_y,
-                                      badge_width, badge_height,
-                                      mImageColor % alpha);
-            }
-
-            //
-            // Draw the label
-            //
-
-            mGLFont->render(badge_label_wstring,
-                            badge_label_begin_offset,
-                            badge_center_x + mLabelOffsetHoriz,
-                            badge_center_y + mLabelOffsetVert,
-                            mLabelColor % alpha,
-                            LLFontGL::HCENTER, LLFontGL::VCENTER, // centered around the position
-                            LLFontGL::NORMAL, // normal text (not bold, italics, etc.)
-                            LLFontGL::DROP_SHADOW_SOFT,
-                            badge_char_length, badge_pixel_length,
-                            right_position_out, do_not_use_ellipses);
-        }
-    }
->>>>>>> e1623bb2
-}
-
-
-namespace LLInitParam
-{
-    void TypeValues<LLRelPos::Location>::declareValues()
-    {
-        declare("bottom",       LLRelPos::BOTTOM);
-        declare("bottom_left",  LLRelPos::BOTTOM_LEFT);
-        declare("bottom_right", LLRelPos::BOTTOM_RIGHT);
-        declare("center",       LLRelPos::CENTER);
-        declare("left",         LLRelPos::LEFT);
-        declare("right",        LLRelPos::RIGHT);
-        declare("top",          LLRelPos::TOP);
-        declare("top_left",     LLRelPos::TOP_LEFT);
-        declare("top_right",    LLRelPos::TOP_RIGHT);
-    }
-}
-
-
-// eof+/**
+ * @file llbadge.cpp
+ * @brief Implementation for badges
+ *
+ * $LicenseInfo:firstyear=2001&license=viewerlgpl$
+ * Second Life Viewer Source Code
+ * Copyright (C) 2010, Linden Research, Inc.
+ *
+ * This library is free software; you can redistribute it and/or
+ * modify it under the terms of the GNU Lesser General Public
+ * License as published by the Free Software Foundation;
+ * version 2.1 of the License only.
+ *
+ * This library is distributed in the hope that it will be useful,
+ * but WITHOUT ANY WARRANTY; without even the implied warranty of
+ * MERCHANTABILITY or FITNESS FOR A PARTICULAR PURPOSE.  See the GNU
+ * Lesser General Public License for more details.
+ *
+ * You should have received a copy of the GNU Lesser General Public
+ * License along with this library; if not, write to the Free Software
+ * Foundation, Inc., 51 Franklin Street, Fifth Floor, Boston, MA  02110-1301  USA
+ *
+ * Linden Research, Inc., 945 Battery Street, San Francisco, CA  94111  USA
+ * $/LicenseInfo$
+ */
+
+#define LLBADGE_CPP
+#include "llbadge.h"
+
+#include "llscrollcontainer.h"
+#include "lluictrlfactory.h"
+
+
+static LLDefaultChildRegistry::Register<LLBadge> r("badge");
+
+static const S32 BADGE_OFFSET_NOT_SPECIFIED = 0x7FFFFFFF;
+
+// Compiler optimization, generate extern template
+template class LLBadge* LLView::getChild<class LLBadge>(const std::string& name, bool recurse) const;
+
+
+LLBadge::Params::Params()
+    : image("image")
+    , border_image("border_image")
+    , border_color("border_color")
+    , image_color("image_color")
+    , label("label")
+    , label_color("label_color")
+    , label_offset_horiz("label_offset_horiz")
+    , label_offset_vert("label_offset_vert")
+    , location("location", LLRelPos::TOP_LEFT)
+    , location_offset_hcenter("location_offset_hcenter")
+    , location_offset_vcenter("location_offset_vcenter")
+    , location_percent_hcenter("location_percent_hcenter")
+    , location_percent_vcenter("location_percent_vcenter")
+    , padding_horiz("padding_horiz")
+    , padding_vert("padding_vert")
+{}
+
+bool LLBadge::Params::equals(const Params& a) const
+{
+    bool comp = true;
+
+    // skip owner in comparison on purpose
+
+    comp &= (border_image() == a.border_image());
+    comp &= (border_color() == a.border_color());
+    comp &= (image() == a.image());
+    comp &= (image_color() == a.image_color());
+    comp &= (label() == a.label());
+    comp &= (label_color() == a.label_color());
+    comp &= (label_offset_horiz() == a.label_offset_horiz());
+    comp &= (label_offset_vert() == a.label_offset_vert());
+    comp &= (location() == a.location());
+    comp &= (location_offset_hcenter() == a.location_offset_hcenter());
+    comp &= (location_offset_vcenter() == a.location_offset_vcenter());
+    comp &= (location_percent_hcenter() == a.location_percent_hcenter());
+    comp &= (location_percent_vcenter() == a.location_percent_vcenter());
+    comp &= (padding_horiz() == a.padding_horiz());
+    comp &= (padding_vert() == a.padding_vert());
+
+    return comp;
+}
+
+LLBadge::LLBadge(const LLBadge::Params& p)
+    : LLUICtrl(p)
+    , mOwner(p.owner)
+    , mBorderImage(p.border_image)
+    , mBorderColor(p.border_color)
+    , mGLFont(p.font)
+    , mImage(p.image)
+    , mImageColor(p.image_color)
+    , mLabel(p.label)
+    , mLabelColor(p.label_color)
+    , mLabelOffsetHoriz(p.label_offset_horiz)
+    , mLabelOffsetVert(p.label_offset_vert)
+    , mLocation(p.location)
+    , mLocationOffsetHCenter(BADGE_OFFSET_NOT_SPECIFIED)
+    , mLocationOffsetVCenter(BADGE_OFFSET_NOT_SPECIFIED)
+    , mLocationPercentHCenter(0.5f)
+    , mLocationPercentVCenter(0.5f)
+    , mPaddingHoriz(p.padding_horiz)
+    , mPaddingVert(p.padding_vert)
+    , mParentScroller(NULL)
+    , mDrawAtParentTop(false)
+{
+    if (mImage.isNull())
+    {
+        LL_WARNS() << "Badge: " << getName() << " with no image!" << LL_ENDL;
+    }
+
+    if (p.location_offset_hcenter.isProvided())
+    {
+        mLocationOffsetHCenter = p.location_offset_hcenter();
+    }
+
+    if (p.location_offset_vcenter.isProvided())
+    {
+        mLocationOffsetVCenter = p.location_offset_vcenter();
+    }
+
+    //
+    // The following logic is to set the mLocationPercentHCenter and mLocationPercentVCenter
+    // based on the Location enum and our horizontal and vertical location percentages.  The
+    // draw code then uses this on the owner rectangle to compute the screen location for
+    // the badge.
+    //
+
+    if (!LLRelPos::IsCenter(mLocation))
+    {
+        F32 h_center = p.location_percent_hcenter * 0.01f;
+        F32 v_center = p.location_percent_vcenter * 0.01f;
+
+        if (LLRelPos::IsRight(mLocation))
+        {
+            mLocationPercentHCenter = 0.5f * (1.0f + h_center);
+        }
+        else if (LLRelPos::IsLeft(mLocation))
+        {
+            mLocationPercentHCenter = 0.5f * (1.0f - h_center);
+        }
+
+        if (LLRelPos::IsTop(mLocation))
+        {
+            mLocationPercentVCenter = 0.5f * (1.0f + v_center);
+        }
+        else if (LLRelPos::IsBottom(mLocation))
+        {
+            mLocationPercentVCenter = 0.5f * (1.0f - v_center);
+        }
+    }
+}
+
+LLBadge::~LLBadge()
+{
+}
+
+bool LLBadge::addToView(LLView * view)
+{
+    bool child_added = view->addChild(this);
+
+    if (child_added)
+    {
+        setShape(view->getLocalRect());
+
+        // Find a parent scroll container, if there is one in case we need it for positioning
+
+        LLView * parent = mOwner.get();
+
+        while ((parent != NULL) && ((mParentScroller = dynamic_cast<LLScrollContainer *>(parent)) == NULL))
+        {
+            parent = parent->getParent();
+        }
+    }
+
+    return child_added;
+}
+
+void LLBadge::setLabel(const LLStringExplicit& label)
+{
+    mLabel = label;
+}
+
+//
+// This is a fallback function to render a rectangle for badges without a valid image
+//
+void renderBadgeBackground(F32 centerX, F32 centerY, F32 width, F32 height, const LLColor4U &color)
+{
+    gGL.pushUIMatrix();
+    gGL.loadUIIdentity();
+    gGL.setSceneBlendType(LLRender::BT_REPLACE);
+    gGL.getTexUnit(0)->unbind(LLTexUnit::TT_TEXTURE);
+
+    gGL.color4ubv(color.mV);
+    gGL.texCoord2i(0, 0);
+
+    F32 x = LLFontGL::sCurOrigin.mX + centerX - width * 0.5f;
+    F32 y = LLFontGL::sCurOrigin.mY + centerY - height * 0.5f;
+
+    LLRectf screen_rect(ll_round(x),
+                        ll_round(y),
+                        ll_round(x) + width,
+                        ll_round(y) + height);
+
+    LLVector3 vertices[4];
+    vertices[0] = LLVector3(screen_rect.mRight, screen_rect.mTop,    1.0f);
+    vertices[1] = LLVector3(screen_rect.mLeft,  screen_rect.mTop,    1.0f);
+    vertices[2] = LLVector3(screen_rect.mLeft,  screen_rect.mBottom, 1.0f);
+    vertices[3] = LLVector3(screen_rect.mRight, screen_rect.mBottom, 1.0f);
+
+    gGL.begin(LLRender::QUADS);
+    {
+        gGL.vertexBatchPreTransformed(vertices, 4);
+    }
+    gGL.end();
+
+    gGL.popUIMatrix();
+}
+
+
+// virtual
+void LLBadge::draw()
+{
+    if (!mLabel.empty())
+    {
+        LLView* owner_view = mOwner.get();
+
+        if (owner_view && owner_view->isInVisibleChain())
+        {
+            //
+            // Calculate badge size based on label text
+            //
+
+            LLWString badge_label_wstring = mLabel;
+
+            S32 badge_label_begin_offset = 0;
+            S32 badge_char_length = S32_MAX;
+            S32 badge_pixel_length = S32_MAX;
+            F32 *right_position_out = NULL;
+            bool do_not_use_ellipses = false;
+
+            F32 badge_width = (2.0f * mPaddingHoriz) +
+                mGLFont->getWidthF32(badge_label_wstring.c_str(), badge_label_begin_offset, badge_char_length);
+
+            F32 badge_height = (2.0f * mPaddingVert) + mGLFont->getLineHeight();
+
+            //
+            // Calculate badge position based on owner
+            //
+
+            LLRect owner_rect;
+            owner_view->localRectToOtherView(owner_view->getLocalRect(), & owner_rect, this);
+
+            S32 location_offset_horiz = mLocationOffsetHCenter;
+            S32 location_offset_vert = mLocationOffsetVCenter;
+
+            // If we're in a scroll container, do some math to keep us in the same place on screen if applicable
+            if (mParentScroller != NULL)
+            {
+                LLRect visibleRect = mParentScroller->getVisibleContentRect();
+
+                if (mLocationOffsetHCenter != BADGE_OFFSET_NOT_SPECIFIED)
+                {
+                    if (LLRelPos::IsRight(mLocation))
+                    {
+                        location_offset_horiz += visibleRect.mRight;
+                    }
+                    else if (LLRelPos::IsLeft(mLocation))
+                    {
+                        location_offset_horiz += visibleRect.mLeft;
+                    }
+                    else // center
+                    {
+                        location_offset_horiz += (visibleRect.mLeft + visibleRect.mRight) / 2;
+                    }
+                }
+
+                if (mLocationOffsetVCenter != BADGE_OFFSET_NOT_SPECIFIED)
+                {
+                    if (LLRelPos::IsTop(mLocation))
+                    {
+                        location_offset_vert += visibleRect.mTop;
+                    }
+                    else if (LLRelPos::IsBottom(mLocation))
+                    {
+                        location_offset_vert += visibleRect.mBottom;
+                    }
+                    else // center
+                    {
+                        location_offset_vert += (visibleRect.mBottom + visibleRect.mTop) / 2;
+                    }
+                }
+            }
+
+            F32 badge_center_x;
+            F32 badge_center_y;
+
+            // Compute x position
+            if (mLocationOffsetHCenter == BADGE_OFFSET_NOT_SPECIFIED)
+            {
+                badge_center_x = owner_rect.mLeft + owner_rect.getWidth() * mLocationPercentHCenter;
+            }
+            else
+            {
+                badge_center_x = location_offset_horiz;
+            }
+
+            // Compute y position
+            if (mLocationOffsetVCenter == BADGE_OFFSET_NOT_SPECIFIED)
+            {
+                if(mDrawAtParentTop)
+                {
+                    badge_center_y = owner_rect.mTop - badge_height * 0.5f - 1;
+                }
+                else
+                {
+                    badge_center_y = owner_rect.mBottom + owner_rect.getHeight() * mLocationPercentVCenter;
+                }
+            }
+            else
+            {
+                badge_center_y = location_offset_vert;
+            }
+
+            //
+            // Draw button image, if available.
+            // Otherwise draw basic rectangular button.
+            //
+
+            F32 alpha = getDrawContext().mAlpha;
+
+            if (!mImage.isNull())
+            {
+                F32 badge_x = badge_center_x - badge_width * 0.5f;
+                F32 badge_y = badge_center_y - badge_height * 0.5f;
+
+                mImage->drawSolid((S32) badge_x, (S32) badge_y, (S32) badge_width, (S32) badge_height, mImageColor % alpha);
+
+                if (!mBorderImage.isNull())
+                {
+                    mBorderImage->drawSolid((S32) badge_x, (S32) badge_y, (S32) badge_width, (S32) badge_height, mBorderColor % alpha);
+                }
+            }
+            else
+            {
+                LL_DEBUGS() << "No image for badge " << getName() << " on owner " << owner_view->getName() << LL_ENDL;
+
+                renderBadgeBackground(badge_center_x, badge_center_y,
+                                      badge_width, badge_height,
+                                      mImageColor % alpha);
+            }
+
+            //
+            // Draw the label
+            //
+
+            mGLFont->render(badge_label_wstring,
+                            badge_label_begin_offset,
+                            badge_center_x + mLabelOffsetHoriz,
+                            badge_center_y + mLabelOffsetVert,
+                            mLabelColor % alpha,
+                            LLFontGL::HCENTER, LLFontGL::VCENTER, // centered around the position
+                            LLFontGL::NORMAL, // normal text (not bold, italics, etc.)
+                            LLFontGL::DROP_SHADOW_SOFT,
+                            badge_char_length, badge_pixel_length,
+                            right_position_out, do_not_use_ellipses);
+        }
+    }
+}
+
+
+namespace LLInitParam
+{
+    void TypeValues<LLRelPos::Location>::declareValues()
+    {
+        declare("bottom",       LLRelPos::BOTTOM);
+        declare("bottom_left",  LLRelPos::BOTTOM_LEFT);
+        declare("bottom_right", LLRelPos::BOTTOM_RIGHT);
+        declare("center",       LLRelPos::CENTER);
+        declare("left",         LLRelPos::LEFT);
+        declare("right",        LLRelPos::RIGHT);
+        declare("top",          LLRelPos::TOP);
+        declare("top_left",     LLRelPos::TOP_LEFT);
+        declare("top_right",    LLRelPos::TOP_RIGHT);
+    }
+}
+
+
+// eof