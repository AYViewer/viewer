--- conflicted
+++ resolved
@@ -195,42 +195,6 @@
 {
     LLPanel* panel = p.parent_panel;
     mParentPanel = panel->getHandle();
-<<<<<<< HEAD
-	mViewModel->setFolderView(this);
-	mRoot = this;
-
-	LLRect rect = p.rect;
-	LLRect new_rect(rect.mLeft, rect.mBottom + getRect().getHeight(), rect.mLeft + getRect().getWidth(), rect.mBottom);
-	setRect( rect );
-	reshape(rect.getWidth(), rect.getHeight());
-	mAutoOpenItems.setDepth(AUTO_OPEN_STACK_DEPTH);
-	mAutoOpenCandidate = NULL;
-	mAutoOpenTimer.stop();
-	mKeyboardSelection = FALSE;
-	mIndentation = 	getParentFolder() ? getParentFolder()->getIndentation() + mLocalIndentation : 0;  
-
-	//clear label
-	// go ahead and render root folder as usual
-	// just make sure the label ("Inventory Folder") never shows up
-	mLabel = LLStringUtil::null;
-
-	// Escape is handled by reverting the rename, not commiting it (default behavior)
-	LLLineEditor::Params params;
-	params.name("ren");
-	params.rect(rect);
-	params.font(getLabelFontForStyle(LLFontGL::NORMAL));
-	params.max_length.bytes(DB_INV_ITEM_NAME_STR_LEN);
-	params.commit_callback.function(boost::bind(&LLFolderView::commitRename, this, _2));
-	params.prevalidator(&LLTextValidate::validateASCIIPrintableNoPipe);
-	params.commit_on_focus_lost(true);
-	params.visible(false);
-	mRenamer = LLUICtrlFactory::create<LLLineEditor> (params);
-	addChild(mRenamer);
-
-	// Textbox
-	LLTextBox::Params text_p;
-	LLFontGL* font = getLabelFontForStyle(mLabelStyle);
-=======
     mViewModel->setFolderView(this);
     mRoot = this;
 
@@ -256,7 +220,7 @@
     params.font(getLabelFontForStyle(LLFontGL::NORMAL));
     params.max_length.bytes(DB_INV_ITEM_NAME_STR_LEN);
     params.commit_callback.function(boost::bind(&LLFolderView::commitRename, this, _2));
-    params.prevalidate_callback(&LLTextValidate::validateASCIIPrintableNoPipe);
+    params.prevalidator(&LLTextValidate::validateASCIIPrintableNoPipe);
     params.commit_on_focus_lost(true);
     params.visible(false);
     mRenamer = LLUICtrlFactory::create<LLLineEditor> (params);
@@ -265,7 +229,6 @@
     // Textbox
     LLTextBox::Params text_p;
     LLFontGL* font = getLabelFontForStyle(mLabelStyle);
->>>>>>> e7eced3c
     //mIconPad, mTextPad are set in folder_view_item.xml
     LLRect new_r = LLRect(rect.mLeft + mIconPad,
                   rect.mTop - mTextPad,
@@ -293,7 +256,6 @@
 // Destroys the object
 LLFolderView::~LLFolderView( void )
 {
-<<<<<<< HEAD
     mRenamerTopLostSignalConnection.disconnect();
     if (mRenamer)
     {
@@ -301,9 +263,6 @@
         // since it might already be hidden
         LLUI::getInstance()->removePopup(mRenamer);
     }
-=======
-    closeRenamer();
->>>>>>> e7eced3c
 
     // The release focus call can potentially call the
     // scrollcontainer, which can potentially be called with a partly
@@ -790,79 +749,6 @@
 
 void LLFolderView::removeSelectedItems()
 {
-<<<<<<< HEAD
-	if(getVisible() && getEnabled())
-	{
-		// just in case we're removing the renaming item.
-		mRenameItem = NULL;
-
-		// create a temporary structure which we will use to remove
-		// items, since the removal will futz with internal data
-		// structures.
-		std::vector<LLFolderViewItem*> items;
-		S32 count = mSelectedItems.size();
-		if(count <= 0) return;
-		LLFolderViewItem* item = NULL;
-		selected_items_t::iterator item_it;
-		for (item_it = mSelectedItems.begin(); item_it != mSelectedItems.end(); ++item_it)
-		{
-			item = *item_it;
-			if (item && item->isRemovable())
-			{
-				items.push_back(item);
-			}
-			else
-			{
-				LL_DEBUGS() << "Cannot delete " << item->getName() << LL_ENDL;
-				return;
-			}
-		}
-
-		// iterate through the new container.
-		count = items.size();
-		LLUUID new_selection_id;
-		LLFolderViewItem* item_to_select = getNextUnselectedItem();
-
-		if(count == 1)
-		{
-			LLFolderViewItem* item_to_delete = items[0];
-			LLFolderViewFolder* parent = item_to_delete->getParentFolder();
-			if(parent)
-			{
-				if (item_to_delete->remove())
-				{
-					// change selection on successful delete
-					setSelection(item_to_select, item_to_select ? item_to_select->isOpen() : false, mParentPanel.get()->hasFocus());
-				}
-			}
-			arrangeAll();
-		}
-		else if (count > 1)
-		{
-			std::vector<LLFolderViewModelItem*> listeners;
-			LLFolderViewModelItem* listener;
-
-			setSelection(item_to_select, item_to_select ? item_to_select->isOpen() : false, mParentPanel.get()->hasFocus());
-
-			listeners.reserve(count);
-			for(S32 i = 0; i < count; ++i)
-			{
-				listener = items[i]->getViewModelItem();
-				if(listener && (std::find(listeners.begin(), listeners.end(), listener) == listeners.end()))
-				{
-					listeners.push_back(listener);
-				}
-			}
-			listener = static_cast<LLFolderViewModelItem*>(listeners.at(0));
-			if(listener)
-			{
-				listener->removeBatch(listeners);
-			}
-		}
-		arrangeAll();
-		scrollToShowSelection();
-	}
-=======
     if(getVisible() && getEnabled())
     {
         // just in case we're removing the renaming item.
@@ -885,7 +771,7 @@
             }
             else
             {
-                LL_INFOS() << "Cannot delete " << item->getName() << LL_ENDL;
+                LL_DEBUGS() << "Cannot delete " << item->getName() << LL_ENDL;
                 return;
             }
         }
@@ -934,7 +820,6 @@
         arrangeAll();
         scrollToShowSelection();
     }
->>>>>>> e7eced3c
 }
 
 void LLFolderView::autoOpenItem( LLFolderViewFolder* item )
@@ -1188,28 +1073,17 @@
         updateRenamerPosition();
 
 
-<<<<<<< HEAD
-		mRenamer->setText(item->getName());
-		mRenamer->selectAll();
-		mRenamer->setVisible( TRUE );
-		// set focus will fail unless item is visible
-		mRenamer->setFocus( TRUE );
-        if (!mRenamerTopLostSignalConnection.connected())
-        {
-            mRenamerTopLostSignalConnection = mRenamer->setTopLostCallback(boost::bind(&LLFolderView::onRenamerLost, this));
-        }
-		LLUI::getInstance()->addPopup(mRenamer);
-	}
-=======
         mRenamer->setText(item->getName());
         mRenamer->selectAll();
         mRenamer->setVisible( TRUE );
         // set focus will fail unless item is visible
         mRenamer->setFocus( TRUE );
-        mRenamer->setTopLostCallback(boost::bind(&LLFolderView::onRenamerLost, this));
+        if (!mRenamerTopLostSignalConnection.connected())
+        {
+            mRenamerTopLostSignalConnection = mRenamer->setTopLostCallback(boost::bind(&LLFolderView::onRenamerLost, this));
+        }
         LLUI::getInstance()->addPopup(mRenamer);
     }
->>>>>>> e7eced3c
 }
 
 BOOL LLFolderView::handleKeyHere( KEY key, MASK mask )
@@ -1733,23 +1607,11 @@
 
 void LLFolderView::deleteAllChildren()
 {
-<<<<<<< HEAD
     mRenamerTopLostSignalConnection.disconnect();
     if (mRenamer)
     {
         LLUI::getInstance()->removePopup(mRenamer);
     }
-	if (mPopupMenuHandle.get()) mPopupMenuHandle.get()->die();
-	mPopupMenuHandle.markDead();
-	mScrollContainer = NULL;
-	mRenameItem = NULL;
-	mRenamer = NULL;
-	mStatusTextBox = NULL;
-	
-	clearSelection();
-	LLView::deleteAllChildren();
-=======
-    closeRenamer();
     if (mPopupMenuHandle.get()) mPopupMenuHandle.get()->die();
     mPopupMenuHandle.markDead();
     mScrollContainer = NULL;
@@ -1759,7 +1621,6 @@
 
     clearSelection();
     LLView::deleteAllChildren();
->>>>>>> e7eced3c
 }
 
 void LLFolderView::scrollToShowSelection()
