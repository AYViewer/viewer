/** 
 * @file llurlregistry.cpp
 * @author Martin Reddy
 * @brief Contains a set of Url types that can be matched in a string
 *
 * $LicenseInfo:firstyear=2009&license=viewergpl$
 * 
 * Copyright (c) 2009, Linden Research, Inc.
 * 
 * Second Life Viewer Source Code
 * The source code in this file ("Source Code") is provided by Linden Lab
 * to you under the terms of the GNU General Public License, version 2.0
 * ("GPL"), unless you have obtained a separate licensing agreement
 * ("Other License"), formally executed by you and Linden Lab.  Terms of
 * the GPL can be found in doc/GPL-license.txt in this distribution, or
 * online at http://secondlifegrid.net/programs/open_source/licensing/gplv2
 * 
 * There are special exceptions to the terms and conditions of the GPL as
 * it is applied to this Source Code. View the full text of the exception
 * in the file doc/FLOSS-exception.txt in this software distribution, or
 * online at
 * http://secondlifegrid.net/programs/open_source/licensing/flossexception
 * 
 * By copying, modifying or distributing this software, you acknowledge
 * that you have read and understood your obligations described above,
 * and agree to abide by those obligations.
 * 
 * ALL LINDEN LAB SOURCE CODE IS PROVIDED "AS IS." LINDEN LAB MAKES NO
 * WARRANTIES, EXPRESS, IMPLIED OR OTHERWISE, REGARDING ITS ACCURACY,
 * COMPLETENESS OR PERFORMANCE.
 * $/LicenseInfo$
 */

#include "linden_common.h"
#include "llurlregistry.h"

#include <boost/regex.hpp>

// default dummy callback that ignores any label updates from the server
void LLUrlRegistryNullCallback(const std::string &url, const std::string &label, const std::string& icon)
{
}

LLUrlRegistry::LLUrlRegistry()
{
	mUrlEntry.reserve(16);

	// Urls are matched in the order that they were registered
	registerUrl(new LLUrlEntryNoLink());
	registerUrl(new LLUrlEntryIcon());
	registerUrl(new LLUrlEntrySLURL());
	registerUrl(new LLUrlEntryHTTP());
	registerUrl(new LLUrlEntryHTTPLabel());
	registerUrl(new LLUrlEntryAgentCompleteName());
	registerUrl(new LLUrlEntryAgentDisplayName());
	registerUrl(new LLUrlEntryAgentUserName());
	// LLUrlEntryAgent*Name must appear before LLUrlEntryAgent since 
	// LLUrlEntryAgent is a less specific (catchall for agent urls)
	registerUrl(new LLUrlEntryAgent());
	registerUrl(new LLUrlEntryGroup());
	registerUrl(new LLUrlEntryParcel());
	registerUrl(new LLUrlEntryTeleport());
	registerUrl(new LLUrlEntryWorldMap());
	registerUrl(new LLUrlEntryObjectIM());
	registerUrl(new LLUrlEntryPlace());
	registerUrl(new LLUrlEntryInventory());
	registerUrl(new LLUrlEntryObjectIM());
	//LLUrlEntrySL and LLUrlEntrySLLabel have more common pattern, 
	//so it should be registered in the end of list
	registerUrl(new LLUrlEntrySL());
	registerUrl(new LLUrlEntrySLLabel());
	// most common pattern is a URL without any protocol,
	// e.g., "secondlife.com"
	registerUrl(new LLUrlEntryHTTPNoProtocol());	
}

LLUrlRegistry::~LLUrlRegistry()
{
	// free all of the LLUrlEntryBase objects we are holding
	std::vector<LLUrlEntryBase *>::iterator it;
	for (it = mUrlEntry.begin(); it != mUrlEntry.end(); ++it)
	{
		delete *it;
	}
}

void LLUrlRegistry::registerUrl(LLUrlEntryBase *url, bool force_front)
{
	if (url)
	{
		if (force_front)  // IDEVO
			mUrlEntry.insert(mUrlEntry.begin(), url);
		else
		mUrlEntry.push_back(url);
	}
}

static bool matchRegex(const char *text, boost::regex regex, U32 &start, U32 &end)
{
	boost::cmatch result;
	bool found;

	// regex_search can potentially throw an exception, so check for it
	try
	{
		found = boost::regex_search(text, result, regex);
	}
	catch (std::runtime_error &)
	{
		return false;
	}

	if (! found)
	{
		return false;
	}

	// return the first/last character offset for the matched substring
	start = static_cast<U32>(result[0].first - text);
	end = static_cast<U32>(result[0].second - text) - 1;

	// we allow certain punctuation to terminate a Url but not match it,
	// e.g., "http://foo.com/." should just match "http://foo.com/"
	if (text[end] == '.' || text[end] == ',')
	{
		end--;
	}
	// ignore a terminating ')' when Url contains no matching '('
	// see DEV-19842 for details
	else if (text[end] == ')' && std::string(text+start, end-start).find('(') == std::string::npos)
	{
		end--;
	}

	return true;
}

static bool stringHasUrl(const std::string &text)
{
	// fast heuristic test for a URL in a string. This is used
	// to avoid lots of costly regex calls, BUT it needs to be
	// kept in sync with the LLUrlEntry regexes we support.
	return (text.find("://") != std::string::npos ||
			text.find("www.") != std::string::npos ||
			text.find(".com") != std::string::npos ||
			text.find(".net") != std::string::npos ||
			text.find(".edu") != std::string::npos ||
			text.find(".org") != std::string::npos ||
			text.find("<nolink>") != std::string::npos ||
			text.find("<icon") != std::string::npos);
}

bool LLUrlRegistry::findUrl(const std::string &text, LLUrlMatch &match, const LLUrlLabelCallback &cb)
{
	// avoid costly regexes if there is clearly no URL in the text
	if (! stringHasUrl(text))
	{
		return false;
	}

	// find the first matching regex from all url entries in the registry
	U32 match_start = 0, match_end = 0;
	LLUrlEntryBase *match_entry = NULL;

	std::vector<LLUrlEntryBase *>::iterator it;
	for (it = mUrlEntry.begin(); it != mUrlEntry.end(); ++it)
	{
		LLUrlEntryBase *url_entry = *it;

		U32 start = 0, end = 0;
		if (matchRegex(text.c_str(), url_entry->getPattern(), start, end))
		{
			// does this match occur in the string before any other match
			if (start < match_start || match_entry == NULL)
			{
				match_start = start;
				match_end = end;
				match_entry = url_entry;
			}
		}
	}
	
	// did we find a match? if so, return its details in the match object
	if (match_entry)
	{
		// fill in the LLUrlMatch object and return it
		std::string url = text.substr(match_start, match_end - match_start + 1);
		match.setValues(match_start, match_end,
						match_entry->getUrl(url),
						match_entry->getLabel(url, cb),
						match_entry->getTooltip(url),
						match_entry->getIcon(url),
						match_entry->getStyle(),
						match_entry->getMenuName(),
<<<<<<< HEAD
						match_entry->getLocation(url),
						match_entry->isLinkDisabled(),
						match_entry->getID(url));
=======
						match_entry->getLocation(url));
>>>>>>> 56e0d59e
		return true;
	}

	return false;
}

bool LLUrlRegistry::findUrl(const LLWString &text, LLUrlMatch &match, const LLUrlLabelCallback &cb)
{
	// boost::regex_search() only works on char or wchar_t
	// types, but wchar_t is only 2-bytes on Win32 (not 4).
	// So we use UTF-8 to make this work the same everywhere.
	std::string utf8_text = wstring_to_utf8str(text);
	if (findUrl(utf8_text, match, cb))
	{
		// we cannot blindly return the start/end offsets from
		// the UTF-8 string because it is a variable-length
		// character encoding, so we need to update the start
		// and end values to be correct for the wide string.
		LLWString wurl = utf8str_to_wstring(match.getUrl());
		S32 start = text.find(wurl);
		if (start == std::string::npos)
		{
			return false;
		}
		S32 end = start + wurl.size() - 1;

		match.setValues(start, end, match.getUrl(), 
						match.getLabel(),
						match.getTooltip(),
						match.getIcon(),
						match.getStyle(),
						match.getMenuName(),
<<<<<<< HEAD
						match.getLocation(),
						match.isLinkDisabled(),
						match.getID());
=======
						match.getLocation());
>>>>>>> 56e0d59e
		return true;
	}
	return false;
}

bool LLUrlRegistry::hasUrl(const std::string &text)
{
	LLUrlMatch match;
	return findUrl(text, match);
}

bool LLUrlRegistry::hasUrl(const LLWString &text)
{
	LLUrlMatch match;
	return findUrl(text, match);
}

bool LLUrlRegistry::isUrl(const std::string &text)
{
	LLUrlMatch match;
	if (findUrl(text, match))
	{
		return (match.getStart() == 0 && match.getEnd() >= text.size()-1);
	}
	return false;
}

bool LLUrlRegistry::isUrl(const LLWString &text)
{
	LLUrlMatch match;
	if (findUrl(text, match))
	{
		return (match.getStart() == 0 && match.getEnd() >= text.size()-1);
	}
	return false;
}<|MERGE_RESOLUTION|>--- conflicted
+++ resolved
@@ -43,7 +43,7 @@
 
 LLUrlRegistry::LLUrlRegistry()
 {
-	mUrlEntry.reserve(16);
+	mUrlEntry.reserve(20);
 
 	// Urls are matched in the order that they were registered
 	registerUrl(new LLUrlEntryNoLink());
@@ -192,13 +192,8 @@
 						match_entry->getIcon(url),
 						match_entry->getStyle(),
 						match_entry->getMenuName(),
-<<<<<<< HEAD
 						match_entry->getLocation(url),
-						match_entry->isLinkDisabled(),
 						match_entry->getID(url));
-=======
-						match_entry->getLocation(url));
->>>>>>> 56e0d59e
 		return true;
 	}
 
@@ -231,13 +226,8 @@
 						match.getIcon(),
 						match.getStyle(),
 						match.getMenuName(),
-<<<<<<< HEAD
 						match.getLocation(),
-						match.isLinkDisabled(),
 						match.getID());
-=======
-						match.getLocation());
->>>>>>> 56e0d59e
 		return true;
 	}
 	return false;
