/**
 * @file lltooltip.h
 * @brief LLToolTipMgr class definition and related classes
 *
 * $LicenseInfo:firstyear=2001&license=viewerlgpl$
 * Second Life Viewer Source Code
 * Copyright (C) 2010, Linden Research, Inc.
 *
 * This library is free software; you can redistribute it and/or
 * modify it under the terms of the GNU Lesser General Public
 * License as published by the Free Software Foundation;
 * version 2.1 of the License only.
 *
 * This library is distributed in the hope that it will be useful,
 * but WITHOUT ANY WARRANTY; without even the implied warranty of
 * MERCHANTABILITY or FITNESS FOR A PARTICULAR PURPOSE.  See the GNU
 * Lesser General Public License for more details.
 *
 * You should have received a copy of the GNU Lesser General Public
 * License along with this library; if not, write to the Free Software
 * Foundation, Inc., 51 Franklin Street, Fifth Floor, Boston, MA  02110-1301  USA
 *
 * Linden Research, Inc., 945 Battery Street, San Francisco, CA  94111  USA
 * $/LicenseInfo$
 */

#ifndef LL_LLTOOLTIP_H
#define LL_LLTOOLTIP_H

// Library includes
#include "llsingleton.h"
#include "llinitparam.h"
#include "llpanel.h"
#include "llstyle.h"

//
// Classes
//
class LLToolTipView : public LLView
{
public:
<<<<<<< HEAD
	struct Params : public LLInitParam::Block<Params, LLView::Params>
	{
		Params();
	};
	LLToolTipView(const LLToolTipView::Params&);
	/*virtual*/ bool handleHover(S32 x, S32 y, MASK mask);
	/*virtual*/ bool handleMouseDown(S32 x, S32 y, MASK mask);
	/*virtual*/ bool handleMiddleMouseDown(S32 x, S32 y, MASK mask);
	/*virtual*/ bool handleRightMouseDown(S32 x, S32 y, MASK mask);
	/*virtual*/ bool handleScrollWheel( S32 x, S32 y, S32 clicks );

	void drawStickyRect();

	/*virtual*/ void draw();
=======
    struct Params : public LLInitParam::Block<Params, LLView::Params>
    {
        Params();
    };
    LLToolTipView(const LLToolTipView::Params&);
    /*virtual*/ BOOL handleHover(S32 x, S32 y, MASK mask);
    /*virtual*/ BOOL handleMouseDown(S32 x, S32 y, MASK mask);
    /*virtual*/ BOOL handleMiddleMouseDown(S32 x, S32 y, MASK mask);
    /*virtual*/ BOOL handleRightMouseDown(S32 x, S32 y, MASK mask);
    /*virtual*/ BOOL handleScrollWheel( S32 x, S32 y, S32 clicks );

    void drawStickyRect();

    /*virtual*/ void draw();
>>>>>>> e1623bb2
};

class LLToolTip : public LLPanel
{
public:

    struct StyledText : public LLInitParam::Block<StyledText>
    {
        Mandatory<std::string>      text;
        Optional<LLStyle::Params>   style;
    };

    struct Params : public LLInitParam::Block<Params, LLPanel::Params>
    {
        typedef boost::function<void(void)> click_callback_t;
        typedef boost::function<LLToolTip*(LLToolTip::Params)> create_callback_t;

        Optional<std::string>       message;
        Multiple<StyledText>        styled_message;

        Optional<LLCoordGL>         pos;
        Optional<F32>               delay_time,
                                    visible_time_over,  // time for which tooltip is visible while mouse on it
                                    visible_time_near,  // time for which tooltip is visible while mouse near it
                                    visible_time_far;   // time for which tooltip is visible while mouse moved away
        Optional<LLRect>            sticky_rect;
        Optional<const LLFontGL*>   font;
        Optional<LLUIImage*>        image;
        Optional<LLUIColor>         text_color;
        Optional<bool>              time_based_media,
                                    web_based_media,
                                    media_playing;
        Optional<create_callback_t> create_callback;
        Optional<LLSD>              create_params;
        Optional<click_callback_t>  click_callback,
                                    click_playmedia_callback,
                                    click_homepage_callback;
        Optional<S32>               max_width,
                                    padding;
        Optional<bool>              wrap;

        Optional<bool> allow_paste_tooltip;

<<<<<<< HEAD
		Params();
	};
	/*virtual*/ void draw();
	/*virtual*/ bool handleHover(S32 x, S32 y, MASK mask);
	/*virtual*/ void onMouseLeave(S32 x, S32 y, MASK mask);
	/*virtual*/ void setVisible(bool visible);
=======
        Params();
    };
    /*virtual*/ void draw();
    /*virtual*/ BOOL handleHover(S32 x, S32 y, MASK mask);
    /*virtual*/ void onMouseLeave(S32 x, S32 y, MASK mask);
    /*virtual*/ void setVisible(BOOL visible);
>>>>>>> e1623bb2

    bool isFading();
    F32 getVisibleTime();
    bool hasClickCallback();

    LLToolTip(const Params& p);
    virtual void initFromParams(const LLToolTip::Params& params);

    void getToolTipMessage(std::string & message);
    bool isTooltipPastable() { return mIsTooltipPastable; }

protected:
    void updateTextBox();
    void snapToChildren();

protected:
    class LLTextBox*    mTextBox;
    class LLButton*     mInfoButton;
    class LLButton*     mPlayMediaButton;
    class LLButton*     mHomePageButton;

    LLFrameTimer    mFadeTimer;
    LLFrameTimer    mVisibleTimer;
    bool            mHasClickCallback;
    S32             mPadding;   // pixels
    S32             mMaxWidth;

    bool mIsTooltipPastable;
};

// used for the inspector tooltips which need different background images etc.
class LLInspector : public LLToolTip
{
public:
    struct Params : public LLInitParam::Block<Params, LLToolTip::Params>
    {};
};

class LLToolTipMgr : public LLSingleton<LLToolTipMgr>
{
    LLSINGLETON(LLToolTipMgr);
    LOG_CLASS(LLToolTipMgr);

public:
    void show(const LLToolTip::Params& params);
    void show(const std::string& message, bool allow_paste_tooltip = false);

    void unblockToolTips();
    void blockToolTips();

    void hideToolTips();
    bool toolTipVisible();
    LLRect getToolTipRect();
    LLRect getMouseNearRect();
    void updateToolTipVisibility();

    void getToolTipMessage(std::string & message);
    bool isTooltipPastable();

private:
    void createToolTip(const LLToolTip::Params& params);

    bool                mToolTipsBlocked;
    class LLToolTip*    mToolTip;

    // tooltip creation is deferred until the UI is drawn every frame
    // so the last tooltip to be created in a given frame will win
    LLToolTip::Params   mLastToolTipParams; // description of last tooltip we showed
    LLToolTip::Params   mNextToolTipParams; // description of next tooltip we want to show
    bool                mNeedsToolTip;      // do we want to show a tooltip

    LLRect              mMouseNearRect;
};

//
// Globals
//

extern LLToolTipView *gToolTipView;

#endif<|MERGE_RESOLUTION|>--- conflicted
+++ resolved
@@ -1,211 +1,185 @@
-/**
- * @file lltooltip.h
- * @brief LLToolTipMgr class definition and related classes
- *
- * $LicenseInfo:firstyear=2001&license=viewerlgpl$
- * Second Life Viewer Source Code
- * Copyright (C) 2010, Linden Research, Inc.
- *
- * This library is free software; you can redistribute it and/or
- * modify it under the terms of the GNU Lesser General Public
- * License as published by the Free Software Foundation;
- * version 2.1 of the License only.
- *
- * This library is distributed in the hope that it will be useful,
- * but WITHOUT ANY WARRANTY; without even the implied warranty of
- * MERCHANTABILITY or FITNESS FOR A PARTICULAR PURPOSE.  See the GNU
- * Lesser General Public License for more details.
- *
- * You should have received a copy of the GNU Lesser General Public
- * License along with this library; if not, write to the Free Software
- * Foundation, Inc., 51 Franklin Street, Fifth Floor, Boston, MA  02110-1301  USA
- *
- * Linden Research, Inc., 945 Battery Street, San Francisco, CA  94111  USA
- * $/LicenseInfo$
- */
-
-#ifndef LL_LLTOOLTIP_H
-#define LL_LLTOOLTIP_H
-
-// Library includes
-#include "llsingleton.h"
-#include "llinitparam.h"
-#include "llpanel.h"
-#include "llstyle.h"
-
-//
-// Classes
-//
-class LLToolTipView : public LLView
-{
-public:
-<<<<<<< HEAD
-	struct Params : public LLInitParam::Block<Params, LLView::Params>
-	{
-		Params();
-	};
-	LLToolTipView(const LLToolTipView::Params&);
-	/*virtual*/ bool handleHover(S32 x, S32 y, MASK mask);
-	/*virtual*/ bool handleMouseDown(S32 x, S32 y, MASK mask);
-	/*virtual*/ bool handleMiddleMouseDown(S32 x, S32 y, MASK mask);
-	/*virtual*/ bool handleRightMouseDown(S32 x, S32 y, MASK mask);
-	/*virtual*/ bool handleScrollWheel( S32 x, S32 y, S32 clicks );
-
-	void drawStickyRect();
-
-	/*virtual*/ void draw();
-=======
-    struct Params : public LLInitParam::Block<Params, LLView::Params>
-    {
-        Params();
-    };
-    LLToolTipView(const LLToolTipView::Params&);
-    /*virtual*/ BOOL handleHover(S32 x, S32 y, MASK mask);
-    /*virtual*/ BOOL handleMouseDown(S32 x, S32 y, MASK mask);
-    /*virtual*/ BOOL handleMiddleMouseDown(S32 x, S32 y, MASK mask);
-    /*virtual*/ BOOL handleRightMouseDown(S32 x, S32 y, MASK mask);
-    /*virtual*/ BOOL handleScrollWheel( S32 x, S32 y, S32 clicks );
-
-    void drawStickyRect();
-
-    /*virtual*/ void draw();
->>>>>>> e1623bb2
-};
-
-class LLToolTip : public LLPanel
-{
-public:
-
-    struct StyledText : public LLInitParam::Block<StyledText>
-    {
-        Mandatory<std::string>      text;
-        Optional<LLStyle::Params>   style;
-    };
-
-    struct Params : public LLInitParam::Block<Params, LLPanel::Params>
-    {
-        typedef boost::function<void(void)> click_callback_t;
-        typedef boost::function<LLToolTip*(LLToolTip::Params)> create_callback_t;
-
-        Optional<std::string>       message;
-        Multiple<StyledText>        styled_message;
-
-        Optional<LLCoordGL>         pos;
-        Optional<F32>               delay_time,
-                                    visible_time_over,  // time for which tooltip is visible while mouse on it
-                                    visible_time_near,  // time for which tooltip is visible while mouse near it
-                                    visible_time_far;   // time for which tooltip is visible while mouse moved away
-        Optional<LLRect>            sticky_rect;
-        Optional<const LLFontGL*>   font;
-        Optional<LLUIImage*>        image;
-        Optional<LLUIColor>         text_color;
-        Optional<bool>              time_based_media,
-                                    web_based_media,
-                                    media_playing;
-        Optional<create_callback_t> create_callback;
-        Optional<LLSD>              create_params;
-        Optional<click_callback_t>  click_callback,
-                                    click_playmedia_callback,
-                                    click_homepage_callback;
-        Optional<S32>               max_width,
-                                    padding;
-        Optional<bool>              wrap;
-
-        Optional<bool> allow_paste_tooltip;
-
-<<<<<<< HEAD
-		Params();
-	};
-	/*virtual*/ void draw();
-	/*virtual*/ bool handleHover(S32 x, S32 y, MASK mask);
-	/*virtual*/ void onMouseLeave(S32 x, S32 y, MASK mask);
-	/*virtual*/ void setVisible(bool visible);
-=======
-        Params();
-    };
-    /*virtual*/ void draw();
-    /*virtual*/ BOOL handleHover(S32 x, S32 y, MASK mask);
-    /*virtual*/ void onMouseLeave(S32 x, S32 y, MASK mask);
-    /*virtual*/ void setVisible(BOOL visible);
->>>>>>> e1623bb2
-
-    bool isFading();
-    F32 getVisibleTime();
-    bool hasClickCallback();
-
-    LLToolTip(const Params& p);
-    virtual void initFromParams(const LLToolTip::Params& params);
-
-    void getToolTipMessage(std::string & message);
-    bool isTooltipPastable() { return mIsTooltipPastable; }
-
-protected:
-    void updateTextBox();
-    void snapToChildren();
-
-protected:
-    class LLTextBox*    mTextBox;
-    class LLButton*     mInfoButton;
-    class LLButton*     mPlayMediaButton;
-    class LLButton*     mHomePageButton;
-
-    LLFrameTimer    mFadeTimer;
-    LLFrameTimer    mVisibleTimer;
-    bool            mHasClickCallback;
-    S32             mPadding;   // pixels
-    S32             mMaxWidth;
-
-    bool mIsTooltipPastable;
-};
-
-// used for the inspector tooltips which need different background images etc.
-class LLInspector : public LLToolTip
-{
-public:
-    struct Params : public LLInitParam::Block<Params, LLToolTip::Params>
-    {};
-};
-
-class LLToolTipMgr : public LLSingleton<LLToolTipMgr>
-{
-    LLSINGLETON(LLToolTipMgr);
-    LOG_CLASS(LLToolTipMgr);
-
-public:
-    void show(const LLToolTip::Params& params);
-    void show(const std::string& message, bool allow_paste_tooltip = false);
-
-    void unblockToolTips();
-    void blockToolTips();
-
-    void hideToolTips();
-    bool toolTipVisible();
-    LLRect getToolTipRect();
-    LLRect getMouseNearRect();
-    void updateToolTipVisibility();
-
-    void getToolTipMessage(std::string & message);
-    bool isTooltipPastable();
-
-private:
-    void createToolTip(const LLToolTip::Params& params);
-
-    bool                mToolTipsBlocked;
-    class LLToolTip*    mToolTip;
-
-    // tooltip creation is deferred until the UI is drawn every frame
-    // so the last tooltip to be created in a given frame will win
-    LLToolTip::Params   mLastToolTipParams; // description of last tooltip we showed
-    LLToolTip::Params   mNextToolTipParams; // description of next tooltip we want to show
-    bool                mNeedsToolTip;      // do we want to show a tooltip
-
-    LLRect              mMouseNearRect;
-};
-
-//
-// Globals
-//
-
-extern LLToolTipView *gToolTipView;
-
-#endif+/**
+ * @file lltooltip.h
+ * @brief LLToolTipMgr class definition and related classes
+ *
+ * $LicenseInfo:firstyear=2001&license=viewerlgpl$
+ * Second Life Viewer Source Code
+ * Copyright (C) 2010, Linden Research, Inc.
+ *
+ * This library is free software; you can redistribute it and/or
+ * modify it under the terms of the GNU Lesser General Public
+ * License as published by the Free Software Foundation;
+ * version 2.1 of the License only.
+ *
+ * This library is distributed in the hope that it will be useful,
+ * but WITHOUT ANY WARRANTY; without even the implied warranty of
+ * MERCHANTABILITY or FITNESS FOR A PARTICULAR PURPOSE.  See the GNU
+ * Lesser General Public License for more details.
+ *
+ * You should have received a copy of the GNU Lesser General Public
+ * License along with this library; if not, write to the Free Software
+ * Foundation, Inc., 51 Franklin Street, Fifth Floor, Boston, MA  02110-1301  USA
+ *
+ * Linden Research, Inc., 945 Battery Street, San Francisco, CA  94111  USA
+ * $/LicenseInfo$
+ */
+
+#ifndef LL_LLTOOLTIP_H
+#define LL_LLTOOLTIP_H
+
+// Library includes
+#include "llsingleton.h"
+#include "llinitparam.h"
+#include "llpanel.h"
+#include "llstyle.h"
+
+//
+// Classes
+//
+class LLToolTipView : public LLView
+{
+public:
+    struct Params : public LLInitParam::Block<Params, LLView::Params>
+    {
+        Params();
+    };
+    LLToolTipView(const LLToolTipView::Params&);
+    /*virtual*/ bool handleHover(S32 x, S32 y, MASK mask);
+    /*virtual*/ bool handleMouseDown(S32 x, S32 y, MASK mask);
+    /*virtual*/ bool handleMiddleMouseDown(S32 x, S32 y, MASK mask);
+    /*virtual*/ bool handleRightMouseDown(S32 x, S32 y, MASK mask);
+    /*virtual*/ bool handleScrollWheel( S32 x, S32 y, S32 clicks );
+
+    void drawStickyRect();
+
+    /*virtual*/ void draw();
+};
+
+class LLToolTip : public LLPanel
+{
+public:
+
+    struct StyledText : public LLInitParam::Block<StyledText>
+    {
+        Mandatory<std::string>      text;
+        Optional<LLStyle::Params>   style;
+    };
+
+    struct Params : public LLInitParam::Block<Params, LLPanel::Params>
+    {
+        typedef boost::function<void(void)> click_callback_t;
+        typedef boost::function<LLToolTip*(LLToolTip::Params)> create_callback_t;
+
+        Optional<std::string>       message;
+        Multiple<StyledText>        styled_message;
+
+        Optional<LLCoordGL>         pos;
+        Optional<F32>               delay_time,
+                                    visible_time_over,  // time for which tooltip is visible while mouse on it
+                                    visible_time_near,  // time for which tooltip is visible while mouse near it
+                                    visible_time_far;   // time for which tooltip is visible while mouse moved away
+        Optional<LLRect>            sticky_rect;
+        Optional<const LLFontGL*>   font;
+        Optional<LLUIImage*>        image;
+        Optional<LLUIColor>         text_color;
+        Optional<bool>              time_based_media,
+                                    web_based_media,
+                                    media_playing;
+        Optional<create_callback_t> create_callback;
+        Optional<LLSD>              create_params;
+        Optional<click_callback_t>  click_callback,
+                                    click_playmedia_callback,
+                                    click_homepage_callback;
+        Optional<S32>               max_width,
+                                    padding;
+        Optional<bool>              wrap;
+
+        Optional<bool> allow_paste_tooltip;
+
+        Params();
+    };
+    /*virtual*/ void draw();
+    /*virtual*/ bool handleHover(S32 x, S32 y, MASK mask);
+    /*virtual*/ void onMouseLeave(S32 x, S32 y, MASK mask);
+    /*virtual*/ void setVisible(bool visible);
+
+    bool isFading();
+    F32 getVisibleTime();
+    bool hasClickCallback();
+
+    LLToolTip(const Params& p);
+    virtual void initFromParams(const LLToolTip::Params& params);
+
+    void getToolTipMessage(std::string & message);
+    bool isTooltipPastable() { return mIsTooltipPastable; }
+
+protected:
+    void updateTextBox();
+    void snapToChildren();
+
+protected:
+    class LLTextBox*    mTextBox;
+    class LLButton*     mInfoButton;
+    class LLButton*     mPlayMediaButton;
+    class LLButton*     mHomePageButton;
+
+    LLFrameTimer    mFadeTimer;
+    LLFrameTimer    mVisibleTimer;
+    bool            mHasClickCallback;
+    S32             mPadding;   // pixels
+    S32             mMaxWidth;
+
+    bool mIsTooltipPastable;
+};
+
+// used for the inspector tooltips which need different background images etc.
+class LLInspector : public LLToolTip
+{
+public:
+    struct Params : public LLInitParam::Block<Params, LLToolTip::Params>
+    {};
+};
+
+class LLToolTipMgr : public LLSingleton<LLToolTipMgr>
+{
+    LLSINGLETON(LLToolTipMgr);
+    LOG_CLASS(LLToolTipMgr);
+
+public:
+    void show(const LLToolTip::Params& params);
+    void show(const std::string& message, bool allow_paste_tooltip = false);
+
+    void unblockToolTips();
+    void blockToolTips();
+
+    void hideToolTips();
+    bool toolTipVisible();
+    LLRect getToolTipRect();
+    LLRect getMouseNearRect();
+    void updateToolTipVisibility();
+
+    void getToolTipMessage(std::string & message);
+    bool isTooltipPastable();
+
+private:
+    void createToolTip(const LLToolTip::Params& params);
+
+    bool                mToolTipsBlocked;
+    class LLToolTip*    mToolTip;
+
+    // tooltip creation is deferred until the UI is drawn every frame
+    // so the last tooltip to be created in a given frame will win
+    LLToolTip::Params   mLastToolTipParams; // description of last tooltip we showed
+    LLToolTip::Params   mNextToolTipParams; // description of next tooltip we want to show
+    bool                mNeedsToolTip;      // do we want to show a tooltip
+
+    LLRect              mMouseNearRect;
+};
+
+//
+// Globals
+//
+
+extern LLToolTipView *gToolTipView;
+
+#endif