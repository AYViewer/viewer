/** 
 * @file lluictrl.cpp
 * @author James Cook, Richard Nelson, Tom Yedwab
 * @brief Abstract base class for UI controls
 *
 * $LicenseInfo:firstyear=2001&license=viewerlgpl$
 * Second Life Viewer Source Code
 * Copyright (C) 2010, Linden Research, Inc.
 * 
 * This library is free software; you can redistribute it and/or
 * modify it under the terms of the GNU Lesser General Public
 * License as published by the Free Software Foundation;
 * version 2.1 of the License only.
 * 
 * This library is distributed in the hope that it will be useful,
 * but WITHOUT ANY WARRANTY; without even the implied warranty of
 * MERCHANTABILITY or FITNESS FOR A PARTICULAR PURPOSE.  See the GNU
 * Lesser General Public License for more details.
 * 
 * You should have received a copy of the GNU Lesser General Public
 * License along with this library; if not, write to the Free Software
 * Foundation, Inc., 51 Franklin Street, Fifth Floor, Boston, MA  02110-1301  USA
 * 
 * Linden Research, Inc., 945 Battery Street, San Francisco, CA  94111  USA
 * $/LicenseInfo$
 */

#include "linden_common.h"

#define LLUICTRL_CPP
#include "lluictrl.h"
#include "llviewereventrecorder.h"
#include "llfocusmgr.h"
#include "llpanel.h"
#include "lluictrlfactory.h"

static LLDefaultChildRegistry::Register<LLUICtrl> r("ui_ctrl");

F32 LLUICtrl::sActiveControlTransparency = 1.0f;
F32 LLUICtrl::sInactiveControlTransparency = 1.0f;

// Compiler optimization, generate extern template
template class LLUICtrl* LLView::getChild<class LLUICtrl>(
	const std::string& name, BOOL recurse) const;

LLUICtrl::CallbackParam::CallbackParam()
:	name("name"),
	function_name("function"),
	parameter("parameter"),
	control_name("control") // Shortcut to control -> "control_name" for backwards compatability			
{
	addSynonym(parameter, "userdata");
}

LLUICtrl::EnableControls::EnableControls()
:	enabled("enabled_control"),
	disabled("disabled_control")
{}

LLUICtrl::ControlVisibility::ControlVisibility()
:	visible("visibility_control"),
	invisible("invisibility_control")
{
	addSynonym(visible, "visiblity_control");
	addSynonym(invisible, "invisiblity_control");
}

LLUICtrl::Params::Params()
:	tab_stop("tab_stop", true),
	chrome("chrome", false),
	requests_front("requests_front", false),
	label("label"),
	initial_value("value"),
	init_callback("init_callback"),
	commit_callback("commit_callback"),
	validate_callback("validate_callback"),
	mouseenter_callback("mouseenter_callback"),
	mouseleave_callback("mouseleave_callback"),
	control_name("control_name"),
	font("font", LLFontGL::getFontSansSerif()),
	font_halign("halign"),
	font_valign("valign"),
	length("length"), 	// ignore LLXMLNode cruft
	type("type")   		// ignore LLXMLNode cruft
{
	addSynonym(initial_value, "initial_value");
}

// NOTE: the LLFocusableElement implementation has been moved from here to llfocusmgr.cpp.

//static 
const LLUICtrl::Params& LLUICtrl::getDefaultParams()
{
	return LLUICtrlFactory::getDefaultParams<LLUICtrl>();
}


LLUICtrl::LLUICtrl(const LLUICtrl::Params& p, const LLViewModelPtr& viewmodel) 
:	LLView(p),
	mIsChrome(FALSE),
	mRequestsFront(p.requests_front),
	mTabStop(FALSE),
	mTentative(FALSE),
    mViewModel(viewmodel),
	mControlVariable(NULL),
	mEnabledControlVariable(NULL),
	mDisabledControlVariable(NULL),
	mMakeVisibleControlVariable(NULL),
	mMakeInvisibleControlVariable(NULL),
	mCommitSignal(NULL),
	mValidateSignal(NULL),
	mMouseEnterSignal(NULL),
	mMouseLeaveSignal(NULL),
	mMouseDownSignal(NULL),
	mMouseUpSignal(NULL),
	mRightMouseDownSignal(NULL),
	mRightMouseUpSignal(NULL),
	mDoubleClickSignal(NULL),
	mTransparencyType(TT_DEFAULT)
{
}

void LLUICtrl::initFromParams(const Params& p)
{
	LLView::initFromParams(p);

	mRequestsFront = p.requests_front;

	setIsChrome(p.chrome);
	setControlName(p.control_name);
	if(p.enabled_controls.isProvided())
	{
		if (p.enabled_controls.enabled.isChosen())
		{
			LLControlVariable* control = findControl(p.enabled_controls.enabled);
			if (control)
				setEnabledControlVariable(control);
		}
		else if(p.enabled_controls.disabled.isChosen())
		{
			LLControlVariable* control = findControl(p.enabled_controls.disabled);
			if (control)
				setDisabledControlVariable(control);
		}
	}
	if(p.controls_visibility.isProvided())
	{
		if (p.controls_visibility.visible.isChosen())
		{
			LLControlVariable* control = findControl(p.controls_visibility.visible);
			if (control)
				setMakeVisibleControlVariable(control);
		}
		else if (p.controls_visibility.invisible.isChosen())
		{
			LLControlVariable* control = findControl(p.controls_visibility.invisible);
			if (control)
				setMakeInvisibleControlVariable(control);
		}
	}

	setTabStop(p.tab_stop);

	if (p.initial_value.isProvided() 
		&& !p.control_name.isProvided())
	{
        setValue(p.initial_value);
	}
	
	if (p.commit_callback.isProvided())
	{
		setCommitCallback(initCommitCallback(p.commit_callback));
	}
	
	if (p.validate_callback.isProvided())
	{
		setValidateCallback(initEnableCallback(p.validate_callback));
	}
	
	if (p.init_callback.isProvided())
	{
		if (p.init_callback.function.isProvided())
		{
			p.init_callback.function()(this, p.init_callback.parameter);
		}
		else
		{
			commit_callback_t* initfunc = (CommitCallbackRegistry::getValue(p.init_callback.function_name));
			if (initfunc)
			{
				(*initfunc)(this, p.init_callback.parameter);
			}
		}
	}

	if(p.mouseenter_callback.isProvided())
	{
		setMouseEnterCallback(initCommitCallback(p.mouseenter_callback));
	}

	if(p.mouseleave_callback.isProvided())
	{
		setMouseLeaveCallback(initCommitCallback(p.mouseleave_callback));
	}
}


LLUICtrl::~LLUICtrl()
{
<<<<<<< HEAD
	LL_DEBUGS("Baker") << "[3555] ~LLUICtrl() -------------------------------------------------" << LL_ENDL;
	
	gFocusMgr.releaseFocusIfNeeded( this ); // calls onCommit()

	LL_DEBUGS("Baker") << "[3555] ~LLUICtrl() - Released focus if needed." << LL_ENDL;

=======
	//LL_INFOS("Baker") << "[3555] ~LLUICtrl() -- " << getName() << ":" << (void*) this << " ----------------------" << LL_ENDL;
	
	gFocusMgr.releaseFocusIfNeeded( this ); // calls onCommit()

>>>>>>> dd8b3247
	if( gFocusMgr.getTopCtrl() == this )
	{
		//llinfos << "[3555] ~LLUICtrl() - UI Control holding top ctrl deleted: " << getName() << ".  Top view removed." << llendl;
		llwarns << "UI Control holding top ctrl deleted: " << getName() << ".  Top view removed." << llendl;
		gFocusMgr.removeTopCtrlWithoutCallback( this );
	}

<<<<<<< HEAD
	LL_DEBUGS("Baker") << "[3555] ~LLUICtrl() - deleting mCommitSignal" << LL_ENDL;
	delete mCommitSignal;

	LL_DEBUGS("Baker") << "[3555] ~LLUICtrl() - deleting mValidateSignal" << LL_ENDL;
	delete mValidateSignal;

	LL_DEBUGS("Baker") << "[3555] ~LLUICtrl() - deleting mMouseEnterSignal" << LL_ENDL;
	delete mMouseEnterSignal;

	LL_DEBUGS("Baker") << "[3555] ~LLUICtrl() - deleting mMouseLeaveSignal" << LL_ENDL;
	delete mMouseLeaveSignal;

	LL_DEBUGS("Baker") << "[3555] ~LLUICtrl() - deleting mMouseDownSignal" << LL_ENDL;
	delete mMouseDownSignal;

	LL_DEBUGS("Baker") << "[3555] ~LLUICtrl() - deleting mMouseUpSignal" << LL_ENDL;
	delete mMouseUpSignal;

	LL_DEBUGS("Baker") << "[3555] ~LLUICtrl() - deleting mRightMouseDownSignal" << LL_ENDL;
	delete mRightMouseDownSignal;

	LL_DEBUGS("Baker") << "[3555] ~LLUICtrl() - deleting mRightMouseUpSignal" << LL_ENDL;
	delete mRightMouseUpSignal;

	LL_DEBUGS("Baker") << "[3555] ~LLUICtrl() - deleting mDoubleClickSignal" << LL_ENDL;
	delete mDoubleClickSignal;

	LL_DEBUGS("Baker") << "[3555] Exiting ~LLUICtrl()" << LL_ENDL;
=======
	delete mCommitSignal;
	delete mValidateSignal;
	delete mMouseEnterSignal;
	delete mMouseLeaveSignal;
	delete mMouseDownSignal;
	delete mMouseUpSignal;
	delete mRightMouseDownSignal;
	delete mRightMouseUpSignal;
	delete mDoubleClickSignal;

	//LL_INFOS("Baker") << "[3555] Exiting ~LLUICtrl()" << LL_ENDL;
>>>>>>> dd8b3247
}

void default_commit_handler(LLUICtrl* ctrl, const LLSD& param)
{}

bool default_enable_handler(LLUICtrl* ctrl, const LLSD& param)
{
	return true;
}


LLUICtrl::commit_signal_t::slot_type LLUICtrl::initCommitCallback(const CommitCallbackParam& cb)
{
	if (cb.function.isProvided())
	{
		if (cb.parameter.isProvided())
			return boost::bind(cb.function(), _1, cb.parameter);
		else
			return cb.function();
	}
	else
	{
		std::string function_name = cb.function_name;
		commit_callback_t* func = (CommitCallbackRegistry::getValue(function_name));
		if (func)
		{
			if (cb.parameter.isProvided())
				return boost::bind((*func), _1, cb.parameter);
			else
				return commit_signal_t::slot_type(*func);
		}
		else if (!function_name.empty())
		{
			llwarns << "No callback found for: '" << function_name << "' in control: " << getName() << llendl;
		}			
	}
	return default_commit_handler;
}

LLUICtrl::enable_signal_t::slot_type LLUICtrl::initEnableCallback(const EnableCallbackParam& cb)
{
	// Set the callback function
	if (cb.function.isProvided())
	{
		if (cb.parameter.isProvided())
			return boost::bind(cb.function(), this, cb.parameter);
		else
			return cb.function();
	}
	else
	{
		enable_callback_t* func = (EnableCallbackRegistry::getValue(cb.function_name));
		if (func)
		{
			if (cb.parameter.isProvided())
				return boost::bind((*func), this, cb.parameter);
			else
				return enable_signal_t::slot_type(*func);
		}
	}
	return default_enable_handler;
}

// virtual
void LLUICtrl::onMouseEnter(S32 x, S32 y, MASK mask)
{
	if (mMouseEnterSignal)
	{
		(*mMouseEnterSignal)(this, getValue());
	}
}

// virtual
void LLUICtrl::onMouseLeave(S32 x, S32 y, MASK mask)
{
	if(mMouseLeaveSignal)
	{
		(*mMouseLeaveSignal)(this, getValue());
	}
}

//virtual 
BOOL LLUICtrl::handleMouseDown(S32 x, S32 y, MASK mask)
{

	lldebugs << "LLUICtrl::handleMouseDown calling	LLView)'s handleMouseUp (first initialized xui to: " << getPathname() << " )" << llendl;
  
	BOOL handled  = LLView::handleMouseDown(x,y,mask);
	
	if (mMouseDownSignal)
	{
		(*mMouseDownSignal)(this,x,y,mask);
	}
	lldebugs << "LLUICtrl::handleMousedown - handled is returning as: " << handled << "	  " << llendl;
	
	if (handled) {
		LLViewerEventRecorder::instance().updateMouseEventInfo(x,y,-56,-56,getPathname());
	}
	return handled;
}

//virtual
BOOL LLUICtrl::handleMouseUp(S32 x, S32 y, MASK mask)
{

	lldebugs << "LLUICtrl::handleMouseUp calling LLView)'s handleMouseUp (first initialized xui to: " << getPathname() << " )" << llendl;

	BOOL handled  = LLView::handleMouseUp(x,y,mask);
	if (handled) {
		LLViewerEventRecorder::instance().updateMouseEventInfo(x,y,-56,-56,getPathname()); 
	}
	if (mMouseUpSignal)
	{
		(*mMouseUpSignal)(this,x,y,mask);
	}

	lldebugs << "LLUICtrl::handleMouseUp - handled for xui " << getPathname() << "  -  is returning as: " << handled << "   " << llendl;

	return handled;
}

//virtual
BOOL LLUICtrl::handleRightMouseDown(S32 x, S32 y, MASK mask)
{
	BOOL handled  = LLView::handleRightMouseDown(x,y,mask);
	if (mRightMouseDownSignal)
	{
		(*mRightMouseDownSignal)(this,x,y,mask);
	}
	return handled;
}

//virtual
BOOL LLUICtrl::handleRightMouseUp(S32 x, S32 y, MASK mask)
{
	BOOL handled  = LLView::handleRightMouseUp(x,y,mask);
	if(mRightMouseUpSignal)
	{
		(*mRightMouseUpSignal)(this,x,y,mask);
	}
	return handled;
}

BOOL LLUICtrl::handleDoubleClick(S32 x, S32 y, MASK mask)
{
	BOOL handled = LLView::handleDoubleClick(x, y, mask);
	if (mDoubleClickSignal)
	{
		(*mDoubleClickSignal)(this, x, y, mask);
	}
	return handled;
}

// can't tab to children of a non-tab-stop widget
BOOL LLUICtrl::canFocusChildren() const
{
	return hasTabStop();
}


void LLUICtrl::onCommit()
{
	if (mCommitSignal)
	(*mCommitSignal)(this, getValue());
}

//virtual
BOOL LLUICtrl::isCtrl() const
{
	return TRUE;
}

//virtual 
void LLUICtrl::setValue(const LLSD& value)
{
    mViewModel->setValue(value);
}

//virtual
LLSD LLUICtrl::getValue() const
{
	return mViewModel->getValue();
}

/// When two widgets are displaying the same data (e.g. during a skin
/// change), share their ViewModel.
void    LLUICtrl::shareViewModelFrom(const LLUICtrl& other)
{
    // Because mViewModel is an LLViewModelPtr, this assignment will quietly
    // dispose of the previous LLViewModel -- unless it's already shared by
    // somebody else.
    mViewModel = other.mViewModel;
}

//virtual
LLViewModel* LLUICtrl::getViewModel() const
{
	return mViewModel;
}

//virtual
BOOL LLUICtrl::postBuild()
{
	//
	// Find all of the children that want to be in front and move them to the front
	//

	if (getChildCount() > 0)
	{
		std::vector<LLUICtrl*> childrenToMoveToFront;

		for (LLView::child_list_const_iter_t child_it = beginChild(); child_it != endChild(); ++child_it)
		{
			LLUICtrl* uictrl = dynamic_cast<LLUICtrl*>(*child_it);

			if (uictrl && uictrl->mRequestsFront)
			{
				childrenToMoveToFront.push_back(uictrl);
			}
		}

		for (std::vector<LLUICtrl*>::iterator it = childrenToMoveToFront.begin(); it != childrenToMoveToFront.end(); ++it)
		{
			sendChildToFront(*it);
		}
	}

	return LLView::postBuild();
}

bool LLUICtrl::setControlValue(const LLSD& value)
{
	if (mControlVariable)
	{
		mControlVariable->set(value);
		return true;
	}
	return false;
}

void LLUICtrl::setControlVariable(LLControlVariable* control)
{
	if (mControlVariable)
	{
		//RN: this will happen in practice, should we try to avoid it?
		//llwarns << "setControlName called twice on same control!" << llendl;
		mControlConnection.disconnect(); // disconnect current signal
		mControlVariable = NULL;
	}
	
	if (control)
	{
		mControlVariable = control;
		mControlConnection = mControlVariable->getSignal()->connect(boost::bind(&controlListener, _2, getHandle(), std::string("value")));
		setValue(mControlVariable->getValue());
	}
}

//virtual
void LLUICtrl::setControlName(const std::string& control_name, LLView *context)
{
	if (context == NULL)
	{
		context = this;
	}

	// Register new listener
	if (!control_name.empty())
	{
		LLControlVariable* control = context->findControl(control_name);
		setControlVariable(control);
	}
}

void LLUICtrl::setEnabledControlVariable(LLControlVariable* control)
{
	if (mEnabledControlVariable)
	{
		mEnabledControlConnection.disconnect(); // disconnect current signal
		mEnabledControlVariable = NULL;
	}
	if (control)
	{
		mEnabledControlVariable = control;
		mEnabledControlConnection = mEnabledControlVariable->getSignal()->connect(boost::bind(&controlListener, _2, getHandle(), std::string("enabled")));
		setEnabled(mEnabledControlVariable->getValue().asBoolean());
	}
}

void LLUICtrl::setDisabledControlVariable(LLControlVariable* control)
{
	if (mDisabledControlVariable)
	{
		mDisabledControlConnection.disconnect(); // disconnect current signal
		mDisabledControlVariable = NULL;
	}
	if (control)
	{
		mDisabledControlVariable = control;
		mDisabledControlConnection = mDisabledControlVariable->getSignal()->connect(boost::bind(&controlListener, _2, getHandle(), std::string("disabled")));
		setEnabled(!(mDisabledControlVariable->getValue().asBoolean()));
	}
}

void LLUICtrl::setMakeVisibleControlVariable(LLControlVariable* control)
{
	if (mMakeVisibleControlVariable)
	{
		mMakeVisibleControlConnection.disconnect(); // disconnect current signal
		mMakeVisibleControlVariable = NULL;
	}
	if (control)
	{
		mMakeVisibleControlVariable = control;
		mMakeVisibleControlConnection = mMakeVisibleControlVariable->getSignal()->connect(boost::bind(&controlListener, _2, getHandle(), std::string("visible")));
		setVisible(mMakeVisibleControlVariable->getValue().asBoolean());
	}
}

void LLUICtrl::setMakeInvisibleControlVariable(LLControlVariable* control)
{
	if (mMakeInvisibleControlVariable)
	{
		mMakeInvisibleControlConnection.disconnect(); // disconnect current signal
		mMakeInvisibleControlVariable = NULL;
	}
	if (control)
	{
		mMakeInvisibleControlVariable = control;
		mMakeInvisibleControlConnection = mMakeInvisibleControlVariable->getSignal()->connect(boost::bind(&controlListener, _2, getHandle(), std::string("invisible")));
		setVisible(!(mMakeInvisibleControlVariable->getValue().asBoolean()));
	}
}
// static
bool LLUICtrl::controlListener(const LLSD& newvalue, LLHandle<LLUICtrl> handle, std::string type)
{
	LLUICtrl* ctrl = handle.get();
	if (ctrl)
	{
		if (type == "value")
		{
			ctrl->setValue(newvalue);
			return true;
		}
		else if (type == "enabled")
		{
			ctrl->setEnabled(newvalue.asBoolean());
			return true;
		}
		else if(type =="disabled")
		{
			ctrl->setEnabled(!newvalue.asBoolean());
			return true;
		}
		else if (type == "visible")
		{
			ctrl->setVisible(newvalue.asBoolean());
			return true;
		}
		else if (type == "invisible")
		{
			ctrl->setVisible(!newvalue.asBoolean());
			return true;
		}
	}
	return false;
}

// virtual
BOOL LLUICtrl::setTextArg( const std::string& key, const LLStringExplicit& text ) 
{ 
	return FALSE; 
}

// virtual
BOOL LLUICtrl::setLabelArg( const std::string& key, const LLStringExplicit& text ) 
{ 
	return FALSE; 
}

// virtual
LLCtrlSelectionInterface* LLUICtrl::getSelectionInterface()	
{ 
	return NULL; 
}

// virtual
LLCtrlListInterface* LLUICtrl::getListInterface()				
{ 
	return NULL; 
}

// virtual
LLCtrlScrollInterface* LLUICtrl::getScrollInterface()			
{ 
	return NULL; 
}

BOOL LLUICtrl::hasFocus() const
{
	return (gFocusMgr.childHasKeyboardFocus(this));
}

void LLUICtrl::setFocus(BOOL b)
{
	// focus NEVER goes to ui ctrls that are disabled!
	if (!getEnabled())
	{
		return;
	}
	if( b )
	{
		if (!hasFocus())
		{
			gFocusMgr.setKeyboardFocus( this );
		}
	}
	else
	{
		if( gFocusMgr.childHasKeyboardFocus(this))
		{
			gFocusMgr.setKeyboardFocus( NULL );
		}
	}
}

// virtual
void LLUICtrl::setTabStop( BOOL b )	
{ 
	mTabStop = b;
}

// virtual
BOOL LLUICtrl::hasTabStop() const		
{ 
	return mTabStop;
}

// virtual
BOOL LLUICtrl::acceptsTextInput() const
{ 
	return FALSE; 
}

//virtual
BOOL LLUICtrl::isDirty() const
{
	return mViewModel->isDirty();
};

//virtual
void LLUICtrl::resetDirty()
{
    mViewModel->resetDirty();
}

// virtual
void LLUICtrl::onTabInto()				
{
}

// virtual
void LLUICtrl::clear()					
{
}

// virtual
void LLUICtrl::setIsChrome(BOOL is_chrome)
{
	mIsChrome = is_chrome; 
}

// virtual
BOOL LLUICtrl::getIsChrome() const
{ 
	LLView* parent_ctrl = getParent();
	while(parent_ctrl)
	{
		if(parent_ctrl->isCtrl())
		{
			break;	
		}
		parent_ctrl = parent_ctrl->getParent();
	}
	
	if(parent_ctrl)
	{
		return mIsChrome || ((LLUICtrl*)parent_ctrl)->getIsChrome();
	}
	else
	{
		return mIsChrome ; 
	}
}

// this comparator uses the crazy disambiguating logic of LLCompareByTabOrder,
// but to switch up the order so that children that have the default tab group come first
// and those that are prior to the default tab group come last
class CompareByDefaultTabGroup: public LLCompareByTabOrder
{
public:
	CompareByDefaultTabGroup(const LLView::child_tab_order_t& order, S32 default_tab_group):
			LLCompareByTabOrder(order),
			mDefaultTabGroup(default_tab_group) {}
private:
	/*virtual*/ bool compareTabOrders(const LLView::tab_order_t & a, const LLView::tab_order_t & b) const
	{
		S32 ag = a.first; // tab group for a
		S32 bg = b.first; // tab group for b
		// these two ifs have the effect of moving elements prior to the default tab group to the end of the list 
		// (still sorted relative to each other, though)
		if(ag < mDefaultTabGroup && bg >= mDefaultTabGroup) return false;
		if(bg < mDefaultTabGroup && ag >= mDefaultTabGroup) return true;
		return a < b;  // sort correctly if they're both on the same side of the default tab group
	}
	S32 mDefaultTabGroup;
};


// Sorter for plugging into the query.
// I'd have defined it local to the one method that uses it but that broke the VS 05 compiler. -MG
class LLUICtrl::DefaultTabGroupFirstSorter : public LLQuerySorter, public LLSingleton<DefaultTabGroupFirstSorter>
{
public:
	/*virtual*/ void operator() (LLView * parent, viewList_t &children) const
	{	
		children.sort(CompareByDefaultTabGroup(parent->getCtrlOrder(), parent->getDefaultTabGroup()));
	}
};

LLFastTimer::DeclareTimer FTM_FOCUS_FIRST_ITEM("Focus First Item");

BOOL LLUICtrl::focusFirstItem(BOOL prefer_text_fields, BOOL focus_flash)
{
	LLFastTimer _(FTM_FOCUS_FIRST_ITEM);
	// try to select default tab group child
	LLCtrlQuery query = getTabOrderQuery();
	// sort things such that the default tab group is at the front
	query.setSorter(DefaultTabGroupFirstSorter::getInstance());
	child_list_t result = query(this);
	if(result.size() > 0)
	{
		LLUICtrl * ctrl = static_cast<LLUICtrl*>(result.front());
		if(!ctrl->hasFocus())
		{
			ctrl->setFocus(TRUE);
			ctrl->onTabInto();  
			if(focus_flash)
			{
				gFocusMgr.triggerFocusFlash();
			}
		}
		return TRUE;
	}	
	// search for text field first
	if(prefer_text_fields)
	{
		LLCtrlQuery query = getTabOrderQuery();
		query.addPreFilter(LLUICtrl::LLTextInputFilter::getInstance());
		child_list_t result = query(this);
		if(result.size() > 0)
		{
			LLUICtrl * ctrl = static_cast<LLUICtrl*>(result.front());
			if(!ctrl->hasFocus())
			{
				ctrl->setFocus(TRUE);
				ctrl->onTabInto();  
				gFocusMgr.triggerFocusFlash();
			}
			return TRUE;
		}
	}
	// no text field found, or we don't care about text fields
	result = getTabOrderQuery().run(this);
	if(result.size() > 0)
	{
		LLUICtrl * ctrl = static_cast<LLUICtrl*>(result.front());
		if(!ctrl->hasFocus())
		{
			ctrl->setFocus(TRUE);
			ctrl->onTabInto();  
			gFocusMgr.triggerFocusFlash();
		}
		return TRUE;
	}	
	return FALSE;
}

BOOL LLUICtrl::focusLastItem(BOOL prefer_text_fields)
{
	// search for text field first
	if(prefer_text_fields)
	{
		LLCtrlQuery query = getTabOrderQuery();
		query.addPreFilter(LLUICtrl::LLTextInputFilter::getInstance());
		child_list_t result = query(this);
		if(result.size() > 0)
		{
			LLUICtrl * ctrl = static_cast<LLUICtrl*>(result.back());
			if(!ctrl->hasFocus())
			{
				ctrl->setFocus(TRUE);
				ctrl->onTabInto();  
				gFocusMgr.triggerFocusFlash();
			}
			return TRUE;
		}
	}
	// no text field found, or we don't care about text fields
	child_list_t result = getTabOrderQuery().run(this);
	if(result.size() > 0)
	{
		LLUICtrl * ctrl = static_cast<LLUICtrl*>(result.back());
		if(!ctrl->hasFocus())
		{
			ctrl->setFocus(TRUE);
			ctrl->onTabInto();  
			gFocusMgr.triggerFocusFlash();
		}
		return TRUE;
	}	
	return FALSE;
}

BOOL LLUICtrl::focusNextItem(BOOL text_fields_only)
{
	// this assumes that this method is called on the focus root.
	LLCtrlQuery query = getTabOrderQuery();
	static LLUICachedControl<bool> tab_to_text_fields_only ("TabToTextFieldsOnly", false);
	if(text_fields_only || tab_to_text_fields_only)
	{
		query.addPreFilter(LLUICtrl::LLTextInputFilter::getInstance());
	}
	child_list_t result = query(this);
	return focusNext(result);
}

BOOL LLUICtrl::focusPrevItem(BOOL text_fields_only)
{
	// this assumes that this method is called on the focus root.
	LLCtrlQuery query = getTabOrderQuery();
	static LLUICachedControl<bool> tab_to_text_fields_only ("TabToTextFieldsOnly", false);
	if(text_fields_only || tab_to_text_fields_only)
	{
		query.addPreFilter(LLUICtrl::LLTextInputFilter::getInstance());
	}
	child_list_t result = query(this);
	return focusPrev(result);
}

LLUICtrl* LLUICtrl::findRootMostFocusRoot()
{
	LLUICtrl* focus_root = NULL;
	LLUICtrl* next_view = this;
	while(next_view && next_view->hasTabStop())
	{
		if (next_view->isFocusRoot())
		{
			focus_root = next_view;
		}
		next_view = next_view->getParentUICtrl();
	}

	return focus_root;
}

// Skip over any parents that are not LLUICtrl's
//  Used in focus logic since only LLUICtrl elements can have focus
LLUICtrl* LLUICtrl::getParentUICtrl() const
{
	LLView* parent = getParent();
	while (parent)
	{
		if (parent->isCtrl())
		{
			return (LLUICtrl*)(parent);
		}
		else
		{
			parent =  parent->getParent();
		}
	}
	return NULL;
}

bool LLUICtrl::findHelpTopic(std::string& help_topic_out)
{
	LLUICtrl* ctrl = this;

	// search back through the control's parents for a panel
	// or tab with a help_topic string defined
	while (ctrl)
	{
		LLPanel *panel = dynamic_cast<LLPanel *>(ctrl);

		if (panel)
		{
			// does the panel have a sub-panel with a help topic?
			LLPanel *subpanel = panel->childGetVisiblePanelWithHelp();
			if (subpanel)
			{
				help_topic_out = subpanel->getHelpTopic();
				return true; // success (subpanel)
			}

			// does the panel have an active tab with a help topic?
			LLPanel *tab = panel->childGetVisibleTabWithHelp();
			if (tab)
			{
				help_topic_out = tab->getHelpTopic();
				return true; // success (tab)
			}

			// otherwise, does the panel have a help topic itself?
			if (!panel->getHelpTopic().empty())
			{
				help_topic_out = panel->getHelpTopic();
				return true; // success (panel)
			}		
		}

		ctrl = ctrl->getParentUICtrl();
	}

	return false; // no help topic found
}

// *TODO: Deprecate; for backwards compatability only:
boost::signals2::connection LLUICtrl::setCommitCallback( boost::function<void (LLUICtrl*,void*)> cb, void* data)
{
	return setCommitCallback( boost::bind(cb, _1, data));
}
boost::signals2::connection LLUICtrl::setValidateBeforeCommit( boost::function<bool (const LLSD& data)> cb )
{
	if (!mValidateSignal) mValidateSignal = new enable_signal_t();
	return mValidateSignal->connect(boost::bind(cb, _2));
}

// virtual
void LLUICtrl::setTentative(BOOL b)									
{ 
	mTentative = b; 
}

// virtual
BOOL LLUICtrl::getTentative() const									
{ 
	return mTentative; 
}

// virtual
void LLUICtrl::setColor(const LLColor4& color)							
{ }

F32 LLUICtrl::getCurrentTransparency()
{
	F32 alpha = 0;

	switch(mTransparencyType)
	{
	case TT_DEFAULT:
		alpha = getDrawContext().mAlpha;
		break;

	case TT_ACTIVE:
		alpha = sActiveControlTransparency;
		break;

	case TT_INACTIVE:
		alpha = sInactiveControlTransparency;
		break;

	case TT_FADING:
		alpha = sInactiveControlTransparency / 2;
		break;
	}

	return alpha;
}

void LLUICtrl::setTransparencyType(ETypeTransparency type)
{
	mTransparencyType = type;
}

boost::signals2::connection LLUICtrl::setCommitCallback(const CommitCallbackParam& cb)
{
	return setCommitCallback(initCommitCallback(cb));
}

boost::signals2::connection LLUICtrl::setValidateCallback(const EnableCallbackParam& cb)
{
	return setValidateCallback(initEnableCallback(cb));
}

boost::signals2::connection LLUICtrl::setCommitCallback( const commit_signal_t::slot_type& cb ) 
{ 
	if (!mCommitSignal) mCommitSignal = new commit_signal_t();
	return mCommitSignal->connect(cb); 
}

boost::signals2::connection LLUICtrl::setValidateCallback( const enable_signal_t::slot_type& cb ) 
{ 
	if (!mValidateSignal) mValidateSignal = new enable_signal_t();
	return mValidateSignal->connect(cb); 
}

boost::signals2::connection LLUICtrl::setMouseEnterCallback( const commit_signal_t::slot_type& cb ) 
{ 
	if (!mMouseEnterSignal) mMouseEnterSignal = new commit_signal_t();
	return mMouseEnterSignal->connect(cb); 
}

boost::signals2::connection LLUICtrl::setMouseLeaveCallback( const commit_signal_t::slot_type& cb ) 
{ 
	if (!mMouseLeaveSignal) mMouseLeaveSignal = new commit_signal_t();
	return mMouseLeaveSignal->connect(cb); 
}

boost::signals2::connection LLUICtrl::setMouseDownCallback( const mouse_signal_t::slot_type& cb ) 
{ 
	if (!mMouseDownSignal) mMouseDownSignal = new mouse_signal_t();
	return mMouseDownSignal->connect(cb); 
}

boost::signals2::connection LLUICtrl::setMouseUpCallback( const mouse_signal_t::slot_type& cb ) 
{ 
	if (!mMouseUpSignal) mMouseUpSignal = new mouse_signal_t();
	return mMouseUpSignal->connect(cb); 
}

boost::signals2::connection LLUICtrl::setRightMouseDownCallback( const mouse_signal_t::slot_type& cb ) 
{ 
	if (!mRightMouseDownSignal) mRightMouseDownSignal = new mouse_signal_t();
	return mRightMouseDownSignal->connect(cb); 
}

boost::signals2::connection LLUICtrl::setRightMouseUpCallback( const mouse_signal_t::slot_type& cb ) 
{ 
	if (!mRightMouseUpSignal) mRightMouseUpSignal = new mouse_signal_t();
	return mRightMouseUpSignal->connect(cb); 
}

boost::signals2::connection LLUICtrl::setDoubleClickCallback( const mouse_signal_t::slot_type& cb ) 
{ 
	if (!mDoubleClickSignal) mDoubleClickSignal = new mouse_signal_t();
	return mDoubleClickSignal->connect(cb); 
}

void LLUICtrl::addInfo(LLSD & info)
{
	LLView::addInfo(info);
	info["value"] = getValue();
}<|MERGE_RESOLUTION|>--- conflicted
+++ resolved
@@ -207,19 +207,10 @@
 
 LLUICtrl::~LLUICtrl()
 {
-<<<<<<< HEAD
-	LL_DEBUGS("Baker") << "[3555] ~LLUICtrl() -------------------------------------------------" << LL_ENDL;
-	
-	gFocusMgr.releaseFocusIfNeeded( this ); // calls onCommit()
-
-	LL_DEBUGS("Baker") << "[3555] ~LLUICtrl() - Released focus if needed." << LL_ENDL;
-
-=======
 	//LL_INFOS("Baker") << "[3555] ~LLUICtrl() -- " << getName() << ":" << (void*) this << " ----------------------" << LL_ENDL;
 	
 	gFocusMgr.releaseFocusIfNeeded( this ); // calls onCommit()
 
->>>>>>> dd8b3247
 	if( gFocusMgr.getTopCtrl() == this )
 	{
 		//llinfos << "[3555] ~LLUICtrl() - UI Control holding top ctrl deleted: " << getName() << ".  Top view removed." << llendl;
@@ -227,36 +218,6 @@
 		gFocusMgr.removeTopCtrlWithoutCallback( this );
 	}
 
-<<<<<<< HEAD
-	LL_DEBUGS("Baker") << "[3555] ~LLUICtrl() - deleting mCommitSignal" << LL_ENDL;
-	delete mCommitSignal;
-
-	LL_DEBUGS("Baker") << "[3555] ~LLUICtrl() - deleting mValidateSignal" << LL_ENDL;
-	delete mValidateSignal;
-
-	LL_DEBUGS("Baker") << "[3555] ~LLUICtrl() - deleting mMouseEnterSignal" << LL_ENDL;
-	delete mMouseEnterSignal;
-
-	LL_DEBUGS("Baker") << "[3555] ~LLUICtrl() - deleting mMouseLeaveSignal" << LL_ENDL;
-	delete mMouseLeaveSignal;
-
-	LL_DEBUGS("Baker") << "[3555] ~LLUICtrl() - deleting mMouseDownSignal" << LL_ENDL;
-	delete mMouseDownSignal;
-
-	LL_DEBUGS("Baker") << "[3555] ~LLUICtrl() - deleting mMouseUpSignal" << LL_ENDL;
-	delete mMouseUpSignal;
-
-	LL_DEBUGS("Baker") << "[3555] ~LLUICtrl() - deleting mRightMouseDownSignal" << LL_ENDL;
-	delete mRightMouseDownSignal;
-
-	LL_DEBUGS("Baker") << "[3555] ~LLUICtrl() - deleting mRightMouseUpSignal" << LL_ENDL;
-	delete mRightMouseUpSignal;
-
-	LL_DEBUGS("Baker") << "[3555] ~LLUICtrl() - deleting mDoubleClickSignal" << LL_ENDL;
-	delete mDoubleClickSignal;
-
-	LL_DEBUGS("Baker") << "[3555] Exiting ~LLUICtrl()" << LL_ENDL;
-=======
 	delete mCommitSignal;
 	delete mValidateSignal;
 	delete mMouseEnterSignal;
@@ -268,7 +229,6 @@
 	delete mDoubleClickSignal;
 
 	//LL_INFOS("Baker") << "[3555] Exiting ~LLUICtrl()" << LL_ENDL;
->>>>>>> dd8b3247
 }
 
 void default_commit_handler(LLUICtrl* ctrl, const LLSD& param)
