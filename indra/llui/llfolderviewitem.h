--- conflicted
+++ resolved
@@ -1,770 +1,498 @@
-/**
-* @file llfolderviewitem.h
-* @brief Items and folders that can appear in a hierarchical folder view
-*
-* $LicenseInfo:firstyear=2001&license=viewerlgpl$
-* Second Life Viewer Source Code
-* Copyright (C) 2010, Linden Research, Inc.
-*
-* This library is free software; you can redistribute it and/or
-* modify it under the terms of the GNU Lesser General Public
-* License as published by the Free Software Foundation;
-* version 2.1 of the License only.
-*
-* This library is distributed in the hope that it will be useful,
-* but WITHOUT ANY WARRANTY; without even the implied warranty of
-* MERCHANTABILITY or FITNESS FOR A PARTICULAR PURPOSE.  See the GNU
-* Lesser General Public License for more details.
-*
-* You should have received a copy of the GNU Lesser General Public
-* License along with this library; if not, write to the Free Software
-* Foundation, Inc., 51 Franklin Street, Fifth Floor, Boston, MA  02110-1301  USA
-*
-* Linden Research, Inc., 945 Battery Street, San Francisco, CA  94111  USA
-* $/LicenseInfo$
-*/
-#ifndef LLFOLDERVIEWITEM_H
-#define LLFOLDERVIEWITEM_H
-
-#include "llflashtimer.h"
-#include "llview.h"
-#include "lluiimage.h"
-
-class LLFolderView;
-class LLFolderViewModelItem;
-class LLFolderViewFolder;
-class LLFolderViewFunctor;
-class LLFolderViewFilter;
-class LLFolderViewModelInterface;
-
-//~~~~~~~~~~~~~~~~~~~~~~~~~~~~~~~~~~~~~~~~~~~~~~~~~~~~~~~~~~~~~~~~~~~~~~~~~~~~~
-// Class LLFolderViewItem
-//
-// An instance of this class represents a single item in a folder view
-// such as an inventory item or a file.
-//~~~~~~~~~~~~~~~~~~~~~~~~~~~~~~~~~~~~~~~~~~~~~~~~~~~~~~~~~~~~~~~~~~~~~~~~~~~~~
-
-class LLFolderViewItem : public LLView
-{
-public:
-    struct Params : public LLInitParam::Block<Params, LLView::Params>
-    {
-        Optional<LLUIImage*>                        folder_arrow_image,
-                                                    selection_image;
-        Mandatory<LLFolderView*>                    root;
-        Mandatory<LLFolderViewModelItem*>           listener;
-
-        Optional<S32>                               folder_indentation, // pixels
-                                                    item_height,
-                                                    item_top_pad;
-
-        Optional<time_t>                            creation_date;
-        Optional<bool>                              allow_wear;
-        Optional<bool>                              allow_drop;
-
-        Optional<LLUIColor>                         font_color;
-        Optional<LLUIColor>                         font_highlight_color;
-
-        Optional<S32>                               left_pad,
-                                                    icon_pad,
-                                                    icon_width,
-                                                    text_pad,
-                                                    text_pad_right,
-                                                    arrow_size,
-                                                    max_folder_item_overlap;
-        Optional<bool>                              single_folder_mode,
-                                                    double_click_override;
-        Params();
-    };
-
-
-    static const S32    DEFAULT_LABEL_PADDING_RIGHT = 4;
-    // animation parameters
-    static const F32    FOLDER_CLOSE_TIME_CONSTANT,
-                        FOLDER_OPEN_TIME_CONSTANT;
-
-protected:
-    friend class LLUICtrlFactory;
-    friend class LLFolderViewModelItem;
-
-    LLFolderViewItem(const Params& p);
-
-    std::string                 mLabel;
-    S32                         mLabelWidth;
-    bool                        mLabelWidthDirty;
-    S32                         mLabelPaddingRight;
-    LLFolderViewFolder*         mParentFolder;
-    LLPointer<LLFolderViewModelItem> mViewModelItem;
-    LLFontGL::StyleFlags        mLabelStyle;
-    std::string                 mLabelSuffix;
-    bool                        mSuffixNeedsRefresh; //suffix and icons
-    LLUIImagePtr                mIcon,
-                                mIconOpen,
-                                mIconOverlay;
-    S32                         mLocalIndentation;
-    S32                         mIndentation;
-    S32                         mItemHeight;
-    S32                         mDragStartX,
-                                mDragStartY;
-
-    S32                         mLeftPad,
-                                mIconPad,
-                                mIconWidth,
-                                mTextPad,
-                                mTextPadRight,
-                                mArrowSize,
-                                mMaxFolderItemOverlap;
-
-    F32                         mControlLabelRotation;
-    LLFolderView*               mRoot;
-    bool                        mHasVisibleChildren,
-                                mIsCurSelection,
-                                mDragAndDropTarget,
-                                mIsMouseOverTitle,
-                                mAllowWear,
-                                mAllowDrop,
-                                mSingleFolderMode,
-                                mDoubleClickOverride,
-<<<<<<< HEAD
-								mSelectPending,
-								mIsItemCut;
-
-	S32							mCutGeneration;
-
-	LLUIColor                   mFontColor;
-	LLUIColor                   mFontHighlightColor;
-
-	// For now assuming all colors are the same in derived classes.
-	static bool                 sColorSetInitialized;
-	static LLUIColor			sFgColor;
-	static LLUIColor			sFgDisabledColor;
-	static LLUIColor			sHighlightBgColor;
-	static LLUIColor			sFlashBgColor;
-	static LLUIColor			sFocusOutlineColor;
-	static LLUIColor			sMouseOverColor;
-	static LLUIColor			sFilterBGColor;
-	static LLUIColor			sFilterTextColor;
-	static LLUIColor			sSuffixColor;
-	static LLUIColor			sSearchStatusColor;
-
-	// this is an internal method used for adding items to folders. A
-	// no-op at this level, but reimplemented in derived classes.
-	virtual void addItem(LLFolderViewItem*) { }
-	virtual void addFolder(LLFolderViewFolder*) { }
-	virtual bool isHighlightAllowed();
-	virtual bool isHighlightActive();
-	virtual bool isFadeItem();
-	virtual bool isFlashing() { return false; }
-	virtual void setFlashState(bool) { }
-
-	static LLFontGL* getLabelFontForStyle(U8 style);
-
-	bool						mIsSelected;
-=======
-                                mSelectPending,
-                                mIsItemCut;
-
-    S32                         mCutGeneration;
-
-    LLUIColor                   mFontColor;
-    LLUIColor                   mFontHighlightColor;
-
-    // For now assuming all colors are the same in derived classes.
-    static bool                 sColorSetInitialized;
-    static LLUIColor            sFgColor;
-    static LLUIColor            sFgDisabledColor;
-    static LLUIColor            sHighlightBgColor;
-    static LLUIColor            sFlashBgColor;
-    static LLUIColor            sFocusOutlineColor;
-    static LLUIColor            sMouseOverColor;
-    static LLUIColor            sFilterBGColor;
-    static LLUIColor            sFilterTextColor;
-    static LLUIColor            sSuffixColor;
-    static LLUIColor            sSearchStatusColor;
-
-    // this is an internal method used for adding items to folders. A
-    // no-op at this level, but reimplemented in derived classes.
-    virtual void addItem(LLFolderViewItem*) { }
-    virtual void addFolder(LLFolderViewFolder*) { }
-    virtual bool isHighlightAllowed();
-    virtual bool isHighlightActive();
-    virtual bool isFadeItem();
-    virtual bool isFlashing() { return false; }
-    virtual void setFlashState(bool) { }
-
-    static LLFontGL* getLabelFontForStyle(U8 style);
-
-    BOOL                        mIsSelected;
->>>>>>> e1623bb2
-
-public:
-    static void initClass();
-    static void cleanupClass();
-
-<<<<<<< HEAD
-	bool postBuild();
-=======
-    BOOL postBuild();
->>>>>>> e1623bb2
-
-    virtual void openItem( void );
-
-<<<<<<< HEAD
-	void arrangeAndSet(bool set_selection, bool take_keyboard_focus);
-=======
-    void arrangeAndSet(BOOL set_selection, BOOL take_keyboard_focus);
->>>>>>> e1623bb2
-
-    virtual ~LLFolderViewItem( void );
-
-<<<<<<< HEAD
-	// addToFolder() returns true if it succeeds. false otherwise
-	virtual void addToFolder(LLFolderViewFolder* folder);
-=======
-    // addToFolder() returns TRUE if it succeeds. FALSE otherwise
-    virtual void addToFolder(LLFolderViewFolder* folder);
->>>>>>> e1623bb2
-
-    // Finds width and height of this object and it's children.  Also
-    // makes sure that this view and it's children are the right size.
-    virtual S32 arrange( S32* width, S32* height );
-    virtual S32 getItemHeight() const;
-    virtual S32 getLabelXPos();
-    S32 getIconPad();
-    S32 getTextPad();
-
-<<<<<<< HEAD
-	// If 'selection' is 'this' then note that otherwise ignore.
-	// Returns true if this item ends up being selected.
-	virtual bool setSelection(LLFolderViewItem* selection, bool openitem, bool take_keyboard_focus);
-
-	// This method is used to set the selection state of an item.
-	// If 'selection' is 'this' then note selection.
-	// Returns true if the selection state of this item was changed.
-	virtual bool changeSelection(LLFolderViewItem* selection, bool selected);
-=======
-    // If 'selection' is 'this' then note that otherwise ignore.
-    // Returns TRUE if this item ends up being selected.
-    virtual BOOL setSelection(LLFolderViewItem* selection, BOOL openitem, BOOL take_keyboard_focus);
-
-    // This method is used to set the selection state of an item.
-    // If 'selection' is 'this' then note selection.
-    // Returns TRUE if the selection state of this item was changed.
-    virtual BOOL changeSelection(LLFolderViewItem* selection, BOOL selected);
->>>>>>> e1623bb2
-
-    // this method is used to deselect this element
-    void deselectItem();
-
-    // this method is used to select this element
-    virtual void selectItem();
-
-    // gets multiple-element selection
-    virtual std::set<LLFolderViewItem*> getSelectionList() const;
-
-<<<<<<< HEAD
-	// Returns true is this object and all of its children can be removed (deleted by user)
-	virtual bool isRemovable();
-
-	// Returns true is this object and all of its children can be moved
-	virtual bool isMovable();
-=======
-    // Returns true is this object and all of its children can be removed (deleted by user)
-    virtual BOOL isRemovable();
-
-    // Returns true is this object and all of its children can be moved
-    virtual BOOL isMovable();
->>>>>>> e1623bb2
-
-    // destroys this item recursively
-    virtual void destroyView();
-
-<<<<<<< HEAD
-	bool isSelected() const { return mIsSelected; }
-	bool isInSelection() const;
-
-	void setUnselected() { mIsSelected = false; }
-
-	void setIsCurSelection(bool select) { mIsCurSelection = select; }
-
-	bool getIsCurSelection() const { return mIsCurSelection; }
-
-	bool hasVisibleChildren() const { return mHasVisibleChildren; }
-=======
-    BOOL isSelected() const { return mIsSelected; }
-    bool isInSelection() const;
-
-    void setUnselected() { mIsSelected = FALSE; }
-
-    void setIsCurSelection(BOOL select) { mIsCurSelection = select; }
-
-    BOOL getIsCurSelection() const { return mIsCurSelection; }
-
-    BOOL hasVisibleChildren() const { return mHasVisibleChildren; }
->>>>>>> e1623bb2
-
-    // true if object can't have children
-    virtual bool isFolderComplete() { return true; }
-    // true if object can't have children
-    virtual bool areChildrenInited() { return true; }
-    virtual void setChildrenInited(bool inited) { }
-
-<<<<<<< HEAD
-	// Call through to the viewed object and return true if it can be
-	// removed. Returns true if it's removed.
-	//virtual bool removeRecursively(bool single_item);
-	bool remove();
-=======
-    // Call through to the viewed object and return true if it can be
-    // removed. Returns true if it's removed.
-    //virtual BOOL removeRecursively(BOOL single_item);
-    BOOL remove();
->>>>>>> e1623bb2
-
-    // Build an appropriate context menu for the item.  Flags unused.
-    void buildContextMenu(class LLMenuGL& menu, U32 flags);
-
-    // This method returns the actual name of the thing being
-    // viewed. This method will ask the viewed object itself.
-    const std::string& getName( void ) const;
-
-    // This method returns the label displayed on the view. This
-    // method was primarily added to allow sorting on the folder
-    // contents possible before the entire view has been constructed.
-    const std::string& getLabel() const { return mLabel; }
-
-    LLFolderViewFolder* getParentFolder( void ) { return mParentFolder; }
-    const LLFolderViewFolder* getParentFolder( void ) const { return mParentFolder; }
-
-    void setParentFolder(LLFolderViewFolder* parent) { mParentFolder = parent; }
-
-<<<<<<< HEAD
-	LLFolderViewItem* getNextOpenNode( bool include_children = true );
-	LLFolderViewItem* getPreviousOpenNode( bool include_children = true );
-=======
-    LLFolderViewItem* getNextOpenNode( BOOL include_children = TRUE );
-    LLFolderViewItem* getPreviousOpenNode( BOOL include_children = TRUE );
->>>>>>> e1623bb2
-
-    const LLFolderViewModelItem* getViewModelItem( void ) const { return mViewModelItem; }
-    LLFolderViewModelItem* getViewModelItem( void ) { return mViewModelItem; }
-
-    const LLFolderViewModelInterface* getFolderViewModel( void ) const;
-    LLFolderViewModelInterface* getFolderViewModel( void );
-
-    // just rename the object.
-    void rename(const std::string& new_name);
-
-<<<<<<< HEAD
-	// Show children
-	virtual void setOpen(bool open = true) {};
-	virtual bool isOpen() const { return false; }
-
-	virtual LLFolderView*	getRoot();
-	virtual const LLFolderView*	getRoot() const;
-	bool			isDescendantOf( const LLFolderViewFolder* potential_ancestor );
-	S32				getIndentation() const { return mIndentation; }
-
-	virtual bool	passedFilter(S32 filter_generation = -1);
-	virtual bool	isPotentiallyVisible(S32 filter_generation = -1);
-=======
-    // Show children
-    virtual void setOpen(BOOL open = TRUE) {};
-    virtual BOOL isOpen() const { return FALSE; }
-
-    virtual LLFolderView*   getRoot();
-    virtual const LLFolderView* getRoot() const;
-    BOOL            isDescendantOf( const LLFolderViewFolder* potential_ancestor );
-    S32             getIndentation() const { return mIndentation; }
-
-    virtual BOOL    passedFilter(S32 filter_generation = -1);
-    virtual BOOL    isPotentiallyVisible(S32 filter_generation = -1);
->>>>>>> e1623bb2
-
-    // refresh information from the object being viewed.
-    // refreshes label, suffixes and sets icons. Expensive!
-    // Causes filter update
-    virtual void refresh();
-    // refreshes suffixes and sets icons. Expensive!
-    // Does not need filter update
-    virtual void refreshSuffix();
-
-    bool isSingleFolderMode() { return mSingleFolderMode; }
-
-<<<<<<< HEAD
-	// LLView functionality
-	virtual bool handleRightMouseDown( S32 x, S32 y, MASK mask );
-	virtual bool handleMouseDown( S32 x, S32 y, MASK mask );
-	virtual bool handleHover( S32 x, S32 y, MASK mask );
-	virtual bool handleMouseUp( S32 x, S32 y, MASK mask );
-	virtual bool handleDoubleClick( S32 x, S32 y, MASK mask );
-=======
-    // LLView functionality
-    virtual BOOL handleRightMouseDown( S32 x, S32 y, MASK mask );
-    virtual BOOL handleMouseDown( S32 x, S32 y, MASK mask );
-    virtual BOOL handleHover( S32 x, S32 y, MASK mask );
-    virtual BOOL handleMouseUp( S32 x, S32 y, MASK mask );
-    virtual BOOL handleDoubleClick( S32 x, S32 y, MASK mask );
->>>>>>> e1623bb2
-
-    virtual void onMouseLeave(S32 x, S32 y, MASK mask);
-
-<<<<<<< HEAD
-	//virtual LLView* findChildView(const std::string& name, bool recurse) const { return LLView::findChildView(name, recurse); }
-
-	//	virtual void handleDropped();
-	virtual void draw();
-	void drawOpenFolderArrow(const Params& default_params, const LLUIColor& fg_color);
-    void drawHighlight(const bool showContent, const bool hasKeyboardFocus, const LLUIColor &selectColor, const LLUIColor &flashColor, const LLUIColor &outlineColor, const LLUIColor &mouseOverColor);
-    void drawLabel(const LLFontGL * font, const F32 x, const F32 y, const LLColor4& color, F32 &right_x);
-	virtual bool handleDragAndDrop(S32 x, S32 y, MASK mask, bool drop,
-									EDragAndDropType cargo_type,
-									void* cargo_data,
-									EAcceptance* accept,
-									std::string& tooltip_msg);
-=======
-    //virtual LLView* findChildView(const std::string& name, BOOL recurse) const { return LLView::findChildView(name, recurse); }
-
-    //  virtual void handleDropped();
-    virtual void draw();
-    void drawOpenFolderArrow(const Params& default_params, const LLUIColor& fg_color);
-    void drawHighlight(const BOOL showContent, const BOOL hasKeyboardFocus, const LLUIColor &selectColor, const LLUIColor &flashColor, const LLUIColor &outlineColor, const LLUIColor &mouseOverColor);
-    void drawLabel(const LLFontGL * font, const F32 x, const F32 y, const LLColor4& color, F32 &right_x);
-    virtual BOOL handleDragAndDrop(S32 x, S32 y, MASK mask, BOOL drop,
-                                    EDragAndDropType cargo_type,
-                                    void* cargo_data,
-                                    EAcceptance* accept,
-                                    std::string& tooltip_msg);
->>>>>>> e1623bb2
-
-private:
-    static std::map<U8, LLFontGL*> sFonts; // map of styles to fonts
-};
-
-//~~~~~~~~~~~~~~~~~~~~~~~~~~~~~~~~~~~~~~~~~~~~~~~~~~~~~~~~~~~~~~~~~~~~~~~~~~~~~
-// Class LLFolderViewFolder
-//
-// An instance of an LLFolderViewFolder represents a collection of
-// more folders and items. This is used to build the hierarchy of
-// items found in the folder view.
-//~~~~~~~~~~~~~~~~~~~~~~~~~~~~~~~~~~~~~~~~~~~~~~~~~~~~~~~~~~~~~~~~~~~~~~~~~~~~~
-
-class LLFolderViewFolder : public LLFolderViewItem
-{
-protected:
-    LLFolderViewFolder( const LLFolderViewItem::Params& );
-    friend class LLUICtrlFactory;
-
-<<<<<<< HEAD
-	void updateLabelRotation();
-	virtual bool isCollapsed() { return false; }
-=======
-    void updateLabelRotation();
-    virtual bool isCollapsed() { return FALSE; }
->>>>>>> e1623bb2
-
-public:
-    typedef std::list<LLFolderViewItem*> items_t;
-    typedef std::list<LLFolderViewFolder*> folders_t;
-
-protected:
-<<<<<<< HEAD
-	items_t mItems;
-	folders_t mFolders;
-
-	bool		mIsOpen;
-	bool		mExpanderHighlighted;
-	F32			mCurHeight;
-	F32			mTargetHeight;
-	F32			mAutoOpenCountdown;
-	S32			mLastArrangeGeneration;
-	S32			mLastCalculatedWidth;
-	bool		mIsFolderComplete; // indicates that some children were not loaded/added yet
-	bool		mAreChildrenInited; // indicates that no children were initialized
-=======
-    items_t mItems;
-    folders_t mFolders;
-
-    BOOL        mIsOpen;
-    BOOL        mExpanderHighlighted;
-    F32         mCurHeight;
-    F32         mTargetHeight;
-    F32         mAutoOpenCountdown;
-    S32         mLastArrangeGeneration;
-    S32         mLastCalculatedWidth;
-    bool        mIsFolderComplete; // indicates that some children were not loaded/added yet
-    bool        mAreChildrenInited; // indicates that no children were initialized
->>>>>>> e1623bb2
-
-public:
-    typedef enum e_recurse_type
-    {
-        RECURSE_NO,
-        RECURSE_UP,
-        RECURSE_DOWN,
-        RECURSE_UP_DOWN
-    } ERecurseType;
-
-
-    virtual ~LLFolderViewFolder( void );
-
-<<<<<<< HEAD
-	LLFolderViewItem* getNextFromChild( LLFolderViewItem*, bool include_children = true );
-	LLFolderViewItem* getPreviousFromChild( LLFolderViewItem*, bool include_children = true  );
-
-	// addToFolder() returns true if it succeeds. false otherwise
-	virtual void addToFolder(LLFolderViewFolder* folder);
-=======
-    LLFolderViewItem* getNextFromChild( LLFolderViewItem*, BOOL include_children = TRUE );
-    LLFolderViewItem* getPreviousFromChild( LLFolderViewItem*, BOOL include_children = TRUE  );
-
-    // addToFolder() returns TRUE if it succeeds. FALSE otherwise
-    virtual void addToFolder(LLFolderViewFolder* folder);
->>>>>>> e1623bb2
-
-    // Finds width and height of this object and it's children.  Also
-    // makes sure that this view and it's children are the right size.
-    virtual S32 arrange( S32* width, S32* height );
-
-<<<<<<< HEAD
-	bool needsArrange();
-=======
-    BOOL needsArrange();
->>>>>>> e1623bb2
-
-    bool descendantsPassedFilter(S32 filter_generation = -1);
-
-<<<<<<< HEAD
-	// Passes selection information on to children and record
-	// selection information if necessary.
-	// Returns true if this object (or a child) ends up being selected.
-	// If 'openitem' is true then folders are opened up along the way to the selection.
-	virtual bool setSelection(LLFolderViewItem* selection, bool openitem, bool take_keyboard_focus = true);
-
-	// This method is used to change the selection of an item.
-	// Recursively traverse all children; if 'selection' is 'this' then change
-	// the select status if necessary.
-	// Returns true if the selection state of this folder, or of a child, was changed.
-	virtual bool changeSelection(LLFolderViewItem* selection, bool selected);
-=======
-    // Passes selection information on to children and record
-    // selection information if necessary.
-    // Returns TRUE if this object (or a child) ends up being selected.
-    // If 'openitem' is TRUE then folders are opened up along the way to the selection.
-    virtual BOOL setSelection(LLFolderViewItem* selection, BOOL openitem, BOOL take_keyboard_focus = TRUE);
-
-    // This method is used to change the selection of an item.
-    // Recursively traverse all children; if 'selection' is 'this' then change
-    // the select status if necessary.
-    // Returns TRUE if the selection state of this folder, or of a child, was changed.
-    virtual BOOL changeSelection(LLFolderViewItem* selection, BOOL selected);
->>>>>>> e1623bb2
-
-    // this method is used to group select items
-    void extendSelectionTo(LLFolderViewItem* selection);
-
-<<<<<<< HEAD
-	// Returns true is this object and all of its children can be removed.
-	virtual bool isRemovable();
-
-	// Returns true is this object and all of its children can be moved
-	virtual bool isMovable();
-=======
-    // Returns true is this object and all of its children can be removed.
-    virtual BOOL isRemovable();
-
-    // Returns true is this object and all of its children can be moved
-    virtual BOOL isMovable();
->>>>>>> e1623bb2
-
-    // destroys this folder, and all children
-    virtual void destroyView();
-    void destroyRoot();
-
-    // whether known children are fully loaded (arrange sets to true)
-    virtual bool isFolderComplete() { return mIsFolderComplete; }
-
-    // whether known children are fully built
-    virtual bool areChildrenInited() { return mAreChildrenInited; }
-    virtual void setChildrenInited(bool inited) { mAreChildrenInited = inited; }
-
-<<<<<<< HEAD
-	// extractItem() removes the specified item from the folder, but
-	// doesn't delete it.
-	virtual void extractItem( LLFolderViewItem* item, bool deparent_model = true);
-
-	// This function is called by a child that needs to be resorted.
-	void resort(LLFolderViewItem* item);
-
-	void setAutoOpenCountdown(F32 countdown) { mAutoOpenCountdown = countdown; }
-
-	// folders can be opened. This will usually be called by internal
-	// methods.
-	virtual void toggleOpen();
-
-	// Force a folder open or closed
-	virtual void setOpen(bool openitem = true);
-
-	// Called when a child is refreshed.
-	virtual void requestArrange();
-
-	// internal method which doesn't update the entire view. This
-	// method was written because the list iterators destroy the state
-	// of other iterations, thus, we can't arrange while iterating
-	// through the children (such as when setting which is selected.
-	virtual void setOpenArrangeRecursively(bool openitem, ERecurseType recurse = RECURSE_NO);
-
-	// Get the current state of the folder.
-	virtual bool isOpen() const { return mIsOpen; }
-
-	// special case if an object is dropped on the child.
-	bool handleDragAndDropFromChild(MASK mask,
-									bool drop,
-									EDragAndDropType cargo_type,
-									void* cargo_data,
-									EAcceptance* accept,
-									std::string& tooltip_msg);
-
-
-	// Just apply this functor to the folder's immediate children.
-	void applyFunctorToChildren(LLFolderViewFunctor& functor);
-	// apply this functor to the folder's descendants.
-	void applyFunctorRecursively(LLFolderViewFunctor& functor);
-
-	virtual void openItem( void );
-
-	// LLView functionality
-	virtual bool handleHover(S32 x, S32 y, MASK mask);
-	virtual bool handleRightMouseDown( S32 x, S32 y, MASK mask );
-	virtual bool handleMouseDown( S32 x, S32 y, MASK mask );
-	virtual bool handleDoubleClick( S32 x, S32 y, MASK mask );
-	virtual bool handleDragAndDrop(S32 x, S32 y, MASK mask, 
-									bool drop,
-									EDragAndDropType cargo_type,
-									void* cargo_data,
-									EAcceptance* accept,
-									std::string& tooltip_msg);
-	bool handleDragAndDropToThisFolder(MASK mask, 
-										bool drop,
-									   EDragAndDropType cargo_type,
-									   void* cargo_data,
-									   EAcceptance* accept,
-									   std::string& tooltip_msg);
-	virtual void draw();
-
-	folders_t::iterator getFoldersBegin() { return mFolders.begin(); }
-	folders_t::iterator getFoldersEnd() { return mFolders.end(); }
-	folders_t::size_type getFoldersCount() const { return mFolders.size(); }
-
-	items_t::const_iterator getItemsBegin() const { return mItems.begin(); }
-	items_t::const_iterator getItemsEnd() const { return mItems.end(); }
-	items_t::size_type getItemsCount() const { return mItems.size(); }
-
-	LLFolderViewFolder* getCommonAncestor(LLFolderViewItem* item_a, LLFolderViewItem* item_b, bool& reverse);
-	void gatherChildRangeExclusive(LLFolderViewItem* start, LLFolderViewItem* end, bool reverse,  std::vector<LLFolderViewItem*>& items);
-
-	// internal functions for tracking folders and items separately
-	// use addToFolder() virtual method to ensure folders are always added to mFolders
-	// and not mItems
-	void addItem(LLFolderViewItem* item);
-	void addFolder( LLFolderViewFolder* folder);
-
-	//WARNING: do not call directly...use the appropriate LLFolderViewModel-derived class instead
-	template<typename SORT_FUNC> void sortFolders(const SORT_FUNC& func) { mFolders.sort(func); }
-	template<typename SORT_FUNC> void sortItems(const SORT_FUNC& func) { mItems.sort(func); }
-=======
-    // extractItem() removes the specified item from the folder, but
-    // doesn't delete it.
-    virtual void extractItem( LLFolderViewItem* item, bool deparent_model = true);
-
-    // This function is called by a child that needs to be resorted.
-    void resort(LLFolderViewItem* item);
-
-    void setAutoOpenCountdown(F32 countdown) { mAutoOpenCountdown = countdown; }
-
-    // folders can be opened. This will usually be called by internal
-    // methods.
-    virtual void toggleOpen();
-
-    // Force a folder open or closed
-    virtual void setOpen(BOOL openitem = TRUE);
-
-    // Called when a child is refreshed.
-    virtual void requestArrange();
-
-    // internal method which doesn't update the entire view. This
-    // method was written because the list iterators destroy the state
-    // of other iterations, thus, we can't arrange while iterating
-    // through the children (such as when setting which is selected.
-    virtual void setOpenArrangeRecursively(BOOL openitem, ERecurseType recurse = RECURSE_NO);
-
-    // Get the current state of the folder.
-    virtual BOOL isOpen() const { return mIsOpen; }
-
-    // special case if an object is dropped on the child.
-    BOOL handleDragAndDropFromChild(MASK mask,
-                                    BOOL drop,
-                                    EDragAndDropType cargo_type,
-                                    void* cargo_data,
-                                    EAcceptance* accept,
-                                    std::string& tooltip_msg);
-
-
-    // Just apply this functor to the folder's immediate children.
-    void applyFunctorToChildren(LLFolderViewFunctor& functor);
-    // apply this functor to the folder's descendants.
-    void applyFunctorRecursively(LLFolderViewFunctor& functor);
-
-    virtual void openItem( void );
-
-    // LLView functionality
-    virtual BOOL handleHover(S32 x, S32 y, MASK mask);
-    virtual BOOL handleRightMouseDown( S32 x, S32 y, MASK mask );
-    virtual BOOL handleMouseDown( S32 x, S32 y, MASK mask );
-    virtual BOOL handleDoubleClick( S32 x, S32 y, MASK mask );
-    virtual BOOL handleDragAndDrop(S32 x, S32 y, MASK mask,
-                                    BOOL drop,
-                                    EDragAndDropType cargo_type,
-                                    void* cargo_data,
-                                    EAcceptance* accept,
-                                    std::string& tooltip_msg);
-    BOOL handleDragAndDropToThisFolder(MASK mask,
-                                        BOOL drop,
-                                       EDragAndDropType cargo_type,
-                                       void* cargo_data,
-                                       EAcceptance* accept,
-                                       std::string& tooltip_msg);
-    virtual void draw();
-
-    folders_t::iterator getFoldersBegin() { return mFolders.begin(); }
-    folders_t::iterator getFoldersEnd() { return mFolders.end(); }
-    folders_t::size_type getFoldersCount() const { return mFolders.size(); }
-
-    items_t::const_iterator getItemsBegin() const { return mItems.begin(); }
-    items_t::const_iterator getItemsEnd() const { return mItems.end(); }
-    items_t::size_type getItemsCount() const { return mItems.size(); }
-
-    LLFolderViewFolder* getCommonAncestor(LLFolderViewItem* item_a, LLFolderViewItem* item_b, bool& reverse);
-    void gatherChildRangeExclusive(LLFolderViewItem* start, LLFolderViewItem* end, bool reverse,  std::vector<LLFolderViewItem*>& items);
-
-    // internal functions for tracking folders and items separately
-    // use addToFolder() virtual method to ensure folders are always added to mFolders
-    // and not mItems
-    void addItem(LLFolderViewItem* item);
-    void addFolder( LLFolderViewFolder* folder);
-
-    //WARNING: do not call directly...use the appropriate LLFolderViewModel-derived class instead
-    template<typename SORT_FUNC> void sortFolders(const SORT_FUNC& func) { mFolders.sort(func); }
-    template<typename SORT_FUNC> void sortItems(const SORT_FUNC& func) { mItems.sort(func); }
->>>>>>> e1623bb2
-};
-
-typedef std::deque<LLFolderViewItem*> folder_view_item_deque;
-
-class LLFolderViewGroupedItemModel: public LLRefCount
-{
-public:
-    virtual void groupFilterContextMenu(folder_view_item_deque& selected_items, LLMenuGL& menu) = 0;
-};
-
-#endif  // LLFOLDERVIEWITEM_H+/**
+* @file llfolderviewitem.h
+* @brief Items and folders that can appear in a hierarchical folder view
+*
+* $LicenseInfo:firstyear=2001&license=viewerlgpl$
+* Second Life Viewer Source Code
+* Copyright (C) 2010, Linden Research, Inc.
+*
+* This library is free software; you can redistribute it and/or
+* modify it under the terms of the GNU Lesser General Public
+* License as published by the Free Software Foundation;
+* version 2.1 of the License only.
+*
+* This library is distributed in the hope that it will be useful,
+* but WITHOUT ANY WARRANTY; without even the implied warranty of
+* MERCHANTABILITY or FITNESS FOR A PARTICULAR PURPOSE.  See the GNU
+* Lesser General Public License for more details.
+*
+* You should have received a copy of the GNU Lesser General Public
+* License along with this library; if not, write to the Free Software
+* Foundation, Inc., 51 Franklin Street, Fifth Floor, Boston, MA  02110-1301  USA
+*
+* Linden Research, Inc., 945 Battery Street, San Francisco, CA  94111  USA
+* $/LicenseInfo$
+*/
+#ifndef LLFOLDERVIEWITEM_H
+#define LLFOLDERVIEWITEM_H
+
+#include "llflashtimer.h"
+#include "llview.h"
+#include "lluiimage.h"
+
+class LLFolderView;
+class LLFolderViewModelItem;
+class LLFolderViewFolder;
+class LLFolderViewFunctor;
+class LLFolderViewFilter;
+class LLFolderViewModelInterface;
+
+//~~~~~~~~~~~~~~~~~~~~~~~~~~~~~~~~~~~~~~~~~~~~~~~~~~~~~~~~~~~~~~~~~~~~~~~~~~~~~
+// Class LLFolderViewItem
+//
+// An instance of this class represents a single item in a folder view
+// such as an inventory item or a file.
+//~~~~~~~~~~~~~~~~~~~~~~~~~~~~~~~~~~~~~~~~~~~~~~~~~~~~~~~~~~~~~~~~~~~~~~~~~~~~~
+
+class LLFolderViewItem : public LLView
+{
+public:
+    struct Params : public LLInitParam::Block<Params, LLView::Params>
+    {
+        Optional<LLUIImage*>                        folder_arrow_image,
+                                                    selection_image;
+        Mandatory<LLFolderView*>                    root;
+        Mandatory<LLFolderViewModelItem*>           listener;
+
+        Optional<S32>                               folder_indentation, // pixels
+                                                    item_height,
+                                                    item_top_pad;
+
+        Optional<time_t>                            creation_date;
+        Optional<bool>                              allow_wear;
+        Optional<bool>                              allow_drop;
+
+        Optional<LLUIColor>                         font_color;
+        Optional<LLUIColor>                         font_highlight_color;
+
+        Optional<S32>                               left_pad,
+                                                    icon_pad,
+                                                    icon_width,
+                                                    text_pad,
+                                                    text_pad_right,
+                                                    arrow_size,
+                                                    max_folder_item_overlap;
+        Optional<bool>                              single_folder_mode,
+                                                    double_click_override;
+        Params();
+    };
+
+
+    static const S32    DEFAULT_LABEL_PADDING_RIGHT = 4;
+    // animation parameters
+    static const F32    FOLDER_CLOSE_TIME_CONSTANT,
+                        FOLDER_OPEN_TIME_CONSTANT;
+
+protected:
+    friend class LLUICtrlFactory;
+    friend class LLFolderViewModelItem;
+
+    LLFolderViewItem(const Params& p);
+
+    std::string                 mLabel;
+    S32                         mLabelWidth;
+    bool                        mLabelWidthDirty;
+    S32                         mLabelPaddingRight;
+    LLFolderViewFolder*         mParentFolder;
+    LLPointer<LLFolderViewModelItem> mViewModelItem;
+    LLFontGL::StyleFlags        mLabelStyle;
+    std::string                 mLabelSuffix;
+    bool                        mSuffixNeedsRefresh; //suffix and icons
+    LLUIImagePtr                mIcon,
+                                mIconOpen,
+                                mIconOverlay;
+    S32                         mLocalIndentation;
+    S32                         mIndentation;
+    S32                         mItemHeight;
+    S32                         mDragStartX,
+                                mDragStartY;
+
+    S32                         mLeftPad,
+                                mIconPad,
+                                mIconWidth,
+                                mTextPad,
+                                mTextPadRight,
+                                mArrowSize,
+                                mMaxFolderItemOverlap;
+
+    F32                         mControlLabelRotation;
+    LLFolderView*               mRoot;
+    bool                        mHasVisibleChildren,
+                                mIsCurSelection,
+                                mDragAndDropTarget,
+                                mIsMouseOverTitle,
+                                mAllowWear,
+                                mAllowDrop,
+                                mSingleFolderMode,
+                                mDoubleClickOverride,
+                                mSelectPending,
+                                mIsItemCut;
+
+    S32                         mCutGeneration;
+
+    LLUIColor                   mFontColor;
+    LLUIColor                   mFontHighlightColor;
+
+    // For now assuming all colors are the same in derived classes.
+    static bool                 sColorSetInitialized;
+    static LLUIColor            sFgColor;
+    static LLUIColor            sFgDisabledColor;
+    static LLUIColor            sHighlightBgColor;
+    static LLUIColor            sFlashBgColor;
+    static LLUIColor            sFocusOutlineColor;
+    static LLUIColor            sMouseOverColor;
+    static LLUIColor            sFilterBGColor;
+    static LLUIColor            sFilterTextColor;
+    static LLUIColor            sSuffixColor;
+    static LLUIColor            sSearchStatusColor;
+
+    // this is an internal method used for adding items to folders. A
+    // no-op at this level, but reimplemented in derived classes.
+    virtual void addItem(LLFolderViewItem*) { }
+    virtual void addFolder(LLFolderViewFolder*) { }
+    virtual bool isHighlightAllowed();
+    virtual bool isHighlightActive();
+    virtual bool isFadeItem();
+    virtual bool isFlashing() { return false; }
+    virtual void setFlashState(bool) { }
+
+    static LLFontGL* getLabelFontForStyle(U8 style);
+
+    bool                        mIsSelected;
+
+public:
+    static void initClass();
+    static void cleanupClass();
+
+    bool postBuild();
+
+    virtual void openItem( void );
+
+    void arrangeAndSet(bool set_selection, bool take_keyboard_focus);
+
+    virtual ~LLFolderViewItem( void );
+
+    // addToFolder() returns true if it succeeds. false otherwise
+    virtual void addToFolder(LLFolderViewFolder* folder);
+
+    // Finds width and height of this object and it's children.  Also
+    // makes sure that this view and it's children are the right size.
+    virtual S32 arrange( S32* width, S32* height );
+    virtual S32 getItemHeight() const;
+    virtual S32 getLabelXPos();
+    S32 getIconPad();
+    S32 getTextPad();
+
+    // If 'selection' is 'this' then note that otherwise ignore.
+    // Returns true if this item ends up being selected.
+    virtual bool setSelection(LLFolderViewItem* selection, bool openitem, bool take_keyboard_focus);
+
+    // This method is used to set the selection state of an item.
+    // If 'selection' is 'this' then note selection.
+    // Returns true if the selection state of this item was changed.
+    virtual bool changeSelection(LLFolderViewItem* selection, bool selected);
+
+    // this method is used to deselect this element
+    void deselectItem();
+
+    // this method is used to select this element
+    virtual void selectItem();
+
+    // gets multiple-element selection
+    virtual std::set<LLFolderViewItem*> getSelectionList() const;
+
+    // Returns true is this object and all of its children can be removed (deleted by user)
+    virtual bool isRemovable();
+
+    // Returns true is this object and all of its children can be moved
+    virtual bool isMovable();
+
+    // destroys this item recursively
+    virtual void destroyView();
+
+    bool isSelected() const { return mIsSelected; }
+    bool isInSelection() const;
+
+    void setUnselected() { mIsSelected = false; }
+
+    void setIsCurSelection(bool select) { mIsCurSelection = select; }
+
+    bool getIsCurSelection() const { return mIsCurSelection; }
+
+    bool hasVisibleChildren() const { return mHasVisibleChildren; }
+
+    // true if object can't have children
+    virtual bool isFolderComplete() { return true; }
+    // true if object can't have children
+    virtual bool areChildrenInited() { return true; }
+    virtual void setChildrenInited(bool inited) { }
+
+    // Call through to the viewed object and return true if it can be
+    // removed. Returns true if it's removed.
+    //virtual bool removeRecursively(bool single_item);
+    bool remove();
+
+    // Build an appropriate context menu for the item.  Flags unused.
+    void buildContextMenu(class LLMenuGL& menu, U32 flags);
+
+    // This method returns the actual name of the thing being
+    // viewed. This method will ask the viewed object itself.
+    const std::string& getName( void ) const;
+
+    // This method returns the label displayed on the view. This
+    // method was primarily added to allow sorting on the folder
+    // contents possible before the entire view has been constructed.
+    const std::string& getLabel() const { return mLabel; }
+
+    LLFolderViewFolder* getParentFolder( void ) { return mParentFolder; }
+    const LLFolderViewFolder* getParentFolder( void ) const { return mParentFolder; }
+
+    void setParentFolder(LLFolderViewFolder* parent) { mParentFolder = parent; }
+
+    LLFolderViewItem* getNextOpenNode( bool include_children = true );
+    LLFolderViewItem* getPreviousOpenNode( bool include_children = true );
+
+    const LLFolderViewModelItem* getViewModelItem( void ) const { return mViewModelItem; }
+    LLFolderViewModelItem* getViewModelItem( void ) { return mViewModelItem; }
+
+    const LLFolderViewModelInterface* getFolderViewModel( void ) const;
+    LLFolderViewModelInterface* getFolderViewModel( void );
+
+    // just rename the object.
+    void rename(const std::string& new_name);
+
+    // Show children
+    virtual void setOpen(bool open = true) {};
+    virtual bool isOpen() const { return false; }
+
+    virtual LLFolderView*   getRoot();
+    virtual const LLFolderView* getRoot() const;
+    bool            isDescendantOf( const LLFolderViewFolder* potential_ancestor );
+    S32             getIndentation() const { return mIndentation; }
+
+    virtual bool    passedFilter(S32 filter_generation = -1);
+    virtual bool    isPotentiallyVisible(S32 filter_generation = -1);
+
+    // refresh information from the object being viewed.
+    // refreshes label, suffixes and sets icons. Expensive!
+    // Causes filter update
+    virtual void refresh();
+    // refreshes suffixes and sets icons. Expensive!
+    // Does not need filter update
+    virtual void refreshSuffix();
+
+    bool isSingleFolderMode() { return mSingleFolderMode; }
+
+    // LLView functionality
+    virtual bool handleRightMouseDown( S32 x, S32 y, MASK mask );
+    virtual bool handleMouseDown( S32 x, S32 y, MASK mask );
+    virtual bool handleHover( S32 x, S32 y, MASK mask );
+    virtual bool handleMouseUp( S32 x, S32 y, MASK mask );
+    virtual bool handleDoubleClick( S32 x, S32 y, MASK mask );
+
+    virtual void onMouseLeave(S32 x, S32 y, MASK mask);
+
+    //virtual LLView* findChildView(const std::string& name, bool recurse) const { return LLView::findChildView(name, recurse); }
+
+    //  virtual void handleDropped();
+    virtual void draw();
+    void drawOpenFolderArrow(const Params& default_params, const LLUIColor& fg_color);
+    void drawHighlight(const bool showContent, const bool hasKeyboardFocus, const LLUIColor &selectColor, const LLUIColor &flashColor, const LLUIColor &outlineColor, const LLUIColor &mouseOverColor);
+    void drawLabel(const LLFontGL * font, const F32 x, const F32 y, const LLColor4& color, F32 &right_x);
+    virtual bool handleDragAndDrop(S32 x, S32 y, MASK mask, bool drop,
+                                    EDragAndDropType cargo_type,
+                                    void* cargo_data,
+                                    EAcceptance* accept,
+                                    std::string& tooltip_msg);
+
+private:
+    static std::map<U8, LLFontGL*> sFonts; // map of styles to fonts
+};
+
+//~~~~~~~~~~~~~~~~~~~~~~~~~~~~~~~~~~~~~~~~~~~~~~~~~~~~~~~~~~~~~~~~~~~~~~~~~~~~~
+// Class LLFolderViewFolder
+//
+// An instance of an LLFolderViewFolder represents a collection of
+// more folders and items. This is used to build the hierarchy of
+// items found in the folder view.
+//~~~~~~~~~~~~~~~~~~~~~~~~~~~~~~~~~~~~~~~~~~~~~~~~~~~~~~~~~~~~~~~~~~~~~~~~~~~~~
+
+class LLFolderViewFolder : public LLFolderViewItem
+{
+protected:
+    LLFolderViewFolder( const LLFolderViewItem::Params& );
+    friend class LLUICtrlFactory;
+
+    void updateLabelRotation();
+    virtual bool isCollapsed() { return false; }
+
+public:
+    typedef std::list<LLFolderViewItem*> items_t;
+    typedef std::list<LLFolderViewFolder*> folders_t;
+
+protected:
+    items_t mItems;
+    folders_t mFolders;
+
+    bool        mIsOpen;
+    bool        mExpanderHighlighted;
+    F32         mCurHeight;
+    F32         mTargetHeight;
+    F32         mAutoOpenCountdown;
+    S32         mLastArrangeGeneration;
+    S32         mLastCalculatedWidth;
+    bool        mIsFolderComplete; // indicates that some children were not loaded/added yet
+    bool        mAreChildrenInited; // indicates that no children were initialized
+
+public:
+    typedef enum e_recurse_type
+    {
+        RECURSE_NO,
+        RECURSE_UP,
+        RECURSE_DOWN,
+        RECURSE_UP_DOWN
+    } ERecurseType;
+
+
+    virtual ~LLFolderViewFolder( void );
+
+    LLFolderViewItem* getNextFromChild( LLFolderViewItem*, bool include_children = true );
+    LLFolderViewItem* getPreviousFromChild( LLFolderViewItem*, bool include_children = true  );
+
+    // addToFolder() returns true if it succeeds. false otherwise
+    virtual void addToFolder(LLFolderViewFolder* folder);
+
+    // Finds width and height of this object and it's children.  Also
+    // makes sure that this view and it's children are the right size.
+    virtual S32 arrange( S32* width, S32* height );
+
+    bool needsArrange();
+
+    bool descendantsPassedFilter(S32 filter_generation = -1);
+
+    // Passes selection information on to children and record
+    // selection information if necessary.
+    // Returns true if this object (or a child) ends up being selected.
+    // If 'openitem' is true then folders are opened up along the way to the selection.
+    virtual bool setSelection(LLFolderViewItem* selection, bool openitem, bool take_keyboard_focus = true);
+
+    // This method is used to change the selection of an item.
+    // Recursively traverse all children; if 'selection' is 'this' then change
+    // the select status if necessary.
+    // Returns true if the selection state of this folder, or of a child, was changed.
+    virtual bool changeSelection(LLFolderViewItem* selection, bool selected);
+
+    // this method is used to group select items
+    void extendSelectionTo(LLFolderViewItem* selection);
+
+    // Returns true is this object and all of its children can be removed.
+    virtual bool isRemovable();
+
+    // Returns true is this object and all of its children can be moved
+    virtual bool isMovable();
+
+    // destroys this folder, and all children
+    virtual void destroyView();
+    void destroyRoot();
+
+    // whether known children are fully loaded (arrange sets to true)
+    virtual bool isFolderComplete() { return mIsFolderComplete; }
+
+    // whether known children are fully built
+    virtual bool areChildrenInited() { return mAreChildrenInited; }
+    virtual void setChildrenInited(bool inited) { mAreChildrenInited = inited; }
+
+    // extractItem() removes the specified item from the folder, but
+    // doesn't delete it.
+    virtual void extractItem( LLFolderViewItem* item, bool deparent_model = true);
+
+    // This function is called by a child that needs to be resorted.
+    void resort(LLFolderViewItem* item);
+
+    void setAutoOpenCountdown(F32 countdown) { mAutoOpenCountdown = countdown; }
+
+    // folders can be opened. This will usually be called by internal
+    // methods.
+    virtual void toggleOpen();
+
+    // Force a folder open or closed
+    virtual void setOpen(bool openitem = true);
+
+    // Called when a child is refreshed.
+    virtual void requestArrange();
+
+    // internal method which doesn't update the entire view. This
+    // method was written because the list iterators destroy the state
+    // of other iterations, thus, we can't arrange while iterating
+    // through the children (such as when setting which is selected.
+    virtual void setOpenArrangeRecursively(bool openitem, ERecurseType recurse = RECURSE_NO);
+
+    // Get the current state of the folder.
+    virtual bool isOpen() const { return mIsOpen; }
+
+    // special case if an object is dropped on the child.
+    bool handleDragAndDropFromChild(MASK mask,
+                                    bool drop,
+                                    EDragAndDropType cargo_type,
+                                    void* cargo_data,
+                                    EAcceptance* accept,
+                                    std::string& tooltip_msg);
+
+
+    // Just apply this functor to the folder's immediate children.
+    void applyFunctorToChildren(LLFolderViewFunctor& functor);
+    // apply this functor to the folder's descendants.
+    void applyFunctorRecursively(LLFolderViewFunctor& functor);
+
+    virtual void openItem( void );
+
+    // LLView functionality
+    virtual bool handleHover(S32 x, S32 y, MASK mask);
+    virtual bool handleRightMouseDown( S32 x, S32 y, MASK mask );
+    virtual bool handleMouseDown( S32 x, S32 y, MASK mask );
+    virtual bool handleDoubleClick( S32 x, S32 y, MASK mask );
+    virtual bool handleDragAndDrop(S32 x, S32 y, MASK mask,
+                                    bool drop,
+                                    EDragAndDropType cargo_type,
+                                    void* cargo_data,
+                                    EAcceptance* accept,
+                                    std::string& tooltip_msg);
+    bool handleDragAndDropToThisFolder(MASK mask,
+                                        bool drop,
+                                       EDragAndDropType cargo_type,
+                                       void* cargo_data,
+                                       EAcceptance* accept,
+                                       std::string& tooltip_msg);
+    virtual void draw();
+
+    folders_t::iterator getFoldersBegin() { return mFolders.begin(); }
+    folders_t::iterator getFoldersEnd() { return mFolders.end(); }
+    folders_t::size_type getFoldersCount() const { return mFolders.size(); }
+
+    items_t::const_iterator getItemsBegin() const { return mItems.begin(); }
+    items_t::const_iterator getItemsEnd() const { return mItems.end(); }
+    items_t::size_type getItemsCount() const { return mItems.size(); }
+
+    LLFolderViewFolder* getCommonAncestor(LLFolderViewItem* item_a, LLFolderViewItem* item_b, bool& reverse);
+    void gatherChildRangeExclusive(LLFolderViewItem* start, LLFolderViewItem* end, bool reverse,  std::vector<LLFolderViewItem*>& items);
+
+    // internal functions for tracking folders and items separately
+    // use addToFolder() virtual method to ensure folders are always added to mFolders
+    // and not mItems
+    void addItem(LLFolderViewItem* item);
+    void addFolder( LLFolderViewFolder* folder);
+
+    //WARNING: do not call directly...use the appropriate LLFolderViewModel-derived class instead
+    template<typename SORT_FUNC> void sortFolders(const SORT_FUNC& func) { mFolders.sort(func); }
+    template<typename SORT_FUNC> void sortItems(const SORT_FUNC& func) { mItems.sort(func); }
+};
+
+typedef std::deque<LLFolderViewItem*> folder_view_item_deque;
+
+class LLFolderViewGroupedItemModel: public LLRefCount
+{
+public:
+    virtual void groupFilterContextMenu(folder_view_item_deque& selected_items, LLMenuGL& menu) = 0;
+};
+
+#endif  // LLFOLDERVIEWITEM_H