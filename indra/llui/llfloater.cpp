--- conflicted
+++ resolved
@@ -1935,127 +1935,7 @@
 // virtual
 void LLFloater::draw()
 {
-<<<<<<< HEAD
-	const F32 alpha = getCurrentTransparency();
-
-	// draw background
-	if( isBackgroundVisible() )
-	{
-		drawShadow(this);
-
-		S32 left = LLPANEL_BORDER_WIDTH;
-		S32 top = getRect().getHeight() - LLPANEL_BORDER_WIDTH;
-		S32 right = getRect().getWidth() - LLPANEL_BORDER_WIDTH;
-		S32 bottom = LLPANEL_BORDER_WIDTH;
-
-		LLUIImage* image = NULL;
-		LLColor4 color;
-		LLColor4 overlay_color;
-		if (isBackgroundOpaque())
-		{
-			// NOTE: image may not be set
-			image = getBackgroundImage();
-			color = getBackgroundColor();
-			overlay_color = getBackgroundImageOverlay();
-		}
-		else
-		{
-			image = getTransparentImage();
-			color = getTransparentColor();
-			overlay_color = getTransparentImageOverlay();
-		}
-
-		if (image)
-		{
-			// We're using images for this floater's backgrounds
-			image->draw(getLocalRect(), overlay_color % alpha);
-		}
-		else
-		{
-			// We're not using images, use old-school flat colors
-			gl_rect_2d( left, top, right, bottom, color % alpha );
-
-			// draw highlight on title bar to indicate focus.  RDW
-			if(hasFocus() 
-				&& !getIsChrome() 
-				&& !getCurrentTitle().empty())
-			{
-				static LLUIColor titlebar_focus_color = LLUIColorTable::instance().getColor("TitleBarFocusColor");
-				
-				const LLFontGL* font = LLFontGL::getFontSansSerif();
-				LLRect r = getRect();
-				gl_rect_2d_offset_local(0, r.getHeight(), r.getWidth(), r.getHeight() - font->getLineHeight() - 1, 
-					titlebar_focus_color % alpha, 0, TRUE);
-			}
-		}
-	}
-
-	LLPanel::updateDefaultBtn();
-
-	if( getDefaultButton() )
-	{
-		if (hasFocus() && getDefaultButton()->getEnabled())
-		{
-			LLFocusableElement* focus_ctrl = gFocusMgr.getKeyboardFocus();
-			// is this button a direct descendent and not a nested widget (e.g. checkbox)?
-			BOOL focus_is_child_button = dynamic_cast<LLButton*>(focus_ctrl) != NULL && dynamic_cast<LLButton*>(focus_ctrl)->getParent() == this;
-			// only enable default button when current focus is not a button
-			getDefaultButton()->setBorderEnabled(!focus_is_child_button);
-		}
-		else
-		{
-			getDefaultButton()->setBorderEnabled(FALSE);
-		}
-	}
-	if (isMinimized())
-	{
-		for (S32 i = 0; i < BUTTON_COUNT; i++)
-		{
-			drawChild(mButtons[i]);
-		}
-		drawChild(mDragHandle, 0, 0, TRUE);
-	}
-	else
-	{
-		// don't call LLPanel::draw() since we've implemented custom background rendering
-		LLView::draw();
-	}
-
-	// update tearoff button for torn off floaters
-	// when last host goes away
-	if (mCanTearOff && !getHost())
-	{
-		LLFloater* old_host = mLastHostHandle.get();
-		if (!old_host)
-		{
-			setCanTearOff(FALSE);
-		}
-	}
-}
-
-void	LLFloater::drawShadow(LLPanel* panel)
-{
-	S32 left = LLPANEL_BORDER_WIDTH;
-	S32 top = panel->getRect().getHeight() - LLPANEL_BORDER_WIDTH;
-	S32 right = panel->getRect().getWidth() - LLPANEL_BORDER_WIDTH;
-	S32 bottom = LLPANEL_BORDER_WIDTH;
-
-	static LLUIColor shadow_color_cached = LLUIColorTable::instance().getColor("ColorDropShadow");
-	LLColor4 shadow_color = shadow_color_cached;
-	F32 shadow_offset = (F32)DROP_SHADOW_FLOATER;
-
-	if (!panel->isBackgroundOpaque())
-	{
-		shadow_offset *= 0.2f;
-		shadow_color.mV[VALPHA] *= 0.5f;
-	}
-	gl_drop_shadow(left, top, right, bottom, 
-		shadow_color % getCurrentTransparency(),
-		ll_round(shadow_offset));
-}
-=======
     const F32 alpha = getCurrentTransparency();
->>>>>>> e7eced3c
 
     // draw background
     if( isBackgroundVisible() )
@@ -2159,10 +2039,9 @@
     S32 right = panel->getRect().getWidth() - LLPANEL_BORDER_WIDTH;
     S32 bottom = LLPANEL_BORDER_WIDTH;
 
-    static LLUICachedControl<S32> shadow_offset_S32 ("DropShadowFloater", 0);
     static LLUIColor shadow_color_cached = LLUIColorTable::instance().getColor("ColorDropShadow");
     LLColor4 shadow_color = shadow_color_cached;
-    F32 shadow_offset = (F32)shadow_offset_S32;
+    F32 shadow_offset = (F32)DROP_SHADOW_FLOATER;
 
     if (!panel->isBackgroundOpaque())
     {
@@ -2596,20 +2475,9 @@
 
 void LLFloaterView::restoreAll()
 {
-<<<<<<< HEAD
-	// make sure all subwindows aren't minimized
+    // make sure all subwindows aren't minimized
     child_list_t child_list = *(getChildList());
-	for (LLView* child : child_list)
-	{
-		LLFloater* floaterp = dynamic_cast<LLFloater*>(child);
-		if (floaterp)
-		{
-			floaterp->setMinimized(FALSE);
-		}
-	}
-=======
-    // make sure all subwindows aren't minimized
-    for (auto child : *getChildList())
+    for (LLView* child : child_list)
     {
         LLFloater* floaterp = dynamic_cast<LLFloater*>(child);
         if (floaterp)
@@ -2617,7 +2485,6 @@
             floaterp->setMinimized(FALSE);
         }
     }
->>>>>>> e7eced3c
 
     // *FIX: make sure dependents are restored
 
