/** 
 * @file llfloater.cpp
 * @brief LLFloater base class
 *
 * $LicenseInfo:firstyear=2002&license=viewerlgpl$
 * Second Life Viewer Source Code
 * Copyright (C) 2010, Linden Research, Inc.
 * 
 * This library is free software; you can redistribute it and/or
 * modify it under the terms of the GNU Lesser General Public
 * License as published by the Free Software Foundation;
 * version 2.1 of the License only.
 * 
 * This library is distributed in the hope that it will be useful,
 * but WITHOUT ANY WARRANTY; without even the implied warranty of
 * MERCHANTABILITY or FITNESS FOR A PARTICULAR PURPOSE.  See the GNU
 * Lesser General Public License for more details.
 * 
 * You should have received a copy of the GNU Lesser General Public
 * License along with this library; if not, write to the Free Software
 * Foundation, Inc., 51 Franklin Street, Fifth Floor, Boston, MA  02110-1301  USA
 * 
 * Linden Research, Inc., 945 Battery Street, San Francisco, CA  94111  USA
 * $/LicenseInfo$
 */

// Floating "windows" within the GL display, like the inventory floater,
// mini-map floater, etc.

#include "linden_common.h"
#include "llviewereventrecorder.h"
#include "llfloater.h"

#include "llfocusmgr.h"

#include "lluictrlfactory.h"
#include "llbutton.h"
#include "llcheckboxctrl.h"
#include "llcriticaldamp.h" // LLSmoothInterpolation
#include "lldir.h"
#include "lldraghandle.h"
#include "llfloaterreg.h"
#include "llfocusmgr.h"
#include "llresizebar.h"
#include "llresizehandle.h"
#include "llkeyboard.h"
#include "llmenugl.h"	// MENU_BAR_HEIGHT
#include "llmodaldialog.h"
#include "lltextbox.h"
#include "llresmgr.h"
#include "llui.h"
#include "llwindow.h"
#include "llstl.h"
#include "llcontrol.h"
#include "lltabcontainer.h"
#include "v2math.h"
#include "lltrans.h"
#include "llhelp.h"
#include "llmultifloater.h"
#include "llsdutil.h"
#include "lluiusage.h"
#include <boost/foreach.hpp>


// use this to control "jumping" behavior when Ctrl-Tabbing
const S32 TABBED_FLOATER_OFFSET = 0;

const F32 LLFloater::CONTEXT_CONE_IN_ALPHA = 0.0f;
const F32 LLFloater::CONTEXT_CONE_OUT_ALPHA = 1.f;
const F32 LLFloater::CONTEXT_CONE_FADE_TIME = 0.08f;

namespace LLInitParam
{
	void TypeValues<LLFloaterEnums::EOpenPositioning>::declareValues()
	{
		declare("relative",   LLFloaterEnums::POSITIONING_RELATIVE);
		declare("cascading",  LLFloaterEnums::POSITIONING_CASCADING);
		declare("centered",   LLFloaterEnums::POSITIONING_CENTERED);
		declare("specified",  LLFloaterEnums::POSITIONING_SPECIFIED);
	}
}

std::string	LLFloater::sButtonNames[BUTTON_COUNT] = 
{
	"llfloater_close_btn",		//BUTTON_CLOSE
	"llfloater_restore_btn",	//BUTTON_RESTORE
	"llfloater_minimize_btn",	//BUTTON_MINIMIZE
	"llfloater_tear_off_btn",	//BUTTON_TEAR_OFF
	"llfloater_dock_btn",		//BUTTON_DOCK
	"llfloater_help_btn"		//BUTTON_HELP
};

std::string LLFloater::sButtonToolTips[BUTTON_COUNT];

std::string LLFloater::sButtonToolTipsIndex[BUTTON_COUNT]=
{
#ifdef LL_DARWIN
	"BUTTON_CLOSE_DARWIN",	//"Close (Cmd-W)",	//BUTTON_CLOSE
#else
	"BUTTON_CLOSE_WIN",		//"Close (Ctrl-W)",	//BUTTON_CLOSE
#endif
	"BUTTON_RESTORE",		//"Restore",	//BUTTON_RESTORE
	"BUTTON_MINIMIZE",		//"Minimize",	//BUTTON_MINIMIZE
	"BUTTON_TEAR_OFF",		//"Tear Off",	//BUTTON_TEAR_OFF
	"BUTTON_DOCK",
	"BUTTON_HELP"
};

LLFloater::click_callback LLFloater::sButtonCallbacks[BUTTON_COUNT] =
{
	LLFloater::onClickClose,	//BUTTON_CLOSE
	LLFloater::onClickMinimize, //BUTTON_RESTORE
	LLFloater::onClickMinimize, //BUTTON_MINIMIZE
	LLFloater::onClickTearOff,	//BUTTON_TEAR_OFF
	LLFloater::onClickDock,		//BUTTON_DOCK
	LLFloater::onClickHelp		//BUTTON_HELP
};

LLMultiFloater* LLFloater::sHostp = NULL;
bool			LLFloater::sQuitting = false; // Flag to prevent storing visibility controls while quitting

LLFloaterView* gFloaterView = NULL;

/*==========================================================================*|
// DEV-38598: The fundamental problem with this operation is that it can only
// support a subset of LLSD values. While it's plausible to compare two arrays
// lexicographically, what strict ordering can you impose on maps?
// (LLFloaterTOS's current key is an LLSD map.)

// Of course something like this is necessary if you want to build a std::set
// or std::map with LLSD keys. Fortunately we're getting by with other
// container types for now.

//static
bool LLFloater::KeyCompare::compare(const LLSD& a, const LLSD& b)
{
	if (a.type() != b.type())
	{
		//LL_ERRS() << "Mismatched LLSD types: (" << a << ") mismatches (" << b << ")" << LL_ENDL;
		return false;
	}
	else if (a.isUndefined())
		return false;
	else if (a.isInteger())
		return a.asInteger() < b.asInteger();
	else if (a.isReal())
		return a.asReal() < b.asReal();
	else if (a.isString())
		return a.asString() < b.asString();
	else if (a.isUUID())
		return a.asUUID() < b.asUUID();
	else if (a.isDate())
		return a.asDate() < b.asDate();
	else if (a.isURI())
		return a.asString() < b.asString(); // compare URIs as strings
	else if (a.isBoolean())
		return a.asBoolean() < b.asBoolean();
	else
		return false; // no valid operation for Binary
}
|*==========================================================================*/

bool LLFloater::KeyCompare::equate(const LLSD& a, const LLSD& b)
{
	return llsd_equals(a, b);
}

//************************************

LLFloater::Params::Params()
:	title("title"),
	short_title("short_title"),
	single_instance("single_instance", false),
	reuse_instance("reuse_instance", false),
	can_resize("can_resize", false),
	can_minimize("can_minimize", true),
	can_close("can_close", true),
	can_drag_on_left("can_drag_on_left", false),
	can_tear_off("can_tear_off", true),
	save_dock_state("save_dock_state", false),
	save_rect("save_rect", false),
	save_visibility("save_visibility", false),
	can_dock("can_dock", false),
	show_title("show_title", true),
	auto_close("auto_close", false),
	positioning("positioning", LLFloaterEnums::POSITIONING_RELATIVE),
	header_height("header_height", 0),
	legacy_header_height("legacy_header_height", 0),
	close_image("close_image"),
	restore_image("restore_image"),
	minimize_image("minimize_image"),
	tear_off_image("tear_off_image"),
	dock_image("dock_image"),
	help_image("help_image"),
	close_pressed_image("close_pressed_image"),
	restore_pressed_image("restore_pressed_image"),
	minimize_pressed_image("minimize_pressed_image"),
	tear_off_pressed_image("tear_off_pressed_image"),
	dock_pressed_image("dock_pressed_image"),
	help_pressed_image("help_pressed_image"),
	open_callback("open_callback"),
	close_callback("close_callback"),
	follows("follows"),
	rel_x("rel_x", 0),
	rel_y("rel_y", 0)
{
	changeDefault(visible, false);
}


//static 
const LLFloater::Params& LLFloater::getDefaultParams()
{
	return LLUICtrlFactory::getDefaultParams<LLFloater>();
}

//static
void LLFloater::initClass()
{
	// translate tooltips for floater buttons
	for (S32 i = 0; i < BUTTON_COUNT; i++)
	{
		sButtonToolTips[i] = LLTrans::getString( sButtonToolTipsIndex[i] );
	}

    LLControlVariable* ctrl = LLUI::getInstance()->mSettingGroups["config"]->getControl("ActiveFloaterTransparency").get();
	if (ctrl)
	{
		ctrl->getSignal()->connect(boost::bind(&LLFloater::updateActiveFloaterTransparency));
		updateActiveFloaterTransparency();
	}

    ctrl = LLUI::getInstance()->mSettingGroups["config"]->getControl("InactiveFloaterTransparency").get();
	if (ctrl)
	{
		ctrl->getSignal()->connect(boost::bind(&LLFloater::updateInactiveFloaterTransparency));
		updateInactiveFloaterTransparency();
	}

}

// defaults for floater param block pulled from widgets/floater.xml
static LLWidgetNameRegistry::StaticRegistrar sRegisterFloaterParams(&typeid(LLFloater::Params), "floater");

LLFloater::LLFloater(const LLSD& key, const LLFloater::Params& p)
:	LLPanel(),	// intentionally do not pass params here, see initFromParams
 	mDragHandle(NULL),
	mTitle(p.title),
	mShortTitle(p.short_title),
	mSingleInstance(p.single_instance),
	mReuseInstance(p.reuse_instance.isProvided() ? p.reuse_instance : p.single_instance), // reuse single-instance floaters by default
	mKey(key),
	mCanTearOff(p.can_tear_off),
	mCanMinimize(p.can_minimize),
	mCanClose(p.can_close),
	mDragOnLeft(p.can_drag_on_left),
	mResizable(p.can_resize),
	mAutoClose(p.auto_close),
	mPositioning(p.positioning),
	mMinWidth(p.min_width),
	mMinHeight(p.min_height),
	mHeaderHeight(p.header_height),
	mLegacyHeaderHeight(p.legacy_header_height),
	mDefaultRectForGroup(true),
	mMinimized(false),
	mForeground(false),
	mFirstLook(true),
	mButtonScale(1.0f),
	mAutoFocus(true), // automatically take focus when opened
	mCanDock(false),
	mDocked(false),
	mTornOff(false),
	mHasBeenDraggedWhileMinimized(false),
	mPreviousMinimizedBottom(0),
	mPreviousMinimizedLeft(0),
	mDefaultRelativeX(p.rel_x),
	mDefaultRelativeY(p.rel_y),
	mMinimizeSignal(NULL)
//	mNotificationContext(NULL)
{
	mPosition.setFloater(*this);
//	mNotificationContext = new LLFloaterNotificationContext(getHandle());

	// Clicks stop here.
	setMouseOpaque(true);
	
	// Floaters always draw their background, unlike every other panel.
	setBackgroundVisible(true);

	// Floaters start not minimized.  When minimized, they save their
	// prior rectangle to be used on restore.
	mExpandedRect.set(0,0,0,0);
	
	memset(mButtonsEnabled, 0, BUTTON_COUNT * sizeof(bool));
	memset(mButtons, 0, BUTTON_COUNT * sizeof(LLButton*));
	
	addDragHandle();
	addResizeCtrls();
	
	initFromParams(p);
	
	initFloater(p);
}

// Note: Floaters constructed from XML call init() twice!
void LLFloater::initFloater(const Params& p)
{
	// Close button.
	if (mCanClose)
	{
		mButtonsEnabled[BUTTON_CLOSE] = true;
	}

	// Help button: '?' 
	//SL-14050 Disable all Help question marks
	mButtonsEnabled[BUTTON_HELP] = false;
	
	// Minimize button only for top draggers
	if ( !mDragOnLeft && mCanMinimize )
	{
		mButtonsEnabled[BUTTON_MINIMIZE] = true;
	}

	if(mCanDock)
	{
		mButtonsEnabled[BUTTON_DOCK] = true;
	}

	buildButtons(p);

	// Floaters are created in the invisible state	
	setVisible(false);

	if (!getParent())
	{
		gFloaterView->addChild(this);
	}
}

void LLFloater::addDragHandle()
{
	if (!mDragHandle)
	{
		if (mDragOnLeft)
		{
			LLDragHandleLeft::Params p;
			p.name("drag");
			p.follows.flags(FOLLOWS_ALL);
			p.label(mTitle);
			mDragHandle = LLUICtrlFactory::create<LLDragHandleLeft>(p);
		}
		else // drag on top
		{
			LLDragHandleTop::Params p;
			p.name("Drag Handle");
			p.follows.flags(FOLLOWS_ALL);
			p.label(mTitle);
			mDragHandle = LLUICtrlFactory::create<LLDragHandleTop>(p);
		}
		addChild(mDragHandle);
	}
	layoutDragHandle();
	applyTitle();
}

void LLFloater::layoutDragHandle()
{
	static LLUICachedControl<S32> floater_close_box_size ("UIFloaterCloseBoxSize", 0);
	S32 close_box_size = mCanClose ? floater_close_box_size : 0;
	
	LLRect rect;
	if (mDragOnLeft)
	{
		rect.setLeftTopAndSize(0, 0, DRAG_HANDLE_WIDTH, getRect().getHeight() - LLPANEL_BORDER_WIDTH - close_box_size);
	}
	else // drag on top
	{
		rect = getLocalRect();
	}
	mDragHandle->setShape(rect);
	updateTitleButtons();
}

// static
void LLFloater::updateActiveFloaterTransparency()
{
    static LLCachedControl<F32> active_transparency(*LLUI::getInstance()->mSettingGroups["config"], "ActiveFloaterTransparency", 1.f);
    sActiveControlTransparency = active_transparency;
}

// static
void LLFloater::updateInactiveFloaterTransparency()
{
    static LLCachedControl<F32> inactive_transparency(*LLUI::getInstance()->mSettingGroups["config"], "InactiveFloaterTransparency", 0.95f);
    sInactiveControlTransparency = inactive_transparency;
}

void LLFloater::addResizeCtrls()
{	
	// Resize bars (sides)
	LLResizeBar::Params p;
	p.name("resizebar_left");
	p.resizing_view(this);
	p.min_size(mMinWidth);
	p.side(LLResizeBar::LEFT);
	mResizeBar[LLResizeBar::LEFT] = LLUICtrlFactory::create<LLResizeBar>(p);
	addChild( mResizeBar[LLResizeBar::LEFT] );

	p.name("resizebar_top");
	p.min_size(mMinHeight);
	p.side(LLResizeBar::TOP);

	mResizeBar[LLResizeBar::TOP] = LLUICtrlFactory::create<LLResizeBar>(p);
	addChild( mResizeBar[LLResizeBar::TOP] );

	p.name("resizebar_right");
	p.min_size(mMinWidth);
	p.side(LLResizeBar::RIGHT);	
	mResizeBar[LLResizeBar::RIGHT] = LLUICtrlFactory::create<LLResizeBar>(p);
	addChild( mResizeBar[LLResizeBar::RIGHT] );

	p.name("resizebar_bottom");
	p.min_size(mMinHeight);
	p.side(LLResizeBar::BOTTOM);
	mResizeBar[LLResizeBar::BOTTOM] = LLUICtrlFactory::create<LLResizeBar>(p);
	addChild( mResizeBar[LLResizeBar::BOTTOM] );

	// Resize handles (corners)
	LLResizeHandle::Params handle_p;
	// handles must not be mouse-opaque, otherwise they block hover events
	// to other buttons like the close box. JC
	handle_p.mouse_opaque(false);
	handle_p.min_width(mMinWidth);
	handle_p.min_height(mMinHeight);
	handle_p.corner(LLResizeHandle::RIGHT_BOTTOM);
	mResizeHandle[0] = LLUICtrlFactory::create<LLResizeHandle>(handle_p);
	addChild(mResizeHandle[0]);

	handle_p.corner(LLResizeHandle::RIGHT_TOP);
	mResizeHandle[1] = LLUICtrlFactory::create<LLResizeHandle>(handle_p);
	addChild(mResizeHandle[1]);
	
	handle_p.corner(LLResizeHandle::LEFT_BOTTOM);
	mResizeHandle[2] = LLUICtrlFactory::create<LLResizeHandle>(handle_p);
	addChild(mResizeHandle[2]);

	handle_p.corner(LLResizeHandle::LEFT_TOP);
	mResizeHandle[3] = LLUICtrlFactory::create<LLResizeHandle>(handle_p);
	addChild(mResizeHandle[3]);

	layoutResizeCtrls();
}

void LLFloater::layoutResizeCtrls()
{
	LLRect rect;

	// Resize bars (sides)
	const S32 RESIZE_BAR_THICKNESS = 3;
	rect = LLRect( 0, getRect().getHeight(), RESIZE_BAR_THICKNESS, 0);
	mResizeBar[LLResizeBar::LEFT]->setRect(rect);

	rect = LLRect( 0, getRect().getHeight(), getRect().getWidth(), getRect().getHeight() - RESIZE_BAR_THICKNESS);
	mResizeBar[LLResizeBar::TOP]->setRect(rect);

	rect = LLRect(getRect().getWidth() - RESIZE_BAR_THICKNESS, getRect().getHeight(), getRect().getWidth(), 0);
	mResizeBar[LLResizeBar::RIGHT]->setRect(rect);

	rect = LLRect(0, RESIZE_BAR_THICKNESS, getRect().getWidth(), 0);
	mResizeBar[LLResizeBar::BOTTOM]->setRect(rect);

	// Resize handles (corners)
	rect = LLRect( getRect().getWidth() - RESIZE_HANDLE_WIDTH, RESIZE_HANDLE_HEIGHT, getRect().getWidth(), 0);
	mResizeHandle[0]->setRect(rect);

	rect = LLRect( getRect().getWidth() - RESIZE_HANDLE_WIDTH, getRect().getHeight(), getRect().getWidth(), getRect().getHeight() - RESIZE_HANDLE_HEIGHT);
	mResizeHandle[1]->setRect(rect);
	
	rect = LLRect( 0, RESIZE_HANDLE_HEIGHT, RESIZE_HANDLE_WIDTH, 0 );
	mResizeHandle[2]->setRect(rect);

	rect = LLRect( 0, getRect().getHeight(), RESIZE_HANDLE_WIDTH, getRect().getHeight() - RESIZE_HANDLE_HEIGHT );
	mResizeHandle[3]->setRect(rect);
}

void LLFloater::enableResizeCtrls(bool enable, bool width, bool height)
{
	mResizeBar[LLResizeBar::LEFT]->setVisible(enable && width);
	mResizeBar[LLResizeBar::LEFT]->setEnabled(enable && width);

	mResizeBar[LLResizeBar::TOP]->setVisible(enable && height);
	mResizeBar[LLResizeBar::TOP]->setEnabled(enable && height);
	
	mResizeBar[LLResizeBar::RIGHT]->setVisible(enable && width);
	mResizeBar[LLResizeBar::RIGHT]->setEnabled(enable && width);
	
	mResizeBar[LLResizeBar::BOTTOM]->setVisible(enable && height);
	mResizeBar[LLResizeBar::BOTTOM]->setEnabled(enable && height);

	for (S32 i = 0; i < 4; ++i)
	{
		mResizeHandle[i]->setVisible(enable && width && height);
		mResizeHandle[i]->setEnabled(enable && width && height);
	}
}

void LLFloater::destroy()
{
	gFloaterView->onDestroyFloater(this);
	// LLFloaterReg should be synchronized with "dead" floater to avoid returning dead instance before
	// it was deleted via LLMortician::updateClass(). See EXT-8458.
	LLFloaterReg::removeInstance(mInstanceName, mKey);
	die();
}

// virtual
LLFloater::~LLFloater()
{
    if (!isDead())
    {
        // If it's dead, instance is supposed to be already removed, and
        // in case of single instance we can remove new one by accident
        LLFloaterReg::removeInstance(mInstanceName, mKey);
    }
	
	if( gFocusMgr.childHasKeyboardFocus(this))
	{
		// Just in case we might still have focus here, release it.
		releaseFocus();
	}

	// This is important so that floaters with persistent rects (i.e., those
	// created with rect control rather than an LLRect) are restored in their
	// correct, non-minimized positions.
	setMinimized( false );

	delete mDragHandle;
	for (S32 i = 0; i < 4; i++) 
	{
		delete mResizeBar[i];
		delete mResizeHandle[i];
	}

	setVisible(false); // We're not visible if we're destroyed
	storeVisibilityControl();
	storeDockStateControl();
	delete mMinimizeSignal;
}

void LLFloater::storeRectControl()
{
	if (!mRectControl.empty())
	{
		getControlGroup()->setRect( mRectControl, getRect() );
	}
	if (!mPosXControl.empty() && mPositioning == LLFloaterEnums::POSITIONING_RELATIVE)
	{
		getControlGroup()->setF32( mPosXControl, mPosition.mX );
	}
	if (!mPosYControl.empty() && mPositioning == LLFloaterEnums::POSITIONING_RELATIVE)
	{
		getControlGroup()->setF32( mPosYControl, mPosition.mY );
	}
}

void LLFloater::storeVisibilityControl()
{
	if( !sQuitting && mVisibilityControl.size() > 1 )
	{
		getControlGroup()->setBOOL( mVisibilityControl, getVisible() );
	}
}

void LLFloater::storeDockStateControl()
{
	if( !sQuitting && mDocStateControl.size() > 1 )
	{
		getControlGroup()->setBOOL( mDocStateControl, isDocked() );
	}
}

// static
std::string LLFloater::getControlName(const std::string& name, const LLSD& key)
{
	std::string ctrl_name = name;

	// Add the key to the control name if appropriate.
	if (key.isString() && !key.asString().empty())
	{
		ctrl_name += "_" + key.asString();
	}

	return ctrl_name;
}

// static
LLControlGroup*	LLFloater::getControlGroup()
{
	// Floater size, position, visibility, etc are saved in per-account settings.
	return LLUI::getInstance()->mSettingGroups["account"];
}

void LLFloater::setVisible( bool visible )
{
	LLPanel::setVisible(visible); // calls onVisibilityChange()
	if( visible && mFirstLook )
	{
		mFirstLook = false;
	}

	if( !visible )
	{
		LLUI::getInstance()->removePopup(this);

		if( gFocusMgr.childHasMouseCapture( this ) )
		{
			gFocusMgr.setMouseCapture(NULL);
		}
	}

	for(handle_set_iter_t dependent_it = mDependents.begin();
		dependent_it != mDependents.end(); )
	{
		LLFloater* floaterp = dependent_it->get();

		if (floaterp)
		{
			floaterp->setVisible(visible);
		}
		++dependent_it;
	}

	storeVisibilityControl();
}


void LLFloater::setIsSingleInstance(bool is_single_instance)
{
	mSingleInstance = is_single_instance;
	if (!mIsReuseInitialized)
	{
		mReuseInstance = is_single_instance; // reuse single-instance floaters by default
	}
}


// virtual
void LLFloater::onVisibilityChange ( bool new_visibility )
{
	if (new_visibility)
	{
		if (getHost())
			getHost()->setFloaterFlashing(this, false);
	}
	LLPanel::onVisibilityChange ( new_visibility );
}

void LLFloater::openFloater(const LLSD& key)
{
    LL_INFOS() << "Opening floater " << getName() << " full path: " << getPathname() << LL_ENDL;

	LLViewerEventRecorder::instance().logVisibilityChange( getPathname(), getName(), true,"floater"); // Last param is event subtype or empty string

	mKey = key; // in case we need to open ourselves again
	
	if (getSoundFlags() != SILENT 
	// don't play open sound for hosted (tabbed) windows
		&& !getHost() 
		&& !getFloaterHost()
		&& (!getVisible() || isMinimized()))
	{
		make_ui_sound("UISndWindowOpen");
	}

	//RN: for now, we don't allow rehosting from one multifloater to another
	// just need to fix the bugs
	if (getFloaterHost() != NULL && getHost() == NULL)
	{
		// needs a host
		// only select tabs if window they are hosted in is visible
		getFloaterHost()->addFloater(this, getFloaterHost()->getVisible());
	}

	if (getHost() != NULL)
	{
<<<<<<< HEAD
		getHost()->setMinimized(false);
		getHost()->setVisibleAndFrontmost(mAutoFocus);
=======
		getHost()->setMinimized(FALSE);
		getHost()->setVisibleAndFrontmost(mAutoFocus && !getIsChrome());
>>>>>>> afc943ac
		getHost()->showFloater(this);
	}
	else
	{
		LLFloater* floater_to_stack = LLFloaterReg::getLastFloaterInGroup(mInstanceName);
		if (!floater_to_stack)
		{
			floater_to_stack = LLFloaterReg::getLastFloaterCascading();
		}
		applyControlsAndPosition(floater_to_stack);
<<<<<<< HEAD
		setMinimized(false);
		setVisibleAndFrontmost(mAutoFocus);
=======
		setMinimized(FALSE);
		setVisibleAndFrontmost(mAutoFocus && !getIsChrome());
>>>>>>> afc943ac
	}

	mOpenSignal(this, key);
	onOpen(key);

	dirtyRect();
}

void LLFloater::closeFloater(bool app_quitting)
{
	LL_INFOS() << "Closing floater " << getName() << LL_ENDL;
	LLViewerEventRecorder::instance().logVisibilityChange( getPathname(), getName(), false,"floater"); // Last param is event subtype or empty string
	if (app_quitting)
	{
		LLFloater::sQuitting = true;
	}
	
	// Always unminimize before trying to close.
	// Most of the time the user will never see this state.
	setMinimized(false);

	if (canClose())
	{
		if (getHost())
		{
			((LLMultiFloater*)getHost())->removeFloater(this);
			gFloaterView->addChild(this);
		}

		if (getSoundFlags() != SILENT
			&& getVisible()
			&& !getHost()
			&& !app_quitting)
		{
			make_ui_sound("UISndWindowClose");
		}

		gFocusMgr.clearLastFocusForGroup(this);

			if (hasFocus())
			{
				// Do this early, so UI controls will commit before the
				// window is taken down.
				releaseFocus();

				// give focus to dependee floater if it exists, and we had focus first
				if (isDependent())
				{
					LLFloater* dependee = mDependeeHandle.get();
					if (dependee && !dependee->isDead())
					{
						dependee->setFocus(true);
					}
				}
			}


		//If floater is a dependent, remove it from parent (dependee)
        LLFloater* dependee = mDependeeHandle.get();
        if (dependee)
        {
            dependee->removeDependentFloater(this);
        }

		// now close dependent floater
		while(mDependents.size() > 0)
		{
            handle_set_iter_t dependent_it = mDependents.begin();
			LLFloater* floaterp = dependent_it->get();
            // normally removeDependentFloater will do this, but in
            // case floaterp is somehow invalid or orphaned, erase now
            mDependents.erase(dependent_it);
            if (floaterp)
            {
                floaterp->mDependeeHandle = LLHandle<LLFloater>();
                floaterp->closeFloater(app_quitting);
            }
		}
		
		cleanupHandles();

		dirtyRect();

		// Close callbacks
		onClose(app_quitting);
		mCloseSignal(this, LLSD(app_quitting));
		
		// Hide or Destroy
		if (mSingleInstance)
		{
			// Hide the instance
			if (getHost())
			{
				getHost()->setVisible(false);
			}
			else
			{
				setVisible(false);
				if (!mReuseInstance)
				{
					destroy();
				}
			}
		}
		else
		{
			setVisible(false); // hide before destroying (so onVisibilityChange() gets called)
			if (!mReuseInstance)
			{
				destroy();
			}
		}
	}
}

/*virtual*/
void LLFloater::closeHostedFloater()
{
	// When toggling *visibility*, close the host instead of the floater when hosted
	if (getHost())
	{
		getHost()->closeFloater();
	}
	else
	{
		closeFloater();
	}
}

/*virtual*/
void LLFloater::reshape(S32 width, S32 height, bool called_from_parent)
{
	LLPanel::reshape(width, height, called_from_parent);
}

// virtual
void LLFloater::translate(S32 x, S32 y)
{
    LLView::translate(x, y);

    if (!mTranslateWithDependents || mDependents.empty())
        return;

    for (const LLHandle<LLFloater>& handle : mDependents)
    {
        LLFloater* floater = handle.get();
        if (floater && floater->getSnapTarget() == getHandle())
        {
            floater->LLView::translate(x, y);
        }
    }
}

void LLFloater::releaseFocus()
{
	LLUI::getInstance()->removePopup(this);

	setFocus(false);

	if( gFocusMgr.childHasMouseCapture( this ) )
	{
		gFocusMgr.setMouseCapture(NULL);
	}
}


void LLFloater::setResizeLimits( S32 min_width, S32 min_height )
{
	mMinWidth = min_width;
	mMinHeight = min_height;

	for( S32 i = 0; i < 4; i++ )
	{
		if( mResizeBar[i] )
		{
			if (i == LLResizeBar::LEFT || i == LLResizeBar::RIGHT)
			{
				mResizeBar[i]->setResizeLimits( min_width, S32_MAX );
			}
			else
			{
				mResizeBar[i]->setResizeLimits( min_height, S32_MAX );
			}
		}
		if( mResizeHandle[i] )
		{
			mResizeHandle[i]->setResizeLimits( min_width, min_height );
		}
	}
}


void LLFloater::center()
{
	if(getHost())
	{
		// hosted floaters can't move
		return;
	}
	centerWithin(gFloaterView->getRect());
}

LLMultiFloater* LLFloater::getHost()
{ 
	return (LLMultiFloater*)mHostHandle.get(); 
}

void LLFloater::applyControlsAndPosition(LLFloater* other)
{
	if (!applyDockState())
	{
		if (!applyRectControl())
		{
			applyPositioning(other, true);
		}
	}
}

bool LLFloater::applyRectControl()
{
	bool saved_rect = false;

	LLRect screen_rect = calcScreenRect();
	mPosition = LLCoordGL(screen_rect.getCenterX(), screen_rect.getCenterY()).convert();
	
	LLFloater* last_in_group = LLFloaterReg::getLastFloaterInGroup(mInstanceName);
	if (last_in_group && last_in_group != this)
	{
		// other floaters in our group, position ourselves relative to them and don't save the rect
		if (mDefaultRectForGroup)
		{
			mRectControl.clear();
		}
		mPositioning = LLFloaterEnums::POSITIONING_CASCADE_GROUP;
	}
	else
	{
		bool rect_specified = false;
		if (!mRectControl.empty())
		{
			// If we have a saved rect, use it
			const LLRect& rect = getControlGroup()->getRect(mRectControl);
			if (rect.notEmpty()) saved_rect = true;
			if (saved_rect)
			{
				setOrigin(rect.mLeft, rect.mBottom);

				if (mResizable)
				{
					reshape(llmax(mMinWidth, rect.getWidth()), llmax(mMinHeight, rect.getHeight()));
				}
				mPositioning = LLFloaterEnums::POSITIONING_RELATIVE;
				LLRect screen_rect = calcScreenRect();
				mPosition = LLCoordGL(screen_rect.getCenterX(), screen_rect.getCenterY()).convert();
				rect_specified = true;
			}
		}

		LLControlVariablePtr x_control = getControlGroup()->getControl(mPosXControl);
		LLControlVariablePtr y_control = getControlGroup()->getControl(mPosYControl);
		if (x_control.notNull() 
			&& y_control.notNull()
			&& !x_control->isDefault()
			&& !y_control->isDefault())
		{
			mPosition.mX = x_control->getValue().asReal();
			mPosition.mY = y_control->getValue().asReal();
			mPositioning = LLFloaterEnums::POSITIONING_RELATIVE;
			applyRelativePosition();

			saved_rect = true;
		}
		else if ((mDefaultRelativeX != 0) && (mDefaultRelativeY != 0))
		{
			mPosition.mX = mDefaultRelativeX;
			mPosition.mY = mDefaultRelativeY;
			mPositioning = LLFloaterEnums::POSITIONING_RELATIVE;
			applyRelativePosition();

			saved_rect = true;
		}

		// remember updated position
		if (rect_specified)
		{
			storeRectControl();
		}
	}

	if (saved_rect)
	{
		// propagate any derived positioning data back to settings file
		storeRectControl();
	}


	return saved_rect;
}

bool LLFloater::applyDockState()
{
	bool docked = false;

	if (mDocStateControl.size() > 1)
	{
		docked = getControlGroup()->getBOOL(mDocStateControl);
		setDocked(docked);
	}

	return docked;
}

void LLFloater::applyPositioning(LLFloater* other, bool on_open)
{
	// Otherwise position according to the positioning code
	switch (mPositioning)
	{
	case LLFloaterEnums::POSITIONING_CENTERED:
		center();
		break;

	case LLFloaterEnums::POSITIONING_SPECIFIED:
		break;

	case LLFloaterEnums::POSITIONING_CASCADING:
		if (!on_open)
		{
			applyRelativePosition();
		}
		// fall through
	case LLFloaterEnums::POSITIONING_CASCADE_GROUP:
		if (on_open)
		{
			if (other != NULL && other != this)
			{
				stackWith(*other);
			}
			else
			{
				static const U32 CASCADING_FLOATER_HOFFSET = 0;
				static const U32 CASCADING_FLOATER_VOFFSET = 0;
			
				const LLRect& snap_rect = gFloaterView->getSnapRect();

				const S32 horizontal_offset = CASCADING_FLOATER_HOFFSET;
				const S32 vertical_offset = snap_rect.getHeight() - CASCADING_FLOATER_VOFFSET;

				S32 rect_height = getRect().getHeight();
				setOrigin(horizontal_offset, vertical_offset - rect_height);

				translate(snap_rect.mLeft, snap_rect.mBottom);
			}
			setFollows(FOLLOWS_TOP | FOLLOWS_LEFT);
		}
		break;

	case LLFloaterEnums::POSITIONING_RELATIVE:
		{
			applyRelativePosition();

			break;
		}
	default:
		// Do nothing
		break;
	}
}

void LLFloater::applyTitle()
{
	if (!mDragHandle)
	{
		return;
	}

	if (isMinimized() && !mShortTitle.empty())
	{
		mDragHandle->setTitle( mShortTitle );
	}
	else
	{
		mDragHandle->setTitle ( mTitle );
	}

	if (getHost())
	{
		getHost()->updateFloaterTitle(this);	
	}
}

std::string LLFloater::getCurrentTitle() const
{
	return mDragHandle ? mDragHandle->getTitle() : LLStringUtil::null;
}

void LLFloater::setTitle( const std::string& title )
{
	mTitle = title;
	applyTitle();
}

std::string LLFloater::getTitle() const
{
	if (mTitle.empty())
	{
		return mDragHandle ? mDragHandle->getTitle() : LLStringUtil::null;
	}
	else
	{
		return mTitle;
	}
}

void LLFloater::setShortTitle( const std::string& short_title )
{
	mShortTitle = short_title;
	applyTitle();
}

std::string LLFloater::getShortTitle() const
{
	if (mShortTitle.empty())
	{
		return mDragHandle ? mDragHandle->getTitle() : LLStringUtil::null;
	}
	else
	{
		return mShortTitle;
	}
}

bool LLFloater::canSnapTo(const LLView* other_view)
{
	if (NULL == other_view)
	{
		LL_WARNS() << "other_view is NULL" << LL_ENDL;
		return false;
	}

	if (other_view != getParent())
	{
		const LLFloater* other_floaterp = dynamic_cast<const LLFloater*>(other_view);
		if (other_floaterp
			&& other_floaterp->getSnapTarget() == getHandle()
			&& mDependents.find(other_floaterp->getHandle()) != mDependents.end())
		{
			// this is a dependent that is already snapped to us, so don't snap back to it
			return false;
		}
	}

	return LLPanel::canSnapTo(other_view);
}

void LLFloater::setSnappedTo(const LLView* snap_view)
{
	if (!snap_view || snap_view == getParent())
	{
		clearSnapTarget();
	}
	else
	{
		//RN: assume it's a floater as it must be a sibling to our parent floater
		const LLFloater* floaterp = dynamic_cast<const LLFloater*>(snap_view);
		if (floaterp)
		{
			setSnapTarget(floaterp->getHandle());
		}
	}
}

void LLFloater::handleReshape(const LLRect& new_rect, bool by_user)
{
	const LLRect old_rect = getRect();
	LLView::handleReshape(new_rect, by_user);

	if (by_user && !getHost())
	{
		LLFloaterView * floaterVp = dynamic_cast<LLFloaterView*>(getParent());
		if (floaterVp)
		{
			floaterVp->adjustToFitScreen(this, !isMinimized());
		}
	}

	// if not minimized, adjust all snapped dependents to new shape
	if (!isMinimized())
	{
		if (by_user)
		{
			if (isDocked())
			{
				setDocked( false, false);
			}
		mPositioning = LLFloaterEnums::POSITIONING_RELATIVE;
		LLRect screen_rect = calcScreenRect();
		mPosition = LLCoordGL(screen_rect.getCenterX(), screen_rect.getCenterY()).convert();
		}
		storeRectControl();

		// gather all snapped dependents
		for(handle_set_iter_t dependent_it = mDependents.begin();
			dependent_it != mDependents.end(); ++dependent_it)
		{
			LLFloater* floaterp = dependent_it->get();
			// is a dependent snapped to us?
			if (floaterp && floaterp->getSnapTarget() == getHandle())
			{
				S32 delta_x = 0;
				S32 delta_y = 0;
				// check to see if it snapped to right or top, and move if dependee floater is resizing
				LLRect dependent_rect = floaterp->getRect();
				if (dependent_rect.mLeft - getRect().mLeft >= old_rect.getWidth() || // dependent on my right?
					dependent_rect.mRight == getRect().mLeft + old_rect.getWidth()) // dependent aligned with my right
				{
					// was snapped directly onto right side or aligned with it
					delta_x += new_rect.getWidth() - old_rect.getWidth();
				}
				if (dependent_rect.mBottom - getRect().mBottom >= old_rect.getHeight() ||
					dependent_rect.mTop == getRect().mBottom + old_rect.getHeight())
				{
					// was snapped directly onto top side or aligned with it
					delta_y += new_rect.getHeight() - old_rect.getHeight();
				}

				// take translation of dependee floater into account as well
				delta_x += new_rect.mLeft - old_rect.mLeft;
				delta_y += new_rect.mBottom - old_rect.mBottom;

				dependent_rect.translate(delta_x, delta_y);
				floaterp->setShape(dependent_rect, by_user);
			}
		}
	}
	else
	{
		// If minimized, and origin has changed, set
		// mHasBeenDraggedWhileMinimized to true
		if ((new_rect.mLeft != old_rect.mLeft) ||
			(new_rect.mBottom != old_rect.mBottom))
		{
			mHasBeenDraggedWhileMinimized = true;
		}
	}
}

void LLFloater::setMinimized(bool minimize)
{
	const LLFloater::Params& default_params = LLFloater::getDefaultParams();
	S32 floater_header_size = default_params.header_height;
	static LLUICachedControl<S32> minimized_width ("UIMinimizedWidth", 0);

	if (minimize == mMinimized) return;

	if (mMinimizeSignal)
	{
		(*mMinimizeSignal)(this, LLSD(minimize));
	}

	if (minimize)
	{
		// minimized flag should be turned on before release focus
		mMinimized = true;
		mExpandedRect = getRect();

		// If the floater has been dragged while minimized in the
		// past, then locate it at its previous minimized location.
		// Otherwise, ask the view for a minimize position.
		if (mHasBeenDraggedWhileMinimized)
		{
			setOrigin(mPreviousMinimizedLeft, mPreviousMinimizedBottom);
		}
		else
		{
			S32 left, bottom;
			gFloaterView->getMinimizePosition(&left, &bottom);
			setOrigin( left, bottom );
		}

		if (mButtonsEnabled[BUTTON_MINIMIZE])
		{
			mButtonsEnabled[BUTTON_MINIMIZE] = false;
			mButtonsEnabled[BUTTON_RESTORE] = true;
		}

		setBorderVisible(true);

		for(handle_set_iter_t dependent_it = mDependents.begin();
			dependent_it != mDependents.end();
			++dependent_it)
		{
			LLFloater* floaterp = dependent_it->get();
			if (floaterp)
			{
				if (floaterp->isMinimizeable())
				{
					floaterp->setMinimized(true);
				}
				else if (!floaterp->isMinimized())
				{
					floaterp->setVisible(false);
				}
			}
		}

		// Lose keyboard focus when minimized
		releaseFocus();

		for (S32 i = 0; i < 4; i++)
		{
			if (mResizeBar[i] != NULL)
			{
				mResizeBar[i]->setEnabled(false);
			}
			if (mResizeHandle[i] != NULL)
			{
				mResizeHandle[i]->setEnabled(false);
			}
		}
		
		// Reshape *after* setting mMinimized
		reshape( minimized_width, floater_header_size, true);
	}
	else
	{
		// If this window has been dragged while minimized (at any time),
		// remember its position for the next time it's minimized.
		if (mHasBeenDraggedWhileMinimized)
		{
			const LLRect& currentRect = getRect();
			mPreviousMinimizedLeft = currentRect.mLeft;
			mPreviousMinimizedBottom = currentRect.mBottom;
		}

		setOrigin( mExpandedRect.mLeft, mExpandedRect.mBottom );
		if (mButtonsEnabled[BUTTON_RESTORE])
		{
			mButtonsEnabled[BUTTON_MINIMIZE] = true;
			mButtonsEnabled[BUTTON_RESTORE] = false;
		}

		// show dependent floater
		for(handle_set_iter_t dependent_it = mDependents.begin();
			dependent_it != mDependents.end();
			++dependent_it)
		{
			LLFloater* floaterp = dependent_it->get();
			if (floaterp)
			{
				floaterp->setMinimized(false);
				floaterp->setVisible(true);
			}
		}

		for (S32 i = 0; i < 4; i++)
		{
			if (mResizeBar[i] != NULL)
			{
				mResizeBar[i]->setEnabled(isResizable());
			}
			if (mResizeHandle[i] != NULL)
			{
				mResizeHandle[i]->setEnabled(isResizable());
			}
		}
		
		mMinimized = false;
		setFrontmost();
		// Reshape *after* setting mMinimized
		reshape( mExpandedRect.getWidth(), mExpandedRect.getHeight(), true );
	}

	make_ui_sound("UISndWindowClose");
	updateTitleButtons();
	applyTitle ();
}

void LLFloater::setFocus( bool b )
{
	if (b && getIsChrome())
	{
		return;
	}
	LLView* last_focus = gFocusMgr.getLastFocusForGroup(this);
	// a descendent already has focus
	bool child_had_focus = hasFocus();

	// give focus to first valid descendent
	LLPanel::setFocus(b);

	if (b)
	{
		// only push focused floaters to front of stack if not in midst of ctrl-tab cycle
		LLFloaterView * parent = dynamic_cast<LLFloaterView *>(getParent());
		if (!getHost() && parent && !parent->getCycleMode())
		{
			if (!isFrontmost())
			{
				setFrontmost();
			}
		}

		// when getting focus, delegate to last descendent which had focus
		if (last_focus && !child_had_focus && 
			last_focus->isInEnabledChain() &&
			last_focus->isInVisibleChain())
		{
			// *FIX: should handle case where focus doesn't stick
			last_focus->setFocus(true);
		}
	}
	updateTransparency(b ? TT_ACTIVE : TT_INACTIVE);
}

// virtual
void LLFloater::setRect(const LLRect &rect)
{
	LLPanel::setRect(rect);
	layoutDragHandle();
	layoutResizeCtrls();
}

// virtual
void LLFloater::setIsChrome(bool is_chrome)
{
	// chrome floaters don't take focus at all
	if (is_chrome)
	{
		// remove focus if we're changing to chrome
		setFocus(false);
		// can't Ctrl-Tab to "chrome" floaters
		setFocusRoot(false);
		mButtons[BUTTON_CLOSE]->setToolTip(LLStringExplicit(getButtonTooltip(Params(), BUTTON_CLOSE, is_chrome)));
	}
	
	LLPanel::setIsChrome(is_chrome);
}

// Change the draw style to account for the foreground state.
void LLFloater::setForeground(bool front)
{
	if (front != mForeground)
	{
		mForeground = front;
		if (mDragHandle)
			mDragHandle->setForeground( front );

		if (!front)
		{
			releaseFocus();
		}

		setBackgroundOpaque( front ); 
	}
}

void LLFloater::cleanupHandles()
{
	// remove handles to non-existent dependents
	for(handle_set_iter_t dependent_it = mDependents.begin();
		dependent_it != mDependents.end(); )
	{
		LLFloater* floaterp = dependent_it->get();
		if (!floaterp)
		{
            dependent_it = mDependents.erase(dependent_it);
		}
		else
		{
			++dependent_it;
		}
	}
}

void LLFloater::setHost(LLMultiFloater* host)
{
	if (mHostHandle.isDead() && host)
	{
		// make buttons smaller for hosted windows to differentiate from parent
		mButtonScale = 0.9f;

		// add tear off button
		if (mCanTearOff)
		{
			mButtonsEnabled[BUTTON_TEAR_OFF] = true;
		}
	}
	else if (!mHostHandle.isDead() && !host)
	{
		mButtonScale = 1.f;
		//mButtonsEnabled[BUTTON_TEAR_OFF] = false;
	}
	if (host)
	{
		mHostHandle = host->getHandle();
		mLastHostHandle = host->getHandle();
	}
	else
	{
		mHostHandle.markDead();
	}
    
	updateTitleButtons();
}

void LLFloater::moveResizeHandlesToFront()
{
	for( S32 i = 0; i < 4; i++ )
	{
		if( mResizeBar[i] )
		{
			sendChildToFront(mResizeBar[i]);
		}
	}

	for( S32 i = 0; i < 4; i++ )
	{
		if( mResizeHandle[i] )
		{
			sendChildToFront(mResizeHandle[i]);
		}
	}
}

/*virtual*/
bool LLFloater::isFrontmost()
{
	LLFloaterView* floater_view = getParentByType<LLFloaterView>();
	return getVisible()
			&& (floater_view 
				&& floater_view->getFrontmost() == this);
}

<<<<<<< HEAD
void LLFloater::addDependentFloater(LLFloater* floaterp, bool reposition)
=======
void LLFloater::addDependentFloater(LLFloater* floaterp, BOOL reposition, BOOL resize)
>>>>>>> afc943ac
{
	mDependents.insert(floaterp->getHandle());
	floaterp->mDependeeHandle = getHandle();

	if (reposition)
	{
		LLRect rect = gFloaterView->findNeighboringPosition(this, floaterp);
		if (resize)
		{
			const LLRect& base = getRect();
			if (rect.mTop == base.mTop)
				rect.mBottom = base.mBottom;
			else if (rect.mLeft == base.mLeft)
				rect.mRight = base.mRight;
			floaterp->reshape(rect.getWidth(), rect.getHeight(), FALSE);
		}
		floaterp->setRect(rect);
		floaterp->setSnapTarget(getHandle());
	}
	gFloaterView->adjustToFitScreen(floaterp, false, true);
	if (floaterp->isFrontmost())
	{
		// make sure to bring self and sibling floaters to front
		gFloaterView->bringToFront(floaterp, floaterp->getAutoFocus() && !getIsChrome());
	}
}

<<<<<<< HEAD
void LLFloater::addDependentFloater(LLHandle<LLFloater> dependent, bool reposition)
=======
void LLFloater::addDependentFloater(LLHandle<LLFloater> dependent, BOOL reposition, BOOL resize)
>>>>>>> afc943ac
{
	LLFloater* dependent_floaterp = dependent.get();
	if(dependent_floaterp)
	{
		addDependentFloater(dependent_floaterp, reposition, resize);
	}
}

void LLFloater::removeDependentFloater(LLFloater* floaterp)
{
	mDependents.erase(floaterp->getHandle());
	floaterp->mDependeeHandle = LLHandle<LLFloater>();
}

<<<<<<< HEAD
bool LLFloater::offerClickToButton(S32 x, S32 y, MASK mask, EFloaterButton index)
=======
void LLFloater::fitWithDependentsOnScreen(const LLRect& left, const LLRect& bottom, const LLRect& right, const LLRect& constraint, S32 min_overlap_pixels)
{
    LLRect total_rect = getRect();

    for (const LLHandle<LLFloater>& handle : mDependents)
    {
        LLFloater* floater = handle.get();
        if (floater && floater->getSnapTarget() == getHandle())
        {
            total_rect.unionWith(floater->getRect());
        }
    }

	S32 delta_left = left.notEmpty() ? left.mRight - total_rect.mRight : 0;
	S32 delta_bottom = bottom.notEmpty() ? bottom.mTop - total_rect.mTop : 0;
	S32 delta_right = right.notEmpty() ? right.mLeft - total_rect.mLeft : 0;

	// move floater with dependings fully onscreen
    mTranslateWithDependents = true;
    if (translateRectIntoRect(total_rect, constraint, min_overlap_pixels))
    {
        clearSnapTarget();
    }
    else if (delta_left > 0 && total_rect.mTop < left.mTop && total_rect.mBottom > left.mBottom)
    {
        translate(delta_left, 0);
    }
    else if (delta_bottom > 0 && total_rect.mLeft > bottom.mLeft && total_rect.mRight < bottom.mRight)
    {
        translate(0, delta_bottom);
    }
    else if (delta_right < 0 && total_rect.mTop < right.mTop    && total_rect.mBottom > right.mBottom)
    {
        translate(delta_right, 0);
    }
    mTranslateWithDependents = false;
}

BOOL LLFloater::offerClickToButton(S32 x, S32 y, MASK mask, EFloaterButton index)
>>>>>>> afc943ac
{
	if( mButtonsEnabled[index] )
	{
		LLButton* my_butt = mButtons[index];
		S32 local_x = x - my_butt->getRect().mLeft;
		S32 local_y = y - my_butt->getRect().mBottom;

		if (
			my_butt->pointInView(local_x, local_y) &&
			my_butt->handleMouseDown(local_x, local_y, mask))
		{
			// the button handled it
			return true;
		}
	}
	return false;
}

bool LLFloater::handleScrollWheel(S32 x, S32 y, S32 clicks)
{
	LLPanel::handleScrollWheel(x,y,clicks);
	return true;//always
}

// virtual
bool LLFloater::handleMouseUp(S32 x, S32 y, MASK mask)
{
	LL_DEBUGS() << "LLFloater::handleMouseUp calling LLPanel (really LLView)'s handleMouseUp (first initialized xui to: " << getPathname() << " )" << LL_ENDL;
	bool handled = LLPanel::handleMouseUp(x,y,mask); // Not implemented in LLPanel so this actually calls LLView
	if (handled) {
		LLViewerEventRecorder::instance().updateMouseEventInfo(x,y,-55,-55,getPathname());
	}
	return handled;
}

// virtual
bool LLFloater::handleMouseDown(S32 x, S32 y, MASK mask)
{
	if( mMinimized )
	{
		// Offer the click to titlebar buttons.
		// Note: this block and the offerClickToButton helper method can be removed
		// because the parent container will handle it for us but we'll keep it here
		// for safety until after reworking the panel code to manage hidden children.
		if(offerClickToButton(x, y, mask, BUTTON_CLOSE)) return true;
		if(offerClickToButton(x, y, mask, BUTTON_RESTORE)) return true;
		if(offerClickToButton(x, y, mask, BUTTON_TEAR_OFF)) return true;
		if(offerClickToButton(x, y, mask, BUTTON_DOCK)) return true;

		setFrontmost(true, false);
		// Otherwise pass to drag handle for movement
		return mDragHandle->handleMouseDown(x, y, mask);
	}
	else
	{
		bringToFront( x, y );
		bool handled = LLPanel::handleMouseDown( x, y, mask );
		if (handled) {
			LLViewerEventRecorder::instance().updateMouseEventInfo(x,y,-55,-55,getPathname()); 
		}
		return handled;
	}
}

// virtual
bool LLFloater::handleRightMouseDown(S32 x, S32 y, MASK mask)
{
	bool was_minimized = mMinimized;
	bringToFront( x, y );
	return was_minimized || LLPanel::handleRightMouseDown( x, y, mask );
}

bool LLFloater::handleMiddleMouseDown(S32 x, S32 y, MASK mask)
{
	bringToFront( x, y );
	return LLPanel::handleMiddleMouseDown( x, y, mask );
}


// virtual
bool LLFloater::handleDoubleClick(S32 x, S32 y, MASK mask)
{
	bool was_minimized = mMinimized;
	setMinimized(false);
	return was_minimized || LLPanel::handleDoubleClick(x, y, mask);
}

// virtual
void LLFloater::bringToFront( S32 x, S32 y )
{
	if (getVisible() && pointInView(x, y))
	{
		LLMultiFloater* hostp = getHost();
		if (hostp)
		{
			hostp->showFloater(this);
		}
		else
		{
			LLFloaterView* parent = dynamic_cast<LLFloaterView*>( getParent() );
			if (parent)
			{
				parent->bringToFront(this, !getIsChrome());
			}
		}
	}
}

// virtual
void LLFloater::goneFromFront()
{
    if (mAutoClose)
    {
        closeFloater();
    }
}

// virtual
void LLFloater::setVisibleAndFrontmost(bool take_focus,const LLSD& key)
{
	LLUIUsage::instance().logFloater(getInstanceName());
	LLMultiFloater* hostp = getHost();
	if (hostp)
	{
		hostp->setVisible(true);
		hostp->setFrontmost(take_focus);
	}
	else
	{
		setVisible(true);
		setFrontmost(take_focus);
	}
}

void LLFloater::setFrontmost(bool take_focus, bool restore)
{
	LLMultiFloater* hostp = getHost();
	if (hostp)
	{
		// this will bring the host floater to the front and select
		// the appropriate panel
		hostp->showFloater(this);
	}
	else
	{
		// there are more than one floater view
		// so we need to query our parent directly
		LLFloaterView * parent = dynamic_cast<LLFloaterView*>( getParent() );
		if (parent)
		{
			parent->bringToFront(this, take_focus, restore);
		}

		// Make sure to set the appropriate transparency type (STORM-732).
		updateTransparency(hasFocus() || getIsChrome() ? TT_ACTIVE : TT_INACTIVE);
	}
}

void LLFloater::setCanDock(bool b)
{
	if(b != mCanDock)
	{
		mCanDock = b;
		if(mCanDock)
		{
			mButtonsEnabled[BUTTON_DOCK] = !mDocked;
		}
		else
		{
			mButtonsEnabled[BUTTON_DOCK] = false;
		}
	}
	updateTitleButtons();
}

void LLFloater::setDocked(bool docked, bool pop_on_undock)
{
	if(docked != mDocked && mCanDock)
	{
		mDocked = docked;
		mButtonsEnabled[BUTTON_DOCK] = !mDocked;

		if (mDocked)
		{
			setMinimized(false);
			mPositioning = LLFloaterEnums::POSITIONING_RELATIVE;
		}

		updateTitleButtons();

		storeDockStateControl();
	}
	
}

// static
void LLFloater::onClickMinimize(LLFloater* self)
{
	if (!self)
		return;
	self->setMinimized( !self->isMinimized() );
}

void LLFloater::onClickTearOff(LLFloater* self)
{
	if (!self)
		return;
	S32 floater_header_size = self->mHeaderHeight;
	LLMultiFloater* host_floater = self->getHost();
	if (host_floater) //Tear off
	{
		LLRect new_rect;
		host_floater->removeFloater(self);
		// reparent to floater view
		gFloaterView->addChild(self);

		self->openFloater(self->getKey());
		if (self->mSaveRect && !self->mRectControl.empty())
		{
			self->applyRectControl();
		}
		else
		{   // only force position for floaters that don't have that data saved
			new_rect.setLeftTopAndSize(host_floater->getRect().mLeft + 5, host_floater->getRect().mTop - floater_header_size - 5, self->getRect().getWidth(), self->getRect().getHeight());
			self->setRect(new_rect);
		}
		gFloaterView->adjustToFitScreen(self, false);
		// give focus to new window to keep continuity for the user
		self->setFocus(true);
		self->setTornOff(true);
	}
	else  //Attach to parent.
	{
		LLMultiFloater* new_host = (LLMultiFloater*)self->mLastHostHandle.get();
		if (new_host)
		{
			if (self->mSaveRect)
			{
				self->storeRectControl();
			}
			self->setMinimized(false); // to reenable minimize button if it was minimized
			new_host->showFloater(self);
			// make sure host is visible
			new_host->openFloater(new_host->getKey());
		}
		self->setTornOff(false);
	}
	self->updateTitleButtons();
    self->setOpenPositioning(LLFloaterEnums::POSITIONING_RELATIVE);
}

// static
void LLFloater::onClickDock(LLFloater* self)
{
	if(self && self->mCanDock)
	{
		self->setDocked(!self->mDocked, true);
	}
}

// static
void LLFloater::onClickHelp( LLFloater* self )
{
	if (self && LLUI::getInstance()->mHelpImpl)
	{
		// find the current help context for this floater
		std::string help_topic;
		if (self->findHelpTopic(help_topic))
		{
			LLUI::getInstance()->mHelpImpl->showTopic(help_topic);
		}
	}
}

void LLFloater::initRectControl()
{
	// save_rect and save_visibility only apply to registered floaters
	if (mSaveRect)
	{
		std::string ctrl_name = getControlName(mInstanceName, mKey);
		mRectControl = LLFloaterReg::declareRectControl(ctrl_name);
		mPosXControl = LLFloaterReg::declarePosXControl(ctrl_name);
		mPosYControl = LLFloaterReg::declarePosYControl(ctrl_name);
	}
}

// static
void LLFloater::closeFrontmostFloater()
{
	LLFloater* floater_to_close = gFloaterView->getFrontmostClosableFloater();
	if(floater_to_close)
	{
		floater_to_close->closeFloater();
	}

	// if nothing took focus after closing focused floater
	// give it to next floater (to allow closing multiple windows via keyboard in rapid succession)
	if (gFocusMgr.getKeyboardFocus() == NULL)
	{
		// HACK: use gFloaterView directly in case we are using Ctrl-W to close snapshot window
		// which sits in gSnapshotFloaterView, and needs to pass focus on to normal floater view
		gFloaterView->focusFrontFloater();
	}
}


// static
void LLFloater::onClickClose( LLFloater* self )
{
	if (!self)
		return;
	self->onClickCloseBtn();
}

void LLFloater::onClickCloseBtn(bool app_quitting)
{
	closeFloater(false);
}


// virtual
void LLFloater::draw()
{
	const F32 alpha = getCurrentTransparency();

	// draw background
	if( isBackgroundVisible() )
	{
		drawShadow(this);

		S32 left = LLPANEL_BORDER_WIDTH;
		S32 top = getRect().getHeight() - LLPANEL_BORDER_WIDTH;
		S32 right = getRect().getWidth() - LLPANEL_BORDER_WIDTH;
		S32 bottom = LLPANEL_BORDER_WIDTH;

		LLUIImage* image = NULL;
		LLColor4 color;
		LLColor4 overlay_color;
		if (isBackgroundOpaque())
		{
			// NOTE: image may not be set
			image = getBackgroundImage();
			color = getBackgroundColor();
			overlay_color = getBackgroundImageOverlay();
		}
		else
		{
			image = getTransparentImage();
			color = getTransparentColor();
			overlay_color = getTransparentImageOverlay();
		}

		if (image)
		{
			// We're using images for this floater's backgrounds
			image->draw(getLocalRect(), overlay_color % alpha);
		}
		else
		{
			// We're not using images, use old-school flat colors
			gl_rect_2d( left, top, right, bottom, color % alpha );

			// draw highlight on title bar to indicate focus.  RDW
			if(hasFocus() 
				&& !getIsChrome() 
				&& !getCurrentTitle().empty())
			{
				static LLUIColor titlebar_focus_color = LLUIColorTable::instance().getColor("TitleBarFocusColor");
				
				const LLFontGL* font = LLFontGL::getFontSansSerif();
				LLRect r = getRect();
				gl_rect_2d_offset_local(0, r.getHeight(), r.getWidth(), r.getHeight() - font->getLineHeight() - 1, 
					titlebar_focus_color % alpha, 0, true);
			}
		}
	}

	LLPanel::updateDefaultBtn();

	if( getDefaultButton() )
	{
		if (hasFocus() && getDefaultButton()->getEnabled())
		{
			LLFocusableElement* focus_ctrl = gFocusMgr.getKeyboardFocus();
			// is this button a direct descendent and not a nested widget (e.g. checkbox)?
			bool focus_is_child_button = dynamic_cast<LLButton*>(focus_ctrl) != NULL && dynamic_cast<LLButton*>(focus_ctrl)->getParent() == this;
			// only enable default button when current focus is not a button
			getDefaultButton()->setBorderEnabled(!focus_is_child_button);
		}
		else
		{
			getDefaultButton()->setBorderEnabled(false);
		}
	}
	if (isMinimized())
	{
		for (S32 i = 0; i < BUTTON_COUNT; i++)
		{
			drawChild(mButtons[i]);
		}
		drawChild(mDragHandle, 0, 0, true);
	}
	else
	{
		// don't call LLPanel::draw() since we've implemented custom background rendering
		LLView::draw();
	}

	// update tearoff button for torn off floaters
	// when last host goes away
	if (mCanTearOff && !getHost())
	{
		LLFloater* old_host = mLastHostHandle.get();
		if (!old_host)
		{
			setCanTearOff(false);
		}
	}
}

void	LLFloater::drawShadow(LLPanel* panel)
{
	S32 left = LLPANEL_BORDER_WIDTH;
	S32 top = panel->getRect().getHeight() - LLPANEL_BORDER_WIDTH;
	S32 right = panel->getRect().getWidth() - LLPANEL_BORDER_WIDTH;
	S32 bottom = LLPANEL_BORDER_WIDTH;

	static LLUICachedControl<S32> shadow_offset_S32 ("DropShadowFloater", 0);
	static LLUIColor shadow_color_cached = LLUIColorTable::instance().getColor("ColorDropShadow");
	LLColor4 shadow_color = shadow_color_cached;
	F32 shadow_offset = (F32)shadow_offset_S32;

	if (!panel->isBackgroundOpaque())
	{
		shadow_offset *= 0.2f;
		shadow_color.mV[VALPHA] *= 0.5f;
	}
	gl_drop_shadow(left, top, right, bottom, 
		shadow_color % getCurrentTransparency(),
		ll_round(shadow_offset));
}

void LLFloater::updateTransparency(LLView* view, ETypeTransparency transparency_type)
{
	if (!view) return;
	child_list_t children = *view->getChildList();
	child_list_t::iterator it = children.begin();

	LLUICtrl* ctrl = dynamic_cast<LLUICtrl*>(view);
	if (ctrl)
	{
		ctrl->setTransparencyType(transparency_type);
	}

	for(; it != children.end(); ++it)
	{
		updateTransparency(*it, transparency_type);
	}
}

void LLFloater::updateTransparency(ETypeTransparency transparency_type)
{
	updateTransparency(this, transparency_type);
}

void	LLFloater::setCanMinimize(bool can_minimize)
{
	// if removing minimize/restore button programmatically,
	// go ahead and unminimize floater
	mCanMinimize = can_minimize;
	if (!can_minimize)
	{
		setMinimized(false);
	}

	mButtonsEnabled[BUTTON_MINIMIZE] = can_minimize && !isMinimized();
	mButtonsEnabled[BUTTON_RESTORE]  = can_minimize &&  isMinimized();

	updateTitleButtons();
}

void	LLFloater::setCanClose(bool can_close)
{
	mCanClose = can_close;
	mButtonsEnabled[BUTTON_CLOSE] = can_close;

	updateTitleButtons();
}

void	LLFloater::setCanTearOff(bool can_tear_off)
{
	mCanTearOff = can_tear_off;
	mButtonsEnabled[BUTTON_TEAR_OFF] = mCanTearOff && !mHostHandle.isDead();

	updateTitleButtons();
}


void LLFloater::setCanResize(bool can_resize)
{
	mResizable = can_resize;
	enableResizeCtrls(can_resize);
}

void LLFloater::setCanDrag(bool can_drag)
{
	// if we delete drag handle, we no longer have access to the floater's title
	// so just enable/disable it
	if (!can_drag && mDragHandle->getEnabled())
	{
		mDragHandle->setEnabled(false);
	}
	else if (can_drag && !mDragHandle->getEnabled())
	{
		mDragHandle->setEnabled(true);
	}
}

bool LLFloater::getCanDrag()
{
	return mDragHandle->getEnabled();
}


void LLFloater::updateTitleButtons()
{
	static LLUICachedControl<S32> floater_close_box_size ("UIFloaterCloseBoxSize", 0);
	static LLUICachedControl<S32> close_box_from_top ("UICloseBoxFromTop", 0);
	LLRect buttons_rect;
	S32 button_count = 0;
	for (S32 i = 0; i < BUTTON_COUNT; i++)
	{
		if (!mButtons[i])
		{
			continue;
		}

		bool enabled = mButtonsEnabled[i];
		if (i == BUTTON_HELP)
		{
			// don't show the help button if the floater is minimized
			// or if it is a docked tear-off floater
			if (isMinimized() || (mButtonsEnabled[BUTTON_TEAR_OFF] && ! mTornOff))
			{
				enabled = false;
			}
		}
		if (i == BUTTON_CLOSE && mButtonScale != 1.f)
		{
			//*HACK: always render close button for hosted floaters so
			//that users don't accidentally hit the button when
			//closing multiple windows in the chatterbox
			enabled = true;
		}

		mButtons[i]->setEnabled(enabled);

		if (enabled)
		{
			button_count++;

			LLRect btn_rect;
			if (mDragOnLeft)
			{
				btn_rect.setLeftTopAndSize(
					LLPANEL_BORDER_WIDTH,
					getRect().getHeight() - close_box_from_top - (floater_close_box_size + 1) * button_count,
					ll_round((F32)floater_close_box_size * mButtonScale),
					ll_round((F32)floater_close_box_size * mButtonScale));
			}
			else
			{
				btn_rect.setLeftTopAndSize(
					getRect().getWidth() - LLPANEL_BORDER_WIDTH - (floater_close_box_size + 1) * button_count,
					getRect().getHeight() - close_box_from_top,
					ll_round((F32)floater_close_box_size * mButtonScale),
					ll_round((F32)floater_close_box_size * mButtonScale));
			}

			// first time here, init 'buttons_rect'
			if(1 == button_count)
			{
				buttons_rect = btn_rect;
			}
			else
			{
				// if mDragOnLeft=true then buttons are on top-left side vertically aligned
				// title is not displayed in this case, calculating 'buttons_rect' for future use
				mDragOnLeft ? buttons_rect.mBottom -= btn_rect.mBottom : 
					buttons_rect.mLeft = btn_rect.mLeft;
			}
			mButtons[i]->setRect(btn_rect);
			mButtons[i]->setVisible(true);
			// the restore button should have a tab stop so that it takes action when you Ctrl-Tab to a minimized floater
			mButtons[i]->setTabStop(i == BUTTON_RESTORE);
		}
		else
		{
			mButtons[i]->setVisible(false);
		}
	}
	if (mDragHandle)
	{
		localRectToOtherView(buttons_rect, &buttons_rect, mDragHandle);
		mDragHandle->setButtonsRect(buttons_rect);
	}
}

void LLFloater::drawConeToOwner(F32 &context_cone_opacity,
                                F32 max_cone_opacity,
                                LLView *owner_view,
                                F32 fade_time,
                                F32 contex_cone_in_alpha,
                                F32 contex_cone_out_alpha)
{
    if (owner_view
        && owner_view->isInVisibleChain()
        && hasFocus()
        && context_cone_opacity > 0.001f
        && gFocusMgr.childHasKeyboardFocus(this))
    {
        // draw cone of context pointing back to owner (e.x. texture swatch)
        LLRect owner_rect;
        owner_view->localRectToOtherView(owner_view->getLocalRect(), &owner_rect, this);
        LLRect local_rect = getLocalRect();

        gGL.getTexUnit(0)->unbind(LLTexUnit::TT_TEXTURE);
        LLGLEnable(GL_CULL_FACE);
        gGL.begin(LLRender::QUADS);
        {
            gGL.color4f(0.f, 0.f, 0.f, contex_cone_in_alpha * context_cone_opacity);
            gGL.vertex2i(owner_rect.mLeft, owner_rect.mTop);
            gGL.vertex2i(owner_rect.mRight, owner_rect.mTop);
            gGL.color4f(0.f, 0.f, 0.f, contex_cone_out_alpha * context_cone_opacity);
            gGL.vertex2i(local_rect.mRight, local_rect.mTop);
            gGL.vertex2i(local_rect.mLeft, local_rect.mTop);

            gGL.color4f(0.f, 0.f, 0.f, contex_cone_out_alpha * context_cone_opacity);
            gGL.vertex2i(local_rect.mLeft, local_rect.mTop);
            gGL.vertex2i(local_rect.mLeft, local_rect.mBottom);
            gGL.color4f(0.f, 0.f, 0.f, contex_cone_in_alpha * context_cone_opacity);
            gGL.vertex2i(owner_rect.mLeft, owner_rect.mBottom);
            gGL.vertex2i(owner_rect.mLeft, owner_rect.mTop);

            gGL.color4f(0.f, 0.f, 0.f, contex_cone_out_alpha * context_cone_opacity);
            gGL.vertex2i(local_rect.mRight, local_rect.mBottom);
            gGL.vertex2i(local_rect.mRight, local_rect.mTop);
            gGL.color4f(0.f, 0.f, 0.f, contex_cone_in_alpha * context_cone_opacity);
            gGL.vertex2i(owner_rect.mRight, owner_rect.mTop);
            gGL.vertex2i(owner_rect.mRight, owner_rect.mBottom);


            gGL.color4f(0.f, 0.f, 0.f, contex_cone_out_alpha * context_cone_opacity);
            gGL.vertex2i(local_rect.mLeft, local_rect.mBottom);
            gGL.vertex2i(local_rect.mRight, local_rect.mBottom);
            gGL.color4f(0.f, 0.f, 0.f, contex_cone_in_alpha * context_cone_opacity);
            gGL.vertex2i(owner_rect.mRight, owner_rect.mBottom);
            gGL.vertex2i(owner_rect.mLeft, owner_rect.mBottom);
        }
        gGL.end();
    }

    if (gFocusMgr.childHasMouseCapture(getDragHandle()))
    {
        context_cone_opacity = lerp(context_cone_opacity, max_cone_opacity, LLSmoothInterpolation::getInterpolant(fade_time));
    }
    else
    {
        context_cone_opacity = lerp(context_cone_opacity, 0.f, LLSmoothInterpolation::getInterpolant(fade_time));
    }
}

void LLFloater::buildButtons(const Params& floater_params)
{
	static LLUICachedControl<S32> floater_close_box_size ("UIFloaterCloseBoxSize", 0);
	static LLUICachedControl<S32> close_box_from_top ("UICloseBoxFromTop", 0);
	for (S32 i = 0; i < BUTTON_COUNT; i++)
	{
		if (mButtons[i])
		{
			removeChild(mButtons[i]);
			delete mButtons[i];
			mButtons[i] = NULL;
		}
		
		LLRect btn_rect;
		if (mDragOnLeft)
		{
			btn_rect.setLeftTopAndSize(
				LLPANEL_BORDER_WIDTH,
				getRect().getHeight() - close_box_from_top - (floater_close_box_size + 1) * (i + 1),
				ll_round(floater_close_box_size * mButtonScale),
				ll_round(floater_close_box_size * mButtonScale));
		}
		else
		{
			btn_rect.setLeftTopAndSize(
				getRect().getWidth() - LLPANEL_BORDER_WIDTH - (floater_close_box_size + 1) * (i + 1),
				getRect().getHeight() - close_box_from_top,
				ll_round(floater_close_box_size * mButtonScale),
				ll_round(floater_close_box_size * mButtonScale));
		}

		LLButton::Params p;
		p.name(sButtonNames[i]);
		p.rect(btn_rect);
		p.image_unselected = getButtonImage(floater_params, (EFloaterButton)i);
		// Selected, no matter if hovered or not, is "pressed"
		LLUIImage* pressed_image = getButtonPressedImage(floater_params, (EFloaterButton)i);
		p.image_selected = pressed_image;
		p.image_hover_selected = pressed_image;
		// Use a glow effect when the user hovers over the button
		// These icons are really small, need glow amount increased
		p.hover_glow_amount( 0.33f );
		p.click_callback.function(boost::bind(sButtonCallbacks[i], this));
		p.tab_stop(false);
		p.follows.flags(FOLLOWS_TOP|FOLLOWS_RIGHT);
		p.tool_tip = getButtonTooltip(floater_params, (EFloaterButton)i, getIsChrome());
		p.scale_image(true);
		p.chrome(true);

		LLButton* buttonp = LLUICtrlFactory::create<LLButton>(p);
		addChild(buttonp);
		mButtons[i] = buttonp;
	}

	updateTitleButtons();
}

// static
LLUIImage* LLFloater::getButtonImage(const Params& p, EFloaterButton e)
{
	switch(e)
	{
		default:
		case BUTTON_CLOSE:
			return p.close_image;
		case BUTTON_RESTORE:
			return p.restore_image;
		case BUTTON_MINIMIZE:
			return p.minimize_image;
		case BUTTON_TEAR_OFF:
			return p.tear_off_image;
		case BUTTON_DOCK:
			return p.dock_image;
		case BUTTON_HELP:
			return p.help_image;
	}
}

// static
LLUIImage* LLFloater::getButtonPressedImage(const Params& p, EFloaterButton e)
{
	switch(e)
	{
		default:
		case BUTTON_CLOSE:
			return p.close_pressed_image;
		case BUTTON_RESTORE:
			return p.restore_pressed_image;
		case BUTTON_MINIMIZE:
			return p.minimize_pressed_image;
		case BUTTON_TEAR_OFF:
			return p.tear_off_pressed_image;
		case BUTTON_DOCK:
			return p.dock_pressed_image;
		case BUTTON_HELP:
			return p.help_pressed_image;
	}
}

// static
std::string LLFloater::getButtonTooltip(const Params& p, EFloaterButton e, bool is_chrome)
{
	// EXT-4081 (Lag Meter: Ctrl+W does not close floater)
	// If floater is chrome set 'Close' text for close button's tooltip
	if(is_chrome && BUTTON_CLOSE == e)
	{
		static std::string close_tooltip_chrome = LLTrans::getString("BUTTON_CLOSE_CHROME");
		return close_tooltip_chrome;
	}
	// TODO: per-floater localizable tooltips set in XML
	return sButtonToolTips[e];
}

/////////////////////////////////////////////////////
// LLFloaterView

static LLDefaultChildRegistry::Register<LLFloaterView> r("floater_view");

LLFloaterView::LLFloaterView (const Params& p)
:	LLUICtrl (p),
	mFocusCycleMode(false),
	mMinimizePositionVOffset(0),
	mSnapOffsetBottom(0),
	mSnapOffsetRight(0),
	mFrontChild(NULL)
{
	mSnapView = getHandle();
}

// By default, adjust vertical.
void LLFloaterView::reshape(S32 width, S32 height, bool called_from_parent)
{
	LLView::reshape(width, height, called_from_parent);

	mLastSnapRect = getSnapRect();

	for ( child_list_const_iter_t child_it = getChildList()->begin(); child_it != getChildList()->end(); ++child_it)
	{
		LLView* viewp = *child_it;
		LLFloater* floaterp = dynamic_cast<LLFloater*>(viewp);
		if (floaterp->isDependent())
		{
			// dependents are moved with their "dependee"
			continue;
		}

		if (!floaterp->isMinimized() && floaterp->getCanDrag())
		{
			LLRect old_rect = floaterp->getRect();
			floaterp->applyPositioning(NULL, false);
			LLRect new_rect = floaterp->getRect();

			//LLRect r = floaterp->getRect();

			//// Compute absolute distance from each edge of screen
			//S32 left_offset = llabs(r.mLeft - 0);
			//S32 right_offset = llabs(old_right - r.mRight);

			//S32 top_offset = llabs(old_top - r.mTop);
			//S32 bottom_offset = llabs(r.mBottom - 0);

			S32 translate_x = new_rect.mLeft - old_rect.mLeft;
			S32 translate_y = new_rect.mBottom - old_rect.mBottom;

			//if (left_offset > right_offset)
			//{
			//	translate_x = new_right - old_right;
			//}

			//if (top_offset < bottom_offset)
			//{
			//	translate_y = new_top - old_top;
			//}

			// don't reposition immovable floaters
			//if (floaterp->getCanDrag())
			//{
			//	floaterp->translate(translate_x, translate_y);
			//}
			BOOST_FOREACH(LLHandle<LLFloater> dependent_floater, floaterp->mDependents)
			{
				if (dependent_floater.get())
				{
					dependent_floater.get()->translate(translate_x, translate_y);
				}
			}
		}
	}
}


void LLFloaterView::restoreAll()
{
	// make sure all subwindows aren't minimized
	child_list_t child_list = *(getChildList());
	for (child_list_const_iter_t child_it = child_list.begin(); child_it != child_list.end(); ++child_it)
	{
		LLFloater* floaterp = dynamic_cast<LLFloater*>(*child_it);
		if (floaterp)
		{
			floaterp->setMinimized(false);
		}
	}

	// *FIX: make sure dependents are restored

	// children then deleted by default view constructor
}


LLRect LLFloaterView::findNeighboringPosition( LLFloater* reference_floater, LLFloater* neighbor )
{
	LLRect base_rect = reference_floater->getRect();
	LLRect::tCoordType width = neighbor->getRect().getWidth();
	LLRect::tCoordType height = neighbor->getRect().getHeight();
	LLRect new_rect = neighbor->getRect();

	LLRect expanded_base_rect = base_rect;
	expanded_base_rect.stretch(10);
	for(LLFloater::handle_set_iter_t dependent_it = reference_floater->mDependents.begin();
		dependent_it != reference_floater->mDependents.end(); ++dependent_it)
	{
		LLFloater* sibling = dependent_it->get();
		// check for dependents within 10 pixels of base floater
		if (sibling && 
			sibling != neighbor && 
			sibling->getVisible() && 
			expanded_base_rect.overlaps(sibling->getRect()))
		{
			base_rect.unionWith(sibling->getRect());
		}
	}

	LLRect::tCoordType left_margin = llmax(0, base_rect.mLeft);
	LLRect::tCoordType right_margin = llmax(0, getRect().getWidth() - base_rect.mRight);
	LLRect::tCoordType top_margin = llmax(0, getRect().getHeight() - base_rect.mTop);
	LLRect::tCoordType bottom_margin = llmax(0, base_rect.mBottom);

	// find position for floater in following order
	// right->left->bottom->top
	for (S32 i = 0; i < 5; i++)
	{
		if (right_margin > width)
		{
			new_rect.translate(base_rect.mRight - neighbor->getRect().mLeft, base_rect.mTop - neighbor->getRect().mTop);
			return new_rect;
		}
		else if (left_margin > width)
		{
			new_rect.translate(base_rect.mLeft - neighbor->getRect().mRight, base_rect.mTop - neighbor->getRect().mTop);
			return new_rect;
		}
		else if (bottom_margin > height)
		{
			new_rect.translate(base_rect.mLeft - neighbor->getRect().mLeft, base_rect.mBottom - neighbor->getRect().mTop);
			return new_rect;
		}
		else if (top_margin > height)
		{
			new_rect.translate(base_rect.mLeft - neighbor->getRect().mLeft, base_rect.mTop - neighbor->getRect().mBottom);
			return new_rect;
		}

		// keep growing margins to find "best" fit
		left_margin += 20;
		right_margin += 20;
		top_margin += 20;
		bottom_margin += 20;
	}

	// didn't find anything, return initial rect
	return new_rect;
}


void LLFloaterView::bringToFront(LLFloater* child, bool give_focus, bool restore)
{
	if (!child)
		return;

	if (mFrontChild == child)
	{
		if (give_focus && child->canFocusStealFrontmost() && !gFocusMgr.childHasKeyboardFocus(child))
		{
			child->setFocus(true);
		}
		return;
	}

	if (mFrontChild)
	{
		mFrontChild->goneFromFront();
	}

	mFrontChild = child;

	// *TODO: make this respect floater's mAutoFocus value, instead of
	// using parameter
	if (child->getHost())
 	{
		// this floater is hosted elsewhere and hence not one of our children, abort
		return;
	}
	std::vector<LLFloater*> floaters_to_move;
	// Look at all floaters...tab
	for (child_list_const_iter_t child_it = beginChild(); child_it != endChild(); ++child_it)
	{
		LLFloater* floater = dynamic_cast<LLFloater*>(*child_it);

		// ...but if I'm a dependent floater...
		if (floater && child->isDependent())
		{
			// ...look for floaters that have me as a dependent...
			LLFloater::handle_set_iter_t found_dependent = floater->mDependents.find(child->getHandle());

			if (found_dependent != floater->mDependents.end())
			{
				// ...and make sure all children of that floater (including me) are brought to front...
				for (LLFloater::handle_set_iter_t dependent_it = floater->mDependents.begin();
					dependent_it != floater->mDependents.end(); ++dependent_it)
				{
					LLFloater* sibling = dependent_it->get();
					if (sibling)
					{
						floaters_to_move.push_back(sibling);
					}
				}
				//...before bringing my parent to the front...
				floaters_to_move.push_back(floater);
			}
		}
	}

	std::vector<LLFloater*>::iterator floater_it;
	for(floater_it = floaters_to_move.begin(); floater_it != floaters_to_move.end(); ++floater_it)
	{
		LLFloater* floaterp = *floater_it;
		sendChildToFront(floaterp);

		// always unminimize dependee, but allow dependents to stay minimized
		if (!floaterp->isDependent())
		{
			floaterp->setMinimized(false);
		}
	}
	floaters_to_move.clear();

	// ...then bringing my own dependents to the front...
	for (LLFloater::handle_set_iter_t dependent_it = child->mDependents.begin();
		dependent_it != child->mDependents.end(); ++dependent_it)
	{
		LLFloater* dependent = dependent_it->get();
		if (dependent)
		{
			sendChildToFront(dependent);
		}
	}

	// ...and finally bringing myself to front 
	// (do this last, so that I'm left in front at end of this call)
	if (*beginChild() != child)
	{
		sendChildToFront(child);
	}

	if(restore)
	{
		child->setMinimized(false);
	}

	if (give_focus && !gFocusMgr.childHasKeyboardFocus(child))
	{
		child->setFocus(true);
		// floater did not take focus, so relinquish focus to world
		if (!child->hasFocus())
		{
			gFocusMgr.setKeyboardFocus(NULL);
		}
	}
}

void LLFloaterView::highlightFocusedFloater()
{
	for ( child_list_const_iter_t child_it = getChildList()->begin(); child_it != getChildList()->end(); ++child_it)
	{
		LLFloater *floater = (LLFloater *)(*child_it);

		// skip dependent floaters, as we'll handle them in a batch along with their dependee(?)
		if (floater->isDependent())
		{
			continue;
		}

		bool floater_or_dependent_has_focus = gFocusMgr.childHasKeyboardFocus(floater);
		for(LLFloater::handle_set_iter_t dependent_it = floater->mDependents.begin();
			dependent_it != floater->mDependents.end(); 
			++dependent_it)
		{
			LLFloater* dependent_floaterp = dependent_it->get();
			if (dependent_floaterp && gFocusMgr.childHasKeyboardFocus(dependent_floaterp))
			{
				floater_or_dependent_has_focus = true;
			}
		}

		// now set this floater and all its dependents
		floater->setForeground(floater_or_dependent_has_focus);

		for(LLFloater::handle_set_iter_t dependent_it = floater->mDependents.begin();
			dependent_it != floater->mDependents.end(); )
		{
			LLFloater* dependent_floaterp = dependent_it->get();
			if (dependent_floaterp)
			{
				dependent_floaterp->setForeground(floater_or_dependent_has_focus);
			}
			++dependent_it;
		}
			
		floater->cleanupHandles();
	}
}

LLFloater* LLFloaterView::getFrontmostClosableFloater()
{
	child_list_const_iter_t child_it;
	LLFloater* frontmost_floater = NULL;

	for ( child_it = getChildList()->begin(); child_it != getChildList()->end(); ++child_it)
	{
		frontmost_floater = (LLFloater *)(*child_it);

		if (frontmost_floater->isInVisibleChain() && frontmost_floater->isCloseable())
		{
			return frontmost_floater;
		}
	}

	return NULL;
}

void LLFloaterView::unhighlightFocusedFloater()
{
	for ( child_list_const_iter_t child_it = getChildList()->begin(); child_it != getChildList()->end(); ++child_it)
	{
		LLFloater *floater = (LLFloater *)(*child_it);

		floater->setForeground(false);
	}
}

void LLFloaterView::focusFrontFloater()
{
	LLFloater* floaterp = getFrontmost();
	if (floaterp)
	{
		floaterp->setFocus(true);
	}
}

void LLFloaterView::getMinimizePosition(S32 *left, S32 *bottom)
{
	const LLFloater::Params& default_params = LLFloater::getDefaultParams();
	S32 floater_header_size = default_params.header_height;
	static LLUICachedControl<S32> minimized_width ("UIMinimizedWidth", 0);
	LLRect snap_rect_local = getLocalSnapRect();
	snap_rect_local.mTop += mMinimizePositionVOffset;
	for(S32 col = snap_rect_local.mLeft;
		col < snap_rect_local.getWidth() - minimized_width;
		col += minimized_width)
	{	
		for(S32 row = snap_rect_local.mTop - floater_header_size;
		row > floater_header_size;
		row -= floater_header_size ) //loop rows
		{

			bool foundGap = true;
			for(child_list_const_iter_t child_it = getChildList()->begin();
				child_it != getChildList()->end();
				++child_it) //loop floaters
			{
				// Examine minimized children.
				LLFloater* floater = dynamic_cast<LLFloater*>(*child_it);
				if(floater->isMinimized()) 
				{
					LLRect r = floater->getRect();
					if((r.mBottom < (row + floater_header_size))
					   && (r.mBottom > (row - floater_header_size))
					   && (r.mLeft < (col + minimized_width))
					   && (r.mLeft > (col - minimized_width)))
					{
						// needs the check for off grid. can't drag,
						// but window resize makes them off
						foundGap = false;
						break;
					}
				}
			} //done floaters
			if(foundGap)
			{
				*left = col;
				*bottom = row;
				return; //done
			}
		} //done this col
	}

	// crude - stack'em all at 0,0 when screen is full of minimized
	// floaters.
	*left = snap_rect_local.mLeft;
	*bottom = snap_rect_local.mBottom;
}


void LLFloaterView::destroyAllChildren()
{
	LLView::deleteAllChildren();
}

void LLFloaterView::closeAllChildren(bool app_quitting)
{
	// iterate over a copy of the list, because closing windows will destroy
	// some windows on the list.
	child_list_t child_list = *(getChildList());

	for (child_list_const_iter_t it = child_list.begin(); it != child_list.end(); ++it)
	{
		LLView* viewp = *it;
		child_list_const_iter_t exists = std::find(getChildList()->begin(), getChildList()->end(), viewp);
		if (exists == getChildList()->end())
		{
			// this floater has already been removed
			continue;
		}

		LLFloater* floaterp = dynamic_cast<LLFloater*>(viewp);

		// Attempt to close floater.  This will cause the "do you want to save"
		// dialogs to appear.
		// Skip invisible floaters if we're not quitting (STORM-192).
		if (floaterp->canClose() && !floaterp->isDead() &&
			(app_quitting || floaterp->getVisible()))
		{
			floaterp->closeFloater(app_quitting);
		}
	}
}

void LLFloaterView::hiddenFloaterClosed(LLFloater* floater)
{
	for (hidden_floaters_t::iterator it = mHiddenFloaters.begin(), end_it = mHiddenFloaters.end();
		it != end_it;
		++it)
	{
		if (it->first.get() == floater)
		{
			it->second.disconnect();
			mHiddenFloaters.erase(it);
			break;
		}
	}
}

void LLFloaterView::hideAllFloaters()
{
	child_list_t child_list = *(getChildList());

	for (child_list_iter_t it = child_list.begin(); it != child_list.end(); ++it)
	{
		LLFloater* floaterp = dynamic_cast<LLFloater*>(*it);
		if (floaterp && floaterp->getVisible())
		{
			floaterp->setVisible(false);
			boost::signals2::connection connection = floaterp->mCloseSignal.connect(boost::bind(&LLFloaterView::hiddenFloaterClosed, this, floaterp));
			mHiddenFloaters.push_back(std::make_pair(floaterp->getHandle(), connection));
		}
	}
}

void LLFloaterView::showHiddenFloaters()
{
	for (hidden_floaters_t::iterator it = mHiddenFloaters.begin(), end_it = mHiddenFloaters.end();
		it != end_it;
		++it)
	{
		LLFloater* floaterp = it->first.get();
		if (floaterp)
		{
			floaterp->setVisible(true);
		}
		it->second.disconnect();
	}
	mHiddenFloaters.clear();
}

bool LLFloaterView::allChildrenClosed()
{
	// see if there are any visible floaters (some floaters "close"
	// by setting themselves invisible)
	for (child_list_const_iter_t it = getChildList()->begin(); it != getChildList()->end(); ++it)
	{
		LLFloater* floaterp = dynamic_cast<LLFloater*>(*it);

		if (floaterp->getVisible() && !floaterp->isDead() && floaterp->isCloseable())
		{
			return false;
		}
	}
	return true;
}

void LLFloaterView::shiftFloaters(S32 x_offset, S32 y_offset)
{
	for (child_list_const_iter_t it = getChildList()->begin(); it != getChildList()->end(); ++it)
	{
		LLFloater* floaterp = dynamic_cast<LLFloater*>(*it);

		if (floaterp && floaterp->isMinimized())
		{
			floaterp->translate(x_offset, y_offset);
		}
	}
}

void LLFloaterView::refresh()
{
	LLRect snap_rect = getSnapRect();
	if (snap_rect != mLastSnapRect)
	{
		reshape(getRect().getWidth(), getRect().getHeight(), true);
	}

	// Constrain children to be entirely on the screen
	for ( child_list_const_iter_t child_it = getChildList()->begin(); child_it != getChildList()->end(); ++child_it)
	{
		LLFloater* floaterp = dynamic_cast<LLFloater*>(*child_it);
		if (floaterp && floaterp->getVisible() )
		{
			// minimized floaters are kept fully onscreen
			adjustToFitScreen(floaterp, !floaterp->isMinimized());
		}
	}
}

void LLFloaterView::adjustToFitScreen(LLFloater* floater, bool allow_partial_outside, bool snap_in_toolbars/* = false*/)
{
	if (floater->getParent() != this)
	{
		// floater is hosted elsewhere, so ignore
		return;
	}

	if (floater->getDependee() &&
		floater->getDependee() == floater->getSnapTarget().get())
	{
		// floater depends on other and snaps to it, so ignore
		return;
	}

	LLRect::tCoordType screen_width = getSnapRect().getWidth();
	LLRect::tCoordType screen_height = getSnapRect().getHeight();

	// only automatically resize non-minimized, resizable floaters
	if( floater->isResizable() && !floater->isMinimized() )
	{
		LLRect view_rect = floater->getRect();
		S32 old_width = view_rect.getWidth();
		S32 old_height = view_rect.getHeight();
		S32 min_width;
		S32 min_height;
		floater->getResizeLimits( &min_width, &min_height );

		// Make sure floater isn't already smaller than its min height/width?
		S32 new_width = llmax( min_width, old_width );
		S32 new_height = llmax( min_height, old_height);

		if((new_width > screen_width) || (new_height > screen_height))
		{
			// We have to make this window able to fit on screen
			new_width = llmin(new_width, screen_width);
			new_height = llmin(new_height, screen_height);

			// ...while respecting minimum width/height
			new_width = llmax(new_width, min_width);
			new_height = llmax(new_height, min_height);

			LLRect new_rect;
			new_rect.setLeftTopAndSize(view_rect.mLeft,view_rect.mTop,new_width, new_height);

			floater->setShape(new_rect);

			if (floater->followsRight())
			{
				floater->translate(old_width - new_width, 0);
			}

			if (floater->followsTop())
			{
				floater->translate(0, old_height - new_height);
			}
		}
	}

    const LLRect& constraint = snap_in_toolbars ? getSnapRect() : gFloaterView->getRect();
    S32 min_overlap_pixels = allow_partial_outside ? FLOATER_MIN_VISIBLE_PIXELS : S32_MAX;

	floater->fitWithDependentsOnScreen(mToolbarLeftRect, mToolbarBottomRect, mToolbarRightRect, constraint, min_overlap_pixels);
}

void LLFloaterView::draw()
{
	refresh();

	// hide focused floater if in cycle mode, so that it can be drawn on top
	LLFloater* focused_floater = getFocusedFloater();

	if (mFocusCycleMode && focused_floater)
	{
		child_list_const_iter_t child_it = getChildList()->begin();
		for (;child_it != getChildList()->end(); ++child_it)
		{
			if ((*child_it) != focused_floater)
			{
				drawChild(*child_it);
			}
		}

		drawChild(focused_floater, -TABBED_FLOATER_OFFSET, TABBED_FLOATER_OFFSET);
	}
	else
	{
		LLView::draw();
	}
}

LLRect LLFloaterView::getSnapRect() const
{
	LLRect snap_rect = getLocalRect();

	LLView* snap_view = mSnapView.get();
	if (snap_view)
	{
		snap_view->localRectToOtherView(snap_view->getLocalRect(), &snap_rect, this);
	}

	return snap_rect;
}

LLFloater *LLFloaterView::getFocusedFloater() const
{
	for ( child_list_const_iter_t child_it = getChildList()->begin(); child_it != getChildList()->end(); ++child_it)
	{
		if ((*child_it)->isCtrl())
		{
			LLFloater* ctrlp = dynamic_cast<LLFloater*>(*child_it);
			if ( ctrlp && ctrlp->hasFocus() )
			{
				return ctrlp;
			}
		}
	}
	return NULL;
}

LLFloater *LLFloaterView::getFrontmost() const
{
	for ( child_list_const_iter_t child_it = getChildList()->begin(); child_it != getChildList()->end(); ++child_it)
	{
		LLView* viewp = *child_it;
		if ( viewp->getVisible() && !viewp->isDead())
		{
			return (LLFloater *)viewp;
		}
	}
	return NULL;
}

LLFloater *LLFloaterView::getBackmost() const
{
	LLFloater* back_most = NULL;
	for ( child_list_const_iter_t child_it = getChildList()->begin(); child_it != getChildList()->end(); ++child_it)
	{
		LLView* viewp = *child_it;
		if ( viewp->getVisible() )
		{
			back_most = (LLFloater *)viewp;
		}
	}
	return back_most;
}

void LLFloaterView::syncFloaterTabOrder()
{
	if (mFrontChild && !mFrontChild->isDead() && mFrontChild->getIsChrome())
		return;

	// look for a visible modal dialog, starting from first
	LLModalDialog* modal_dialog = NULL;
	for ( child_list_const_iter_t child_it = getChildList()->begin(); child_it != getChildList()->end(); ++child_it)
	{
		LLModalDialog* dialog = dynamic_cast<LLModalDialog*>(*child_it);
		if (dialog && dialog->isModal() && dialog->getVisible())
		{
			modal_dialog = dialog;
			break;
		}
	}

	if (modal_dialog)
	{
		// If we have a visible modal dialog, make sure that it has focus
		LLUI::getInstance()->addPopup(modal_dialog);
		
		if( !gFocusMgr.childHasKeyboardFocus( modal_dialog ) )
		{
			modal_dialog->setFocus(true);
		}
				
		if( !gFocusMgr.childHasMouseCapture( modal_dialog ) )
		{
			gFocusMgr.setMouseCapture( modal_dialog );
		}
	}
	else
	{
		// otherwise, make sure the focused floater is in the front of the child list
		for ( child_list_const_reverse_iter_t child_it = getChildList()->rbegin(); child_it != getChildList()->rend(); ++child_it)
		{
			LLFloater* floaterp = dynamic_cast<LLFloater*>(*child_it);
			if (gFocusMgr.childHasKeyboardFocus(floaterp))
			{
<<<<<<< HEAD
				bringToFront(floaterp, false);
=======
                if (mFrontChild != floaterp)
                {
                    // Grab a list of the top floaters that want to stay on top of the focused floater
					std::list<LLFloater*> listTop;
					if (mFrontChild && !mFrontChild->canFocusStealFrontmost())
                    {
                        for (LLView* childp : *getChildList())
                        {
							LLFloater* child_floaterp = static_cast<LLFloater*>(childp);
                            if (child_floaterp->canFocusStealFrontmost())
                                break;
							listTop.push_back(child_floaterp);
                        }
                    }

                    bringToFront(floaterp, FALSE);

                    // Restore top floaters
					if (!listTop.empty())
					{
						for (LLView* childp : listTop)
						{
							sendChildToFront(childp);
						}
						mFrontChild = listTop.back();
					}
                }

>>>>>>> afc943ac
				break;
			}
		}
	}
}

LLFloater*	LLFloaterView::getParentFloater(LLView* viewp) const
{
	LLView* parentp = viewp->getParent();

	while(parentp && parentp != this)
	{
		viewp = parentp;
		parentp = parentp->getParent();
	}

	if (parentp == this)
	{
		return dynamic_cast<LLFloater*>(viewp);
	}

	return NULL;
}

S32 LLFloaterView::getZOrder(LLFloater* child)
{
	S32 rv = 0;
	for ( child_list_const_iter_t child_it = getChildList()->begin(); child_it != getChildList()->end(); ++child_it)
	{
		LLView* viewp = *child_it;
		if(viewp == child)
		{
			break;
		}
		++rv;
	}
	return rv;
}

void LLFloaterView::pushVisibleAll(bool visible, const skip_list_t& skip_list)
{
	for (child_list_const_iter_t child_iter = getChildList()->begin();
		 child_iter != getChildList()->end(); ++child_iter)
	{
		LLView *view = *child_iter;
		if (skip_list.find(view) == skip_list.end())
		{
			view->pushVisible(visible);
		}
	}

	LLFloaterReg::blockShowFloaters(true);
}

void LLFloaterView::popVisibleAll(const skip_list_t& skip_list)
{
	// make a copy of the list since some floaters change their
	// order in the childList when changing visibility.
	child_list_t child_list_copy = *getChildList();

	for (child_list_const_iter_t child_iter = child_list_copy.begin();
		 child_iter != child_list_copy.end(); ++child_iter)
	{
		LLView *view = *child_iter;
		if (skip_list.find(view) == skip_list.end())
		{
			view->popVisible();
		}
	}

	LLFloaterReg::blockShowFloaters(false);
}

void LLFloaterView::setToolbarRect(LLToolBarEnums::EToolBarLocation tb, const LLRect& toolbar_rect)
{
	switch (tb)
	{
	case LLToolBarEnums::TOOLBAR_LEFT:
		mToolbarLeftRect = toolbar_rect;
		break;
	case LLToolBarEnums::TOOLBAR_BOTTOM:
		mToolbarBottomRect = toolbar_rect;
		break;
	case LLToolBarEnums::TOOLBAR_RIGHT:
		mToolbarRightRect = toolbar_rect;
		break;
	default:
		LL_WARNS() << "setToolbarRect() passed odd toolbar number " << (S32) tb << LL_ENDL;
		break;
	}
}

void LLFloaterView::onDestroyFloater(LLFloater* floater)
{
    if (mFrontChild == floater)
    {
        mFrontChild = nullptr;
    }
}

void LLFloater::setInstanceName(const std::string& name)
{
	if (name != mInstanceName)
	{
	llassert_always(mInstanceName.empty());
	mInstanceName = name;
	if (!mInstanceName.empty())
	{
		std::string ctrl_name = getControlName(mInstanceName, mKey);
			initRectControl();
		if (!mVisibilityControl.empty())
		{
			mVisibilityControl = LLFloaterReg::declareVisibilityControl(ctrl_name);
		}
		if(!mDocStateControl.empty())
		{
			mDocStateControl = LLFloaterReg::declareDockStateControl(ctrl_name);
		}
	}
}
}

void LLFloater::setKey(const LLSD& newkey)
{
	// Note: We don't have to do anything special with registration when we change keys
	mKey = newkey;
}

//static
void LLFloater::setupParamsForExport(Params& p, LLView* parent)
{
	// Do rectangle munging to topleft layout first
	LLPanel::setupParamsForExport(p, parent);

	// Copy the rectangle out to apply layout constraints
	LLRect rect = p.rect;

	// Null out other settings
	p.rect.left.setProvided(false);
	p.rect.top.setProvided(false);
	p.rect.right.setProvided(false);
	p.rect.bottom.setProvided(false);

	// Explicitly set width/height
	p.rect.width.set( rect.getWidth(), true );
	p.rect.height.set( rect.getHeight(), true );

	// If you can't resize this floater, don't export min_height
	// and min_width
	bool can_resize = p.can_resize;
	if (!can_resize)
	{
		p.min_height.setProvided(false);
		p.min_width.setProvided(false);
	}
}

void LLFloater::initFromParams(const LLFloater::Params& p)
{
	// *NOTE: We have too many classes derived from LLFloater to retrofit them 
	// all to pass in params via constructors.  So we use this method.

	 // control_name, tab_stop, focus_lost_callback, initial_value, rect, enabled, visible
	LLPanel::initFromParams(p);

	// override any follows flags
	if (mPositioning != LLFloaterEnums::POSITIONING_SPECIFIED)
	{
		setFollows(FOLLOWS_NONE);
	}

	mTitle = p.title;
	mShortTitle = p.short_title;
	applyTitle();

	setCanTearOff(p.can_tear_off);
	setCanMinimize(p.can_minimize);
	setCanClose(p.can_close);
	setCanDock(p.can_dock);
	setCanResize(p.can_resize);
	setResizeLimits(p.min_width, p.min_height);
	
	mDragOnLeft = p.can_drag_on_left;
	mHeaderHeight = p.header_height;
	mLegacyHeaderHeight = p.legacy_header_height;
	mSingleInstance = p.single_instance;
	mReuseInstance = p.reuse_instance.isProvided() ? p.reuse_instance : p.single_instance;

	mDefaultRelativeX = p.rel_x;
	mDefaultRelativeY = p.rel_y;

	mPositioning = p.positioning;
	mAutoClose = p.auto_close;

	mSaveRect = p.save_rect;
	if (p.save_visibility)
	{
		mVisibilityControl = "t"; // flag to build mVisibilityControl name once mInstanceName is set
	}
	if(p.save_dock_state)
	{
		mDocStateControl = "t"; // flag to build mDocStateControl name once mInstanceName is set
	}
	
	// open callback 
	if (p.open_callback.isProvided())
	{
		setOpenCallback(initCommitCallback(p.open_callback));
	}
	// close callback 
	if (p.close_callback.isProvided())
	{
		setCloseCallback(initCommitCallback(p.close_callback));
	}

	if (mDragHandle)
	{
		mDragHandle->setTitleVisible(p.show_title);
	}
}

boost::signals2::connection LLFloater::setMinimizeCallback( const commit_signal_t::slot_type& cb ) 
{ 
	if (!mMinimizeSignal) mMinimizeSignal = new commit_signal_t();
	return mMinimizeSignal->connect(cb); 
}

boost::signals2::connection LLFloater::setOpenCallback( const commit_signal_t::slot_type& cb )
{
	return mOpenSignal.connect(cb);
}

boost::signals2::connection LLFloater::setCloseCallback( const commit_signal_t::slot_type& cb )
{
	return mCloseSignal.connect(cb);
}

bool LLFloater::initFloaterXML(LLXMLNodePtr node, LLView *parent, const std::string& filename, LLXMLNodePtr output_node)
{
    LL_PROFILE_ZONE_SCOPED;
	Params default_params(LLUICtrlFactory::getDefaultParams<LLFloater>());
	Params params(default_params);

	LLXUIParser parser;
	parser.readXUI(node, params, filename); // *TODO: Error checking

	std::string xml_filename = params.filename;

	if (!xml_filename.empty())
	{
		LLXMLNodePtr referenced_xml;

		if (output_node)
		{
			//if we are exporting, we want to export the current xml
			//not the referenced xml
			Params output_params;
			parser.readXUI(node, output_params, LLUICtrlFactory::getInstance()->getCurFileName());
			setupParamsForExport(output_params, parent);
			output_node->setName(node->getName()->mString);
			parser.writeXUI(output_node, output_params, LLInitParam::default_parse_rules(), &default_params);
			return true;
		}

		LLUICtrlFactory::instance().pushFileName(xml_filename);

		if (!LLUICtrlFactory::getLayeredXMLNode(xml_filename, referenced_xml))
		{
			LL_WARNS() << "Couldn't parse panel from: " << xml_filename << LL_ENDL;

			return false;
		}

		Params referenced_params;
		parser.readXUI(referenced_xml, referenced_params, LLUICtrlFactory::getInstance()->getCurFileName());
		params.fillFrom(referenced_params);

		// add children using dimensions from referenced xml for consistent layout
		setShape(params.rect);
		LLUICtrlFactory::createChildren(this, referenced_xml, child_registry_t::instance());

		LLUICtrlFactory::instance().popFileName();
	}


	if (output_node)
	{
		Params output_params(params);
		setupParamsForExport(output_params, parent);
		output_node->setName(node->getName()->mString);
		parser.writeXUI(output_node, output_params, LLInitParam::default_parse_rules(), &default_params);
	}

	// Default floater position to top-left corner of screen
	// However, some legacy floaters have explicit top or bottom
	// coordinates set, so respect their wishes.
	if (!params.rect.top.isProvided() && !params.rect.bottom.isProvided())
	{
		params.rect.top.set(0);
	}
	if (!params.rect.left.isProvided() && !params.rect.right.isProvided())
	{
		params.rect.left.set(0);
	}
	params.from_xui = true;
	applyXUILayout(params, parent, parent == gFloaterView ? gFloaterView->getSnapRect() : parent->getLocalRect());
 	initFromParams(params);

	initFloater(params);
	
	LLMultiFloater* last_host = LLFloater::getFloaterHost();
	if (node->hasName("multi_floater"))
	{
		LLFloater::setFloaterHost((LLMultiFloater*) this);
	}

	LLUICtrlFactory::createChildren(this, node, child_registry_t::instance(), output_node);

	if (node->hasName("multi_floater"))
	{
		LLFloater::setFloaterHost(last_host);
	}
	
	// HACK: When we changed the header height to 25 pixels in Viewer 2, rather
	// than re-layout all the floaters we use this value in pixels to make the
	// whole floater bigger and change the top-left coordinate for widgets.
	// The goal is to eventually set mLegacyHeaderHeight to zero, which would
	// make the top-left corner for widget layout the same as the top-left
	// corner of the window's content area.  James
	S32 header_stretch = (mHeaderHeight - mLegacyHeaderHeight);
	if (header_stretch > 0)
	{
		// Stretch the floater vertically, don't move widgets
		LLRect rect = getRect();
		rect.mTop += header_stretch;

		// This will also update drag handle, title bar, close box, etc.
		setRect(rect);
	}

	bool result;
	result = postBuild();
	
	if (!result)
	{
		LL_ERRS() << "Failed to construct floater " << getName() << LL_ENDL;
	}

	applyRectControl(); // If we have a saved rect control, apply it
	gFloaterView->adjustToFitScreen(this, false); // Floaters loaded from XML should all fit on screen	

	moveResizeHandlesToFront();

	applyDockState();

	return true; // *TODO: Error checking
}

bool LLFloater::isShown() const
{
    return ! isMinimized() && isInVisibleChain();
}

bool LLFloater::isDetachedAndNotMinimized()
{
	return !getHost() && !isMinimized();
}

/* static */
bool LLFloater::isShown(const LLFloater* floater)
{
    return floater && floater->isShown();
}

/* static */
bool LLFloater::isMinimized(const LLFloater* floater)
{
    return floater && floater->isMinimized();
}

/* static */
bool LLFloater::isVisible(const LLFloater* floater)
{
    return floater && floater->getVisible();
}

bool LLFloater::buildFromFile(const std::string& filename, bool cacheable)
{
    LL_PROFILE_ZONE_SCOPED;

    llassert_msg(!cacheable || !mSingleInstance || !mReuseInstance,
        "No needs to cache XML for floater with mSingleInstance AND mReuseInstance flags set");

	LLXMLNodePtr root;

	if (!LLUICtrlFactory::getLayeredXMLNode(filename, root, LLDir::CURRENT_SKIN, cacheable))
	{
		LL_WARNS() << "Couldn't find (or parse) floater from: " << filename << LL_ENDL;
		return false;
	}
	
	// root must be called floater
	if( !(root->hasName("floater") || root->hasName("multi_floater")) )
	{
		LL_WARNS() << "Root node should be named floater in: " << filename << LL_ENDL;
		return false;
	}
	
	bool res = true;
	
	LL_DEBUGS() << "Building floater " << filename << LL_ENDL;
	LLUICtrlFactory::instance().pushFileName(filename);
	{
		if (!getFactoryMap().empty())
		{
			LLPanel::sFactoryStack.push_front(&getFactoryMap());
		}

		 // for local registry callbacks; define in constructor, referenced in XUI or postBuild
		getCommitCallbackRegistrar().pushScope();
		getEnableCallbackRegistrar().pushScope();
		
		res = initFloaterXML(root, getParent(), filename, NULL);

		setXMLFilename(filename);
		
		getCommitCallbackRegistrar().popScope();
		getEnableCallbackRegistrar().popScope();
		
		if (!getFactoryMap().empty())
		{
			LLPanel::sFactoryStack.pop_front();
		}
	}
	LLUICtrlFactory::instance().popFileName();
	
	return res;
}

void LLFloater::stackWith(LLFloater& other)
{
	static LLUICachedControl<S32> floater_offset ("UIFloaterOffset", 16);

	LLRect next_rect;
	if (other.getHost())
	{
		next_rect = other.getHost()->getRect();
	}
	else
	{
		next_rect = other.getRect();
	}
	next_rect.translate(floater_offset, -floater_offset);

	const LLRect& rect = getControlGroup()->getRect(mRectControl);
	if (rect.notEmpty() && !mDefaultRectForGroup && mResizable)
	{
		next_rect.setLeftTopAndSize(next_rect.mLeft, next_rect.mTop, llmax(mMinWidth, rect.getWidth()), llmax(mMinHeight, rect.getHeight()));
	}
	else
	{
		next_rect.setLeftTopAndSize(next_rect.mLeft, next_rect.mTop, getRect().getWidth(), getRect().getHeight());
	}
	setShape(next_rect);

	if (!other.getHost())
	{
		other.mPositioning = LLFloaterEnums::POSITIONING_CASCADE_GROUP;
		other.setFollows(FOLLOWS_LEFT | FOLLOWS_TOP);
	}
}

void LLFloater::applyRelativePosition()
{
	LLRect snap_rect = gFloaterView->getSnapRect();
	LLRect floater_view_screen_rect = gFloaterView->calcScreenRect();
	snap_rect.translate(floater_view_screen_rect.mLeft, floater_view_screen_rect.mBottom);
	LLRect floater_screen_rect = calcScreenRect();

	LLCoordGL new_center = mPosition.convert();
	LLCoordGL cur_center(floater_screen_rect.getCenterX(), floater_screen_rect.getCenterY());
	translate(new_center.mX - cur_center.mX, new_center.mY - cur_center.mY);
}


LLCoordFloater::LLCoordFloater(F32 x, F32 y, LLFloater& floater)
:	coord_t((S32)x, (S32)y)
{
	mFloater = floater.getHandle();
}


LLCoordFloater::LLCoordFloater(const LLCoordCommon& other, LLFloater& floater)
{
	mFloater = floater.getHandle();
	convertFromCommon(other);
}

LLCoordFloater& LLCoordFloater::operator=(const LLCoordFloater& other)
{
	mFloater = other.mFloater;
	coord_t::operator =(other);
	return *this;
}

void LLCoordFloater::setFloater(LLFloater& floater)
{
	mFloater = floater.getHandle();
}

bool LLCoordFloater::operator==(const LLCoordFloater& other) const 
{ 
	return mX == other.mX && mY == other.mY && mFloater == other.mFloater; 
}

LLCoordCommon LL_COORD_FLOATER::convertToCommon() const
{
	const LLCoordFloater& self = static_cast<const LLCoordFloater&>(LLCoordFloater::getTypedCoords(*this));

	LLRect snap_rect = gFloaterView->getSnapRect();
	LLRect floater_view_screen_rect = gFloaterView->calcScreenRect();
	snap_rect.translate(floater_view_screen_rect.mLeft, floater_view_screen_rect.mBottom);

	LLFloater* floaterp = mFloater.get();
	S32 floater_width = floaterp ? floaterp->getRect().getWidth() : 0;
	S32 floater_height = floaterp ? floaterp->getRect().getHeight() : 0;
	LLCoordCommon out;
	if (self.mX < -0.5f)
	{
		out.mX = ll_round(rescale(self.mX, -1.f, -0.5f, snap_rect.mLeft - (floater_width - FLOATER_MIN_VISIBLE_PIXELS), snap_rect.mLeft));
	}
	else if (self.mX > 0.5f)
	{
		out.mX = ll_round(rescale(self.mX, 0.5f, 1.f, snap_rect.mRight - floater_width, snap_rect.mRight - FLOATER_MIN_VISIBLE_PIXELS));
	}
	else
	{
		out.mX = ll_round(rescale(self.mX, -0.5f, 0.5f, snap_rect.mLeft, snap_rect.mRight - floater_width));
	}

	if (self.mY < -0.5f)
	{
		out.mY = ll_round(rescale(self.mY, -1.f, -0.5f, snap_rect.mBottom - (floater_height - FLOATER_MIN_VISIBLE_PIXELS), snap_rect.mBottom));
	}
	else if (self.mY > 0.5f)
	{
		out.mY = ll_round(rescale(self.mY, 0.5f, 1.f, snap_rect.mTop - floater_height, snap_rect.mTop - FLOATER_MIN_VISIBLE_PIXELS));
	}
	else
	{
		out.mY = ll_round(rescale(self.mY, -0.5f, 0.5f, snap_rect.mBottom, snap_rect.mTop - floater_height));
	}

	// return center point instead of lower left
	out.mX += floater_width / 2;
	out.mY += floater_height / 2;

	return out;
}

void LL_COORD_FLOATER::convertFromCommon(const LLCoordCommon& from)
{
	LLCoordFloater& self = static_cast<LLCoordFloater&>(LLCoordFloater::getTypedCoords(*this));
	LLRect snap_rect = gFloaterView->getSnapRect();
	LLRect floater_view_screen_rect = gFloaterView->calcScreenRect();
	snap_rect.translate(floater_view_screen_rect.mLeft, floater_view_screen_rect.mBottom);


	LLFloater* floaterp = mFloater.get();
	S32 floater_width = floaterp ? floaterp->getRect().getWidth() : 0;
	S32 floater_height = floaterp ? floaterp->getRect().getHeight() : 0;

	S32 from_x = from.mX - floater_width / 2;
	S32 from_y = from.mY - floater_height / 2;

	if (from_x < snap_rect.mLeft)
	{
		self.mX = rescale(from_x, snap_rect.mLeft - (floater_width - FLOATER_MIN_VISIBLE_PIXELS), snap_rect.mLeft, -1.f, -0.5f);
	}
	else if (from_x + floater_width > snap_rect.mRight)
	{
		self.mX = rescale(from_x, snap_rect.mRight - floater_width, snap_rect.mRight - FLOATER_MIN_VISIBLE_PIXELS, 0.5f, 1.f);
	}
	else
	{
		self.mX = rescale(from_x, snap_rect.mLeft, snap_rect.mRight - floater_width, -0.5f, 0.5f);
	}

	if (from_y < snap_rect.mBottom)
	{
		self.mY = rescale(from_y, snap_rect.mBottom - (floater_height - FLOATER_MIN_VISIBLE_PIXELS), snap_rect.mBottom, -1.f, -0.5f);
	}
	else if (from_y + floater_height > snap_rect.mTop)
	{
		self.mY = rescale(from_y, snap_rect.mTop - floater_height, snap_rect.mTop - FLOATER_MIN_VISIBLE_PIXELS, 0.5f, 1.f);
	}
	else
	{
		self.mY = rescale(from_y, snap_rect.mBottom, snap_rect.mTop - floater_height, -0.5f, 0.5f);
	}
}<|MERGE_RESOLUTION|>--- conflicted
+++ resolved
@@ -683,13 +683,8 @@
 
 	if (getHost() != NULL)
 	{
-<<<<<<< HEAD
 		getHost()->setMinimized(false);
-		getHost()->setVisibleAndFrontmost(mAutoFocus);
-=======
-		getHost()->setMinimized(FALSE);
 		getHost()->setVisibleAndFrontmost(mAutoFocus && !getIsChrome());
->>>>>>> afc943ac
 		getHost()->showFloater(this);
 	}
 	else
@@ -700,13 +695,8 @@
 			floater_to_stack = LLFloaterReg::getLastFloaterCascading();
 		}
 		applyControlsAndPosition(floater_to_stack);
-<<<<<<< HEAD
 		setMinimized(false);
-		setVisibleAndFrontmost(mAutoFocus);
-=======
-		setMinimized(FALSE);
 		setVisibleAndFrontmost(mAutoFocus && !getIsChrome());
->>>>>>> afc943ac
 	}
 
 	mOpenSignal(this, key);
@@ -1540,11 +1530,7 @@
 				&& floater_view->getFrontmost() == this);
 }
 
-<<<<<<< HEAD
-void LLFloater::addDependentFloater(LLFloater* floaterp, bool reposition)
-=======
-void LLFloater::addDependentFloater(LLFloater* floaterp, BOOL reposition, BOOL resize)
->>>>>>> afc943ac
+void LLFloater::addDependentFloater(LLFloater* floaterp, bool reposition, bool resize)
 {
 	mDependents.insert(floaterp->getHandle());
 	floaterp->mDependeeHandle = getHandle();
@@ -1559,7 +1545,7 @@
 				rect.mBottom = base.mBottom;
 			else if (rect.mLeft == base.mLeft)
 				rect.mRight = base.mRight;
-			floaterp->reshape(rect.getWidth(), rect.getHeight(), FALSE);
+			floaterp->reshape(rect.getWidth(), rect.getHeight(), false);
 		}
 		floaterp->setRect(rect);
 		floaterp->setSnapTarget(getHandle());
@@ -1572,11 +1558,7 @@
 	}
 }
 
-<<<<<<< HEAD
-void LLFloater::addDependentFloater(LLHandle<LLFloater> dependent, bool reposition)
-=======
-void LLFloater::addDependentFloater(LLHandle<LLFloater> dependent, BOOL reposition, BOOL resize)
->>>>>>> afc943ac
+void LLFloater::addDependentFloater(LLHandle<LLFloater> dependent, bool reposition, bool resize)
 {
 	LLFloater* dependent_floaterp = dependent.get();
 	if(dependent_floaterp)
@@ -1591,9 +1573,6 @@
 	floaterp->mDependeeHandle = LLHandle<LLFloater>();
 }
 
-<<<<<<< HEAD
-bool LLFloater::offerClickToButton(S32 x, S32 y, MASK mask, EFloaterButton index)
-=======
 void LLFloater::fitWithDependentsOnScreen(const LLRect& left, const LLRect& bottom, const LLRect& right, const LLRect& constraint, S32 min_overlap_pixels)
 {
     LLRect total_rect = getRect();
@@ -1632,8 +1611,7 @@
     mTranslateWithDependents = false;
 }
 
-BOOL LLFloater::offerClickToButton(S32 x, S32 y, MASK mask, EFloaterButton index)
->>>>>>> afc943ac
+bool LLFloater::offerClickToButton(S32 x, S32 y, MASK mask, EFloaterButton index)
 {
 	if( mButtonsEnabled[index] )
 	{
@@ -3137,9 +3115,6 @@
 			LLFloater* floaterp = dynamic_cast<LLFloater*>(*child_it);
 			if (gFocusMgr.childHasKeyboardFocus(floaterp))
 			{
-<<<<<<< HEAD
-				bringToFront(floaterp, false);
-=======
                 if (mFrontChild != floaterp)
                 {
                     // Grab a list of the top floaters that want to stay on top of the focused floater
@@ -3155,7 +3130,7 @@
                         }
                     }
 
-                    bringToFront(floaterp, FALSE);
+                    bringToFront(floaterp, false);
 
                     // Restore top floaters
 					if (!listTop.empty())
@@ -3168,7 +3143,6 @@
 					}
                 }
 
->>>>>>> afc943ac
 				break;
 			}
 		}
