--- conflicted
+++ resolved
@@ -941,7 +941,6 @@
 class view_listener_t : public boost::signals2::trackable
 {
 public:
-<<<<<<< HEAD
     virtual bool handleEvent(const LLSD& userdata) = 0;
     view_listener_t() { sListeners.insert(this); }
     virtual ~view_listener_t() { sListeners.erase(this); }
@@ -951,16 +950,19 @@
         LLUICtrl::EnableCallbackRegistry::currentRegistrar().add(name, boost::bind(&view_listener_t::handleEvent, listener, _2));
     }
 
-    static void addCommit(view_listener_t* listener, const std::string& name)
-    {
-        LLUICtrl::CommitCallbackRegistry::currentRegistrar().add(name, boost::bind(&view_listener_t::handleEvent, listener, _2));
+    static void addCommit(view_listener_t *listener, const std::string &name, 
+        LLUICtrl::LLCommitCallbackInfo::EUntrustedCall handle_untrusted = LLUICtrl::LLCommitCallbackInfo::UNTRUSTED_BLOCK)
+    {
+        LLUICtrl::SharedCommitCallbackRegistry::currentRegistrar().add(name, 
+            LLUICtrl::LLCommitCallbackInfo(boost::bind(&view_listener_t::handleEvent, listener, _2), handle_untrusted));
     }
 
-    static void addMenu(view_listener_t* listener, const std::string& name)
+    static void addMenu(view_listener_t *listener, const std::string &name, 
+        LLUICtrl::LLCommitCallbackInfo::EUntrustedCall handle_untrusted = LLUICtrl::LLCommitCallbackInfo::UNTRUSTED_BLOCK)
     {
         // For now, add to both click and enable registries
         addEnable(listener, name);
-        addCommit(listener, name);
+        addCommit(listener, name, handle_untrusted);
     }
 
     static void cleanup()
@@ -971,38 +973,6 @@
         std::for_each(listeners.begin(), listeners.end(), DeletePointer());
         listeners.clear();
     }
-=======
-	virtual bool handleEvent(const LLSD& userdata) = 0;
-	view_listener_t() { sListeners.insert(this); }
-	virtual ~view_listener_t() { sListeners.erase(this); }
-	
-	static void addEnable(view_listener_t* listener, const std::string& name)
-	{
-		LLUICtrl::EnableCallbackRegistry::currentRegistrar().add(name, boost::bind(&view_listener_t::handleEvent, listener, _2));
-	}
-	
-	static void addCommit(view_listener_t *listener, const std::string &name, LLUICtrl::LLCommitCallbackInfo::EUntrustedCall handle_untrusted = LLUICtrl::LLCommitCallbackInfo::UNTRUSTED_BLOCK)
-	{
-        LLUICtrl::SharedCommitCallbackRegistry::currentRegistrar().add(name, 
-            LLUICtrl::LLCommitCallbackInfo(boost::bind(&view_listener_t::handleEvent, listener, _2), handle_untrusted));
-	}
-	
-	static void addMenu(view_listener_t *listener, const std::string &name, LLUICtrl::LLCommitCallbackInfo::EUntrustedCall handle_untrusted = LLUICtrl::LLCommitCallbackInfo::UNTRUSTED_BLOCK)
-	{
-		// For now, add to both click and enable registries
-		addEnable(listener, name);
-        addCommit(listener, name, handle_untrusted);
-	}
-
-	static void cleanup()
-	{
-		listener_vector_t listeners(sListeners.begin(), sListeners.end());
-		sListeners.clear();
-
-		std::for_each(listeners.begin(), listeners.end(), DeletePointer());
-		listeners.clear();
-	}
->>>>>>> c808d849
 
 private:
     typedef std::set<view_listener_t*> listener_map_t;
