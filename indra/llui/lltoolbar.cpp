--- conflicted
+++ resolved
@@ -144,7 +144,22 @@
 	}
 }
 
-<<<<<<< HEAD
+void LLToolBar::resizeButtonsInRow(std::vector<LLToolBarButton*>& buttons_in_row, S32 max_row_girth)
+{
+	// make buttons in current row all same girth
+	BOOST_FOREACH(LLToolBarButton* button, buttons_in_row)
+	{
+		if (getOrientation(mSideType) == LLLayoutStack::HORIZONTAL)
+		{
+			button->reshape(llclamp(button->getRect().getWidth(), mMinButtonWidth, mMaxButtonWidth), max_row_girth);
+		}
+		else // VERTICAL
+		{
+			button->reshape(max_row_girth, button->getRect().getHeight());
+		}
+	}
+}
+
 bool LLToolBar::addCommand(LLCommand * command)
 {
 	//
@@ -189,22 +204,6 @@
 	mNeedsLayout = true;
 
 	return true;
-=======
-void LLToolBar::resizeButtonsInRow(std::vector<LLToolBarButton*>& buttons_in_row, S32 max_row_girth)
-{
-	// make buttons in current row all same girth
-	BOOST_FOREACH(LLToolBarButton* button, buttons_in_row)
-	{
-		if (getOrientation(mSideType) == LLLayoutStack::HORIZONTAL)
-		{
-			button->reshape(llclamp(button->getRect().getWidth(), mMinButtonWidth, mMaxButtonWidth), max_row_girth);
-		}
-		else // VERTICAL
-		{
-			button->reshape(max_row_girth, button->getRect().getHeight());
-		}
-	}
->>>>>>> c155483f
 }
 
 void LLToolBar::updateLayoutAsNeeded()
@@ -212,13 +211,8 @@
 	if (!mNeedsLayout) return;
 
 	LLLayoutStack::ELayoutOrientation orientation = getOrientation(mSideType);
-<<<<<<< HEAD
-	
-	// our terminology for orientation-agnostic layout is that
-=======
 
 	// our terminology for orientation-agnostic layout is such that
->>>>>>> c155483f
 	// length refers to a distance in the direction we stack the buttons 
 	// and girth refers to a distance in the direction buttons wrap
 	S32 row_running_length = 0;
@@ -236,8 +230,8 @@
 
 	std::vector<LLToolBarButton*> buttons_in_row;
 
-		BOOST_FOREACH(LLToolBarButton* button, mButtons)
-		{
+	BOOST_FOREACH(LLToolBarButton* button, mButtons)
+	{
 		S32 button_clamped_width = llclamp(button->getRect().getWidth(), mMinButtonWidth, mMaxButtonWidth);
 		S32 button_length = (orientation == LLLayoutStack::HORIZONTAL)
 							? button_clamped_width
@@ -257,32 +251,18 @@
 			}
 
 			// make buttons in current row all same girth
-<<<<<<< HEAD
-			BOOST_FOREACH(LLToolBarButton* button, buttons_in_row)
-			{
-				if (orientation == LLLayoutStack::HORIZONTAL)
-				{
-					button->reshape(llclamp(button->getRect().getWidth(), mMinButtonWidth, mMaxButtonWidth), max_row_girth);
-		}	
-				else // VERTICAL
-		{
-					button->reshape(max_row_girth, button->getRect().getHeight());
-				}
-		}
-=======
 			resizeButtonsInRow(buttons_in_row, max_row_girth);
->>>>>>> c155483f
 			buttons_in_row.clear();
 
 			row_running_length = 0;
 			cur_start = 0;
 			cur_row += max_row_girth;
 			max_row_girth = 0;
-	}
+		}
 
 		LLRect button_rect;
 		if (orientation == LLLayoutStack::HORIZONTAL)
-	{
+		{
 			button_rect.setLeftTopAndSize(cur_start, panel_rect.mTop - cur_row, button_clamped_width, button->getRect().getHeight());
 		}
 		else // VERTICAL
@@ -290,7 +270,7 @@
 			button_rect.setLeftTopAndSize(cur_row, panel_rect.mTop - cur_start, button_clamped_width, button->getRect().getHeight());
 		}
 		button->setShape(button_rect);
-
+		
 		buttons_in_row.push_back(button);
 
 		row_running_length += button_length;
@@ -320,7 +300,7 @@
 			translate(getRect().getWidth() - total_girth, 0);
 		}
 		reshape(total_girth, getRect().getHeight());
-		}
+	}
 
 	// re-center toolbar buttons
 	mCenteringStack->updateLayout();
