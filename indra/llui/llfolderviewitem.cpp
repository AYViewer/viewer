/**
* @file llfolderviewitem.cpp
* @brief Items and folders that can appear in a hierarchical folder view
*
* $LicenseInfo:firstyear=2001&license=viewerlgpl$
* Second Life Viewer Source Code
* Copyright (C) 2010, Linden Research, Inc.
*
* This library is free software; you can redistribute it and/or
* modify it under the terms of the GNU Lesser General Public
* License as published by the Free Software Foundation;
* version 2.1 of the License only.
*
* This library is distributed in the hope that it will be useful,
* but WITHOUT ANY WARRANTY; without even the implied warranty of
* MERCHANTABILITY or FITNESS FOR A PARTICULAR PURPOSE.  See the GNU
* Lesser General Public License for more details.
*
* You should have received a copy of the GNU Lesser General Public
* License along with this library; if not, write to the Free Software
* Foundation, Inc., 51 Franklin Street, Fifth Floor, Boston, MA  02110-1301  USA
*
* Linden Research, Inc., 945 Battery Street, San Francisco, CA  94111  USA
* $/LicenseInfo$
*/
#include "../newview/llviewerprecompiledheaders.h"

#include "llflashtimer.h"

#include "linden_common.h"
#include "llfolderviewitem.h"
#include "llfolderview.h"
#include "llfolderviewmodel.h"
#include "llpanel.h"
#include "llcallbacklist.h"
#include "llcriticaldamp.h"
#include "llclipboard.h"
#include "llfocusmgr.h"     // gFocusMgr
#include "lltrans.h"
#include "llwindow.h"

///----------------------------------------------------------------------------
/// Class LLFolderViewItem
///----------------------------------------------------------------------------

static LLDefaultChildRegistry::Register<LLFolderViewItem> r("folder_view_item");

// statics
std::map<U8, LLFontGL*> LLFolderViewItem::sFonts; // map of styles to fonts

LLUIColor LLFolderViewItem::sFgColor;
LLUIColor LLFolderViewItem::sHighlightBgColor;
LLUIColor LLFolderViewItem::sFlashBgColor;
LLUIColor LLFolderViewItem::sFocusOutlineColor;
LLUIColor LLFolderViewItem::sMouseOverColor;
LLUIColor LLFolderViewItem::sFilterBGColor;
LLUIColor LLFolderViewItem::sFilterTextColor;
LLUIColor LLFolderViewItem::sSuffixColor;
LLUIColor LLFolderViewItem::sSearchStatusColor;
<<<<<<< HEAD
S32 LLFolderViewItem::sTopPad = 0;
LLUIImagePtr LLFolderViewItem::sFolderArrowImg;
LLUIImagePtr LLFolderViewItem::sSelectionImg;
LLFontGL* LLFolderViewItem::sSuffixFont = nullptr;
=======
LLUIColor LLFolderViewItem::sFavoriteColor;
>>>>>>> 738cf84c

// only integers can be initialized in header
const F32 LLFolderViewItem::FOLDER_CLOSE_TIME_CONSTANT = 0.02f;
const F32 LLFolderViewItem::FOLDER_OPEN_TIME_CONSTANT = 0.03f;

const LLColor4U DEFAULT_WHITE(255, 255, 255);


//static
LLFontGL* LLFolderViewItem::getLabelFontForStyle(U8 style)
{
    LLFontGL* rtn = sFonts[style];
    if (!rtn) // grab label font with this style, lazily
    {
        LLFontDescriptor labelfontdesc("SansSerif", "Small", style);
        rtn = LLFontGL::getFont(labelfontdesc);
        if (!rtn)
        {
            rtn = LLFontGL::getFontDefault();
        }
        sFonts[style] = rtn;
    }
    return rtn;
}


const LLFontGL* LLFolderViewItem::getLabelFont()
{
    if (!pLabelFont)
    {
        pLabelFont = getLabelFontForStyle(mLabelStyle);
    }
    return pLabelFont;
}
//static
void LLFolderViewItem::initClass()
{
    const Params& default_params = LLUICtrlFactory::getDefaultParams<LLFolderViewItem>();
    sTopPad = default_params.item_top_pad;
    sFolderArrowImg = default_params.folder_arrow_image;
    sSelectionImg = default_params.selection_image;
    sSuffixFont = getLabelFontForStyle(LLFontGL::NORMAL);

    sFgColor = LLUIColorTable::instance().getColor("MenuItemEnabledColor", DEFAULT_WHITE);
    sHighlightBgColor = LLUIColorTable::instance().getColor("MenuItemHighlightBgColor", DEFAULT_WHITE);
    sFlashBgColor = LLUIColorTable::instance().getColor("MenuItemFlashBgColor", DEFAULT_WHITE);
    sFocusOutlineColor = LLUIColorTable::instance().getColor("InventoryFocusOutlineColor", DEFAULT_WHITE);
    sMouseOverColor = LLUIColorTable::instance().getColor("InventoryMouseOverColor", DEFAULT_WHITE);
    sFilterBGColor = LLUIColorTable::instance().getColor("FilterBackgroundColor", DEFAULT_WHITE);
    sFilterTextColor = LLUIColorTable::instance().getColor("FilterTextColor", DEFAULT_WHITE);
    sSuffixColor = LLUIColorTable::instance().getColor("InventoryItemLinkColor", DEFAULT_WHITE);
    sSearchStatusColor = LLUIColorTable::instance().getColor("InventorySearchStatusColor", DEFAULT_WHITE);
}

//static
void LLFolderViewItem::cleanupClass()
{
    sFonts.clear();
    sFolderArrowImg = nullptr;
    sSelectionImg = nullptr;
    sSuffixFont = nullptr;
}


// NOTE: Optimize this, we call it a *lot* when opening a large inventory
LLFolderViewItem::Params::Params()
<<<<<<< HEAD
:   root(),
    listener(),
    folder_arrow_image("folder_arrow_image"),
    folder_indentation("folder_indentation"),
    selection_image("selection_image"),
    item_height("item_height"),
    item_top_pad("item_top_pad"),
    creation_date(),
=======
:	root(),
	listener(),
    favorite_image("favorite_image"),
    favorite_content_image("favorite_content_image"),
	folder_arrow_image("folder_arrow_image"),
	folder_indentation("folder_indentation"),
	selection_image("selection_image"),
	item_height("item_height"),
	item_top_pad("item_top_pad"),
	creation_date(),
>>>>>>> 738cf84c
    allow_wear("allow_wear", true),
    allow_drop("allow_drop", true),
    font_color("font_color"),
    font_highlight_color("font_highlight_color"),
    left_pad("left_pad", 0),
    icon_pad("icon_pad", 0),
    icon_width("icon_width", 0),
    text_pad("text_pad", 0),
    text_pad_right("text_pad_right", 0),
    single_folder_mode("single_folder_mode", false),
    double_click_override("double_click_override", false),
    arrow_size("arrow_size", 0),
    max_folder_item_overlap("max_folder_item_overlap", 0)
{ }

// Default constructor
LLFolderViewItem::LLFolderViewItem(const LLFolderViewItem::Params& p)
<<<<<<< HEAD
:   LLView(p),
    mLabelWidth(0),
    mLabelWidthDirty(false),
=======
:	LLView(p),
	mLabelWidth(0),
	mLabelWidthDirty(false),
    mIsFavorite(false),
    mHasFavorites(false),
>>>>>>> 738cf84c
    mSuffixNeedsRefresh(false),
    mLabelPaddingRight(DEFAULT_LABEL_PADDING_RIGHT),
    mParentFolder( NULL ),
    mIsSelected( false ),
    mIsCurSelection( false ),
    mSelectPending(false),
    mIsItemCut(false),
    mCutGeneration(0),
    mLabelStyle( LLFontGL::NORMAL ),
    pLabelFont(nullptr),
    mHasVisibleChildren(false),
    mLocalIndentation(p.folder_indentation),
    mIndentation(0),
    mItemHeight(p.item_height),
    mControlLabelRotation(0.f),
    mDragAndDropTarget(false),
    mLabel(utf8str_to_wstring(p.name)),
    mRoot(p.root),
    mViewModelItem(p.listener),
    mIsMouseOverTitle(false),
    mAllowWear(p.allow_wear),
    mAllowDrop(p.allow_drop),
    mFontColor(p.font_color),
    mFontHighlightColor(p.font_highlight_color),
    mLeftPad(p.left_pad),
    mIconPad(p.icon_pad),
    mIconWidth(p.icon_width),
    mTextPad(p.text_pad),
    mTextPadRight(p.text_pad_right),
    mArrowSize(p.arrow_size),
    mSingleFolderMode(p.single_folder_mode),
    mMaxFolderItemOverlap(p.max_folder_item_overlap),
    mDoubleClickOverride(p.double_click_override)
{
<<<<<<< HEAD
    if (mViewModelItem)
    {
        mViewModelItem->setFolderViewItem(this);
    }
=======
	if (!sColorSetInitialized)
	{
		sFgColor = LLUIColorTable::instance().getColor("MenuItemEnabledColor", DEFAULT_WHITE);
		sHighlightBgColor = LLUIColorTable::instance().getColor("MenuItemHighlightBgColor", DEFAULT_WHITE);
		sFlashBgColor = LLUIColorTable::instance().getColor("MenuItemFlashBgColor", DEFAULT_WHITE);
		sFocusOutlineColor = LLUIColorTable::instance().getColor("InventoryFocusOutlineColor", DEFAULT_WHITE);
		sMouseOverColor = LLUIColorTable::instance().getColor("InventoryMouseOverColor", DEFAULT_WHITE);
		sFilterBGColor = LLUIColorTable::instance().getColor("FilterBackgroundColor", DEFAULT_WHITE);
		sFilterTextColor = LLUIColorTable::instance().getColor("FilterTextColor", DEFAULT_WHITE);
		sSuffixColor = LLUIColorTable::instance().getColor("InventoryItemLinkColor", DEFAULT_WHITE);
		sSearchStatusColor = LLUIColorTable::instance().getColor("InventorySearchStatusColor", DEFAULT_WHITE);
        sFavoriteColor = LLUIColorTable::instance().getColor("InventoryFavoriteColor", DEFAULT_WHITE);
		sColorSetInitialized = true;
	}

	if (mViewModelItem)
	{
		mViewModelItem->setFolderViewItem(this);
	}
>>>>>>> 738cf84c
}

// Destroys the object
LLFolderViewItem::~LLFolderViewItem()
{
    mViewModelItem = NULL;
    gFocusMgr.removeKeyboardFocusWithoutCallback(this);
}

bool LLFolderViewItem::postBuild()
{
    LLFolderViewModelItem* vmi = getViewModelItem();
    llassert(vmi); // not supposed to happen, if happens, find out why and fix
    if (vmi)
    {
        // getDisplayName() is expensive (due to internal getLabelSuffix() and name building)
        // it also sets search strings so it requires a filter reset
<<<<<<< HEAD
        mLabel = utf8str_to_wstring(vmi->getDisplayName());
=======
        mLabel = vmi->getDisplayName();
        mIsFavorite = vmi->isFavorite() && !vmi->isItemInTrash();
>>>>>>> 738cf84c
        setToolTip(vmi->getName());

        // Dirty the filter flag of the model from the view (CHUI-849)
        vmi->dirtyFilter();
    }

    // Don't do full refresh on constructor if it is possible to avoid
    // it significantly slows down bulk view creation.
    // Todo: Ideally we need to move getDisplayName() out of constructor as well.
    // Like: make a logic that will let filter update search string,
    // while LLFolderViewItem::arrange() updates visual part
    mSuffixNeedsRefresh = true;
    mLabelWidthDirty = true;
    return true;
}

LLFolderView* LLFolderViewItem::getRoot()
{
    return mRoot;
}

const LLFolderView* LLFolderViewItem::getRoot() const
{
    return mRoot;
}
// Returns true if this object is a child (or grandchild, etc.) of potential_ancestor.
bool LLFolderViewItem::isDescendantOf( const LLFolderViewFolder* potential_ancestor )
{
    LLFolderViewItem* root = this;
    while( root->mParentFolder )
    {
        if( root->mParentFolder == potential_ancestor )
        {
            return true;
        }
        root = root->mParentFolder;
    }
    return false;
}

LLFolderViewItem* LLFolderViewItem::getNextOpenNode(bool include_children)
{
    if (!mParentFolder)
    {
        return NULL;
    }

    LLFolderViewItem* itemp = mParentFolder->getNextFromChild( this, include_children );
    while(itemp && !itemp->getVisible())
    {
        LLFolderViewItem* next_itemp = itemp->mParentFolder->getNextFromChild( itemp, include_children );
        if (itemp == next_itemp)
        {
            // hit last item
            return itemp->getVisible() ? itemp : this;
        }
        itemp = next_itemp;
    }

    return itemp;
}

LLFolderViewItem* LLFolderViewItem::getPreviousOpenNode(bool include_children)
{
    if (!mParentFolder)
    {
        return NULL;
    }

    LLFolderViewItem* itemp = mParentFolder->getPreviousFromChild( this, include_children );

    // Skip over items that are invisible or are hidden from the UI.
    while(itemp && !itemp->getVisible())
    {
        LLFolderViewItem* next_itemp = itemp->mParentFolder->getPreviousFromChild( itemp, include_children );
        if (itemp == next_itemp)
        {
            // hit first item
            return itemp->getVisible() ? itemp : this;
        }
        itemp = next_itemp;
    }

    return itemp;
}

bool LLFolderViewItem::passedFilter(S32 filter_generation)
{
    return getViewModelItem()->passedFilter(filter_generation);
}

bool LLFolderViewItem::isPotentiallyVisible(S32 filter_generation)
{
    if (filter_generation < 0)
    {
        filter_generation = getFolderViewModel()->getFilter().getFirstSuccessGeneration();
    }
    LLFolderViewModelItem* model = getViewModelItem();
    bool visible = model->passedFilter(filter_generation);
    if (model->getMarkedDirtyGeneration() >= filter_generation)
    {
        // unsure visibility state
        // retaining previous visibility until item is updated or filter generation changes
        visible |= getVisible();
    }
    return visible;
}

void LLFolderViewItem::refresh()
{
    LLFolderViewModelItem& vmi = *getViewModelItem();

<<<<<<< HEAD
    mLabel = utf8str_to_wstring(vmi.getDisplayName());
    mLabelFontBuffer.reset();
=======
    mLabel = vmi.getDisplayName();
    mIsFavorite = vmi.isFavorite() && !vmi.isItemInTrash();
>>>>>>> 738cf84c
    setToolTip(vmi.getName());
    // icons are slightly expensive to get, can be optimized
    // see LLInventoryIcon::getIcon()
    mIcon = vmi.getIcon();
    mIconOpen = vmi.getIconOpen();
    mIconOverlay = vmi.getIconOverlay();

    if (mRoot->useLabelSuffix())
    {
        // Very Expensive!
        // Can do a number of expensive checks, like checking active motions, wearables or friend list
        mLabelStyle = vmi.getLabelStyle();
        pLabelFont = nullptr; // refresh can be called from a coro, don't use getLabelFontForStyle, coro trips font list tread safety
        mLabelSuffix = utf8str_to_wstring(vmi.getLabelSuffix());
        mSuffixFontBuffer.reset();
    }

    // Dirty the filter flag of the model from the view (CHUI-849)
    vmi.dirtyFilter();

    mLabelWidthDirty = true;
    mSuffixNeedsRefresh = false;
}

void LLFolderViewItem::refreshSuffix()
{
    LLFolderViewModelItem const* vmi = getViewModelItem();

    // icons are slightly expensive to get, can be optimized
    // see LLInventoryIcon::getIcon()
    mIcon = vmi->getIcon();
    mIconOpen = vmi->getIconOpen();
    mIconOverlay = vmi->getIconOverlay();

<<<<<<< HEAD
    if (mRoot->useLabelSuffix())
    {
=======
    mIsFavorite = vmi->isFavorite() && !vmi->isItemInTrash();

	if (mRoot->useLabelSuffix())
	{
>>>>>>> 738cf84c
        // Very Expensive!
        // Can do a number of expensive checks, like checking active motions, wearables or friend list
        mLabelStyle = vmi->getLabelStyle();
        pLabelFont = nullptr;
        mLabelSuffix = utf8str_to_wstring(vmi->getLabelSuffix());
    }

    mLabelWidthDirty = true;
    mSuffixNeedsRefresh = false;
}

// Utility function for LLFolderView
void LLFolderViewItem::arrangeAndSet(bool set_selection,
                                     bool take_keyboard_focus)
{
    LLFolderView* root = getRoot();
    if (getParentFolder())
    {
    getParentFolder()->requestArrange();
    }
    if(set_selection)
    {
        getRoot()->setSelection(this, true, take_keyboard_focus);
        if(root)
        {
            root->scrollToShowSelection();
        }
    }
}


std::set<LLFolderViewItem*> LLFolderViewItem::getSelectionList() const
{
    std::set<LLFolderViewItem*> selection;
    return selection;
}

// addToFolder() returns true if it succeeds. false otherwise
void LLFolderViewItem::addToFolder(LLFolderViewFolder* folder)
{
    folder->addItem(this);

    // Compute indentation since parent folder changed
    mIndentation = (getParentFolder())
        ? getParentFolder()->getIndentation() + mLocalIndentation
        : 0;
}


// Finds width and height of this object and its children.  Also
// makes sure that this view and its children are the right size.
S32 LLFolderViewItem::arrange( S32* width, S32* height )
{
    // Only indent deeper items in hierarchy
    mIndentation = (getParentFolder())
        ? getParentFolder()->getIndentation() + mLocalIndentation
        : 0;
    if (mLabelWidthDirty)
    {
        if (mSuffixNeedsRefresh)
        {
            // Expensive. But despite refreshing label,
            // it is purely visual, so it is fine to do at our laisure
            refreshSuffix();
        }
        mLabelWidth = getLabelXPos() + getLabelFontForStyle(mLabelStyle)->getWidth(mLabel.c_str()) + getLabelFontForStyle(LLFontGL::NORMAL)->getWidth(mLabelSuffix.c_str()) + mLabelPaddingRight;
        mLabelWidthDirty = false;
    }

    *width = llmax(*width, mLabelWidth);

    // determine if we need to use ellipses to avoid horizontal scroll. EXT-719
    bool use_ellipses = getRoot()->getUseEllipses();
    if (use_ellipses)
    {
        // limit to set rect to avoid horizontal scrollbar
        *width = llmin(*width, getRoot()->getRect().getWidth());
    }
    *height = getItemHeight();
    return *height;
}

S32 LLFolderViewItem::getItemHeight() const
{
    return mItemHeight;
}

S32 LLFolderViewItem::getLabelXPos()
{
    return getIndentation() + mArrowSize + mTextPad + mIconWidth + mIconPad;
}

S32 LLFolderViewItem::getIconPad()
{
    return mIconPad;
}

S32 LLFolderViewItem::getTextPad()
{
    return mTextPad;
}

// *TODO: This can be optimized a lot by simply recording that it is
// selected in the appropriate places, and assuming that set selection
// means 'deselect' for a leaf item. Do this optimization after
// multiple selection is implemented to make sure it all plays nice
// together.
bool LLFolderViewItem::setSelection(LLFolderViewItem* selection, bool openitem, bool take_keyboard_focus)
{
    if (selection == this && !mIsSelected)
    {
        selectItem();
    }
    else if (mIsSelected)   // Deselect everything else.
    {
        deselectItem();
    }
    return mIsSelected;
}

bool LLFolderViewItem::changeSelection(LLFolderViewItem* selection, bool selected)
{
    if (selection == this)
    {
        if (mIsSelected)
        {
            deselectItem();
        }
        else
        {
            selectItem();
        }
        return true;
    }
    return false;
}

void LLFolderViewItem::deselectItem(void)
{
    mIsSelected = false;
}

void LLFolderViewItem::selectItem(void)
{
    if (!mIsSelected)
    {
        mIsSelected = true;
        getViewModelItem()->selectItem();
    }
}

bool LLFolderViewItem::isMovable()
{
    return getViewModelItem()->isItemMovable();
}

bool LLFolderViewItem::isRemovable()
{
    return getViewModelItem()->isItemRemovable();
}

void LLFolderViewItem::destroyView()
{
    getRoot()->removeFromSelectionList(this);

    if (mParentFolder)
    {
        // removeView deletes me
        mParentFolder->extractItem(this);
    }
    delete this;
}

// Call through to the viewed object and return true if it can be
// removed.
//bool LLFolderViewItem::removeRecursively(bool single_item)
bool LLFolderViewItem::remove()
{
    if(!isRemovable())
    {
        return false;
    }
    return getViewModelItem()->removeItem();
}

// Build an appropriate context menu for the item.
void LLFolderViewItem::buildContextMenu(LLMenuGL& menu, U32 flags)
{
    getViewModelItem()->buildContextMenu(menu, flags);
}

void LLFolderViewItem::openItem( void )
{
    if (mAllowWear || !getViewModelItem()->isItemWearable())
    {
        getViewModelItem()->openItem();
    }
}

void LLFolderViewItem::rename(const std::string& new_name)
{
    if( !new_name.empty() )
    {
        getViewModelItem()->renameItem(new_name);
    }
}

const std::string& LLFolderViewItem::getName( void ) const
{
    static const std::string noName("");
    return getViewModelItem() ? getViewModelItem()->getName() : noName;
}

// LLView functionality
bool LLFolderViewItem::handleRightMouseDown( S32 x, S32 y, MASK mask )
{
    if(!mIsSelected)
    {
        getRoot()->setSelection(this, false);
    }
    make_ui_sound("UISndClick");
    return true;
}

bool LLFolderViewItem::handleMouseDown( S32 x, S32 y, MASK mask )
{
    if (LLView::childrenHandleMouseDown(x, y, mask))
    {
        return true;
    }

    // No handler needed for focus lost since this class has no
    // state that depends on it.
    gFocusMgr.setMouseCapture( this );

    if (!mIsSelected)
    {
        if(mask & MASK_CONTROL)
        {
            getRoot()->changeSelection(this, !mIsSelected);
        }
        else if (mask & MASK_SHIFT)
        {
            getParentFolder()->extendSelectionTo(this);
        }
        else
        {
            getRoot()->setSelection(this, false);
        }
        make_ui_sound("UISndClick");
    }
    else
    {
        // If selected, we reserve the decision of deselecting/reselecting to the mouse up moment.
        // This is necessary so we maintain selection consistent when starting a drag.
        mSelectPending = true;
    }

    mDragStartX = x;
    mDragStartY = y;
    return true;
}

bool LLFolderViewItem::handleHover( S32 x, S32 y, MASK mask )
{
    mIsMouseOverTitle = (y > (getRect().getHeight() - mItemHeight));

    if( hasMouseCapture() && isMovable() )
    {
            LLFolderView* root = getRoot();

        if( (x - mDragStartX) * (x - mDragStartX) + (y - mDragStartY) * (y - mDragStartY) > DRAG_N_DROP_DISTANCE_THRESHOLD * DRAG_N_DROP_DISTANCE_THRESHOLD
            && root->getAllowDrag()
            && root->getCurSelectedItem()
            && root->startDrag())
        {
                    // RN: when starting drag and drop, clear out last auto-open
                    root->autoOpenTest(NULL);
                    root->setShowSelectionContext(true);

                    // Release keyboard focus, so that if stuff is dropped into the
                    // world, pressing the delete key won't blow away the inventory
                    // item.
                    gFocusMgr.setKeyboardFocus(NULL);

            getWindow()->setCursor(UI_CURSOR_ARROW);
        }
        else if (x != mDragStartX || y != mDragStartY)
        {
            getWindow()->setCursor(UI_CURSOR_NOLOCKED);
        }

        root->clearHoveredItem();
        return true;
    }
    else
    {
        LLFolderView* pRoot = getRoot();
        pRoot->setHoveredItem(this);
        pRoot->setShowSelectionContext(false);
        getWindow()->setCursor(UI_CURSOR_ARROW);
        // let parent handle this then...
        return false;
    }
}


bool LLFolderViewItem::handleDoubleClick( S32 x, S32 y, MASK mask )
{
    openItem();
    return true;
}

bool LLFolderViewItem::handleMouseUp( S32 x, S32 y, MASK mask )
{
    if (LLView::childrenHandleMouseUp(x, y, mask))
    {
        return true;
    }

    // if mouse hasn't moved since mouse down...
    if ( pointInView(x, y) && mSelectPending )
    {
        //...then select
        if(mask & MASK_CONTROL)
        {
            getRoot()->changeSelection(this, !mIsSelected);
        }
        else if (mask & MASK_SHIFT)
        {
            getParentFolder()->extendSelectionTo(this);
        }
        else
        {
            getRoot()->setSelection(this, false);
        }
    }

    mSelectPending = false;

    if( hasMouseCapture() )
    {
        if (getRoot())
        {
        getRoot()->setShowSelectionContext(false);
        }
        gFocusMgr.setMouseCapture( NULL );
    }
    return true;
}

void LLFolderViewItem::onMouseLeave(S32 x, S32 y, MASK mask)
{
    mIsMouseOverTitle = false;

    // NOTE: LLViewerWindow::updateUI() calls "enter" before "leave"; if the mouse moved to another item, we can't just outright clear it
    LLFolderView* pRoot = getRoot();
    if (this == pRoot->getHoveredItem())
    {
        pRoot->clearHoveredItem();
    }
}

bool LLFolderViewItem::handleDragAndDrop(S32 x, S32 y, MASK mask, bool drop,
                                         EDragAndDropType cargo_type,
                                         void* cargo_data,
                                         EAcceptance* accept,
                                         std::string& tooltip_msg)
{
    bool handled = false;
    bool accepted = getViewModelItem()->dragOrDrop(mask,drop,cargo_type,cargo_data, tooltip_msg);
        handled = accepted;
        if (accepted)
        {
            mDragAndDropTarget = true;
            *accept = ACCEPT_YES_MULTI;
        }
        else
        {
            *accept = ACCEPT_NO;
        }
    if(mParentFolder && !handled)
    {
        // store this item to get it in LLFolderBridge::dragItemIntoFolder on drop event.
        mRoot->setDraggingOverItem(this);
        handled = mParentFolder->handleDragAndDropFromChild(mask,drop,cargo_type,cargo_data,accept,tooltip_msg);
        mRoot->setDraggingOverItem(NULL);
    }
    if (handled)
    {
        LL_DEBUGS("UserInput") << "dragAndDrop handled by LLFolderViewItem" << LL_ENDL;
    }

    return handled;
}

void LLFolderViewItem::drawOpenFolderArrow()
{
    //--------------------------------------------------------------------------------//
    // Draw open folder arrow
    //

    if (hasVisibleChildren() || !isFolderComplete())
    {
        gl_draw_scaled_rotated_image(
            mIndentation, getRect().getHeight() - mArrowSize - mTextPad - sTopPad,
            mArrowSize, mArrowSize, mControlLabelRotation, sFolderArrowImg->getImage(), sFgColor);
    }
}

void LLFolderViewItem::drawFavoriteIcon(const Params& default_params, const LLUIColor& fg_color)
{
    static LLUICachedControl<bool> draw_star("InventoryFavoritesUseStar", true);
    if (!draw_star)
    {
        return;
    }
    
    LLUIImage* favorite_image = NULL; 
    if (mIsFavorite)
    {
        favorite_image = default_params.favorite_image;
    }
    else if (mHasFavorites && !isOpen())
    {
        favorite_image = default_params.favorite_content_image;
    }

    if (favorite_image)
    {
        const S32 PAD = 3;
        const S32 image_size = 14;
        
        gl_draw_scaled_image(
            getRect().getWidth() - image_size - PAD, getRect().getHeight() - mItemHeight + PAD,
            image_size, image_size, favorite_image->getImage(), fg_color);
    }
}

/*virtual*/ bool LLFolderViewItem::isHighlightAllowed()
{
    return mIsSelected;
}

/*virtual*/ bool LLFolderViewItem::isHighlightActive()
{
    return mIsCurSelection;
}

/*virtual*/ bool LLFolderViewItem::isFadeItem()
{
    static const LLClipboard& clipboard = LLClipboard::instance(); // Make it a 'simpleton'?
    if (mCutGeneration != clipboard.getGeneration())
    {
        mCutGeneration = clipboard.getGeneration();
        mIsItemCut = clipboard.isCutMode()
                     && ((getParentFolder() && getParentFolder()->isFadeItem())
                        || getViewModelItem()->isCutToClipboard());
    }
    return mIsItemCut;
}

void LLFolderViewItem::drawHighlight(bool showContent, bool hasKeyboardFocus,
    const LLUIColor& selectColor, const LLUIColor& flashColor,
    const LLUIColor& focusOutlineColor, const LLUIColor& mouseOverColor)
{
    const S32 focus_top = getRect().getHeight();
    const S32 focus_bottom = getRect().getHeight() - mItemHeight;
    const bool folder_open = (getRect().getHeight() > mItemHeight + 4);
    const S32 FOCUS_LEFT = 1;

    // Determine which background color to use for highlighting
    const LLUIColor& bgColor = isFlashing() ? flashColor : selectColor;

    //--------------------------------------------------------------------------------//
    // Draw highlight for selected items
    // Note: Always render "current" item or flashing item, only render other selected
    // items if mShowSingleSelection is false.
    //
    if (isHighlightAllowed())
    {
        gGL.getTexUnit(0)->unbind(LLTexUnit::TT_TEXTURE);

        // Highlight for selected but not current items
        if (!isHighlightActive() && !isFlashing())
        {
            LLColor4 bg_color = bgColor;
            // do time-based fade of extra objects
            F32 fade_time = getRoot() ? getRoot()->getSelectionFadeElapsedTime() : 0.f;
            if (getRoot() && getRoot()->getShowSingleSelection())
            {
                // fading out
                bg_color.mV[VALPHA] = clamp_rescale(fade_time, 0.f, 0.4f, bg_color.mV[VALPHA], 0.f);
            }
            else
            {
                // fading in
                bg_color.mV[VALPHA] = clamp_rescale(fade_time, 0.f, 0.4f, 0.f, bg_color.mV[VALPHA]);
            }
            gl_rect_2d(FOCUS_LEFT,
                       focus_top,
                       getRect().getWidth() - 2,
                       focus_bottom,
                       bg_color, hasKeyboardFocus);
        }

        // Highlight for currently selected or flashing item
        if (isHighlightActive())
        {
            // Background
            gl_rect_2d(FOCUS_LEFT,
                focus_top,
                getRect().getWidth() - 2,
                focus_bottom,
                bgColor, hasKeyboardFocus);
            // Outline
            gl_rect_2d(FOCUS_LEFT,
                focus_top,
                getRect().getWidth() - 2,
                focus_bottom,
                focusOutlineColor, false);
        }

        if (folder_open)
        {
            gl_rect_2d(FOCUS_LEFT,
                focus_bottom + 1, // overlap with bottom edge of above rect
                getRect().getWidth() - 2,
                0,
                focusOutlineColor, false);
            if (showContent && !isFlashing())
            {
                gl_rect_2d(FOCUS_LEFT,
                    focus_bottom + 1,
                    getRect().getWidth() - 2,
                    0,
                    bgColor, true);
            }
        }
    }
    else if (mIsMouseOverTitle)
    {
        gl_rect_2d(FOCUS_LEFT,
            focus_top,
            getRect().getWidth() - 2,
            focus_bottom,
            mouseOverColor, false);
    }

    //--------------------------------------------------------------------------------//
    // Draw DragNDrop highlight
    //
    if (mDragAndDropTarget)
    {
        gGL.getTexUnit(0)->unbind(LLTexUnit::TT_TEXTURE);
        gl_rect_2d(FOCUS_LEFT,
            focus_top,
            getRect().getWidth() - 2,
            focus_bottom,
            bgColor, false);
        if (folder_open)
        {
            gl_rect_2d(FOCUS_LEFT,
                focus_bottom + 1, // overlap with bottom edge of above rect
                getRect().getWidth() - 2,
                0,
                bgColor, false);
        }
        mDragAndDropTarget = false;
    }
}

void LLFolderViewItem::drawLabel(const LLFontGL * font, const F32 x, const F32 y, const LLColor4& color, F32 &right_x)
{
    //--------------------------------------------------------------------------------//
    // Draw the actual label text
    //
    mLabelFontBuffer.render(font, mLabel, 0, x, y, color,
        LLFontGL::LEFT, LLFontGL::BOTTOM, LLFontGL::NORMAL, LLFontGL::NO_SHADOW,
        S32_MAX, getRect().getWidth() - (S32) x - mLabelPaddingRight, &right_x, /*use_ellipses*/true);
}

void LLFolderViewItem::draw()
{
    const bool show_context = (getRoot() ? getRoot()->getShowSelectionContext() : false);
    const bool filled = show_context || (getRoot() ? getRoot()->getParentPanel()->hasFocus() : false); // If we have keyboard focus, draw selection filled

    const LLFontGL* font = getLabelFont();
    S32 line_height = font->getLineHeight();

    getViewModelItem()->update();

    if (!mSingleFolderMode)
    {
        drawOpenFolderArrow();
    }
    drawFavoriteIcon(default_params, sFgColor);

    drawHighlight(show_context, filled, sHighlightBgColor, sFlashBgColor, sFocusOutlineColor, sMouseOverColor);

    //--------------------------------------------------------------------------------//
    // Draw open icon
    //
    const S32 icon_x = mIndentation + mArrowSize + mTextPad;
    const S32 rect_height = getRect().getHeight();
    if (!mIconOpen.isNull() && (llabs(mControlLabelRotation) > 80)) // For open folders
    {
        mIconOpen->draw(icon_x, rect_height - mIconOpen->getHeight() - sTopPad + 1);
    }
    else if (mIcon)
    {
        mIcon->draw(icon_x, rect_height - mIcon->getHeight() - sTopPad + 1);
    }

    if (mIconOverlay && getRoot()->showItemLinkOverlays())
    {
        mIconOverlay->draw(icon_x, rect_height - mIcon->getHeight() - sTopPad + 1);
    }

    //--------------------------------------------------------------------------------//
    // Exit if no label to draw
    //
    if (mLabel.empty())
    {
        return;
    }

    S32 filter_string_length = mViewModelItem->hasFilterStringMatch() ? (S32)mViewModelItem->getFilterStringSize() : 0;
    F32 right_x  = 0;
    F32 y = (F32)rect_height - line_height - (F32)mTextPad - (F32)sTopPad;
    F32 text_left = (F32)getLabelXPos();
    LLWString combined_string = mLabel + mLabelSuffix;

    S32 filter_offset = static_cast<S32>(mViewModelItem->getFilterStringOffset());
    if (filter_string_length > 0)
    {
        S32 bottom = rect_height - line_height - 3 - sTopPad;
        S32 top = rect_height - sTopPad;
        if(mLabelSuffix.empty() || (font == sSuffixFont))
        {
            S32 left = ll_round(text_left) + font->getWidth(combined_string.c_str(), 0, filter_offset) - 2;
            S32 right = left + font->getWidth(combined_string.c_str(), filter_offset, filter_string_length) + 2;

            LLRect box_rect(left, top, right, bottom);
            sSelectionImg->draw(box_rect, sFilterBGColor);
        }
        else
        {
            S32 label_filter_length = llmin((S32)mLabel.size() - filter_offset, (S32)filter_string_length);
            if(label_filter_length > 0)
            {
                S32 left = (S32)(ll_round(text_left) + font->getWidthF32(mLabel.c_str(), 0, llmin(filter_offset, (S32)mLabel.size()))) - 2;
                S32 right = left + (S32)font->getWidthF32(mLabel.c_str(), filter_offset, label_filter_length) + 2;
                LLRect box_rect(left, top, right, bottom);
                sSelectionImg->draw(box_rect, sFilterBGColor);
            }
            S32 suffix_filter_length = label_filter_length > 0 ? filter_string_length - label_filter_length : filter_string_length;
            if(suffix_filter_length > 0)
            {
                S32 suffix_offset = llmax(0, filter_offset - (S32)mLabel.size());
                S32 left = (S32)(ll_round(text_left) + font->getWidthF32(mLabel.c_str(), 0, static_cast<S32>(mLabel.size())) + sSuffixFont->getWidthF32(mLabelSuffix.c_str(), 0, suffix_offset)) - 2;
                S32 right = left + (S32)sSuffixFont->getWidthF32(mLabelSuffix.c_str(), suffix_offset, suffix_filter_length) + 2;
                LLRect box_rect(left, top, right, bottom);
                sSelectionImg->draw(box_rect, sFilterBGColor);
            }
        }
    }

    static LLUICachedControl<bool> highlight_color("InventoryFavoritesColorText", true);
    LLColor4 color;
    if (mIsSelected && filled)
    {
        color = mFontHighlightColor;
    }
    else if (mIsFavorite && highlight_color)
    {
        color = sFavoriteColor;
    }
    else
    {
        color = mFontColor;
    }

    if (isFadeItem())
    {
         // Fade out item color to indicate it's being cut
         color.mV[VALPHA] *= 0.5f;
    }
    drawLabel(font, text_left, y, color, right_x);

    //--------------------------------------------------------------------------------//
    // Draw label suffix
    //
    if (!mLabelSuffix.empty())
    {
        mSuffixFontBuffer.render(sSuffixFont, mLabelSuffix, 0, right_x, y, isFadeItem() ? color : sSuffixColor.get(),
            LLFontGL::LEFT, LLFontGL::BOTTOM, LLFontGL::NORMAL, LLFontGL::NO_SHADOW,
            S32_MAX, S32_MAX, &right_x);
    }

    //--------------------------------------------------------------------------------//
    // Highlight string match
    //
    if (filter_string_length > 0)
    {
        if(mLabelSuffix.empty() || (font == sSuffixFont))
        {
            F32 match_string_left = text_left + font->getWidthF32(combined_string.c_str(), 0, filter_offset + filter_string_length) - font->getWidthF32(combined_string.c_str(), filter_offset, filter_string_length);
            F32 yy = (F32)rect_height - line_height - (F32)mTextPad - (F32)sTopPad;
            font->render(combined_string, filter_offset, match_string_left, yy,
                sFilterTextColor, LLFontGL::LEFT, LLFontGL::BOTTOM, LLFontGL::NORMAL, LLFontGL::NO_SHADOW,
                filter_string_length, S32_MAX, &right_x);
        }
        else
        {
            S32 label_filter_length = llmin((S32)mLabel.size() - filter_offset, (S32)filter_string_length);
            if(label_filter_length > 0)
            {
                F32 match_string_left = text_left + font->getWidthF32(mLabel.c_str(), 0, filter_offset + label_filter_length) - font->getWidthF32(mLabel.c_str(), filter_offset, label_filter_length);
                F32 yy = (F32)rect_height - line_height - (F32)mTextPad - (F32)sTopPad;
                font->render(mLabel, filter_offset, match_string_left, yy,
                    sFilterTextColor, LLFontGL::LEFT, LLFontGL::BOTTOM, LLFontGL::NORMAL, LLFontGL::NO_SHADOW,
                    label_filter_length, S32_MAX, &right_x);
            }

            S32 suffix_filter_length = label_filter_length > 0 ? filter_string_length - label_filter_length : filter_string_length;
            if(suffix_filter_length > 0)
            {
                S32 suffix_offset = llmax(0, filter_offset - (S32)mLabel.size());
                F32 match_string_left = text_left + font->getWidthF32(mLabel.c_str(), 0, static_cast<S32>(mLabel.size())) + sSuffixFont->getWidthF32(mLabelSuffix.c_str(), 0, suffix_offset + suffix_filter_length) - sSuffixFont->getWidthF32(mLabelSuffix.c_str(), suffix_offset, suffix_filter_length);
                F32 yy = (F32)rect_height - sSuffixFont->getLineHeight() - (F32)mTextPad - (F32)sTopPad;
                sSuffixFont->render(mLabelSuffix, suffix_offset, match_string_left, yy, sFilterTextColor,
                    LLFontGL::LEFT, LLFontGL::BOTTOM, LLFontGL::NORMAL, LLFontGL::NO_SHADOW,
                    suffix_filter_length, S32_MAX, &right_x);
            }
        }

    }

    //Gilbert Linden 9-20-2012: Although this should be legal, removing it because it causes the mLabelSuffix rendering to
    //be distorted...oddly. I initially added this in but didn't need it after all. So removing to prevent unnecessary bug.
    //LLView::draw();
}

const LLFolderViewModelInterface* LLFolderViewItem::getFolderViewModel( void ) const
{
    return getRoot()->getFolderViewModel();
}

LLFolderViewModelInterface* LLFolderViewItem::getFolderViewModel( void )
{
    return getRoot()->getFolderViewModel();
}

bool LLFolderViewItem::isInSelection() const
{
    return mIsSelected || (mParentFolder && mParentFolder->isInSelection());
}



///----------------------------------------------------------------------------
/// Class LLFolderViewFolder
///----------------------------------------------------------------------------

<<<<<<< HEAD
LLFolderViewFolder::LLFolderViewFolder( const LLFolderViewItem::Params& p ):
    LLFolderViewItem( p ),
    mIsOpen(false),
    mExpanderHighlighted(false),
    mCurHeight(0.f),
    mTargetHeight(0.f),
    mAutoOpenCountdown(0.f),
    mIsFolderComplete(false), // folder might have children that are not loaded yet.
    mAreChildrenInited(false), // folder might have children that are not built yet.
    mLastArrangeGeneration( -1 ),
    mLastCalculatedWidth(0)
=======
LLFolderViewFolder::LLFolderViewFolder( const LLFolderViewItem::Params& p ): 
	LLFolderViewItem( p ),
	mIsOpen(FALSE),
	mExpanderHighlighted(FALSE),
	mCurHeight(0.f),
	mTargetHeight(0.f),
	mAutoOpenCountdown(0.f),
	mIsFolderComplete(false), // folder might have children that are not loaded yet.
	mAreChildrenInited(false), // folder might have children that are not built yet.
	mLastArrangeGeneration( -1 ),
	mLastCalculatedWidth(0),
    mFavoritesDirtyFlags(0)
>>>>>>> 738cf84c
{
}

void LLFolderViewFolder::updateLabelRotation()
{
    if (mAutoOpenCountdown != 0.f)
    {
        mControlLabelRotation = mAutoOpenCountdown * -90.f;
    }
    else if (isOpen())
    {
        mControlLabelRotation = lerp(mControlLabelRotation, -90.f, LLSmoothInterpolation::getInterpolant(0.04f));
    }
    else
    {
        mControlLabelRotation = lerp(mControlLabelRotation, 0.f, LLSmoothInterpolation::getInterpolant(0.025f));
    }
}

// Destroys the object
LLFolderViewFolder::~LLFolderViewFolder( void )
{
<<<<<<< HEAD
    // The LLView base class takes care of object destruction. make sure that we
    // don't have mouse or keyboard focus
    gFocusMgr.releaseFocusIfNeeded( this ); // calls onCommit()
=======
	// The LLView base class takes care of object destruction. make sure that we
	// don't have mouse or keyboard focus
	gFocusMgr.releaseFocusIfNeeded( this ); // calls onCommit()

    if (mFavoritesDirtyFlags)
    {
        gIdleCallbacks.deleteFunction(&LLFolderViewFolder::onIdleUpdateFavorites, this);
    }
>>>>>>> 738cf84c
}

// addToFolder() returns true if it succeeds. false otherwise
void LLFolderViewFolder::addToFolder(LLFolderViewFolder* folder)
{
    folder->addFolder(this);

    // Compute indentation since parent folder changed
    mIndentation = (getParentFolder())
        ? getParentFolder()->getIndentation() + mLocalIndentation
        : 0;

    if(isOpen() && folder->isOpen())
    {
        requestArrange();
    }
}

static LLTrace::BlockTimerStatHandle FTM_ARRANGE("Arrange");

// Make everything right and in the right place ready for drawing (CHUI-849)
// * Sort everything correctly if necessary
// * Turn widgets visible/invisible according to their model filtering state
// * Takes animation state into account for opening/closing of folders (this makes widgets visible/invisible)
// * Reposition visible widgets so that they line up correctly with no gap
// * Compute the width and height of the current folder and its children
// * Makes sure that this view and its children are the right size
S32 LLFolderViewFolder::arrange( S32* width, S32* height )
{
    // Sort before laying out contents
    // Note that we sort from the root (CHUI-849)
    if (mAreChildrenInited)
    {
        getRoot()->getFolderViewModel()->sort(this);
    }

    LL_RECORD_BLOCK_TIME(FTM_ARRANGE);

    // evaluate mHasVisibleChildren
    mHasVisibleChildren = false;
    if (mAreChildrenInited && getViewModelItem()->descendantsPassedFilter())
    {
        // We have to verify that there's at least one child that's not filtered out
        bool found = false;
        // Try the items first
        for (items_t::iterator iit = mItems.begin(); iit != mItems.end(); ++iit)
        {
            LLFolderViewItem* itemp = (*iit);
            found = itemp->isPotentiallyVisible();
            if (found)
                break;
        }
        if (!found)
        {
            // If no item found, try the folders
            for (folders_t::iterator fit = mFolders.begin(); fit != mFolders.end(); ++fit)
            {
                LLFolderViewFolder* folderp = (*fit);
                found = folderp->isPotentiallyVisible();
                if (found)
                    break;
            }
        }

        mHasVisibleChildren = found;
    }
    if (!mIsFolderComplete && mAreChildrenInited)
    {
        mIsFolderComplete = getFolderViewModel()->isFolderComplete(this);
    }



    // calculate height as a single item (without any children), and reshapes rectangle to match
    LLFolderViewItem::arrange( width, height );

    // clamp existing animated height so as to never get smaller than a single item
    mCurHeight = llmax((F32)*height, mCurHeight);

    // initialize running height value as height of single item in case we have no children
    F32 running_height = (F32)*height;
    F32 target_height = (F32)*height;

    // are my children visible?
    if (needsArrange())
    {
        // set last arrange generation first, in case children are animating
        // and need to be arranged again
        mLastArrangeGeneration = getRoot()->getArrangeGeneration();
        if (isOpen())
        {
            // Add sizes of children
            S32 parent_item_height = getRect().getHeight();

            for(folders_t::iterator fit = mFolders.begin(); fit != mFolders.end(); ++fit)
            {
                LLFolderViewFolder* folderp = (*fit);
                folderp->setVisible(folderp->isPotentiallyVisible());

                if (folderp->getVisible())
                {
                    S32 child_width = *width;
                    S32 child_height = 0;
                    S32 child_top = parent_item_height - ll_round(running_height);

                    target_height += folderp->arrange( &child_width, &child_height );

                    running_height += (F32)child_height;
                    *width = llmax(*width, child_width);
                    folderp->setOrigin( 0, child_top - folderp->getRect().getHeight() );
                }
            }
            for(items_t::iterator iit = mItems.begin();
                iit != mItems.end(); ++iit)
            {
                LLFolderViewItem* itemp = (*iit);
                itemp->setVisible(itemp->isPotentiallyVisible());

                if (itemp->getVisible())
                {
                    S32 child_width = *width;
                    S32 child_height = 0;
                    S32 child_top = parent_item_height - ll_round(running_height);

                    target_height += itemp->arrange( &child_width, &child_height );
                    // don't change width, as this item is as wide as its parent folder by construction
                    itemp->reshape( itemp->getRect().getWidth(), child_height);

                    running_height += (F32)child_height;
                    *width = llmax(*width, child_width);
                    itemp->setOrigin( 0, child_top - itemp->getRect().getHeight() );
                }
            }
        }

        mTargetHeight = target_height;
        // cache this width so next time we can just return it
        mLastCalculatedWidth = *width;
    }
    else
    {
        // just use existing width
        *width = mLastCalculatedWidth;
    }

    // animate current height towards target height
    if (llabs(mCurHeight - mTargetHeight) > 1.f)
    {
        mCurHeight = lerp(mCurHeight, mTargetHeight, LLSmoothInterpolation::getInterpolant(isOpen() ? FOLDER_OPEN_TIME_CONSTANT : FOLDER_CLOSE_TIME_CONSTANT));

        requestArrange();

        // hide child elements that fall out of current animated height
        for (folders_t::iterator iter = mFolders.begin();
            iter != mFolders.end();)
        {
            folders_t::iterator fit = iter++;
            // number of pixels that bottom of folder label is from top of parent folder
            if (getRect().getHeight() - (*fit)->getRect().mTop + (*fit)->getItemHeight()
                > ll_round(mCurHeight) + mMaxFolderItemOverlap)
            {
                // hide if beyond current folder height
                (*fit)->setVisible(false);
            }
        }

        for (items_t::iterator iter = mItems.begin();
            iter != mItems.end();)
        {
            items_t::iterator iit = iter++;
            // number of pixels that bottom of item label is from top of parent folder
            if (getRect().getHeight() - (*iit)->getRect().mBottom
                > ll_round(mCurHeight) + mMaxFolderItemOverlap)
            {
                (*iit)->setVisible(false);
            }
        }
    }
    else
    {
        mCurHeight = mTargetHeight;
    }

    // don't change width as this item is already as wide as its parent folder
    reshape(getRect().getWidth(),ll_round(mCurHeight));

    // pass current height value back to parent
    *height = ll_round(mCurHeight);

    return ll_round(mTargetHeight);
}

bool LLFolderViewFolder::needsArrange()
{
    return mLastArrangeGeneration < getRoot()->getArrangeGeneration();
}

bool LLFolderViewFolder::descendantsPassedFilter(S32 filter_generation)
{
    return getViewModelItem()->descendantsPassedFilter(filter_generation);
}

// Passes selection information on to children and record selection
// information if necessary.
bool LLFolderViewFolder::setSelection(LLFolderViewItem* selection, bool openitem,
                                      bool take_keyboard_focus)
{
    bool rv = false;
    if (selection == this)
    {
        if (!isSelected())
        {
            selectItem();
        }
        rv = true;
    }
    else
    {
        if (isSelected())
        {
            deselectItem();
        }
        rv = false;
    }
    bool child_selected = false;

    for (folders_t::iterator iter = mFolders.begin();
        iter != mFolders.end();)
    {
        folders_t::iterator fit = iter++;
        if((*fit)->setSelection(selection, openitem, take_keyboard_focus))
        {
            rv = true;
            child_selected = true;
        }
    }
    for (items_t::iterator iter = mItems.begin();
        iter != mItems.end();)
    {
        items_t::iterator iit = iter++;
        if((*iit)->setSelection(selection, openitem, take_keyboard_focus))
        {
            rv = true;
            child_selected = true;
        }
    }
    if(openitem && child_selected && !mSingleFolderMode)
    {
        setOpenArrangeRecursively(true);
    }
    return rv;
}

// This method is used to change the selection of an item.
// Recursively traverse all children; if 'selection' is 'this' then change
// the select status if necessary.
// Returns true if the selection state of this folder, or of a child, was changed.
bool LLFolderViewFolder::changeSelection(LLFolderViewItem* selection, bool selected)
{
    bool rv = false;
    if(selection == this)
    {
        if (isSelected() != selected)
        {
            rv = true;
            if (selected)
            {
                selectItem();
            }
            else
            {
                deselectItem();
            }
        }
    }

    for (folders_t::iterator iter = mFolders.begin();
        iter != mFolders.end();)
    {
        folders_t::iterator fit = iter++;
        if((*fit)->changeSelection(selection, selected))
        {
            rv = true;
        }
    }
    for (items_t::iterator iter = mItems.begin();
        iter != mItems.end();)
    {
        items_t::iterator iit = iter++;
        if((*iit)->changeSelection(selection, selected))
        {
            rv = true;
        }
    }
    return rv;
}

LLFolderViewFolder* LLFolderViewFolder::getCommonAncestor(LLFolderViewItem* item_a, LLFolderViewItem* item_b, bool& reverse)
{
    if (!item_a->getParentFolder() || !item_b->getParentFolder()) return NULL;

    std::deque<LLFolderViewFolder*> item_a_ancestors;

    LLFolderViewFolder* parent = item_a->getParentFolder();
    while(parent)
    {
        item_a_ancestors.push_back(parent);
        parent = parent->getParentFolder();
    }

    std::deque<LLFolderViewFolder*> item_b_ancestors;

    parent = item_b->getParentFolder();
    while(parent)
    {
        item_b_ancestors.push_back(parent);
        parent = parent->getParentFolder();
    }

    LLFolderViewFolder* common_ancestor = item_a->getRoot();

    while(item_a_ancestors.size() > item_b_ancestors.size())
    {
        item_a = item_a_ancestors.front();
        item_a_ancestors.pop_front();
    }

    while(item_b_ancestors.size() > item_a_ancestors.size())
    {
        item_b = item_b_ancestors.front();
        item_b_ancestors.pop_front();
    }

    while(item_a_ancestors.size())
    {
        common_ancestor = item_a_ancestors.front();

        if (item_a_ancestors.front() == item_b_ancestors.front())
        {
            // which came first, sibling a or sibling b?
            for (folders_t::iterator it = common_ancestor->mFolders.begin(), end_it = common_ancestor->mFolders.end();
                it != end_it;
                ++it)
            {
                LLFolderViewItem* item = *it;

                if (item == item_a)
                {
                    reverse = false;
                    return common_ancestor;
                }
                if (item == item_b)
                {
                    reverse = true;
                    return common_ancestor;
                }
            }

            for (items_t::iterator it = common_ancestor->mItems.begin(), end_it = common_ancestor->mItems.end();
                it != end_it;
                ++it)
            {
                LLFolderViewItem* item = *it;

                if (item == item_a)
                {
                    reverse = false;
                    return common_ancestor;
                }
                if (item == item_b)
                {
                    reverse = true;
                    return common_ancestor;
                }
            }
            break;
        }

        item_a = item_a_ancestors.front();
        item_a_ancestors.pop_front();
        item_b = item_b_ancestors.front();
        item_b_ancestors.pop_front();
    }

    return NULL;
}

void LLFolderViewFolder::gatherChildRangeExclusive(LLFolderViewItem* start, LLFolderViewItem* end, bool reverse, std::vector<LLFolderViewItem*>& items)
{
    bool selecting = start == NULL;
    if (reverse)
    {
        for (items_t::reverse_iterator it = mItems.rbegin(), end_it = mItems.rend();
            it != end_it;
            ++it)
        {
            if (*it == end)
            {
                return;
            }
            if (selecting && (*it)->getVisible())
            {
                items.push_back(*it);
            }

            if (*it == start)
            {
                selecting = true;
            }
        }
        for (folders_t::reverse_iterator it = mFolders.rbegin(), end_it = mFolders.rend();
            it != end_it;
            ++it)
        {
            if (*it == end)
            {
                return;
            }

            if (selecting && (*it)->getVisible())
            {
                items.push_back(*it);
            }

            if (*it == start)
            {
                selecting = true;
            }
        }
    }
    else
    {
        for (folders_t::iterator it = mFolders.begin(), end_it = mFolders.end();
            it != end_it;
            ++it)
        {
            if (*it == end)
            {
                return;
            }

            if (selecting && (*it)->getVisible())
            {
                items.push_back(*it);
            }

            if (*it == start)
            {
                selecting = true;
            }
        }
        for (items_t::iterator it = mItems.begin(), end_it = mItems.end();
            it != end_it;
            ++it)
        {
            if (*it == end)
            {
                return;
            }

            if (selecting && (*it)->getVisible())
            {
                items.push_back(*it);
            }

            if (*it == start)
            {
                selecting = true;
            }
        }
    }
}

void LLFolderViewFolder::extendSelectionTo(LLFolderViewItem* new_selection)
{
    if (!getRoot()->getAllowMultiSelect())
        return;

    LLFolderViewItem* cur_selected_item = getRoot()->getCurSelectedItem();
    if (cur_selected_item == NULL)
    {
        cur_selected_item = new_selection;
    }


    bool reverse = false;
    LLFolderViewFolder* common_ancestor = getCommonAncestor(cur_selected_item, new_selection, reverse);
    if (!common_ancestor)
        return;

    LLFolderViewItem* last_selected_item_from_cur = cur_selected_item;
    LLFolderViewFolder* cur_folder = cur_selected_item->getParentFolder();

    std::vector<LLFolderViewItem*> items_to_select_forward;

    while (cur_folder != common_ancestor)
    {
        cur_folder->gatherChildRangeExclusive(last_selected_item_from_cur, NULL, reverse, items_to_select_forward);

        last_selected_item_from_cur = cur_folder;
        cur_folder = cur_folder->getParentFolder();
    }

    std::vector<LLFolderViewItem*> items_to_select_reverse;

    LLFolderViewItem* last_selected_item_from_new = new_selection;
    cur_folder = new_selection->getParentFolder();
    while (cur_folder != common_ancestor)
    {
        cur_folder->gatherChildRangeExclusive(last_selected_item_from_new, NULL, !reverse, items_to_select_reverse);

        last_selected_item_from_new = cur_folder;
        cur_folder = cur_folder->getParentFolder();
    }

    common_ancestor->gatherChildRangeExclusive(last_selected_item_from_cur, last_selected_item_from_new, reverse, items_to_select_forward);

    for (std::vector<LLFolderViewItem*>::reverse_iterator it = items_to_select_reverse.rbegin(), end_it = items_to_select_reverse.rend();
        it != end_it;
        ++it)
    {
        items_to_select_forward.push_back(*it);
    }

    LLFolderView* root = getRoot();

    bool selection_reverse = new_selection->isSelected(); //indication that some elements are being deselected

    // array always go from 'will be selected' to ' will be unselected', iterate
    // in opposite direction to simplify identification of 'point of origin' in
    // case it is in the list we are working with
    for (std::vector<LLFolderViewItem*>::reverse_iterator it = items_to_select_forward.rbegin(), end_it = items_to_select_forward.rend();
        it != end_it;
        ++it)
    {
        LLFolderViewItem* item = *it;
        bool selected = item->isSelected();
        if (!selection_reverse && selected)
        {
            // it is our 'point of origin' where we shift/expand from
            // don't deselect it
            selection_reverse = true;
        }
        else
        {
            root->changeSelection(item, !selected);
        }
    }

    if (selection_reverse)
    {
        // at some point we reversed selection, first element should be deselected
        root->changeSelection(last_selected_item_from_cur, false);
    }

    // element we expand to should always be selected
    root->changeSelection(new_selection, true);
}


void LLFolderViewFolder::destroyView()
{
    while (!mItems.empty())
    {
        LLFolderViewItem *itemp = mItems.back();
        mItems.pop_back();
        itemp->destroyView(); // LLFolderViewItem::destroyView() removes entry from mItems
    }

    while (!mFolders.empty())
    {
        LLFolderViewFolder *folderp = mFolders.back();
        mFolders.pop_back();
        folderp->destroyView(); // LLFolderVievFolder::destroyView() removes entry from mFolders
    }

    LLFolderViewItem::destroyView();
}

// extractItem() removes the specified item from the folder, but
// doesn't delete it.
void LLFolderViewFolder::extractItem( LLFolderViewItem* item, bool deparent_model )
{
    if (item->isSelected())
        getRoot()->clearSelection();
    items_t::iterator it = std::find(mItems.begin(), mItems.end(), item);
    if(it == mItems.end())
    {
        // This is an evil downcast. However, it's only doing
        // pointer comparison to find if (which it should be ) the
        // item is in the container, so it's pretty safe.
        LLFolderViewFolder* f = static_cast<LLFolderViewFolder*>(item);
        folders_t::iterator ft;
        ft = std::find(mFolders.begin(), mFolders.end(), f);
        if (ft != mFolders.end())
        {
            mFolders.erase(ft);
        }
    }
    else
    {
        mItems.erase(it);
    }
    //item has been removed, need to update filter
    if (deparent_model)
    {
        // in some cases model does not belong to parent view, is shared between views
        getViewModelItem()->removeChild(item->getViewModelItem());
    }
<<<<<<< HEAD
    //because an item is going away regardless of filter status, force rearrange
    requestArrange();
    removeChild(item);
}

bool LLFolderViewFolder::isMovable()
{
    if( !(getViewModelItem()->isItemMovable()) )
    {
            return false;
        }

        for (items_t::iterator iter = mItems.begin();
            iter != mItems.end();)
        {
            items_t::iterator iit = iter++;
            if(!(*iit)->isMovable())
            {
                return false;
            }
        }

        for (folders_t::iterator iter = mFolders.begin();
            iter != mFolders.end();)
        {
            folders_t::iterator fit = iter++;
            if(!(*fit)->isMovable())
            {
                return false;
            }
        }
    return true;
}


bool LLFolderViewFolder::isRemovable()
{
    if( !(getViewModelItem()->isItemRemovable()) )
    {
            return false;
        }

        for (items_t::iterator iter = mItems.begin();
            iter != mItems.end();)
        {
            items_t::iterator iit = iter++;
            if(!(*iit)->isRemovable())
            {
                return false;
            }
        }

        for (folders_t::iterator iter = mFolders.begin();
            iter != mFolders.end();)
        {
            folders_t::iterator fit = iter++;
            if(!(*fit)->isRemovable())
            {
                return false;
            }
        }
    return true;
=======
	//because an item is going away regardless of filter status, force rearrange
	requestArrange();
	removeChild(item);
}

BOOL LLFolderViewFolder::isMovable()
{
	if( !(getViewModelItem()->isItemMovable()) )
	{
			return FALSE;
		}

		for (items_t::iterator iter = mItems.begin();
			iter != mItems.end();)
		{
			items_t::iterator iit = iter++;
			if(!(*iit)->isMovable())
			{
				return FALSE;
			}
		}

		for (folders_t::iterator iter = mFolders.begin();
			iter != mFolders.end();)
		{
			folders_t::iterator fit = iter++;
			if(!(*fit)->isMovable())
			{
				return FALSE;
			}
		}
	return TRUE;
}

void LLFolderViewFolder::updateHasFavorites(bool new_childs_value)
{
    if (mFavoritesDirtyFlags == 0)
    {
        gIdleCallbacks.addFunction(&LLFolderViewFolder::onIdleUpdateFavorites, this);
    }
    if (new_childs_value)
    {
        mFavoritesDirtyFlags |= FAVORITE_ADDED;
    }
    else
    {
        mFavoritesDirtyFlags |= FAVORITE_REMOVED;
    }
}

void LLFolderViewFolder::onIdleUpdateFavorites(void* data)
{
    LLFolderViewFolder* self = reinterpret_cast<LLFolderViewFolder*>(data);
    if (self->mFavoritesDirtyFlags == 0)
    {
        LL_WARNS() << "Called onIdleUpdateFavorites without dirty flags set" << LL_ENDL;
        gIdleCallbacks.deleteFunction(&LLFolderViewFolder::onIdleUpdateFavorites, self);
        return;
    }

    if (self->getViewModelItem()->isItemInTrash())
    {
        // do not display favorite-stars in trash
        self->mFavoritesDirtyFlags = 0;
        gIdleCallbacks.deleteFunction(&LLFolderViewFolder::onIdleUpdateFavorites, self);
        return;
    }

    if (self->mFavoritesDirtyFlags == FAVORITE_ADDED)
    {
        if (!self->mHasFavorites)
        {
            // propagate up, exclude root
            LLFolderViewFolder* parent = self;
            while (parent
                && (!parent->hasFavorites() || parent->mFavoritesDirtyFlags)
                && !parent->getViewModelItem()->isAgentInventoryRoot())
            {
                parent->setHasFavorites(true);
                if (parent->mFavoritesDirtyFlags)
                {
                    gIdleCallbacks.deleteFunction(&LLFolderViewFolder::onIdleUpdateFavorites, parent);
                    parent->mFavoritesDirtyFlags = 0;
                }
                parent = parent->getParentFolder();
            }
        }
    }
    else if (self->mFavoritesDirtyFlags > FAVORITE_ADDED)
    {
        // full check
        LLFolderViewFolder* parent = self;
        while (parent && !parent->getViewModelItem()->isAgentInventoryRoot())
        {
            bool has_favorites = false;
            for (items_t::iterator iter = parent->mItems.begin();
                iter != parent->mItems.end();)
            {
                items_t::iterator iit = iter++;
                if ((*iit)->isFavorite())
                {
                    has_favorites = true;
                    break;
                }
            }

            for (folders_t::iterator iter = parent->mFolders.begin();
                iter != parent->mFolders.end() && !has_favorites;)
            {
                folders_t::iterator fit = iter++;
                if ((*fit)->isFavorite() || (*fit)->hasFavorites())
                {
                    has_favorites = true;
                    break;
                }
            }

            if (!has_favorites)
            {
                if (parent->hasFavorites())
                {
                    parent->setHasFavorites(false);
                }
                else
                {
                    // Nothing changed
                    break;
                }
            }
            else
            {
                // propagate up, exclude root
                while (parent
                    && (!parent->hasFavorites() || parent->mFavoritesDirtyFlags)
                    && !parent->getViewModelItem()->isAgentInventoryRoot())
                {
                    parent->setHasFavorites(true);
                    if (parent->mFavoritesDirtyFlags)
                    {
                        gIdleCallbacks.deleteFunction(&LLFolderViewFolder::onIdleUpdateFavorites, parent);
                        parent->mFavoritesDirtyFlags = 0;
                    }
                    parent = parent->getParentFolder();
                }
                break;
            }
            if (parent->mFavoritesDirtyFlags)
            {
                parent->mFavoritesDirtyFlags = 0;
                gIdleCallbacks.deleteFunction(&LLFolderViewFolder::onIdleUpdateFavorites, parent);
            }
            parent = parent->getParentFolder();
        }
    }
}


BOOL LLFolderViewFolder::isRemovable()
{
	if( !(getViewModelItem()->isItemRemovable()) )
	{
			return FALSE;
		}

		for (items_t::iterator iter = mItems.begin();
			iter != mItems.end();)
		{
			items_t::iterator iit = iter++;
			if(!(*iit)->isRemovable())
			{
				return FALSE;
			}
		}

		for (folders_t::iterator iter = mFolders.begin();
			iter != mFolders.end();)
		{
			folders_t::iterator fit = iter++;
			if(!(*fit)->isRemovable())
			{
				return FALSE;
			}
		}
	return TRUE;
>>>>>>> 738cf84c
}

void LLFolderViewFolder::destroyRoot()
{
    delete this;
}

// this is an internal method used for adding items to folders.
void LLFolderViewFolder::addItem(LLFolderViewItem* item)
{
    if (item->getParentFolder())
    {
        item->getParentFolder()->extractItem(item);
    }
    item->setParentFolder(this);

    mItems.push_back(item);

    item->setRect(LLRect(0, 0, getRect().getWidth(), 0));
    item->setVisible(false);

    addChild(item);

    // When the model is already hooked into a hierarchy (i.e. has a parent), do not reparent it
    // Note: this happens when models are created before views or shared between views
    if (!item->getViewModelItem()->hasParent())
    {
        getViewModelItem()->addChild(item->getViewModelItem());
    }
}

// this is an internal method used for adding items to folders.
void LLFolderViewFolder::addFolder(LLFolderViewFolder* folder)
{
    if (folder->mParentFolder)
    {
        folder->mParentFolder->extractItem(folder);
    }
    folder->mParentFolder = this;
    mFolders.push_back(folder);
    folder->setOrigin(0, 0);
    folder->reshape(getRect().getWidth(), 0);
    folder->setVisible(false);
    // rearrange all descendants too, as our indentation level might have changed
    //folder->requestArrange();
    //requestSort();

    addChild(folder);

    // When the model is already hooked into a hierarchy (i.e. has a parent), do not reparent it
    // Note: this happens when models are created before views or shared between views
    if (!folder->getViewModelItem()->hasParent())
    {
        getViewModelItem()->addChild(folder->getViewModelItem());
    }
}

void LLFolderViewFolder::requestArrange()
{
    mLastArrangeGeneration = -1;
    // flag all items up to root
    if (mParentFolder)
    {
        mParentFolder->requestArrange();
    }
}

void LLFolderViewFolder::toggleOpen()
{
    setOpen(!isOpen());
}

// Force a folder open or closed
void LLFolderViewFolder::setOpen(bool openitem)
{
    if(mSingleFolderMode)
    {
        // navigateToFolder can destroy this view
        // delay it in case setOpen was called from click or key processing
        doOnIdleOneTime([this]()
                        {
                            getViewModelItem()->navigateToFolder();
                        });
    }
    else
    {
        setOpenArrangeRecursively(openitem);
    }
}

void LLFolderViewFolder::setOpenArrangeRecursively(bool openitem, ERecurseType recurse)
{
    bool was_open = isOpen();
    mIsOpen = openitem;
        if(!was_open && openitem)
        {
            getViewModelItem()->openItem();
            // openItem() will request content, it won't be incomplete
            mIsFolderComplete = true;
        }
        else if(was_open && !openitem)
        {
        getViewModelItem()->closeItem();
    }

    if (recurse == RECURSE_DOWN || recurse == RECURSE_UP_DOWN)
    {
        for (folders_t::iterator iter = mFolders.begin();
            iter != mFolders.end();)
        {
            folders_t::iterator fit = iter++;
            (*fit)->setOpenArrangeRecursively(openitem, RECURSE_DOWN);      /* Flawfinder: ignore */
        }
    }
    if (mParentFolder
        &&  (recurse == RECURSE_UP
            || recurse == RECURSE_UP_DOWN))
    {
        mParentFolder->setOpenArrangeRecursively(openitem, RECURSE_UP);
    }

    if (was_open != isOpen())
    {
        requestArrange();
    }
}

bool LLFolderViewFolder::handleDragAndDropFromChild(MASK mask,
                                                    bool drop,
                                                    EDragAndDropType c_type,
                                                    void* cargo_data,
                                                    EAcceptance* accept,
                                                    std::string& tooltip_msg)
{
    bool accepted = mViewModelItem->dragOrDrop(mask,drop,c_type,cargo_data, tooltip_msg);
    if (accepted)
    {
        mDragAndDropTarget = true;
        *accept = ACCEPT_YES_MULTI;
    }
    else
    {
        *accept = ACCEPT_NO;
    }

    // drag and drop to child item, so clear pending auto-opens
    getRoot()->autoOpenTest(NULL);

    return true;
}

void LLFolderViewFolder::openItem( void )
{
    toggleOpen();
}

void LLFolderViewFolder::applyFunctorToChildren(LLFolderViewFunctor& functor)
{
    for (folders_t::iterator iter = mFolders.begin();
        iter != mFolders.end();)
    {
        folders_t::iterator fit = iter++;
        functor.doItem((*fit));
    }
    for (items_t::iterator iter = mItems.begin();
        iter != mItems.end();)
    {
        items_t::iterator iit = iter++;
        functor.doItem((*iit));
    }
}

void LLFolderViewFolder::applyFunctorRecursively(LLFolderViewFunctor& functor)
{
    functor.doFolder(this);

    for (folders_t::iterator iter = mFolders.begin();
        iter != mFolders.end();)
    {
        folders_t::iterator fit = iter++;
        (*fit)->applyFunctorRecursively(functor);
    }
    for (items_t::iterator iter = mItems.begin();
        iter != mItems.end();)
    {
        items_t::iterator iit = iter++;
        functor.doItem((*iit));
    }
}

// LLView functionality
bool LLFolderViewFolder::handleDragAndDrop(S32 x, S32 y, MASK mask,
                                           bool drop,
                                           EDragAndDropType cargo_type,
                                           void* cargo_data,
                                           EAcceptance* accept,
                                           std::string& tooltip_msg)
{
    bool handled = false;

    if (isOpen())
    {
        handled = (childrenHandleDragAndDrop(x, y, mask, drop, cargo_type, cargo_data, accept, tooltip_msg) != NULL);
    }

    if (!handled)
    {
        handleDragAndDropToThisFolder(mask, drop, cargo_type, cargo_data, accept, tooltip_msg);

        LL_DEBUGS("UserInput") << "dragAndDrop handled by LLFolderViewFolder" << LL_ENDL;
    }

    return true;
}

bool LLFolderViewFolder::handleDragAndDropToThisFolder(MASK mask,
                                                       bool drop,
                                                       EDragAndDropType cargo_type,
                                                       void* cargo_data,
                                                       EAcceptance* accept,
                                                       std::string& tooltip_msg)
{
    if (!mAllowDrop)
    {
        *accept = ACCEPT_NO;
        tooltip_msg = LLTrans::getString("TooltipOutboxCannotDropOnRoot");
        return true;
    }

    bool accepted = getViewModelItem()->dragOrDrop(mask,drop,cargo_type,cargo_data, tooltip_msg);

    if (accepted)
    {
        mDragAndDropTarget = true;
        *accept = ACCEPT_YES_MULTI;
    }
    else
    {
        *accept = ACCEPT_NO;
    }

    if (!drop && accepted)
    {
        getRoot()->autoOpenTest(this);
    }

    return true;
}


bool LLFolderViewFolder::handleRightMouseDown( S32 x, S32 y, MASK mask )
{
    bool handled = false;

    if( isOpen() )
    {
        handled = childrenHandleRightMouseDown( x, y, mask ) != NULL;
    }
    if (!handled)
    {
        handled = LLFolderViewItem::handleRightMouseDown( x, y, mask );
    }
    return handled;
}


bool LLFolderViewFolder::handleHover(S32 x, S32 y, MASK mask)
{
    mIsMouseOverTitle = (y > (getRect().getHeight() - mItemHeight));

    bool handled = LLView::handleHover(x, y, mask);

    if (!handled)
    {
        // this doesn't do child processing
        handled = LLFolderViewItem::handleHover(x, y, mask);
    }

    return handled;
}

bool LLFolderViewFolder::handleMouseDown( S32 x, S32 y, MASK mask )
{
    bool handled = false;
    if( isOpen() )
    {
        handled = childrenHandleMouseDown(x,y,mask) != NULL;
    }
    if( !handled )
    {
        if((mIndentation < x && x < mIndentation + (isCollapsed() ? 0 : mArrowSize) + mTextPad)
           && !mSingleFolderMode)
        {
            toggleOpen();
            handled = true;
        }
        else
        {
            // do normal selection logic
            handled = LLFolderViewItem::handleMouseDown(x, y, mask);
        }
    }

    return handled;
}

bool LLFolderViewFolder::handleDoubleClick( S32 x, S32 y, MASK mask )
{
    bool handled = false;
    if(mSingleFolderMode)
    {
        static LLUICachedControl<bool> double_click_new_window("SingleModeDoubleClickOpenWindow", false);
        if (double_click_new_window)
        {
            getViewModelItem()->navigateToFolder(true);
        }
        else
        {
            // navigating is going to destroy views and change children
            // delay it untill handleDoubleClick processing is complete
            doOnIdleOneTime([this]()
                            {
                                getViewModelItem()->navigateToFolder(false);
                            });
        }
        return true;
    }

    if( isOpen() )
    {
        handled = childrenHandleDoubleClick( x, y, mask ) != NULL;
    }
    if( !handled )
    {
        if(mDoubleClickOverride)
        {
            static LLUICachedControl<U32> double_click_action("MultiModeDoubleClickFolder", false);
            if (double_click_action == 1)
            {
                getViewModelItem()->navigateToFolder(true);
                return true;
            }
            if (double_click_action == 2)
            {
                getViewModelItem()->navigateToFolder(false, true);
                return true;
            }
        }
        if(mIndentation < x && x < mIndentation + (isCollapsed() ? 0 : mArrowSize) + mTextPad)
        {
            // don't select when user double-clicks plus sign
            // so as not to contradict single-click behavior
            toggleOpen();
        }
        else
        {
            getRoot()->setSelection(this, false);
            toggleOpen();
        }
        handled = true;
    }
    return handled;
}

void LLFolderViewFolder::draw()
{
    updateLabelRotation();

    LLFolderViewItem::draw();

    // draw children if root folder, or any other folder that is open or animating to closed state
    if( getRoot() == this || (isOpen() || mCurHeight != mTargetHeight ))
    {
        LLView::draw();
    }

    mExpanderHighlighted = false;
}

// this does prefix traversal, as folders are listed above their contents
LLFolderViewItem* LLFolderViewFolder::getNextFromChild( LLFolderViewItem* item, bool include_children )
{
    bool found_item = false;

    LLFolderViewItem* result = NULL;
    // when not starting from a given item, start at beginning
    if(item == NULL)
    {
        found_item = true;
    }

    // find current item among children
    folders_t::iterator fit = mFolders.begin();
    folders_t::iterator fend = mFolders.end();

    items_t::iterator iit = mItems.begin();
    items_t::iterator iend = mItems.end();

    // if not trivially starting at the beginning, we have to find the current item
    if (!found_item)
    {
        // first, look among folders, since they are always above items
        for(; fit != fend; ++fit)
        {
            if(item == (*fit))
            {
                found_item = true;
                // if we are on downwards traversal
                if (include_children && (*fit)->isOpen())
                {
                    // look for first descendant
                    return (*fit)->getNextFromChild(NULL, true);
                }
                // otherwise advance to next folder
                ++fit;
                include_children = true;
                break;
            }
        }

        // didn't find in folders?  Check items...
        if (!found_item)
        {
            for(; iit != iend; ++iit)
            {
                if(item == (*iit))
                {
                    found_item = true;
                    // point to next item
                    ++iit;
                    break;
                }
            }
        }
    }

    if (!found_item)
    {
        // you should never call this method with an item that isn't a child
        // so we should always find something
        llassert(false);
        return NULL;
    }

    // at this point, either iit or fit point to a candidate "next" item
    // if both are out of range, we need to punt up to our parent

    // now, starting from found folder, continue through folders
    // searching for next visible folder
    while(fit != fend && !(*fit)->getVisible())
    {
        // turn on downwards traversal for next folder
        ++fit;
    }

    if (fit != fend)
    {
        result = (*fit);
    }
    else
    {
        // otherwise, scan for next visible item
        while(iit != iend && !(*iit)->getVisible())
        {
            ++iit;
        }

        // check to see if we have a valid item
        if (iit != iend)
        {
            result = (*iit);
        }
    }

    if( !result && mParentFolder )
    {
        // If there are no siblings or children to go to, recurse up one level in the tree
        // and skip children for this folder, as we've already discounted them
        result = mParentFolder->getNextFromChild(this, false);
    }

    return result;
}

// this does postfix traversal, as folders are listed above their contents
LLFolderViewItem* LLFolderViewFolder::getPreviousFromChild( LLFolderViewItem* item, bool include_children )
{
    bool found_item = false;

    LLFolderViewItem* result = NULL;
    // when not starting from a given item, start at end
    if(item == NULL)
    {
        found_item = true;
    }

    // find current item among children
    folders_t::reverse_iterator fit = mFolders.rbegin();
    folders_t::reverse_iterator fend = mFolders.rend();

    items_t::reverse_iterator iit = mItems.rbegin();
    items_t::reverse_iterator iend = mItems.rend();

    // if not trivially starting at the end, we have to find the current item
    if (!found_item)
    {
        // first, look among items, since they are always below the folders
        for(; iit != iend; ++iit)
        {
            if(item == (*iit))
            {
                found_item = true;
                // point to next item
                ++iit;
                break;
            }
        }

        // didn't find in items?  Check folders...
        if (!found_item)
        {
            for(; fit != fend; ++fit)
            {
                if(item == (*fit))
                {
                    found_item = true;
                    // point to next folder
                    ++fit;
                    break;
                }
            }
        }
    }

    if (!found_item)
    {
        // you should never call this method with an item that isn't a child
        // so we should always find something
        llassert(false);
        return NULL;
    }

    // at this point, either iit or fit point to a candidate "next" item
    // if both are out of range, we need to punt up to our parent

    // now, starting from found item, continue through items
    // searching for next visible item
    while(iit != iend && !(*iit)->getVisible())
    {
        ++iit;
    }

    if (iit != iend)
    {
        // we found an appropriate item
        result = (*iit);
    }
    else
    {
        // otherwise, scan for next visible folder
        while(fit != fend && !(*fit)->getVisible())
        {
            ++fit;
        }

        // check to see if we have a valid folder
        if (fit != fend)
        {
            // try selecting child element of this folder
            if ((*fit)->isOpen() && include_children)
            {
                result = (*fit)->getPreviousFromChild(NULL);
            }
            else
            {
                result = (*fit);
            }
        }
    }

    if( !result )
    {
        // If there are no siblings or children to go to, recurse up one level in the tree
        // which gets back to this folder, which will only be visited if it is a valid, visible item
        result = this;
    }

    return result;
}
<|MERGE_RESOLUTION|>--- conflicted
+++ resolved
@@ -57,14 +57,11 @@
 LLUIColor LLFolderViewItem::sFilterTextColor;
 LLUIColor LLFolderViewItem::sSuffixColor;
 LLUIColor LLFolderViewItem::sSearchStatusColor;
-<<<<<<< HEAD
+LLUIColor LLFolderViewItem::sFavoriteColor;
 S32 LLFolderViewItem::sTopPad = 0;
 LLUIImagePtr LLFolderViewItem::sFolderArrowImg;
 LLUIImagePtr LLFolderViewItem::sSelectionImg;
 LLFontGL* LLFolderViewItem::sSuffixFont = nullptr;
-=======
-LLUIColor LLFolderViewItem::sFavoriteColor;
->>>>>>> 738cf84c
 
 // only integers can be initialized in header
 const F32 LLFolderViewItem::FOLDER_CLOSE_TIME_CONSTANT = 0.02f;
@@ -117,6 +114,7 @@
     sFilterTextColor = LLUIColorTable::instance().getColor("FilterTextColor", DEFAULT_WHITE);
     sSuffixColor = LLUIColorTable::instance().getColor("InventoryItemLinkColor", DEFAULT_WHITE);
     sSearchStatusColor = LLUIColorTable::instance().getColor("InventorySearchStatusColor", DEFAULT_WHITE);
+    sFavoriteColor = LLUIColorTable::instance().getColor("InventoryFavoriteColor", DEFAULT_WHITE);
 }
 
 //static
@@ -131,27 +129,16 @@
 
 // NOTE: Optimize this, we call it a *lot* when opening a large inventory
 LLFolderViewItem::Params::Params()
-<<<<<<< HEAD
 :   root(),
     listener(),
+    favorite_image("favorite_image"),
+    favorite_content_image("favorite_content_image"),
     folder_arrow_image("folder_arrow_image"),
     folder_indentation("folder_indentation"),
     selection_image("selection_image"),
     item_height("item_height"),
     item_top_pad("item_top_pad"),
     creation_date(),
-=======
-:	root(),
-	listener(),
-    favorite_image("favorite_image"),
-    favorite_content_image("favorite_content_image"),
-	folder_arrow_image("folder_arrow_image"),
-	folder_indentation("folder_indentation"),
-	selection_image("selection_image"),
-	item_height("item_height"),
-	item_top_pad("item_top_pad"),
-	creation_date(),
->>>>>>> 738cf84c
     allow_wear("allow_wear", true),
     allow_drop("allow_drop", true),
     font_color("font_color"),
@@ -169,17 +156,11 @@
 
 // Default constructor
 LLFolderViewItem::LLFolderViewItem(const LLFolderViewItem::Params& p)
-<<<<<<< HEAD
 :   LLView(p),
     mLabelWidth(0),
     mLabelWidthDirty(false),
-=======
-:	LLView(p),
-	mLabelWidth(0),
-	mLabelWidthDirty(false),
     mIsFavorite(false),
     mHasFavorites(false),
->>>>>>> 738cf84c
     mSuffixNeedsRefresh(false),
     mLabelPaddingRight(DEFAULT_LABEL_PADDING_RIGHT),
     mParentFolder( NULL ),
@@ -214,32 +195,14 @@
     mMaxFolderItemOverlap(p.max_folder_item_overlap),
     mDoubleClickOverride(p.double_click_override)
 {
-<<<<<<< HEAD
     if (mViewModelItem)
     {
         mViewModelItem->setFolderViewItem(this);
     }
-=======
-	if (!sColorSetInitialized)
-	{
-		sFgColor = LLUIColorTable::instance().getColor("MenuItemEnabledColor", DEFAULT_WHITE);
-		sHighlightBgColor = LLUIColorTable::instance().getColor("MenuItemHighlightBgColor", DEFAULT_WHITE);
-		sFlashBgColor = LLUIColorTable::instance().getColor("MenuItemFlashBgColor", DEFAULT_WHITE);
-		sFocusOutlineColor = LLUIColorTable::instance().getColor("InventoryFocusOutlineColor", DEFAULT_WHITE);
-		sMouseOverColor = LLUIColorTable::instance().getColor("InventoryMouseOverColor", DEFAULT_WHITE);
-		sFilterBGColor = LLUIColorTable::instance().getColor("FilterBackgroundColor", DEFAULT_WHITE);
-		sFilterTextColor = LLUIColorTable::instance().getColor("FilterTextColor", DEFAULT_WHITE);
-		sSuffixColor = LLUIColorTable::instance().getColor("InventoryItemLinkColor", DEFAULT_WHITE);
-		sSearchStatusColor = LLUIColorTable::instance().getColor("InventorySearchStatusColor", DEFAULT_WHITE);
-        sFavoriteColor = LLUIColorTable::instance().getColor("InventoryFavoriteColor", DEFAULT_WHITE);
-		sColorSetInitialized = true;
-	}
-
-	if (mViewModelItem)
-	{
-		mViewModelItem->setFolderViewItem(this);
-	}
->>>>>>> 738cf84c
+    if (mViewModelItem)
+    {
+        mViewModelItem->setFolderViewItem(this);
+    }
 }
 
 // Destroys the object
@@ -257,12 +220,8 @@
     {
         // getDisplayName() is expensive (due to internal getLabelSuffix() and name building)
         // it also sets search strings so it requires a filter reset
-<<<<<<< HEAD
         mLabel = utf8str_to_wstring(vmi->getDisplayName());
-=======
-        mLabel = vmi->getDisplayName();
         mIsFavorite = vmi->isFavorite() && !vmi->isItemInTrash();
->>>>>>> 738cf84c
         setToolTip(vmi->getName());
 
         // Dirty the filter flag of the model from the view (CHUI-849)
@@ -375,13 +334,9 @@
 {
     LLFolderViewModelItem& vmi = *getViewModelItem();
 
-<<<<<<< HEAD
     mLabel = utf8str_to_wstring(vmi.getDisplayName());
     mLabelFontBuffer.reset();
-=======
-    mLabel = vmi.getDisplayName();
     mIsFavorite = vmi.isFavorite() && !vmi.isItemInTrash();
->>>>>>> 738cf84c
     setToolTip(vmi.getName());
     // icons are slightly expensive to get, can be optimized
     // see LLInventoryIcon::getIcon()
@@ -416,15 +371,10 @@
     mIconOpen = vmi->getIconOpen();
     mIconOverlay = vmi->getIconOverlay();
 
-<<<<<<< HEAD
+    mIsFavorite = vmi->isFavorite() && !vmi->isItemInTrash();
+
     if (mRoot->useLabelSuffix())
     {
-=======
-    mIsFavorite = vmi->isFavorite() && !vmi->isItemInTrash();
-
-	if (mRoot->useLabelSuffix())
-	{
->>>>>>> 738cf84c
         // Very Expensive!
         // Can do a number of expensive checks, like checking active motions, wearables or friend list
         mLabelStyle = vmi->getLabelStyle();
@@ -842,8 +792,8 @@
     {
         return;
     }
-    
-    LLUIImage* favorite_image = NULL; 
+
+    LLUIImage* favorite_image = NULL;
     if (mIsFavorite)
     {
         favorite_image = default_params.favorite_image;
@@ -857,7 +807,7 @@
     {
         const S32 PAD = 3;
         const S32 image_size = 14;
-        
+
         gl_draw_scaled_image(
             getRect().getWidth() - image_size - PAD, getRect().getHeight() - mItemHeight + PAD,
             image_size, image_size, favorite_image->getImage(), fg_color);
@@ -1012,6 +962,8 @@
     const bool show_context = (getRoot() ? getRoot()->getShowSelectionContext() : false);
     const bool filled = show_context || (getRoot() ? getRoot()->getParentPanel()->hasFocus() : false); // If we have keyboard focus, draw selection filled
 
+    const Params& default_params = LLUICtrlFactory::getDefaultParams<LLFolderViewItem>();
+
     const LLFontGL* font = getLabelFont();
     S32 line_height = font->getLineHeight();
 
@@ -1190,7 +1142,6 @@
 /// Class LLFolderViewFolder
 ///----------------------------------------------------------------------------
 
-<<<<<<< HEAD
 LLFolderViewFolder::LLFolderViewFolder( const LLFolderViewItem::Params& p ):
     LLFolderViewItem( p ),
     mIsOpen(false),
@@ -1201,21 +1152,8 @@
     mIsFolderComplete(false), // folder might have children that are not loaded yet.
     mAreChildrenInited(false), // folder might have children that are not built yet.
     mLastArrangeGeneration( -1 ),
-    mLastCalculatedWidth(0)
-=======
-LLFolderViewFolder::LLFolderViewFolder( const LLFolderViewItem::Params& p ): 
-	LLFolderViewItem( p ),
-	mIsOpen(FALSE),
-	mExpanderHighlighted(FALSE),
-	mCurHeight(0.f),
-	mTargetHeight(0.f),
-	mAutoOpenCountdown(0.f),
-	mIsFolderComplete(false), // folder might have children that are not loaded yet.
-	mAreChildrenInited(false), // folder might have children that are not built yet.
-	mLastArrangeGeneration( -1 ),
-	mLastCalculatedWidth(0),
+    mLastCalculatedWidth(0),
     mFavoritesDirtyFlags(0)
->>>>>>> 738cf84c
 {
 }
 
@@ -1238,20 +1176,14 @@
 // Destroys the object
 LLFolderViewFolder::~LLFolderViewFolder( void )
 {
-<<<<<<< HEAD
     // The LLView base class takes care of object destruction. make sure that we
     // don't have mouse or keyboard focus
     gFocusMgr.releaseFocusIfNeeded( this ); // calls onCommit()
-=======
-	// The LLView base class takes care of object destruction. make sure that we
-	// don't have mouse or keyboard focus
-	gFocusMgr.releaseFocusIfNeeded( this ); // calls onCommit()
 
     if (mFavoritesDirtyFlags)
     {
         gIdleCallbacks.deleteFunction(&LLFolderViewFolder::onIdleUpdateFavorites, this);
     }
->>>>>>> 738cf84c
 }
 
 // addToFolder() returns true if it succeeds. false otherwise
@@ -1861,7 +1793,6 @@
         // in some cases model does not belong to parent view, is shared between views
         getViewModelItem()->removeChild(item->getViewModelItem());
     }
-<<<<<<< HEAD
     //because an item is going away regardless of filter status, force rearrange
     requestArrange();
     removeChild(item);
@@ -1894,69 +1825,6 @@
             }
         }
     return true;
-}
-
-
-bool LLFolderViewFolder::isRemovable()
-{
-    if( !(getViewModelItem()->isItemRemovable()) )
-    {
-            return false;
-        }
-
-        for (items_t::iterator iter = mItems.begin();
-            iter != mItems.end();)
-        {
-            items_t::iterator iit = iter++;
-            if(!(*iit)->isRemovable())
-            {
-                return false;
-            }
-        }
-
-        for (folders_t::iterator iter = mFolders.begin();
-            iter != mFolders.end();)
-        {
-            folders_t::iterator fit = iter++;
-            if(!(*fit)->isRemovable())
-            {
-                return false;
-            }
-        }
-    return true;
-=======
-	//because an item is going away regardless of filter status, force rearrange
-	requestArrange();
-	removeChild(item);
-}
-
-BOOL LLFolderViewFolder::isMovable()
-{
-	if( !(getViewModelItem()->isItemMovable()) )
-	{
-			return FALSE;
-		}
-
-		for (items_t::iterator iter = mItems.begin();
-			iter != mItems.end();)
-		{
-			items_t::iterator iit = iter++;
-			if(!(*iit)->isMovable())
-			{
-				return FALSE;
-			}
-		}
-
-		for (folders_t::iterator iter = mFolders.begin();
-			iter != mFolders.end();)
-		{
-			folders_t::iterator fit = iter++;
-			if(!(*fit)->isMovable())
-			{
-				return FALSE;
-			}
-		}
-	return TRUE;
 }
 
 void LLFolderViewFolder::updateHasFavorites(bool new_childs_value)
@@ -2082,34 +1950,33 @@
 }
 
 
-BOOL LLFolderViewFolder::isRemovable()
-{
-	if( !(getViewModelItem()->isItemRemovable()) )
-	{
-			return FALSE;
-		}
-
-		for (items_t::iterator iter = mItems.begin();
-			iter != mItems.end();)
-		{
-			items_t::iterator iit = iter++;
-			if(!(*iit)->isRemovable())
-			{
-				return FALSE;
-			}
-		}
-
-		for (folders_t::iterator iter = mFolders.begin();
-			iter != mFolders.end();)
-		{
-			folders_t::iterator fit = iter++;
-			if(!(*fit)->isRemovable())
-			{
-				return FALSE;
-			}
-		}
-	return TRUE;
->>>>>>> 738cf84c
+bool LLFolderViewFolder::isRemovable()
+{
+    if( !(getViewModelItem()->isItemRemovable()) )
+    {
+            return false;
+        }
+
+        for (items_t::iterator iter = mItems.begin();
+            iter != mItems.end();)
+        {
+            items_t::iterator iit = iter++;
+            if(!(*iit)->isRemovable())
+            {
+                return false;
+            }
+        }
+
+        for (folders_t::iterator iter = mFolders.begin();
+            iter != mFolders.end();)
+        {
+            folders_t::iterator fit = iter++;
+            if(!(*fit)->isRemovable())
+            {
+                return false;
+            }
+        }
+    return true;
 }
 
 void LLFolderViewFolder::destroyRoot()
