/**
 * @file llspinctrl.h
 * @brief Typical spinner with "up" and "down" arrow buttons.
 *
 * $LicenseInfo:firstyear=2002&license=viewerlgpl$
 * Second Life Viewer Source Code
 * Copyright (C) 2010, Linden Research, Inc.
 *
 * This library is free software; you can redistribute it and/or
 * modify it under the terms of the GNU Lesser General Public
 * License as published by the Free Software Foundation;
 * version 2.1 of the License only.
 *
 * This library is distributed in the hope that it will be useful,
 * but WITHOUT ANY WARRANTY; without even the implied warranty of
 * MERCHANTABILITY or FITNESS FOR A PARTICULAR PURPOSE.  See the GNU
 * Lesser General Public License for more details.
 *
 * You should have received a copy of the GNU Lesser General Public
 * License along with this library; if not, write to the Free Software
 * Foundation, Inc., 51 Franklin Street, Fifth Floor, Boston, MA  02110-1301  USA
 *
 * Linden Research, Inc., 945 Battery Street, San Francisco, CA  94111  USA
 * $/LicenseInfo$
 */

#ifndef LL_LLSPINCTRL_H
#define LL_LLSPINCTRL_H


#include "stdtypes.h"
#include "llbutton.h"
#include "llf32uictrl.h"
#include "v4color.h"
#include "llrect.h"


class LLSpinCtrl
: public LLF32UICtrl
{
public:
    struct Params : public LLInitParam::Block<Params, LLF32UICtrl::Params>
    {
        Optional<S32> label_width;
        Optional<U32> decimal_digits;
        Optional<bool> allow_text_entry;
        Optional<bool> allow_digits_only;
        Optional<bool> label_wrap;

        Optional<LLUIColor> text_enabled_color;
        Optional<LLUIColor> text_disabled_color;

        Optional<LLButton::Params> up_button;
        Optional<LLButton::Params> down_button;

        Params();
    };
protected:
    LLSpinCtrl(const Params&);
    friend class LLUICtrlFactory;
public:
    virtual ~LLSpinCtrl() {} // Children all cleaned up by default view destructor.

    virtual void    forceSetValue(const LLSD& value ) ;
    virtual void    setValue(const LLSD& value );
            F32     get() const { return getValueF32(); }
            void    set(F32 value) { setValue(value); mInitialValue = value; }

    BOOL            isMouseHeldDown() const;

<<<<<<< HEAD
	bool			isMouseHeldDown() const;

	virtual void    setEnabled( bool b );
	virtual void	setFocus( bool b );
	virtual void	clear();
	virtual bool	isDirty() const { return( getValueF32() != mInitialValue ); }
	virtual void    resetDirty() { mInitialValue = getValueF32(); }
=======
    virtual void    setEnabled( BOOL b );
    virtual void    setFocus( BOOL b );
    virtual void    clear();
    virtual BOOL    isDirty() const { return( getValueF32() != mInitialValue ); }
    virtual void    resetDirty() { mInitialValue = getValueF32(); }

    virtual void    setPrecision(S32 precision);
>>>>>>> e1623bb2

    void            setLabel(const LLStringExplicit& label);
    void            setLabelColor(const LLColor4& c)            { mTextEnabledColor = c; updateLabelColor(); }
    void            setDisabledLabelColor(const LLColor4& c)    { mTextDisabledColor = c; updateLabelColor();}
    void            setAllowEdit(BOOL allow_edit);

<<<<<<< HEAD
	void			setLabel(const LLStringExplicit& label);
	void			setLabelColor(const LLColor4& c)			{ mTextEnabledColor = c; updateLabelColor(); }
	void			setDisabledLabelColor(const LLColor4& c)	{ mTextDisabledColor = c; updateLabelColor();}
	void			setAllowEdit(bool allow_edit);
=======
    virtual void    onTabInto();
>>>>>>> e1623bb2

    virtual void    setTentative(BOOL b);           // marks value as tentative
    virtual void    onCommit();                     // mark not tentative, then commit

<<<<<<< HEAD
	virtual void	setTentative(bool b);			// marks value as tentative
	virtual void	onCommit();						// mark not tentative, then commit
=======
    void            forceEditorCommit();            // for commit on external button
>>>>>>> e1623bb2

    virtual BOOL    handleScrollWheel(S32 x,S32 y,S32 clicks);
    virtual BOOL    handleKeyHere(KEY key, MASK mask);

<<<<<<< HEAD
	virtual bool	handleScrollWheel(S32 x,S32 y,S32 clicks);
	virtual bool	handleKeyHere(KEY key, MASK mask);
=======
    void            onEditorCommit(const LLSD& data);
    static void     onEditorGainFocus(LLFocusableElement* caller, void *userdata);
    static void     onEditorLostFocus(LLFocusableElement* caller, void *userdata);
    static void     onEditorChangeFocus(LLUICtrl* caller, S32 direction, void *userdata);
>>>>>>> e1623bb2

    void            onUpBtn(const LLSD& data);
    void            onDownBtn(const LLSD& data);

    const LLColor4& getEnabledTextColor() const { return mTextEnabledColor.get(); }
    const LLColor4& getDisabledTextColor() const { return mTextDisabledColor.get(); }

private:
    void            updateLabelColor();
    void            updateEditor();
    void            reportInvalidData();

    S32             mPrecision;
    class LLTextBox*    mLabelBox;

    class LLLineEditor* mEditor;
    LLUIColor   mTextEnabledColor;
    LLUIColor   mTextDisabledColor;

    class LLButton*     mUpBtn;
    class LLButton*     mDownBtn;

<<<<<<< HEAD
	bool			mbHasBeenSet;
	bool			mAllowEdit;
=======
    BOOL            mbHasBeenSet;
    BOOL            mAllowEdit;
>>>>>>> e1623bb2
};

#endif  // LL_LLSPINCTRL_H<|MERGE_RESOLUTION|>--- conflicted
+++ resolved
@@ -1,156 +1,124 @@
-/**
- * @file llspinctrl.h
- * @brief Typical spinner with "up" and "down" arrow buttons.
- *
- * $LicenseInfo:firstyear=2002&license=viewerlgpl$
- * Second Life Viewer Source Code
- * Copyright (C) 2010, Linden Research, Inc.
- *
- * This library is free software; you can redistribute it and/or
- * modify it under the terms of the GNU Lesser General Public
- * License as published by the Free Software Foundation;
- * version 2.1 of the License only.
- *
- * This library is distributed in the hope that it will be useful,
- * but WITHOUT ANY WARRANTY; without even the implied warranty of
- * MERCHANTABILITY or FITNESS FOR A PARTICULAR PURPOSE.  See the GNU
- * Lesser General Public License for more details.
- *
- * You should have received a copy of the GNU Lesser General Public
- * License along with this library; if not, write to the Free Software
- * Foundation, Inc., 51 Franklin Street, Fifth Floor, Boston, MA  02110-1301  USA
- *
- * Linden Research, Inc., 945 Battery Street, San Francisco, CA  94111  USA
- * $/LicenseInfo$
- */
-
-#ifndef LL_LLSPINCTRL_H
-#define LL_LLSPINCTRL_H
-
-
-#include "stdtypes.h"
-#include "llbutton.h"
-#include "llf32uictrl.h"
-#include "v4color.h"
-#include "llrect.h"
-
-
-class LLSpinCtrl
-: public LLF32UICtrl
-{
-public:
-    struct Params : public LLInitParam::Block<Params, LLF32UICtrl::Params>
-    {
-        Optional<S32> label_width;
-        Optional<U32> decimal_digits;
-        Optional<bool> allow_text_entry;
-        Optional<bool> allow_digits_only;
-        Optional<bool> label_wrap;
-
-        Optional<LLUIColor> text_enabled_color;
-        Optional<LLUIColor> text_disabled_color;
-
-        Optional<LLButton::Params> up_button;
-        Optional<LLButton::Params> down_button;
-
-        Params();
-    };
-protected:
-    LLSpinCtrl(const Params&);
-    friend class LLUICtrlFactory;
-public:
-    virtual ~LLSpinCtrl() {} // Children all cleaned up by default view destructor.
-
-    virtual void    forceSetValue(const LLSD& value ) ;
-    virtual void    setValue(const LLSD& value );
-            F32     get() const { return getValueF32(); }
-            void    set(F32 value) { setValue(value); mInitialValue = value; }
-
-    BOOL            isMouseHeldDown() const;
-
-<<<<<<< HEAD
-	bool			isMouseHeldDown() const;
-
-	virtual void    setEnabled( bool b );
-	virtual void	setFocus( bool b );
-	virtual void	clear();
-	virtual bool	isDirty() const { return( getValueF32() != mInitialValue ); }
-	virtual void    resetDirty() { mInitialValue = getValueF32(); }
-=======
-    virtual void    setEnabled( BOOL b );
-    virtual void    setFocus( BOOL b );
-    virtual void    clear();
-    virtual BOOL    isDirty() const { return( getValueF32() != mInitialValue ); }
-    virtual void    resetDirty() { mInitialValue = getValueF32(); }
-
-    virtual void    setPrecision(S32 precision);
->>>>>>> e1623bb2
-
-    void            setLabel(const LLStringExplicit& label);
-    void            setLabelColor(const LLColor4& c)            { mTextEnabledColor = c; updateLabelColor(); }
-    void            setDisabledLabelColor(const LLColor4& c)    { mTextDisabledColor = c; updateLabelColor();}
-    void            setAllowEdit(BOOL allow_edit);
-
-<<<<<<< HEAD
-	void			setLabel(const LLStringExplicit& label);
-	void			setLabelColor(const LLColor4& c)			{ mTextEnabledColor = c; updateLabelColor(); }
-	void			setDisabledLabelColor(const LLColor4& c)	{ mTextDisabledColor = c; updateLabelColor();}
-	void			setAllowEdit(bool allow_edit);
-=======
-    virtual void    onTabInto();
->>>>>>> e1623bb2
-
-    virtual void    setTentative(BOOL b);           // marks value as tentative
-    virtual void    onCommit();                     // mark not tentative, then commit
-
-<<<<<<< HEAD
-	virtual void	setTentative(bool b);			// marks value as tentative
-	virtual void	onCommit();						// mark not tentative, then commit
-=======
-    void            forceEditorCommit();            // for commit on external button
->>>>>>> e1623bb2
-
-    virtual BOOL    handleScrollWheel(S32 x,S32 y,S32 clicks);
-    virtual BOOL    handleKeyHere(KEY key, MASK mask);
-
-<<<<<<< HEAD
-	virtual bool	handleScrollWheel(S32 x,S32 y,S32 clicks);
-	virtual bool	handleKeyHere(KEY key, MASK mask);
-=======
-    void            onEditorCommit(const LLSD& data);
-    static void     onEditorGainFocus(LLFocusableElement* caller, void *userdata);
-    static void     onEditorLostFocus(LLFocusableElement* caller, void *userdata);
-    static void     onEditorChangeFocus(LLUICtrl* caller, S32 direction, void *userdata);
->>>>>>> e1623bb2
-
-    void            onUpBtn(const LLSD& data);
-    void            onDownBtn(const LLSD& data);
-
-    const LLColor4& getEnabledTextColor() const { return mTextEnabledColor.get(); }
-    const LLColor4& getDisabledTextColor() const { return mTextDisabledColor.get(); }
-
-private:
-    void            updateLabelColor();
-    void            updateEditor();
-    void            reportInvalidData();
-
-    S32             mPrecision;
-    class LLTextBox*    mLabelBox;
-
-    class LLLineEditor* mEditor;
-    LLUIColor   mTextEnabledColor;
-    LLUIColor   mTextDisabledColor;
-
-    class LLButton*     mUpBtn;
-    class LLButton*     mDownBtn;
-
-<<<<<<< HEAD
-	bool			mbHasBeenSet;
-	bool			mAllowEdit;
-=======
-    BOOL            mbHasBeenSet;
-    BOOL            mAllowEdit;
->>>>>>> e1623bb2
-};
-
-#endif  // LL_LLSPINCTRL_H+/**
+ * @file llspinctrl.h
+ * @brief Typical spinner with "up" and "down" arrow buttons.
+ *
+ * $LicenseInfo:firstyear=2002&license=viewerlgpl$
+ * Second Life Viewer Source Code
+ * Copyright (C) 2010, Linden Research, Inc.
+ *
+ * This library is free software; you can redistribute it and/or
+ * modify it under the terms of the GNU Lesser General Public
+ * License as published by the Free Software Foundation;
+ * version 2.1 of the License only.
+ *
+ * This library is distributed in the hope that it will be useful,
+ * but WITHOUT ANY WARRANTY; without even the implied warranty of
+ * MERCHANTABILITY or FITNESS FOR A PARTICULAR PURPOSE.  See the GNU
+ * Lesser General Public License for more details.
+ *
+ * You should have received a copy of the GNU Lesser General Public
+ * License along with this library; if not, write to the Free Software
+ * Foundation, Inc., 51 Franklin Street, Fifth Floor, Boston, MA  02110-1301  USA
+ *
+ * Linden Research, Inc., 945 Battery Street, San Francisco, CA  94111  USA
+ * $/LicenseInfo$
+ */
+
+#ifndef LL_LLSPINCTRL_H
+#define LL_LLSPINCTRL_H
+
+
+#include "stdtypes.h"
+#include "llbutton.h"
+#include "llf32uictrl.h"
+#include "v4color.h"
+#include "llrect.h"
+
+
+class LLSpinCtrl
+: public LLF32UICtrl
+{
+public:
+    struct Params : public LLInitParam::Block<Params, LLF32UICtrl::Params>
+    {
+        Optional<S32> label_width;
+        Optional<U32> decimal_digits;
+        Optional<bool> allow_text_entry;
+        Optional<bool> allow_digits_only;
+        Optional<bool> label_wrap;
+
+        Optional<LLUIColor> text_enabled_color;
+        Optional<LLUIColor> text_disabled_color;
+
+        Optional<LLButton::Params> up_button;
+        Optional<LLButton::Params> down_button;
+
+        Params();
+    };
+protected:
+    LLSpinCtrl(const Params&);
+    friend class LLUICtrlFactory;
+public:
+    virtual ~LLSpinCtrl() {} // Children all cleaned up by default view destructor.
+
+    virtual void    forceSetValue(const LLSD& value ) ;
+    virtual void    setValue(const LLSD& value );
+            F32     get() const { return getValueF32(); }
+            void    set(F32 value) { setValue(value); mInitialValue = value; }
+
+    bool            isMouseHeldDown() const;
+
+    virtual void    setEnabled( bool b );
+    virtual void    setFocus( bool b );
+    virtual void    clear();
+    virtual bool    isDirty() const { return( getValueF32() != mInitialValue ); }
+    virtual void    resetDirty() { mInitialValue = getValueF32(); }
+
+    virtual void    setPrecision(S32 precision);
+
+    void            setLabel(const LLStringExplicit& label);
+    void            setLabelColor(const LLColor4& c)            { mTextEnabledColor = c; updateLabelColor(); }
+    void            setDisabledLabelColor(const LLColor4& c)    { mTextDisabledColor = c; updateLabelColor();}
+    void            setAllowEdit(bool allow_edit);
+
+    virtual void    onTabInto();
+
+    virtual void    setTentative(bool b);           // marks value as tentative
+    virtual void    onCommit();                     // mark not tentative, then commit
+
+    void            forceEditorCommit();            // for commit on external button
+
+    virtual bool    handleScrollWheel(S32 x,S32 y,S32 clicks);
+    virtual bool    handleKeyHere(KEY key, MASK mask);
+
+    void            onEditorCommit(const LLSD& data);
+    static void     onEditorGainFocus(LLFocusableElement* caller, void *userdata);
+    static void     onEditorLostFocus(LLFocusableElement* caller, void *userdata);
+    static void     onEditorChangeFocus(LLUICtrl* caller, S32 direction, void *userdata);
+
+    void            onUpBtn(const LLSD& data);
+    void            onDownBtn(const LLSD& data);
+
+    const LLColor4& getEnabledTextColor() const { return mTextEnabledColor.get(); }
+    const LLColor4& getDisabledTextColor() const { return mTextDisabledColor.get(); }
+
+private:
+    void            updateLabelColor();
+    void            updateEditor();
+    void            reportInvalidData();
+
+    S32             mPrecision;
+    class LLTextBox*    mLabelBox;
+
+    class LLLineEditor* mEditor;
+    LLUIColor   mTextEnabledColor;
+    LLUIColor   mTextDisabledColor;
+
+    class LLButton*     mUpBtn;
+    class LLButton*     mDownBtn;
+
+    bool            mbHasBeenSet;
+    bool            mAllowEdit;
+};
+
+#endif  // LL_LLSPINCTRL_H