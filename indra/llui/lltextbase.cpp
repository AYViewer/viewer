--- conflicted
+++ resolved
@@ -1657,20 +1657,11 @@
 				std::string subtext=text.substr(0,start);
 				appendAndHighlightText(subtext, part, style_params); 
 			}
-<<<<<<< HEAD
-			// output the styled Url (unless we've been asked to suppress hyperlinking)
-			if (match.isLinkDisabled())
-=======
-
-			// inserts an avatar icon preceding the Url if appropriate
-			LLTextUtil::processUrlMatch(&match,this);
-
 			// output the styled Url
 			appendAndHighlightTextImpl(match.getLabel(), part, link_params, match.underlineOnHoverOnly());
 			
 			// set the tooltip for the Url label
 			if (! match.getTooltip().empty())
->>>>>>> 04425000
 			{
 				segment_set_t::iterator it = getSegIterContaining(getLength()-1);
 				if (it != mSegments.end())
