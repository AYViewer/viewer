--- conflicted
+++ resolved
@@ -167,12 +167,8 @@
 	max_text_length("max_length", 255),
 	font_shadow("font_shadow"),
 	wrap("wrap"),
-<<<<<<< HEAD
-	trusted_content("trusted_content", true),
-=======
 	// MAINT-535 reversion test
 	// trusted_content("trusted_content", true),
->>>>>>> 6b4a3572
 	use_ellipses("use_ellipses", false),
 	parse_urls("parse_urls", false),
 	parse_highlights("parse_highlights", false)
@@ -217,12 +213,8 @@
 	mLineSpacingPixels(p.line_spacing.pixels),
 	mClip(p.clip),
 	mClipPartial(p.clip_partial && !p.allow_scroll),
-<<<<<<< HEAD
-	mTrustedContent(p.trusted_content),
-=======
 	// MAINT-535 reversion test
 	// mTrustedContent(p.trusted_content),
->>>>>>> 6b4a3572
 	mTrackEnd( p.track_end ),
 	mScrollIndex(-1),
 	mSelectionStart( 0 ),
@@ -3176,13 +3168,9 @@
 		// Only process the click if it's actually in this segment, not to the right of the end-of-line.
 		if(mEditor.getSegmentAtLocalPos(x, y, false) == this)
 		{
-<<<<<<< HEAD
-			LLUrlAction::clickAction(getStyle()->getLinkHREF(), mEditor.isContentTrusted());
-=======
 			LLUrlAction::clickAction(getStyle()->getLinkHREF());
 			// MAINT-535 reversion test
 			// LLUrlAction::clickAction(getStyle()->getLinkHREF(), mEditor.isContentTrusted());
->>>>>>> 6b4a3572
 			return TRUE;
 		}
 	}
