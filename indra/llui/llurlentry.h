--- conflicted
+++ resolved
@@ -95,15 +95,9 @@
 	/// Return the name of a SL location described by this Url, if any
 	virtual std::string getLocation(const std::string &url) const { return ""; }
 
-<<<<<<< HEAD
-	/// is this a match for a URL that should not be hyperlinked?
-	bool isLinkDisabled() const { return mDisabledLink; }
-
 	/// Should this link text be underlined only when mouse is hovered over it?
 	virtual bool underlineOnHoverOnly(const std::string &string) const { return false; }
 
-=======
->>>>>>> 54b9992e
 	virtual LLUUID	getID(const std::string &string) const { return LLUUID::null; }
 
 protected:
@@ -182,9 +176,7 @@
 	/*virtual*/ std::string getTooltip(const std::string &string) const;
 	/*virtual*/ LLStyle::Params getStyle() const;
 	/*virtual*/ LLUUID	getID(const std::string &string) const;
-<<<<<<< HEAD
 	/*virtual*/ bool underlineOnHoverOnly(const std::string &string) const;
-=======
 protected:
 	/*virtual*/ void callObservers(const std::string &id, const std::string &label, const std::string& icon);
 private:
@@ -245,7 +237,6 @@
 {
 public:
 	LLUrlEntryAgentUserName();
->>>>>>> 54b9992e
 private:
 	/*virtual*/ std::string getName(const LLAvatarName& avatar_name);
 };
