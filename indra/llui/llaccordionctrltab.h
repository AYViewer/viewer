--- conflicted
+++ resolved
@@ -1,275 +1,251 @@
-/**
- * @file LLAccordionCtrlTab.h
- * @brief Collapsible box control implementation
- *
- * $LicenseInfo:firstyear=2004&license=viewerlgpl$
- * Second Life Viewer Source Code
- * Copyright (C) 2010, Linden Research, Inc.
- *
- * This library is free software; you can redistribute it and/or
- * modify it under the terms of the GNU Lesser General Public
- * License as published by the Free Software Foundation;
- * version 2.1 of the License only.
- *
- * This library is distributed in the hope that it will be useful,
- * but WITHOUT ANY WARRANTY; without even the implied warranty of
- * MERCHANTABILITY or FITNESS FOR A PARTICULAR PURPOSE.  See the GNU
- * Lesser General Public License for more details.
- *
- * You should have received a copy of the GNU Lesser General Public
- * License along with this library; if not, write to the Free Software
- * Foundation, Inc., 51 Franklin Street, Fifth Floor, Boston, MA  02110-1301  USA
- *
- * Linden Research, Inc., 945 Battery Street, San Francisco, CA  94111  USA
- * $/LicenseInfo$
- */
-
-#ifndef LL_ACCORDIONCTRLTAB_H_
-#define LL_ACCORDIONCTRLTAB_H_
-
-#include <string>
-#include "llrect.h"
-#include "lluictrl.h"
-#include "lluicolor.h"
-#include "llstyle.h"
-
-class LLUICtrlFactory;
-class LLUIImage;
-class LLButton;
-class LLTextBox;
-class LLScrollbar;
-
-
-
-// LLAccordionCtrlTab is a container for other controls.
-// It has a Header, by clicking on which hosted controls are shown or hidden.
-// When hosted controls are show - LLAccordionCtrlTab is expanded.
-// When hosted controls are hidden - LLAccordionCtrlTab is collapsed.
-
-class LLAccordionCtrlTab : public LLUICtrl
-{
-// Interface
-public:
-
-    struct Params
-     : public LLInitParam::Block<Params, LLUICtrl::Params>
-    {
-        Optional<bool>          display_children, //expanded or collapsed after initialization
-                                collapsible;
-
-        Optional<std::string>   title;
-
-        Optional<S32>           header_height,
-                                min_width,
-                                min_height;
-
-        // Overlay images (arrows on the left)
-        Mandatory<LLUIImage*>   header_expand_img,
-                                header_expand_img_pressed,
-                                header_collapse_img,
-                                header_collapse_img_pressed;
-
-        // Background images for the accordion tabs
-        Mandatory<LLUIImage*>   header_image,
-                                header_image_over,
-                                header_image_pressed,
-                                header_image_focused;
-
-        Optional<LLUIColor>     header_bg_color,
-                                header_text_color,
-                                dropdown_bg_color;
-
-        Optional<bool>          header_visible;
-
-        Optional<bool>          fit_panel;
-
-        Optional<bool>          selection_enabled;
-
-        Optional<S32>           padding_left,
-                                padding_right,
-                                padding_top,
-                                padding_bottom;
-
-        Params();
-    };
-
-    typedef LLDefaultChildRegistry child_registry_t;
-
-    virtual ~LLAccordionCtrlTab();
-
-    // Registers callback for expand/collapse events.
-    boost::signals2::connection setDropDownStateChangedCallback(commit_callback_t cb);
-
-    // Changes expand/collapse state
-    virtual void setDisplayChildren(bool display);
-
-    // Returns expand/collapse state
-    virtual bool getDisplayChildren() const { return mDisplayChildren; };
-
-    //set LLAccordionCtrlTab panel
-    void        setAccordionView(LLView* panel);
-    LLView*     getAccordionView() { return mContainerPanel; };
-
-    std::string getTitle() const;
-
-    // Set text and highlight substring in LLAccordionCtrlTabHeader
-    void setTitle(const std::string& title, const std::string& hl = LLStringUtil::null);
-
-    // Set text font style in LLAccordionCtrlTabHeader
-    void setTitleFontStyle(std::string style);
-
-    // Set text color in LLAccordionCtrlTabHeader
-    void setTitleColor(LLUIColor color);
-
-    boost::signals2::connection setFocusReceivedCallback(const focus_signal_t::slot_type& cb);
-    boost::signals2::connection setFocusLostCallback(const focus_signal_t::slot_type& cb);
-
-    void setSelected(bool is_selected);
-
-    bool getCollapsible() { return mCollapsible; };
-
-    void setCollapsible(bool collapsible) { mCollapsible = collapsible; };
-    void changeOpenClose(bool is_open);
-
-    void canOpenClose(bool can_open_close) { mCanOpenClose = can_open_close; };
-    bool canOpenClose() const { return mCanOpenClose; };
-
-<<<<<<< HEAD
-	virtual bool postBuild();
-=======
-    virtual BOOL postBuild();
->>>>>>> e1623bb2
-
-    S32 notifyParent(const LLSD& info);
-    S32 notify(const LLSD& info);
-    bool notifyChildren(const LLSD& info);
-
-    void draw();
-
-    void storeOpenCloseState();
-    void restoreOpenCloseState();
-
-protected:
-    LLAccordionCtrlTab(const LLAccordionCtrlTab::Params&);
-    friend class LLUICtrlFactory;
-
-// Overrides
-public:
-
-<<<<<<< HEAD
-	// Call reshape after changing size
-	virtual void reshape(S32 width, S32 height, bool called_from_parent = true);
-
-	/**
-	 * Raises notifyParent event with "child_visibility_change" = new_visibility
-	 */
-	void onVisibilityChange(bool new_visibility);
-	virtual void onUpdateScrollToChild(const LLUICtrl * cntrl);
-
-	// Changes expand/collapse state and triggers expand/collapse callbacks
-	virtual bool handleMouseDown(S32 x, S32 y, MASK mask);
-
-	virtual bool handleMouseUp(S32 x, S32 y, MASK mask);
-	virtual bool handleKey(KEY key, MASK mask, bool called_from_parent);
-
-	virtual bool handleToolTip(S32 x, S32 y, MASK mask);
-	virtual bool handleScrollWheel( S32 x, S32 y, S32 clicks );
-=======
-    // Call reshape after changing size
-    virtual void reshape(S32 width, S32 height, BOOL called_from_parent = TRUE);
-
-    /**
-     * Raises notifyParent event with "child_visibility_change" = new_visibility
-     */
-    void onVisibilityChange(BOOL new_visibility);
-    virtual void onUpdateScrollToChild(const LLUICtrl * cntrl);
-
-    // Changes expand/collapse state and triggers expand/collapse callbacks
-    virtual BOOL handleMouseDown(S32 x, S32 y, MASK mask);
-
-    virtual BOOL handleMouseUp(S32 x, S32 y, MASK mask);
-    virtual BOOL handleKey(KEY key, MASK mask, BOOL called_from_parent);
-
-    virtual BOOL handleToolTip(S32 x, S32 y, MASK mask);
-    virtual BOOL handleScrollWheel( S32 x, S32 y, S32 clicks );
->>>>>>> e1623bb2
-
-
-    virtual bool addChild(LLView* child, S32 tab_group = 0 );
-
-    bool isExpanded() const { return mDisplayChildren; }
-
-    S32 getHeaderHeight();
-
-    // Min size functions
-
-    void setHeaderVisible(bool value);
-
-    bool getHeaderVisible() { return mHeaderVisible;}
-
-    S32 mExpandedHeight; // Height of expanded ctrl.
-                         // Used to restore height after expand.
-
-    S32 getPaddingLeft() const { return mPaddingLeft;}
-    S32 getPaddingRight() const { return mPaddingRight;}
-    S32 getPaddingTop() const { return mPaddingTop;}
-    S32 getPaddingBottom() const { return mPaddingBottom;}
-
-    void showAndFocusHeader();
-
-    void setFitPanel( bool fit ) { mFitPanel = true; }
-    bool getFitParent() const { return mFitPanel; }
-
-    void setIgnoreResizeNotification(bool ignore) { mSkipChangesOnNotifyParent = ignore;}
-
-protected:
-    void adjustContainerPanel   (const LLRect& child_rect);
-    void adjustContainerPanel   ();
-    S32  getChildViewHeight     ();
-
-    void onScrollPosChangeCallback(S32, LLScrollbar*);
-
-    void show_hide_scrollbar    (const LLRect& child_rect);
-    void showScrollbar          (const LLRect& child_rect);
-    void hideScrollbar          (const LLRect& child_rect);
-
-    void updateLayout           ( const LLRect& child_rect );
-    void ctrlSetLeftTopAndSize  (LLView* panel, S32 left, S32 top, S32 width, S32 height);
-
-    void drawChild(const LLRect& root_rect,LLView* child);
-
-    LLView* findContainerView   ();
-
-    void selectOnFocusReceived();
-    void deselectOnFocusLost();
-
-private:
-
-    class LLAccordionCtrlTabHeader;
-    LLAccordionCtrlTabHeader* mHeader; //Header
-
-    bool mDisplayChildren; //Expanded/collapsed
-    bool mCollapsible;
-    bool mHeaderVisible;
-
-    bool mCanOpenClose;
-    bool mFitPanel;
-
-    S32 mPaddingLeft;
-    S32 mPaddingRight;
-    S32 mPaddingTop;
-    S32 mPaddingBottom;
-
-    bool mStoredOpenCloseState;
-    bool mWasStateStored;
-    bool mSkipChangesOnNotifyParent;
-
-    bool mSelectionEnabled;
-
-    LLScrollbar*    mScrollbar;
-    LLView*         mContainerPanel;
-
-    LLUIColor mDropdownBGColor;
-};
-
-#endif+/**
+ * @file LLAccordionCtrlTab.h
+ * @brief Collapsible box control implementation
+ *
+ * $LicenseInfo:firstyear=2004&license=viewerlgpl$
+ * Second Life Viewer Source Code
+ * Copyright (C) 2010, Linden Research, Inc.
+ *
+ * This library is free software; you can redistribute it and/or
+ * modify it under the terms of the GNU Lesser General Public
+ * License as published by the Free Software Foundation;
+ * version 2.1 of the License only.
+ *
+ * This library is distributed in the hope that it will be useful,
+ * but WITHOUT ANY WARRANTY; without even the implied warranty of
+ * MERCHANTABILITY or FITNESS FOR A PARTICULAR PURPOSE.  See the GNU
+ * Lesser General Public License for more details.
+ *
+ * You should have received a copy of the GNU Lesser General Public
+ * License along with this library; if not, write to the Free Software
+ * Foundation, Inc., 51 Franklin Street, Fifth Floor, Boston, MA  02110-1301  USA
+ *
+ * Linden Research, Inc., 945 Battery Street, San Francisco, CA  94111  USA
+ * $/LicenseInfo$
+ */
+
+#ifndef LL_ACCORDIONCTRLTAB_H_
+#define LL_ACCORDIONCTRLTAB_H_
+
+#include <string>
+#include "llrect.h"
+#include "lluictrl.h"
+#include "lluicolor.h"
+#include "llstyle.h"
+
+class LLUICtrlFactory;
+class LLUIImage;
+class LLButton;
+class LLTextBox;
+class LLScrollbar;
+
+
+
+// LLAccordionCtrlTab is a container for other controls.
+// It has a Header, by clicking on which hosted controls are shown or hidden.
+// When hosted controls are show - LLAccordionCtrlTab is expanded.
+// When hosted controls are hidden - LLAccordionCtrlTab is collapsed.
+
+class LLAccordionCtrlTab : public LLUICtrl
+{
+// Interface
+public:
+
+    struct Params
+     : public LLInitParam::Block<Params, LLUICtrl::Params>
+    {
+        Optional<bool>          display_children, //expanded or collapsed after initialization
+                                collapsible;
+
+        Optional<std::string>   title;
+
+        Optional<S32>           header_height,
+                                min_width,
+                                min_height;
+
+        // Overlay images (arrows on the left)
+        Mandatory<LLUIImage*>   header_expand_img,
+                                header_expand_img_pressed,
+                                header_collapse_img,
+                                header_collapse_img_pressed;
+
+        // Background images for the accordion tabs
+        Mandatory<LLUIImage*>   header_image,
+                                header_image_over,
+                                header_image_pressed,
+                                header_image_focused;
+
+        Optional<LLUIColor>     header_bg_color,
+                                header_text_color,
+                                dropdown_bg_color;
+
+        Optional<bool>          header_visible;
+
+        Optional<bool>          fit_panel;
+
+        Optional<bool>          selection_enabled;
+
+        Optional<S32>           padding_left,
+                                padding_right,
+                                padding_top,
+                                padding_bottom;
+
+        Params();
+    };
+
+    typedef LLDefaultChildRegistry child_registry_t;
+
+    virtual ~LLAccordionCtrlTab();
+
+    // Registers callback for expand/collapse events.
+    boost::signals2::connection setDropDownStateChangedCallback(commit_callback_t cb);
+
+    // Changes expand/collapse state
+    virtual void setDisplayChildren(bool display);
+
+    // Returns expand/collapse state
+    virtual bool getDisplayChildren() const { return mDisplayChildren; };
+
+    //set LLAccordionCtrlTab panel
+    void        setAccordionView(LLView* panel);
+    LLView*     getAccordionView() { return mContainerPanel; };
+
+    std::string getTitle() const;
+
+    // Set text and highlight substring in LLAccordionCtrlTabHeader
+    void setTitle(const std::string& title, const std::string& hl = LLStringUtil::null);
+
+    // Set text font style in LLAccordionCtrlTabHeader
+    void setTitleFontStyle(std::string style);
+
+    // Set text color in LLAccordionCtrlTabHeader
+    void setTitleColor(LLUIColor color);
+
+    boost::signals2::connection setFocusReceivedCallback(const focus_signal_t::slot_type& cb);
+    boost::signals2::connection setFocusLostCallback(const focus_signal_t::slot_type& cb);
+
+    void setSelected(bool is_selected);
+
+    bool getCollapsible() { return mCollapsible; };
+
+    void setCollapsible(bool collapsible) { mCollapsible = collapsible; };
+    void changeOpenClose(bool is_open);
+
+    void canOpenClose(bool can_open_close) { mCanOpenClose = can_open_close; };
+    bool canOpenClose() const { return mCanOpenClose; };
+
+    virtual bool postBuild();
+
+    S32 notifyParent(const LLSD& info);
+    S32 notify(const LLSD& info);
+    bool notifyChildren(const LLSD& info);
+
+    void draw();
+
+    void storeOpenCloseState();
+    void restoreOpenCloseState();
+
+protected:
+    LLAccordionCtrlTab(const LLAccordionCtrlTab::Params&);
+    friend class LLUICtrlFactory;
+
+// Overrides
+public:
+
+    // Call reshape after changing size
+    virtual void reshape(S32 width, S32 height, bool called_from_parent = true);
+
+    /**
+     * Raises notifyParent event with "child_visibility_change" = new_visibility
+     */
+    void onVisibilityChange(bool new_visibility);
+    virtual void onUpdateScrollToChild(const LLUICtrl * cntrl);
+
+    // Changes expand/collapse state and triggers expand/collapse callbacks
+    virtual bool handleMouseDown(S32 x, S32 y, MASK mask);
+
+    virtual bool handleMouseUp(S32 x, S32 y, MASK mask);
+    virtual bool handleKey(KEY key, MASK mask, bool called_from_parent);
+
+    virtual bool handleToolTip(S32 x, S32 y, MASK mask);
+    virtual bool handleScrollWheel( S32 x, S32 y, S32 clicks );
+
+
+    virtual bool addChild(LLView* child, S32 tab_group = 0 );
+
+    bool isExpanded() const { return mDisplayChildren; }
+
+    S32 getHeaderHeight();
+
+    // Min size functions
+
+    void setHeaderVisible(bool value);
+
+    bool getHeaderVisible() { return mHeaderVisible;}
+
+    S32 mExpandedHeight; // Height of expanded ctrl.
+                         // Used to restore height after expand.
+
+    S32 getPaddingLeft() const { return mPaddingLeft;}
+    S32 getPaddingRight() const { return mPaddingRight;}
+    S32 getPaddingTop() const { return mPaddingTop;}
+    S32 getPaddingBottom() const { return mPaddingBottom;}
+
+    void showAndFocusHeader();
+
+    void setFitPanel( bool fit ) { mFitPanel = true; }
+    bool getFitParent() const { return mFitPanel; }
+
+    void setIgnoreResizeNotification(bool ignore) { mSkipChangesOnNotifyParent = ignore;}
+
+protected:
+    void adjustContainerPanel   (const LLRect& child_rect);
+    void adjustContainerPanel   ();
+    S32  getChildViewHeight     ();
+
+    void onScrollPosChangeCallback(S32, LLScrollbar*);
+
+    void show_hide_scrollbar    (const LLRect& child_rect);
+    void showScrollbar          (const LLRect& child_rect);
+    void hideScrollbar          (const LLRect& child_rect);
+
+    void updateLayout           ( const LLRect& child_rect );
+    void ctrlSetLeftTopAndSize  (LLView* panel, S32 left, S32 top, S32 width, S32 height);
+
+    void drawChild(const LLRect& root_rect,LLView* child);
+
+    LLView* findContainerView   ();
+
+    void selectOnFocusReceived();
+    void deselectOnFocusLost();
+
+private:
+
+    class LLAccordionCtrlTabHeader;
+    LLAccordionCtrlTabHeader* mHeader; //Header
+
+    bool mDisplayChildren; //Expanded/collapsed
+    bool mCollapsible;
+    bool mHeaderVisible;
+
+    bool mCanOpenClose;
+    bool mFitPanel;
+
+    S32 mPaddingLeft;
+    S32 mPaddingRight;
+    S32 mPaddingTop;
+    S32 mPaddingBottom;
+
+    bool mStoredOpenCloseState;
+    bool mWasStateStored;
+    bool mSkipChangesOnNotifyParent;
+
+    bool mSelectionEnabled;
+
+    LLScrollbar*    mScrollbar;
+    LLView*         mContainerPanel;
+
+    LLUIColor mDropdownBGColor;
+};
+
+#endif