--- conflicted
+++ resolved
@@ -150,22 +150,13 @@
 
 LLView::~LLView()
 {
-<<<<<<< HEAD
-	LL_DEBUGS("Baker") << "[3555] ~LLView -------------------------------------------------" << LL_ENDL;
-	
-	LL_DEBUGS("Baker") << "[3555] ~LLView() - Dirtying view rect" << LL_ENDL;
+	//LL_INFOS("Baker") << "[3555] ~LLView -- " << mName << ":" << (void*) this << " ----------------------" << LL_ENDL;
+
 	dirtyRect();
 	//llinfos << "Deleting view " << mName << ":" << (void*) this << llendl;
-	LL_DEBUGS("Baker") << "[3555] ~LLView() - Deleting view " << mName << ":" << (void*) this << LL_ENDL;
-=======
-	//LL_INFOS("Baker") << "[3555] ~LLView -- " << mName << ":" << (void*) this << " ----------------------" << LL_ENDL;
-
-	dirtyRect();
-	//llinfos << "Deleting view " << mName << ":" << (void*) this << llendl;
->>>>>>> dd8b3247
 	if (LLView::sIsDrawing)
 	{
-		LL_DEBUGS("Baker") << "[3555] ~LLView() - Deleting view " << mName << " during UI draw() phase" << LL_ENDL;
+		LL_INFOS("Baker") << "[3555] ~LLView() - Deleting view " << mName << " during UI draw() phase" << LL_ENDL;
 	
 		lldebugs << "Deleting view " << mName << " during UI draw() phase" << llendl;
 	}
@@ -180,41 +171,21 @@
 		gFocusMgr.removeMouseCaptureWithoutCallback( this );
 	}
 
-<<<<<<< HEAD
-	LL_DEBUGS("Baker") << "[3555] ~LLView() - Deleting all children..." << LL_ENDL;
 	deleteAllChildren();
 
-	LL_DEBUGS("Baker") << "[3555] ~LLView() - done." << LL_ENDL;
-
 	if (mParentView != NULL)
 	{
-		LL_DEBUGS("Baker") << "[3555] ~LLView() - Removing this child view" << LL_ENDL;
-=======
-	deleteAllChildren();
-
-	if (mParentView != NULL)
-	{
 	//	LL_INFOS("Baker") << "[3555] ~LLView() - Removing this child view" << LL_ENDL;
->>>>>>> dd8b3247
 		mParentView->removeChild(this);
 	}
 
 	if (mDefaultWidgets)
 	{
-<<<<<<< HEAD
-		LL_DEBUGS("Baker") << "[3555] ~LLView() - Deleting default widgets" << LL_ENDL;
-
-=======
->>>>>>> dd8b3247
 		delete mDefaultWidgets;
 		mDefaultWidgets = NULL;
 	}
 
-<<<<<<< HEAD
-	LL_DEBUGS("Baker") << "[3555] Exiting ~LLView()" << LL_ENDL;
-=======
 	//LL_INFOS("Baker") << "[3555] Exiting ~LLView() " << (void*) this << LL_ENDL;
->>>>>>> dd8b3247
 }
 
 // virtual
