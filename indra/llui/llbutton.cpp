
/** 
 * @file llbutton.cpp
 * @brief LLButton base class
 *
 * $LicenseInfo:firstyear=2001&license=viewerlgpl$
 * Second Life Viewer Source Code
 * Copyright (C) 2010, Linden Research, Inc.
 * 
 * This library is free software; you can redistribute it and/or
 * modify it under the terms of the GNU Lesser General Public
 * License as published by the Free Software Foundation;
 * version 2.1 of the License only.
 * 
 * This library is distributed in the hope that it will be useful,
 * but WITHOUT ANY WARRANTY; without even the implied warranty of
 * MERCHANTABILITY or FITNESS FOR A PARTICULAR PURPOSE.  See the GNU
 * Lesser General Public License for more details.
 * 
 * You should have received a copy of the GNU Lesser General Public
 * License along with this library; if not, write to the Free Software
 * Foundation, Inc., 51 Franklin Street, Fifth Floor, Boston, MA  02110-1301  USA
 * 
 * Linden Research, Inc., 945 Battery Street, San Francisco, CA  94111  USA
 * $/LicenseInfo$
 */

#include "linden_common.h"

#define LLBUTTON_CPP
#include "llbutton.h"

// Linden library includes
#include "v4color.h"
#include "llstring.h"

// Project includes
#include "llkeyboard.h"
#include "llui.h"
#include "lluiconstants.h"
#include "llresmgr.h"
#include "llcriticaldamp.h"
#include "llfloater.h"
#include "llfloaterreg.h"
#include "llfocusmgr.h"
#include "llwindow.h"
#include "llnotificationsutil.h"
#include "llrender.h"
#include "lluictrlfactory.h"
#include "llhelp.h"
#include "lldockablefloater.h"

static LLDefaultChildRegistry::Register<LLButton> r("button");

// Compiler optimization, generate extern template
template class LLButton* LLView::getChild<class LLButton>(
	const std::string& name, BOOL recurse) const;

// globals loaded from settings.xml
S32	LLBUTTON_H_PAD	= 0;
S32 BTN_HEIGHT_SMALL= 0;
S32 BTN_HEIGHT		= 0;

LLButton::Params::Params()
:	label_selected("label_selected"),				// requires is_toggle true
	label_shadow("label_shadow", true),
	auto_resize("auto_resize", false),
	use_ellipses("use_ellipses", false),
	image_unselected("image_unselected"),
	image_selected("image_selected"),
	image_hover_selected("image_hover_selected"),
	image_hover_unselected("image_hover_unselected"),
	image_disabled_selected("image_disabled_selected"),
	image_disabled("image_disabled"),
	image_pressed("image_pressed"),
	image_pressed_selected("image_pressed_selected"),
	image_overlay("image_overlay"),
	image_overlay_alignment("image_overlay_alignment", std::string("center")),
	image_top_pad("image_top_pad"),
	image_bottom_pad("image_bottom_pad"),
	imgoverlay_label_space("imgoverlay_label_space", 1),
	label_color("label_color"),
	label_color_selected("label_color_selected"),	// requires is_toggle true
	label_color_disabled("label_color_disabled"),
	label_color_disabled_selected("label_color_disabled_selected"),
	image_color("image_color"),
	image_color_disabled("image_color_disabled"),
	image_overlay_color("image_overlay_color", LLColor4::white % 0.75f),
	image_overlay_disabled_color("image_overlay_disabled_color", LLColor4::white % 0.3f),
	image_overlay_selected_color("image_overlay_selected_color", LLColor4::white),
	flash_color("flash_color"),
	pad_right("pad_right", LLUI::sSettingGroups["config"]->getS32("ButtonHPad")),
	pad_left("pad_left", LLUI::sSettingGroups["config"]->getS32("ButtonHPad")),
	pad_bottom("pad_bottom"),
	click_callback("click_callback"),
	mouse_down_callback("mouse_down_callback"),
	mouse_up_callback("mouse_up_callback"),
	mouse_held_callback("mouse_held_callback"),
	is_toggle("is_toggle", false),
	scale_image("scale_image", true),
	hover_glow_amount("hover_glow_amount"),
	commit_on_return("commit_on_return", true),
	display_pressed_state("display_pressed_state", true),
	use_draw_context_alpha("use_draw_context_alpha", true),
	badge("badge"),
	handle_right_mouse("handle_right_mouse"),
	held_down_delay("held_down_delay"),
	button_flash_enable("button_flash_enable", false),
	button_flash_count("button_flash_count"),
	button_flash_rate("button_flash_rate")
{
	addSynonym(is_toggle, "toggle");
	changeDefault(initial_value, LLSD(false));
}


LLButton::LLButton(const LLButton::Params& p)
:	LLUICtrl(p),
	LLBadgeOwner(getHandle()),
	mMouseDownFrame(0),
	mMouseHeldDownCount(0),
	mBorderEnabled( FALSE ),
	mFlashing( FALSE ),
	mCurGlowStrength(0.f),
	mNeedsHighlight(FALSE),
	mUnselectedLabel(p.label()),
	mSelectedLabel(p.label_selected()),
	mGLFont(p.font),
	mHeldDownDelay(p.held_down_delay.seconds),			// seconds until held-down callback is called
	mHeldDownFrameDelay(p.held_down_delay.frames),
	mImageUnselected(p.image_unselected),
	mImageSelected(p.image_selected),
	mImageDisabled(p.image_disabled),
	mImageDisabledSelected(p.image_disabled_selected),
	mImageFlash(p.image_flash),
	mImagePressed(p.image_pressed),
	mImagePressedSelected(p.image_pressed_selected),
	mImageHoverSelected(p.image_hover_selected),
	mImageHoverUnselected(p.image_hover_unselected),
	mUnselectedLabelColor(p.label_color()),
	mSelectedLabelColor(p.label_color_selected()),
	mDisabledLabelColor(p.label_color_disabled()),
	mDisabledSelectedLabelColor(p.label_color_disabled_selected()),
	mImageColor(p.image_color()),
	mFlashBgColor(p.flash_color()),
	mDisabledImageColor(p.image_color_disabled()),
	mImageOverlay(p.image_overlay()),
	mImageOverlayColor(p.image_overlay_color()),
	mImageOverlayDisabledColor(p.image_overlay_disabled_color()),
	mImageOverlaySelectedColor(p.image_overlay_selected_color()),
	mImageOverlayAlignment(LLFontGL::hAlignFromName(p.image_overlay_alignment)),
	mImageOverlayTopPad(p.image_top_pad),
	mImageOverlayBottomPad(p.image_bottom_pad),
	mImgOverlayLabelSpace(p.imgoverlay_label_space),
	mIsToggle(p.is_toggle),
	mScaleImage(p.scale_image),
	mDropShadowedText(p.label_shadow),
	mAutoResize(p.auto_resize),
	mUseEllipses( p.use_ellipses ),
	mHAlign(p.font_halign),
	mLeftHPad(p.pad_left),
	mRightHPad(p.pad_right),
	mBottomVPad(p.pad_bottom),
	mHoverGlowStrength(p.hover_glow_amount),
	mCommitOnReturn(p.commit_on_return),
	mFadeWhenDisabled(FALSE),
	mForcePressedState(false),
	mDisplayPressedState(p.display_pressed_state),
	mLastDrawCharsCount(0),
	mMouseDownSignal(NULL),
	mMouseUpSignal(NULL),
	mHeldDownSignal(NULL),
	mUseDrawContextAlpha(p.use_draw_context_alpha),
	mHandleRightMouse(p.handle_right_mouse),
	mFlashingTimer(NULL)
{
	if (p.button_flash_enable)
	{
		// If optional parameter "p.button_flash_count" is not provided, LLFlashTimer will be
		// used instead it a "default" value from gSavedSettings.getS32("FlashCount")).
		// Likewise, missing "p.button_flash_rate" is replaced by gSavedSettings.getF32("FlashPeriod").
		// Note: flashing should be allowed in settings.xml (boolean key "EnableButtonFlashing").
		S32 flash_count = p.button_flash_count.isProvided()? p.button_flash_count : 0;
		F32 flash_rate = p.button_flash_rate.isProvided()? p.button_flash_rate : 0.0;
		mFlashingTimer = new LLFlashTimer ((LLFlashTimer::callback_t)NULL, flash_count, flash_rate);
	}
	else
	{
		mButtonFlashCount = p.button_flash_count;
		mButtonFlashRate = p.button_flash_rate;
	}

	static LLUICachedControl<S32> llbutton_orig_h_pad ("UIButtonOrigHPad", 0);
	static Params default_params(LLUICtrlFactory::getDefaultParams<LLButton>());

	if (!p.label_selected.isProvided())
	{
		mSelectedLabel = mUnselectedLabel;
	}

	// Hack to make sure there is space for at least one character
	if (getRect().getWidth() - (mRightHPad + mLeftHPad) < mGLFont->getWidth(std::string(" ")))
	{
		// Use old defaults
		mLeftHPad = llbutton_orig_h_pad;
		mRightHPad = llbutton_orig_h_pad;
	}
	
	mMouseDownTimer.stop();

	// if custom unselected button image provided...
	if (p.image_unselected != default_params.image_unselected)
	{
		//...fade it out for disabled image by default...
		if (p.image_disabled() == default_params.image_disabled() )
		{
			mImageDisabled = p.image_unselected;
			mFadeWhenDisabled = TRUE;
		}

		if (p.image_pressed_selected == default_params.image_pressed_selected)
		{
			mImagePressedSelected = mImageUnselected;
		}
	}

	// if custom selected button image provided...
	if (p.image_selected != default_params.image_selected)
	{
		//...fade it out for disabled image by default...
		if (p.image_disabled_selected() == default_params.image_disabled_selected())
		{
			mImageDisabledSelected = p.image_selected;
			mFadeWhenDisabled = TRUE;
		}

		if (p.image_pressed == default_params.image_pressed)
		{
			mImagePressed = mImageSelected;
		}
	}

	if (!p.image_pressed.isProvided())
	{
		mImagePressed = mImageSelected;
	}

	if (!p.image_pressed_selected.isProvided())
	{
		mImagePressedSelected = mImageUnselected;
	}
	
	if (mImageUnselected.isNull())
	{
		llwarns << "Button: " << getName() << " with no image!" << llendl;
	}
	
	if (p.click_callback.isProvided())
	{
		setCommitCallback(initCommitCallback(p.click_callback)); // alias -> commit_callback
	}
	if (p.mouse_down_callback.isProvided())
	{
		setMouseDownCallback(initCommitCallback(p.mouse_down_callback));
	}
	if (p.mouse_up_callback.isProvided())
	{
		setMouseUpCallback(initCommitCallback(p.mouse_up_callback));
	}
	if (p.mouse_held_callback.isProvided())
	{
		setHeldDownCallback(initCommitCallback(p.mouse_held_callback));
	}

	if (p.badge.isProvided())
	{
		LLBadgeOwner::initBadgeParams(p.badge());
	}
}

LLButton::~LLButton()
{
	delete mMouseDownSignal;
	delete mMouseUpSignal;
	delete mHeldDownSignal;

	if (mFlashingTimer)
	{
		mFlashingTimer->unset();
	}
}

// HACK: Committing a button is the same as instantly clicking it.
// virtual
void LLButton::onCommit()
{
	// WARNING: Sometimes clicking a button destroys the floater or
	// panel containing it.  Therefore we need to call 	LLUICtrl::onCommit()
	// LAST, otherwise this becomes deleted memory.

	if (mMouseDownSignal) (*mMouseDownSignal)(this, LLSD());
	
	if (mMouseUpSignal) (*mMouseUpSignal)(this, LLSD());

	if (getSoundFlags() & MOUSE_DOWN)
	{
		make_ui_sound("UISndClick");
	}

	if (getSoundFlags() & MOUSE_UP)
	{
		make_ui_sound("UISndClickRelease");
	}

	if (mIsToggle)
	{
		toggleState();
	}

	// do this last, as it can result in destroying this button
	LLUICtrl::onCommit();
}

boost::signals2::connection LLButton::setClickedCallback(const CommitCallbackParam& cb)
{
	return setClickedCallback(initCommitCallback(cb));
}
boost::signals2::connection LLButton::setMouseDownCallback(const CommitCallbackParam& cb)
{
	return setMouseDownCallback(initCommitCallback(cb));
}
boost::signals2::connection LLButton::setMouseUpCallback(const CommitCallbackParam& cb)
{
	return setMouseUpCallback(initCommitCallback(cb));
}
boost::signals2::connection LLButton::setHeldDownCallback(const CommitCallbackParam& cb)
{
	return setHeldDownCallback(initCommitCallback(cb));
}


boost::signals2::connection LLButton::setClickedCallback( const commit_signal_t::slot_type& cb )
{
	if (!mCommitSignal) mCommitSignal = new commit_signal_t();
	return mCommitSignal->connect(cb);
}
boost::signals2::connection LLButton::setMouseDownCallback( const commit_signal_t::slot_type& cb )
{
	if (!mMouseDownSignal) mMouseDownSignal = new commit_signal_t();
	return mMouseDownSignal->connect(cb);
}
boost::signals2::connection LLButton::setMouseUpCallback( const commit_signal_t::slot_type& cb )
{
	if (!mMouseUpSignal) mMouseUpSignal = new commit_signal_t();
	return mMouseUpSignal->connect(cb);
}
boost::signals2::connection LLButton::setHeldDownCallback( const commit_signal_t::slot_type& cb )
{
	if (!mHeldDownSignal) mHeldDownSignal = new commit_signal_t();
	return mHeldDownSignal->connect(cb);
}


// *TODO: Deprecate (for backwards compatibility only)
boost::signals2::connection LLButton::setClickedCallback( button_callback_t cb, void* data )
{
	return setClickedCallback(boost::bind(cb, data));
}
boost::signals2::connection LLButton::setMouseDownCallback( button_callback_t cb, void* data )
{
	return setMouseDownCallback(boost::bind(cb, data));
}
boost::signals2::connection LLButton::setMouseUpCallback( button_callback_t cb, void* data )
{
	return setMouseUpCallback(boost::bind(cb, data));
}
boost::signals2::connection LLButton::setHeldDownCallback( button_callback_t cb, void* data )
{
	return setHeldDownCallback(boost::bind(cb, data));
}

BOOL LLButton::postBuild()
{
	autoResize();

	addBadgeToParentPanel();

	return LLUICtrl::postBuild();
}

BOOL LLButton::handleUnicodeCharHere(llwchar uni_char)
{
	BOOL handled = FALSE;
	if(' ' == uni_char 
		&& !gKeyboard->getKeyRepeated(' '))
	{
		if (mIsToggle)
		{
			toggleState();
		}

		LLUICtrl::onCommit();
		
		handled = TRUE;		
	}
	return handled;	
}

BOOL LLButton::handleKeyHere(KEY key, MASK mask )
{
	BOOL handled = FALSE;
	if( mCommitOnReturn && KEY_RETURN == key && mask == MASK_NONE && !gKeyboard->getKeyRepeated(key))
	{
		if (mIsToggle)
		{
			toggleState();
		}

		handled = TRUE;

		LLUICtrl::onCommit();
	}
	return handled;
}


BOOL LLButton::handleMouseDown(S32 x, S32 y, MASK mask)
{
	if (!childrenHandleMouseDown(x, y, mask))
	{
		// Route future Mouse messages here preemptively.  (Release on mouse up.)
		gFocusMgr.setMouseCapture( this );

		if (hasTabStop() && !getIsChrome())
		{
			setFocus(TRUE);
		}

		/*
		 * ATTENTION! This call fires another mouse down callback.
		 * If you wish to remove this call emit that signal directly
		 * by calling LLUICtrl::mMouseDownSignal(x, y, mask);
		 */
		LLUICtrl::handleMouseDown(x, y, mask);

		if(mMouseDownSignal) (*mMouseDownSignal)(this, LLSD());

		mMouseDownTimer.start();
		mMouseDownFrame = (S32) LLFrameTimer::getFrameCount();
		mMouseHeldDownCount = 0;

		
		if (getSoundFlags() & MOUSE_DOWN)
		{
			make_ui_sound("UISndClick");
		}
	}
	return TRUE;
}


BOOL LLButton::handleMouseUp(S32 x, S32 y, MASK mask)
{
	// We only handle the click if the click both started and ended within us
	if( hasMouseCapture() )
	{
		// Always release the mouse
		gFocusMgr.setMouseCapture( NULL );

		/*
		 * ATTENTION! This call fires another mouse up callback.
		 * If you wish to remove this call emit that signal directly
		 * by calling LLUICtrl::mMouseUpSignal(x, y, mask);
		 */
		LLUICtrl::handleMouseUp(x, y, mask);

		// Regardless of where mouseup occurs, handle callback
		if(mMouseUpSignal) (*mMouseUpSignal)(this, LLSD());

		resetMouseDownTimer();

		// DO THIS AT THE VERY END to allow the button to be destroyed as a result of being clicked.
		// If mouseup in the widget, it's been clicked
		if (pointInView(x, y))
		{
			if (getSoundFlags() & MOUSE_UP)
			{
				make_ui_sound("UISndClickRelease");
			}

			if (mIsToggle)
			{
				toggleState();
			}

			LLUICtrl::onCommit();
		}
	}
	else
	{
		childrenHandleMouseUp(x, y, mask);
	}

	return TRUE;
}

BOOL	LLButton::handleRightMouseDown(S32 x, S32 y, MASK mask)
{
	if (mHandleRightMouse && !childrenHandleRightMouseDown(x, y, mask))
	{
		// Route future Mouse messages here preemptively.  (Release on mouse up.)
		gFocusMgr.setMouseCapture( this );

		if (hasTabStop() && !getIsChrome())
		{
			setFocus(TRUE);
		}

//		if (pointInView(x, y))
//		{
//		}
		// send the mouse down signal
		LLUICtrl::handleRightMouseDown(x,y,mask);
		// *TODO: Return result of LLUICtrl call above?  Should defer to base class
		// but this might change the mouse handling of existing buttons in a bad way
		// if they are not mouse opaque.
	}

	return TRUE;
}

BOOL	LLButton::handleRightMouseUp(S32 x, S32 y, MASK mask)
{
	if (mHandleRightMouse)
	{
		// We only handle the click if the click both started and ended within us
		if( hasMouseCapture() )
		{
			// Always release the mouse
			gFocusMgr.setMouseCapture( NULL );

	//		if (pointInView(x, y))
	//		{
	//			mRightMouseUpSignal(this, x,y,mask);
	//		}
		}
		else 
		{
			childrenHandleRightMouseUp(x, y, mask);
		}
	
		// send the mouse up signal
		LLUICtrl::handleRightMouseUp(x,y,mask);
		// *TODO: Return result of LLUICtrl call above?  Should defer to base class
		// but this might change the mouse handling of existing buttons in a bad way.
		// if they are not mouse opaque.
	}
	return TRUE;
}

void LLButton::onMouseLeave(S32 x, S32 y, MASK mask)
{
	LLUICtrl::onMouseLeave(x, y, mask);

	mNeedsHighlight = FALSE;
}

void LLButton::setHighlight(bool b)
{
	mNeedsHighlight = b;
}

BOOL LLButton::handleHover(S32 x, S32 y, MASK mask)
{
	if (isInEnabledChain() 
		&& (!gFocusMgr.getMouseCapture() || gFocusMgr.getMouseCapture() == this))
		mNeedsHighlight = TRUE;

	if (!childrenHandleHover(x, y, mask))
	{
		if (mMouseDownTimer.getStarted())
		{
			F32 elapsed = getHeldDownTime();
			if( mHeldDownDelay <= elapsed && mHeldDownFrameDelay <= (S32)LLFrameTimer::getFrameCount() - mMouseDownFrame)
			{
				LLSD param;
				param["count"] = mMouseHeldDownCount++;
				if (mHeldDownSignal) (*mHeldDownSignal)(this, param);
			}
		}

		// We only handle the click if the click both started and ended within us
		getWindow()->setCursor(UI_CURSOR_ARROW);
		lldebugst(LLERR_USER_INPUT) << "hover handled by " << getName() << llendl;
	}
	return TRUE;
}

void LLButton::getOverlayImageSize(S32& overlay_width, S32& overlay_height)
{
	overlay_width = mImageOverlay->getWidth();
	overlay_height = mImageOverlay->getHeight();

	F32 scale_factor = llmin((F32)getRect().getWidth() / (F32)overlay_width, (F32)getRect().getHeight() / (F32)overlay_height, 1.f);
	overlay_width = llround((F32)overlay_width * scale_factor);
	overlay_height = llround((F32)overlay_height * scale_factor);
}


// virtual
void LLButton::draw()
{
	static LLCachedControl<bool> sEnableButtonFlashing(*LLUI::sSettingGroups["config"], "EnableButtonFlashing", true);
	F32 alpha = mUseDrawContextAlpha ? getDrawContext().mAlpha : getCurrentTransparency();

	bool pressed_by_keyboard = FALSE;
	if (hasFocus())
	{
		pressed_by_keyboard = gKeyboard->getKeyDown(' ') || (mCommitOnReturn && gKeyboard->getKeyDown(KEY_RETURN));
	}

	bool mouse_pressed_and_over = false;
	if (hasMouseCapture())
	{
		S32 local_mouse_x ;
		S32 local_mouse_y;
		LLUI::getMousePositionLocal(this, &local_mouse_x, &local_mouse_y);
		mouse_pressed_and_over = pointInView(local_mouse_x, local_mouse_y);
	}

	bool enabled = isInEnabledChain();

	bool pressed = pressed_by_keyboard 
					|| mouse_pressed_and_over
					|| mForcePressedState;
	bool selected = getToggleState();
	
	bool use_glow_effect = FALSE;
	LLColor4 highlighting_color = LLColor4::white;
	LLColor4 glow_color;
	LLRender::eBlendType glow_type = LLRender::BT_ADD_WITH_ALPHA;
	LLUIImage* imagep = NULL;

    //  Cancel sticking of color, if the button is pressed,
	//  or when a flashing of the previously selected button is ended
	if (mFlashingTimer
		&& ((selected && !mFlashingTimer->isFlashingInProgress()) || pressed))
	{
		mFlashing = false;
	}

	bool flash = mFlashing && sEnableButtonFlashing;

	if (pressed && mDisplayPressedState)
	{
		imagep = selected ? mImagePressedSelected : mImagePressed;
	}
	else if ( mNeedsHighlight )
	{
		if (selected)
		{
			if (mImageHoverSelected)
			{
				imagep = mImageHoverSelected;
			}
			else
			{
				imagep = mImageSelected;
				use_glow_effect = TRUE;
			}
		}
		else
		{
			if (mImageHoverUnselected)
			{
				imagep = mImageHoverUnselected;
			}
			else
			{
				imagep = mImageUnselected;
				use_glow_effect = TRUE;
			}
		}
	}
	else 
	{
		imagep = selected ? mImageSelected : mImageUnselected;
	}

	// Override if more data is available
	// HACK: Use gray checked state to mean either:
	//   enabled and tentative
	// or
	//   disabled but checked
	if (!mImageDisabledSelected.isNull() 
		&& 
			( (enabled && getTentative()) 
			|| (!enabled && selected ) ) )
	{
		imagep = mImageDisabledSelected;
	}
	else if (!mImageDisabled.isNull() 
		&& !enabled 
		&& !selected)
	{
		imagep = mImageDisabled;
	}

	if (mFlashing)
	{
		// if button should flash and we have icon for flashing, use it as image for button
		if(flash && mImageFlash)
		{
			// setting flash to false to avoid its further influence on glow
			flash = false;
			imagep = mImageFlash;
		}
		// else use usual flashing via flash_color
		else if (mFlashingTimer)
		{
			LLColor4 flash_color = mFlashBgColor.get();
			use_glow_effect = TRUE;
			glow_type = LLRender::BT_ALPHA; // blend the glow

			if (mFlashingTimer->isCurrentlyHighlighted() || !mFlashingTimer->isFlashingInProgress())
			{
				glow_color = flash_color;
			}
			else if (mNeedsHighlight)
			{
                glow_color = highlighting_color;
			}
		}
	}

	if (mNeedsHighlight && !imagep)
	{
		use_glow_effect = TRUE;
	}

	// Figure out appropriate color for the text
	LLColor4 label_color;

	// label changes when button state changes, not when pressed
	if ( enabled )
	{
		if ( getToggleState() )
		{
			label_color = mSelectedLabelColor.get();
		}
		else
		{
			label_color = mUnselectedLabelColor.get();
		}
	}
	else
	{
		if ( getToggleState() )
		{
			label_color = mDisabledSelectedLabelColor.get();
		}
		else
		{
			label_color = mDisabledLabelColor.get();
		}
	}

	// Unselected label assignments
	LLWString label = getCurrentLabel();

	// overlay with keyboard focus border
	if (hasFocus())
	{
		F32 lerp_amt = gFocusMgr.getFocusFlashAmt();
		drawBorder(imagep, gFocusMgr.getFocusColor() % alpha, llround(lerp(1.f, 3.f, lerp_amt)));
	}
	
	if (use_glow_effect)
	{
		mCurGlowStrength = lerp(mCurGlowStrength,
<<<<<<< HEAD
					mFlashing ? (mFlashingTimer->isCurrentlyHighlighted() || !mFlashingTimer->isFlashingInProgress() || mNeedsHighlight? 1.0 : 0.0) : mHoverGlowStrength,
					LLCriticalDamp::getInterpolant(0.05f));
=======
					mFlashing ? (flash? 1.0 : 0.0)
					: mHoverGlowStrength,
					LLSmoothInterpolation::getInterpolant(0.05f));
>>>>>>> a74b5dfa
	}
	else
	{
		mCurGlowStrength = lerp(mCurGlowStrength, 0.f, LLSmoothInterpolation::getInterpolant(0.05f));
	}

	// Draw button image, if available.
	// Otherwise draw basic rectangular button.
	if (imagep != NULL)
	{
		// apply automatic 50% alpha fade to disabled image
		LLColor4 disabled_color = mFadeWhenDisabled ? mDisabledImageColor.get() % 0.5f : mDisabledImageColor.get();
		if ( mScaleImage)
		{
			imagep->draw(getLocalRect(), (enabled ? mImageColor.get() : disabled_color) % alpha  );
			if (mCurGlowStrength > 0.01f)
			{
				gGL.setSceneBlendType(glow_type);
				imagep->drawSolid(0, 0, getRect().getWidth(), getRect().getHeight(), glow_color % (mCurGlowStrength * alpha));
				gGL.setSceneBlendType(LLRender::BT_ALPHA);
			}
		}
		else
		{
			imagep->draw(0, 0, (enabled ? mImageColor.get() : disabled_color) % alpha );
			if (mCurGlowStrength > 0.01f)
			{
				gGL.setSceneBlendType(glow_type);
				imagep->drawSolid(0, 0, glow_color % (mCurGlowStrength * alpha));
				gGL.setSceneBlendType(LLRender::BT_ALPHA);
			}
		}
	}
	else
	{
		// no image
		lldebugs << "No image for button " << getName() << llendl;
		// draw it in pink so we can find it
		gl_rect_2d(0, getRect().getHeight(), getRect().getWidth(), 0, LLColor4::pink1 % alpha, FALSE);
	}

	// let overlay image and text play well together
	S32 text_left = mLeftHPad;
	S32 text_right = getRect().getWidth() - mRightHPad;
	S32 text_width = getRect().getWidth() - mLeftHPad - mRightHPad;

	// draw overlay image
	if (mImageOverlay.notNull())
	{
		// get max width and height (discard level 0)
		S32 overlay_width;
		S32 overlay_height;

		getOverlayImageSize(overlay_width, overlay_height);

		S32 center_x = getLocalRect().getCenterX();
		S32 center_y = getLocalRect().getCenterY();

		//FUGLY HACK FOR "DEPRESSED" BUTTONS
		if (pressed && mDisplayPressedState)
		{
			center_y--;
			center_x++;
		}

		center_y += (mImageOverlayBottomPad - mImageOverlayTopPad);
		// fade out overlay images on disabled buttons
		LLColor4 overlay_color = mImageOverlayColor.get();
		if (!enabled)
		{
			overlay_color = mImageOverlayDisabledColor.get();
		}
		else if (getToggleState())
		{
			overlay_color = mImageOverlaySelectedColor.get();
		}
		overlay_color.mV[VALPHA] *= alpha;

		switch(mImageOverlayAlignment)
		{
		case LLFontGL::LEFT:
			text_left += overlay_width + mImgOverlayLabelSpace;
			text_width -= overlay_width + mImgOverlayLabelSpace;
			mImageOverlay->draw(
				mLeftHPad,
				center_y - (overlay_height / 2), 
				overlay_width, 
				overlay_height, 
				overlay_color);
			break;
		case LLFontGL::HCENTER:
			mImageOverlay->draw(
				center_x - (overlay_width / 2), 
				center_y - (overlay_height / 2), 
				overlay_width, 
				overlay_height, 
				overlay_color);
			break;
		case LLFontGL::RIGHT:
			text_right -= overlay_width + mImgOverlayLabelSpace;
			text_width -= overlay_width + mImgOverlayLabelSpace;
			mImageOverlay->draw(
				getRect().getWidth() - mRightHPad - overlay_width,
				center_y - (overlay_height / 2), 
				overlay_width, 
				overlay_height, 
				overlay_color);
			break;
		default:
			// draw nothing
			break;
		}
	}

	// Draw label
	if( !label.empty() )
	{
		LLWStringUtil::trim(label);

		S32 x;
		switch( mHAlign )
		{
		case LLFontGL::RIGHT:
			x = text_right;
			break;
		case LLFontGL::HCENTER:
			x = text_left + (text_width / 2);
			break;
		case LLFontGL::LEFT:
		default:
			x = text_left;
			break;
		}

		S32 y_offset = 2 + (getRect().getHeight() - 20)/2;
	
		if (pressed && mDisplayPressedState)
		{
			y_offset--;
			x++;
		}

		// *NOTE: mantipov: before mUseEllipses is implemented in EXT-279 U32_MAX has been passed as
		// max_chars.
		// LLFontGL::render expects S32 max_chars variable but process in a separate way -1 value.
		// Due to U32_MAX is equal to S32 -1 value I have rest this value for non-ellipses mode.
		// Not sure if it is really needed. Probably S32_MAX should be always passed as max_chars.
		mLastDrawCharsCount = mGLFont->render(label, 0,
			(F32)x,
			(F32)(getRect().getHeight() / 2 + mBottomVPad),
			label_color % alpha,
			mHAlign, LLFontGL::VCENTER,
			LLFontGL::NORMAL,
			mDropShadowedText ? LLFontGL::DROP_SHADOW_SOFT : LLFontGL::NO_SHADOW,
			S32_MAX, text_width,
			NULL, mUseEllipses);
	}

	LLUICtrl::draw();
}

void LLButton::drawBorder(LLUIImage* imagep, const LLColor4& color, S32 size)
{
	if (imagep == NULL) return;
	if (mScaleImage)
	{
		imagep->drawBorder(getLocalRect(), color, size);
	}
	else
	{
		imagep->drawBorder(0, 0, color, size);
	}
}

BOOL LLButton::getToggleState() const
{
    return getValue().asBoolean();
}

void LLButton::setToggleState(BOOL b)
{
	if( b != getToggleState() )
	{
		setControlValue(b); // will fire LLControlVariable callbacks (if any)
		setValue(b);        // may or may not be redundant
		setFlashing(false);	// stop flash state whenever the selected/unselected state if reset
		// Unselected label assignments
		autoResize();
	}
}

void LLButton::setFlashing(bool b)	
{ 
	if (mFlashingTimer)
	{
		mFlashing = b; 
		(b ? mFlashingTimer->startFlashing() : mFlashingTimer->stopFlashing());
	}
	else if (b != mFlashing)
	{
		mFlashing = b; 
		mFrameTimer.reset();
	}
}

BOOL LLButton::toggleState()			
{
    bool flipped = ! getToggleState();
	setToggleState(flipped); 

	return flipped; 
}

void LLButton::setLabel( const LLStringExplicit& label )
{
	setLabelUnselected(label);
	setLabelSelected(label);
}

//virtual
BOOL LLButton::setLabelArg( const std::string& key, const LLStringExplicit& text )
{
	mUnselectedLabel.setArg(key, text);
	mSelectedLabel.setArg(key, text);
	return TRUE;
}

void LLButton::setLabelUnselected( const LLStringExplicit& label )
{
	mUnselectedLabel = label;
}

void LLButton::setLabelSelected( const LLStringExplicit& label )
{
	mSelectedLabel = label;
}

bool LLButton::labelIsTruncated() const
{
	return getCurrentLabel().getString().size() > mLastDrawCharsCount;
}

const LLUIString& LLButton::getCurrentLabel() const
{
	if( getToggleState() )
	{
		return mSelectedLabel;
	}
	else
	{
		return mUnselectedLabel;
	}
}

void LLButton::setImageUnselected(LLPointer<LLUIImage> image)
{
	mImageUnselected = image;
	if (mImageUnselected.isNull())
	{
		llwarns << "Setting default button image for: " << getName() << " to NULL" << llendl;
	}
}

void LLButton::autoResize()
{
	resize(getCurrentLabel());
}

void LLButton::resize(LLUIString label)
{
	// get label length 
	S32 label_width = mGLFont->getWidth(label.getString());
	// get current btn length 
	S32 btn_width =getRect().getWidth();
    // check if it need resize 
	if (mAutoResize)
	{ 
		S32 min_width = label_width + mLeftHPad + mRightHPad;
		if (mImageOverlay)
		{
			S32 overlay_width = mImageOverlay->getWidth();
			F32 scale_factor = (getRect().getHeight() - (mImageOverlayBottomPad + mImageOverlayTopPad)) / (F32)mImageOverlay->getHeight();
			overlay_width = llround((F32)overlay_width * scale_factor);

			switch(mImageOverlayAlignment)
			{
			case LLFontGL::LEFT:
			case LLFontGL::RIGHT:
				min_width += overlay_width + mImgOverlayLabelSpace;
				break;
			case LLFontGL::HCENTER:
				min_width = llmax(min_width, overlay_width + mLeftHPad + mRightHPad);
				break;
			default:
				// draw nothing
				break;
			}
		}
		if (btn_width < min_width)
		{
			reshape(min_width, getRect().getHeight());
		}
	} 
}
void LLButton::setImages( const std::string &image_name, const std::string &selected_name )
{
	setImageUnselected(LLUI::getUIImage(image_name));
	setImageSelected(LLUI::getUIImage(selected_name));
}

void LLButton::setImageSelected(LLPointer<LLUIImage> image)
{
	mImageSelected = image;
}

void LLButton::setImageColor(const LLColor4& c)		
{ 
	mImageColor = c; 
}

void LLButton::setColor(const LLColor4& color)
{
	setImageColor(color);
}

void LLButton::setImageDisabled(LLPointer<LLUIImage> image)
{
	mImageDisabled = image;
	mDisabledImageColor = mImageColor;
	mFadeWhenDisabled = TRUE;
}

void LLButton::setImageDisabledSelected(LLPointer<LLUIImage> image)
{
	mImageDisabledSelected = image;
	mDisabledImageColor = mImageColor;
	mFadeWhenDisabled = TRUE;
}

void LLButton::setImagePressed(LLPointer<LLUIImage> image)
{
	mImagePressed = image;
}

void LLButton::setImageHoverSelected(LLPointer<LLUIImage> image)
{
	mImageHoverSelected = image;
}

void LLButton::setImageHoverUnselected(LLPointer<LLUIImage> image)
{
	mImageHoverUnselected = image;
}

void LLButton::setImageFlash(LLPointer<LLUIImage> image)
{
	mImageFlash = image;
}

void LLButton::setImageOverlay(const std::string& image_name, LLFontGL::HAlign alignment, const LLColor4& color)
{
	if (image_name.empty())
	{
		mImageOverlay = NULL;
	}
	else
	{
		mImageOverlay = LLUI::getUIImage(image_name);
		mImageOverlayAlignment = alignment;
		mImageOverlayColor = color;
	}
}

void LLButton::setImageOverlay(const LLUUID& image_id, LLFontGL::HAlign alignment, const LLColor4& color)
{
	if (image_id.isNull())
	{
		mImageOverlay = NULL;
	}
	else
	{
		mImageOverlay = LLUI::getUIImageByID(image_id);
		mImageOverlayAlignment = alignment;
		mImageOverlayColor = color;
	}
}

void LLButton::onMouseCaptureLost()
{
	resetMouseDownTimer();
}

//-------------------------------------------------------------------------
// Utilities
//-------------------------------------------------------------------------
S32 round_up(S32 grid, S32 value)
{
	S32 mod = value % grid;

	if (mod > 0)
	{
		// not even multiple
		return value + (grid - mod);
	}
	else
	{
		return value;
	}
}

void LLButton::addImageAttributeToXML(LLXMLNodePtr node, 
									  const std::string& image_name,
									  const LLUUID&	image_id,
									  const std::string& xml_tag_name) const
{
	if( !image_name.empty() )
	{
		node->createChild(xml_tag_name.c_str(), TRUE)->setStringValue(image_name);
	}
	else if( image_id != LLUUID::null )
	{
		node->createChild((xml_tag_name + "_id").c_str(), TRUE)->setUUIDValue(image_id);
	}
}


// static
void LLButton::toggleFloaterAndSetToggleState(LLUICtrl* ctrl, const LLSD& sdname)
{
	bool floater_vis = LLFloaterReg::toggleInstance(sdname.asString());
	LLButton* button = dynamic_cast<LLButton*>(ctrl);
	if (button)
		button->setToggleState(floater_vis);
}

// static
// Gets called once
void LLButton::setFloaterToggle(LLUICtrl* ctrl, const LLSD& sdname)
{
	LLButton* button = dynamic_cast<LLButton*>(ctrl);
	if (!button)
		return;
	// Get the visibility control name for the floater
	std::string vis_control_name = LLFloaterReg::declareVisibilityControl(sdname.asString());
	// Set the button control value (toggle state) to the floater visibility control (Sets the value as well)
	button->setControlVariable(LLFloater::getControlGroup()->getControl(vis_control_name));
	// Set the clicked callback to toggle the floater
	button->setClickedCallback(boost::bind(&LLFloaterReg::toggleInstance, sdname, LLSD()));
}

// static
void LLButton::setDockableFloaterToggle(LLUICtrl* ctrl, const LLSD& sdname)
{
	LLButton* button = dynamic_cast<LLButton*>(ctrl);
	if (!button)
		return;
	// Get the visibility control name for the floater
	std::string vis_control_name = LLFloaterReg::declareVisibilityControl(sdname.asString());
	// Set the button control value (toggle state) to the floater visibility control (Sets the value as well)
	button->setControlVariable(LLFloater::getControlGroup()->getControl(vis_control_name));
	// Set the clicked callback to toggle the floater
	button->setClickedCallback(boost::bind(&LLDockableFloater::toggleInstance, sdname));
}

// static
void LLButton::showHelp(LLUICtrl* ctrl, const LLSD& sdname)
{
	// search back through the button's parents for a panel
	// with a help_topic string defined
	std::string help_topic;
	if (LLUI::sHelpImpl &&
	    ctrl->findHelpTopic(help_topic))
	{
		LLUI::sHelpImpl->showTopic(help_topic);
		return; // success
	}

	// display an error if we can't find a help_topic string.
	// fix this by adding a help_topic attribute to the xui file
	LLNotificationsUtil::add("UnableToFindHelpTopic");
}

void LLButton::resetMouseDownTimer()
{
	mMouseDownTimer.stop();
	mMouseDownTimer.reset();
}

BOOL LLButton::handleDoubleClick(S32 x, S32 y, MASK mask)
{
	// just treat a double click as a second click
	return handleMouseDown(x, y, mask);
}<|MERGE_RESOLUTION|>--- conflicted
+++ resolved
@@ -778,14 +778,8 @@
 	if (use_glow_effect)
 	{
 		mCurGlowStrength = lerp(mCurGlowStrength,
-<<<<<<< HEAD
 					mFlashing ? (mFlashingTimer->isCurrentlyHighlighted() || !mFlashingTimer->isFlashingInProgress() || mNeedsHighlight? 1.0 : 0.0) : mHoverGlowStrength,
-					LLCriticalDamp::getInterpolant(0.05f));
-=======
-					mFlashing ? (flash? 1.0 : 0.0)
-					: mHoverGlowStrength,
 					LLSmoothInterpolation::getInterpolant(0.05f));
->>>>>>> a74b5dfa
 	}
 	else
 	{
