/**
 * @file llmultifloater.h
 * @brief LLFloater that hosts other floaters
 *
 * $LicenseInfo:firstyear=2002&license=viewerlgpl$
 * Second Life Viewer Source Code
 * Copyright (C) 2010, Linden Research, Inc.
 *
 * This library is free software; you can redistribute it and/or
 * modify it under the terms of the GNU Lesser General Public
 * License as published by the Free Software Foundation;
 * version 2.1 of the License only.
 *
 * This library is distributed in the hope that it will be useful,
 * but WITHOUT ANY WARRANTY; without even the implied warranty of
 * MERCHANTABILITY or FITNESS FOR A PARTICULAR PURPOSE.  See the GNU
 * Lesser General Public License for more details.
 *
 * You should have received a copy of the GNU Lesser General Public
 * License along with this library; if not, write to the Free Software
 * Foundation, Inc., 51 Franklin Street, Fifth Floor, Boston, MA  02110-1301  USA
 *
 * Linden Research, Inc., 945 Battery Street, San Francisco, CA  94111  USA
 * $/LicenseInfo$
 */

// Floating "windows" within the GL display, like the inventory floater,
// mini-map floater, etc.


#ifndef LL_MULTI_FLOATER_H
#define LL_MULTI_FLOATER_H

#include "llfloater.h"
#include "lltabcontainer.h" // for LLTabContainer::eInsertionPoint

// https://wiki.lindenlab.com/mediawiki/index.php?title=LLMultiFloater&oldid=81376
class LLMultiFloater : public LLFloater
{
public:
<<<<<<< HEAD
	LLMultiFloater(const LLSD& key, const Params& params = getDefaultParams());
	virtual ~LLMultiFloater() {};
	
	void buildTabContainer();
	
	virtual bool postBuild();
	/*virtual*/ void onClose(bool app_quitting);
	virtual void draw();
	virtual void setVisible(bool visible);
	/*virtual*/ bool handleKeyHere(KEY key, MASK mask);
	/*virtual*/ bool addChild(LLView* view, S32 tab_group = 0);

	virtual void setCanResize(bool can_resize);
	virtual void growToFit(S32 content_width, S32 content_height);
	virtual void addFloater(LLFloater* floaterp, bool select_added_floater, LLTabContainer::eInsertionPoint insertion_point = LLTabContainer::END);

	virtual void showFloater(LLFloater* floaterp, LLTabContainer::eInsertionPoint insertion_point = LLTabContainer::END);
	virtual void removeFloater(LLFloater* floaterp);

	virtual void tabOpen(LLFloater* opened_floater, bool from_click);
	virtual void tabClose();

	virtual bool selectFloater(LLFloater* floaterp);
	virtual void selectNextFloater();
	virtual void selectPrevFloater();

	virtual LLFloater*	getActiveFloater();
	virtual bool		isFloaterFlashing(LLFloater* floaterp);
	virtual S32			getFloaterCount();

	virtual void setFloaterFlashing(LLFloater* floaterp, bool flashing);
	virtual bool closeAllFloaters();	//Returns false if the floater could not be closed due to pending confirmation dialogs
	void setTabContainer(LLTabContainer* tab_container) { if (!mTabContainer) mTabContainer = tab_container; }
	void onTabSelected();

	virtual void updateResizeLimits();
	virtual void updateFloaterTitle(LLFloater* floaterp);

protected:
	struct LLFloaterData
	{
		S32		    mWidth;
		S32		    mHeight;
		bool	    mCanMinimize;
		bool	    mCanResize;
		bool        mSaveRect;
	};

	LLTabContainer*		mTabContainer;
	
	typedef std::map<LLHandle<LLFloater>, LLFloaterData> floater_data_map_t;
	floater_data_map_t	mFloaterDataMap;
	
	LLTabContainer::TabPosition mTabPos;
	bool				mAutoResize;
	S32					mOrigMinWidth, mOrigMinHeight;  // logically const but initialized late
=======
    LLMultiFloater(const LLSD& key, const Params& params = getDefaultParams());
    virtual ~LLMultiFloater() {};

    void buildTabContainer();

    virtual BOOL postBuild();
    /*virtual*/ void onClose(bool app_quitting);
    virtual void draw();
    virtual void setVisible(BOOL visible);
    /*virtual*/ BOOL handleKeyHere(KEY key, MASK mask);
    /*virtual*/ bool addChild(LLView* view, S32 tab_group = 0);

    virtual void setCanResize(BOOL can_resize);
    virtual void growToFit(S32 content_width, S32 content_height);
    virtual void addFloater(LLFloater* floaterp, BOOL select_added_floater, LLTabContainer::eInsertionPoint insertion_point = LLTabContainer::END);

    virtual void showFloater(LLFloater* floaterp, LLTabContainer::eInsertionPoint insertion_point = LLTabContainer::END);
    virtual void removeFloater(LLFloater* floaterp);

    virtual void tabOpen(LLFloater* opened_floater, bool from_click);
    virtual void tabClose();

    virtual BOOL selectFloater(LLFloater* floaterp);
    virtual void selectNextFloater();
    virtual void selectPrevFloater();

    virtual LLFloater*  getActiveFloater();
    virtual BOOL        isFloaterFlashing(LLFloater* floaterp);
    virtual S32         getFloaterCount();

    virtual void setFloaterFlashing(LLFloater* floaterp, BOOL flashing);
    virtual BOOL closeAllFloaters();    //Returns FALSE if the floater could not be closed due to pending confirmation dialogs
    void setTabContainer(LLTabContainer* tab_container) { if (!mTabContainer) mTabContainer = tab_container; }
    void onTabSelected();

    virtual void updateResizeLimits();
    virtual void updateFloaterTitle(LLFloater* floaterp);

protected:
    struct LLFloaterData
    {
        S32         mWidth;
        S32         mHeight;
        BOOL        mCanMinimize;
        BOOL        mCanResize;
        BOOL        mSaveRect;
    };

    LLTabContainer*     mTabContainer;

    typedef std::map<LLHandle<LLFloater>, LLFloaterData> floater_data_map_t;
    floater_data_map_t  mFloaterDataMap;

    LLTabContainer::TabPosition mTabPos;
    BOOL                mAutoResize;
    S32                 mOrigMinWidth, mOrigMinHeight;  // logically const but initialized late
>>>>>>> e1623bb2

private:
    virtual void computeResizeLimits(S32& new_min_width, S32& new_min_height);
};

#endif  // LL_MULTI_FLOATER_H<|MERGE_RESOLUTION|>--- conflicted
+++ resolved
@@ -1,161 +1,102 @@
-/**
- * @file llmultifloater.h
- * @brief LLFloater that hosts other floaters
- *
- * $LicenseInfo:firstyear=2002&license=viewerlgpl$
- * Second Life Viewer Source Code
- * Copyright (C) 2010, Linden Research, Inc.
- *
- * This library is free software; you can redistribute it and/or
- * modify it under the terms of the GNU Lesser General Public
- * License as published by the Free Software Foundation;
- * version 2.1 of the License only.
- *
- * This library is distributed in the hope that it will be useful,
- * but WITHOUT ANY WARRANTY; without even the implied warranty of
- * MERCHANTABILITY or FITNESS FOR A PARTICULAR PURPOSE.  See the GNU
- * Lesser General Public License for more details.
- *
- * You should have received a copy of the GNU Lesser General Public
- * License along with this library; if not, write to the Free Software
- * Foundation, Inc., 51 Franklin Street, Fifth Floor, Boston, MA  02110-1301  USA
- *
- * Linden Research, Inc., 945 Battery Street, San Francisco, CA  94111  USA
- * $/LicenseInfo$
- */
-
-// Floating "windows" within the GL display, like the inventory floater,
-// mini-map floater, etc.
-
-
-#ifndef LL_MULTI_FLOATER_H
-#define LL_MULTI_FLOATER_H
-
-#include "llfloater.h"
-#include "lltabcontainer.h" // for LLTabContainer::eInsertionPoint
-
-// https://wiki.lindenlab.com/mediawiki/index.php?title=LLMultiFloater&oldid=81376
-class LLMultiFloater : public LLFloater
-{
-public:
-<<<<<<< HEAD
-	LLMultiFloater(const LLSD& key, const Params& params = getDefaultParams());
-	virtual ~LLMultiFloater() {};
-	
-	void buildTabContainer();
-	
-	virtual bool postBuild();
-	/*virtual*/ void onClose(bool app_quitting);
-	virtual void draw();
-	virtual void setVisible(bool visible);
-	/*virtual*/ bool handleKeyHere(KEY key, MASK mask);
-	/*virtual*/ bool addChild(LLView* view, S32 tab_group = 0);
-
-	virtual void setCanResize(bool can_resize);
-	virtual void growToFit(S32 content_width, S32 content_height);
-	virtual void addFloater(LLFloater* floaterp, bool select_added_floater, LLTabContainer::eInsertionPoint insertion_point = LLTabContainer::END);
-
-	virtual void showFloater(LLFloater* floaterp, LLTabContainer::eInsertionPoint insertion_point = LLTabContainer::END);
-	virtual void removeFloater(LLFloater* floaterp);
-
-	virtual void tabOpen(LLFloater* opened_floater, bool from_click);
-	virtual void tabClose();
-
-	virtual bool selectFloater(LLFloater* floaterp);
-	virtual void selectNextFloater();
-	virtual void selectPrevFloater();
-
-	virtual LLFloater*	getActiveFloater();
-	virtual bool		isFloaterFlashing(LLFloater* floaterp);
-	virtual S32			getFloaterCount();
-
-	virtual void setFloaterFlashing(LLFloater* floaterp, bool flashing);
-	virtual bool closeAllFloaters();	//Returns false if the floater could not be closed due to pending confirmation dialogs
-	void setTabContainer(LLTabContainer* tab_container) { if (!mTabContainer) mTabContainer = tab_container; }
-	void onTabSelected();
-
-	virtual void updateResizeLimits();
-	virtual void updateFloaterTitle(LLFloater* floaterp);
-
-protected:
-	struct LLFloaterData
-	{
-		S32		    mWidth;
-		S32		    mHeight;
-		bool	    mCanMinimize;
-		bool	    mCanResize;
-		bool        mSaveRect;
-	};
-
-	LLTabContainer*		mTabContainer;
-	
-	typedef std::map<LLHandle<LLFloater>, LLFloaterData> floater_data_map_t;
-	floater_data_map_t	mFloaterDataMap;
-	
-	LLTabContainer::TabPosition mTabPos;
-	bool				mAutoResize;
-	S32					mOrigMinWidth, mOrigMinHeight;  // logically const but initialized late
-=======
-    LLMultiFloater(const LLSD& key, const Params& params = getDefaultParams());
-    virtual ~LLMultiFloater() {};
-
-    void buildTabContainer();
-
-    virtual BOOL postBuild();
-    /*virtual*/ void onClose(bool app_quitting);
-    virtual void draw();
-    virtual void setVisible(BOOL visible);
-    /*virtual*/ BOOL handleKeyHere(KEY key, MASK mask);
-    /*virtual*/ bool addChild(LLView* view, S32 tab_group = 0);
-
-    virtual void setCanResize(BOOL can_resize);
-    virtual void growToFit(S32 content_width, S32 content_height);
-    virtual void addFloater(LLFloater* floaterp, BOOL select_added_floater, LLTabContainer::eInsertionPoint insertion_point = LLTabContainer::END);
-
-    virtual void showFloater(LLFloater* floaterp, LLTabContainer::eInsertionPoint insertion_point = LLTabContainer::END);
-    virtual void removeFloater(LLFloater* floaterp);
-
-    virtual void tabOpen(LLFloater* opened_floater, bool from_click);
-    virtual void tabClose();
-
-    virtual BOOL selectFloater(LLFloater* floaterp);
-    virtual void selectNextFloater();
-    virtual void selectPrevFloater();
-
-    virtual LLFloater*  getActiveFloater();
-    virtual BOOL        isFloaterFlashing(LLFloater* floaterp);
-    virtual S32         getFloaterCount();
-
-    virtual void setFloaterFlashing(LLFloater* floaterp, BOOL flashing);
-    virtual BOOL closeAllFloaters();    //Returns FALSE if the floater could not be closed due to pending confirmation dialogs
-    void setTabContainer(LLTabContainer* tab_container) { if (!mTabContainer) mTabContainer = tab_container; }
-    void onTabSelected();
-
-    virtual void updateResizeLimits();
-    virtual void updateFloaterTitle(LLFloater* floaterp);
-
-protected:
-    struct LLFloaterData
-    {
-        S32         mWidth;
-        S32         mHeight;
-        BOOL        mCanMinimize;
-        BOOL        mCanResize;
-        BOOL        mSaveRect;
-    };
-
-    LLTabContainer*     mTabContainer;
-
-    typedef std::map<LLHandle<LLFloater>, LLFloaterData> floater_data_map_t;
-    floater_data_map_t  mFloaterDataMap;
-
-    LLTabContainer::TabPosition mTabPos;
-    BOOL                mAutoResize;
-    S32                 mOrigMinWidth, mOrigMinHeight;  // logically const but initialized late
->>>>>>> e1623bb2
-
-private:
-    virtual void computeResizeLimits(S32& new_min_width, S32& new_min_height);
-};
-
-#endif  // LL_MULTI_FLOATER_H+/**
+ * @file llmultifloater.h
+ * @brief LLFloater that hosts other floaters
+ *
+ * $LicenseInfo:firstyear=2002&license=viewerlgpl$
+ * Second Life Viewer Source Code
+ * Copyright (C) 2010, Linden Research, Inc.
+ *
+ * This library is free software; you can redistribute it and/or
+ * modify it under the terms of the GNU Lesser General Public
+ * License as published by the Free Software Foundation;
+ * version 2.1 of the License only.
+ *
+ * This library is distributed in the hope that it will be useful,
+ * but WITHOUT ANY WARRANTY; without even the implied warranty of
+ * MERCHANTABILITY or FITNESS FOR A PARTICULAR PURPOSE.  See the GNU
+ * Lesser General Public License for more details.
+ *
+ * You should have received a copy of the GNU Lesser General Public
+ * License along with this library; if not, write to the Free Software
+ * Foundation, Inc., 51 Franklin Street, Fifth Floor, Boston, MA  02110-1301  USA
+ *
+ * Linden Research, Inc., 945 Battery Street, San Francisco, CA  94111  USA
+ * $/LicenseInfo$
+ */
+
+// Floating "windows" within the GL display, like the inventory floater,
+// mini-map floater, etc.
+
+
+#ifndef LL_MULTI_FLOATER_H
+#define LL_MULTI_FLOATER_H
+
+#include "llfloater.h"
+#include "lltabcontainer.h" // for LLTabContainer::eInsertionPoint
+
+// https://wiki.lindenlab.com/mediawiki/index.php?title=LLMultiFloater&oldid=81376
+class LLMultiFloater : public LLFloater
+{
+public:
+    LLMultiFloater(const LLSD& key, const Params& params = getDefaultParams());
+    virtual ~LLMultiFloater() {};
+
+    void buildTabContainer();
+
+    virtual bool postBuild();
+    /*virtual*/ void onClose(bool app_quitting);
+    virtual void draw();
+    virtual void setVisible(bool visible);
+    /*virtual*/ bool handleKeyHere(KEY key, MASK mask);
+    /*virtual*/ bool addChild(LLView* view, S32 tab_group = 0);
+
+    virtual void setCanResize(bool can_resize);
+    virtual void growToFit(S32 content_width, S32 content_height);
+    virtual void addFloater(LLFloater* floaterp, bool select_added_floater, LLTabContainer::eInsertionPoint insertion_point = LLTabContainer::END);
+
+    virtual void showFloater(LLFloater* floaterp, LLTabContainer::eInsertionPoint insertion_point = LLTabContainer::END);
+    virtual void removeFloater(LLFloater* floaterp);
+
+    virtual void tabOpen(LLFloater* opened_floater, bool from_click);
+    virtual void tabClose();
+
+    virtual bool selectFloater(LLFloater* floaterp);
+    virtual void selectNextFloater();
+    virtual void selectPrevFloater();
+
+    virtual LLFloater*  getActiveFloater();
+    virtual bool        isFloaterFlashing(LLFloater* floaterp);
+    virtual S32         getFloaterCount();
+
+    virtual void setFloaterFlashing(LLFloater* floaterp, bool flashing);
+    virtual bool closeAllFloaters();    //Returns false if the floater could not be closed due to pending confirmation dialogs
+    void setTabContainer(LLTabContainer* tab_container) { if (!mTabContainer) mTabContainer = tab_container; }
+    void onTabSelected();
+
+    virtual void updateResizeLimits();
+    virtual void updateFloaterTitle(LLFloater* floaterp);
+
+protected:
+    struct LLFloaterData
+    {
+        S32         mWidth;
+        S32         mHeight;
+        bool        mCanMinimize;
+        bool        mCanResize;
+        bool        mSaveRect;
+    };
+
+    LLTabContainer*     mTabContainer;
+
+    typedef std::map<LLHandle<LLFloater>, LLFloaterData> floater_data_map_t;
+    floater_data_map_t  mFloaterDataMap;
+
+    LLTabContainer::TabPosition mTabPos;
+    bool                mAutoResize;
+    S32                 mOrigMinWidth, mOrigMinHeight;  // logically const but initialized late
+
+private:
+    virtual void computeResizeLimits(S32& new_min_width, S32& new_min_height);
+};
+
+#endif  // LL_MULTI_FLOATER_H