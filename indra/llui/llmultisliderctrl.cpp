/**
 * @file llmultisliderctrl.cpp
 * @brief LLMultiSliderCtrl base class
 *
 * $LicenseInfo:firstyear=2007&license=viewerlgpl$
 * Second Life Viewer Source Code
 * Copyright (C) 2010, Linden Research, Inc.
 *
 * This library is free software; you can redistribute it and/or
 * modify it under the terms of the GNU Lesser General Public
 * License as published by the Free Software Foundation;
 * version 2.1 of the License only.
 *
 * This library is distributed in the hope that it will be useful,
 * but WITHOUT ANY WARRANTY; without even the implied warranty of
 * MERCHANTABILITY or FITNESS FOR A PARTICULAR PURPOSE.  See the GNU
 * Lesser General Public License for more details.
 *
 * You should have received a copy of the GNU Lesser General Public
 * License along with this library; if not, write to the Free Software
 * Foundation, Inc., 51 Franklin Street, Fifth Floor, Boston, MA  02110-1301  USA
 *
 * Linden Research, Inc., 945 Battery Street, San Francisco, CA  94111  USA
 * $/LicenseInfo$
 */

#include "linden_common.h"

#include "llmultisliderctrl.h"

#include "llmath.h"
#include "llfontgl.h"
#include "llgl.h"
#include "llkeyboard.h"
#include "lllineeditor.h"
#include "llmultislider.h"
#include "llstring.h"
#include "lltextbox.h"
#include "llui.h"
#include "lluiconstants.h"
#include "llcontrol.h"
#include "llfocusmgr.h"
#include "llresmgr.h"
#include "lluictrlfactory.h"

static LLDefaultChildRegistry::Register<LLMultiSliderCtrl> r("multi_slider");

const U32 MAX_STRING_LENGTH = 10;
LLMultiSliderCtrl::Params::Params()
:   text_width("text_width"),
    label_width("label_width"),
    show_text("show_text", true),
    can_edit_text("can_edit_text", false),
    max_sliders("max_sliders", 1),
    allow_overlap("allow_overlap", false),
    loop_overlap("loop_overlap", false),
    orientation("orientation"),
    thumb_image("thumb_image"),
    thumb_width("thumb_width"),
    thumb_highlight_color("thumb_highlight_color"),
    overlap_threshold("overlap_threshold", 0),
    draw_track("draw_track", true),
    use_triangle("use_triangle", false),
    decimal_digits("decimal_digits", 3),
    text_color("text_color"),
    text_disabled_color("text_disabled_color"),
    mouse_down_callback("mouse_down_callback"),
    mouse_up_callback("mouse_up_callback"),
    sliders("slider")
{
    mouse_opaque = true;
}

LLMultiSliderCtrl::LLMultiSliderCtrl(const LLMultiSliderCtrl::Params& p)
:   LLF32UICtrl(p),
    mLabelBox( NULL ),
    mEditor( NULL ),
    mTextBox( NULL ),
    mTextEnabledColor(p.text_color()),
    mTextDisabledColor(p.text_disabled_color())
{
    static LLUICachedControl<S32> multi_sliderctrl_spacing ("UIMultiSliderctrlSpacing", 0);

    S32 top = getRect().getHeight();
    S32 bottom = 0;
    S32 left = 0;

    S32 label_width = p.label_width;
    S32 text_width = p.text_width;

    // Label
    if( !p.label().empty() )
    {
        if (p.label_width == 0)
        {
            label_width = p.font()->getWidth(p.label);
        }
        LLRect label_rect( left, top, label_width, bottom );
        LLTextBox::Params params;
        params.name("MultiSliderCtrl Label");
        params.rect(label_rect);
        params.initial_value(p.label());
        params.font(p.font);
        mLabelBox = LLUICtrlFactory::create<LLTextBox> (params);
        addChild(mLabelBox);
    }

    S32 slider_right = getRect().getWidth();

    if (p.show_text)
    {
        if (!p.text_width.isProvided())
        {
            text_width = 0;
            // calculate the size of the text box (log max_value is number of digits - 1 so plus 1)
            if ( p.max_value() )
                text_width = p.font()->getWidth(std::string("0")) * ( static_cast < S32 > ( log10  ( p.max_value ) ) + p.decimal_digits + 1 );

            if ( p.increment < 1.0f )
                text_width += p.font()->getWidth(std::string(".")); // (mostly) take account of decimal point in value

            if ( p.min_value < 0.0f || p.max_value < 0.0f )
                text_width += p.font()->getWidth(std::string("-")); // (mostly) take account of minus sign

            // padding to make things look nicer
            text_width += 8;
        }
        S32 text_left = getRect().getWidth() - text_width;

        slider_right = text_left - multi_sliderctrl_spacing;

        LLRect text_rect( text_left, top, getRect().getWidth(), bottom );
        if( p.can_edit_text )
        {
            LLLineEditor::Params params;
            params.name("MultiSliderCtrl Editor");
            params.rect(text_rect);
            params.font(p.font);
            params.max_length.bytes(MAX_STRING_LENGTH);
            params.commit_callback.function(LLMultiSliderCtrl::onEditorCommit);
<<<<<<< HEAD
            params.prevalidate_callback(&LLTextValidate::validateFloat);
=======
            params.prevalidator(&LLTextValidate::validateFloat);
>>>>>>> bb3c36f5
            params.follows.flags(FOLLOWS_LEFT | FOLLOWS_BOTTOM);
            mEditor = LLUICtrlFactory::create<LLLineEditor> (params);
            mEditor->setFocusReceivedCallback( boost::bind(LLMultiSliderCtrl::onEditorGainFocus, _1, this) );
            // don't do this, as selecting the entire text is single clicking in some cases
            // and double clicking in others
            //mEditor->setSelectAllonFocusReceived(TRUE);
            addChild(mEditor);
        }
        else
        {
            LLTextBox::Params params;
            params.name("MultiSliderCtrl Text");
            params.rect(text_rect);
            params.font(p.font);
            params.follows.flags(FOLLOWS_LEFT | FOLLOWS_BOTTOM);
            mTextBox = LLUICtrlFactory::create<LLTextBox> (params);
            addChild(mTextBox);
        }
    }

    S32 slider_left = label_width ? label_width + multi_sliderctrl_spacing : 0;
    LLRect slider_rect( slider_left, top, slider_right, bottom );
    LLMultiSlider::Params params;
    params.sliders = p.sliders;
    params.rect(slider_rect);
    params.commit_callback.function( LLMultiSliderCtrl::onSliderCommit );
    params.mouse_down_callback( p.mouse_down_callback );
    params.mouse_up_callback( p.mouse_up_callback );
    params.initial_value(p.initial_value());
    params.min_value(p.min_value);
    params.max_value(p.max_value);
    params.increment(p.increment);
    params.max_sliders(p.max_sliders);
    params.allow_overlap(p.allow_overlap);
    params.loop_overlap(p.loop_overlap);
    if (p.overlap_threshold.isProvided())
    {
        params.overlap_threshold = p.overlap_threshold;
    }
    params.orientation(p.orientation);
    params.thumb_image(p.thumb_image);
    params.thumb_highlight_color(p.thumb_highlight_color);
    if (p.thumb_width.isProvided())
    {
        // otherwise should be provided by template
        params.thumb_width(p.thumb_width);
    }
    params.draw_track(p.draw_track);
    params.use_triangle(p.use_triangle);
    params.control_name(p.control_name);
    mMultiSlider = LLUICtrlFactory::create<LLMultiSlider> (params);
    addChild( mMultiSlider );
    mCurValue = mMultiSlider->getCurSliderValue();


    updateText();
}

LLMultiSliderCtrl::~LLMultiSliderCtrl()
{
    // Children all cleaned up by default view destructor.
}

// static
void LLMultiSliderCtrl::onEditorGainFocus( LLFocusableElement* caller, void *userdata )
{
    LLMultiSliderCtrl* self = (LLMultiSliderCtrl*) userdata;
    llassert( caller == self->mEditor );

    self->onFocusReceived();
}


void LLMultiSliderCtrl::setValue(const LLSD& value)
{
    mMultiSlider->setValue(value);
    mCurValue = mMultiSlider->getCurSliderValue();
    updateText();
}

void LLMultiSliderCtrl::setSliderValue(const std::string& name, F32 v, BOOL from_event)
{
    mMultiSlider->setSliderValue(name, v, from_event );
    mCurValue = mMultiSlider->getCurSliderValue();
    updateText();
}

void LLMultiSliderCtrl::setCurSlider(const std::string& name)
{
    mMultiSlider->setCurSlider(name);
    mCurValue = mMultiSlider->getCurSliderValue();
}

void LLMultiSliderCtrl::resetCurSlider()
{
    mMultiSlider->resetCurSlider();
}

BOOL LLMultiSliderCtrl::setLabelArg( const std::string& key, const LLStringExplicit& text )
{
    BOOL res = FALSE;
    if (mLabelBox)
    {
        res = mLabelBox->setTextArg(key, text);
        if (res && mLabelWidth == 0)
        {
            S32 label_width = mFont->getWidth(mLabelBox->getText());
            LLRect rect = mLabelBox->getRect();
            S32 prev_right = rect.mRight;
            rect.mRight = rect.mLeft + label_width;
            mLabelBox->setRect(rect);

            S32 delta = rect.mRight - prev_right;
            rect = mMultiSlider->getRect();
            S32 left = rect.mLeft + delta;
            static LLUICachedControl<S32> multi_slider_ctrl_spacing ("UIMultiSliderctrlSpacing", 0);
            left = llclamp(left, 0, rect.mRight - multi_slider_ctrl_spacing);
            rect.mLeft = left;
            mMultiSlider->setRect(rect);
        }
    }
    return res;
}

const std::string& LLMultiSliderCtrl::addSlider()
{
    const std::string& name = mMultiSlider->addSlider();

    // if it returns null, pass it on
    if(name == LLStringUtil::null) {
        return LLStringUtil::null;
    }

    // otherwise, update stuff
    mCurValue = mMultiSlider->getCurSliderValue();
    updateText();
    return name;
}

const std::string& LLMultiSliderCtrl::addSlider(F32 val)
{
    const std::string& name = mMultiSlider->addSlider(val);

    // if it returns null, pass it on
    if(name == LLStringUtil::null) {
        return LLStringUtil::null;
    }

    // otherwise, update stuff
    mCurValue = mMultiSlider->getCurSliderValue();
    updateText();
    return name;
}

bool LLMultiSliderCtrl::addSlider(F32 val, const std::string& name)
{
    bool res = mMultiSlider->addSlider(val, name);
    if (res)
    {
        mCurValue = mMultiSlider->getCurSliderValue();
        updateText();
    }
    return res;
}

void LLMultiSliderCtrl::deleteSlider(const std::string& name)
{
    mMultiSlider->deleteSlider(name);
    mCurValue = mMultiSlider->getCurSliderValue();
    updateText();
}


void LLMultiSliderCtrl::clear()
{
    setCurSliderValue(0.0f);
    if( mEditor )
    {
        mEditor->setText(std::string(""));
    }
    if( mTextBox )
    {
        mTextBox->setText(std::string(""));
    }

    // get rid of sliders
    mMultiSlider->clear();

}

BOOL LLMultiSliderCtrl::isMouseHeldDown()
{
    return gFocusMgr.getMouseCapture() == mMultiSlider;
}

void LLMultiSliderCtrl::updateText()
{
    if( mEditor || mTextBox )
    {
        LLLocale locale(LLLocale::USER_LOCALE);

        // Don't display very small negative values as -0.000
        F32 displayed_value = (F32)(floor(getCurSliderValue() * pow(10.0, (F64)mPrecision) + 0.5) / pow(10.0, (F64)mPrecision));

        std::string format = llformat("%%.%df", mPrecision);
        std::string text = llformat(format.c_str(), displayed_value);
        if( mEditor )
        {
            mEditor->setText( text );
        }
        else
        {
            mTextBox->setText( text );
        }
    }
}

// static
void LLMultiSliderCtrl::onEditorCommit( LLUICtrl* ctrl, const LLSD& userdata)
{
    llassert(ctrl);
    if (!ctrl)
        return;

    LLMultiSliderCtrl* self = dynamic_cast<LLMultiSliderCtrl*>(ctrl->getParent());
    llassert(self);
    if (!self) // cast failed - wrong type! :O
        return;

    BOOL success = FALSE;
    F32 val = self->mCurValue;
    F32 saved_val = self->mCurValue;

    std::string text = self->mEditor->getText();
    if( LLLineEditor::postvalidateFloat( text ) )
    {
        LLLocale locale(LLLocale::USER_LOCALE);
        val = (F32) atof( text.c_str() );
        if( self->mMultiSlider->getMinValue() <= val && val <= self->mMultiSlider->getMaxValue() )
        {
            self->setCurSliderValue( val );  // set the value temporarily so that the callback can retrieve it.
            if( !self->mValidateSignal || (*(self->mValidateSignal))( self, val ) )
            {
                success = TRUE;
            }
        }
    }

    if( success )
    {
        self->onCommit();
    }
    else
    {
        if( self->getCurSliderValue() != saved_val )
        {
            self->setCurSliderValue( saved_val );
        }
        self->reportInvalidData();
    }
    self->updateText();
}

// static
void LLMultiSliderCtrl::onSliderCommit(LLUICtrl* ctrl, const LLSD& userdata)
{
    LLMultiSliderCtrl* self = dynamic_cast<LLMultiSliderCtrl*>(ctrl->getParent());
    if (!self)
        return;

    BOOL success = FALSE;
    F32 saved_val = self->mCurValue;
    F32 new_val = self->mMultiSlider->getCurSliderValue();

    self->mCurValue = new_val;  // set the value temporarily so that the callback can retrieve it.
    if( !self->mValidateSignal || (*(self->mValidateSignal))( self, new_val ) )
    {
        success = TRUE;
    }

    if( success )
    {
        self->onCommit();
    }
    else
    {
        if( self->mCurValue != saved_val )
        {
            self->setCurSliderValue( saved_val );
        }
        self->reportInvalidData();
    }
    self->updateText();
}

void LLMultiSliderCtrl::setEnabled(BOOL b)
{
    LLF32UICtrl::setEnabled( b );

    if( mLabelBox )
    {
        mLabelBox->setColor( b ? mTextEnabledColor.get() : mTextDisabledColor.get() );
    }

    mMultiSlider->setEnabled( b );

    if( mEditor )
    {
        mEditor->setEnabled( b );
    }

    if( mTextBox )
    {
        mTextBox->setColor( b ? mTextEnabledColor.get() : mTextDisabledColor.get() );
    }
}


void LLMultiSliderCtrl::setTentative(BOOL b)
{
    if( mEditor )
    {
        mEditor->setTentative(b);
    }
    LLF32UICtrl::setTentative(b);
}


void LLMultiSliderCtrl::onCommit()
{
    setTentative(FALSE);

    if( mEditor )
    {
        mEditor->setTentative(FALSE);
    }

    setControlValue(getValueF32());
    LLF32UICtrl::onCommit();
}


void LLMultiSliderCtrl::setPrecision(S32 precision)
{
    if (precision < 0 || precision > 10)
    {
        LL_ERRS() << "LLMultiSliderCtrl::setPrecision - precision out of range" << LL_ENDL;
        return;
    }

    mPrecision = precision;
    updateText();
}

boost::signals2::connection LLMultiSliderCtrl::setSliderMouseDownCallback( const commit_signal_t::slot_type& cb )
{
    return mMultiSlider->setMouseDownCallback( cb );
}

boost::signals2::connection LLMultiSliderCtrl::setSliderMouseUpCallback( const commit_signal_t::slot_type& cb )
{
    return mMultiSlider->setMouseUpCallback( cb );
}

void LLMultiSliderCtrl::onTabInto()
{
    if( mEditor )
    {
        mEditor->onTabInto();
    }
    LLF32UICtrl::onTabInto();
}

void LLMultiSliderCtrl::reportInvalidData()
{
    make_ui_sound("UISndBadKeystroke");
}

// virtual
void LLMultiSliderCtrl::setControlName(const std::string& control_name, LLView* context)
{
    mMultiSlider->setControlName(control_name, context);
}
<|MERGE_RESOLUTION|>--- conflicted
+++ resolved
@@ -138,11 +138,7 @@
             params.font(p.font);
             params.max_length.bytes(MAX_STRING_LENGTH);
             params.commit_callback.function(LLMultiSliderCtrl::onEditorCommit);
-<<<<<<< HEAD
-            params.prevalidate_callback(&LLTextValidate::validateFloat);
-=======
             params.prevalidator(&LLTextValidate::validateFloat);
->>>>>>> bb3c36f5
             params.follows.flags(FOLLOWS_LEFT | FOLLOWS_BOTTOM);
             mEditor = LLUICtrlFactory::create<LLLineEditor> (params);
             mEditor->setFocusReceivedCallback( boost::bind(LLMultiSliderCtrl::onEditorGainFocus, _1, this) );
