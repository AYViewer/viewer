/**
 * @file   llviewmodel.cpp
 * @author Nat Goodspeed
 * @date   2008-08-08
 * @brief  Implementation for llviewmodel.
 *
 * $LicenseInfo:firstyear=2008&license=viewerlgpl$
 * Second Life Viewer Source Code
 * Copyright (C) 2010, Linden Research, Inc.
 *
 * This library is free software; you can redistribute it and/or
 * modify it under the terms of the GNU Lesser General Public
 * License as published by the Free Software Foundation;
 * version 2.1 of the License only.
 *
 * This library is distributed in the hope that it will be useful,
 * but WITHOUT ANY WARRANTY; without even the implied warranty of
 * MERCHANTABILITY or FITNESS FOR A PARTICULAR PURPOSE.  See the GNU
 * Lesser General Public License for more details.
 *
 * You should have received a copy of the GNU Lesser General Public
 * License along with this library; if not, write to the Free Software
 * Foundation, Inc., 51 Franklin Street, Fifth Floor, Boston, MA  02110-1301  USA
 *
 * Linden Research, Inc., 945 Battery Street, San Francisco, CA  94111  USA
 * $/LicenseInfo$
 */

// Precompiled header
#include "linden_common.h"
// associated header
#include "llviewmodel.h"
// STL headers
// std headers
// external library headers
// other Linden headers

///
LLViewModel::LLViewModel()
:   mDirty(false)
{
}

/// Instantiate an LLViewModel with an existing data value
LLViewModel::LLViewModel(const LLSD& value)
:   mDirty(false)
{
    setValue(value);
}

/// Update the stored value
void LLViewModel::setValue(const LLSD& value)
{
    mValue = value;
    mDirty = true;
}

LLSD LLViewModel::getValue() const
{
    return mValue;
}

////////////////////////////////////////////////////////////////////////////

///
LLTextViewModel::LLTextViewModel()
  : LLViewModel(false),
    mUpdateFromDisplay(false)
{
}

/// Instantiate an LLViewModel with an existing data value
LLTextViewModel::LLTextViewModel(const LLSD& value)
  : LLViewModel(value),
    mUpdateFromDisplay(false)
{
}

/// Update the stored value
void LLTextViewModel::setValue(const LLSD& value)
{
    // approximate LLSD storage usage
    LLViewModel::setValue(value);
<<<<<<< HEAD
    mDisplay = utf8str_to_wstring(value.asString());
=======
    mDisplay = utf8str_to_wstring(mStringValue = value.asString());
>>>>>>> 33ad8db7

    // mDisplay and mValue agree
    mUpdateFromDisplay = false;
}

void LLTextViewModel::setDisplay(const LLWString& value)
{
    // This is the strange way to alter the value. Normally we'd setValue()
    // and do the utf8str_to_wstring() to get the corresponding mDisplay
    // value. But a text editor might want to edit the display string
    // directly, then convert back to UTF8 on commit.
    mDisplay = value;
    mDirty = true;
    // Don't immediately convert to UTF8 -- do it lazily -- we expect many
    // more setDisplay() calls than getValue() calls. Just flag that it needs
    // doing.
    mUpdateFromDisplay = true;
}

inline void updateFromDisplayIfNeeded(const LLTextViewModel* model)
{
    // Has anyone called setDisplay() since the last setValue()?
    // If so, have to convert mDisplay back to UTF8.
    if (model->mUpdateFromDisplay)
    {
        // The fact that we're lazily updating fields
        // in this object should be transparent to clients,
        // which is why this method is left conventionally const.
        // Nor do we particularly want to make these members mutable.
        // Just cast away constness in this one place.
        LLTextViewModel* nthis = const_cast<LLTextViewModel*>(model);
        nthis->mUpdateFromDisplay = false;
        nthis->mValue = nthis->mStringValue = wstring_to_utf8str(model->mDisplay);
    }
}

LLSD LLTextViewModel::getValue() const
{
    updateFromDisplayIfNeeded(this);
    return mValue;
}

const std::string& LLTextViewModel::getStringValue() const
{
    updateFromDisplayIfNeeded(this);
    return mStringValue;
}

////////////////////////////////////////////////////////////////////////////

LLListViewModel::LLListViewModel(const LLSD& values)
  : LLViewModel()
{
}

void LLListViewModel::addColumn(const LLSD& column, EAddPosition pos)
{
}

void LLListViewModel::clearColumns()
{
}

void LLListViewModel::setColumnLabel(const std::string& column, const std::string& label)
{
}

LLScrollListItem* LLListViewModel::addElement(const LLSD& value, EAddPosition pos,
                                         void* userdata)
{
    return NULL;
}

LLScrollListItem* LLListViewModel::addSimpleElement(const std::string& value, EAddPosition pos,
                                               const LLSD& id)
{
    return NULL;
}

void LLListViewModel::clearRows()
{
}

void LLListViewModel::sortByColumn(const std::string& name, bool ascending)
{
}<|MERGE_RESOLUTION|>--- conflicted
+++ resolved
@@ -81,11 +81,7 @@
 {
     // approximate LLSD storage usage
     LLViewModel::setValue(value);
-<<<<<<< HEAD
-    mDisplay = utf8str_to_wstring(value.asString());
-=======
     mDisplay = utf8str_to_wstring(mStringValue = value.asString());
->>>>>>> 33ad8db7
 
     // mDisplay and mValue agree
     mUpdateFromDisplay = false;
