/**
 * @file lltexteditor.h
 * @brief LLTextEditor base class
 *
 * $LicenseInfo:firstyear=2001&license=viewerlgpl$
 * Second Life Viewer Source Code
 * Copyright (C) 2010, Linden Research, Inc.
 *
 * This library is free software; you can redistribute it and/or
 * modify it under the terms of the GNU Lesser General Public
 * License as published by the Free Software Foundation;
 * version 2.1 of the License only.
 *
 * This library is distributed in the hope that it will be useful,
 * but WITHOUT ANY WARRANTY; without even the implied warranty of
 * MERCHANTABILITY or FITNESS FOR A PARTICULAR PURPOSE.  See the GNU
 * Lesser General Public License for more details.
 *
 * You should have received a copy of the GNU Lesser General Public
 * License along with this library; if not, write to the Free Software
 * Foundation, Inc., 51 Franklin Street, Fifth Floor, Boston, MA  02110-1301  USA
 *
 * Linden Research, Inc., 945 Battery Street, San Francisco, CA  94111  USA
 * $/LicenseInfo$
 */

// Text editor widget to let users enter a a multi-line ASCII document//

#ifndef LL_LLTEXTEDITOR_H
#define LL_LLTEXTEDITOR_H

#include "llrect.h"
#include "llframetimer.h"
#include "llstyle.h"
#include "lleditmenuhandler.h"
#include "llviewborder.h" // for params
#include "llstring.h"
#include "lltextbase.h"
#include "lltextvalidate.h"

#include "llpreeditor.h"
#include "llcontrol.h"

class LLFontGL;
class LLScrollbar;
class TextCmd;
class LLUICtrlFactory;
class LLScrollContainer;

class LLTextEditor :
    public LLTextBase,
    protected LLPreeditor
{
public:
    struct Params : public LLInitParam::Block<Params, LLTextBase::Params>
    {
        Optional<std::string>   default_text;
<<<<<<< HEAD
        Optional<LLTextValidate::validate_func_t, LLTextValidate::ValidateTextNamedFuncs>   prevalidate_callback;
=======
        Optional<LLTextValidate::Validator, LLTextValidate::Validators> prevalidator;
>>>>>>> b1098308

        Optional<bool>          embedded_items,
                                ignore_tab,
                                commit_on_focus_lost,
                                show_context_menu,
                                show_emoji_helper,
                                enable_tooltip_paste,
                                auto_indent;

        //colors
        Optional<LLUIColor>     default_color;

        Params();
    };

    void initFromParams(const Params&);
protected:
    LLTextEditor(const Params&);
    friend class LLUICtrlFactory;
public:
    //
    // Constants
    //
    static const llwchar FIRST_EMBEDDED_CHAR = 0x100000;
    static const llwchar LAST_EMBEDDED_CHAR =  0x10ffff;
    static const S32 MAX_EMBEDDED_ITEMS = LAST_EMBEDDED_CHAR - FIRST_EMBEDDED_CHAR + 1;

    virtual ~LLTextEditor();

    typedef boost::signals2::signal<void (LLTextEditor* caller)> keystroke_signal_t;

    void    setKeystrokeCallback(const keystroke_signal_t::slot_type& callback);

    void    setParseHighlights(BOOL parsing) {mParseHighlights=parsing;}

    static S32      spacesPerTab();

    void    insertEmoji(llwchar emoji);
    void    handleEmojiCommit(llwchar emoji);

    // mousehandler overrides
    virtual BOOL    handleMouseDown(S32 x, S32 y, MASK mask);
    virtual BOOL    handleMouseUp(S32 x, S32 y, MASK mask);
    virtual BOOL    handleRightMouseDown(S32 x, S32 y, MASK mask);
    virtual BOOL    handleHover(S32 x, S32 y, MASK mask);
    virtual BOOL    handleDoubleClick(S32 x, S32 y, MASK mask );
    virtual BOOL    handleMiddleMouseDown(S32 x,S32 y,MASK mask);

    virtual BOOL    handleKeyHere(KEY key, MASK mask );
    virtual BOOL    handleUnicodeCharHere(llwchar uni_char);

    virtual void    onMouseCaptureLost();

    // view overrides
    virtual void    draw();
    virtual void    onFocusReceived();
    virtual void    onFocusLost();
    virtual void    onCommit();
    virtual void    setEnabled(BOOL enabled);

    // uictrl overrides
    virtual void    clear();
    virtual void    setFocus( BOOL b );
    virtual BOOL    isDirty() const;

    // LLEditMenuHandler interface
    virtual void    undo();
    virtual BOOL    canUndo() const;
    virtual void    redo();
    virtual BOOL    canRedo() const;

    virtual void    cut();
    virtual BOOL    canCut() const;
    virtual void    copy();
    virtual BOOL    canCopy() const;
    virtual void    paste();
    virtual BOOL    canPaste() const;

    virtual void    updatePrimary();
    virtual void    copyPrimary();
    virtual void    pastePrimary();
    virtual BOOL    canPastePrimary() const;

    virtual void    doDelete();
    virtual BOOL    canDoDelete() const;
    virtual void    selectAll();
    virtual BOOL    canSelectAll()  const;

    void            selectByCursorPosition(S32 prev_cursor_pos, S32 next_cursor_pos);

    virtual bool    canLoadOrSaveToFile();

    void            selectNext(const std::string& search_text_in, BOOL case_insensitive, BOOL wrap = TRUE);
    BOOL            replaceText(const std::string& search_text, const std::string& replace_text, BOOL case_insensitive, BOOL wrap = TRUE);
    void            replaceTextAll(const std::string& search_text, const std::string& replace_text, BOOL case_insensitive);

    // Undo/redo stack
    void            blockUndo();

    // Text editing
    virtual void    makePristine();
    BOOL            isPristine() const;
    BOOL            allowsEmbeddedItems() const { return mAllowEmbeddedItems; }

    // Autoreplace (formerly part of LLLineEditor)
    typedef boost::function<void(S32&, S32&, LLWString&, S32&, const LLWString&)> autoreplace_callback_t;
    autoreplace_callback_t mAutoreplaceCallback;
    void            setAutoreplaceCallback(autoreplace_callback_t cb) { mAutoreplaceCallback = cb; }

    /*virtual*/ void    onSpellCheckPerformed();

    //
    // Text manipulation
    //

    // inserts text at cursor
    void            insertText(const std::string &text);
    void            insertText(LLWString &text);

    void            appendWidget(const LLInlineViewSegment::Params& params, const std::string& text, bool allow_undo);
    // Non-undoable
    void            setText(const LLStringExplicit &utf8str, const LLStyle::Params& input_params = LLStyle::Params());


    // Removes text from the end of document
    // Does not change highlight or cursor position.
    void            removeTextFromEnd(S32 num_chars);

    BOOL            tryToRevertToPristineState();

    void            setCursorAndScrollToEnd();

    void            getCurrentLineAndColumn( S32* line, S32* col, BOOL include_wordwrap );

    // Hacky methods to make it into a word-wrapping, potentially scrolling,
    // read-only text box.
    void            setCommitOnFocusLost(BOOL b)            { mCommitOnFocusLost = b; }

    // Hack to handle Notecards
    virtual BOOL    importBuffer(const char* buffer, S32 length );
    virtual BOOL    exportBuffer(std::string& buffer );

    const LLUUID&   getSourceID() const                     { return mSourceID; }

    const LLTextSegmentPtr  getPreviousSegment() const;
    const LLTextSegmentPtr  getLastSegment() const;
    void            getSelectedSegments(segment_vec_t& segments) const;

    void            setShowContextMenu(bool show) { mShowContextMenu = show; }
    bool            getShowContextMenu() const { return mShowContextMenu; }

    void            showEmojiHelper();
    void            setShowEmojiHelper(bool show);
    bool            getShowEmojiHelper() const { return mShowEmojiHelper; }

    void            setPassDelete(BOOL b) { mPassDelete = b; }

protected:
    void            showContextMenu(S32 x, S32 y);
    void            drawPreeditMarker();

    void            assignEmbedded(const std::string &s);

    void            removeCharOrTab();

    void            indentSelectedLines( S32 spaces );
    S32             indentLine( S32 pos, S32 spaces );
    void            unindentLineBeforeCloseBrace();

    virtual BOOL    handleSpecialKey(const KEY key, const MASK mask);
    BOOL            handleNavigationKey(const KEY key, const MASK mask);
    BOOL            handleSelectionKey(const KEY key, const MASK mask);
    BOOL            handleControlKey(const KEY key, const MASK mask);

    BOOL            selectionContainsLineBreaks();
    void            deleteSelection(BOOL transient_operation);

    S32             prevWordPos(S32 cursorPos) const;
    S32             nextWordPos(S32 cursorPos) const;

    void            autoIndent();

    void            findEmbeddedItemSegments(S32 start, S32 end);
    void            getSegmentsInRange(segment_vec_t& segments, S32 start, S32 end, bool include_partial) const;

    virtual llwchar pasteEmbeddedItem(llwchar ext_char) { return ext_char; }


    // Here's the method that takes and applies text commands.
    S32             execute(TextCmd* cmd);

    // Undoable operations
    void            addChar(llwchar c); // at mCursorPos
    S32             addChar(S32 pos, llwchar wc);
public:
    void            addLineBreakChar(BOOL group_together = FALSE);
protected:
    S32             overwriteChar(S32 pos, llwchar wc);
    void            removeChar();
    S32             removeChar(S32 pos);
    S32             insert(S32 pos, const LLWString &wstr, bool group_with_next_op, LLTextSegmentPtr segment);
    S32             remove(S32 pos, S32 length, bool group_with_next_op);

    void            tryToShowEmojiHelper();
    void            focusLostHelper();
    void            updateAllowingLanguageInput();
    BOOL            hasPreeditString() const;

    // Overrides LLPreeditor
    virtual void    resetPreedit();
    virtual void    updatePreedit(const LLWString &preedit_string,
                        const segment_lengths_t &preedit_segment_lengths, const standouts_t &preedit_standouts, S32 caret_position);
    virtual void    markAsPreedit(S32 position, S32 length);
    virtual void    getPreeditRange(S32 *position, S32 *length) const;
    virtual void    getSelectionRange(S32 *position, S32 *length) const;
    virtual BOOL    getPreeditLocation(S32 query_offset, LLCoordGL *coord, LLRect *bounds, LLRect *control) const;
    virtual S32     getPreeditFontSize() const;
    virtual LLWString getPreeditString() const { return getWText(); }
    //
    // Protected data
    //
    // Probably deserves serious thought to hiding as many of these
    // as possible behind protected accessor methods.
    //

    // Use these to determine if a click on an embedded item is a drag or not.
    S32             mMouseDownX;
    S32             mMouseDownY;

    LLWString           mPreeditWString;
    LLWString           mPreeditOverwrittenWString;
    std::vector<S32>    mPreeditPositions;
    std::vector<BOOL>   mPreeditStandouts;

protected:
    LLUIColor           mDefaultColor;

    bool                mAutoIndent;
    bool                mParseOnTheFly;

    void                updateLinkSegments();
    void                keepSelectionOnReturn(bool keep) { mKeepSelectionOnReturn = keep; }
    class LLViewBorder* mBorder;

private:
    //
    // Methods
    //
    void            pasteHelper(bool is_primary);
    void            cleanStringForPaste(LLWString & clean_string);

public:
    template <typename STRINGTYPE>
    void            pasteTextWithLinebreaks(const STRINGTYPE& clean_string)
    {
        pasteTextWithLinebreaks<LLWString>(ll_convert(clean_string));
    }
    template <>
    void            pasteTextWithLinebreaks<LLWString>(const LLWString & clean_string);

private:
    void            onKeyStroke();

    // Concrete TextCmd sub-classes used by the LLTextEditor base class
    class TextCmdInsert;
    class TextCmdAddChar;
    class TextCmdOverwriteChar;
    class TextCmdRemove;

    BOOL            mBaseDocIsPristine;
    TextCmd*        mPristineCmd;

    TextCmd*        mLastCmd;

    typedef std::deque<TextCmd*> undo_stack_t;
    undo_stack_t    mUndoStack;

    BOOL            mTabsToNextField;       // if true, tab moves focus to next field, else inserts spaces
    BOOL            mCommitOnFocusLost;
    BOOL            mTakesFocus;

    BOOL            mAllowEmbeddedItems;
    bool            mShowContextMenu;
    bool            mShowEmojiHelper;
    bool            mEnableTooltipPaste;
    bool            mPassDelete;
    bool            mKeepSelectionOnReturn; // disabling of removing selected text after pressing of Enter

    LLUUID          mSourceID;

    LLCoordGL       mLastIMEPosition;       // Last position of the IME editor

    keystroke_signal_t mKeystrokeSignal;
<<<<<<< HEAD
    LLTextValidate::validate_func_t mPrevalidateFunc;
=======
    LLTextValidate::Validator mPrevalidator;
>>>>>>> b1098308

    LLHandle<LLContextMenu> mContextMenuHandle;
}; // end class LLTextEditor

// Build time optimization, generate once in .cpp file
#ifndef LLTEXTEDITOR_CPP
extern template class LLTextEditor* LLView::getChild<class LLTextEditor>(
    const std::string& name, BOOL recurse) const;
#endif

#endif  // LL_TEXTEDITOR_H<|MERGE_RESOLUTION|>--- conflicted
+++ resolved
@@ -55,11 +55,7 @@
     struct Params : public LLInitParam::Block<Params, LLTextBase::Params>
     {
         Optional<std::string>   default_text;
-<<<<<<< HEAD
-        Optional<LLTextValidate::validate_func_t, LLTextValidate::ValidateTextNamedFuncs>   prevalidate_callback;
-=======
         Optional<LLTextValidate::Validator, LLTextValidate::Validators> prevalidator;
->>>>>>> b1098308
 
         Optional<bool>          embedded_items,
                                 ignore_tab,
@@ -353,11 +349,7 @@
     LLCoordGL       mLastIMEPosition;       // Last position of the IME editor
 
     keystroke_signal_t mKeystrokeSignal;
-<<<<<<< HEAD
-    LLTextValidate::validate_func_t mPrevalidateFunc;
-=======
     LLTextValidate::Validator mPrevalidator;
->>>>>>> b1098308
 
     LLHandle<LLContextMenu> mContextMenuHandle;
 }; // end class LLTextEditor
