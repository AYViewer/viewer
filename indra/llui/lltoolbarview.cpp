/** 
 * @file lltoolbarview.cpp
 * @author Merov Linden
 * @brief User customizable toolbar class
 *
 * $LicenseInfo:firstyear=2011&license=viewerlgpl$
 * Second Life Viewer Source Code
 * Copyright (C) 2011, Linden Research, Inc.
 * 
 * This library is free software; you can redistribute it and/or
 * modify it under the terms of the GNU Lesser General Public
 * License as published by the Free Software Foundation;
 * version 2.1 of the License only.
 * 
 * This library is distributed in the hope that it will be useful,
 * but WITHOUT ANY WARRANTY; without even the implied warranty of
 * MERCHANTABILITY or FITNESS FOR A PARTICULAR PURPOSE.  See the GNU
 * Lesser General Public License for more details.
 * 
 * You should have received a copy of the GNU Lesser General Public
 * License along with this library; if not, write to the Free Software
 * Foundation, Inc., 51 Franklin Street, Fifth Floor, Boston, MA  02110-1301  USA
 * 
 * Linden Research, Inc., 945 Battery Street, San Francisco, CA  94111  USA
 * $/LicenseInfo$
 */

#include "linden_common.h"

#include "lltoolbarview.h"

#include "lldir.h"
#include "llxmlnode.h"
#include "lltoolbar.h"
#include "llbutton.h"

#include <boost/foreach.hpp>

LLToolBarView* gToolBarView = NULL;

static LLDefaultChildRegistry::Register<LLToolBarView> r("toolbar_view");

LLToolBarView::Toolbar::Toolbar()
:	commands("command")
{}

LLToolBarView::ToolbarSet::ToolbarSet()
:	left_toolbar("left_toolbar"),
	right_toolbar("right_toolbar"),
	bottom_toolbar("bottom_toolbar")
{}

bool LLToolBarView::load()
{	
	LLToolBarView::ToolbarSet toolbar_set;

	// Load the default toolbars.xml file
	// *TODO : pick up the user's toolbar setting if existing
	std::string toolbar_file = gDirUtilp->getExpandedFilename(LL_PATH_APP_SETTINGS, "toolbars.xml");

	LLXMLNodePtr root;
	if(!LLXMLNode::parseFile(toolbar_file, root, NULL))
	{
		llerrs << "Unable to load toolbars from file: " << toolbar_file << llendl;
		return false;
	}
	if(!root->hasName("toolbars"))
	{
		llwarns << toolbar_file << " is not a valid toolbars definition file" << llendl;
		return false;
	}

	// Parse the toolbar settings
	LLXUIParser parser;
	parser.readXUI(root, toolbar_set, toolbar_file);
	if (!toolbar_set.validateBlock())
	{
		llerrs << "Unable to validate toolbars from file: " << toolbar_file << llendl;
		return false;
	}
	
	// Add commands to each toolbar
	// *TODO: factorize that code : tricky with Blocks though, simple lexical approach fails
	LLCommandManager& mgr = LLCommandManager::instance();

	if (toolbar_set.left_toolbar.isProvided() && mToolbarLeft)
	{
		BOOST_FOREACH(LLCommandId::Params& command, toolbar_set.left_toolbar.commands)
		{
			LLCommandId* commandId = new LLCommandId(command);
			if (mgr.getCommand(*commandId))
			{
				mToolbarLeft->addCommand(*commandId);
			}
			else 
			{
				llwarns	<< "Toolbars creation : the command " << commandId->name() << " cannot be found in the command manager" << llendl;
			}
		}
	}
	if (toolbar_set.right_toolbar.isProvided() && mToolbarRight)
	{
		BOOST_FOREACH(LLCommandId::Params& command, toolbar_set.right_toolbar.commands)
		{
			LLCommandId* commandId = new LLCommandId(command);
			if (mgr.getCommand(*commandId))
			{
				mToolbarRight->addCommand(*commandId);
			}
			else 
			{
				llwarns	<< "Toolbars creation : the command " << commandId->name() << " cannot be found in the command manager" << llendl;
			}
		}
	}
	if (toolbar_set.bottom_toolbar.isProvided() && mToolbarBottom)
	{
		BOOST_FOREACH(LLCommandId::Params& command, toolbar_set.bottom_toolbar.commands)
		{
			LLCommandId* commandId = new LLCommandId(command);
			if (mgr.getCommand(*commandId))
			{
				mToolbarBottom->addCommand(*commandId);
			}
			else 
			{
				llwarns	<< "Toolbars creation : the command " << commandId->name() << " cannot be found in the command manager" << llendl;
			}
		}
	}
	return true;
}

LLToolBarView::LLToolBarView(const LLToolBarView::Params& p)
:	LLUICtrl(p),
	mToolbarLeft(NULL),
	mToolbarRight(NULL),
	mToolbarBottom(NULL)
{
}

void LLToolBarView::initFromParams(const LLToolBarView::Params& p)
{
	// Initialize the base object
	LLUICtrl::initFromParams(p);
}

LLToolBarView::~LLToolBarView()
{
}

BOOL LLToolBarView::postBuild()
{
	mToolbarLeft   = getChild<LLToolBar>("toolbar_left");
	mToolbarRight  = getChild<LLToolBar>("toolbar_right");
	mToolbarBottom = getChild<LLToolBar>("toolbar_bottom");

	// Load the toolbars from the settings
	load();
	
	return TRUE;
}

bool LLToolBarView::hasCommand(const LLCommandId& commandId) const
{
	bool has_command = false;
	if (mToolbarLeft && !has_command)
	{
		has_command = mToolbarLeft->hasCommand(commandId);
	}
	if (mToolbarRight && !has_command)
	{
		has_command = mToolbarRight->hasCommand(commandId);
	}
	if (mToolbarBottom && !has_command)
	{
		has_command = mToolbarBottom->hasCommand(commandId);
	}
	return has_command;
}

void LLToolBarView::draw()
{
	static bool debug_print = true;
	static S32 old_width = 0;
	static S32 old_height = 0;

<<<<<<< HEAD
//	LLPanel* sizer_left = getChild<LLPanel>("sizer_left");
=======
	//LLPanel* sizer_left = getChild<LLPanel>("sizer_left");
>>>>>>> 367e6557
	
	LLRect bottom_rect, left_rect, right_rect;

	if (mToolbarBottom) mToolbarBottom->localRectToOtherView(mToolbarBottom->getLocalRect(), &bottom_rect, this);
	if (mToolbarLeft)   mToolbarLeft->localRectToOtherView(mToolbarLeft->getLocalRect(), &left_rect, this);
	if (mToolbarRight)  mToolbarRight->localRectToOtherView(mToolbarRight->getLocalRect(), &right_rect, this);
	
	
	if ((old_width != getRect().getWidth()) || (old_height != getRect().getHeight()))
		debug_print = true;
	if (debug_print)
	{
		LLRect ctrl_rect = getRect();
		llinfos << "Merov debug : draw control rect = " << ctrl_rect.mLeft << ", " << ctrl_rect.mTop << ", " << ctrl_rect.mRight << ", " << ctrl_rect.mBottom << llendl; 
		llinfos << "Merov debug : draw bottom  rect = " << bottom_rect.mLeft << ", " << bottom_rect.mTop << ", " << bottom_rect.mRight << ", " << bottom_rect.mBottom << llendl; 
		llinfos << "Merov debug : draw left    rect = " << left_rect.mLeft << ", " << left_rect.mTop << ", " << left_rect.mRight << ", " << left_rect.mBottom << llendl; 
		llinfos << "Merov debug : draw right   rect = " << right_rect.mLeft << ", " << right_rect.mTop << ", " << right_rect.mRight << ", " << right_rect.mBottom << llendl; 
		old_width = ctrl_rect.getWidth();
		old_height = ctrl_rect.getHeight();
		debug_print = false;
	}
	// Debug draw
	LLColor4 back_color = LLColor4::blue;
	LLColor4 back_color_vert = LLColor4::red;
	LLColor4 back_color_hori = LLColor4::yellow;
	back_color[VALPHA] = 0.5f;
	back_color_hori[VALPHA] = 0.5f;
	back_color_vert[VALPHA] = 0.5f;
	//gl_rect_2d(getLocalRect(), back_color, TRUE);
	gl_rect_2d(bottom_rect, back_color_hori, TRUE);
	gl_rect_2d(left_rect, back_color_vert, TRUE);
	gl_rect_2d(right_rect, back_color_vert, TRUE);
	
	LLUICtrl::draw();
}<|MERGE_RESOLUTION|>--- conflicted
+++ resolved
@@ -185,11 +185,7 @@
 	static S32 old_width = 0;
 	static S32 old_height = 0;
 
-<<<<<<< HEAD
-//	LLPanel* sizer_left = getChild<LLPanel>("sizer_left");
-=======
 	//LLPanel* sizer_left = getChild<LLPanel>("sizer_left");
->>>>>>> 367e6557
 	
 	LLRect bottom_rect, left_rect, right_rect;
 
