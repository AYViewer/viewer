--- conflicted
+++ resolved
@@ -59,142 +59,6 @@
     mLabelWidth(p.label_width),
     mEditorCommitSignal(NULL)
 {
-<<<<<<< HEAD
-	S32 top = getRect().getHeight();
-	S32 bottom = 0;
-	S32 left = 0;
-
-	S32 label_width = p.label_width;
-	S32 text_width = p.text_width;
-
-	// Label
-	if( !p.label().empty() )
-	{
-		if (!p.label_width.isProvided())
-		{
-			label_width = p.font()->getWidth(p.label);
-		}
-		LLRect label_rect( left, top, label_width, bottom );
-		LLTextBox::Params params(p.slider_label);
-		if (!params.rect.isProvided())
-		{
-			params.rect = label_rect;
-		}
-		if (!params.font.isProvided())
-		{
-			params.font = p.font;
-		}
-		params.initial_value(p.label());
-		mLabelBox = LLUICtrlFactory::create<LLTextBox> (params);
-		addChild(mLabelBox);
-		mLabelFont = params.font();
-	}
-
-	if (p.show_text && !p.text_width.isProvided())
-	{
-		// calculate the size of the text box (log max_value is number of digits - 1 so plus 1)
-		if ( p.max_value )
-			text_width = p.font()->getWidth(std::string("0")) * ( static_cast < S32 > ( log10  ( p.max_value ) ) + p.decimal_digits + 1 );
-
-		if ( p.increment < 1.0f )
-			text_width += p.font()->getWidth(std::string("."));	// (mostly) take account of decimal point in value
-
-		if ( p.min_value < 0.0f || p.max_value < 0.0f )
-			text_width += p.font()->getWidth(std::string("-"));	// (mostly) take account of minus sign 
-
-		// padding to make things look nicer
-		text_width += 8;
-	}
-
-
-	S32 text_left = getRect().getWidth() - text_width;
-	static LLUICachedControl<S32> sliderctrl_spacing ("UISliderctrlSpacing", 0);
-
-	S32 slider_right = getRect().getWidth();
-	if( p.show_text )
-	{
-		slider_right = text_left - sliderctrl_spacing;
-	}
-
-	S32 slider_left = label_width ? label_width + sliderctrl_spacing : 0;
-	LLSlider::Params slider_p(p.slider_bar);
-	slider_p.name("slider_bar");
-	if (!slider_p.rect.isProvided())
-	{
-		slider_p.rect = LLRect(slider_left,top,slider_right,bottom);
-	}
-	if (!slider_p.initial_value.isProvided())
-	{
-		slider_p.initial_value = p.initial_value().asReal();
-	}
-	if (!slider_p.min_value.isProvided())
-	{
-		slider_p.min_value = p.min_value;
-	}
-	if (!slider_p.max_value.isProvided())
-	{
-		slider_p.max_value = p.max_value;
-	}
-	if (!slider_p.increment.isProvided())
-	{
-		slider_p.increment = p.increment;
-	}
-	if (!slider_p.orientation.isProvided())
-	{
-		slider_p.orientation = p.orientation;
-	}
-	
-	slider_p.commit_callback.function = &LLSliderCtrl::onSliderCommit;
-	slider_p.control_name = p.control_name;
-	slider_p.mouse_down_callback( p.mouse_down_callback );
-	slider_p.mouse_up_callback( p.mouse_up_callback );
-	mSlider = LLUICtrlFactory::create<LLSlider> (slider_p);
-
-	addChild( mSlider );
-	
-	if( p.show_text() )
-	{
-		LLRect text_rect( text_left, top, getRect().getWidth(), bottom );
-		if( p.can_edit_text() )
-		{
-			LLLineEditor::Params line_p(p.value_editor);
-			if (!line_p.rect.isProvided())
-			{
-				line_p.rect = text_rect;
-			}
-			if (!line_p.font.isProvided())
-			{
-				line_p.font = p.font;
-			}
-			
-			line_p.commit_callback.function(&LLSliderCtrl::onEditorCommit);
-			line_p.prevalidator(&LLTextValidate::validateFloat);
-			mEditor = LLUICtrlFactory::create<LLLineEditor>(line_p);
-
-			mEditor->setFocusReceivedCallback( boost::bind(&LLSliderCtrl::onEditorGainFocus, _1, this ));
-			// don't do this, as selecting the entire text is single clicking in some cases
-			// and double clicking in others
-			//mEditor->setSelectAllonFocusReceived(TRUE);
-			addChild(mEditor);
-		}
-		else
-		{
-			LLTextBox::Params text_p(p.value_text);
-			if (!text_p.rect.isProvided())
-			{
-				text_p.rect = text_rect;
-			}
-			if (!text_p.font.isProvided())
-			{
-				text_p.font = p.font;
-			}
-			mTextBox = LLUICtrlFactory::create<LLTextBox>(text_p);
-			addChild(mTextBox);
-		}
-	}
-
-	updateText();
-=======
     S32 top = getRect().getHeight();
     S32 bottom = 0;
     S32 left = 0;
@@ -303,7 +167,7 @@
             }
 
             line_p.commit_callback.function(&LLSliderCtrl::onEditorCommit);
-            line_p.prevalidate_callback(&LLTextValidate::validateFloat);
+            line_p.prevalidator(&LLTextValidate::validateFloat);
             mEditor = LLUICtrlFactory::create<LLLineEditor>(line_p);
 
             mEditor->setFocusReceivedCallback( boost::bind(&LLSliderCtrl::onEditorGainFocus, _1, this ));
@@ -329,7 +193,6 @@
     }
 
     updateText();
->>>>>>> e7eced3c
 }
 
 LLSliderCtrl::~LLSliderCtrl()
