/**
 * @file lltexteditor.cpp
 *
 * $LicenseInfo:firstyear=2001&license=viewerlgpl$
 * Second Life Viewer Source Code
 * Copyright (C) 2010, Linden Research, Inc.
 *
 * This library is free software; you can redistribute it and/or
 * modify it under the terms of the GNU Lesser General Public
 * License as published by the Free Software Foundation;
 * version 2.1 of the License only.
 *
 * This library is distributed in the hope that it will be useful,
 * but WITHOUT ANY WARRANTY; without even the implied warranty of
 * MERCHANTABILITY or FITNESS FOR A PARTICULAR PURPOSE.  See the GNU
 * Lesser General Public License for more details.
 *
 * You should have received a copy of the GNU Lesser General Public
 * License along with this library; if not, write to the Free Software
 * Foundation, Inc., 51 Franklin Street, Fifth Floor, Boston, MA  02110-1301  USA
 *
 * Linden Research, Inc., 945 Battery Street, San Francisco, CA  94111  USA
 * $/LicenseInfo$
 */

// Text editor widget to let users enter a a multi-line ASCII document.

#include "linden_common.h"

#define LLTEXTEDITOR_CPP
#include "lltexteditor.h"

#include "llfontfreetype.h" // for LLFontFreetype::FIRST_CHAR
#include "llfontgl.h"
#include "llgl.h"           // LLGLSUIDefault()
#include "lllocalcliprect.h"
#include "llrender.h"
#include "llui.h"
#include "lluictrlfactory.h"
#include "llrect.h"
#include "llfocusmgr.h"
#include "lltimer.h"
#include "llmath.h"

#include "llclipboard.h"
#include "llemojihelper.h"
#include "llscrollbar.h"
#include "llstl.h"
#include "llstring.h"
#include "llkeyboard.h"
#include "llkeywords.h"
#include "llundo.h"
#include "llviewborder.h"
#include "llcontrol.h"
#include "llwindow.h"
#include "lltextparser.h"
#include "llscrollcontainer.h"
#include "llspellcheck.h"
#include "llpanel.h"
#include "llurlregistry.h"
#include "lltooltip.h"
#include "llmenugl.h"

#include <queue>
#include "llcombobox.h"

//
// Globals
//
static LLDefaultChildRegistry::Register<LLTextEditor> r("simple_text_editor");

// Compiler optimization, generate extern template
template class LLTextEditor* LLView::getChild<class LLTextEditor>(
    const std::string& name, BOOL recurse) const;

//
// Constants
//
const S32   SPACES_PER_TAB = 4;
const F32   SPELLCHECK_DELAY = 0.5f;    // delay between the last keypress and spell checking the word the cursor is on

///////////////////////////////////////////////////////////////////

class LLTextEditor::TextCmdInsert : public LLTextBase::TextCmd
{
public:
    TextCmdInsert(S32 pos, BOOL group_with_next, const LLWString &ws, LLTextSegmentPtr segment)
        : TextCmd(pos, group_with_next, segment), mWString(ws)
    {
    }
    virtual ~TextCmdInsert() {}
    virtual BOOL execute( LLTextBase* editor, S32* delta )
    {
        *delta = insert(editor, getPosition(), mWString );
        LLWStringUtil::truncate(mWString, *delta);
        //mWString = wstring_truncate(mWString, *delta);
        return (*delta != 0);
    }
    virtual S32 undo( LLTextBase* editor )
    {
        remove(editor, getPosition(), mWString.length() );
        return getPosition();
    }
    virtual S32 redo( LLTextBase* editor )
    {
        insert(editor, getPosition(), mWString );
        return getPosition() + mWString.length();
    }

private:
    LLWString mWString;
};

///////////////////////////////////////////////////////////////////
class LLTextEditor::TextCmdAddChar : public LLTextBase::TextCmd
{
public:
    TextCmdAddChar( S32 pos, BOOL group_with_next, llwchar wc, LLTextSegmentPtr segment)
        : TextCmd(pos, group_with_next, segment), mWString(1, wc), mBlockExtensions(FALSE)
    {
    }
    virtual void blockExtensions()
    {
        mBlockExtensions = TRUE;
    }
    virtual BOOL canExtend(S32 pos) const
    {
        // cannot extend text with custom segments
        if (!mSegments.empty()) return FALSE;

        return !mBlockExtensions && (pos == getPosition() + (S32)mWString.length());
    }
    virtual BOOL execute( LLTextBase* editor, S32* delta )
    {
        *delta = insert(editor, getPosition(), mWString);
        LLWStringUtil::truncate(mWString, *delta);
        //mWString = wstring_truncate(mWString, *delta);
        return (*delta != 0);
    }
    virtual BOOL extendAndExecute( LLTextBase* editor, S32 pos, llwchar wc, S32* delta )
    {
        LLWString ws;
        ws += wc;

        *delta = insert(editor, pos, ws);
        if( *delta > 0 )
        {
            mWString += wc;
        }
        return (*delta != 0);
    }
    virtual S32 undo( LLTextBase* editor )
    {
        remove(editor, getPosition(), mWString.length() );
        return getPosition();
    }
    virtual S32 redo( LLTextBase* editor )
    {
        insert(editor, getPosition(), mWString );
        return getPosition() + mWString.length();
    }

private:
    LLWString   mWString;
    BOOL        mBlockExtensions;

};

///////////////////////////////////////////////////////////////////

class LLTextEditor::TextCmdOverwriteChar : public LLTextBase::TextCmd
{
public:
    TextCmdOverwriteChar( S32 pos, BOOL group_with_next, llwchar wc)
        : TextCmd(pos, group_with_next), mChar(wc), mOldChar(0) {}

    virtual BOOL execute( LLTextBase* editor, S32* delta )
    {
        mOldChar = editor->getWText()[getPosition()];
        overwrite(editor, getPosition(), mChar);
        *delta = 0;
        return TRUE;
    }
    virtual S32 undo( LLTextBase* editor )
    {
        overwrite(editor, getPosition(), mOldChar);
        return getPosition();
    }
    virtual S32 redo( LLTextBase* editor )
    {
        overwrite(editor, getPosition(), mChar);
        return getPosition()+1;
    }

private:
    llwchar     mChar;
    llwchar     mOldChar;
};

///////////////////////////////////////////////////////////////////

class LLTextEditor::TextCmdRemove : public LLTextBase::TextCmd
{
public:
    TextCmdRemove( S32 pos, BOOL group_with_next, S32 len, segment_vec_t& segments ) :
        TextCmd(pos, group_with_next), mLen(len)
    {
        std::swap(mSegments, segments);
    }
    virtual BOOL execute( LLTextBase* editor, S32* delta )
    {
        mWString = editor->getWText().substr(getPosition(), mLen);
        *delta = remove(editor, getPosition(), mLen );
        return (*delta != 0);
    }
    virtual S32 undo( LLTextBase* editor )
    {
        insert(editor, getPosition(), mWString);
        return getPosition() + mWString.length();
    }
    virtual S32 redo( LLTextBase* editor )
    {
        remove(editor, getPosition(), mLen );
        return getPosition();
    }
private:
    LLWString   mWString;
    S32             mLen;
};


///////////////////////////////////////////////////////////////////
LLTextEditor::Params::Params()
:   default_text("default_text"),
    prevalidator("prevalidator"),
    embedded_items("embedded_items", false),
    ignore_tab("ignore_tab", true),
    auto_indent("auto_indent", true),
    default_color("default_color"),
    commit_on_focus_lost("commit_on_focus_lost", false),
    show_context_menu("show_context_menu"),
    show_emoji_helper("show_emoji_helper"),
    enable_tooltip_paste("enable_tooltip_paste")
{
    addSynonym(prevalidator, "prevalidate_callback");
    addSynonym(prevalidator, "text_type");
}

LLTextEditor::LLTextEditor(const LLTextEditor::Params& p) :
    LLTextBase(p),
    mAutoreplaceCallback(),
    mBaseDocIsPristine(TRUE),
    mPristineCmd( NULL ),
    mLastCmd( NULL ),
    mDefaultColor( p.default_color() ),
    mAutoIndent(p.auto_indent),
    mParseOnTheFly(false),
    mCommitOnFocusLost( p.commit_on_focus_lost),
    mAllowEmbeddedItems( p.embedded_items ),
    mMouseDownX(0),
    mMouseDownY(0),
    mTabsToNextField(p.ignore_tab),
    mPrevalidator(p.prevalidator()),
    mShowContextMenu(p.show_context_menu),
    mShowEmojiHelper(p.show_emoji_helper),
    mEnableTooltipPaste(p.enable_tooltip_paste),
<<<<<<< HEAD
    mPassDelete(FALSE),
    mKeepSelectionOnReturn(false),
    mSelectAllOnFocusReceived(false),
    mSelectedOnFocusReceived(false)
=======
    mPassDelete(false),
    mKeepSelectionOnReturn(false)
>>>>>>> bb3c36f5
{
    mSourceID.generate();

    //FIXME: use image?
    LLViewBorder::Params params;
    params.name = "text ed border";
    params.rect = getLocalRect();
    params.bevel_style = LLViewBorder::BEVEL_IN;
    params.border_thickness = 1;
    params.visible = p.border_visible;
    mBorder = LLUICtrlFactory::create<LLViewBorder> (params);
    addChild( mBorder );
    setText(p.default_text());

    mParseOnTheFly = true;
}

void LLTextEditor::initFromParams( const LLTextEditor::Params& p)
{
    LLTextBase::initFromParams(p);

    // HACK:  text editors always need to be enabled so that we can scroll
    LLView::setEnabled(true);

    if (p.commit_on_focus_lost.isProvided())
    {
        mCommitOnFocusLost = p.commit_on_focus_lost;
    }

    updateAllowingLanguageInput();
}

LLTextEditor::~LLTextEditor()
{
    gFocusMgr.releaseFocusIfNeeded( this ); // calls onCommit() while LLTextEditor still valid

    // Scrollbar is deleted by LLView
    std::for_each(mUndoStack.begin(), mUndoStack.end(), DeletePointer());
    mUndoStack.clear();
    // Mark the menu as dead or its retained in memory till shutdown.
    LLContextMenu* menu = static_cast<LLContextMenu*>(mContextMenuHandle.get());
    if(menu)
    {
        menu->die();
        mContextMenuHandle.markDead();
    }
}

////////////////////////////////////////////////////////////
// LLTextEditor
// Public methods

void LLTextEditor::setText(const LLStringExplicit &utf8str, const LLStyle::Params& input_params)
{
    // validate incoming text if necessary
    if (mPrevalidator)
    {
        if (!mPrevalidator.validate(utf8str))
        {
            LLUI::getInstance()->reportBadKeystroke();
            mPrevalidator.showLastErrorUsingTimeout();

            // not valid text, nothing to do
            return;
        }
    }

    blockUndo();
    deselect();

    mParseOnTheFly = false;
    LLTextBase::setText(utf8str, input_params);
    mParseOnTheFly = true;

    resetDirty();
}

void LLTextEditor::selectNext(const std::string& search_text_in, BOOL case_insensitive, BOOL wrap)
{
    if (search_text_in.empty())
    {
        return;
    }

    LLWString text = getWText();
    LLWString search_text = utf8str_to_wstring(search_text_in);
    if (case_insensitive)
    {
        LLWStringUtil::toLower(text);
        LLWStringUtil::toLower(search_text);
    }

    if (mIsSelecting)
    {
        LLWString selected_text = text.substr(mSelectionEnd, mSelectionStart - mSelectionEnd);

        if (selected_text == search_text)
        {
            // We already have this word selected, we are searching for the next.
            setCursorPos(mCursorPos + search_text.size());
        }
    }

    S32 loc = text.find(search_text,mCursorPos);

    // If Maybe we wrapped, search again
    if (wrap && (-1 == loc))
    {
        loc = text.find(search_text);
    }

    // If still -1, then search_text just isn't found.
    if (-1 == loc)
    {
        mIsSelecting = FALSE;
        mSelectionEnd = 0;
        mSelectionStart = 0;
        return;
    }

    setCursorPos(loc);

    mIsSelecting = TRUE;
    mSelectedOnFocusReceived = false;
    mSelectionEnd = mCursorPos;
    mSelectionStart = llmin((S32)getLength(), (S32)(mCursorPos + search_text.size()));
}

BOOL LLTextEditor::replaceText(const std::string& search_text_in, const std::string& replace_text,
                               BOOL case_insensitive, BOOL wrap)
{
    BOOL replaced = FALSE;

    if (search_text_in.empty())
    {
        return replaced;
    }

    LLWString search_text = utf8str_to_wstring(search_text_in);
    if (mIsSelecting)
    {
        LLWString text = getWText();
        LLWString selected_text = text.substr(mSelectionEnd, mSelectionStart - mSelectionEnd);

        if (case_insensitive)
        {
            LLWStringUtil::toLower(selected_text);
            LLWStringUtil::toLower(search_text);
        }

        if (selected_text == search_text)
        {
            insertText(replace_text);
            replaced = TRUE;
        }
    }

    selectNext(search_text_in, case_insensitive, wrap);
    return replaced;
}

void LLTextEditor::replaceTextAll(const std::string& search_text, const std::string& replace_text, BOOL case_insensitive)
{
    startOfDoc();
    selectNext(search_text, case_insensitive, FALSE);

    BOOL replaced = TRUE;
    while ( replaced )
    {
        replaced = replaceText(search_text,replace_text, case_insensitive, FALSE);
    }
}

S32 LLTextEditor::prevWordPos(S32 cursorPos) const
{
    LLWString wtext(getWText());
    while( (cursorPos > 0) && (wtext[cursorPos-1] == ' ') )
    {
        cursorPos--;
    }
    while( (cursorPos > 0) && LLWStringUtil::isPartOfWord( wtext[cursorPos-1] ) )
    {
        cursorPos--;
    }
    return cursorPos;
}

S32 LLTextEditor::nextWordPos(S32 cursorPos) const
{
    LLWString wtext(getWText());
    while( (cursorPos < getLength()) && LLWStringUtil::isPartOfWord( wtext[cursorPos] ) )
    {
        cursorPos++;
    }
    while( (cursorPos < getLength()) && (wtext[cursorPos] == ' ') )
    {
        cursorPos++;
    }
    return cursorPos;
}

const LLTextSegmentPtr  LLTextEditor::getPreviousSegment() const
{
    static LLPointer<LLIndexSegment> index_segment = new LLIndexSegment;

    index_segment->setStart(mCursorPos);
    index_segment->setEnd(mCursorPos);

    // find segment index at character to left of cursor (or rightmost edge of selection)
    segment_set_t::const_iterator it = mSegments.lower_bound(index_segment);

    if (it != mSegments.end())
    {
        return *it;
    }
    else
    {
        return LLTextSegmentPtr();
    }
}

void LLTextEditor::getSelectedSegments(LLTextEditor::segment_vec_t& segments) const
{
    S32 left = hasSelection() ? llmin(mSelectionStart, mSelectionEnd) : mCursorPos;
    S32 right = hasSelection() ? llmax(mSelectionStart, mSelectionEnd) : mCursorPos;

    return getSegmentsInRange(segments, left, right, true);
}

void LLTextEditor::getSegmentsInRange(LLTextEditor::segment_vec_t& segments_out, S32 start, S32 end, bool include_partial) const
{
    segment_set_t::const_iterator first_it = getSegIterContaining(start);
    segment_set_t::const_iterator end_it = getSegIterContaining(end - 1);
    if (end_it != mSegments.end()) ++end_it;

    for (segment_set_t::const_iterator it = first_it; it != end_it; ++it)
    {
        LLTextSegmentPtr segment = *it;
        if (include_partial
            ||  (segment->getStart() >= start
                && segment->getEnd() <= end))
        {
            segments_out.push_back(segment);
        }
    }
}

void LLTextEditor::setShowEmojiHelper(bool show)
{
    if (!mShowEmojiHelper)
    {
        LLEmojiHelper::instance().hideHelper(this);
    }

    mShowEmojiHelper = show;
}

BOOL LLTextEditor::selectionContainsLineBreaks()
{
    if (hasSelection())
    {
        S32 left = llmin(mSelectionStart, mSelectionEnd);
        S32 right = left + llabs(mSelectionStart - mSelectionEnd);

        LLWString wtext = getWText();
        for( S32 i = left; i < right; i++ )
        {
            if (wtext[i] == '\n')
            {
                return TRUE;
            }
        }
    }
    return FALSE;
}


S32 LLTextEditor::indentLine( S32 pos, S32 spaces )
{
    // Assumes that pos is at the start of the line
    // spaces may be positive (indent) or negative (unindent).
    // Returns the actual number of characters added or removed.

    llassert(pos >= 0);
    llassert(pos <= getLength() );

    S32 delta_spaces = 0;

    if (spaces >= 0)
    {
        // Indent
        for(S32 i=0; i < spaces; i++)
        {
            delta_spaces += addChar(pos, ' ');
        }
    }
    else
    {
        // Unindent
        for(S32 i=0; i < -spaces; i++)
        {
            LLWString wtext = getWText();
            if (wtext[pos] == ' ')
            {
                delta_spaces += remove( pos, 1, FALSE );
            }
        }
    }

    return delta_spaces;
}

void LLTextEditor::indentSelectedLines( S32 spaces )
{
    if( hasSelection() )
    {
        LLWString text = getWText();
        S32 left = llmin( mSelectionStart, mSelectionEnd );
        S32 right = left + llabs( mSelectionStart - mSelectionEnd );
        BOOL cursor_on_right = (mSelectionEnd > mSelectionStart);
        S32 cur = left;

        // Expand left to start of line
        while( (cur > 0) && (text[cur] != '\n') )
        {
            cur--;
        }
        left = cur;
        if( cur > 0 )
        {
            left++;
        }

        // Expand right to end of line
        if( text[right - 1] == '\n' )
        {
            right--;
        }
        else
        {
            while( (text[right] != '\n') && (right <= getLength() ) )
            {
                right++;
            }
        }

        // Disabling parsing on the fly to avoid updating text segments
        // until all indentation commands are executed.
        mParseOnTheFly = false;

        // Find each start-of-line and indent it
        do
        {
            if( text[cur] == '\n' )
            {
                cur++;
            }

            S32 delta_spaces = indentLine( cur, spaces );
            if( delta_spaces > 0 )
            {
                cur += delta_spaces;
            }
            right += delta_spaces;

            text = getWText();

            // Find the next new line
            while( (cur < right) && (text[cur] != '\n') )
            {
                cur++;
            }
        }
        while( cur < right );

        mParseOnTheFly = true;

        if( (right < getLength()) && (text[right] == '\n') )
        {
            right++;
        }

        // Set the selection and cursor
        if( cursor_on_right )
        {
            mSelectionStart = left;
            mSelectionEnd = right;
        }
        else
        {
            mSelectionStart = right;
            mSelectionEnd = left;
        }
        setCursorPos(mSelectionEnd);
    }
}

//virtual
BOOL LLTextEditor::canSelectAll() const
{
    return TRUE;
}

//virtual
void LLTextEditor::deselect()
{
    LLTextBase::deselect();
    mSelectedOnFocusReceived = false;
}

// virtual
void LLTextEditor::selectAll()
{
    mSelectionStart = getLength();
    mSelectionEnd = 0;
    setCursorPos(mSelectionEnd);
    updatePrimary();
}

void LLTextEditor::selectByCursorPosition(S32 prev_cursor_pos, S32 next_cursor_pos)
{
    setCursorPos(prev_cursor_pos);
    startSelection();
    setCursorPos(next_cursor_pos);
    endSelection();
}

void LLTextEditor::setSelectAllOnFocusReceived(bool b)
{
    mSelectAllOnFocusReceived = b;
}

void LLTextEditor::insertEmoji(llwchar emoji)
{
    LL_INFOS() << "LLTextEditor::insertEmoji(" << wchar_utf8_preview(emoji) << ")" << LL_ENDL;
    auto styleParams = LLStyle::Params();
    styleParams.font = LLFontGL::getFontEmojiLarge();
    auto segment = new LLEmojiTextSegment(new LLStyle(styleParams), mCursorPos, mCursorPos + 1, *this);
    insert(mCursorPos, LLWString(1, emoji), false, segment);
    setCursorPos(mCursorPos + 1);
}

void LLTextEditor::handleEmojiCommit(llwchar emoji)
{
    S32 shortCodePos;
    if (LLEmojiHelper::isCursorInEmojiCode(getWText(), mCursorPos, &shortCodePos))
    {
        remove(shortCodePos, mCursorPos - shortCodePos, true);
        setCursorPos(shortCodePos);

        insertEmoji(emoji);
    }
}

BOOL LLTextEditor::handleMouseDown(S32 x, S32 y, MASK mask)
{
    BOOL    handled = FALSE;

    // set focus first, in case click callbacks want to change it
    // RN: do we really need to have a tab stop?
    if (hasTabStop())
    {
        setFocus( TRUE );
    }

    // Let scrollbar have first dibs
    handled = LLTextBase::handleMouseDown(x, y, mask);

    if( !handled )
    {
        if (!(mask & MASK_SHIFT))
        {
            deselect();
        }

        BOOL start_select = TRUE;
        if( start_select )
        {
            // If we're not scrolling (handled by child), then we're selecting
            if (mask & MASK_SHIFT)
            {
                S32 old_cursor_pos = mCursorPos;
                setCursorAtLocalPos( x, y, true );

                if (hasSelection())
                {
                    mSelectionEnd = mCursorPos;
                }
                else
                {
                    mSelectionStart = old_cursor_pos;
                    mSelectionEnd = mCursorPos;
                }
                // assume we're starting a drag select
                mIsSelecting = TRUE;
            }
            else
            {
                setCursorAtLocalPos( x, y, true );
                startSelection();
            }
        }

        handled = TRUE;
    }

    // Delay cursor flashing
    resetCursorBlink();

    mSelectedOnFocusReceived = false;
    if (handled && !gFocusMgr.getMouseCapture())
    {
        if (!mask && mSelectAllOnFocusReceived)
        {
            mIsSelecting = false;
            mSelectionStart = getLength();
            mSelectionEnd = 0;
            mSelectedOnFocusReceived = true;
        }
        gFocusMgr.setMouseCapture( this );
    }
    return handled;
}

BOOL LLTextEditor::handleRightMouseDown(S32 x, S32 y, MASK mask)
{
    if (hasTabStop())
    {
        setFocus(TRUE);
    }

    bool show_menu = false;

    // Prefer editor menu if it has selection. See EXT-6806.
    if (hasSelection())
    {
        S32 click_pos = getDocIndexFromLocalCoord(x, y, FALSE);
        if (click_pos > mSelectionStart && click_pos < mSelectionEnd)
        {
            show_menu = true;
        }
    }

    // Let segments handle the click, if nothing does, show editor menu
    if (!show_menu && !LLTextBase::handleRightMouseDown(x, y, mask))
    {
        show_menu = true;
    }

    if (show_menu && getShowContextMenu())
    {
        showContextMenu(x, y);
    }

    return TRUE;
}



BOOL LLTextEditor::handleMiddleMouseDown(S32 x, S32 y, MASK mask)
{
    if (hasTabStop())
    {
        setFocus(TRUE);
    }

    if (!LLTextBase::handleMouseDown(x, y, mask))
    {
        if( canPastePrimary() )
        {
            setCursorAtLocalPos( x, y, true );
            // does not rely on focus being set
            pastePrimary();
        }
    }
    return TRUE;
}


BOOL LLTextEditor::handleHover(S32 x, S32 y, MASK mask)
{
    BOOL handled = FALSE;

    if(hasMouseCapture() )
    {
        if( mIsSelecting )
        {
            if(mScroller)
            {
                mScroller->autoScroll(x, y);
            }
            S32 clamped_x = llclamp(x, mVisibleTextRect.mLeft, mVisibleTextRect.mRight);
            S32 clamped_y = llclamp(y, mVisibleTextRect.mBottom, mVisibleTextRect.mTop);
            setCursorAtLocalPos( clamped_x, clamped_y, true );
            mSelectionEnd = mCursorPos;
        }
        LL_DEBUGS("UserInput") << "hover handled by " << getName() << " (active)" << LL_ENDL;
        getWindow()->setCursor(UI_CURSOR_IBEAM);
        handled = TRUE;
    }

    if( !handled )
    {
        // Pass to children
        handled = LLTextBase::handleHover(x, y, mask);
    }

    if( handled )
    {
        // Delay cursor flashing
        resetCursorBlink();
    }

    if( !handled )
    {
        getWindow()->setCursor(UI_CURSOR_IBEAM);
        handled = TRUE;
    }

    return handled;
}


BOOL LLTextEditor::handleMouseUp(S32 x, S32 y, MASK mask)
{
    BOOL    handled = FALSE;

    // if I'm not currently selecting text
    if (!(mIsSelecting && hasMouseCapture()))
    {
        // let text segments handle mouse event
        handled = LLTextBase::handleMouseUp(x, y, mask);
    }

    if( !handled )
    {
        if( mIsSelecting )
        {
            if(mScroller)
            {
                mScroller->autoScroll(x, y);
            }
            S32 clamped_x = llclamp(x, mVisibleTextRect.mLeft, mVisibleTextRect.mRight);
            S32 clamped_y = llclamp(y, mVisibleTextRect.mBottom, mVisibleTextRect.mTop);
            setCursorAtLocalPos( clamped_x, clamped_y, true );
            endSelection();
        }

        // take selection to 'primary' clipboard
        updatePrimary();

        handled = TRUE;
    }

    // Delay cursor flashing
    resetCursorBlink();

    if( hasMouseCapture()  )
    {
        gFocusMgr.setMouseCapture( NULL );

        handled = TRUE;
    }

    return handled;
}


BOOL LLTextEditor::handleDoubleClick(S32 x, S32 y, MASK mask)
{
    BOOL    handled = FALSE;

    // let scrollbar and text segments have first dibs
    handled = LLTextBase::handleDoubleClick(x, y, mask);

    if( !handled )
    {
        setCursorAtLocalPos( x, y, false );
        deselect();

        LLWString text = getWText();

        if( LLWStringUtil::isPartOfWord( text[mCursorPos] ) )
        {
            // Select word the cursor is over
            while ((mCursorPos > 0) && LLWStringUtil::isPartOfWord(text[mCursorPos-1]))
            {
                if (!setCursorPos(mCursorPos - 1)) break;
            }
            startSelection();

            while ((mCursorPos < (S32)text.length()) && LLWStringUtil::isPartOfWord( text[mCursorPos] ) )
            {
                if (!setCursorPos(mCursorPos + 1)) break;
            }

            mSelectionEnd = mCursorPos;
        }
        else if ((mCursorPos < (S32)text.length()) && !iswspace( text[mCursorPos]) )
        {
            // Select the character the cursor is over
            startSelection();
            setCursorPos(mCursorPos + 1);
            mSelectionEnd = mCursorPos;
        }

        // We don't want handleMouseUp() to "finish" the selection (and thereby
        // set mSelectionEnd to where the mouse is), so we finish the selection here.
        mIsSelecting = FALSE;

        // delay cursor flashing
        resetCursorBlink();

        // take selection to 'primary' clipboard
        updatePrimary();

        handled = TRUE;
    }

    return handled;
}


//----------------------------------------------------------------------------
// Returns change in number of characters in mText

S32 LLTextEditor::execute( TextCmd* cmd )
{
    if (!mReadOnly && mShowEmojiHelper)
    {
        // Any change to our contents should always hide the helper
        LLEmojiHelper::instance().hideHelper(this);
    }

    S32 delta = 0;
    if( cmd->execute(this, &delta) )
    {
        // Delete top of undo stack
        undo_stack_t::iterator enditer = std::find(mUndoStack.begin(), mUndoStack.end(), mLastCmd);
        std::for_each(mUndoStack.begin(), enditer, DeletePointer());
        mUndoStack.erase(mUndoStack.begin(), enditer);
        // Push the new command is now on the top (front) of the undo stack.
        mUndoStack.push_front(cmd);
        mLastCmd = cmd;

        bool need_to_rollback = mPrevalidator && !mPrevalidator.validate(getViewModel()->getDisplay());
        if (need_to_rollback)
        {
            LLUI::getInstance()->reportBadKeystroke();
            mPrevalidator.showLastErrorUsingTimeout();

            // get rid of this last command and clean up undo stack
            undo();

            // remove any evidence of this command from redo history
            mUndoStack.pop_front();
            delete cmd;

            // failure, nothing changed
            delta = 0;
        }
    }
    else
    {
        // Operation failed, so don't put it on the undo stack.
        delete cmd;
    }

    return delta;
}

S32 LLTextEditor::insert(S32 pos, const LLWString &wstr, bool group_with_next_op, LLTextSegmentPtr segment)
{
    return execute( new TextCmdInsert( pos, group_with_next_op, wstr, segment ) );
}

S32 LLTextEditor::remove(S32 pos, S32 length, bool group_with_next_op)
{
    S32 end_pos = getEditableIndex(pos + length, true);
    BOOL removedChar = FALSE;

    segment_vec_t segments_to_remove;
    // store text segments
    getSegmentsInRange(segments_to_remove, pos, pos + length, false);

    if (pos <= end_pos)
    {
        removedChar = execute( new TextCmdRemove( pos, group_with_next_op, end_pos - pos, segments_to_remove ) );
    }

    return removedChar;
}

S32 LLTextEditor::overwriteChar(S32 pos, llwchar wc)
{
    if ((S32)getLength() == pos)
    {
        return addChar(pos, wc);
    }
    else
    {
        return execute(new TextCmdOverwriteChar(pos, FALSE, wc));
    }
}

// Remove a single character from the text.  Tries to remove
// a pseudo-tab (up to for spaces in a row)
void LLTextEditor::removeCharOrTab()
{
    if (!getEnabled())
    {
        return;
    }

    if (mCursorPos > 0)
    {
        S32 chars_to_remove = 1;

        LLWString text = getWText();
        if (text[mCursorPos - 1] == ' ')
        {
            // Try to remove a "tab"
            S32 offset = getLineOffsetFromDocIndex(mCursorPos);
            if (offset > 0)
            {
                chars_to_remove = offset % SPACES_PER_TAB;
                if (chars_to_remove == 0)
                {
                    chars_to_remove = SPACES_PER_TAB;
                }

                for (S32 i = 0; i < chars_to_remove; i++)
                {
                    if (text[mCursorPos - i - 1] != ' ')
                    {
                        // Fewer than a full tab's worth of spaces, so
                        // just delete a single character.
                        chars_to_remove = 1;
                        break;
                    }
                }
            }
        }

        for (S32 i = 0; i < chars_to_remove; i++)
        {
            setCursorPos(mCursorPos - 1);
            remove(mCursorPos, 1, false);
        }

        tryToShowEmojiHelper();
    }
    else
    {
        LLUI::getInstance()->reportBadKeystroke();
    }
}

// Remove a single character from the text
S32 LLTextEditor::removeChar(S32 pos)
{
    return remove(pos, 1, false);
}

void LLTextEditor::removeChar()
{
    if (!getEnabled())
    {
        return;
    }

    if (mCursorPos > 0)
    {
        setCursorPos(mCursorPos - 1);
        removeChar(mCursorPos);
        tryToShowEmojiHelper();
    }
    else
    {
        LLUI::getInstance()->reportBadKeystroke();
    }
}

// Add a single character to the text
S32 LLTextEditor::addChar(S32 pos, llwchar wc)
{
    if ((wstring_utf8_length(getWText()) + wchar_utf8_length(wc)) > mMaxTextByteLength)
    {
        LLUI::getInstance()->reportBadKeystroke();
        return 0;
    }

    if (mLastCmd && mLastCmd->canExtend(pos))
    {
        if (mPrevalidator)
        {
            // get a copy of current text contents
            LLWString test_string(getViewModel()->getDisplay());

            // modify text contents as if this addChar succeeded
            llassert(pos <= (S32)test_string.size());
            test_string.insert(pos, 1, wc);
            if (!mPrevalidator.validate(test_string))
            {
                LLUI::getInstance()->reportBadKeystroke();
                mPrevalidator.showLastErrorUsingTimeout();
                return 0;
            }
        }

        S32 delta = 0;
        mLastCmd->extendAndExecute(this, pos, wc, &delta);

        return delta;
    }

    return execute(new TextCmdAddChar(pos, FALSE, wc, LLTextSegmentPtr()));
}

void LLTextEditor::addChar(llwchar wc)
{
    if (!getEnabled())
    {
        return;
    }

    if (hasSelection())
    {
        deleteSelection(TRUE);
    }
    else if (LL_KIM_OVERWRITE == gKeyboard->getInsertMode())
    {
        removeChar(mCursorPos);
    }

    setCursorPos(mCursorPos + addChar( mCursorPos, wc ));
    tryToShowEmojiHelper();

    if (!mReadOnly && mAutoreplaceCallback != NULL)
    {
        // autoreplace the text, if necessary
        S32 replacement_start;
        S32 replacement_length;
        LLWString replacement_string;
        S32 new_cursor_pos = mCursorPos;
        mAutoreplaceCallback(replacement_start, replacement_length, replacement_string, new_cursor_pos, getWText());

        if (replacement_length > 0 || !replacement_string.empty())
        {
            remove(replacement_start, replacement_length, true);
            insert(replacement_start, replacement_string, false, LLTextSegmentPtr());
            setCursorPos(new_cursor_pos);
        }
    }
}

void LLTextEditor::showEmojiHelper()
{
    if (mReadOnly || !mShowEmojiHelper)
        return;

    const LLRect cursorRect(getLocalRectFromDocIndex(mCursorPos));
    auto cb = [this](llwchar emoji) { insertEmoji(emoji); };
    LLEmojiHelper::instance().showHelper(this, cursorRect.mLeft, cursorRect.mTop, LLStringUtil::null, cb);
}

void LLTextEditor::tryToShowEmojiHelper()
{
    if (mReadOnly || !mShowEmojiHelper)
        return;

    S32 shortCodePos;
    LLWString wtext(getWText());
    if (LLEmojiHelper::isCursorInEmojiCode(wtext, mCursorPos, &shortCodePos))
    {
        const LLRect cursorRect(getLocalRectFromDocIndex(shortCodePos));
        const LLWString wpart(wtext.substr(shortCodePos, mCursorPos - shortCodePos));
        const std::string part(wstring_to_utf8str(wpart));
        auto cb = [this](llwchar emoji) { handleEmojiCommit(emoji); };
        LLEmojiHelper::instance().showHelper(this, cursorRect.mLeft, cursorRect.mTop, part, cb);
    }
    else
    {
        LLEmojiHelper::instance().hideHelper();
    }
}

void LLTextEditor::addLineBreakChar(BOOL group_together)
{
    if( !getEnabled() )
    {
        return;
    }
    if( hasSelection() )
    {
        deleteSelection(TRUE);
    }
    else if (LL_KIM_OVERWRITE == gKeyboard->getInsertMode())
    {
        removeChar(mCursorPos);
    }

    LLStyleConstSP sp(new LLStyle(LLStyle::Params()));
    LLTextSegmentPtr segment = new LLLineBreakTextSegment(sp, mCursorPos);

    S32 pos = execute(new TextCmdAddChar(mCursorPos, group_together, '\n', segment));

    setCursorPos(mCursorPos + pos);
}


BOOL LLTextEditor::handleSelectionKey(const KEY key, const MASK mask)
{
    BOOL handled = FALSE;

    if( mask & MASK_SHIFT )
    {
        handled = TRUE;

        switch( key )
        {
        case KEY_LEFT:
            if( 0 < mCursorPos )
            {
                startSelection();
                setCursorPos(mCursorPos - 1);
                if( mask & MASK_CONTROL )
                {
                    setCursorPos(prevWordPos(mCursorPos));
                }
                mSelectionEnd = mCursorPos;
            }
            break;

        case KEY_RIGHT:
            if( mCursorPos < getLength() )
            {
                startSelection();
                setCursorPos(mCursorPos + 1);
                if( mask & MASK_CONTROL )
                {
                    setCursorPos(nextWordPos(mCursorPos));
                }
                mSelectionEnd = mCursorPos;
            }
            break;

        case KEY_UP:
            startSelection();
            changeLine( -1 );
            mSelectionEnd = mCursorPos;
            break;

        case KEY_PAGE_UP:
            startSelection();
            changePage( -1 );
            mSelectionEnd = mCursorPos;
            break;

        case KEY_HOME:
            startSelection();
            if( mask & MASK_CONTROL )
            {
                setCursorPos(0);
            }
            else
            {
                startOfLine();
            }
            mSelectionEnd = mCursorPos;
            break;

        case KEY_DOWN:
            startSelection();
            changeLine( 1 );
            mSelectionEnd = mCursorPos;
            break;

        case KEY_PAGE_DOWN:
            startSelection();
            changePage( 1 );
            mSelectionEnd = mCursorPos;
            break;

        case KEY_END:
            startSelection();
            if( mask & MASK_CONTROL )
            {
                setCursorPos(getLength());
            }
            else
            {
                endOfLine();
            }
            mSelectionEnd = mCursorPos;
            break;

        default:
            handled = FALSE;
            break;
        }
    }

    if( handled )
    {
        // take selection to 'primary' clipboard
        updatePrimary();
    }

    return handled;
}

BOOL LLTextEditor::handleNavigationKey(const KEY key, const MASK mask)
{
    BOOL handled = FALSE;

    // Ignore capslock key
    if( MASK_NONE == mask )
    {
        handled = TRUE;
        switch( key )
        {
        case KEY_UP:
            changeLine( -1 );
            break;

        case KEY_PAGE_UP:
            changePage( -1 );
            break;

        case KEY_HOME:
            startOfLine();
            break;

        case KEY_DOWN:
            changeLine( 1 );
            deselect();
            break;

        case KEY_PAGE_DOWN:
            changePage( 1 );
            break;

        case KEY_END:
            endOfLine();
            break;

        case KEY_LEFT:
            if( hasSelection() )
            {
                setCursorPos(llmin( mSelectionStart, mSelectionEnd ));
            }
            else
            {
                if( 0 < mCursorPos )
                {
                    setCursorPos(mCursorPos - 1);
                }
                else
                {
                    LLUI::getInstance()->reportBadKeystroke();
                }
            }
            break;

        case KEY_RIGHT:
            if( hasSelection() )
            {
                setCursorPos(llmax( mSelectionStart, mSelectionEnd ));
            }
            else
            {
                if( mCursorPos < getLength() )
                {
                    setCursorPos(mCursorPos + 1);
                }
                else
                {
                    LLUI::getInstance()->reportBadKeystroke();
                }
            }
            break;

        default:
            handled = FALSE;
            break;
        }
    }

    if (handled)
    {
        deselect();
    }

    return handled;
}

void LLTextEditor::deleteSelection(BOOL group_with_next_op )
{
    if( getEnabled() && hasSelection() )
    {
        S32 pos = llmin( mSelectionStart, mSelectionEnd );
        S32 length = llabs( mSelectionStart - mSelectionEnd );

        remove( pos, length, group_with_next_op );

        deselect();
        setCursorPos(pos);
    }
}

// virtual
BOOL LLTextEditor::canCut() const
{
    return !mReadOnly && hasSelection();
}

// cut selection to clipboard
void LLTextEditor::cut()
{
    if( !canCut() )
    {
        return;
    }
    S32 left_pos = llmin( mSelectionStart, mSelectionEnd );
    S32 length = llabs( mSelectionStart - mSelectionEnd );
    LLClipboard::instance().copyToClipboard( getWText(), left_pos, length);
    deleteSelection( FALSE );

    onKeyStroke();
}

BOOL LLTextEditor::canCopy() const
{
    return hasSelection();
}

// copy selection to clipboard
void LLTextEditor::copy()
{
    if( !canCopy() )
    {
        return;
    }
    S32 left_pos = llmin( mSelectionStart, mSelectionEnd );
    S32 length = llabs( mSelectionStart - mSelectionEnd );
    LLClipboard::instance().copyToClipboard(getWText(), left_pos, length);
}

BOOL LLTextEditor::canPaste() const
{
    return !mReadOnly && LLClipboard::instance().isTextAvailable();
}

// paste from clipboard
void LLTextEditor::paste()
{
    bool is_primary = false;
    pasteHelper(is_primary);
}

// paste from primary
void LLTextEditor::pastePrimary()
{
    bool is_primary = true;
    pasteHelper(is_primary);
}

// paste from primary (itsprimary==true) or clipboard (itsprimary==false)
void LLTextEditor::pasteHelper(bool is_primary)
{
    struct BoolReset
    {
        BoolReset(bool& value) : mValuePtr(&value) { *mValuePtr = false; }
        ~BoolReset() { *mValuePtr = true; }
        bool* mValuePtr;
    } reset(mParseOnTheFly);

    bool can_paste_it;
    if (is_primary)
    {
        can_paste_it = canPastePrimary();
    }
    else
    {
        can_paste_it = canPaste();
    }

    if (!can_paste_it)
    {
        return;
    }

    LLWString paste;
    LLClipboard::instance().pasteFromClipboard(paste, is_primary);

    if (paste.empty())
    {
        return;
    }

    // Delete any selected characters (the paste replaces them)
    if( (!is_primary) && hasSelection() )
    {
        deleteSelection(TRUE);
    }

    // Clean up string (replace tabs and remove characters that our fonts don't support).
    LLWString clean_string(paste);
    cleanStringForPaste(clean_string);

    // Insert the new text into the existing text.

    //paste text with linebreaks.
    pasteTextWithLinebreaks(clean_string);

    deselect();

    onKeyStroke();
}


// Clean up string (replace tabs and remove characters that our fonts don't support).
void LLTextEditor::cleanStringForPaste(LLWString & clean_string)
{
    std::string clean_string_utf = wstring_to_utf8str(clean_string);
    std::replace( clean_string_utf.begin(), clean_string_utf.end(), '\r', '\n');
    clean_string = utf8str_to_wstring(clean_string_utf);

    LLWStringUtil::replaceTabsWithSpaces(clean_string, SPACES_PER_TAB);
    if( mAllowEmbeddedItems )
    {
        const llwchar LF = 10;
        S32 len = clean_string.length();
        for( S32 i = 0; i < len; i++ )
        {
            llwchar wc = clean_string[i];
            if( (wc < LLFontFreetype::FIRST_CHAR) && (wc != LF) )
            {
                clean_string[i] = LL_UNKNOWN_CHAR;
            }
            else if (wc >= FIRST_EMBEDDED_CHAR && wc <= LAST_EMBEDDED_CHAR)
            {
                clean_string[i] = pasteEmbeddedItem(wc);
            }
        }
    }
}


void LLTextEditor::pasteTextWithLinebreaks(LLWString & clean_string)
{
    std::basic_string<llwchar>::size_type start = 0;
    std::basic_string<llwchar>::size_type pos = clean_string.find('\n',start);

    while((pos != -1) && (pos != clean_string.length() -1))
    {
        if(pos!=start)
        {
            std::basic_string<llwchar> str = std::basic_string<llwchar>(clean_string,start,pos-start);
            setCursorPos(mCursorPos + insert(mCursorPos, str, TRUE, LLTextSegmentPtr()));
        }
        addLineBreakChar(TRUE);         // Add a line break and group with the next addition.

        start = pos+1;
        pos = clean_string.find('\n',start);
    }

    if (pos != start)
    {
        std::basic_string<llwchar> str = std::basic_string<llwchar>(clean_string,start,clean_string.length()-start);
        setCursorPos(mCursorPos + insert(mCursorPos, str, FALSE, LLTextSegmentPtr()));
    }
    else
    {
        addLineBreakChar(FALSE);        // Add a line break and end the grouping.
    }
}

// copy selection to primary
void LLTextEditor::copyPrimary()
{
    if( !canCopy() )
    {
        return;
    }
    S32 left_pos = llmin( mSelectionStart, mSelectionEnd );
    S32 length = llabs( mSelectionStart - mSelectionEnd );
    LLClipboard::instance().copyToClipboard(getWText(), left_pos, length, true);
}

BOOL LLTextEditor::canPastePrimary() const
{
    return !mReadOnly && LLClipboard::instance().isTextAvailable(true);
}

void LLTextEditor::updatePrimary()
{
    if (canCopy())
    {
        copyPrimary();
    }
}

BOOL LLTextEditor::handleControlKey(const KEY key, const MASK mask)
{
    BOOL handled = FALSE;

    if( mask & MASK_CONTROL )
    {
        handled = TRUE;

        switch( key )
        {
        case KEY_HOME:
            if( mask & MASK_SHIFT )
            {
                startSelection();
                setCursorPos(0);
                mSelectionEnd = mCursorPos;
            }
            else
            {
                // Ctrl-Home, Ctrl-Left, Ctrl-Right, Ctrl-Down
                // all move the cursor as if clicking, so should deselect.
                deselect();
                startOfDoc();
            }
            break;

        case KEY_END:
            {
                if( mask & MASK_SHIFT )
                {
                    startSelection();
                }
                else
                {
                    // Ctrl-Home, Ctrl-Left, Ctrl-Right, Ctrl-Down
                    // all move the cursor as if clicking, so should deselect.
                    deselect();
                }
                endOfDoc();
                if( mask & MASK_SHIFT )
                {
                    mSelectionEnd = mCursorPos;
                }
                break;
            }

        case KEY_RIGHT:
            if( mCursorPos < getLength() )
            {
                // Ctrl-Home, Ctrl-Left, Ctrl-Right, Ctrl-Down
                // all move the cursor as if clicking, so should deselect.
                deselect();

                setCursorPos(nextWordPos(mCursorPos + 1));
            }
            break;


        case KEY_LEFT:
            if( mCursorPos > 0 )
            {
                // Ctrl-Home, Ctrl-Left, Ctrl-Right, Ctrl-Down
                // all move the cursor as if clicking, so should deselect.
                deselect();

                setCursorPos(prevWordPos(mCursorPos - 1));
            }
            break;

        default:
            handled = FALSE;
            break;
        }
    }

    if (handled && !gFocusMgr.getMouseCapture())
    {
        updatePrimary();
    }

    return handled;
}


BOOL LLTextEditor::handleSpecialKey(const KEY key, const MASK mask)
    {
    BOOL handled = TRUE;

    if (mReadOnly) return FALSE;

    switch( key )
    {
    case KEY_INSERT:
        if (mask == MASK_NONE)
        {
            gKeyboard->toggleInsertMode();
        }
        break;

    case KEY_BACKSPACE:
        if( hasSelection() )
        {
            deleteSelection(FALSE);
        }
        else
        if( 0 < mCursorPos )
        {
            removeCharOrTab();
        }
        else
        {
            LLUI::getInstance()->reportBadKeystroke();
        }
        break;


    case KEY_RETURN:
        if (mask == MASK_NONE)
        {
            if( hasSelection() && !mKeepSelectionOnReturn )
            {
                deleteSelection(FALSE);
            }
            if (mAutoIndent)
            {
                autoIndent();
            }
        }
        else
        {
            handled = FALSE;
            break;
        }
        break;

    case KEY_TAB:
        if (mask & MASK_CONTROL)
        {
            handled = FALSE;
            break;
        }
        if( hasSelection() && selectionContainsLineBreaks() )
        {
            indentSelectedLines( (mask & MASK_SHIFT) ? -SPACES_PER_TAB : SPACES_PER_TAB );
        }
        else
        {
            if( hasSelection() )
            {
                deleteSelection(FALSE);
            }

            S32 offset = getLineOffsetFromDocIndex(mCursorPos);

            S32 spaces_needed = SPACES_PER_TAB - (offset % SPACES_PER_TAB);
            for( S32 i=0; i < spaces_needed; i++ )
            {
                addChar( ' ' );
            }
        }
        break;

    default:
        handled = FALSE;
        break;
    }

    if (handled)
    {
        onKeyStroke();
    }
    return handled;
}


void LLTextEditor::unindentLineBeforeCloseBrace()
{
    if( mCursorPos >= 1 )
    {
        LLWString text = getWText();
        if( ' ' == text[ mCursorPos - 1 ] )
        {
            S32 line = getLineNumFromDocIndex(mCursorPos, false);
            S32 line_start = getLineStart(line);

            // Jump over spaces in the current line
            while ((' ' == text[line_start]) && (line_start < mCursorPos))
            {
                line_start++;
            }

            // Make sure there is nothing but ' ' before the Brace we are unindenting
            if (line_start == mCursorPos)
            {
                removeCharOrTab();
            }
        }
    }
}


BOOL LLTextEditor::handleKeyHere(KEY key, MASK mask )
{
    BOOL    handled = FALSE;

    // Special case for TAB.  If want to move to next field, report
    // not handled and let the parent take care of field movement.
    if (KEY_TAB == key && mTabsToNextField)
    {
        return FALSE;
    }

    if (mReadOnly && mScroller)
    {
        handled = (mScroller && mScroller->handleKeyHere( key, mask ))
                || handleSelectionKey(key, mask)
                || handleControlKey(key, mask);
    }
    else
    {
        if (!mReadOnly && mShowEmojiHelper && LLEmojiHelper::instance().handleKey(this, key, mask))
        {
            return TRUE;
        }

        if (mEnableTooltipPaste &&
            LLToolTipMgr::instance().toolTipVisible() &&
            LLToolTipMgr::instance().isTooltipPastable() &&
            KEY_TAB == key)
        {   // Paste the first line of a tooltip into the editor
            std::string message;
            LLToolTipMgr::instance().getToolTipMessage(message);
            LLWString tool_tip_text(utf8str_to_wstring(message));

            if (tool_tip_text.size() > 0)
            {
                // Delete any selected characters (the tooltip text replaces them)
                if(hasSelection())
                {
                    deleteSelection(TRUE);
                }

                std::basic_string<llwchar>::size_type pos = tool_tip_text.find('\n',0);
                if (pos != -1)
                {   // Extract the first line of the tooltip
                    tool_tip_text = std::basic_string<llwchar>(tool_tip_text, 0, pos);
                }

                // Add the text
                cleanStringForPaste(tool_tip_text);
                pasteTextWithLinebreaks(tool_tip_text);
                handled = TRUE;
            }
        }
        else
        {   // Normal key handling
            handled = handleNavigationKey( key, mask )
                    || handleSelectionKey(key, mask)
                    || handleControlKey(key, mask)
                    || handleSpecialKey(key, mask);
        }
    }

    if( handled )
    {
        resetCursorBlink();
        needsScroll();

        if (mShowEmojiHelper)
        {
            // Dismiss the helper whenever we handled a key that it didn't
            LLEmojiHelper::instance().hideHelper(this);
        }
    }

    return handled;
}


BOOL LLTextEditor::handleUnicodeCharHere(llwchar uni_char)
{
    if ((uni_char < 0x20) || (uni_char == 0x7F)) // Control character or DEL
    {
        return FALSE;
    }

    BOOL    handled = FALSE;

    // Handle most keys only if the text editor is writeable.
    if( !mReadOnly )
    {
        if (mShowEmojiHelper && uni_char < 0x80 && LLEmojiHelper::instance().handleKey(this, (KEY)uni_char, MASK_NONE))
        {
            return TRUE;
        }

        if( mAutoIndent && '}' == uni_char )
        {
            unindentLineBeforeCloseBrace();
        }

        // TODO: KLW Add auto show of tool tip on (
        addChar( uni_char );

        // Keys that add characters temporarily hide the cursor
        getWindow()->hideCursorUntilMouseMove();

        handled = TRUE;
    }

    if( handled )
    {
        resetCursorBlink();

        // Most keystrokes will make the selection box go away, but not all will.
        deselect();

        onKeyStroke();
    }

    return handled;
}


// virtual
BOOL LLTextEditor::canDoDelete() const
{
    return !mReadOnly && ( !mPassDelete || ( hasSelection() || (mCursorPos < getLength())) );
}

void LLTextEditor::doDelete()
{
    if( !canDoDelete() )
    {
        return;
    }
    if( hasSelection() )
    {
        deleteSelection(FALSE);
    }
    else
    if( mCursorPos < getLength() )
    {
        S32 i;
        S32 chars_to_remove = 1;
        LLWString text = getWText();
        if( (text[ mCursorPos ] == ' ') && (mCursorPos + SPACES_PER_TAB < getLength()) )
        {
            // Try to remove a full tab's worth of spaces
            S32 offset = getLineOffsetFromDocIndex(mCursorPos);
            chars_to_remove = SPACES_PER_TAB - (offset % SPACES_PER_TAB);
            if( chars_to_remove == 0 )
            {
                chars_to_remove = SPACES_PER_TAB;
            }

            for( i = 0; i < chars_to_remove; i++ )
            {
                if( text[mCursorPos + i] != ' ' )
                {
                    chars_to_remove = 1;
                    break;
                }
            }
        }

        for( i = 0; i < chars_to_remove; i++ )
        {
            setCursorPos(mCursorPos + 1);
            removeChar();
        }

    }

    onKeyStroke();
}

//----------------------------------------------------------------------------


void LLTextEditor::blockUndo()
{
    mBaseDocIsPristine = FALSE;
    mLastCmd = NULL;
    std::for_each(mUndoStack.begin(), mUndoStack.end(), DeletePointer());
    mUndoStack.clear();
}

// virtual
BOOL LLTextEditor::canUndo() const
{
    return !mReadOnly && mLastCmd != NULL;
}

void LLTextEditor::undo()
{
    if( !canUndo() )
    {
        return;
    }
    deselect();
    S32 pos = 0;
    do
    {
        pos = mLastCmd->undo(this);
        undo_stack_t::iterator iter = std::find(mUndoStack.begin(), mUndoStack.end(), mLastCmd);
        if (iter != mUndoStack.end())
            ++iter;
        if (iter != mUndoStack.end())
            mLastCmd = *iter;
        else
            mLastCmd = NULL;

        } while( mLastCmd && mLastCmd->groupWithNext() );

        setCursorPos(pos);

    onKeyStroke();
}

BOOL LLTextEditor::canRedo() const
{
    return !mReadOnly && (mUndoStack.size() > 0) && (mLastCmd != mUndoStack.front());
}

void LLTextEditor::redo()
{
    if( !canRedo() )
    {
        return;
    }
    deselect();
    S32 pos = 0;
    do
    {
        if( !mLastCmd )
        {
            mLastCmd = mUndoStack.back();
        }
        else
        {
            undo_stack_t::iterator iter = std::find(mUndoStack.begin(), mUndoStack.end(), mLastCmd);
            if (iter != mUndoStack.begin())
                mLastCmd = *(--iter);
            else
                mLastCmd = NULL;
        }

            if( mLastCmd )
            {
                pos = mLastCmd->redo(this);
            }
        } while(
            mLastCmd &&
            mLastCmd->groupWithNext() &&
            (mLastCmd != mUndoStack.front()) );

        setCursorPos(pos);

    onKeyStroke();
}

void LLTextEditor::onFocusReceived()
{
    LLTextBase::onFocusReceived();
    updateAllowingLanguageInput();
}

void LLTextEditor::focusLostHelper()
{
    updateAllowingLanguageInput();

    // Route menu back to the default
    if( gEditMenuHandler == this )
    {
        gEditMenuHandler = NULL;
    }

    if (mSelectedOnFocusReceived)
    {
        deselect();
    }

    if (mCommitOnFocusLost)
    {
        onCommit();
    }

    // Make sure cursor is shown again
    getWindow()->showCursorFromMouseMove();
}

void LLTextEditor::onFocusLost()
{
    focusLostHelper();
    LLTextBase::onFocusLost();
}

void LLTextEditor::onCommit()
{
    setControlValue(getValue());
    LLTextBase::onCommit();
}

void LLTextEditor::setEnabled(BOOL enabled)
{
    // just treat enabled as read-only flag
    bool read_only = !enabled;
    if (read_only != mReadOnly)
    {
        //mReadOnly = read_only;
        LLTextBase::setReadOnly(read_only);
        updateSegments();
        updateAllowingLanguageInput();
    }
}

void LLTextEditor::showContextMenu(S32 x, S32 y)
{
    LLContextMenu* menu = static_cast<LLContextMenu*>(mContextMenuHandle.get());
    if (!menu)
    {
        llassert(LLMenuGL::sMenuContainer != NULL);
        menu = LLUICtrlFactory::createFromFile<LLContextMenu>("menu_text_editor.xml",
                                                                                LLMenuGL::sMenuContainer,
                                                                                LLMenuHolderGL::child_registry_t::instance());
        if(!menu)
        {
            LL_WARNS() << "Failed to create menu for LLTextEditor: " << getName() << LL_ENDL;
            return;
        }
        mContextMenuHandle = menu->getHandle();
    }

    // Route menu to this class
    // previously this was done in ::handleRightMoseDown:
    //if(hasTabStop())
    // setFocus(TRUE)  - why? weird...
    // and then inside setFocus
    // ....
    //    gEditMenuHandler = this;
    // ....
    // but this didn't work in all cases and just weird...
    //why not here?
    // (all this was done for EXT-4443)

    gEditMenuHandler = this;

    S32 screen_x, screen_y;
    localPointToScreen(x, y, &screen_x, &screen_y);

    setCursorAtLocalPos(x, y, false);
    if (hasSelection())
    {
        if ( (mCursorPos < llmin(mSelectionStart, mSelectionEnd)) || (mCursorPos > llmax(mSelectionStart, mSelectionEnd)) )
        {
            deselect();
        }
        else
        {
            setCursorPos(llmax(mSelectionStart, mSelectionEnd));
        }
    }

    bool use_spellcheck = getSpellCheck(), is_misspelled = false;
    if (use_spellcheck)
    {
        mSuggestionList.clear();

        // If the cursor is on a misspelled word, retrieve suggestions for it
        std::string misspelled_word = getMisspelledWord(mCursorPos);
        if ((is_misspelled = !misspelled_word.empty()) == true)
        {
            LLSpellChecker::instance().getSuggestions(misspelled_word, mSuggestionList);
        }
    }

    menu->setItemVisible("Suggestion Separator", (use_spellcheck) && (!mSuggestionList.empty()));
    menu->setItemVisible("Add to Dictionary", (use_spellcheck) && (is_misspelled));
    menu->setItemVisible("Add to Ignore", (use_spellcheck) && (is_misspelled));
    menu->setItemVisible("Spellcheck Separator", (use_spellcheck) && (is_misspelled));
    menu->show(screen_x, screen_y, this);
}


void LLTextEditor::drawPreeditMarker()
{
    static LLUICachedControl<F32> preedit_marker_brightness ("UIPreeditMarkerBrightness", 0);
    static LLUICachedControl<S32> preedit_marker_gap ("UIPreeditMarkerGap", 0);
    static LLUICachedControl<S32> preedit_marker_position ("UIPreeditMarkerPosition", 0);
    static LLUICachedControl<S32> preedit_marker_thickness ("UIPreeditMarkerThickness", 0);
    static LLUICachedControl<F32> preedit_standout_brightness ("UIPreeditStandoutBrightness", 0);
    static LLUICachedControl<S32> preedit_standout_gap ("UIPreeditStandoutGap", 0);
    static LLUICachedControl<S32> preedit_standout_position ("UIPreeditStandoutPosition", 0);
    static LLUICachedControl<S32> preedit_standout_thickness ("UIPreeditStandoutThickness", 0);

    if (!hasPreeditString())
    {
        return;
    }

    const LLWString textString(getWText());
    const llwchar *text = textString.c_str();
    const S32 text_len = getLength();
    const S32 num_lines = getLineCount();

    S32 cur_line = getFirstVisibleLine();
    if (cur_line >= num_lines)
    {
        return;
    }

    const S32 line_height = mFont->getLineHeight();

    S32 line_start = getLineStart(cur_line);
    S32 line_y = mVisibleTextRect.mTop - line_height;
    while((mVisibleTextRect.mBottom <= line_y) && (num_lines > cur_line))
    {
        S32 next_start = -1;
        S32 line_end = text_len;

        if ((cur_line + 1) < num_lines)
        {
            next_start = getLineStart(cur_line + 1);
            line_end = next_start;
        }
        if ( text[line_end-1] == '\n' )
        {
            --line_end;
        }

        // Does this line contain preedits?
        if (line_start >= mPreeditPositions.back())
        {
            // We have passed the preedits.
            break;
        }
        if (line_end > mPreeditPositions.front())
        {
            for (U32 i = 0; i < mPreeditStandouts.size(); i++)
            {
                S32 left = mPreeditPositions[i];
                S32 right = mPreeditPositions[i + 1];
                if (right <= line_start || left >= line_end)
                {
                    continue;
                }

                line_info& line = mLineInfoList[cur_line];
                LLRect text_rect(line.mRect);
                text_rect.mRight = mDocumentView->getRect().getWidth(); // clamp right edge to document extents
                text_rect.translate(mDocumentView->getRect().mLeft, mDocumentView->getRect().mBottom); // adjust by scroll position

                S32 preedit_left = text_rect.mLeft;
                if (left > line_start)
                {
                    preedit_left += mFont->getWidth(text, line_start, left - line_start);
                }
                S32 preedit_right = text_rect.mLeft;
                if (right < line_end)
                {
                    preedit_right += mFont->getWidth(text, line_start, right - line_start);
                }
                else
                {
                    preedit_right += mFont->getWidth(text, line_start, line_end - line_start);
                }

                if (mPreeditStandouts[i])
                {
                    gl_rect_2d(preedit_left + preedit_standout_gap,
                               text_rect.mBottom + mFont->getDescenderHeight() - 1,
                               preedit_right - preedit_standout_gap - 1,
                               text_rect.mBottom + mFont->getDescenderHeight() - 1 - preedit_standout_thickness,
                               (mCursorColor.get() * preedit_standout_brightness + mWriteableBgColor.get() * (1 - preedit_standout_brightness)).setAlpha(1.0f));
                }
                else
                {
                    gl_rect_2d(preedit_left + preedit_marker_gap,
                               text_rect.mBottom + mFont->getDescenderHeight() - 1,
                               preedit_right - preedit_marker_gap - 1,
                               text_rect.mBottom + mFont->getDescenderHeight() - 1 - preedit_marker_thickness,
                               (mCursorColor.get() * preedit_marker_brightness + mWriteableBgColor.get() * (1 - preedit_marker_brightness)).setAlpha(1.0f));
                }
            }
        }

        // move down one line
        line_y -= line_height;
        line_start = next_start;
        cur_line++;
    }
}

void LLTextEditor::draw()
{
    {
        // pad clipping rectangle so that cursor can draw at full width
        // when at left edge of mVisibleTextRect
        LLRect clip_rect(mVisibleTextRect);
        clip_rect.stretch(1);
        LLLocalClipRect clip(clip_rect);
    }

    LLTextBase::draw();

    drawPreeditMarker();

    //RN: the decision was made to always show the orange border for keyboard focus but do not put an insertion caret
    // when in readonly mode
    mBorder->setKeyboardFocusHighlight( hasFocus() );// && !mReadOnly);
}

// Start or stop the editor from accepting text-editing keystrokes
// see also LLLineEditor
void LLTextEditor::setFocus( BOOL new_state )
{
    BOOL old_state = hasFocus();

    // Don't change anything if the focus state didn't change
    if (new_state == old_state) return;

    // Notify early if we are losing focus.
    if (!new_state)
    {
        getWindow()->allowLanguageTextInput(this, FALSE);
    }

    LLTextBase::setFocus( new_state );

    if( new_state )
    {
        // Route menu to this class
        gEditMenuHandler = this;

        // Don't start the cursor flashing right away
        resetCursorBlink();
    }
    else
    {
        // Route menu back to the default
        if( gEditMenuHandler == this )
        {
            gEditMenuHandler = NULL;
        }

        endSelection();
    }
}

// public
void LLTextEditor::setCursorAndScrollToEnd()
{
    deselect();
    endOfDoc();
}

void LLTextEditor::getCurrentLineAndColumn( S32* line, S32* col, BOOL include_wordwrap )
{
    *line = getLineNumFromDocIndex(mCursorPos, include_wordwrap);
    *col = getLineOffsetFromDocIndex(mCursorPos, include_wordwrap);
}

void LLTextEditor::autoIndent()
{
    // Count the number of spaces in the current line
    S32 line = getLineNumFromDocIndex(mCursorPos, false);
    S32 line_start = getLineStart(line);
    S32 space_count = 0;
    S32 i;

    LLWString text = getWText();
    S32 offset = getLineOffsetFromDocIndex(mCursorPos);
    while(( ' ' == text[line_start] ) && (space_count < offset))
    {
        space_count++;
        line_start++;
    }

    // If we're starting a braced section, indent one level.
    if( (mCursorPos > 0) && (text[mCursorPos -1] == '{') )
    {
        space_count += SPACES_PER_TAB;
    }

    // Insert that number of spaces on the new line

    //appendLineBreakSegment(LLStyle::Params());//addChar( '\n' );
    addLineBreakChar();

    for( i = 0; i < space_count; i++ )
    {
        addChar( ' ' );
    }
}

// Inserts new text at the cursor position
void LLTextEditor::insertText(const std::string &new_text)
{
    BOOL enabled = getEnabled();
    setEnabled( TRUE );

    // Delete any selected characters (the insertion replaces them)
    if( hasSelection() )
    {
        deleteSelection(TRUE);
    }

    setCursorPos(mCursorPos + insert( mCursorPos, utf8str_to_wstring(new_text), FALSE, LLTextSegmentPtr() ));

    setEnabled( enabled );
}

void LLTextEditor::insertText(LLWString &new_text)
{
    BOOL enabled = getEnabled();
    setEnabled( TRUE );

    // Delete any selected characters (the insertion replaces them)
    if( hasSelection() )
    {
        deleteSelection(TRUE);
    }

    setCursorPos(mCursorPos + insert( mCursorPos, new_text, FALSE, LLTextSegmentPtr() ));

    setEnabled( enabled );
}

void LLTextEditor::appendWidget(const LLInlineViewSegment::Params& params, const std::string& text, bool allow_undo)
{
    // Save old state
    S32 selection_start = mSelectionStart;
    S32 selection_end = mSelectionEnd;
    BOOL was_selecting = mIsSelecting;
    S32 cursor_pos = mCursorPos;
    S32 old_length = getLength();
    BOOL cursor_was_at_end = (mCursorPos == old_length);

    deselect();

    setCursorPos(old_length);

    LLWString widget_wide_text = utf8str_to_wstring(text);

    LLTextSegmentPtr segment = new LLInlineViewSegment(params, old_length, old_length + widget_wide_text.size());
    insert(getLength(), widget_wide_text, FALSE, segment);

    // Set the cursor and scroll position
    if( selection_start != selection_end )
    {
        mSelectionStart = selection_start;
        mSelectionEnd = selection_end;

        mIsSelecting = was_selecting;
        setCursorPos(cursor_pos);
    }
    else if( cursor_was_at_end )
    {
        setCursorPos(getLength());
    }
    else
    {
        setCursorPos(cursor_pos);
    }

    if (!allow_undo)
    {
        blockUndo();
    }
}

void LLTextEditor::removeTextFromEnd(S32 num_chars)
{
    if (num_chars <= 0) return;

    remove(getLength() - num_chars, num_chars, FALSE);

    S32 len = getLength();
    setCursorPos (llclamp(mCursorPos, 0, len));
    mSelectionStart = llclamp(mSelectionStart, 0, len);
    mSelectionEnd = llclamp(mSelectionEnd, 0, len);

    needsScroll();
}

//----------------------------------------------------------------------------

void LLTextEditor::onSpellCheckPerformed()
{
    if (isPristine())
    {
        mBaseDocIsPristine = FALSE;
    }
}

void LLTextEditor::makePristine()
{
    mPristineCmd = mLastCmd;
    mBaseDocIsPristine = !mLastCmd;

    // Create a clean partition in the undo stack.  We don't want a single command to extend from
    // the "pre-pristine" state to the "post-pristine" state.
    if( mLastCmd )
    {
        mLastCmd->blockExtensions();
    }
}

BOOL LLTextEditor::isPristine() const
{
    if( mPristineCmd )
    {
        return (mPristineCmd == mLastCmd);
    }
    else
    {
        // No undo stack, so check if the version before and commands were done was the original version
        return !mLastCmd && mBaseDocIsPristine;
    }
}

BOOL LLTextEditor::tryToRevertToPristineState()
{
    if( !isPristine() )
    {
        deselect();
        S32 i = 0;
        while( !isPristine() && canUndo() )
        {
            undo();
            i--;
        }

        while( !isPristine() && canRedo() )
        {
            redo();
            i++;
        }

        if( !isPristine() )
        {
            // failed, so go back to where we started
            while( i > 0 )
            {
                undo();
                i--;
            }
        }
    }

    return isPristine(); // TRUE => success
}

void LLTextEditor::updateLinkSegments()
{
    LLWString wtext = getWText();

    // update any segments that contain a link
    for (segment_set_t::iterator it = mSegments.begin(); it != mSegments.end(); ++it)
    {
        LLTextSegment *segment = *it;
        if (segment && segment->getStyle() && segment->getStyle()->isLink())
        {
            LLStyleConstSP style = segment->getStyle();
            LLStyleSP new_style(new LLStyle(*style));
            LLWString url_label = wtext.substr(segment->getStart(), segment->getEnd()-segment->getStart());

            segment_set_t::const_iterator next_it = mSegments.upper_bound(segment);
            LLTextSegment *next_segment = *next_it;
            if (next_segment)
            {
                LLWString next_url_label = wtext.substr(next_segment->getStart(), next_segment->getEnd()-next_segment->getStart());
                std::string link_check = wstring_to_utf8str(url_label) + wstring_to_utf8str(next_url_label);
                LLUrlMatch match;

                if ( LLUrlRegistry::instance().findUrl(link_check, match))
                {
                    if(match.getQuery() == wstring_to_utf8str(next_url_label))
                    {
                        continue;
                    }
                }
            }

            // if the link's label (what the user can edit) is a valid Url,
            // then update the link's HREF to be the same as the label text.
            // This lets users edit Urls in-place.
            if (acceptsTextInput() && LLUrlRegistry::instance().hasUrl(url_label))
            {
                std::string new_url = wstring_to_utf8str(url_label);
                LLStringUtil::trim(new_url);
                new_style->setLinkHREF(new_url);
                LLStyleConstSP sp(new_style);
                segment->setStyle(sp);
            }
        }
    }
}



void LLTextEditor::onMouseCaptureLost()
{
    endSelection();
}

///////////////////////////////////////////////////////////////////
// Hack for Notecards

BOOL LLTextEditor::importBuffer(const char* buffer, S32 length )
{
    std::istringstream instream(buffer);

    // Version 1 format:
    //      Linden text version 1\n
    //      {\n
    //          <EmbeddedItemList chunk>
    //          Text length <bytes without \0>\n
    //          <text without \0> (text may contain ext_char_values)
    //      }\n

    char tbuf[MAX_STRING];  /* Flawfinder: ignore */

    S32 version = 0;
    instream.getline(tbuf, MAX_STRING);
    if( 1 != sscanf(tbuf, "Linden text version %d", &version) )
    {
        LL_WARNS() << "Invalid Linden text file header " << LL_ENDL;
        return FALSE;
    }

    if( 1 != version )
    {
        LL_WARNS() << "Invalid Linden text file version: " << version << LL_ENDL;
        return FALSE;
    }

    instream.getline(tbuf, MAX_STRING);
    if( 0 != sscanf(tbuf, "{") )
    {
        LL_WARNS() << "Invalid Linden text file format" << LL_ENDL;
        return FALSE;
    }

    S32 text_len = 0;
    instream.getline(tbuf, MAX_STRING);
    if( 1 != sscanf(tbuf, "Text length %d", &text_len) )
    {
        LL_WARNS() << "Invalid Linden text length field" << LL_ENDL;
        return FALSE;
    }

    if( text_len > mMaxTextByteLength )
    {
        LL_WARNS() << "Invalid Linden text length: " << text_len << LL_ENDL;
        return FALSE;
    }

    BOOL success = TRUE;

    char* text = new char[ text_len + 1];
    if (text == NULL)
    {
        LLError::LLUserWarningMsg::showOutOfMemory();
        LL_ERRS() << "Memory allocation failure." << LL_ENDL;
        return FALSE;
    }
    instream.get(text, text_len + 1, '\0');
    text[text_len] = '\0';
    if( text_len != (S32)strlen(text) )/* Flawfinder: ignore */
    {
        LL_WARNS() << llformat("Invalid text length: %d != %d ",strlen(text),text_len) << LL_ENDL;/* Flawfinder: ignore */
        success = FALSE;
    }

    instream.getline(tbuf, MAX_STRING);
    if( success && (0 != sscanf(tbuf, "}")) )
    {
        LL_WARNS() << "Invalid Linden text file format: missing terminal }" << LL_ENDL;
        success = FALSE;
    }

    if( success )
    {
        // Actually set the text
        setText( LLStringExplicit(text) );
    }

    delete[] text;

    startOfDoc();
    deselect();

    return success;
}

BOOL LLTextEditor::exportBuffer(std::string &buffer )
{
    std::ostringstream outstream(buffer);

    outstream << "Linden text version 1\n";
    outstream << "{\n";

    outstream << llformat("Text length %d\n", getLength() );
    outstream << getText();
    outstream << "}\n";

    return TRUE;
}

void LLTextEditor::updateAllowingLanguageInput()
{
    LLWindow* window = getWindow();
    if (!window)
    {
        // test app, no window available
        return;
    }
    if (hasFocus() && !mReadOnly)
    {
        window->allowLanguageTextInput(this, TRUE);
    }
    else
    {
        window->allowLanguageTextInput(this, FALSE);
    }
}

// Preedit is managed off the undo/redo command stack.

BOOL LLTextEditor::hasPreeditString() const
{
    return (mPreeditPositions.size() > 1);
}

void LLTextEditor::resetPreedit()
{
    if (hasSelection())
    {
        if (hasPreeditString())
        {
            LL_WARNS() << "Preedit and selection!" << LL_ENDL;
            deselect();
        }
        else
        {
            deleteSelection(TRUE);
        }
    }
    if (hasPreeditString())
    {
        if (hasSelection())
        {
            LL_WARNS() << "Preedit and selection!" << LL_ENDL;
            deselect();
        }

        setCursorPos(mPreeditPositions.front());
        removeStringNoUndo(mCursorPos, mPreeditPositions.back() - mCursorPos);
        insertStringNoUndo(mCursorPos, mPreeditOverwrittenWString);

        mPreeditWString.clear();
        mPreeditOverwrittenWString.clear();
        mPreeditPositions.clear();

        // A call to updatePreedit should soon follow under a
        // normal course of operation, so we don't need to
        // maintain internal variables such as line start
        // positions now.
    }
}

void LLTextEditor::updatePreedit(const LLWString &preedit_string,
        const segment_lengths_t &preedit_segment_lengths, const standouts_t &preedit_standouts, S32 caret_position)
{
    // Just in case.
    if (mReadOnly)
    {
        return;
    }

    getWindow()->hideCursorUntilMouseMove();

    S32 insert_preedit_at = mCursorPos;

    mPreeditWString = preedit_string;
    mPreeditPositions.resize(preedit_segment_lengths.size() + 1);
    S32 position = insert_preedit_at;
    for (segment_lengths_t::size_type i = 0; i < preedit_segment_lengths.size(); i++)
    {
        mPreeditPositions[i] = position;
        position += preedit_segment_lengths[i];
    }
    mPreeditPositions.back() = position;

    if (LL_KIM_OVERWRITE == gKeyboard->getInsertMode())
    {
        mPreeditOverwrittenWString = getWText().substr(insert_preedit_at, mPreeditWString.length());
        removeStringNoUndo(insert_preedit_at, mPreeditWString.length());
    }
    else
    {
        mPreeditOverwrittenWString.clear();
    }

    segment_vec_t segments;
    //pass empty segments to let "insertStringNoUndo" make new LLNormalTextSegment and insert it, if needed.
    insertStringNoUndo(insert_preedit_at, mPreeditWString, &segments);

    mPreeditStandouts = preedit_standouts;

    setCursorPos(insert_preedit_at + caret_position);

    // Update of the preedit should be caused by some key strokes.
    resetCursorBlink();

    onKeyStroke();
}

BOOL LLTextEditor::getPreeditLocation(S32 query_offset, LLCoordGL *coord, LLRect *bounds, LLRect *control) const
{
    if (control)
    {
        LLRect control_rect_screen;
        localRectToScreen(mVisibleTextRect, &control_rect_screen);
        LLUI::getInstance()->screenRectToGL(control_rect_screen, control);
    }

    S32 preedit_left_position, preedit_right_position;
    if (hasPreeditString())
    {
        preedit_left_position = mPreeditPositions.front();
        preedit_right_position = mPreeditPositions.back();
    }
    else
    {
        preedit_left_position = preedit_right_position = mCursorPos;
    }

    const S32 query = (query_offset >= 0 ? preedit_left_position + query_offset : mCursorPos);
    if (query < preedit_left_position || query > preedit_right_position)
    {
        return FALSE;
    }

    const S32 first_visible_line = getFirstVisibleLine();
    if (query < getLineStart(first_visible_line))
    {
        return FALSE;
    }

    S32 current_line = first_visible_line;
    S32 current_line_start, current_line_end;
    for (;;)
    {
        current_line_start = getLineStart(current_line);
        current_line_end = getLineStart(current_line + 1);
        if (query >= current_line_start && query < current_line_end)
        {
            break;
        }
        if (current_line_start == current_line_end)
        {
            // We have reached on the last line.  The query position must be here.
            break;
        }
        current_line++;
    }

    const LLWString textString(getWText());
    const llwchar * const text = textString.c_str();
    const S32 line_height = mFont->getLineHeight();

    if (coord)
    {
        const S32 query_x = mVisibleTextRect.mLeft + mFont->getWidth(text, current_line_start, query - current_line_start);
        const S32 query_y = mVisibleTextRect.mTop - (current_line - first_visible_line) * line_height - line_height / 2;
        S32 query_screen_x, query_screen_y;
        localPointToScreen(query_x, query_y, &query_screen_x, &query_screen_y);
        LLUI::getInstance()->screenPointToGL(query_screen_x, query_screen_y, &coord->mX, &coord->mY);
    }

    if (bounds)
    {
        S32 preedit_left = mVisibleTextRect.mLeft;
        if (preedit_left_position > current_line_start)
        {
            preedit_left += mFont->getWidth(text, current_line_start, preedit_left_position - current_line_start);
        }

        S32 preedit_right = mVisibleTextRect.mLeft;
        if (preedit_right_position < current_line_end)
        {
            preedit_right += mFont->getWidth(text, current_line_start, preedit_right_position - current_line_start);
        }
        else
        {
            preedit_right += mFont->getWidth(text, current_line_start, current_line_end - current_line_start);
        }

        const S32 preedit_top = mVisibleTextRect.mTop - (current_line - first_visible_line) * line_height;
        const S32 preedit_bottom = preedit_top - line_height;

        const LLRect preedit_rect_local(preedit_left, preedit_top, preedit_right, preedit_bottom);
        LLRect preedit_rect_screen;
        localRectToScreen(preedit_rect_local, &preedit_rect_screen);
        LLUI::getInstance()->screenRectToGL(preedit_rect_screen, bounds);
    }

    return TRUE;
}

void LLTextEditor::getSelectionRange(S32 *position, S32 *length) const
{
    if (hasSelection())
    {
        *position = llmin(mSelectionStart, mSelectionEnd);
        *length = llabs(mSelectionStart - mSelectionEnd);
    }
    else
    {
        *position = mCursorPos;
        *length = 0;
    }
}

void LLTextEditor::getPreeditRange(S32 *position, S32 *length) const
{
    if (hasPreeditString())
    {
        *position = mPreeditPositions.front();
        *length = mPreeditPositions.back() - mPreeditPositions.front();
    }
    else
    {
        *position = mCursorPos;
        *length = 0;
    }
}

void LLTextEditor::markAsPreedit(S32 position, S32 length)
{
    deselect();
    setCursorPos(position);
    if (hasPreeditString())
    {
        LL_WARNS() << "markAsPreedit invoked when hasPreeditString is true." << LL_ENDL;
    }
    mPreeditWString = LLWString( getWText(), position, length );
    if (length > 0)
    {
        mPreeditPositions.resize(2);
        mPreeditPositions[0] = position;
        mPreeditPositions[1] = position + length;
        mPreeditStandouts.resize(1);
        mPreeditStandouts[0] = FALSE;
    }
    else
    {
        mPreeditPositions.clear();
        mPreeditStandouts.clear();
    }
    if (LL_KIM_OVERWRITE == gKeyboard->getInsertMode())
    {
        mPreeditOverwrittenWString = mPreeditWString;
    }
    else
    {
        mPreeditOverwrittenWString.clear();
    }
}

S32 LLTextEditor::getPreeditFontSize() const
{
    return ll_round((F32)mFont->getLineHeight() * LLUI::getScaleFactor().mV[VY]);
}

BOOL LLTextEditor::isDirty() const
{
    if(mReadOnly)
    {
        return FALSE;
    }

    if( mPristineCmd )
    {
        return ( mPristineCmd == mLastCmd );
    }
    else
    {
        return ( NULL != mLastCmd );
    }
}

void LLTextEditor::setKeystrokeCallback(const keystroke_signal_t::slot_type& callback)
{
    mKeystrokeSignal.connect(callback);
}

void LLTextEditor::onKeyStroke()
{
    mKeystrokeSignal(this);

    mSpellCheckStart = mSpellCheckEnd = -1;
    mSpellCheckTimer.setTimerExpirySec(SPELLCHECK_DELAY);
}

//virtual
void LLTextEditor::clear()
{
    getViewModel()->setDisplay(LLWStringUtil::null);
    clearSegments();
}

bool LLTextEditor::canLoadOrSaveToFile()
{
    return !mReadOnly;
}

S32 LLTextEditor::spacesPerTab()
{
    return SPACES_PER_TAB;
}<|MERGE_RESOLUTION|>--- conflicted
+++ resolved
@@ -264,15 +264,10 @@
     mShowContextMenu(p.show_context_menu),
     mShowEmojiHelper(p.show_emoji_helper),
     mEnableTooltipPaste(p.enable_tooltip_paste),
-<<<<<<< HEAD
-    mPassDelete(FALSE),
+    mPassDelete(false),
     mKeepSelectionOnReturn(false),
     mSelectAllOnFocusReceived(false),
     mSelectedOnFocusReceived(false)
-=======
-    mPassDelete(false),
-    mKeepSelectionOnReturn(false)
->>>>>>> bb3c36f5
 {
     mSourceID.generate();
 
