--- conflicted
+++ resolved
@@ -1,1141 +1,1133 @@
-/**
-* @file llnotifications.h
-* @brief Non-UI manager and support for keeping a prioritized list of notifications
-* @author Q (with assistance from Richard and Coco)
-*
-* $LicenseInfo:firstyear=2008&license=viewerlgpl$
-* Second Life Viewer Source Code
-* Copyright (C) 2010, Linden Research, Inc.
-*
-* This library is free software; you can redistribute it and/or
-* modify it under the terms of the GNU Lesser General Public
-* License as published by the Free Software Foundation;
-* version 2.1 of the License only.
-*
-* This library is distributed in the hope that it will be useful,
-* but WITHOUT ANY WARRANTY; without even the implied warranty of
-* MERCHANTABILITY or FITNESS FOR A PARTICULAR PURPOSE.  See the GNU
-* Lesser General Public License for more details.
-*
-* You should have received a copy of the GNU Lesser General Public
-* License along with this library; if not, write to the Free Software
-* Foundation, Inc., 51 Franklin Street, Fifth Floor, Boston, MA  02110-1301  USA
-*
-* Linden Research, Inc., 945 Battery Street, San Francisco, CA  94111  USA
-* $/LicenseInfo$
-*/
-
-#ifndef LL_LLNOTIFICATIONS_H
-#define LL_LLNOTIFICATIONS_H
-
-/**
- * This system is intended to provide a singleton mechanism for adding
- * notifications to one of an arbitrary set of event channels.
- *
- * Controlling JIRA: DEV-9061
- *
- * Every notification has (see code for full list):
- *  - a textual name, which is used to look up its template in the XML files
- *  - a payload, which is a block of LLSD
- *  - a channel, which is normally extracted from the XML files but
- *    can be overridden.
- *  - a timestamp, used to order the notifications
- *  - expiration time -- if nonzero, specifies a time after which the
- *    notification will no longer be valid.
- *  - a callback name and a couple of status bits related to callbacks (see below)
- *
- * There is a management class called LLNotifications, which is an LLSingleton.
- * The class maintains a collection of all of the notifications received
- * or processed during this session, and also manages the persistence
- * of those notifications that must be persisted.
- *
- * We also have Channels. A channel is a view on a collection of notifications;
- * The collection is defined by a filter function that controls which
- * notifications are in the channel, and its ordering is controlled by
- * a comparator.
- *
- * There is a hierarchy of channels; notifications flow down from
- * the management class (LLNotifications, which itself inherits from
- * The channel base class) to the individual channels.
- * Any change to notifications (add, delete, modify) is
- * automatically propagated through the channel hierarchy.
- *
- * We provide methods for adding a new notification, for removing
- * one, and for managing channels. Channels are relatively cheap to construct
- * and maintain, so in general, human interfaces should use channels to
- * select and manage their lists of notifications.
- *
- * We also maintain a collection of templates that are loaded from the
- * XML file of template translations. The system supports substitution
- * of named variables from the payload into the XML file.
- *
- * By default, only the "unknown message" template is built into the system.
- * It is not an error to add a notification that's not found in the
- * template system, but it is logged.
- *
- */
-
-#include <string>
-#include <list>
-#include <vector>
-#include <map>
-#include <set>
-#include <iomanip>
-#include <sstream>
-
-#include <boost/utility.hpp>
-#include <boost/type_traits.hpp>
-#include <boost/signals2.hpp>
-#include <boost/range.hpp>
-
-#include "llevents.h"
-#include "llfunctorregistry.h"
-#include "llinitparam.h"
-#include "llinstancetracker.h"
-#include "llmortician.h"
-#include "llnotificationptr.h"
-#include "llpointer.h"
-#include "llrefcount.h"
-#include "llsdparam.h"
-
-#include "llnotificationslistener.h"
-
-class LLAvatarName;
-typedef enum e_notification_priority
-{
-    NOTIFICATION_PRIORITY_UNSPECIFIED,
-    NOTIFICATION_PRIORITY_LOW,
-    NOTIFICATION_PRIORITY_NORMAL,
-    NOTIFICATION_PRIORITY_HIGH,
-    NOTIFICATION_PRIORITY_CRITICAL
-} ENotificationPriority;
-
-struct NotificationPriorityValues : public LLInitParam::TypeValuesHelper<ENotificationPriority, NotificationPriorityValues>
-{
-    static void declareValues();
-};
-
-class LLNotificationResponderInterface
-{
-public:
-    LLNotificationResponderInterface(){};
-    virtual ~LLNotificationResponderInterface(){};
-
-    virtual void handleRespond(const LLSD& notification, const LLSD& response) = 0;
-
-    virtual LLSD asLLSD() = 0;
-
-    virtual void fromLLSD(const LLSD& params) = 0;
-};
-
-typedef boost::function<void (const LLSD&, const LLSD&)> LLNotificationResponder;
-
-typedef std::shared_ptr<LLNotificationResponderInterface> LLNotificationResponderPtr;
-
-typedef LLFunctorRegistry<LLNotificationResponder> LLNotificationFunctorRegistry;
-typedef LLFunctorRegistration<LLNotificationResponder> LLNotificationFunctorRegistration;
-
-// context data that can be looked up via a notification's payload by the display logic
-// derive from this class to implement specific contexts
-class LLNotificationContext : public LLInstanceTracker<LLNotificationContext, LLUUID>
-{
-public:
-
-    LLNotificationContext() : LLInstanceTracker<LLNotificationContext, LLUUID>(LLUUID::generateNewID())
-    {
-    }
-
-    virtual ~LLNotificationContext() {}
-
-    LLSD asLLSD() const
-    {
-        return getKey();
-    }
-
-private:
-
-};
-
-// Contains notification form data, such as buttons and text fields along with
-// manipulator functions
-class LLNotificationForm
-{
-    LOG_CLASS(LLNotificationForm);
-
-public:
-    struct FormElementBase : public LLInitParam::Block<FormElementBase>
-    {
-        Optional<std::string>   name;
-        Optional<bool>          enabled;
-
-        FormElementBase();
-    };
-
-    struct FormIgnore : public LLInitParam::Block<FormIgnore, FormElementBase>
-    {
-        Optional<std::string>   text;
-        Optional<bool>          save_option;
-        Optional<std::string>   control;
-        Optional<bool>          invert_control;
-        Optional<bool>          session_only;
-        Optional<bool>          checkbox_only;
-
-        FormIgnore();
-    };
-
-    struct FormButton : public LLInitParam::Block<FormButton, FormElementBase>
-    {
-        Mandatory<S32>          index;
-        Mandatory<std::string>  text;
-        Optional<std::string>   ignore;
-        Optional<bool>          is_default;
-        Optional<S32>           width;
-
-        Mandatory<std::string>  type;
-
-        FormButton();
-    };
-
-    struct FormInput : public LLInitParam::Block<FormInput, FormElementBase>
-    {
-        Mandatory<std::string>  type;
-        Optional<S32>           width;
-        Optional<S32>           max_length_chars;
-        Optional<bool>          allow_emoji;
-        Optional<std::string>   text;
-
-        Optional<std::string>   value;
-        FormInput();
-    };
-
-    struct FormElement : public LLInitParam::ChoiceBlock<FormElement>
-    {
-        Alternative<FormButton> button;
-        Alternative<FormInput>  input;
-
-        FormElement();
-    };
-
-    struct FormElements : public LLInitParam::Block<FormElements>
-    {
-        Multiple<FormElement> elements;
-        FormElements();
-    };
-
-    struct Params : public LLInitParam::Block<Params>
-    {
-        Optional<std::string>   name;
-        Optional<FormIgnore>    ignore;
-        Optional<FormElements>  form_elements;
-
-        Params();
-    };
-
-    typedef enum e_ignore_type
-    {
-        IGNORE_CHECKBOX_ONLY = -1, // ignore won't be handled, will set value/checkbox only
-        IGNORE_NO = 0,
-        IGNORE_WITH_DEFAULT_RESPONSE,
-        IGNORE_WITH_DEFAULT_RESPONSE_SESSION_ONLY,
-        IGNORE_WITH_LAST_RESPONSE,
-        IGNORE_SHOW_AGAIN
-    } EIgnoreType;
-
-    LLNotificationForm();
-    LLNotificationForm(const LLNotificationForm&);
-    LLNotificationForm(const LLSD& sd);
-    LLNotificationForm(const std::string& name, const Params& p);
-
-    void fromLLSD(const LLSD& sd);
-    LLSD asLLSD() const;
-
-    S32 getNumElements() { return mFormData.size(); }
-    LLSD getElement(S32 index) { return mFormData.get(index); }
-    LLSD getElement(const std::string& element_name);
-    void getElements(LLSD& elements, S32 offset = 0);
-    bool hasElement(const std::string& element_name) const;
-    bool getElementEnabled(const std::string& element_name) const;
-    void setElementEnabled(const std::string& element_name, bool enabled);
-    void addElement(const std::string& type, const std::string& name, const LLSD& value = LLSD(), bool enabled = true);
-    void formatElements(const LLSD& substitutions);
-    // appends form elements from another form serialized as LLSD
-    void append(const LLSD& sub_form);
-    std::string getDefaultOption();
-    LLPointer<class LLControlVariable> getIgnoreSetting();
-    bool getIgnored();
-    void setIgnored(bool ignored);
-
-    EIgnoreType getIgnoreType() { return mIgnore; }
-    std::string getIgnoreMessage() { return mIgnoreMsg; }
-
-private:
-    LLSD                                mFormData;
-    EIgnoreType                         mIgnore;
-    std::string                         mIgnoreMsg;
-    LLPointer<class LLControlVariable>  mIgnoreSetting;
-    bool                                mInvertSetting;
-};
-
-typedef std::shared_ptr<LLNotificationForm> LLNotificationFormPtr;
-
-
-struct LLNotificationTemplate;
-
-// we want to keep a map of these by name, and it's best to manage them
-// with smart pointers
-typedef std::shared_ptr<LLNotificationTemplate> LLNotificationTemplatePtr;
-
-
-struct LLNotificationVisibilityRule;
-
-typedef std::shared_ptr<LLNotificationVisibilityRule> LLNotificationVisibilityRulePtr;
-
-/**
- * @class LLNotification
- * @brief The object that expresses the details of a notification
- *
- * We make this noncopyable because
- * we want to manage these through LLNotificationPtr, and only
- * ever create one instance of any given notification.
- *
- * The enable_shared_from_this flag ensures that if we construct
- * a smart pointer from a notification, we'll always get the same
- * shared pointer.
- */
-class LLNotification  :
-    boost::noncopyable,
-    public std::enable_shared_from_this<LLNotification>
-{
-LOG_CLASS(LLNotification);
-friend class LLNotifications;
-
-public:
-
-    // parameter object used to instantiate a new notification
-    struct Params : public LLInitParam::Block<Params>
-    {
-        friend class LLNotification;
-
-        Mandatory<std::string>                  name;
-        Optional<LLUUID>                        id;
-        Optional<LLSD>                          substitutions,
-                                                form_elements,
-                                                payload;
-        Optional<ENotificationPriority, NotificationPriorityValues> priority;
-        Optional<LLDate>                        time_stamp,
-                                                expiry;
-        Optional<LLNotificationContext*>        context;
-        Optional<void*>                         responder;
-        Optional<bool>                          offer_from_agent;
-        Optional<bool>                          is_dnd;
-
-        struct Functor : public LLInitParam::ChoiceBlock<Functor>
-        {
-            Alternative<std::string>                                        name;
-            Alternative<LLNotificationFunctorRegistry::ResponseFunctor> function;
-            Alternative<LLNotificationResponderPtr>                     responder;
-            Alternative<LLSD>                                           responder_sd;
-
-            Functor()
-            :   name("responseFunctor"),
-                function("functor"),
-                responder("responder"),
-                responder_sd("responder_sd")
-            {}
-        };
-        Optional<Functor>                       functor;
-
-        Params()
-        :   name("name"),
-            id("id"),
-            priority("priority", NOTIFICATION_PRIORITY_UNSPECIFIED),
-            time_stamp("time"),
-            payload("payload"),
-            form_elements("form"),
-            substitutions("substitutions"),
-            expiry("expiry"),
-            offer_from_agent("offer_from_agent", false),
-            is_dnd("is_dnd", false)
-        {
-            time_stamp = LLDate::now();
-            responder = NULL;
-        }
-
-        Params(const std::string& _name)
-        :   name("name"),
-            priority("priority", NOTIFICATION_PRIORITY_UNSPECIFIED),
-            time_stamp("time"),
-            payload("payload"),
-            form_elements("form"),
-            substitutions("substitutions"),
-            expiry("expiry"),
-            offer_from_agent("offer_from_agent", false),
-            is_dnd("is_dnd", false)
-        {
-            functor.name = _name;
-            name = _name;
-            time_stamp = LLDate::now();
-            responder = NULL;
-        }
-    };
-
-    LLNotificationResponderPtr getResponderPtr() { return mResponder; }
-
-private:
-
-    const LLUUID mId;
-    LLSD mPayload;
-    LLSD mSubstitutions;
-    LLDate mTimestamp;
-    LLDate mExpiresAt;
-    bool mCancelled;
-    bool mRespondedTo;  // once the notification has been responded to, this becomes true
-    LLSD mResponse;
-    bool mIgnored;
-    ENotificationPriority mPriority;
-    LLNotificationFormPtr mForm;
-    void* mResponderObj; // TODO - refactor/remove this field
-    LLNotificationResponderPtr mResponder;
-    bool mOfferFromAgent;
-    bool mIsDND;
-
-    // a reference to the template
-    LLNotificationTemplatePtr mTemplatep;
-
-    /*
-     We want to be able to store and reload notifications so that they can survive
-     a shutdown/restart of the client. So we can't simply pass in callbacks;
-     we have to specify a callback mechanism that can be used by name rather than
-     by some arbitrary pointer -- and then people have to initialize callbacks
-     in some useful location. So we use LLNotificationFunctorRegistry to manage them.
-     */
-     std::string mResponseFunctorName;
-
-    /*
-     In cases where we want to specify an explict, non-persisted callback,
-     we store that in the callback registry under a dynamically generated
-     key, and store the key in the notification, so we can still look it up
-     using the same mechanism.
-     */
-    bool mTemporaryResponder;
-
-    // keep track of other notifications combined with COMBINE_WITH_NEW
-    std::vector<LLNotificationPtr> mCombinedNotifications;
-
-    void init(const std::string& template_name, const LLSD& form_elements);
-
-    void cancel();
-
-public:
-    LLNotification(const LLSDParamAdapter<Params>& p);
-
-    void setResponseFunctor(std::string const &responseFunctorName);
-
-    void setResponseFunctor(const LLNotificationFunctorRegistry::ResponseFunctor& cb);
-
-<<<<<<< HEAD
-	// returns index of first button with value==true
-	// usually this the button the user clicked on
-	// returns -1 if no button clicked (e.g. form has not been displayed)
-	static S32 getSelectedOption(const LLSD& notification, const LLSD& response);
-	// returns name of first button with value==true
-	static std::string getSelectedOptionName(const LLSD& notification);
-=======
-    void setResponseFunctor(const LLNotificationResponderPtr& responder);
->>>>>>> e1623bb2
-
-    typedef enum e_response_template_type
-    {
-        WITHOUT_DEFAULT_BUTTON,
-        WITH_DEFAULT_BUTTON
-    } EResponseTemplateType;
-
-    // return response LLSD filled in with default form contents and (optionally) the default button selected
-    LLSD getResponseTemplate(EResponseTemplateType type = WITHOUT_DEFAULT_BUTTON);
-
-    // returns index of first button with value==TRUE
-    // usually this the button the user clicked on
-    // returns -1 if no button clicked (e.g. form has not been displayed)
-    static S32 getSelectedOption(const LLSD& notification, const LLSD& response);
-    // returns name of first button with value==TRUE
-    static std::string getSelectedOptionName(const LLSD& notification);
-
-    // after someone responds to a notification (usually by clicking a button,
-    // but sometimes by filling out a little form and THEN clicking a button),
-    // the result of the response (the name and value of the button clicked,
-    // plus any other data) should be packaged up as LLSD, then passed as a
-    // parameter to the notification's respond() method here. This will look up
-    // and call the appropriate responder.
-    //
-    // response is notification serialized as LLSD:
-    // ["name"] = notification name
-    // ["form"] = LLSD tree that includes form description and any prefilled form data
-    // ["response"] = form data filled in by user
-    // (including, but not limited to which button they clicked on)
-    // ["payload"] = transaction specific data, such as ["source_id"] (originator of notification),
-    //              ["item_id"] (attached inventory item), etc.
-    // ["substitutions"] = string substitutions used to generate notification message
-    // from the template
-    // ["time"] = time at which notification was generated;
-    // ["expiry"] = time at which notification expires;
-    // ["responseFunctor"] = name of registered functor that handles responses to notification;
-    LLSD asLLSD(bool excludeTemplateElements = false);
-
-    const LLNotificationFormPtr getForm();
-    void updateForm(const LLNotificationFormPtr& form);
-
-    void repost();
-
-    void respond(const LLSD& sd);
-    void respondWithDefault();
-
-    void* getResponder() { return mResponderObj; }
-
-    void setResponder(void* responder) { mResponderObj = responder; }
-
-    void setIgnored(bool ignore);
-
-    bool isCancelled() const
-    {
-        return mCancelled;
-    }
-
-    bool isRespondedTo() const
-    {
-        return mRespondedTo;
-    }
-
-    bool isActive() const
-    {
-        return !isRespondedTo()
-            && !isCancelled()
-            && !isExpired();
-    }
-
-    const LLSD& getResponse() { return mResponse; }
-
-    bool isIgnored() const
-    {
-        return mIgnored;
-    }
-
-    const std::string& getName() const;
-
-    const std::string& getIcon() const;
-
-    bool isPersistent() const;
-
-    const LLUUID& id() const
-    {
-        return mId;
-    }
-
-    const LLSD& getPayload() const
-    {
-        return mPayload;
-    }
-
-    const LLSD& getSubstitutions() const
-    {
-        return mSubstitutions;
-    }
-
-    const LLDate& getDate() const
-    {
-        return mTimestamp;
-    }
-
-    bool getOfferFromAgent() const
-    {
-        return mOfferFromAgent;
-    }
-
-    bool isDND() const
-    {
-        return mIsDND;
-    }
-
-    void setDND(const bool flag)
-    {
-        mIsDND = flag;
-    }
-
-    std::string getType() const;
-    std::string getMessage() const;
-    std::string getFooter() const;
-    std::string getLabel() const;
-    std::string getURL() const;
-    S32 getURLOption() const;
-    S32 getURLOpenExternally() const; //for url responce option
-    bool getForceUrlsExternal() const;
-    bool canLogToChat() const;
-    bool canLogToIM() const;
-    bool canShowToast() const;
-    bool canFadeToast() const;
-    bool hasFormElements() const;
-    void playSound();
-
-    typedef enum e_combine_behavior
-    {
-        REPLACE_WITH_NEW,
-        COMBINE_WITH_NEW,
-        KEEP_OLD,
-        CANCEL_OLD
-
-    } ECombineBehavior;
-
-    ECombineBehavior getCombineBehavior() const;
-
-    const LLDate getExpiration() const
-    {
-        return mExpiresAt;
-    }
-
-    ENotificationPriority getPriority() const
-    {
-        return mPriority;
-    }
-
-    const LLUUID getID() const
-    {
-        return mId;
-    }
-
-    // comparing two notifications normally means comparing them by UUID (so we can look them
-    // up quickly this way)
-    bool operator<(const LLNotification& rhs) const
-    {
-        return mId < rhs.mId;
-    }
-
-    bool operator==(const LLNotification& rhs) const
-    {
-        return mId == rhs.mId;
-    }
-
-    bool operator!=(const LLNotification& rhs) const
-    {
-        return !operator==(rhs);
-    }
-
-    bool isSameObjectAs(const LLNotification* rhs) const
-    {
-        return this == rhs;
-    }
-
-    // this object has been updated, so tell all our clients
-    void update();
-
-    void updateFrom(LLNotificationPtr other);
-
-    // A fuzzy equals comparator.
-    // true only if both notifications have the same template and
-    //     1) flagged as unique (there can be only one of these) OR
-    //     2) all required payload fields of each also exist in the other.
-    bool isEquivalentTo(LLNotificationPtr that) const;
-
-    // if the current time is greater than the expiration, the notification is expired
-    bool isExpired() const
-    {
-        if (mExpiresAt.secondsSinceEpoch() == 0)
-        {
-            return false;
-        }
-
-        LLDate rightnow = LLDate::now();
-        return rightnow > mExpiresAt;
-    }
-
-    std::string summarize() const;
-
-    bool hasUniquenessConstraints() const;
-
-    bool matchesTag(const std::string& tag);
-
-    virtual ~LLNotification() {}
-};
-
-std::ostream& operator<<(std::ostream& s, const LLNotification& notification);
-
-namespace LLNotificationFilters
-{
-    // a sample filter
-    bool includeEverything(LLNotificationPtr p);
-
-    typedef enum e_comparison
-    {
-        EQUAL,
-        LESS,
-        GREATER,
-        LESS_EQUAL,
-        GREATER_EQUAL
-    } EComparison;
-
-    // generic filter functor that takes method or member variable reference
-    template<typename T>
-    struct filterBy
-    {
-        typedef boost::function<T (LLNotificationPtr)>  field_t;
-        typedef typename boost::remove_reference<T>::type       value_t;
-
-        filterBy(field_t field, value_t value, EComparison comparison = EQUAL)
-            :   mField(field),
-                mFilterValue(value),
-                mComparison(comparison)
-        {
-        }
-
-        bool operator()(LLNotificationPtr p)
-        {
-            switch(mComparison)
-            {
-            case EQUAL:
-                return mField(p) == mFilterValue;
-            case LESS:
-                return mField(p) < mFilterValue;
-            case GREATER:
-                return mField(p) > mFilterValue;
-            case LESS_EQUAL:
-                return mField(p) <= mFilterValue;
-            case GREATER_EQUAL:
-                return mField(p) >= mFilterValue;
-            default:
-                return false;
-            }
-        }
-
-        field_t mField;
-        value_t mFilterValue;
-        EComparison mComparison;
-    };
-};
-
-namespace LLNotificationComparators
-{
-    struct orderByUUID
-    {
-        bool operator()(LLNotificationPtr lhs, LLNotificationPtr rhs) const
-        {
-            return lhs->id() < rhs->id();
-        }
-    };
-};
-
-typedef boost::function<bool (LLNotificationPtr)> LLNotificationFilter;
-typedef std::set<LLNotificationPtr, LLNotificationComparators::orderByUUID> LLNotificationSet;
-typedef std::multimap<std::string, LLNotificationPtr> LLNotificationMap;
-
-// ========================================================
-// Abstract base class (interface) for a channel; also used for the master container.
-// This lets us arrange channels into a call hierarchy.
-
-// We maintain a hierarchy of notification channels; events are always started at the top
-// and propagated through the hierarchy only if they pass a filter.
-// Any channel can be created with a parent. A null parent (empty string) means it's
-// tied to the root of the tree (the LLNotifications class itself).
-// The default hierarchy looks like this:
-//
-// LLNotifications --+-- Expiration --+-- Mute --+-- Ignore --+-- Visible --+-- History
-//                                                                          +-- Alerts
-//                                                                          +-- Notifications
-//
-// In general, new channels that want to only see notifications that pass through
-// all of the built-in tests should attach to the "Visible" channel
-//
-class LLNotificationChannelBase :
-    public LLEventTrackable,
-    public LLRefCount
-{
-    LOG_CLASS(LLNotificationChannelBase);
-public:
-    LLNotificationChannelBase(LLNotificationFilter filter)
-    : mFilter(filter)
-    , mItems()
-    , mItemsMutex()
-    {}
-
-    virtual ~LLNotificationChannelBase()
-    {
-        // explicit cleanup for easier issue detection
-        mChanged.disconnect_all_slots();
-        mPassedFilter.disconnect_all_slots();
-        mFailedFilter.disconnect_all_slots();
-        LLMutexLock lock(&mItemsMutex);
-        mItems.clear();
-    }
-    // you can also connect to a Channel, so you can be notified of
-    // changes to this channel
-    LLBoundListener connectChanged(const LLEventListener& slot)
-    {
-        // Call this->connectChangedImpl() to actually connect it.
-        return connectChangedImpl(slot);
-    }
-    LLBoundListener connectAtFrontChanged(const LLEventListener& slot)
-    {
-        return connectAtFrontChangedImpl(slot);
-    }
-    LLBoundListener connectPassedFilter(const LLEventListener& slot)
-    {
-        // see comments in connectChanged()
-        return connectPassedFilterImpl(slot);
-    }
-    LLBoundListener connectFailedFilter(const LLEventListener& slot)
-    {
-        // see comments in connectChanged()
-        return connectFailedFilterImpl(slot);
-    }
-
-    // use this when items change or to add a new one
-    bool updateItem(const LLSD& payload);
-    const LLNotificationFilter& getFilter() { return mFilter; }
-
-protected:
-    LLBoundListener connectChangedImpl(const LLEventListener& slot);
-    LLBoundListener connectAtFrontChangedImpl(const LLEventListener& slot);
-    LLBoundListener connectPassedFilterImpl(const LLEventListener& slot);
-    LLBoundListener connectFailedFilterImpl(const LLEventListener& slot);
-
-    LLNotificationSet mItems;
-    LLStandardSignal mChanged;
-    LLStandardSignal mPassedFilter;
-    LLStandardSignal mFailedFilter;
-    LLMutex mItemsMutex;
-
-    // these are action methods that subclasses can override to take action
-    // on specific types of changes; the management of the mItems list is
-    // still handled by the generic handler.
-    virtual void onLoad(LLNotificationPtr p) {}
-    virtual void onAdd(LLNotificationPtr p) {}
-    virtual void onDelete(LLNotificationPtr p) {}
-    virtual void onChange(LLNotificationPtr p) {}
-
-    virtual void onFilterPass(LLNotificationPtr p) {}
-    virtual void onFilterFail(LLNotificationPtr p) {}
-
-    bool updateItem(const LLSD& payload, LLNotificationPtr pNotification);
-    LLNotificationFilter mFilter;
-};
-
-// The type of the pointers that we're going to manage in the NotificationQueue system
-// Because LLNotifications is a singleton, we don't actually expect to ever
-// destroy it, but if it becomes necessary to do so, the shared_ptr model
-// will ensure that we don't leak resources.
-class LLNotificationChannel;
-typedef boost::intrusive_ptr<LLNotificationChannel> LLNotificationChannelPtr;
-
-// manages a list of notifications
-// Note that if this is ever copied around, we might find ourselves with multiple copies
-// of a queue with notifications being added to different nonequivalent copies. So we
-// make it inherit from boost::noncopyable, and then create a map of LLPointer to manage it.
-//
-class LLNotificationChannel :
-    boost::noncopyable,
-    public LLNotificationChannelBase,
-    public LLInstanceTracker<LLNotificationChannel, std::string>
-{
-    LOG_CLASS(LLNotificationChannel);
-
-public:
-    // Notification Channels have a filter, which determines which notifications
-    // will be added to this channel.
-    // Channel filters cannot change.
-    struct Params : public LLInitParam::Block<Params>
-    {
-        Mandatory<std::string>              name;
-        Optional<LLNotificationFilter>      filter;
-        Multiple<std::string>               sources;
-    };
-
-    LLNotificationChannel(const Params& p = Params());
-    LLNotificationChannel(const std::string& name, const std::string& parent, LLNotificationFilter filter);
-
-    virtual ~LLNotificationChannel();
-    typedef LLNotificationSet::iterator Iterator;
-
-    std::string getName() const { return mName; }
-    typedef std::vector<std::string>::const_iterator parents_iter;
-    boost::iterator_range<parents_iter> getParents() const
-    {
-        return boost::iterator_range<parents_iter>(mParents);
-    }
-
-    bool isEmpty() const;
-    S32 size() const;
-    size_t size();
-
-    typedef boost::function<void(LLNotificationPtr)> NotificationProcess;
-    void forEachNotification(NotificationProcess process);
-
-    std::string summarize();
-
-protected:
-    void connectToChannel(const std::string& channel_name);
-
-private:
-    std::string mName;
-    std::vector<std::string> mParents;
-    std::vector<LLBoundListener> mListeners;
-};
-
-// An interface class to provide a clean linker seam to the LLNotifications class.
-// Extend this interface as needed for your use of LLNotifications.
-class LLNotificationsInterface
-{
-public:
-    virtual LLNotificationPtr add(const std::string& name,
-                        const LLSD& substitutions,
-                        const LLSD& payload,
-                        LLNotificationFunctorRegistry::ResponseFunctor functor) = 0;
-};
-
-class LLNotifications :
-    public LLNotificationsInterface,
-    public LLSingleton<LLNotifications>,
-    public LLNotificationChannelBase
-{
-    LLSINGLETON(LLNotifications);
-    LOG_CLASS(LLNotifications);
-    virtual ~LLNotifications() {}
-
-public:
-
-    // Needed to clear up RefCounted things prior to actual destruction
-    // as the singleton nature of the class makes them do "bad things"
-    // on at least Mac, if not all 3 platforms
-    //
-    void clear();
-
-    // load all notification descriptions from file
-    // calling more than once will overwrite existing templates
-    // but never delete a template
-    bool loadTemplates();
-
-    // load visibility rules from file;
-    // OK to call more than once because it will reload
-    bool loadVisibilityRules();
-
-    // Add a simple notification (from XUI)
-    void addFromCallback(const LLSD& name);
-
-    // *NOTE: To add simple notifications, #include "llnotificationsutil.h"
-    // and use LLNotificationsUtil::add("MyNote") or add("MyNote", args)
-    LLNotificationPtr add(const std::string& name,
-                        const LLSD& substitutions,
-                        const LLSD& payload);
-    LLNotificationPtr add(const std::string& name,
-                        const LLSD& substitutions,
-                        const LLSD& payload,
-                        const std::string& functor_name);
-    /* virtual */ LLNotificationPtr add(const std::string& name,
-                        const LLSD& substitutions,
-                        const LLSD& payload,
-                        LLNotificationFunctorRegistry::ResponseFunctor functor) override;
-    LLNotificationPtr add(const LLNotification::Params& p);
-
-    void add(const LLNotificationPtr pNotif);
-    void load(const LLNotificationPtr pNotif);
-    void cancel(LLNotificationPtr pNotif);
-    void cancelByName(const std::string& name);
-    void cancelByOwner(const LLUUID ownerId);
-    void update(const LLNotificationPtr pNotif);
-
-    LLNotificationPtr find(LLUUID uuid);
-
-    // This is all stuff for managing the templates
-    // take your template out
-    LLNotificationTemplatePtr getTemplate(const std::string& name);
-
-    // get the whole collection
-    typedef std::vector<std::string> TemplateNames;
-    TemplateNames getTemplateNames() const;  // returns a list of notification names
-
-    typedef std::map<std::string, LLNotificationTemplatePtr> TemplateMap;
-
-    TemplateMap::const_iterator templatesBegin() { return mTemplates.begin(); }
-    TemplateMap::const_iterator templatesEnd() { return mTemplates.end(); }
-
-    // test for existence
-    bool templateExists(const std::string& name);
-
-    typedef std::list<LLNotificationVisibilityRulePtr> VisibilityRuleList;
-
-    void forceResponse(const LLNotification::Params& params, S32 option);
-
-    void createDefaultChannels();
-
-    LLNotificationChannelPtr getChannel(const std::string& channelName);
-
-    std::string getGlobalString(const std::string& key) const;
-
-    void setIgnoreAllNotifications(bool ignore);
-    bool getIgnoreAllNotifications();
-
-    void setIgnored(const std::string& name, bool ignored);
-    bool getIgnored(const std::string& name);
-
-    bool isVisibleByRules(LLNotificationPtr pNotification);
-
-private:
-    /*virtual*/ void initSingleton() override;
-    /*virtual*/ void cleanupSingleton() override;
-
-    void loadPersistentNotifications();
-
-    bool expirationFilter(LLNotificationPtr pNotification);
-    bool expirationHandler(const LLSD& payload);
-    bool uniqueFilter(LLNotificationPtr pNotification);
-    bool uniqueHandler(const LLSD& payload);
-    bool failedUniquenessTest(const LLSD& payload);
-    LLNotificationChannelPtr pHistoryChannel;
-    LLNotificationChannelPtr pExpirationChannel;
-
-    TemplateMap mTemplates;
-
-    VisibilityRuleList mVisibilityRules;
-
-    std::string mFileName;
-
-    LLNotificationMap mUniqueNotifications;
-
-    typedef std::map<std::string, std::string> GlobalStringMap;
-    GlobalStringMap mGlobalStrings;
-
-    bool mIgnoreAllNotifications;
-
-    std::unique_ptr<LLNotificationsListener> mListener;
-
-    std::vector<LLNotificationChannelPtr> mDefaultChannels;
-};
-
-/**
- * Abstract class for postponed notifications.
- * Provides possibility to add notification after specified by id avatar or group will be
- * received from cache name. The object of this type automatically well be deleted
- * by cleanup method after respond will be received from cache name.
- *
- * To add custom postponed notification to the notification system client should:
- *  1 create class derived from LLPostponedNotification;
- *  2 call LLPostponedNotification::add method;
- */
-class LLPostponedNotification : public LLMortician
-{
-public:
-    /**
-     * Performs hooking cache name callback which will add notification to notifications system.
-     * Type of added notification should be specified by template parameter T
-     * and non-private derived from LLPostponedNotification class,
-     * otherwise compilation error will occur.
-     */
-    template<class T>
-    static void add(const LLNotification::Params& params,
-            const LLUUID& id, bool is_group)
-    {
-        // upcast T to the base type to restrict T derivation from LLPostponedNotification
-        LLPostponedNotification* thiz = new T();
-        thiz->mParams = params;
-
-        // Avoid header file dependency on llcachename.h
-        thiz->lookupName(id, is_group);
-    }
-
-private:
-    void lookupName(const LLUUID& id, bool is_group);
-    // only used for groups
-    void onGroupNameCache(const LLUUID& id, const std::string& full_name, bool is_group);
-    // only used for avatars
-    void fetchAvatarName(const LLUUID& id);
-    void onAvatarNameCache(const LLUUID& agent_id, const LLAvatarName& av_name);
-    // used for both group and avatar names
-    void finalizeName(const std::string& name);
-
-    void cleanup()
-    {
-        die();
-    }
-
-protected:
-    LLPostponedNotification()
-        : mParams(),
-        mName(),
-        mAvatarNameCacheConnection()
-    {}
-
-    virtual ~LLPostponedNotification()
-    {
-        if (mAvatarNameCacheConnection.connected())
-        {
-            mAvatarNameCacheConnection.disconnect();
-        }
-    }
-
-    /**
-     * Abstract method provides possibility to modify notification parameters and
-     * will be called after cache name retrieve information about avatar or group
-     * and before notification will be added to the notification system.
-     */
-    virtual void modifyNotificationParams() = 0;
-
-    LLNotification::Params mParams;
-    std::string mName;
-    boost::signals2::connection mAvatarNameCacheConnection;
-};
-
-// Stores only persistent notifications.
-// Class users can use connectChanged() to process persistent notifications
-// (see LLPersistentNotificationStorage for example).
-class LLPersistentNotificationChannel : public LLNotificationChannel
-{
-    LOG_CLASS(LLPersistentNotificationChannel);
-public:
-    LLPersistentNotificationChannel()
-        :   LLNotificationChannel("Persistent", "Visible", &notificationFilter)
-    {}
-
-    virtual ~LLPersistentNotificationChannel()
-    {
-        mHistory.clear();
-    }
-
-    typedef std::vector<LLNotificationPtr> history_list_t;
-    history_list_t::iterator beginHistory() { sortHistory(); return mHistory.begin(); }
-    history_list_t::iterator endHistory() { return mHistory.end(); }
-
-private:
-    struct sortByTime
-    {
-        S32 operator ()(const LLNotificationPtr& a, const LLNotificationPtr& b)
-        {
-            return a->getDate() < b->getDate();
-        }
-    };
-
-    void sortHistory()
-    {
-        std::sort(mHistory.begin(), mHistory.end(), sortByTime());
-    }
-
-    // The channel gets all persistent notifications except those that have been canceled
-    static bool notificationFilter(LLNotificationPtr pNotification)
-    {
-        bool handle_notification = false;
-
-        handle_notification = pNotification->isPersistent()
-            && !pNotification->isCancelled();
-
-        return handle_notification;
-    }
-
-    void onAdd(LLNotificationPtr p)
-    {
-        mHistory.push_back(p);
-    }
-
-    void onLoad(LLNotificationPtr p)
-    {
-        mHistory.push_back(p);
-    }
-
-    std::vector<LLNotificationPtr> mHistory;
-};
-
-#endif//LL_LLNOTIFICATIONS_H
+/**
+* @file llnotifications.h
+* @brief Non-UI manager and support for keeping a prioritized list of notifications
+* @author Q (with assistance from Richard and Coco)
+*
+* $LicenseInfo:firstyear=2008&license=viewerlgpl$
+* Second Life Viewer Source Code
+* Copyright (C) 2010, Linden Research, Inc.
+*
+* This library is free software; you can redistribute it and/or
+* modify it under the terms of the GNU Lesser General Public
+* License as published by the Free Software Foundation;
+* version 2.1 of the License only.
+*
+* This library is distributed in the hope that it will be useful,
+* but WITHOUT ANY WARRANTY; without even the implied warranty of
+* MERCHANTABILITY or FITNESS FOR A PARTICULAR PURPOSE.  See the GNU
+* Lesser General Public License for more details.
+*
+* You should have received a copy of the GNU Lesser General Public
+* License along with this library; if not, write to the Free Software
+* Foundation, Inc., 51 Franklin Street, Fifth Floor, Boston, MA  02110-1301  USA
+*
+* Linden Research, Inc., 945 Battery Street, San Francisco, CA  94111  USA
+* $/LicenseInfo$
+*/
+
+#ifndef LL_LLNOTIFICATIONS_H
+#define LL_LLNOTIFICATIONS_H
+
+/**
+ * This system is intended to provide a singleton mechanism for adding
+ * notifications to one of an arbitrary set of event channels.
+ *
+ * Controlling JIRA: DEV-9061
+ *
+ * Every notification has (see code for full list):
+ *  - a textual name, which is used to look up its template in the XML files
+ *  - a payload, which is a block of LLSD
+ *  - a channel, which is normally extracted from the XML files but
+ *    can be overridden.
+ *  - a timestamp, used to order the notifications
+ *  - expiration time -- if nonzero, specifies a time after which the
+ *    notification will no longer be valid.
+ *  - a callback name and a couple of status bits related to callbacks (see below)
+ *
+ * There is a management class called LLNotifications, which is an LLSingleton.
+ * The class maintains a collection of all of the notifications received
+ * or processed during this session, and also manages the persistence
+ * of those notifications that must be persisted.
+ *
+ * We also have Channels. A channel is a view on a collection of notifications;
+ * The collection is defined by a filter function that controls which
+ * notifications are in the channel, and its ordering is controlled by
+ * a comparator.
+ *
+ * There is a hierarchy of channels; notifications flow down from
+ * the management class (LLNotifications, which itself inherits from
+ * The channel base class) to the individual channels.
+ * Any change to notifications (add, delete, modify) is
+ * automatically propagated through the channel hierarchy.
+ *
+ * We provide methods for adding a new notification, for removing
+ * one, and for managing channels. Channels are relatively cheap to construct
+ * and maintain, so in general, human interfaces should use channels to
+ * select and manage their lists of notifications.
+ *
+ * We also maintain a collection of templates that are loaded from the
+ * XML file of template translations. The system supports substitution
+ * of named variables from the payload into the XML file.
+ *
+ * By default, only the "unknown message" template is built into the system.
+ * It is not an error to add a notification that's not found in the
+ * template system, but it is logged.
+ *
+ */
+
+#include <string>
+#include <list>
+#include <vector>
+#include <map>
+#include <set>
+#include <iomanip>
+#include <sstream>
+
+#include <boost/utility.hpp>
+#include <boost/type_traits.hpp>
+#include <boost/signals2.hpp>
+#include <boost/range.hpp>
+
+#include "llevents.h"
+#include "llfunctorregistry.h"
+#include "llinitparam.h"
+#include "llinstancetracker.h"
+#include "llmortician.h"
+#include "llnotificationptr.h"
+#include "llpointer.h"
+#include "llrefcount.h"
+#include "llsdparam.h"
+
+#include "llnotificationslistener.h"
+
+class LLAvatarName;
+typedef enum e_notification_priority
+{
+    NOTIFICATION_PRIORITY_UNSPECIFIED,
+    NOTIFICATION_PRIORITY_LOW,
+    NOTIFICATION_PRIORITY_NORMAL,
+    NOTIFICATION_PRIORITY_HIGH,
+    NOTIFICATION_PRIORITY_CRITICAL
+} ENotificationPriority;
+
+struct NotificationPriorityValues : public LLInitParam::TypeValuesHelper<ENotificationPriority, NotificationPriorityValues>
+{
+    static void declareValues();
+};
+
+class LLNotificationResponderInterface
+{
+public:
+    LLNotificationResponderInterface(){};
+    virtual ~LLNotificationResponderInterface(){};
+
+    virtual void handleRespond(const LLSD& notification, const LLSD& response) = 0;
+
+    virtual LLSD asLLSD() = 0;
+
+    virtual void fromLLSD(const LLSD& params) = 0;
+};
+
+typedef boost::function<void (const LLSD&, const LLSD&)> LLNotificationResponder;
+
+typedef std::shared_ptr<LLNotificationResponderInterface> LLNotificationResponderPtr;
+
+typedef LLFunctorRegistry<LLNotificationResponder> LLNotificationFunctorRegistry;
+typedef LLFunctorRegistration<LLNotificationResponder> LLNotificationFunctorRegistration;
+
+// context data that can be looked up via a notification's payload by the display logic
+// derive from this class to implement specific contexts
+class LLNotificationContext : public LLInstanceTracker<LLNotificationContext, LLUUID>
+{
+public:
+
+    LLNotificationContext() : LLInstanceTracker<LLNotificationContext, LLUUID>(LLUUID::generateNewID())
+    {
+    }
+
+    virtual ~LLNotificationContext() {}
+
+    LLSD asLLSD() const
+    {
+        return getKey();
+    }
+
+private:
+
+};
+
+// Contains notification form data, such as buttons and text fields along with
+// manipulator functions
+class LLNotificationForm
+{
+    LOG_CLASS(LLNotificationForm);
+
+public:
+    struct FormElementBase : public LLInitParam::Block<FormElementBase>
+    {
+        Optional<std::string>   name;
+        Optional<bool>          enabled;
+
+        FormElementBase();
+    };
+
+    struct FormIgnore : public LLInitParam::Block<FormIgnore, FormElementBase>
+    {
+        Optional<std::string>   text;
+        Optional<bool>          save_option;
+        Optional<std::string>   control;
+        Optional<bool>          invert_control;
+        Optional<bool>          session_only;
+        Optional<bool>          checkbox_only;
+
+        FormIgnore();
+    };
+
+    struct FormButton : public LLInitParam::Block<FormButton, FormElementBase>
+    {
+        Mandatory<S32>          index;
+        Mandatory<std::string>  text;
+        Optional<std::string>   ignore;
+        Optional<bool>          is_default;
+        Optional<S32>           width;
+
+        Mandatory<std::string>  type;
+
+        FormButton();
+    };
+
+    struct FormInput : public LLInitParam::Block<FormInput, FormElementBase>
+    {
+        Mandatory<std::string>  type;
+        Optional<S32>           width;
+        Optional<S32>           max_length_chars;
+        Optional<bool>          allow_emoji;
+        Optional<std::string>   text;
+
+        Optional<std::string>   value;
+        FormInput();
+    };
+
+    struct FormElement : public LLInitParam::ChoiceBlock<FormElement>
+    {
+        Alternative<FormButton> button;
+        Alternative<FormInput>  input;
+
+        FormElement();
+    };
+
+    struct FormElements : public LLInitParam::Block<FormElements>
+    {
+        Multiple<FormElement> elements;
+        FormElements();
+    };
+
+    struct Params : public LLInitParam::Block<Params>
+    {
+        Optional<std::string>   name;
+        Optional<FormIgnore>    ignore;
+        Optional<FormElements>  form_elements;
+
+        Params();
+    };
+
+    typedef enum e_ignore_type
+    {
+        IGNORE_CHECKBOX_ONLY = -1, // ignore won't be handled, will set value/checkbox only
+        IGNORE_NO = 0,
+        IGNORE_WITH_DEFAULT_RESPONSE,
+        IGNORE_WITH_DEFAULT_RESPONSE_SESSION_ONLY,
+        IGNORE_WITH_LAST_RESPONSE,
+        IGNORE_SHOW_AGAIN
+    } EIgnoreType;
+
+    LLNotificationForm();
+    LLNotificationForm(const LLNotificationForm&);
+    LLNotificationForm(const LLSD& sd);
+    LLNotificationForm(const std::string& name, const Params& p);
+
+    void fromLLSD(const LLSD& sd);
+    LLSD asLLSD() const;
+
+    S32 getNumElements() { return mFormData.size(); }
+    LLSD getElement(S32 index) { return mFormData.get(index); }
+    LLSD getElement(const std::string& element_name);
+    void getElements(LLSD& elements, S32 offset = 0);
+    bool hasElement(const std::string& element_name) const;
+    bool getElementEnabled(const std::string& element_name) const;
+    void setElementEnabled(const std::string& element_name, bool enabled);
+    void addElement(const std::string& type, const std::string& name, const LLSD& value = LLSD(), bool enabled = true);
+    void formatElements(const LLSD& substitutions);
+    // appends form elements from another form serialized as LLSD
+    void append(const LLSD& sub_form);
+    std::string getDefaultOption();
+    LLPointer<class LLControlVariable> getIgnoreSetting();
+    bool getIgnored();
+    void setIgnored(bool ignored);
+
+    EIgnoreType getIgnoreType() { return mIgnore; }
+    std::string getIgnoreMessage() { return mIgnoreMsg; }
+
+private:
+    LLSD                                mFormData;
+    EIgnoreType                         mIgnore;
+    std::string                         mIgnoreMsg;
+    LLPointer<class LLControlVariable>  mIgnoreSetting;
+    bool                                mInvertSetting;
+};
+
+typedef std::shared_ptr<LLNotificationForm> LLNotificationFormPtr;
+
+
+struct LLNotificationTemplate;
+
+// we want to keep a map of these by name, and it's best to manage them
+// with smart pointers
+typedef std::shared_ptr<LLNotificationTemplate> LLNotificationTemplatePtr;
+
+
+struct LLNotificationVisibilityRule;
+
+typedef std::shared_ptr<LLNotificationVisibilityRule> LLNotificationVisibilityRulePtr;
+
+/**
+ * @class LLNotification
+ * @brief The object that expresses the details of a notification
+ *
+ * We make this noncopyable because
+ * we want to manage these through LLNotificationPtr, and only
+ * ever create one instance of any given notification.
+ *
+ * The enable_shared_from_this flag ensures that if we construct
+ * a smart pointer from a notification, we'll always get the same
+ * shared pointer.
+ */
+class LLNotification  :
+    boost::noncopyable,
+    public std::enable_shared_from_this<LLNotification>
+{
+LOG_CLASS(LLNotification);
+friend class LLNotifications;
+
+public:
+
+    // parameter object used to instantiate a new notification
+    struct Params : public LLInitParam::Block<Params>
+    {
+        friend class LLNotification;
+
+        Mandatory<std::string>                  name;
+        Optional<LLUUID>                        id;
+        Optional<LLSD>                          substitutions,
+                                                form_elements,
+                                                payload;
+        Optional<ENotificationPriority, NotificationPriorityValues> priority;
+        Optional<LLDate>                        time_stamp,
+                                                expiry;
+        Optional<LLNotificationContext*>        context;
+        Optional<void*>                         responder;
+        Optional<bool>                          offer_from_agent;
+        Optional<bool>                          is_dnd;
+
+        struct Functor : public LLInitParam::ChoiceBlock<Functor>
+        {
+            Alternative<std::string>                                        name;
+            Alternative<LLNotificationFunctorRegistry::ResponseFunctor> function;
+            Alternative<LLNotificationResponderPtr>                     responder;
+            Alternative<LLSD>                                           responder_sd;
+
+            Functor()
+            :   name("responseFunctor"),
+                function("functor"),
+                responder("responder"),
+                responder_sd("responder_sd")
+            {}
+        };
+        Optional<Functor>                       functor;
+
+        Params()
+        :   name("name"),
+            id("id"),
+            priority("priority", NOTIFICATION_PRIORITY_UNSPECIFIED),
+            time_stamp("time"),
+            payload("payload"),
+            form_elements("form"),
+            substitutions("substitutions"),
+            expiry("expiry"),
+            offer_from_agent("offer_from_agent", false),
+            is_dnd("is_dnd", false)
+        {
+            time_stamp = LLDate::now();
+            responder = NULL;
+        }
+
+        Params(const std::string& _name)
+        :   name("name"),
+            priority("priority", NOTIFICATION_PRIORITY_UNSPECIFIED),
+            time_stamp("time"),
+            payload("payload"),
+            form_elements("form"),
+            substitutions("substitutions"),
+            expiry("expiry"),
+            offer_from_agent("offer_from_agent", false),
+            is_dnd("is_dnd", false)
+        {
+            functor.name = _name;
+            name = _name;
+            time_stamp = LLDate::now();
+            responder = NULL;
+        }
+    };
+
+    LLNotificationResponderPtr getResponderPtr() { return mResponder; }
+
+private:
+
+    const LLUUID mId;
+    LLSD mPayload;
+    LLSD mSubstitutions;
+    LLDate mTimestamp;
+    LLDate mExpiresAt;
+    bool mCancelled;
+    bool mRespondedTo;  // once the notification has been responded to, this becomes true
+    LLSD mResponse;
+    bool mIgnored;
+    ENotificationPriority mPriority;
+    LLNotificationFormPtr mForm;
+    void* mResponderObj; // TODO - refactor/remove this field
+    LLNotificationResponderPtr mResponder;
+    bool mOfferFromAgent;
+    bool mIsDND;
+
+    // a reference to the template
+    LLNotificationTemplatePtr mTemplatep;
+
+    /*
+     We want to be able to store and reload notifications so that they can survive
+     a shutdown/restart of the client. So we can't simply pass in callbacks;
+     we have to specify a callback mechanism that can be used by name rather than
+     by some arbitrary pointer -- and then people have to initialize callbacks
+     in some useful location. So we use LLNotificationFunctorRegistry to manage them.
+     */
+     std::string mResponseFunctorName;
+
+    /*
+     In cases where we want to specify an explict, non-persisted callback,
+     we store that in the callback registry under a dynamically generated
+     key, and store the key in the notification, so we can still look it up
+     using the same mechanism.
+     */
+    bool mTemporaryResponder;
+
+    // keep track of other notifications combined with COMBINE_WITH_NEW
+    std::vector<LLNotificationPtr> mCombinedNotifications;
+
+    void init(const std::string& template_name, const LLSD& form_elements);
+
+    void cancel();
+
+public:
+    LLNotification(const LLSDParamAdapter<Params>& p);
+
+    void setResponseFunctor(std::string const &responseFunctorName);
+
+    void setResponseFunctor(const LLNotificationFunctorRegistry::ResponseFunctor& cb);
+
+    void setResponseFunctor(const LLNotificationResponderPtr& responder);
+
+    typedef enum e_response_template_type
+    {
+        WITHOUT_DEFAULT_BUTTON,
+        WITH_DEFAULT_BUTTON
+    } EResponseTemplateType;
+
+    // return response LLSD filled in with default form contents and (optionally) the default button selected
+    LLSD getResponseTemplate(EResponseTemplateType type = WITHOUT_DEFAULT_BUTTON);
+
+    // returns index of first button with value==true
+    // usually this the button the user clicked on
+    // returns -1 if no button clicked (e.g. form has not been displayed)
+    static S32 getSelectedOption(const LLSD& notification, const LLSD& response);
+    // returns name of first button with value==true
+    static std::string getSelectedOptionName(const LLSD& notification);
+
+    // after someone responds to a notification (usually by clicking a button,
+    // but sometimes by filling out a little form and THEN clicking a button),
+    // the result of the response (the name and value of the button clicked,
+    // plus any other data) should be packaged up as LLSD, then passed as a
+    // parameter to the notification's respond() method here. This will look up
+    // and call the appropriate responder.
+    //
+    // response is notification serialized as LLSD:
+    // ["name"] = notification name
+    // ["form"] = LLSD tree that includes form description and any prefilled form data
+    // ["response"] = form data filled in by user
+    // (including, but not limited to which button they clicked on)
+    // ["payload"] = transaction specific data, such as ["source_id"] (originator of notification),
+    //              ["item_id"] (attached inventory item), etc.
+    // ["substitutions"] = string substitutions used to generate notification message
+    // from the template
+    // ["time"] = time at which notification was generated;
+    // ["expiry"] = time at which notification expires;
+    // ["responseFunctor"] = name of registered functor that handles responses to notification;
+    LLSD asLLSD(bool excludeTemplateElements = false);
+
+    const LLNotificationFormPtr getForm();
+    void updateForm(const LLNotificationFormPtr& form);
+
+    void repost();
+
+    void respond(const LLSD& sd);
+    void respondWithDefault();
+
+    void* getResponder() { return mResponderObj; }
+
+    void setResponder(void* responder) { mResponderObj = responder; }
+
+    void setIgnored(bool ignore);
+
+    bool isCancelled() const
+    {
+        return mCancelled;
+    }
+
+    bool isRespondedTo() const
+    {
+        return mRespondedTo;
+    }
+
+    bool isActive() const
+    {
+        return !isRespondedTo()
+            && !isCancelled()
+            && !isExpired();
+    }
+
+    const LLSD& getResponse() { return mResponse; }
+
+    bool isIgnored() const
+    {
+        return mIgnored;
+    }
+
+    const std::string& getName() const;
+
+    const std::string& getIcon() const;
+
+    bool isPersistent() const;
+
+    const LLUUID& id() const
+    {
+        return mId;
+    }
+
+    const LLSD& getPayload() const
+    {
+        return mPayload;
+    }
+
+    const LLSD& getSubstitutions() const
+    {
+        return mSubstitutions;
+    }
+
+    const LLDate& getDate() const
+    {
+        return mTimestamp;
+    }
+
+    bool getOfferFromAgent() const
+    {
+        return mOfferFromAgent;
+    }
+
+    bool isDND() const
+    {
+        return mIsDND;
+    }
+
+    void setDND(const bool flag)
+    {
+        mIsDND = flag;
+    }
+
+    std::string getType() const;
+    std::string getMessage() const;
+    std::string getFooter() const;
+    std::string getLabel() const;
+    std::string getURL() const;
+    S32 getURLOption() const;
+    S32 getURLOpenExternally() const; //for url responce option
+    bool getForceUrlsExternal() const;
+    bool canLogToChat() const;
+    bool canLogToIM() const;
+    bool canShowToast() const;
+    bool canFadeToast() const;
+    bool hasFormElements() const;
+    void playSound();
+
+    typedef enum e_combine_behavior
+    {
+        REPLACE_WITH_NEW,
+        COMBINE_WITH_NEW,
+        KEEP_OLD,
+        CANCEL_OLD
+
+    } ECombineBehavior;
+
+    ECombineBehavior getCombineBehavior() const;
+
+    const LLDate getExpiration() const
+    {
+        return mExpiresAt;
+    }
+
+    ENotificationPriority getPriority() const
+    {
+        return mPriority;
+    }
+
+    const LLUUID getID() const
+    {
+        return mId;
+    }
+
+    // comparing two notifications normally means comparing them by UUID (so we can look them
+    // up quickly this way)
+    bool operator<(const LLNotification& rhs) const
+    {
+        return mId < rhs.mId;
+    }
+
+    bool operator==(const LLNotification& rhs) const
+    {
+        return mId == rhs.mId;
+    }
+
+    bool operator!=(const LLNotification& rhs) const
+    {
+        return !operator==(rhs);
+    }
+
+    bool isSameObjectAs(const LLNotification* rhs) const
+    {
+        return this == rhs;
+    }
+
+    // this object has been updated, so tell all our clients
+    void update();
+
+    void updateFrom(LLNotificationPtr other);
+
+    // A fuzzy equals comparator.
+    // true only if both notifications have the same template and
+    //     1) flagged as unique (there can be only one of these) OR
+    //     2) all required payload fields of each also exist in the other.
+    bool isEquivalentTo(LLNotificationPtr that) const;
+
+    // if the current time is greater than the expiration, the notification is expired
+    bool isExpired() const
+    {
+        if (mExpiresAt.secondsSinceEpoch() == 0)
+        {
+            return false;
+        }
+
+        LLDate rightnow = LLDate::now();
+        return rightnow > mExpiresAt;
+    }
+
+    std::string summarize() const;
+
+    bool hasUniquenessConstraints() const;
+
+    bool matchesTag(const std::string& tag);
+
+    virtual ~LLNotification() {}
+};
+
+std::ostream& operator<<(std::ostream& s, const LLNotification& notification);
+
+namespace LLNotificationFilters
+{
+    // a sample filter
+    bool includeEverything(LLNotificationPtr p);
+
+    typedef enum e_comparison
+    {
+        EQUAL,
+        LESS,
+        GREATER,
+        LESS_EQUAL,
+        GREATER_EQUAL
+    } EComparison;
+
+    // generic filter functor that takes method or member variable reference
+    template<typename T>
+    struct filterBy
+    {
+        typedef boost::function<T (LLNotificationPtr)>  field_t;
+        typedef typename boost::remove_reference<T>::type       value_t;
+
+        filterBy(field_t field, value_t value, EComparison comparison = EQUAL)
+            :   mField(field),
+                mFilterValue(value),
+                mComparison(comparison)
+        {
+        }
+
+        bool operator()(LLNotificationPtr p)
+        {
+            switch(mComparison)
+            {
+            case EQUAL:
+                return mField(p) == mFilterValue;
+            case LESS:
+                return mField(p) < mFilterValue;
+            case GREATER:
+                return mField(p) > mFilterValue;
+            case LESS_EQUAL:
+                return mField(p) <= mFilterValue;
+            case GREATER_EQUAL:
+                return mField(p) >= mFilterValue;
+            default:
+                return false;
+            }
+        }
+
+        field_t mField;
+        value_t mFilterValue;
+        EComparison mComparison;
+    };
+};
+
+namespace LLNotificationComparators
+{
+    struct orderByUUID
+    {
+        bool operator()(LLNotificationPtr lhs, LLNotificationPtr rhs) const
+        {
+            return lhs->id() < rhs->id();
+        }
+    };
+};
+
+typedef boost::function<bool (LLNotificationPtr)> LLNotificationFilter;
+typedef std::set<LLNotificationPtr, LLNotificationComparators::orderByUUID> LLNotificationSet;
+typedef std::multimap<std::string, LLNotificationPtr> LLNotificationMap;
+
+// ========================================================
+// Abstract base class (interface) for a channel; also used for the master container.
+// This lets us arrange channels into a call hierarchy.
+
+// We maintain a hierarchy of notification channels; events are always started at the top
+// and propagated through the hierarchy only if they pass a filter.
+// Any channel can be created with a parent. A null parent (empty string) means it's
+// tied to the root of the tree (the LLNotifications class itself).
+// The default hierarchy looks like this:
+//
+// LLNotifications --+-- Expiration --+-- Mute --+-- Ignore --+-- Visible --+-- History
+//                                                                          +-- Alerts
+//                                                                          +-- Notifications
+//
+// In general, new channels that want to only see notifications that pass through
+// all of the built-in tests should attach to the "Visible" channel
+//
+class LLNotificationChannelBase :
+    public LLEventTrackable,
+    public LLRefCount
+{
+    LOG_CLASS(LLNotificationChannelBase);
+public:
+    LLNotificationChannelBase(LLNotificationFilter filter)
+    : mFilter(filter)
+    , mItems()
+    , mItemsMutex()
+    {}
+
+    virtual ~LLNotificationChannelBase()
+    {
+        // explicit cleanup for easier issue detection
+        mChanged.disconnect_all_slots();
+        mPassedFilter.disconnect_all_slots();
+        mFailedFilter.disconnect_all_slots();
+        LLMutexLock lock(&mItemsMutex);
+        mItems.clear();
+    }
+    // you can also connect to a Channel, so you can be notified of
+    // changes to this channel
+    LLBoundListener connectChanged(const LLEventListener& slot)
+    {
+        // Call this->connectChangedImpl() to actually connect it.
+        return connectChangedImpl(slot);
+    }
+    LLBoundListener connectAtFrontChanged(const LLEventListener& slot)
+    {
+        return connectAtFrontChangedImpl(slot);
+    }
+    LLBoundListener connectPassedFilter(const LLEventListener& slot)
+    {
+        // see comments in connectChanged()
+        return connectPassedFilterImpl(slot);
+    }
+    LLBoundListener connectFailedFilter(const LLEventListener& slot)
+    {
+        // see comments in connectChanged()
+        return connectFailedFilterImpl(slot);
+    }
+
+    // use this when items change or to add a new one
+    bool updateItem(const LLSD& payload);
+    const LLNotificationFilter& getFilter() { return mFilter; }
+
+protected:
+    LLBoundListener connectChangedImpl(const LLEventListener& slot);
+    LLBoundListener connectAtFrontChangedImpl(const LLEventListener& slot);
+    LLBoundListener connectPassedFilterImpl(const LLEventListener& slot);
+    LLBoundListener connectFailedFilterImpl(const LLEventListener& slot);
+
+    LLNotificationSet mItems;
+    LLStandardSignal mChanged;
+    LLStandardSignal mPassedFilter;
+    LLStandardSignal mFailedFilter;
+    LLMutex mItemsMutex;
+
+    // these are action methods that subclasses can override to take action
+    // on specific types of changes; the management of the mItems list is
+    // still handled by the generic handler.
+    virtual void onLoad(LLNotificationPtr p) {}
+    virtual void onAdd(LLNotificationPtr p) {}
+    virtual void onDelete(LLNotificationPtr p) {}
+    virtual void onChange(LLNotificationPtr p) {}
+
+    virtual void onFilterPass(LLNotificationPtr p) {}
+    virtual void onFilterFail(LLNotificationPtr p) {}
+
+    bool updateItem(const LLSD& payload, LLNotificationPtr pNotification);
+    LLNotificationFilter mFilter;
+};
+
+// The type of the pointers that we're going to manage in the NotificationQueue system
+// Because LLNotifications is a singleton, we don't actually expect to ever
+// destroy it, but if it becomes necessary to do so, the shared_ptr model
+// will ensure that we don't leak resources.
+class LLNotificationChannel;
+typedef boost::intrusive_ptr<LLNotificationChannel> LLNotificationChannelPtr;
+
+// manages a list of notifications
+// Note that if this is ever copied around, we might find ourselves with multiple copies
+// of a queue with notifications being added to different nonequivalent copies. So we
+// make it inherit from boost::noncopyable, and then create a map of LLPointer to manage it.
+//
+class LLNotificationChannel :
+    boost::noncopyable,
+    public LLNotificationChannelBase,
+    public LLInstanceTracker<LLNotificationChannel, std::string>
+{
+    LOG_CLASS(LLNotificationChannel);
+
+public:
+    // Notification Channels have a filter, which determines which notifications
+    // will be added to this channel.
+    // Channel filters cannot change.
+    struct Params : public LLInitParam::Block<Params>
+    {
+        Mandatory<std::string>              name;
+        Optional<LLNotificationFilter>      filter;
+        Multiple<std::string>               sources;
+    };
+
+    LLNotificationChannel(const Params& p = Params());
+    LLNotificationChannel(const std::string& name, const std::string& parent, LLNotificationFilter filter);
+
+    virtual ~LLNotificationChannel();
+    typedef LLNotificationSet::iterator Iterator;
+
+    std::string getName() const { return mName; }
+    typedef std::vector<std::string>::const_iterator parents_iter;
+    boost::iterator_range<parents_iter> getParents() const
+    {
+        return boost::iterator_range<parents_iter>(mParents);
+    }
+
+    bool isEmpty() const;
+    S32 size() const;
+    size_t size();
+
+    typedef boost::function<void(LLNotificationPtr)> NotificationProcess;
+    void forEachNotification(NotificationProcess process);
+
+    std::string summarize();
+
+protected:
+    void connectToChannel(const std::string& channel_name);
+
+private:
+    std::string mName;
+    std::vector<std::string> mParents;
+    std::vector<LLBoundListener> mListeners;
+};
+
+// An interface class to provide a clean linker seam to the LLNotifications class.
+// Extend this interface as needed for your use of LLNotifications.
+class LLNotificationsInterface
+{
+public:
+    virtual LLNotificationPtr add(const std::string& name,
+                        const LLSD& substitutions,
+                        const LLSD& payload,
+                        LLNotificationFunctorRegistry::ResponseFunctor functor) = 0;
+};
+
+class LLNotifications :
+    public LLNotificationsInterface,
+    public LLSingleton<LLNotifications>,
+    public LLNotificationChannelBase
+{
+    LLSINGLETON(LLNotifications);
+    LOG_CLASS(LLNotifications);
+    virtual ~LLNotifications() {}
+
+public:
+
+    // Needed to clear up RefCounted things prior to actual destruction
+    // as the singleton nature of the class makes them do "bad things"
+    // on at least Mac, if not all 3 platforms
+    //
+    void clear();
+
+    // load all notification descriptions from file
+    // calling more than once will overwrite existing templates
+    // but never delete a template
+    bool loadTemplates();
+
+    // load visibility rules from file;
+    // OK to call more than once because it will reload
+    bool loadVisibilityRules();
+
+    // Add a simple notification (from XUI)
+    void addFromCallback(const LLSD& name);
+
+    // *NOTE: To add simple notifications, #include "llnotificationsutil.h"
+    // and use LLNotificationsUtil::add("MyNote") or add("MyNote", args)
+    LLNotificationPtr add(const std::string& name,
+                        const LLSD& substitutions,
+                        const LLSD& payload);
+    LLNotificationPtr add(const std::string& name,
+                        const LLSD& substitutions,
+                        const LLSD& payload,
+                        const std::string& functor_name);
+    /* virtual */ LLNotificationPtr add(const std::string& name,
+                        const LLSD& substitutions,
+                        const LLSD& payload,
+                        LLNotificationFunctorRegistry::ResponseFunctor functor) override;
+    LLNotificationPtr add(const LLNotification::Params& p);
+
+    void add(const LLNotificationPtr pNotif);
+    void load(const LLNotificationPtr pNotif);
+    void cancel(LLNotificationPtr pNotif);
+    void cancelByName(const std::string& name);
+    void cancelByOwner(const LLUUID ownerId);
+    void update(const LLNotificationPtr pNotif);
+
+    LLNotificationPtr find(LLUUID uuid);
+
+    // This is all stuff for managing the templates
+    // take your template out
+    LLNotificationTemplatePtr getTemplate(const std::string& name);
+
+    // get the whole collection
+    typedef std::vector<std::string> TemplateNames;
+    TemplateNames getTemplateNames() const;  // returns a list of notification names
+
+    typedef std::map<std::string, LLNotificationTemplatePtr> TemplateMap;
+
+    TemplateMap::const_iterator templatesBegin() { return mTemplates.begin(); }
+    TemplateMap::const_iterator templatesEnd() { return mTemplates.end(); }
+
+    // test for existence
+    bool templateExists(const std::string& name);
+
+    typedef std::list<LLNotificationVisibilityRulePtr> VisibilityRuleList;
+
+    void forceResponse(const LLNotification::Params& params, S32 option);
+
+    void createDefaultChannels();
+
+    LLNotificationChannelPtr getChannel(const std::string& channelName);
+
+    std::string getGlobalString(const std::string& key) const;
+
+    void setIgnoreAllNotifications(bool ignore);
+    bool getIgnoreAllNotifications();
+
+    void setIgnored(const std::string& name, bool ignored);
+    bool getIgnored(const std::string& name);
+
+    bool isVisibleByRules(LLNotificationPtr pNotification);
+
+private:
+    /*virtual*/ void initSingleton() override;
+    /*virtual*/ void cleanupSingleton() override;
+
+    void loadPersistentNotifications();
+
+    bool expirationFilter(LLNotificationPtr pNotification);
+    bool expirationHandler(const LLSD& payload);
+    bool uniqueFilter(LLNotificationPtr pNotification);
+    bool uniqueHandler(const LLSD& payload);
+    bool failedUniquenessTest(const LLSD& payload);
+    LLNotificationChannelPtr pHistoryChannel;
+    LLNotificationChannelPtr pExpirationChannel;
+
+    TemplateMap mTemplates;
+
+    VisibilityRuleList mVisibilityRules;
+
+    std::string mFileName;
+
+    LLNotificationMap mUniqueNotifications;
+
+    typedef std::map<std::string, std::string> GlobalStringMap;
+    GlobalStringMap mGlobalStrings;
+
+    bool mIgnoreAllNotifications;
+
+    std::unique_ptr<LLNotificationsListener> mListener;
+
+    std::vector<LLNotificationChannelPtr> mDefaultChannels;
+};
+
+/**
+ * Abstract class for postponed notifications.
+ * Provides possibility to add notification after specified by id avatar or group will be
+ * received from cache name. The object of this type automatically well be deleted
+ * by cleanup method after respond will be received from cache name.
+ *
+ * To add custom postponed notification to the notification system client should:
+ *  1 create class derived from LLPostponedNotification;
+ *  2 call LLPostponedNotification::add method;
+ */
+class LLPostponedNotification : public LLMortician
+{
+public:
+    /**
+     * Performs hooking cache name callback which will add notification to notifications system.
+     * Type of added notification should be specified by template parameter T
+     * and non-private derived from LLPostponedNotification class,
+     * otherwise compilation error will occur.
+     */
+    template<class T>
+    static void add(const LLNotification::Params& params,
+            const LLUUID& id, bool is_group)
+    {
+        // upcast T to the base type to restrict T derivation from LLPostponedNotification
+        LLPostponedNotification* thiz = new T();
+        thiz->mParams = params;
+
+        // Avoid header file dependency on llcachename.h
+        thiz->lookupName(id, is_group);
+    }
+
+private:
+    void lookupName(const LLUUID& id, bool is_group);
+    // only used for groups
+    void onGroupNameCache(const LLUUID& id, const std::string& full_name, bool is_group);
+    // only used for avatars
+    void fetchAvatarName(const LLUUID& id);
+    void onAvatarNameCache(const LLUUID& agent_id, const LLAvatarName& av_name);
+    // used for both group and avatar names
+    void finalizeName(const std::string& name);
+
+    void cleanup()
+    {
+        die();
+    }
+
+protected:
+    LLPostponedNotification()
+        : mParams(),
+        mName(),
+        mAvatarNameCacheConnection()
+    {}
+
+    virtual ~LLPostponedNotification()
+    {
+        if (mAvatarNameCacheConnection.connected())
+        {
+            mAvatarNameCacheConnection.disconnect();
+        }
+    }
+
+    /**
+     * Abstract method provides possibility to modify notification parameters and
+     * will be called after cache name retrieve information about avatar or group
+     * and before notification will be added to the notification system.
+     */
+    virtual void modifyNotificationParams() = 0;
+
+    LLNotification::Params mParams;
+    std::string mName;
+    boost::signals2::connection mAvatarNameCacheConnection;
+};
+
+// Stores only persistent notifications.
+// Class users can use connectChanged() to process persistent notifications
+// (see LLPersistentNotificationStorage for example).
+class LLPersistentNotificationChannel : public LLNotificationChannel
+{
+    LOG_CLASS(LLPersistentNotificationChannel);
+public:
+    LLPersistentNotificationChannel()
+        :   LLNotificationChannel("Persistent", "Visible", &notificationFilter)
+    {}
+
+    virtual ~LLPersistentNotificationChannel()
+    {
+        mHistory.clear();
+    }
+
+    typedef std::vector<LLNotificationPtr> history_list_t;
+    history_list_t::iterator beginHistory() { sortHistory(); return mHistory.begin(); }
+    history_list_t::iterator endHistory() { return mHistory.end(); }
+
+private:
+    struct sortByTime
+    {
+        S32 operator ()(const LLNotificationPtr& a, const LLNotificationPtr& b)
+        {
+            return a->getDate() < b->getDate();
+        }
+    };
+
+    void sortHistory()
+    {
+        std::sort(mHistory.begin(), mHistory.end(), sortByTime());
+    }
+
+    // The channel gets all persistent notifications except those that have been canceled
+    static bool notificationFilter(LLNotificationPtr pNotification)
+    {
+        bool handle_notification = false;
+
+        handle_notification = pNotification->isPersistent()
+            && !pNotification->isCancelled();
+
+        return handle_notification;
+    }
+
+    void onAdd(LLNotificationPtr p)
+    {
+        mHistory.push_back(p);
+    }
+
+    void onLoad(LLNotificationPtr p)
+    {
+        mHistory.push_back(p);
+    }
+
+    std::vector<LLNotificationPtr> mHistory;
+};
+
+#endif//LL_LLNOTIFICATIONS_H
+