/**
 * @file llpacketring.cpp
 * @brief implementation of LLPacketRing class for a packet.
 *
 * $LicenseInfo:firstyear=2001&license=viewerlgpl$
 * Second Life Viewer Source Code
 * Copyright (C) 2010, Linden Research, Inc.
 *
 * This library is free software; you can redistribute it and/or
 * modify it under the terms of the GNU Lesser General Public
 * License as published by the Free Software Foundation;
 * version 2.1 of the License only.
 *
 * This library is distributed in the hope that it will be useful,
 * but WITHOUT ANY WARRANTY; without even the implied warranty of
 * MERCHANTABILITY or FITNESS FOR A PARTICULAR PURPOSE.  See the GNU
 * Lesser General Public License for more details.
 *
 * You should have received a copy of the GNU Lesser General Public
 * License along with this library; if not, write to the Free Software
 * Foundation, Inc., 51 Franklin Street, Fifth Floor, Boston, MA  02110-1301  USA
 *
 * Linden Research, Inc., 945 Battery Street, San Francisco, CA  94111  USA
 * $/LicenseInfo$
 */

#include "linden_common.h"

#include "llpacketring.h"

#if LL_WINDOWS
    #include <winsock2.h>
#else
    #include <sys/socket.h>
    #include <netinet/in.h>
#endif

// linden library includes
#include "llerror.h"
#include "lltimer.h"
#include "llproxy.h"
#include "llrand.h"
#include "message.h"
#include "u64.h"

///////////////////////////////////////////////////////////
LLPacketRing::LLPacketRing () :
<<<<<<< HEAD
	mUseInThrottle(false),
	mUseOutThrottle(false),
	mInThrottle(256000.f),
	mOutThrottle(64000.f),
	mActualBitsIn(0),
	mActualBitsOut(0),
	mMaxBufferLength(64000),
	mInBufferLength(0),
	mOutBufferLength(0),
	mDropPercentage(0.0f),
	mPacketsToDrop(0x0)
=======
    mUseInThrottle(FALSE),
    mUseOutThrottle(FALSE),
    mInThrottle(256000.f),
    mOutThrottle(64000.f),
    mActualBitsIn(0),
    mActualBitsOut(0),
    mMaxBufferLength(64000),
    mInBufferLength(0),
    mOutBufferLength(0),
    mDropPercentage(0.0f),
    mPacketsToDrop(0x0)
>>>>>>> e1623bb2
{
}

///////////////////////////////////////////////////////////
LLPacketRing::~LLPacketRing ()
{
    cleanup();
}

///////////////////////////////////////////////////////////
void LLPacketRing::cleanup ()
{
    LLPacketBuffer *packetp;

    while (!mReceiveQueue.empty())
    {
        packetp = mReceiveQueue.front();
        delete packetp;
        mReceiveQueue.pop();
    }

    while (!mSendQueue.empty())
    {
        packetp = mSendQueue.front();
        delete packetp;
        mSendQueue.pop();
    }
}

///////////////////////////////////////////////////////////
void LLPacketRing::dropPackets (U32 num_to_drop)
{
    mPacketsToDrop += num_to_drop;
}

///////////////////////////////////////////////////////////
void LLPacketRing::setDropPercentage (F32 percent_to_drop)
{
    mDropPercentage = percent_to_drop;
}

void LLPacketRing::setUseInThrottle(const bool use_throttle)
{
    mUseInThrottle = use_throttle;
}

void LLPacketRing::setUseOutThrottle(const bool use_throttle)
{
    mUseOutThrottle = use_throttle;
}

void LLPacketRing::setInBandwidth(const F32 bps)
{
    mInThrottle.setRate(bps);
}

void LLPacketRing::setOutBandwidth(const F32 bps)
{
    mOutThrottle.setRate(bps);
}
///////////////////////////////////////////////////////////
S32 LLPacketRing::receiveFromRing (S32 socket, char *datap)
{

    if (mInThrottle.checkOverflow(0))
    {
        // We don't have enough bandwidth, don't give them a packet.
        return 0;
    }

    LLPacketBuffer *packetp = NULL;
    if (mReceiveQueue.empty())
    {
        // No packets on the queue, don't give them any.
        return 0;
    }

    S32 packet_size = 0;
    packetp = mReceiveQueue.front();
    mReceiveQueue.pop();
    packet_size = packetp->getSize();
    if (packetp->getData() != NULL)
    {
        memcpy(datap, packetp->getData(), packet_size); /*Flawfinder: ignore*/
    }
    // need to set sender IP/port!!
    mLastSender = packetp->getHost();
    mLastReceivingIF = packetp->getReceivingInterface();
    delete packetp;

    this->mInBufferLength -= packet_size;

    // Adjust the throttle
    mInThrottle.throttleOverflow(packet_size * 8.f);
    return packet_size;
}

///////////////////////////////////////////////////////////
S32 LLPacketRing::receivePacket (S32 socket, char *datap)
{
<<<<<<< HEAD
	S32 packet_size = 0;

	// If using the throttle, simulate a limited size input buffer.
	if (mUseInThrottle)
	{
		bool done = false;

		// push any current net packet (if any) onto delay ring
		while (!done)
		{
			LLPacketBuffer *packetp;
			packetp = new LLPacketBuffer(socket);

			if (packetp->getSize())
			{
				mActualBitsIn += packetp->getSize() * 8;

				// Fake packet loss
				if (mDropPercentage && (ll_frand(100.f) < mDropPercentage))
				{
					mPacketsToDrop++;
				}

				if (mPacketsToDrop)
				{
					delete packetp;
					packetp = NULL;
					packet_size = 0;
					mPacketsToDrop--;
				}
			}

			// If we faked packet loss, then we don't have a packet
			// to use for buffer overflow testing
			if (packetp)
			{
				if (mInBufferLength + packetp->getSize() > mMaxBufferLength)
				{
					// Toss it.
					LL_WARNS() << "Throwing away packet, overflowing buffer" << LL_ENDL;
					delete packetp;
					packetp = NULL;
				}
				else if (packetp->getSize())
				{
					mReceiveQueue.push(packetp);
					mInBufferLength += packetp->getSize();
				}
				else
				{
					delete packetp;
					packetp = NULL;
					done = true;
				}
			}
			else
			{
				// No packetp, keep going? - no packetp == faked packet loss
			}
		}

		// Now, grab data off of the receive queue according to our
		// throttled bandwidth settings.
		packet_size = receiveFromRing(socket, datap);
	}
	else
	{
		// no delay, pull straight from net
		if (LLProxy::isSOCKSProxyEnabled())
		{
			U8 buffer[NET_BUFFER_SIZE + SOCKS_HEADER_SIZE];
			packet_size = receive_packet(socket, static_cast<char*>(static_cast<void*>(buffer)));
			
			if (packet_size > SOCKS_HEADER_SIZE)
			{
				// *FIX We are assuming ATYP is 0x01 (IPv4), not 0x03 (hostname) or 0x04 (IPv6)
				memcpy(datap, buffer + SOCKS_HEADER_SIZE, packet_size - SOCKS_HEADER_SIZE);
				proxywrap_t * header = static_cast<proxywrap_t*>(static_cast<void*>(buffer));
				mLastSender.setAddress(header->addr);
				mLastSender.setPort(ntohs(header->port));

				packet_size -= SOCKS_HEADER_SIZE; // The unwrapped packet size
			}
			else
			{
				packet_size = 0;
			}
		}
		else
		{
			packet_size = receive_packet(socket, datap);
			mLastSender = ::get_sender();
		}

		mLastReceivingIF = ::get_receiving_interface();

		if (packet_size)  // did we actually get a packet?
		{
			if (mDropPercentage && (ll_frand(100.f) < mDropPercentage))
			{
				mPacketsToDrop++;
			}

			if (mPacketsToDrop)
			{
				packet_size = 0;
				mPacketsToDrop--;
			}
		}
	}

	return packet_size;
=======
    S32 packet_size = 0;

    // If using the throttle, simulate a limited size input buffer.
    if (mUseInThrottle)
    {
        BOOL done = FALSE;

        // push any current net packet (if any) onto delay ring
        while (!done)
        {
            LLPacketBuffer *packetp;
            packetp = new LLPacketBuffer(socket);

            if (packetp->getSize())
            {
                mActualBitsIn += packetp->getSize() * 8;

                // Fake packet loss
                if (mDropPercentage && (ll_frand(100.f) < mDropPercentage))
                {
                    mPacketsToDrop++;
                }

                if (mPacketsToDrop)
                {
                    delete packetp;
                    packetp = NULL;
                    packet_size = 0;
                    mPacketsToDrop--;
                }
            }

            // If we faked packet loss, then we don't have a packet
            // to use for buffer overflow testing
            if (packetp)
            {
                if (mInBufferLength + packetp->getSize() > mMaxBufferLength)
                {
                    // Toss it.
                    LL_WARNS() << "Throwing away packet, overflowing buffer" << LL_ENDL;
                    delete packetp;
                    packetp = NULL;
                }
                else if (packetp->getSize())
                {
                    mReceiveQueue.push(packetp);
                    mInBufferLength += packetp->getSize();
                }
                else
                {
                    delete packetp;
                    packetp = NULL;
                    done = true;
                }
            }
            else
            {
                // No packetp, keep going? - no packetp == faked packet loss
            }
        }

        // Now, grab data off of the receive queue according to our
        // throttled bandwidth settings.
        packet_size = receiveFromRing(socket, datap);
    }
    else
    {
        // no delay, pull straight from net
        if (LLProxy::isSOCKSProxyEnabled())
        {
            U8 buffer[NET_BUFFER_SIZE + SOCKS_HEADER_SIZE];
            packet_size = receive_packet(socket, static_cast<char*>(static_cast<void*>(buffer)));

            if (packet_size > SOCKS_HEADER_SIZE)
            {
                // *FIX We are assuming ATYP is 0x01 (IPv4), not 0x03 (hostname) or 0x04 (IPv6)
                memcpy(datap, buffer + SOCKS_HEADER_SIZE, packet_size - SOCKS_HEADER_SIZE);
                proxywrap_t * header = static_cast<proxywrap_t*>(static_cast<void*>(buffer));
                mLastSender.setAddress(header->addr);
                mLastSender.setPort(ntohs(header->port));

                packet_size -= SOCKS_HEADER_SIZE; // The unwrapped packet size
            }
            else
            {
                packet_size = 0;
            }
        }
        else
        {
            packet_size = receive_packet(socket, datap);
            mLastSender = ::get_sender();
        }

        mLastReceivingIF = ::get_receiving_interface();

        if (packet_size)  // did we actually get a packet?
        {
            if (mDropPercentage && (ll_frand(100.f) < mDropPercentage))
            {
                mPacketsToDrop++;
            }

            if (mPacketsToDrop)
            {
                packet_size = 0;
                mPacketsToDrop--;
            }
        }
    }

    return packet_size;
>>>>>>> e1623bb2
}

bool LLPacketRing::sendPacket(int h_socket, char * send_buffer, S32 buf_size, LLHost host)
{
<<<<<<< HEAD
	bool status = true;
	if (!mUseOutThrottle)
	{
		return sendPacketImpl(h_socket, send_buffer, buf_size, host );
	}
	else
	{
		mActualBitsOut += buf_size * 8;
		LLPacketBuffer *packetp = NULL;
		// See if we've got enough throttle to send a packet.
		while (!mOutThrottle.checkOverflow(0.f))
		{
			// While we have enough bandwidth, send a packet from the queue or the current packet

			S32 packet_size = 0;
			if (!mSendQueue.empty())
			{
				// Send a packet off of the queue
				LLPacketBuffer *packetp = mSendQueue.front();
				mSendQueue.pop();

				mOutBufferLength -= packetp->getSize();
				packet_size = packetp->getSize();

				status = sendPacketImpl(h_socket, packetp->getData(), packet_size, packetp->getHost());
				
				delete packetp;
				// Update the throttle
				mOutThrottle.throttleOverflow(packet_size * 8.f);
			}
			else
			{
				// If the queue's empty, we can just send this packet right away.
				status =  sendPacketImpl(h_socket, send_buffer, buf_size, host );
				packet_size = buf_size;

				// Update the throttle
				mOutThrottle.throttleOverflow(packet_size * 8.f);

				// This was the packet we're sending now, there are no other packets
				// that we need to send
				return status;
			}

		}

		// We haven't sent the incoming packet, add it to the queue
		if (mOutBufferLength + buf_size > mMaxBufferLength)
		{
			// Nuke this packet, we overflowed the buffer.
			// Toss it.
			LL_WARNS() << "Throwing away outbound packet, overflowing buffer" << LL_ENDL;
		}
		else
		{
			static LLTimer queue_timer;
			if ((mOutBufferLength > 4192) && queue_timer.getElapsedTimeF32() > 1.f)
			{
				// Add it to the queue
				LL_INFOS() << "Outbound packet queue " << mOutBufferLength << " bytes" << LL_ENDL;
				queue_timer.reset();
			}
			packetp = new LLPacketBuffer(host, send_buffer, buf_size);

			mOutBufferLength += packetp->getSize();
			mSendQueue.push(packetp);
		}
	}

	return status;
=======
    BOOL status = TRUE;
    if (!mUseOutThrottle)
    {
        return sendPacketImpl(h_socket, send_buffer, buf_size, host );
    }
    else
    {
        mActualBitsOut += buf_size * 8;
        LLPacketBuffer *packetp = NULL;
        // See if we've got enough throttle to send a packet.
        while (!mOutThrottle.checkOverflow(0.f))
        {
            // While we have enough bandwidth, send a packet from the queue or the current packet

            S32 packet_size = 0;
            if (!mSendQueue.empty())
            {
                // Send a packet off of the queue
                LLPacketBuffer *packetp = mSendQueue.front();
                mSendQueue.pop();

                mOutBufferLength -= packetp->getSize();
                packet_size = packetp->getSize();

                status = sendPacketImpl(h_socket, packetp->getData(), packet_size, packetp->getHost());

                delete packetp;
                // Update the throttle
                mOutThrottle.throttleOverflow(packet_size * 8.f);
            }
            else
            {
                // If the queue's empty, we can just send this packet right away.
                status =  sendPacketImpl(h_socket, send_buffer, buf_size, host );
                packet_size = buf_size;

                // Update the throttle
                mOutThrottle.throttleOverflow(packet_size * 8.f);

                // This was the packet we're sending now, there are no other packets
                // that we need to send
                return status;
            }

        }

        // We haven't sent the incoming packet, add it to the queue
        if (mOutBufferLength + buf_size > mMaxBufferLength)
        {
            // Nuke this packet, we overflowed the buffer.
            // Toss it.
            LL_WARNS() << "Throwing away outbound packet, overflowing buffer" << LL_ENDL;
        }
        else
        {
            static LLTimer queue_timer;
            if ((mOutBufferLength > 4192) && queue_timer.getElapsedTimeF32() > 1.f)
            {
                // Add it to the queue
                LL_INFOS() << "Outbound packet queue " << mOutBufferLength << " bytes" << LL_ENDL;
                queue_timer.reset();
            }
            packetp = new LLPacketBuffer(host, send_buffer, buf_size);

            mOutBufferLength += packetp->getSize();
            mSendQueue.push(packetp);
        }
    }

    return status;
>>>>>>> e1623bb2
}

bool LLPacketRing::sendPacketImpl(int h_socket, const char * send_buffer, S32 buf_size, LLHost host)
{

    if (!LLProxy::isSOCKSProxyEnabled())
    {
        return send_packet(h_socket, send_buffer, buf_size, host.getAddress(), host.getPort());
    }

    char headered_send_buffer[NET_BUFFER_SIZE + SOCKS_HEADER_SIZE];

    proxywrap_t *socks_header = static_cast<proxywrap_t*>(static_cast<void*>(&headered_send_buffer));
    socks_header->rsv   = 0;
    socks_header->addr  = host.getAddress();
    socks_header->port  = htons(host.getPort());
    socks_header->atype = ADDRESS_IPV4;
    socks_header->frag  = 0;

    memcpy(headered_send_buffer + SOCKS_HEADER_SIZE, send_buffer, buf_size);

    return send_packet( h_socket,
                        headered_send_buffer,
                        buf_size + SOCKS_HEADER_SIZE,
                        LLProxy::getInstance()->getUDPProxy().getAddress(),
                        LLProxy::getInstance()->getUDPProxy().getPort());
}<|MERGE_RESOLUTION|>--- conflicted
+++ resolved
@@ -1,573 +1,371 @@
-/**
- * @file llpacketring.cpp
- * @brief implementation of LLPacketRing class for a packet.
- *
- * $LicenseInfo:firstyear=2001&license=viewerlgpl$
- * Second Life Viewer Source Code
- * Copyright (C) 2010, Linden Research, Inc.
- *
- * This library is free software; you can redistribute it and/or
- * modify it under the terms of the GNU Lesser General Public
- * License as published by the Free Software Foundation;
- * version 2.1 of the License only.
- *
- * This library is distributed in the hope that it will be useful,
- * but WITHOUT ANY WARRANTY; without even the implied warranty of
- * MERCHANTABILITY or FITNESS FOR A PARTICULAR PURPOSE.  See the GNU
- * Lesser General Public License for more details.
- *
- * You should have received a copy of the GNU Lesser General Public
- * License along with this library; if not, write to the Free Software
- * Foundation, Inc., 51 Franklin Street, Fifth Floor, Boston, MA  02110-1301  USA
- *
- * Linden Research, Inc., 945 Battery Street, San Francisco, CA  94111  USA
- * $/LicenseInfo$
- */
-
-#include "linden_common.h"
-
-#include "llpacketring.h"
-
-#if LL_WINDOWS
-    #include <winsock2.h>
-#else
-    #include <sys/socket.h>
-    #include <netinet/in.h>
-#endif
-
-// linden library includes
-#include "llerror.h"
-#include "lltimer.h"
-#include "llproxy.h"
-#include "llrand.h"
-#include "message.h"
-#include "u64.h"
-
-///////////////////////////////////////////////////////////
-LLPacketRing::LLPacketRing () :
-<<<<<<< HEAD
-	mUseInThrottle(false),
-	mUseOutThrottle(false),
-	mInThrottle(256000.f),
-	mOutThrottle(64000.f),
-	mActualBitsIn(0),
-	mActualBitsOut(0),
-	mMaxBufferLength(64000),
-	mInBufferLength(0),
-	mOutBufferLength(0),
-	mDropPercentage(0.0f),
-	mPacketsToDrop(0x0)
-=======
-    mUseInThrottle(FALSE),
-    mUseOutThrottle(FALSE),
-    mInThrottle(256000.f),
-    mOutThrottle(64000.f),
-    mActualBitsIn(0),
-    mActualBitsOut(0),
-    mMaxBufferLength(64000),
-    mInBufferLength(0),
-    mOutBufferLength(0),
-    mDropPercentage(0.0f),
-    mPacketsToDrop(0x0)
->>>>>>> e1623bb2
-{
-}
-
-///////////////////////////////////////////////////////////
-LLPacketRing::~LLPacketRing ()
-{
-    cleanup();
-}
-
-///////////////////////////////////////////////////////////
-void LLPacketRing::cleanup ()
-{
-    LLPacketBuffer *packetp;
-
-    while (!mReceiveQueue.empty())
-    {
-        packetp = mReceiveQueue.front();
-        delete packetp;
-        mReceiveQueue.pop();
-    }
-
-    while (!mSendQueue.empty())
-    {
-        packetp = mSendQueue.front();
-        delete packetp;
-        mSendQueue.pop();
-    }
-}
-
-///////////////////////////////////////////////////////////
-void LLPacketRing::dropPackets (U32 num_to_drop)
-{
-    mPacketsToDrop += num_to_drop;
-}
-
-///////////////////////////////////////////////////////////
-void LLPacketRing::setDropPercentage (F32 percent_to_drop)
-{
-    mDropPercentage = percent_to_drop;
-}
-
-void LLPacketRing::setUseInThrottle(const bool use_throttle)
-{
-    mUseInThrottle = use_throttle;
-}
-
-void LLPacketRing::setUseOutThrottle(const bool use_throttle)
-{
-    mUseOutThrottle = use_throttle;
-}
-
-void LLPacketRing::setInBandwidth(const F32 bps)
-{
-    mInThrottle.setRate(bps);
-}
-
-void LLPacketRing::setOutBandwidth(const F32 bps)
-{
-    mOutThrottle.setRate(bps);
-}
-///////////////////////////////////////////////////////////
-S32 LLPacketRing::receiveFromRing (S32 socket, char *datap)
-{
-
-    if (mInThrottle.checkOverflow(0))
-    {
-        // We don't have enough bandwidth, don't give them a packet.
-        return 0;
-    }
-
-    LLPacketBuffer *packetp = NULL;
-    if (mReceiveQueue.empty())
-    {
-        // No packets on the queue, don't give them any.
-        return 0;
-    }
-
-    S32 packet_size = 0;
-    packetp = mReceiveQueue.front();
-    mReceiveQueue.pop();
-    packet_size = packetp->getSize();
-    if (packetp->getData() != NULL)
-    {
-        memcpy(datap, packetp->getData(), packet_size); /*Flawfinder: ignore*/
-    }
-    // need to set sender IP/port!!
-    mLastSender = packetp->getHost();
-    mLastReceivingIF = packetp->getReceivingInterface();
-    delete packetp;
-
-    this->mInBufferLength -= packet_size;
-
-    // Adjust the throttle
-    mInThrottle.throttleOverflow(packet_size * 8.f);
-    return packet_size;
-}
-
-///////////////////////////////////////////////////////////
-S32 LLPacketRing::receivePacket (S32 socket, char *datap)
-{
-<<<<<<< HEAD
-	S32 packet_size = 0;
-
-	// If using the throttle, simulate a limited size input buffer.
-	if (mUseInThrottle)
-	{
-		bool done = false;
-
-		// push any current net packet (if any) onto delay ring
-		while (!done)
-		{
-			LLPacketBuffer *packetp;
-			packetp = new LLPacketBuffer(socket);
-
-			if (packetp->getSize())
-			{
-				mActualBitsIn += packetp->getSize() * 8;
-
-				// Fake packet loss
-				if (mDropPercentage && (ll_frand(100.f) < mDropPercentage))
-				{
-					mPacketsToDrop++;
-				}
-
-				if (mPacketsToDrop)
-				{
-					delete packetp;
-					packetp = NULL;
-					packet_size = 0;
-					mPacketsToDrop--;
-				}
-			}
-
-			// If we faked packet loss, then we don't have a packet
-			// to use for buffer overflow testing
-			if (packetp)
-			{
-				if (mInBufferLength + packetp->getSize() > mMaxBufferLength)
-				{
-					// Toss it.
-					LL_WARNS() << "Throwing away packet, overflowing buffer" << LL_ENDL;
-					delete packetp;
-					packetp = NULL;
-				}
-				else if (packetp->getSize())
-				{
-					mReceiveQueue.push(packetp);
-					mInBufferLength += packetp->getSize();
-				}
-				else
-				{
-					delete packetp;
-					packetp = NULL;
-					done = true;
-				}
-			}
-			else
-			{
-				// No packetp, keep going? - no packetp == faked packet loss
-			}
-		}
-
-		// Now, grab data off of the receive queue according to our
-		// throttled bandwidth settings.
-		packet_size = receiveFromRing(socket, datap);
-	}
-	else
-	{
-		// no delay, pull straight from net
-		if (LLProxy::isSOCKSProxyEnabled())
-		{
-			U8 buffer[NET_BUFFER_SIZE + SOCKS_HEADER_SIZE];
-			packet_size = receive_packet(socket, static_cast<char*>(static_cast<void*>(buffer)));
-			
-			if (packet_size > SOCKS_HEADER_SIZE)
-			{
-				// *FIX We are assuming ATYP is 0x01 (IPv4), not 0x03 (hostname) or 0x04 (IPv6)
-				memcpy(datap, buffer + SOCKS_HEADER_SIZE, packet_size - SOCKS_HEADER_SIZE);
-				proxywrap_t * header = static_cast<proxywrap_t*>(static_cast<void*>(buffer));
-				mLastSender.setAddress(header->addr);
-				mLastSender.setPort(ntohs(header->port));
-
-				packet_size -= SOCKS_HEADER_SIZE; // The unwrapped packet size
-			}
-			else
-			{
-				packet_size = 0;
-			}
-		}
-		else
-		{
-			packet_size = receive_packet(socket, datap);
-			mLastSender = ::get_sender();
-		}
-
-		mLastReceivingIF = ::get_receiving_interface();
-
-		if (packet_size)  // did we actually get a packet?
-		{
-			if (mDropPercentage && (ll_frand(100.f) < mDropPercentage))
-			{
-				mPacketsToDrop++;
-			}
-
-			if (mPacketsToDrop)
-			{
-				packet_size = 0;
-				mPacketsToDrop--;
-			}
-		}
-	}
-
-	return packet_size;
-=======
-    S32 packet_size = 0;
-
-    // If using the throttle, simulate a limited size input buffer.
-    if (mUseInThrottle)
-    {
-        BOOL done = FALSE;
-
-        // push any current net packet (if any) onto delay ring
-        while (!done)
-        {
-            LLPacketBuffer *packetp;
-            packetp = new LLPacketBuffer(socket);
-
-            if (packetp->getSize())
-            {
-                mActualBitsIn += packetp->getSize() * 8;
-
-                // Fake packet loss
-                if (mDropPercentage && (ll_frand(100.f) < mDropPercentage))
-                {
-                    mPacketsToDrop++;
-                }
-
-                if (mPacketsToDrop)
-                {
-                    delete packetp;
-                    packetp = NULL;
-                    packet_size = 0;
-                    mPacketsToDrop--;
-                }
-            }
-
-            // If we faked packet loss, then we don't have a packet
-            // to use for buffer overflow testing
-            if (packetp)
-            {
-                if (mInBufferLength + packetp->getSize() > mMaxBufferLength)
-                {
-                    // Toss it.
-                    LL_WARNS() << "Throwing away packet, overflowing buffer" << LL_ENDL;
-                    delete packetp;
-                    packetp = NULL;
-                }
-                else if (packetp->getSize())
-                {
-                    mReceiveQueue.push(packetp);
-                    mInBufferLength += packetp->getSize();
-                }
-                else
-                {
-                    delete packetp;
-                    packetp = NULL;
-                    done = true;
-                }
-            }
-            else
-            {
-                // No packetp, keep going? - no packetp == faked packet loss
-            }
-        }
-
-        // Now, grab data off of the receive queue according to our
-        // throttled bandwidth settings.
-        packet_size = receiveFromRing(socket, datap);
-    }
-    else
-    {
-        // no delay, pull straight from net
-        if (LLProxy::isSOCKSProxyEnabled())
-        {
-            U8 buffer[NET_BUFFER_SIZE + SOCKS_HEADER_SIZE];
-            packet_size = receive_packet(socket, static_cast<char*>(static_cast<void*>(buffer)));
-
-            if (packet_size > SOCKS_HEADER_SIZE)
-            {
-                // *FIX We are assuming ATYP is 0x01 (IPv4), not 0x03 (hostname) or 0x04 (IPv6)
-                memcpy(datap, buffer + SOCKS_HEADER_SIZE, packet_size - SOCKS_HEADER_SIZE);
-                proxywrap_t * header = static_cast<proxywrap_t*>(static_cast<void*>(buffer));
-                mLastSender.setAddress(header->addr);
-                mLastSender.setPort(ntohs(header->port));
-
-                packet_size -= SOCKS_HEADER_SIZE; // The unwrapped packet size
-            }
-            else
-            {
-                packet_size = 0;
-            }
-        }
-        else
-        {
-            packet_size = receive_packet(socket, datap);
-            mLastSender = ::get_sender();
-        }
-
-        mLastReceivingIF = ::get_receiving_interface();
-
-        if (packet_size)  // did we actually get a packet?
-        {
-            if (mDropPercentage && (ll_frand(100.f) < mDropPercentage))
-            {
-                mPacketsToDrop++;
-            }
-
-            if (mPacketsToDrop)
-            {
-                packet_size = 0;
-                mPacketsToDrop--;
-            }
-        }
-    }
-
-    return packet_size;
->>>>>>> e1623bb2
-}
-
-bool LLPacketRing::sendPacket(int h_socket, char * send_buffer, S32 buf_size, LLHost host)
-{
-<<<<<<< HEAD
-	bool status = true;
-	if (!mUseOutThrottle)
-	{
-		return sendPacketImpl(h_socket, send_buffer, buf_size, host );
-	}
-	else
-	{
-		mActualBitsOut += buf_size * 8;
-		LLPacketBuffer *packetp = NULL;
-		// See if we've got enough throttle to send a packet.
-		while (!mOutThrottle.checkOverflow(0.f))
-		{
-			// While we have enough bandwidth, send a packet from the queue or the current packet
-
-			S32 packet_size = 0;
-			if (!mSendQueue.empty())
-			{
-				// Send a packet off of the queue
-				LLPacketBuffer *packetp = mSendQueue.front();
-				mSendQueue.pop();
-
-				mOutBufferLength -= packetp->getSize();
-				packet_size = packetp->getSize();
-
-				status = sendPacketImpl(h_socket, packetp->getData(), packet_size, packetp->getHost());
-				
-				delete packetp;
-				// Update the throttle
-				mOutThrottle.throttleOverflow(packet_size * 8.f);
-			}
-			else
-			{
-				// If the queue's empty, we can just send this packet right away.
-				status =  sendPacketImpl(h_socket, send_buffer, buf_size, host );
-				packet_size = buf_size;
-
-				// Update the throttle
-				mOutThrottle.throttleOverflow(packet_size * 8.f);
-
-				// This was the packet we're sending now, there are no other packets
-				// that we need to send
-				return status;
-			}
-
-		}
-
-		// We haven't sent the incoming packet, add it to the queue
-		if (mOutBufferLength + buf_size > mMaxBufferLength)
-		{
-			// Nuke this packet, we overflowed the buffer.
-			// Toss it.
-			LL_WARNS() << "Throwing away outbound packet, overflowing buffer" << LL_ENDL;
-		}
-		else
-		{
-			static LLTimer queue_timer;
-			if ((mOutBufferLength > 4192) && queue_timer.getElapsedTimeF32() > 1.f)
-			{
-				// Add it to the queue
-				LL_INFOS() << "Outbound packet queue " << mOutBufferLength << " bytes" << LL_ENDL;
-				queue_timer.reset();
-			}
-			packetp = new LLPacketBuffer(host, send_buffer, buf_size);
-
-			mOutBufferLength += packetp->getSize();
-			mSendQueue.push(packetp);
-		}
-	}
-
-	return status;
-=======
-    BOOL status = TRUE;
-    if (!mUseOutThrottle)
-    {
-        return sendPacketImpl(h_socket, send_buffer, buf_size, host );
-    }
-    else
-    {
-        mActualBitsOut += buf_size * 8;
-        LLPacketBuffer *packetp = NULL;
-        // See if we've got enough throttle to send a packet.
-        while (!mOutThrottle.checkOverflow(0.f))
-        {
-            // While we have enough bandwidth, send a packet from the queue or the current packet
-
-            S32 packet_size = 0;
-            if (!mSendQueue.empty())
-            {
-                // Send a packet off of the queue
-                LLPacketBuffer *packetp = mSendQueue.front();
-                mSendQueue.pop();
-
-                mOutBufferLength -= packetp->getSize();
-                packet_size = packetp->getSize();
-
-                status = sendPacketImpl(h_socket, packetp->getData(), packet_size, packetp->getHost());
-
-                delete packetp;
-                // Update the throttle
-                mOutThrottle.throttleOverflow(packet_size * 8.f);
-            }
-            else
-            {
-                // If the queue's empty, we can just send this packet right away.
-                status =  sendPacketImpl(h_socket, send_buffer, buf_size, host );
-                packet_size = buf_size;
-
-                // Update the throttle
-                mOutThrottle.throttleOverflow(packet_size * 8.f);
-
-                // This was the packet we're sending now, there are no other packets
-                // that we need to send
-                return status;
-            }
-
-        }
-
-        // We haven't sent the incoming packet, add it to the queue
-        if (mOutBufferLength + buf_size > mMaxBufferLength)
-        {
-            // Nuke this packet, we overflowed the buffer.
-            // Toss it.
-            LL_WARNS() << "Throwing away outbound packet, overflowing buffer" << LL_ENDL;
-        }
-        else
-        {
-            static LLTimer queue_timer;
-            if ((mOutBufferLength > 4192) && queue_timer.getElapsedTimeF32() > 1.f)
-            {
-                // Add it to the queue
-                LL_INFOS() << "Outbound packet queue " << mOutBufferLength << " bytes" << LL_ENDL;
-                queue_timer.reset();
-            }
-            packetp = new LLPacketBuffer(host, send_buffer, buf_size);
-
-            mOutBufferLength += packetp->getSize();
-            mSendQueue.push(packetp);
-        }
-    }
-
-    return status;
->>>>>>> e1623bb2
-}
-
-bool LLPacketRing::sendPacketImpl(int h_socket, const char * send_buffer, S32 buf_size, LLHost host)
-{
-
-    if (!LLProxy::isSOCKSProxyEnabled())
-    {
-        return send_packet(h_socket, send_buffer, buf_size, host.getAddress(), host.getPort());
-    }
-
-    char headered_send_buffer[NET_BUFFER_SIZE + SOCKS_HEADER_SIZE];
-
-    proxywrap_t *socks_header = static_cast<proxywrap_t*>(static_cast<void*>(&headered_send_buffer));
-    socks_header->rsv   = 0;
-    socks_header->addr  = host.getAddress();
-    socks_header->port  = htons(host.getPort());
-    socks_header->atype = ADDRESS_IPV4;
-    socks_header->frag  = 0;
-
-    memcpy(headered_send_buffer + SOCKS_HEADER_SIZE, send_buffer, buf_size);
-
-    return send_packet( h_socket,
-                        headered_send_buffer,
-                        buf_size + SOCKS_HEADER_SIZE,
-                        LLProxy::getInstance()->getUDPProxy().getAddress(),
-                        LLProxy::getInstance()->getUDPProxy().getPort());
-}+/**
+ * @file llpacketring.cpp
+ * @brief implementation of LLPacketRing class for a packet.
+ *
+ * $LicenseInfo:firstyear=2001&license=viewerlgpl$
+ * Second Life Viewer Source Code
+ * Copyright (C) 2010, Linden Research, Inc.
+ *
+ * This library is free software; you can redistribute it and/or
+ * modify it under the terms of the GNU Lesser General Public
+ * License as published by the Free Software Foundation;
+ * version 2.1 of the License only.
+ *
+ * This library is distributed in the hope that it will be useful,
+ * but WITHOUT ANY WARRANTY; without even the implied warranty of
+ * MERCHANTABILITY or FITNESS FOR A PARTICULAR PURPOSE.  See the GNU
+ * Lesser General Public License for more details.
+ *
+ * You should have received a copy of the GNU Lesser General Public
+ * License along with this library; if not, write to the Free Software
+ * Foundation, Inc., 51 Franklin Street, Fifth Floor, Boston, MA  02110-1301  USA
+ *
+ * Linden Research, Inc., 945 Battery Street, San Francisco, CA  94111  USA
+ * $/LicenseInfo$
+ */
+
+#include "linden_common.h"
+
+#include "llpacketring.h"
+
+#if LL_WINDOWS
+    #include <winsock2.h>
+#else
+    #include <sys/socket.h>
+    #include <netinet/in.h>
+#endif
+
+// linden library includes
+#include "llerror.h"
+#include "lltimer.h"
+#include "llproxy.h"
+#include "llrand.h"
+#include "message.h"
+#include "u64.h"
+
+///////////////////////////////////////////////////////////
+LLPacketRing::LLPacketRing () :
+    mUseInThrottle(false),
+    mUseOutThrottle(false),
+    mInThrottle(256000.f),
+    mOutThrottle(64000.f),
+    mActualBitsIn(0),
+    mActualBitsOut(0),
+    mMaxBufferLength(64000),
+    mInBufferLength(0),
+    mOutBufferLength(0),
+    mDropPercentage(0.0f),
+    mPacketsToDrop(0x0)
+{
+}
+
+///////////////////////////////////////////////////////////
+LLPacketRing::~LLPacketRing ()
+{
+    cleanup();
+}
+
+///////////////////////////////////////////////////////////
+void LLPacketRing::cleanup ()
+{
+    LLPacketBuffer *packetp;
+
+    while (!mReceiveQueue.empty())
+    {
+        packetp = mReceiveQueue.front();
+        delete packetp;
+        mReceiveQueue.pop();
+    }
+
+    while (!mSendQueue.empty())
+    {
+        packetp = mSendQueue.front();
+        delete packetp;
+        mSendQueue.pop();
+    }
+}
+
+///////////////////////////////////////////////////////////
+void LLPacketRing::dropPackets (U32 num_to_drop)
+{
+    mPacketsToDrop += num_to_drop;
+}
+
+///////////////////////////////////////////////////////////
+void LLPacketRing::setDropPercentage (F32 percent_to_drop)
+{
+    mDropPercentage = percent_to_drop;
+}
+
+void LLPacketRing::setUseInThrottle(const bool use_throttle)
+{
+    mUseInThrottle = use_throttle;
+}
+
+void LLPacketRing::setUseOutThrottle(const bool use_throttle)
+{
+    mUseOutThrottle = use_throttle;
+}
+
+void LLPacketRing::setInBandwidth(const F32 bps)
+{
+    mInThrottle.setRate(bps);
+}
+
+void LLPacketRing::setOutBandwidth(const F32 bps)
+{
+    mOutThrottle.setRate(bps);
+}
+///////////////////////////////////////////////////////////
+S32 LLPacketRing::receiveFromRing (S32 socket, char *datap)
+{
+
+    if (mInThrottle.checkOverflow(0))
+    {
+        // We don't have enough bandwidth, don't give them a packet.
+        return 0;
+    }
+
+    LLPacketBuffer *packetp = NULL;
+    if (mReceiveQueue.empty())
+    {
+        // No packets on the queue, don't give them any.
+        return 0;
+    }
+
+    S32 packet_size = 0;
+    packetp = mReceiveQueue.front();
+    mReceiveQueue.pop();
+    packet_size = packetp->getSize();
+    if (packetp->getData() != NULL)
+    {
+        memcpy(datap, packetp->getData(), packet_size); /*Flawfinder: ignore*/
+    }
+    // need to set sender IP/port!!
+    mLastSender = packetp->getHost();
+    mLastReceivingIF = packetp->getReceivingInterface();
+    delete packetp;
+
+    this->mInBufferLength -= packet_size;
+
+    // Adjust the throttle
+    mInThrottle.throttleOverflow(packet_size * 8.f);
+    return packet_size;
+}
+
+///////////////////////////////////////////////////////////
+S32 LLPacketRing::receivePacket (S32 socket, char *datap)
+{
+    S32 packet_size = 0;
+
+    // If using the throttle, simulate a limited size input buffer.
+    if (mUseInThrottle)
+    {
+        bool done = false;
+
+        // push any current net packet (if any) onto delay ring
+        while (!done)
+        {
+            LLPacketBuffer *packetp;
+            packetp = new LLPacketBuffer(socket);
+
+            if (packetp->getSize())
+            {
+                mActualBitsIn += packetp->getSize() * 8;
+
+                // Fake packet loss
+                if (mDropPercentage && (ll_frand(100.f) < mDropPercentage))
+                {
+                    mPacketsToDrop++;
+                }
+
+                if (mPacketsToDrop)
+                {
+                    delete packetp;
+                    packetp = NULL;
+                    packet_size = 0;
+                    mPacketsToDrop--;
+                }
+            }
+
+            // If we faked packet loss, then we don't have a packet
+            // to use for buffer overflow testing
+            if (packetp)
+            {
+                if (mInBufferLength + packetp->getSize() > mMaxBufferLength)
+                {
+                    // Toss it.
+                    LL_WARNS() << "Throwing away packet, overflowing buffer" << LL_ENDL;
+                    delete packetp;
+                    packetp = NULL;
+                }
+                else if (packetp->getSize())
+                {
+                    mReceiveQueue.push(packetp);
+                    mInBufferLength += packetp->getSize();
+                }
+                else
+                {
+                    delete packetp;
+                    packetp = NULL;
+                    done = true;
+                }
+            }
+            else
+            {
+                // No packetp, keep going? - no packetp == faked packet loss
+            }
+        }
+
+        // Now, grab data off of the receive queue according to our
+        // throttled bandwidth settings.
+        packet_size = receiveFromRing(socket, datap);
+    }
+    else
+    {
+        // no delay, pull straight from net
+        if (LLProxy::isSOCKSProxyEnabled())
+        {
+            U8 buffer[NET_BUFFER_SIZE + SOCKS_HEADER_SIZE];
+            packet_size = receive_packet(socket, static_cast<char*>(static_cast<void*>(buffer)));
+
+            if (packet_size > SOCKS_HEADER_SIZE)
+            {
+                // *FIX We are assuming ATYP is 0x01 (IPv4), not 0x03 (hostname) or 0x04 (IPv6)
+                memcpy(datap, buffer + SOCKS_HEADER_SIZE, packet_size - SOCKS_HEADER_SIZE);
+                proxywrap_t * header = static_cast<proxywrap_t*>(static_cast<void*>(buffer));
+                mLastSender.setAddress(header->addr);
+                mLastSender.setPort(ntohs(header->port));
+
+                packet_size -= SOCKS_HEADER_SIZE; // The unwrapped packet size
+            }
+            else
+            {
+                packet_size = 0;
+            }
+        }
+        else
+        {
+            packet_size = receive_packet(socket, datap);
+            mLastSender = ::get_sender();
+        }
+
+        mLastReceivingIF = ::get_receiving_interface();
+
+        if (packet_size)  // did we actually get a packet?
+        {
+            if (mDropPercentage && (ll_frand(100.f) < mDropPercentage))
+            {
+                mPacketsToDrop++;
+            }
+
+            if (mPacketsToDrop)
+            {
+                packet_size = 0;
+                mPacketsToDrop--;
+            }
+        }
+    }
+
+    return packet_size;
+}
+
+bool LLPacketRing::sendPacket(int h_socket, char * send_buffer, S32 buf_size, LLHost host)
+{
+    bool status = true;
+    if (!mUseOutThrottle)
+    {
+        return sendPacketImpl(h_socket, send_buffer, buf_size, host );
+    }
+    else
+    {
+        mActualBitsOut += buf_size * 8;
+        LLPacketBuffer *packetp = NULL;
+        // See if we've got enough throttle to send a packet.
+        while (!mOutThrottle.checkOverflow(0.f))
+        {
+            // While we have enough bandwidth, send a packet from the queue or the current packet
+
+            S32 packet_size = 0;
+            if (!mSendQueue.empty())
+            {
+                // Send a packet off of the queue
+                LLPacketBuffer *packetp = mSendQueue.front();
+                mSendQueue.pop();
+
+                mOutBufferLength -= packetp->getSize();
+                packet_size = packetp->getSize();
+
+                status = sendPacketImpl(h_socket, packetp->getData(), packet_size, packetp->getHost());
+
+                delete packetp;
+                // Update the throttle
+                mOutThrottle.throttleOverflow(packet_size * 8.f);
+            }
+            else
+            {
+                // If the queue's empty, we can just send this packet right away.
+                status =  sendPacketImpl(h_socket, send_buffer, buf_size, host );
+                packet_size = buf_size;
+
+                // Update the throttle
+                mOutThrottle.throttleOverflow(packet_size * 8.f);
+
+                // This was the packet we're sending now, there are no other packets
+                // that we need to send
+                return status;
+            }
+
+        }
+
+        // We haven't sent the incoming packet, add it to the queue
+        if (mOutBufferLength + buf_size > mMaxBufferLength)
+        {
+            // Nuke this packet, we overflowed the buffer.
+            // Toss it.
+            LL_WARNS() << "Throwing away outbound packet, overflowing buffer" << LL_ENDL;
+        }
+        else
+        {
+            static LLTimer queue_timer;
+            if ((mOutBufferLength > 4192) && queue_timer.getElapsedTimeF32() > 1.f)
+            {
+                // Add it to the queue
+                LL_INFOS() << "Outbound packet queue " << mOutBufferLength << " bytes" << LL_ENDL;
+                queue_timer.reset();
+            }
+            packetp = new LLPacketBuffer(host, send_buffer, buf_size);
+
+            mOutBufferLength += packetp->getSize();
+            mSendQueue.push(packetp);
+        }
+    }
+
+    return status;
+}
+
+bool LLPacketRing::sendPacketImpl(int h_socket, const char * send_buffer, S32 buf_size, LLHost host)
+{
+
+    if (!LLProxy::isSOCKSProxyEnabled())
+    {
+        return send_packet(h_socket, send_buffer, buf_size, host.getAddress(), host.getPort());
+    }
+
+    char headered_send_buffer[NET_BUFFER_SIZE + SOCKS_HEADER_SIZE];
+
+    proxywrap_t *socks_header = static_cast<proxywrap_t*>(static_cast<void*>(&headered_send_buffer));
+    socks_header->rsv   = 0;
+    socks_header->addr  = host.getAddress();
+    socks_header->port  = htons(host.getPort());
+    socks_header->atype = ADDRESS_IPV4;
+    socks_header->frag  = 0;
+
+    memcpy(headered_send_buffer + SOCKS_HEADER_SIZE, send_buffer, buf_size);
+
+    return send_packet( h_socket,
+                        headered_send_buffer,
+                        buf_size + SOCKS_HEADER_SIZE,
+                        LLProxy::getInstance()->getUDPProxy().getAddress(),
+                        LLProxy::getInstance()->getUDPProxy().getPort());
+}