/**
 * @file lltransfertargetvfile.cpp
 * @brief Transfer system for receiving a vfile.
 *
 * $LicenseInfo:firstyear=2006&license=viewerlgpl$
 * Second Life Viewer Source Code
 * Copyright (C) 2010, Linden Research, Inc.
 *
 * This library is free software; you can redistribute it and/or
 * modify it under the terms of the GNU Lesser General Public
 * License as published by the Free Software Foundation;
 * version 2.1 of the License only.
 *
 * This library is distributed in the hope that it will be useful,
 * but WITHOUT ANY WARRANTY; without even the implied warranty of
 * MERCHANTABILITY or FITNESS FOR A PARTICULAR PURPOSE.  See the GNU
 * Lesser General Public License for more details.
 *
 * You should have received a copy of the GNU Lesser General Public
 * License along with this library; if not, write to the Free Software
 * Foundation, Inc., 51 Franklin Street, Fifth Floor, Boston, MA  02110-1301  USA
 *
 * Linden Research, Inc., 945 Battery Street, San Francisco, CA  94111  USA
 * $/LicenseInfo$
 */

#include "linden_common.h"

#include "lltransfertargetvfile.h"

#include "lldatapacker.h"
#include "llerror.h"
#include "llfilesystem.h"

//static
void LLTransferTargetVFile::updateQueue(bool shutdown)
{
}


LLTransferTargetParamsVFile::LLTransferTargetParamsVFile() :
    LLTransferTargetParams(LLTTT_VFILE),
    mAssetType(LLAssetType::AT_NONE),
    mCompleteCallback(NULL),
    mRequestDatap(NULL),
    mErrCode(0)
{
}

void LLTransferTargetParamsVFile::setAsset(
    const LLUUID& asset_id,
    LLAssetType::EType asset_type)
{
    mAssetID = asset_id;
    mAssetType = asset_type;
}

void LLTransferTargetParamsVFile::setCallback(LLTTVFCompleteCallback cb, LLBaseDownloadRequest& request)
{
    mCompleteCallback = cb;
    if (mRequestDatap)
    {
        delete mRequestDatap;
    }
    mRequestDatap = request.getCopy();
}

bool LLTransferTargetParamsVFile::unpackParams(LLDataPacker& dp)
{
    // if the source provided a new key, assign that to the asset id.
    if(dp.hasNext())
    {
        LLUUID dummy_id;
        dp.unpackUUID(dummy_id, "AgentID");
        dp.unpackUUID(dummy_id, "SessionID");
        dp.unpackUUID(dummy_id, "OwnerID");
        dp.unpackUUID(dummy_id, "TaskID");
        dp.unpackUUID(dummy_id, "ItemID");
        dp.unpackUUID(mAssetID, "AssetID");
        S32 dummy_type;
        dp.unpackS32(dummy_type, "AssetType");
    }

    // if we never got an asset id, this will always fail.
    if(mAssetID.isNull())
    {
        return false;
    }
    return true;
}


LLTransferTargetVFile::LLTransferTargetVFile(
<<<<<<< HEAD
	const LLUUID& uuid,
	LLTransferSourceType src_type) :
	LLTransferTarget(LLTTT_VFILE, uuid, src_type),
	mNeedsCreate(true)
=======
    const LLUUID& uuid,
    LLTransferSourceType src_type) :
    LLTransferTarget(LLTTT_VFILE, uuid, src_type),
    mNeedsCreate(TRUE)
>>>>>>> e1623bb2
{
    mTempID.generate();
}


LLTransferTargetVFile::~LLTransferTargetVFile()
{
    if (mParams.mRequestDatap)
    {
        // TODO: Consider doing it in LLTransferTargetParamsVFile's destructor
        delete mParams.mRequestDatap;
        mParams.mRequestDatap = NULL;
    }
}


// virtual
bool LLTransferTargetVFile::unpackParams(LLDataPacker& dp)
{
    if(LLTST_SIM_INV_ITEM == mSourceType)
    {
        return mParams.unpackParams(dp);
    }
    return true;
}

void LLTransferTargetVFile::applyParams(const LLTransferTargetParams &params)
{
    if (params.getType() != mType)
    {
        LL_WARNS() << "Target parameter type doesn't match!" << LL_ENDL;
        return;
    }

    mParams = (LLTransferTargetParamsVFile &)params;
}


LLTSCode LLTransferTargetVFile::dataCallback(const S32 packet_id, U8 *in_datap, const S32 in_size)
{
<<<<<<< HEAD
	//LL_INFOS() << "LLTransferTargetFile::dataCallback" << LL_ENDL;
	//LL_INFOS() << "Packet: " << packet_id << LL_ENDL;

	LLFileSystem vf(mTempID, mParams.getAssetType(), LLFileSystem::APPEND);
	if (mNeedsCreate)
	{
		mNeedsCreate = false;
	}

	if (!in_size)
	{
		return LLTS_OK;
	}

	if (!vf.write(in_datap, in_size))
	{
		LL_WARNS() << "Failure in LLTransferTargetVFile::dataCallback!" << LL_ENDL;
		return LLTS_ERROR;
	}
	return LLTS_OK;
=======
    //LL_INFOS() << "LLTransferTargetFile::dataCallback" << LL_ENDL;
    //LL_INFOS() << "Packet: " << packet_id << LL_ENDL;

    LLFileSystem vf(mTempID, mParams.getAssetType(), LLFileSystem::APPEND);
    if (mNeedsCreate)
    {
        mNeedsCreate = FALSE;
    }

    if (!in_size)
    {
        return LLTS_OK;
    }

    if (!vf.write(in_datap, in_size))
    {
        LL_WARNS() << "Failure in LLTransferTargetVFile::dataCallback!" << LL_ENDL;
        return LLTS_ERROR;
    }
    return LLTS_OK;
>>>>>>> e1623bb2
}


void LLTransferTargetVFile::completionCallback(const LLTSCode status)
{
    //LL_INFOS() << "LLTransferTargetVFile::completionCallback" << LL_ENDL;

    if (!gAssetStorage)
    {
        LL_WARNS() << "Aborting vfile transfer after asset storage shut down!" << LL_ENDL;
        return;
    }

    // Still need to gracefully handle error conditions.
    S32 err_code = 0;
    switch (status)
    {
      case LLTS_DONE:
        if (!mNeedsCreate)
        {
            LLFileSystem file(mTempID, mParams.getAssetType(), LLFileSystem::WRITE);
            if (!file.rename(mParams.getAssetID(), mParams.getAssetType()))
            {
                LL_ERRS() << "LLTransferTargetVFile: rename failed" << LL_ENDL;
            }
        }
        err_code = LL_ERR_NOERR;
        LL_DEBUGS() << "LLTransferTargetVFile::completionCallback for "
             << mParams.getAssetID() << ","
             << LLAssetType::lookup(mParams.getAssetType())
             << " with temp id " << mTempID << LL_ENDL;
        break;
      case LLTS_ERROR:
      case LLTS_ABORT:
      case LLTS_UNKNOWN_SOURCE:
      default:
      {
          // We're aborting this transfer, we don't want to keep this file.
          LL_WARNS() << "Aborting vfile transfer for " << mParams.getAssetID() << LL_ENDL;
          LLFileSystem vf(mTempID, mParams.getAssetType(), LLFileSystem::APPEND);
          vf.remove();
      }
      break;
    }

    switch (status)
    {
    case LLTS_DONE:
        err_code = LL_ERR_NOERR;
        break;
    case LLTS_UNKNOWN_SOURCE:
        err_code = LL_ERR_ASSET_REQUEST_NOT_IN_DATABASE;
        break;
    case LLTS_INSUFFICIENT_PERMISSIONS:
        err_code = LL_ERR_INSUFFICIENT_PERMISSIONS;
        break;
    case LLTS_ERROR:
    case LLTS_ABORT:
    default:
        err_code = LL_ERR_ASSET_REQUEST_FAILED;
        break;
    }

    if (mParams.mRequestDatap)
    {
        if (mParams.mCompleteCallback)
        {
            mParams.mCompleteCallback(err_code,
                mParams.getAssetID(),
                mParams.getAssetType(),
                mParams.mRequestDatap,
                LLExtStat::NONE);
        }
        delete mParams.mRequestDatap;
        mParams.mRequestDatap = NULL;
    }
}<|MERGE_RESOLUTION|>--- conflicted
+++ resolved
@@ -1,264 +1,234 @@
-/**
- * @file lltransfertargetvfile.cpp
- * @brief Transfer system for receiving a vfile.
- *
- * $LicenseInfo:firstyear=2006&license=viewerlgpl$
- * Second Life Viewer Source Code
- * Copyright (C) 2010, Linden Research, Inc.
- *
- * This library is free software; you can redistribute it and/or
- * modify it under the terms of the GNU Lesser General Public
- * License as published by the Free Software Foundation;
- * version 2.1 of the License only.
- *
- * This library is distributed in the hope that it will be useful,
- * but WITHOUT ANY WARRANTY; without even the implied warranty of
- * MERCHANTABILITY or FITNESS FOR A PARTICULAR PURPOSE.  See the GNU
- * Lesser General Public License for more details.
- *
- * You should have received a copy of the GNU Lesser General Public
- * License along with this library; if not, write to the Free Software
- * Foundation, Inc., 51 Franklin Street, Fifth Floor, Boston, MA  02110-1301  USA
- *
- * Linden Research, Inc., 945 Battery Street, San Francisco, CA  94111  USA
- * $/LicenseInfo$
- */
-
-#include "linden_common.h"
-
-#include "lltransfertargetvfile.h"
-
-#include "lldatapacker.h"
-#include "llerror.h"
-#include "llfilesystem.h"
-
-//static
-void LLTransferTargetVFile::updateQueue(bool shutdown)
-{
-}
-
-
-LLTransferTargetParamsVFile::LLTransferTargetParamsVFile() :
-    LLTransferTargetParams(LLTTT_VFILE),
-    mAssetType(LLAssetType::AT_NONE),
-    mCompleteCallback(NULL),
-    mRequestDatap(NULL),
-    mErrCode(0)
-{
-}
-
-void LLTransferTargetParamsVFile::setAsset(
-    const LLUUID& asset_id,
-    LLAssetType::EType asset_type)
-{
-    mAssetID = asset_id;
-    mAssetType = asset_type;
-}
-
-void LLTransferTargetParamsVFile::setCallback(LLTTVFCompleteCallback cb, LLBaseDownloadRequest& request)
-{
-    mCompleteCallback = cb;
-    if (mRequestDatap)
-    {
-        delete mRequestDatap;
-    }
-    mRequestDatap = request.getCopy();
-}
-
-bool LLTransferTargetParamsVFile::unpackParams(LLDataPacker& dp)
-{
-    // if the source provided a new key, assign that to the asset id.
-    if(dp.hasNext())
-    {
-        LLUUID dummy_id;
-        dp.unpackUUID(dummy_id, "AgentID");
-        dp.unpackUUID(dummy_id, "SessionID");
-        dp.unpackUUID(dummy_id, "OwnerID");
-        dp.unpackUUID(dummy_id, "TaskID");
-        dp.unpackUUID(dummy_id, "ItemID");
-        dp.unpackUUID(mAssetID, "AssetID");
-        S32 dummy_type;
-        dp.unpackS32(dummy_type, "AssetType");
-    }
-
-    // if we never got an asset id, this will always fail.
-    if(mAssetID.isNull())
-    {
-        return false;
-    }
-    return true;
-}
-
-
-LLTransferTargetVFile::LLTransferTargetVFile(
-<<<<<<< HEAD
-	const LLUUID& uuid,
-	LLTransferSourceType src_type) :
-	LLTransferTarget(LLTTT_VFILE, uuid, src_type),
-	mNeedsCreate(true)
-=======
-    const LLUUID& uuid,
-    LLTransferSourceType src_type) :
-    LLTransferTarget(LLTTT_VFILE, uuid, src_type),
-    mNeedsCreate(TRUE)
->>>>>>> e1623bb2
-{
-    mTempID.generate();
-}
-
-
-LLTransferTargetVFile::~LLTransferTargetVFile()
-{
-    if (mParams.mRequestDatap)
-    {
-        // TODO: Consider doing it in LLTransferTargetParamsVFile's destructor
-        delete mParams.mRequestDatap;
-        mParams.mRequestDatap = NULL;
-    }
-}
-
-
-// virtual
-bool LLTransferTargetVFile::unpackParams(LLDataPacker& dp)
-{
-    if(LLTST_SIM_INV_ITEM == mSourceType)
-    {
-        return mParams.unpackParams(dp);
-    }
-    return true;
-}
-
-void LLTransferTargetVFile::applyParams(const LLTransferTargetParams &params)
-{
-    if (params.getType() != mType)
-    {
-        LL_WARNS() << "Target parameter type doesn't match!" << LL_ENDL;
-        return;
-    }
-
-    mParams = (LLTransferTargetParamsVFile &)params;
-}
-
-
-LLTSCode LLTransferTargetVFile::dataCallback(const S32 packet_id, U8 *in_datap, const S32 in_size)
-{
-<<<<<<< HEAD
-	//LL_INFOS() << "LLTransferTargetFile::dataCallback" << LL_ENDL;
-	//LL_INFOS() << "Packet: " << packet_id << LL_ENDL;
-
-	LLFileSystem vf(mTempID, mParams.getAssetType(), LLFileSystem::APPEND);
-	if (mNeedsCreate)
-	{
-		mNeedsCreate = false;
-	}
-
-	if (!in_size)
-	{
-		return LLTS_OK;
-	}
-
-	if (!vf.write(in_datap, in_size))
-	{
-		LL_WARNS() << "Failure in LLTransferTargetVFile::dataCallback!" << LL_ENDL;
-		return LLTS_ERROR;
-	}
-	return LLTS_OK;
-=======
-    //LL_INFOS() << "LLTransferTargetFile::dataCallback" << LL_ENDL;
-    //LL_INFOS() << "Packet: " << packet_id << LL_ENDL;
-
-    LLFileSystem vf(mTempID, mParams.getAssetType(), LLFileSystem::APPEND);
-    if (mNeedsCreate)
-    {
-        mNeedsCreate = FALSE;
-    }
-
-    if (!in_size)
-    {
-        return LLTS_OK;
-    }
-
-    if (!vf.write(in_datap, in_size))
-    {
-        LL_WARNS() << "Failure in LLTransferTargetVFile::dataCallback!" << LL_ENDL;
-        return LLTS_ERROR;
-    }
-    return LLTS_OK;
->>>>>>> e1623bb2
-}
-
-
-void LLTransferTargetVFile::completionCallback(const LLTSCode status)
-{
-    //LL_INFOS() << "LLTransferTargetVFile::completionCallback" << LL_ENDL;
-
-    if (!gAssetStorage)
-    {
-        LL_WARNS() << "Aborting vfile transfer after asset storage shut down!" << LL_ENDL;
-        return;
-    }
-
-    // Still need to gracefully handle error conditions.
-    S32 err_code = 0;
-    switch (status)
-    {
-      case LLTS_DONE:
-        if (!mNeedsCreate)
-        {
-            LLFileSystem file(mTempID, mParams.getAssetType(), LLFileSystem::WRITE);
-            if (!file.rename(mParams.getAssetID(), mParams.getAssetType()))
-            {
-                LL_ERRS() << "LLTransferTargetVFile: rename failed" << LL_ENDL;
-            }
-        }
-        err_code = LL_ERR_NOERR;
-        LL_DEBUGS() << "LLTransferTargetVFile::completionCallback for "
-             << mParams.getAssetID() << ","
-             << LLAssetType::lookup(mParams.getAssetType())
-             << " with temp id " << mTempID << LL_ENDL;
-        break;
-      case LLTS_ERROR:
-      case LLTS_ABORT:
-      case LLTS_UNKNOWN_SOURCE:
-      default:
-      {
-          // We're aborting this transfer, we don't want to keep this file.
-          LL_WARNS() << "Aborting vfile transfer for " << mParams.getAssetID() << LL_ENDL;
-          LLFileSystem vf(mTempID, mParams.getAssetType(), LLFileSystem::APPEND);
-          vf.remove();
-      }
-      break;
-    }
-
-    switch (status)
-    {
-    case LLTS_DONE:
-        err_code = LL_ERR_NOERR;
-        break;
-    case LLTS_UNKNOWN_SOURCE:
-        err_code = LL_ERR_ASSET_REQUEST_NOT_IN_DATABASE;
-        break;
-    case LLTS_INSUFFICIENT_PERMISSIONS:
-        err_code = LL_ERR_INSUFFICIENT_PERMISSIONS;
-        break;
-    case LLTS_ERROR:
-    case LLTS_ABORT:
-    default:
-        err_code = LL_ERR_ASSET_REQUEST_FAILED;
-        break;
-    }
-
-    if (mParams.mRequestDatap)
-    {
-        if (mParams.mCompleteCallback)
-        {
-            mParams.mCompleteCallback(err_code,
-                mParams.getAssetID(),
-                mParams.getAssetType(),
-                mParams.mRequestDatap,
-                LLExtStat::NONE);
-        }
-        delete mParams.mRequestDatap;
-        mParams.mRequestDatap = NULL;
-    }
-}+/**
+ * @file lltransfertargetvfile.cpp
+ * @brief Transfer system for receiving a vfile.
+ *
+ * $LicenseInfo:firstyear=2006&license=viewerlgpl$
+ * Second Life Viewer Source Code
+ * Copyright (C) 2010, Linden Research, Inc.
+ *
+ * This library is free software; you can redistribute it and/or
+ * modify it under the terms of the GNU Lesser General Public
+ * License as published by the Free Software Foundation;
+ * version 2.1 of the License only.
+ *
+ * This library is distributed in the hope that it will be useful,
+ * but WITHOUT ANY WARRANTY; without even the implied warranty of
+ * MERCHANTABILITY or FITNESS FOR A PARTICULAR PURPOSE.  See the GNU
+ * Lesser General Public License for more details.
+ *
+ * You should have received a copy of the GNU Lesser General Public
+ * License along with this library; if not, write to the Free Software
+ * Foundation, Inc., 51 Franklin Street, Fifth Floor, Boston, MA  02110-1301  USA
+ *
+ * Linden Research, Inc., 945 Battery Street, San Francisco, CA  94111  USA
+ * $/LicenseInfo$
+ */
+
+#include "linden_common.h"
+
+#include "lltransfertargetvfile.h"
+
+#include "lldatapacker.h"
+#include "llerror.h"
+#include "llfilesystem.h"
+
+//static
+void LLTransferTargetVFile::updateQueue(bool shutdown)
+{
+}
+
+
+LLTransferTargetParamsVFile::LLTransferTargetParamsVFile() :
+    LLTransferTargetParams(LLTTT_VFILE),
+    mAssetType(LLAssetType::AT_NONE),
+    mCompleteCallback(NULL),
+    mRequestDatap(NULL),
+    mErrCode(0)
+{
+}
+
+void LLTransferTargetParamsVFile::setAsset(
+    const LLUUID& asset_id,
+    LLAssetType::EType asset_type)
+{
+    mAssetID = asset_id;
+    mAssetType = asset_type;
+}
+
+void LLTransferTargetParamsVFile::setCallback(LLTTVFCompleteCallback cb, LLBaseDownloadRequest& request)
+{
+    mCompleteCallback = cb;
+    if (mRequestDatap)
+    {
+        delete mRequestDatap;
+    }
+    mRequestDatap = request.getCopy();
+}
+
+bool LLTransferTargetParamsVFile::unpackParams(LLDataPacker& dp)
+{
+    // if the source provided a new key, assign that to the asset id.
+    if(dp.hasNext())
+    {
+        LLUUID dummy_id;
+        dp.unpackUUID(dummy_id, "AgentID");
+        dp.unpackUUID(dummy_id, "SessionID");
+        dp.unpackUUID(dummy_id, "OwnerID");
+        dp.unpackUUID(dummy_id, "TaskID");
+        dp.unpackUUID(dummy_id, "ItemID");
+        dp.unpackUUID(mAssetID, "AssetID");
+        S32 dummy_type;
+        dp.unpackS32(dummy_type, "AssetType");
+    }
+
+    // if we never got an asset id, this will always fail.
+    if(mAssetID.isNull())
+    {
+        return false;
+    }
+    return true;
+}
+
+
+LLTransferTargetVFile::LLTransferTargetVFile(
+    const LLUUID& uuid,
+    LLTransferSourceType src_type) :
+    LLTransferTarget(LLTTT_VFILE, uuid, src_type),
+    mNeedsCreate(true)
+{
+    mTempID.generate();
+}
+
+
+LLTransferTargetVFile::~LLTransferTargetVFile()
+{
+    if (mParams.mRequestDatap)
+    {
+        // TODO: Consider doing it in LLTransferTargetParamsVFile's destructor
+        delete mParams.mRequestDatap;
+        mParams.mRequestDatap = NULL;
+    }
+}
+
+
+// virtual
+bool LLTransferTargetVFile::unpackParams(LLDataPacker& dp)
+{
+    if(LLTST_SIM_INV_ITEM == mSourceType)
+    {
+        return mParams.unpackParams(dp);
+    }
+    return true;
+}
+
+void LLTransferTargetVFile::applyParams(const LLTransferTargetParams &params)
+{
+    if (params.getType() != mType)
+    {
+        LL_WARNS() << "Target parameter type doesn't match!" << LL_ENDL;
+        return;
+    }
+
+    mParams = (LLTransferTargetParamsVFile &)params;
+}
+
+
+LLTSCode LLTransferTargetVFile::dataCallback(const S32 packet_id, U8 *in_datap, const S32 in_size)
+{
+    //LL_INFOS() << "LLTransferTargetFile::dataCallback" << LL_ENDL;
+    //LL_INFOS() << "Packet: " << packet_id << LL_ENDL;
+
+    LLFileSystem vf(mTempID, mParams.getAssetType(), LLFileSystem::APPEND);
+    if (mNeedsCreate)
+    {
+        mNeedsCreate = false;
+    }
+
+    if (!in_size)
+    {
+        return LLTS_OK;
+    }
+
+    if (!vf.write(in_datap, in_size))
+    {
+        LL_WARNS() << "Failure in LLTransferTargetVFile::dataCallback!" << LL_ENDL;
+        return LLTS_ERROR;
+    }
+    return LLTS_OK;
+}
+
+
+void LLTransferTargetVFile::completionCallback(const LLTSCode status)
+{
+    //LL_INFOS() << "LLTransferTargetVFile::completionCallback" << LL_ENDL;
+
+    if (!gAssetStorage)
+    {
+        LL_WARNS() << "Aborting vfile transfer after asset storage shut down!" << LL_ENDL;
+        return;
+    }
+
+    // Still need to gracefully handle error conditions.
+    S32 err_code = 0;
+    switch (status)
+    {
+      case LLTS_DONE:
+        if (!mNeedsCreate)
+        {
+            LLFileSystem file(mTempID, mParams.getAssetType(), LLFileSystem::WRITE);
+            if (!file.rename(mParams.getAssetID(), mParams.getAssetType()))
+            {
+                LL_ERRS() << "LLTransferTargetVFile: rename failed" << LL_ENDL;
+            }
+        }
+        err_code = LL_ERR_NOERR;
+        LL_DEBUGS() << "LLTransferTargetVFile::completionCallback for "
+             << mParams.getAssetID() << ","
+             << LLAssetType::lookup(mParams.getAssetType())
+             << " with temp id " << mTempID << LL_ENDL;
+        break;
+      case LLTS_ERROR:
+      case LLTS_ABORT:
+      case LLTS_UNKNOWN_SOURCE:
+      default:
+      {
+          // We're aborting this transfer, we don't want to keep this file.
+          LL_WARNS() << "Aborting vfile transfer for " << mParams.getAssetID() << LL_ENDL;
+          LLFileSystem vf(mTempID, mParams.getAssetType(), LLFileSystem::APPEND);
+          vf.remove();
+      }
+      break;
+    }
+
+    switch (status)
+    {
+    case LLTS_DONE:
+        err_code = LL_ERR_NOERR;
+        break;
+    case LLTS_UNKNOWN_SOURCE:
+        err_code = LL_ERR_ASSET_REQUEST_NOT_IN_DATABASE;
+        break;
+    case LLTS_INSUFFICIENT_PERMISSIONS:
+        err_code = LL_ERR_INSUFFICIENT_PERMISSIONS;
+        break;
+    case LLTS_ERROR:
+    case LLTS_ABORT:
+    default:
+        err_code = LL_ERR_ASSET_REQUEST_FAILED;
+        break;
+    }
+
+    if (mParams.mRequestDatap)
+    {
+        if (mParams.mCompleteCallback)
+        {
+            mParams.mCompleteCallback(err_code,
+                mParams.getAssetID(),
+                mParams.getAssetType(),
+                mParams.mRequestDatap,
+                LLExtStat::NONE);
+        }
+        delete mParams.mRequestDatap;
+        mParams.mRequestDatap = NULL;
+    }
+}