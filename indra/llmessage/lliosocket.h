/** 
 * @file lliosocket.h
 * @author Phoenix
 * @date 2005-07-31
 * @brief Declaration of files used for handling sockets and associated pipes
 *
 * $LicenseInfo:firstyear=2005&license=viewerlgpl$
 * Second Life Viewer Source Code
 * Copyright (C) 2010, Linden Research, Inc.
 * 
 * This library is free software; you can redistribute it and/or
 * modify it under the terms of the GNU Lesser General Public
 * License as published by the Free Software Foundation;
 * version 2.1 of the License only.
 * 
 * This library is distributed in the hope that it will be useful,
 * but WITHOUT ANY WARRANTY; without even the implied warranty of
 * MERCHANTABILITY or FITNESS FOR A PARTICULAR PURPOSE.  See the GNU
 * Lesser General Public License for more details.
 * 
 * You should have received a copy of the GNU Lesser General Public
 * License along with this library; if not, write to the Free Software
 * Foundation, Inc., 51 Franklin Street, Fifth Floor, Boston, MA  02110-1301  USA
 * 
 * Linden Research, Inc., 945 Battery Street, San Francisco, CA  94111  USA
 * $/LicenseInfo$
 */

#ifndef LL_LLIOSOCKET_H
#define LL_LLIOSOCKET_H

/** 
 * The socket interface provided here is a simple wraper around apr
 * sockets, with a pipe source and sink to read and write off of the
 * socket. Every socket only performs non-blocking operations except
 * the server socket which only performs blocking operations when an
 * OS poll indicates it will not block.
 */

#include "lliopipe.h"
#include "apr_network_io.h"
#include "llchainio.h"

class LLHost;

/** 
 * @class LLSocket
 * @brief Implementation of a wrapper around a socket.
 *
 * An instance of this class represents a single socket over it's
 * entire life - from uninitialized, to connected, to a listening
 * socket depending on it's purpose. This class simplifies our access
 * into the socket interface by only providing stream/tcp and
 * datagram/udp sockets - the only types we are interested in, since
 * those are the only properly supported by all of our platforms.
 */
class LLSocket
{
public:
	/** 
	 * @brief Reference counted shared pointers to sockets.
	 */
	typedef boost::shared_ptr<LLSocket> ptr_t;

	/** 
	 * @brief Type of socket to create.
	 */
	enum EType
	{
		STREAM_TCP,
		DATAGRAM_UDP,
	};

	/** 
	 * @brief Anonymous enumeration to help identify ports
	 */
	enum
	{
		PORT_INVALID = (U16)-1,
		PORT_EPHEMERAL = 0,
	};

	/** 
	 * @brief Create a socket.
	 *
	 * This is the call you would use if you intend to create a listen
	 * socket. If you intend the socket to be known to external
	 * clients without prior port notification, do not use
	 * PORT_EPHEMERAL.
	 * @param type The type of socket to create
	 * @param port The port for the socket
	 * @return A valid socket shared pointer if the call worked.
	 */
	static ptr_t create(
		EType type,
		U16 port = PORT_EPHEMERAL);

	/** 
	 * @brief Create a LLSocket by accepting a connection from a listen socket.
	 *
	 * @param status Output. Status of the accept if a valid listen socket was passed.
	 * @param listen_socket The listen socket to use.
	 * @return A valid socket shared pointer if the call worked.
	 */
	static ptr_t create(apr_status_t& status, ptr_t& listen_socket);

	/** 
	 * @brief Perform a blocking connect to a host. Do not use in production.
	 *
	 * @param host The host to connect this socket to.
	 * @return Returns true if the connect was successful.
	 */
	bool blockingConnect(const LLHost& host);

	/** 
	 * @brief Get the type of socket
	 */
	//EType getType() const { return mType; }

	/** 
	 * @brief Get the port.
	 *
	 * This will return PORT_EPHEMERAL if bind was never called.
	 * @return Returns the port associated with this socket.
	 */
	U16 getPort() const { return mPort; }

	/** 
	 * @brief Get the apr socket implementation.
	 *
	 * @return Returns the raw apr socket.
	 */
	apr_socket_t* getSocket() const { return mSocket; }

<<<<<<< HEAD
=======
protected:
	/** 
	 * @brief Protected constructor since should only make sockets
	 * with one of the two <code>create()</code> calls.
	 */
	LLSocket(void);

>>>>>>> 48d94915
	/** 
	 * @brief Set default socket options, with SO_NONBLOCK = 0 and a timeout in us.
	 * @param timeout Number of microseconds to wait on this socket. Any
	 * negative number means block-forever. TIMEOUT OF 0 IS NON-PORTABLE.
	 */
	void setBlocking(S32 timeout);

	/**
	 * @brief Set default socket options, with SO_NONBLOCK = 1 and timeout = 0.
	 */
	void setNonBlocking();

protected:
	/**
	 * @brief Protected constructor since should only make sockets
	 * with one of the two <code>create()</code> calls.
	 */
	LLSocket(apr_socket_t* socket, apr_pool_t* pool);

public:
	/** 
	 * @brief Do not call this directly.
	 */
	~LLSocket();

protected:
	// The apr socket.
	apr_socket_t* mSocket;

	// Our memory pool.
	LLAPRPool mPool;

	// The port if we know it.
	U16 mPort;

	//EType mType;
};

/** 
 * @class LLIOSocketReader
 * @brief An LLIOPipe implementation which reads from a socket.
 * @see LLIOPipe
 *
 * An instance of a socket reader wraps around an LLSocket and
 * performs non-blocking reads and passes it to the next pipe in the
 * chain.
 */
class LLIOSocketReader : public LLIOPipe
{
public:
	LLIOSocketReader(LLSocket::ptr_t socket);
	~LLIOSocketReader();

protected:
	/* @name LLIOPipe virtual implementations
	 */
	//@{
	/** 
	 * @brief Process the data coming in the socket.
	 *
	 * Since the socket and next pipe must exist for process to make
	 * any sense, this method will return STATUS_PRECONDITION_NOT_MET
	 * unless if they are not known.
	 * If a STATUS_STOP returned by the next link in the chain, this
	 * reader will turn of the socket polling.
	 * @param buffer Pointer to a buffer which needs processing. Probably NULL.
	 * @param bytes Number of bytes to in buffer to process. Probably 0.
	 * @param eos True if this function is the last. Almost always false.
	 * @param read Number of bytes actually processed.
	 * @param pump The pump which is calling process. May be NULL.
	 * @param context A data structure to pass structured data
	 * @return STATUS_OK unless the preconditions are not met.
	 */
	virtual EStatus process_impl(
		const LLChannelDescriptors& channels,
		buffer_ptr_t& buffer,
		bool& eos,
		LLSD& context,
		LLPumpIO* pump);
	//@}

protected:
	LLSocket::ptr_t mSource;
	std::vector<U8> mBuffer;
	bool mInitialized;
};

/** 
 * @class LLIOSocketWriter
 * @brief An LLIOPipe implementation which writes to a socket
 * @see LLIOPipe
 *
 * An instance of a socket writer wraps around an LLSocket and
 * performs non-blocking writes of the data passed in.
 */
class LLIOSocketWriter : public LLIOPipe
{
public:
	LLIOSocketWriter(LLSocket::ptr_t socket);
	~LLIOSocketWriter();

protected:
	/* @name LLIOPipe virtual implementations
	 */
	//@{
	/** 
	 * @brief Write the data in buffer to the socket.
	 *
	 * Since the socket pipe must exist for process to make any sense,
	 * this method will return STATUS_PRECONDITION_NOT_MET if it is
	 * not known.
	 * @param buffer Pointer to a buffer which needs processing.
	 * @param bytes Number of bytes to in buffer to process.
	 * @param eos True if this function is the last.
	 * @param read Number of bytes actually processed.
	 * @param pump The pump which is calling process. May be NULL.
	 * @param context A data structure to pass structured data
	 * @return A return code for the write.
	 */
	virtual EStatus process_impl(
		const LLChannelDescriptors& channels,
		buffer_ptr_t& buffer,
		bool& eos,
		LLSD& context,
		LLPumpIO* pump);
	//@}

protected:
	LLSocket::ptr_t mDestination;
	U8* mLastWritten;
	bool mInitialized;
};

/** 
 * @class LLIOServerSocket
 * @brief An IOPipe implementation which listens and spawns connected
 * sockets.
 * @see LLIOPipe, LLChainIOFactory
 *
 * Each server socket instance coordinates with a pump to ensure it
 * only processes waiting connections. It uses the provided socket,
 * and assumes it is correctly initialized. When the connection is
 * established, the server will call the chain factory to build a
 * chain, and attach a socket reader and the front and a socket writer
 * at the end. It is up to the chain factory to create something which
 * correctly handles the established connection using the reader as a
 * source, and the writer as the final sink.
 * The newly added chain timeout is in DEFAULT_CHAIN_EXPIRY_SECS unless
 * adjusted with a call to setResponseTimeout().
 */
class LLIOServerSocket : public LLIOPipe
{
public:
	typedef LLSocket::ptr_t socket_t;
	typedef boost::shared_ptr<LLChainIOFactory> factory_t;
	LLIOServerSocket(socket_t listener, factory_t reactor);
	virtual ~LLIOServerSocket();

	/** 
	 * @brief Set the timeout for the generated chains.
	 *
	 * This value is passed directly to the LLPumpIO::addChain()
	 * method. The default on construction is set to
	 * DEFAULT_CHAIN_EXPIRY_SECS which is a reasonable value for most
	 * applications based on this library. Avoid passing in
	 * NEVER_CHAIN_EXPIRY_SECS unless you have another method of
	 * harvesting chains.
	 * @param timeout_secs The seconds before timeout for the response chain. 
	 */
	void setResponseTimeout(F32 timeout_secs);

	/* @name LLIOPipe virtual implementations
	 */
	//@{
protected:
	/** 
	 * @brief Process the data in buffer
	 */
	virtual EStatus process_impl(
		const LLChannelDescriptors& channels,
		buffer_ptr_t& buffer,
		bool& eos,
		LLSD& context,
		LLPumpIO* pump);
	//@}

protected:
	socket_t mListenSocket;
	factory_t mReactor;
	bool mInitialized;
	F32 mResponseTimeout;
};

#if 0
/** 
 * @class LLIODataSocket
 * @brief BRIEF_DESC
 *
 * THOROUGH_DESCRIPTION
 */
class LLIODataSocket : public LLIOSocket
{
public:
	/**
	 * @brief Construct a datagram socket.
	 *
	 * If you pass in LLIOSocket::PORT_EPHEMERAL as the suggested
	 * port, The socket will not be in a 'listen' mode, but can still
	 * read data sent back to it's port. When suggested_port is not
	 * ephemeral or invalid and bind fails, the port discovery
	 * algorithm will search through a limited set of ports to
	 * try to find an open port. If that process fails, getPort() will
	 * return LLIOSocket::PORT_INVALID
	 * @param suggested_port The port you would like to bind. Use
	 * LLIOSocket::PORT_EPHEMERAL for an unspecified port.
	 * @param start_discovery_port The start range for
	 * @param pool The pool to use for allocation.
	 */
	LLIODataSocket(
		U16 suggested_port,
		U16 start_discovery_port);
	virtual ~LLIODataSocket();

protected:

private:
	apr_socket_t* mSocket;
};
#endif

#endif // LL_LLIOSOCKET_H<|MERGE_RESOLUTION|>--- conflicted
+++ resolved
@@ -132,16 +132,12 @@
 	 */
 	apr_socket_t* getSocket() const { return mSocket; }
 
-<<<<<<< HEAD
-=======
-protected:
 	/** 
 	 * @brief Protected constructor since should only make sockets
 	 * with one of the two <code>create()</code> calls.
 	 */
 	LLSocket(void);
 
->>>>>>> 48d94915
 	/** 
 	 * @brief Set default socket options, with SO_NONBLOCK = 0 and a timeout in us.
 	 * @param timeout Number of microseconds to wait on this socket. Any
