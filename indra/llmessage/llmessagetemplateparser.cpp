--- conflicted
+++ resolved
@@ -1,922 +1,761 @@
-/**
- * @file llmessagetemplateparser.cpp
- * @brief LLMessageTemplateParser implementation
- *
- * $LicenseInfo:firstyear=2007&license=viewerlgpl$
- * Second Life Viewer Source Code
- * Copyright (C) 2010, Linden Research, Inc.
- *
- * This library is free software; you can redistribute it and/or
- * modify it under the terms of the GNU Lesser General Public
- * License as published by the Free Software Foundation;
- * version 2.1 of the License only.
- *
- * This library is distributed in the hope that it will be useful,
- * but WITHOUT ANY WARRANTY; without even the implied warranty of
- * MERCHANTABILITY or FITNESS FOR A PARTICULAR PURPOSE.  See the GNU
- * Lesser General Public License for more details.
- *
- * You should have received a copy of the GNU Lesser General Public
- * License along with this library; if not, write to the Free Software
- * Foundation, Inc., 51 Franklin Street, Fifth Floor, Boston, MA  02110-1301  USA
- *
- * Linden Research, Inc., 945 Battery Street, San Francisco, CA  94111  USA
- * $/LicenseInfo$
- */
-
-#include "linden_common.h"
-#include "llmessagetemplateparser.h"
-#include <boost/tokenizer.hpp>
-
-
-// What follows is a bunch of C functions to do validation.
-
-// Lets support a small subset of regular expressions here
-// Syntax is a string made up of:
-//  a   - checks against alphanumeric               ([A-Za-z0-9])
-//  c   - checks against character                  ([A-Za-z])
-//  f   - checks against first variable character   ([A-Za-z_])
-//  v   - checks against variable                   ([A-Za-z0-9_])
-//  s   - checks against sign of integer            ([-0-9])
-//  d   - checks against integer digit              ([0-9])
-//  *   - repeat last check
-
-// checks 'a'
-<<<<<<< HEAD
-bool	b_return_alphanumeric_ok(char c)
-{
-	if (  (  (c < 'A')
-		   ||(c > 'Z'))
-		&&(  (c < 'a')
-		   ||(c > 'z'))
-		&&(  (c < '0')
-		   ||(c > '9')))
-	{
-		return false;
-	}
-	return true;
-}
-
-// checks 'c'
-bool	b_return_character_ok(char c)
-{
-	if (  (  (c < 'A')
-		   ||(c > 'Z'))
-		&&(  (c < 'a')
-		   ||(c > 'z')))
-	{
-		return false;
-	}
-	return true;
-}
-
-// checks 'f'
-bool	b_return_first_variable_ok(char c)
-{
-	if (  (  (c < 'A')
-		   ||(c > 'Z'))
-		&&(  (c < 'a')
-		   ||(c > 'z'))
-		&&(c != '_'))
-	{
-		return false;
-	}
-	return true;
-}
-
-// checks 'v'
-bool	b_return_variable_ok(char c)
-{
-	if (  (  (c < 'A')
-		   ||(c > 'Z'))
-		&&(  (c < 'a')
-		   ||(c > 'z'))
-		&&(  (c < '0')
-		   ||(c > '9'))
-		&&(c != '_'))
-	{
-		return false;
-	}
-	return true;
-}
-
-// checks 's'
-bool	b_return_signed_integer_ok(char c)
-{
-	if (  (  (c < '0')
-		   ||(c > '9'))
-		&&(c != '-'))
-	{
-		return false;
-	}
-	return true;
-}
-
-// checks 'd'
-bool	b_return_integer_ok(char c)
-{
-	if (  (c < '0')
-		||(c > '9'))
-	{
-		return false;
-	}
-	return true;
-}
-
-bool	(*gParseCheckCharacters[])(char c) =
-=======
-BOOL    b_return_alphanumeric_ok(char c)
-{
-    if (  (  (c < 'A')
-           ||(c > 'Z'))
-        &&(  (c < 'a')
-           ||(c > 'z'))
-        &&(  (c < '0')
-           ||(c > '9')))
-    {
-        return FALSE;
-    }
-    return TRUE;
-}
-
-// checks 'c'
-BOOL    b_return_character_ok(char c)
-{
-    if (  (  (c < 'A')
-           ||(c > 'Z'))
-        &&(  (c < 'a')
-           ||(c > 'z')))
-    {
-        return FALSE;
-    }
-    return TRUE;
-}
-
-// checks 'f'
-BOOL    b_return_first_variable_ok(char c)
-{
-    if (  (  (c < 'A')
-           ||(c > 'Z'))
-        &&(  (c < 'a')
-           ||(c > 'z'))
-        &&(c != '_'))
-    {
-        return FALSE;
-    }
-    return TRUE;
-}
-
-// checks 'v'
-BOOL    b_return_variable_ok(char c)
-{
-    if (  (  (c < 'A')
-           ||(c > 'Z'))
-        &&(  (c < 'a')
-           ||(c > 'z'))
-        &&(  (c < '0')
-           ||(c > '9'))
-        &&(c != '_'))
-    {
-        return FALSE;
-    }
-    return TRUE;
-}
-
-// checks 's'
-BOOL    b_return_signed_integer_ok(char c)
-{
-    if (  (  (c < '0')
-           ||(c > '9'))
-        &&(c != '-'))
-    {
-        return FALSE;
-    }
-    return TRUE;
-}
-
-// checks 'd'
-BOOL    b_return_integer_ok(char c)
-{
-    if (  (c < '0')
-        ||(c > '9'))
-    {
-        return FALSE;
-    }
-    return TRUE;
-}
-
-BOOL    (*gParseCheckCharacters[])(char c) =
->>>>>>> e1623bb2
-{
-    b_return_alphanumeric_ok,
-    b_return_character_ok,
-    b_return_first_variable_ok,
-    b_return_variable_ok,
-    b_return_signed_integer_ok,
-    b_return_integer_ok
-};
-
-S32 get_checker_number(char checker)
-{
-    switch(checker)
-    {
-    case 'a':
-        return 0;
-    case 'c':
-        return 1;
-    case 'f':
-        return 2;
-    case 'v':
-        return 3;
-    case 's':
-        return 4;
-    case 'd':
-        return 5;
-    case '*':
-        return 9999;
-    default:
-        return -1;
-    }
-}
-
-// check token based on passed simplified regular expression
-<<<<<<< HEAD
-bool	b_check_token(const char *token, const char *regexp)
-{
-	S32 tptr, rptr = 0;
-	S32 current_checker, next_checker = 0;
-
-	current_checker = get_checker_number(regexp[rptr++]);
-
-	if (current_checker == -1)
-	{
-		LL_ERRS() << "Invalid regular expression value!" << LL_ENDL;
-		return false;
-	}
-
-	if (current_checker == 9999)
-	{
-		LL_ERRS() << "Regular expression can't start with *!" << LL_ENDL;
-		return false;
-	}
-
-	for (tptr = 0; token[tptr]; tptr++)
-	{
-		if (current_checker == -1)
-		{
-			LL_ERRS() << "Input exceeds regular expression!\nDid you forget a *?" << LL_ENDL;
-			return false;
-		}
-
-		if (!gParseCheckCharacters[current_checker](token[tptr]))
-		{
-			return false;
-		}
-		if (next_checker != 9999)
-		{
-			next_checker = get_checker_number(regexp[rptr++]);
-			if (next_checker != 9999)
-			{
-				current_checker = next_checker;
-			}
-		}
-	}
-	return true;
-}
-
-// C variable can be made up of upper or lower case letters, underscores, or numbers, but can't start with a number
-bool	b_variable_ok(const char *token)
-{
-	if (!b_check_token(token, "fv*"))
-	{
-		LL_WARNS() << "Token '" << token << "' isn't a variable!" << LL_ENDL;
-		return false;
-	}
-	return true;
-}
-
-// An integer is made up of the digits 0-9 and may be preceded by a '-'
-bool	b_integer_ok(const char *token)
-{
-	if (!b_check_token(token, "sd*"))
-	{
-		LL_WARNS() << "Token isn't an integer!" << LL_ENDL;
-		return false;
-	}
-	return true;
-}
-
-// An integer is made up of the digits 0-9
-bool	b_positive_integer_ok(const char *token)
-{
-	if (!b_check_token(token, "d*"))
-	{
-		LL_WARNS() << "Token isn't an integer!" << LL_ENDL;
-		return false;
-	}
-	return true;
-=======
-BOOL    b_check_token(const char *token, const char *regexp)
-{
-    S32 tptr, rptr = 0;
-    S32 current_checker, next_checker = 0;
-
-    current_checker = get_checker_number(regexp[rptr++]);
-
-    if (current_checker == -1)
-    {
-        LL_ERRS() << "Invalid regular expression value!" << LL_ENDL;
-        return FALSE;
-    }
-
-    if (current_checker == 9999)
-    {
-        LL_ERRS() << "Regular expression can't start with *!" << LL_ENDL;
-        return FALSE;
-    }
-
-    for (tptr = 0; token[tptr]; tptr++)
-    {
-        if (current_checker == -1)
-        {
-            LL_ERRS() << "Input exceeds regular expression!\nDid you forget a *?" << LL_ENDL;
-            return FALSE;
-        }
-
-        if (!gParseCheckCharacters[current_checker](token[tptr]))
-        {
-            return FALSE;
-        }
-        if (next_checker != 9999)
-        {
-            next_checker = get_checker_number(regexp[rptr++]);
-            if (next_checker != 9999)
-            {
-                current_checker = next_checker;
-            }
-        }
-    }
-    return TRUE;
-}
-
-// C variable can be made up of upper or lower case letters, underscores, or numbers, but can't start with a number
-BOOL    b_variable_ok(const char *token)
-{
-    if (!b_check_token(token, "fv*"))
-    {
-        LL_WARNS() << "Token '" << token << "' isn't a variable!" << LL_ENDL;
-        return FALSE;
-    }
-    return TRUE;
-}
-
-// An integer is made up of the digits 0-9 and may be preceded by a '-'
-BOOL    b_integer_ok(const char *token)
-{
-    if (!b_check_token(token, "sd*"))
-    {
-        LL_WARNS() << "Token isn't an integer!" << LL_ENDL;
-        return FALSE;
-    }
-    return TRUE;
-}
-
-// An integer is made up of the digits 0-9
-BOOL    b_positive_integer_ok(const char *token)
-{
-    if (!b_check_token(token, "d*"))
-    {
-        LL_WARNS() << "Token isn't an integer!" << LL_ENDL;
-        return FALSE;
-    }
-    return TRUE;
->>>>>>> e1623bb2
-}
-
-
-// Done with C functions, here's the tokenizer.
-
-typedef boost::tokenizer< boost::char_separator<char> > tokenizer;
-
-LLTemplateTokenizer::LLTemplateTokenizer(const std::string & contents) : mStarted(false), mTokens()
-{
-    boost::char_separator<char> newline("\r\n", "", boost::keep_empty_tokens);
-    boost::char_separator<char> spaces(" \t");
-    U32 line_counter = 1;
-
-    tokenizer line_tokens(contents, newline);
-    for(tokenizer::iterator line_iter = line_tokens.begin();
-        line_iter != line_tokens.end();
-        ++line_iter, ++line_counter)
-    {
-        tokenizer word_tokens(*line_iter, spaces);
-        for(tokenizer::iterator word_iter = word_tokens.begin();
-            word_iter != word_tokens.end();
-            ++word_iter)
-        {
-            if((*word_iter)[0] == '/')
-            {
-                break;   // skip to end of line on comments
-            }
-            positioned_token pt;// = new positioned_token();
-            pt.str = std::string(*word_iter);
-            pt.line = line_counter;
-            mTokens.push_back(pt);
-        }
-    }
-    mCurrent = mTokens.begin();
-}
-void LLTemplateTokenizer::inc()
-{
-    if(atEOF())
-    {
-        error("trying to increment token of EOF");
-    }
-    else if(mStarted)
-    {
-        ++mCurrent;
-    }
-    else
-    {
-        mStarted = true;
-        mCurrent = mTokens.begin();
-    }
-}
-void LLTemplateTokenizer::dec()
-{
-    if(mCurrent == mTokens.begin())
-    {
-        if(mStarted)
-        {
-            mStarted = false;
-        }
-        else
-        {
-            error("trying to decrement past beginning of file");
-        }
-    }
-    else
-    {
-        mCurrent--;
-    }
-}
-
-std::string LLTemplateTokenizer::get() const
-{
-    if(atEOF())
-    {
-        error("trying to get EOF");
-    }
-    return mCurrent->str;
-}
-
-U32 LLTemplateTokenizer::line() const
-{
-    if(atEOF())
-    {
-        return 0;
-    }
-    return mCurrent->line;
-}
-
-bool LLTemplateTokenizer::atEOF() const
-{
-    return mCurrent == mTokens.end();
-}
-
-std::string LLTemplateTokenizer::next()
-{
-    inc();
-    return get();
-}
-
-bool LLTemplateTokenizer::want(const std::string & token)
-{
-    if(atEOF()) return false;
-    inc();
-    if(atEOF()) return false;
-    if(get() != token)
-    {
-        dec(); // back up a step
-        return false;
-    }
-    return true;
-}
-
-bool LLTemplateTokenizer::wantEOF()
-{
-    // see if the next token is EOF
-    if(atEOF()) return true;
-    inc();
-    if(!atEOF())
-    {
-        dec(); // back up a step
-        return false;
-    }
-    return true;
-}
-
-void LLTemplateTokenizer::error(std::string message) const
-{
-    if(atEOF())
-    {
-        LL_ERRS() << "Unexpected end of file: " << message << LL_ENDL;
-    }
-    else
-    {
-        LL_ERRS() << "Problem parsing message template at line "
-               << line() << ", with token '" << get() << "' : "
-               << message << LL_ENDL;
-    }
-}
-
-
-// Done with tokenizer, next is the parser.
-
-LLTemplateParser::LLTemplateParser(LLTemplateTokenizer & tokens):
-    mVersion(0.f),
-    mMessages()
-{
-    // the version number should be the first thing in the file
-    if (tokens.want("version"))
-    {
-        // version number
-        std::string vers_string = tokens.next();
-        mVersion = (F32)atof(vers_string.c_str());
-
-        LL_INFOS() << "### Message template version " << mVersion << "  ###" << LL_ENDL;
-    }
-    else
-    {
-        LL_ERRS() << "Version must be first in the message template, found "
-               << tokens.next() << LL_ENDL;
-    }
-
-    while(LLMessageTemplate * templatep = parseMessage(tokens))
-    {
-        if (templatep->getDeprecation() != MD_DEPRECATED)
-        {
-            mMessages.push_back(templatep);
-        }
-        else
-        {
-            delete templatep;
-        }
-    }
-
-    if(!tokens.wantEOF())
-    {
-        LL_ERRS() << "Expected end of template or a message, instead found: "
-               << tokens.next() << " at " << tokens.line() << LL_ENDL;
-    }
-}
-
-F32 LLTemplateParser::getVersion() const
-{
-    return mVersion;
-}
-
-LLTemplateParser::message_iterator LLTemplateParser::getMessagesBegin() const
-{
-    return mMessages.begin();
-}
-
-LLTemplateParser::message_iterator LLTemplateParser::getMessagesEnd() const
-{
-    return mMessages.end();
-}
-
-
-// static
-LLMessageTemplate * LLTemplateParser::parseMessage(LLTemplateTokenizer & tokens)
-{
-    LLMessageTemplate   *templatep = NULL;
-    if(!tokens.want("{"))
-    {
-        return NULL;
-    }
-
-    // name first
-    std::string template_name = tokens.next();
-
-    // is name a legit C variable name
-    if (!b_variable_ok(template_name.c_str()))
-    {
-        LL_ERRS() << "Not legit variable name: " << template_name << " at " << tokens.line() << LL_ENDL;
-    }
-
-    // ok, now get Frequency ("High", "Medium", or "Low")
-    EMsgFrequency frequency = MFT_LOW;
-    std::string freq_string = tokens.next();
-    if (freq_string == "High")
-    {
-        frequency = MFT_HIGH;
-    }
-    else if (freq_string == "Medium")
-    {
-        frequency = MFT_MEDIUM;
-    }
-    else if (freq_string == "Low" || freq_string == "Fixed")
-    {
-        frequency = MFT_LOW;
-    }
-    else
-    {
-        LL_ERRS() << "Expected frequency, got " << freq_string << " at " << tokens.line() << LL_ENDL;
-    }
-
-    // TODO more explicit checking here pls
-    U32 message_number = strtoul(tokens.next().c_str(),NULL,0);
-
-    switch (frequency) {
-    case MFT_HIGH:
-        break;
-    case MFT_MEDIUM:
-        message_number = (255 << 8) | message_number;
-        break;
-    case MFT_LOW:
-        message_number = (255 << 24) | (255 << 16) | message_number;
-        break;
-    default:
-        LL_ERRS() << "Unknown frequency enum: " << frequency << LL_ENDL;
-    }
-
-    templatep = new LLMessageTemplate(
-        template_name.c_str(),
-        message_number,
-        frequency);
-
-    // Now get trust ("Trusted", "NotTrusted")
-    std::string trust = tokens.next();
-    if (trust == "Trusted")
-    {
-        templatep->setTrust(MT_TRUST);
-    }
-    else if (trust == "NotTrusted")
-    {
-        templatep->setTrust(MT_NOTRUST);
-    }
-    else
-    {
-        LL_ERRS() << "Bad trust " << trust << " at " << tokens.line() << LL_ENDL;
-    }
-
-    // get encoding
-    std::string encoding = tokens.next();
-    if(encoding == "Unencoded")
-    {
-        templatep->setEncoding(ME_UNENCODED);
-    }
-    else if(encoding == "Zerocoded")
-    {
-        templatep->setEncoding(ME_ZEROCODED);
-    }
-    else
-    {
-        LL_ERRS() << "Bad encoding " << encoding << " at " << tokens.line() << LL_ENDL;
-    }
-
-    // get deprecation
-    if(tokens.want("Deprecated"))
-    {
-        templatep->setDeprecation(MD_DEPRECATED);
-    }
-    else if (tokens.want("UDPDeprecated"))
-    {
-        templatep->setDeprecation(MD_UDPDEPRECATED);
-    }
-    else if (tokens.want("UDPBlackListed"))
-    {
-        templatep->setDeprecation(MD_UDPBLACKLISTED);
-    }
-    else if (tokens.want("NotDeprecated"))
-    {
-        // this is the default value, but it can't hurt to set it twice
-        templatep->setDeprecation(MD_NOTDEPRECATED);
-    }
-    else {
-        // It's probably a brace, let's just start block processing
-    }
-
-    while(LLMessageBlock * blockp = parseBlock(tokens))
-    {
-        templatep->addBlock(blockp);
-    }
-
-    if(!tokens.want("}"))
-    {
-        LL_ERRS() << "Expecting closing } for message " << template_name
-               << " at " << tokens.line() << LL_ENDL;
-    }
-    return templatep;
-}
-
-// static
-LLMessageBlock * LLTemplateParser::parseBlock(LLTemplateTokenizer & tokens)
-{
-    LLMessageBlock * blockp = NULL;
-
-    if(!tokens.want("{"))
-    {
-        return NULL;
-    }
-
-    // name first
-    std::string block_name = tokens.next();
-
-    // is name a legit C variable name
-    if (!b_variable_ok(block_name.c_str()))
-    {
-        LL_ERRS() << "not a legal block name: " << block_name
-               << " at " << tokens.line() << LL_ENDL;
-    }
-
-    // now, block type ("Single", "Multiple", or "Variable")
-    std::string block_type = tokens.next();
-    // which one is it?
-    if (block_type == "Single")
-    {
-        // ok, we can create a block
-        blockp = new LLMessageBlock(block_name.c_str(), MBT_SINGLE);
-    }
-    else if (block_type == "Multiple")
-    {
-        // need to get the number of repeats
-        std::string repeats = tokens.next();
-
-        // is it a legal integer
-        if (!b_positive_integer_ok(repeats.c_str()))
-        {
-            LL_ERRS() << "not a legal integer for block multiple count: "
-                   << repeats << " at " << tokens.line() << LL_ENDL;
-        }
-
-        // ok, we can create a block
-        blockp = new LLMessageBlock(block_name.c_str(),
-                                    MBT_MULTIPLE,
-                                    atoi(repeats.c_str()));
-    }
-    else if (block_type == "Variable")
-    {
-        // ok, we can create a block
-        blockp = new LLMessageBlock(block_name.c_str(), MBT_VARIABLE);
-    }
-    else
-    {
-        LL_ERRS() << "bad block type: " << block_type
-               << " at " << tokens.line() << LL_ENDL;
-    }
-
-
-    while(LLMessageVariable * varp = parseVariable(tokens))
-    {
-        blockp->addVariable(varp->getName(),
-                            varp->getType(),
-                            varp->getSize());
-        delete varp;
-    }
-
-    if(!tokens.want("}"))
-    {
-        LL_ERRS() << "Expecting closing } for block " << block_name
-               << " at " << tokens.line() << LL_ENDL;
-    }
-    return blockp;
-
-}
-
-// static
-LLMessageVariable * LLTemplateParser::parseVariable(LLTemplateTokenizer & tokens)
-{
-    LLMessageVariable * varp = NULL;
-    if(!tokens.want("{"))
-    {
-        return NULL;
-    }
-
-    std::string var_name = tokens.next();
-
-    if (!b_variable_ok(var_name.c_str()))
-    {
-        LL_ERRS() << "Not a legit variable name: " << var_name
-               << " at " << tokens.line() << LL_ENDL;
-    }
-
-    std::string var_type = tokens.next();
-
-    if (var_type == "U8")
-    {
-        varp = new LLMessageVariable(var_name.c_str(), MVT_U8, 1);
-    }
-    else if (var_type == "U16")
-    {
-        varp = new LLMessageVariable(var_name.c_str(), MVT_U16, 2);
-    }
-    else if (var_type == "U32")
-    {
-        varp = new LLMessageVariable(var_name.c_str(), MVT_U32, 4);
-    }
-    else if (var_type == "U64")
-    {
-        varp = new LLMessageVariable(var_name.c_str(), MVT_U64, 8);
-    }
-    else if (var_type == "S8")
-    {
-        varp = new LLMessageVariable(var_name.c_str(), MVT_S8, 1);
-    }
-    else if (var_type == "S16")
-    {
-        varp = new LLMessageVariable(var_name.c_str(), MVT_S16, 2);
-    }
-    else if (var_type == "S32")
-    {
-        varp = new LLMessageVariable(var_name.c_str(), MVT_S32, 4);
-    }
-    else if (var_type == "S64")
-    {
-        varp = new LLMessageVariable(var_name.c_str(), MVT_S64, 8);
-    }
-    else if (var_type == "F32")
-    {
-        varp = new LLMessageVariable(var_name.c_str(), MVT_F32, 4);
-    }
-    else if (var_type == "F64")
-    {
-        varp = new LLMessageVariable(var_name.c_str(), MVT_F64, 8);
-    }
-    else if (var_type == "LLVector3")
-    {
-        varp = new LLMessageVariable(var_name.c_str(), MVT_LLVector3, 12);
-    }
-    else if (var_type == "LLVector3d")
-    {
-        varp = new LLMessageVariable(var_name.c_str(), MVT_LLVector3d, 24);
-    }
-    else if (var_type == "LLVector4")
-    {
-        varp = new LLMessageVariable(var_name.c_str(), MVT_LLVector4, 16);
-    }
-    else if (var_type == "LLQuaternion")
-    {
-        varp = new LLMessageVariable(var_name.c_str(), MVT_LLQuaternion, 12);
-    }
-    else if (var_type == "LLUUID")
-    {
-        varp = new LLMessageVariable(var_name.c_str(), MVT_LLUUID, 16);
-    }
-    else if (var_type == "BOOL")
-    {
-        varp = new LLMessageVariable(var_name.c_str(), MVT_BOOL, 1);
-    }
-    else if (var_type == "IPADDR")
-    {
-        varp = new LLMessageVariable(var_name.c_str(), MVT_IP_ADDR, 4);
-    }
-    else if (var_type == "IPPORT")
-    {
-        varp = new LLMessageVariable(var_name.c_str(), MVT_IP_PORT, 2);
-    }
-    else if (var_type == "Fixed" || var_type == "Variable")
-    {
-        std::string variable_size = tokens.next();
-
-        if (!b_positive_integer_ok(variable_size.c_str()))
-        {
-            LL_ERRS() << "not a legal integer variable size: " << variable_size
-                   << " at " << tokens.line() << LL_ENDL;
-        }
-
-        EMsgVariableType type_enum;
-        if(var_type == "Variable")
-        {
-            type_enum = MVT_VARIABLE;
-        }
-        else if(var_type == "Fixed")
-        {
-            type_enum = MVT_FIXED;
-        }
-        else
-        {
-            type_enum = MVT_FIXED; // removes a warning
-            LL_ERRS() << "bad variable type: " << var_type
-                   << " at " << tokens.line() << LL_ENDL;
-        }
-
-        varp = new LLMessageVariable(
-            var_name.c_str(),
-            type_enum,
-            atoi(variable_size.c_str()));
-    }
-    else
-    {
-        LL_ERRS() << "bad variable type:" << var_type
-               << " at " << tokens.line() << LL_ENDL;
-    }
-
-    if(!tokens.want("}"))
-    {
-        LL_ERRS() << "Expecting closing } for variable " << var_name
-               << " at " << tokens.line() << LL_ENDL;
-    }
-    return varp;
-}+/**
+ * @file llmessagetemplateparser.cpp
+ * @brief LLMessageTemplateParser implementation
+ *
+ * $LicenseInfo:firstyear=2007&license=viewerlgpl$
+ * Second Life Viewer Source Code
+ * Copyright (C) 2010, Linden Research, Inc.
+ *
+ * This library is free software; you can redistribute it and/or
+ * modify it under the terms of the GNU Lesser General Public
+ * License as published by the Free Software Foundation;
+ * version 2.1 of the License only.
+ *
+ * This library is distributed in the hope that it will be useful,
+ * but WITHOUT ANY WARRANTY; without even the implied warranty of
+ * MERCHANTABILITY or FITNESS FOR A PARTICULAR PURPOSE.  See the GNU
+ * Lesser General Public License for more details.
+ *
+ * You should have received a copy of the GNU Lesser General Public
+ * License along with this library; if not, write to the Free Software
+ * Foundation, Inc., 51 Franklin Street, Fifth Floor, Boston, MA  02110-1301  USA
+ *
+ * Linden Research, Inc., 945 Battery Street, San Francisco, CA  94111  USA
+ * $/LicenseInfo$
+ */
+
+#include "linden_common.h"
+#include "llmessagetemplateparser.h"
+#include <boost/tokenizer.hpp>
+
+
+// What follows is a bunch of C functions to do validation.
+
+// Lets support a small subset of regular expressions here
+// Syntax is a string made up of:
+//  a   - checks against alphanumeric               ([A-Za-z0-9])
+//  c   - checks against character                  ([A-Za-z])
+//  f   - checks against first variable character   ([A-Za-z_])
+//  v   - checks against variable                   ([A-Za-z0-9_])
+//  s   - checks against sign of integer            ([-0-9])
+//  d   - checks against integer digit              ([0-9])
+//  *   - repeat last check
+
+// checks 'a'
+bool    b_return_alphanumeric_ok(char c)
+{
+    if (  (  (c < 'A')
+           ||(c > 'Z'))
+        &&(  (c < 'a')
+           ||(c > 'z'))
+        &&(  (c < '0')
+           ||(c > '9')))
+    {
+        return false;
+    }
+    return true;
+}
+
+// checks 'c'
+bool    b_return_character_ok(char c)
+{
+    if (  (  (c < 'A')
+           ||(c > 'Z'))
+        &&(  (c < 'a')
+           ||(c > 'z')))
+    {
+        return false;
+    }
+    return true;
+}
+
+// checks 'f'
+bool    b_return_first_variable_ok(char c)
+{
+    if (  (  (c < 'A')
+           ||(c > 'Z'))
+        &&(  (c < 'a')
+           ||(c > 'z'))
+        &&(c != '_'))
+    {
+        return false;
+    }
+    return true;
+}
+
+// checks 'v'
+bool    b_return_variable_ok(char c)
+{
+    if (  (  (c < 'A')
+           ||(c > 'Z'))
+        &&(  (c < 'a')
+           ||(c > 'z'))
+        &&(  (c < '0')
+           ||(c > '9'))
+        &&(c != '_'))
+    {
+        return false;
+    }
+    return true;
+}
+
+// checks 's'
+bool    b_return_signed_integer_ok(char c)
+{
+    if (  (  (c < '0')
+           ||(c > '9'))
+        &&(c != '-'))
+    {
+        return false;
+    }
+    return true;
+}
+
+// checks 'd'
+bool    b_return_integer_ok(char c)
+{
+    if (  (c < '0')
+        ||(c > '9'))
+    {
+        return false;
+    }
+    return true;
+}
+
+bool    (*gParseCheckCharacters[])(char c) =
+{
+    b_return_alphanumeric_ok,
+    b_return_character_ok,
+    b_return_first_variable_ok,
+    b_return_variable_ok,
+    b_return_signed_integer_ok,
+    b_return_integer_ok
+};
+
+S32 get_checker_number(char checker)
+{
+    switch(checker)
+    {
+    case 'a':
+        return 0;
+    case 'c':
+        return 1;
+    case 'f':
+        return 2;
+    case 'v':
+        return 3;
+    case 's':
+        return 4;
+    case 'd':
+        return 5;
+    case '*':
+        return 9999;
+    default:
+        return -1;
+    }
+}
+
+// check token based on passed simplified regular expression
+bool    b_check_token(const char *token, const char *regexp)
+{
+    S32 tptr, rptr = 0;
+    S32 current_checker, next_checker = 0;
+
+    current_checker = get_checker_number(regexp[rptr++]);
+
+    if (current_checker == -1)
+    {
+        LL_ERRS() << "Invalid regular expression value!" << LL_ENDL;
+        return false;
+    }
+
+    if (current_checker == 9999)
+    {
+        LL_ERRS() << "Regular expression can't start with *!" << LL_ENDL;
+        return false;
+    }
+
+    for (tptr = 0; token[tptr]; tptr++)
+    {
+        if (current_checker == -1)
+        {
+            LL_ERRS() << "Input exceeds regular expression!\nDid you forget a *?" << LL_ENDL;
+            return false;
+        }
+
+        if (!gParseCheckCharacters[current_checker](token[tptr]))
+        {
+            return false;
+        }
+        if (next_checker != 9999)
+        {
+            next_checker = get_checker_number(regexp[rptr++]);
+            if (next_checker != 9999)
+            {
+                current_checker = next_checker;
+            }
+        }
+    }
+    return true;
+}
+
+// C variable can be made up of upper or lower case letters, underscores, or numbers, but can't start with a number
+bool    b_variable_ok(const char *token)
+{
+    if (!b_check_token(token, "fv*"))
+    {
+        LL_WARNS() << "Token '" << token << "' isn't a variable!" << LL_ENDL;
+        return false;
+    }
+    return true;
+}
+
+// An integer is made up of the digits 0-9 and may be preceded by a '-'
+bool    b_integer_ok(const char *token)
+{
+    if (!b_check_token(token, "sd*"))
+    {
+        LL_WARNS() << "Token isn't an integer!" << LL_ENDL;
+        return false;
+    }
+    return true;
+}
+
+// An integer is made up of the digits 0-9
+bool    b_positive_integer_ok(const char *token)
+{
+    if (!b_check_token(token, "d*"))
+    {
+        LL_WARNS() << "Token isn't an integer!" << LL_ENDL;
+        return false;
+    }
+    return true;
+}
+
+
+// Done with C functions, here's the tokenizer.
+
+typedef boost::tokenizer< boost::char_separator<char> > tokenizer;
+
+LLTemplateTokenizer::LLTemplateTokenizer(const std::string & contents) : mStarted(false), mTokens()
+{
+    boost::char_separator<char> newline("\r\n", "", boost::keep_empty_tokens);
+    boost::char_separator<char> spaces(" \t");
+    U32 line_counter = 1;
+
+    tokenizer line_tokens(contents, newline);
+    for(tokenizer::iterator line_iter = line_tokens.begin();
+        line_iter != line_tokens.end();
+        ++line_iter, ++line_counter)
+    {
+        tokenizer word_tokens(*line_iter, spaces);
+        for(tokenizer::iterator word_iter = word_tokens.begin();
+            word_iter != word_tokens.end();
+            ++word_iter)
+        {
+            if((*word_iter)[0] == '/')
+            {
+                break;   // skip to end of line on comments
+            }
+            positioned_token pt;// = new positioned_token();
+            pt.str = std::string(*word_iter);
+            pt.line = line_counter;
+            mTokens.push_back(pt);
+        }
+    }
+    mCurrent = mTokens.begin();
+}
+void LLTemplateTokenizer::inc()
+{
+    if(atEOF())
+    {
+        error("trying to increment token of EOF");
+    }
+    else if(mStarted)
+    {
+        ++mCurrent;
+    }
+    else
+    {
+        mStarted = true;
+        mCurrent = mTokens.begin();
+    }
+}
+void LLTemplateTokenizer::dec()
+{
+    if(mCurrent == mTokens.begin())
+    {
+        if(mStarted)
+        {
+            mStarted = false;
+        }
+        else
+        {
+            error("trying to decrement past beginning of file");
+        }
+    }
+    else
+    {
+        mCurrent--;
+    }
+}
+
+std::string LLTemplateTokenizer::get() const
+{
+    if(atEOF())
+    {
+        error("trying to get EOF");
+    }
+    return mCurrent->str;
+}
+
+U32 LLTemplateTokenizer::line() const
+{
+    if(atEOF())
+    {
+        return 0;
+    }
+    return mCurrent->line;
+}
+
+bool LLTemplateTokenizer::atEOF() const
+{
+    return mCurrent == mTokens.end();
+}
+
+std::string LLTemplateTokenizer::next()
+{
+    inc();
+    return get();
+}
+
+bool LLTemplateTokenizer::want(const std::string & token)
+{
+    if(atEOF()) return false;
+    inc();
+    if(atEOF()) return false;
+    if(get() != token)
+    {
+        dec(); // back up a step
+        return false;
+    }
+    return true;
+}
+
+bool LLTemplateTokenizer::wantEOF()
+{
+    // see if the next token is EOF
+    if(atEOF()) return true;
+    inc();
+    if(!atEOF())
+    {
+        dec(); // back up a step
+        return false;
+    }
+    return true;
+}
+
+void LLTemplateTokenizer::error(std::string message) const
+{
+    if(atEOF())
+    {
+        LL_ERRS() << "Unexpected end of file: " << message << LL_ENDL;
+    }
+    else
+    {
+        LL_ERRS() << "Problem parsing message template at line "
+               << line() << ", with token '" << get() << "' : "
+               << message << LL_ENDL;
+    }
+}
+
+
+// Done with tokenizer, next is the parser.
+
+LLTemplateParser::LLTemplateParser(LLTemplateTokenizer & tokens):
+    mVersion(0.f),
+    mMessages()
+{
+    // the version number should be the first thing in the file
+    if (tokens.want("version"))
+    {
+        // version number
+        std::string vers_string = tokens.next();
+        mVersion = (F32)atof(vers_string.c_str());
+
+        LL_INFOS() << "### Message template version " << mVersion << "  ###" << LL_ENDL;
+    }
+    else
+    {
+        LL_ERRS() << "Version must be first in the message template, found "
+               << tokens.next() << LL_ENDL;
+    }
+
+    while(LLMessageTemplate * templatep = parseMessage(tokens))
+    {
+        if (templatep->getDeprecation() != MD_DEPRECATED)
+        {
+            mMessages.push_back(templatep);
+        }
+        else
+        {
+            delete templatep;
+        }
+    }
+
+    if(!tokens.wantEOF())
+    {
+        LL_ERRS() << "Expected end of template or a message, instead found: "
+               << tokens.next() << " at " << tokens.line() << LL_ENDL;
+    }
+}
+
+F32 LLTemplateParser::getVersion() const
+{
+    return mVersion;
+}
+
+LLTemplateParser::message_iterator LLTemplateParser::getMessagesBegin() const
+{
+    return mMessages.begin();
+}
+
+LLTemplateParser::message_iterator LLTemplateParser::getMessagesEnd() const
+{
+    return mMessages.end();
+}
+
+
+// static
+LLMessageTemplate * LLTemplateParser::parseMessage(LLTemplateTokenizer & tokens)
+{
+    LLMessageTemplate   *templatep = NULL;
+    if(!tokens.want("{"))
+    {
+        return NULL;
+    }
+
+    // name first
+    std::string template_name = tokens.next();
+
+    // is name a legit C variable name
+    if (!b_variable_ok(template_name.c_str()))
+    {
+        LL_ERRS() << "Not legit variable name: " << template_name << " at " << tokens.line() << LL_ENDL;
+    }
+
+    // ok, now get Frequency ("High", "Medium", or "Low")
+    EMsgFrequency frequency = MFT_LOW;
+    std::string freq_string = tokens.next();
+    if (freq_string == "High")
+    {
+        frequency = MFT_HIGH;
+    }
+    else if (freq_string == "Medium")
+    {
+        frequency = MFT_MEDIUM;
+    }
+    else if (freq_string == "Low" || freq_string == "Fixed")
+    {
+        frequency = MFT_LOW;
+    }
+    else
+    {
+        LL_ERRS() << "Expected frequency, got " << freq_string << " at " << tokens.line() << LL_ENDL;
+    }
+
+    // TODO more explicit checking here pls
+    U32 message_number = strtoul(tokens.next().c_str(),NULL,0);
+
+    switch (frequency) {
+    case MFT_HIGH:
+        break;
+    case MFT_MEDIUM:
+        message_number = (255 << 8) | message_number;
+        break;
+    case MFT_LOW:
+        message_number = (255 << 24) | (255 << 16) | message_number;
+        break;
+    default:
+        LL_ERRS() << "Unknown frequency enum: " << frequency << LL_ENDL;
+    }
+
+    templatep = new LLMessageTemplate(
+        template_name.c_str(),
+        message_number,
+        frequency);
+
+    // Now get trust ("Trusted", "NotTrusted")
+    std::string trust = tokens.next();
+    if (trust == "Trusted")
+    {
+        templatep->setTrust(MT_TRUST);
+    }
+    else if (trust == "NotTrusted")
+    {
+        templatep->setTrust(MT_NOTRUST);
+    }
+    else
+    {
+        LL_ERRS() << "Bad trust " << trust << " at " << tokens.line() << LL_ENDL;
+    }
+
+    // get encoding
+    std::string encoding = tokens.next();
+    if(encoding == "Unencoded")
+    {
+        templatep->setEncoding(ME_UNENCODED);
+    }
+    else if(encoding == "Zerocoded")
+    {
+        templatep->setEncoding(ME_ZEROCODED);
+    }
+    else
+    {
+        LL_ERRS() << "Bad encoding " << encoding << " at " << tokens.line() << LL_ENDL;
+    }
+
+    // get deprecation
+    if(tokens.want("Deprecated"))
+    {
+        templatep->setDeprecation(MD_DEPRECATED);
+    }
+    else if (tokens.want("UDPDeprecated"))
+    {
+        templatep->setDeprecation(MD_UDPDEPRECATED);
+    }
+    else if (tokens.want("UDPBlackListed"))
+    {
+        templatep->setDeprecation(MD_UDPBLACKLISTED);
+    }
+    else if (tokens.want("NotDeprecated"))
+    {
+        // this is the default value, but it can't hurt to set it twice
+        templatep->setDeprecation(MD_NOTDEPRECATED);
+    }
+    else {
+        // It's probably a brace, let's just start block processing
+    }
+
+    while(LLMessageBlock * blockp = parseBlock(tokens))
+    {
+        templatep->addBlock(blockp);
+    }
+
+    if(!tokens.want("}"))
+    {
+        LL_ERRS() << "Expecting closing } for message " << template_name
+               << " at " << tokens.line() << LL_ENDL;
+    }
+    return templatep;
+}
+
+// static
+LLMessageBlock * LLTemplateParser::parseBlock(LLTemplateTokenizer & tokens)
+{
+    LLMessageBlock * blockp = NULL;
+
+    if(!tokens.want("{"))
+    {
+        return NULL;
+    }
+
+    // name first
+    std::string block_name = tokens.next();
+
+    // is name a legit C variable name
+    if (!b_variable_ok(block_name.c_str()))
+    {
+        LL_ERRS() << "not a legal block name: " << block_name
+               << " at " << tokens.line() << LL_ENDL;
+    }
+
+    // now, block type ("Single", "Multiple", or "Variable")
+    std::string block_type = tokens.next();
+    // which one is it?
+    if (block_type == "Single")
+    {
+        // ok, we can create a block
+        blockp = new LLMessageBlock(block_name.c_str(), MBT_SINGLE);
+    }
+    else if (block_type == "Multiple")
+    {
+        // need to get the number of repeats
+        std::string repeats = tokens.next();
+
+        // is it a legal integer
+        if (!b_positive_integer_ok(repeats.c_str()))
+        {
+            LL_ERRS() << "not a legal integer for block multiple count: "
+                   << repeats << " at " << tokens.line() << LL_ENDL;
+        }
+
+        // ok, we can create a block
+        blockp = new LLMessageBlock(block_name.c_str(),
+                                    MBT_MULTIPLE,
+                                    atoi(repeats.c_str()));
+    }
+    else if (block_type == "Variable")
+    {
+        // ok, we can create a block
+        blockp = new LLMessageBlock(block_name.c_str(), MBT_VARIABLE);
+    }
+    else
+    {
+        LL_ERRS() << "bad block type: " << block_type
+               << " at " << tokens.line() << LL_ENDL;
+    }
+
+
+    while(LLMessageVariable * varp = parseVariable(tokens))
+    {
+        blockp->addVariable(varp->getName(),
+                            varp->getType(),
+                            varp->getSize());
+        delete varp;
+    }
+
+    if(!tokens.want("}"))
+    {
+        LL_ERRS() << "Expecting closing } for block " << block_name
+               << " at " << tokens.line() << LL_ENDL;
+    }
+    return blockp;
+
+}
+
+// static
+LLMessageVariable * LLTemplateParser::parseVariable(LLTemplateTokenizer & tokens)
+{
+    LLMessageVariable * varp = NULL;
+    if(!tokens.want("{"))
+    {
+        return NULL;
+    }
+
+    std::string var_name = tokens.next();
+
+    if (!b_variable_ok(var_name.c_str()))
+    {
+        LL_ERRS() << "Not a legit variable name: " << var_name
+               << " at " << tokens.line() << LL_ENDL;
+    }
+
+    std::string var_type = tokens.next();
+
+    if (var_type == "U8")
+    {
+        varp = new LLMessageVariable(var_name.c_str(), MVT_U8, 1);
+    }
+    else if (var_type == "U16")
+    {
+        varp = new LLMessageVariable(var_name.c_str(), MVT_U16, 2);
+    }
+    else if (var_type == "U32")
+    {
+        varp = new LLMessageVariable(var_name.c_str(), MVT_U32, 4);
+    }
+    else if (var_type == "U64")
+    {
+        varp = new LLMessageVariable(var_name.c_str(), MVT_U64, 8);
+    }
+    else if (var_type == "S8")
+    {
+        varp = new LLMessageVariable(var_name.c_str(), MVT_S8, 1);
+    }
+    else if (var_type == "S16")
+    {
+        varp = new LLMessageVariable(var_name.c_str(), MVT_S16, 2);
+    }
+    else if (var_type == "S32")
+    {
+        varp = new LLMessageVariable(var_name.c_str(), MVT_S32, 4);
+    }
+    else if (var_type == "S64")
+    {
+        varp = new LLMessageVariable(var_name.c_str(), MVT_S64, 8);
+    }
+    else if (var_type == "F32")
+    {
+        varp = new LLMessageVariable(var_name.c_str(), MVT_F32, 4);
+    }
+    else if (var_type == "F64")
+    {
+        varp = new LLMessageVariable(var_name.c_str(), MVT_F64, 8);
+    }
+    else if (var_type == "LLVector3")
+    {
+        varp = new LLMessageVariable(var_name.c_str(), MVT_LLVector3, 12);
+    }
+    else if (var_type == "LLVector3d")
+    {
+        varp = new LLMessageVariable(var_name.c_str(), MVT_LLVector3d, 24);
+    }
+    else if (var_type == "LLVector4")
+    {
+        varp = new LLMessageVariable(var_name.c_str(), MVT_LLVector4, 16);
+    }
+    else if (var_type == "LLQuaternion")
+    {
+        varp = new LLMessageVariable(var_name.c_str(), MVT_LLQuaternion, 12);
+    }
+    else if (var_type == "LLUUID")
+    {
+        varp = new LLMessageVariable(var_name.c_str(), MVT_LLUUID, 16);
+    }
+    else if (var_type == "BOOL")
+    {
+        varp = new LLMessageVariable(var_name.c_str(), MVT_BOOL, 1);
+    }
+    else if (var_type == "IPADDR")
+    {
+        varp = new LLMessageVariable(var_name.c_str(), MVT_IP_ADDR, 4);
+    }
+    else if (var_type == "IPPORT")
+    {
+        varp = new LLMessageVariable(var_name.c_str(), MVT_IP_PORT, 2);
+    }
+    else if (var_type == "Fixed" || var_type == "Variable")
+    {
+        std::string variable_size = tokens.next();
+
+        if (!b_positive_integer_ok(variable_size.c_str()))
+        {
+            LL_ERRS() << "not a legal integer variable size: " << variable_size
+                   << " at " << tokens.line() << LL_ENDL;
+        }
+
+        EMsgVariableType type_enum;
+        if(var_type == "Variable")
+        {
+            type_enum = MVT_VARIABLE;
+        }
+        else if(var_type == "Fixed")
+        {
+            type_enum = MVT_FIXED;
+        }
+        else
+        {
+            type_enum = MVT_FIXED; // removes a warning
+            LL_ERRS() << "bad variable type: " << var_type
+                   << " at " << tokens.line() << LL_ENDL;
+        }
+
+        varp = new LLMessageVariable(
+            var_name.c_str(),
+            type_enum,
+            atoi(variable_size.c_str()));
+    }
+    else
+    {
+        LL_ERRS() << "bad variable type:" << var_type
+               << " at " << tokens.line() << LL_ENDL;
+    }
+
+    if(!tokens.want("}"))
+    {
+        LL_ERRS() << "Expecting closing } for variable " << var_name
+               << " at " << tokens.line() << LL_ENDL;
+    }
+    return varp;
+}