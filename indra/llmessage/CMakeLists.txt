# -*- cmake -*-

project(llmessage)

include(00-Common)
include(LLAddBuildTest)
include(LLCommon)
include(LLMath)
include(LLMessage)
include(LLVFS)
include(LLAddBuildTest)
include(Tut)

include_directories (${CMAKE_CURRENT_SOURCE_DIR})

include_directories(
    ${LLCOMMON_INCLUDE_DIRS}
    ${LLMATH_INCLUDE_DIRS}
    ${LLMESSAGE_INCLUDE_DIRS}
    ${LLVFS_INCLUDE_DIRS}
    )

set(llmessage_SOURCE_FILES
    llares.cpp
    llareslistener.cpp
    llassetstorage.cpp
    llblowfishcipher.cpp
    llbuffer.cpp
    llbufferstream.cpp
    llcachename.cpp
    llchainio.cpp
    llcircuit.cpp
    llclassifiedflags.cpp
    llcurl.cpp
    lldatapacker.cpp
    lldispatcher.cpp
    llfiltersd2xmlrpc.cpp
    llhost.cpp
    llhttpassetstorage.cpp
    llhttpclient.cpp
    llhttpclientadapter.cpp
    llhttpnode.cpp
    llhttpsender.cpp
    llinstantmessage.cpp
    lliobuffer.cpp
    lliohttpserver.cpp
    lliopipe.cpp
    lliosocket.cpp
    llioutil.cpp
    llmail.cpp
    llmessagebuilder.cpp
    llmessageconfig.cpp
    llmessagereader.cpp
    llmessagetemplate.cpp
    llmessagetemplateparser.cpp
    llmessagethrottle.cpp
    llmime.cpp
    llnamevalue.cpp
    llnullcipher.cpp
    llpacketack.cpp
    llpacketbuffer.cpp
    llpacketring.cpp
    llpartdata.cpp
    llpumpio.cpp
    llregionpresenceverifier.cpp
    llsdappservices.cpp
    llsdhttpserver.cpp
    llsdmessage.cpp
    llsdmessagebuilder.cpp
    llsdmessagereader.cpp
    llsdrpcclient.cpp
    llsdrpcserver.cpp
    llservicebuilder.cpp
    llservice.cpp
    llstoredmessage.cpp
    lltemplatemessagebuilder.cpp
    lltemplatemessagedispatcher.cpp
    lltemplatemessagereader.cpp
    llthrottle.cpp
    lltransfermanager.cpp
    lltransfersourceasset.cpp
    lltransfersourcefile.cpp
    lltransfertargetfile.cpp
    lltransfertargetvfile.cpp
    lltrustedmessageservice.cpp
    llurlrequest.cpp
    lluseroperation.cpp
    llxfer.cpp
    llxfer_file.cpp
    llxfermanager.cpp
    llxfer_mem.cpp
    llxfer_vfile.cpp
    llxorcipher.cpp
    message.cpp
    message_prehash.cpp
    message_string_table.cpp
    net.cpp
    partsyspacket.cpp
    patch_code.cpp
    patch_dct.cpp
    patch_idct.cpp
    )

set(llmessage_HEADER_FILES
    CMakeLists.txt

    llares.h
    llareslistener.h
    llassetstorage.h
    llblowfishcipher.h
    llbuffer.h
    llbufferstream.h
    llcachename.h
    llchainio.h
    llcipher.h
    llcircuit.h
    llclassifiedflags.h
    llcurl.h
    lldatapacker.h
    lldbstrings.h
    lldispatcher.h
    lleventflags.h
    llfiltersd2xmlrpc.h
    llfollowcamparams.h
    llhost.h
    llhttpassetstorage.h
    llhttpclient.h
    llhttpclientinterface.h
    llhttpclientadapter.h
    llhttpnode.h
    llhttpnodeadapter.h
    llhttpsender.h
    llinstantmessage.h
    llinvite.h
    lliobuffer.h
    lliohttpserver.h
    lliopipe.h
    lliosocket.h
    llioutil.h
    llloginflags.h
    llmail.h
    llmessagebuilder.h
    llmessageconfig.h
    llmessagereader.h
    llmessagetemplate.h
    llmessagetemplateparser.h
    llmessagethrottle.h
    llmime.h
    llmsgvariabletype.h
    llnamevalue.h
    llnullcipher.h
    llpacketack.h
    llpacketbuffer.h
    llpacketring.h
    llpartdata.h
    llpumpio.h
    llqueryflags.h
    llregionflags.h
    llregionhandle.h
    llregionpresenceverifier.h
    llsdappservices.h
    llsdhttpserver.h
    llsdmessage.h
    llsdmessagebuilder.h
    llsdmessagereader.h
    llsdrpcclient.h
    llsdrpcserver.h
    llservice.h
    llservicebuilder.h
    llstoredmessage.h
    lltaskname.h
    llteleportflags.h
    lltemplatemessagebuilder.h
    lltemplatemessagedispatcher.h
    lltemplatemessagereader.h
    llthrottle.h
    lltransfermanager.h
    lltransfersourceasset.h
    lltransfersourcefile.h
    lltransfertargetfile.h
    lltransfertargetvfile.h
    lltrustedmessageservice.h
    llurlrequest.h
    lluseroperation.h
    llvehicleparams.h
    llxfer.h
    llxfermanager.h
    llxfer_file.h
    llxfer_mem.h
    llxfer_vfile.h
    llxorcipher.h
    machine.h
    mean_collision_data.h
    message.h
    message_prehash.h
    net.h
    partsyspacket.h
    patch_code.h
    patch_dct.h
    sound_ids.h
    )

set_source_files_properties(${llmessage_HEADER_FILES}
                            PROPERTIES HEADER_FILE_ONLY TRUE)

list(APPEND llmessage_SOURCE_FILES ${llmessage_HEADER_FILES})

add_library (llmessage ${llmessage_SOURCE_FILES})
target_link_libraries(
    llmessage
    ${CURL_LIBRARIES}
    ${CARES_LIBRARIES}
    ${OPENSSL_LIBRARIES}
    ${CRYPTO_LIBRARIES}
    ${XMLRPCEPI_LIBRARIES}
    )

IF (NOT LINUX AND VIEWER)
    # When building the viewer the tests links against the shared objects. 
    # These can not be found when we try to run the tests, so we had to disable them, for the viewer build.
    # TODO: Can someone with viewer knowledge figure out how to make these find the correct so.
    SET(llmessage_TEST_SOURCE_FILES
      # llhttpclientadapter.cpp
      lltrustedmessageservice.cpp
      lltemplatemessagedispatcher.cpp
      # Commented out - see rationale at bottom of newview's build file + poppy 2009-06-05
      # Don't make llmessage depend on llsdmessage_test because ADD_COMM_BUILD_TEST depends on llmessage!
      # ADD_COMM_BUILD_TEST(llsdmessage "" "${CMAKE_CURRENT_SOURCE_DIR}/tests/test_llsdmessage_peer.py")
      # llareslistener.cpp
      )
#    set(TEST_DEBUG on)
    set(test_libs
      ${LLMESSAGE_LIBRARIES}
      ${WINDOWS_LIBRARIES}
      ${LLVFS_LIBRARIES}
      ${LLMATH_LIBRARIES}
      ${LLCOMMON_LIBRARIES}
      )

    LL_ADD_INTEGRATION_TEST(
      llsdmessage
      "llsdmessage.cpp"
      "${test_libs}"
      ${PYTHON_EXECUTABLE}
      "${CMAKE_CURRENT_SOURCE_DIR}/tests/test_llsdmessage_peer.py"
      )

    LL_ADD_PROJECT_UNIT_TESTS(llmessage "${llmessage_TEST_SOURCE_FILES}")
<<<<<<< HEAD
=======

>>>>>>> 3dc23bc1
ENDIF (NOT LINUX AND VIEWER)<|MERGE_RESOLUTION|>--- conflicted
+++ resolved
@@ -223,11 +223,6 @@
       # llhttpclientadapter.cpp
       lltrustedmessageservice.cpp
       lltemplatemessagedispatcher.cpp
-      # Commented out - see rationale at bottom of newview's build file + poppy 2009-06-05
-      # Don't make llmessage depend on llsdmessage_test because ADD_COMM_BUILD_TEST depends on llmessage!
-      # ADD_COMM_BUILD_TEST(llsdmessage "" "${CMAKE_CURRENT_SOURCE_DIR}/tests/test_llsdmessage_peer.py")
-      # llareslistener.cpp
-      )
 #    set(TEST_DEBUG on)
     set(test_libs
       ${LLMESSAGE_LIBRARIES}
@@ -246,8 +241,4 @@
       )
 
     LL_ADD_PROJECT_UNIT_TESTS(llmessage "${llmessage_TEST_SOURCE_FILES}")
-<<<<<<< HEAD
-=======
-
->>>>>>> 3dc23bc1
 ENDIF (NOT LINUX AND VIEWER)