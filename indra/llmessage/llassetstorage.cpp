--- conflicted
+++ resolved
@@ -515,21 +515,8 @@
 		// This can be overridden by subclasses
 		_queueDataRequest(uuid, type, callback, user_data, duplicate, is_priority);	
 	}
-<<<<<<< HEAD
-	else
-	{
-		// we've already got the file
-		// theoretically, partial files w/o a pending request shouldn't happen
-		// unless there's a weird error
 		llinfos << "ASSET_TRACE asset " << uuid << " found in VFS" << llendl;
 
-		if (callback)
-		{
-			callback(mVFS, uuid, type, user_data, LL_ERR_NOERR, LL_EXSTAT_VFS_CACHED);
-		}
-	}
-=======
->>>>>>> 695e4bc1
 }
 
 void LLAssetStorage::_queueDataRequest(const LLUUID& uuid, LLAssetType::EType atype,
