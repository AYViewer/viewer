--- conflicted
+++ resolved
@@ -1,3690 +1,2180 @@
-/**
- * @file lldatapacker.cpp
- * @brief Data packer implementation.
- *
- * $LicenseInfo:firstyear=2006&license=viewerlgpl$
- * Second Life Viewer Source Code
- * Copyright (C) 2010, Linden Research, Inc.
- *
- * This library is free software; you can redistribute it and/or
- * modify it under the terms of the GNU Lesser General Public
- * License as published by the Free Software Foundation;
- * version 2.1 of the License only.
- *
- * This library is distributed in the hope that it will be useful,
- * but WITHOUT ANY WARRANTY; without even the implied warranty of
- * MERCHANTABILITY or FITNESS FOR A PARTICULAR PURPOSE.  See the GNU
- * Lesser General Public License for more details.
- *
- * You should have received a copy of the GNU Lesser General Public
- * License along with this library; if not, write to the Free Software
- * Foundation, Inc., 51 Franklin Street, Fifth Floor, Boston, MA  02110-1301  USA
- *
- * Linden Research, Inc., 945 Battery Street, San Francisco, CA  94111  USA
- * $/LicenseInfo$
- */
-
-#include "linden_common.h"
-
-#include "lldatapacker.h"
-#include "llerror.h"
-
-#include "message.h"
-
-#include "v4color.h"
-#include "v4coloru.h"
-#include "v2math.h"
-#include "v3math.h"
-#include "v4math.h"
-#include "lluuid.h"
-
-// *NOTE: there are functions below which use sscanf and rely on this
-// particular value of DP_BUFSIZE. Search for '511' (DP_BUFSIZE - 1)
-// to find them if you change this number.
-const S32 DP_BUFSIZE = 512;
-
-static char DUMMY_BUFFER[128]; /*Flawfinder: ignore*/
-
-LLDataPacker::LLDataPacker() : mPassFlags(0), mWriteEnabled(false)
-{
-}
-
-//virtual
-void LLDataPacker::reset()
-{
-    LL_ERRS() << "Using unimplemented datapacker reset!" << LL_ENDL;
-}
-
-//virtual
-void LLDataPacker::dumpBufferToLog()
-{
-    LL_ERRS() << "dumpBufferToLog not implemented for this type!" << LL_ENDL;
-}
-
-<<<<<<< HEAD
-bool LLDataPacker::packFixed(const F32 value, const char *name,
-							 const bool is_signed, const U32 int_bits, const U32 frac_bits)
-{
-	bool success = true;
-	S32 unsigned_bits = int_bits + frac_bits;
-	S32 total_bits = unsigned_bits;
-
-	if (is_signed)
-	{
-		total_bits++;
-	}
-
-	S32 min_val;
-	U32 max_val;
-	if (is_signed)
-	{
-		min_val = 1 << int_bits;
-		min_val *= -1;
-	}
-	else
-	{
-		min_val = 0;
-	}
-	max_val = 1 << int_bits;
-
-	// Clamp to be within range
-	F32 fixed_val = llclamp(value, (F32)min_val, (F32)max_val);
-	if (is_signed)
-	{
-		fixed_val += max_val;
-	}
-	fixed_val *= 1 << frac_bits;
-
-	if (total_bits <= 8)
-	{
-		packU8((U8)fixed_val, name);
-	}
-	else if (total_bits <= 16)
-	{
-		packU16((U16)fixed_val, name);
-	}
-	else if (total_bits <= 31)
-	{
-		packU32((U32)fixed_val, name);
-	}
-	else
-	{
-		LL_ERRS() << "Using fixed-point packing of " << total_bits << " bits, why?!" << LL_ENDL;
-	}
-	return success;
-}
-
-bool LLDataPacker::unpackFixed(F32 &value, const char *name,
-							   const bool is_signed, const U32 int_bits, const U32 frac_bits)
-{
-	bool success = true;
-	//LL_INFOS() << "unpackFixed:" << name << " int:" << int_bits << " frac:" << frac_bits << LL_ENDL;
-	S32 unsigned_bits = int_bits + frac_bits;
-	S32 total_bits = unsigned_bits;
-
-	if (is_signed)
-	{
-		total_bits++;
-	}
-
-	U32 max_val;
-	max_val = 1 << int_bits;
-
-	F32 fixed_val;
-	if (total_bits <= 8)
-	{
-		U8 fixed_8;
-		success = unpackU8(fixed_8, name);
-		fixed_val = (F32)fixed_8;
-	}
-	else if (total_bits <= 16)
-	{
-		U16 fixed_16;
-		success = unpackU16(fixed_16, name);
-		fixed_val = (F32)fixed_16;
-	}
-	else if (total_bits <= 31)
-	{
-		U32 fixed_32;
-		success = unpackU32(fixed_32, name);
-		fixed_val = (F32)fixed_32;
-	}
-	else
-	{
-		fixed_val = 0;
-		LL_ERRS() << "Bad bit count: " << total_bits << LL_ENDL;
-	}
-
-	//LL_INFOS() << "Fixed_val:" << fixed_val << LL_ENDL;
-
-	fixed_val /= (F32)(1 << frac_bits);
-	if (is_signed)
-	{
-		fixed_val -= max_val;
-	}
-	value = fixed_val;
-	//LL_INFOS() << "Value: " << value << LL_ENDL;
-	return success;
-=======
-BOOL LLDataPacker::packFixed(const F32 value, const char *name,
-                             const BOOL is_signed, const U32 int_bits, const U32 frac_bits)
-{
-    BOOL success = TRUE;
-    S32 unsigned_bits = int_bits + frac_bits;
-    S32 total_bits = unsigned_bits;
-
-    if (is_signed)
-    {
-        total_bits++;
-    }
-
-    S32 min_val;
-    U32 max_val;
-    if (is_signed)
-    {
-        min_val = 1 << int_bits;
-        min_val *= -1;
-    }
-    else
-    {
-        min_val = 0;
-    }
-    max_val = 1 << int_bits;
-
-    // Clamp to be within range
-    F32 fixed_val = llclamp(value, (F32)min_val, (F32)max_val);
-    if (is_signed)
-    {
-        fixed_val += max_val;
-    }
-    fixed_val *= 1 << frac_bits;
-
-    if (total_bits <= 8)
-    {
-        packU8((U8)fixed_val, name);
-    }
-    else if (total_bits <= 16)
-    {
-        packU16((U16)fixed_val, name);
-    }
-    else if (total_bits <= 31)
-    {
-        packU32((U32)fixed_val, name);
-    }
-    else
-    {
-        LL_ERRS() << "Using fixed-point packing of " << total_bits << " bits, why?!" << LL_ENDL;
-    }
-    return success;
-}
-
-BOOL LLDataPacker::unpackFixed(F32 &value, const char *name,
-                               const BOOL is_signed, const U32 int_bits, const U32 frac_bits)
-{
-    BOOL success = TRUE;
-    //LL_INFOS() << "unpackFixed:" << name << " int:" << int_bits << " frac:" << frac_bits << LL_ENDL;
-    S32 unsigned_bits = int_bits + frac_bits;
-    S32 total_bits = unsigned_bits;
-
-    if (is_signed)
-    {
-        total_bits++;
-    }
-
-    U32 max_val;
-    max_val = 1 << int_bits;
-
-    F32 fixed_val;
-    if (total_bits <= 8)
-    {
-        U8 fixed_8;
-        success = unpackU8(fixed_8, name);
-        fixed_val = (F32)fixed_8;
-    }
-    else if (total_bits <= 16)
-    {
-        U16 fixed_16;
-        success = unpackU16(fixed_16, name);
-        fixed_val = (F32)fixed_16;
-    }
-    else if (total_bits <= 31)
-    {
-        U32 fixed_32;
-        success = unpackU32(fixed_32, name);
-        fixed_val = (F32)fixed_32;
-    }
-    else
-    {
-        fixed_val = 0;
-        LL_ERRS() << "Bad bit count: " << total_bits << LL_ENDL;
-    }
-
-    //LL_INFOS() << "Fixed_val:" << fixed_val << LL_ENDL;
-
-    fixed_val /= (F32)(1 << frac_bits);
-    if (is_signed)
-    {
-        fixed_val -= max_val;
-    }
-    value = fixed_val;
-    //LL_INFOS() << "Value: " << value << LL_ENDL;
-    return success;
->>>>>>> e1623bb2
-}
-
-bool LLDataPacker::unpackU16s(U16 *values, S32 count, const char *name)
-{
-    for (S32 idx = 0; idx < count; ++idx)
-    {
-        if (!unpackU16(values[idx], name))
-        {
-            LL_WARNS("DATAPACKER") << "Buffer overflow reading Unsigned 16s \"" << name << "\" at index " << idx << "!" << LL_ENDL;
-            return false;
-        }
-    }
-    return true;
-}
-
-bool LLDataPacker::unpackS16s(S16 *values, S32 count, const char *name)
-{
-    for (S32 idx = 0; idx < count; ++idx)
-    {
-        if (!unpackS16(values[idx], name))
-        {
-            LL_WARNS("DATAPACKER") << "Buffer overflow reading Signed 16s \"" << name << "\" at index " << idx << "!" << LL_ENDL;
-            return false;
-        }
-    }
-    return true;
-}
-
-bool LLDataPacker::unpackF32s(F32 *values, S32 count, const char *name)
-{
-    for (S32 idx = 0; idx < count; ++idx)
-    {
-        if (!unpackF32(values[idx], name))
-        {
-            LL_WARNS("DATAPACKER") << "Buffer overflow reading Float 32s \"" << name << "\" at index " << idx << "!" << LL_ENDL;
-            return false;
-        }
-    }
-    return true;
-}
-
-bool LLDataPacker::unpackColor4Us(LLColor4U *values, S32 count, const char *name)
-{
-    for (S32 idx = 0; idx < count; ++idx)
-    {
-        if (!unpackColor4U(values[idx], name))
-        {
-            LL_WARNS("DATAPACKER") << "Buffer overflow reading Float 32s \"" << name << "\" at index " << idx << "!" << LL_ENDL;
-            return false;
-        }
-    }
-    return true;
-}
-
-bool LLDataPacker::unpackUUIDs(LLUUID *values, S32 count, const char *name)
-{
-    for (S32 idx = 0; idx < count; ++idx)
-    {
-        if (!unpackUUID(values[idx], name))
-        {
-            LL_WARNS("DATAPACKER") << "Buffer overflow reading UUIDs \"" << name << "\" at index " << idx << "!" << LL_ENDL;
-            return false;
-        }
-    }
-    return true;
-}
-
-//---------------------------------------------------------------------------
-// LLDataPackerBinaryBuffer implementation
-//---------------------------------------------------------------------------
-
-bool LLDataPackerBinaryBuffer::packString(const std::string& value, const char *name)
-{
-    S32 length = value.length()+1;
-
-<<<<<<< HEAD
-	if (!verifyLength(length, name))
-	{
-		return false;
-	}
-
-	if (mWriteEnabled) 
-	{
-		htolememcpy(mCurBufferp, value.c_str(), MVT_VARIABLE, length);  
-	}
-	mCurBufferp += length;
-	return true;
-=======
-    if (!verifyLength(length, name))
-    {
-        return FALSE;
-    }
-
-    if (mWriteEnabled)
-    {
-        htolememcpy(mCurBufferp, value.c_str(), MVT_VARIABLE, length);
-    }
-    mCurBufferp += length;
-    return TRUE;
->>>>>>> e1623bb2
-}
-
-
-bool LLDataPackerBinaryBuffer::unpackString(std::string& value, const char *name)
-{
-    S32 length = (S32)strlen((char *)mCurBufferp) + 1; /*Flawfinder: ignore*/
-
-    if (!verifyLength(length, name))
-    {
-        return FALSE;
-    }
-
-<<<<<<< HEAD
-	if (!verifyLength(length, name))
-	{
-		return false;
-	}
-
-	value = std::string((char*)mCurBufferp); // We already assume NULL termination calling strlen()
-	
-	mCurBufferp += length;
-	return true;
-=======
-    value = std::string((char*)mCurBufferp); // We already assume NULL termination calling strlen()
-
-    mCurBufferp += length;
-    return TRUE;
->>>>>>> e1623bb2
-}
-
-bool LLDataPackerBinaryBuffer::packBinaryData(const U8 *value, S32 size, const char *name)
-{
-<<<<<<< HEAD
-	if (!verifyLength(size + 4, name))
-	{
-		return false;
-	}
-
-	if (mWriteEnabled) 
-	{ 
-		htolememcpy(mCurBufferp, &size, MVT_S32, 4);  
-	}
-	mCurBufferp += 4;
-	if (mWriteEnabled) 
-	{ 
-		htolememcpy(mCurBufferp, value, MVT_VARIABLE, size);  
-	}
-	mCurBufferp += size;
-	return true;
-=======
-    if (!verifyLength(size + 4, name))
-    {
-        return FALSE;
-    }
-
-    if (mWriteEnabled)
-    {
-        htolememcpy(mCurBufferp, &size, MVT_S32, 4);
-    }
-    mCurBufferp += 4;
-    if (mWriteEnabled)
-    {
-        htolememcpy(mCurBufferp, value, MVT_VARIABLE, size);
-    }
-    mCurBufferp += size;
-    return TRUE;
->>>>>>> e1623bb2
-}
-
-
-bool LLDataPackerBinaryBuffer::unpackBinaryData(U8 *value, S32 &size, const char *name)
-{
-<<<<<<< HEAD
-	if (!verifyLength(4, name))
-	{
-		LL_WARNS() << "LLDataPackerBinaryBuffer::unpackBinaryData would unpack invalid data, aborting!" << LL_ENDL;
-		return false;
-	}
-=======
-    if (!verifyLength(4, name))
-    {
-        LL_WARNS() << "LLDataPackerBinaryBuffer::unpackBinaryData would unpack invalid data, aborting!" << LL_ENDL;
-        return FALSE;
-    }
->>>>>>> e1623bb2
-
-    htolememcpy(&size, mCurBufferp, MVT_S32, 4);
-
-    if (size < 0)
-    {
-        LL_WARNS() << "LLDataPackerBinaryBuffer::unpackBinaryData unpacked invalid size, aborting!" << LL_ENDL;
-        return false;
-    }
-
-    mCurBufferp += 4;
-
-<<<<<<< HEAD
-	if (!verifyLength(size, name))
-	{
-		LL_WARNS() << "LLDataPackerBinaryBuffer::unpackBinaryData would unpack invalid data, aborting!" << LL_ENDL;
-		return false;
-	}
-=======
-    if (!verifyLength(size, name))
-    {
-        LL_WARNS() << "LLDataPackerBinaryBuffer::unpackBinaryData would unpack invalid data, aborting!" << LL_ENDL;
-        return FALSE;
-    }
->>>>>>> e1623bb2
-
-    htolememcpy(value, mCurBufferp, MVT_VARIABLE, size);
-    mCurBufferp += size;
-
-<<<<<<< HEAD
-	return true;
-=======
-    return TRUE;
->>>>>>> e1623bb2
-}
-
-
-bool LLDataPackerBinaryBuffer::packBinaryDataFixed(const U8 *value, S32 size, const char *name)
-{
-<<<<<<< HEAD
-	if (!verifyLength(size, name))
-	{
-		return false;
-	}
-
-	if (mWriteEnabled) 
-	{ 
-		htolememcpy(mCurBufferp, value, MVT_VARIABLE, size);  
-	}
-	mCurBufferp += size;
-	return true;
-=======
-    if (!verifyLength(size, name))
-    {
-        return FALSE;
-    }
-
-    if (mWriteEnabled)
-    {
-        htolememcpy(mCurBufferp, value, MVT_VARIABLE, size);
-    }
-    mCurBufferp += size;
-    return TRUE;
->>>>>>> e1623bb2
-}
-
-
-bool LLDataPackerBinaryBuffer::unpackBinaryDataFixed(U8 *value, S32 size, const char *name)
-{
-<<<<<<< HEAD
-	if (!verifyLength(size, name))
-	{
-		return false;
-	}
-	htolememcpy(value, mCurBufferp, MVT_VARIABLE, size);
-	mCurBufferp += size;
-	return true;
-=======
-    if (!verifyLength(size, name))
-    {
-        return FALSE;
-    }
-    htolememcpy(value, mCurBufferp, MVT_VARIABLE, size);
-    mCurBufferp += size;
-    return TRUE;
->>>>>>> e1623bb2
-}
-
-
-bool LLDataPackerBinaryBuffer::packU8(const U8 value, const char *name)
-{
-<<<<<<< HEAD
-	if (!verifyLength(sizeof(U8), name))
-	{
-		return false;
-	}
-
-	if (mWriteEnabled) 
-	{
-		*mCurBufferp = value;
-	}
-	mCurBufferp++;
-	return true;
-=======
-    if (!verifyLength(sizeof(U8), name))
-    {
-        return FALSE;
-    }
-
-    if (mWriteEnabled)
-    {
-        *mCurBufferp = value;
-    }
-    mCurBufferp++;
-    return TRUE;
->>>>>>> e1623bb2
-}
-
-
-bool LLDataPackerBinaryBuffer::unpackU8(U8 &value, const char *name)
-{
-<<<<<<< HEAD
-	if (!verifyLength(sizeof(U8), name))
-	{
-		return false;
-	}
-
-	value = *mCurBufferp;
-	mCurBufferp++;
-	return true;
-=======
-    if (!verifyLength(sizeof(U8), name))
-    {
-        return FALSE;
-    }
-
-    value = *mCurBufferp;
-    mCurBufferp++;
-    return TRUE;
->>>>>>> e1623bb2
-}
-
-
-bool LLDataPackerBinaryBuffer::packU16(const U16 value, const char *name)
-{
-<<<<<<< HEAD
-	if (!verifyLength(sizeof(U16), name))
-	{
-		return false;
-	}
-
-	if (mWriteEnabled) 
-	{ 
-		htolememcpy(mCurBufferp, &value, MVT_U16, 2);  
-	}
-	mCurBufferp += 2;
-	return true;
-=======
-    if (!verifyLength(sizeof(U16), name))
-    {
-        return FALSE;
-    }
-
-    if (mWriteEnabled)
-    {
-        htolememcpy(mCurBufferp, &value, MVT_U16, 2);
-    }
-    mCurBufferp += 2;
-    return TRUE;
->>>>>>> e1623bb2
-}
-
-
-bool LLDataPackerBinaryBuffer::unpackU16(U16 &value, const char *name)
-{
-<<<<<<< HEAD
-	if (!verifyLength(sizeof(U16), name))
-	{
-		return false;
-	}
-
-	htolememcpy(&value, mCurBufferp, MVT_U16, 2);
-	mCurBufferp += 2;
-	return true;
-=======
-    if (!verifyLength(sizeof(U16), name))
-    {
-        return FALSE;
-    }
-
-    htolememcpy(&value, mCurBufferp, MVT_U16, 2);
-    mCurBufferp += 2;
-    return TRUE;
->>>>>>> e1623bb2
-}
-
-bool LLDataPackerBinaryBuffer::packS16(const S16 value, const char *name)
-{
-    bool success = verifyLength(sizeof(S16), name);
-
-    if (mWriteEnabled && success)
-    {
-        htolememcpy(mCurBufferp, &value, MVT_S16, 2);
-    }
-    mCurBufferp += 2;
-    return success;
-}
-
-bool LLDataPackerBinaryBuffer::unpackS16(S16 &value, const char *name)
-{
-    bool success = verifyLength(sizeof(S16), name);
-
-    if (success)
-    {
-        htolememcpy(&value, mCurBufferp, MVT_S16, 2);
-    }
-    mCurBufferp += 2;
-    return success;
-}
-
-bool LLDataPackerBinaryBuffer::packU32(const U32 value, const char *name)
-{
-<<<<<<< HEAD
-	if (!verifyLength(sizeof(U32), name))
-	{
-		return false;
-	}
-
-	if (mWriteEnabled) 
-	{ 
-		htolememcpy(mCurBufferp, &value, MVT_U32, 4);  
-	}
-	mCurBufferp += 4;
-	return true;
-=======
-    if (!verifyLength(sizeof(U32), name))
-    {
-        return FALSE;
-    }
-
-    if (mWriteEnabled)
-    {
-        htolememcpy(mCurBufferp, &value, MVT_U32, 4);
-    }
-    mCurBufferp += 4;
-    return TRUE;
->>>>>>> e1623bb2
-}
-
-
-bool LLDataPackerBinaryBuffer::unpackU32(U32 &value, const char *name)
-{
-<<<<<<< HEAD
-	if (!verifyLength(sizeof(U32), name))
-	{
-		return false;
-	}
-
-	htolememcpy(&value, mCurBufferp, MVT_U32, 4);
-	mCurBufferp += 4;
-	return true;
-=======
-    if (!verifyLength(sizeof(U32), name))
-    {
-        return FALSE;
-    }
-
-    htolememcpy(&value, mCurBufferp, MVT_U32, 4);
-    mCurBufferp += 4;
-    return TRUE;
->>>>>>> e1623bb2
-}
-
-
-bool LLDataPackerBinaryBuffer::packS32(const S32 value, const char *name)
-{
-<<<<<<< HEAD
-	if (!verifyLength(sizeof(S32), name))
-	{
-		return false;
-	}
-
-	if (mWriteEnabled) 
-	{ 
-		htolememcpy(mCurBufferp, &value, MVT_S32, 4); 
-	}
-	mCurBufferp += 4;
-	return true;
-=======
-    if (!verifyLength(sizeof(S32), name))
-    {
-        return FALSE;
-    }
-
-    if (mWriteEnabled)
-    {
-        htolememcpy(mCurBufferp, &value, MVT_S32, 4);
-    }
-    mCurBufferp += 4;
-    return TRUE;
->>>>>>> e1623bb2
-}
-
-
-bool LLDataPackerBinaryBuffer::unpackS32(S32 &value, const char *name)
-{
-<<<<<<< HEAD
-	if(!verifyLength(sizeof(S32), name))
-	{
-		return false;
-	}
-
-	htolememcpy(&value, mCurBufferp, MVT_S32, 4);
-	mCurBufferp += 4;
-	return true;
-=======
-    if(!verifyLength(sizeof(S32), name))
-    {
-        return FALSE;
-    }
-
-    htolememcpy(&value, mCurBufferp, MVT_S32, 4);
-    mCurBufferp += 4;
-    return TRUE;
->>>>>>> e1623bb2
-}
-
-
-bool LLDataPackerBinaryBuffer::packF32(const F32 value, const char *name)
-{
-<<<<<<< HEAD
-	if (!verifyLength(sizeof(F32), name))
-	{
-		return false;
-	}
-
-	if (mWriteEnabled) 
-	{ 
-		htolememcpy(mCurBufferp, &value, MVT_F32, 4); 
-	}
-	mCurBufferp += 4;
-	return true;
-=======
-    if (!verifyLength(sizeof(F32), name))
-    {
-        return FALSE;
-    }
-
-    if (mWriteEnabled)
-    {
-        htolememcpy(mCurBufferp, &value, MVT_F32, 4);
-    }
-    mCurBufferp += 4;
-    return TRUE;
->>>>>>> e1623bb2
-}
-
-
-bool LLDataPackerBinaryBuffer::unpackF32(F32 &value, const char *name)
-{
-<<<<<<< HEAD
-	if (!verifyLength(sizeof(F32), name))
-	{
-		return false;
-	}
-
-	htolememcpy(&value, mCurBufferp, MVT_F32, 4);
-	mCurBufferp += 4;
-	return true;
-=======
-    if (!verifyLength(sizeof(F32), name))
-    {
-        return FALSE;
-    }
-
-    htolememcpy(&value, mCurBufferp, MVT_F32, 4);
-    mCurBufferp += 4;
-    return TRUE;
->>>>>>> e1623bb2
-}
-
-
-bool LLDataPackerBinaryBuffer::packColor4(const LLColor4 &value, const char *name)
-{
-<<<<<<< HEAD
-	if (!verifyLength(16, name))
-	{
-		return false;
-	}
-
-	if (mWriteEnabled) 
-	{ 
-		htolememcpy(mCurBufferp, value.mV, MVT_LLVector4, 16); 
-	}
-	mCurBufferp += 16;
-	return true;
-=======
-    if (!verifyLength(16, name))
-    {
-        return FALSE;
-    }
-
-    if (mWriteEnabled)
-    {
-        htolememcpy(mCurBufferp, value.mV, MVT_LLVector4, 16);
-    }
-    mCurBufferp += 16;
-    return TRUE;
->>>>>>> e1623bb2
-}
-
-
-bool LLDataPackerBinaryBuffer::unpackColor4(LLColor4 &value, const char *name)
-{
-<<<<<<< HEAD
-	if (!verifyLength(16, name))
-	{
-		return false;
-	}
-
-	htolememcpy(value.mV, mCurBufferp, MVT_LLVector4, 16);
-	mCurBufferp += 16;
-	return true;
-=======
-    if (!verifyLength(16, name))
-    {
-        return FALSE;
-    }
-
-    htolememcpy(value.mV, mCurBufferp, MVT_LLVector4, 16);
-    mCurBufferp += 16;
-    return TRUE;
->>>>>>> e1623bb2
-}
-
-
-bool LLDataPackerBinaryBuffer::packColor4U(const LLColor4U &value, const char *name)
-{
-<<<<<<< HEAD
-	if (!verifyLength(4, name))
-	{
-		return false;
-	}
-
-	if (mWriteEnabled) 
-	{ 
-		htolememcpy(mCurBufferp, value.mV, MVT_VARIABLE, 4);  
-	}
-	mCurBufferp += 4;
-	return true;
-=======
-    if (!verifyLength(4, name))
-    {
-        return FALSE;
-    }
-
-    if (mWriteEnabled)
-    {
-        htolememcpy(mCurBufferp, value.mV, MVT_VARIABLE, 4);
-    }
-    mCurBufferp += 4;
-    return TRUE;
->>>>>>> e1623bb2
-}
-
-
-bool LLDataPackerBinaryBuffer::unpackColor4U(LLColor4U &value, const char *name)
-{
-<<<<<<< HEAD
-	if (!verifyLength(4, name))
-	{
-		return false;
-	}
-
-	htolememcpy(value.mV, mCurBufferp, MVT_VARIABLE, 4);
-	mCurBufferp += 4;
-	return true;
-=======
-    if (!verifyLength(4, name))
-    {
-        return FALSE;
-    }
-
-    htolememcpy(value.mV, mCurBufferp, MVT_VARIABLE, 4);
-    mCurBufferp += 4;
-    return TRUE;
->>>>>>> e1623bb2
-}
-
-
-
-bool LLDataPackerBinaryBuffer::packVector2(const LLVector2 &value, const char *name)
-{
-<<<<<<< HEAD
-	if (!verifyLength(8, name))
-	{
-		return false;
-	}
-
-	if (mWriteEnabled) 
-	{ 
-		htolememcpy(mCurBufferp, &value.mV[0], MVT_F32, 4);  
-		htolememcpy(mCurBufferp+4, &value.mV[1], MVT_F32, 4);  
-	}
-	mCurBufferp += 8;
-	return true;
-=======
-    if (!verifyLength(8, name))
-    {
-        return FALSE;
-    }
-
-    if (mWriteEnabled)
-    {
-        htolememcpy(mCurBufferp, &value.mV[0], MVT_F32, 4);
-        htolememcpy(mCurBufferp+4, &value.mV[1], MVT_F32, 4);
-    }
-    mCurBufferp += 8;
-    return TRUE;
->>>>>>> e1623bb2
-}
-
-
-bool LLDataPackerBinaryBuffer::unpackVector2(LLVector2 &value, const char *name)
-{
-<<<<<<< HEAD
-	if (!verifyLength(8, name))
-	{
-		return false;
-	}
-
-	htolememcpy(&value.mV[0], mCurBufferp, MVT_F32, 4);
-	htolememcpy(&value.mV[1], mCurBufferp+4, MVT_F32, 4);
-	mCurBufferp += 8;
-	return true;
-=======
-    if (!verifyLength(8, name))
-    {
-        return FALSE;
-    }
-
-    htolememcpy(&value.mV[0], mCurBufferp, MVT_F32, 4);
-    htolememcpy(&value.mV[1], mCurBufferp+4, MVT_F32, 4);
-    mCurBufferp += 8;
-    return TRUE;
->>>>>>> e1623bb2
-}
-
-
-bool LLDataPackerBinaryBuffer::packVector3(const LLVector3 &value, const char *name)
-{
-<<<<<<< HEAD
-	if (!verifyLength(12, name))
-	{
-		return false;
-	}
-
-	if (mWriteEnabled) 
-	{ 
-		htolememcpy(mCurBufferp, value.mV, MVT_LLVector3, 12);  
-	}
-	mCurBufferp += 12;
-	return true;
-=======
-    if (!verifyLength(12, name))
-    {
-        return FALSE;
-    }
-
-    if (mWriteEnabled)
-    {
-        htolememcpy(mCurBufferp, value.mV, MVT_LLVector3, 12);
-    }
-    mCurBufferp += 12;
-    return TRUE;
->>>>>>> e1623bb2
-}
-
-
-bool LLDataPackerBinaryBuffer::unpackVector3(LLVector3 &value, const char *name)
-{
-<<<<<<< HEAD
-	if (!verifyLength(12, name))
-	{
-		return false;
-	}
-
-	htolememcpy(value.mV, mCurBufferp, MVT_LLVector3, 12);
-	mCurBufferp += 12;
-	return true;
-=======
-    if (!verifyLength(12, name))
-    {
-        return FALSE;
-    }
-
-    htolememcpy(value.mV, mCurBufferp, MVT_LLVector3, 12);
-    mCurBufferp += 12;
-    return TRUE;
->>>>>>> e1623bb2
-}
-
-bool LLDataPackerBinaryBuffer::packVector4(const LLVector4 &value, const char *name)
-{
-<<<<<<< HEAD
-	if (!verifyLength(16, name))
-	{
-		return false;
-	}
-
-	if (mWriteEnabled) 
-	{ 
-		htolememcpy(mCurBufferp, value.mV, MVT_LLVector4, 16);  
-	}
-	mCurBufferp += 16;
-	return true;
-=======
-    if (!verifyLength(16, name))
-    {
-        return FALSE;
-    }
-
-    if (mWriteEnabled)
-    {
-        htolememcpy(mCurBufferp, value.mV, MVT_LLVector4, 16);
-    }
-    mCurBufferp += 16;
-    return TRUE;
->>>>>>> e1623bb2
-}
-
-
-bool LLDataPackerBinaryBuffer::unpackVector4(LLVector4 &value, const char *name)
-{
-<<<<<<< HEAD
-	if (!verifyLength(16, name))
-	{
-		return false;
-	}
-
-	htolememcpy(value.mV, mCurBufferp, MVT_LLVector4, 16);
-	mCurBufferp += 16;
-	return true;
-=======
-    if (!verifyLength(16, name))
-    {
-        return FALSE;
-    }
-
-    htolememcpy(value.mV, mCurBufferp, MVT_LLVector4, 16);
-    mCurBufferp += 16;
-    return TRUE;
->>>>>>> e1623bb2
-}
-
-bool LLDataPackerBinaryBuffer::packUUID(const LLUUID &value, const char *name)
-{
-<<<<<<< HEAD
-	if (!verifyLength(16, name))
-	{
-		return false;
-	}
-
-	if (mWriteEnabled) 
-	{ 
-		htolememcpy(mCurBufferp, value.mData, MVT_LLUUID, 16);  
-	}
-	mCurBufferp += 16;
-	return true;
-=======
-    if (!verifyLength(16, name))
-    {
-        return FALSE;
-    }
-
-    if (mWriteEnabled)
-    {
-        htolememcpy(mCurBufferp, value.mData, MVT_LLUUID, 16);
-    }
-    mCurBufferp += 16;
-    return TRUE;
->>>>>>> e1623bb2
-}
-
-
-bool LLDataPackerBinaryBuffer::unpackUUID(LLUUID &value, const char *name)
-{
-<<<<<<< HEAD
-	if (!verifyLength(16, name))
-	{
-		return false;
-	}
-
-	htolememcpy(value.mData, mCurBufferp, MVT_LLUUID, 16);
-	mCurBufferp += 16;
-	return true;
-=======
-    if (!verifyLength(16, name))
-    {
-        return FALSE;
-    }
-
-    htolememcpy(value.mData, mCurBufferp, MVT_LLUUID, 16);
-    mCurBufferp += 16;
-    return TRUE;
->>>>>>> e1623bb2
-}
-
-const LLDataPackerBinaryBuffer& LLDataPackerBinaryBuffer::operator=(const LLDataPackerBinaryBuffer &a)
-{
-    if (a.getBufferSize() > getBufferSize())
-    {
-        // We've got problems, ack!
-        LL_ERRS() << "Trying to do an assignment with not enough room in the target." << LL_ENDL;
-    }
-    memcpy(mBufferp, a.mBufferp, a.getBufferSize());    /*Flawfinder: ignore*/
-    return *this;
-}
-
-void LLDataPackerBinaryBuffer::dumpBufferToLog()
-{
-    LL_WARNS() << "Binary Buffer Dump, size: " << mBufferSize << LL_ENDL;
-    char line_buffer[256]; /*Flawfinder: ignore*/
-    S32 i;
-    S32 cur_line_pos = 0;
-
-    S32 cur_line = 0;
-    for (i = 0; i < mBufferSize; i++)
-    {
-        snprintf(line_buffer + cur_line_pos*3, sizeof(line_buffer) - cur_line_pos*3, "%02x ", mBufferp[i]);     /* Flawfinder: ignore */
-        cur_line_pos++;
-        if (cur_line_pos >= 16)
-        {
-            cur_line_pos = 0;
-            LL_WARNS() << "Offset:" << std::hex << cur_line*16 << std::dec << " Data:" << line_buffer << LL_ENDL;
-            cur_line++;
-        }
-    }
-    if (cur_line_pos)
-    {
-        LL_WARNS() << "Offset:" << std::hex << cur_line*16 << std::dec << " Data:" << line_buffer << LL_ENDL;
-    }
-}
-
-//---------------------------------------------------------------------------
-// LLDataPackerAsciiBuffer implementation
-//---------------------------------------------------------------------------
-bool LLDataPackerAsciiBuffer::packString(const std::string& value, const char *name)
-{
-<<<<<<< HEAD
-	bool success = true;
-	writeIndentedName(name);
-	int numCopied = 0;
-	if (mWriteEnabled) 
-	{
-		numCopied = snprintf(mCurBufferp,getBufferSize()-getCurrentSize(),"%s\n", value.c_str());		/* Flawfinder: ignore */
-	}
-	else
-	{
-		numCopied = value.length() + 1; /*Flawfinder: ignore*/
-	}
-
-	// snprintf returns number of bytes that would have been written
-	// had the output not being truncated. In that case, it will
-	// return either -1 or value >= passed in size value . So a check needs to be added
-	// to detect truncation, and if there is any, only account for the
-	// actual number of bytes written..and not what could have been
-	// written.
-	if (numCopied < 0 || numCopied > getBufferSize()-getCurrentSize())
-	{
-		// *NOTE: I believe we need to mark a failure bit at this point.
-	    numCopied = getBufferSize()-getCurrentSize();
-		LL_WARNS() << "LLDataPackerAsciiBuffer::packString: string truncated: " << value << LL_ENDL;
-	}
-	mCurBufferp += numCopied;
-	return success;
-=======
-    BOOL success = TRUE;
-    writeIndentedName(name);
-    int numCopied = 0;
-    if (mWriteEnabled)
-    {
-        numCopied = snprintf(mCurBufferp,getBufferSize()-getCurrentSize(),"%s\n", value.c_str());       /* Flawfinder: ignore */
-    }
-    else
-    {
-        numCopied = value.length() + 1; /*Flawfinder: ignore*/
-    }
-
-    // snprintf returns number of bytes that would have been written
-    // had the output not being truncated. In that case, it will
-    // return either -1 or value >= passed in size value . So a check needs to be added
-    // to detect truncation, and if there is any, only account for the
-    // actual number of bytes written..and not what could have been
-    // written.
-    if (numCopied < 0 || numCopied > getBufferSize()-getCurrentSize())
-    {
-        // *NOTE: I believe we need to mark a failure bit at this point.
-        numCopied = getBufferSize()-getCurrentSize();
-        LL_WARNS() << "LLDataPackerAsciiBuffer::packString: string truncated: " << value << LL_ENDL;
-    }
-    mCurBufferp += numCopied;
-    return success;
->>>>>>> e1623bb2
-}
-
-bool LLDataPackerAsciiBuffer::unpackString(std::string& value, const char *name)
-{
-<<<<<<< HEAD
-	char valuestr[DP_BUFSIZE]; /*Flawfinder: ignore*/
-	if (!getValueStr(name, valuestr, DP_BUFSIZE))  // NULL terminated
-	{
-		return false;
-	}
-	value = valuestr;
-	return true;
-=======
-    char valuestr[DP_BUFSIZE]; /*Flawfinder: ignore*/
-    if (!getValueStr(name, valuestr, DP_BUFSIZE))  // NULL terminated
-    {
-        return FALSE;
-    }
-    value = valuestr;
-    return TRUE;
->>>>>>> e1623bb2
-}
-
-
-bool LLDataPackerAsciiBuffer::packBinaryData(const U8 *value, S32 size, const char *name)
-{
-<<<<<<< HEAD
-	bool success = true;
-	writeIndentedName(name);
-	
-	int numCopied = 0;
-	if (mWriteEnabled)
-	{
-		numCopied = snprintf(mCurBufferp,getBufferSize()-getCurrentSize(),"%010d ", size);	/* Flawfinder: ignore */
-
-		// snprintf returns number of bytes that would have been
-		// written had the output not being truncated. In that case,
-		// it will retuen >= passed in size value.  so a check needs
-		// to be added to detect truncation, and if there is any, only
-		// account for the actual number of bytes written..and not
-		// what could have been written.
-		if (numCopied < 0 || numCopied > getBufferSize()-getCurrentSize())
-		{
-			numCopied = getBufferSize()-getCurrentSize();
-			LL_WARNS() << "LLDataPackerAsciiBuffer::packBinaryData: number truncated: " << size << LL_ENDL;
-		}
-		mCurBufferp += numCopied;
-
-
-		S32 i;
-		bool bBufferFull = false;
-		for (i = 0; i < size && !bBufferFull; i++)
-		{
-			numCopied = snprintf(mCurBufferp, getBufferSize()-getCurrentSize(), "%02x ", value[i]);	/* Flawfinder: ignore */
-			if (numCopied < 0 || numCopied > getBufferSize()-getCurrentSize())
-			{
-				numCopied = getBufferSize()-getCurrentSize();
-				LL_WARNS() << "LLDataPackerAsciiBuffer::packBinaryData: data truncated: " << LL_ENDL;
-				bBufferFull = true;
-			}
-			mCurBufferp += numCopied;
-		}
-
-		if (!bBufferFull)
-		{
-			numCopied = snprintf(mCurBufferp,getBufferSize()-getCurrentSize(), "\n");	/* Flawfinder: ignore */
-			if (numCopied < 0 || numCopied > getBufferSize()-getCurrentSize())
-		    	{
-				numCopied = getBufferSize()-getCurrentSize();
-				LL_WARNS() << "LLDataPackerAsciiBuffer::packBinaryData: newline truncated: " << LL_ENDL;
-		    	}
-		    	mCurBufferp += numCopied;
-		}
-	}
-	else
-	{
-		// why +10 ?? XXXCHECK
-		numCopied = 10 + 1; // size plus newline
-		numCopied += size;
-		if (numCopied > getBufferSize()-getCurrentSize())
-		{
-			numCopied = getBufferSize()-getCurrentSize();
-		}   
-		mCurBufferp += numCopied;
-	}
-	
-	return success;
-}
-=======
-    BOOL success = TRUE;
-    writeIndentedName(name);
->>>>>>> e1623bb2
-
-    int numCopied = 0;
-    if (mWriteEnabled)
-    {
-        numCopied = snprintf(mCurBufferp,getBufferSize()-getCurrentSize(),"%010d ", size);  /* Flawfinder: ignore */
-
-        // snprintf returns number of bytes that would have been
-        // written had the output not being truncated. In that case,
-        // it will retuen >= passed in size value.  so a check needs
-        // to be added to detect truncation, and if there is any, only
-        // account for the actual number of bytes written..and not
-        // what could have been written.
-        if (numCopied < 0 || numCopied > getBufferSize()-getCurrentSize())
-        {
-            numCopied = getBufferSize()-getCurrentSize();
-            LL_WARNS() << "LLDataPackerAsciiBuffer::packBinaryData: number truncated: " << size << LL_ENDL;
-        }
-        mCurBufferp += numCopied;
-
-<<<<<<< HEAD
-bool LLDataPackerAsciiBuffer::unpackBinaryData(U8 *value, S32 &size, const char *name)
-{
-	bool success = true;
-	char valuestr[DP_BUFSIZE];		/* Flawfinder: ignore */
-	if (!getValueStr(name, valuestr, DP_BUFSIZE))
-	{
-		return false;
-	}
-=======
->>>>>>> e1623bb2
-
-        S32 i;
-        BOOL bBufferFull = FALSE;
-        for (i = 0; i < size && !bBufferFull; i++)
-        {
-            numCopied = snprintf(mCurBufferp, getBufferSize()-getCurrentSize(), "%02x ", value[i]); /* Flawfinder: ignore */
-            if (numCopied < 0 || numCopied > getBufferSize()-getCurrentSize())
-            {
-                numCopied = getBufferSize()-getCurrentSize();
-                LL_WARNS() << "LLDataPackerAsciiBuffer::packBinaryData: data truncated: " << LL_ENDL;
-                bBufferFull = TRUE;
-            }
-            mCurBufferp += numCopied;
-        }
-
-        if (!bBufferFull)
-        {
-            numCopied = snprintf(mCurBufferp,getBufferSize()-getCurrentSize(), "\n");   /* Flawfinder: ignore */
-            if (numCopied < 0 || numCopied > getBufferSize()-getCurrentSize())
-                {
-                numCopied = getBufferSize()-getCurrentSize();
-                LL_WARNS() << "LLDataPackerAsciiBuffer::packBinaryData: newline truncated: " << LL_ENDL;
-                }
-                mCurBufferp += numCopied;
-        }
-    }
-    else
-    {
-        // why +10 ?? XXXCHECK
-        numCopied = 10 + 1; // size plus newline
-        numCopied += size;
-        if (numCopied > getBufferSize()-getCurrentSize())
-        {
-            numCopied = getBufferSize()-getCurrentSize();
-        }
-        mCurBufferp += numCopied;
-    }
-
-    return success;
-}
-
-
-BOOL LLDataPackerAsciiBuffer::unpackBinaryData(U8 *value, S32 &size, const char *name)
-{
-    BOOL success = TRUE;
-    char valuestr[DP_BUFSIZE];      /* Flawfinder: ignore */
-    if (!getValueStr(name, valuestr, DP_BUFSIZE))
-    {
-        return FALSE;
-    }
-
-    char *cur_pos = &valuestr[0];
-    sscanf(valuestr,"%010d", &size);
-    cur_pos += 11;
-
-    S32 i;
-    for (i = 0; i < size; i++)
-    {
-        S32 val;
-        sscanf(cur_pos,"%02x", &val);
-        value[i] = val;
-        cur_pos += 3;
-    }
-    return success;
-}
-
-
-bool LLDataPackerAsciiBuffer::packBinaryDataFixed(const U8 *value, S32 size, const char *name)
-{
-<<<<<<< HEAD
-	bool success = true;
-	writeIndentedName(name);
-	
-	if (mWriteEnabled)
-	{
-		S32 i;
-		int numCopied = 0;
-		bool bBufferFull = false;
-		for (i = 0; i < size && !bBufferFull; i++)
-		{
-			numCopied = snprintf(mCurBufferp, getBufferSize()-getCurrentSize(), "%02x ", value[i]);	/* Flawfinder: ignore */
-			if (numCopied < 0 || numCopied > getBufferSize()-getCurrentSize())
-			{
-			    numCopied = getBufferSize()-getCurrentSize();
-				LL_WARNS() << "LLDataPackerAsciiBuffer::packBinaryDataFixed: data truncated: " << LL_ENDL;
-			    bBufferFull = true;
-			}
-			mCurBufferp += numCopied;
-
-		}
-		if (!bBufferFull)
-		{
-			numCopied = snprintf(mCurBufferp,getBufferSize()-getCurrentSize(), "\n");	/* Flawfinder: ignore */
-			if (numCopied < 0 || numCopied > getBufferSize()-getCurrentSize())
-			{
-				numCopied = getBufferSize()-getCurrentSize();
-				LL_WARNS() << "LLDataPackerAsciiBuffer::packBinaryDataFixed: newline truncated: " << LL_ENDL;
-			}
-			
-			mCurBufferp += numCopied;
-		}
-	}
-	else
-	{
-		int numCopied = 2 * size + 1; //hex bytes plus newline 
-		if (numCopied > getBufferSize()-getCurrentSize())
-		{
-			numCopied = getBufferSize()-getCurrentSize();
-		}   
-		mCurBufferp += numCopied;
-	}
-	return success;
-=======
-    BOOL success = TRUE;
-    writeIndentedName(name);
-
-    if (mWriteEnabled)
-    {
-        S32 i;
-        int numCopied = 0;
-        BOOL bBufferFull = FALSE;
-        for (i = 0; i < size && !bBufferFull; i++)
-        {
-            numCopied = snprintf(mCurBufferp, getBufferSize()-getCurrentSize(), "%02x ", value[i]); /* Flawfinder: ignore */
-            if (numCopied < 0 || numCopied > getBufferSize()-getCurrentSize())
-            {
-                numCopied = getBufferSize()-getCurrentSize();
-                LL_WARNS() << "LLDataPackerAsciiBuffer::packBinaryDataFixed: data truncated: " << LL_ENDL;
-                bBufferFull = TRUE;
-            }
-            mCurBufferp += numCopied;
-
-        }
-        if (!bBufferFull)
-        {
-            numCopied = snprintf(mCurBufferp,getBufferSize()-getCurrentSize(), "\n");   /* Flawfinder: ignore */
-            if (numCopied < 0 || numCopied > getBufferSize()-getCurrentSize())
-            {
-                numCopied = getBufferSize()-getCurrentSize();
-                LL_WARNS() << "LLDataPackerAsciiBuffer::packBinaryDataFixed: newline truncated: " << LL_ENDL;
-            }
-
-            mCurBufferp += numCopied;
-        }
-    }
-    else
-    {
-        int numCopied = 2 * size + 1; //hex bytes plus newline
-        if (numCopied > getBufferSize()-getCurrentSize())
-        {
-            numCopied = getBufferSize()-getCurrentSize();
-        }
-        mCurBufferp += numCopied;
-    }
-    return success;
->>>>>>> e1623bb2
-}
-
-
-bool LLDataPackerAsciiBuffer::unpackBinaryDataFixed(U8 *value, S32 size, const char *name)
-{
-<<<<<<< HEAD
-	bool success = true;
-	char valuestr[DP_BUFSIZE];		/* Flawfinder: ignore */		
-	if (!getValueStr(name, valuestr, DP_BUFSIZE))
-	{
-		return false;
-	}
-=======
-    BOOL success = TRUE;
-    char valuestr[DP_BUFSIZE];      /* Flawfinder: ignore */
-    if (!getValueStr(name, valuestr, DP_BUFSIZE))
-    {
-        return FALSE;
-    }
->>>>>>> e1623bb2
-
-    char *cur_pos = &valuestr[0];
-
-    S32 i;
-    for (i = 0; i < size; i++)
-    {
-        S32 val;
-        sscanf(cur_pos,"%02x", &val);
-        value[i] = val;
-        cur_pos += 3;
-    }
-    return success;
-}
-
-
-
-bool LLDataPackerAsciiBuffer::packU8(const U8 value, const char *name)
-{
-<<<<<<< HEAD
-	bool success = true;
-	writeIndentedName(name);
-	int numCopied = 0;
-	if (mWriteEnabled)
-	{
-	    	numCopied = snprintf(mCurBufferp,getBufferSize()-getCurrentSize(),"%d\n", value);	/* Flawfinder: ignore */
-	}
-	else
-	{
-		// just do the write to a temp buffer to get the length
-		numCopied = snprintf(DUMMY_BUFFER, sizeof(DUMMY_BUFFER), "%d\n", value);	/* Flawfinder: ignore */
-	}
-
-	// snprintf returns number of bytes that would have been written
-	// had the output not being truncated. In that case, it will
-	// return either -1 or value >= passed in size value . So a check needs to be added
-	// to detect truncation, and if there is any, only account for the
-	// actual number of bytes written..and not what could have been
-	// written.
-	if (numCopied < 0 || numCopied > getBufferSize()-getCurrentSize())
-	{
-		numCopied = getBufferSize()-getCurrentSize();
-		LL_WARNS() << "LLDataPackerAsciiBuffer::packU8: val truncated: " << LL_ENDL;
-	}
-
-	mCurBufferp += numCopied;
-
-	return success;
-=======
-    BOOL success = TRUE;
-    writeIndentedName(name);
-    int numCopied = 0;
-    if (mWriteEnabled)
-    {
-            numCopied = snprintf(mCurBufferp,getBufferSize()-getCurrentSize(),"%d\n", value);   /* Flawfinder: ignore */
-    }
-    else
-    {
-        // just do the write to a temp buffer to get the length
-        numCopied = snprintf(DUMMY_BUFFER, sizeof(DUMMY_BUFFER), "%d\n", value);    /* Flawfinder: ignore */
-    }
-
-    // snprintf returns number of bytes that would have been written
-    // had the output not being truncated. In that case, it will
-    // return either -1 or value >= passed in size value . So a check needs to be added
-    // to detect truncation, and if there is any, only account for the
-    // actual number of bytes written..and not what could have been
-    // written.
-    if (numCopied < 0 || numCopied > getBufferSize()-getCurrentSize())
-    {
-        numCopied = getBufferSize()-getCurrentSize();
-        LL_WARNS() << "LLDataPackerAsciiBuffer::packU8: val truncated: " << LL_ENDL;
-    }
-
-    mCurBufferp += numCopied;
-
-    return success;
->>>>>>> e1623bb2
-}
-
-
-bool LLDataPackerAsciiBuffer::unpackU8(U8 &value, const char *name)
-{
-<<<<<<< HEAD
-	bool success = true;
-	char valuestr[DP_BUFSIZE];		/* Flawfinder: ignore */
-	if (!getValueStr(name, valuestr, DP_BUFSIZE))
-	{
-		return false;
-	}
-=======
-    BOOL success = TRUE;
-    char valuestr[DP_BUFSIZE];      /* Flawfinder: ignore */
-    if (!getValueStr(name, valuestr, DP_BUFSIZE))
-    {
-        return FALSE;
-    }
->>>>>>> e1623bb2
-
-    S32 in_val;
-    sscanf(valuestr,"%d", &in_val);
-    value = in_val;
-    return success;
-}
-
-bool LLDataPackerAsciiBuffer::packU16(const U16 value, const char *name)
-{
-<<<<<<< HEAD
-	bool success = true;
-	writeIndentedName(name);
-	int numCopied = 0;
-	if (mWriteEnabled)
-	{
-	    	numCopied = snprintf(mCurBufferp,getBufferSize()-getCurrentSize(),"%d\n", value);	/* Flawfinder: ignore */
-	}
-	else
-	{
-		numCopied = snprintf(DUMMY_BUFFER, sizeof(DUMMY_BUFFER), "%d\n", value);	/* Flawfinder: ignore */
-	}
-=======
-    BOOL success = TRUE;
-    writeIndentedName(name);
-    int numCopied = 0;
-    if (mWriteEnabled)
-    {
-            numCopied = snprintf(mCurBufferp,getBufferSize()-getCurrentSize(),"%d\n", value);   /* Flawfinder: ignore */
-    }
-    else
-    {
-        numCopied = snprintf(DUMMY_BUFFER, sizeof(DUMMY_BUFFER), "%d\n", value);    /* Flawfinder: ignore */
-    }
->>>>>>> e1623bb2
-
-    // snprintf returns number of bytes that would have been written
-    // had the output not being truncated. In that case, it will
-    // return either -1 or value >= passed in size value . So a check needs to be added
-    // to detect truncation, and if there is any, only account for the
-    // actual number of bytes written..and not what could have been
-    // written.
-    if (numCopied < 0 || numCopied > getBufferSize()-getCurrentSize())
-    {
-        numCopied = getBufferSize()-getCurrentSize();
-        LL_WARNS() << "LLDataPackerAsciiBuffer::packU16: val truncated: " << LL_ENDL;
-    }
-
-    mCurBufferp += numCopied;
-
-    return success;
-}
-
-
-bool LLDataPackerAsciiBuffer::unpackU16(U16 &value, const char *name)
-{
-<<<<<<< HEAD
-	bool success = true;
-	char valuestr[DP_BUFSIZE];		/* Flawfinder: ignore */
-	if (!getValueStr(name, valuestr, DP_BUFSIZE))
-	{
-		return false;
-	}
-=======
-    BOOL success = TRUE;
-    char valuestr[DP_BUFSIZE];      /* Flawfinder: ignore */
-    if (!getValueStr(name, valuestr, DP_BUFSIZE))
-    {
-        return FALSE;
-    }
->>>>>>> e1623bb2
-
-    S32 in_val;
-    sscanf(valuestr,"%d", &in_val);
-    value = in_val;
-    return success;
-}
-
-bool LLDataPackerAsciiBuffer::packS16(const S16 value, const char *name)
-{
-    bool success = true;
-    writeIndentedName(name);
-    int numCopied = 0;
-    if (mWriteEnabled)
-    {
-        numCopied = snprintf(mCurBufferp, getBufferSize() - getCurrentSize(), "%d\n", value); /* Flawfinder: ignore */
-    }
-    else
-    {
-        numCopied = snprintf(DUMMY_BUFFER, sizeof(DUMMY_BUFFER), "%d\n", value); /* Flawfinder: ignore */
-    }
-
-    // snprintf returns number of bytes that would have been written
-    // had the output not being truncated. In that case, it will
-    // return either -1 or value >= passed in size value . So a check needs to be added
-    // to detect truncation, and if there is any, only account for the
-    // actual number of bytes written..and not what could have been
-    // written.
-    if(numCopied < 0 || numCopied > getBufferSize() - getCurrentSize())
-    {
-        numCopied = getBufferSize() - getCurrentSize();
-        LL_WARNS() << "LLDataPackerAsciiBuffer::packS16: val truncated: " << LL_ENDL;
-    }
-
-    mCurBufferp += numCopied;
-
-    return success;
-}
-
-
-bool LLDataPackerAsciiBuffer::unpackS16(S16 &value, const char *name)
-{
-    bool success = true;
-    char valuestr[DP_BUFSIZE]; /* Flawfinder: ignore */
-    if (!getValueStr(name, valuestr, DP_BUFSIZE))
-    {
-        return false;
-    }
-
-    S32 in_val;
-    sscanf(valuestr, "%d", &in_val);
-    value = in_val;
-    return success;
-}
-
-bool LLDataPackerAsciiBuffer::packU32(const U32 value, const char *name)
-{
-<<<<<<< HEAD
-	bool success = true;
-	writeIndentedName(name);
-	int numCopied = 0;
-	if (mWriteEnabled)
-	{
-	    	numCopied = snprintf(mCurBufferp,getBufferSize()-getCurrentSize(),"%u\n", value);	/* Flawfinder: ignore */
-	}
-	else
-	{
-		numCopied = snprintf(DUMMY_BUFFER, sizeof(DUMMY_BUFFER), "%u\n", value);	/* Flawfinder: ignore */
-	}
-	// snprintf returns number of bytes that would have been written
-	// had the output not being truncated. In that case, it will
-	// return either -1 or value >= passed in size value . So a check needs to be added
-	// to detect truncation, and if there is any, only account for the
-	// actual number of bytes written..and not what could have been
-	// written.
-	if (numCopied < 0 || numCopied > getBufferSize()-getCurrentSize())
-	{
-		numCopied = getBufferSize()-getCurrentSize();
-		LL_WARNS() << "LLDataPackerAsciiBuffer::packU32: val truncated: " << LL_ENDL;
-	}
-
-	mCurBufferp += numCopied;
-	return success;
-=======
-    BOOL success = TRUE;
-    writeIndentedName(name);
-    int numCopied = 0;
-    if (mWriteEnabled)
-    {
-            numCopied = snprintf(mCurBufferp,getBufferSize()-getCurrentSize(),"%u\n", value);   /* Flawfinder: ignore */
-    }
-    else
-    {
-        numCopied = snprintf(DUMMY_BUFFER, sizeof(DUMMY_BUFFER), "%u\n", value);    /* Flawfinder: ignore */
-    }
-    // snprintf returns number of bytes that would have been written
-    // had the output not being truncated. In that case, it will
-    // return either -1 or value >= passed in size value . So a check needs to be added
-    // to detect truncation, and if there is any, only account for the
-    // actual number of bytes written..and not what could have been
-    // written.
-    if (numCopied < 0 || numCopied > getBufferSize()-getCurrentSize())
-    {
-        numCopied = getBufferSize()-getCurrentSize();
-        LL_WARNS() << "LLDataPackerAsciiBuffer::packU32: val truncated: " << LL_ENDL;
-    }
-
-    mCurBufferp += numCopied;
-    return success;
->>>>>>> e1623bb2
-}
-
-
-bool LLDataPackerAsciiBuffer::unpackU32(U32 &value, const char *name)
-{
-<<<<<<< HEAD
-	bool success = true;
-	char valuestr[DP_BUFSIZE];		/* Flawfinder: ignore */
-	if (!getValueStr(name, valuestr, DP_BUFSIZE))
-	{
-		return false;
-	}
-=======
-    BOOL success = TRUE;
-    char valuestr[DP_BUFSIZE];      /* Flawfinder: ignore */
-    if (!getValueStr(name, valuestr, DP_BUFSIZE))
-    {
-        return FALSE;
-    }
->>>>>>> e1623bb2
-
-    sscanf(valuestr,"%u", &value);
-    return success;
-}
-
-
-bool LLDataPackerAsciiBuffer::packS32(const S32 value, const char *name)
-{
-<<<<<<< HEAD
-	bool success = true;
-	writeIndentedName(name);
-	int numCopied = 0;
-	if (mWriteEnabled)
-	{
-	    	numCopied = snprintf(mCurBufferp,getBufferSize()-getCurrentSize(),"%d\n", value);	/* Flawfinder: ignore */
-	}
-	else
-	{
-		numCopied = snprintf(DUMMY_BUFFER, sizeof(DUMMY_BUFFER), "%d\n", value);		/* Flawfinder: ignore */	
-	}
-	// snprintf returns number of bytes that would have been written
-	// had the output not being truncated. In that case, it will
-	// return either -1 or value >= passed in size value . So a check needs to be added
-	// to detect truncation, and if there is any, only account for the
-	// actual number of bytes written..and not what could have been
-	// written.
-	if (numCopied < 0 || numCopied > getBufferSize()-getCurrentSize())
-	{
-		numCopied = getBufferSize()-getCurrentSize();
-		LL_WARNS() << "LLDataPackerAsciiBuffer::packS32: val truncated: " << LL_ENDL;
-	}
-
-	mCurBufferp += numCopied;
-	return success;
-=======
-    BOOL success = TRUE;
-    writeIndentedName(name);
-    int numCopied = 0;
-    if (mWriteEnabled)
-    {
-            numCopied = snprintf(mCurBufferp,getBufferSize()-getCurrentSize(),"%d\n", value);   /* Flawfinder: ignore */
-    }
-    else
-    {
-        numCopied = snprintf(DUMMY_BUFFER, sizeof(DUMMY_BUFFER), "%d\n", value);        /* Flawfinder: ignore */
-    }
-    // snprintf returns number of bytes that would have been written
-    // had the output not being truncated. In that case, it will
-    // return either -1 or value >= passed in size value . So a check needs to be added
-    // to detect truncation, and if there is any, only account for the
-    // actual number of bytes written..and not what could have been
-    // written.
-    if (numCopied < 0 || numCopied > getBufferSize()-getCurrentSize())
-    {
-        numCopied = getBufferSize()-getCurrentSize();
-        LL_WARNS() << "LLDataPackerAsciiBuffer::packS32: val truncated: " << LL_ENDL;
-    }
-
-    mCurBufferp += numCopied;
-    return success;
->>>>>>> e1623bb2
-}
-
-
-bool LLDataPackerAsciiBuffer::unpackS32(S32 &value, const char *name)
-{
-<<<<<<< HEAD
-	bool success = true;
-	char valuestr[DP_BUFSIZE];		/* Flawfinder: ignore */
-	if (!getValueStr(name, valuestr, DP_BUFSIZE))
-	{
-		return false;
-	}
-=======
-    BOOL success = TRUE;
-    char valuestr[DP_BUFSIZE];      /* Flawfinder: ignore */
-    if (!getValueStr(name, valuestr, DP_BUFSIZE))
-    {
-        return FALSE;
-    }
->>>>>>> e1623bb2
-
-    sscanf(valuestr,"%d", &value);
-    return success;
-}
-
-
-bool LLDataPackerAsciiBuffer::packF32(const F32 value, const char *name)
-{
-<<<<<<< HEAD
-	bool success = true;
-	writeIndentedName(name);
-	int numCopied = 0;
-	if (mWriteEnabled)
-	{
-	    	numCopied = snprintf(mCurBufferp,getBufferSize()-getCurrentSize(),"%f\n", value);		/* Flawfinder: ignore */
-	}
-	else
-	{
-		numCopied = snprintf(DUMMY_BUFFER, sizeof(DUMMY_BUFFER), "%f\n", value);		/* Flawfinder: ignore */	
-	}
-	// snprintf returns number of bytes that would have been written
-	// had the output not being truncated. In that case, it will
-	// return either -1 or value >= passed in size value . So a check needs to be added
-	// to detect truncation, and if there is any, only account for the
-	// actual number of bytes written..and not what could have been
-	// written.
-	if (numCopied < 0 || numCopied > getBufferSize()-getCurrentSize())
-	{
-		numCopied = getBufferSize()-getCurrentSize();
-		LL_WARNS() << "LLDataPackerAsciiBuffer::packF32: val truncated: " << LL_ENDL;
-	}
-
-	mCurBufferp += numCopied;
-	return success;
-=======
-    BOOL success = TRUE;
-    writeIndentedName(name);
-    int numCopied = 0;
-    if (mWriteEnabled)
-    {
-            numCopied = snprintf(mCurBufferp,getBufferSize()-getCurrentSize(),"%f\n", value);       /* Flawfinder: ignore */
-    }
-    else
-    {
-        numCopied = snprintf(DUMMY_BUFFER, sizeof(DUMMY_BUFFER), "%f\n", value);        /* Flawfinder: ignore */
-    }
-    // snprintf returns number of bytes that would have been written
-    // had the output not being truncated. In that case, it will
-    // return either -1 or value >= passed in size value . So a check needs to be added
-    // to detect truncation, and if there is any, only account for the
-    // actual number of bytes written..and not what could have been
-    // written.
-    if (numCopied < 0 || numCopied > getBufferSize()-getCurrentSize())
-    {
-        numCopied = getBufferSize()-getCurrentSize();
-        LL_WARNS() << "LLDataPackerAsciiBuffer::packF32: val truncated: " << LL_ENDL;
-    }
-
-    mCurBufferp += numCopied;
-    return success;
->>>>>>> e1623bb2
-}
-
-
-bool LLDataPackerAsciiBuffer::unpackF32(F32 &value, const char *name)
-{
-<<<<<<< HEAD
-	bool success = true;
-	char valuestr[DP_BUFSIZE];		/* Flawfinder: ignore */
-	if (!getValueStr(name, valuestr, DP_BUFSIZE))
-	{
-		return false;
-	}
-=======
-    BOOL success = TRUE;
-    char valuestr[DP_BUFSIZE];      /* Flawfinder: ignore */
-    if (!getValueStr(name, valuestr, DP_BUFSIZE))
-    {
-        return FALSE;
-    }
->>>>>>> e1623bb2
-
-    sscanf(valuestr,"%f", &value);
-    return success;
-}
-
-
-bool LLDataPackerAsciiBuffer::packColor4(const LLColor4 &value, const char *name)
-{
-<<<<<<< HEAD
-	bool success = true;
-	writeIndentedName(name);
-	int numCopied = 0;
-	if (mWriteEnabled)
-	{
-	    	numCopied = snprintf(mCurBufferp,getBufferSize()-getCurrentSize(),"%f %f %f %f\n", value.mV[0], value.mV[1], value.mV[2], value.mV[3]);	/* Flawfinder: ignore */
-	}
-	else
-	{
-		numCopied = snprintf(DUMMY_BUFFER,sizeof(DUMMY_BUFFER),"%f %f %f %f\n", value.mV[0], value.mV[1], value.mV[2], value.mV[3]);	/* Flawfinder: ignore */
-	}
-	// snprintf returns number of bytes that would have been written
-	// had the output not being truncated. In that case, it will
-	// return either -1 or value >= passed in size value . So a check needs to be added
-	// to detect truncation, and if there is any, only account for the
-	// actual number of bytes written..and not what could have been
-	// written.
-	if (numCopied < 0 || numCopied > getBufferSize()-getCurrentSize())
-	{
-		numCopied = getBufferSize()-getCurrentSize();
-		LL_WARNS() << "LLDataPackerAsciiBuffer::packColor4: truncated: " << LL_ENDL;
-	}
-
-	mCurBufferp += numCopied;
-	return success;
-=======
-    BOOL success = TRUE;
-    writeIndentedName(name);
-    int numCopied = 0;
-    if (mWriteEnabled)
-    {
-            numCopied = snprintf(mCurBufferp,getBufferSize()-getCurrentSize(),"%f %f %f %f\n", value.mV[0], value.mV[1], value.mV[2], value.mV[3]); /* Flawfinder: ignore */
-    }
-    else
-    {
-        numCopied = snprintf(DUMMY_BUFFER,sizeof(DUMMY_BUFFER),"%f %f %f %f\n", value.mV[0], value.mV[1], value.mV[2], value.mV[3]);    /* Flawfinder: ignore */
-    }
-    // snprintf returns number of bytes that would have been written
-    // had the output not being truncated. In that case, it will
-    // return either -1 or value >= passed in size value . So a check needs to be added
-    // to detect truncation, and if there is any, only account for the
-    // actual number of bytes written..and not what could have been
-    // written.
-    if (numCopied < 0 || numCopied > getBufferSize()-getCurrentSize())
-    {
-        numCopied = getBufferSize()-getCurrentSize();
-        LL_WARNS() << "LLDataPackerAsciiBuffer::packColor4: truncated: " << LL_ENDL;
-    }
-
-    mCurBufferp += numCopied;
-    return success;
->>>>>>> e1623bb2
-}
-
-
-bool LLDataPackerAsciiBuffer::unpackColor4(LLColor4 &value, const char *name)
-{
-<<<<<<< HEAD
-	bool success = true;
-	char valuestr[DP_BUFSIZE];	/* Flawfinder: ignore */
-	if (!getValueStr(name, valuestr, DP_BUFSIZE))
-	{
-		return false;
-	}
-=======
-    BOOL success = TRUE;
-    char valuestr[DP_BUFSIZE];  /* Flawfinder: ignore */
-    if (!getValueStr(name, valuestr, DP_BUFSIZE))
-    {
-        return FALSE;
-    }
->>>>>>> e1623bb2
-
-    sscanf(valuestr,"%f %f %f %f", &value.mV[0], &value.mV[1], &value.mV[2], &value.mV[3]);
-    return success;
-}
-
-bool LLDataPackerAsciiBuffer::packColor4U(const LLColor4U &value, const char *name)
-{
-<<<<<<< HEAD
-	bool success = true;
-	writeIndentedName(name);
-	int numCopied = 0;
-	if (mWriteEnabled)
-	{
-		numCopied = snprintf(mCurBufferp,getBufferSize()-getCurrentSize(),"%d %d %d %d\n", value.mV[0], value.mV[1], value.mV[2], value.mV[3]);	/* Flawfinder: ignore */
-	}
-	else
-	{
-		numCopied = snprintf(DUMMY_BUFFER,sizeof(DUMMY_BUFFER),"%d %d %d %d\n", value.mV[0], value.mV[1], value.mV[2], value.mV[3]);	/* Flawfinder: ignore */
-	}
-	// snprintf returns number of bytes that would have been written
-	// had the output not being truncated. In that case, it will
-	// return either -1 or value >= passed in size value . So a check needs to be added
-	// to detect truncation, and if there is any, only account for the
-	// actual number of bytes written..and not what could have been
-	// written.
-	if (numCopied < 0 || numCopied > getBufferSize()-getCurrentSize())
-	{
-		numCopied = getBufferSize()-getCurrentSize();
-		LL_WARNS() << "LLDataPackerAsciiBuffer::packColor4U: truncated: " << LL_ENDL;
-	}
-
-	mCurBufferp += numCopied;
-	return success;
-=======
-    BOOL success = TRUE;
-    writeIndentedName(name);
-    int numCopied = 0;
-    if (mWriteEnabled)
-    {
-        numCopied = snprintf(mCurBufferp,getBufferSize()-getCurrentSize(),"%d %d %d %d\n", value.mV[0], value.mV[1], value.mV[2], value.mV[3]); /* Flawfinder: ignore */
-    }
-    else
-    {
-        numCopied = snprintf(DUMMY_BUFFER,sizeof(DUMMY_BUFFER),"%d %d %d %d\n", value.mV[0], value.mV[1], value.mV[2], value.mV[3]);    /* Flawfinder: ignore */
-    }
-    // snprintf returns number of bytes that would have been written
-    // had the output not being truncated. In that case, it will
-    // return either -1 or value >= passed in size value . So a check needs to be added
-    // to detect truncation, and if there is any, only account for the
-    // actual number of bytes written..and not what could have been
-    // written.
-    if (numCopied < 0 || numCopied > getBufferSize()-getCurrentSize())
-    {
-        numCopied = getBufferSize()-getCurrentSize();
-        LL_WARNS() << "LLDataPackerAsciiBuffer::packColor4U: truncated: " << LL_ENDL;
-    }
-
-    mCurBufferp += numCopied;
-    return success;
->>>>>>> e1623bb2
-}
-
-
-bool LLDataPackerAsciiBuffer::unpackColor4U(LLColor4U &value, const char *name)
-{
-<<<<<<< HEAD
-	bool success = true;
-	char valuestr[DP_BUFSIZE];	 /* Flawfinder: ignore */ 
-	if (!getValueStr(name, valuestr, DP_BUFSIZE))
-	{
-		return false;
-	}
-=======
-    BOOL success = TRUE;
-    char valuestr[DP_BUFSIZE];   /* Flawfinder: ignore */
-    if (!getValueStr(name, valuestr, DP_BUFSIZE))
-    {
-        return FALSE;
-    }
->>>>>>> e1623bb2
-
-    S32 r, g, b, a;
-
-    sscanf(valuestr,"%d %d %d %d", &r, &g, &b, &a);
-    value.mV[0] = r;
-    value.mV[1] = g;
-    value.mV[2] = b;
-    value.mV[3] = a;
-    return success;
-}
-
-
-bool LLDataPackerAsciiBuffer::packVector2(const LLVector2 &value, const char *name)
-{
-<<<<<<< HEAD
-	bool success = true;
-	writeIndentedName(name);
-	int numCopied = 0;
-	if (mWriteEnabled)
-	{
-	    	numCopied = snprintf(mCurBufferp,getBufferSize()-getCurrentSize(),"%f %f\n", value.mV[0], value.mV[1]);	/* Flawfinder: ignore */
-	}
-	else
-	{
-		numCopied = snprintf(DUMMY_BUFFER,sizeof(DUMMY_BUFFER),"%f %f\n", value.mV[0], value.mV[1]);		/* Flawfinder: ignore */
-	}
-	// snprintf returns number of bytes that would have been written
-	// had the output not being truncated. In that case, it will
-	// return either -1 or value >= passed in size value . So a check needs to be added
-	// to detect truncation, and if there is any, only account for the
-	// actual number of bytes written..and not what could have been
-	// written.
-	if (numCopied < 0 || numCopied > getBufferSize()-getCurrentSize())
-	{
-		numCopied = getBufferSize()-getCurrentSize();
-		LL_WARNS() << "LLDataPackerAsciiBuffer::packVector2: truncated: " << LL_ENDL;
-	}
-
-	mCurBufferp += numCopied;
-	return success;
-=======
-    BOOL success = TRUE;
-    writeIndentedName(name);
-    int numCopied = 0;
-    if (mWriteEnabled)
-    {
-            numCopied = snprintf(mCurBufferp,getBufferSize()-getCurrentSize(),"%f %f\n", value.mV[0], value.mV[1]); /* Flawfinder: ignore */
-    }
-    else
-    {
-        numCopied = snprintf(DUMMY_BUFFER,sizeof(DUMMY_BUFFER),"%f %f\n", value.mV[0], value.mV[1]);        /* Flawfinder: ignore */
-    }
-    // snprintf returns number of bytes that would have been written
-    // had the output not being truncated. In that case, it will
-    // return either -1 or value >= passed in size value . So a check needs to be added
-    // to detect truncation, and if there is any, only account for the
-    // actual number of bytes written..and not what could have been
-    // written.
-    if (numCopied < 0 || numCopied > getBufferSize()-getCurrentSize())
-    {
-        numCopied = getBufferSize()-getCurrentSize();
-        LL_WARNS() << "LLDataPackerAsciiBuffer::packVector2: truncated: " << LL_ENDL;
-    }
-
-    mCurBufferp += numCopied;
-    return success;
->>>>>>> e1623bb2
-}
-
-
-bool LLDataPackerAsciiBuffer::unpackVector2(LLVector2 &value, const char *name)
-{
-<<<<<<< HEAD
-	bool success = true;
-	char valuestr[DP_BUFSIZE];	 /* Flawfinder: ignore */ 
-	if (!getValueStr(name, valuestr, DP_BUFSIZE))
-	{
-		return false;
-	}
-=======
-    BOOL success = TRUE;
-    char valuestr[DP_BUFSIZE];   /* Flawfinder: ignore */
-    if (!getValueStr(name, valuestr, DP_BUFSIZE))
-    {
-        return FALSE;
-    }
->>>>>>> e1623bb2
-
-    sscanf(valuestr,"%f %f", &value.mV[0], &value.mV[1]);
-    return success;
-}
-
-
-bool LLDataPackerAsciiBuffer::packVector3(const LLVector3 &value, const char *name)
-{
-<<<<<<< HEAD
-	bool success = true;
-	writeIndentedName(name);
-	int numCopied = 0;
-	if (mWriteEnabled)
-	{
-	    	numCopied = snprintf(mCurBufferp,getBufferSize()-getCurrentSize(),"%f %f %f\n", value.mV[0], value.mV[1], value.mV[2]);	/* Flawfinder: ignore */
-	}
-	else
-	{
-		numCopied = snprintf(DUMMY_BUFFER,sizeof(DUMMY_BUFFER),"%f %f %f\n", value.mV[0], value.mV[1], value.mV[2]);	/* Flawfinder: ignore */
-	}
-	// snprintf returns number of bytes that would have been written
-	// had the output not being truncated. In that case, it will
-	// return either -1 or value >= passed in size value . So a check needs to be added
-	// to detect truncation, and if there is any, only account for the
-	// actual number of bytes written..and not what could have been
-	// written.
-	if (numCopied < 0 || numCopied > getBufferSize()-getCurrentSize())
-	{
-	    numCopied = getBufferSize()-getCurrentSize();
-		LL_WARNS() << "LLDataPackerAsciiBuffer::packVector3: truncated: " << LL_ENDL;
-	}
-
-	mCurBufferp += numCopied;
-	return success;
-=======
-    BOOL success = TRUE;
-    writeIndentedName(name);
-    int numCopied = 0;
-    if (mWriteEnabled)
-    {
-            numCopied = snprintf(mCurBufferp,getBufferSize()-getCurrentSize(),"%f %f %f\n", value.mV[0], value.mV[1], value.mV[2]); /* Flawfinder: ignore */
-    }
-    else
-    {
-        numCopied = snprintf(DUMMY_BUFFER,sizeof(DUMMY_BUFFER),"%f %f %f\n", value.mV[0], value.mV[1], value.mV[2]);    /* Flawfinder: ignore */
-    }
-    // snprintf returns number of bytes that would have been written
-    // had the output not being truncated. In that case, it will
-    // return either -1 or value >= passed in size value . So a check needs to be added
-    // to detect truncation, and if there is any, only account for the
-    // actual number of bytes written..and not what could have been
-    // written.
-    if (numCopied < 0 || numCopied > getBufferSize()-getCurrentSize())
-    {
-        numCopied = getBufferSize()-getCurrentSize();
-        LL_WARNS() << "LLDataPackerAsciiBuffer::packVector3: truncated: " << LL_ENDL;
-    }
-
-    mCurBufferp += numCopied;
-    return success;
->>>>>>> e1623bb2
-}
-
-
-bool LLDataPackerAsciiBuffer::unpackVector3(LLVector3 &value, const char *name)
-{
-<<<<<<< HEAD
-	bool success = true;
-	char valuestr[DP_BUFSIZE];	/* Flawfinder: ignore */ 
-	if (!getValueStr(name, valuestr, DP_BUFSIZE))
-	{
-		return false;
-	}
-=======
-    BOOL success = TRUE;
-    char valuestr[DP_BUFSIZE];  /* Flawfinder: ignore */
-    if (!getValueStr(name, valuestr, DP_BUFSIZE))
-    {
-        return FALSE;
-    }
->>>>>>> e1623bb2
-
-    sscanf(valuestr,"%f %f %f", &value.mV[0], &value.mV[1], &value.mV[2]);
-    return success;
-}
-
-bool LLDataPackerAsciiBuffer::packVector4(const LLVector4 &value, const char *name)
-{
-<<<<<<< HEAD
-	bool success = true;
-	writeIndentedName(name);
-	int numCopied = 0;
-	if (mWriteEnabled)
-	{
-	    	numCopied = snprintf(mCurBufferp,getBufferSize()-getCurrentSize(),"%f %f %f %f\n", value.mV[0], value.mV[1], value.mV[2], value.mV[3]);	/* Flawfinder: ignore */
-	}
-	else
-	{
-		numCopied = snprintf(DUMMY_BUFFER,sizeof(DUMMY_BUFFER),"%f %f %f %f\n", value.mV[0], value.mV[1], value.mV[2], value.mV[3]);	/* Flawfinder: ignore */
-	}
-	// snprintf returns number of bytes that would have been written
-	// had the output not being truncated. In that case, it will
-	// return either -1 or value >= passed in size value . So a check needs to be added
-	// to detect truncation, and if there is any, only account for the
-	// actual number of bytes written..and not what could have been
-	// written.
-	if (numCopied < 0 || numCopied > getBufferSize()-getCurrentSize())
-	{
-	    numCopied = getBufferSize()-getCurrentSize();
-		LL_WARNS() << "LLDataPackerAsciiBuffer::packVector4: truncated: " << LL_ENDL;
-	}
-
-	mCurBufferp += numCopied;
-	return success;
-=======
-    BOOL success = TRUE;
-    writeIndentedName(name);
-    int numCopied = 0;
-    if (mWriteEnabled)
-    {
-            numCopied = snprintf(mCurBufferp,getBufferSize()-getCurrentSize(),"%f %f %f %f\n", value.mV[0], value.mV[1], value.mV[2], value.mV[3]); /* Flawfinder: ignore */
-    }
-    else
-    {
-        numCopied = snprintf(DUMMY_BUFFER,sizeof(DUMMY_BUFFER),"%f %f %f %f\n", value.mV[0], value.mV[1], value.mV[2], value.mV[3]);    /* Flawfinder: ignore */
-    }
-    // snprintf returns number of bytes that would have been written
-    // had the output not being truncated. In that case, it will
-    // return either -1 or value >= passed in size value . So a check needs to be added
-    // to detect truncation, and if there is any, only account for the
-    // actual number of bytes written..and not what could have been
-    // written.
-    if (numCopied < 0 || numCopied > getBufferSize()-getCurrentSize())
-    {
-        numCopied = getBufferSize()-getCurrentSize();
-        LL_WARNS() << "LLDataPackerAsciiBuffer::packVector4: truncated: " << LL_ENDL;
-    }
-
-    mCurBufferp += numCopied;
-    return success;
->>>>>>> e1623bb2
-}
-
-
-bool LLDataPackerAsciiBuffer::unpackVector4(LLVector4 &value, const char *name)
-{
-<<<<<<< HEAD
-	bool success = true;
-	char valuestr[DP_BUFSIZE];	/* Flawfinder: ignore */ 
-	if (!getValueStr(name, valuestr, DP_BUFSIZE))
-	{
-		return false;
-	}
-=======
-    BOOL success = TRUE;
-    char valuestr[DP_BUFSIZE];  /* Flawfinder: ignore */
-    if (!getValueStr(name, valuestr, DP_BUFSIZE))
-    {
-        return FALSE;
-    }
->>>>>>> e1623bb2
-
-    sscanf(valuestr,"%f %f %f %f", &value.mV[0], &value.mV[1], &value.mV[2], &value.mV[3]);
-    return success;
-}
-
-
-bool LLDataPackerAsciiBuffer::packUUID(const LLUUID &value, const char *name)
-{
-<<<<<<< HEAD
-	bool success = true;
-	writeIndentedName(name);
-
-	int numCopied = 0;
-	if (mWriteEnabled)
-	{
-		std::string tmp_str;
-		value.toString(tmp_str);
-		numCopied = snprintf(mCurBufferp,getBufferSize()-getCurrentSize(),"%s\n", tmp_str.c_str());	/* Flawfinder: ignore */
-	}
-	else
-	{
-		numCopied = 64 + 1; // UUID + newline
-	}
-	// snprintf returns number of bytes that would have been written
-	// had the output not being truncated. In that case, it will
-	// return either -1 or value >= passed in size value . So a check needs to be added
-	// to detect truncation, and if there is any, only account for the
-	// actual number of bytes written..and not what could have been
-	// written.
-	if (numCopied < 0 || numCopied > getBufferSize()-getCurrentSize())
-	{
-	    numCopied = getBufferSize()-getCurrentSize();
-		LL_WARNS() << "LLDataPackerAsciiBuffer::packUUID: truncated: " << LL_ENDL;
-		success = false;
-	}
-	mCurBufferp += numCopied;
-	return success;
-=======
-    BOOL success = TRUE;
-    writeIndentedName(name);
-
-    int numCopied = 0;
-    if (mWriteEnabled)
-    {
-        std::string tmp_str;
-        value.toString(tmp_str);
-        numCopied = snprintf(mCurBufferp,getBufferSize()-getCurrentSize(),"%s\n", tmp_str.c_str()); /* Flawfinder: ignore */
-    }
-    else
-    {
-        numCopied = 64 + 1; // UUID + newline
-    }
-    // snprintf returns number of bytes that would have been written
-    // had the output not being truncated. In that case, it will
-    // return either -1 or value >= passed in size value . So a check needs to be added
-    // to detect truncation, and if there is any, only account for the
-    // actual number of bytes written..and not what could have been
-    // written.
-    if (numCopied < 0 || numCopied > getBufferSize()-getCurrentSize())
-    {
-        numCopied = getBufferSize()-getCurrentSize();
-        LL_WARNS() << "LLDataPackerAsciiBuffer::packUUID: truncated: " << LL_ENDL;
-        success = FALSE;
-    }
-    mCurBufferp += numCopied;
-    return success;
->>>>>>> e1623bb2
-}
-
-
-bool LLDataPackerAsciiBuffer::unpackUUID(LLUUID &value, const char *name)
-{
-<<<<<<< HEAD
-	bool success = true;
-	char valuestr[DP_BUFSIZE];	/* Flawfinder: ignore */
-	if (!getValueStr(name, valuestr, DP_BUFSIZE))
-	{
-		return false;
-	}
-=======
-    BOOL success = TRUE;
-    char valuestr[DP_BUFSIZE];  /* Flawfinder: ignore */
-    if (!getValueStr(name, valuestr, DP_BUFSIZE))
-    {
-        return FALSE;
-    }
->>>>>>> e1623bb2
-
-    char tmp_str[64];   /* Flawfinder: ignore */
-    sscanf(valuestr, "%63s", tmp_str);  /* Flawfinder: ignore */
-    value.set(tmp_str);
-
-    return success;
-}
-
-void LLDataPackerAsciiBuffer::dump()
-{
-    LL_INFOS() << "Buffer: " << mBufferp << LL_ENDL;
-}
-
-void LLDataPackerAsciiBuffer::writeIndentedName(const char *name)
-{
-    if (mIncludeNames)
-    {
-        int numCopied = 0;
-        if (mWriteEnabled)
-        {
-            numCopied = snprintf(mCurBufferp,getBufferSize()-getCurrentSize(),"%s\t", name);    /* Flawfinder: ignore */
-        }
-        else
-        {
-            numCopied = (S32)strlen(name) + 1;  /* Flawfinder: ignore */ //name + tab
-        }
-
-        // snprintf returns number of bytes that would have been written
-        // had the output not being truncated. In that case, it will
-        // return either -1 or value >= passed in size value . So a check needs to be added
-        // to detect truncation, and if there is any, only account for the
-        // actual number of bytes written..and not what could have been
-        // written.
-        if (numCopied < 0 || numCopied > getBufferSize()-getCurrentSize())
-        {
-            numCopied = getBufferSize()-getCurrentSize();
-            LL_WARNS() << "LLDataPackerAsciiBuffer::writeIndentedName: truncated: " << LL_ENDL;
-        }
-
-        mCurBufferp += numCopied;
-    }
-}
-
-bool LLDataPackerAsciiBuffer::getValueStr(const char *name, char *out_value, S32 value_len)
-{
-<<<<<<< HEAD
-	bool success = true;
-	char buffer[DP_BUFSIZE];	/* Flawfinder: ignore */
-	char keyword[DP_BUFSIZE];	/* Flawfinder: ignore */
-	char value[DP_BUFSIZE];	/* Flawfinder: ignore */
-
-	buffer[0] = '\0';
-	keyword[0] = '\0';
-	value[0] = '\0';
-
-	if (mIncludeNames)
-	{
-		// Read both the name and the value, and validate the name.
-		sscanf(mCurBufferp, "%511[^\n]", buffer);
-		// Skip the \n
-		mCurBufferp += (S32)strlen(buffer) + 1;	/* Flawfinder: ignore */
-
-		sscanf(buffer, "%511s %511[^\n]", keyword, value);	/* Flawfinder: ignore */
-
-		if (strcmp(keyword, name))
-		{
-			LL_WARNS() << "Data packer expecting keyword of type " << name << ", got " << keyword << " instead!" << LL_ENDL;
-			return false;
-		}
-	}
-	else
-	{
-		// Just the value exists
-		sscanf(mCurBufferp, "%511[^\n]", value);
-		// Skip the \n
-		mCurBufferp += (S32)strlen(value) + 1;	/* Flawfinder: ignore */
-	}
-
-	S32 in_value_len = (S32)strlen(value)+1;	/* Flawfinder: ignore */
-	S32 min_len = llmin(in_value_len, value_len);
-	memcpy(out_value, value, min_len);	/* Flawfinder: ignore */
-	out_value[min_len-1] = 0;
-
-	return success;
-=======
-    BOOL success = TRUE;
-    char buffer[DP_BUFSIZE];    /* Flawfinder: ignore */
-    char keyword[DP_BUFSIZE];   /* Flawfinder: ignore */
-    char value[DP_BUFSIZE]; /* Flawfinder: ignore */
-
-    buffer[0] = '\0';
-    keyword[0] = '\0';
-    value[0] = '\0';
-
-    if (mIncludeNames)
-    {
-        // Read both the name and the value, and validate the name.
-        sscanf(mCurBufferp, "%511[^\n]", buffer);
-        // Skip the \n
-        mCurBufferp += (S32)strlen(buffer) + 1; /* Flawfinder: ignore */
-
-        sscanf(buffer, "%511s %511[^\n]", keyword, value);  /* Flawfinder: ignore */
-
-        if (strcmp(keyword, name))
-        {
-            LL_WARNS() << "Data packer expecting keyword of type " << name << ", got " << keyword << " instead!" << LL_ENDL;
-            return FALSE;
-        }
-    }
-    else
-    {
-        // Just the value exists
-        sscanf(mCurBufferp, "%511[^\n]", value);
-        // Skip the \n
-        mCurBufferp += (S32)strlen(value) + 1;  /* Flawfinder: ignore */
-    }
-
-    S32 in_value_len = (S32)strlen(value)+1;    /* Flawfinder: ignore */
-    S32 min_len = llmin(in_value_len, value_len);
-    memcpy(out_value, value, min_len);  /* Flawfinder: ignore */
-    out_value[min_len-1] = 0;
-
-    return success;
->>>>>>> e1623bb2
-}
-
-// helper function used by LLDataPackerAsciiFile
-// to convert F32 into a string. This is to avoid
-// << operator writing F32 value into a stream
-// since it does not seem to preserve the float value
-std::string convertF32ToString(F32 val)
-{
-    std::string str;
-    char  buf[20];
-    snprintf(buf, 20, "%f", val);
-    str = buf;
-    return str;
-}
-
-//---------------------------------------------------------------------------
-// LLDataPackerAsciiFile implementation
-//---------------------------------------------------------------------------
-bool LLDataPackerAsciiFile::packString(const std::string& value, const char *name)
-{
-<<<<<<< HEAD
-	bool success = true;
-	writeIndentedName(name);
-	if (mFP)
-	{
-		fprintf(mFP,"%s\n", value.c_str());	
-	}
-	else if (mOutputStream)
-	{
-		*mOutputStream << value << "\n";
-	}
-	return success;
-=======
-    BOOL success = TRUE;
-    writeIndentedName(name);
-    if (mFP)
-    {
-        fprintf(mFP,"%s\n", value.c_str());
-    }
-    else if (mOutputStream)
-    {
-        *mOutputStream << value << "\n";
-    }
-    return success;
->>>>>>> e1623bb2
-}
-
-bool LLDataPackerAsciiFile::unpackString(std::string& value, const char *name)
-{
-<<<<<<< HEAD
-	bool success = true;
-	char valuestr[DP_BUFSIZE];	/* Flawfinder: ignore */
-	if (!getValueStr(name, valuestr, DP_BUFSIZE))
-	{
-		return false;
-	}
-	value = valuestr;
-	return success;
-=======
-    BOOL success = TRUE;
-    char valuestr[DP_BUFSIZE];  /* Flawfinder: ignore */
-    if (!getValueStr(name, valuestr, DP_BUFSIZE))
-    {
-        return FALSE;
-    }
-    value = valuestr;
-    return success;
->>>>>>> e1623bb2
-}
-
-
-bool LLDataPackerAsciiFile::packBinaryData(const U8 *value, S32 size, const char *name)
-{
-<<<<<<< HEAD
-	bool success = true;
-	writeIndentedName(name);
-	
-	if (mFP)
-	{
-		fprintf(mFP, "%010d ", size);
-
-		S32 i;
-		for (i = 0; i < size; i++)
-		{
-			fprintf(mFP, "%02x ", value[i]);
-		}
-		fprintf(mFP, "\n");
-	}
-	else if (mOutputStream)
-	{
-		char buffer[32];	/* Flawfinder: ignore */
-		snprintf(buffer,sizeof(buffer), "%010d ", size);	/* Flawfinder: ignore */
-		*mOutputStream << buffer;
-
-		S32 i;
-		for (i = 0; i < size; i++)
-		{
-			snprintf(buffer, sizeof(buffer), "%02x ", value[i]);	/* Flawfinder: ignore */
-			*mOutputStream << buffer;
-		}
-		*mOutputStream << "\n";
-	}
-	return success;
-=======
-    BOOL success = TRUE;
-    writeIndentedName(name);
-
-    if (mFP)
-    {
-        fprintf(mFP, "%010d ", size);
-
-        S32 i;
-        for (i = 0; i < size; i++)
-        {
-            fprintf(mFP, "%02x ", value[i]);
-        }
-        fprintf(mFP, "\n");
-    }
-    else if (mOutputStream)
-    {
-        char buffer[32];    /* Flawfinder: ignore */
-        snprintf(buffer,sizeof(buffer), "%010d ", size);    /* Flawfinder: ignore */
-        *mOutputStream << buffer;
-
-        S32 i;
-        for (i = 0; i < size; i++)
-        {
-            snprintf(buffer, sizeof(buffer), "%02x ", value[i]);    /* Flawfinder: ignore */
-            *mOutputStream << buffer;
-        }
-        *mOutputStream << "\n";
-    }
-    return success;
->>>>>>> e1623bb2
-}
-
-
-bool LLDataPackerAsciiFile::unpackBinaryData(U8 *value, S32 &size, const char *name)
-{
-<<<<<<< HEAD
-	bool success = true;
-	char valuestr[DP_BUFSIZE]; /*Flawfinder: ignore*/
-	if (!getValueStr(name, valuestr, DP_BUFSIZE))
-	{
-		return false;
-	}
-=======
-    BOOL success = TRUE;
-    char valuestr[DP_BUFSIZE]; /*Flawfinder: ignore*/
-    if (!getValueStr(name, valuestr, DP_BUFSIZE))
-    {
-        return FALSE;
-    }
->>>>>>> e1623bb2
-
-    char *cur_pos = &valuestr[0];
-    sscanf(valuestr,"%010d", &size);
-    cur_pos += 11;
-
-    S32 i;
-    for (i = 0; i < size; i++)
-    {
-        S32 val;
-        sscanf(cur_pos,"%02x", &val);
-        value[i] = val;
-        cur_pos += 3;
-    }
-    return success;
-}
-
-
-bool LLDataPackerAsciiFile::packBinaryDataFixed(const U8 *value, S32 size, const char *name)
-{
-<<<<<<< HEAD
-	bool success = true;
-	writeIndentedName(name);
-	
-	if (mFP)
-	{
-		S32 i;
-		for (i = 0; i < size; i++)
-		{
-			fprintf(mFP, "%02x ", value[i]);
-		}
-		fprintf(mFP, "\n");
-	}
-	else if (mOutputStream)
-	{
-		char buffer[32]; /*Flawfinder: ignore*/
-		S32 i;
-		for (i = 0; i < size; i++)
-		{
-			snprintf(buffer, sizeof(buffer), "%02x ", value[i]);	/* Flawfinder: ignore */
-			*mOutputStream << buffer;
-		}
-		*mOutputStream << "\n";
-	}
-	return success;
-=======
-    BOOL success = TRUE;
-    writeIndentedName(name);
-
-    if (mFP)
-    {
-        S32 i;
-        for (i = 0; i < size; i++)
-        {
-            fprintf(mFP, "%02x ", value[i]);
-        }
-        fprintf(mFP, "\n");
-    }
-    else if (mOutputStream)
-    {
-        char buffer[32]; /*Flawfinder: ignore*/
-        S32 i;
-        for (i = 0; i < size; i++)
-        {
-            snprintf(buffer, sizeof(buffer), "%02x ", value[i]);    /* Flawfinder: ignore */
-            *mOutputStream << buffer;
-        }
-        *mOutputStream << "\n";
-    }
-    return success;
->>>>>>> e1623bb2
-}
-
-
-bool LLDataPackerAsciiFile::unpackBinaryDataFixed(U8 *value, S32 size, const char *name)
-{
-<<<<<<< HEAD
-	bool success = true;
-	char valuestr[DP_BUFSIZE]; /*Flawfinder: ignore*/
-	if (!getValueStr(name, valuestr, DP_BUFSIZE))
-	{
-		return false;
-	}
-=======
-    BOOL success = TRUE;
-    char valuestr[DP_BUFSIZE]; /*Flawfinder: ignore*/
-    if (!getValueStr(name, valuestr, DP_BUFSIZE))
-    {
-        return FALSE;
-    }
->>>>>>> e1623bb2
-
-    char *cur_pos = &valuestr[0];
-
-    S32 i;
-    for (i = 0; i < size; i++)
-    {
-        S32 val;
-        sscanf(cur_pos,"%02x", &val);
-        value[i] = val;
-        cur_pos += 3;
-    }
-    return success;
-}
-
-
-
-bool LLDataPackerAsciiFile::packU8(const U8 value, const char *name)
-{
-<<<<<<< HEAD
-	bool success = true;
-	writeIndentedName(name);
-	if (mFP)
-	{
-		fprintf(mFP,"%d\n", value);	
-	}
-	else if (mOutputStream)
-	{
-		// We have to cast this to an integer because streams serialize
-		// bytes as bytes - not as text.
-		*mOutputStream << (S32)value << "\n";
-	}
-	return success;
-=======
-    BOOL success = TRUE;
-    writeIndentedName(name);
-    if (mFP)
-    {
-        fprintf(mFP,"%d\n", value);
-    }
-    else if (mOutputStream)
-    {
-        // We have to cast this to an integer because streams serialize
-        // bytes as bytes - not as text.
-        *mOutputStream << (S32)value << "\n";
-    }
-    return success;
->>>>>>> e1623bb2
-}
-
-
-bool LLDataPackerAsciiFile::unpackU8(U8 &value, const char *name)
-{
-<<<<<<< HEAD
-	bool success = true;
-	char valuestr[DP_BUFSIZE]; /*Flawfinder: ignore */
-	if (!getValueStr(name, valuestr, DP_BUFSIZE))
-	{
-		return false;
-	}
-=======
-    BOOL success = TRUE;
-    char valuestr[DP_BUFSIZE]; /*Flawfinder: ignore */
-    if (!getValueStr(name, valuestr, DP_BUFSIZE))
-    {
-        return FALSE;
-    }
->>>>>>> e1623bb2
-
-    S32 in_val;
-    sscanf(valuestr,"%d", &in_val);
-    value = in_val;
-    return success;
-}
-
-bool LLDataPackerAsciiFile::packU16(const U16 value, const char *name)
-{
-<<<<<<< HEAD
-	bool success = true;
-	writeIndentedName(name);
-	if (mFP)
-	{
-		fprintf(mFP,"%d\n", value);	
-	}
-	else if (mOutputStream)
-	{
-		*mOutputStream <<"" << value << "\n";
-	}
-	return success;
-=======
-    BOOL success = TRUE;
-    writeIndentedName(name);
-    if (mFP)
-    {
-        fprintf(mFP,"%d\n", value);
-    }
-    else if (mOutputStream)
-    {
-        *mOutputStream <<"" << value << "\n";
-    }
-    return success;
->>>>>>> e1623bb2
-}
-
-
-bool LLDataPackerAsciiFile::unpackU16(U16 &value, const char *name)
-{
-<<<<<<< HEAD
-	bool success = true;
-	char valuestr[DP_BUFSIZE]; /*Flawfinder: ignore */
-	if (!getValueStr(name, valuestr, DP_BUFSIZE))
-	{
-		return false;
-	}
-=======
-    BOOL success = TRUE;
-    char valuestr[DP_BUFSIZE]; /*Flawfinder: ignore */
-    if (!getValueStr(name, valuestr, DP_BUFSIZE))
-    {
-        return FALSE;
-    }
->>>>>>> e1623bb2
-
-    S32 in_val;
-    sscanf(valuestr,"%d", &in_val);
-    value = in_val;
-    return success;
-}
-
-bool LLDataPackerAsciiFile::packS16(const S16 value, const char *name)
-{
-    bool success = true;
-    writeIndentedName(name);
-    if (mFP)
-    {
-        fprintf(mFP, "%d\n", value);
-    }
-    else if (mOutputStream)
-    {
-        *mOutputStream << "" << value << "\n";
-    }
-    return success;
-}
-
-
-bool LLDataPackerAsciiFile::unpackS16(S16 &value, const char *name)
-{
-    bool success = true;
-    char valuestr[DP_BUFSIZE]; /*Flawfinder: ignore */
-    if (!getValueStr(name, valuestr, DP_BUFSIZE))
-    {
-        return false;
-    }
-
-    S32 in_val;
-    sscanf(valuestr, "%d", &in_val);
-    value = in_val;
-    return success;
-}
-
-bool LLDataPackerAsciiFile::packU32(const U32 value, const char *name)
-{
-<<<<<<< HEAD
-	bool success = true;
-	writeIndentedName(name);
-	if (mFP)
-	{
-		fprintf(mFP,"%u\n", value);	
-	}
-	else if (mOutputStream)
-	{
-		*mOutputStream <<"" << value << "\n";
-	}
-	return success;
-=======
-    BOOL success = TRUE;
-    writeIndentedName(name);
-    if (mFP)
-    {
-        fprintf(mFP,"%u\n", value);
-    }
-    else if (mOutputStream)
-    {
-        *mOutputStream <<"" << value << "\n";
-    }
-    return success;
->>>>>>> e1623bb2
-}
-
-
-bool LLDataPackerAsciiFile::unpackU32(U32 &value, const char *name)
-{
-<<<<<<< HEAD
-	bool success = true;
-	char valuestr[DP_BUFSIZE]; /*Flawfinder: ignore */
-	if (!getValueStr(name, valuestr, DP_BUFSIZE))
-	{
-		return false;
-	}
-=======
-    BOOL success = TRUE;
-    char valuestr[DP_BUFSIZE]; /*Flawfinder: ignore */
-    if (!getValueStr(name, valuestr, DP_BUFSIZE))
-    {
-        return FALSE;
-    }
->>>>>>> e1623bb2
-
-    sscanf(valuestr,"%u", &value);
-    return success;
-}
-
-
-bool LLDataPackerAsciiFile::packS32(const S32 value, const char *name)
-{
-<<<<<<< HEAD
-	bool success = true;
-	writeIndentedName(name);
-	if (mFP)
-	{
-		fprintf(mFP,"%d\n", value);	
-	}
-	else if (mOutputStream)
-	{
-		*mOutputStream <<"" << value << "\n";
-	}
-	return success;
-=======
-    BOOL success = TRUE;
-    writeIndentedName(name);
-    if (mFP)
-    {
-        fprintf(mFP,"%d\n", value);
-    }
-    else if (mOutputStream)
-    {
-        *mOutputStream <<"" << value << "\n";
-    }
-    return success;
->>>>>>> e1623bb2
-}
-
-
-bool LLDataPackerAsciiFile::unpackS32(S32 &value, const char *name)
-{
-<<<<<<< HEAD
-	bool success = true;
-	char valuestr[DP_BUFSIZE]; /*Flawfinder: ignore */
-	if (!getValueStr(name, valuestr, DP_BUFSIZE))
-	{
-		return false;
-	}
-=======
-    BOOL success = TRUE;
-    char valuestr[DP_BUFSIZE]; /*Flawfinder: ignore */
-    if (!getValueStr(name, valuestr, DP_BUFSIZE))
-    {
-        return FALSE;
-    }
->>>>>>> e1623bb2
-
-    sscanf(valuestr,"%d", &value);
-    return success;
-}
-
-
-bool LLDataPackerAsciiFile::packF32(const F32 value, const char *name)
-{
-<<<<<<< HEAD
-	bool success = true;
-	writeIndentedName(name);
-	if (mFP)
-	{
-		fprintf(mFP,"%f\n", value);	
-	}
-	else if (mOutputStream)
-	{
-		*mOutputStream <<"" << convertF32ToString(value) << "\n";
-	}
-	return success;
-=======
-    BOOL success = TRUE;
-    writeIndentedName(name);
-    if (mFP)
-    {
-        fprintf(mFP,"%f\n", value);
-    }
-    else if (mOutputStream)
-    {
-        *mOutputStream <<"" << convertF32ToString(value) << "\n";
-    }
-    return success;
->>>>>>> e1623bb2
-}
-
-
-bool LLDataPackerAsciiFile::unpackF32(F32 &value, const char *name)
-{
-<<<<<<< HEAD
-	bool success = true;
-	char valuestr[DP_BUFSIZE]; /*Flawfinder: ignore */
-	if (!getValueStr(name, valuestr, DP_BUFSIZE))
-	{
-		return false;
-	}
-=======
-    BOOL success = TRUE;
-    char valuestr[DP_BUFSIZE]; /*Flawfinder: ignore */
-    if (!getValueStr(name, valuestr, DP_BUFSIZE))
-    {
-        return FALSE;
-    }
->>>>>>> e1623bb2
-
-    sscanf(valuestr,"%f", &value);
-    return success;
-}
-
-
-bool LLDataPackerAsciiFile::packColor4(const LLColor4 &value, const char *name)
-{
-<<<<<<< HEAD
-	bool success = true;
-	writeIndentedName(name);
-	if (mFP)
-	{
-		fprintf(mFP,"%f %f %f %f\n", value.mV[0], value.mV[1], value.mV[2], value.mV[3]);	
-	}
-	else if (mOutputStream)
-	{
-		*mOutputStream << convertF32ToString(value.mV[0]) << " " << convertF32ToString(value.mV[1]) << " " << convertF32ToString(value.mV[2]) << " " << convertF32ToString(value.mV[3]) << "\n";
-	}
-	return success;
-=======
-    BOOL success = TRUE;
-    writeIndentedName(name);
-    if (mFP)
-    {
-        fprintf(mFP,"%f %f %f %f\n", value.mV[0], value.mV[1], value.mV[2], value.mV[3]);
-    }
-    else if (mOutputStream)
-    {
-        *mOutputStream << convertF32ToString(value.mV[0]) << " " << convertF32ToString(value.mV[1]) << " " << convertF32ToString(value.mV[2]) << " " << convertF32ToString(value.mV[3]) << "\n";
-    }
-    return success;
->>>>>>> e1623bb2
-}
-
-
-bool LLDataPackerAsciiFile::unpackColor4(LLColor4 &value, const char *name)
-{
-<<<<<<< HEAD
-	bool success = true;
-	char valuestr[DP_BUFSIZE]; /*Flawfinder: ignore */
-	if (!getValueStr(name, valuestr, DP_BUFSIZE))
-	{
-		return false;
-	}
-=======
-    BOOL success = TRUE;
-    char valuestr[DP_BUFSIZE]; /*Flawfinder: ignore */
-    if (!getValueStr(name, valuestr, DP_BUFSIZE))
-    {
-        return FALSE;
-    }
->>>>>>> e1623bb2
-
-    sscanf(valuestr,"%f %f %f %f", &value.mV[0], &value.mV[1], &value.mV[2], &value.mV[3]);
-    return success;
-}
-
-bool LLDataPackerAsciiFile::packColor4U(const LLColor4U &value, const char *name)
-{
-<<<<<<< HEAD
-	bool success = true;
-	writeIndentedName(name);
-	if (mFP)
-	{
-		fprintf(mFP,"%d %d %d %d\n", value.mV[0], value.mV[1], value.mV[2], value.mV[3]);	
-	}
-	else if (mOutputStream)
-	{
-		*mOutputStream << (S32)(value.mV[0]) << " " << (S32)(value.mV[1]) << " " << (S32)(value.mV[2]) << " " << (S32)(value.mV[3]) << "\n";
-	}
-	return success;
-=======
-    BOOL success = TRUE;
-    writeIndentedName(name);
-    if (mFP)
-    {
-        fprintf(mFP,"%d %d %d %d\n", value.mV[0], value.mV[1], value.mV[2], value.mV[3]);
-    }
-    else if (mOutputStream)
-    {
-        *mOutputStream << (S32)(value.mV[0]) << " " << (S32)(value.mV[1]) << " " << (S32)(value.mV[2]) << " " << (S32)(value.mV[3]) << "\n";
-    }
-    return success;
->>>>>>> e1623bb2
-}
-
-
-bool LLDataPackerAsciiFile::unpackColor4U(LLColor4U &value, const char *name)
-{
-<<<<<<< HEAD
-	bool success = true;
-	char valuestr[DP_BUFSIZE]; /*Flawfinder: ignore */
-	if (!getValueStr(name, valuestr, DP_BUFSIZE))
-	{
-		return false;
-	}
-=======
-    BOOL success = TRUE;
-    char valuestr[DP_BUFSIZE]; /*Flawfinder: ignore */
-    if (!getValueStr(name, valuestr, DP_BUFSIZE))
-    {
-        return FALSE;
-    }
->>>>>>> e1623bb2
-
-    S32 r, g, b, a;
-
-    sscanf(valuestr,"%d %d %d %d", &r, &g, &b, &a);
-    value.mV[0] = r;
-    value.mV[1] = g;
-    value.mV[2] = b;
-    value.mV[3] = a;
-    return success;
-}
-
-
-bool LLDataPackerAsciiFile::packVector2(const LLVector2 &value, const char *name)
-{
-<<<<<<< HEAD
-	bool success = true;
-	writeIndentedName(name);
-	if (mFP)
-	{
-		fprintf(mFP,"%f %f\n", value.mV[0], value.mV[1]);	
-	}
-	else if (mOutputStream)
-	{
-		*mOutputStream << convertF32ToString(value.mV[0]) << " " << convertF32ToString(value.mV[1]) << "\n";
-	}
-	return success;
-=======
-    BOOL success = TRUE;
-    writeIndentedName(name);
-    if (mFP)
-    {
-        fprintf(mFP,"%f %f\n", value.mV[0], value.mV[1]);
-    }
-    else if (mOutputStream)
-    {
-        *mOutputStream << convertF32ToString(value.mV[0]) << " " << convertF32ToString(value.mV[1]) << "\n";
-    }
-    return success;
->>>>>>> e1623bb2
-}
-
-
-bool LLDataPackerAsciiFile::unpackVector2(LLVector2 &value, const char *name)
-{
-<<<<<<< HEAD
-	bool success = true;
-	char valuestr[DP_BUFSIZE]; /*Flawfinder: ignore */
-	if (!getValueStr(name, valuestr, DP_BUFSIZE))
-	{
-		return false;
-	}
-=======
-    BOOL success = TRUE;
-    char valuestr[DP_BUFSIZE]; /*Flawfinder: ignore */
-    if (!getValueStr(name, valuestr, DP_BUFSIZE))
-    {
-        return FALSE;
-    }
->>>>>>> e1623bb2
-
-    sscanf(valuestr,"%f %f", &value.mV[0], &value.mV[1]);
-    return success;
-}
-
-
-bool LLDataPackerAsciiFile::packVector3(const LLVector3 &value, const char *name)
-{
-<<<<<<< HEAD
-	bool success = true;
-	writeIndentedName(name);
-	if (mFP)
-	{
-		fprintf(mFP,"%f %f %f\n", value.mV[0], value.mV[1], value.mV[2]);	
-	}
-	else if (mOutputStream)
-	{
-		*mOutputStream << convertF32ToString(value.mV[0]) << " " << convertF32ToString(value.mV[1]) << " " << convertF32ToString(value.mV[2]) << "\n";
-	}
-	return success;
-=======
-    BOOL success = TRUE;
-    writeIndentedName(name);
-    if (mFP)
-    {
-        fprintf(mFP,"%f %f %f\n", value.mV[0], value.mV[1], value.mV[2]);
-    }
-    else if (mOutputStream)
-    {
-        *mOutputStream << convertF32ToString(value.mV[0]) << " " << convertF32ToString(value.mV[1]) << " " << convertF32ToString(value.mV[2]) << "\n";
-    }
-    return success;
->>>>>>> e1623bb2
-}
-
-
-bool LLDataPackerAsciiFile::unpackVector3(LLVector3 &value, const char *name)
-{
-<<<<<<< HEAD
-	bool success = true;
-	char valuestr[DP_BUFSIZE]; /*Flawfinder: ignore */
-	if (!getValueStr(name, valuestr, DP_BUFSIZE))
-	{
-		return false;
-	}
-=======
-    BOOL success = TRUE;
-    char valuestr[DP_BUFSIZE]; /*Flawfinder: ignore */
-    if (!getValueStr(name, valuestr, DP_BUFSIZE))
-    {
-        return FALSE;
-    }
->>>>>>> e1623bb2
-
-    sscanf(valuestr,"%f %f %f", &value.mV[0], &value.mV[1], &value.mV[2]);
-    return success;
-}
-
-bool LLDataPackerAsciiFile::packVector4(const LLVector4 &value, const char *name)
-{
-<<<<<<< HEAD
-	bool success = true;
-	writeIndentedName(name);
-	if (mFP)
-	{
-		fprintf(mFP,"%f %f %f %f\n", value.mV[0], value.mV[1], value.mV[2], value.mV[3]);	
-	}
-	else if (mOutputStream)
-	{
-		*mOutputStream << convertF32ToString(value.mV[0]) << " " << convertF32ToString(value.mV[1]) << " " << convertF32ToString(value.mV[2]) << " " << convertF32ToString(value.mV[3]) << "\n";
-	}
-	return success;
-=======
-    BOOL success = TRUE;
-    writeIndentedName(name);
-    if (mFP)
-    {
-        fprintf(mFP,"%f %f %f %f\n", value.mV[0], value.mV[1], value.mV[2], value.mV[3]);
-    }
-    else if (mOutputStream)
-    {
-        *mOutputStream << convertF32ToString(value.mV[0]) << " " << convertF32ToString(value.mV[1]) << " " << convertF32ToString(value.mV[2]) << " " << convertF32ToString(value.mV[3]) << "\n";
-    }
-    return success;
->>>>>>> e1623bb2
-}
-
-
-bool LLDataPackerAsciiFile::unpackVector4(LLVector4 &value, const char *name)
-{
-<<<<<<< HEAD
-	bool success = true;
-	char valuestr[DP_BUFSIZE]; /*Flawfinder: ignore */
-	if (!getValueStr(name, valuestr, DP_BUFSIZE))
-	{
-		return false;
-	}
-=======
-    BOOL success = TRUE;
-    char valuestr[DP_BUFSIZE]; /*Flawfinder: ignore */
-    if (!getValueStr(name, valuestr, DP_BUFSIZE))
-    {
-        return FALSE;
-    }
->>>>>>> e1623bb2
-
-    sscanf(valuestr,"%f %f %f %f", &value.mV[0], &value.mV[1], &value.mV[2], &value.mV[3]);
-    return success;
-}
-
-
-bool LLDataPackerAsciiFile::packUUID(const LLUUID &value, const char *name)
-{
-<<<<<<< HEAD
-	bool success = true;
-	writeIndentedName(name);
-	std::string tmp_str;
-	value.toString(tmp_str);
-	if (mFP)
-	{
-		fprintf(mFP,"%s\n", tmp_str.c_str());
-	}
-	else if (mOutputStream)
-	{
-		*mOutputStream <<"" << tmp_str << "\n";
-	}
-	return success;
-=======
-    BOOL success = TRUE;
-    writeIndentedName(name);
-    std::string tmp_str;
-    value.toString(tmp_str);
-    if (mFP)
-    {
-        fprintf(mFP,"%s\n", tmp_str.c_str());
-    }
-    else if (mOutputStream)
-    {
-        *mOutputStream <<"" << tmp_str << "\n";
-    }
-    return success;
->>>>>>> e1623bb2
-}
-
-
-bool LLDataPackerAsciiFile::unpackUUID(LLUUID &value, const char *name)
-{
-<<<<<<< HEAD
-	bool success = true;
-	char valuestr[DP_BUFSIZE]; /*Flawfinder: ignore */
-	if (!getValueStr(name, valuestr, DP_BUFSIZE))
-	{
-		return false;
-	}
-=======
-    BOOL success = TRUE;
-    char valuestr[DP_BUFSIZE]; /*Flawfinder: ignore */
-    if (!getValueStr(name, valuestr, DP_BUFSIZE))
-    {
-        return FALSE;
-    }
->>>>>>> e1623bb2
-
-    char tmp_str[64]; /*Flawfinder: ignore */
-    sscanf(valuestr,"%63s",tmp_str);    /* Flawfinder: ignore */
-    value.set(tmp_str);
-
-    return success;
-}
-
-
-void LLDataPackerAsciiFile::writeIndentedName(const char *name)
-{
-    std::string indent_buf;
-    indent_buf.reserve(mIndent+1);
-
-    S32 i;
-    for(i = 0; i < mIndent; i++)
-    {
-        indent_buf[i] = '\t';
-    }
-    indent_buf[i] = 0;
-    if (mFP)
-    {
-        fprintf(mFP,"%s%s\t",indent_buf.c_str(), name);
-    }
-    else if (mOutputStream)
-    {
-        *mOutputStream << indent_buf << name << "\t";
-    }
-}
-
-bool LLDataPackerAsciiFile::getValueStr(const char *name, char *out_value, S32 value_len)
-{
-<<<<<<< HEAD
-	bool success = false;
-	char buffer[DP_BUFSIZE]; /*Flawfinder: ignore*/
-	char keyword[DP_BUFSIZE]; /*Flawfinder: ignore*/
-	char value[DP_BUFSIZE]; /*Flawfinder: ignore*/
-
-	buffer[0] = '\0';
-	keyword[0] = '\0';
-	value[0] = '\0';
-
-	if (mFP)
-	{
-		fpos_t last_pos;
-		if (0 != fgetpos(mFP, &last_pos)) // 0==success for fgetpos
-		{
-			LL_WARNS() << "Data packer failed to fgetpos" << LL_ENDL;
-			return false;
-		}
-
-		if (fgets(buffer, DP_BUFSIZE, mFP) == NULL)
-		{
-			buffer[0] = '\0';
-		}
-	
-		sscanf(buffer, "%511s %511[^\n]", keyword, value);	/* Flawfinder: ignore */
-	
-		if (!keyword[0])
-		{
-			LL_WARNS() << "Data packer could not get the keyword!" << LL_ENDL;
-			fsetpos(mFP, &last_pos);
-			return false;
-		}
-		if (strcmp(keyword, name))
-		{
-			LL_WARNS() << "Data packer expecting keyword of type " << name << ", got " << keyword << " instead!" << LL_ENDL;
-			fsetpos(mFP, &last_pos);
-			return false;
-		}
-
-		S32 in_value_len = (S32)strlen(value)+1; /*Flawfinder: ignore*/
-		S32 min_len = llmin(in_value_len, value_len);
-		memcpy(out_value, value, min_len); /*Flawfinder: ignore*/
-		out_value[min_len-1] = 0;
-		success = true;
-	}
-	else if (mInputStream)
-	{
-		mInputStream->getline(buffer, DP_BUFSIZE);
-	
-		sscanf(buffer, "%511s %511[^\n]", keyword, value);	/* Flawfinder: ignore */
-		if (!keyword[0])
-		{
-			LL_WARNS() << "Data packer could not get the keyword!" << LL_ENDL;
-			return false;
-		}
-		if (strcmp(keyword, name))
-		{
-			LL_WARNS() << "Data packer expecting keyword of type " << name << ", got " << keyword << " instead!" << LL_ENDL;
-			return false;
-		}
-
-		S32 in_value_len = (S32)strlen(value)+1; /*Flawfinder: ignore*/
-		S32 min_len = llmin(in_value_len, value_len);
-		memcpy(out_value, value, min_len); /*Flawfinder: ignore*/
-		out_value[min_len-1] = 0;
-		success = true;
-	}
-
-	return success;
-=======
-    BOOL success = FALSE;
-    char buffer[DP_BUFSIZE]; /*Flawfinder: ignore*/
-    char keyword[DP_BUFSIZE]; /*Flawfinder: ignore*/
-    char value[DP_BUFSIZE]; /*Flawfinder: ignore*/
-
-    buffer[0] = '\0';
-    keyword[0] = '\0';
-    value[0] = '\0';
-
-    if (mFP)
-    {
-        fpos_t last_pos;
-        if (0 != fgetpos(mFP, &last_pos)) // 0==success for fgetpos
-        {
-            LL_WARNS() << "Data packer failed to fgetpos" << LL_ENDL;
-            return FALSE;
-        }
-
-        if (fgets(buffer, DP_BUFSIZE, mFP) == NULL)
-        {
-            buffer[0] = '\0';
-        }
-
-        sscanf(buffer, "%511s %511[^\n]", keyword, value);  /* Flawfinder: ignore */
-
-        if (!keyword[0])
-        {
-            LL_WARNS() << "Data packer could not get the keyword!" << LL_ENDL;
-            fsetpos(mFP, &last_pos);
-            return FALSE;
-        }
-        if (strcmp(keyword, name))
-        {
-            LL_WARNS() << "Data packer expecting keyword of type " << name << ", got " << keyword << " instead!" << LL_ENDL;
-            fsetpos(mFP, &last_pos);
-            return FALSE;
-        }
-
-        S32 in_value_len = (S32)strlen(value)+1; /*Flawfinder: ignore*/
-        S32 min_len = llmin(in_value_len, value_len);
-        memcpy(out_value, value, min_len); /*Flawfinder: ignore*/
-        out_value[min_len-1] = 0;
-        success = TRUE;
-    }
-    else if (mInputStream)
-    {
-        mInputStream->getline(buffer, DP_BUFSIZE);
-
-        sscanf(buffer, "%511s %511[^\n]", keyword, value);  /* Flawfinder: ignore */
-        if (!keyword[0])
-        {
-            LL_WARNS() << "Data packer could not get the keyword!" << LL_ENDL;
-            return FALSE;
-        }
-        if (strcmp(keyword, name))
-        {
-            LL_WARNS() << "Data packer expecting keyword of type " << name << ", got " << keyword << " instead!" << LL_ENDL;
-            return FALSE;
-        }
-
-        S32 in_value_len = (S32)strlen(value)+1; /*Flawfinder: ignore*/
-        S32 min_len = llmin(in_value_len, value_len);
-        memcpy(out_value, value, min_len); /*Flawfinder: ignore*/
-        out_value[min_len-1] = 0;
-        success = TRUE;
-    }
-
-    return success;
->>>>>>> e1623bb2
-}+/**
+ * @file lldatapacker.cpp
+ * @brief Data packer implementation.
+ *
+ * $LicenseInfo:firstyear=2006&license=viewerlgpl$
+ * Second Life Viewer Source Code
+ * Copyright (C) 2010, Linden Research, Inc.
+ *
+ * This library is free software; you can redistribute it and/or
+ * modify it under the terms of the GNU Lesser General Public
+ * License as published by the Free Software Foundation;
+ * version 2.1 of the License only.
+ *
+ * This library is distributed in the hope that it will be useful,
+ * but WITHOUT ANY WARRANTY; without even the implied warranty of
+ * MERCHANTABILITY or FITNESS FOR A PARTICULAR PURPOSE.  See the GNU
+ * Lesser General Public License for more details.
+ *
+ * You should have received a copy of the GNU Lesser General Public
+ * License along with this library; if not, write to the Free Software
+ * Foundation, Inc., 51 Franklin Street, Fifth Floor, Boston, MA  02110-1301  USA
+ *
+ * Linden Research, Inc., 945 Battery Street, San Francisco, CA  94111  USA
+ * $/LicenseInfo$
+ */
+
+#include "linden_common.h"
+
+#include "lldatapacker.h"
+#include "llerror.h"
+
+#include "message.h"
+
+#include "v4color.h"
+#include "v4coloru.h"
+#include "v2math.h"
+#include "v3math.h"
+#include "v4math.h"
+#include "lluuid.h"
+
+// *NOTE: there are functions below which use sscanf and rely on this
+// particular value of DP_BUFSIZE. Search for '511' (DP_BUFSIZE - 1)
+// to find them if you change this number.
+const S32 DP_BUFSIZE = 512;
+
+static char DUMMY_BUFFER[128]; /*Flawfinder: ignore*/
+
+LLDataPacker::LLDataPacker() : mPassFlags(0), mWriteEnabled(false)
+{
+}
+
+//virtual
+void LLDataPacker::reset()
+{
+    LL_ERRS() << "Using unimplemented datapacker reset!" << LL_ENDL;
+}
+
+//virtual
+void LLDataPacker::dumpBufferToLog()
+{
+    LL_ERRS() << "dumpBufferToLog not implemented for this type!" << LL_ENDL;
+}
+
+bool LLDataPacker::packFixed(const F32 value, const char *name,
+                             const bool is_signed, const U32 int_bits, const U32 frac_bits)
+{
+    bool success = true;
+    S32 unsigned_bits = int_bits + frac_bits;
+    S32 total_bits = unsigned_bits;
+
+    if (is_signed)
+    {
+        total_bits++;
+    }
+
+    S32 min_val;
+    U32 max_val;
+    if (is_signed)
+    {
+        min_val = 1 << int_bits;
+        min_val *= -1;
+    }
+    else
+    {
+        min_val = 0;
+    }
+    max_val = 1 << int_bits;
+
+    // Clamp to be within range
+    F32 fixed_val = llclamp(value, (F32)min_val, (F32)max_val);
+    if (is_signed)
+    {
+        fixed_val += max_val;
+    }
+    fixed_val *= 1 << frac_bits;
+
+    if (total_bits <= 8)
+    {
+        packU8((U8)fixed_val, name);
+    }
+    else if (total_bits <= 16)
+    {
+        packU16((U16)fixed_val, name);
+    }
+    else if (total_bits <= 31)
+    {
+        packU32((U32)fixed_val, name);
+    }
+    else
+    {
+        LL_ERRS() << "Using fixed-point packing of " << total_bits << " bits, why?!" << LL_ENDL;
+    }
+    return success;
+}
+
+bool LLDataPacker::unpackFixed(F32 &value, const char *name,
+                               const bool is_signed, const U32 int_bits, const U32 frac_bits)
+{
+    bool success = true;
+    //LL_INFOS() << "unpackFixed:" << name << " int:" << int_bits << " frac:" << frac_bits << LL_ENDL;
+    S32 unsigned_bits = int_bits + frac_bits;
+    S32 total_bits = unsigned_bits;
+
+    if (is_signed)
+    {
+        total_bits++;
+    }
+
+    U32 max_val;
+    max_val = 1 << int_bits;
+
+    F32 fixed_val;
+    if (total_bits <= 8)
+    {
+        U8 fixed_8;
+        success = unpackU8(fixed_8, name);
+        fixed_val = (F32)fixed_8;
+    }
+    else if (total_bits <= 16)
+    {
+        U16 fixed_16;
+        success = unpackU16(fixed_16, name);
+        fixed_val = (F32)fixed_16;
+    }
+    else if (total_bits <= 31)
+    {
+        U32 fixed_32;
+        success = unpackU32(fixed_32, name);
+        fixed_val = (F32)fixed_32;
+    }
+    else
+    {
+        fixed_val = 0;
+        LL_ERRS() << "Bad bit count: " << total_bits << LL_ENDL;
+    }
+
+    //LL_INFOS() << "Fixed_val:" << fixed_val << LL_ENDL;
+
+    fixed_val /= (F32)(1 << frac_bits);
+    if (is_signed)
+    {
+        fixed_val -= max_val;
+    }
+    value = fixed_val;
+    //LL_INFOS() << "Value: " << value << LL_ENDL;
+    return success;
+}
+
+bool LLDataPacker::unpackU16s(U16 *values, S32 count, const char *name)
+{
+    for (S32 idx = 0; idx < count; ++idx)
+    {
+        if (!unpackU16(values[idx], name))
+        {
+            LL_WARNS("DATAPACKER") << "Buffer overflow reading Unsigned 16s \"" << name << "\" at index " << idx << "!" << LL_ENDL;
+            return false;
+        }
+    }
+    return true;
+}
+
+bool LLDataPacker::unpackS16s(S16 *values, S32 count, const char *name)
+{
+    for (S32 idx = 0; idx < count; ++idx)
+    {
+        if (!unpackS16(values[idx], name))
+        {
+            LL_WARNS("DATAPACKER") << "Buffer overflow reading Signed 16s \"" << name << "\" at index " << idx << "!" << LL_ENDL;
+            return false;
+        }
+    }
+    return true;
+}
+
+bool LLDataPacker::unpackF32s(F32 *values, S32 count, const char *name)
+{
+    for (S32 idx = 0; idx < count; ++idx)
+    {
+        if (!unpackF32(values[idx], name))
+        {
+            LL_WARNS("DATAPACKER") << "Buffer overflow reading Float 32s \"" << name << "\" at index " << idx << "!" << LL_ENDL;
+            return false;
+        }
+    }
+    return true;
+}
+
+bool LLDataPacker::unpackColor4Us(LLColor4U *values, S32 count, const char *name)
+{
+    for (S32 idx = 0; idx < count; ++idx)
+    {
+        if (!unpackColor4U(values[idx], name))
+        {
+            LL_WARNS("DATAPACKER") << "Buffer overflow reading Float 32s \"" << name << "\" at index " << idx << "!" << LL_ENDL;
+            return false;
+        }
+    }
+    return true;
+}
+
+bool LLDataPacker::unpackUUIDs(LLUUID *values, S32 count, const char *name)
+{
+    for (S32 idx = 0; idx < count; ++idx)
+    {
+        if (!unpackUUID(values[idx], name))
+        {
+            LL_WARNS("DATAPACKER") << "Buffer overflow reading UUIDs \"" << name << "\" at index " << idx << "!" << LL_ENDL;
+            return false;
+        }
+    }
+    return true;
+}
+
+//---------------------------------------------------------------------------
+// LLDataPackerBinaryBuffer implementation
+//---------------------------------------------------------------------------
+
+bool LLDataPackerBinaryBuffer::packString(const std::string& value, const char *name)
+{
+    S32 length = value.length()+1;
+
+    if (!verifyLength(length, name))
+    {
+        return false;
+    }
+
+    if (mWriteEnabled)
+    {
+        htolememcpy(mCurBufferp, value.c_str(), MVT_VARIABLE, length);
+    }
+    mCurBufferp += length;
+    return true;
+}
+
+
+bool LLDataPackerBinaryBuffer::unpackString(std::string& value, const char *name)
+{
+    S32 length = (S32)strlen((char *)mCurBufferp) + 1; /*Flawfinder: ignore*/
+
+    if (!verifyLength(length, name))
+    {
+        return false;
+    }
+
+    value = std::string((char*)mCurBufferp); // We already assume NULL termination calling strlen()
+
+    mCurBufferp += length;
+    return true;
+}
+
+bool LLDataPackerBinaryBuffer::packBinaryData(const U8 *value, S32 size, const char *name)
+{
+    if (!verifyLength(size + 4, name))
+    {
+        return false;
+    }
+
+    if (mWriteEnabled)
+    {
+        htolememcpy(mCurBufferp, &size, MVT_S32, 4);
+    }
+    mCurBufferp += 4;
+    if (mWriteEnabled)
+    {
+        htolememcpy(mCurBufferp, value, MVT_VARIABLE, size);
+    }
+    mCurBufferp += size;
+    return true;
+}
+
+
+bool LLDataPackerBinaryBuffer::unpackBinaryData(U8 *value, S32 &size, const char *name)
+{
+    if (!verifyLength(4, name))
+    {
+        LL_WARNS() << "LLDataPackerBinaryBuffer::unpackBinaryData would unpack invalid data, aborting!" << LL_ENDL;
+        return false;
+    }
+
+    htolememcpy(&size, mCurBufferp, MVT_S32, 4);
+
+    if (size < 0)
+    {
+        LL_WARNS() << "LLDataPackerBinaryBuffer::unpackBinaryData unpacked invalid size, aborting!" << LL_ENDL;
+        return false;
+    }
+
+    mCurBufferp += 4;
+
+    if (!verifyLength(size, name))
+    {
+        LL_WARNS() << "LLDataPackerBinaryBuffer::unpackBinaryData would unpack invalid data, aborting!" << LL_ENDL;
+        return false;
+    }
+
+    htolememcpy(value, mCurBufferp, MVT_VARIABLE, size);
+    mCurBufferp += size;
+
+    return true;
+}
+
+
+bool LLDataPackerBinaryBuffer::packBinaryDataFixed(const U8 *value, S32 size, const char *name)
+{
+    if (!verifyLength(size, name))
+    {
+        return false;
+    }
+
+    if (mWriteEnabled)
+    {
+        htolememcpy(mCurBufferp, value, MVT_VARIABLE, size);
+    }
+    mCurBufferp += size;
+    return true;
+}
+
+
+bool LLDataPackerBinaryBuffer::unpackBinaryDataFixed(U8 *value, S32 size, const char *name)
+{
+    if (!verifyLength(size, name))
+    {
+        return false;
+    }
+    htolememcpy(value, mCurBufferp, MVT_VARIABLE, size);
+    mCurBufferp += size;
+    return true;
+}
+
+
+bool LLDataPackerBinaryBuffer::packU8(const U8 value, const char *name)
+{
+    if (!verifyLength(sizeof(U8), name))
+    {
+        return false;
+    }
+
+    if (mWriteEnabled)
+    {
+        *mCurBufferp = value;
+    }
+    mCurBufferp++;
+    return true;
+}
+
+
+bool LLDataPackerBinaryBuffer::unpackU8(U8 &value, const char *name)
+{
+    if (!verifyLength(sizeof(U8), name))
+    {
+        return false;
+    }
+
+    value = *mCurBufferp;
+    mCurBufferp++;
+    return true;
+}
+
+
+bool LLDataPackerBinaryBuffer::packU16(const U16 value, const char *name)
+{
+    if (!verifyLength(sizeof(U16), name))
+    {
+        return false;
+    }
+
+    if (mWriteEnabled)
+    {
+        htolememcpy(mCurBufferp, &value, MVT_U16, 2);
+    }
+    mCurBufferp += 2;
+    return true;
+}
+
+
+bool LLDataPackerBinaryBuffer::unpackU16(U16 &value, const char *name)
+{
+    if (!verifyLength(sizeof(U16), name))
+    {
+        return false;
+    }
+
+    htolememcpy(&value, mCurBufferp, MVT_U16, 2);
+    mCurBufferp += 2;
+    return true;
+}
+
+bool LLDataPackerBinaryBuffer::packS16(const S16 value, const char *name)
+{
+    bool success = verifyLength(sizeof(S16), name);
+
+    if (mWriteEnabled && success)
+    {
+        htolememcpy(mCurBufferp, &value, MVT_S16, 2);
+    }
+    mCurBufferp += 2;
+    return success;
+}
+
+bool LLDataPackerBinaryBuffer::unpackS16(S16 &value, const char *name)
+{
+    bool success = verifyLength(sizeof(S16), name);
+
+    if (success)
+    {
+        htolememcpy(&value, mCurBufferp, MVT_S16, 2);
+    }
+    mCurBufferp += 2;
+    return success;
+}
+
+bool LLDataPackerBinaryBuffer::packU32(const U32 value, const char *name)
+{
+    if (!verifyLength(sizeof(U32), name))
+    {
+        return false;
+    }
+
+    if (mWriteEnabled)
+    {
+        htolememcpy(mCurBufferp, &value, MVT_U32, 4);
+    }
+    mCurBufferp += 4;
+    return true;
+}
+
+
+bool LLDataPackerBinaryBuffer::unpackU32(U32 &value, const char *name)
+{
+    if (!verifyLength(sizeof(U32), name))
+    {
+        return false;
+    }
+
+    htolememcpy(&value, mCurBufferp, MVT_U32, 4);
+    mCurBufferp += 4;
+    return true;
+}
+
+
+bool LLDataPackerBinaryBuffer::packS32(const S32 value, const char *name)
+{
+    if (!verifyLength(sizeof(S32), name))
+    {
+        return false;
+    }
+
+    if (mWriteEnabled)
+    {
+        htolememcpy(mCurBufferp, &value, MVT_S32, 4);
+    }
+    mCurBufferp += 4;
+    return true;
+}
+
+
+bool LLDataPackerBinaryBuffer::unpackS32(S32 &value, const char *name)
+{
+    if(!verifyLength(sizeof(S32), name))
+    {
+        return false;
+    }
+
+    htolememcpy(&value, mCurBufferp, MVT_S32, 4);
+    mCurBufferp += 4;
+    return true;
+}
+
+
+bool LLDataPackerBinaryBuffer::packF32(const F32 value, const char *name)
+{
+    if (!verifyLength(sizeof(F32), name))
+    {
+        return false;
+    }
+
+    if (mWriteEnabled)
+    {
+        htolememcpy(mCurBufferp, &value, MVT_F32, 4);
+    }
+    mCurBufferp += 4;
+    return true;
+}
+
+
+bool LLDataPackerBinaryBuffer::unpackF32(F32 &value, const char *name)
+{
+    if (!verifyLength(sizeof(F32), name))
+    {
+        return false;
+    }
+
+    htolememcpy(&value, mCurBufferp, MVT_F32, 4);
+    mCurBufferp += 4;
+    return true;
+}
+
+
+bool LLDataPackerBinaryBuffer::packColor4(const LLColor4 &value, const char *name)
+{
+    if (!verifyLength(16, name))
+    {
+        return false;
+    }
+
+    if (mWriteEnabled)
+    {
+        htolememcpy(mCurBufferp, value.mV, MVT_LLVector4, 16);
+    }
+    mCurBufferp += 16;
+    return true;
+}
+
+
+bool LLDataPackerBinaryBuffer::unpackColor4(LLColor4 &value, const char *name)
+{
+    if (!verifyLength(16, name))
+    {
+        return false;
+    }
+
+    htolememcpy(value.mV, mCurBufferp, MVT_LLVector4, 16);
+    mCurBufferp += 16;
+    return true;
+}
+
+
+bool LLDataPackerBinaryBuffer::packColor4U(const LLColor4U &value, const char *name)
+{
+    if (!verifyLength(4, name))
+    {
+        return false;
+    }
+
+    if (mWriteEnabled)
+    {
+        htolememcpy(mCurBufferp, value.mV, MVT_VARIABLE, 4);
+    }
+    mCurBufferp += 4;
+    return true;
+}
+
+
+bool LLDataPackerBinaryBuffer::unpackColor4U(LLColor4U &value, const char *name)
+{
+    if (!verifyLength(4, name))
+    {
+        return false;
+    }
+
+    htolememcpy(value.mV, mCurBufferp, MVT_VARIABLE, 4);
+    mCurBufferp += 4;
+    return true;
+}
+
+
+
+bool LLDataPackerBinaryBuffer::packVector2(const LLVector2 &value, const char *name)
+{
+    if (!verifyLength(8, name))
+    {
+        return false;
+    }
+
+    if (mWriteEnabled)
+    {
+        htolememcpy(mCurBufferp, &value.mV[0], MVT_F32, 4);
+        htolememcpy(mCurBufferp+4, &value.mV[1], MVT_F32, 4);
+    }
+    mCurBufferp += 8;
+    return true;
+}
+
+
+bool LLDataPackerBinaryBuffer::unpackVector2(LLVector2 &value, const char *name)
+{
+    if (!verifyLength(8, name))
+    {
+        return false;
+    }
+
+    htolememcpy(&value.mV[0], mCurBufferp, MVT_F32, 4);
+    htolememcpy(&value.mV[1], mCurBufferp+4, MVT_F32, 4);
+    mCurBufferp += 8;
+    return true;
+}
+
+
+bool LLDataPackerBinaryBuffer::packVector3(const LLVector3 &value, const char *name)
+{
+    if (!verifyLength(12, name))
+    {
+        return false;
+    }
+
+    if (mWriteEnabled)
+    {
+        htolememcpy(mCurBufferp, value.mV, MVT_LLVector3, 12);
+    }
+    mCurBufferp += 12;
+    return true;
+}
+
+
+bool LLDataPackerBinaryBuffer::unpackVector3(LLVector3 &value, const char *name)
+{
+    if (!verifyLength(12, name))
+    {
+        return false;
+    }
+
+    htolememcpy(value.mV, mCurBufferp, MVT_LLVector3, 12);
+    mCurBufferp += 12;
+    return true;
+}
+
+bool LLDataPackerBinaryBuffer::packVector4(const LLVector4 &value, const char *name)
+{
+    if (!verifyLength(16, name))
+    {
+        return false;
+    }
+
+    if (mWriteEnabled)
+    {
+        htolememcpy(mCurBufferp, value.mV, MVT_LLVector4, 16);
+    }
+    mCurBufferp += 16;
+    return true;
+}
+
+
+bool LLDataPackerBinaryBuffer::unpackVector4(LLVector4 &value, const char *name)
+{
+    if (!verifyLength(16, name))
+    {
+        return false;
+    }
+
+    htolememcpy(value.mV, mCurBufferp, MVT_LLVector4, 16);
+    mCurBufferp += 16;
+    return true;
+}
+
+bool LLDataPackerBinaryBuffer::packUUID(const LLUUID &value, const char *name)
+{
+    if (!verifyLength(16, name))
+    {
+        return false;
+    }
+
+    if (mWriteEnabled)
+    {
+        htolememcpy(mCurBufferp, value.mData, MVT_LLUUID, 16);
+    }
+    mCurBufferp += 16;
+    return true;
+}
+
+
+bool LLDataPackerBinaryBuffer::unpackUUID(LLUUID &value, const char *name)
+{
+    if (!verifyLength(16, name))
+    {
+        return false;
+    }
+
+    htolememcpy(value.mData, mCurBufferp, MVT_LLUUID, 16);
+    mCurBufferp += 16;
+    return true;
+}
+
+const LLDataPackerBinaryBuffer& LLDataPackerBinaryBuffer::operator=(const LLDataPackerBinaryBuffer &a)
+{
+    if (a.getBufferSize() > getBufferSize())
+    {
+        // We've got problems, ack!
+        LL_ERRS() << "Trying to do an assignment with not enough room in the target." << LL_ENDL;
+    }
+    memcpy(mBufferp, a.mBufferp, a.getBufferSize());    /*Flawfinder: ignore*/
+    return *this;
+}
+
+void LLDataPackerBinaryBuffer::dumpBufferToLog()
+{
+    LL_WARNS() << "Binary Buffer Dump, size: " << mBufferSize << LL_ENDL;
+    char line_buffer[256]; /*Flawfinder: ignore*/
+    S32 i;
+    S32 cur_line_pos = 0;
+
+    S32 cur_line = 0;
+    for (i = 0; i < mBufferSize; i++)
+    {
+        snprintf(line_buffer + cur_line_pos*3, sizeof(line_buffer) - cur_line_pos*3, "%02x ", mBufferp[i]);     /* Flawfinder: ignore */
+        cur_line_pos++;
+        if (cur_line_pos >= 16)
+        {
+            cur_line_pos = 0;
+            LL_WARNS() << "Offset:" << std::hex << cur_line*16 << std::dec << " Data:" << line_buffer << LL_ENDL;
+            cur_line++;
+        }
+    }
+    if (cur_line_pos)
+    {
+        LL_WARNS() << "Offset:" << std::hex << cur_line*16 << std::dec << " Data:" << line_buffer << LL_ENDL;
+    }
+}
+
+//---------------------------------------------------------------------------
+// LLDataPackerAsciiBuffer implementation
+//---------------------------------------------------------------------------
+bool LLDataPackerAsciiBuffer::packString(const std::string& value, const char *name)
+{
+    bool success = true;
+    writeIndentedName(name);
+    int numCopied = 0;
+    if (mWriteEnabled)
+    {
+        numCopied = snprintf(mCurBufferp,getBufferSize()-getCurrentSize(),"%s\n", value.c_str());       /* Flawfinder: ignore */
+    }
+    else
+    {
+        numCopied = value.length() + 1; /*Flawfinder: ignore*/
+    }
+
+    // snprintf returns number of bytes that would have been written
+    // had the output not being truncated. In that case, it will
+    // return either -1 or value >= passed in size value . So a check needs to be added
+    // to detect truncation, and if there is any, only account for the
+    // actual number of bytes written..and not what could have been
+    // written.
+    if (numCopied < 0 || numCopied > getBufferSize()-getCurrentSize())
+    {
+        // *NOTE: I believe we need to mark a failure bit at this point.
+        numCopied = getBufferSize()-getCurrentSize();
+        LL_WARNS() << "LLDataPackerAsciiBuffer::packString: string truncated: " << value << LL_ENDL;
+    }
+    mCurBufferp += numCopied;
+    return success;
+}
+
+bool LLDataPackerAsciiBuffer::unpackString(std::string& value, const char *name)
+{
+    char valuestr[DP_BUFSIZE]; /*Flawfinder: ignore*/
+    if (!getValueStr(name, valuestr, DP_BUFSIZE))  // NULL terminated
+    {
+        return false;
+    }
+    value = valuestr;
+    return true;
+}
+
+
+bool LLDataPackerAsciiBuffer::packBinaryData(const U8 *value, S32 size, const char *name)
+{
+    bool success = true;
+    writeIndentedName(name);
+
+    int numCopied = 0;
+    if (mWriteEnabled)
+    {
+        numCopied = snprintf(mCurBufferp,getBufferSize()-getCurrentSize(),"%010d ", size);  /* Flawfinder: ignore */
+
+        // snprintf returns number of bytes that would have been
+        // written had the output not being truncated. In that case,
+        // it will retuen >= passed in size value.  so a check needs
+        // to be added to detect truncation, and if there is any, only
+        // account for the actual number of bytes written..and not
+        // what could have been written.
+        if (numCopied < 0 || numCopied > getBufferSize()-getCurrentSize())
+        {
+            numCopied = getBufferSize()-getCurrentSize();
+            LL_WARNS() << "LLDataPackerAsciiBuffer::packBinaryData: number truncated: " << size << LL_ENDL;
+        }
+        mCurBufferp += numCopied;
+
+
+        S32 i;
+        bool bBufferFull = false;
+        for (i = 0; i < size && !bBufferFull; i++)
+        {
+            numCopied = snprintf(mCurBufferp, getBufferSize()-getCurrentSize(), "%02x ", value[i]); /* Flawfinder: ignore */
+            if (numCopied < 0 || numCopied > getBufferSize()-getCurrentSize())
+            {
+                numCopied = getBufferSize()-getCurrentSize();
+                LL_WARNS() << "LLDataPackerAsciiBuffer::packBinaryData: data truncated: " << LL_ENDL;
+                bBufferFull = true;
+            }
+            mCurBufferp += numCopied;
+        }
+
+        if (!bBufferFull)
+        {
+            numCopied = snprintf(mCurBufferp,getBufferSize()-getCurrentSize(), "\n");   /* Flawfinder: ignore */
+            if (numCopied < 0 || numCopied > getBufferSize()-getCurrentSize())
+                {
+                numCopied = getBufferSize()-getCurrentSize();
+                LL_WARNS() << "LLDataPackerAsciiBuffer::packBinaryData: newline truncated: " << LL_ENDL;
+                }
+                mCurBufferp += numCopied;
+        }
+    }
+    else
+    {
+        // why +10 ?? XXXCHECK
+        numCopied = 10 + 1; // size plus newline
+        numCopied += size;
+        if (numCopied > getBufferSize()-getCurrentSize())
+        {
+            numCopied = getBufferSize()-getCurrentSize();
+        }
+        mCurBufferp += numCopied;
+    }
+
+    return success;
+}
+
+
+bool LLDataPackerAsciiBuffer::unpackBinaryData(U8 *value, S32 &size, const char *name)
+{
+    bool success = true;
+    char valuestr[DP_BUFSIZE];      /* Flawfinder: ignore */
+    if (!getValueStr(name, valuestr, DP_BUFSIZE))
+    {
+        return false;
+    }
+
+    char *cur_pos = &valuestr[0];
+    sscanf(valuestr,"%010d", &size);
+    cur_pos += 11;
+
+    S32 i;
+    for (i = 0; i < size; i++)
+    {
+        S32 val;
+        sscanf(cur_pos,"%02x", &val);
+        value[i] = val;
+        cur_pos += 3;
+    }
+    return success;
+}
+
+
+bool LLDataPackerAsciiBuffer::packBinaryDataFixed(const U8 *value, S32 size, const char *name)
+{
+    bool success = true;
+    writeIndentedName(name);
+
+    if (mWriteEnabled)
+    {
+        S32 i;
+        int numCopied = 0;
+        bool bBufferFull = false;
+        for (i = 0; i < size && !bBufferFull; i++)
+        {
+            numCopied = snprintf(mCurBufferp, getBufferSize()-getCurrentSize(), "%02x ", value[i]); /* Flawfinder: ignore */
+            if (numCopied < 0 || numCopied > getBufferSize()-getCurrentSize())
+            {
+                numCopied = getBufferSize()-getCurrentSize();
+                LL_WARNS() << "LLDataPackerAsciiBuffer::packBinaryDataFixed: data truncated: " << LL_ENDL;
+                bBufferFull = true;
+            }
+            mCurBufferp += numCopied;
+
+        }
+        if (!bBufferFull)
+        {
+            numCopied = snprintf(mCurBufferp,getBufferSize()-getCurrentSize(), "\n");   /* Flawfinder: ignore */
+            if (numCopied < 0 || numCopied > getBufferSize()-getCurrentSize())
+            {
+                numCopied = getBufferSize()-getCurrentSize();
+                LL_WARNS() << "LLDataPackerAsciiBuffer::packBinaryDataFixed: newline truncated: " << LL_ENDL;
+            }
+
+            mCurBufferp += numCopied;
+        }
+    }
+    else
+    {
+        int numCopied = 2 * size + 1; //hex bytes plus newline
+        if (numCopied > getBufferSize()-getCurrentSize())
+        {
+            numCopied = getBufferSize()-getCurrentSize();
+        }
+        mCurBufferp += numCopied;
+    }
+    return success;
+}
+
+
+bool LLDataPackerAsciiBuffer::unpackBinaryDataFixed(U8 *value, S32 size, const char *name)
+{
+    bool success = true;
+    char valuestr[DP_BUFSIZE];      /* Flawfinder: ignore */
+    if (!getValueStr(name, valuestr, DP_BUFSIZE))
+    {
+        return false;
+    }
+
+    char *cur_pos = &valuestr[0];
+
+    S32 i;
+    for (i = 0; i < size; i++)
+    {
+        S32 val;
+        sscanf(cur_pos,"%02x", &val);
+        value[i] = val;
+        cur_pos += 3;
+    }
+    return success;
+}
+
+
+
+bool LLDataPackerAsciiBuffer::packU8(const U8 value, const char *name)
+{
+    bool success = true;
+    writeIndentedName(name);
+    int numCopied = 0;
+    if (mWriteEnabled)
+    {
+            numCopied = snprintf(mCurBufferp,getBufferSize()-getCurrentSize(),"%d\n", value);   /* Flawfinder: ignore */
+    }
+    else
+    {
+        // just do the write to a temp buffer to get the length
+        numCopied = snprintf(DUMMY_BUFFER, sizeof(DUMMY_BUFFER), "%d\n", value);    /* Flawfinder: ignore */
+    }
+
+    // snprintf returns number of bytes that would have been written
+    // had the output not being truncated. In that case, it will
+    // return either -1 or value >= passed in size value . So a check needs to be added
+    // to detect truncation, and if there is any, only account for the
+    // actual number of bytes written..and not what could have been
+    // written.
+    if (numCopied < 0 || numCopied > getBufferSize()-getCurrentSize())
+    {
+        numCopied = getBufferSize()-getCurrentSize();
+        LL_WARNS() << "LLDataPackerAsciiBuffer::packU8: val truncated: " << LL_ENDL;
+    }
+
+    mCurBufferp += numCopied;
+
+    return success;
+}
+
+
+bool LLDataPackerAsciiBuffer::unpackU8(U8 &value, const char *name)
+{
+    bool success = true;
+    char valuestr[DP_BUFSIZE];      /* Flawfinder: ignore */
+    if (!getValueStr(name, valuestr, DP_BUFSIZE))
+    {
+        return false;
+    }
+
+    S32 in_val;
+    sscanf(valuestr,"%d", &in_val);
+    value = in_val;
+    return success;
+}
+
+bool LLDataPackerAsciiBuffer::packU16(const U16 value, const char *name)
+{
+    bool success = true;
+    writeIndentedName(name);
+    int numCopied = 0;
+    if (mWriteEnabled)
+    {
+            numCopied = snprintf(mCurBufferp,getBufferSize()-getCurrentSize(),"%d\n", value);   /* Flawfinder: ignore */
+    }
+    else
+    {
+        numCopied = snprintf(DUMMY_BUFFER, sizeof(DUMMY_BUFFER), "%d\n", value);    /* Flawfinder: ignore */
+    }
+
+    // snprintf returns number of bytes that would have been written
+    // had the output not being truncated. In that case, it will
+    // return either -1 or value >= passed in size value . So a check needs to be added
+    // to detect truncation, and if there is any, only account for the
+    // actual number of bytes written..and not what could have been
+    // written.
+    if (numCopied < 0 || numCopied > getBufferSize()-getCurrentSize())
+    {
+        numCopied = getBufferSize()-getCurrentSize();
+        LL_WARNS() << "LLDataPackerAsciiBuffer::packU16: val truncated: " << LL_ENDL;
+    }
+
+    mCurBufferp += numCopied;
+
+    return success;
+}
+
+
+bool LLDataPackerAsciiBuffer::unpackU16(U16 &value, const char *name)
+{
+    bool success = true;
+    char valuestr[DP_BUFSIZE];      /* Flawfinder: ignore */
+    if (!getValueStr(name, valuestr, DP_BUFSIZE))
+    {
+        return false;
+    }
+
+    S32 in_val;
+    sscanf(valuestr,"%d", &in_val);
+    value = in_val;
+    return success;
+}
+
+bool LLDataPackerAsciiBuffer::packS16(const S16 value, const char *name)
+{
+    bool success = true;
+    writeIndentedName(name);
+    int numCopied = 0;
+    if (mWriteEnabled)
+    {
+        numCopied = snprintf(mCurBufferp, getBufferSize() - getCurrentSize(), "%d\n", value); /* Flawfinder: ignore */
+    }
+    else
+    {
+        numCopied = snprintf(DUMMY_BUFFER, sizeof(DUMMY_BUFFER), "%d\n", value); /* Flawfinder: ignore */
+    }
+
+    // snprintf returns number of bytes that would have been written
+    // had the output not being truncated. In that case, it will
+    // return either -1 or value >= passed in size value . So a check needs to be added
+    // to detect truncation, and if there is any, only account for the
+    // actual number of bytes written..and not what could have been
+    // written.
+    if(numCopied < 0 || numCopied > getBufferSize() - getCurrentSize())
+    {
+        numCopied = getBufferSize() - getCurrentSize();
+        LL_WARNS() << "LLDataPackerAsciiBuffer::packS16: val truncated: " << LL_ENDL;
+    }
+
+    mCurBufferp += numCopied;
+
+    return success;
+}
+
+
+bool LLDataPackerAsciiBuffer::unpackS16(S16 &value, const char *name)
+{
+    bool success = true;
+    char valuestr[DP_BUFSIZE]; /* Flawfinder: ignore */
+    if (!getValueStr(name, valuestr, DP_BUFSIZE))
+    {
+        return false;
+    }
+
+    S32 in_val;
+    sscanf(valuestr, "%d", &in_val);
+    value = in_val;
+    return success;
+}
+
+bool LLDataPackerAsciiBuffer::packU32(const U32 value, const char *name)
+{
+    bool success = true;
+    writeIndentedName(name);
+    int numCopied = 0;
+    if (mWriteEnabled)
+    {
+            numCopied = snprintf(mCurBufferp,getBufferSize()-getCurrentSize(),"%u\n", value);   /* Flawfinder: ignore */
+    }
+    else
+    {
+        numCopied = snprintf(DUMMY_BUFFER, sizeof(DUMMY_BUFFER), "%u\n", value);    /* Flawfinder: ignore */
+    }
+    // snprintf returns number of bytes that would have been written
+    // had the output not being truncated. In that case, it will
+    // return either -1 or value >= passed in size value . So a check needs to be added
+    // to detect truncation, and if there is any, only account for the
+    // actual number of bytes written..and not what could have been
+    // written.
+    if (numCopied < 0 || numCopied > getBufferSize()-getCurrentSize())
+    {
+        numCopied = getBufferSize()-getCurrentSize();
+        LL_WARNS() << "LLDataPackerAsciiBuffer::packU32: val truncated: " << LL_ENDL;
+    }
+
+    mCurBufferp += numCopied;
+    return success;
+}
+
+
+bool LLDataPackerAsciiBuffer::unpackU32(U32 &value, const char *name)
+{
+    bool success = true;
+    char valuestr[DP_BUFSIZE];      /* Flawfinder: ignore */
+    if (!getValueStr(name, valuestr, DP_BUFSIZE))
+    {
+        return false;
+    }
+
+    sscanf(valuestr,"%u", &value);
+    return success;
+}
+
+
+bool LLDataPackerAsciiBuffer::packS32(const S32 value, const char *name)
+{
+    bool success = true;
+    writeIndentedName(name);
+    int numCopied = 0;
+    if (mWriteEnabled)
+    {
+            numCopied = snprintf(mCurBufferp,getBufferSize()-getCurrentSize(),"%d\n", value);   /* Flawfinder: ignore */
+    }
+    else
+    {
+        numCopied = snprintf(DUMMY_BUFFER, sizeof(DUMMY_BUFFER), "%d\n", value);        /* Flawfinder: ignore */
+    }
+    // snprintf returns number of bytes that would have been written
+    // had the output not being truncated. In that case, it will
+    // return either -1 or value >= passed in size value . So a check needs to be added
+    // to detect truncation, and if there is any, only account for the
+    // actual number of bytes written..and not what could have been
+    // written.
+    if (numCopied < 0 || numCopied > getBufferSize()-getCurrentSize())
+    {
+        numCopied = getBufferSize()-getCurrentSize();
+        LL_WARNS() << "LLDataPackerAsciiBuffer::packS32: val truncated: " << LL_ENDL;
+    }
+
+    mCurBufferp += numCopied;
+    return success;
+}
+
+
+bool LLDataPackerAsciiBuffer::unpackS32(S32 &value, const char *name)
+{
+    bool success = true;
+    char valuestr[DP_BUFSIZE];      /* Flawfinder: ignore */
+    if (!getValueStr(name, valuestr, DP_BUFSIZE))
+    {
+        return false;
+    }
+
+    sscanf(valuestr,"%d", &value);
+    return success;
+}
+
+
+bool LLDataPackerAsciiBuffer::packF32(const F32 value, const char *name)
+{
+    bool success = true;
+    writeIndentedName(name);
+    int numCopied = 0;
+    if (mWriteEnabled)
+    {
+            numCopied = snprintf(mCurBufferp,getBufferSize()-getCurrentSize(),"%f\n", value);       /* Flawfinder: ignore */
+    }
+    else
+    {
+        numCopied = snprintf(DUMMY_BUFFER, sizeof(DUMMY_BUFFER), "%f\n", value);        /* Flawfinder: ignore */
+    }
+    // snprintf returns number of bytes that would have been written
+    // had the output not being truncated. In that case, it will
+    // return either -1 or value >= passed in size value . So a check needs to be added
+    // to detect truncation, and if there is any, only account for the
+    // actual number of bytes written..and not what could have been
+    // written.
+    if (numCopied < 0 || numCopied > getBufferSize()-getCurrentSize())
+    {
+        numCopied = getBufferSize()-getCurrentSize();
+        LL_WARNS() << "LLDataPackerAsciiBuffer::packF32: val truncated: " << LL_ENDL;
+    }
+
+    mCurBufferp += numCopied;
+    return success;
+}
+
+
+bool LLDataPackerAsciiBuffer::unpackF32(F32 &value, const char *name)
+{
+    bool success = true;
+    char valuestr[DP_BUFSIZE];      /* Flawfinder: ignore */
+    if (!getValueStr(name, valuestr, DP_BUFSIZE))
+    {
+        return false;
+    }
+
+    sscanf(valuestr,"%f", &value);
+    return success;
+}
+
+
+bool LLDataPackerAsciiBuffer::packColor4(const LLColor4 &value, const char *name)
+{
+    bool success = true;
+    writeIndentedName(name);
+    int numCopied = 0;
+    if (mWriteEnabled)
+    {
+            numCopied = snprintf(mCurBufferp,getBufferSize()-getCurrentSize(),"%f %f %f %f\n", value.mV[0], value.mV[1], value.mV[2], value.mV[3]); /* Flawfinder: ignore */
+    }
+    else
+    {
+        numCopied = snprintf(DUMMY_BUFFER,sizeof(DUMMY_BUFFER),"%f %f %f %f\n", value.mV[0], value.mV[1], value.mV[2], value.mV[3]);    /* Flawfinder: ignore */
+    }
+    // snprintf returns number of bytes that would have been written
+    // had the output not being truncated. In that case, it will
+    // return either -1 or value >= passed in size value . So a check needs to be added
+    // to detect truncation, and if there is any, only account for the
+    // actual number of bytes written..and not what could have been
+    // written.
+    if (numCopied < 0 || numCopied > getBufferSize()-getCurrentSize())
+    {
+        numCopied = getBufferSize()-getCurrentSize();
+        LL_WARNS() << "LLDataPackerAsciiBuffer::packColor4: truncated: " << LL_ENDL;
+    }
+
+    mCurBufferp += numCopied;
+    return success;
+}
+
+
+bool LLDataPackerAsciiBuffer::unpackColor4(LLColor4 &value, const char *name)
+{
+    bool success = true;
+    char valuestr[DP_BUFSIZE];  /* Flawfinder: ignore */
+    if (!getValueStr(name, valuestr, DP_BUFSIZE))
+    {
+        return false;
+    }
+
+    sscanf(valuestr,"%f %f %f %f", &value.mV[0], &value.mV[1], &value.mV[2], &value.mV[3]);
+    return success;
+}
+
+bool LLDataPackerAsciiBuffer::packColor4U(const LLColor4U &value, const char *name)
+{
+    bool success = true;
+    writeIndentedName(name);
+    int numCopied = 0;
+    if (mWriteEnabled)
+    {
+        numCopied = snprintf(mCurBufferp,getBufferSize()-getCurrentSize(),"%d %d %d %d\n", value.mV[0], value.mV[1], value.mV[2], value.mV[3]); /* Flawfinder: ignore */
+    }
+    else
+    {
+        numCopied = snprintf(DUMMY_BUFFER,sizeof(DUMMY_BUFFER),"%d %d %d %d\n", value.mV[0], value.mV[1], value.mV[2], value.mV[3]);    /* Flawfinder: ignore */
+    }
+    // snprintf returns number of bytes that would have been written
+    // had the output not being truncated. In that case, it will
+    // return either -1 or value >= passed in size value . So a check needs to be added
+    // to detect truncation, and if there is any, only account for the
+    // actual number of bytes written..and not what could have been
+    // written.
+    if (numCopied < 0 || numCopied > getBufferSize()-getCurrentSize())
+    {
+        numCopied = getBufferSize()-getCurrentSize();
+        LL_WARNS() << "LLDataPackerAsciiBuffer::packColor4U: truncated: " << LL_ENDL;
+    }
+
+    mCurBufferp += numCopied;
+    return success;
+}
+
+
+bool LLDataPackerAsciiBuffer::unpackColor4U(LLColor4U &value, const char *name)
+{
+    bool success = true;
+    char valuestr[DP_BUFSIZE];   /* Flawfinder: ignore */
+    if (!getValueStr(name, valuestr, DP_BUFSIZE))
+    {
+        return false;
+    }
+
+    S32 r, g, b, a;
+
+    sscanf(valuestr,"%d %d %d %d", &r, &g, &b, &a);
+    value.mV[0] = r;
+    value.mV[1] = g;
+    value.mV[2] = b;
+    value.mV[3] = a;
+    return success;
+}
+
+
+bool LLDataPackerAsciiBuffer::packVector2(const LLVector2 &value, const char *name)
+{
+    bool success = true;
+    writeIndentedName(name);
+    int numCopied = 0;
+    if (mWriteEnabled)
+    {
+            numCopied = snprintf(mCurBufferp,getBufferSize()-getCurrentSize(),"%f %f\n", value.mV[0], value.mV[1]); /* Flawfinder: ignore */
+    }
+    else
+    {
+        numCopied = snprintf(DUMMY_BUFFER,sizeof(DUMMY_BUFFER),"%f %f\n", value.mV[0], value.mV[1]);        /* Flawfinder: ignore */
+    }
+    // snprintf returns number of bytes that would have been written
+    // had the output not being truncated. In that case, it will
+    // return either -1 or value >= passed in size value . So a check needs to be added
+    // to detect truncation, and if there is any, only account for the
+    // actual number of bytes written..and not what could have been
+    // written.
+    if (numCopied < 0 || numCopied > getBufferSize()-getCurrentSize())
+    {
+        numCopied = getBufferSize()-getCurrentSize();
+        LL_WARNS() << "LLDataPackerAsciiBuffer::packVector2: truncated: " << LL_ENDL;
+    }
+
+    mCurBufferp += numCopied;
+    return success;
+}
+
+
+bool LLDataPackerAsciiBuffer::unpackVector2(LLVector2 &value, const char *name)
+{
+    bool success = true;
+    char valuestr[DP_BUFSIZE];   /* Flawfinder: ignore */
+    if (!getValueStr(name, valuestr, DP_BUFSIZE))
+    {
+        return false;
+    }
+
+    sscanf(valuestr,"%f %f", &value.mV[0], &value.mV[1]);
+    return success;
+}
+
+
+bool LLDataPackerAsciiBuffer::packVector3(const LLVector3 &value, const char *name)
+{
+    bool success = true;
+    writeIndentedName(name);
+    int numCopied = 0;
+    if (mWriteEnabled)
+    {
+            numCopied = snprintf(mCurBufferp,getBufferSize()-getCurrentSize(),"%f %f %f\n", value.mV[0], value.mV[1], value.mV[2]); /* Flawfinder: ignore */
+    }
+    else
+    {
+        numCopied = snprintf(DUMMY_BUFFER,sizeof(DUMMY_BUFFER),"%f %f %f\n", value.mV[0], value.mV[1], value.mV[2]);    /* Flawfinder: ignore */
+    }
+    // snprintf returns number of bytes that would have been written
+    // had the output not being truncated. In that case, it will
+    // return either -1 or value >= passed in size value . So a check needs to be added
+    // to detect truncation, and if there is any, only account for the
+    // actual number of bytes written..and not what could have been
+    // written.
+    if (numCopied < 0 || numCopied > getBufferSize()-getCurrentSize())
+    {
+        numCopied = getBufferSize()-getCurrentSize();
+        LL_WARNS() << "LLDataPackerAsciiBuffer::packVector3: truncated: " << LL_ENDL;
+    }
+
+    mCurBufferp += numCopied;
+    return success;
+}
+
+
+bool LLDataPackerAsciiBuffer::unpackVector3(LLVector3 &value, const char *name)
+{
+    bool success = true;
+    char valuestr[DP_BUFSIZE];  /* Flawfinder: ignore */
+    if (!getValueStr(name, valuestr, DP_BUFSIZE))
+    {
+        return false;
+    }
+
+    sscanf(valuestr,"%f %f %f", &value.mV[0], &value.mV[1], &value.mV[2]);
+    return success;
+}
+
+bool LLDataPackerAsciiBuffer::packVector4(const LLVector4 &value, const char *name)
+{
+    bool success = true;
+    writeIndentedName(name);
+    int numCopied = 0;
+    if (mWriteEnabled)
+    {
+            numCopied = snprintf(mCurBufferp,getBufferSize()-getCurrentSize(),"%f %f %f %f\n", value.mV[0], value.mV[1], value.mV[2], value.mV[3]); /* Flawfinder: ignore */
+    }
+    else
+    {
+        numCopied = snprintf(DUMMY_BUFFER,sizeof(DUMMY_BUFFER),"%f %f %f %f\n", value.mV[0], value.mV[1], value.mV[2], value.mV[3]);    /* Flawfinder: ignore */
+    }
+    // snprintf returns number of bytes that would have been written
+    // had the output not being truncated. In that case, it will
+    // return either -1 or value >= passed in size value . So a check needs to be added
+    // to detect truncation, and if there is any, only account for the
+    // actual number of bytes written..and not what could have been
+    // written.
+    if (numCopied < 0 || numCopied > getBufferSize()-getCurrentSize())
+    {
+        numCopied = getBufferSize()-getCurrentSize();
+        LL_WARNS() << "LLDataPackerAsciiBuffer::packVector4: truncated: " << LL_ENDL;
+    }
+
+    mCurBufferp += numCopied;
+    return success;
+}
+
+
+bool LLDataPackerAsciiBuffer::unpackVector4(LLVector4 &value, const char *name)
+{
+    bool success = true;
+    char valuestr[DP_BUFSIZE];  /* Flawfinder: ignore */
+    if (!getValueStr(name, valuestr, DP_BUFSIZE))
+    {
+        return false;
+    }
+
+    sscanf(valuestr,"%f %f %f %f", &value.mV[0], &value.mV[1], &value.mV[2], &value.mV[3]);
+    return success;
+}
+
+
+bool LLDataPackerAsciiBuffer::packUUID(const LLUUID &value, const char *name)
+{
+    bool success = true;
+    writeIndentedName(name);
+
+    int numCopied = 0;
+    if (mWriteEnabled)
+    {
+        std::string tmp_str;
+        value.toString(tmp_str);
+        numCopied = snprintf(mCurBufferp,getBufferSize()-getCurrentSize(),"%s\n", tmp_str.c_str()); /* Flawfinder: ignore */
+    }
+    else
+    {
+        numCopied = 64 + 1; // UUID + newline
+    }
+    // snprintf returns number of bytes that would have been written
+    // had the output not being truncated. In that case, it will
+    // return either -1 or value >= passed in size value . So a check needs to be added
+    // to detect truncation, and if there is any, only account for the
+    // actual number of bytes written..and not what could have been
+    // written.
+    if (numCopied < 0 || numCopied > getBufferSize()-getCurrentSize())
+    {
+        numCopied = getBufferSize()-getCurrentSize();
+        LL_WARNS() << "LLDataPackerAsciiBuffer::packUUID: truncated: " << LL_ENDL;
+        success = false;
+    }
+    mCurBufferp += numCopied;
+    return success;
+}
+
+
+bool LLDataPackerAsciiBuffer::unpackUUID(LLUUID &value, const char *name)
+{
+    bool success = true;
+    char valuestr[DP_BUFSIZE];  /* Flawfinder: ignore */
+    if (!getValueStr(name, valuestr, DP_BUFSIZE))
+    {
+        return false;
+    }
+
+    char tmp_str[64];   /* Flawfinder: ignore */
+    sscanf(valuestr, "%63s", tmp_str);  /* Flawfinder: ignore */
+    value.set(tmp_str);
+
+    return success;
+}
+
+void LLDataPackerAsciiBuffer::dump()
+{
+    LL_INFOS() << "Buffer: " << mBufferp << LL_ENDL;
+}
+
+void LLDataPackerAsciiBuffer::writeIndentedName(const char *name)
+{
+    if (mIncludeNames)
+    {
+        int numCopied = 0;
+        if (mWriteEnabled)
+        {
+            numCopied = snprintf(mCurBufferp,getBufferSize()-getCurrentSize(),"%s\t", name);    /* Flawfinder: ignore */
+        }
+        else
+        {
+            numCopied = (S32)strlen(name) + 1;  /* Flawfinder: ignore */ //name + tab
+        }
+
+        // snprintf returns number of bytes that would have been written
+        // had the output not being truncated. In that case, it will
+        // return either -1 or value >= passed in size value . So a check needs to be added
+        // to detect truncation, and if there is any, only account for the
+        // actual number of bytes written..and not what could have been
+        // written.
+        if (numCopied < 0 || numCopied > getBufferSize()-getCurrentSize())
+        {
+            numCopied = getBufferSize()-getCurrentSize();
+            LL_WARNS() << "LLDataPackerAsciiBuffer::writeIndentedName: truncated: " << LL_ENDL;
+        }
+
+        mCurBufferp += numCopied;
+    }
+}
+
+bool LLDataPackerAsciiBuffer::getValueStr(const char *name, char *out_value, S32 value_len)
+{
+    bool success = true;
+    char buffer[DP_BUFSIZE];    /* Flawfinder: ignore */
+    char keyword[DP_BUFSIZE];   /* Flawfinder: ignore */
+    char value[DP_BUFSIZE]; /* Flawfinder: ignore */
+
+    buffer[0] = '\0';
+    keyword[0] = '\0';
+    value[0] = '\0';
+
+    if (mIncludeNames)
+    {
+        // Read both the name and the value, and validate the name.
+        sscanf(mCurBufferp, "%511[^\n]", buffer);
+        // Skip the \n
+        mCurBufferp += (S32)strlen(buffer) + 1; /* Flawfinder: ignore */
+
+        sscanf(buffer, "%511s %511[^\n]", keyword, value);  /* Flawfinder: ignore */
+
+        if (strcmp(keyword, name))
+        {
+            LL_WARNS() << "Data packer expecting keyword of type " << name << ", got " << keyword << " instead!" << LL_ENDL;
+            return false;
+        }
+    }
+    else
+    {
+        // Just the value exists
+        sscanf(mCurBufferp, "%511[^\n]", value);
+        // Skip the \n
+        mCurBufferp += (S32)strlen(value) + 1;  /* Flawfinder: ignore */
+    }
+
+    S32 in_value_len = (S32)strlen(value)+1;    /* Flawfinder: ignore */
+    S32 min_len = llmin(in_value_len, value_len);
+    memcpy(out_value, value, min_len);  /* Flawfinder: ignore */
+    out_value[min_len-1] = 0;
+
+    return success;
+}
+
+// helper function used by LLDataPackerAsciiFile
+// to convert F32 into a string. This is to avoid
+// << operator writing F32 value into a stream
+// since it does not seem to preserve the float value
+std::string convertF32ToString(F32 val)
+{
+    std::string str;
+    char  buf[20];
+    snprintf(buf, 20, "%f", val);
+    str = buf;
+    return str;
+}
+
+//---------------------------------------------------------------------------
+// LLDataPackerAsciiFile implementation
+//---------------------------------------------------------------------------
+bool LLDataPackerAsciiFile::packString(const std::string& value, const char *name)
+{
+    bool success = true;
+    writeIndentedName(name);
+    if (mFP)
+    {
+        fprintf(mFP,"%s\n", value.c_str());
+    }
+    else if (mOutputStream)
+    {
+        *mOutputStream << value << "\n";
+    }
+    return success;
+}
+
+bool LLDataPackerAsciiFile::unpackString(std::string& value, const char *name)
+{
+    bool success = true;
+    char valuestr[DP_BUFSIZE];  /* Flawfinder: ignore */
+    if (!getValueStr(name, valuestr, DP_BUFSIZE))
+    {
+        return false;
+    }
+    value = valuestr;
+    return success;
+}
+
+
+bool LLDataPackerAsciiFile::packBinaryData(const U8 *value, S32 size, const char *name)
+{
+    bool success = true;
+    writeIndentedName(name);
+
+    if (mFP)
+    {
+        fprintf(mFP, "%010d ", size);
+
+        S32 i;
+        for (i = 0; i < size; i++)
+        {
+            fprintf(mFP, "%02x ", value[i]);
+        }
+        fprintf(mFP, "\n");
+    }
+    else if (mOutputStream)
+    {
+        char buffer[32];    /* Flawfinder: ignore */
+        snprintf(buffer,sizeof(buffer), "%010d ", size);    /* Flawfinder: ignore */
+        *mOutputStream << buffer;
+
+        S32 i;
+        for (i = 0; i < size; i++)
+        {
+            snprintf(buffer, sizeof(buffer), "%02x ", value[i]);    /* Flawfinder: ignore */
+            *mOutputStream << buffer;
+        }
+        *mOutputStream << "\n";
+    }
+    return success;
+}
+
+
+bool LLDataPackerAsciiFile::unpackBinaryData(U8 *value, S32 &size, const char *name)
+{
+    bool success = true;
+    char valuestr[DP_BUFSIZE]; /*Flawfinder: ignore*/
+    if (!getValueStr(name, valuestr, DP_BUFSIZE))
+    {
+        return false;
+    }
+
+    char *cur_pos = &valuestr[0];
+    sscanf(valuestr,"%010d", &size);
+    cur_pos += 11;
+
+    S32 i;
+    for (i = 0; i < size; i++)
+    {
+        S32 val;
+        sscanf(cur_pos,"%02x", &val);
+        value[i] = val;
+        cur_pos += 3;
+    }
+    return success;
+}
+
+
+bool LLDataPackerAsciiFile::packBinaryDataFixed(const U8 *value, S32 size, const char *name)
+{
+    bool success = true;
+    writeIndentedName(name);
+
+    if (mFP)
+    {
+        S32 i;
+        for (i = 0; i < size; i++)
+        {
+            fprintf(mFP, "%02x ", value[i]);
+        }
+        fprintf(mFP, "\n");
+    }
+    else if (mOutputStream)
+    {
+        char buffer[32]; /*Flawfinder: ignore*/
+        S32 i;
+        for (i = 0; i < size; i++)
+        {
+            snprintf(buffer, sizeof(buffer), "%02x ", value[i]);    /* Flawfinder: ignore */
+            *mOutputStream << buffer;
+        }
+        *mOutputStream << "\n";
+    }
+    return success;
+}
+
+
+bool LLDataPackerAsciiFile::unpackBinaryDataFixed(U8 *value, S32 size, const char *name)
+{
+    bool success = true;
+    char valuestr[DP_BUFSIZE]; /*Flawfinder: ignore*/
+    if (!getValueStr(name, valuestr, DP_BUFSIZE))
+    {
+        return false;
+    }
+
+    char *cur_pos = &valuestr[0];
+
+    S32 i;
+    for (i = 0; i < size; i++)
+    {
+        S32 val;
+        sscanf(cur_pos,"%02x", &val);
+        value[i] = val;
+        cur_pos += 3;
+    }
+    return success;
+}
+
+
+
+bool LLDataPackerAsciiFile::packU8(const U8 value, const char *name)
+{
+    bool success = true;
+    writeIndentedName(name);
+    if (mFP)
+    {
+        fprintf(mFP,"%d\n", value);
+    }
+    else if (mOutputStream)
+    {
+        // We have to cast this to an integer because streams serialize
+        // bytes as bytes - not as text.
+        *mOutputStream << (S32)value << "\n";
+    }
+    return success;
+}
+
+
+bool LLDataPackerAsciiFile::unpackU8(U8 &value, const char *name)
+{
+    bool success = true;
+    char valuestr[DP_BUFSIZE]; /*Flawfinder: ignore */
+    if (!getValueStr(name, valuestr, DP_BUFSIZE))
+    {
+        return false;
+    }
+
+    S32 in_val;
+    sscanf(valuestr,"%d", &in_val);
+    value = in_val;
+    return success;
+}
+
+bool LLDataPackerAsciiFile::packU16(const U16 value, const char *name)
+{
+    bool success = true;
+    writeIndentedName(name);
+    if (mFP)
+    {
+        fprintf(mFP,"%d\n", value);
+    }
+    else if (mOutputStream)
+    {
+        *mOutputStream <<"" << value << "\n";
+    }
+    return success;
+}
+
+
+bool LLDataPackerAsciiFile::unpackU16(U16 &value, const char *name)
+{
+    bool success = true;
+    char valuestr[DP_BUFSIZE]; /*Flawfinder: ignore */
+    if (!getValueStr(name, valuestr, DP_BUFSIZE))
+    {
+        return false;
+    }
+
+    S32 in_val;
+    sscanf(valuestr,"%d", &in_val);
+    value = in_val;
+    return success;
+}
+
+bool LLDataPackerAsciiFile::packS16(const S16 value, const char *name)
+{
+    bool success = true;
+    writeIndentedName(name);
+    if (mFP)
+    {
+        fprintf(mFP, "%d\n", value);
+    }
+    else if (mOutputStream)
+    {
+        *mOutputStream << "" << value << "\n";
+    }
+    return success;
+}
+
+
+bool LLDataPackerAsciiFile::unpackS16(S16 &value, const char *name)
+{
+    bool success = true;
+    char valuestr[DP_BUFSIZE]; /*Flawfinder: ignore */
+    if (!getValueStr(name, valuestr, DP_BUFSIZE))
+    {
+        return false;
+    }
+
+    S32 in_val;
+    sscanf(valuestr, "%d", &in_val);
+    value = in_val;
+    return success;
+}
+
+bool LLDataPackerAsciiFile::packU32(const U32 value, const char *name)
+{
+    bool success = true;
+    writeIndentedName(name);
+    if (mFP)
+    {
+        fprintf(mFP,"%u\n", value);
+    }
+    else if (mOutputStream)
+    {
+        *mOutputStream <<"" << value << "\n";
+    }
+    return success;
+}
+
+
+bool LLDataPackerAsciiFile::unpackU32(U32 &value, const char *name)
+{
+    bool success = true;
+    char valuestr[DP_BUFSIZE]; /*Flawfinder: ignore */
+    if (!getValueStr(name, valuestr, DP_BUFSIZE))
+    {
+        return false;
+    }
+
+    sscanf(valuestr,"%u", &value);
+    return success;
+}
+
+
+bool LLDataPackerAsciiFile::packS32(const S32 value, const char *name)
+{
+    bool success = true;
+    writeIndentedName(name);
+    if (mFP)
+    {
+        fprintf(mFP,"%d\n", value);
+    }
+    else if (mOutputStream)
+    {
+        *mOutputStream <<"" << value << "\n";
+    }
+    return success;
+}
+
+
+bool LLDataPackerAsciiFile::unpackS32(S32 &value, const char *name)
+{
+    bool success = true;
+    char valuestr[DP_BUFSIZE]; /*Flawfinder: ignore */
+    if (!getValueStr(name, valuestr, DP_BUFSIZE))
+    {
+        return false;
+    }
+
+    sscanf(valuestr,"%d", &value);
+    return success;
+}
+
+
+bool LLDataPackerAsciiFile::packF32(const F32 value, const char *name)
+{
+    bool success = true;
+    writeIndentedName(name);
+    if (mFP)
+    {
+        fprintf(mFP,"%f\n", value);
+    }
+    else if (mOutputStream)
+    {
+        *mOutputStream <<"" << convertF32ToString(value) << "\n";
+    }
+    return success;
+}
+
+
+bool LLDataPackerAsciiFile::unpackF32(F32 &value, const char *name)
+{
+    bool success = true;
+    char valuestr[DP_BUFSIZE]; /*Flawfinder: ignore */
+    if (!getValueStr(name, valuestr, DP_BUFSIZE))
+    {
+        return false;
+    }
+
+    sscanf(valuestr,"%f", &value);
+    return success;
+}
+
+
+bool LLDataPackerAsciiFile::packColor4(const LLColor4 &value, const char *name)
+{
+    bool success = true;
+    writeIndentedName(name);
+    if (mFP)
+    {
+        fprintf(mFP,"%f %f %f %f\n", value.mV[0], value.mV[1], value.mV[2], value.mV[3]);
+    }
+    else if (mOutputStream)
+    {
+        *mOutputStream << convertF32ToString(value.mV[0]) << " " << convertF32ToString(value.mV[1]) << " " << convertF32ToString(value.mV[2]) << " " << convertF32ToString(value.mV[3]) << "\n";
+    }
+    return success;
+}
+
+
+bool LLDataPackerAsciiFile::unpackColor4(LLColor4 &value, const char *name)
+{
+    bool success = true;
+    char valuestr[DP_BUFSIZE]; /*Flawfinder: ignore */
+    if (!getValueStr(name, valuestr, DP_BUFSIZE))
+    {
+        return false;
+    }
+
+    sscanf(valuestr,"%f %f %f %f", &value.mV[0], &value.mV[1], &value.mV[2], &value.mV[3]);
+    return success;
+}
+
+bool LLDataPackerAsciiFile::packColor4U(const LLColor4U &value, const char *name)
+{
+    bool success = true;
+    writeIndentedName(name);
+    if (mFP)
+    {
+        fprintf(mFP,"%d %d %d %d\n", value.mV[0], value.mV[1], value.mV[2], value.mV[3]);
+    }
+    else if (mOutputStream)
+    {
+        *mOutputStream << (S32)(value.mV[0]) << " " << (S32)(value.mV[1]) << " " << (S32)(value.mV[2]) << " " << (S32)(value.mV[3]) << "\n";
+    }
+    return success;
+}
+
+
+bool LLDataPackerAsciiFile::unpackColor4U(LLColor4U &value, const char *name)
+{
+    bool success = true;
+    char valuestr[DP_BUFSIZE]; /*Flawfinder: ignore */
+    if (!getValueStr(name, valuestr, DP_BUFSIZE))
+    {
+        return false;
+    }
+
+    S32 r, g, b, a;
+
+    sscanf(valuestr,"%d %d %d %d", &r, &g, &b, &a);
+    value.mV[0] = r;
+    value.mV[1] = g;
+    value.mV[2] = b;
+    value.mV[3] = a;
+    return success;
+}
+
+
+bool LLDataPackerAsciiFile::packVector2(const LLVector2 &value, const char *name)
+{
+    bool success = true;
+    writeIndentedName(name);
+    if (mFP)
+    {
+        fprintf(mFP,"%f %f\n", value.mV[0], value.mV[1]);
+    }
+    else if (mOutputStream)
+    {
+        *mOutputStream << convertF32ToString(value.mV[0]) << " " << convertF32ToString(value.mV[1]) << "\n";
+    }
+    return success;
+}
+
+
+bool LLDataPackerAsciiFile::unpackVector2(LLVector2 &value, const char *name)
+{
+    bool success = true;
+    char valuestr[DP_BUFSIZE]; /*Flawfinder: ignore */
+    if (!getValueStr(name, valuestr, DP_BUFSIZE))
+    {
+        return false;
+    }
+
+    sscanf(valuestr,"%f %f", &value.mV[0], &value.mV[1]);
+    return success;
+}
+
+
+bool LLDataPackerAsciiFile::packVector3(const LLVector3 &value, const char *name)
+{
+    bool success = true;
+    writeIndentedName(name);
+    if (mFP)
+    {
+        fprintf(mFP,"%f %f %f\n", value.mV[0], value.mV[1], value.mV[2]);
+    }
+    else if (mOutputStream)
+    {
+        *mOutputStream << convertF32ToString(value.mV[0]) << " " << convertF32ToString(value.mV[1]) << " " << convertF32ToString(value.mV[2]) << "\n";
+    }
+    return success;
+}
+
+
+bool LLDataPackerAsciiFile::unpackVector3(LLVector3 &value, const char *name)
+{
+    bool success = true;
+    char valuestr[DP_BUFSIZE]; /*Flawfinder: ignore */
+    if (!getValueStr(name, valuestr, DP_BUFSIZE))
+    {
+        return false;
+    }
+
+    sscanf(valuestr,"%f %f %f", &value.mV[0], &value.mV[1], &value.mV[2]);
+    return success;
+}
+
+bool LLDataPackerAsciiFile::packVector4(const LLVector4 &value, const char *name)
+{
+    bool success = true;
+    writeIndentedName(name);
+    if (mFP)
+    {
+        fprintf(mFP,"%f %f %f %f\n", value.mV[0], value.mV[1], value.mV[2], value.mV[3]);
+    }
+    else if (mOutputStream)
+    {
+        *mOutputStream << convertF32ToString(value.mV[0]) << " " << convertF32ToString(value.mV[1]) << " " << convertF32ToString(value.mV[2]) << " " << convertF32ToString(value.mV[3]) << "\n";
+    }
+    return success;
+}
+
+
+bool LLDataPackerAsciiFile::unpackVector4(LLVector4 &value, const char *name)
+{
+    bool success = true;
+    char valuestr[DP_BUFSIZE]; /*Flawfinder: ignore */
+    if (!getValueStr(name, valuestr, DP_BUFSIZE))
+    {
+        return false;
+    }
+
+    sscanf(valuestr,"%f %f %f %f", &value.mV[0], &value.mV[1], &value.mV[2], &value.mV[3]);
+    return success;
+}
+
+
+bool LLDataPackerAsciiFile::packUUID(const LLUUID &value, const char *name)
+{
+    bool success = true;
+    writeIndentedName(name);
+    std::string tmp_str;
+    value.toString(tmp_str);
+    if (mFP)
+    {
+        fprintf(mFP,"%s\n", tmp_str.c_str());
+    }
+    else if (mOutputStream)
+    {
+        *mOutputStream <<"" << tmp_str << "\n";
+    }
+    return success;
+}
+
+
+bool LLDataPackerAsciiFile::unpackUUID(LLUUID &value, const char *name)
+{
+    bool success = true;
+    char valuestr[DP_BUFSIZE]; /*Flawfinder: ignore */
+    if (!getValueStr(name, valuestr, DP_BUFSIZE))
+    {
+        return false;
+    }
+
+    char tmp_str[64]; /*Flawfinder: ignore */
+    sscanf(valuestr,"%63s",tmp_str);    /* Flawfinder: ignore */
+    value.set(tmp_str);
+
+    return success;
+}
+
+
+void LLDataPackerAsciiFile::writeIndentedName(const char *name)
+{
+    std::string indent_buf;
+    indent_buf.reserve(mIndent+1);
+
+    S32 i;
+    for(i = 0; i < mIndent; i++)
+    {
+        indent_buf[i] = '\t';
+    }
+    indent_buf[i] = 0;
+    if (mFP)
+    {
+        fprintf(mFP,"%s%s\t",indent_buf.c_str(), name);
+    }
+    else if (mOutputStream)
+    {
+        *mOutputStream << indent_buf << name << "\t";
+    }
+}
+
+bool LLDataPackerAsciiFile::getValueStr(const char *name, char *out_value, S32 value_len)
+{
+    bool success = false;
+    char buffer[DP_BUFSIZE]; /*Flawfinder: ignore*/
+    char keyword[DP_BUFSIZE]; /*Flawfinder: ignore*/
+    char value[DP_BUFSIZE]; /*Flawfinder: ignore*/
+
+    buffer[0] = '\0';
+    keyword[0] = '\0';
+    value[0] = '\0';
+
+    if (mFP)
+    {
+        fpos_t last_pos;
+        if (0 != fgetpos(mFP, &last_pos)) // 0==success for fgetpos
+        {
+            LL_WARNS() << "Data packer failed to fgetpos" << LL_ENDL;
+            return false;
+        }
+
+        if (fgets(buffer, DP_BUFSIZE, mFP) == NULL)
+        {
+            buffer[0] = '\0';
+        }
+
+        sscanf(buffer, "%511s %511[^\n]", keyword, value);  /* Flawfinder: ignore */
+
+        if (!keyword[0])
+        {
+            LL_WARNS() << "Data packer could not get the keyword!" << LL_ENDL;
+            fsetpos(mFP, &last_pos);
+            return false;
+        }
+        if (strcmp(keyword, name))
+        {
+            LL_WARNS() << "Data packer expecting keyword of type " << name << ", got " << keyword << " instead!" << LL_ENDL;
+            fsetpos(mFP, &last_pos);
+            return false;
+        }
+
+        S32 in_value_len = (S32)strlen(value)+1; /*Flawfinder: ignore*/
+        S32 min_len = llmin(in_value_len, value_len);
+        memcpy(out_value, value, min_len); /*Flawfinder: ignore*/
+        out_value[min_len-1] = 0;
+        success = true;
+    }
+    else if (mInputStream)
+    {
+        mInputStream->getline(buffer, DP_BUFSIZE);
+
+        sscanf(buffer, "%511s %511[^\n]", keyword, value);  /* Flawfinder: ignore */
+        if (!keyword[0])
+        {
+            LL_WARNS() << "Data packer could not get the keyword!" << LL_ENDL;
+            return false;
+        }
+        if (strcmp(keyword, name))
+        {
+            LL_WARNS() << "Data packer expecting keyword of type " << name << ", got " << keyword << " instead!" << LL_ENDL;
+            return false;
+        }
+
+        S32 in_value_len = (S32)strlen(value)+1; /*Flawfinder: ignore*/
+        S32 min_len = llmin(in_value_len, value_len);
+        memcpy(out_value, value, min_len); /*Flawfinder: ignore*/
+        out_value[min_len-1] = 0;
+        success = true;
+    }
+
+    return success;
+}