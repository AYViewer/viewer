--- conflicted
+++ resolved
@@ -1,1115 +1,893 @@
-/**
- * @file lltemplatemessagebuilder.cpp
- * @brief LLTemplateMessageBuilder class implementation.
- *
- * $LicenseInfo:firstyear=2007&license=viewerlgpl$
- * Second Life Viewer Source Code
- * Copyright (C) 2010, Linden Research, Inc.
- *
- * This library is free software; you can redistribute it and/or
- * modify it under the terms of the GNU Lesser General Public
- * License as published by the Free Software Foundation;
- * version 2.1 of the License only.
- *
- * This library is distributed in the hope that it will be useful,
- * but WITHOUT ANY WARRANTY; without even the implied warranty of
- * MERCHANTABILITY or FITNESS FOR A PARTICULAR PURPOSE.  See the GNU
- * Lesser General Public License for more details.
- *
- * You should have received a copy of the GNU Lesser General Public
- * License along with this library; if not, write to the Free Software
- * Foundation, Inc., 51 Franklin Street, Fifth Floor, Boston, MA  02110-1301  USA
- *
- * Linden Research, Inc., 945 Battery Street, San Francisco, CA  94111  USA
- * $/LicenseInfo$
- */
-
-#include "linden_common.h"
-
-#include "lltemplatemessagebuilder.h"
-
-#include "llmessagetemplate.h"
-#include "llmath.h"
-#include "llquaternion.h"
-#include "u64.h"
-#include "v3dmath.h"
-#include "v3math.h"
-#include "v4math.h"
-
-LLTemplateMessageBuilder::LLTemplateMessageBuilder(const message_template_name_map_t& name_template_map) :
-<<<<<<< HEAD
-	mCurrentSMessageData(NULL),
-	mCurrentSMessageTemplate(NULL),
-	mCurrentSDataBlock(NULL),
-	mCurrentSMessageName(NULL),
-	mCurrentSBlockName(NULL),
-	mbSBuilt(false),
-	mbSClear(true),
-	mCurrentSendTotal(0),
-	mMessageTemplates(name_template_map)
-=======
-    mCurrentSMessageData(NULL),
-    mCurrentSMessageTemplate(NULL),
-    mCurrentSDataBlock(NULL),
-    mCurrentSMessageName(NULL),
-    mCurrentSBlockName(NULL),
-    mbSBuilt(FALSE),
-    mbSClear(TRUE),
-    mCurrentSendTotal(0),
-    mMessageTemplates(name_template_map)
->>>>>>> e1623bb2
-{
-}
-
-//virtual
-LLTemplateMessageBuilder::~LLTemplateMessageBuilder()
-{
-    delete mCurrentSMessageData;
-    mCurrentSMessageData = NULL;
-}
-
-// virtual
-void LLTemplateMessageBuilder::newMessage(const char *name)
-{
-<<<<<<< HEAD
-	mbSBuilt = false;
-	mbSClear = false;
-
-	mCurrentSendTotal = 0;
-
-	delete mCurrentSMessageData;
-	mCurrentSMessageData = NULL;
-
-	char* namep = (char*)name; 
-	if (mMessageTemplates.count(namep) > 0)
-	{
-		mCurrentSMessageTemplate = mMessageTemplates.find(name)->second;
-		mCurrentSMessageData = new LLMsgData(namep);
-		mCurrentSMessageName = namep;
-		mCurrentSDataBlock = NULL;
-		mCurrentSBlockName = NULL;
-
-		// add at one of each block
-		const LLMessageTemplate* msg_template = mMessageTemplates.find(name)->second;
-
-		if (msg_template->getDeprecation() != MD_NOTDEPRECATED)
-		{
-			LL_WARNS() << "Sending deprecated message " << namep << LL_ENDL;
-		}
-		
-		LLMessageTemplate::message_block_map_t::const_iterator iter;
-		for(iter = msg_template->mMemberBlocks.begin();
-			iter != msg_template->mMemberBlocks.end();
-			++iter)
-		{
-			LLMessageBlock* ci = *iter;
-			LLMsgBlkData* tblockp = new LLMsgBlkData(ci->mName, 0);
-			mCurrentSMessageData->addBlock(tblockp);
-		}
-	}
-	else
-	{
-		LL_ERRS() << "newMessage - Message " << name << " not registered" << LL_ENDL;
-	}
-=======
-    mbSBuilt = FALSE;
-    mbSClear = FALSE;
-
-    mCurrentSendTotal = 0;
-
-    delete mCurrentSMessageData;
-    mCurrentSMessageData = NULL;
-
-    char* namep = (char*)name;
-    if (mMessageTemplates.count(namep) > 0)
-    {
-        mCurrentSMessageTemplate = mMessageTemplates.find(name)->second;
-        mCurrentSMessageData = new LLMsgData(namep);
-        mCurrentSMessageName = namep;
-        mCurrentSDataBlock = NULL;
-        mCurrentSBlockName = NULL;
-
-        // add at one of each block
-        const LLMessageTemplate* msg_template = mMessageTemplates.find(name)->second;
-
-        if (msg_template->getDeprecation() != MD_NOTDEPRECATED)
-        {
-            LL_WARNS() << "Sending deprecated message " << namep << LL_ENDL;
-        }
-
-        LLMessageTemplate::message_block_map_t::const_iterator iter;
-        for(iter = msg_template->mMemberBlocks.begin();
-            iter != msg_template->mMemberBlocks.end();
-            ++iter)
-        {
-            LLMessageBlock* ci = *iter;
-            LLMsgBlkData* tblockp = new LLMsgBlkData(ci->mName, 0);
-            mCurrentSMessageData->addBlock(tblockp);
-        }
-    }
-    else
-    {
-        LL_ERRS() << "newMessage - Message " << name << " not registered" << LL_ENDL;
-    }
->>>>>>> e1623bb2
-}
-
-// virtual
-void LLTemplateMessageBuilder::clearMessage()
-{
-<<<<<<< HEAD
-	mbSBuilt = false;
-	mbSClear = true;
-=======
-    mbSBuilt = FALSE;
-    mbSClear = TRUE;
->>>>>>> e1623bb2
-
-    mCurrentSendTotal = 0;
-
-    mCurrentSMessageTemplate = NULL;
-
-    delete mCurrentSMessageData;
-    mCurrentSMessageData = NULL;
-
-    mCurrentSMessageName = NULL;
-    mCurrentSDataBlock = NULL;
-    mCurrentSBlockName = NULL;
-}
-
-// virtual
-void LLTemplateMessageBuilder::nextBlock(const char* blockname)
-{
-    char *bnamep = (char *)blockname;
-
-    if (!mCurrentSMessageTemplate)
-    {
-        LL_ERRS() << "newMessage not called prior to setBlock" << LL_ENDL;
-        return;
-    }
-
-    // now, does this block exist?
-    const LLMessageBlock* template_data = mCurrentSMessageTemplate->getBlock(bnamep);
-    if (!template_data)
-    {
-        LL_ERRS() << "LLTemplateMessageBuilder::nextBlock " << bnamep
-            << " not a block in " << mCurrentSMessageTemplate->mName << LL_ENDL;
-        return;
-    }
-
-    // ok, have we already set this block?
-    LLMsgBlkData* block_data = mCurrentSMessageData->mMemberBlocks[bnamep];
-    if (block_data->mBlockNumber == 0)
-    {
-        // nope! set this as the current block
-        block_data->mBlockNumber = 1;
-        mCurrentSDataBlock = block_data;
-        mCurrentSBlockName = bnamep;
-
-        // add placeholders for each of the variables
-        for (LLMessageBlock::message_variable_map_t::const_iterator iter = template_data->mMemberVariables.begin();
-             iter != template_data->mMemberVariables.end(); iter++)
-        {
-            LLMessageVariable& ci = **iter;
-            mCurrentSDataBlock->addVariable(ci.getName(), ci.getType());
-        }
-        return;
-    }
-    else
-    {
-        // already have this block. . .
-        // are we supposed to have a new one?
-
-        // if the block is type MBT_SINGLE this is bad!
-        if (template_data->mType == MBT_SINGLE)
-        {
-            LL_ERRS() << "LLTemplateMessageBuilder::nextBlock called multiple times"
-                << " for " << bnamep << " but is type MBT_SINGLE" << LL_ENDL;
-            return;
-        }
-
-
-        // if the block is type MBT_MULTIPLE then we need a known number,
-        // make sure that we're not exceeding it
-        if (  (template_data->mType == MBT_MULTIPLE)
-            &&(mCurrentSDataBlock->mBlockNumber == template_data->mNumber))
-        {
-            LL_ERRS() << "LLTemplateMessageBuilder::nextBlock called "
-                << mCurrentSDataBlock->mBlockNumber << " times for " << bnamep
-                << " exceeding " << template_data->mNumber
-                << " specified in type MBT_MULTIPLE." << LL_ENDL;
-            return;
-        }
-
-        // ok, we can make a new one
-        // modify the name to avoid name collision by adding number to end
-        S32  count = block_data->mBlockNumber;
-
-        // incrememt base name's count
-        block_data->mBlockNumber++;
-
-        if (block_data->mBlockNumber > MAX_BLOCKS)
-        {
-            LL_ERRS() << "Trying to pack too many blocks into MBT_VARIABLE type "
-                   << "(limited to " << MAX_BLOCKS << ")" << LL_ENDL;
-        }
-
-        // create new name
-        // Nota Bene: if things are working correctly,
-        // mCurrentMessageData->mMemberBlocks[blockname]->mBlockNumber ==
-        // mCurrentDataBlock->mBlockNumber + 1
-
-        char *nbnamep = bnamep + count;
-
-        mCurrentSDataBlock = new LLMsgBlkData(bnamep, count);
-        mCurrentSDataBlock->mName = nbnamep;
-        mCurrentSMessageData->mMemberBlocks[nbnamep] = mCurrentSDataBlock;
-
-        // add placeholders for each of the variables
-        for (LLMessageBlock::message_variable_map_t::const_iterator
-                 iter = template_data->mMemberVariables.begin(),
-                 end = template_data->mMemberVariables.end();
-             iter != end; iter++)
-        {
-            LLMessageVariable& ci = **iter;
-            mCurrentSDataBlock->addVariable(ci.getName(), ci.getType());
-        }
-        return;
-    }
-}
-
-// TODO: Remove this horror...
-bool LLTemplateMessageBuilder::removeLastBlock()
-{
-<<<<<<< HEAD
-	if (mCurrentSBlockName)
-	{
-		if (  (mCurrentSMessageData)
-			&&(mCurrentSMessageTemplate))
-		{
-			if (mCurrentSMessageData->mMemberBlocks[mCurrentSBlockName]->mBlockNumber >= 1)
-			{
-				// At least one block for the current block name.
-
-				// Store the current block name for future reference.
-				char *block_name = mCurrentSBlockName;
-
-				// Decrement the sent total by the size of the
-				// data in the message block that we're currently building.
-
-				const LLMessageBlock* template_data = mCurrentSMessageTemplate->getBlock(mCurrentSBlockName);
-				
-				for (LLMessageBlock::message_variable_map_t::const_iterator iter = template_data->mMemberVariables.begin();
-					 iter != template_data->mMemberVariables.end(); iter++)
-				{
-					LLMessageVariable& ci = **iter;
-					mCurrentSendTotal -= ci.getSize();
-				}
-
-
-				// Now we want to find the block that we're blowing away.
-
-				// Get the number of blocks.
-				LLMsgBlkData* block_data = mCurrentSMessageData->mMemberBlocks[block_name];
-				S32 num_blocks = block_data->mBlockNumber;
-
-				// Use the same (suspect?) algorithm that's used to generate
-				// the names in the nextBlock method to find it.
-				char *block_getting_whacked = block_name + num_blocks - 1;
-				LLMsgBlkData* whacked_data = mCurrentSMessageData->mMemberBlocks[block_getting_whacked];
-				delete whacked_data;
-				mCurrentSMessageData->mMemberBlocks.erase(block_getting_whacked);
-
-				if (num_blocks <= 1)
-				{
-					// we just blew away the last one, so return false
-					LL_WARNS() << "not blowing away the only block of message "
-							<< mCurrentSMessageName
-							<< ". Block: " << block_name
-							<< ". Number: " << num_blocks
-							<< LL_ENDL;
-					return false;
-				}
-				else
-				{
-					// Decrement the counter.
-					block_data->mBlockNumber--;
-					return true;
-				}
-			}
-		}
-	}
-	return false;
-=======
-    if (mCurrentSBlockName)
-    {
-        if (  (mCurrentSMessageData)
-            &&(mCurrentSMessageTemplate))
-        {
-            if (mCurrentSMessageData->mMemberBlocks[mCurrentSBlockName]->mBlockNumber >= 1)
-            {
-                // At least one block for the current block name.
-
-                // Store the current block name for future reference.
-                char *block_name = mCurrentSBlockName;
-
-                // Decrement the sent total by the size of the
-                // data in the message block that we're currently building.
-
-                const LLMessageBlock* template_data = mCurrentSMessageTemplate->getBlock(mCurrentSBlockName);
-
-                for (LLMessageBlock::message_variable_map_t::const_iterator iter = template_data->mMemberVariables.begin();
-                     iter != template_data->mMemberVariables.end(); iter++)
-                {
-                    LLMessageVariable& ci = **iter;
-                    mCurrentSendTotal -= ci.getSize();
-                }
-
-
-                // Now we want to find the block that we're blowing away.
-
-                // Get the number of blocks.
-                LLMsgBlkData* block_data = mCurrentSMessageData->mMemberBlocks[block_name];
-                S32 num_blocks = block_data->mBlockNumber;
-
-                // Use the same (suspect?) algorithm that's used to generate
-                // the names in the nextBlock method to find it.
-                char *block_getting_whacked = block_name + num_blocks - 1;
-                LLMsgBlkData* whacked_data = mCurrentSMessageData->mMemberBlocks[block_getting_whacked];
-                delete whacked_data;
-                mCurrentSMessageData->mMemberBlocks.erase(block_getting_whacked);
-
-                if (num_blocks <= 1)
-                {
-                    // we just blew away the last one, so return FALSE
-                    LL_WARNS() << "not blowing away the only block of message "
-                            << mCurrentSMessageName
-                            << ". Block: " << block_name
-                            << ". Number: " << num_blocks
-                            << LL_ENDL;
-                    return FALSE;
-                }
-                else
-                {
-                    // Decrement the counter.
-                    block_data->mBlockNumber--;
-                    return TRUE;
-                }
-            }
-        }
-    }
-    return FALSE;
->>>>>>> e1623bb2
-}
-
-// add data to variable in current block
-void LLTemplateMessageBuilder::addData(const char *varname, const void *data, EMsgVariableType type, S32 size)
-{
-    char *vnamep = (char *)varname;
-
-    // do we have a current message?
-    if (!mCurrentSMessageTemplate)
-    {
-        LL_ERRS() << "newMessage not called prior to addData" << LL_ENDL;
-        return;
-    }
-
-    // do we have a current block?
-    if (!mCurrentSDataBlock)
-    {
-        LL_ERRS() << "setBlock not called prior to addData" << LL_ENDL;
-        return;
-    }
-
-    // kewl, add the data if it exists
-    const LLMessageVariable* var_data = mCurrentSMessageTemplate->getBlock(mCurrentSBlockName)->getVariable(vnamep);
-    if (!var_data || !var_data->getName())
-    {
-        LL_ERRS() << vnamep << " not a variable in block " << mCurrentSBlockName << " of " << mCurrentSMessageTemplate->mName << LL_ENDL;
-        return;
-    }
-
-    // ok, it seems ok. . . are we the correct size?
-    if (var_data->getType() == MVT_VARIABLE)
-    {
-        // Variable 1 can only store 255 bytes, make sure our data is smaller
-        if ((var_data->getSize() == 1) &&
-            (size > 255))
-        {
-            LL_WARNS() << "Field " << varname << " is a Variable 1 but program "
-                   << "attempted to stuff more than 255 bytes in "
-                   << "(" << size << ").  Clamping size and truncating data." << LL_ENDL;
-            size = 255;
-            char *truncate = (char *)data;
-            truncate[254] = 0; // array size is 255 but the last element index is 254
-        }
-
-        // no correct size for MVT_VARIABLE, instead we need to tell how many bytes the size will be encoded as
-        mCurrentSDataBlock->addData(vnamep, data, size, type, var_data->getSize());
-        mCurrentSendTotal += size;
-    }
-    else
-    {
-        if (size != var_data->getSize())
-        {
-            LL_ERRS() << varname << " is type MVT_FIXED but request size " << size << " doesn't match template size "
-                   << var_data->getSize() << LL_ENDL;
-            return;
-        }
-        // alright, smash it in
-        mCurrentSDataBlock->addData(vnamep, data, size, type);
-        mCurrentSendTotal += size;
-    }
-}
-
-// add data to variable in current block - fails if variable isn't MVT_FIXED
-void LLTemplateMessageBuilder::addData(const char *varname, const void *data, EMsgVariableType type)
-{
-    char *vnamep = (char *)varname;
-
-    // do we have a current message?
-    if (!mCurrentSMessageTemplate)
-    {
-        LL_ERRS() << "newMessage not called prior to addData" << LL_ENDL;
-        return;
-    }
-
-    // do we have a current block?
-    if (!mCurrentSDataBlock)
-    {
-        LL_ERRS() << "setBlock not called prior to addData" << LL_ENDL;
-        return;
-    }
-
-    // kewl, add the data if it exists
-    const LLMessageVariable* var_data = mCurrentSMessageTemplate->getBlock(mCurrentSBlockName)->getVariable(vnamep);
-    if (!var_data->getName())
-    {
-        LL_ERRS() << vnamep << " not a variable in block " << mCurrentSBlockName << " of " << mCurrentSMessageTemplate->mName << LL_ENDL;
-        return;
-    }
-
-    // ok, it seems ok. . . are we MVT_VARIABLE?
-    if (var_data->getType() == MVT_VARIABLE)
-    {
-        // nope
-        LL_ERRS() << vnamep << " is type MVT_VARIABLE. Call using addData(name, data, size)" << LL_ENDL;
-        return;
-    }
-    else
-    {
-        mCurrentSDataBlock->addData(vnamep, data, var_data->getSize(), type);
-        mCurrentSendTotal += var_data->getSize();
-    }
-}
-
-void LLTemplateMessageBuilder::addBinaryData(const char *varname,
-                                            const void *data, S32 size)
-{
-    addData(varname, data, MVT_FIXED, size);
-}
-
-void LLTemplateMessageBuilder::addS8(const char *varname, S8 s)
-{
-    addData(varname, &s, MVT_S8, sizeof(s));
-}
-
-void LLTemplateMessageBuilder::addU8(const char *varname, U8 u)
-{
-    addData(varname, &u, MVT_U8, sizeof(u));
-}
-
-void LLTemplateMessageBuilder::addS16(const char *varname, S16 i)
-{
-    addData(varname, &i, MVT_S16, sizeof(i));
-}
-
-void LLTemplateMessageBuilder::addU16(const char *varname, U16 i)
-{
-    addData(varname, &i, MVT_U16, sizeof(i));
-}
-
-void LLTemplateMessageBuilder::addF32(const char *varname, F32 f)
-{
-    addData(varname, &f, MVT_F32, sizeof(f));
-}
-
-void LLTemplateMessageBuilder::addS32(const char *varname, S32 s)
-{
-    addData(varname, &s, MVT_S32, sizeof(s));
-}
-
-void LLTemplateMessageBuilder::addU32(const char *varname, U32 u)
-{
-    addData(varname, &u, MVT_U32, sizeof(u));
-}
-
-void LLTemplateMessageBuilder::addU64(const char *varname, U64 lu)
-{
-    addData(varname, &lu, MVT_U64, sizeof(lu));
-}
-
-void LLTemplateMessageBuilder::addF64(const char *varname, F64 d)
-{
-    addData(varname, &d, MVT_F64, sizeof(d));
-}
-
-void LLTemplateMessageBuilder::addIPAddr(const char *varname, U32 u)
-{
-    addData(varname, &u, MVT_IP_ADDR, sizeof(u));
-}
-
-void LLTemplateMessageBuilder::addIPPort(const char *varname, U16 u)
-{
-    u = htons(u);
-    addData(varname, &u, MVT_IP_PORT, sizeof(u));
-}
-
-void LLTemplateMessageBuilder::addBOOL(const char* varname, bool b)
-{
-<<<<<<< HEAD
-	U8 temp = (b != 0);
-	addData(varname, &temp, MVT_BOOL, sizeof(temp));
-=======
-    // Can't just cast a BOOL (actually a U32) to a U8.
-    // In some cases the low order bits will be zero.
-    U8 temp = (b != 0);
-    addData(varname, &temp, MVT_BOOL, sizeof(temp));
->>>>>>> e1623bb2
-}
-
-void LLTemplateMessageBuilder::addString(const char* varname, const char* s)
-{
-    if (s)
-        addData( varname, (void *)s, MVT_VARIABLE, (S32)strlen(s) + 1);  /* Flawfinder: ignore */
-    else
-        addData( varname, NULL, MVT_VARIABLE, 0);
-}
-
-void LLTemplateMessageBuilder::addString(const char* varname, const std::string& s)
-{
-    if (s.size())
-        addData( varname, (void *)s.c_str(), MVT_VARIABLE, (S32)(s.size()) + 1);
-    else
-        addData( varname, NULL, MVT_VARIABLE, 0);
-}
-
-void LLTemplateMessageBuilder::addVector3(const char *varname, const LLVector3& vec)
-{
-    addData(varname, vec.mV, MVT_LLVector3, sizeof(vec.mV));
-}
-
-void LLTemplateMessageBuilder::addVector4(const char *varname, const LLVector4& vec)
-{
-    addData(varname, vec.mV, MVT_LLVector4, sizeof(vec.mV));
-}
-
-void LLTemplateMessageBuilder::addVector3d(const char *varname, const LLVector3d& vec)
-{
-    addData(varname, vec.mdV, MVT_LLVector3d, sizeof(vec.mdV));
-}
-
-void LLTemplateMessageBuilder::addQuat(const char *varname, const LLQuaternion& quat)
-{
-    addData(varname, quat.packToVector3().mV, MVT_LLQuaternion, sizeof(LLVector3));
-}
-
-void LLTemplateMessageBuilder::addUUID(const char *varname, const LLUUID& uuid)
-{
-    addData(varname, uuid.mData, MVT_LLUUID, sizeof(uuid.mData));
-}
-
-static S32 zero_code(U8 **data, U32 *data_size)
-{
-    // Encoded send buffer needs to be slightly larger since the zero
-    // coding can potentially increase the size of the send data.
-    static U8 encodedSendBuffer[2 * MAX_BUFFER_SIZE];
-
-    S32 count = *data_size;
-
-    S32 net_gain = 0;
-    U8 num_zeroes = 0;
-
-    U8 *inptr = (U8 *)*data;
-    U8 *outptr = (U8 *)encodedSendBuffer;
-
-// skip the packet id field
-
-    for (U32 ii = 0; ii < LL_PACKET_ID_SIZE ; ++ii)
-    {
-        count--;
-        *outptr++ = *inptr++;
-    }
-
-// build encoded packet, keeping track of net size gain
-
-// sequential zero bytes are encoded as 0 [U8 count]
-// with 0 0 [count] representing wrap (>256 zeroes)
-
-    while (count--)
-    {
-        if (!(*inptr))   // in a zero count
-        {
-            if (num_zeroes)
-            {
-                if (++num_zeroes > 254)
-                {
-                    *outptr++ = num_zeroes;
-                    num_zeroes = 0;
-                }
-                net_gain--;   // subseqent zeroes save one
-            }
-            else
-            {
-                *outptr++ = 0;
-                net_gain++;  // starting a zero count adds one
-                num_zeroes = 1;
-            }
-            inptr++;
-        }
-        else
-        {
-            if (num_zeroes)
-            {
-                *outptr++ = num_zeroes;
-                num_zeroes = 0;
-            }
-            *outptr++ = *inptr++;
-        }
-    }
-
-    if (num_zeroes)
-    {
-        *outptr++ = num_zeroes;
-    }
-
-    if (net_gain < 0)
-    {
-        // TODO: babbage: reinstate stat collecting...
-        //mCompressedPacketsOut++;
-        //mUncompressedBytesOut += *data_size;
-
-        *data = encodedSendBuffer;
-        *data_size += net_gain;
-        encodedSendBuffer[0] |= LL_ZERO_CODE_FLAG;          // set the head bit to indicate zero coding
-
-        //mCompressedBytesOut += *data_size;
-
-    }
-    //mTotalBytesOut += *data_size;
-
-    return(net_gain);
-}
-
-void LLTemplateMessageBuilder::compressMessage(U8*& buf_ptr, U32& buffer_length)
-{
-    if(ME_ZEROCODED == mCurrentSMessageTemplate->getEncoding())
-    {
-        zero_code(&buf_ptr, &buffer_length);
-    }
-}
-
-bool LLTemplateMessageBuilder::isMessageFull(const char* blockname) const
-{
-<<<<<<< HEAD
-	if(mCurrentSendTotal > MTUBYTES)
-	{
-		return true;
-	}
-	if(!blockname)
-	{
-		return false;
-	}
-	char* bnamep = (char*)blockname;
-	S32 max;
-
-	const LLMessageBlock* template_data = mCurrentSMessageTemplate->getBlock(bnamep);
-	
-	switch(template_data->mType)
-	{
-	case MBT_SINGLE:
-		max = 1;
-		break;
-	case MBT_MULTIPLE:
-		max = template_data->mNumber;
-		break;
-	case MBT_VARIABLE:
-	default:
-		max = MAX_BLOCKS;
-		break;
-	}
-	if(mCurrentSMessageData->mMemberBlocks[bnamep]->mBlockNumber >= max)
-	{
-		return true;
-	}
-	return false;
-=======
-    if(mCurrentSendTotal > MTUBYTES)
-    {
-        return TRUE;
-    }
-    if(!blockname)
-    {
-        return FALSE;
-    }
-    char* bnamep = (char*)blockname;
-    S32 max;
-
-    const LLMessageBlock* template_data = mCurrentSMessageTemplate->getBlock(bnamep);
-
-    switch(template_data->mType)
-    {
-    case MBT_SINGLE:
-        max = 1;
-        break;
-    case MBT_MULTIPLE:
-        max = template_data->mNumber;
-        break;
-    case MBT_VARIABLE:
-    default:
-        max = MAX_BLOCKS;
-        break;
-    }
-    if(mCurrentSMessageData->mMemberBlocks[bnamep]->mBlockNumber >= max)
-    {
-        return TRUE;
-    }
-    return FALSE;
->>>>>>> e1623bb2
-}
-
-static S32 buildBlock(U8* buffer, S32 buffer_size, const LLMessageBlock* template_data, LLMsgData* message_data)
-{
-    S32 result = 0;
-    LLMsgData::msg_blk_data_map_t::const_iterator block_iter = message_data->mMemberBlocks.find(template_data->mName);
-    const LLMsgBlkData* mbci = block_iter->second;
-
-    // ok, if this is the first block of a repeating pack, set
-    // block_count and, if it's type MBT_VARIABLE encode a byte
-    // for how many there are
-    S32 block_count = mbci->mBlockNumber;
-    if (template_data->mType == MBT_VARIABLE)
-    {
-        // remember that mBlockNumber is a S32
-        U8 temp_block_number = (U8)mbci->mBlockNumber;
-        if ((S32)(result + sizeof(U8)) < MAX_BUFFER_SIZE)
-        {
-            memcpy(&buffer[result], &temp_block_number, sizeof(U8));
-            result += sizeof(U8);
-        }
-        else
-        {
-            // Just reporting error is likely not enough. Need
-            // to check how to abort or error out gracefully
-            // from this function. XXXTBD
-            LL_ERRS() << "buildBlock failed. Message excedding "
-                    << "sendBuffersize." << LL_ENDL;
-        }
-    }
-    else if (template_data->mType == MBT_MULTIPLE)
-    {
-        if (block_count != template_data->mNumber)
-        {
-            // nope!  need to fill it in all the way!
-            LL_ERRS() << "Block " << mbci->mName
-                << " is type MBT_MULTIPLE but only has data for "
-                << block_count << " out of its "
-                << template_data->mNumber << " blocks" << LL_ENDL;
-        }
-    }
-
-    while(block_count > 0)
-    {
-        // now loop through the variables
-        for (LLMsgBlkData::msg_var_data_map_t::const_iterator iter = mbci->mMemberVarData.begin();
-             iter != mbci->mMemberVarData.end(); iter++)
-        {
-            const LLMsgVarData& mvci = *iter;
-            if (mvci.getSize() == -1)
-            {
-                // oops, this variable wasn't ever set!
-                LL_ERRS() << "The variable " << mvci.getName() << " in block "
-                    << mbci->mName << " of message "
-                    << template_data->mName
-                    << " wasn't set prior to buildMessage call" << LL_ENDL;
-            }
-            else
-            {
-                S32 data_size = mvci.getDataSize();
-                if(data_size > 0)
-                {
-                    // The type is MVT_VARIABLE, which means that we
-                    // need to encode a size argument. Otherwise,
-                    // there is no need.
-                    S32 size = mvci.getSize();
-                    U8 sizeb;
-                    U16 sizeh;
-                    switch(data_size)
-                    {
-                    case 1:
-                        sizeb = size;
-                        htolememcpy(&buffer[result], &sizeb, MVT_U8, 1);
-                        break;
-                    case 2:
-                        sizeh = size;
-                        htolememcpy(&buffer[result], &sizeh, MVT_U16, 2);
-                        break;
-                    case 4:
-                        htolememcpy(&buffer[result], &size, MVT_S32, 4);
-                        break;
-                    default:
-                        LL_ERRS() << "Attempting to build variable field with unknown size of " << size << LL_ENDL;
-                        break;
-                    }
-                    result += mvci.getDataSize();
-                }
-
-                // if there is any data to pack, pack it
-                if((mvci.getData() != NULL) && mvci.getSize())
-                {
-                    if(result + mvci.getSize() < buffer_size)
-                    {
-                        memcpy(
-                            &buffer[result],
-                            mvci.getData(),
-                            mvci.getSize());
-                        result += mvci.getSize();
-                    }
-                    else
-                    {
-                        // Just reporting error is likely not
-                        // enough. Need to check how to abort or error
-                        // out gracefully from this function. XXXTBD
-                        LL_ERRS() << "buildBlock failed. "
-                            << "Attempted to pack "
-                            << (result + mvci.getSize())
-                            << " bytes into a buffer with size "
-                            << buffer_size << "." << LL_ENDL;
-                    }
-                }
-            }
-        }
-
-        --block_count;
-
-        if (block_iter != message_data->mMemberBlocks.end())
-        {
-            ++block_iter;
-            if (block_iter != message_data->mMemberBlocks.end())
-            {
-                mbci = block_iter->second;
-            }
-        }
-    }
-
-    return result;
-}
-
-
-// make sure that all the desired data is in place and then copy the data into MAX_BUFFER_SIZEd buffer
-U32 LLTemplateMessageBuilder::buildMessage(
-    U8* buffer,
-    U32 buffer_size,
-    U8 offset_to_data)
-{
-    // basic algorithm is to loop through the various pieces, building
-    // size and offset info if we encounter a -1 for mSize at any
-    // point that variable wasn't given data
-
-    // do we have a current message?
-    if (!mCurrentSMessageTemplate)
-    {
-        LL_ERRS() << "newMessage not called prior to buildMessage" << LL_ENDL;
-        return 0;
-    }
-
-    // leave room for flags, packet sequence #, and data offset
-    // information.
-    buffer[PHL_OFFSET] = offset_to_data;
-    U32 result = LL_PACKET_ID_SIZE;
-
-    // encode message number and adjust total_offset
-    if (mCurrentSMessageTemplate->mFrequency == MFT_HIGH)
-    {
-// old, endian-dependant way
-//      memcpy(&buffer[result], &mCurrentMessageTemplate->mMessageNumber, sizeof(U8));
-
-// new, independant way
-<<<<<<< HEAD
-		buffer[result] = (U8)mCurrentSMessageTemplate->mMessageNumber;
-		result += sizeof(U8);
-	}
-	else if (mCurrentSMessageTemplate->mFrequency == MFT_MEDIUM)
-	{
-		U8 temp = 255;
-		memcpy(&buffer[result], &temp, sizeof(U8));  /*Flawfinder: ignore*/
-		result += sizeof(U8);
-
-		// mask off unsightly bits
-		temp = mCurrentSMessageTemplate->mMessageNumber & 255;
-		memcpy(&buffer[result], &temp, sizeof(U8));  /*Flawfinder: ignore*/
-		result += sizeof(U8);
-	}
-	else if (mCurrentSMessageTemplate->mFrequency == MFT_LOW)
-	{
-		U8 temp = 255;
-		U16  message_num;
-		memcpy(&buffer[result], &temp, sizeof(U8));  /*Flawfinder: ignore*/
-		result += sizeof(U8);
-		memcpy(&buffer[result], &temp, sizeof(U8));  /*Flawfinder: ignore*/
-		result += sizeof(U8);
-
-		// mask off unsightly bits
-		message_num = mCurrentSMessageTemplate->mMessageNumber & 0xFFFF;
-
-	    // convert to network byte order
-		message_num = htons(message_num);
-		memcpy(&buffer[result], &message_num, sizeof(U16)); /*Flawfinder: ignore*/
-		result += sizeof(U16);
-	}
-	else
-	{
-		LL_ERRS() << "unexpected message frequency in buildMessage" << LL_ENDL;
-		return 0;
-	}
-
-	// fast forward through the offset and build the message
-	result += offset_to_data;
-	for(LLMessageTemplate::message_block_map_t::const_iterator
-			iter = mCurrentSMessageTemplate->mMemberBlocks.begin(),
-			end = mCurrentSMessageTemplate->mMemberBlocks.end();
-		 iter != end;
-		++iter)
-	{
-		result += buildBlock(buffer + result, buffer_size - result, *iter, mCurrentSMessageData);
-	}
-	mbSBuilt = true;
-
-	return result;
-=======
-        buffer[result] = (U8)mCurrentSMessageTemplate->mMessageNumber;
-        result += sizeof(U8);
-    }
-    else if (mCurrentSMessageTemplate->mFrequency == MFT_MEDIUM)
-    {
-        U8 temp = 255;
-        memcpy(&buffer[result], &temp, sizeof(U8));  /*Flawfinder: ignore*/
-        result += sizeof(U8);
-
-        // mask off unsightly bits
-        temp = mCurrentSMessageTemplate->mMessageNumber & 255;
-        memcpy(&buffer[result], &temp, sizeof(U8));  /*Flawfinder: ignore*/
-        result += sizeof(U8);
-    }
-    else if (mCurrentSMessageTemplate->mFrequency == MFT_LOW)
-    {
-        U8 temp = 255;
-        U16  message_num;
-        memcpy(&buffer[result], &temp, sizeof(U8));  /*Flawfinder: ignore*/
-        result += sizeof(U8);
-        memcpy(&buffer[result], &temp, sizeof(U8));  /*Flawfinder: ignore*/
-        result += sizeof(U8);
-
-        // mask off unsightly bits
-        message_num = mCurrentSMessageTemplate->mMessageNumber & 0xFFFF;
-
-        // convert to network byte order
-        message_num = htons(message_num);
-        memcpy(&buffer[result], &message_num, sizeof(U16)); /*Flawfinder: ignore*/
-        result += sizeof(U16);
-    }
-    else
-    {
-        LL_ERRS() << "unexpected message frequency in buildMessage" << LL_ENDL;
-        return 0;
-    }
-
-    // fast forward through the offset and build the message
-    result += offset_to_data;
-    for(LLMessageTemplate::message_block_map_t::const_iterator
-            iter = mCurrentSMessageTemplate->mMemberBlocks.begin(),
-            end = mCurrentSMessageTemplate->mMemberBlocks.end();
-         iter != end;
-        ++iter)
-    {
-        result += buildBlock(buffer + result, buffer_size - result, *iter, mCurrentSMessageData);
-    }
-    mbSBuilt = TRUE;
-
-    return result;
->>>>>>> e1623bb2
-}
-
-void LLTemplateMessageBuilder::copyFromMessageData(const LLMsgData& data)
-{
-    // copy the blocks
-    // counting variables used to encode multiple block info
-    S32 block_count = 0;
-    char *block_name = NULL;
-
-    // loop through msg blocks to loop through variables, totalling up size
-    // data and filling the new (send) message
-    LLMsgData::msg_blk_data_map_t::const_iterator iter =
-        data.mMemberBlocks.begin();
-    LLMsgData::msg_blk_data_map_t::const_iterator end =
-        data.mMemberBlocks.end();
-    for(; iter != end; ++iter)
-    {
-        const LLMsgBlkData* mbci = iter->second;
-        if(!mbci) continue;
-
-        // do we need to encode a block code?
-        if (block_count == 0)
-        {
-            block_count = mbci->mBlockNumber;
-            block_name = (char *)mbci->mName;
-        }
-
-        // counting down mutliple blocks
-        block_count--;
-
-        nextBlock(block_name);
-
-        // now loop through the variables
-        LLMsgBlkData::msg_var_data_map_t::const_iterator dit = mbci->mMemberVarData.begin();
-        LLMsgBlkData::msg_var_data_map_t::const_iterator dend = mbci->mMemberVarData.end();
-
-        for(; dit != dend; ++dit)
-        {
-            const LLMsgVarData& mvci = *dit;
-            addData(mvci.getName(), mvci.getData(), mvci.getType(), mvci.getSize());
-        }
-    }
-}
-
-//virtual
-void LLTemplateMessageBuilder::copyFromLLSD(const LLSD&)
-{
-    // TODO
-}
-
-//virtual
-void LLTemplateMessageBuilder::setBuilt(bool b) { mbSBuilt = b; }
-
-<<<<<<< HEAD
-//virtual 
-bool LLTemplateMessageBuilder::isBuilt() const {return mbSBuilt;}
-
-//virtual 
-bool LLTemplateMessageBuilder::isClear() const {return mbSClear;}
-=======
-//virtual
-BOOL LLTemplateMessageBuilder::isBuilt() const {return mbSBuilt;}
-
-//virtual
-BOOL LLTemplateMessageBuilder::isClear() const {return mbSClear;}
->>>>>>> e1623bb2
-
-//virtual
-S32 LLTemplateMessageBuilder::getMessageSize() {return mCurrentSendTotal;}
-
-//virtual
-const char* LLTemplateMessageBuilder::getMessageName() const
-{
-    return mCurrentSMessageName;
-}+/**
+ * @file lltemplatemessagebuilder.cpp
+ * @brief LLTemplateMessageBuilder class implementation.
+ *
+ * $LicenseInfo:firstyear=2007&license=viewerlgpl$
+ * Second Life Viewer Source Code
+ * Copyright (C) 2010, Linden Research, Inc.
+ *
+ * This library is free software; you can redistribute it and/or
+ * modify it under the terms of the GNU Lesser General Public
+ * License as published by the Free Software Foundation;
+ * version 2.1 of the License only.
+ *
+ * This library is distributed in the hope that it will be useful,
+ * but WITHOUT ANY WARRANTY; without even the implied warranty of
+ * MERCHANTABILITY or FITNESS FOR A PARTICULAR PURPOSE.  See the GNU
+ * Lesser General Public License for more details.
+ *
+ * You should have received a copy of the GNU Lesser General Public
+ * License along with this library; if not, write to the Free Software
+ * Foundation, Inc., 51 Franklin Street, Fifth Floor, Boston, MA  02110-1301  USA
+ *
+ * Linden Research, Inc., 945 Battery Street, San Francisco, CA  94111  USA
+ * $/LicenseInfo$
+ */
+
+#include "linden_common.h"
+
+#include "lltemplatemessagebuilder.h"
+
+#include "llmessagetemplate.h"
+#include "llmath.h"
+#include "llquaternion.h"
+#include "u64.h"
+#include "v3dmath.h"
+#include "v3math.h"
+#include "v4math.h"
+
+LLTemplateMessageBuilder::LLTemplateMessageBuilder(const message_template_name_map_t& name_template_map) :
+    mCurrentSMessageData(NULL),
+    mCurrentSMessageTemplate(NULL),
+    mCurrentSDataBlock(NULL),
+    mCurrentSMessageName(NULL),
+    mCurrentSBlockName(NULL),
+    mbSBuilt(false),
+    mbSClear(true),
+    mCurrentSendTotal(0),
+    mMessageTemplates(name_template_map)
+{
+}
+
+//virtual
+LLTemplateMessageBuilder::~LLTemplateMessageBuilder()
+{
+    delete mCurrentSMessageData;
+    mCurrentSMessageData = NULL;
+}
+
+// virtual
+void LLTemplateMessageBuilder::newMessage(const char *name)
+{
+    mbSBuilt = false;
+    mbSClear = false;
+
+    mCurrentSendTotal = 0;
+
+    delete mCurrentSMessageData;
+    mCurrentSMessageData = NULL;
+
+    char* namep = (char*)name;
+    if (mMessageTemplates.count(namep) > 0)
+    {
+        mCurrentSMessageTemplate = mMessageTemplates.find(name)->second;
+        mCurrentSMessageData = new LLMsgData(namep);
+        mCurrentSMessageName = namep;
+        mCurrentSDataBlock = NULL;
+        mCurrentSBlockName = NULL;
+
+        // add at one of each block
+        const LLMessageTemplate* msg_template = mMessageTemplates.find(name)->second;
+
+        if (msg_template->getDeprecation() != MD_NOTDEPRECATED)
+        {
+            LL_WARNS() << "Sending deprecated message " << namep << LL_ENDL;
+        }
+
+        LLMessageTemplate::message_block_map_t::const_iterator iter;
+        for(iter = msg_template->mMemberBlocks.begin();
+            iter != msg_template->mMemberBlocks.end();
+            ++iter)
+        {
+            LLMessageBlock* ci = *iter;
+            LLMsgBlkData* tblockp = new LLMsgBlkData(ci->mName, 0);
+            mCurrentSMessageData->addBlock(tblockp);
+        }
+    }
+    else
+    {
+        LL_ERRS() << "newMessage - Message " << name << " not registered" << LL_ENDL;
+    }
+}
+
+// virtual
+void LLTemplateMessageBuilder::clearMessage()
+{
+    mbSBuilt = false;
+    mbSClear = true;
+
+    mCurrentSendTotal = 0;
+
+    mCurrentSMessageTemplate = NULL;
+
+    delete mCurrentSMessageData;
+    mCurrentSMessageData = NULL;
+
+    mCurrentSMessageName = NULL;
+    mCurrentSDataBlock = NULL;
+    mCurrentSBlockName = NULL;
+}
+
+// virtual
+void LLTemplateMessageBuilder::nextBlock(const char* blockname)
+{
+    char *bnamep = (char *)blockname;
+
+    if (!mCurrentSMessageTemplate)
+    {
+        LL_ERRS() << "newMessage not called prior to setBlock" << LL_ENDL;
+        return;
+    }
+
+    // now, does this block exist?
+    const LLMessageBlock* template_data = mCurrentSMessageTemplate->getBlock(bnamep);
+    if (!template_data)
+    {
+        LL_ERRS() << "LLTemplateMessageBuilder::nextBlock " << bnamep
+            << " not a block in " << mCurrentSMessageTemplate->mName << LL_ENDL;
+        return;
+    }
+
+    // ok, have we already set this block?
+    LLMsgBlkData* block_data = mCurrentSMessageData->mMemberBlocks[bnamep];
+    if (block_data->mBlockNumber == 0)
+    {
+        // nope! set this as the current block
+        block_data->mBlockNumber = 1;
+        mCurrentSDataBlock = block_data;
+        mCurrentSBlockName = bnamep;
+
+        // add placeholders for each of the variables
+        for (LLMessageBlock::message_variable_map_t::const_iterator iter = template_data->mMemberVariables.begin();
+             iter != template_data->mMemberVariables.end(); iter++)
+        {
+            LLMessageVariable& ci = **iter;
+            mCurrentSDataBlock->addVariable(ci.getName(), ci.getType());
+        }
+        return;
+    }
+    else
+    {
+        // already have this block. . .
+        // are we supposed to have a new one?
+
+        // if the block is type MBT_SINGLE this is bad!
+        if (template_data->mType == MBT_SINGLE)
+        {
+            LL_ERRS() << "LLTemplateMessageBuilder::nextBlock called multiple times"
+                << " for " << bnamep << " but is type MBT_SINGLE" << LL_ENDL;
+            return;
+        }
+
+
+        // if the block is type MBT_MULTIPLE then we need a known number,
+        // make sure that we're not exceeding it
+        if (  (template_data->mType == MBT_MULTIPLE)
+            &&(mCurrentSDataBlock->mBlockNumber == template_data->mNumber))
+        {
+            LL_ERRS() << "LLTemplateMessageBuilder::nextBlock called "
+                << mCurrentSDataBlock->mBlockNumber << " times for " << bnamep
+                << " exceeding " << template_data->mNumber
+                << " specified in type MBT_MULTIPLE." << LL_ENDL;
+            return;
+        }
+
+        // ok, we can make a new one
+        // modify the name to avoid name collision by adding number to end
+        S32  count = block_data->mBlockNumber;
+
+        // incrememt base name's count
+        block_data->mBlockNumber++;
+
+        if (block_data->mBlockNumber > MAX_BLOCKS)
+        {
+            LL_ERRS() << "Trying to pack too many blocks into MBT_VARIABLE type "
+                   << "(limited to " << MAX_BLOCKS << ")" << LL_ENDL;
+        }
+
+        // create new name
+        // Nota Bene: if things are working correctly,
+        // mCurrentMessageData->mMemberBlocks[blockname]->mBlockNumber ==
+        // mCurrentDataBlock->mBlockNumber + 1
+
+        char *nbnamep = bnamep + count;
+
+        mCurrentSDataBlock = new LLMsgBlkData(bnamep, count);
+        mCurrentSDataBlock->mName = nbnamep;
+        mCurrentSMessageData->mMemberBlocks[nbnamep] = mCurrentSDataBlock;
+
+        // add placeholders for each of the variables
+        for (LLMessageBlock::message_variable_map_t::const_iterator
+                 iter = template_data->mMemberVariables.begin(),
+                 end = template_data->mMemberVariables.end();
+             iter != end; iter++)
+        {
+            LLMessageVariable& ci = **iter;
+            mCurrentSDataBlock->addVariable(ci.getName(), ci.getType());
+        }
+        return;
+    }
+}
+
+// TODO: Remove this horror...
+bool LLTemplateMessageBuilder::removeLastBlock()
+{
+    if (mCurrentSBlockName)
+    {
+        if (  (mCurrentSMessageData)
+            &&(mCurrentSMessageTemplate))
+        {
+            if (mCurrentSMessageData->mMemberBlocks[mCurrentSBlockName]->mBlockNumber >= 1)
+            {
+                // At least one block for the current block name.
+
+                // Store the current block name for future reference.
+                char *block_name = mCurrentSBlockName;
+
+                // Decrement the sent total by the size of the
+                // data in the message block that we're currently building.
+
+                const LLMessageBlock* template_data = mCurrentSMessageTemplate->getBlock(mCurrentSBlockName);
+
+                for (LLMessageBlock::message_variable_map_t::const_iterator iter = template_data->mMemberVariables.begin();
+                     iter != template_data->mMemberVariables.end(); iter++)
+                {
+                    LLMessageVariable& ci = **iter;
+                    mCurrentSendTotal -= ci.getSize();
+                }
+
+
+                // Now we want to find the block that we're blowing away.
+
+                // Get the number of blocks.
+                LLMsgBlkData* block_data = mCurrentSMessageData->mMemberBlocks[block_name];
+                S32 num_blocks = block_data->mBlockNumber;
+
+                // Use the same (suspect?) algorithm that's used to generate
+                // the names in the nextBlock method to find it.
+                char *block_getting_whacked = block_name + num_blocks - 1;
+                LLMsgBlkData* whacked_data = mCurrentSMessageData->mMemberBlocks[block_getting_whacked];
+                delete whacked_data;
+                mCurrentSMessageData->mMemberBlocks.erase(block_getting_whacked);
+
+                if (num_blocks <= 1)
+                {
+                    // we just blew away the last one, so return false
+                    LL_WARNS() << "not blowing away the only block of message "
+                            << mCurrentSMessageName
+                            << ". Block: " << block_name
+                            << ". Number: " << num_blocks
+                            << LL_ENDL;
+                    return false;
+                }
+                else
+                {
+                    // Decrement the counter.
+                    block_data->mBlockNumber--;
+                    return true;
+                }
+            }
+        }
+    }
+    return false;
+}
+
+// add data to variable in current block
+void LLTemplateMessageBuilder::addData(const char *varname, const void *data, EMsgVariableType type, S32 size)
+{
+    char *vnamep = (char *)varname;
+
+    // do we have a current message?
+    if (!mCurrentSMessageTemplate)
+    {
+        LL_ERRS() << "newMessage not called prior to addData" << LL_ENDL;
+        return;
+    }
+
+    // do we have a current block?
+    if (!mCurrentSDataBlock)
+    {
+        LL_ERRS() << "setBlock not called prior to addData" << LL_ENDL;
+        return;
+    }
+
+    // kewl, add the data if it exists
+    const LLMessageVariable* var_data = mCurrentSMessageTemplate->getBlock(mCurrentSBlockName)->getVariable(vnamep);
+    if (!var_data || !var_data->getName())
+    {
+        LL_ERRS() << vnamep << " not a variable in block " << mCurrentSBlockName << " of " << mCurrentSMessageTemplate->mName << LL_ENDL;
+        return;
+    }
+
+    // ok, it seems ok. . . are we the correct size?
+    if (var_data->getType() == MVT_VARIABLE)
+    {
+        // Variable 1 can only store 255 bytes, make sure our data is smaller
+        if ((var_data->getSize() == 1) &&
+            (size > 255))
+        {
+            LL_WARNS() << "Field " << varname << " is a Variable 1 but program "
+                   << "attempted to stuff more than 255 bytes in "
+                   << "(" << size << ").  Clamping size and truncating data." << LL_ENDL;
+            size = 255;
+            char *truncate = (char *)data;
+            truncate[254] = 0; // array size is 255 but the last element index is 254
+        }
+
+        // no correct size for MVT_VARIABLE, instead we need to tell how many bytes the size will be encoded as
+        mCurrentSDataBlock->addData(vnamep, data, size, type, var_data->getSize());
+        mCurrentSendTotal += size;
+    }
+    else
+    {
+        if (size != var_data->getSize())
+        {
+            LL_ERRS() << varname << " is type MVT_FIXED but request size " << size << " doesn't match template size "
+                   << var_data->getSize() << LL_ENDL;
+            return;
+        }
+        // alright, smash it in
+        mCurrentSDataBlock->addData(vnamep, data, size, type);
+        mCurrentSendTotal += size;
+    }
+}
+
+// add data to variable in current block - fails if variable isn't MVT_FIXED
+void LLTemplateMessageBuilder::addData(const char *varname, const void *data, EMsgVariableType type)
+{
+    char *vnamep = (char *)varname;
+
+    // do we have a current message?
+    if (!mCurrentSMessageTemplate)
+    {
+        LL_ERRS() << "newMessage not called prior to addData" << LL_ENDL;
+        return;
+    }
+
+    // do we have a current block?
+    if (!mCurrentSDataBlock)
+    {
+        LL_ERRS() << "setBlock not called prior to addData" << LL_ENDL;
+        return;
+    }
+
+    // kewl, add the data if it exists
+    const LLMessageVariable* var_data = mCurrentSMessageTemplate->getBlock(mCurrentSBlockName)->getVariable(vnamep);
+    if (!var_data->getName())
+    {
+        LL_ERRS() << vnamep << " not a variable in block " << mCurrentSBlockName << " of " << mCurrentSMessageTemplate->mName << LL_ENDL;
+        return;
+    }
+
+    // ok, it seems ok. . . are we MVT_VARIABLE?
+    if (var_data->getType() == MVT_VARIABLE)
+    {
+        // nope
+        LL_ERRS() << vnamep << " is type MVT_VARIABLE. Call using addData(name, data, size)" << LL_ENDL;
+        return;
+    }
+    else
+    {
+        mCurrentSDataBlock->addData(vnamep, data, var_data->getSize(), type);
+        mCurrentSendTotal += var_data->getSize();
+    }
+}
+
+void LLTemplateMessageBuilder::addBinaryData(const char *varname,
+                                            const void *data, S32 size)
+{
+    addData(varname, data, MVT_FIXED, size);
+}
+
+void LLTemplateMessageBuilder::addS8(const char *varname, S8 s)
+{
+    addData(varname, &s, MVT_S8, sizeof(s));
+}
+
+void LLTemplateMessageBuilder::addU8(const char *varname, U8 u)
+{
+    addData(varname, &u, MVT_U8, sizeof(u));
+}
+
+void LLTemplateMessageBuilder::addS16(const char *varname, S16 i)
+{
+    addData(varname, &i, MVT_S16, sizeof(i));
+}
+
+void LLTemplateMessageBuilder::addU16(const char *varname, U16 i)
+{
+    addData(varname, &i, MVT_U16, sizeof(i));
+}
+
+void LLTemplateMessageBuilder::addF32(const char *varname, F32 f)
+{
+    addData(varname, &f, MVT_F32, sizeof(f));
+}
+
+void LLTemplateMessageBuilder::addS32(const char *varname, S32 s)
+{
+    addData(varname, &s, MVT_S32, sizeof(s));
+}
+
+void LLTemplateMessageBuilder::addU32(const char *varname, U32 u)
+{
+    addData(varname, &u, MVT_U32, sizeof(u));
+}
+
+void LLTemplateMessageBuilder::addU64(const char *varname, U64 lu)
+{
+    addData(varname, &lu, MVT_U64, sizeof(lu));
+}
+
+void LLTemplateMessageBuilder::addF64(const char *varname, F64 d)
+{
+    addData(varname, &d, MVT_F64, sizeof(d));
+}
+
+void LLTemplateMessageBuilder::addIPAddr(const char *varname, U32 u)
+{
+    addData(varname, &u, MVT_IP_ADDR, sizeof(u));
+}
+
+void LLTemplateMessageBuilder::addIPPort(const char *varname, U16 u)
+{
+    u = htons(u);
+    addData(varname, &u, MVT_IP_PORT, sizeof(u));
+}
+
+void LLTemplateMessageBuilder::addBOOL(const char* varname, bool b)
+{
+    U8 temp = (b != 0);
+    addData(varname, &temp, MVT_BOOL, sizeof(temp));
+}
+
+void LLTemplateMessageBuilder::addString(const char* varname, const char* s)
+{
+    if (s)
+        addData( varname, (void *)s, MVT_VARIABLE, (S32)strlen(s) + 1);  /* Flawfinder: ignore */
+    else
+        addData( varname, NULL, MVT_VARIABLE, 0);
+}
+
+void LLTemplateMessageBuilder::addString(const char* varname, const std::string& s)
+{
+    if (s.size())
+        addData( varname, (void *)s.c_str(), MVT_VARIABLE, (S32)(s.size()) + 1);
+    else
+        addData( varname, NULL, MVT_VARIABLE, 0);
+}
+
+void LLTemplateMessageBuilder::addVector3(const char *varname, const LLVector3& vec)
+{
+    addData(varname, vec.mV, MVT_LLVector3, sizeof(vec.mV));
+}
+
+void LLTemplateMessageBuilder::addVector4(const char *varname, const LLVector4& vec)
+{
+    addData(varname, vec.mV, MVT_LLVector4, sizeof(vec.mV));
+}
+
+void LLTemplateMessageBuilder::addVector3d(const char *varname, const LLVector3d& vec)
+{
+    addData(varname, vec.mdV, MVT_LLVector3d, sizeof(vec.mdV));
+}
+
+void LLTemplateMessageBuilder::addQuat(const char *varname, const LLQuaternion& quat)
+{
+    addData(varname, quat.packToVector3().mV, MVT_LLQuaternion, sizeof(LLVector3));
+}
+
+void LLTemplateMessageBuilder::addUUID(const char *varname, const LLUUID& uuid)
+{
+    addData(varname, uuid.mData, MVT_LLUUID, sizeof(uuid.mData));
+}
+
+static S32 zero_code(U8 **data, U32 *data_size)
+{
+    // Encoded send buffer needs to be slightly larger since the zero
+    // coding can potentially increase the size of the send data.
+    static U8 encodedSendBuffer[2 * MAX_BUFFER_SIZE];
+
+    S32 count = *data_size;
+
+    S32 net_gain = 0;
+    U8 num_zeroes = 0;
+
+    U8 *inptr = (U8 *)*data;
+    U8 *outptr = (U8 *)encodedSendBuffer;
+
+// skip the packet id field
+
+    for (U32 ii = 0; ii < LL_PACKET_ID_SIZE ; ++ii)
+    {
+        count--;
+        *outptr++ = *inptr++;
+    }
+
+// build encoded packet, keeping track of net size gain
+
+// sequential zero bytes are encoded as 0 [U8 count]
+// with 0 0 [count] representing wrap (>256 zeroes)
+
+    while (count--)
+    {
+        if (!(*inptr))   // in a zero count
+        {
+            if (num_zeroes)
+            {
+                if (++num_zeroes > 254)
+                {
+                    *outptr++ = num_zeroes;
+                    num_zeroes = 0;
+                }
+                net_gain--;   // subseqent zeroes save one
+            }
+            else
+            {
+                *outptr++ = 0;
+                net_gain++;  // starting a zero count adds one
+                num_zeroes = 1;
+            }
+            inptr++;
+        }
+        else
+        {
+            if (num_zeroes)
+            {
+                *outptr++ = num_zeroes;
+                num_zeroes = 0;
+            }
+            *outptr++ = *inptr++;
+        }
+    }
+
+    if (num_zeroes)
+    {
+        *outptr++ = num_zeroes;
+    }
+
+    if (net_gain < 0)
+    {
+        // TODO: babbage: reinstate stat collecting...
+        //mCompressedPacketsOut++;
+        //mUncompressedBytesOut += *data_size;
+
+        *data = encodedSendBuffer;
+        *data_size += net_gain;
+        encodedSendBuffer[0] |= LL_ZERO_CODE_FLAG;          // set the head bit to indicate zero coding
+
+        //mCompressedBytesOut += *data_size;
+
+    }
+    //mTotalBytesOut += *data_size;
+
+    return(net_gain);
+}
+
+void LLTemplateMessageBuilder::compressMessage(U8*& buf_ptr, U32& buffer_length)
+{
+    if(ME_ZEROCODED == mCurrentSMessageTemplate->getEncoding())
+    {
+        zero_code(&buf_ptr, &buffer_length);
+    }
+}
+
+bool LLTemplateMessageBuilder::isMessageFull(const char* blockname) const
+{
+    if(mCurrentSendTotal > MTUBYTES)
+    {
+        return true;
+    }
+    if(!blockname)
+    {
+        return false;
+    }
+    char* bnamep = (char*)blockname;
+    S32 max;
+
+    const LLMessageBlock* template_data = mCurrentSMessageTemplate->getBlock(bnamep);
+
+    switch(template_data->mType)
+    {
+    case MBT_SINGLE:
+        max = 1;
+        break;
+    case MBT_MULTIPLE:
+        max = template_data->mNumber;
+        break;
+    case MBT_VARIABLE:
+    default:
+        max = MAX_BLOCKS;
+        break;
+    }
+    if(mCurrentSMessageData->mMemberBlocks[bnamep]->mBlockNumber >= max)
+    {
+        return true;
+    }
+    return false;
+}
+
+static S32 buildBlock(U8* buffer, S32 buffer_size, const LLMessageBlock* template_data, LLMsgData* message_data)
+{
+    S32 result = 0;
+    LLMsgData::msg_blk_data_map_t::const_iterator block_iter = message_data->mMemberBlocks.find(template_data->mName);
+    const LLMsgBlkData* mbci = block_iter->second;
+
+    // ok, if this is the first block of a repeating pack, set
+    // block_count and, if it's type MBT_VARIABLE encode a byte
+    // for how many there are
+    S32 block_count = mbci->mBlockNumber;
+    if (template_data->mType == MBT_VARIABLE)
+    {
+        // remember that mBlockNumber is a S32
+        U8 temp_block_number = (U8)mbci->mBlockNumber;
+        if ((S32)(result + sizeof(U8)) < MAX_BUFFER_SIZE)
+        {
+            memcpy(&buffer[result], &temp_block_number, sizeof(U8));
+            result += sizeof(U8);
+        }
+        else
+        {
+            // Just reporting error is likely not enough. Need
+            // to check how to abort or error out gracefully
+            // from this function. XXXTBD
+            LL_ERRS() << "buildBlock failed. Message excedding "
+                    << "sendBuffersize." << LL_ENDL;
+        }
+    }
+    else if (template_data->mType == MBT_MULTIPLE)
+    {
+        if (block_count != template_data->mNumber)
+        {
+            // nope!  need to fill it in all the way!
+            LL_ERRS() << "Block " << mbci->mName
+                << " is type MBT_MULTIPLE but only has data for "
+                << block_count << " out of its "
+                << template_data->mNumber << " blocks" << LL_ENDL;
+        }
+    }
+
+    while(block_count > 0)
+    {
+        // now loop through the variables
+        for (LLMsgBlkData::msg_var_data_map_t::const_iterator iter = mbci->mMemberVarData.begin();
+             iter != mbci->mMemberVarData.end(); iter++)
+        {
+            const LLMsgVarData& mvci = *iter;
+            if (mvci.getSize() == -1)
+            {
+                // oops, this variable wasn't ever set!
+                LL_ERRS() << "The variable " << mvci.getName() << " in block "
+                    << mbci->mName << " of message "
+                    << template_data->mName
+                    << " wasn't set prior to buildMessage call" << LL_ENDL;
+            }
+            else
+            {
+                S32 data_size = mvci.getDataSize();
+                if(data_size > 0)
+                {
+                    // The type is MVT_VARIABLE, which means that we
+                    // need to encode a size argument. Otherwise,
+                    // there is no need.
+                    S32 size = mvci.getSize();
+                    U8 sizeb;
+                    U16 sizeh;
+                    switch(data_size)
+                    {
+                    case 1:
+                        sizeb = size;
+                        htolememcpy(&buffer[result], &sizeb, MVT_U8, 1);
+                        break;
+                    case 2:
+                        sizeh = size;
+                        htolememcpy(&buffer[result], &sizeh, MVT_U16, 2);
+                        break;
+                    case 4:
+                        htolememcpy(&buffer[result], &size, MVT_S32, 4);
+                        break;
+                    default:
+                        LL_ERRS() << "Attempting to build variable field with unknown size of " << size << LL_ENDL;
+                        break;
+                    }
+                    result += mvci.getDataSize();
+                }
+
+                // if there is any data to pack, pack it
+                if((mvci.getData() != NULL) && mvci.getSize())
+                {
+                    if(result + mvci.getSize() < buffer_size)
+                    {
+                        memcpy(
+                            &buffer[result],
+                            mvci.getData(),
+                            mvci.getSize());
+                        result += mvci.getSize();
+                    }
+                    else
+                    {
+                        // Just reporting error is likely not
+                        // enough. Need to check how to abort or error
+                        // out gracefully from this function. XXXTBD
+                        LL_ERRS() << "buildBlock failed. "
+                            << "Attempted to pack "
+                            << (result + mvci.getSize())
+                            << " bytes into a buffer with size "
+                            << buffer_size << "." << LL_ENDL;
+                    }
+                }
+            }
+        }
+
+        --block_count;
+
+        if (block_iter != message_data->mMemberBlocks.end())
+        {
+            ++block_iter;
+            if (block_iter != message_data->mMemberBlocks.end())
+            {
+                mbci = block_iter->second;
+            }
+        }
+    }
+
+    return result;
+}
+
+
+// make sure that all the desired data is in place and then copy the data into MAX_BUFFER_SIZEd buffer
+U32 LLTemplateMessageBuilder::buildMessage(
+    U8* buffer,
+    U32 buffer_size,
+    U8 offset_to_data)
+{
+    // basic algorithm is to loop through the various pieces, building
+    // size and offset info if we encounter a -1 for mSize at any
+    // point that variable wasn't given data
+
+    // do we have a current message?
+    if (!mCurrentSMessageTemplate)
+    {
+        LL_ERRS() << "newMessage not called prior to buildMessage" << LL_ENDL;
+        return 0;
+    }
+
+    // leave room for flags, packet sequence #, and data offset
+    // information.
+    buffer[PHL_OFFSET] = offset_to_data;
+    U32 result = LL_PACKET_ID_SIZE;
+
+    // encode message number and adjust total_offset
+    if (mCurrentSMessageTemplate->mFrequency == MFT_HIGH)
+    {
+// old, endian-dependant way
+//      memcpy(&buffer[result], &mCurrentMessageTemplate->mMessageNumber, sizeof(U8));
+
+// new, independant way
+        buffer[result] = (U8)mCurrentSMessageTemplate->mMessageNumber;
+        result += sizeof(U8);
+    }
+    else if (mCurrentSMessageTemplate->mFrequency == MFT_MEDIUM)
+    {
+        U8 temp = 255;
+        memcpy(&buffer[result], &temp, sizeof(U8));  /*Flawfinder: ignore*/
+        result += sizeof(U8);
+
+        // mask off unsightly bits
+        temp = mCurrentSMessageTemplate->mMessageNumber & 255;
+        memcpy(&buffer[result], &temp, sizeof(U8));  /*Flawfinder: ignore*/
+        result += sizeof(U8);
+    }
+    else if (mCurrentSMessageTemplate->mFrequency == MFT_LOW)
+    {
+        U8 temp = 255;
+        U16  message_num;
+        memcpy(&buffer[result], &temp, sizeof(U8));  /*Flawfinder: ignore*/
+        result += sizeof(U8);
+        memcpy(&buffer[result], &temp, sizeof(U8));  /*Flawfinder: ignore*/
+        result += sizeof(U8);
+
+        // mask off unsightly bits
+        message_num = mCurrentSMessageTemplate->mMessageNumber & 0xFFFF;
+
+        // convert to network byte order
+        message_num = htons(message_num);
+        memcpy(&buffer[result], &message_num, sizeof(U16)); /*Flawfinder: ignore*/
+        result += sizeof(U16);
+    }
+    else
+    {
+        LL_ERRS() << "unexpected message frequency in buildMessage" << LL_ENDL;
+        return 0;
+    }
+
+    // fast forward through the offset and build the message
+    result += offset_to_data;
+    for(LLMessageTemplate::message_block_map_t::const_iterator
+            iter = mCurrentSMessageTemplate->mMemberBlocks.begin(),
+            end = mCurrentSMessageTemplate->mMemberBlocks.end();
+         iter != end;
+        ++iter)
+    {
+        result += buildBlock(buffer + result, buffer_size - result, *iter, mCurrentSMessageData);
+    }
+    mbSBuilt = true;
+
+    return result;
+}
+
+void LLTemplateMessageBuilder::copyFromMessageData(const LLMsgData& data)
+{
+    // copy the blocks
+    // counting variables used to encode multiple block info
+    S32 block_count = 0;
+    char *block_name = NULL;
+
+    // loop through msg blocks to loop through variables, totalling up size
+    // data and filling the new (send) message
+    LLMsgData::msg_blk_data_map_t::const_iterator iter =
+        data.mMemberBlocks.begin();
+    LLMsgData::msg_blk_data_map_t::const_iterator end =
+        data.mMemberBlocks.end();
+    for(; iter != end; ++iter)
+    {
+        const LLMsgBlkData* mbci = iter->second;
+        if(!mbci) continue;
+
+        // do we need to encode a block code?
+        if (block_count == 0)
+        {
+            block_count = mbci->mBlockNumber;
+            block_name = (char *)mbci->mName;
+        }
+
+        // counting down mutliple blocks
+        block_count--;
+
+        nextBlock(block_name);
+
+        // now loop through the variables
+        LLMsgBlkData::msg_var_data_map_t::const_iterator dit = mbci->mMemberVarData.begin();
+        LLMsgBlkData::msg_var_data_map_t::const_iterator dend = mbci->mMemberVarData.end();
+
+        for(; dit != dend; ++dit)
+        {
+            const LLMsgVarData& mvci = *dit;
+            addData(mvci.getName(), mvci.getData(), mvci.getType(), mvci.getSize());
+        }
+    }
+}
+
+//virtual
+void LLTemplateMessageBuilder::copyFromLLSD(const LLSD&)
+{
+    // TODO
+}
+
+//virtual
+void LLTemplateMessageBuilder::setBuilt(bool b) { mbSBuilt = b; }
+
+//virtual
+bool LLTemplateMessageBuilder::isBuilt() const {return mbSBuilt;}
+
+//virtual
+bool LLTemplateMessageBuilder::isClear() const {return mbSClear;}
+
+//virtual
+S32 LLTemplateMessageBuilder::getMessageSize() {return mCurrentSendTotal;}
+
+//virtual
+const char* LLTemplateMessageBuilder::getMessageName() const
+{
+    return mCurrentSMessageName;
+}