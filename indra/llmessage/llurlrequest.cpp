/** 
 * @file llurlrequest.cpp
 * @author Phoenix
 * @date 2005-04-28
 * @brief Implementation of the URLRequest class and related classes.
 *
 * $LicenseInfo:firstyear=2005&license=viewerlgpl$
 * Second Life Viewer Source Code
 * Copyright (C) 2010, Linden Research, Inc.
 * 
 * This library is free software; you can redistribute it and/or
 * modify it under the terms of the GNU Lesser General Public
 * License as published by the Free Software Foundation;
 * version 2.1 of the License only.
 * 
 * This library is distributed in the hope that it will be useful,
 * but WITHOUT ANY WARRANTY; without even the implied warranty of
 * MERCHANTABILITY or FITNESS FOR A PARTICULAR PURPOSE.  See the GNU
 * Lesser General Public License for more details.
 * 
 * You should have received a copy of the GNU Lesser General Public
 * License along with this library; if not, write to the Free Software
 * Foundation, Inc., 51 Franklin Street, Fifth Floor, Boston, MA  02110-1301  USA
 * 
 * Linden Research, Inc., 945 Battery Street, San Francisco, CA  94111  USA
 * $/LicenseInfo$
 */

#include "linden_common.h"
#include "llurlrequest.h"

#include <algorithm>
#include <openssl/x509_vfy.h>
#include <openssl/ssl.h>
#include "llcurl.h"
#include "llioutil.h"
#include "llmemtype.h"
#include "llproxy.h"
#include "llpumpio.h"
#include "llsd.h"
#include "llstring.h"
#include "apr_env.h"
#include "llapr.h"
#include "llscopedvolatileaprpool.h"
static const U32 HTTP_STATUS_PIPE_ERROR = 499;

/**
 * String constants
 */
const std::string CONTEXT_DEST_URI_SD_LABEL("dest_uri");
const std::string CONTEXT_TRANSFERED_BYTES("transfered_bytes");


static size_t headerCallback(void* data, size_t size, size_t nmemb, void* user);



/**
 * class LLURLRequestDetail
 */
class LLURLRequestDetail
{
public:
	LLURLRequestDetail();
	~LLURLRequestDetail();
	std::string mURL;
	LLCurlEasyRequest* mCurlRequest;
	LLBufferArray* mResponseBuffer;
	LLChannelDescriptors mChannels;
	U8* mLastRead;
	U32 mBodyLimit;
	S32 mByteAccumulator;
	bool mIsBodyLimitSet;
	LLURLRequest::SSLCertVerifyCallback mSSLVerifyCallback;
};

LLURLRequestDetail::LLURLRequestDetail() :
	mCurlRequest(NULL),
	mResponseBuffer(NULL),
	mLastRead(NULL),
	mBodyLimit(0),
	mByteAccumulator(0),
	mIsBodyLimitSet(false),
    mSSLVerifyCallback(NULL)
{
	LLMemType m1(LLMemType::MTYPE_IO_URL_REQUEST);
	mCurlRequest = new LLCurlEasyRequest();
}

LLURLRequestDetail::~LLURLRequestDetail()
{
	LLMemType m1(LLMemType::MTYPE_IO_URL_REQUEST);
	delete mCurlRequest;
	mResponseBuffer = NULL;
	mLastRead = NULL;
}

void LLURLRequest::setSSLVerifyCallback(SSLCertVerifyCallback callback, void *param)
{
	mDetail->mSSLVerifyCallback = callback;
	mDetail->mCurlRequest->setSSLCtxCallback(LLURLRequest::_sslCtxCallback, (void *)this);
	mDetail->mCurlRequest->setopt(CURLOPT_SSL_VERIFYPEER, true);
	mDetail->mCurlRequest->setopt(CURLOPT_SSL_VERIFYHOST, 2);	
}


// _sslCtxFunction
// Callback function called when an SSL Context is created via CURL
// used to configure the context for custom cert validation

CURLcode LLURLRequest::_sslCtxCallback(CURL * curl, void *sslctx, void *param)
{	
	LLURLRequest *req = (LLURLRequest *)param;
	if(req == NULL || req->mDetail->mSSLVerifyCallback == NULL)
	{
		SSL_CTX_set_cert_verify_callback((SSL_CTX *)sslctx, NULL, NULL);
		return CURLE_OK;
	}
	SSL_CTX * ctx = (SSL_CTX *) sslctx;
	// disable any default verification for server certs
	SSL_CTX_set_verify(ctx, SSL_VERIFY_NONE, NULL);
	// set the verification callback.
	SSL_CTX_set_cert_verify_callback(ctx, req->mDetail->mSSLVerifyCallback, (void *)req);
	// the calls are void
	return CURLE_OK;
	
}

/**
 * class LLURLRequest
 */

// static
std::string LLURLRequest::actionAsVerb(LLURLRequest::ERequestAction action)
{
	static const std::string VERBS[] =
	{
		"(invalid)",
		"HEAD",
		"GET",
		"PUT",
		"POST",
		"DELETE",
		"MOVE"
	};
	if(((S32)action <=0) || ((S32)action >= REQUEST_ACTION_COUNT))
	{
		return VERBS[0];
	}
	return VERBS[action];
}

LLURLRequest::LLURLRequest(LLURLRequest::ERequestAction action) :
	mAction(action)
{
	LLMemType m1(LLMemType::MTYPE_IO_URL_REQUEST);
	initialize();
}

LLURLRequest::LLURLRequest(
	LLURLRequest::ERequestAction action,
	const std::string& url) :
	mAction(action)
{
	LLMemType m1(LLMemType::MTYPE_IO_URL_REQUEST);
	initialize();
	setURL(url);
}

LLURLRequest::~LLURLRequest()
{
	LLMemType m1(LLMemType::MTYPE_IO_URL_REQUEST);
	delete mDetail;
}

void LLURLRequest::setURL(const std::string& url)
{
	LLMemType m1(LLMemType::MTYPE_IO_URL_REQUEST);
	mDetail->mURL = url;
}

std::string LLURLRequest::getURL() const
{
	return mDetail->mURL;
}

void LLURLRequest::addHeader(const char* header)
{
	LLMemType m1(LLMemType::MTYPE_IO_URL_REQUEST);
	mDetail->mCurlRequest->slist_append(header);
}

void LLURLRequest::setBodyLimit(U32 size)
{
	mDetail->mBodyLimit = size;
	mDetail->mIsBodyLimitSet = true;
}

void LLURLRequest::setCallback(LLURLRequestComplete* callback)
{
	LLMemType m1(LLMemType::MTYPE_IO_URL_REQUEST);
	mCompletionCallback = callback;
	mDetail->mCurlRequest->setHeaderCallback(&headerCallback, (void*)callback);
}

// Added to mitigate the effect of libcurl looking
// for the ALL_PROXY and http_proxy env variables
// and deciding to insert a Pragma: no-cache
// header! The only usage of this method at the
// time of this writing is in llhttpclient.cpp
// in the request() method, where this method
// is called with use_proxy = FALSE
void LLURLRequest::useProxy(bool use_proxy)
{
    static std::string env_proxy;

    if (use_proxy && env_proxy.empty())
    {
		char* env_proxy_str;
        LLScopedVolatileAPRPool scoped_pool;
        apr_status_t status = apr_env_get(&env_proxy_str, "ALL_PROXY", scoped_pool);
        if (status != APR_SUCCESS)
        {
			status = apr_env_get(&env_proxy_str, "http_proxy", scoped_pool);
        }
        if (status != APR_SUCCESS)
        {
            use_proxy = false;
        }
		else
		{
			// env_proxy_str is stored in the scoped_pool, so we have to make a copy.
			env_proxy = env_proxy_str;
		}
    }

<<<<<<< HEAD
    LL_DEBUGS("Proxy") << "use_proxy = " << (use_proxy?'Y':'N') << ", env_proxy = " << (env_proxy ? env_proxy : "(null)") << LL_ENDL;

    if (env_proxy && use_proxy)
=======
    lldebugs << "use_proxy = " << (use_proxy?'Y':'N') << ", env_proxy = \"" << env_proxy << "\"" << llendl;

    if (use_proxy)
>>>>>>> 48d94915
    {
		mDetail->mCurlRequest->setoptString(CURLOPT_PROXY, env_proxy);
    }
    else
    {
        mDetail->mCurlRequest->setoptString(CURLOPT_PROXY, "");
    }
}

void LLURLRequest::useProxy(const std::string &proxy)
{
    mDetail->mCurlRequest->setoptString(CURLOPT_PROXY, proxy);
}

void LLURLRequest::allowCookies()
{
	mDetail->mCurlRequest->setoptString(CURLOPT_COOKIEFILE, "");
}

// virtual
LLIOPipe::EStatus LLURLRequest::handleError(
	LLIOPipe::EStatus status,
	LLPumpIO* pump)
{
	LLMemType m1(LLMemType::MTYPE_IO_URL_REQUEST);
	if(mCompletionCallback && pump)
	{
		LLURLRequestComplete* complete = NULL;
		complete = (LLURLRequestComplete*)mCompletionCallback.get();
		complete->httpStatus(
			HTTP_STATUS_PIPE_ERROR,
			LLIOPipe::lookupStatusString(status));
		complete->responseStatus(status);
		pump->respond(complete);
		mCompletionCallback = NULL;
	}
	return status;
}

static LLFastTimer::DeclareTimer FTM_PROCESS_URL_REQUEST("URL Request");

// virtual
LLIOPipe::EStatus LLURLRequest::process_impl(
	const LLChannelDescriptors& channels,
	buffer_ptr_t& buffer,
	bool& eos,
	LLSD& context,
	LLPumpIO* pump)
{
	LLFastTimer t(FTM_PROCESS_URL_REQUEST);
	PUMP_DEBUG;
	LLMemType m1(LLMemType::MTYPE_IO_URL_REQUEST);
	//llinfos << "LLURLRequest::process_impl()" << llendl;
	if (!buffer) return STATUS_ERROR;
	
	// we're still waiting or prcessing, check how many
	// bytes we have accumulated.
	const S32 MIN_ACCUMULATION = 100000;
	if(pump && (mDetail->mByteAccumulator > MIN_ACCUMULATION))
	{
		static LLFastTimer::DeclareTimer FTM_URL_ADJUST_TIMEOUT("Adjust Timeout");
		LLFastTimer t(FTM_URL_ADJUST_TIMEOUT);
		 // This is a pretty sloppy calculation, but this
		 // tries to make the gross assumption that if data
		 // is coming in at 56kb/s, then this transfer will
		 // probably succeed. So, if we're accumlated
		 // 100,000 bytes (MIN_ACCUMULATION) then let's
		 // give this client another 2s to complete.
		 const F32 TIMEOUT_ADJUSTMENT = 2.0f;
		 mDetail->mByteAccumulator = 0;
		 pump->adjustTimeoutSeconds(TIMEOUT_ADJUSTMENT);
		 lldebugs << "LLURLRequest adjustTimeoutSeconds for request: " << mDetail->mURL << llendl;
		 if (mState == STATE_INITIALIZED)
		 {
			  llinfos << "LLURLRequest adjustTimeoutSeconds called during upload" << llendl;
		 }
	}

	switch(mState)
	{
	case STATE_INITIALIZED:
	{
		PUMP_DEBUG;
		// We only need to wait for input if we are uploading
		// something.
		if(((HTTP_PUT == mAction) || (HTTP_POST == mAction)) && !eos)
		{
			// we're waiting to get all of the information
			return STATUS_BREAK;
		}

		// *FIX: bit of a hack, but it should work. The configure and
		// callback method expect this information to be ready.
		mDetail->mResponseBuffer = buffer.get();
		mDetail->mChannels = channels;
		if(!configure())
		{
			return STATUS_ERROR;
		}
		mState = STATE_WAITING_FOR_RESPONSE;

		// *FIX: Maybe we should just go to the next state now...
		return STATUS_BREAK;
	}
	case STATE_WAITING_FOR_RESPONSE:
	case STATE_PROCESSING_RESPONSE:
	{
		PUMP_DEBUG;
		LLIOPipe::EStatus status = STATUS_BREAK;
		static LLFastTimer::DeclareTimer FTM_URL_PERFORM("Perform");
		{
			LLFastTimer t(FTM_URL_PERFORM);
			mDetail->mCurlRequest->perform();
		}

		while(1)
		{
			CURLcode result;

			static LLFastTimer::DeclareTimer FTM_PROCESS_URL_REQUEST_GET_RESULT("Get Result");

			bool newmsg = false;
			{
				LLFastTimer t(FTM_PROCESS_URL_REQUEST_GET_RESULT);
				newmsg = mDetail->mCurlRequest->getResult(&result);
			}
		
			if(!newmsg)
			{
				// keep processing
				break;
			}
		

			mState = STATE_HAVE_RESPONSE;
			context[CONTEXT_REQUEST][CONTEXT_TRANSFERED_BYTES] = mRequestTransferedBytes;
			context[CONTEXT_RESPONSE][CONTEXT_TRANSFERED_BYTES] = mResponseTransferedBytes;
			lldebugs << this << "Setting context to " << context << llendl;
			switch(result)
			{
				case CURLE_OK:
				case CURLE_WRITE_ERROR:
					// NB: The error indication means that we stopped the
					// writing due the body limit being reached
					if(mCompletionCallback && pump)
					{
						LLURLRequestComplete* complete = NULL;
						complete = (LLURLRequestComplete*)
							mCompletionCallback.get();
						complete->responseStatus(
								result == CURLE_OK
									? STATUS_OK : STATUS_STOP);
						LLPumpIO::links_t chain;
						LLPumpIO::LLLinkInfo link;
						link.mPipe = mCompletionCallback;
						link.mChannels = LLBufferArray::makeChannelConsumer(
							channels);
						chain.push_back(link);
						static LLFastTimer::DeclareTimer FTM_PROCESS_URL_PUMP_RESPOND("Pump Respond");
						{
							LLFastTimer t(FTM_PROCESS_URL_PUMP_RESPOND);
							pump->respond(chain, buffer, context);
						}
						mCompletionCallback = NULL;
					}
					break;
				case CURLE_FAILED_INIT:
				case CURLE_COULDNT_CONNECT:
					status = STATUS_NO_CONNECTION;
					break;
				default:
					llwarns << "URLRequest Error: " << result
							<< ", "
							<< LLCurl::strerror(result)
							<< ", "
							<< (mDetail->mURL.empty() ? "<EMPTY URL>" : mDetail->mURL)
							<< llendl;
					status = STATUS_ERROR;
					break;
			}
		}
		return status;
	}
	case STATE_HAVE_RESPONSE:
		PUMP_DEBUG;
		// we already stuffed everything into channel in in the curl
		// callback, so we are done.
		eos = true;
		context[CONTEXT_REQUEST][CONTEXT_TRANSFERED_BYTES] = mRequestTransferedBytes;
		context[CONTEXT_RESPONSE][CONTEXT_TRANSFERED_BYTES] = mResponseTransferedBytes;
		lldebugs << this << "Setting context to " << context << llendl;
		return STATUS_DONE;

	default:
		PUMP_DEBUG;
		context[CONTEXT_REQUEST][CONTEXT_TRANSFERED_BYTES] = mRequestTransferedBytes;
		context[CONTEXT_RESPONSE][CONTEXT_TRANSFERED_BYTES] = mResponseTransferedBytes;
		lldebugs << this << "Setting context to " << context << llendl;
		return STATUS_ERROR;
	}
}

void LLURLRequest::initialize()
{
	LLMemType m1(LLMemType::MTYPE_IO_URL_REQUEST);
	mState = STATE_INITIALIZED;
	mDetail = new LLURLRequestDetail;
	mDetail->mCurlRequest->setopt(CURLOPT_NOSIGNAL, 1);
	mDetail->mCurlRequest->setWriteCallback(&downCallback, (void*)this);
	mDetail->mCurlRequest->setReadCallback(&upCallback, (void*)this);
	mRequestTransferedBytes = 0;
	mResponseTransferedBytes = 0;
}

static LLFastTimer::DeclareTimer FTM_URL_REQUEST_CONFIGURE("URL Configure");
bool LLURLRequest::configure()
{
	LLFastTimer t(FTM_URL_REQUEST_CONFIGURE);
	
	LLMemType m1(LLMemType::MTYPE_IO_URL_REQUEST);
	bool rv = false;
	S32 bytes = mDetail->mResponseBuffer->countAfter(
   		mDetail->mChannels.in(),
		NULL);
	switch(mAction)
	{
	case HTTP_HEAD:
		mDetail->mCurlRequest->setopt(CURLOPT_HEADER, 1);
		mDetail->mCurlRequest->setopt(CURLOPT_NOBODY, 1);
		mDetail->mCurlRequest->setopt(CURLOPT_FOLLOWLOCATION, 1);
		rv = true;
		break;
	case HTTP_GET:
		mDetail->mCurlRequest->setopt(CURLOPT_HTTPGET, 1);
		mDetail->mCurlRequest->setopt(CURLOPT_FOLLOWLOCATION, 1);

		// Set Accept-Encoding to allow response compression
		mDetail->mCurlRequest->setoptString(CURLOPT_ENCODING, "");
		rv = true;
		break;

	case HTTP_PUT:
		// Disable the expect http 1.1 extension. POST and PUT default
		// to turning this on, and I am not too sure what it means.
		addHeader("Expect:");

		mDetail->mCurlRequest->setopt(CURLOPT_UPLOAD, 1);
		mDetail->mCurlRequest->setopt(CURLOPT_INFILESIZE, bytes);
		rv = true;
		break;

	case HTTP_POST:
		// Disable the expect http 1.1 extension. POST and PUT default
		// to turning this on, and I am not too sure what it means.
		addHeader("Expect:");

		// Disable the content type http header.
		// *FIX: what should it be?
		addHeader("Content-Type:");

		// Set the handle for an http post
		mDetail->mCurlRequest->setPost(NULL, bytes);

		// Set Accept-Encoding to allow response compression
		mDetail->mCurlRequest->setoptString(CURLOPT_ENCODING, "");
		rv = true;
		break;

	case HTTP_DELETE:
		// Set the handle for an http post
		mDetail->mCurlRequest->setoptString(CURLOPT_CUSTOMREQUEST, "DELETE");
		rv = true;
		break;

	case HTTP_MOVE:
		// Set the handle for an http post
		mDetail->mCurlRequest->setoptString(CURLOPT_CUSTOMREQUEST, "MOVE");
		// *NOTE: should we check for the Destination header?
		rv = true;
		break;

	default:
		llwarns << "Unhandled URLRequest action: " << mAction << llendl;
		break;
	}
	if(rv)
	{
		mDetail->mCurlRequest->sendRequest(mDetail->mURL);
	}
	return rv;
}

// static
size_t LLURLRequest::downCallback(
	char* data,
	size_t size,
	size_t nmemb,
	void* user)
{
	LLMemType m1(LLMemType::MTYPE_IO_URL_REQUEST);
	LLURLRequest* req = (LLURLRequest*)user;
	if(STATE_WAITING_FOR_RESPONSE == req->mState)
	{
		req->mState = STATE_PROCESSING_RESPONSE;
	}
	U32 bytes = size * nmemb;
	if (req->mDetail->mIsBodyLimitSet)
	{
		if (bytes > req->mDetail->mBodyLimit)
		{
			bytes = req->mDetail->mBodyLimit;
			req->mDetail->mBodyLimit = 0;
		}
		else
		{
			req->mDetail->mBodyLimit -= bytes;
		}
	}

	req->mDetail->mResponseBuffer->append(
		req->mDetail->mChannels.out(),
		(U8*)data,
		bytes);
	req->mResponseTransferedBytes += bytes;
	req->mDetail->mByteAccumulator += bytes;
	return bytes;
}

// static
size_t LLURLRequest::upCallback(
	char* data,
	size_t size,
	size_t nmemb,
	void* user)
{
	LLMemType m1(LLMemType::MTYPE_IO_URL_REQUEST);
	LLURLRequest* req = (LLURLRequest*)user;
	S32 bytes = llmin(
		(S32)(size * nmemb),
		req->mDetail->mResponseBuffer->countAfter(
			req->mDetail->mChannels.in(),
			req->mDetail->mLastRead));
	req->mDetail->mLastRead =  req->mDetail->mResponseBuffer->readAfter(
		req->mDetail->mChannels.in(),
		req->mDetail->mLastRead,
		(U8*)data,
		bytes);
	req->mRequestTransferedBytes += bytes;
	return bytes;
}

static size_t headerCallback(void* data, size_t size, size_t nmemb, void* user)
{
	const char* header_line = (const char*)data;
	size_t header_len = size * nmemb;
	LLURLRequestComplete* complete = (LLURLRequestComplete*)user;

	if (!complete || !header_line)
	{
		return header_len;
	}

	// *TODO: This should be a utility in llstring.h: isascii()
	for (size_t i = 0; i < header_len; ++i)
	{
		if (header_line[i] < 0)
		{
			return header_len;
		}
	}

	std::string header(header_line, header_len);

	// Per HTTP spec the first header line must be the status line.
	if (header.substr(0,5) == "HTTP/")
	{
		std::string::iterator end = header.end();
		std::string::iterator pos1 = std::find(header.begin(), end, ' ');
		if (pos1 != end) ++pos1;
		std::string::iterator pos2 = std::find(pos1, end, ' ');
		if (pos2 != end) ++pos2;
		std::string::iterator pos3 = std::find(pos2, end, '\r');

		std::string version(header.begin(), pos1);
		std::string status(pos1, pos2);
		std::string reason(pos2, pos3);

		S32 status_code = atoi(status.c_str());
		if (status_code > 0)
		{
			complete->httpStatus((U32)status_code, reason);
			return header_len;
		}
	}

	std::string::iterator sep = std::find(header.begin(),header.end(),':');

	if (sep != header.end())
	{
		std::string key(header.begin(), sep);
		std::string value(sep + 1, header.end());

		key = utf8str_tolower(utf8str_trim(key));
		value = utf8str_trim(value);

		complete->header(key, value);
	}
	else
	{
		LLStringUtil::trim(header);
		if (!header.empty())
		{
			llwarns << "Unable to parse header: " << header << llendl;
		}
	}

	return header_len;
}

static LLFastTimer::DeclareTimer FTM_PROCESS_URL_EXTRACTOR("URL Extractor");
/**
 * LLContextURLExtractor
 */
// virtual
LLIOPipe::EStatus LLContextURLExtractor::process_impl(
	const LLChannelDescriptors& channels,
	buffer_ptr_t& buffer,
	bool& eos,
	LLSD& context,
	LLPumpIO* pump)
{
	LLFastTimer t(FTM_PROCESS_URL_EXTRACTOR);
	PUMP_DEBUG;
	LLMemType m1(LLMemType::MTYPE_IO_URL_REQUEST);
	// The destination host is in the context.
	if(context.isUndefined() || !mRequest)
	{
		return STATUS_PRECONDITION_NOT_MET;
	}

	// copy in to out, since this just extract the URL and does not
	// actually change the data.
	LLChangeChannel change(channels.in(), channels.out());
	std::for_each(buffer->beginSegment(), buffer->endSegment(), change);

	// find the context url
	if(context.has(CONTEXT_DEST_URI_SD_LABEL))
	{
		mRequest->setURL(context[CONTEXT_DEST_URI_SD_LABEL].asString());
		return STATUS_DONE;
	}
	return STATUS_ERROR;
}


/**
 * LLURLRequestComplete
 */
LLURLRequestComplete::LLURLRequestComplete() :
	mRequestStatus(LLIOPipe::STATUS_ERROR)
{
	LLMemType m1(LLMemType::MTYPE_IO_URL_REQUEST);
}

// virtual
LLURLRequestComplete::~LLURLRequestComplete()
{
	LLMemType m1(LLMemType::MTYPE_IO_URL_REQUEST);
}

//virtual 
void LLURLRequestComplete::header(const std::string& header, const std::string& value)
{
}

//virtual 
void LLURLRequestComplete::complete(const LLChannelDescriptors& channels,
		const buffer_ptr_t& buffer)
{
	if(STATUS_OK == mRequestStatus)
	{
		response(channels, buffer);
	}
	else
	{
		noResponse();
	}
}

//virtual 
void LLURLRequestComplete::response(const LLChannelDescriptors& channels,
		const buffer_ptr_t& buffer)
{
	llwarns << "LLURLRequestComplete::response default implementation called"
		<< llendl;
}

//virtual 
void LLURLRequestComplete::noResponse()
{
	llwarns << "LLURLRequestComplete::noResponse default implementation called"
		<< llendl;
}

void LLURLRequestComplete::responseStatus(LLIOPipe::EStatus status)
{
	LLMemType m1(LLMemType::MTYPE_IO_URL_REQUEST);
	mRequestStatus = status;
}

static LLFastTimer::DeclareTimer FTM_PROCESS_URL_COMPLETE("URL Complete");
// virtual
LLIOPipe::EStatus LLURLRequestComplete::process_impl(
	const LLChannelDescriptors& channels,
	buffer_ptr_t& buffer,
	bool& eos,
	LLSD& context,
	LLPumpIO* pump)
{
	LLFastTimer t(FTM_PROCESS_URL_COMPLETE);
	PUMP_DEBUG;
	complete(channels, buffer);
	return STATUS_OK;
}<|MERGE_RESOLUTION|>--- conflicted
+++ resolved
@@ -234,15 +234,9 @@
 		}
     }
 
-<<<<<<< HEAD
-    LL_DEBUGS("Proxy") << "use_proxy = " << (use_proxy?'Y':'N') << ", env_proxy = " << (env_proxy ? env_proxy : "(null)") << LL_ENDL;
-
-    if (env_proxy && use_proxy)
-=======
-    lldebugs << "use_proxy = " << (use_proxy?'Y':'N') << ", env_proxy = \"" << env_proxy << "\"" << llendl;
-
-    if (use_proxy)
->>>>>>> 48d94915
+    LL_DEBUGS("Proxy") << "use_proxy = " << (use_proxy?'Y':'N') << ", env_proxy = " << (!env_proxy.empty() ? env_proxy : "(null)") << LL_ENDL;
+
+    if (use_proxy && !env_proxy.empty())
     {
 		mDetail->mCurlRequest->setoptString(CURLOPT_PROXY, env_proxy);
     }
