--- conflicted
+++ resolved
@@ -1,94 +1,77 @@
-/**
- * @file llxfer_mem.h
- * @brief definition of LLXfer_Mem class for a single xfer
- *
- * $LicenseInfo:firstyear=2001&license=viewerlgpl$
- * Second Life Viewer Source Code
- * Copyright (C) 2010, Linden Research, Inc.
- *
- * This library is free software; you can redistribute it and/or
- * modify it under the terms of the GNU Lesser General Public
- * License as published by the Free Software Foundation;
- * version 2.1 of the License only.
- *
- * This library is distributed in the hope that it will be useful,
- * but WITHOUT ANY WARRANTY; without even the implied warranty of
- * MERCHANTABILITY or FITNESS FOR A PARTICULAR PURPOSE.  See the GNU
- * Lesser General Public License for more details.
- *
- * You should have received a copy of the GNU Lesser General Public
- * License along with this library; if not, write to the Free Software
- * Foundation, Inc., 51 Franklin Street, Fifth Floor, Boston, MA  02110-1301  USA
- *
- * Linden Research, Inc., 945 Battery Street, San Francisco, CA  94111  USA
- * $/LicenseInfo$
- */
-
-#ifndef LL_LLXFER_MEM_H
-#define LL_LLXFER_MEM_H
-
-#include "message.h"
-#include "lltimer.h"
-#include "llxfer.h"
-#include "lldir.h"
-
-class LLXfer_Mem : public LLXfer
-{
- private:
- protected:
-<<<<<<< HEAD
-	void (*mCallback)(void *, S32, void **, S32, LLExtStat);	
-	std::string mRemoteFilename;
-	ELLPath mRemotePath;
-	bool mDeleteRemoteOnCompletion;
-=======
-    void (*mCallback)(void *, S32, void **, S32, LLExtStat);
-    std::string mRemoteFilename;
-    ELLPath mRemotePath;
-    BOOL mDeleteRemoteOnCompletion;
->>>>>>> e1623bb2
-
- public:
-
- private:
- protected:
- public:
-    LLXfer_Mem ();
-    virtual ~LLXfer_Mem();
-
-    virtual void init();
-    virtual void cleanup();
-
-    virtual S32 startSend (U64 xfer_id, const LLHost &remote_host);
-    virtual void setXferSize (S32 data_size);
-
-<<<<<<< HEAD
-	virtual S32 initializeRequest(U64 xfer_id,
-								  const std::string& remote_filename,
-								  ELLPath remote_path,
-								  const LLHost& remote_host,
-								  bool delete_remote_on_completion,
-								  void (*callback)(void*,S32,void**,S32,LLExtStat),
-								  void** user_data);
-	virtual S32 startDownload();
-=======
-    virtual S32 initializeRequest(U64 xfer_id,
-                                  const std::string& remote_filename,
-                                  ELLPath remote_path,
-                                  const LLHost& remote_host,
-                                  BOOL delete_remote_on_completion,
-                                  void (*callback)(void*,S32,void**,S32,LLExtStat),
-                                  void** user_data);
-    virtual S32 startDownload();
->>>>>>> e1623bb2
-
-    virtual S32 processEOF();
-
-    virtual U32 getXferTypeTag();
-};
-
-#endif
-
-
-
-
+/**
+ * @file llxfer_mem.h
+ * @brief definition of LLXfer_Mem class for a single xfer
+ *
+ * $LicenseInfo:firstyear=2001&license=viewerlgpl$
+ * Second Life Viewer Source Code
+ * Copyright (C) 2010, Linden Research, Inc.
+ *
+ * This library is free software; you can redistribute it and/or
+ * modify it under the terms of the GNU Lesser General Public
+ * License as published by the Free Software Foundation;
+ * version 2.1 of the License only.
+ *
+ * This library is distributed in the hope that it will be useful,
+ * but WITHOUT ANY WARRANTY; without even the implied warranty of
+ * MERCHANTABILITY or FITNESS FOR A PARTICULAR PURPOSE.  See the GNU
+ * Lesser General Public License for more details.
+ *
+ * You should have received a copy of the GNU Lesser General Public
+ * License along with this library; if not, write to the Free Software
+ * Foundation, Inc., 51 Franklin Street, Fifth Floor, Boston, MA  02110-1301  USA
+ *
+ * Linden Research, Inc., 945 Battery Street, San Francisco, CA  94111  USA
+ * $/LicenseInfo$
+ */
+
+#ifndef LL_LLXFER_MEM_H
+#define LL_LLXFER_MEM_H
+
+#include "message.h"
+#include "lltimer.h"
+#include "llxfer.h"
+#include "lldir.h"
+
+class LLXfer_Mem : public LLXfer
+{
+ private:
+ protected:
+    void (*mCallback)(void *, S32, void **, S32, LLExtStat);
+    std::string mRemoteFilename;
+    ELLPath mRemotePath;
+    bool mDeleteRemoteOnCompletion;
+
+ public:
+
+ private:
+ protected:
+ public:
+    LLXfer_Mem ();
+    virtual ~LLXfer_Mem();
+
+    virtual void init();
+    virtual void cleanup();
+
+    virtual S32 startSend (U64 xfer_id, const LLHost &remote_host);
+    virtual void setXferSize (S32 data_size);
+
+    virtual S32 initializeRequest(U64 xfer_id,
+                                  const std::string& remote_filename,
+                                  ELLPath remote_path,
+                                  const LLHost& remote_host,
+                                  bool delete_remote_on_completion,
+                                  void (*callback)(void*,S32,void**,S32,LLExtStat),
+                                  void** user_data);
+    virtual S32 startDownload();
+
+    virtual S32 processEOF();
+
+    virtual U32 getXferTypeTag();
+};
+
+#endif
+
+
+
+
+