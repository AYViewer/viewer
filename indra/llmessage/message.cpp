/**
 * @file message.cpp
 * @brief LLMessageSystem class implementation
 *
 * $LicenseInfo:firstyear=2001&license=viewerlgpl$
 * Second Life Viewer Source Code
 * Copyright (C) 2010, Linden Research, Inc.
 *
 * This library is free software; you can redistribute it and/or
 * modify it under the terms of the GNU Lesser General Public
 * License as published by the Free Software Foundation;
 * version 2.1 of the License only.
 *
 * This library is distributed in the hope that it will be useful,
 * but WITHOUT ANY WARRANTY; without even the implied warranty of
 * MERCHANTABILITY or FITNESS FOR A PARTICULAR PURPOSE.  See the GNU
 * Lesser General Public License for more details.
 *
 * You should have received a copy of the GNU Lesser General Public
 * License along with this library; if not, write to the Free Software
 * Foundation, Inc., 51 Franklin Street, Fifth Floor, Boston, MA  02110-1301  USA
 *
 * Linden Research, Inc., 945 Battery Street, San Francisco, CA  94111  USA
 * $/LicenseInfo$
 */

#include "linden_common.h"

#include "message.h"

// system library includes
#if !LL_WINDOWS
// following header files required for inet_addr()
#include <sys/types.h>
#include <sys/socket.h>
#include <netinet/in.h>
#include <arpa/inet.h>
#endif
#include <iomanip>
#include <iterator>
#include <sstream>

#include "llapr.h"
#include "apr_portable.h"
#include "apr_network_io.h"
#include "apr_poll.h"

// linden library headers
#include "llapp.h"
#include "indra_constants.h"
#include "lldir.h"
#include "llerror.h"
#include "llfasttimer.h"
#include "llhttpnodeadapter.h"
#include "llmd5.h"
#include "llmessagebuilder.h"
#include "llmessageconfig.h"
#include "lltemplatemessagedispatcher.h"
#include "llpumpio.h"
#include "lltemplatemessagebuilder.h"
#include "lltemplatemessagereader.h"
#include "lltrustedmessageservice.h"
#include "llmessagetemplate.h"
#include "llmessagetemplateparser.h"
#include "llsd.h"
#include "llsdmessagebuilder.h"
#include "llsdmessagereader.h"
#include "llsdserialize.h"
#include "llstring.h"
#include "lltransfermanager.h"
#include "lluuid.h"
#include "llxfermanager.h"
#include "llquaternion.h"
#include "u64.h"
#include "v3dmath.h"
#include "v3math.h"
#include "v4math.h"
#include "lltransfertargetvfile.h"
#include "llcorehttputil.h"
#include "llpounceable.h"

// Constants
//const char* MESSAGE_LOG_FILENAME = "message.log";
static const F32Seconds CIRCUIT_DUMP_TIMEOUT(30.f);
static const S32 TRUST_TIME_WINDOW = 3;

// *NOTE: This needs to be moved into a seperate file so that it never gets
// included in the viewer.  30 Sep 2002 mark
// *NOTE: I don't think it's important that the messgage system tracks
// this since it must get set externally. 2004.08.25 Phoenix.
static std::string g_shared_secret;
std::string get_shared_secret();

class LLMessagePollInfo
{
public:
    apr_socket_t *mAPRSocketp;
    apr_pollfd_t mPollFD;
};

class LLMessageHandlerBridge : public LLHTTPNode
{
    virtual bool validate(const std::string& name, LLSD& context) const
        { return true; }

    virtual void post(LLHTTPNode::ResponsePtr response, const LLSD& context,
                      const LLSD& input) const;
};

//virtual
void LLMessageHandlerBridge::post(LLHTTPNode::ResponsePtr response,
                            const LLSD& context, const LLSD& input) const
{
    std::string name = context[CONTEXT_REQUEST][CONTEXT_WILDCARD]["message-name"];
    char* namePtr = LLMessageStringTable::getInstance()->getString(name.c_str());

    LL_DEBUGS() << "Setting mLastSender " << input["sender"].asString() << LL_ENDL;
    gMessageSystem->mLastSender = LLHost(input["sender"].asString());
    gMessageSystem->mPacketsIn += 1;
    gMessageSystem->mLLSDMessageReader->setMessage(namePtr, input["body"]);
    LockMessageReader rdr(gMessageSystem->mMessageReader, gMessageSystem->mLLSDMessageReader);

    if(gMessageSystem->callHandler(namePtr, false, gMessageSystem))
    {
        response->result(LLSD());
    }
    else
    {
        response->notFound();
    }
}

LLHTTPRegistration<LLMessageHandlerBridge>
    gHTTPRegistrationMessageWildcard("/message/<message-name>");

//virtual
LLUseCircuitCodeResponder::~LLUseCircuitCodeResponder()
{
    // even abstract base classes need a concrete destructor
}

static const char* nullToEmpty(const char* s)
{
    static char emptyString[] = "";
    return s? s : emptyString;
}

void LLMessageSystem::init()
{
<<<<<<< HEAD
	// initialize member variables
	mVerboseLog = false;

	mbError = false;
	mErrorCode = 0;
	mSendReliable = false;
=======
    // initialize member variables
    mVerboseLog = FALSE;

    mbError = FALSE;
    mErrorCode = 0;
    mSendReliable = FALSE;
>>>>>>> e1623bb2

    mUnackedListDepth = 0;
    mUnackedListSize = 0;
    mDSMaxListDepth = 0;

    mNumberHighFreqMessages = 0;
    mNumberMediumFreqMessages = 0;
    mNumberLowFreqMessages = 0;
    mPacketsIn = mPacketsOut = 0;
    mBytesIn = mBytesOut = 0;
    mCompressedPacketsIn = mCompressedPacketsOut = 0;
    mReliablePacketsIn = mReliablePacketsOut = 0;

    mCompressedBytesIn = 0;
    mCompressedBytesOut = 0;
    mUncompressedBytesIn = 0;
    mUncompressedBytesOut = 0;
    mTotalBytesIn = 0;
    mTotalBytesOut = 0;

    mDroppedPackets = 0;            // total dropped packets in
    mResentPackets = 0;             // total resent packets out
    mFailedResendPackets = 0;       // total resend failure packets out
    mOffCircuitPackets = 0;         // total # of off-circuit packets rejected
    mInvalidOnCircuitPackets = 0;   // total # of on-circuit packets rejected

    mOurCircuitCode = 0;

    mIncomingCompressedSize = 0;
    mCurrentRecvPacketID = 0;

    mMessageFileVersionNumber = 0.f;

    mTimingCallback = NULL;
    mTimingCallbackData = NULL;

    mMessageBuilder = NULL;
    LockMessageReader(mMessageReader, NULL);
}

// Read file and build message templates
LLMessageSystem::LLMessageSystem(const std::string& filename, U32 port,
                                 S32 version_major,
                                 S32 version_minor,
                                 S32 version_patch,
                                 bool failure_is_fatal,
                                 const F32 circuit_heartbeat_interval, const F32 circuit_timeout) :
    mCircuitInfo(F32Seconds(circuit_heartbeat_interval), F32Seconds(circuit_timeout)),
    mLastMessageFromTrustedMessageService(false)
{
    init();

    mSendSize = 0;

    mSystemVersionMajor = version_major;
    mSystemVersionMinor = version_minor;
    mSystemVersionPatch = version_patch;
    mSystemVersionServer = 0;
    mVersionFlags = 0x0;

<<<<<<< HEAD
	// default to not accepting packets from not alive circuits
	mbProtected = true;
=======
    // default to not accepting packets from not alive circuits
    mbProtected = TRUE;
>>>>>>> e1623bb2

    // default to blocking trusted connections on a public interface if one is specified
    mBlockUntrustedInterface = true;

    mSendPacketFailureCount = 0;

    mCircuitPrintFreq = F32Seconds(60.f);

    loadTemplateFile(filename, failure_is_fatal);

    mTemplateMessageBuilder = new LLTemplateMessageBuilder(mMessageTemplates);
    mLLSDMessageBuilder = new LLSDMessageBuilder();
    mMessageBuilder = NULL;

    mTemplateMessageReader = new LLTemplateMessageReader(mMessageNumbers);
    mLLSDMessageReader = new LLSDMessageReader();

    // initialize various bits of net info
    mSocket = 0;
    mPort = port;

<<<<<<< HEAD
	S32 error = start_net(mSocket, mPort);
	if (error != 0)
	{
		mbError = true;
		mErrorCode = error;
	}
//	LL_DEBUGS("Messaging") <<  << "*** port: " << mPort << LL_ENDL;
=======
    S32 error = start_net(mSocket, mPort);
    if (error != 0)
    {
        mbError = TRUE;
        mErrorCode = error;
    }
//  LL_DEBUGS("Messaging") <<  << "*** port: " << mPort << LL_ENDL;
>>>>>>> e1623bb2

    //
    // Create the data structure that we can poll on
    //
    if (!gAPRPoolp)
    {
        LL_ERRS("Messaging") << "No APR pool before message system initialization!" << LL_ENDL;
        ll_init_apr();
    }
    apr_socket_t *aprSocketp = NULL;
    apr_os_sock_put(&aprSocketp, (apr_os_sock_t*)&mSocket, gAPRPoolp);

    mPollInfop = new LLMessagePollInfo;
    mPollInfop->mAPRSocketp = aprSocketp;
    mPollInfop->mPollFD.p = gAPRPoolp;
    mPollInfop->mPollFD.desc_type = APR_POLL_SOCKET;
    mPollInfop->mPollFD.reqevents = APR_POLLIN;
    mPollInfop->mPollFD.rtnevents = 0;
    mPollInfop->mPollFD.desc.s = aprSocketp;
    mPollInfop->mPollFD.client_data = NULL;

    F64Seconds mt_sec = getMessageTimeSeconds();
    mResendDumpTime = mt_sec;
    mMessageCountTime = mt_sec;
    mCircuitPrintTime = mt_sec;
    mCurrentMessageTime = F64Seconds(mt_sec);

    // Constants for dumping output based on message processing time/count
    mNumMessageCounts = 0;
    mMaxMessageCounts = 200; // >= 0 means dump warnings
    mMaxMessageTime   = F32Seconds(1.f);

    mTrueReceiveSize = 0;

    mReceiveTime = F32Seconds(0.f);
}



// Read file and build message templates
void LLMessageSystem::loadTemplateFile(const std::string& filename, bool failure_is_fatal)
{
<<<<<<< HEAD
	if(filename.empty())
	{
		LL_ERRS("Messaging") << "No template filename specified" << LL_ENDL;
		mbError = true;
		return;
	}

	std::string template_body;
	if(!_read_file_into_string(template_body, filename))
	{
		if (failure_is_fatal) {
			LL_ERRS("Messaging") << "Failed to open template: " << filename << LL_ENDL;
		} else {
			LL_WARNS("Messaging") << "Failed to open template: " << filename << LL_ENDL;
		}
		mbError = true;
		return;
	}
	
	LLTemplateTokenizer tokens(template_body);
	LLTemplateParser parsed(tokens);
	mMessageFileVersionNumber = parsed.getVersion();
    S32 count                 = 0;
	for(LLTemplateParser::message_iterator iter = parsed.getMessagesBegin();
		iter != parsed.getMessagesEnd();
		iter++)
	{
		addTemplate(*iter);
        count++;
	}
    LL_INFOS("Messaging") << "Read " << count << " messages from " << filename << LL_ENDL;
=======
    if(filename.empty())
    {
        LL_ERRS("Messaging") << "No template filename specified" << LL_ENDL;
        mbError = TRUE;
        return;
    }

    std::string template_body;
    if(!_read_file_into_string(template_body, filename))
    {
        if (failure_is_fatal) {
            LL_ERRS("Messaging") << "Failed to open template: " << filename << LL_ENDL;
        } else {
            LL_WARNS("Messaging") << "Failed to open template: " << filename << LL_ENDL;
        }
        mbError = TRUE;
        return;
    }

    LLTemplateTokenizer tokens(template_body);
    LLTemplateParser parsed(tokens);
    mMessageFileVersionNumber = parsed.getVersion();
    for(LLTemplateParser::message_iterator iter = parsed.getMessagesBegin();
        iter != parsed.getMessagesEnd();
        iter++)
    {
        addTemplate(*iter);
    }
>>>>>>> e1623bb2
}


LLMessageSystem::~LLMessageSystem()
{
    mMessageTemplates.clear(); // don't delete templates.
    for_each(mMessageNumbers.begin(), mMessageNumbers.end(), DeletePairedPointer());
    mMessageNumbers.clear();

    if (!mbError)
    {
        end_net(mSocket);
    }
    mSocket = 0;

    delete mTemplateMessageReader;
    mTemplateMessageReader = NULL;

    delete mTemplateMessageBuilder;
    mTemplateMessageBuilder = NULL;
    mMessageBuilder = NULL;

    delete mLLSDMessageReader;
    mLLSDMessageReader = NULL;

    delete mLLSDMessageBuilder;
    mLLSDMessageBuilder = NULL;

    delete mPollInfop;
    mPollInfop = NULL;

    mIncomingCompressedSize = 0;
    mCurrentRecvPacketID = 0;
}

void LLMessageSystem::clearReceiveState()
{
    mCurrentRecvPacketID = 0;
    mIncomingCompressedSize = 0;
    mLastSender.invalidate();
    mLastReceivingIF.invalidate();
    mMessageReader->clearMessage();
    mLastMessageFromTrustedMessageService = false;
}


bool LLMessageSystem::poll(F32 seconds)
{
<<<<<<< HEAD
	S32 num_socks;
	apr_status_t status;
	status = apr_poll(&(mPollInfop->mPollFD), 1, &num_socks,(U64)(seconds*1000000.f));
	if (status != APR_TIMEUP)
	{
		ll_apr_warn_status(status);
	}
	if (num_socks)
	{
		return true;
	}
	else
	{
		return false;
	}
=======
    S32 num_socks;
    apr_status_t status;
    status = apr_poll(&(mPollInfop->mPollFD), 1, &num_socks,(U64)(seconds*1000000.f));
    if (status != APR_TIMEUP)
    {
        ll_apr_warn_status(status);
    }
    if (num_socks)
    {
        return TRUE;
    }
    else
    {
        return FALSE;
    }
>>>>>>> e1623bb2
}

bool LLMessageSystem::isTrustedSender(const LLHost& host) const
{
    LLCircuitData* cdp = mCircuitInfo.findCircuit(host);
    if(NULL == cdp)
    {
        return false;
    }
    return cdp->getTrusted();
}

void LLMessageSystem::receivedMessageFromTrustedSender()
{
    mLastMessageFromTrustedMessageService = true;
}

bool LLMessageSystem::isTrustedSender() const
{
    return mLastMessageFromTrustedMessageService ||
        isTrustedSender(getSender());
}

static LLMessageSystem::message_template_name_map_t::const_iterator
findTemplate(const LLMessageSystem::message_template_name_map_t& templates,
             std::string name)
{
    const char* namePrehash = LLMessageStringTable::getInstance()->getString(name.c_str());
    if(NULL == namePrehash) {return templates.end();}
    return templates.find(namePrehash);
}

bool LLMessageSystem::isTrustedMessage(const std::string& name) const
{
    message_template_name_map_t::const_iterator iter =
        findTemplate(mMessageTemplates, name);
    if(iter == mMessageTemplates.end()) {return false;}
    return iter->second->getTrust() == MT_TRUST;
}

bool LLMessageSystem::isUntrustedMessage(const std::string& name) const
{
    message_template_name_map_t::const_iterator iter =
        findTemplate(mMessageTemplates, name);
    if(iter == mMessageTemplates.end()) {return false;}
    return iter->second->getTrust() == MT_NOTRUST;
}

LLCircuitData* LLMessageSystem::findCircuit(const LLHost& host,
<<<<<<< HEAD
											bool resetPacketId)
{
	LLCircuitData* cdp = mCircuitInfo.findCircuit(host);
	if (!cdp)
	{
		// This packet comes from a circuit we don't know about.
		
		// Are we rejecting off-circuit packets?
		if (mbProtected)
		{
			// cdp is already NULL, so we don't need to unset it.
		}
		else
		{
			// nope, open the new circuit
			cdp = mCircuitInfo.addCircuitData(host, mCurrentRecvPacketID);

			if(resetPacketId)
			{
				// I added this - I think it's correct - DJS
				// reset packet in ID
				cdp->setPacketInID(mCurrentRecvPacketID);
			}
			// And claim the packet is on the circuit we just added.
		}
	}
	else
	{
		// this is an old circuit. . . is it still alive?
		if (!cdp->isAlive())
		{
			// nope. don't accept if we're protected
			if (mbProtected)
			{
				// don't accept packets from unexpected sources
				cdp = NULL;
			}
			else
			{
				// wake up the circuit
				cdp->setAlive(true);
				
				if(resetPacketId)
				{
					// reset packet in ID
					cdp->setPacketInID(mCurrentRecvPacketID);
				}
			}
		}
	}
	return cdp;
=======
                                            bool resetPacketId)
{
    LLCircuitData* cdp = mCircuitInfo.findCircuit(host);
    if (!cdp)
    {
        // This packet comes from a circuit we don't know about.

        // Are we rejecting off-circuit packets?
        if (mbProtected)
        {
            // cdp is already NULL, so we don't need to unset it.
        }
        else
        {
            // nope, open the new circuit
            cdp = mCircuitInfo.addCircuitData(host, mCurrentRecvPacketID);

            if(resetPacketId)
            {
                // I added this - I think it's correct - DJS
                // reset packet in ID
                cdp->setPacketInID(mCurrentRecvPacketID);
            }
            // And claim the packet is on the circuit we just added.
        }
    }
    else
    {
        // this is an old circuit. . . is it still alive?
        if (!cdp->isAlive())
        {
            // nope. don't accept if we're protected
            if (mbProtected)
            {
                // don't accept packets from unexpected sources
                cdp = NULL;
            }
            else
            {
                // wake up the circuit
                cdp->setAlive(TRUE);

                if(resetPacketId)
                {
                    // reset packet in ID
                    cdp->setPacketInID(mCurrentRecvPacketID);
                }
            }
        }
    }
    return cdp;
>>>>>>> e1623bb2
}

// Returns true if a valid, on-circuit message has been received.
// Requiring a non-const LockMessageChecker reference ensures that
// mMessageReader has been set to mTemplateMessageReader.
bool LLMessageSystem::checkMessages(LockMessageChecker&, S64 frame_count )
{
<<<<<<< HEAD
	// Pump 
	bool	valid_packet = false;

	LLTransferTargetVFile::updateQueue();
	
	if (!mNumMessageCounts)
	{
		// This is the first message being handled after a resetReceiveCounts,
		// we must be starting the message processing loop.  Reset the timers.
		mCurrentMessageTime = totalTime();
		mMessageCountTime = getMessageTimeSeconds();
	}

	// loop until either no packets or a valid packet
	// i.e., burn through packets from unregistered circuits
	S32 receive_size = 0;
	do
	{
		clearReceiveState();
		
		bool recv_reliable = false;
		bool recv_resent = false;
		S32 acks = 0;
		S32 true_rcv_size = 0;

		U8* buffer = mTrueReceiveBuffer;
		
		mTrueReceiveSize = mPacketRing.receivePacket(mSocket, (char *)mTrueReceiveBuffer);
		// If you want to dump all received packets into SecondLife.log, uncomment this
		//dumpPacketToLog();
		
		receive_size = mTrueReceiveSize;
		mLastSender = mPacketRing.getLastSender();
		mLastReceivingIF = mPacketRing.getLastReceivingInterface();
		
		if (receive_size < (S32) LL_MINIMUM_VALID_PACKET_SIZE)
		{
			// A receive size of zero is OK, that means that there are no more packets available.
			// Ones that are non-zero but below the minimum packet size are worrisome.
			if (receive_size > 0)
			{
				LL_WARNS("Messaging") << "Invalid (too short) packet discarded " << receive_size << LL_ENDL;
				callExceptionFunc(MX_PACKET_TOO_SHORT);
			}
			// no data in packet receive buffer
			valid_packet = false;
		}
		else
		{
			LLHost host;
			LLCircuitData* cdp;
			
			// note if packet acks are appended.
			if(buffer[0] & LL_ACK_FLAG)
			{
				acks += buffer[--receive_size];
				true_rcv_size = receive_size;
				if(receive_size >= ((S32)(acks * sizeof(TPACKETID) + LL_MINIMUM_VALID_PACKET_SIZE)))
				{
					receive_size -= acks * sizeof(TPACKETID);
				}
				else
				{
					// mal-formed packet. ignore it and continue with
					// the next one
					LL_WARNS("Messaging") << "Malformed packet received. Packet size "
						<< receive_size << " with invalid no. of acks " << acks
						<< LL_ENDL;
					valid_packet = false;
					continue;
				}
			}

			// process the message as normal
			mIncomingCompressedSize = zeroCodeExpand(&buffer, &receive_size);
			mCurrentRecvPacketID = ntohl(*((U32*)(&buffer[1])));
			host = getSender();

			const bool resetPacketId = true;
			cdp = findCircuit(host, resetPacketId);

			// At this point, cdp is now a pointer to the circuit that
			// this message came in on if it's valid, and NULL if the
			// circuit was bogus.

			if(cdp && (acks > 0) && ((S32)(acks * sizeof(TPACKETID)) < (true_rcv_size)))
			{
				TPACKETID packet_id;
				U32 mem_id=0;
				for(S32 i = 0; i < acks; ++i)
				{
					true_rcv_size -= sizeof(TPACKETID);
					memcpy(&mem_id, &mTrueReceiveBuffer[true_rcv_size], /* Flawfinder: ignore*/
					     sizeof(TPACKETID));
					packet_id = ntohl(mem_id);
					//LL_INFOS("Messaging") << "got ack: " << packet_id << LL_ENDL;
					cdp->ackReliablePacket(packet_id);
				}
				if (!cdp->getUnackedPacketCount())
				{
					// Remove this circuit from the list of circuits with unacked packets
					mCircuitInfo.mUnackedCircuitMap.erase(cdp->mHost);
				}
			}

			if (buffer[0] & LL_RELIABLE_FLAG)
			{
				recv_reliable = true;
			}
			if (buffer[0] & LL_RESENT_FLAG)
			{
				recv_resent = true;
				if (cdp && cdp->isDuplicateResend(mCurrentRecvPacketID))
				{
					// We need to ACK here to suppress
					// further resends of packets we've
					// already seen.
					if (recv_reliable)
					{
						//mAckList.addData(new LLPacketAck(host, mCurrentRecvPacketID));
						// ***************************************
						// TESTING CODE
						//if(mCircuitInfo.mCurrentCircuit->mHost != host)
						//{
						//	LL_WARNS("Messaging") << "DISCARDED PACKET HOST MISMATCH! HOST: "
						//			<< host << " CIRCUIT: "
						//			<< mCircuitInfo.mCurrentCircuit->mHost
						//			<< LL_ENDL;
						//}
						// ***************************************
						//mCircuitInfo.mCurrentCircuit->mAcks.put(mCurrentRecvPacketID);
						cdp->collectRAck(mCurrentRecvPacketID);
					}
								 
					LL_DEBUGS("Messaging") << "Discarding duplicate resend from " << host << LL_ENDL;
					if(mVerboseLog)
					{
						std::ostringstream str;
						str << "MSG: <- " << host;
						std::string tbuf;
						tbuf = llformat( "\t%6d\t%6d\t%6d ", receive_size, (mIncomingCompressedSize ? mIncomingCompressedSize : receive_size), mCurrentRecvPacketID);
						str << tbuf << "(unknown)"
							<< (recv_reliable ? " reliable" : "")
							<< " resent "
							<< ((acks > 0) ? "acks" : "")
							<< " DISCARD DUPLICATE";
						LL_INFOS("Messaging") << str.str() << LL_ENDL;
					}
					mPacketsIn++;
					valid_packet = false;
					continue;
				}
			}

			// UseCircuitCode can be a valid, off-circuit packet.
			// But we don't want to acknowledge UseCircuitCode until the circuit is
			// available, which is why the acknowledgement test is done above.  JC
			bool trusted = cdp && cdp->getTrusted();
			valid_packet = mTemplateMessageReader->validateMessage(
				buffer,
				receive_size,
				host,
				trusted);
			if (!valid_packet)
			{
				clearReceiveState();
			}

			// UseCircuitCode is allowed in even from an invalid circuit, so that
			// we can toss circuits around.
			if(
				valid_packet &&
				!cdp && 
				(mTemplateMessageReader->getMessageName() !=
				 _PREHASH_UseCircuitCode))
			{
				logMsgFromInvalidCircuit( host, recv_reliable );
				clearReceiveState();
				valid_packet = false;
			}

			if(
				valid_packet &&
				cdp &&
				!cdp->getTrusted() && 
				mTemplateMessageReader->isTrusted())
			{
				logTrustedMsgFromUntrustedCircuit( host );
				clearReceiveState();

				sendDenyTrustedCircuit(host);
				valid_packet = false;
			}

			if( valid_packet )
			{
				logValidMsg(cdp, host, recv_reliable, recv_resent, acks>0 );
				valid_packet = mTemplateMessageReader->readMessage(buffer, host);
			}

			// It's possible that the circuit went away, because ANY message can disable the circuit
			// (for example, UseCircuit, CloseCircuit, DisableSimulator).  Find it again.
			cdp = mCircuitInfo.findCircuit(host);

			if (valid_packet)
			{
				mPacketsIn++;
				mBytesIn += mTrueReceiveSize;
				
				// ACK here for	valid packets that we've seen
				// for the first time.
				if (cdp && recv_reliable)
				{
					// Add to the recently received list for duplicate suppression
					cdp->mRecentlyReceivedReliablePackets[mCurrentRecvPacketID] = getMessageTimeUsecs();

					// Put it onto the list of packets to be acked
					cdp->collectRAck(mCurrentRecvPacketID);
					mReliablePacketsIn++;
				}
			}
			else
			{
				if (mbProtected  && (!cdp))
				{
					LL_WARNS("Messaging") << "Invalid Packet from invalid circuit " << host << LL_ENDL;
					mOffCircuitPackets++;
				}
				else
				{
					mInvalidOnCircuitPackets++;
				}
			}
		}
	} while (!valid_packet && receive_size > 0);

	F64Seconds mt_sec = getMessageTimeSeconds();
	// Check to see if we need to print debug info
	if ((mt_sec - mCircuitPrintTime) > mCircuitPrintFreq)
	{
		dumpCircuitInfo();
		mCircuitPrintTime = mt_sec;
	}

	if( !valid_packet )
	{
		clearReceiveState();
	}

	return valid_packet;
}

S32	LLMessageSystem::getReceiveBytes() const
{
	if (getReceiveCompressedSize())
	{
		return getReceiveCompressedSize() * 8;
	}
	else
	{
		return getReceiveSize() * 8;
	}
=======
    // Pump
    BOOL    valid_packet = FALSE;

    LLTransferTargetVFile::updateQueue();

    if (!mNumMessageCounts)
    {
        // This is the first message being handled after a resetReceiveCounts,
        // we must be starting the message processing loop.  Reset the timers.
        mCurrentMessageTime = totalTime();
        mMessageCountTime = getMessageTimeSeconds();
    }

    // loop until either no packets or a valid packet
    // i.e., burn through packets from unregistered circuits
    S32 receive_size = 0;
    do
    {
        clearReceiveState();

        BOOL recv_reliable = FALSE;
        BOOL recv_resent = FALSE;
        S32 acks = 0;
        S32 true_rcv_size = 0;

        U8* buffer = mTrueReceiveBuffer;

        mTrueReceiveSize = mPacketRing.receivePacket(mSocket, (char *)mTrueReceiveBuffer);
        // If you want to dump all received packets into SecondLife.log, uncomment this
        //dumpPacketToLog();

        receive_size = mTrueReceiveSize;
        mLastSender = mPacketRing.getLastSender();
        mLastReceivingIF = mPacketRing.getLastReceivingInterface();

        if (receive_size < (S32) LL_MINIMUM_VALID_PACKET_SIZE)
        {
            // A receive size of zero is OK, that means that there are no more packets available.
            // Ones that are non-zero but below the minimum packet size are worrisome.
            if (receive_size > 0)
            {
                LL_WARNS("Messaging") << "Invalid (too short) packet discarded " << receive_size << LL_ENDL;
                callExceptionFunc(MX_PACKET_TOO_SHORT);
            }
            // no data in packet receive buffer
            valid_packet = FALSE;
        }
        else
        {
            LLHost host;
            LLCircuitData* cdp;

            // note if packet acks are appended.
            if(buffer[0] & LL_ACK_FLAG)
            {
                acks += buffer[--receive_size];
                true_rcv_size = receive_size;
                if(receive_size >= ((S32)(acks * sizeof(TPACKETID) + LL_MINIMUM_VALID_PACKET_SIZE)))
                {
                    receive_size -= acks * sizeof(TPACKETID);
                }
                else
                {
                    // mal-formed packet. ignore it and continue with
                    // the next one
                    LL_WARNS("Messaging") << "Malformed packet received. Packet size "
                        << receive_size << " with invalid no. of acks " << acks
                        << LL_ENDL;
                    valid_packet = FALSE;
                    continue;
                }
            }

            // process the message as normal
            mIncomingCompressedSize = zeroCodeExpand(&buffer, &receive_size);
            mCurrentRecvPacketID = ntohl(*((U32*)(&buffer[1])));
            host = getSender();

            const bool resetPacketId = true;
            cdp = findCircuit(host, resetPacketId);

            // At this point, cdp is now a pointer to the circuit that
            // this message came in on if it's valid, and NULL if the
            // circuit was bogus.

            if(cdp && (acks > 0) && ((S32)(acks * sizeof(TPACKETID)) < (true_rcv_size)))
            {
                TPACKETID packet_id;
                U32 mem_id=0;
                for(S32 i = 0; i < acks; ++i)
                {
                    true_rcv_size -= sizeof(TPACKETID);
                    memcpy(&mem_id, &mTrueReceiveBuffer[true_rcv_size], /* Flawfinder: ignore*/
                         sizeof(TPACKETID));
                    packet_id = ntohl(mem_id);
                    //LL_INFOS("Messaging") << "got ack: " << packet_id << LL_ENDL;
                    cdp->ackReliablePacket(packet_id);
                }
                if (!cdp->getUnackedPacketCount())
                {
                    // Remove this circuit from the list of circuits with unacked packets
                    mCircuitInfo.mUnackedCircuitMap.erase(cdp->mHost);
                }
            }

            if (buffer[0] & LL_RELIABLE_FLAG)
            {
                recv_reliable = TRUE;
            }
            if (buffer[0] & LL_RESENT_FLAG)
            {
                recv_resent = TRUE;
                if (cdp && cdp->isDuplicateResend(mCurrentRecvPacketID))
                {
                    // We need to ACK here to suppress
                    // further resends of packets we've
                    // already seen.
                    if (recv_reliable)
                    {
                        //mAckList.addData(new LLPacketAck(host, mCurrentRecvPacketID));
                        // ***************************************
                        // TESTING CODE
                        //if(mCircuitInfo.mCurrentCircuit->mHost != host)
                        //{
                        //  LL_WARNS("Messaging") << "DISCARDED PACKET HOST MISMATCH! HOST: "
                        //          << host << " CIRCUIT: "
                        //          << mCircuitInfo.mCurrentCircuit->mHost
                        //          << LL_ENDL;
                        //}
                        // ***************************************
                        //mCircuitInfo.mCurrentCircuit->mAcks.put(mCurrentRecvPacketID);
                        cdp->collectRAck(mCurrentRecvPacketID);
                    }

                    LL_DEBUGS("Messaging") << "Discarding duplicate resend from " << host << LL_ENDL;
                    if(mVerboseLog)
                    {
                        std::ostringstream str;
                        str << "MSG: <- " << host;
                        std::string tbuf;
                        tbuf = llformat( "\t%6d\t%6d\t%6d ", receive_size, (mIncomingCompressedSize ? mIncomingCompressedSize : receive_size), mCurrentRecvPacketID);
                        str << tbuf << "(unknown)"
                            << (recv_reliable ? " reliable" : "")
                            << " resent "
                            << ((acks > 0) ? "acks" : "")
                            << " DISCARD DUPLICATE";
                        LL_INFOS("Messaging") << str.str() << LL_ENDL;
                    }
                    mPacketsIn++;
                    valid_packet = FALSE;
                    continue;
                }
            }

            // UseCircuitCode can be a valid, off-circuit packet.
            // But we don't want to acknowledge UseCircuitCode until the circuit is
            // available, which is why the acknowledgement test is done above.  JC
            bool trusted = cdp && cdp->getTrusted();
            valid_packet = mTemplateMessageReader->validateMessage(
                buffer,
                receive_size,
                host,
                trusted);
            if (!valid_packet)
            {
                clearReceiveState();
            }

            // UseCircuitCode is allowed in even from an invalid circuit, so that
            // we can toss circuits around.
            if(
                valid_packet &&
                !cdp &&
                (mTemplateMessageReader->getMessageName() !=
                 _PREHASH_UseCircuitCode))
            {
                logMsgFromInvalidCircuit( host, recv_reliable );
                clearReceiveState();
                valid_packet = FALSE;
            }

            if(
                valid_packet &&
                cdp &&
                !cdp->getTrusted() &&
                mTemplateMessageReader->isTrusted())
            {
                logTrustedMsgFromUntrustedCircuit( host );
                clearReceiveState();

                sendDenyTrustedCircuit(host);
                valid_packet = FALSE;
            }

            if( valid_packet )
            {
                logValidMsg(cdp, host, recv_reliable, recv_resent, (BOOL)(acks>0) );
                valid_packet = mTemplateMessageReader->readMessage(buffer, host);
            }

            // It's possible that the circuit went away, because ANY message can disable the circuit
            // (for example, UseCircuit, CloseCircuit, DisableSimulator).  Find it again.
            cdp = mCircuitInfo.findCircuit(host);

            if (valid_packet)
            {
                mPacketsIn++;
                mBytesIn += mTrueReceiveSize;

                // ACK here for valid packets that we've seen
                // for the first time.
                if (cdp && recv_reliable)
                {
                    // Add to the recently received list for duplicate suppression
                    cdp->mRecentlyReceivedReliablePackets[mCurrentRecvPacketID] = getMessageTimeUsecs();

                    // Put it onto the list of packets to be acked
                    cdp->collectRAck(mCurrentRecvPacketID);
                    mReliablePacketsIn++;
                }
            }
            else
            {
                if (mbProtected  && (!cdp))
                {
                    LL_WARNS("Messaging") << "Invalid Packet from invalid circuit " << host << LL_ENDL;
                    mOffCircuitPackets++;
                }
                else
                {
                    mInvalidOnCircuitPackets++;
                }
            }
        }
    } while (!valid_packet && receive_size > 0);

    F64Seconds mt_sec = getMessageTimeSeconds();
    // Check to see if we need to print debug info
    if ((mt_sec - mCircuitPrintTime) > mCircuitPrintFreq)
    {
        dumpCircuitInfo();
        mCircuitPrintTime = mt_sec;
    }

    if( !valid_packet )
    {
        clearReceiveState();
    }

    return valid_packet;
}

S32 LLMessageSystem::getReceiveBytes() const
{
    if (getReceiveCompressedSize())
    {
        return getReceiveCompressedSize() * 8;
    }
    else
    {
        return getReceiveSize() * 8;
    }
>>>>>>> e1623bb2
}


void LLMessageSystem::processAcks(LockMessageChecker&, F32 collect_time)
{
<<<<<<< HEAD
	F64Seconds mt_sec = getMessageTimeSeconds();
	{
		gTransferManager.updateTransfers();

		if (gXferManager)
		{
			gXferManager->retransmitUnackedPackets();
		}

		if (gAssetStorage)
		{
			gAssetStorage->checkForTimeouts();
		}
	}

	bool dump = false;
	{
		// Check the status of circuits
		mCircuitInfo.updateWatchDogTimers(this);

		//resend any necessary packets
		mCircuitInfo.resendUnackedPackets(mUnackedListDepth, mUnackedListSize);

		//cycle through ack list for each host we need to send acks to
		mCircuitInfo.sendAcks(collect_time);

		if (!mDenyTrustedCircuitSet.empty())
		{
			LL_INFOS("Messaging") << "Sending queued DenyTrustedCircuit messages." << LL_ENDL;
			for (host_set_t::iterator hostit = mDenyTrustedCircuitSet.begin(); hostit != mDenyTrustedCircuitSet.end(); ++hostit)
			{
				reallySendDenyTrustedCircuit(*hostit);
			}
			mDenyTrustedCircuitSet.clear();
		}

		if (mMaxMessageCounts >= 0)
		{
			if (mNumMessageCounts >= mMaxMessageCounts)
			{
				dump = true;
			}
		}

		if (mMaxMessageTime >= F32Seconds(0.f))
		{
			// This is one of the only places where we're required to get REAL message system time.
			mReceiveTime = getMessageTimeSeconds(true) - mMessageCountTime;
			if (mReceiveTime > mMaxMessageTime)
			{
				dump = true;
			}
		}
	}

	if (dump)
	{
		dumpReceiveCounts();
	}
	resetReceiveCounts();

	if ((mt_sec - mResendDumpTime) > CIRCUIT_DUMP_TIMEOUT)
	{
		mResendDumpTime = mt_sec;
		mCircuitInfo.dumpResends();
	}
=======
    F64Seconds mt_sec = getMessageTimeSeconds();
    {
        gTransferManager.updateTransfers();

        if (gXferManager)
        {
            gXferManager->retransmitUnackedPackets();
        }

        if (gAssetStorage)
        {
            gAssetStorage->checkForTimeouts();
        }
    }

    BOOL dump = FALSE;
    {
        // Check the status of circuits
        mCircuitInfo.updateWatchDogTimers(this);

        //resend any necessary packets
        mCircuitInfo.resendUnackedPackets(mUnackedListDepth, mUnackedListSize);

        //cycle through ack list for each host we need to send acks to
        mCircuitInfo.sendAcks(collect_time);

        if (!mDenyTrustedCircuitSet.empty())
        {
            LL_INFOS("Messaging") << "Sending queued DenyTrustedCircuit messages." << LL_ENDL;
            for (host_set_t::iterator hostit = mDenyTrustedCircuitSet.begin(); hostit != mDenyTrustedCircuitSet.end(); ++hostit)
            {
                reallySendDenyTrustedCircuit(*hostit);
            }
            mDenyTrustedCircuitSet.clear();
        }

        if (mMaxMessageCounts >= 0)
        {
            if (mNumMessageCounts >= mMaxMessageCounts)
            {
                dump = TRUE;
            }
        }

        if (mMaxMessageTime >= F32Seconds(0.f))
        {
            // This is one of the only places where we're required to get REAL message system time.
            mReceiveTime = getMessageTimeSeconds(TRUE) - mMessageCountTime;
            if (mReceiveTime > mMaxMessageTime)
            {
                dump = TRUE;
            }
        }
    }

    if (dump)
    {
        dumpReceiveCounts();
    }
    resetReceiveCounts();

    if ((mt_sec - mResendDumpTime) > CIRCUIT_DUMP_TIMEOUT)
    {
        mResendDumpTime = mt_sec;
        mCircuitInfo.dumpResends();
    }
>>>>>>> e1623bb2
}

void LLMessageSystem::copyMessageReceivedToSend()
{
<<<<<<< HEAD
	// NOTE: babbage: switch builder to match reader to avoid
	// converting message format
	if(mMessageReader == mTemplateMessageReader)
	{
		mMessageBuilder = mTemplateMessageBuilder;
	}
	else
	{
		mMessageBuilder = mLLSDMessageBuilder;
	}
	mSendReliable = false;
	mMessageBuilder->newMessage(mMessageReader->getMessageName());
	mMessageReader->copyToBuilder(*mMessageBuilder);
=======
    // NOTE: babbage: switch builder to match reader to avoid
    // converting message format
    if(mMessageReader == mTemplateMessageReader)
    {
        mMessageBuilder = mTemplateMessageBuilder;
    }
    else
    {
        mMessageBuilder = mLLSDMessageBuilder;
    }
    mSendReliable = FALSE;
    mMessageBuilder->newMessage(mMessageReader->getMessageName());
    mMessageReader->copyToBuilder(*mMessageBuilder);
>>>>>>> e1623bb2
}

LLSD LLMessageSystem::getReceivedMessageLLSD() const
{
    LLSDMessageBuilder builder;
    mMessageReader->copyToBuilder(builder);
    return builder.getMessage();
}

LLSD LLMessageSystem::getBuiltMessageLLSD() const
{
    LLSD result;
    if (mLLSDMessageBuilder == mMessageBuilder)
    {
         result = mLLSDMessageBuilder->getMessage();
    }
    else
    {
        // TODO: implement as below?
        LL_ERRS() << "Message not built as LLSD." << LL_ENDL;
    }
    return result;
}

LLSD LLMessageSystem::wrapReceivedTemplateData() const
{
    if(mMessageReader == mTemplateMessageReader)
    {
        LLTemplateMessageBuilder builder(mMessageTemplates);
        builder.newMessage(mMessageReader->getMessageName());
        mMessageReader->copyToBuilder(builder);
        U8 buffer[MAX_BUFFER_SIZE];
        const U8 offset_to_data = 0;
        U32 size = builder.buildMessage(buffer, MAX_BUFFER_SIZE,
                                        offset_to_data);
        std::vector<U8> binary_data(buffer, buffer+size);
        LLSD wrapped_data = LLSD::emptyMap();
        wrapped_data["binary-template-data"] = binary_data;
        return wrapped_data;
    }
    else
    {
        return getReceivedMessageLLSD();
    }
}

LLSD LLMessageSystem::wrapBuiltTemplateData() const
{
    LLSD result;
    if (mLLSDMessageBuilder == mMessageBuilder)
    {
        result = getBuiltMessageLLSD();
    }
    else
    {
        U8 buffer[MAX_BUFFER_SIZE];
        const U8 offset_to_data = 0;
        U32 size = mTemplateMessageBuilder->buildMessage(
            buffer, MAX_BUFFER_SIZE,
            offset_to_data);
        std::vector<U8> binary_data(buffer, buffer+size);
        LLSD wrapped_data = LLSD::emptyMap();
        wrapped_data["binary-template-data"] = binary_data;
        result = wrapped_data;
    }
    return result;
}

LLStoredMessagePtr LLMessageSystem::getReceivedMessage() const
{
    const std::string& name = mMessageReader->getMessageName();
    LLSD message = wrapReceivedTemplateData();

    return LLStoredMessagePtr(new LLStoredMessage(name, message));
}

LLStoredMessagePtr LLMessageSystem::getBuiltMessage() const
{
    const std::string& name = mMessageBuilder->getMessageName();
    LLSD message = wrapBuiltTemplateData();

    return LLStoredMessagePtr(new LLStoredMessage(name, message));
}

S32 LLMessageSystem::sendMessage(const LLHost &host, LLStoredMessagePtr message)
{
    return sendMessage(host, message->mName.c_str(), message->mMessage);
}


void LLMessageSystem::clearMessage()
{
<<<<<<< HEAD
	mSendReliable = false;
	mMessageBuilder->clearMessage();
=======
    mSendReliable = FALSE;
    mMessageBuilder->clearMessage();
>>>>>>> e1623bb2
}

// set block to add data to within current message
void LLMessageSystem::nextBlockFast(const char *blockname)
{
    mMessageBuilder->nextBlock(blockname);
}

void LLMessageSystem::nextBlock(const char *blockname)
{
    nextBlockFast(LLMessageStringTable::getInstance()->getString(blockname));
}

bool LLMessageSystem::isSendFull(const char* blockname)
{
    char* stringTableName = NULL;
    if(NULL != blockname)
    {
        stringTableName = LLMessageStringTable::getInstance()->getString(blockname);
    }
    return isSendFullFast(stringTableName);
}

bool LLMessageSystem::isSendFullFast(const char* blockname)
{
    return mMessageBuilder->isMessageFull(blockname);
}


// blow away the last block of a message, return false if that leaves no blocks or there wasn't a block to remove
// TODO: Babbage: Remove this horror.
bool LLMessageSystem::removeLastBlock()
{
    return mMessageBuilder->removeLastBlock();
}

S32 LLMessageSystem::sendReliable(const LLHost &host)
{
<<<<<<< HEAD
	return sendReliable(host, LL_DEFAULT_RELIABLE_RETRIES, true, LL_PING_BASED_TIMEOUT_DUMMY, NULL, NULL);
=======
    return sendReliable(host, LL_DEFAULT_RELIABLE_RETRIES, TRUE, LL_PING_BASED_TIMEOUT_DUMMY, NULL, NULL);
>>>>>>> e1623bb2
}


S32 LLMessageSystem::sendSemiReliable(const LLHost &host, void (*callback)(void **,S32), void ** callback_data)
{
    F32Seconds timeout;

    LLCircuitData *cdp = mCircuitInfo.findCircuit(host);
    if (cdp)
    {
        timeout = llmax(LL_MINIMUM_SEMIRELIABLE_TIMEOUT_SECONDS,
                        F32Seconds(LL_SEMIRELIABLE_TIMEOUT_FACTOR * cdp->getPingDelayAveraged()));
    }
    else
    {
        timeout = LL_SEMIRELIABLE_TIMEOUT_FACTOR * LL_AVERAGED_PING_MAX;
    }

<<<<<<< HEAD
	constexpr S32 retries = 0;
	constexpr bool ping_based_timeout = false;
	return sendReliable(host, retries, ping_based_timeout, timeout, callback, callback_data);
}

// send the message via a UDP packet
S32 LLMessageSystem::sendReliable(	const LLHost &host, 
									S32 retries, 
									bool ping_based_timeout,
									F32Seconds timeout, 
									void (*callback)(void **,S32), 
									void ** callback_data)
{
	if (ping_based_timeout)
	{
	    LLCircuitData *cdp = mCircuitInfo.findCircuit(host);
	    if (cdp)
	    {
		    timeout = llmax(LL_MINIMUM_RELIABLE_TIMEOUT_SECONDS, F32Seconds(LL_RELIABLE_TIMEOUT_FACTOR * cdp->getPingDelayAveraged()));
	    }
	    else
	    {
		    timeout = llmax(LL_MINIMUM_RELIABLE_TIMEOUT_SECONDS, F32Seconds(LL_RELIABLE_TIMEOUT_FACTOR * LL_AVERAGED_PING_MAX));
	    }
	}

	mSendReliable = true;
	mReliablePacketParams.set(host, retries, ping_based_timeout, timeout, 
		callback, callback_data, 
		const_cast<char*>(mMessageBuilder->getMessageName()));
	return sendMessage(host);
=======
    const S32 retries = 0;
    const BOOL ping_based_timeout = FALSE;
    return sendReliable(host, retries, ping_based_timeout, timeout, callback, callback_data);
}

// send the message via a UDP packet
S32 LLMessageSystem::sendReliable(  const LLHost &host,
                                    S32 retries,
                                    BOOL ping_based_timeout,
                                    F32Seconds timeout,
                                    void (*callback)(void **,S32),
                                    void ** callback_data)
{
    if (ping_based_timeout)
    {
        LLCircuitData *cdp = mCircuitInfo.findCircuit(host);
        if (cdp)
        {
            timeout = llmax(LL_MINIMUM_RELIABLE_TIMEOUT_SECONDS, F32Seconds(LL_RELIABLE_TIMEOUT_FACTOR * cdp->getPingDelayAveraged()));
        }
        else
        {
            timeout = llmax(LL_MINIMUM_RELIABLE_TIMEOUT_SECONDS, F32Seconds(LL_RELIABLE_TIMEOUT_FACTOR * LL_AVERAGED_PING_MAX));
        }
    }

    mSendReliable = TRUE;
    mReliablePacketParams.set(host, retries, ping_based_timeout, timeout,
        callback, callback_data,
        const_cast<char*>(mMessageBuilder->getMessageName()));
    return sendMessage(host);
>>>>>>> e1623bb2
}

void LLMessageSystem::forwardMessage(const LLHost &host)
{
    copyMessageReceivedToSend();
    sendMessage(host);
}

void LLMessageSystem::forwardReliable(const LLHost &host)
{
    copyMessageReceivedToSend();
    sendReliable(host);
}

void LLMessageSystem::forwardReliable(const U32 circuit_code)
{
    copyMessageReceivedToSend();
    sendReliable(findHost(circuit_code));
}

<<<<<<< HEAD
S32 LLMessageSystem::forwardReliable(	const LLHost &host, 
										S32 retries, 
										bool ping_based_timeout,
										F32Seconds timeout, 
										void (*callback)(void **,S32), 
										void ** callback_data)
=======
S32 LLMessageSystem::forwardReliable(   const LLHost &host,
                                        S32 retries,
                                        BOOL ping_based_timeout,
                                        F32Seconds timeout,
                                        void (*callback)(void **,S32),
                                        void ** callback_data)
>>>>>>> e1623bb2
{
    copyMessageReceivedToSend();
    return sendReliable(host, retries, ping_based_timeout, timeout, callback, callback_data);
}

S32 LLMessageSystem::flushSemiReliable(const LLHost &host, void (*callback)(void **,S32), void ** callback_data)
{
<<<<<<< HEAD
	F32Seconds timeout; 

	LLCircuitData *cdp = mCircuitInfo.findCircuit(host);
	if (cdp)
	{
		timeout = llmax(LL_MINIMUM_SEMIRELIABLE_TIMEOUT_SECONDS,
						F32Seconds(LL_SEMIRELIABLE_TIMEOUT_FACTOR * cdp->getPingDelayAveraged()));
	}
	else
	{
		timeout = LL_SEMIRELIABLE_TIMEOUT_FACTOR * LL_AVERAGED_PING_MAX;
	}

	S32 send_bytes = 0;
	if (mMessageBuilder->getMessageSize())
	{
		mSendReliable = true;
		// No need for ping-based retry as not going to retry
		mReliablePacketParams.set(host, 0, false, timeout, callback, 
								  callback_data, 
								  const_cast<char*>(mMessageBuilder->getMessageName()));
		send_bytes = sendMessage(host);
		clearMessage();
	}
	else
	{
		delete callback_data;
	}
	return send_bytes;
=======
    F32Seconds timeout;

    LLCircuitData *cdp = mCircuitInfo.findCircuit(host);
    if (cdp)
    {
        timeout = llmax(LL_MINIMUM_SEMIRELIABLE_TIMEOUT_SECONDS,
                        F32Seconds(LL_SEMIRELIABLE_TIMEOUT_FACTOR * cdp->getPingDelayAveraged()));
    }
    else
    {
        timeout = LL_SEMIRELIABLE_TIMEOUT_FACTOR * LL_AVERAGED_PING_MAX;
    }

    S32 send_bytes = 0;
    if (mMessageBuilder->getMessageSize())
    {
        mSendReliable = TRUE;
        // No need for ping-based retry as not going to retry
        mReliablePacketParams.set(host, 0, FALSE, timeout, callback,
                                  callback_data,
                                  const_cast<char*>(mMessageBuilder->getMessageName()));
        send_bytes = sendMessage(host);
        clearMessage();
    }
    else
    {
        delete callback_data;
    }
    return send_bytes;
>>>>>>> e1623bb2
}

S32 LLMessageSystem::flushReliable(const LLHost &host)
{
    S32 send_bytes = 0;
    if (mMessageBuilder->getMessageSize())
    {
        send_bytes = sendReliable(host);
    }
    clearMessage();
    return send_bytes;
}

// This can be called from signal handlers,
// so should should not use LL_INFOS().
S32 LLMessageSystem::sendMessage(const LLHost &host)
{
    if (! mMessageBuilder->isBuilt())
    {
        mSendSize = mMessageBuilder->buildMessage(
            mSendBuffer,
            MAX_BUFFER_SIZE,
            0);
    }

    if (!(host.isOk()))    // if port and ip are zero, don't bother trying to send the message
    {
        return 0;
    }

    LLCircuitData *cdp = mCircuitInfo.findCircuit(host);
    if (!cdp)
    {
        // this is a new circuit!
        // are we protected?
        if (mbProtected)
        {
            // yup! don't send packets to an unknown circuit
            if(mVerboseLog)
            {
                LL_INFOS_ONCE("Messaging") << "MSG: -> " << host << "\tUNKNOWN CIRCUIT:\t"
                        << mMessageBuilder->getMessageName() << LL_ENDL;
            }
            LL_WARNS_ONCE("Messaging") << "sendMessage - Trying to send "
                    << mMessageBuilder->getMessageName() << " on unknown circuit "
                    << host << LL_ENDL;
            return 0;
        }
        else
        {
            // nope, open the new circuit

            cdp = mCircuitInfo.addCircuitData(host, 0);
        }
    }
    else
    {
        // this is an old circuit. . . is it still alive?
        if (!cdp->isAlive())
        {
            // nope. don't send to dead circuits
            if(mVerboseLog)
            {
                LL_INFOS("Messaging") << "MSG: -> " << host << "\tDEAD CIRCUIT\t\t"
                        << mMessageBuilder->getMessageName() << LL_ENDL;
            }
            LL_WARNS("Messaging") << "sendMessage - Trying to send message "
                    << mMessageBuilder->getMessageName() << " to dead circuit "
                    << host << LL_ENDL;
            return 0;
        }
    }

    // NOTE: babbage: LLSD message -> HTTP, template message -> UDP
    if(mMessageBuilder == mLLSDMessageBuilder)
    {
        LLSD message = mLLSDMessageBuilder->getMessage();

        UntrustedCallback_t cb = NULL;
        if ((mSendReliable) && (mReliablePacketParams.mCallback))
        {
            cb = boost::bind(mReliablePacketParams.mCallback, mReliablePacketParams.mCallbackData, _1);
        }

        LLCoros::instance().launch("LLMessageSystem::sendUntrustedSimulatorMessageCoro",
            boost::bind(&LLMessageSystem::sendUntrustedSimulatorMessageCoro, this,
            host.getUntrustedSimulatorCap(),
            mLLSDMessageBuilder->getMessageName(), message, cb));

<<<<<<< HEAD
		mSendReliable = false;
		mReliablePacketParams.clear();
		return 1;
	}

	// zero out the flags and packetid. Subtract 1 here so that we do
	// not overwrite the offset if it was set set in buildMessage().
	memset(mSendBuffer, 0, LL_PACKET_ID_SIZE - 1); 

	// add the send id to the front of the message
	cdp->nextPacketOutID();

	// Packet ID size is always 4
	*((S32*)&mSendBuffer[PHL_PACKET_ID]) = htonl(cdp->getPacketOutID());

	// Compress the message, which will usually reduce its size.
	U8 * buf_ptr = (U8 *)mSendBuffer;
	U32 buffer_length = mSendSize;
	mMessageBuilder->compressMessage(buf_ptr, buffer_length);

	if (buffer_length > 1500)
	{
		if((mMessageBuilder->getMessageName() != _PREHASH_ChildAgentUpdate)
		   && (mMessageBuilder->getMessageName() != _PREHASH_SendXferPacket))
		{
			LL_WARNS("Messaging") << "sendMessage - Trying to send "
					<< ((buffer_length > 4000) ? "EXTRA " : "")
					<< "BIG message " << mMessageBuilder->getMessageName() << " - "
					<< buffer_length << LL_ENDL;
		}
	}
	if (mSendReliable)
	{
		buf_ptr[0] |= LL_RELIABLE_FLAG;

		if (!cdp->getUnackedPacketCount())
		{
			// We are adding the first packed onto the unacked packet list(s)
			// Add this circuit to the list of circuits with unacked packets
			mCircuitInfo.mUnackedCircuitMap[cdp->mHost] = cdp;
		}

		cdp->addReliablePacket(mSocket,buf_ptr,buffer_length, &mReliablePacketParams);
		mReliablePacketsOut++;
	}

	// tack packet acks onto the end of this message
	S32 space_left = (MTUBYTES - buffer_length) / sizeof(TPACKETID); // space left for packet ids
	S32 ack_count = (S32)cdp->mAcks.size();
	bool is_ack_appended = false;
	std::vector<TPACKETID> acks;
	if((space_left > 0) && (ack_count > 0) && 
	   (mMessageBuilder->getMessageName() != _PREHASH_PacketAck))
	{
		buf_ptr[0] |= LL_ACK_FLAG;
		S32 append_ack_count = llmin(space_left, ack_count);
		const S32 MAX_ACKS = 250;
		append_ack_count = llmin(append_ack_count, MAX_ACKS);
		std::vector<TPACKETID>::iterator iter = cdp->mAcks.begin();
		std::vector<TPACKETID>::iterator last = cdp->mAcks.begin();
		last += append_ack_count;
		TPACKETID packet_id;
		for( ; iter != last ; ++iter)
		{
			// grab the next packet id.
			packet_id = (*iter);
			if(mVerboseLog)
			{
				acks.push_back(packet_id);
			}

			// put it on the end of the buffer
			packet_id = htonl(packet_id);

			if((S32)(buffer_length + sizeof(TPACKETID)) < MAX_BUFFER_SIZE)
			{
			    memcpy(&buf_ptr[buffer_length], &packet_id, sizeof(TPACKETID));	/* Flawfinder: ignore */
			    // Do the accounting
			    buffer_length += sizeof(TPACKETID);
			}
			else
			{
			    // Just reporting error is likely not enough.  Need to
			    // check how to abort or error out gracefully from
			    // this function. XXXTBD
				// *NOTE: Actually hitting this error would indicate
				// the calculation above for space_left, ack_count,
				// append_acout_count is incorrect or that
				// MAX_BUFFER_SIZE has fallen below MTU which is bad
				// and probably programmer error.
			    LL_ERRS("Messaging") << "Buffer packing failed due to size.." << LL_ENDL;
			}
		}

		// clean up the source
		cdp->mAcks.erase(cdp->mAcks.begin(), last);

		// tack the count in the final byte
		U8 count = (U8)append_ack_count;
		buf_ptr[buffer_length++] = count;
		is_ack_appended = true;
	}

	bool success;
	success = mPacketRing.sendPacket(mSocket, (char *)buf_ptr, buffer_length, host);

	if (!success)
	{
		mSendPacketFailureCount++;
	}
	else
	{
		// mCircuitInfo already points to the correct circuit data
		cdp->addBytesOut( (S32Bytes)buffer_length );
	}

	if(mVerboseLog)
	{
		std::ostringstream str;
		str << "MSG: -> " << host;
		std::string buffer;
		buffer = llformat( "\t%6d\t%6d\t%6d ", mSendSize, buffer_length, cdp->getPacketOutID());
		str << buffer
			<< mMessageBuilder->getMessageName()
			<< (mSendReliable ? " reliable " : "");
		if(is_ack_appended)
		{
			str << "\tACKS:\t";
			std::ostream_iterator<TPACKETID> append(str, " ");
			std::copy(acks.begin(), acks.end(), append);
		}
		LL_INFOS("Messaging") << str.str() << LL_ENDL;
	}


	mPacketsOut++;
	mTotalBytesOut += buffer_length;
	
	mSendReliable = false;
	mReliablePacketParams.clear();
	return buffer_length;
=======
        mSendReliable = FALSE;
        mReliablePacketParams.clear();
        return 1;
    }

    // zero out the flags and packetid. Subtract 1 here so that we do
    // not overwrite the offset if it was set set in buildMessage().
    memset(mSendBuffer, 0, LL_PACKET_ID_SIZE - 1);

    // add the send id to the front of the message
    cdp->nextPacketOutID();

    // Packet ID size is always 4
    *((S32*)&mSendBuffer[PHL_PACKET_ID]) = htonl(cdp->getPacketOutID());

    // Compress the message, which will usually reduce its size.
    U8 * buf_ptr = (U8 *)mSendBuffer;
    U32 buffer_length = mSendSize;
    mMessageBuilder->compressMessage(buf_ptr, buffer_length);

    if (buffer_length > 1500)
    {
        if((mMessageBuilder->getMessageName() != _PREHASH_ChildAgentUpdate)
           && (mMessageBuilder->getMessageName() != _PREHASH_SendXferPacket))
        {
            LL_WARNS("Messaging") << "sendMessage - Trying to send "
                    << ((buffer_length > 4000) ? "EXTRA " : "")
                    << "BIG message " << mMessageBuilder->getMessageName() << " - "
                    << buffer_length << LL_ENDL;
        }
    }
    if (mSendReliable)
    {
        buf_ptr[0] |= LL_RELIABLE_FLAG;

        if (!cdp->getUnackedPacketCount())
        {
            // We are adding the first packed onto the unacked packet list(s)
            // Add this circuit to the list of circuits with unacked packets
            mCircuitInfo.mUnackedCircuitMap[cdp->mHost] = cdp;
        }

        cdp->addReliablePacket(mSocket,buf_ptr,buffer_length, &mReliablePacketParams);
        mReliablePacketsOut++;
    }

    // tack packet acks onto the end of this message
    S32 space_left = (MTUBYTES - buffer_length) / sizeof(TPACKETID); // space left for packet ids
    S32 ack_count = (S32)cdp->mAcks.size();
    BOOL is_ack_appended = FALSE;
    std::vector<TPACKETID> acks;
    if((space_left > 0) && (ack_count > 0) &&
       (mMessageBuilder->getMessageName() != _PREHASH_PacketAck))
    {
        buf_ptr[0] |= LL_ACK_FLAG;
        S32 append_ack_count = llmin(space_left, ack_count);
        const S32 MAX_ACKS = 250;
        append_ack_count = llmin(append_ack_count, MAX_ACKS);
        std::vector<TPACKETID>::iterator iter = cdp->mAcks.begin();
        std::vector<TPACKETID>::iterator last = cdp->mAcks.begin();
        last += append_ack_count;
        TPACKETID packet_id;
        for( ; iter != last ; ++iter)
        {
            // grab the next packet id.
            packet_id = (*iter);
            if(mVerboseLog)
            {
                acks.push_back(packet_id);
            }

            // put it on the end of the buffer
            packet_id = htonl(packet_id);

            if((S32)(buffer_length + sizeof(TPACKETID)) < MAX_BUFFER_SIZE)
            {
                memcpy(&buf_ptr[buffer_length], &packet_id, sizeof(TPACKETID)); /* Flawfinder: ignore */
                // Do the accounting
                buffer_length += sizeof(TPACKETID);
            }
            else
            {
                // Just reporting error is likely not enough.  Need to
                // check how to abort or error out gracefully from
                // this function. XXXTBD
                // *NOTE: Actually hitting this error would indicate
                // the calculation above for space_left, ack_count,
                // append_acout_count is incorrect or that
                // MAX_BUFFER_SIZE has fallen below MTU which is bad
                // and probably programmer error.
                LL_ERRS("Messaging") << "Buffer packing failed due to size.." << LL_ENDL;
            }
        }

        // clean up the source
        cdp->mAcks.erase(cdp->mAcks.begin(), last);

        // tack the count in the final byte
        U8 count = (U8)append_ack_count;
        buf_ptr[buffer_length++] = count;
        is_ack_appended = TRUE;
    }

    BOOL success;
    success = mPacketRing.sendPacket(mSocket, (char *)buf_ptr, buffer_length, host);

    if (!success)
    {
        mSendPacketFailureCount++;
    }
    else
    {
        // mCircuitInfo already points to the correct circuit data
        cdp->addBytesOut( (S32Bytes)buffer_length );
    }

    if(mVerboseLog)
    {
        std::ostringstream str;
        str << "MSG: -> " << host;
        std::string buffer;
        buffer = llformat( "\t%6d\t%6d\t%6d ", mSendSize, buffer_length, cdp->getPacketOutID());
        str << buffer
            << mMessageBuilder->getMessageName()
            << (mSendReliable ? " reliable " : "");
        if(is_ack_appended)
        {
            str << "\tACKS:\t";
            std::ostream_iterator<TPACKETID> append(str, " ");
            std::copy(acks.begin(), acks.end(), append);
        }
        LL_INFOS("Messaging") << str.str() << LL_ENDL;
    }


    mPacketsOut++;
    mTotalBytesOut += buffer_length;

    mSendReliable = FALSE;
    mReliablePacketParams.clear();
    return buffer_length;
>>>>>>> e1623bb2
}

void LLMessageSystem::logMsgFromInvalidCircuit( const LLHost& host, bool recv_reliable )
{
<<<<<<< HEAD
	if(mVerboseLog)
	{
		std::ostringstream str;
		str << "MSG: <- " << host;
		std::string buffer;
		buffer = llformat( "\t%6d\t%6d\t%6d ", mMessageReader->getMessageSize(), (mIncomingCompressedSize ? mIncomingCompressedSize: mMessageReader->getMessageSize()), mCurrentRecvPacketID);
		str << buffer
			<< nullToEmpty(mMessageReader->getMessageName())
			<< (recv_reliable ? " reliable" : "")
 			<< " REJECTED";
		LL_INFOS("Messaging") << str.str() << LL_ENDL;
	}
	// nope!
	// cout << "Rejecting unexpected message " << mCurrentMessageTemplate->mName << " from " << hex << ip << " , " << dec << port << endl;

	// Keep track of rejected messages as well
	if (mNumMessageCounts >= MAX_MESSAGE_COUNT_NUM)
	{
		LL_WARNS("Messaging") << "Got more than " << MAX_MESSAGE_COUNT_NUM << " packets without clearing counts" << LL_ENDL;
	}
	else
	{
		// TODO: babbage: work out if we need these
		// mMessageCountList[mNumMessageCounts].mMessageNum = mCurrentRMessageTemplate->mMessageNumber;
		mMessageCountList[mNumMessageCounts].mMessageBytes = mMessageReader->getMessageSize();
		mMessageCountList[mNumMessageCounts].mInvalid = true;
		mNumMessageCounts++;
	}
=======
    if(mVerboseLog)
    {
        std::ostringstream str;
        str << "MSG: <- " << host;
        std::string buffer;
        buffer = llformat( "\t%6d\t%6d\t%6d ", mMessageReader->getMessageSize(), (mIncomingCompressedSize ? mIncomingCompressedSize: mMessageReader->getMessageSize()), mCurrentRecvPacketID);
        str << buffer
            << nullToEmpty(mMessageReader->getMessageName())
            << (recv_reliable ? " reliable" : "")
            << " REJECTED";
        LL_INFOS("Messaging") << str.str() << LL_ENDL;
    }
    // nope!
    // cout << "Rejecting unexpected message " << mCurrentMessageTemplate->mName << " from " << hex << ip << " , " << dec << port << endl;

    // Keep track of rejected messages as well
    if (mNumMessageCounts >= MAX_MESSAGE_COUNT_NUM)
    {
        LL_WARNS("Messaging") << "Got more than " << MAX_MESSAGE_COUNT_NUM << " packets without clearing counts" << LL_ENDL;
    }
    else
    {
        // TODO: babbage: work out if we need these
        // mMessageCountList[mNumMessageCounts].mMessageNum = mCurrentRMessageTemplate->mMessageNumber;
        mMessageCountList[mNumMessageCounts].mMessageBytes = mMessageReader->getMessageSize();
        mMessageCountList[mNumMessageCounts].mInvalid = TRUE;
        mNumMessageCounts++;
    }
>>>>>>> e1623bb2
}

S32 LLMessageSystem::sendMessage(
    const LLHost &host,
    const char* name,
    const LLSD& message)
{
    if (!(host.isOk()))
    {
        LL_WARNS("Messaging") << "trying to send message to invalid host"   << LL_ENDL;
        return 0;
    }

    UntrustedCallback_t cb = NULL;
    if ((mSendReliable) && (mReliablePacketParams.mCallback))
    {
        cb = boost::bind(mReliablePacketParams.mCallback, mReliablePacketParams.mCallbackData, _1);
    }

    LLCoros::instance().launch("LLMessageSystem::sendUntrustedSimulatorMessageCoro",
            boost::bind(&LLMessageSystem::sendUntrustedSimulatorMessageCoro, this,
            host.getUntrustedSimulatorCap(), name, message, cb));
    return 1;
}

void LLMessageSystem::logTrustedMsgFromUntrustedCircuit( const LLHost& host )
{
<<<<<<< HEAD
	// RequestTrustedCircuit is how we establish trust, so don't spam
	// if it's received on a trusted circuit. JC
	if (strcmp(mMessageReader->getMessageName(), "RequestTrustedCircuit"))
	{
		LL_WARNS("Messaging") << "Received trusted message on untrusted circuit. "
				<< "Will reply with deny. "
				<< "Message: " << nullToEmpty(mMessageReader->getMessageName())
				<< " Host: " << host << LL_ENDL;
	}

	if (mNumMessageCounts >= MAX_MESSAGE_COUNT_NUM)
	{
		LL_WARNS("Messaging") << "got more than " << MAX_MESSAGE_COUNT_NUM
			<< " packets without clearing counts"
			<< LL_ENDL;
	}
	else
	{
		// TODO: babbage: work out if we need these
		//mMessageCountList[mNumMessageCounts].mMessageNum
		//	= mCurrentRMessageTemplate->mMessageNumber;
		mMessageCountList[mNumMessageCounts].mMessageBytes
			= mMessageReader->getMessageSize();
		mMessageCountList[mNumMessageCounts].mInvalid = true;
		mNumMessageCounts++;
	}
=======
    // RequestTrustedCircuit is how we establish trust, so don't spam
    // if it's received on a trusted circuit. JC
    if (strcmp(mMessageReader->getMessageName(), "RequestTrustedCircuit"))
    {
        LL_WARNS("Messaging") << "Received trusted message on untrusted circuit. "
                << "Will reply with deny. "
                << "Message: " << nullToEmpty(mMessageReader->getMessageName())
                << " Host: " << host << LL_ENDL;
    }

    if (mNumMessageCounts >= MAX_MESSAGE_COUNT_NUM)
    {
        LL_WARNS("Messaging") << "got more than " << MAX_MESSAGE_COUNT_NUM
            << " packets without clearing counts"
            << LL_ENDL;
    }
    else
    {
        // TODO: babbage: work out if we need these
        //mMessageCountList[mNumMessageCounts].mMessageNum
        //  = mCurrentRMessageTemplate->mMessageNumber;
        mMessageCountList[mNumMessageCounts].mMessageBytes
            = mMessageReader->getMessageSize();
        mMessageCountList[mNumMessageCounts].mInvalid = TRUE;
        mNumMessageCounts++;
    }
>>>>>>> e1623bb2
}

void LLMessageSystem::logValidMsg(LLCircuitData *cdp, const LLHost& host, bool recv_reliable, bool recv_resent, bool recv_acks )
{
<<<<<<< HEAD
	if (mNumMessageCounts >= MAX_MESSAGE_COUNT_NUM)
	{
		LL_WARNS("Messaging") << "Got more than " << MAX_MESSAGE_COUNT_NUM << " packets without clearing counts" << LL_ENDL;
	}
	else
	{
		// TODO: babbage: work out if we need these
		//mMessageCountList[mNumMessageCounts].mMessageNum = mCurrentRMessageTemplate->mMessageNumber;
		mMessageCountList[mNumMessageCounts].mMessageBytes = mMessageReader->getMessageSize();
		mMessageCountList[mNumMessageCounts].mInvalid = false;
		mNumMessageCounts++;
	}

	if (cdp)
	{
		// update circuit packet ID tracking (missing/out of order packets)
		cdp->checkPacketInID( mCurrentRecvPacketID, recv_resent );
		cdp->addBytesIn( (S32Bytes)mTrueReceiveSize );
	}

	if(mVerboseLog)
	{
		std::ostringstream str;
		str << "MSG: <- " << host;
		std::string buffer;
		buffer = llformat( "\t%6d\t%6d\t%6d ", mMessageReader->getMessageSize(), (mIncomingCompressedSize ? mIncomingCompressedSize : mMessageReader->getMessageSize()), mCurrentRecvPacketID);
		str << buffer
			<< nullToEmpty(mMessageReader->getMessageName())
			<< (recv_reliable ? " reliable" : "")
			<< (recv_resent ? " resent" : "")
			<< (recv_acks ? " acks" : "");
		LL_INFOS("Messaging") << str.str() << LL_ENDL;
	}
=======
    if (mNumMessageCounts >= MAX_MESSAGE_COUNT_NUM)
    {
        LL_WARNS("Messaging") << "Got more than " << MAX_MESSAGE_COUNT_NUM << " packets without clearing counts" << LL_ENDL;
    }
    else
    {
        // TODO: babbage: work out if we need these
        //mMessageCountList[mNumMessageCounts].mMessageNum = mCurrentRMessageTemplate->mMessageNumber;
        mMessageCountList[mNumMessageCounts].mMessageBytes = mMessageReader->getMessageSize();
        mMessageCountList[mNumMessageCounts].mInvalid = FALSE;
        mNumMessageCounts++;
    }

    if (cdp)
    {
        // update circuit packet ID tracking (missing/out of order packets)
        cdp->checkPacketInID( mCurrentRecvPacketID, recv_resent );
        cdp->addBytesIn( (S32Bytes)mTrueReceiveSize );
    }

    if(mVerboseLog)
    {
        std::ostringstream str;
        str << "MSG: <- " << host;
        std::string buffer;
        buffer = llformat( "\t%6d\t%6d\t%6d ", mMessageReader->getMessageSize(), (mIncomingCompressedSize ? mIncomingCompressedSize : mMessageReader->getMessageSize()), mCurrentRecvPacketID);
        str << buffer
            << nullToEmpty(mMessageReader->getMessageName())
            << (recv_reliable ? " reliable" : "")
            << (recv_resent ? " resent" : "")
            << (recv_acks ? " acks" : "");
        LL_INFOS("Messaging") << str.str() << LL_ENDL;
    }
>>>>>>> e1623bb2
}

void LLMessageSystem::sanityCheck()
{
// TODO: babbage: reinstate

//  if (!mCurrentRMessageData)
//  {
//      LL_ERRS("Messaging") << "mCurrentRMessageData is NULL" << LL_ENDL;
//  }

//  if (!mCurrentRMessageTemplate)
//  {
//      LL_ERRS("Messaging") << "mCurrentRMessageTemplate is NULL" << LL_ENDL;
//  }

//  if (!mCurrentRTemplateBlock)
//  {
//      LL_ERRS("Messaging") << "mCurrentRTemplateBlock is NULL" << LL_ENDL;
//  }

//  if (!mCurrentRDataBlock)
//  {
//      LL_ERRS("Messaging") << "mCurrentRDataBlock is NULL" << LL_ENDL;
//  }

//  if (!mCurrentSMessageData)
//  {
//      LL_ERRS("Messaging") << "mCurrentSMessageData is NULL" << LL_ENDL;
//  }

//  if (!mCurrentSMessageTemplate)
//  {
//      LL_ERRS("Messaging") << "mCurrentSMessageTemplate is NULL" << LL_ENDL;
//  }

//  if (!mCurrentSTemplateBlock)
//  {
//      LL_ERRS("Messaging") << "mCurrentSTemplateBlock is NULL" << LL_ENDL;
//  }

//  if (!mCurrentSDataBlock)
//  {
//      LL_ERRS("Messaging") << "mCurrentSDataBlock is NULL" << LL_ENDL;
//  }
}

void LLMessageSystem::showCircuitInfo()
{
    LL_INFOS("Messaging") << mCircuitInfo << LL_ENDL;
}


void LLMessageSystem::dumpCircuitInfo()
{
    LL_DEBUGS("Messaging") << mCircuitInfo << LL_ENDL;
}

/* virtual */
U32 LLMessageSystem::getOurCircuitCode()
{
    return mOurCircuitCode;
}

void LLMessageSystem::getCircuitInfo(LLSD& info) const
{
    mCircuitInfo.getInfo(info);
}

// returns whether the given host is on a trusted circuit
bool    LLMessageSystem::getCircuitTrust(const LLHost &host)
{
    LLCircuitData *cdp = mCircuitInfo.findCircuit(host);
    if (cdp)
    {
        return cdp->getTrusted();
    }

<<<<<<< HEAD
	return false;
=======
    return FALSE;
>>>>>>> e1623bb2
}

// Activate a circuit, and set its trust level (true if trusted,
// false if not).
void LLMessageSystem::enableCircuit(const LLHost &host, bool trusted)
{
<<<<<<< HEAD
	LLCircuitData *cdp = mCircuitInfo.findCircuit(host);
	if (!cdp)
	{
		cdp = mCircuitInfo.addCircuitData(host, 0);
	}
	else
	{
		cdp->setAlive(true);
	}
	cdp->setTrusted(trusted);
=======
    LLCircuitData *cdp = mCircuitInfo.findCircuit(host);
    if (!cdp)
    {
        cdp = mCircuitInfo.addCircuitData(host, 0);
    }
    else
    {
        cdp->setAlive(TRUE);
    }
    cdp->setTrusted(trusted);
>>>>>>> e1623bb2
}

void LLMessageSystem::disableCircuit(const LLHost &host)
{
    LL_INFOS("Messaging") << "LLMessageSystem::disableCircuit for " << host << LL_ENDL;
    U32 code = gMessageSystem->findCircuitCode( host );

    // Don't need to do this, as we're removing the circuit info anyway - djs 01/28/03

    // don't clean up 0 circuit code entries
    // because many hosts (neighbor sims, etc) can have the 0 circuit
    if (code)
    {
        //if (mCircuitCodes.checkKey(code))
        code_session_map_t::iterator it = mCircuitCodes.find(code);
        if(it != mCircuitCodes.end())
        {
            LL_INFOS("Messaging") << "Circuit " << code << " removed from list" << LL_ENDL;
            //mCircuitCodes.removeData(code);
            mCircuitCodes.erase(it);
        }

        U64 ip_port = 0;
        std::map<U32, U64>::iterator iter = gMessageSystem->mCircuitCodeToIPPort.find(code);
        if (iter != gMessageSystem->mCircuitCodeToIPPort.end())
        {
            ip_port = iter->second;

            gMessageSystem->mCircuitCodeToIPPort.erase(iter);

            U32 old_port = (U32)(ip_port & (U64)0xFFFFFFFF);
            U32 old_ip = (U32)(ip_port >> 32);

            LL_INFOS("Messaging") << "Host " << LLHost(old_ip, old_port) << " circuit " << code << " removed from lookup table" << LL_ENDL;
            gMessageSystem->mIPPortToCircuitCode.erase(ip_port);
        }
        mCircuitInfo.removeCircuitData(host);
    }
    else
    {
        // Sigh, since we can open circuits which don't have circuit
        // codes, it's possible for this to happen...

        LL_WARNS("Messaging") << "Couldn't find circuit code for " << host << LL_ENDL;
    }

}


void LLMessageSystem::setCircuitAllowTimeout(const LLHost &host, bool allow)
{
    LLCircuitData *cdp = mCircuitInfo.findCircuit(host);
    if (cdp)
    {
        cdp->setAllowTimeout(allow);
    }
}

void LLMessageSystem::setCircuitTimeoutCallback(const LLHost &host, void (*callback_func)(const LLHost & host, void *user_data), void *user_data)
{
    LLCircuitData *cdp = mCircuitInfo.findCircuit(host);
    if (cdp)
    {
        cdp->setTimeoutCallback(callback_func, user_data);
    }
}


bool LLMessageSystem::checkCircuitBlocked(const U32 circuit)
{
    LLHost host = findHost(circuit);

<<<<<<< HEAD
	if (!host.isOk())
	{
		LL_DEBUGS("Messaging") << "checkCircuitBlocked: Unknown circuit " << circuit << LL_ENDL;
		return true;
	}

	LLCircuitData *cdp = mCircuitInfo.findCircuit(host);
	if (cdp)
	{
		return cdp->isBlocked();
	}
	else
	{
		LL_INFOS("Messaging") << "checkCircuitBlocked(circuit): Unknown host - " << host << LL_ENDL;
		return false;
	}
=======
    if (!host.isOk())
    {
        LL_DEBUGS("Messaging") << "checkCircuitBlocked: Unknown circuit " << circuit << LL_ENDL;
        return TRUE;
    }

    LLCircuitData *cdp = mCircuitInfo.findCircuit(host);
    if (cdp)
    {
        return cdp->isBlocked();
    }
    else
    {
        LL_INFOS("Messaging") << "checkCircuitBlocked(circuit): Unknown host - " << host << LL_ENDL;
        return FALSE;
    }
>>>>>>> e1623bb2
}

bool LLMessageSystem::checkCircuitAlive(const U32 circuit)
{
    LLHost host = findHost(circuit);

<<<<<<< HEAD
	if (!host.isOk())
	{
		LL_DEBUGS("Messaging") << "checkCircuitAlive: Unknown circuit " << circuit << LL_ENDL;
		return false;
	}

	LLCircuitData *cdp = mCircuitInfo.findCircuit(host);
	if (cdp)
	{
		return cdp->isAlive();
	}
	else
	{
		LL_INFOS("Messaging") << "checkCircuitAlive(circuit): Unknown host - " << host << LL_ENDL;
		return false;
	}
=======
    if (!host.isOk())
    {
        LL_DEBUGS("Messaging") << "checkCircuitAlive: Unknown circuit " << circuit << LL_ENDL;
        return FALSE;
    }

    LLCircuitData *cdp = mCircuitInfo.findCircuit(host);
    if (cdp)
    {
        return cdp->isAlive();
    }
    else
    {
        LL_INFOS("Messaging") << "checkCircuitAlive(circuit): Unknown host - " << host << LL_ENDL;
        return FALSE;
    }
>>>>>>> e1623bb2
}

bool LLMessageSystem::checkCircuitAlive(const LLHost &host)
{
<<<<<<< HEAD
	LLCircuitData *cdp = mCircuitInfo.findCircuit(host);
	if (cdp)
	{
		return cdp->isAlive();
	}
	else
	{
		LL_DEBUGS("Messaging") << "checkCircuitAlive(host): Unknown host - " << host << LL_ENDL;
		return false;
	}
=======
    LLCircuitData *cdp = mCircuitInfo.findCircuit(host);
    if (cdp)
    {
        return cdp->isAlive();
    }
    else
    {
        LL_DEBUGS("Messaging") << "checkCircuitAlive(host): Unknown host - " << host << LL_ENDL;
        return FALSE;
    }
>>>>>>> e1623bb2
}


void LLMessageSystem::setCircuitProtection(bool b_protect)
{
    mbProtected = b_protect;
}


U32 LLMessageSystem::findCircuitCode(const LLHost &host)
{
    U64 ip64 = (U64) host.getAddress();
    U64 port64 = (U64) host.getPort();
    U64 ip_port = (ip64 << 32) | port64;

    return get_if_there(mIPPortToCircuitCode, ip_port, U32(0));
}

LLHost LLMessageSystem::findHost(const U32 circuit_code)
{
    if (mCircuitCodeToIPPort.count(circuit_code) > 0)
    {
        return LLHost(mCircuitCodeToIPPort[circuit_code]);
    }
    else
    {
        return LLHost();
    }
}

void LLMessageSystem::setMaxMessageTime(const F32 seconds)
{
    mMaxMessageTime = F32Seconds(seconds);
}

void LLMessageSystem::setMaxMessageCounts(const S32 num)
{
    mMaxMessageCounts = num;
}


std::ostream& operator<<(std::ostream& s, LLMessageSystem &msg)
{
    U32 i;
    if (msg.mbError)
    {
        s << "Message system not correctly initialized";
    }
    else
    {
        s << "Message system open on port " << msg.mPort << " and socket " << msg.mSocket << "\n";
//      s << "Message template file " << msg.mName << " loaded\n";

        s << "\nHigh frequency messages:\n";

        for (i = 1; msg.mMessageNumbers[i] && (i < 255); i++)
        {
            s << *(msg.mMessageNumbers[i]);
        }

        s << "\nMedium frequency messages:\n";

        for (i = (255 << 8) + 1; msg.mMessageNumbers[i] && (i < (255 << 8) + 255); i++)
        {
            s << *msg.mMessageNumbers[i];
        }

        s << "\nLow frequency messages:\n";

        for (i = (0xFFFF0000) + 1; msg.mMessageNumbers[i] && (i < 0xFFFFFFFF); i++)
        {
            s << *msg.mMessageNumbers[i];
        }
    }
    return s;
}

// LLPounceable supports callWhenReady(), to permit clients to queue up (e.g.)
// callback registrations for when gMessageSystem is first assigned
LLPounceable<LLMessageSystem*, LLPounceableStatic> gMessageSystem;

// update appropriate ping info
void    process_complete_ping_check(LLMessageSystem *msgsystem, void** /*user_data*/)
{
    U8 ping_id;
    msgsystem->getU8Fast(_PREHASH_PingID, _PREHASH_PingID, ping_id);

    LLCircuitData *cdp;
    cdp = msgsystem->mCircuitInfo.findCircuit(msgsystem->getSender());

    // stop the appropriate timer
    if (cdp)
    {
        cdp->pingTimerStop(ping_id);
    }
}

void    process_start_ping_check(LLMessageSystem *msgsystem, void** /*user_data*/)
{
    U8 ping_id;
    msgsystem->getU8Fast(_PREHASH_PingID, _PREHASH_PingID, ping_id);

    LLCircuitData *cdp;
    cdp = msgsystem->mCircuitInfo.findCircuit(msgsystem->getSender());
    if (cdp)
    {
        // Grab the packet id of the oldest unacked packet
        U32 packet_id;
        msgsystem->getU32Fast(_PREHASH_PingID, _PREHASH_OldestUnacked, packet_id);
        cdp->clearDuplicateList(packet_id);
    }

    // Send off the response
    msgsystem->newMessageFast(_PREHASH_CompletePingCheck);
    msgsystem->nextBlockFast(_PREHASH_PingID);
    msgsystem->addU8(_PREHASH_PingID, ping_id);
    msgsystem->sendMessage(msgsystem->getSender());
}



// Note: this is currently unused. --mark
void    open_circuit(LLMessageSystem *msgsystem, void** /*user_data*/)
{
    U32  ip;
    U16  port;

    msgsystem->getIPAddrFast(_PREHASH_CircuitInfo, _PREHASH_IP, ip);
    msgsystem->getIPPortFast(_PREHASH_CircuitInfo, _PREHASH_Port, port);

<<<<<<< HEAD
	// By default, OpenCircuit's are untrusted
	msgsystem->enableCircuit(LLHost(ip, port), false);
=======
    // By default, OpenCircuit's are untrusted
    msgsystem->enableCircuit(LLHost(ip, port), FALSE);
>>>>>>> e1623bb2
}

void    close_circuit(LLMessageSystem *msgsystem, void** /*user_data*/)
{
    msgsystem->disableCircuit(msgsystem->getSender());
}

// static
/*
void LLMessageSystem::processAssignCircuitCode(LLMessageSystem* msg, void**)
{
    // if we already have a circuit code, we can bail
    if(msg->mOurCircuitCode) return;
    LLUUID session_id;
    msg->getUUIDFast(_PREHASH_CircuitCode, _PREHASH_SessionID, session_id);
    if(session_id != msg->getMySessionID())
    {
        LL_WARNS("Messaging") << "AssignCircuitCode, bad session id. Expecting "
                << msg->getMySessionID() << " but got " << session_id
                << LL_ENDL;
        return;
    }
    U32 code;
    msg->getU32Fast(_PREHASH_CircuitCode, _PREHASH_Code, code);
    if (!code)
    {
        LL_ERRS("Messaging") << "Assigning circuit code of zero!" << LL_ENDL;
    }

    msg->mOurCircuitCode = code;
    LL_INFOS("Messaging") << "Circuit code " << code << " assigned." << LL_ENDL;
}
*/

// static
void LLMessageSystem::processAddCircuitCode(LLMessageSystem* msg, void**)
{
    U32 code;
    msg->getU32Fast(_PREHASH_CircuitCode, _PREHASH_Code, code);
    LLUUID session_id;
    msg->getUUIDFast(_PREHASH_CircuitCode, _PREHASH_SessionID, session_id);
    (void)msg->addCircuitCode(code, session_id);

    // Send the ack back
    //msg->newMessageFast(_PREHASH_AckAddCircuitCode);
    //msg->nextBlockFast(_PREHASH_CircuitCode);
    //msg->addU32Fast(_PREHASH_Code, code);
    //msg->sendMessage(msg->getSender());
}

bool LLMessageSystem::addCircuitCode(U32 code, const LLUUID& session_id)
{
    if(!code)
    {
        LL_WARNS("Messaging") << "addCircuitCode: zero circuit code" << LL_ENDL;
        return false;
    }
    code_session_map_t::iterator it = mCircuitCodes.find(code);
    if(it == mCircuitCodes.end())
    {
        LL_INFOS("Messaging") << "New circuit code " << code << " added" << LL_ENDL;
        //msg->mCircuitCodes[circuit_code] = circuit_code;

        mCircuitCodes.insert(code_session_map_t::value_type(code, session_id));
    }
    else
    {
        LL_INFOS("Messaging") << "Duplicate circuit code " << code << " added" << LL_ENDL;
    }
    return true;
}

//void ack_add_circuit_code(LLMessageSystem *msgsystem, void** /*user_data*/)
//{
    // By default, we do nothing.  This particular message is only handled by the spaceserver
//}

// static
void LLMessageSystem::processUseCircuitCode(LLMessageSystem* msg,
<<<<<<< HEAD
											void** user)
{
	U32 circuit_code_in;
	msg->getU32Fast(_PREHASH_CircuitCode, _PREHASH_Code, circuit_code_in);

	U32 ip = msg->getSenderIP();
	U32 port = msg->getSenderPort();

	U64 ip64 = ip;
	U64 port64 = port;
	U64 ip_port_in = (ip64 << 32) | port64;

	if (circuit_code_in)
	{
		//if (!msg->mCircuitCodes.checkKey(circuit_code_in))
		code_session_map_t::iterator it;
		it = msg->mCircuitCodes.find(circuit_code_in);
		if(it == msg->mCircuitCodes.end())
		{
			// Whoah, abort!  We don't know anything about this circuit code.
			LL_WARNS("Messaging") << "UseCircuitCode for " << circuit_code_in
					<< " received without AddCircuitCode message - aborting"
					<< LL_ENDL;
			return;
		}

		LLUUID id;
		msg->getUUIDFast(_PREHASH_CircuitCode, _PREHASH_ID, id);
		LLUUID session_id;
		msg->getUUIDFast(_PREHASH_CircuitCode, _PREHASH_SessionID, session_id);
		if(session_id != (*it).second)
		{
			LL_WARNS("Messaging") << "UseCircuitCode unmatched session id. Got "
					<< session_id << " but expected " << (*it).second
					<< LL_ENDL;
			return;
		}

		// Clean up previous references to this ip/port or circuit
		U64 ip_port_old = get_if_there(msg->mCircuitCodeToIPPort, circuit_code_in, U64(0));
		U32 circuit_code_old = get_if_there(msg->mIPPortToCircuitCode, ip_port_in, U32(0));

		if (ip_port_old)
		{
			if ((ip_port_old == ip_port_in) && (circuit_code_old == circuit_code_in))
			{
				// Current information is the same as incoming info, ignore
				LL_INFOS("Messaging") << "Got duplicate UseCircuitCode for circuit " << circuit_code_in << " to " << msg->getSender() << LL_ENDL;
				return;
			}

			// Hmm, got a different IP and port for the same circuit code.
			U32 circut_code_old_ip_port = get_if_there(msg->mIPPortToCircuitCode, ip_port_old, U32(0));
			msg->mCircuitCodeToIPPort.erase(circut_code_old_ip_port);
			msg->mIPPortToCircuitCode.erase(ip_port_old);
			U32 old_port = (U32)(ip_port_old & (U64)0xFFFFFFFF);
			U32 old_ip = (U32)(ip_port_old >> 32);
			LL_INFOS("Messaging") << "Removing derelict lookup entry for circuit " << circuit_code_old << " to " << LLHost(old_ip, old_port) << LL_ENDL;
		}

		if (circuit_code_old)
		{
			LLHost cur_host(ip, port);

			LL_WARNS("Messaging") << "Disabling existing circuit for " << cur_host << LL_ENDL;
			msg->disableCircuit(cur_host);
			if (circuit_code_old == circuit_code_in)
			{
				LL_WARNS("Messaging") << "Asymmetrical circuit to ip/port lookup!" << LL_ENDL;
				LL_WARNS("Messaging") << "Multiple circuit codes for " << cur_host << " probably!" << LL_ENDL;
				LL_WARNS("Messaging") << "Permanently disabling circuit" << LL_ENDL;
				return;
			}
			else
			{
				LL_WARNS("Messaging") << "Circuit code changed for " << msg->getSender()
						<< " from " << circuit_code_old << " to "
						<< circuit_code_in << LL_ENDL;
			}
		}

		// Since this comes from the viewer, it's untrusted, but it
		// passed the circuit code and session id check, so we will go
		// ahead and persist the ID associated.
		LLCircuitData *cdp = msg->mCircuitInfo.findCircuit(msg->getSender());
		bool had_circuit_already = cdp != nullptr;

		msg->enableCircuit(msg->getSender(), false);
		cdp = msg->mCircuitInfo.findCircuit(msg->getSender());
		if(cdp)
		{
			cdp->setRemoteID(id);
			cdp->setRemoteSessionID(session_id);
		}

		if (!had_circuit_already)
		{
			//
			// HACK HACK HACK HACK HACK!
			//
			// This would NORMALLY happen inside logValidMsg, but at the point that this happens
			// inside logValidMsg, there's no circuit for this message yet.  So the awful thing that
			// we do here is do it inside this message handler immediately AFTER the message is
			// handled.
			//
			// We COULD not do this, but then what happens is that some of the circuit bookkeeping
			// gets broken, especially the packets in count.  That causes some later packets to flush
			// the RecentlyReceivedReliable list, resulting in an error in which UseCircuitCode
			// doesn't get properly duplicate suppressed.  Not a BIG deal, but it's somewhat confusing
			// (and bad from a state point of view).  DJS 9/23/04
			//
			cdp->checkPacketInID(gMessageSystem->mCurrentRecvPacketID, false ); // Since this is the first message on the circuit, by definition it's not resent.
		}

		msg->mIPPortToCircuitCode[ip_port_in] = circuit_code_in;
		msg->mCircuitCodeToIPPort[circuit_code_in] = ip_port_in;

		LL_INFOS("Messaging") << "Circuit code " << circuit_code_in << " from "
				<< msg->getSender() << " for agent " << id << " in session "
				<< session_id << LL_ENDL;

		const LLUseCircuitCodeResponder* responder =
			(const LLUseCircuitCodeResponder*) user;
		if(responder)
		{
			responder->complete(msg->getSender(), id);
		}
	}
	else
	{
		LL_WARNS("Messaging") << "Got zero circuit code in use_circuit_code" << LL_ENDL;
	}
=======
                                            void** user)
{
    U32 circuit_code_in;
    msg->getU32Fast(_PREHASH_CircuitCode, _PREHASH_Code, circuit_code_in);

    U32 ip = msg->getSenderIP();
    U32 port = msg->getSenderPort();

    U64 ip64 = ip;
    U64 port64 = port;
    U64 ip_port_in = (ip64 << 32) | port64;

    if (circuit_code_in)
    {
        //if (!msg->mCircuitCodes.checkKey(circuit_code_in))
        code_session_map_t::iterator it;
        it = msg->mCircuitCodes.find(circuit_code_in);
        if(it == msg->mCircuitCodes.end())
        {
            // Whoah, abort!  We don't know anything about this circuit code.
            LL_WARNS("Messaging") << "UseCircuitCode for " << circuit_code_in
                    << " received without AddCircuitCode message - aborting"
                    << LL_ENDL;
            return;
        }

        LLUUID id;
        msg->getUUIDFast(_PREHASH_CircuitCode, _PREHASH_ID, id);
        LLUUID session_id;
        msg->getUUIDFast(_PREHASH_CircuitCode, _PREHASH_SessionID, session_id);
        if(session_id != (*it).second)
        {
            LL_WARNS("Messaging") << "UseCircuitCode unmatched session id. Got "
                    << session_id << " but expected " << (*it).second
                    << LL_ENDL;
            return;
        }

        // Clean up previous references to this ip/port or circuit
        U64 ip_port_old = get_if_there(msg->mCircuitCodeToIPPort, circuit_code_in, U64(0));
        U32 circuit_code_old = get_if_there(msg->mIPPortToCircuitCode, ip_port_in, U32(0));

        if (ip_port_old)
        {
            if ((ip_port_old == ip_port_in) && (circuit_code_old == circuit_code_in))
            {
                // Current information is the same as incoming info, ignore
                LL_INFOS("Messaging") << "Got duplicate UseCircuitCode for circuit " << circuit_code_in << " to " << msg->getSender() << LL_ENDL;
                return;
            }

            // Hmm, got a different IP and port for the same circuit code.
            U32 circut_code_old_ip_port = get_if_there(msg->mIPPortToCircuitCode, ip_port_old, U32(0));
            msg->mCircuitCodeToIPPort.erase(circut_code_old_ip_port);
            msg->mIPPortToCircuitCode.erase(ip_port_old);
            U32 old_port = (U32)(ip_port_old & (U64)0xFFFFFFFF);
            U32 old_ip = (U32)(ip_port_old >> 32);
            LL_INFOS("Messaging") << "Removing derelict lookup entry for circuit " << circuit_code_old << " to " << LLHost(old_ip, old_port) << LL_ENDL;
        }

        if (circuit_code_old)
        {
            LLHost cur_host(ip, port);

            LL_WARNS("Messaging") << "Disabling existing circuit for " << cur_host << LL_ENDL;
            msg->disableCircuit(cur_host);
            if (circuit_code_old == circuit_code_in)
            {
                LL_WARNS("Messaging") << "Asymmetrical circuit to ip/port lookup!" << LL_ENDL;
                LL_WARNS("Messaging") << "Multiple circuit codes for " << cur_host << " probably!" << LL_ENDL;
                LL_WARNS("Messaging") << "Permanently disabling circuit" << LL_ENDL;
                return;
            }
            else
            {
                LL_WARNS("Messaging") << "Circuit code changed for " << msg->getSender()
                        << " from " << circuit_code_old << " to "
                        << circuit_code_in << LL_ENDL;
            }
        }

        // Since this comes from the viewer, it's untrusted, but it
        // passed the circuit code and session id check, so we will go
        // ahead and persist the ID associated.
        LLCircuitData *cdp = msg->mCircuitInfo.findCircuit(msg->getSender());
        BOOL had_circuit_already = cdp ? TRUE : FALSE;

        msg->enableCircuit(msg->getSender(), FALSE);
        cdp = msg->mCircuitInfo.findCircuit(msg->getSender());
        if(cdp)
        {
            cdp->setRemoteID(id);
            cdp->setRemoteSessionID(session_id);
        }

        if (!had_circuit_already)
        {
            //
            // HACK HACK HACK HACK HACK!
            //
            // This would NORMALLY happen inside logValidMsg, but at the point that this happens
            // inside logValidMsg, there's no circuit for this message yet.  So the awful thing that
            // we do here is do it inside this message handler immediately AFTER the message is
            // handled.
            //
            // We COULD not do this, but then what happens is that some of the circuit bookkeeping
            // gets broken, especially the packets in count.  That causes some later packets to flush
            // the RecentlyReceivedReliable list, resulting in an error in which UseCircuitCode
            // doesn't get properly duplicate suppressed.  Not a BIG deal, but it's somewhat confusing
            // (and bad from a state point of view).  DJS 9/23/04
            //
            cdp->checkPacketInID(gMessageSystem->mCurrentRecvPacketID, FALSE ); // Since this is the first message on the circuit, by definition it's not resent.
        }

        msg->mIPPortToCircuitCode[ip_port_in] = circuit_code_in;
        msg->mCircuitCodeToIPPort[circuit_code_in] = ip_port_in;

        LL_INFOS("Messaging") << "Circuit code " << circuit_code_in << " from "
                << msg->getSender() << " for agent " << id << " in session "
                << session_id << LL_ENDL;

        const LLUseCircuitCodeResponder* responder =
            (const LLUseCircuitCodeResponder*) user;
        if(responder)
        {
            responder->complete(msg->getSender(), id);
        }
    }
    else
    {
        LL_WARNS("Messaging") << "Got zero circuit code in use_circuit_code" << LL_ENDL;
    }
>>>>>>> e1623bb2
}

// static
void LLMessageSystem::processError(LLMessageSystem* msg, void**)
{
    S32 error_code = 0;
    msg->getS32("Data", "Code", error_code);
    std::string error_token;
    msg->getString("Data", "Token", error_token);

    LLUUID error_id;
    msg->getUUID("Data", "ID", error_id);
    std::string error_system;
    msg->getString("Data", "System", error_system);

    std::string error_message;
    msg->getString("Data", "Message", error_message);

    LL_WARNS("Messaging") << "Message error from " << msg->getSender() << " - "
        << error_code << " " << error_token << " " << error_id << " \""
        << error_system << "\" \"" << error_message << "\"" << LL_ENDL;
}


static LLHTTPNode& messageRootNode()
{
    static LLHTTPNode root_node;
    static bool initialized = false;
    if (!initialized) {
        initialized = true;
        LLHTTPRegistrar::buildAllServices(root_node);
    }

    return root_node;
}

//static
void LLMessageSystem::dispatch(
    const std::string& msg_name,
    const LLSD& message)
{
    LLPointer<LLSimpleResponse> responsep = LLSimpleResponse::create();
    dispatch(msg_name, message, responsep);
}

//static
void LLMessageSystem::dispatch(
    const std::string& msg_name,
    const LLSD& message,
    LLHTTPNode::ResponsePtr responsep)
{
    if ((gMessageSystem->mMessageTemplates.find
            (LLMessageStringTable::getInstance()->getString(msg_name.c_str())) ==
                gMessageSystem->mMessageTemplates.end()) &&
        !LLMessageConfig::isValidMessage(msg_name))
    {
        LL_WARNS("Messaging") << "Ignoring unknown message " << msg_name << LL_ENDL;
        responsep->notFound("Invalid message name");
        return;
    }

    std::string path = "/message/" + msg_name;
    LLSD context;
    const LLHTTPNode* handler = messageRootNode().traverse(path, context);
    if (!handler)
    {
        LL_WARNS("Messaging")   << "LLMessageService::dispatch > no handler for "
                << path << LL_ENDL;
        return;
    }
    // enable this for output of message names
    LL_DEBUGS("Messaging") << "< \"" << msg_name << "\"" << LL_ENDL;
    LL_DEBUGS("Messaging") << "context: " << context << LL_ENDL;
    LL_DEBUGS("Messaging") << "message: " << message << LL_ENDL;

    handler->post(responsep, context, message);
}

//static
void LLMessageSystem::dispatchTemplate(const std::string& msg_name,
                                        const LLSD& message,
                                        LLHTTPNode::ResponsePtr responsep)
{
    LLTemplateMessageDispatcher dispatcher(*(gMessageSystem->mTemplateMessageReader));
    dispatcher.dispatch(msg_name, message, responsep);
}

static void check_for_unrecognized_messages(
        const char* type,
        const LLSD& map,
        LLMessageSystem::message_template_name_map_t& templates)
{
    for (LLSD::map_const_iterator iter = map.beginMap(),
            end = map.endMap();
         iter != end; ++iter)
    {
        const char* name = LLMessageStringTable::getInstance()->getString(iter->first.c_str());

        if (templates.find(name) == templates.end())
        {
            LL_INFOS("AppInit") << "    " << type
                << " ban list contains unrecognized message "
                << name << LL_ENDL;
        }
    }
}

void LLMessageSystem::setMessageBans(
        const LLSD& trusted, const LLSD& untrusted)
{
    LL_DEBUGS("AppInit") << "LLMessageSystem::setMessageBans:" << LL_ENDL;
    bool any_set = false;

    for (message_template_name_map_t::iterator iter = mMessageTemplates.begin(),
             end = mMessageTemplates.end();
         iter != end; ++iter)
    {
        LLMessageTemplate* mt = iter->second;

        std::string name(mt->mName);
        bool ban_from_trusted
            = trusted.has(name) && trusted.get(name).asBoolean();
        bool ban_from_untrusted
            = untrusted.has(name) && untrusted.get(name).asBoolean();

        mt->mBanFromTrusted = ban_from_trusted;
        mt->mBanFromUntrusted = ban_from_untrusted;

        if (ban_from_trusted  ||  ban_from_untrusted)
        {
            LL_INFOS("AppInit") << "    " << name << " banned from "
                << (ban_from_trusted ? "TRUSTED " : " ")
                << (ban_from_untrusted ? "UNTRUSTED " : " ")
                << LL_ENDL;
            any_set = true;
        }
    }

    if (!any_set)
    {
        LL_DEBUGS("AppInit") << "    no messages banned" << LL_ENDL;
    }

    check_for_unrecognized_messages("trusted", trusted, mMessageTemplates);
    check_for_unrecognized_messages("untrusted", untrusted, mMessageTemplates);
}

S32 LLMessageSystem::sendError(
    const LLHost& host,
    const LLUUID& agent_id,
    S32 code,
    const std::string& token,
    const LLUUID& id,
    const std::string& system,
    const std::string& message,
    const LLSD& data)
{
    newMessage("Error");
    nextBlockFast(_PREHASH_AgentData);
    addUUIDFast(_PREHASH_AgentID, agent_id);
    nextBlockFast(_PREHASH_Data);
    addS32("Code", code);
    addString("Token", token);
    addUUID("ID", id);
    addString("System", system);
    std::string temp;
    temp = message;
    if(temp.size() > (size_t)MTUBYTES) temp.resize((size_t)MTUBYTES);
    addString("Message", message);
    LLPointer<LLSDBinaryFormatter> formatter = new LLSDBinaryFormatter;
    std::ostringstream ostr;
    formatter->format(data, ostr);
    temp = ostr.str();
    bool pack_data = true;
    static const std::string ERROR_MESSAGE_NAME("Error");
    if (LLMessageConfig::getMessageFlavor(ERROR_MESSAGE_NAME) ==
        LLMessageConfig::TEMPLATE_FLAVOR)
    {
        S32 msg_size = temp.size() + mMessageBuilder->getMessageSize();
        if(msg_size >= ETHERNET_MTU_BYTES)
        {
            pack_data = false;
        }
    }
    if(pack_data)
    {
        addBinaryData("Data", (void*)temp.c_str(), temp.size());
    }
    else
    {
        LL_WARNS("Messaging") << "Data and message were too large -- data removed."
            << LL_ENDL;
        addBinaryData("Data", NULL, 0);
    }
    return sendReliable(host);
}

void    process_packet_ack(LLMessageSystem *msgsystem, void** /*user_data*/)
{
    TPACKETID packet_id;

    LLHost host = msgsystem->getSender();
    LLCircuitData *cdp = msgsystem->mCircuitInfo.findCircuit(host);
    if (cdp)
    {

        S32 ack_count = msgsystem->getNumberOfBlocksFast(_PREHASH_Packets);

        for (S32 i = 0; i < ack_count; i++)
        {
            msgsystem->getU32Fast(_PREHASH_Packets, _PREHASH_ID, packet_id, i);
//          LL_DEBUGS("Messaging") << "ack recvd' from " << host << " for packet " << (TPACKETID)packet_id << LL_ENDL;
            cdp->ackReliablePacket(packet_id);
        }
        if (!cdp->getUnackedPacketCount())
        {
            // Remove this circuit from the list of circuits with unacked packets
            gMessageSystem->mCircuitInfo.mUnackedCircuitMap.erase(host);
        }
    }
}


/*
void process_log_messages(LLMessageSystem* msg, void**)
{
    U8 log_message;

    msg->getU8Fast(_PREHASH_Options, _PREHASH_Enable, log_message);

    if (log_message)
    {
        LL_INFOS("Messaging") << "Starting logging via message" << LL_ENDL;
        msg->startLogging();
    }
    else
    {
        LL_INFOS("Messaging") << "Stopping logging via message" << LL_ENDL;
        msg->stopLogging();
    }
}*/

// Make circuit trusted if the MD5 Digest matches, otherwise
// notify remote end that they are not trusted.
void process_create_trusted_circuit(LLMessageSystem *msg, void **)
{
    // don't try to create trust on machines with no shared secret
    std::string shared_secret = get_shared_secret();
    if(shared_secret.empty()) return;

    LLUUID remote_id;
    msg->getUUIDFast(_PREHASH_DataBlock, _PREHASH_EndPointID, remote_id);

    LLCircuitData *cdp = msg->mCircuitInfo.findCircuit(msg->getSender());
    if (!cdp)
    {
        LL_WARNS("Messaging") << "Attempt to create trusted circuit without circuit data: "
                << msg->getSender() << LL_ENDL;
        return;
    }

    LLUUID local_id;
    local_id = cdp->getLocalEndPointID();
    if (remote_id == local_id)
    {
        //  Don't respond to requests that use the same end point ID
        return;
    }

    U32 untrusted_interface = msg->getUntrustedInterface().getAddress();
    U32 last_interface = msg->getReceivingInterface().getAddress();
    if ( ( untrusted_interface != INVALID_HOST_IP_ADDRESS ) && ( untrusted_interface == last_interface ) )
    {
        if( msg->getBlockUntrustedInterface() )
        {
            LL_WARNS("Messaging") << "Ignoring CreateTrustedCircuit on public interface from host: "
                << msg->getSender() << LL_ENDL;
            return;
        }
        else
        {
            LL_WARNS("Messaging") << "Processing CreateTrustedCircuit on public interface from host: "
                << msg->getSender() << LL_ENDL;
        }
    }

    char their_digest[MD5HEX_STR_SIZE]; /* Flawfinder: ignore */
    S32 size = msg->getSizeFast(_PREHASH_DataBlock, _PREHASH_Digest);
    if(size != MD5HEX_STR_BYTES)
    {
        // ignore requests which pack the wrong amount of data.
        return;
    }
    msg->getBinaryDataFast(_PREHASH_DataBlock, _PREHASH_Digest, their_digest, MD5HEX_STR_BYTES);
    their_digest[MD5HEX_STR_SIZE - 1] = '\0';
    if(msg->isMatchingDigestForWindowAndUUIDs(their_digest, TRUST_TIME_WINDOW, local_id, remote_id))
    {
        cdp->setTrusted(TRUE);
        LL_INFOS("Messaging") << "Trusted digest from " << msg->getSender() << LL_ENDL;
        return;
    }
    else if (cdp->getTrusted())
    {
        // The digest is bad, but this circuit is already trusted.
        // This means that this could just be the result of a stale deny sent from a while back, and
        // the message system is being slow.  Don't bother sending the deny, as it may continually
        // ping-pong back and forth on a very hosed circuit.
        LL_WARNS("Messaging") << "Ignoring bad digest from known trusted circuit: " << their_digest
            << " host: " << msg->getSender() << LL_ENDL;
        return;
    }
    else
    {
        LL_WARNS("Messaging") << "Bad digest from known circuit: " << their_digest
                << " host: " << msg->getSender() << LL_ENDL;
        msg->sendDenyTrustedCircuit(msg->getSender());
        return;
    }
}

void process_deny_trusted_circuit(LLMessageSystem *msg, void **)
{
    // don't try to create trust on machines with no shared secret
    std::string shared_secret = get_shared_secret();
    if(shared_secret.empty()) return;

    LLUUID remote_id;
    msg->getUUIDFast(_PREHASH_DataBlock, _PREHASH_EndPointID, remote_id);

    LLCircuitData *cdp = msg->mCircuitInfo.findCircuit(msg->getSender());
    if (!cdp)
    {
        return;
    }

    LLUUID local_id;
    local_id = cdp->getLocalEndPointID();
    if (remote_id == local_id)
    {
        //  Don't respond to requests that use the same end point ID
        return;
    }

    U32 untrusted_interface = msg->getUntrustedInterface().getAddress();
    U32 last_interface = msg->getReceivingInterface().getAddress();
    if ( ( untrusted_interface != INVALID_HOST_IP_ADDRESS ) && ( untrusted_interface == last_interface ) )
    {
        if( msg->getBlockUntrustedInterface() )
        {
            LL_WARNS("Messaging") << "Ignoring DenyTrustedCircuit on public interface from host: "
                << msg->getSender() << LL_ENDL;
            return;
        }
        else
        {
            LL_WARNS("Messaging") << "Processing DenyTrustedCircuit on public interface from host: "
                << msg->getSender() << LL_ENDL;
        }
    }

<<<<<<< HEAD
// Make circuit trusted if the MD5 Digest matches, otherwise
// notify remote end that they are not trusted.
void process_create_trusted_circuit(LLMessageSystem *msg, void **)
{
	// don't try to create trust on machines with no shared secret
	std::string shared_secret = get_shared_secret();
	if(shared_secret.empty()) return;

	LLUUID remote_id;
	msg->getUUIDFast(_PREHASH_DataBlock, _PREHASH_EndPointID, remote_id);

	LLCircuitData *cdp = msg->mCircuitInfo.findCircuit(msg->getSender());
	if (!cdp)
	{
		LL_WARNS("Messaging") << "Attempt to create trusted circuit without circuit data: "
				<< msg->getSender() << LL_ENDL;
		return;
	}

	LLUUID local_id;
	local_id = cdp->getLocalEndPointID();
	if (remote_id == local_id)
	{
		//	Don't respond to requests that use the same end point ID
		return;
	}

	U32 untrusted_interface = msg->getUntrustedInterface().getAddress();
	U32 last_interface = msg->getReceivingInterface().getAddress();
	if ( ( untrusted_interface != INVALID_HOST_IP_ADDRESS ) && ( untrusted_interface == last_interface ) )
	{
		if( msg->getBlockUntrustedInterface() )
		{
			LL_WARNS("Messaging") << "Ignoring CreateTrustedCircuit on public interface from host: "
				<< msg->getSender() << LL_ENDL;
			return;
		}
		else
		{
			LL_WARNS("Messaging") << "Processing CreateTrustedCircuit on public interface from host: "
				<< msg->getSender() << LL_ENDL;
		}
	}

	char their_digest[MD5HEX_STR_SIZE];	/* Flawfinder: ignore */
	S32 size = msg->getSizeFast(_PREHASH_DataBlock, _PREHASH_Digest);
	if(size != MD5HEX_STR_BYTES)
	{
		// ignore requests which pack the wrong amount of data.
		return;
	}
	msg->getBinaryDataFast(_PREHASH_DataBlock, _PREHASH_Digest, their_digest, MD5HEX_STR_BYTES);
	their_digest[MD5HEX_STR_SIZE - 1] = '\0';
	if(msg->isMatchingDigestForWindowAndUUIDs(their_digest, TRUST_TIME_WINDOW, local_id, remote_id))
	{
		cdp->setTrusted(true);
		LL_INFOS("Messaging") << "Trusted digest from " << msg->getSender() << LL_ENDL;
		return;
	}
	else if (cdp->getTrusted())
	{
		// The digest is bad, but this circuit is already trusted.
		// This means that this could just be the result of a stale deny sent from a while back, and
		// the message system is being slow.  Don't bother sending the deny, as it may continually
		// ping-pong back and forth on a very hosed circuit.
		LL_WARNS("Messaging") << "Ignoring bad digest from known trusted circuit: " << their_digest
			<< " host: " << msg->getSender() << LL_ENDL;
		return;
	}
	else
	{
		LL_WARNS("Messaging") << "Bad digest from known circuit: " << their_digest
				<< " host: " << msg->getSender() << LL_ENDL;
		msg->sendDenyTrustedCircuit(msg->getSender());
		return;
	}
}		   
=======
>>>>>>> e1623bb2

    // Assume that we require trust to proceed, so resend.
    // This catches the case where a circuit that was trusted
    // times out, and allows us to re-establish it, but does
    // mean that if our shared_secret or clock is wrong, we'll
    // spin.
    // *TODO: probably should keep a count of number of resends
    // per circuit, and stop resending after a while.
    LL_INFOS("Messaging") << "Got DenyTrustedCircuit. Sending CreateTrustedCircuit to "
            << msg->getSender() << LL_ENDL;
    msg->sendCreateTrustedCircuit(msg->getSender(), local_id, remote_id);
}


void dump_prehash_files()
{
    U32 i;
    std::string filename("../../indra/llmessage/message_prehash.h");
    LLFILE* fp = LLFile::fopen(filename, "w");  /* Flawfinder: ignore */
    if (fp)
    {
        fprintf(
            fp,
            "/**\n"
            " * @file message_prehash.h\n"
            " * @brief header file of externs of prehashed variables plus defines.\n"
            " *\n"
            " * $LicenseInfo:firstyear=2003&license=viewerlgpl$"
            " * $/LicenseInfo$"
            " */\n\n"
            "#ifndef LL_MESSAGE_PREHASH_H\n#define LL_MESSAGE_PREHASH_H\n\n");
        fprintf(
            fp,
            "/**\n"
            " * Generated from message template version number %.3f\n"
            " */\n",
            gMessageSystem->mMessageFileVersionNumber);
        fprintf(fp, "\n\nextern F32 const gPrehashVersionNumber;\n\n");
        for (i = 0; i < MESSAGE_NUMBER_OF_HASH_BUCKETS; i++)
        {
            if (!LLMessageStringTable::getInstance()->mEmpty[i] && LLMessageStringTable::getInstance()->mString[i][0] != '.')
            {
                fprintf(fp, "extern char const* const _PREHASH_%s;\n", LLMessageStringTable::getInstance()->mString[i]);
            }
        }
        fprintf(fp, "\n\n#endif\n");
        fclose(fp);
    }
    filename = std::string("../../indra/llmessage/message_prehash.cpp");
    fp = LLFile::fopen(filename, "w");  /* Flawfinder: ignore */
    if (fp)
    {
        fprintf(
            fp,
            "/**\n"
            " * @file message_prehash.cpp\n"
            " * @brief file of prehashed variables\n"
            " *\n"
            " * $LicenseInfo:firstyear=2003&license=viewerlgpl$"
            " * $/LicenseInfo$"
            " */\n\n"
            "/**\n"
            " * Generated from message template version number %.3f\n"
            " */\n",
            gMessageSystem->mMessageFileVersionNumber);
        fprintf(fp, "#include \"linden_common.h\"\n");
        fprintf(fp, "#include \"message.h\"\n\n");
        fprintf(fp, "\n\nF32 const gPrehashVersionNumber = %.3ff;\n\n", gMessageSystem->mMessageFileVersionNumber);
        for (i = 0; i < MESSAGE_NUMBER_OF_HASH_BUCKETS; i++)
        {
            if (!LLMessageStringTable::getInstance()->mEmpty[i] && LLMessageStringTable::getInstance()->mString[i][0] != '.')
            {
                fprintf(fp, "char const* const _PREHASH_%s = LLMessageStringTable::getInstance()->getString(\"%s\");\n", LLMessageStringTable::getInstance()->mString[i], LLMessageStringTable::getInstance()->mString[i]);
            }
        }
        fclose(fp);
    }
}

bool start_messaging_system(
<<<<<<< HEAD
	const std::string& template_name,
	U32 port,
	S32 version_major,
	S32 version_minor,
	S32 version_patch,
	bool b_dump_prehash_file,
	const std::string& secret,
	const LLUseCircuitCodeResponder* responder,
	bool failure_is_fatal,
	const F32 circuit_heartbeat_interval, 
	const F32 circuit_timeout)
{
	gMessageSystem = new LLMessageSystem(
		template_name,
		port, 
		version_major, 
		version_minor, 
		version_patch,
		failure_is_fatal,
		circuit_heartbeat_interval,
		circuit_timeout);
	g_shared_secret.assign(secret);

	if (!gMessageSystem)
	{
		LL_ERRS("AppInit") << "Messaging system initialization failed." << LL_ENDL;
		return false;
	}

	// bail if system encountered an error.
	if(!gMessageSystem->isOK())
	{
		return false;
	}

	if (b_dump_prehash_file)
	{
		dump_prehash_files();
		exit(0);
	}
	else
	{
		if (gMessageSystem->mMessageFileVersionNumber != gPrehashVersionNumber)
		{
			LL_INFOS("AppInit") << "Message template version does not match prehash version number" << LL_ENDL;
			LL_INFOS("AppInit") << "Run simulator with -prehash command line option to rebuild prehash data" << LL_ENDL;
		}
		else
		{
			LL_DEBUGS("AppInit") << "Message template version matches prehash version number" << LL_ENDL;
		}
	}

	gMessageSystem->setHandlerFuncFast(_PREHASH_StartPingCheck,			process_start_ping_check,		NULL);
	gMessageSystem->setHandlerFuncFast(_PREHASH_CompletePingCheck,		process_complete_ping_check,	NULL);
	gMessageSystem->setHandlerFuncFast(_PREHASH_OpenCircuit,			open_circuit,			NULL);
	gMessageSystem->setHandlerFuncFast(_PREHASH_CloseCircuit,			close_circuit,			NULL);

	//gMessageSystem->setHandlerFuncFast(_PREHASH_AssignCircuitCode, LLMessageSystem::processAssignCircuitCode);	   
	gMessageSystem->setHandlerFuncFast(_PREHASH_AddCircuitCode, LLMessageSystem::processAddCircuitCode);
	//gMessageSystem->setHandlerFuncFast(_PREHASH_AckAddCircuitCode,		ack_add_circuit_code,		NULL);
	gMessageSystem->setHandlerFuncFast(_PREHASH_UseCircuitCode, LLMessageSystem::processUseCircuitCode, (void**)responder);
	gMessageSystem->setHandlerFuncFast(_PREHASH_PacketAck,             process_packet_ack,	    NULL);
	//gMessageSystem->setHandlerFuncFast(_PREHASH_LogMessages,			process_log_messages,	NULL);
	gMessageSystem->setHandlerFuncFast(_PREHASH_CreateTrustedCircuit,
				       process_create_trusted_circuit,
				       NULL);
	gMessageSystem->setHandlerFuncFast(_PREHASH_DenyTrustedCircuit,
				       process_deny_trusted_circuit,
				       NULL);
	gMessageSystem->setHandlerFunc("Error", LLMessageSystem::processError);

	// We can hand this to the null_message_callback since it is a
	// trusted message, so it will automatically be denied if it isn't
	// trusted and ignored if it is -- exactly what we want.
	gMessageSystem->setHandlerFunc(
		"RequestTrustedCircuit",
		null_message_callback,
		NULL);

	// Initialize the transfer manager
	gTransferManager.init();

	return true;
=======
    const std::string& template_name,
    U32 port,
    S32 version_major,
    S32 version_minor,
    S32 version_patch,
    bool b_dump_prehash_file,
    const std::string& secret,
    const LLUseCircuitCodeResponder* responder,
    bool failure_is_fatal,
    const F32 circuit_heartbeat_interval,
    const F32 circuit_timeout)
{
    gMessageSystem = new LLMessageSystem(
        template_name,
        port,
        version_major,
        version_minor,
        version_patch,
        failure_is_fatal,
        circuit_heartbeat_interval,
        circuit_timeout);
    g_shared_secret.assign(secret);

    if (!gMessageSystem)
    {
        LL_ERRS("AppInit") << "Messaging system initialization failed." << LL_ENDL;
        return FALSE;
    }

    // bail if system encountered an error.
    if(!gMessageSystem->isOK())
    {
        return FALSE;
    }

    if (b_dump_prehash_file)
    {
        dump_prehash_files();
        exit(0);
    }
    else
    {
        if (gMessageSystem->mMessageFileVersionNumber != gPrehashVersionNumber)
        {
            LL_INFOS("AppInit") << "Message template version does not match prehash version number" << LL_ENDL;
            LL_INFOS("AppInit") << "Run simulator with -prehash command line option to rebuild prehash data" << LL_ENDL;
        }
        else
        {
            LL_DEBUGS("AppInit") << "Message template version matches prehash version number" << LL_ENDL;
        }
    }

    gMessageSystem->setHandlerFuncFast(_PREHASH_StartPingCheck,         process_start_ping_check,       NULL);
    gMessageSystem->setHandlerFuncFast(_PREHASH_CompletePingCheck,      process_complete_ping_check,    NULL);
    gMessageSystem->setHandlerFuncFast(_PREHASH_OpenCircuit,            open_circuit,           NULL);
    gMessageSystem->setHandlerFuncFast(_PREHASH_CloseCircuit,           close_circuit,          NULL);

    //gMessageSystem->setHandlerFuncFast(_PREHASH_AssignCircuitCode, LLMessageSystem::processAssignCircuitCode);
    gMessageSystem->setHandlerFuncFast(_PREHASH_AddCircuitCode, LLMessageSystem::processAddCircuitCode);
    //gMessageSystem->setHandlerFuncFast(_PREHASH_AckAddCircuitCode,        ack_add_circuit_code,       NULL);
    gMessageSystem->setHandlerFuncFast(_PREHASH_UseCircuitCode, LLMessageSystem::processUseCircuitCode, (void**)responder);
    gMessageSystem->setHandlerFuncFast(_PREHASH_PacketAck,             process_packet_ack,      NULL);
    //gMessageSystem->setHandlerFuncFast(_PREHASH_LogMessages,          process_log_messages,   NULL);
    gMessageSystem->setHandlerFuncFast(_PREHASH_CreateTrustedCircuit,
                       process_create_trusted_circuit,
                       NULL);
    gMessageSystem->setHandlerFuncFast(_PREHASH_DenyTrustedCircuit,
                       process_deny_trusted_circuit,
                       NULL);
    gMessageSystem->setHandlerFunc("Error", LLMessageSystem::processError);

    // We can hand this to the null_message_callback since it is a
    // trusted message, so it will automatically be denied if it isn't
    // trusted and ignored if it is -- exactly what we want.
    gMessageSystem->setHandlerFunc(
        "RequestTrustedCircuit",
        null_message_callback,
        NULL);

    // Initialize the transfer manager
    gTransferManager.init();

    return TRUE;
>>>>>>> e1623bb2
}

void LLMessageSystem::startLogging()
{
<<<<<<< HEAD
	mVerboseLog = true;
	std::ostringstream str;
	str << "START MESSAGE LOG" << std::endl;
	str << "Legend:" << std::endl;
	str << "\t<-\tincoming message" <<std::endl;
	str << "\t->\toutgoing message" << std::endl;
	str << "     <>        host           size    zero      id name";
	LL_INFOS("Messaging") << str.str() << LL_ENDL;
=======
    mVerboseLog = TRUE;
    std::ostringstream str;
    str << "START MESSAGE LOG" << std::endl;
    str << "Legend:" << std::endl;
    str << "\t<-\tincoming message" <<std::endl;
    str << "\t->\toutgoing message" << std::endl;
    str << "     <>        host           size    zero      id name";
    LL_INFOS("Messaging") << str.str() << LL_ENDL;
>>>>>>> e1623bb2
}

void LLMessageSystem::stopLogging()
{
<<<<<<< HEAD
	if(mVerboseLog)
	{
		mVerboseLog = false;
		LL_INFOS("Messaging") << "END MESSAGE LOG" << LL_ENDL;
	}
=======
    if(mVerboseLog)
    {
        mVerboseLog = FALSE;
        LL_INFOS("Messaging") << "END MESSAGE LOG" << LL_ENDL;
    }
>>>>>>> e1623bb2
}

void LLMessageSystem::summarizeLogs(std::ostream& str)
{
    std::string buffer;
    std::string tmp_str;
    F32 run_time = mMessageSystemTimer.getElapsedTimeF32();
    str << "START MESSAGE LOG SUMMARY" << std::endl;
    buffer = llformat( "Run time: %12.3f seconds", run_time);

    // Incoming
    str << buffer << std::endl << "Incoming:" << std::endl;
    tmp_str = U64_to_str(mTotalBytesIn);
    buffer = llformat( "Total bytes received:      %20s (%5.2f kbits per second)", tmp_str.c_str(), ((F32)mTotalBytesIn * 0.008f) / run_time);
    str << buffer << std::endl;
    tmp_str = U64_to_str(mPacketsIn);
    buffer = llformat( "Total packets received:    %20s (%5.2f packets per second)", tmp_str.c_str(), ((F32) mPacketsIn / run_time));
    str << buffer << std::endl;
    buffer = llformat( "Average packet size:       %20.0f bytes", (F32)mTotalBytesIn / (F32)mPacketsIn);
    str << buffer << std::endl;
    tmp_str = U64_to_str(mReliablePacketsIn);
    buffer = llformat( "Total reliable packets:    %20s (%5.2f%%)", tmp_str.c_str(), 100.f * ((F32) mReliablePacketsIn)/((F32) mPacketsIn + 1));
    str << buffer << std::endl;
    tmp_str = U64_to_str(mCompressedPacketsIn);
    buffer = llformat( "Total compressed packets:  %20s (%5.2f%%)", tmp_str.c_str(), 100.f * ((F32) mCompressedPacketsIn)/((F32) mPacketsIn + 1));
    str << buffer << std::endl;
    S64 savings = mUncompressedBytesIn - mCompressedBytesIn;
    tmp_str = U64_to_str(savings);
    buffer = llformat( "Total compression savings: %20s bytes", tmp_str.c_str());
    str << buffer << std::endl;
    tmp_str = U64_to_str(savings/(mCompressedPacketsIn +1));
    buffer = llformat( "Avg comp packet savings:   %20s (%5.2f : 1)", tmp_str.c_str(), ((F32) mUncompressedBytesIn)/((F32) mCompressedBytesIn+1));
    str << buffer << std::endl;
    tmp_str = U64_to_str(savings/(mPacketsIn+1));
    buffer = llformat( "Avg overall comp savings:  %20s (%5.2f : 1)", tmp_str.c_str(), ((F32) mTotalBytesIn + (F32) savings)/((F32) mTotalBytesIn + 1.f));

    // Outgoing
    str << buffer << std::endl << std::endl << "Outgoing:" << std::endl;
    tmp_str = U64_to_str(mTotalBytesOut);
    buffer = llformat( "Total bytes sent:          %20s (%5.2f kbits per second)", tmp_str.c_str(), ((F32)mTotalBytesOut * 0.008f) / run_time );
    str << buffer << std::endl;
    tmp_str = U64_to_str(mPacketsOut);
    buffer = llformat( "Total packets sent:        %20s (%5.2f packets per second)", tmp_str.c_str(), ((F32)mPacketsOut / run_time));
    str << buffer << std::endl;
    buffer = llformat( "Average packet size:       %20.0f bytes", (F32)mTotalBytesOut / (F32)mPacketsOut);
    str << buffer << std::endl;
    tmp_str = U64_to_str(mReliablePacketsOut);
    buffer = llformat( "Total reliable packets:    %20s (%5.2f%%)", tmp_str.c_str(), 100.f * ((F32) mReliablePacketsOut)/((F32) mPacketsOut + 1));
    str << buffer << std::endl;
    tmp_str = U64_to_str(mCompressedPacketsOut);
    buffer = llformat( "Total compressed packets:  %20s (%5.2f%%)", tmp_str.c_str(), 100.f * ((F32) mCompressedPacketsOut)/((F32) mPacketsOut + 1));
    str << buffer << std::endl;
    savings = mUncompressedBytesOut - mCompressedBytesOut;
    tmp_str = U64_to_str(savings);
    buffer = llformat( "Total compression savings: %20s bytes", tmp_str.c_str());
    str << buffer << std::endl;
    tmp_str = U64_to_str(savings/(mCompressedPacketsOut +1));
    buffer = llformat( "Avg comp packet savings:   %20s (%5.2f : 1)", tmp_str.c_str(), ((F32) mUncompressedBytesOut)/((F32) mCompressedBytesOut+1));
    str << buffer << std::endl;
    tmp_str = U64_to_str(savings/(mPacketsOut+1));
    buffer = llformat( "Avg overall comp savings:  %20s (%5.2f : 1)", tmp_str.c_str(), ((F32) mTotalBytesOut + (F32) savings)/((F32) mTotalBytesOut + 1.f));
    str << buffer << std::endl << std::endl;
    buffer = llformat( "SendPacket failures:       %20d", mSendPacketFailureCount);
    str << buffer << std::endl;
    buffer = llformat( "Dropped packets:           %20d", mDroppedPackets);
    str << buffer << std::endl;
    buffer = llformat( "Resent packets:            %20d", mResentPackets);
    str << buffer << std::endl;
    buffer = llformat( "Failed reliable resends:   %20d", mFailedResendPackets);
    str << buffer << std::endl;
    buffer = llformat( "Off-circuit rejected packets: %17d", mOffCircuitPackets);
    str << buffer << std::endl;
    buffer = llformat( "On-circuit invalid packets:   %17d", mInvalidOnCircuitPackets);
    str << buffer << std::endl << std::endl;

    str << "Decoding: " << std::endl;
    buffer = llformat( "%35s%10s%10s%10s%10s", "Message", "Count", "Time", "Max", "Avg");
    str << buffer << std:: endl;
    F32 avg;
    for (message_template_name_map_t::const_iterator iter = mMessageTemplates.begin(),
             end = mMessageTemplates.end();
         iter != end; iter++)
    {
        const LLMessageTemplate* mt = iter->second;
        if(mt->mTotalDecoded > 0)
        {
            avg = mt->mTotalDecodeTime / (F32)mt->mTotalDecoded;
            buffer = llformat( "%35s%10u%10f%10f%10f", mt->mName, mt->mTotalDecoded, mt->mTotalDecodeTime, mt->mMaxDecodeTimePerMsg, avg);
            str << buffer << std::endl;
        }
    }
    str << "END MESSAGE LOG SUMMARY" << std::endl;
}

void end_messaging_system(bool print_summary)
{
    gTransferManager.cleanup();
    LLTransferTargetVFile::updateQueue(true); // shutdown LLTransferTargetVFile
    if (gMessageSystem)
    {
        gMessageSystem->stopLogging();

        if (print_summary)
        {
            std::ostringstream str;
            gMessageSystem->summarizeLogs(str);
            LL_INFOS("Messaging") << str.str().c_str() << LL_ENDL;
        }

        delete static_cast<LLMessageSystem*>(gMessageSystem);
        gMessageSystem = NULL;
    }
}

void LLMessageSystem::resetReceiveCounts()
{
    mNumMessageCounts = 0;

    for (message_template_name_map_t::iterator iter = mMessageTemplates.begin(),
             end = mMessageTemplates.end();
         iter != end; iter++)
    {
        LLMessageTemplate* mt = iter->second;
        mt->mDecodeTimeThisFrame = 0.f;
    }
}


void LLMessageSystem::dumpReceiveCounts()
{
    LLMessageTemplate       *mt;

    for (message_template_name_map_t::iterator iter = mMessageTemplates.begin(),
             end = mMessageTemplates.end();
         iter != end; iter++)
    {
        LLMessageTemplate* mt = iter->second;
        mt->mReceiveCount = 0;
        mt->mReceiveBytes = 0;
        mt->mReceiveInvalid = 0;
    }

    S32 i;
    for (i = 0; i < mNumMessageCounts; i++)
    {
        mt = get_ptr_in_map(mMessageNumbers,mMessageCountList[i].mMessageNum);
        if (mt)
        {
            mt->mReceiveCount++;
            mt->mReceiveBytes += mMessageCountList[i].mMessageBytes;
            if (mMessageCountList[i].mInvalid)
            {
                mt->mReceiveInvalid++;
            }
        }
    }

    if(mNumMessageCounts > 0)
    {
        LL_DEBUGS("Messaging") << "Dump: " << mNumMessageCounts << " messages processed in " << mReceiveTime << " seconds" << LL_ENDL;
        for (message_template_name_map_t::const_iterator iter = mMessageTemplates.begin(),
                 end = mMessageTemplates.end();
             iter != end; iter++)
        {
            const LLMessageTemplate* mt = iter->second;
            if (mt->mReceiveCount > 0)
            {
                LL_INFOS("Messaging") << "Num: " << std::setw(3) << mt->mReceiveCount << " Bytes: " << std::setw(6) << mt->mReceiveBytes
                        << " Invalid: " << std::setw(3) << mt->mReceiveInvalid << " " << mt->mName << " " << ll_round(100 * mt->mDecodeTimeThisFrame / mReceiveTime.value()) << "%" << LL_ENDL;
            }
        }
    }
}



bool LLMessageSystem::isClear() const
{
    return mMessageBuilder->isClear();
}


S32 LLMessageSystem::flush(const LLHost &host)
{
    if (mMessageBuilder->getMessageSize())
    {
        S32 sentbytes = sendMessage(host);
        clearMessage();
        return sentbytes;
    }
    else
    {
        return 0;
    }
}

U32 LLMessageSystem::getListenPort( void ) const
{
    return mPort;
}

// TODO: babbage: remove this horror!
S32 LLMessageSystem::zeroCodeAdjustCurrentSendTotal()
{
<<<<<<< HEAD
	if(mMessageBuilder == mLLSDMessageBuilder)
	{
		// babbage: don't compress LLSD messages, so delta is 0
		return 0;
	}
	
	if (! mMessageBuilder->isBuilt())
	{
		mSendSize = mMessageBuilder->buildMessage(
			mSendBuffer,
			MAX_BUFFER_SIZE,
			0);
	}
	// TODO: babbage: remove this horror
	mMessageBuilder->setBuilt(false);

	S32 count = mSendSize;
	
	S32 net_gain = 0;
	U8 num_zeroes = 0;
	
	U8 *inptr = (U8 *)mSendBuffer;
=======
    if(mMessageBuilder == mLLSDMessageBuilder)
    {
        // babbage: don't compress LLSD messages, so delta is 0
        return 0;
    }

    if (! mMessageBuilder->isBuilt())
    {
        mSendSize = mMessageBuilder->buildMessage(
            mSendBuffer,
            MAX_BUFFER_SIZE,
            0);
    }
    // TODO: babbage: remove this horror
    mMessageBuilder->setBuilt(FALSE);

    S32 count = mSendSize;

    S32 net_gain = 0;
    U8 num_zeroes = 0;

    U8 *inptr = (U8 *)mSendBuffer;
>>>>>>> e1623bb2

// skip the packet id field

    for (U32 ii = 0; ii < LL_PACKET_ID_SIZE; ++ii)
    {
        count--;
        inptr++;
    }

// don't actually build, just test

// sequential zero bytes are encoded as 0 [U8 count]
// with 0 0 [count] representing wrap (>256 zeroes)

    while (count--)
    {
        if (!(*inptr))   // in a zero count
        {
            if (num_zeroes)
            {
                if (++num_zeroes > 254)
                {
                    num_zeroes = 0;
                }
                net_gain--;   // subseqent zeroes save one
            }
            else
            {
                net_gain++;  // starting a zero count adds one
                num_zeroes = 1;
            }
            inptr++;
        }
        else
        {
            if (num_zeroes)
            {
                num_zeroes = 0;
            }
            inptr++;
        }
    }
    if (net_gain < 0)
    {
        return net_gain;
    }
    else
    {
        return 0;
    }
}



S32 LLMessageSystem::zeroCodeExpand(U8** data, S32* data_size)
{
    if ((*data_size ) < LL_MINIMUM_VALID_PACKET_SIZE)
    {
        LL_WARNS("Messaging") << "zeroCodeExpand() called with data_size of " << *data_size
            << LL_ENDL;
    }

    mTotalBytesIn += *data_size;

    // if we're not zero-coded, simply return.
    if (!(*data[0] & LL_ZERO_CODE_FLAG))
    {
        return 0;
    }

    S32 in_size = *data_size;
    mCompressedPacketsIn++;
    mCompressedBytesIn += *data_size;

    *data[0] &= (~LL_ZERO_CODE_FLAG);

    S32 count = (*data_size);

    U8 *inptr = (U8 *)*data;
    U8 *outptr = (U8 *)mEncodedRecvBuffer;

// skip the packet id field

    for (U32 ii = 0; ii < LL_PACKET_ID_SIZE; ++ii)
    {
        count--;
        *outptr++ = *inptr++;
    }

// reconstruct encoded packet, keeping track of net size gain

// sequential zero bytes are encoded as 0 [U8 count]
// with 0 0 [count] representing wrap (>256 zeroes)

    while (count--)
    {
        if (outptr > (&mEncodedRecvBuffer[MAX_BUFFER_SIZE-1]))
        {
            LL_WARNS("Messaging") << "attempt to write past reasonable encoded buffer size 1" << LL_ENDL;
            callExceptionFunc(MX_WROTE_PAST_BUFFER_SIZE);
            outptr = mEncodedRecvBuffer;
            break;
        }
        if (!((*outptr++ = *inptr++)))
        {
            while (((count--)) && (!(*inptr)))
            {
                *outptr++ = *inptr++;
                if (outptr > (&mEncodedRecvBuffer[MAX_BUFFER_SIZE-256]))
                {
                    LL_WARNS("Messaging") << "attempt to write past reasonable encoded buffer size 2" << LL_ENDL;
                    callExceptionFunc(MX_WROTE_PAST_BUFFER_SIZE);
                    outptr = mEncodedRecvBuffer;
                    count = -1;
                    break;
                }
                memset(outptr,0,255);
                outptr += 255;
            }

            if (count < 0)
            {
                break;
            }

            else
            {
                if (outptr > (&mEncodedRecvBuffer[MAX_BUFFER_SIZE-(*inptr)]))
                {
                    LL_WARNS("Messaging") << "attempt to write past reasonable encoded buffer size 3" << LL_ENDL;
                    callExceptionFunc(MX_WROTE_PAST_BUFFER_SIZE);
                    outptr = mEncodedRecvBuffer;
                }
                memset(outptr,0,(*inptr) - 1);
                outptr += ((*inptr) - 1);
                inptr++;
            }
        }
    }

    *data = mEncodedRecvBuffer;
    *data_size = (S32)(outptr - mEncodedRecvBuffer);
    mUncompressedBytesIn += *data_size;

    return(in_size);
}


void LLMessageSystem::addTemplate(LLMessageTemplate *templatep)
{
    if (mMessageTemplates.count(templatep->mName) > 0)
    {
        LL_ERRS("Messaging") << templatep->mName << " already  used as a template name!"
            << LL_ENDL;
    }
    mMessageTemplates[templatep->mName] = templatep;
    mMessageNumbers[templatep->mMessageNumber] = templatep;
}


void LLMessageSystem::setHandlerFuncFast(const char *name, void (*handler_func)(LLMessageSystem *msgsystem, void **user_data), void **user_data)
{
    LLMessageTemplate* msgtemplate = get_ptr_in_map(mMessageTemplates, name);
    if (msgtemplate)
    {
        msgtemplate->setHandlerFunc(handler_func, user_data);
    }
    else
    {
        LL_ERRS("Messaging") << name << " is not a known message name!" << LL_ENDL;
    }
}

bool LLMessageSystem::callHandler(const char *name,
        bool trustedSource, LLMessageSystem* msg)
{
    name = LLMessageStringTable::getInstance()->getString(name);
    message_template_name_map_t::const_iterator iter;
    iter = mMessageTemplates.find(name);
    if(iter == mMessageTemplates.end())
    {
        LL_WARNS("Messaging") << "LLMessageSystem::callHandler: unknown message "
            << name << LL_ENDL;
        return false;
    }

    const LLMessageTemplate* msg_template = iter->second;
    if (msg_template->isBanned(trustedSource))
    {
        LL_WARNS("Messaging") << "LLMessageSystem::callHandler: banned message "
            << name
            << " from "
            << (trustedSource ? "trusted " : "untrusted ")
            << "source" << LL_ENDL;
        return false;
    }

    return msg_template->callHandlerFunc(msg);
}


void LLMessageSystem::setExceptionFunc(EMessageException e,
                                       msg_exception_callback func,
                                       void* data)
{
    callbacks_t::iterator it = mExceptionCallbacks.find(e);
    if(it != mExceptionCallbacks.end())
    {
        mExceptionCallbacks.erase(it);
    }
    if(func)
    {
        mExceptionCallbacks.insert(callbacks_t::value_type(e, exception_t(func, data)));
    }
}

bool LLMessageSystem::callExceptionFunc(EMessageException exception)
{
<<<<<<< HEAD
	callbacks_t::iterator it = mExceptionCallbacks.find(exception);
	if(it == mExceptionCallbacks.end())
	{
		return false;
	}
=======
    callbacks_t::iterator it = mExceptionCallbacks.find(exception);
    if(it == mExceptionCallbacks.end())
    {
        return FALSE;
    }
>>>>>>> e1623bb2

    exception_t& ex = it->second;
    msg_exception_callback ex_cb = ex.first;

<<<<<<< HEAD
	if (!ex_cb)
	{
		LL_WARNS("Messaging") << "LLMessageSystem::callExceptionFunc: bad message exception callback." << LL_ENDL;
		return false;
	}
=======
    if (!ex_cb)
    {
        LL_WARNS("Messaging") << "LLMessageSystem::callExceptionFunc: bad message exception callback." << LL_ENDL;
        return FALSE;
    }
>>>>>>> e1623bb2

    (ex_cb)(this, ex.second, exception);

<<<<<<< HEAD
	return true;
=======
    return TRUE;
>>>>>>> e1623bb2
}

void LLMessageSystem::setTimingFunc(msg_timing_callback func, void* data)
{
    mTimingCallback = func;
    mTimingCallbackData = data;
}

bool LLMessageSystem::isCircuitCodeKnown(U32 code) const
{
<<<<<<< HEAD
	if(mCircuitCodes.find(code) == mCircuitCodes.end())
		return false;
	return true;
=======
    if(mCircuitCodes.find(code) == mCircuitCodes.end())
        return FALSE;
    return TRUE;
>>>>>>> e1623bb2
}

bool LLMessageSystem::isMessageFast(const char *msg)
{
    return msg == mMessageReader->getMessageName();
}


char* LLMessageSystem::getMessageName()
{
    return const_cast<char*>(mMessageReader->getMessageName());
}

const LLUUID& LLMessageSystem::getSenderID() const
{
    LLCircuitData *cdp = mCircuitInfo.findCircuit(mLastSender);
    if (cdp)
    {
        return (cdp->mRemoteID);
    }

    return LLUUID::null;
}

const LLUUID& LLMessageSystem::getSenderSessionID() const
{
    LLCircuitData *cdp = mCircuitInfo.findCircuit(mLastSender);
    if (cdp)
    {
        return (cdp->mRemoteSessionID);
    }
    return LLUUID::null;
}

bool LLMessageSystem::generateDigestForNumberAndUUIDs(
    char* digest,
    const U32 number,
    const LLUUID& id1,
    const LLUUID& id2) const
{
    // *NOTE: This method is needlessly inefficient. Instead of
    // calling LLUUID::asString, it should just call
    // LLUUID::toString().

    const char *colon = ":";
    char tbuf[16];  /* Flawfinder: ignore */
    LLMD5 d;
    std::string id1string = id1.asString();
    std::string id2string = id2.asString();
    std::string shared_secret = get_shared_secret();
    unsigned char * secret = (unsigned char*)shared_secret.c_str();
    unsigned char * id1str = (unsigned char*)id1string.c_str();
    unsigned char * id2str = (unsigned char*)id2string.c_str();

    memset(digest, 0, MD5HEX_STR_SIZE);

    if( secret != NULL)
    {
        d.update(secret, (U32)strlen((char *) secret)); /* Flawfinder: ignore */
    }

    d.update((const unsigned char *) colon, (U32)strlen(colon));    /* Flawfinder: ignore */

    snprintf(tbuf, sizeof(tbuf),"%i", number);      /* Flawfinder: ignore */
    d.update((unsigned char *) tbuf, (U32)strlen(tbuf));    /* Flawfinder: ignore */

    d.update((const unsigned char *) colon, (U32)strlen(colon));    /* Flawfinder: ignore */
    if( (char*) id1str != NULL)
    {
        d.update(id1str, (U32)strlen((char *) id1str)); /* Flawfinder: ignore */
    }
    d.update((const unsigned char *) colon, (U32)strlen(colon));    /* Flawfinder: ignore */

    if( (char*) id2str != NULL)
    {
        d.update(id2str, (U32)strlen((char *) id2str)); /* Flawfinder: ignore */
    }

    d.finalize();
    d.hex_digest(digest);
    digest[MD5HEX_STR_SIZE - 1] = '\0';

    return true;
}

bool LLMessageSystem::generateDigestForWindowAndUUIDs(char* digest, const S32 window, const LLUUID &id1, const LLUUID &id2) const
{
    if(0 == window) return false;
    std::string shared_secret = get_shared_secret();
    if(shared_secret.empty())
    {
        LL_ERRS("Messaging") << "Trying to generate complex digest on a machine without a shared secret!" << LL_ENDL;
    }

    U32 now = (U32)time(NULL);

    now /= window;

    bool result = generateDigestForNumberAndUUIDs(digest, now, id1, id2);

    return result;
}

bool LLMessageSystem::isMatchingDigestForWindowAndUUIDs(const char* digest, const S32 window, const LLUUID &id1, const LLUUID &id2) const
{
    if(0 == window) return false;

    std::string shared_secret = get_shared_secret();
    if(shared_secret.empty())
    {
        LL_ERRS("Messaging") << "Trying to compare complex digests on a machine without a shared secret!" << LL_ENDL;
    }

    char our_digest[MD5HEX_STR_SIZE];   /* Flawfinder: ignore */
    U32 now = (U32)time(NULL);

    now /= window;

    // Check 1 window ago, now, and one window from now to catch edge
    // conditions. Process them as current window, one window ago, and
    // one window in the future to catch the edges.
    const S32 WINDOW_BIN_COUNT = 3;
    U32 window_bin[WINDOW_BIN_COUNT];
    window_bin[0] = now;
    window_bin[1] = now - 1;
    window_bin[2] = now + 1;
    for(S32 i = 0; i < WINDOW_BIN_COUNT; ++i)
    {
        generateDigestForNumberAndUUIDs(our_digest, window_bin[i], id2, id1);
        if(0 == strncmp(digest, our_digest, MD5HEX_STR_BYTES))
        {
            return true;
        }
    }
    return false;
}

bool LLMessageSystem::generateDigestForNumber(char* digest, const U32 number) const
{
    memset(digest, 0, MD5HEX_STR_SIZE);

    LLMD5 d;
    std::string shared_secret = get_shared_secret();
    d = LLMD5((const unsigned char *)shared_secret.c_str(), number);
    d.hex_digest(digest);
    digest[MD5HEX_STR_SIZE - 1] = '\0';

    return true;
}

bool LLMessageSystem::generateDigestForWindow(char* digest, const S32 window) const
{
    if(0 == window) return false;

    std::string shared_secret = get_shared_secret();
    if(shared_secret.empty())
    {
        LL_ERRS("Messaging") << "Trying to generate simple digest on a machine without a shared secret!" << LL_ENDL;
    }

    U32 now = (U32)time(NULL);

    now /= window;

    bool result = generateDigestForNumber(digest, now);

    return result;
}

bool LLMessageSystem::isMatchingDigestForWindow(const char* digest, S32 const window) const
{
    if(0 == window) return false;

    std::string shared_secret = get_shared_secret();
    if(shared_secret.empty())
    {
        LL_ERRS("Messaging") << "Trying to compare simple digests on a machine without a shared secret!" << LL_ENDL;
    }

    char our_digest[MD5HEX_STR_SIZE];   /* Flawfinder: ignore */
    U32 now = (S32)time(NULL);

    now /= window;

    // Check 1 window ago, now, and one window from now to catch edge
    // conditions. Process them as current window, one window ago, and
    // one window in the future to catch the edges.
    const S32 WINDOW_BIN_COUNT = 3;
    U32 window_bin[WINDOW_BIN_COUNT];
    window_bin[0] = now;
    window_bin[1] = now - 1;
    window_bin[2] = now + 1;
    for(S32 i = 0; i < WINDOW_BIN_COUNT; ++i)
    {
        generateDigestForNumber(our_digest, window_bin[i]);
        if(0 == strncmp(digest, our_digest, MD5HEX_STR_BYTES))
        {
            return true;
        }
    }
    return false;
}

void LLMessageSystem::sendCreateTrustedCircuit(const LLHost &host, const LLUUID & id1, const LLUUID & id2)
{
    std::string shared_secret = get_shared_secret();
    if(shared_secret.empty()) return;
    char digest[MD5HEX_STR_SIZE];   /* Flawfinder: ignore */
    if (id1.isNull())
    {
        LL_WARNS("Messaging") << "Can't send CreateTrustedCircuit to " << host << " because we don't have the local end point ID" << LL_ENDL;
        return;
    }
    if (id2.isNull())
    {
        LL_WARNS("Messaging") << "Can't send CreateTrustedCircuit to " << host << " because we don't have the remote end point ID" << LL_ENDL;
        return;
    }
    generateDigestForWindowAndUUIDs(digest, TRUST_TIME_WINDOW, id1, id2);
    newMessageFast(_PREHASH_CreateTrustedCircuit);
    nextBlockFast(_PREHASH_DataBlock);
    addUUIDFast(_PREHASH_EndPointID, id1);
    addBinaryDataFast(_PREHASH_Digest, digest, MD5HEX_STR_BYTES);
    LL_INFOS("Messaging") << "xmitting digest: " << digest << " Host: " << host << LL_ENDL;
    sendMessage(host);
}

void LLMessageSystem::sendDenyTrustedCircuit(const LLHost &host)
{
    mDenyTrustedCircuitSet.insert(host);
}

void LLMessageSystem::reallySendDenyTrustedCircuit(const LLHost &host)
{
    LLCircuitData *cdp = mCircuitInfo.findCircuit(host);
    if (!cdp)
    {
        LL_WARNS("Messaging") << "Not sending DenyTrustedCircuit to host without a circuit." << LL_ENDL;
        return;
    }
    LL_INFOS("Messaging") << "Sending DenyTrustedCircuit to " << host << LL_ENDL;
    newMessageFast(_PREHASH_DenyTrustedCircuit);
    nextBlockFast(_PREHASH_DataBlock);
    addUUIDFast(_PREHASH_EndPointID, cdp->getLocalEndPointID());
    sendMessage(host);
}

void null_message_callback(LLMessageSystem *msg, void **data)
{
    // Nothing should ever go here, but we use this to register messages
    // that we are expecting to see (and spinning on) at startup.
    return;
}

// Try to establish a bidirectional trust metric by pinging a host until it's
// up, and then sending auth messages.
void LLMessageSystem::establishBidirectionalTrust(const LLHost &host, S64 frame_count )
{
    LockMessageChecker lmc(this);

    std::string shared_secret = get_shared_secret();
    if(shared_secret.empty())
    {
        LL_ERRS("Messaging") << "Trying to establish bidirectional trust on a machine without a shared secret!" << LL_ENDL;
    }
    LLTimer timeout;

    timeout.setTimerExpirySec(20.0);
    setHandlerFuncFast(_PREHASH_StartPingCheck, null_message_callback, NULL);
    setHandlerFuncFast(_PREHASH_CompletePingCheck, null_message_callback,
               NULL);

    while (! timeout.hasExpired())
    {
        newMessageFast(_PREHASH_StartPingCheck);
        nextBlockFast(_PREHASH_PingID);
        addU8Fast(_PREHASH_PingID, 0);
        addU32Fast(_PREHASH_OldestUnacked, 0);
        sendMessage(host);
        if (lmc.checkMessages( frame_count ))
        {
            if (isMessageFast(_PREHASH_CompletePingCheck) &&
                (getSender() == host))
            {
                break;
            }
        }
        lmc.processAcks();
        ms_sleep(1);
    }

    // Send a request, a deny, and give the host 2 seconds to complete
    // the trust handshake.
    newMessage("RequestTrustedCircuit");
    sendMessage(host);
    reallySendDenyTrustedCircuit(host);
    setHandlerFuncFast(_PREHASH_StartPingCheck, process_start_ping_check, NULL);
    setHandlerFuncFast(_PREHASH_CompletePingCheck, process_complete_ping_check, NULL);

    timeout.setTimerExpirySec(2.0);
    LLCircuitData* cdp = NULL;
    while(!timeout.hasExpired())
    {
        cdp = mCircuitInfo.findCircuit(host);
        if(!cdp) break; // no circuit anymore, no point continuing.
        if(cdp->getTrusted()) break; // circuit is trusted.
        lmc.checkMessages(frame_count);
        lmc.processAcks();
        ms_sleep(1);
    }
}


void LLMessageSystem::dumpPacketToLog()
{
    LL_WARNS("Messaging") << "Packet Dump from:" << mPacketRing.getLastSender() << LL_ENDL;
    LL_WARNS("Messaging") << "Packet Size:" << mTrueReceiveSize << LL_ENDL;
    char line_buffer[256];      /* Flawfinder: ignore */
    S32 i;
    S32 cur_line_pos = 0;
    S32 cur_line = 0;

    for (i = 0; i < mTrueReceiveSize; i++)
    {
        S32 offset = cur_line_pos * 3;
        snprintf(line_buffer + offset, sizeof(line_buffer) - offset,
                 "%02x ", mTrueReceiveBuffer[i]);   /* Flawfinder: ignore */
        cur_line_pos++;
        if (cur_line_pos >= 16)
        {
            cur_line_pos = 0;
            LL_WARNS("Messaging") << "PD:" << cur_line << "PD:" << line_buffer << LL_ENDL;
            cur_line++;
        }
    }
    if (cur_line_pos)
    {
        LL_WARNS("Messaging") << "PD:" << cur_line << "PD:" << line_buffer << LL_ENDL;
    }
}


//static
U64Microseconds LLMessageSystem::getMessageTimeUsecs(const bool update)
{
    if (gMessageSystem)
    {
        if (update)
        {
            gMessageSystem->mCurrentMessageTime = totalTime();
        }
        return gMessageSystem->mCurrentMessageTime;
    }
    else
    {
        return totalTime();
    }
}

//static
F64Seconds LLMessageSystem::getMessageTimeSeconds(const bool update)
{
    if (gMessageSystem)
    {
        if (update)
        {
            gMessageSystem->mCurrentMessageTime = totalTime();
        }
        return gMessageSystem->mCurrentMessageTime;
    }
    else
    {
        return F64Seconds(totalTime());
    }
}

std::string get_shared_secret()
{
    static const std::string SHARED_SECRET_KEY("shared_secret");
    if(g_shared_secret.empty())
    {
        LLApp* app = LLApp::instance();
        if(app) return app->getOption(SHARED_SECRET_KEY);
    }
    return g_shared_secret;
}

typedef std::map<const char*, LLMessageBuilder*> BuilderMap;

void LLMessageSystem::newMessageFast(const char *name)
{
<<<<<<< HEAD
	//LL_DEBUGS("Messaging") << "creating new message: " << name << LL_ENDL;
	LLMessageConfig::Flavor message_flavor =
		LLMessageConfig::getMessageFlavor(name);
	LLMessageConfig::Flavor server_flavor =
		LLMessageConfig::getServerDefaultFlavor();

	if(message_flavor == LLMessageConfig::TEMPLATE_FLAVOR)
	{
		mMessageBuilder = mTemplateMessageBuilder;
	}
	else if (message_flavor == LLMessageConfig::LLSD_FLAVOR)
	{
		mMessageBuilder = mLLSDMessageBuilder;
	}
	// NO_FLAVOR
	else
	{
		if (server_flavor == LLMessageConfig::LLSD_FLAVOR)
		{
			mMessageBuilder = mLLSDMessageBuilder;
		}
		// TEMPLATE_FLAVOR or NO_FLAVOR
		else
		{
			mMessageBuilder = mTemplateMessageBuilder;
		}
	}
	mSendReliable = false;
	mMessageBuilder->newMessage(name);
}
	
=======
    //LL_DEBUGS("Messaging") << "creating new message: " << name << LL_ENDL;
    LLMessageConfig::Flavor message_flavor =
        LLMessageConfig::getMessageFlavor(name);
    LLMessageConfig::Flavor server_flavor =
        LLMessageConfig::getServerDefaultFlavor();

    if(message_flavor == LLMessageConfig::TEMPLATE_FLAVOR)
    {
        mMessageBuilder = mTemplateMessageBuilder;
    }
    else if (message_flavor == LLMessageConfig::LLSD_FLAVOR)
    {
        mMessageBuilder = mLLSDMessageBuilder;
    }
    // NO_FLAVOR
    else
    {
        if (server_flavor == LLMessageConfig::LLSD_FLAVOR)
        {
            mMessageBuilder = mLLSDMessageBuilder;
        }
        // TEMPLATE_FLAVOR or NO_FLAVOR
        else
        {
            mMessageBuilder = mTemplateMessageBuilder;
        }
    }
    mSendReliable = FALSE;
    mMessageBuilder->newMessage(name);
}

>>>>>>> e1623bb2
void LLMessageSystem::newMessage(const char *name)
{
    newMessageFast(LLMessageStringTable::getInstance()->getString(name));
}

void LLMessageSystem::addBinaryDataFast(const char *varname, const void *data, S32 size)
{
    mMessageBuilder->addBinaryData(varname, data, size);
}

void LLMessageSystem::addBinaryData(const char *varname, const void *data, S32 size)
{
    mMessageBuilder->addBinaryData(LLMessageStringTable::getInstance()->getString(varname),data, size);
}

void LLMessageSystem::addS8Fast(const char *varname, S8 v)
{
    mMessageBuilder->addS8(varname, v);
}

void LLMessageSystem::addS8(const char *varname, S8 v)
{
    mMessageBuilder->addS8(LLMessageStringTable::getInstance()->getString(varname), v);
}

void LLMessageSystem::addU8Fast(const char *varname, U8 v)
{
    mMessageBuilder->addU8(varname, v);
}

void LLMessageSystem::addU8(const char *varname, U8 v)
{
    mMessageBuilder->addU8(LLMessageStringTable::getInstance()->getString(varname), v);
}

void LLMessageSystem::addS16Fast(const char *varname, S16 v)
{
    mMessageBuilder->addS16(varname, v);
}

void LLMessageSystem::addS16(const char *varname, S16 v)
{
    mMessageBuilder->addS16(LLMessageStringTable::getInstance()->getString(varname), v);
}

void LLMessageSystem::addU16Fast(const char *varname, U16 v)
{
    mMessageBuilder->addU16(varname, v);
}

void LLMessageSystem::addU16(const char *varname, U16 v)
{
    mMessageBuilder->addU16(LLMessageStringTable::getInstance()->getString(varname), v);
}

void LLMessageSystem::addF32Fast(const char *varname, F32 v)
{
    mMessageBuilder->addF32(varname, v);
}

void LLMessageSystem::addF32(const char *varname, F32 v)
{
    mMessageBuilder->addF32(LLMessageStringTable::getInstance()->getString(varname), v);
}

void LLMessageSystem::addS32Fast(const char *varname, S32 v)
{
    mMessageBuilder->addS32(varname, v);
}

void LLMessageSystem::addS32(const char *varname, S32 v)
{
    mMessageBuilder->addS32(LLMessageStringTable::getInstance()->getString(varname), v);
}

void LLMessageSystem::addU32Fast(const char *varname, U32 v)
{
    mMessageBuilder->addU32(varname, v);
}

void LLMessageSystem::addU32(const char *varname, U32 v)
{
    mMessageBuilder->addU32(LLMessageStringTable::getInstance()->getString(varname), v);
}

void LLMessageSystem::addU64Fast(const char *varname, U64 v)
{
    mMessageBuilder->addU64(varname, v);
}

void LLMessageSystem::addU64(const char *varname, U64 v)
{
    mMessageBuilder->addU64(LLMessageStringTable::getInstance()->getString(varname), v);
}

void LLMessageSystem::addF64Fast(const char *varname, F64 v)
{
    mMessageBuilder->addF64(varname, v);
}

void LLMessageSystem::addF64(const char *varname, F64 v)
{
    mMessageBuilder->addF64(LLMessageStringTable::getInstance()->getString(varname), v);
}

void LLMessageSystem::addIPAddrFast(const char *varname, U32 v)
{
    mMessageBuilder->addIPAddr(varname, v);
}

void LLMessageSystem::addIPAddr(const char *varname, U32 v)
{
    mMessageBuilder->addIPAddr(LLMessageStringTable::getInstance()->getString(varname), v);
}

void LLMessageSystem::addIPPortFast(const char *varname, U16 v)
{
    mMessageBuilder->addIPPort(varname, v);
}

void LLMessageSystem::addIPPort(const char *varname, U16 v)
{
    mMessageBuilder->addIPPort(LLMessageStringTable::getInstance()->getString(varname), v);
}

void LLMessageSystem::addBOOLFast(const char* varname, bool v)
{
    mMessageBuilder->addBOOL(varname, v);
}

void LLMessageSystem::addBOOL(const char* varname, bool v)
{
    mMessageBuilder->addBOOL(LLMessageStringTable::getInstance()->getString(varname), v);
}

void LLMessageSystem::addStringFast(const char* varname, const char* v)
{
    mMessageBuilder->addString(varname, v);
}

void LLMessageSystem::addString(const char* varname, const char* v)
{
    mMessageBuilder->addString(LLMessageStringTable::getInstance()->getString(varname), v);
}

void LLMessageSystem::addStringFast(const char* varname, const std::string& v)
{
    mMessageBuilder->addString(varname, v);
}

void LLMessageSystem::addString(const char* varname, const std::string& v)
{
    mMessageBuilder->addString(LLMessageStringTable::getInstance()->getString(varname), v);
}

void LLMessageSystem::addVector3Fast(const char *varname, const LLVector3& v)
{
    mMessageBuilder->addVector3(varname, v);
}

void LLMessageSystem::addVector3(const char *varname, const LLVector3& v)
{
    mMessageBuilder->addVector3(LLMessageStringTable::getInstance()->getString(varname), v);
}

void LLMessageSystem::addVector4Fast(const char *varname, const LLVector4& v)
{
    mMessageBuilder->addVector4(varname, v);
}

void LLMessageSystem::addVector4(const char *varname, const LLVector4& v)
{
    mMessageBuilder->addVector4(LLMessageStringTable::getInstance()->getString(varname), v);
}

void LLMessageSystem::addVector3dFast(const char *varname, const LLVector3d& v)
{
    mMessageBuilder->addVector3d(varname, v);
}

void LLMessageSystem::addVector3d(const char *varname, const LLVector3d& v)
{
    mMessageBuilder->addVector3d(LLMessageStringTable::getInstance()->getString(varname), v);
}

void LLMessageSystem::addQuatFast(const char *varname, const LLQuaternion& v)
{
    mMessageBuilder->addQuat(varname, v);
}

void LLMessageSystem::addQuat(const char *varname, const LLQuaternion& v)
{
    mMessageBuilder->addQuat(LLMessageStringTable::getInstance()->getString(varname), v);
}


void LLMessageSystem::addUUIDFast(const char *varname, const LLUUID& v)
{
    mMessageBuilder->addUUID(varname, v);
}

void LLMessageSystem::addUUID(const char *varname, const LLUUID& v)
{
    mMessageBuilder->addUUID(LLMessageStringTable::getInstance()->getString(varname), v);
}

S32 LLMessageSystem::getCurrentSendTotal() const
{
    return mMessageBuilder->getMessageSize();
}

void LLMessageSystem::getS8Fast(const char *block, const char *var, S8 &u,
                                S32 blocknum)
{
    mMessageReader->getS8(block, var, u, blocknum);
}

void LLMessageSystem::getS8(const char *block, const char *var, S8 &u,
                            S32 blocknum)
{
    getS8Fast(LLMessageStringTable::getInstance()->getString(block),
              LLMessageStringTable::getInstance()->getString(var), u, blocknum);
}

void LLMessageSystem::getU8Fast(const char *block, const char *var, U8 &u,
                                S32 blocknum)
{
    mMessageReader->getU8(block, var, u, blocknum);
}

void LLMessageSystem::getU8(const char *block, const char *var, U8 &u,
                            S32 blocknum)
{
    getU8Fast(LLMessageStringTable::getInstance()->getString(block),
                LLMessageStringTable::getInstance()->getString(var), u, blocknum);
}

<<<<<<< HEAD
void LLMessageSystem::getBOOLFast(const char *block, const char *var, bool &b,
								  S32 blocknum)
=======
void LLMessageSystem::getBOOLFast(const char *block, const char *var, BOOL &b,
                                  S32 blocknum)
>>>>>>> e1623bb2
{
    mMessageReader->getBOOL(block, var, b, blocknum);
}

<<<<<<< HEAD
void LLMessageSystem::getBOOL(const char *block, const char *var, bool &b,
							  S32 blocknum)
=======
void LLMessageSystem::getBOOL(const char *block, const char *var, BOOL &b,
                              S32 blocknum)
>>>>>>> e1623bb2
{
    getBOOLFast(LLMessageStringTable::getInstance()->getString(block),
                LLMessageStringTable::getInstance()->getString(var), b, blocknum);
}

void LLMessageSystem::getS16Fast(const char *block, const char *var, S16 &d,
                                 S32 blocknum)
{
    mMessageReader->getS16(block, var, d, blocknum);
}

void LLMessageSystem::getS16(const char *block, const char *var, S16 &d,
                             S32 blocknum)
{
    getS16Fast(LLMessageStringTable::getInstance()->getString(block),
               LLMessageStringTable::getInstance()->getString(var), d, blocknum);
}

void LLMessageSystem::getU16Fast(const char *block, const char *var, U16 &d,
                                 S32 blocknum)
{
    mMessageReader->getU16(block, var, d, blocknum);
}

void LLMessageSystem::getU16(const char *block, const char *var, U16 &d,
                             S32 blocknum)
{
    getU16Fast(LLMessageStringTable::getInstance()->getString(block),
               LLMessageStringTable::getInstance()->getString(var), d, blocknum);
}

void LLMessageSystem::getS32Fast(const char *block, const char *var, S32 &d,
                                 S32 blocknum)
{
    mMessageReader->getS32(block, var, d, blocknum);
}

void LLMessageSystem::getS32(const char *block, const char *var, S32 &d,
                             S32 blocknum)
{
    getS32Fast(LLMessageStringTable::getInstance()->getString(block),
               LLMessageStringTable::getInstance()->getString(var), d, blocknum);
}

void LLMessageSystem::getU32Fast(const char *block, const char *var, U32 &d,
                                 S32 blocknum)
{
    mMessageReader->getU32(block, var, d, blocknum);
}

void LLMessageSystem::getU32(const char *block, const char *var, U32 &d,
                             S32 blocknum)
{
    getU32Fast(LLMessageStringTable::getInstance()->getString(block),
                LLMessageStringTable::getInstance()->getString(var), d, blocknum);
}

void LLMessageSystem::getU64Fast(const char *block, const char *var, U64 &d,
                                 S32 blocknum)
{
    mMessageReader->getU64(block, var, d, blocknum);
}

void LLMessageSystem::getU64(const char *block, const char *var, U64 &d,
                             S32 blocknum)
{

    getU64Fast(LLMessageStringTable::getInstance()->getString(block),
               LLMessageStringTable::getInstance()->getString(var), d, blocknum);
}

void LLMessageSystem::getBinaryDataFast(const char *blockname,
                                        const char *varname,
                                        void *datap, S32 size,
                                        S32 blocknum, S32 max_size)
{
    mMessageReader->getBinaryData(blockname, varname, datap, size, blocknum,
                                  max_size);
}

void LLMessageSystem::getBinaryData(const char *blockname,
                                    const char *varname,
                                    void *datap, S32 size,
                                    S32 blocknum, S32 max_size)
{
    getBinaryDataFast(LLMessageStringTable::getInstance()->getString(blockname),
                      LLMessageStringTable::getInstance()->getString(varname),
                      datap, size, blocknum, max_size);
}

void LLMessageSystem::getF32Fast(const char *block, const char *var, F32 &d,
                                 S32 blocknum)
{
    mMessageReader->getF32(block, var, d, blocknum);
}

void LLMessageSystem::getF32(const char *block, const char *var, F32 &d,
                             S32 blocknum)
{
    getF32Fast(LLMessageStringTable::getInstance()->getString(block),
               LLMessageStringTable::getInstance()->getString(var), d, blocknum);
}

void LLMessageSystem::getF64Fast(const char *block, const char *var, F64 &d,
                                 S32 blocknum)
{
    mMessageReader->getF64(block, var, d, blocknum);
}

void LLMessageSystem::getF64(const char *block, const char *var, F64 &d,
                             S32 blocknum)
{
    getF64Fast(LLMessageStringTable::getInstance()->getString(block),
                LLMessageStringTable::getInstance()->getString(var), d, blocknum);
}


void LLMessageSystem::getVector3Fast(const char *block, const char *var,
                                     LLVector3 &v, S32 blocknum )
{
    mMessageReader->getVector3(block, var, v, blocknum);
}

void LLMessageSystem::getVector3(const char *block, const char *var,
                                 LLVector3 &v, S32 blocknum )
{
    getVector3Fast(LLMessageStringTable::getInstance()->getString(block),
                   LLMessageStringTable::getInstance()->getString(var), v, blocknum);
}

void LLMessageSystem::getVector4Fast(const char *block, const char *var,
                                     LLVector4 &v, S32 blocknum )
{
    mMessageReader->getVector4(block, var, v, blocknum);
}

void LLMessageSystem::getVector4(const char *block, const char *var,
                                 LLVector4 &v, S32 blocknum )
{
    getVector4Fast(LLMessageStringTable::getInstance()->getString(block),
                   LLMessageStringTable::getInstance()->getString(var), v, blocknum);
}

void LLMessageSystem::getVector3dFast(const char *block, const char *var,
                                      LLVector3d &v, S32 blocknum )
{
    mMessageReader->getVector3d(block, var, v, blocknum);
}

void LLMessageSystem::getVector3d(const char *block, const char *var,
                                  LLVector3d &v, S32 blocknum )
{
    getVector3dFast(LLMessageStringTable::getInstance()->getString(block),
                LLMessageStringTable::getInstance()->getString(var), v, blocknum);
}

void LLMessageSystem::getQuatFast(const char *block, const char *var,
                                  LLQuaternion &q, S32 blocknum )
{
    mMessageReader->getQuat(block, var, q, blocknum);
}

void LLMessageSystem::getQuat(const char *block, const char *var,
                              LLQuaternion &q, S32 blocknum)
{
    getQuatFast(LLMessageStringTable::getInstance()->getString(block),
            LLMessageStringTable::getInstance()->getString(var), q, blocknum);
}

void LLMessageSystem::getUUIDFast(const char *block, const char *var,
                                  LLUUID &u, S32 blocknum )
{
    mMessageReader->getUUID(block, var, u, blocknum);
}

void LLMessageSystem::getUUID(const char *block, const char *var, LLUUID &u,
                              S32 blocknum )
{
    getUUIDFast(LLMessageStringTable::getInstance()->getString(block),
                LLMessageStringTable::getInstance()->getString(var), u, blocknum);
}

void LLMessageSystem::getIPAddrFast(const char *block, const char *var,
                                    U32 &u, S32 blocknum)
{
    mMessageReader->getIPAddr(block, var, u, blocknum);
}

void LLMessageSystem::getIPAddr(const char *block, const char *var, U32 &u,
                                S32 blocknum)
{
    getIPAddrFast(LLMessageStringTable::getInstance()->getString(block),
                  LLMessageStringTable::getInstance()->getString(var), u, blocknum);
}

void LLMessageSystem::getIPPortFast(const char *block, const char *var,
                                    U16 &u, S32 blocknum)
{
    mMessageReader->getIPPort(block, var, u, blocknum);
}

void LLMessageSystem::getIPPort(const char *block, const char *var, U16 &u,
                                S32 blocknum)
{
    getIPPortFast(LLMessageStringTable::getInstance()->getString(block),
                  LLMessageStringTable::getInstance()->getString(var), u,
                  blocknum);
}


void LLMessageSystem::getStringFast(const char *block, const char *var,
                                    S32 buffer_size, char *s, S32 blocknum)
{
    if(buffer_size <= 0)
    {
        LL_WARNS("Messaging") << "buffer_size <= 0" << LL_ENDL;
    }
    mMessageReader->getString(block, var, buffer_size, s, blocknum);
}

void LLMessageSystem::getString(const char *block, const char *var,
                                S32 buffer_size, char *s, S32 blocknum )
{
    getStringFast(LLMessageStringTable::getInstance()->getString(block),
                  LLMessageStringTable::getInstance()->getString(var), buffer_size, s,
                  blocknum);
}

void LLMessageSystem::getStringFast(const char *block, const char *var,
                                    std::string& outstr, S32 blocknum)
{
    mMessageReader->getString(block, var, outstr, blocknum);
}

void LLMessageSystem::getString(const char *block, const char *var,
                                std::string& outstr, S32 blocknum )
{
    getStringFast(LLMessageStringTable::getInstance()->getString(block),
                  LLMessageStringTable::getInstance()->getString(var), outstr,
                  blocknum);
}

<<<<<<< HEAD
bool	LLMessageSystem::has(const char *blockname) const
=======
BOOL    LLMessageSystem::has(const char *blockname) const
>>>>>>> e1623bb2
{
    return getNumberOfBlocks(blockname) > 0;
}

S32 LLMessageSystem::getNumberOfBlocksFast(const char *blockname) const
{
    return mMessageReader->getNumberOfBlocks(blockname);
}

S32 LLMessageSystem::getNumberOfBlocks(const char *blockname) const
{
    return getNumberOfBlocksFast(LLMessageStringTable::getInstance()->getString(blockname));
}

S32 LLMessageSystem::getSizeFast(const char *blockname, const char *varname) const
{
    return mMessageReader->getSize(blockname, varname);
}

S32 LLMessageSystem::getSize(const char *blockname, const char *varname) const
{
    return getSizeFast(LLMessageStringTable::getInstance()->getString(blockname),
                       LLMessageStringTable::getInstance()->getString(varname));
}

// size in bytes of variable length data
S32 LLMessageSystem::getSizeFast(const char *blockname, S32 blocknum,
                                 const char *varname) const
{
    return mMessageReader->getSize(blockname, blocknum, varname);
}

S32 LLMessageSystem::getSize(const char *blockname, S32 blocknum,
                             const char *varname) const
{
    return getSizeFast(LLMessageStringTable::getInstance()->getString(blockname), blocknum,
                       LLMessageStringTable::getInstance()->getString(varname));
}

S32 LLMessageSystem::getReceiveSize() const
{
    return mMessageReader->getMessageSize();
}

<<<<<<< HEAD
//static 
void LLMessageSystem::setTimeDecodes( bool b )
=======
//static
void LLMessageSystem::setTimeDecodes( BOOL b )
>>>>>>> e1623bb2
{
    LLMessageReader::setTimeDecodes(b);
}

//static
void LLMessageSystem::setTimeDecodesSpamThreshold( F32 seconds )
{
    LLMessageReader::setTimeDecodesSpamThreshold(seconds);
}

LockMessageChecker::LockMessageChecker(LLMessageSystem* msgsystem):
    // for the lifespan of this LockMessageChecker instance, use
    // LLTemplateMessageReader as msgsystem's mMessageReader
    LockMessageReader(msgsystem->mMessageReader, msgsystem->mTemplateMessageReader),
    mMessageSystem(msgsystem)
{}

// HACK! babbage: return true if message rxed via either UDP or HTTP
// TODO: babbage: move gServicePump in to LLMessageSystem?
bool LLMessageSystem::checkAllMessages(LockMessageChecker& lmc, S64 frame_count, LLPumpIO* http_pump)
{
    if(lmc.checkMessages(frame_count))
    {
        return true;
    }
    U32 packetsIn = mPacketsIn;
    http_pump->pump();
    http_pump->callback();
    return (mPacketsIn - packetsIn) > 0;
}

void LLMessageSystem::banUdpMessage(const std::string& name)
{
    message_template_name_map_t::iterator itt = mMessageTemplates.find(
        LLMessageStringTable::getInstance()->getString(name.c_str())
        );
    if(itt != mMessageTemplates.end())
    {
        itt->second->banUdp();
    }
    else
    {
        LL_WARNS() << "Attempted to ban an unknown message: " << name << "." << LL_ENDL;
    }
}
const LLHost& LLMessageSystem::getSender() const
{
    return mLastSender;
}

void LLMessageSystem::sendUntrustedSimulatorMessageCoro(std::string url, std::string message, LLSD body, UntrustedCallback_t callback)
{
    LLCore::HttpRequest::policy_t httpPolicy(LLCore::HttpRequest::DEFAULT_POLICY_ID);
    LLCoreHttpUtil::HttpCoroutineAdapter::ptr_t
        httpAdapter(new LLCoreHttpUtil::HttpCoroutineAdapter("untrustedSimulatorMessage", httpPolicy));
    LLCore::HttpRequest::ptr_t httpRequest(new LLCore::HttpRequest);
    LLCore::HttpOptions::ptr_t httpOpts = LLCore::HttpOptions::ptr_t(new LLCore::HttpOptions);


    if (url.empty())
    {
        LL_WARNS() << "sendUntrustedSimulatorMessageCoro called with empty capability!" << LL_ENDL;
        return;
    }

    LL_INFOS() << "sendUntrustedSimulatorMessageCoro: message " << message << " to cap " << url << LL_ENDL;
    LLSD postData;
    postData["message"] = message;
    postData["body"] = body;

    LLSD result = httpAdapter->postAndSuspend(httpRequest, url, postData, httpOpts);

    LLSD httpResults = result[LLCoreHttpUtil::HttpCoroutineAdapter::HTTP_RESULTS];
    LLCore::HttpStatus status = LLCoreHttpUtil::HttpCoroutineAdapter::getStatusFromLLSD(httpResults);

    if ((callback) && (!callback.empty()))
        callback((status) ? LL_ERR_NOERR : LL_ERR_TCP_TIMEOUT);
}


LLHTTPRegistration<LLHTTPNodeAdapter<LLTrustedMessageService> >
    gHTTPRegistrationTrustedMessageWildcard("/trusted-message/<message-name>");
<|MERGE_RESOLUTION|>--- conflicted
+++ resolved
@@ -1,5353 +1,4055 @@
-/**
- * @file message.cpp
- * @brief LLMessageSystem class implementation
- *
- * $LicenseInfo:firstyear=2001&license=viewerlgpl$
- * Second Life Viewer Source Code
- * Copyright (C) 2010, Linden Research, Inc.
- *
- * This library is free software; you can redistribute it and/or
- * modify it under the terms of the GNU Lesser General Public
- * License as published by the Free Software Foundation;
- * version 2.1 of the License only.
- *
- * This library is distributed in the hope that it will be useful,
- * but WITHOUT ANY WARRANTY; without even the implied warranty of
- * MERCHANTABILITY or FITNESS FOR A PARTICULAR PURPOSE.  See the GNU
- * Lesser General Public License for more details.
- *
- * You should have received a copy of the GNU Lesser General Public
- * License along with this library; if not, write to the Free Software
- * Foundation, Inc., 51 Franklin Street, Fifth Floor, Boston, MA  02110-1301  USA
- *
- * Linden Research, Inc., 945 Battery Street, San Francisco, CA  94111  USA
- * $/LicenseInfo$
- */
-
-#include "linden_common.h"
-
-#include "message.h"
-
-// system library includes
-#if !LL_WINDOWS
-// following header files required for inet_addr()
-#include <sys/types.h>
-#include <sys/socket.h>
-#include <netinet/in.h>
-#include <arpa/inet.h>
-#endif
-#include <iomanip>
-#include <iterator>
-#include <sstream>
-
-#include "llapr.h"
-#include "apr_portable.h"
-#include "apr_network_io.h"
-#include "apr_poll.h"
-
-// linden library headers
-#include "llapp.h"
-#include "indra_constants.h"
-#include "lldir.h"
-#include "llerror.h"
-#include "llfasttimer.h"
-#include "llhttpnodeadapter.h"
-#include "llmd5.h"
-#include "llmessagebuilder.h"
-#include "llmessageconfig.h"
-#include "lltemplatemessagedispatcher.h"
-#include "llpumpio.h"
-#include "lltemplatemessagebuilder.h"
-#include "lltemplatemessagereader.h"
-#include "lltrustedmessageservice.h"
-#include "llmessagetemplate.h"
-#include "llmessagetemplateparser.h"
-#include "llsd.h"
-#include "llsdmessagebuilder.h"
-#include "llsdmessagereader.h"
-#include "llsdserialize.h"
-#include "llstring.h"
-#include "lltransfermanager.h"
-#include "lluuid.h"
-#include "llxfermanager.h"
-#include "llquaternion.h"
-#include "u64.h"
-#include "v3dmath.h"
-#include "v3math.h"
-#include "v4math.h"
-#include "lltransfertargetvfile.h"
-#include "llcorehttputil.h"
-#include "llpounceable.h"
-
-// Constants
-//const char* MESSAGE_LOG_FILENAME = "message.log";
-static const F32Seconds CIRCUIT_DUMP_TIMEOUT(30.f);
-static const S32 TRUST_TIME_WINDOW = 3;
-
-// *NOTE: This needs to be moved into a seperate file so that it never gets
-// included in the viewer.  30 Sep 2002 mark
-// *NOTE: I don't think it's important that the messgage system tracks
-// this since it must get set externally. 2004.08.25 Phoenix.
-static std::string g_shared_secret;
-std::string get_shared_secret();
-
-class LLMessagePollInfo
-{
-public:
-    apr_socket_t *mAPRSocketp;
-    apr_pollfd_t mPollFD;
-};
-
-class LLMessageHandlerBridge : public LLHTTPNode
-{
-    virtual bool validate(const std::string& name, LLSD& context) const
-        { return true; }
-
-    virtual void post(LLHTTPNode::ResponsePtr response, const LLSD& context,
-                      const LLSD& input) const;
-};
-
-//virtual
-void LLMessageHandlerBridge::post(LLHTTPNode::ResponsePtr response,
-                            const LLSD& context, const LLSD& input) const
-{
-    std::string name = context[CONTEXT_REQUEST][CONTEXT_WILDCARD]["message-name"];
-    char* namePtr = LLMessageStringTable::getInstance()->getString(name.c_str());
-
-    LL_DEBUGS() << "Setting mLastSender " << input["sender"].asString() << LL_ENDL;
-    gMessageSystem->mLastSender = LLHost(input["sender"].asString());
-    gMessageSystem->mPacketsIn += 1;
-    gMessageSystem->mLLSDMessageReader->setMessage(namePtr, input["body"]);
-    LockMessageReader rdr(gMessageSystem->mMessageReader, gMessageSystem->mLLSDMessageReader);
-
-    if(gMessageSystem->callHandler(namePtr, false, gMessageSystem))
-    {
-        response->result(LLSD());
-    }
-    else
-    {
-        response->notFound();
-    }
-}
-
-LLHTTPRegistration<LLMessageHandlerBridge>
-    gHTTPRegistrationMessageWildcard("/message/<message-name>");
-
-//virtual
-LLUseCircuitCodeResponder::~LLUseCircuitCodeResponder()
-{
-    // even abstract base classes need a concrete destructor
-}
-
-static const char* nullToEmpty(const char* s)
-{
-    static char emptyString[] = "";
-    return s? s : emptyString;
-}
-
-void LLMessageSystem::init()
-{
-<<<<<<< HEAD
-	// initialize member variables
-	mVerboseLog = false;
-
-	mbError = false;
-	mErrorCode = 0;
-	mSendReliable = false;
-=======
-    // initialize member variables
-    mVerboseLog = FALSE;
-
-    mbError = FALSE;
-    mErrorCode = 0;
-    mSendReliable = FALSE;
->>>>>>> e1623bb2
-
-    mUnackedListDepth = 0;
-    mUnackedListSize = 0;
-    mDSMaxListDepth = 0;
-
-    mNumberHighFreqMessages = 0;
-    mNumberMediumFreqMessages = 0;
-    mNumberLowFreqMessages = 0;
-    mPacketsIn = mPacketsOut = 0;
-    mBytesIn = mBytesOut = 0;
-    mCompressedPacketsIn = mCompressedPacketsOut = 0;
-    mReliablePacketsIn = mReliablePacketsOut = 0;
-
-    mCompressedBytesIn = 0;
-    mCompressedBytesOut = 0;
-    mUncompressedBytesIn = 0;
-    mUncompressedBytesOut = 0;
-    mTotalBytesIn = 0;
-    mTotalBytesOut = 0;
-
-    mDroppedPackets = 0;            // total dropped packets in
-    mResentPackets = 0;             // total resent packets out
-    mFailedResendPackets = 0;       // total resend failure packets out
-    mOffCircuitPackets = 0;         // total # of off-circuit packets rejected
-    mInvalidOnCircuitPackets = 0;   // total # of on-circuit packets rejected
-
-    mOurCircuitCode = 0;
-
-    mIncomingCompressedSize = 0;
-    mCurrentRecvPacketID = 0;
-
-    mMessageFileVersionNumber = 0.f;
-
-    mTimingCallback = NULL;
-    mTimingCallbackData = NULL;
-
-    mMessageBuilder = NULL;
-    LockMessageReader(mMessageReader, NULL);
-}
-
-// Read file and build message templates
-LLMessageSystem::LLMessageSystem(const std::string& filename, U32 port,
-                                 S32 version_major,
-                                 S32 version_minor,
-                                 S32 version_patch,
-                                 bool failure_is_fatal,
-                                 const F32 circuit_heartbeat_interval, const F32 circuit_timeout) :
-    mCircuitInfo(F32Seconds(circuit_heartbeat_interval), F32Seconds(circuit_timeout)),
-    mLastMessageFromTrustedMessageService(false)
-{
-    init();
-
-    mSendSize = 0;
-
-    mSystemVersionMajor = version_major;
-    mSystemVersionMinor = version_minor;
-    mSystemVersionPatch = version_patch;
-    mSystemVersionServer = 0;
-    mVersionFlags = 0x0;
-
-<<<<<<< HEAD
-	// default to not accepting packets from not alive circuits
-	mbProtected = true;
-=======
-    // default to not accepting packets from not alive circuits
-    mbProtected = TRUE;
->>>>>>> e1623bb2
-
-    // default to blocking trusted connections on a public interface if one is specified
-    mBlockUntrustedInterface = true;
-
-    mSendPacketFailureCount = 0;
-
-    mCircuitPrintFreq = F32Seconds(60.f);
-
-    loadTemplateFile(filename, failure_is_fatal);
-
-    mTemplateMessageBuilder = new LLTemplateMessageBuilder(mMessageTemplates);
-    mLLSDMessageBuilder = new LLSDMessageBuilder();
-    mMessageBuilder = NULL;
-
-    mTemplateMessageReader = new LLTemplateMessageReader(mMessageNumbers);
-    mLLSDMessageReader = new LLSDMessageReader();
-
-    // initialize various bits of net info
-    mSocket = 0;
-    mPort = port;
-
-<<<<<<< HEAD
-	S32 error = start_net(mSocket, mPort);
-	if (error != 0)
-	{
-		mbError = true;
-		mErrorCode = error;
-	}
-//	LL_DEBUGS("Messaging") <<  << "*** port: " << mPort << LL_ENDL;
-=======
-    S32 error = start_net(mSocket, mPort);
-    if (error != 0)
-    {
-        mbError = TRUE;
-        mErrorCode = error;
-    }
-//  LL_DEBUGS("Messaging") <<  << "*** port: " << mPort << LL_ENDL;
->>>>>>> e1623bb2
-
-    //
-    // Create the data structure that we can poll on
-    //
-    if (!gAPRPoolp)
-    {
-        LL_ERRS("Messaging") << "No APR pool before message system initialization!" << LL_ENDL;
-        ll_init_apr();
-    }
-    apr_socket_t *aprSocketp = NULL;
-    apr_os_sock_put(&aprSocketp, (apr_os_sock_t*)&mSocket, gAPRPoolp);
-
-    mPollInfop = new LLMessagePollInfo;
-    mPollInfop->mAPRSocketp = aprSocketp;
-    mPollInfop->mPollFD.p = gAPRPoolp;
-    mPollInfop->mPollFD.desc_type = APR_POLL_SOCKET;
-    mPollInfop->mPollFD.reqevents = APR_POLLIN;
-    mPollInfop->mPollFD.rtnevents = 0;
-    mPollInfop->mPollFD.desc.s = aprSocketp;
-    mPollInfop->mPollFD.client_data = NULL;
-
-    F64Seconds mt_sec = getMessageTimeSeconds();
-    mResendDumpTime = mt_sec;
-    mMessageCountTime = mt_sec;
-    mCircuitPrintTime = mt_sec;
-    mCurrentMessageTime = F64Seconds(mt_sec);
-
-    // Constants for dumping output based on message processing time/count
-    mNumMessageCounts = 0;
-    mMaxMessageCounts = 200; // >= 0 means dump warnings
-    mMaxMessageTime   = F32Seconds(1.f);
-
-    mTrueReceiveSize = 0;
-
-    mReceiveTime = F32Seconds(0.f);
-}
-
-
-
-// Read file and build message templates
-void LLMessageSystem::loadTemplateFile(const std::string& filename, bool failure_is_fatal)
-{
-<<<<<<< HEAD
-	if(filename.empty())
-	{
-		LL_ERRS("Messaging") << "No template filename specified" << LL_ENDL;
-		mbError = true;
-		return;
-	}
-
-	std::string template_body;
-	if(!_read_file_into_string(template_body, filename))
-	{
-		if (failure_is_fatal) {
-			LL_ERRS("Messaging") << "Failed to open template: " << filename << LL_ENDL;
-		} else {
-			LL_WARNS("Messaging") << "Failed to open template: " << filename << LL_ENDL;
-		}
-		mbError = true;
-		return;
-	}
-	
-	LLTemplateTokenizer tokens(template_body);
-	LLTemplateParser parsed(tokens);
-	mMessageFileVersionNumber = parsed.getVersion();
-    S32 count                 = 0;
-	for(LLTemplateParser::message_iterator iter = parsed.getMessagesBegin();
-		iter != parsed.getMessagesEnd();
-		iter++)
-	{
-		addTemplate(*iter);
-        count++;
-	}
-    LL_INFOS("Messaging") << "Read " << count << " messages from " << filename << LL_ENDL;
-=======
-    if(filename.empty())
-    {
-        LL_ERRS("Messaging") << "No template filename specified" << LL_ENDL;
-        mbError = TRUE;
-        return;
-    }
-
-    std::string template_body;
-    if(!_read_file_into_string(template_body, filename))
-    {
-        if (failure_is_fatal) {
-            LL_ERRS("Messaging") << "Failed to open template: " << filename << LL_ENDL;
-        } else {
-            LL_WARNS("Messaging") << "Failed to open template: " << filename << LL_ENDL;
-        }
-        mbError = TRUE;
-        return;
-    }
-
-    LLTemplateTokenizer tokens(template_body);
-    LLTemplateParser parsed(tokens);
-    mMessageFileVersionNumber = parsed.getVersion();
-    for(LLTemplateParser::message_iterator iter = parsed.getMessagesBegin();
-        iter != parsed.getMessagesEnd();
-        iter++)
-    {
-        addTemplate(*iter);
-    }
->>>>>>> e1623bb2
-}
-
-
-LLMessageSystem::~LLMessageSystem()
-{
-    mMessageTemplates.clear(); // don't delete templates.
-    for_each(mMessageNumbers.begin(), mMessageNumbers.end(), DeletePairedPointer());
-    mMessageNumbers.clear();
-
-    if (!mbError)
-    {
-        end_net(mSocket);
-    }
-    mSocket = 0;
-
-    delete mTemplateMessageReader;
-    mTemplateMessageReader = NULL;
-
-    delete mTemplateMessageBuilder;
-    mTemplateMessageBuilder = NULL;
-    mMessageBuilder = NULL;
-
-    delete mLLSDMessageReader;
-    mLLSDMessageReader = NULL;
-
-    delete mLLSDMessageBuilder;
-    mLLSDMessageBuilder = NULL;
-
-    delete mPollInfop;
-    mPollInfop = NULL;
-
-    mIncomingCompressedSize = 0;
-    mCurrentRecvPacketID = 0;
-}
-
-void LLMessageSystem::clearReceiveState()
-{
-    mCurrentRecvPacketID = 0;
-    mIncomingCompressedSize = 0;
-    mLastSender.invalidate();
-    mLastReceivingIF.invalidate();
-    mMessageReader->clearMessage();
-    mLastMessageFromTrustedMessageService = false;
-}
-
-
-bool LLMessageSystem::poll(F32 seconds)
-{
-<<<<<<< HEAD
-	S32 num_socks;
-	apr_status_t status;
-	status = apr_poll(&(mPollInfop->mPollFD), 1, &num_socks,(U64)(seconds*1000000.f));
-	if (status != APR_TIMEUP)
-	{
-		ll_apr_warn_status(status);
-	}
-	if (num_socks)
-	{
-		return true;
-	}
-	else
-	{
-		return false;
-	}
-=======
-    S32 num_socks;
-    apr_status_t status;
-    status = apr_poll(&(mPollInfop->mPollFD), 1, &num_socks,(U64)(seconds*1000000.f));
-    if (status != APR_TIMEUP)
-    {
-        ll_apr_warn_status(status);
-    }
-    if (num_socks)
-    {
-        return TRUE;
-    }
-    else
-    {
-        return FALSE;
-    }
->>>>>>> e1623bb2
-}
-
-bool LLMessageSystem::isTrustedSender(const LLHost& host) const
-{
-    LLCircuitData* cdp = mCircuitInfo.findCircuit(host);
-    if(NULL == cdp)
-    {
-        return false;
-    }
-    return cdp->getTrusted();
-}
-
-void LLMessageSystem::receivedMessageFromTrustedSender()
-{
-    mLastMessageFromTrustedMessageService = true;
-}
-
-bool LLMessageSystem::isTrustedSender() const
-{
-    return mLastMessageFromTrustedMessageService ||
-        isTrustedSender(getSender());
-}
-
-static LLMessageSystem::message_template_name_map_t::const_iterator
-findTemplate(const LLMessageSystem::message_template_name_map_t& templates,
-             std::string name)
-{
-    const char* namePrehash = LLMessageStringTable::getInstance()->getString(name.c_str());
-    if(NULL == namePrehash) {return templates.end();}
-    return templates.find(namePrehash);
-}
-
-bool LLMessageSystem::isTrustedMessage(const std::string& name) const
-{
-    message_template_name_map_t::const_iterator iter =
-        findTemplate(mMessageTemplates, name);
-    if(iter == mMessageTemplates.end()) {return false;}
-    return iter->second->getTrust() == MT_TRUST;
-}
-
-bool LLMessageSystem::isUntrustedMessage(const std::string& name) const
-{
-    message_template_name_map_t::const_iterator iter =
-        findTemplate(mMessageTemplates, name);
-    if(iter == mMessageTemplates.end()) {return false;}
-    return iter->second->getTrust() == MT_NOTRUST;
-}
-
-LLCircuitData* LLMessageSystem::findCircuit(const LLHost& host,
-<<<<<<< HEAD
-											bool resetPacketId)
-{
-	LLCircuitData* cdp = mCircuitInfo.findCircuit(host);
-	if (!cdp)
-	{
-		// This packet comes from a circuit we don't know about.
-		
-		// Are we rejecting off-circuit packets?
-		if (mbProtected)
-		{
-			// cdp is already NULL, so we don't need to unset it.
-		}
-		else
-		{
-			// nope, open the new circuit
-			cdp = mCircuitInfo.addCircuitData(host, mCurrentRecvPacketID);
-
-			if(resetPacketId)
-			{
-				// I added this - I think it's correct - DJS
-				// reset packet in ID
-				cdp->setPacketInID(mCurrentRecvPacketID);
-			}
-			// And claim the packet is on the circuit we just added.
-		}
-	}
-	else
-	{
-		// this is an old circuit. . . is it still alive?
-		if (!cdp->isAlive())
-		{
-			// nope. don't accept if we're protected
-			if (mbProtected)
-			{
-				// don't accept packets from unexpected sources
-				cdp = NULL;
-			}
-			else
-			{
-				// wake up the circuit
-				cdp->setAlive(true);
-				
-				if(resetPacketId)
-				{
-					// reset packet in ID
-					cdp->setPacketInID(mCurrentRecvPacketID);
-				}
-			}
-		}
-	}
-	return cdp;
-=======
-                                            bool resetPacketId)
-{
-    LLCircuitData* cdp = mCircuitInfo.findCircuit(host);
-    if (!cdp)
-    {
-        // This packet comes from a circuit we don't know about.
-
-        // Are we rejecting off-circuit packets?
-        if (mbProtected)
-        {
-            // cdp is already NULL, so we don't need to unset it.
-        }
-        else
-        {
-            // nope, open the new circuit
-            cdp = mCircuitInfo.addCircuitData(host, mCurrentRecvPacketID);
-
-            if(resetPacketId)
-            {
-                // I added this - I think it's correct - DJS
-                // reset packet in ID
-                cdp->setPacketInID(mCurrentRecvPacketID);
-            }
-            // And claim the packet is on the circuit we just added.
-        }
-    }
-    else
-    {
-        // this is an old circuit. . . is it still alive?
-        if (!cdp->isAlive())
-        {
-            // nope. don't accept if we're protected
-            if (mbProtected)
-            {
-                // don't accept packets from unexpected sources
-                cdp = NULL;
-            }
-            else
-            {
-                // wake up the circuit
-                cdp->setAlive(TRUE);
-
-                if(resetPacketId)
-                {
-                    // reset packet in ID
-                    cdp->setPacketInID(mCurrentRecvPacketID);
-                }
-            }
-        }
-    }
-    return cdp;
->>>>>>> e1623bb2
-}
-
-// Returns true if a valid, on-circuit message has been received.
-// Requiring a non-const LockMessageChecker reference ensures that
-// mMessageReader has been set to mTemplateMessageReader.
-bool LLMessageSystem::checkMessages(LockMessageChecker&, S64 frame_count )
-{
-<<<<<<< HEAD
-	// Pump 
-	bool	valid_packet = false;
-
-	LLTransferTargetVFile::updateQueue();
-	
-	if (!mNumMessageCounts)
-	{
-		// This is the first message being handled after a resetReceiveCounts,
-		// we must be starting the message processing loop.  Reset the timers.
-		mCurrentMessageTime = totalTime();
-		mMessageCountTime = getMessageTimeSeconds();
-	}
-
-	// loop until either no packets or a valid packet
-	// i.e., burn through packets from unregistered circuits
-	S32 receive_size = 0;
-	do
-	{
-		clearReceiveState();
-		
-		bool recv_reliable = false;
-		bool recv_resent = false;
-		S32 acks = 0;
-		S32 true_rcv_size = 0;
-
-		U8* buffer = mTrueReceiveBuffer;
-		
-		mTrueReceiveSize = mPacketRing.receivePacket(mSocket, (char *)mTrueReceiveBuffer);
-		// If you want to dump all received packets into SecondLife.log, uncomment this
-		//dumpPacketToLog();
-		
-		receive_size = mTrueReceiveSize;
-		mLastSender = mPacketRing.getLastSender();
-		mLastReceivingIF = mPacketRing.getLastReceivingInterface();
-		
-		if (receive_size < (S32) LL_MINIMUM_VALID_PACKET_SIZE)
-		{
-			// A receive size of zero is OK, that means that there are no more packets available.
-			// Ones that are non-zero but below the minimum packet size are worrisome.
-			if (receive_size > 0)
-			{
-				LL_WARNS("Messaging") << "Invalid (too short) packet discarded " << receive_size << LL_ENDL;
-				callExceptionFunc(MX_PACKET_TOO_SHORT);
-			}
-			// no data in packet receive buffer
-			valid_packet = false;
-		}
-		else
-		{
-			LLHost host;
-			LLCircuitData* cdp;
-			
-			// note if packet acks are appended.
-			if(buffer[0] & LL_ACK_FLAG)
-			{
-				acks += buffer[--receive_size];
-				true_rcv_size = receive_size;
-				if(receive_size >= ((S32)(acks * sizeof(TPACKETID) + LL_MINIMUM_VALID_PACKET_SIZE)))
-				{
-					receive_size -= acks * sizeof(TPACKETID);
-				}
-				else
-				{
-					// mal-formed packet. ignore it and continue with
-					// the next one
-					LL_WARNS("Messaging") << "Malformed packet received. Packet size "
-						<< receive_size << " with invalid no. of acks " << acks
-						<< LL_ENDL;
-					valid_packet = false;
-					continue;
-				}
-			}
-
-			// process the message as normal
-			mIncomingCompressedSize = zeroCodeExpand(&buffer, &receive_size);
-			mCurrentRecvPacketID = ntohl(*((U32*)(&buffer[1])));
-			host = getSender();
-
-			const bool resetPacketId = true;
-			cdp = findCircuit(host, resetPacketId);
-
-			// At this point, cdp is now a pointer to the circuit that
-			// this message came in on if it's valid, and NULL if the
-			// circuit was bogus.
-
-			if(cdp && (acks > 0) && ((S32)(acks * sizeof(TPACKETID)) < (true_rcv_size)))
-			{
-				TPACKETID packet_id;
-				U32 mem_id=0;
-				for(S32 i = 0; i < acks; ++i)
-				{
-					true_rcv_size -= sizeof(TPACKETID);
-					memcpy(&mem_id, &mTrueReceiveBuffer[true_rcv_size], /* Flawfinder: ignore*/
-					     sizeof(TPACKETID));
-					packet_id = ntohl(mem_id);
-					//LL_INFOS("Messaging") << "got ack: " << packet_id << LL_ENDL;
-					cdp->ackReliablePacket(packet_id);
-				}
-				if (!cdp->getUnackedPacketCount())
-				{
-					// Remove this circuit from the list of circuits with unacked packets
-					mCircuitInfo.mUnackedCircuitMap.erase(cdp->mHost);
-				}
-			}
-
-			if (buffer[0] & LL_RELIABLE_FLAG)
-			{
-				recv_reliable = true;
-			}
-			if (buffer[0] & LL_RESENT_FLAG)
-			{
-				recv_resent = true;
-				if (cdp && cdp->isDuplicateResend(mCurrentRecvPacketID))
-				{
-					// We need to ACK here to suppress
-					// further resends of packets we've
-					// already seen.
-					if (recv_reliable)
-					{
-						//mAckList.addData(new LLPacketAck(host, mCurrentRecvPacketID));
-						// ***************************************
-						// TESTING CODE
-						//if(mCircuitInfo.mCurrentCircuit->mHost != host)
-						//{
-						//	LL_WARNS("Messaging") << "DISCARDED PACKET HOST MISMATCH! HOST: "
-						//			<< host << " CIRCUIT: "
-						//			<< mCircuitInfo.mCurrentCircuit->mHost
-						//			<< LL_ENDL;
-						//}
-						// ***************************************
-						//mCircuitInfo.mCurrentCircuit->mAcks.put(mCurrentRecvPacketID);
-						cdp->collectRAck(mCurrentRecvPacketID);
-					}
-								 
-					LL_DEBUGS("Messaging") << "Discarding duplicate resend from " << host << LL_ENDL;
-					if(mVerboseLog)
-					{
-						std::ostringstream str;
-						str << "MSG: <- " << host;
-						std::string tbuf;
-						tbuf = llformat( "\t%6d\t%6d\t%6d ", receive_size, (mIncomingCompressedSize ? mIncomingCompressedSize : receive_size), mCurrentRecvPacketID);
-						str << tbuf << "(unknown)"
-							<< (recv_reliable ? " reliable" : "")
-							<< " resent "
-							<< ((acks > 0) ? "acks" : "")
-							<< " DISCARD DUPLICATE";
-						LL_INFOS("Messaging") << str.str() << LL_ENDL;
-					}
-					mPacketsIn++;
-					valid_packet = false;
-					continue;
-				}
-			}
-
-			// UseCircuitCode can be a valid, off-circuit packet.
-			// But we don't want to acknowledge UseCircuitCode until the circuit is
-			// available, which is why the acknowledgement test is done above.  JC
-			bool trusted = cdp && cdp->getTrusted();
-			valid_packet = mTemplateMessageReader->validateMessage(
-				buffer,
-				receive_size,
-				host,
-				trusted);
-			if (!valid_packet)
-			{
-				clearReceiveState();
-			}
-
-			// UseCircuitCode is allowed in even from an invalid circuit, so that
-			// we can toss circuits around.
-			if(
-				valid_packet &&
-				!cdp && 
-				(mTemplateMessageReader->getMessageName() !=
-				 _PREHASH_UseCircuitCode))
-			{
-				logMsgFromInvalidCircuit( host, recv_reliable );
-				clearReceiveState();
-				valid_packet = false;
-			}
-
-			if(
-				valid_packet &&
-				cdp &&
-				!cdp->getTrusted() && 
-				mTemplateMessageReader->isTrusted())
-			{
-				logTrustedMsgFromUntrustedCircuit( host );
-				clearReceiveState();
-
-				sendDenyTrustedCircuit(host);
-				valid_packet = false;
-			}
-
-			if( valid_packet )
-			{
-				logValidMsg(cdp, host, recv_reliable, recv_resent, acks>0 );
-				valid_packet = mTemplateMessageReader->readMessage(buffer, host);
-			}
-
-			// It's possible that the circuit went away, because ANY message can disable the circuit
-			// (for example, UseCircuit, CloseCircuit, DisableSimulator).  Find it again.
-			cdp = mCircuitInfo.findCircuit(host);
-
-			if (valid_packet)
-			{
-				mPacketsIn++;
-				mBytesIn += mTrueReceiveSize;
-				
-				// ACK here for	valid packets that we've seen
-				// for the first time.
-				if (cdp && recv_reliable)
-				{
-					// Add to the recently received list for duplicate suppression
-					cdp->mRecentlyReceivedReliablePackets[mCurrentRecvPacketID] = getMessageTimeUsecs();
-
-					// Put it onto the list of packets to be acked
-					cdp->collectRAck(mCurrentRecvPacketID);
-					mReliablePacketsIn++;
-				}
-			}
-			else
-			{
-				if (mbProtected  && (!cdp))
-				{
-					LL_WARNS("Messaging") << "Invalid Packet from invalid circuit " << host << LL_ENDL;
-					mOffCircuitPackets++;
-				}
-				else
-				{
-					mInvalidOnCircuitPackets++;
-				}
-			}
-		}
-	} while (!valid_packet && receive_size > 0);
-
-	F64Seconds mt_sec = getMessageTimeSeconds();
-	// Check to see if we need to print debug info
-	if ((mt_sec - mCircuitPrintTime) > mCircuitPrintFreq)
-	{
-		dumpCircuitInfo();
-		mCircuitPrintTime = mt_sec;
-	}
-
-	if( !valid_packet )
-	{
-		clearReceiveState();
-	}
-
-	return valid_packet;
-}
-
-S32	LLMessageSystem::getReceiveBytes() const
-{
-	if (getReceiveCompressedSize())
-	{
-		return getReceiveCompressedSize() * 8;
-	}
-	else
-	{
-		return getReceiveSize() * 8;
-	}
-=======
-    // Pump
-    BOOL    valid_packet = FALSE;
-
-    LLTransferTargetVFile::updateQueue();
-
-    if (!mNumMessageCounts)
-    {
-        // This is the first message being handled after a resetReceiveCounts,
-        // we must be starting the message processing loop.  Reset the timers.
-        mCurrentMessageTime = totalTime();
-        mMessageCountTime = getMessageTimeSeconds();
-    }
-
-    // loop until either no packets or a valid packet
-    // i.e., burn through packets from unregistered circuits
-    S32 receive_size = 0;
-    do
-    {
-        clearReceiveState();
-
-        BOOL recv_reliable = FALSE;
-        BOOL recv_resent = FALSE;
-        S32 acks = 0;
-        S32 true_rcv_size = 0;
-
-        U8* buffer = mTrueReceiveBuffer;
-
-        mTrueReceiveSize = mPacketRing.receivePacket(mSocket, (char *)mTrueReceiveBuffer);
-        // If you want to dump all received packets into SecondLife.log, uncomment this
-        //dumpPacketToLog();
-
-        receive_size = mTrueReceiveSize;
-        mLastSender = mPacketRing.getLastSender();
-        mLastReceivingIF = mPacketRing.getLastReceivingInterface();
-
-        if (receive_size < (S32) LL_MINIMUM_VALID_PACKET_SIZE)
-        {
-            // A receive size of zero is OK, that means that there are no more packets available.
-            // Ones that are non-zero but below the minimum packet size are worrisome.
-            if (receive_size > 0)
-            {
-                LL_WARNS("Messaging") << "Invalid (too short) packet discarded " << receive_size << LL_ENDL;
-                callExceptionFunc(MX_PACKET_TOO_SHORT);
-            }
-            // no data in packet receive buffer
-            valid_packet = FALSE;
-        }
-        else
-        {
-            LLHost host;
-            LLCircuitData* cdp;
-
-            // note if packet acks are appended.
-            if(buffer[0] & LL_ACK_FLAG)
-            {
-                acks += buffer[--receive_size];
-                true_rcv_size = receive_size;
-                if(receive_size >= ((S32)(acks * sizeof(TPACKETID) + LL_MINIMUM_VALID_PACKET_SIZE)))
-                {
-                    receive_size -= acks * sizeof(TPACKETID);
-                }
-                else
-                {
-                    // mal-formed packet. ignore it and continue with
-                    // the next one
-                    LL_WARNS("Messaging") << "Malformed packet received. Packet size "
-                        << receive_size << " with invalid no. of acks " << acks
-                        << LL_ENDL;
-                    valid_packet = FALSE;
-                    continue;
-                }
-            }
-
-            // process the message as normal
-            mIncomingCompressedSize = zeroCodeExpand(&buffer, &receive_size);
-            mCurrentRecvPacketID = ntohl(*((U32*)(&buffer[1])));
-            host = getSender();
-
-            const bool resetPacketId = true;
-            cdp = findCircuit(host, resetPacketId);
-
-            // At this point, cdp is now a pointer to the circuit that
-            // this message came in on if it's valid, and NULL if the
-            // circuit was bogus.
-
-            if(cdp && (acks > 0) && ((S32)(acks * sizeof(TPACKETID)) < (true_rcv_size)))
-            {
-                TPACKETID packet_id;
-                U32 mem_id=0;
-                for(S32 i = 0; i < acks; ++i)
-                {
-                    true_rcv_size -= sizeof(TPACKETID);
-                    memcpy(&mem_id, &mTrueReceiveBuffer[true_rcv_size], /* Flawfinder: ignore*/
-                         sizeof(TPACKETID));
-                    packet_id = ntohl(mem_id);
-                    //LL_INFOS("Messaging") << "got ack: " << packet_id << LL_ENDL;
-                    cdp->ackReliablePacket(packet_id);
-                }
-                if (!cdp->getUnackedPacketCount())
-                {
-                    // Remove this circuit from the list of circuits with unacked packets
-                    mCircuitInfo.mUnackedCircuitMap.erase(cdp->mHost);
-                }
-            }
-
-            if (buffer[0] & LL_RELIABLE_FLAG)
-            {
-                recv_reliable = TRUE;
-            }
-            if (buffer[0] & LL_RESENT_FLAG)
-            {
-                recv_resent = TRUE;
-                if (cdp && cdp->isDuplicateResend(mCurrentRecvPacketID))
-                {
-                    // We need to ACK here to suppress
-                    // further resends of packets we've
-                    // already seen.
-                    if (recv_reliable)
-                    {
-                        //mAckList.addData(new LLPacketAck(host, mCurrentRecvPacketID));
-                        // ***************************************
-                        // TESTING CODE
-                        //if(mCircuitInfo.mCurrentCircuit->mHost != host)
-                        //{
-                        //  LL_WARNS("Messaging") << "DISCARDED PACKET HOST MISMATCH! HOST: "
-                        //          << host << " CIRCUIT: "
-                        //          << mCircuitInfo.mCurrentCircuit->mHost
-                        //          << LL_ENDL;
-                        //}
-                        // ***************************************
-                        //mCircuitInfo.mCurrentCircuit->mAcks.put(mCurrentRecvPacketID);
-                        cdp->collectRAck(mCurrentRecvPacketID);
-                    }
-
-                    LL_DEBUGS("Messaging") << "Discarding duplicate resend from " << host << LL_ENDL;
-                    if(mVerboseLog)
-                    {
-                        std::ostringstream str;
-                        str << "MSG: <- " << host;
-                        std::string tbuf;
-                        tbuf = llformat( "\t%6d\t%6d\t%6d ", receive_size, (mIncomingCompressedSize ? mIncomingCompressedSize : receive_size), mCurrentRecvPacketID);
-                        str << tbuf << "(unknown)"
-                            << (recv_reliable ? " reliable" : "")
-                            << " resent "
-                            << ((acks > 0) ? "acks" : "")
-                            << " DISCARD DUPLICATE";
-                        LL_INFOS("Messaging") << str.str() << LL_ENDL;
-                    }
-                    mPacketsIn++;
-                    valid_packet = FALSE;
-                    continue;
-                }
-            }
-
-            // UseCircuitCode can be a valid, off-circuit packet.
-            // But we don't want to acknowledge UseCircuitCode until the circuit is
-            // available, which is why the acknowledgement test is done above.  JC
-            bool trusted = cdp && cdp->getTrusted();
-            valid_packet = mTemplateMessageReader->validateMessage(
-                buffer,
-                receive_size,
-                host,
-                trusted);
-            if (!valid_packet)
-            {
-                clearReceiveState();
-            }
-
-            // UseCircuitCode is allowed in even from an invalid circuit, so that
-            // we can toss circuits around.
-            if(
-                valid_packet &&
-                !cdp &&
-                (mTemplateMessageReader->getMessageName() !=
-                 _PREHASH_UseCircuitCode))
-            {
-                logMsgFromInvalidCircuit( host, recv_reliable );
-                clearReceiveState();
-                valid_packet = FALSE;
-            }
-
-            if(
-                valid_packet &&
-                cdp &&
-                !cdp->getTrusted() &&
-                mTemplateMessageReader->isTrusted())
-            {
-                logTrustedMsgFromUntrustedCircuit( host );
-                clearReceiveState();
-
-                sendDenyTrustedCircuit(host);
-                valid_packet = FALSE;
-            }
-
-            if( valid_packet )
-            {
-                logValidMsg(cdp, host, recv_reliable, recv_resent, (BOOL)(acks>0) );
-                valid_packet = mTemplateMessageReader->readMessage(buffer, host);
-            }
-
-            // It's possible that the circuit went away, because ANY message can disable the circuit
-            // (for example, UseCircuit, CloseCircuit, DisableSimulator).  Find it again.
-            cdp = mCircuitInfo.findCircuit(host);
-
-            if (valid_packet)
-            {
-                mPacketsIn++;
-                mBytesIn += mTrueReceiveSize;
-
-                // ACK here for valid packets that we've seen
-                // for the first time.
-                if (cdp && recv_reliable)
-                {
-                    // Add to the recently received list for duplicate suppression
-                    cdp->mRecentlyReceivedReliablePackets[mCurrentRecvPacketID] = getMessageTimeUsecs();
-
-                    // Put it onto the list of packets to be acked
-                    cdp->collectRAck(mCurrentRecvPacketID);
-                    mReliablePacketsIn++;
-                }
-            }
-            else
-            {
-                if (mbProtected  && (!cdp))
-                {
-                    LL_WARNS("Messaging") << "Invalid Packet from invalid circuit " << host << LL_ENDL;
-                    mOffCircuitPackets++;
-                }
-                else
-                {
-                    mInvalidOnCircuitPackets++;
-                }
-            }
-        }
-    } while (!valid_packet && receive_size > 0);
-
-    F64Seconds mt_sec = getMessageTimeSeconds();
-    // Check to see if we need to print debug info
-    if ((mt_sec - mCircuitPrintTime) > mCircuitPrintFreq)
-    {
-        dumpCircuitInfo();
-        mCircuitPrintTime = mt_sec;
-    }
-
-    if( !valid_packet )
-    {
-        clearReceiveState();
-    }
-
-    return valid_packet;
-}
-
-S32 LLMessageSystem::getReceiveBytes() const
-{
-    if (getReceiveCompressedSize())
-    {
-        return getReceiveCompressedSize() * 8;
-    }
-    else
-    {
-        return getReceiveSize() * 8;
-    }
->>>>>>> e1623bb2
-}
-
-
-void LLMessageSystem::processAcks(LockMessageChecker&, F32 collect_time)
-{
-<<<<<<< HEAD
-	F64Seconds mt_sec = getMessageTimeSeconds();
-	{
-		gTransferManager.updateTransfers();
-
-		if (gXferManager)
-		{
-			gXferManager->retransmitUnackedPackets();
-		}
-
-		if (gAssetStorage)
-		{
-			gAssetStorage->checkForTimeouts();
-		}
-	}
-
-	bool dump = false;
-	{
-		// Check the status of circuits
-		mCircuitInfo.updateWatchDogTimers(this);
-
-		//resend any necessary packets
-		mCircuitInfo.resendUnackedPackets(mUnackedListDepth, mUnackedListSize);
-
-		//cycle through ack list for each host we need to send acks to
-		mCircuitInfo.sendAcks(collect_time);
-
-		if (!mDenyTrustedCircuitSet.empty())
-		{
-			LL_INFOS("Messaging") << "Sending queued DenyTrustedCircuit messages." << LL_ENDL;
-			for (host_set_t::iterator hostit = mDenyTrustedCircuitSet.begin(); hostit != mDenyTrustedCircuitSet.end(); ++hostit)
-			{
-				reallySendDenyTrustedCircuit(*hostit);
-			}
-			mDenyTrustedCircuitSet.clear();
-		}
-
-		if (mMaxMessageCounts >= 0)
-		{
-			if (mNumMessageCounts >= mMaxMessageCounts)
-			{
-				dump = true;
-			}
-		}
-
-		if (mMaxMessageTime >= F32Seconds(0.f))
-		{
-			// This is one of the only places where we're required to get REAL message system time.
-			mReceiveTime = getMessageTimeSeconds(true) - mMessageCountTime;
-			if (mReceiveTime > mMaxMessageTime)
-			{
-				dump = true;
-			}
-		}
-	}
-
-	if (dump)
-	{
-		dumpReceiveCounts();
-	}
-	resetReceiveCounts();
-
-	if ((mt_sec - mResendDumpTime) > CIRCUIT_DUMP_TIMEOUT)
-	{
-		mResendDumpTime = mt_sec;
-		mCircuitInfo.dumpResends();
-	}
-=======
-    F64Seconds mt_sec = getMessageTimeSeconds();
-    {
-        gTransferManager.updateTransfers();
-
-        if (gXferManager)
-        {
-            gXferManager->retransmitUnackedPackets();
-        }
-
-        if (gAssetStorage)
-        {
-            gAssetStorage->checkForTimeouts();
-        }
-    }
-
-    BOOL dump = FALSE;
-    {
-        // Check the status of circuits
-        mCircuitInfo.updateWatchDogTimers(this);
-
-        //resend any necessary packets
-        mCircuitInfo.resendUnackedPackets(mUnackedListDepth, mUnackedListSize);
-
-        //cycle through ack list for each host we need to send acks to
-        mCircuitInfo.sendAcks(collect_time);
-
-        if (!mDenyTrustedCircuitSet.empty())
-        {
-            LL_INFOS("Messaging") << "Sending queued DenyTrustedCircuit messages." << LL_ENDL;
-            for (host_set_t::iterator hostit = mDenyTrustedCircuitSet.begin(); hostit != mDenyTrustedCircuitSet.end(); ++hostit)
-            {
-                reallySendDenyTrustedCircuit(*hostit);
-            }
-            mDenyTrustedCircuitSet.clear();
-        }
-
-        if (mMaxMessageCounts >= 0)
-        {
-            if (mNumMessageCounts >= mMaxMessageCounts)
-            {
-                dump = TRUE;
-            }
-        }
-
-        if (mMaxMessageTime >= F32Seconds(0.f))
-        {
-            // This is one of the only places where we're required to get REAL message system time.
-            mReceiveTime = getMessageTimeSeconds(TRUE) - mMessageCountTime;
-            if (mReceiveTime > mMaxMessageTime)
-            {
-                dump = TRUE;
-            }
-        }
-    }
-
-    if (dump)
-    {
-        dumpReceiveCounts();
-    }
-    resetReceiveCounts();
-
-    if ((mt_sec - mResendDumpTime) > CIRCUIT_DUMP_TIMEOUT)
-    {
-        mResendDumpTime = mt_sec;
-        mCircuitInfo.dumpResends();
-    }
->>>>>>> e1623bb2
-}
-
-void LLMessageSystem::copyMessageReceivedToSend()
-{
-<<<<<<< HEAD
-	// NOTE: babbage: switch builder to match reader to avoid
-	// converting message format
-	if(mMessageReader == mTemplateMessageReader)
-	{
-		mMessageBuilder = mTemplateMessageBuilder;
-	}
-	else
-	{
-		mMessageBuilder = mLLSDMessageBuilder;
-	}
-	mSendReliable = false;
-	mMessageBuilder->newMessage(mMessageReader->getMessageName());
-	mMessageReader->copyToBuilder(*mMessageBuilder);
-=======
-    // NOTE: babbage: switch builder to match reader to avoid
-    // converting message format
-    if(mMessageReader == mTemplateMessageReader)
-    {
-        mMessageBuilder = mTemplateMessageBuilder;
-    }
-    else
-    {
-        mMessageBuilder = mLLSDMessageBuilder;
-    }
-    mSendReliable = FALSE;
-    mMessageBuilder->newMessage(mMessageReader->getMessageName());
-    mMessageReader->copyToBuilder(*mMessageBuilder);
->>>>>>> e1623bb2
-}
-
-LLSD LLMessageSystem::getReceivedMessageLLSD() const
-{
-    LLSDMessageBuilder builder;
-    mMessageReader->copyToBuilder(builder);
-    return builder.getMessage();
-}
-
-LLSD LLMessageSystem::getBuiltMessageLLSD() const
-{
-    LLSD result;
-    if (mLLSDMessageBuilder == mMessageBuilder)
-    {
-         result = mLLSDMessageBuilder->getMessage();
-    }
-    else
-    {
-        // TODO: implement as below?
-        LL_ERRS() << "Message not built as LLSD." << LL_ENDL;
-    }
-    return result;
-}
-
-LLSD LLMessageSystem::wrapReceivedTemplateData() const
-{
-    if(mMessageReader == mTemplateMessageReader)
-    {
-        LLTemplateMessageBuilder builder(mMessageTemplates);
-        builder.newMessage(mMessageReader->getMessageName());
-        mMessageReader->copyToBuilder(builder);
-        U8 buffer[MAX_BUFFER_SIZE];
-        const U8 offset_to_data = 0;
-        U32 size = builder.buildMessage(buffer, MAX_BUFFER_SIZE,
-                                        offset_to_data);
-        std::vector<U8> binary_data(buffer, buffer+size);
-        LLSD wrapped_data = LLSD::emptyMap();
-        wrapped_data["binary-template-data"] = binary_data;
-        return wrapped_data;
-    }
-    else
-    {
-        return getReceivedMessageLLSD();
-    }
-}
-
-LLSD LLMessageSystem::wrapBuiltTemplateData() const
-{
-    LLSD result;
-    if (mLLSDMessageBuilder == mMessageBuilder)
-    {
-        result = getBuiltMessageLLSD();
-    }
-    else
-    {
-        U8 buffer[MAX_BUFFER_SIZE];
-        const U8 offset_to_data = 0;
-        U32 size = mTemplateMessageBuilder->buildMessage(
-            buffer, MAX_BUFFER_SIZE,
-            offset_to_data);
-        std::vector<U8> binary_data(buffer, buffer+size);
-        LLSD wrapped_data = LLSD::emptyMap();
-        wrapped_data["binary-template-data"] = binary_data;
-        result = wrapped_data;
-    }
-    return result;
-}
-
-LLStoredMessagePtr LLMessageSystem::getReceivedMessage() const
-{
-    const std::string& name = mMessageReader->getMessageName();
-    LLSD message = wrapReceivedTemplateData();
-
-    return LLStoredMessagePtr(new LLStoredMessage(name, message));
-}
-
-LLStoredMessagePtr LLMessageSystem::getBuiltMessage() const
-{
-    const std::string& name = mMessageBuilder->getMessageName();
-    LLSD message = wrapBuiltTemplateData();
-
-    return LLStoredMessagePtr(new LLStoredMessage(name, message));
-}
-
-S32 LLMessageSystem::sendMessage(const LLHost &host, LLStoredMessagePtr message)
-{
-    return sendMessage(host, message->mName.c_str(), message->mMessage);
-}
-
-
-void LLMessageSystem::clearMessage()
-{
-<<<<<<< HEAD
-	mSendReliable = false;
-	mMessageBuilder->clearMessage();
-=======
-    mSendReliable = FALSE;
-    mMessageBuilder->clearMessage();
->>>>>>> e1623bb2
-}
-
-// set block to add data to within current message
-void LLMessageSystem::nextBlockFast(const char *blockname)
-{
-    mMessageBuilder->nextBlock(blockname);
-}
-
-void LLMessageSystem::nextBlock(const char *blockname)
-{
-    nextBlockFast(LLMessageStringTable::getInstance()->getString(blockname));
-}
-
-bool LLMessageSystem::isSendFull(const char* blockname)
-{
-    char* stringTableName = NULL;
-    if(NULL != blockname)
-    {
-        stringTableName = LLMessageStringTable::getInstance()->getString(blockname);
-    }
-    return isSendFullFast(stringTableName);
-}
-
-bool LLMessageSystem::isSendFullFast(const char* blockname)
-{
-    return mMessageBuilder->isMessageFull(blockname);
-}
-
-
-// blow away the last block of a message, return false if that leaves no blocks or there wasn't a block to remove
-// TODO: Babbage: Remove this horror.
-bool LLMessageSystem::removeLastBlock()
-{
-    return mMessageBuilder->removeLastBlock();
-}
-
-S32 LLMessageSystem::sendReliable(const LLHost &host)
-{
-<<<<<<< HEAD
-	return sendReliable(host, LL_DEFAULT_RELIABLE_RETRIES, true, LL_PING_BASED_TIMEOUT_DUMMY, NULL, NULL);
-=======
-    return sendReliable(host, LL_DEFAULT_RELIABLE_RETRIES, TRUE, LL_PING_BASED_TIMEOUT_DUMMY, NULL, NULL);
->>>>>>> e1623bb2
-}
-
-
-S32 LLMessageSystem::sendSemiReliable(const LLHost &host, void (*callback)(void **,S32), void ** callback_data)
-{
-    F32Seconds timeout;
-
-    LLCircuitData *cdp = mCircuitInfo.findCircuit(host);
-    if (cdp)
-    {
-        timeout = llmax(LL_MINIMUM_SEMIRELIABLE_TIMEOUT_SECONDS,
-                        F32Seconds(LL_SEMIRELIABLE_TIMEOUT_FACTOR * cdp->getPingDelayAveraged()));
-    }
-    else
-    {
-        timeout = LL_SEMIRELIABLE_TIMEOUT_FACTOR * LL_AVERAGED_PING_MAX;
-    }
-
-<<<<<<< HEAD
-	constexpr S32 retries = 0;
-	constexpr bool ping_based_timeout = false;
-	return sendReliable(host, retries, ping_based_timeout, timeout, callback, callback_data);
-}
-
-// send the message via a UDP packet
-S32 LLMessageSystem::sendReliable(	const LLHost &host, 
-									S32 retries, 
-									bool ping_based_timeout,
-									F32Seconds timeout, 
-									void (*callback)(void **,S32), 
-									void ** callback_data)
-{
-	if (ping_based_timeout)
-	{
-	    LLCircuitData *cdp = mCircuitInfo.findCircuit(host);
-	    if (cdp)
-	    {
-		    timeout = llmax(LL_MINIMUM_RELIABLE_TIMEOUT_SECONDS, F32Seconds(LL_RELIABLE_TIMEOUT_FACTOR * cdp->getPingDelayAveraged()));
-	    }
-	    else
-	    {
-		    timeout = llmax(LL_MINIMUM_RELIABLE_TIMEOUT_SECONDS, F32Seconds(LL_RELIABLE_TIMEOUT_FACTOR * LL_AVERAGED_PING_MAX));
-	    }
-	}
-
-	mSendReliable = true;
-	mReliablePacketParams.set(host, retries, ping_based_timeout, timeout, 
-		callback, callback_data, 
-		const_cast<char*>(mMessageBuilder->getMessageName()));
-	return sendMessage(host);
-=======
-    const S32 retries = 0;
-    const BOOL ping_based_timeout = FALSE;
-    return sendReliable(host, retries, ping_based_timeout, timeout, callback, callback_data);
-}
-
-// send the message via a UDP packet
-S32 LLMessageSystem::sendReliable(  const LLHost &host,
-                                    S32 retries,
-                                    BOOL ping_based_timeout,
-                                    F32Seconds timeout,
-                                    void (*callback)(void **,S32),
-                                    void ** callback_data)
-{
-    if (ping_based_timeout)
-    {
-        LLCircuitData *cdp = mCircuitInfo.findCircuit(host);
-        if (cdp)
-        {
-            timeout = llmax(LL_MINIMUM_RELIABLE_TIMEOUT_SECONDS, F32Seconds(LL_RELIABLE_TIMEOUT_FACTOR * cdp->getPingDelayAveraged()));
-        }
-        else
-        {
-            timeout = llmax(LL_MINIMUM_RELIABLE_TIMEOUT_SECONDS, F32Seconds(LL_RELIABLE_TIMEOUT_FACTOR * LL_AVERAGED_PING_MAX));
-        }
-    }
-
-    mSendReliable = TRUE;
-    mReliablePacketParams.set(host, retries, ping_based_timeout, timeout,
-        callback, callback_data,
-        const_cast<char*>(mMessageBuilder->getMessageName()));
-    return sendMessage(host);
->>>>>>> e1623bb2
-}
-
-void LLMessageSystem::forwardMessage(const LLHost &host)
-{
-    copyMessageReceivedToSend();
-    sendMessage(host);
-}
-
-void LLMessageSystem::forwardReliable(const LLHost &host)
-{
-    copyMessageReceivedToSend();
-    sendReliable(host);
-}
-
-void LLMessageSystem::forwardReliable(const U32 circuit_code)
-{
-    copyMessageReceivedToSend();
-    sendReliable(findHost(circuit_code));
-}
-
-<<<<<<< HEAD
-S32 LLMessageSystem::forwardReliable(	const LLHost &host, 
-										S32 retries, 
-										bool ping_based_timeout,
-										F32Seconds timeout, 
-										void (*callback)(void **,S32), 
-										void ** callback_data)
-=======
-S32 LLMessageSystem::forwardReliable(   const LLHost &host,
-                                        S32 retries,
-                                        BOOL ping_based_timeout,
-                                        F32Seconds timeout,
-                                        void (*callback)(void **,S32),
-                                        void ** callback_data)
->>>>>>> e1623bb2
-{
-    copyMessageReceivedToSend();
-    return sendReliable(host, retries, ping_based_timeout, timeout, callback, callback_data);
-}
-
-S32 LLMessageSystem::flushSemiReliable(const LLHost &host, void (*callback)(void **,S32), void ** callback_data)
-{
-<<<<<<< HEAD
-	F32Seconds timeout; 
-
-	LLCircuitData *cdp = mCircuitInfo.findCircuit(host);
-	if (cdp)
-	{
-		timeout = llmax(LL_MINIMUM_SEMIRELIABLE_TIMEOUT_SECONDS,
-						F32Seconds(LL_SEMIRELIABLE_TIMEOUT_FACTOR * cdp->getPingDelayAveraged()));
-	}
-	else
-	{
-		timeout = LL_SEMIRELIABLE_TIMEOUT_FACTOR * LL_AVERAGED_PING_MAX;
-	}
-
-	S32 send_bytes = 0;
-	if (mMessageBuilder->getMessageSize())
-	{
-		mSendReliable = true;
-		// No need for ping-based retry as not going to retry
-		mReliablePacketParams.set(host, 0, false, timeout, callback, 
-								  callback_data, 
-								  const_cast<char*>(mMessageBuilder->getMessageName()));
-		send_bytes = sendMessage(host);
-		clearMessage();
-	}
-	else
-	{
-		delete callback_data;
-	}
-	return send_bytes;
-=======
-    F32Seconds timeout;
-
-    LLCircuitData *cdp = mCircuitInfo.findCircuit(host);
-    if (cdp)
-    {
-        timeout = llmax(LL_MINIMUM_SEMIRELIABLE_TIMEOUT_SECONDS,
-                        F32Seconds(LL_SEMIRELIABLE_TIMEOUT_FACTOR * cdp->getPingDelayAveraged()));
-    }
-    else
-    {
-        timeout = LL_SEMIRELIABLE_TIMEOUT_FACTOR * LL_AVERAGED_PING_MAX;
-    }
-
-    S32 send_bytes = 0;
-    if (mMessageBuilder->getMessageSize())
-    {
-        mSendReliable = TRUE;
-        // No need for ping-based retry as not going to retry
-        mReliablePacketParams.set(host, 0, FALSE, timeout, callback,
-                                  callback_data,
-                                  const_cast<char*>(mMessageBuilder->getMessageName()));
-        send_bytes = sendMessage(host);
-        clearMessage();
-    }
-    else
-    {
-        delete callback_data;
-    }
-    return send_bytes;
->>>>>>> e1623bb2
-}
-
-S32 LLMessageSystem::flushReliable(const LLHost &host)
-{
-    S32 send_bytes = 0;
-    if (mMessageBuilder->getMessageSize())
-    {
-        send_bytes = sendReliable(host);
-    }
-    clearMessage();
-    return send_bytes;
-}
-
-// This can be called from signal handlers,
-// so should should not use LL_INFOS().
-S32 LLMessageSystem::sendMessage(const LLHost &host)
-{
-    if (! mMessageBuilder->isBuilt())
-    {
-        mSendSize = mMessageBuilder->buildMessage(
-            mSendBuffer,
-            MAX_BUFFER_SIZE,
-            0);
-    }
-
-    if (!(host.isOk()))    // if port and ip are zero, don't bother trying to send the message
-    {
-        return 0;
-    }
-
-    LLCircuitData *cdp = mCircuitInfo.findCircuit(host);
-    if (!cdp)
-    {
-        // this is a new circuit!
-        // are we protected?
-        if (mbProtected)
-        {
-            // yup! don't send packets to an unknown circuit
-            if(mVerboseLog)
-            {
-                LL_INFOS_ONCE("Messaging") << "MSG: -> " << host << "\tUNKNOWN CIRCUIT:\t"
-                        << mMessageBuilder->getMessageName() << LL_ENDL;
-            }
-            LL_WARNS_ONCE("Messaging") << "sendMessage - Trying to send "
-                    << mMessageBuilder->getMessageName() << " on unknown circuit "
-                    << host << LL_ENDL;
-            return 0;
-        }
-        else
-        {
-            // nope, open the new circuit
-
-            cdp = mCircuitInfo.addCircuitData(host, 0);
-        }
-    }
-    else
-    {
-        // this is an old circuit. . . is it still alive?
-        if (!cdp->isAlive())
-        {
-            // nope. don't send to dead circuits
-            if(mVerboseLog)
-            {
-                LL_INFOS("Messaging") << "MSG: -> " << host << "\tDEAD CIRCUIT\t\t"
-                        << mMessageBuilder->getMessageName() << LL_ENDL;
-            }
-            LL_WARNS("Messaging") << "sendMessage - Trying to send message "
-                    << mMessageBuilder->getMessageName() << " to dead circuit "
-                    << host << LL_ENDL;
-            return 0;
-        }
-    }
-
-    // NOTE: babbage: LLSD message -> HTTP, template message -> UDP
-    if(mMessageBuilder == mLLSDMessageBuilder)
-    {
-        LLSD message = mLLSDMessageBuilder->getMessage();
-
-        UntrustedCallback_t cb = NULL;
-        if ((mSendReliable) && (mReliablePacketParams.mCallback))
-        {
-            cb = boost::bind(mReliablePacketParams.mCallback, mReliablePacketParams.mCallbackData, _1);
-        }
-
-        LLCoros::instance().launch("LLMessageSystem::sendUntrustedSimulatorMessageCoro",
-            boost::bind(&LLMessageSystem::sendUntrustedSimulatorMessageCoro, this,
-            host.getUntrustedSimulatorCap(),
-            mLLSDMessageBuilder->getMessageName(), message, cb));
-
-<<<<<<< HEAD
-		mSendReliable = false;
-		mReliablePacketParams.clear();
-		return 1;
-	}
-
-	// zero out the flags and packetid. Subtract 1 here so that we do
-	// not overwrite the offset if it was set set in buildMessage().
-	memset(mSendBuffer, 0, LL_PACKET_ID_SIZE - 1); 
-
-	// add the send id to the front of the message
-	cdp->nextPacketOutID();
-
-	// Packet ID size is always 4
-	*((S32*)&mSendBuffer[PHL_PACKET_ID]) = htonl(cdp->getPacketOutID());
-
-	// Compress the message, which will usually reduce its size.
-	U8 * buf_ptr = (U8 *)mSendBuffer;
-	U32 buffer_length = mSendSize;
-	mMessageBuilder->compressMessage(buf_ptr, buffer_length);
-
-	if (buffer_length > 1500)
-	{
-		if((mMessageBuilder->getMessageName() != _PREHASH_ChildAgentUpdate)
-		   && (mMessageBuilder->getMessageName() != _PREHASH_SendXferPacket))
-		{
-			LL_WARNS("Messaging") << "sendMessage - Trying to send "
-					<< ((buffer_length > 4000) ? "EXTRA " : "")
-					<< "BIG message " << mMessageBuilder->getMessageName() << " - "
-					<< buffer_length << LL_ENDL;
-		}
-	}
-	if (mSendReliable)
-	{
-		buf_ptr[0] |= LL_RELIABLE_FLAG;
-
-		if (!cdp->getUnackedPacketCount())
-		{
-			// We are adding the first packed onto the unacked packet list(s)
-			// Add this circuit to the list of circuits with unacked packets
-			mCircuitInfo.mUnackedCircuitMap[cdp->mHost] = cdp;
-		}
-
-		cdp->addReliablePacket(mSocket,buf_ptr,buffer_length, &mReliablePacketParams);
-		mReliablePacketsOut++;
-	}
-
-	// tack packet acks onto the end of this message
-	S32 space_left = (MTUBYTES - buffer_length) / sizeof(TPACKETID); // space left for packet ids
-	S32 ack_count = (S32)cdp->mAcks.size();
-	bool is_ack_appended = false;
-	std::vector<TPACKETID> acks;
-	if((space_left > 0) && (ack_count > 0) && 
-	   (mMessageBuilder->getMessageName() != _PREHASH_PacketAck))
-	{
-		buf_ptr[0] |= LL_ACK_FLAG;
-		S32 append_ack_count = llmin(space_left, ack_count);
-		const S32 MAX_ACKS = 250;
-		append_ack_count = llmin(append_ack_count, MAX_ACKS);
-		std::vector<TPACKETID>::iterator iter = cdp->mAcks.begin();
-		std::vector<TPACKETID>::iterator last = cdp->mAcks.begin();
-		last += append_ack_count;
-		TPACKETID packet_id;
-		for( ; iter != last ; ++iter)
-		{
-			// grab the next packet id.
-			packet_id = (*iter);
-			if(mVerboseLog)
-			{
-				acks.push_back(packet_id);
-			}
-
-			// put it on the end of the buffer
-			packet_id = htonl(packet_id);
-
-			if((S32)(buffer_length + sizeof(TPACKETID)) < MAX_BUFFER_SIZE)
-			{
-			    memcpy(&buf_ptr[buffer_length], &packet_id, sizeof(TPACKETID));	/* Flawfinder: ignore */
-			    // Do the accounting
-			    buffer_length += sizeof(TPACKETID);
-			}
-			else
-			{
-			    // Just reporting error is likely not enough.  Need to
-			    // check how to abort or error out gracefully from
-			    // this function. XXXTBD
-				// *NOTE: Actually hitting this error would indicate
-				// the calculation above for space_left, ack_count,
-				// append_acout_count is incorrect or that
-				// MAX_BUFFER_SIZE has fallen below MTU which is bad
-				// and probably programmer error.
-			    LL_ERRS("Messaging") << "Buffer packing failed due to size.." << LL_ENDL;
-			}
-		}
-
-		// clean up the source
-		cdp->mAcks.erase(cdp->mAcks.begin(), last);
-
-		// tack the count in the final byte
-		U8 count = (U8)append_ack_count;
-		buf_ptr[buffer_length++] = count;
-		is_ack_appended = true;
-	}
-
-	bool success;
-	success = mPacketRing.sendPacket(mSocket, (char *)buf_ptr, buffer_length, host);
-
-	if (!success)
-	{
-		mSendPacketFailureCount++;
-	}
-	else
-	{
-		// mCircuitInfo already points to the correct circuit data
-		cdp->addBytesOut( (S32Bytes)buffer_length );
-	}
-
-	if(mVerboseLog)
-	{
-		std::ostringstream str;
-		str << "MSG: -> " << host;
-		std::string buffer;
-		buffer = llformat( "\t%6d\t%6d\t%6d ", mSendSize, buffer_length, cdp->getPacketOutID());
-		str << buffer
-			<< mMessageBuilder->getMessageName()
-			<< (mSendReliable ? " reliable " : "");
-		if(is_ack_appended)
-		{
-			str << "\tACKS:\t";
-			std::ostream_iterator<TPACKETID> append(str, " ");
-			std::copy(acks.begin(), acks.end(), append);
-		}
-		LL_INFOS("Messaging") << str.str() << LL_ENDL;
-	}
-
-
-	mPacketsOut++;
-	mTotalBytesOut += buffer_length;
-	
-	mSendReliable = false;
-	mReliablePacketParams.clear();
-	return buffer_length;
-=======
-        mSendReliable = FALSE;
-        mReliablePacketParams.clear();
-        return 1;
-    }
-
-    // zero out the flags and packetid. Subtract 1 here so that we do
-    // not overwrite the offset if it was set set in buildMessage().
-    memset(mSendBuffer, 0, LL_PACKET_ID_SIZE - 1);
-
-    // add the send id to the front of the message
-    cdp->nextPacketOutID();
-
-    // Packet ID size is always 4
-    *((S32*)&mSendBuffer[PHL_PACKET_ID]) = htonl(cdp->getPacketOutID());
-
-    // Compress the message, which will usually reduce its size.
-    U8 * buf_ptr = (U8 *)mSendBuffer;
-    U32 buffer_length = mSendSize;
-    mMessageBuilder->compressMessage(buf_ptr, buffer_length);
-
-    if (buffer_length > 1500)
-    {
-        if((mMessageBuilder->getMessageName() != _PREHASH_ChildAgentUpdate)
-           && (mMessageBuilder->getMessageName() != _PREHASH_SendXferPacket))
-        {
-            LL_WARNS("Messaging") << "sendMessage - Trying to send "
-                    << ((buffer_length > 4000) ? "EXTRA " : "")
-                    << "BIG message " << mMessageBuilder->getMessageName() << " - "
-                    << buffer_length << LL_ENDL;
-        }
-    }
-    if (mSendReliable)
-    {
-        buf_ptr[0] |= LL_RELIABLE_FLAG;
-
-        if (!cdp->getUnackedPacketCount())
-        {
-            // We are adding the first packed onto the unacked packet list(s)
-            // Add this circuit to the list of circuits with unacked packets
-            mCircuitInfo.mUnackedCircuitMap[cdp->mHost] = cdp;
-        }
-
-        cdp->addReliablePacket(mSocket,buf_ptr,buffer_length, &mReliablePacketParams);
-        mReliablePacketsOut++;
-    }
-
-    // tack packet acks onto the end of this message
-    S32 space_left = (MTUBYTES - buffer_length) / sizeof(TPACKETID); // space left for packet ids
-    S32 ack_count = (S32)cdp->mAcks.size();
-    BOOL is_ack_appended = FALSE;
-    std::vector<TPACKETID> acks;
-    if((space_left > 0) && (ack_count > 0) &&
-       (mMessageBuilder->getMessageName() != _PREHASH_PacketAck))
-    {
-        buf_ptr[0] |= LL_ACK_FLAG;
-        S32 append_ack_count = llmin(space_left, ack_count);
-        const S32 MAX_ACKS = 250;
-        append_ack_count = llmin(append_ack_count, MAX_ACKS);
-        std::vector<TPACKETID>::iterator iter = cdp->mAcks.begin();
-        std::vector<TPACKETID>::iterator last = cdp->mAcks.begin();
-        last += append_ack_count;
-        TPACKETID packet_id;
-        for( ; iter != last ; ++iter)
-        {
-            // grab the next packet id.
-            packet_id = (*iter);
-            if(mVerboseLog)
-            {
-                acks.push_back(packet_id);
-            }
-
-            // put it on the end of the buffer
-            packet_id = htonl(packet_id);
-
-            if((S32)(buffer_length + sizeof(TPACKETID)) < MAX_BUFFER_SIZE)
-            {
-                memcpy(&buf_ptr[buffer_length], &packet_id, sizeof(TPACKETID)); /* Flawfinder: ignore */
-                // Do the accounting
-                buffer_length += sizeof(TPACKETID);
-            }
-            else
-            {
-                // Just reporting error is likely not enough.  Need to
-                // check how to abort or error out gracefully from
-                // this function. XXXTBD
-                // *NOTE: Actually hitting this error would indicate
-                // the calculation above for space_left, ack_count,
-                // append_acout_count is incorrect or that
-                // MAX_BUFFER_SIZE has fallen below MTU which is bad
-                // and probably programmer error.
-                LL_ERRS("Messaging") << "Buffer packing failed due to size.." << LL_ENDL;
-            }
-        }
-
-        // clean up the source
-        cdp->mAcks.erase(cdp->mAcks.begin(), last);
-
-        // tack the count in the final byte
-        U8 count = (U8)append_ack_count;
-        buf_ptr[buffer_length++] = count;
-        is_ack_appended = TRUE;
-    }
-
-    BOOL success;
-    success = mPacketRing.sendPacket(mSocket, (char *)buf_ptr, buffer_length, host);
-
-    if (!success)
-    {
-        mSendPacketFailureCount++;
-    }
-    else
-    {
-        // mCircuitInfo already points to the correct circuit data
-        cdp->addBytesOut( (S32Bytes)buffer_length );
-    }
-
-    if(mVerboseLog)
-    {
-        std::ostringstream str;
-        str << "MSG: -> " << host;
-        std::string buffer;
-        buffer = llformat( "\t%6d\t%6d\t%6d ", mSendSize, buffer_length, cdp->getPacketOutID());
-        str << buffer
-            << mMessageBuilder->getMessageName()
-            << (mSendReliable ? " reliable " : "");
-        if(is_ack_appended)
-        {
-            str << "\tACKS:\t";
-            std::ostream_iterator<TPACKETID> append(str, " ");
-            std::copy(acks.begin(), acks.end(), append);
-        }
-        LL_INFOS("Messaging") << str.str() << LL_ENDL;
-    }
-
-
-    mPacketsOut++;
-    mTotalBytesOut += buffer_length;
-
-    mSendReliable = FALSE;
-    mReliablePacketParams.clear();
-    return buffer_length;
->>>>>>> e1623bb2
-}
-
-void LLMessageSystem::logMsgFromInvalidCircuit( const LLHost& host, bool recv_reliable )
-{
-<<<<<<< HEAD
-	if(mVerboseLog)
-	{
-		std::ostringstream str;
-		str << "MSG: <- " << host;
-		std::string buffer;
-		buffer = llformat( "\t%6d\t%6d\t%6d ", mMessageReader->getMessageSize(), (mIncomingCompressedSize ? mIncomingCompressedSize: mMessageReader->getMessageSize()), mCurrentRecvPacketID);
-		str << buffer
-			<< nullToEmpty(mMessageReader->getMessageName())
-			<< (recv_reliable ? " reliable" : "")
- 			<< " REJECTED";
-		LL_INFOS("Messaging") << str.str() << LL_ENDL;
-	}
-	// nope!
-	// cout << "Rejecting unexpected message " << mCurrentMessageTemplate->mName << " from " << hex << ip << " , " << dec << port << endl;
-
-	// Keep track of rejected messages as well
-	if (mNumMessageCounts >= MAX_MESSAGE_COUNT_NUM)
-	{
-		LL_WARNS("Messaging") << "Got more than " << MAX_MESSAGE_COUNT_NUM << " packets without clearing counts" << LL_ENDL;
-	}
-	else
-	{
-		// TODO: babbage: work out if we need these
-		// mMessageCountList[mNumMessageCounts].mMessageNum = mCurrentRMessageTemplate->mMessageNumber;
-		mMessageCountList[mNumMessageCounts].mMessageBytes = mMessageReader->getMessageSize();
-		mMessageCountList[mNumMessageCounts].mInvalid = true;
-		mNumMessageCounts++;
-	}
-=======
-    if(mVerboseLog)
-    {
-        std::ostringstream str;
-        str << "MSG: <- " << host;
-        std::string buffer;
-        buffer = llformat( "\t%6d\t%6d\t%6d ", mMessageReader->getMessageSize(), (mIncomingCompressedSize ? mIncomingCompressedSize: mMessageReader->getMessageSize()), mCurrentRecvPacketID);
-        str << buffer
-            << nullToEmpty(mMessageReader->getMessageName())
-            << (recv_reliable ? " reliable" : "")
-            << " REJECTED";
-        LL_INFOS("Messaging") << str.str() << LL_ENDL;
-    }
-    // nope!
-    // cout << "Rejecting unexpected message " << mCurrentMessageTemplate->mName << " from " << hex << ip << " , " << dec << port << endl;
-
-    // Keep track of rejected messages as well
-    if (mNumMessageCounts >= MAX_MESSAGE_COUNT_NUM)
-    {
-        LL_WARNS("Messaging") << "Got more than " << MAX_MESSAGE_COUNT_NUM << " packets without clearing counts" << LL_ENDL;
-    }
-    else
-    {
-        // TODO: babbage: work out if we need these
-        // mMessageCountList[mNumMessageCounts].mMessageNum = mCurrentRMessageTemplate->mMessageNumber;
-        mMessageCountList[mNumMessageCounts].mMessageBytes = mMessageReader->getMessageSize();
-        mMessageCountList[mNumMessageCounts].mInvalid = TRUE;
-        mNumMessageCounts++;
-    }
->>>>>>> e1623bb2
-}
-
-S32 LLMessageSystem::sendMessage(
-    const LLHost &host,
-    const char* name,
-    const LLSD& message)
-{
-    if (!(host.isOk()))
-    {
-        LL_WARNS("Messaging") << "trying to send message to invalid host"   << LL_ENDL;
-        return 0;
-    }
-
-    UntrustedCallback_t cb = NULL;
-    if ((mSendReliable) && (mReliablePacketParams.mCallback))
-    {
-        cb = boost::bind(mReliablePacketParams.mCallback, mReliablePacketParams.mCallbackData, _1);
-    }
-
-    LLCoros::instance().launch("LLMessageSystem::sendUntrustedSimulatorMessageCoro",
-            boost::bind(&LLMessageSystem::sendUntrustedSimulatorMessageCoro, this,
-            host.getUntrustedSimulatorCap(), name, message, cb));
-    return 1;
-}
-
-void LLMessageSystem::logTrustedMsgFromUntrustedCircuit( const LLHost& host )
-{
-<<<<<<< HEAD
-	// RequestTrustedCircuit is how we establish trust, so don't spam
-	// if it's received on a trusted circuit. JC
-	if (strcmp(mMessageReader->getMessageName(), "RequestTrustedCircuit"))
-	{
-		LL_WARNS("Messaging") << "Received trusted message on untrusted circuit. "
-				<< "Will reply with deny. "
-				<< "Message: " << nullToEmpty(mMessageReader->getMessageName())
-				<< " Host: " << host << LL_ENDL;
-	}
-
-	if (mNumMessageCounts >= MAX_MESSAGE_COUNT_NUM)
-	{
-		LL_WARNS("Messaging") << "got more than " << MAX_MESSAGE_COUNT_NUM
-			<< " packets without clearing counts"
-			<< LL_ENDL;
-	}
-	else
-	{
-		// TODO: babbage: work out if we need these
-		//mMessageCountList[mNumMessageCounts].mMessageNum
-		//	= mCurrentRMessageTemplate->mMessageNumber;
-		mMessageCountList[mNumMessageCounts].mMessageBytes
-			= mMessageReader->getMessageSize();
-		mMessageCountList[mNumMessageCounts].mInvalid = true;
-		mNumMessageCounts++;
-	}
-=======
-    // RequestTrustedCircuit is how we establish trust, so don't spam
-    // if it's received on a trusted circuit. JC
-    if (strcmp(mMessageReader->getMessageName(), "RequestTrustedCircuit"))
-    {
-        LL_WARNS("Messaging") << "Received trusted message on untrusted circuit. "
-                << "Will reply with deny. "
-                << "Message: " << nullToEmpty(mMessageReader->getMessageName())
-                << " Host: " << host << LL_ENDL;
-    }
-
-    if (mNumMessageCounts >= MAX_MESSAGE_COUNT_NUM)
-    {
-        LL_WARNS("Messaging") << "got more than " << MAX_MESSAGE_COUNT_NUM
-            << " packets without clearing counts"
-            << LL_ENDL;
-    }
-    else
-    {
-        // TODO: babbage: work out if we need these
-        //mMessageCountList[mNumMessageCounts].mMessageNum
-        //  = mCurrentRMessageTemplate->mMessageNumber;
-        mMessageCountList[mNumMessageCounts].mMessageBytes
-            = mMessageReader->getMessageSize();
-        mMessageCountList[mNumMessageCounts].mInvalid = TRUE;
-        mNumMessageCounts++;
-    }
->>>>>>> e1623bb2
-}
-
-void LLMessageSystem::logValidMsg(LLCircuitData *cdp, const LLHost& host, bool recv_reliable, bool recv_resent, bool recv_acks )
-{
-<<<<<<< HEAD
-	if (mNumMessageCounts >= MAX_MESSAGE_COUNT_NUM)
-	{
-		LL_WARNS("Messaging") << "Got more than " << MAX_MESSAGE_COUNT_NUM << " packets without clearing counts" << LL_ENDL;
-	}
-	else
-	{
-		// TODO: babbage: work out if we need these
-		//mMessageCountList[mNumMessageCounts].mMessageNum = mCurrentRMessageTemplate->mMessageNumber;
-		mMessageCountList[mNumMessageCounts].mMessageBytes = mMessageReader->getMessageSize();
-		mMessageCountList[mNumMessageCounts].mInvalid = false;
-		mNumMessageCounts++;
-	}
-
-	if (cdp)
-	{
-		// update circuit packet ID tracking (missing/out of order packets)
-		cdp->checkPacketInID( mCurrentRecvPacketID, recv_resent );
-		cdp->addBytesIn( (S32Bytes)mTrueReceiveSize );
-	}
-
-	if(mVerboseLog)
-	{
-		std::ostringstream str;
-		str << "MSG: <- " << host;
-		std::string buffer;
-		buffer = llformat( "\t%6d\t%6d\t%6d ", mMessageReader->getMessageSize(), (mIncomingCompressedSize ? mIncomingCompressedSize : mMessageReader->getMessageSize()), mCurrentRecvPacketID);
-		str << buffer
-			<< nullToEmpty(mMessageReader->getMessageName())
-			<< (recv_reliable ? " reliable" : "")
-			<< (recv_resent ? " resent" : "")
-			<< (recv_acks ? " acks" : "");
-		LL_INFOS("Messaging") << str.str() << LL_ENDL;
-	}
-=======
-    if (mNumMessageCounts >= MAX_MESSAGE_COUNT_NUM)
-    {
-        LL_WARNS("Messaging") << "Got more than " << MAX_MESSAGE_COUNT_NUM << " packets without clearing counts" << LL_ENDL;
-    }
-    else
-    {
-        // TODO: babbage: work out if we need these
-        //mMessageCountList[mNumMessageCounts].mMessageNum = mCurrentRMessageTemplate->mMessageNumber;
-        mMessageCountList[mNumMessageCounts].mMessageBytes = mMessageReader->getMessageSize();
-        mMessageCountList[mNumMessageCounts].mInvalid = FALSE;
-        mNumMessageCounts++;
-    }
-
-    if (cdp)
-    {
-        // update circuit packet ID tracking (missing/out of order packets)
-        cdp->checkPacketInID( mCurrentRecvPacketID, recv_resent );
-        cdp->addBytesIn( (S32Bytes)mTrueReceiveSize );
-    }
-
-    if(mVerboseLog)
-    {
-        std::ostringstream str;
-        str << "MSG: <- " << host;
-        std::string buffer;
-        buffer = llformat( "\t%6d\t%6d\t%6d ", mMessageReader->getMessageSize(), (mIncomingCompressedSize ? mIncomingCompressedSize : mMessageReader->getMessageSize()), mCurrentRecvPacketID);
-        str << buffer
-            << nullToEmpty(mMessageReader->getMessageName())
-            << (recv_reliable ? " reliable" : "")
-            << (recv_resent ? " resent" : "")
-            << (recv_acks ? " acks" : "");
-        LL_INFOS("Messaging") << str.str() << LL_ENDL;
-    }
->>>>>>> e1623bb2
-}
-
-void LLMessageSystem::sanityCheck()
-{
-// TODO: babbage: reinstate
-
-//  if (!mCurrentRMessageData)
-//  {
-//      LL_ERRS("Messaging") << "mCurrentRMessageData is NULL" << LL_ENDL;
-//  }
-
-//  if (!mCurrentRMessageTemplate)
-//  {
-//      LL_ERRS("Messaging") << "mCurrentRMessageTemplate is NULL" << LL_ENDL;
-//  }
-
-//  if (!mCurrentRTemplateBlock)
-//  {
-//      LL_ERRS("Messaging") << "mCurrentRTemplateBlock is NULL" << LL_ENDL;
-//  }
-
-//  if (!mCurrentRDataBlock)
-//  {
-//      LL_ERRS("Messaging") << "mCurrentRDataBlock is NULL" << LL_ENDL;
-//  }
-
-//  if (!mCurrentSMessageData)
-//  {
-//      LL_ERRS("Messaging") << "mCurrentSMessageData is NULL" << LL_ENDL;
-//  }
-
-//  if (!mCurrentSMessageTemplate)
-//  {
-//      LL_ERRS("Messaging") << "mCurrentSMessageTemplate is NULL" << LL_ENDL;
-//  }
-
-//  if (!mCurrentSTemplateBlock)
-//  {
-//      LL_ERRS("Messaging") << "mCurrentSTemplateBlock is NULL" << LL_ENDL;
-//  }
-
-//  if (!mCurrentSDataBlock)
-//  {
-//      LL_ERRS("Messaging") << "mCurrentSDataBlock is NULL" << LL_ENDL;
-//  }
-}
-
-void LLMessageSystem::showCircuitInfo()
-{
-    LL_INFOS("Messaging") << mCircuitInfo << LL_ENDL;
-}
-
-
-void LLMessageSystem::dumpCircuitInfo()
-{
-    LL_DEBUGS("Messaging") << mCircuitInfo << LL_ENDL;
-}
-
-/* virtual */
-U32 LLMessageSystem::getOurCircuitCode()
-{
-    return mOurCircuitCode;
-}
-
-void LLMessageSystem::getCircuitInfo(LLSD& info) const
-{
-    mCircuitInfo.getInfo(info);
-}
-
-// returns whether the given host is on a trusted circuit
-bool    LLMessageSystem::getCircuitTrust(const LLHost &host)
-{
-    LLCircuitData *cdp = mCircuitInfo.findCircuit(host);
-    if (cdp)
-    {
-        return cdp->getTrusted();
-    }
-
-<<<<<<< HEAD
-	return false;
-=======
-    return FALSE;
->>>>>>> e1623bb2
-}
-
-// Activate a circuit, and set its trust level (true if trusted,
-// false if not).
-void LLMessageSystem::enableCircuit(const LLHost &host, bool trusted)
-{
-<<<<<<< HEAD
-	LLCircuitData *cdp = mCircuitInfo.findCircuit(host);
-	if (!cdp)
-	{
-		cdp = mCircuitInfo.addCircuitData(host, 0);
-	}
-	else
-	{
-		cdp->setAlive(true);
-	}
-	cdp->setTrusted(trusted);
-=======
-    LLCircuitData *cdp = mCircuitInfo.findCircuit(host);
-    if (!cdp)
-    {
-        cdp = mCircuitInfo.addCircuitData(host, 0);
-    }
-    else
-    {
-        cdp->setAlive(TRUE);
-    }
-    cdp->setTrusted(trusted);
->>>>>>> e1623bb2
-}
-
-void LLMessageSystem::disableCircuit(const LLHost &host)
-{
-    LL_INFOS("Messaging") << "LLMessageSystem::disableCircuit for " << host << LL_ENDL;
-    U32 code = gMessageSystem->findCircuitCode( host );
-
-    // Don't need to do this, as we're removing the circuit info anyway - djs 01/28/03
-
-    // don't clean up 0 circuit code entries
-    // because many hosts (neighbor sims, etc) can have the 0 circuit
-    if (code)
-    {
-        //if (mCircuitCodes.checkKey(code))
-        code_session_map_t::iterator it = mCircuitCodes.find(code);
-        if(it != mCircuitCodes.end())
-        {
-            LL_INFOS("Messaging") << "Circuit " << code << " removed from list" << LL_ENDL;
-            //mCircuitCodes.removeData(code);
-            mCircuitCodes.erase(it);
-        }
-
-        U64 ip_port = 0;
-        std::map<U32, U64>::iterator iter = gMessageSystem->mCircuitCodeToIPPort.find(code);
-        if (iter != gMessageSystem->mCircuitCodeToIPPort.end())
-        {
-            ip_port = iter->second;
-
-            gMessageSystem->mCircuitCodeToIPPort.erase(iter);
-
-            U32 old_port = (U32)(ip_port & (U64)0xFFFFFFFF);
-            U32 old_ip = (U32)(ip_port >> 32);
-
-            LL_INFOS("Messaging") << "Host " << LLHost(old_ip, old_port) << " circuit " << code << " removed from lookup table" << LL_ENDL;
-            gMessageSystem->mIPPortToCircuitCode.erase(ip_port);
-        }
-        mCircuitInfo.removeCircuitData(host);
-    }
-    else
-    {
-        // Sigh, since we can open circuits which don't have circuit
-        // codes, it's possible for this to happen...
-
-        LL_WARNS("Messaging") << "Couldn't find circuit code for " << host << LL_ENDL;
-    }
-
-}
-
-
-void LLMessageSystem::setCircuitAllowTimeout(const LLHost &host, bool allow)
-{
-    LLCircuitData *cdp = mCircuitInfo.findCircuit(host);
-    if (cdp)
-    {
-        cdp->setAllowTimeout(allow);
-    }
-}
-
-void LLMessageSystem::setCircuitTimeoutCallback(const LLHost &host, void (*callback_func)(const LLHost & host, void *user_data), void *user_data)
-{
-    LLCircuitData *cdp = mCircuitInfo.findCircuit(host);
-    if (cdp)
-    {
-        cdp->setTimeoutCallback(callback_func, user_data);
-    }
-}
-
-
-bool LLMessageSystem::checkCircuitBlocked(const U32 circuit)
-{
-    LLHost host = findHost(circuit);
-
-<<<<<<< HEAD
-	if (!host.isOk())
-	{
-		LL_DEBUGS("Messaging") << "checkCircuitBlocked: Unknown circuit " << circuit << LL_ENDL;
-		return true;
-	}
-
-	LLCircuitData *cdp = mCircuitInfo.findCircuit(host);
-	if (cdp)
-	{
-		return cdp->isBlocked();
-	}
-	else
-	{
-		LL_INFOS("Messaging") << "checkCircuitBlocked(circuit): Unknown host - " << host << LL_ENDL;
-		return false;
-	}
-=======
-    if (!host.isOk())
-    {
-        LL_DEBUGS("Messaging") << "checkCircuitBlocked: Unknown circuit " << circuit << LL_ENDL;
-        return TRUE;
-    }
-
-    LLCircuitData *cdp = mCircuitInfo.findCircuit(host);
-    if (cdp)
-    {
-        return cdp->isBlocked();
-    }
-    else
-    {
-        LL_INFOS("Messaging") << "checkCircuitBlocked(circuit): Unknown host - " << host << LL_ENDL;
-        return FALSE;
-    }
->>>>>>> e1623bb2
-}
-
-bool LLMessageSystem::checkCircuitAlive(const U32 circuit)
-{
-    LLHost host = findHost(circuit);
-
-<<<<<<< HEAD
-	if (!host.isOk())
-	{
-		LL_DEBUGS("Messaging") << "checkCircuitAlive: Unknown circuit " << circuit << LL_ENDL;
-		return false;
-	}
-
-	LLCircuitData *cdp = mCircuitInfo.findCircuit(host);
-	if (cdp)
-	{
-		return cdp->isAlive();
-	}
-	else
-	{
-		LL_INFOS("Messaging") << "checkCircuitAlive(circuit): Unknown host - " << host << LL_ENDL;
-		return false;
-	}
-=======
-    if (!host.isOk())
-    {
-        LL_DEBUGS("Messaging") << "checkCircuitAlive: Unknown circuit " << circuit << LL_ENDL;
-        return FALSE;
-    }
-
-    LLCircuitData *cdp = mCircuitInfo.findCircuit(host);
-    if (cdp)
-    {
-        return cdp->isAlive();
-    }
-    else
-    {
-        LL_INFOS("Messaging") << "checkCircuitAlive(circuit): Unknown host - " << host << LL_ENDL;
-        return FALSE;
-    }
->>>>>>> e1623bb2
-}
-
-bool LLMessageSystem::checkCircuitAlive(const LLHost &host)
-{
-<<<<<<< HEAD
-	LLCircuitData *cdp = mCircuitInfo.findCircuit(host);
-	if (cdp)
-	{
-		return cdp->isAlive();
-	}
-	else
-	{
-		LL_DEBUGS("Messaging") << "checkCircuitAlive(host): Unknown host - " << host << LL_ENDL;
-		return false;
-	}
-=======
-    LLCircuitData *cdp = mCircuitInfo.findCircuit(host);
-    if (cdp)
-    {
-        return cdp->isAlive();
-    }
-    else
-    {
-        LL_DEBUGS("Messaging") << "checkCircuitAlive(host): Unknown host - " << host << LL_ENDL;
-        return FALSE;
-    }
->>>>>>> e1623bb2
-}
-
-
-void LLMessageSystem::setCircuitProtection(bool b_protect)
-{
-    mbProtected = b_protect;
-}
-
-
-U32 LLMessageSystem::findCircuitCode(const LLHost &host)
-{
-    U64 ip64 = (U64) host.getAddress();
-    U64 port64 = (U64) host.getPort();
-    U64 ip_port = (ip64 << 32) | port64;
-
-    return get_if_there(mIPPortToCircuitCode, ip_port, U32(0));
-}
-
-LLHost LLMessageSystem::findHost(const U32 circuit_code)
-{
-    if (mCircuitCodeToIPPort.count(circuit_code) > 0)
-    {
-        return LLHost(mCircuitCodeToIPPort[circuit_code]);
-    }
-    else
-    {
-        return LLHost();
-    }
-}
-
-void LLMessageSystem::setMaxMessageTime(const F32 seconds)
-{
-    mMaxMessageTime = F32Seconds(seconds);
-}
-
-void LLMessageSystem::setMaxMessageCounts(const S32 num)
-{
-    mMaxMessageCounts = num;
-}
-
-
-std::ostream& operator<<(std::ostream& s, LLMessageSystem &msg)
-{
-    U32 i;
-    if (msg.mbError)
-    {
-        s << "Message system not correctly initialized";
-    }
-    else
-    {
-        s << "Message system open on port " << msg.mPort << " and socket " << msg.mSocket << "\n";
-//      s << "Message template file " << msg.mName << " loaded\n";
-
-        s << "\nHigh frequency messages:\n";
-
-        for (i = 1; msg.mMessageNumbers[i] && (i < 255); i++)
-        {
-            s << *(msg.mMessageNumbers[i]);
-        }
-
-        s << "\nMedium frequency messages:\n";
-
-        for (i = (255 << 8) + 1; msg.mMessageNumbers[i] && (i < (255 << 8) + 255); i++)
-        {
-            s << *msg.mMessageNumbers[i];
-        }
-
-        s << "\nLow frequency messages:\n";
-
-        for (i = (0xFFFF0000) + 1; msg.mMessageNumbers[i] && (i < 0xFFFFFFFF); i++)
-        {
-            s << *msg.mMessageNumbers[i];
-        }
-    }
-    return s;
-}
-
-// LLPounceable supports callWhenReady(), to permit clients to queue up (e.g.)
-// callback registrations for when gMessageSystem is first assigned
-LLPounceable<LLMessageSystem*, LLPounceableStatic> gMessageSystem;
-
-// update appropriate ping info
-void    process_complete_ping_check(LLMessageSystem *msgsystem, void** /*user_data*/)
-{
-    U8 ping_id;
-    msgsystem->getU8Fast(_PREHASH_PingID, _PREHASH_PingID, ping_id);
-
-    LLCircuitData *cdp;
-    cdp = msgsystem->mCircuitInfo.findCircuit(msgsystem->getSender());
-
-    // stop the appropriate timer
-    if (cdp)
-    {
-        cdp->pingTimerStop(ping_id);
-    }
-}
-
-void    process_start_ping_check(LLMessageSystem *msgsystem, void** /*user_data*/)
-{
-    U8 ping_id;
-    msgsystem->getU8Fast(_PREHASH_PingID, _PREHASH_PingID, ping_id);
-
-    LLCircuitData *cdp;
-    cdp = msgsystem->mCircuitInfo.findCircuit(msgsystem->getSender());
-    if (cdp)
-    {
-        // Grab the packet id of the oldest unacked packet
-        U32 packet_id;
-        msgsystem->getU32Fast(_PREHASH_PingID, _PREHASH_OldestUnacked, packet_id);
-        cdp->clearDuplicateList(packet_id);
-    }
-
-    // Send off the response
-    msgsystem->newMessageFast(_PREHASH_CompletePingCheck);
-    msgsystem->nextBlockFast(_PREHASH_PingID);
-    msgsystem->addU8(_PREHASH_PingID, ping_id);
-    msgsystem->sendMessage(msgsystem->getSender());
-}
-
-
-
-// Note: this is currently unused. --mark
-void    open_circuit(LLMessageSystem *msgsystem, void** /*user_data*/)
-{
-    U32  ip;
-    U16  port;
-
-    msgsystem->getIPAddrFast(_PREHASH_CircuitInfo, _PREHASH_IP, ip);
-    msgsystem->getIPPortFast(_PREHASH_CircuitInfo, _PREHASH_Port, port);
-
-<<<<<<< HEAD
-	// By default, OpenCircuit's are untrusted
-	msgsystem->enableCircuit(LLHost(ip, port), false);
-=======
-    // By default, OpenCircuit's are untrusted
-    msgsystem->enableCircuit(LLHost(ip, port), FALSE);
->>>>>>> e1623bb2
-}
-
-void    close_circuit(LLMessageSystem *msgsystem, void** /*user_data*/)
-{
-    msgsystem->disableCircuit(msgsystem->getSender());
-}
-
-// static
-/*
-void LLMessageSystem::processAssignCircuitCode(LLMessageSystem* msg, void**)
-{
-    // if we already have a circuit code, we can bail
-    if(msg->mOurCircuitCode) return;
-    LLUUID session_id;
-    msg->getUUIDFast(_PREHASH_CircuitCode, _PREHASH_SessionID, session_id);
-    if(session_id != msg->getMySessionID())
-    {
-        LL_WARNS("Messaging") << "AssignCircuitCode, bad session id. Expecting "
-                << msg->getMySessionID() << " but got " << session_id
-                << LL_ENDL;
-        return;
-    }
-    U32 code;
-    msg->getU32Fast(_PREHASH_CircuitCode, _PREHASH_Code, code);
-    if (!code)
-    {
-        LL_ERRS("Messaging") << "Assigning circuit code of zero!" << LL_ENDL;
-    }
-
-    msg->mOurCircuitCode = code;
-    LL_INFOS("Messaging") << "Circuit code " << code << " assigned." << LL_ENDL;
-}
-*/
-
-// static
-void LLMessageSystem::processAddCircuitCode(LLMessageSystem* msg, void**)
-{
-    U32 code;
-    msg->getU32Fast(_PREHASH_CircuitCode, _PREHASH_Code, code);
-    LLUUID session_id;
-    msg->getUUIDFast(_PREHASH_CircuitCode, _PREHASH_SessionID, session_id);
-    (void)msg->addCircuitCode(code, session_id);
-
-    // Send the ack back
-    //msg->newMessageFast(_PREHASH_AckAddCircuitCode);
-    //msg->nextBlockFast(_PREHASH_CircuitCode);
-    //msg->addU32Fast(_PREHASH_Code, code);
-    //msg->sendMessage(msg->getSender());
-}
-
-bool LLMessageSystem::addCircuitCode(U32 code, const LLUUID& session_id)
-{
-    if(!code)
-    {
-        LL_WARNS("Messaging") << "addCircuitCode: zero circuit code" << LL_ENDL;
-        return false;
-    }
-    code_session_map_t::iterator it = mCircuitCodes.find(code);
-    if(it == mCircuitCodes.end())
-    {
-        LL_INFOS("Messaging") << "New circuit code " << code << " added" << LL_ENDL;
-        //msg->mCircuitCodes[circuit_code] = circuit_code;
-
-        mCircuitCodes.insert(code_session_map_t::value_type(code, session_id));
-    }
-    else
-    {
-        LL_INFOS("Messaging") << "Duplicate circuit code " << code << " added" << LL_ENDL;
-    }
-    return true;
-}
-
-//void ack_add_circuit_code(LLMessageSystem *msgsystem, void** /*user_data*/)
-//{
-    // By default, we do nothing.  This particular message is only handled by the spaceserver
-//}
-
-// static
-void LLMessageSystem::processUseCircuitCode(LLMessageSystem* msg,
-<<<<<<< HEAD
-											void** user)
-{
-	U32 circuit_code_in;
-	msg->getU32Fast(_PREHASH_CircuitCode, _PREHASH_Code, circuit_code_in);
-
-	U32 ip = msg->getSenderIP();
-	U32 port = msg->getSenderPort();
-
-	U64 ip64 = ip;
-	U64 port64 = port;
-	U64 ip_port_in = (ip64 << 32) | port64;
-
-	if (circuit_code_in)
-	{
-		//if (!msg->mCircuitCodes.checkKey(circuit_code_in))
-		code_session_map_t::iterator it;
-		it = msg->mCircuitCodes.find(circuit_code_in);
-		if(it == msg->mCircuitCodes.end())
-		{
-			// Whoah, abort!  We don't know anything about this circuit code.
-			LL_WARNS("Messaging") << "UseCircuitCode for " << circuit_code_in
-					<< " received without AddCircuitCode message - aborting"
-					<< LL_ENDL;
-			return;
-		}
-
-		LLUUID id;
-		msg->getUUIDFast(_PREHASH_CircuitCode, _PREHASH_ID, id);
-		LLUUID session_id;
-		msg->getUUIDFast(_PREHASH_CircuitCode, _PREHASH_SessionID, session_id);
-		if(session_id != (*it).second)
-		{
-			LL_WARNS("Messaging") << "UseCircuitCode unmatched session id. Got "
-					<< session_id << " but expected " << (*it).second
-					<< LL_ENDL;
-			return;
-		}
-
-		// Clean up previous references to this ip/port or circuit
-		U64 ip_port_old = get_if_there(msg->mCircuitCodeToIPPort, circuit_code_in, U64(0));
-		U32 circuit_code_old = get_if_there(msg->mIPPortToCircuitCode, ip_port_in, U32(0));
-
-		if (ip_port_old)
-		{
-			if ((ip_port_old == ip_port_in) && (circuit_code_old == circuit_code_in))
-			{
-				// Current information is the same as incoming info, ignore
-				LL_INFOS("Messaging") << "Got duplicate UseCircuitCode for circuit " << circuit_code_in << " to " << msg->getSender() << LL_ENDL;
-				return;
-			}
-
-			// Hmm, got a different IP and port for the same circuit code.
-			U32 circut_code_old_ip_port = get_if_there(msg->mIPPortToCircuitCode, ip_port_old, U32(0));
-			msg->mCircuitCodeToIPPort.erase(circut_code_old_ip_port);
-			msg->mIPPortToCircuitCode.erase(ip_port_old);
-			U32 old_port = (U32)(ip_port_old & (U64)0xFFFFFFFF);
-			U32 old_ip = (U32)(ip_port_old >> 32);
-			LL_INFOS("Messaging") << "Removing derelict lookup entry for circuit " << circuit_code_old << " to " << LLHost(old_ip, old_port) << LL_ENDL;
-		}
-
-		if (circuit_code_old)
-		{
-			LLHost cur_host(ip, port);
-
-			LL_WARNS("Messaging") << "Disabling existing circuit for " << cur_host << LL_ENDL;
-			msg->disableCircuit(cur_host);
-			if (circuit_code_old == circuit_code_in)
-			{
-				LL_WARNS("Messaging") << "Asymmetrical circuit to ip/port lookup!" << LL_ENDL;
-				LL_WARNS("Messaging") << "Multiple circuit codes for " << cur_host << " probably!" << LL_ENDL;
-				LL_WARNS("Messaging") << "Permanently disabling circuit" << LL_ENDL;
-				return;
-			}
-			else
-			{
-				LL_WARNS("Messaging") << "Circuit code changed for " << msg->getSender()
-						<< " from " << circuit_code_old << " to "
-						<< circuit_code_in << LL_ENDL;
-			}
-		}
-
-		// Since this comes from the viewer, it's untrusted, but it
-		// passed the circuit code and session id check, so we will go
-		// ahead and persist the ID associated.
-		LLCircuitData *cdp = msg->mCircuitInfo.findCircuit(msg->getSender());
-		bool had_circuit_already = cdp != nullptr;
-
-		msg->enableCircuit(msg->getSender(), false);
-		cdp = msg->mCircuitInfo.findCircuit(msg->getSender());
-		if(cdp)
-		{
-			cdp->setRemoteID(id);
-			cdp->setRemoteSessionID(session_id);
-		}
-
-		if (!had_circuit_already)
-		{
-			//
-			// HACK HACK HACK HACK HACK!
-			//
-			// This would NORMALLY happen inside logValidMsg, but at the point that this happens
-			// inside logValidMsg, there's no circuit for this message yet.  So the awful thing that
-			// we do here is do it inside this message handler immediately AFTER the message is
-			// handled.
-			//
-			// We COULD not do this, but then what happens is that some of the circuit bookkeeping
-			// gets broken, especially the packets in count.  That causes some later packets to flush
-			// the RecentlyReceivedReliable list, resulting in an error in which UseCircuitCode
-			// doesn't get properly duplicate suppressed.  Not a BIG deal, but it's somewhat confusing
-			// (and bad from a state point of view).  DJS 9/23/04
-			//
-			cdp->checkPacketInID(gMessageSystem->mCurrentRecvPacketID, false ); // Since this is the first message on the circuit, by definition it's not resent.
-		}
-
-		msg->mIPPortToCircuitCode[ip_port_in] = circuit_code_in;
-		msg->mCircuitCodeToIPPort[circuit_code_in] = ip_port_in;
-
-		LL_INFOS("Messaging") << "Circuit code " << circuit_code_in << " from "
-				<< msg->getSender() << " for agent " << id << " in session "
-				<< session_id << LL_ENDL;
-
-		const LLUseCircuitCodeResponder* responder =
-			(const LLUseCircuitCodeResponder*) user;
-		if(responder)
-		{
-			responder->complete(msg->getSender(), id);
-		}
-	}
-	else
-	{
-		LL_WARNS("Messaging") << "Got zero circuit code in use_circuit_code" << LL_ENDL;
-	}
-=======
-                                            void** user)
-{
-    U32 circuit_code_in;
-    msg->getU32Fast(_PREHASH_CircuitCode, _PREHASH_Code, circuit_code_in);
-
-    U32 ip = msg->getSenderIP();
-    U32 port = msg->getSenderPort();
-
-    U64 ip64 = ip;
-    U64 port64 = port;
-    U64 ip_port_in = (ip64 << 32) | port64;
-
-    if (circuit_code_in)
-    {
-        //if (!msg->mCircuitCodes.checkKey(circuit_code_in))
-        code_session_map_t::iterator it;
-        it = msg->mCircuitCodes.find(circuit_code_in);
-        if(it == msg->mCircuitCodes.end())
-        {
-            // Whoah, abort!  We don't know anything about this circuit code.
-            LL_WARNS("Messaging") << "UseCircuitCode for " << circuit_code_in
-                    << " received without AddCircuitCode message - aborting"
-                    << LL_ENDL;
-            return;
-        }
-
-        LLUUID id;
-        msg->getUUIDFast(_PREHASH_CircuitCode, _PREHASH_ID, id);
-        LLUUID session_id;
-        msg->getUUIDFast(_PREHASH_CircuitCode, _PREHASH_SessionID, session_id);
-        if(session_id != (*it).second)
-        {
-            LL_WARNS("Messaging") << "UseCircuitCode unmatched session id. Got "
-                    << session_id << " but expected " << (*it).second
-                    << LL_ENDL;
-            return;
-        }
-
-        // Clean up previous references to this ip/port or circuit
-        U64 ip_port_old = get_if_there(msg->mCircuitCodeToIPPort, circuit_code_in, U64(0));
-        U32 circuit_code_old = get_if_there(msg->mIPPortToCircuitCode, ip_port_in, U32(0));
-
-        if (ip_port_old)
-        {
-            if ((ip_port_old == ip_port_in) && (circuit_code_old == circuit_code_in))
-            {
-                // Current information is the same as incoming info, ignore
-                LL_INFOS("Messaging") << "Got duplicate UseCircuitCode for circuit " << circuit_code_in << " to " << msg->getSender() << LL_ENDL;
-                return;
-            }
-
-            // Hmm, got a different IP and port for the same circuit code.
-            U32 circut_code_old_ip_port = get_if_there(msg->mIPPortToCircuitCode, ip_port_old, U32(0));
-            msg->mCircuitCodeToIPPort.erase(circut_code_old_ip_port);
-            msg->mIPPortToCircuitCode.erase(ip_port_old);
-            U32 old_port = (U32)(ip_port_old & (U64)0xFFFFFFFF);
-            U32 old_ip = (U32)(ip_port_old >> 32);
-            LL_INFOS("Messaging") << "Removing derelict lookup entry for circuit " << circuit_code_old << " to " << LLHost(old_ip, old_port) << LL_ENDL;
-        }
-
-        if (circuit_code_old)
-        {
-            LLHost cur_host(ip, port);
-
-            LL_WARNS("Messaging") << "Disabling existing circuit for " << cur_host << LL_ENDL;
-            msg->disableCircuit(cur_host);
-            if (circuit_code_old == circuit_code_in)
-            {
-                LL_WARNS("Messaging") << "Asymmetrical circuit to ip/port lookup!" << LL_ENDL;
-                LL_WARNS("Messaging") << "Multiple circuit codes for " << cur_host << " probably!" << LL_ENDL;
-                LL_WARNS("Messaging") << "Permanently disabling circuit" << LL_ENDL;
-                return;
-            }
-            else
-            {
-                LL_WARNS("Messaging") << "Circuit code changed for " << msg->getSender()
-                        << " from " << circuit_code_old << " to "
-                        << circuit_code_in << LL_ENDL;
-            }
-        }
-
-        // Since this comes from the viewer, it's untrusted, but it
-        // passed the circuit code and session id check, so we will go
-        // ahead and persist the ID associated.
-        LLCircuitData *cdp = msg->mCircuitInfo.findCircuit(msg->getSender());
-        BOOL had_circuit_already = cdp ? TRUE : FALSE;
-
-        msg->enableCircuit(msg->getSender(), FALSE);
-        cdp = msg->mCircuitInfo.findCircuit(msg->getSender());
-        if(cdp)
-        {
-            cdp->setRemoteID(id);
-            cdp->setRemoteSessionID(session_id);
-        }
-
-        if (!had_circuit_already)
-        {
-            //
-            // HACK HACK HACK HACK HACK!
-            //
-            // This would NORMALLY happen inside logValidMsg, but at the point that this happens
-            // inside logValidMsg, there's no circuit for this message yet.  So the awful thing that
-            // we do here is do it inside this message handler immediately AFTER the message is
-            // handled.
-            //
-            // We COULD not do this, but then what happens is that some of the circuit bookkeeping
-            // gets broken, especially the packets in count.  That causes some later packets to flush
-            // the RecentlyReceivedReliable list, resulting in an error in which UseCircuitCode
-            // doesn't get properly duplicate suppressed.  Not a BIG deal, but it's somewhat confusing
-            // (and bad from a state point of view).  DJS 9/23/04
-            //
-            cdp->checkPacketInID(gMessageSystem->mCurrentRecvPacketID, FALSE ); // Since this is the first message on the circuit, by definition it's not resent.
-        }
-
-        msg->mIPPortToCircuitCode[ip_port_in] = circuit_code_in;
-        msg->mCircuitCodeToIPPort[circuit_code_in] = ip_port_in;
-
-        LL_INFOS("Messaging") << "Circuit code " << circuit_code_in << " from "
-                << msg->getSender() << " for agent " << id << " in session "
-                << session_id << LL_ENDL;
-
-        const LLUseCircuitCodeResponder* responder =
-            (const LLUseCircuitCodeResponder*) user;
-        if(responder)
-        {
-            responder->complete(msg->getSender(), id);
-        }
-    }
-    else
-    {
-        LL_WARNS("Messaging") << "Got zero circuit code in use_circuit_code" << LL_ENDL;
-    }
->>>>>>> e1623bb2
-}
-
-// static
-void LLMessageSystem::processError(LLMessageSystem* msg, void**)
-{
-    S32 error_code = 0;
-    msg->getS32("Data", "Code", error_code);
-    std::string error_token;
-    msg->getString("Data", "Token", error_token);
-
-    LLUUID error_id;
-    msg->getUUID("Data", "ID", error_id);
-    std::string error_system;
-    msg->getString("Data", "System", error_system);
-
-    std::string error_message;
-    msg->getString("Data", "Message", error_message);
-
-    LL_WARNS("Messaging") << "Message error from " << msg->getSender() << " - "
-        << error_code << " " << error_token << " " << error_id << " \""
-        << error_system << "\" \"" << error_message << "\"" << LL_ENDL;
-}
-
-
-static LLHTTPNode& messageRootNode()
-{
-    static LLHTTPNode root_node;
-    static bool initialized = false;
-    if (!initialized) {
-        initialized = true;
-        LLHTTPRegistrar::buildAllServices(root_node);
-    }
-
-    return root_node;
-}
-
-//static
-void LLMessageSystem::dispatch(
-    const std::string& msg_name,
-    const LLSD& message)
-{
-    LLPointer<LLSimpleResponse> responsep = LLSimpleResponse::create();
-    dispatch(msg_name, message, responsep);
-}
-
-//static
-void LLMessageSystem::dispatch(
-    const std::string& msg_name,
-    const LLSD& message,
-    LLHTTPNode::ResponsePtr responsep)
-{
-    if ((gMessageSystem->mMessageTemplates.find
-            (LLMessageStringTable::getInstance()->getString(msg_name.c_str())) ==
-                gMessageSystem->mMessageTemplates.end()) &&
-        !LLMessageConfig::isValidMessage(msg_name))
-    {
-        LL_WARNS("Messaging") << "Ignoring unknown message " << msg_name << LL_ENDL;
-        responsep->notFound("Invalid message name");
-        return;
-    }
-
-    std::string path = "/message/" + msg_name;
-    LLSD context;
-    const LLHTTPNode* handler = messageRootNode().traverse(path, context);
-    if (!handler)
-    {
-        LL_WARNS("Messaging")   << "LLMessageService::dispatch > no handler for "
-                << path << LL_ENDL;
-        return;
-    }
-    // enable this for output of message names
-    LL_DEBUGS("Messaging") << "< \"" << msg_name << "\"" << LL_ENDL;
-    LL_DEBUGS("Messaging") << "context: " << context << LL_ENDL;
-    LL_DEBUGS("Messaging") << "message: " << message << LL_ENDL;
-
-    handler->post(responsep, context, message);
-}
-
-//static
-void LLMessageSystem::dispatchTemplate(const std::string& msg_name,
-                                        const LLSD& message,
-                                        LLHTTPNode::ResponsePtr responsep)
-{
-    LLTemplateMessageDispatcher dispatcher(*(gMessageSystem->mTemplateMessageReader));
-    dispatcher.dispatch(msg_name, message, responsep);
-}
-
-static void check_for_unrecognized_messages(
-        const char* type,
-        const LLSD& map,
-        LLMessageSystem::message_template_name_map_t& templates)
-{
-    for (LLSD::map_const_iterator iter = map.beginMap(),
-            end = map.endMap();
-         iter != end; ++iter)
-    {
-        const char* name = LLMessageStringTable::getInstance()->getString(iter->first.c_str());
-
-        if (templates.find(name) == templates.end())
-        {
-            LL_INFOS("AppInit") << "    " << type
-                << " ban list contains unrecognized message "
-                << name << LL_ENDL;
-        }
-    }
-}
-
-void LLMessageSystem::setMessageBans(
-        const LLSD& trusted, const LLSD& untrusted)
-{
-    LL_DEBUGS("AppInit") << "LLMessageSystem::setMessageBans:" << LL_ENDL;
-    bool any_set = false;
-
-    for (message_template_name_map_t::iterator iter = mMessageTemplates.begin(),
-             end = mMessageTemplates.end();
-         iter != end; ++iter)
-    {
-        LLMessageTemplate* mt = iter->second;
-
-        std::string name(mt->mName);
-        bool ban_from_trusted
-            = trusted.has(name) && trusted.get(name).asBoolean();
-        bool ban_from_untrusted
-            = untrusted.has(name) && untrusted.get(name).asBoolean();
-
-        mt->mBanFromTrusted = ban_from_trusted;
-        mt->mBanFromUntrusted = ban_from_untrusted;
-
-        if (ban_from_trusted  ||  ban_from_untrusted)
-        {
-            LL_INFOS("AppInit") << "    " << name << " banned from "
-                << (ban_from_trusted ? "TRUSTED " : " ")
-                << (ban_from_untrusted ? "UNTRUSTED " : " ")
-                << LL_ENDL;
-            any_set = true;
-        }
-    }
-
-    if (!any_set)
-    {
-        LL_DEBUGS("AppInit") << "    no messages banned" << LL_ENDL;
-    }
-
-    check_for_unrecognized_messages("trusted", trusted, mMessageTemplates);
-    check_for_unrecognized_messages("untrusted", untrusted, mMessageTemplates);
-}
-
-S32 LLMessageSystem::sendError(
-    const LLHost& host,
-    const LLUUID& agent_id,
-    S32 code,
-    const std::string& token,
-    const LLUUID& id,
-    const std::string& system,
-    const std::string& message,
-    const LLSD& data)
-{
-    newMessage("Error");
-    nextBlockFast(_PREHASH_AgentData);
-    addUUIDFast(_PREHASH_AgentID, agent_id);
-    nextBlockFast(_PREHASH_Data);
-    addS32("Code", code);
-    addString("Token", token);
-    addUUID("ID", id);
-    addString("System", system);
-    std::string temp;
-    temp = message;
-    if(temp.size() > (size_t)MTUBYTES) temp.resize((size_t)MTUBYTES);
-    addString("Message", message);
-    LLPointer<LLSDBinaryFormatter> formatter = new LLSDBinaryFormatter;
-    std::ostringstream ostr;
-    formatter->format(data, ostr);
-    temp = ostr.str();
-    bool pack_data = true;
-    static const std::string ERROR_MESSAGE_NAME("Error");
-    if (LLMessageConfig::getMessageFlavor(ERROR_MESSAGE_NAME) ==
-        LLMessageConfig::TEMPLATE_FLAVOR)
-    {
-        S32 msg_size = temp.size() + mMessageBuilder->getMessageSize();
-        if(msg_size >= ETHERNET_MTU_BYTES)
-        {
-            pack_data = false;
-        }
-    }
-    if(pack_data)
-    {
-        addBinaryData("Data", (void*)temp.c_str(), temp.size());
-    }
-    else
-    {
-        LL_WARNS("Messaging") << "Data and message were too large -- data removed."
-            << LL_ENDL;
-        addBinaryData("Data", NULL, 0);
-    }
-    return sendReliable(host);
-}
-
-void    process_packet_ack(LLMessageSystem *msgsystem, void** /*user_data*/)
-{
-    TPACKETID packet_id;
-
-    LLHost host = msgsystem->getSender();
-    LLCircuitData *cdp = msgsystem->mCircuitInfo.findCircuit(host);
-    if (cdp)
-    {
-
-        S32 ack_count = msgsystem->getNumberOfBlocksFast(_PREHASH_Packets);
-
-        for (S32 i = 0; i < ack_count; i++)
-        {
-            msgsystem->getU32Fast(_PREHASH_Packets, _PREHASH_ID, packet_id, i);
-//          LL_DEBUGS("Messaging") << "ack recvd' from " << host << " for packet " << (TPACKETID)packet_id << LL_ENDL;
-            cdp->ackReliablePacket(packet_id);
-        }
-        if (!cdp->getUnackedPacketCount())
-        {
-            // Remove this circuit from the list of circuits with unacked packets
-            gMessageSystem->mCircuitInfo.mUnackedCircuitMap.erase(host);
-        }
-    }
-}
-
-
-/*
-void process_log_messages(LLMessageSystem* msg, void**)
-{
-    U8 log_message;
-
-    msg->getU8Fast(_PREHASH_Options, _PREHASH_Enable, log_message);
-
-    if (log_message)
-    {
-        LL_INFOS("Messaging") << "Starting logging via message" << LL_ENDL;
-        msg->startLogging();
-    }
-    else
-    {
-        LL_INFOS("Messaging") << "Stopping logging via message" << LL_ENDL;
-        msg->stopLogging();
-    }
-}*/
-
-// Make circuit trusted if the MD5 Digest matches, otherwise
-// notify remote end that they are not trusted.
-void process_create_trusted_circuit(LLMessageSystem *msg, void **)
-{
-    // don't try to create trust on machines with no shared secret
-    std::string shared_secret = get_shared_secret();
-    if(shared_secret.empty()) return;
-
-    LLUUID remote_id;
-    msg->getUUIDFast(_PREHASH_DataBlock, _PREHASH_EndPointID, remote_id);
-
-    LLCircuitData *cdp = msg->mCircuitInfo.findCircuit(msg->getSender());
-    if (!cdp)
-    {
-        LL_WARNS("Messaging") << "Attempt to create trusted circuit without circuit data: "
-                << msg->getSender() << LL_ENDL;
-        return;
-    }
-
-    LLUUID local_id;
-    local_id = cdp->getLocalEndPointID();
-    if (remote_id == local_id)
-    {
-        //  Don't respond to requests that use the same end point ID
-        return;
-    }
-
-    U32 untrusted_interface = msg->getUntrustedInterface().getAddress();
-    U32 last_interface = msg->getReceivingInterface().getAddress();
-    if ( ( untrusted_interface != INVALID_HOST_IP_ADDRESS ) && ( untrusted_interface == last_interface ) )
-    {
-        if( msg->getBlockUntrustedInterface() )
-        {
-            LL_WARNS("Messaging") << "Ignoring CreateTrustedCircuit on public interface from host: "
-                << msg->getSender() << LL_ENDL;
-            return;
-        }
-        else
-        {
-            LL_WARNS("Messaging") << "Processing CreateTrustedCircuit on public interface from host: "
-                << msg->getSender() << LL_ENDL;
-        }
-    }
-
-    char their_digest[MD5HEX_STR_SIZE]; /* Flawfinder: ignore */
-    S32 size = msg->getSizeFast(_PREHASH_DataBlock, _PREHASH_Digest);
-    if(size != MD5HEX_STR_BYTES)
-    {
-        // ignore requests which pack the wrong amount of data.
-        return;
-    }
-    msg->getBinaryDataFast(_PREHASH_DataBlock, _PREHASH_Digest, their_digest, MD5HEX_STR_BYTES);
-    their_digest[MD5HEX_STR_SIZE - 1] = '\0';
-    if(msg->isMatchingDigestForWindowAndUUIDs(their_digest, TRUST_TIME_WINDOW, local_id, remote_id))
-    {
-        cdp->setTrusted(TRUE);
-        LL_INFOS("Messaging") << "Trusted digest from " << msg->getSender() << LL_ENDL;
-        return;
-    }
-    else if (cdp->getTrusted())
-    {
-        // The digest is bad, but this circuit is already trusted.
-        // This means that this could just be the result of a stale deny sent from a while back, and
-        // the message system is being slow.  Don't bother sending the deny, as it may continually
-        // ping-pong back and forth on a very hosed circuit.
-        LL_WARNS("Messaging") << "Ignoring bad digest from known trusted circuit: " << their_digest
-            << " host: " << msg->getSender() << LL_ENDL;
-        return;
-    }
-    else
-    {
-        LL_WARNS("Messaging") << "Bad digest from known circuit: " << their_digest
-                << " host: " << msg->getSender() << LL_ENDL;
-        msg->sendDenyTrustedCircuit(msg->getSender());
-        return;
-    }
-}
-
-void process_deny_trusted_circuit(LLMessageSystem *msg, void **)
-{
-    // don't try to create trust on machines with no shared secret
-    std::string shared_secret = get_shared_secret();
-    if(shared_secret.empty()) return;
-
-    LLUUID remote_id;
-    msg->getUUIDFast(_PREHASH_DataBlock, _PREHASH_EndPointID, remote_id);
-
-    LLCircuitData *cdp = msg->mCircuitInfo.findCircuit(msg->getSender());
-    if (!cdp)
-    {
-        return;
-    }
-
-    LLUUID local_id;
-    local_id = cdp->getLocalEndPointID();
-    if (remote_id == local_id)
-    {
-        //  Don't respond to requests that use the same end point ID
-        return;
-    }
-
-    U32 untrusted_interface = msg->getUntrustedInterface().getAddress();
-    U32 last_interface = msg->getReceivingInterface().getAddress();
-    if ( ( untrusted_interface != INVALID_HOST_IP_ADDRESS ) && ( untrusted_interface == last_interface ) )
-    {
-        if( msg->getBlockUntrustedInterface() )
-        {
-            LL_WARNS("Messaging") << "Ignoring DenyTrustedCircuit on public interface from host: "
-                << msg->getSender() << LL_ENDL;
-            return;
-        }
-        else
-        {
-            LL_WARNS("Messaging") << "Processing DenyTrustedCircuit on public interface from host: "
-                << msg->getSender() << LL_ENDL;
-        }
-    }
-
-<<<<<<< HEAD
-// Make circuit trusted if the MD5 Digest matches, otherwise
-// notify remote end that they are not trusted.
-void process_create_trusted_circuit(LLMessageSystem *msg, void **)
-{
-	// don't try to create trust on machines with no shared secret
-	std::string shared_secret = get_shared_secret();
-	if(shared_secret.empty()) return;
-
-	LLUUID remote_id;
-	msg->getUUIDFast(_PREHASH_DataBlock, _PREHASH_EndPointID, remote_id);
-
-	LLCircuitData *cdp = msg->mCircuitInfo.findCircuit(msg->getSender());
-	if (!cdp)
-	{
-		LL_WARNS("Messaging") << "Attempt to create trusted circuit without circuit data: "
-				<< msg->getSender() << LL_ENDL;
-		return;
-	}
-
-	LLUUID local_id;
-	local_id = cdp->getLocalEndPointID();
-	if (remote_id == local_id)
-	{
-		//	Don't respond to requests that use the same end point ID
-		return;
-	}
-
-	U32 untrusted_interface = msg->getUntrustedInterface().getAddress();
-	U32 last_interface = msg->getReceivingInterface().getAddress();
-	if ( ( untrusted_interface != INVALID_HOST_IP_ADDRESS ) && ( untrusted_interface == last_interface ) )
-	{
-		if( msg->getBlockUntrustedInterface() )
-		{
-			LL_WARNS("Messaging") << "Ignoring CreateTrustedCircuit on public interface from host: "
-				<< msg->getSender() << LL_ENDL;
-			return;
-		}
-		else
-		{
-			LL_WARNS("Messaging") << "Processing CreateTrustedCircuit on public interface from host: "
-				<< msg->getSender() << LL_ENDL;
-		}
-	}
-
-	char their_digest[MD5HEX_STR_SIZE];	/* Flawfinder: ignore */
-	S32 size = msg->getSizeFast(_PREHASH_DataBlock, _PREHASH_Digest);
-	if(size != MD5HEX_STR_BYTES)
-	{
-		// ignore requests which pack the wrong amount of data.
-		return;
-	}
-	msg->getBinaryDataFast(_PREHASH_DataBlock, _PREHASH_Digest, their_digest, MD5HEX_STR_BYTES);
-	their_digest[MD5HEX_STR_SIZE - 1] = '\0';
-	if(msg->isMatchingDigestForWindowAndUUIDs(their_digest, TRUST_TIME_WINDOW, local_id, remote_id))
-	{
-		cdp->setTrusted(true);
-		LL_INFOS("Messaging") << "Trusted digest from " << msg->getSender() << LL_ENDL;
-		return;
-	}
-	else if (cdp->getTrusted())
-	{
-		// The digest is bad, but this circuit is already trusted.
-		// This means that this could just be the result of a stale deny sent from a while back, and
-		// the message system is being slow.  Don't bother sending the deny, as it may continually
-		// ping-pong back and forth on a very hosed circuit.
-		LL_WARNS("Messaging") << "Ignoring bad digest from known trusted circuit: " << their_digest
-			<< " host: " << msg->getSender() << LL_ENDL;
-		return;
-	}
-	else
-	{
-		LL_WARNS("Messaging") << "Bad digest from known circuit: " << their_digest
-				<< " host: " << msg->getSender() << LL_ENDL;
-		msg->sendDenyTrustedCircuit(msg->getSender());
-		return;
-	}
-}		   
-=======
->>>>>>> e1623bb2
-
-    // Assume that we require trust to proceed, so resend.
-    // This catches the case where a circuit that was trusted
-    // times out, and allows us to re-establish it, but does
-    // mean that if our shared_secret or clock is wrong, we'll
-    // spin.
-    // *TODO: probably should keep a count of number of resends
-    // per circuit, and stop resending after a while.
-    LL_INFOS("Messaging") << "Got DenyTrustedCircuit. Sending CreateTrustedCircuit to "
-            << msg->getSender() << LL_ENDL;
-    msg->sendCreateTrustedCircuit(msg->getSender(), local_id, remote_id);
-}
-
-
-void dump_prehash_files()
-{
-    U32 i;
-    std::string filename("../../indra/llmessage/message_prehash.h");
-    LLFILE* fp = LLFile::fopen(filename, "w");  /* Flawfinder: ignore */
-    if (fp)
-    {
-        fprintf(
-            fp,
-            "/**\n"
-            " * @file message_prehash.h\n"
-            " * @brief header file of externs of prehashed variables plus defines.\n"
-            " *\n"
-            " * $LicenseInfo:firstyear=2003&license=viewerlgpl$"
-            " * $/LicenseInfo$"
-            " */\n\n"
-            "#ifndef LL_MESSAGE_PREHASH_H\n#define LL_MESSAGE_PREHASH_H\n\n");
-        fprintf(
-            fp,
-            "/**\n"
-            " * Generated from message template version number %.3f\n"
-            " */\n",
-            gMessageSystem->mMessageFileVersionNumber);
-        fprintf(fp, "\n\nextern F32 const gPrehashVersionNumber;\n\n");
-        for (i = 0; i < MESSAGE_NUMBER_OF_HASH_BUCKETS; i++)
-        {
-            if (!LLMessageStringTable::getInstance()->mEmpty[i] && LLMessageStringTable::getInstance()->mString[i][0] != '.')
-            {
-                fprintf(fp, "extern char const* const _PREHASH_%s;\n", LLMessageStringTable::getInstance()->mString[i]);
-            }
-        }
-        fprintf(fp, "\n\n#endif\n");
-        fclose(fp);
-    }
-    filename = std::string("../../indra/llmessage/message_prehash.cpp");
-    fp = LLFile::fopen(filename, "w");  /* Flawfinder: ignore */
-    if (fp)
-    {
-        fprintf(
-            fp,
-            "/**\n"
-            " * @file message_prehash.cpp\n"
-            " * @brief file of prehashed variables\n"
-            " *\n"
-            " * $LicenseInfo:firstyear=2003&license=viewerlgpl$"
-            " * $/LicenseInfo$"
-            " */\n\n"
-            "/**\n"
-            " * Generated from message template version number %.3f\n"
-            " */\n",
-            gMessageSystem->mMessageFileVersionNumber);
-        fprintf(fp, "#include \"linden_common.h\"\n");
-        fprintf(fp, "#include \"message.h\"\n\n");
-        fprintf(fp, "\n\nF32 const gPrehashVersionNumber = %.3ff;\n\n", gMessageSystem->mMessageFileVersionNumber);
-        for (i = 0; i < MESSAGE_NUMBER_OF_HASH_BUCKETS; i++)
-        {
-            if (!LLMessageStringTable::getInstance()->mEmpty[i] && LLMessageStringTable::getInstance()->mString[i][0] != '.')
-            {
-                fprintf(fp, "char const* const _PREHASH_%s = LLMessageStringTable::getInstance()->getString(\"%s\");\n", LLMessageStringTable::getInstance()->mString[i], LLMessageStringTable::getInstance()->mString[i]);
-            }
-        }
-        fclose(fp);
-    }
-}
-
-bool start_messaging_system(
-<<<<<<< HEAD
-	const std::string& template_name,
-	U32 port,
-	S32 version_major,
-	S32 version_minor,
-	S32 version_patch,
-	bool b_dump_prehash_file,
-	const std::string& secret,
-	const LLUseCircuitCodeResponder* responder,
-	bool failure_is_fatal,
-	const F32 circuit_heartbeat_interval, 
-	const F32 circuit_timeout)
-{
-	gMessageSystem = new LLMessageSystem(
-		template_name,
-		port, 
-		version_major, 
-		version_minor, 
-		version_patch,
-		failure_is_fatal,
-		circuit_heartbeat_interval,
-		circuit_timeout);
-	g_shared_secret.assign(secret);
-
-	if (!gMessageSystem)
-	{
-		LL_ERRS("AppInit") << "Messaging system initialization failed." << LL_ENDL;
-		return false;
-	}
-
-	// bail if system encountered an error.
-	if(!gMessageSystem->isOK())
-	{
-		return false;
-	}
-
-	if (b_dump_prehash_file)
-	{
-		dump_prehash_files();
-		exit(0);
-	}
-	else
-	{
-		if (gMessageSystem->mMessageFileVersionNumber != gPrehashVersionNumber)
-		{
-			LL_INFOS("AppInit") << "Message template version does not match prehash version number" << LL_ENDL;
-			LL_INFOS("AppInit") << "Run simulator with -prehash command line option to rebuild prehash data" << LL_ENDL;
-		}
-		else
-		{
-			LL_DEBUGS("AppInit") << "Message template version matches prehash version number" << LL_ENDL;
-		}
-	}
-
-	gMessageSystem->setHandlerFuncFast(_PREHASH_StartPingCheck,			process_start_ping_check,		NULL);
-	gMessageSystem->setHandlerFuncFast(_PREHASH_CompletePingCheck,		process_complete_ping_check,	NULL);
-	gMessageSystem->setHandlerFuncFast(_PREHASH_OpenCircuit,			open_circuit,			NULL);
-	gMessageSystem->setHandlerFuncFast(_PREHASH_CloseCircuit,			close_circuit,			NULL);
-
-	//gMessageSystem->setHandlerFuncFast(_PREHASH_AssignCircuitCode, LLMessageSystem::processAssignCircuitCode);	   
-	gMessageSystem->setHandlerFuncFast(_PREHASH_AddCircuitCode, LLMessageSystem::processAddCircuitCode);
-	//gMessageSystem->setHandlerFuncFast(_PREHASH_AckAddCircuitCode,		ack_add_circuit_code,		NULL);
-	gMessageSystem->setHandlerFuncFast(_PREHASH_UseCircuitCode, LLMessageSystem::processUseCircuitCode, (void**)responder);
-	gMessageSystem->setHandlerFuncFast(_PREHASH_PacketAck,             process_packet_ack,	    NULL);
-	//gMessageSystem->setHandlerFuncFast(_PREHASH_LogMessages,			process_log_messages,	NULL);
-	gMessageSystem->setHandlerFuncFast(_PREHASH_CreateTrustedCircuit,
-				       process_create_trusted_circuit,
-				       NULL);
-	gMessageSystem->setHandlerFuncFast(_PREHASH_DenyTrustedCircuit,
-				       process_deny_trusted_circuit,
-				       NULL);
-	gMessageSystem->setHandlerFunc("Error", LLMessageSystem::processError);
-
-	// We can hand this to the null_message_callback since it is a
-	// trusted message, so it will automatically be denied if it isn't
-	// trusted and ignored if it is -- exactly what we want.
-	gMessageSystem->setHandlerFunc(
-		"RequestTrustedCircuit",
-		null_message_callback,
-		NULL);
-
-	// Initialize the transfer manager
-	gTransferManager.init();
-
-	return true;
-=======
-    const std::string& template_name,
-    U32 port,
-    S32 version_major,
-    S32 version_minor,
-    S32 version_patch,
-    bool b_dump_prehash_file,
-    const std::string& secret,
-    const LLUseCircuitCodeResponder* responder,
-    bool failure_is_fatal,
-    const F32 circuit_heartbeat_interval,
-    const F32 circuit_timeout)
-{
-    gMessageSystem = new LLMessageSystem(
-        template_name,
-        port,
-        version_major,
-        version_minor,
-        version_patch,
-        failure_is_fatal,
-        circuit_heartbeat_interval,
-        circuit_timeout);
-    g_shared_secret.assign(secret);
-
-    if (!gMessageSystem)
-    {
-        LL_ERRS("AppInit") << "Messaging system initialization failed." << LL_ENDL;
-        return FALSE;
-    }
-
-    // bail if system encountered an error.
-    if(!gMessageSystem->isOK())
-    {
-        return FALSE;
-    }
-
-    if (b_dump_prehash_file)
-    {
-        dump_prehash_files();
-        exit(0);
-    }
-    else
-    {
-        if (gMessageSystem->mMessageFileVersionNumber != gPrehashVersionNumber)
-        {
-            LL_INFOS("AppInit") << "Message template version does not match prehash version number" << LL_ENDL;
-            LL_INFOS("AppInit") << "Run simulator with -prehash command line option to rebuild prehash data" << LL_ENDL;
-        }
-        else
-        {
-            LL_DEBUGS("AppInit") << "Message template version matches prehash version number" << LL_ENDL;
-        }
-    }
-
-    gMessageSystem->setHandlerFuncFast(_PREHASH_StartPingCheck,         process_start_ping_check,       NULL);
-    gMessageSystem->setHandlerFuncFast(_PREHASH_CompletePingCheck,      process_complete_ping_check,    NULL);
-    gMessageSystem->setHandlerFuncFast(_PREHASH_OpenCircuit,            open_circuit,           NULL);
-    gMessageSystem->setHandlerFuncFast(_PREHASH_CloseCircuit,           close_circuit,          NULL);
-
-    //gMessageSystem->setHandlerFuncFast(_PREHASH_AssignCircuitCode, LLMessageSystem::processAssignCircuitCode);
-    gMessageSystem->setHandlerFuncFast(_PREHASH_AddCircuitCode, LLMessageSystem::processAddCircuitCode);
-    //gMessageSystem->setHandlerFuncFast(_PREHASH_AckAddCircuitCode,        ack_add_circuit_code,       NULL);
-    gMessageSystem->setHandlerFuncFast(_PREHASH_UseCircuitCode, LLMessageSystem::processUseCircuitCode, (void**)responder);
-    gMessageSystem->setHandlerFuncFast(_PREHASH_PacketAck,             process_packet_ack,      NULL);
-    //gMessageSystem->setHandlerFuncFast(_PREHASH_LogMessages,          process_log_messages,   NULL);
-    gMessageSystem->setHandlerFuncFast(_PREHASH_CreateTrustedCircuit,
-                       process_create_trusted_circuit,
-                       NULL);
-    gMessageSystem->setHandlerFuncFast(_PREHASH_DenyTrustedCircuit,
-                       process_deny_trusted_circuit,
-                       NULL);
-    gMessageSystem->setHandlerFunc("Error", LLMessageSystem::processError);
-
-    // We can hand this to the null_message_callback since it is a
-    // trusted message, so it will automatically be denied if it isn't
-    // trusted and ignored if it is -- exactly what we want.
-    gMessageSystem->setHandlerFunc(
-        "RequestTrustedCircuit",
-        null_message_callback,
-        NULL);
-
-    // Initialize the transfer manager
-    gTransferManager.init();
-
-    return TRUE;
->>>>>>> e1623bb2
-}
-
-void LLMessageSystem::startLogging()
-{
-<<<<<<< HEAD
-	mVerboseLog = true;
-	std::ostringstream str;
-	str << "START MESSAGE LOG" << std::endl;
-	str << "Legend:" << std::endl;
-	str << "\t<-\tincoming message" <<std::endl;
-	str << "\t->\toutgoing message" << std::endl;
-	str << "     <>        host           size    zero      id name";
-	LL_INFOS("Messaging") << str.str() << LL_ENDL;
-=======
-    mVerboseLog = TRUE;
-    std::ostringstream str;
-    str << "START MESSAGE LOG" << std::endl;
-    str << "Legend:" << std::endl;
-    str << "\t<-\tincoming message" <<std::endl;
-    str << "\t->\toutgoing message" << std::endl;
-    str << "     <>        host           size    zero      id name";
-    LL_INFOS("Messaging") << str.str() << LL_ENDL;
->>>>>>> e1623bb2
-}
-
-void LLMessageSystem::stopLogging()
-{
-<<<<<<< HEAD
-	if(mVerboseLog)
-	{
-		mVerboseLog = false;
-		LL_INFOS("Messaging") << "END MESSAGE LOG" << LL_ENDL;
-	}
-=======
-    if(mVerboseLog)
-    {
-        mVerboseLog = FALSE;
-        LL_INFOS("Messaging") << "END MESSAGE LOG" << LL_ENDL;
-    }
->>>>>>> e1623bb2
-}
-
-void LLMessageSystem::summarizeLogs(std::ostream& str)
-{
-    std::string buffer;
-    std::string tmp_str;
-    F32 run_time = mMessageSystemTimer.getElapsedTimeF32();
-    str << "START MESSAGE LOG SUMMARY" << std::endl;
-    buffer = llformat( "Run time: %12.3f seconds", run_time);
-
-    // Incoming
-    str << buffer << std::endl << "Incoming:" << std::endl;
-    tmp_str = U64_to_str(mTotalBytesIn);
-    buffer = llformat( "Total bytes received:      %20s (%5.2f kbits per second)", tmp_str.c_str(), ((F32)mTotalBytesIn * 0.008f) / run_time);
-    str << buffer << std::endl;
-    tmp_str = U64_to_str(mPacketsIn);
-    buffer = llformat( "Total packets received:    %20s (%5.2f packets per second)", tmp_str.c_str(), ((F32) mPacketsIn / run_time));
-    str << buffer << std::endl;
-    buffer = llformat( "Average packet size:       %20.0f bytes", (F32)mTotalBytesIn / (F32)mPacketsIn);
-    str << buffer << std::endl;
-    tmp_str = U64_to_str(mReliablePacketsIn);
-    buffer = llformat( "Total reliable packets:    %20s (%5.2f%%)", tmp_str.c_str(), 100.f * ((F32) mReliablePacketsIn)/((F32) mPacketsIn + 1));
-    str << buffer << std::endl;
-    tmp_str = U64_to_str(mCompressedPacketsIn);
-    buffer = llformat( "Total compressed packets:  %20s (%5.2f%%)", tmp_str.c_str(), 100.f * ((F32) mCompressedPacketsIn)/((F32) mPacketsIn + 1));
-    str << buffer << std::endl;
-    S64 savings = mUncompressedBytesIn - mCompressedBytesIn;
-    tmp_str = U64_to_str(savings);
-    buffer = llformat( "Total compression savings: %20s bytes", tmp_str.c_str());
-    str << buffer << std::endl;
-    tmp_str = U64_to_str(savings/(mCompressedPacketsIn +1));
-    buffer = llformat( "Avg comp packet savings:   %20s (%5.2f : 1)", tmp_str.c_str(), ((F32) mUncompressedBytesIn)/((F32) mCompressedBytesIn+1));
-    str << buffer << std::endl;
-    tmp_str = U64_to_str(savings/(mPacketsIn+1));
-    buffer = llformat( "Avg overall comp savings:  %20s (%5.2f : 1)", tmp_str.c_str(), ((F32) mTotalBytesIn + (F32) savings)/((F32) mTotalBytesIn + 1.f));
-
-    // Outgoing
-    str << buffer << std::endl << std::endl << "Outgoing:" << std::endl;
-    tmp_str = U64_to_str(mTotalBytesOut);
-    buffer = llformat( "Total bytes sent:          %20s (%5.2f kbits per second)", tmp_str.c_str(), ((F32)mTotalBytesOut * 0.008f) / run_time );
-    str << buffer << std::endl;
-    tmp_str = U64_to_str(mPacketsOut);
-    buffer = llformat( "Total packets sent:        %20s (%5.2f packets per second)", tmp_str.c_str(), ((F32)mPacketsOut / run_time));
-    str << buffer << std::endl;
-    buffer = llformat( "Average packet size:       %20.0f bytes", (F32)mTotalBytesOut / (F32)mPacketsOut);
-    str << buffer << std::endl;
-    tmp_str = U64_to_str(mReliablePacketsOut);
-    buffer = llformat( "Total reliable packets:    %20s (%5.2f%%)", tmp_str.c_str(), 100.f * ((F32) mReliablePacketsOut)/((F32) mPacketsOut + 1));
-    str << buffer << std::endl;
-    tmp_str = U64_to_str(mCompressedPacketsOut);
-    buffer = llformat( "Total compressed packets:  %20s (%5.2f%%)", tmp_str.c_str(), 100.f * ((F32) mCompressedPacketsOut)/((F32) mPacketsOut + 1));
-    str << buffer << std::endl;
-    savings = mUncompressedBytesOut - mCompressedBytesOut;
-    tmp_str = U64_to_str(savings);
-    buffer = llformat( "Total compression savings: %20s bytes", tmp_str.c_str());
-    str << buffer << std::endl;
-    tmp_str = U64_to_str(savings/(mCompressedPacketsOut +1));
-    buffer = llformat( "Avg comp packet savings:   %20s (%5.2f : 1)", tmp_str.c_str(), ((F32) mUncompressedBytesOut)/((F32) mCompressedBytesOut+1));
-    str << buffer << std::endl;
-    tmp_str = U64_to_str(savings/(mPacketsOut+1));
-    buffer = llformat( "Avg overall comp savings:  %20s (%5.2f : 1)", tmp_str.c_str(), ((F32) mTotalBytesOut + (F32) savings)/((F32) mTotalBytesOut + 1.f));
-    str << buffer << std::endl << std::endl;
-    buffer = llformat( "SendPacket failures:       %20d", mSendPacketFailureCount);
-    str << buffer << std::endl;
-    buffer = llformat( "Dropped packets:           %20d", mDroppedPackets);
-    str << buffer << std::endl;
-    buffer = llformat( "Resent packets:            %20d", mResentPackets);
-    str << buffer << std::endl;
-    buffer = llformat( "Failed reliable resends:   %20d", mFailedResendPackets);
-    str << buffer << std::endl;
-    buffer = llformat( "Off-circuit rejected packets: %17d", mOffCircuitPackets);
-    str << buffer << std::endl;
-    buffer = llformat( "On-circuit invalid packets:   %17d", mInvalidOnCircuitPackets);
-    str << buffer << std::endl << std::endl;
-
-    str << "Decoding: " << std::endl;
-    buffer = llformat( "%35s%10s%10s%10s%10s", "Message", "Count", "Time", "Max", "Avg");
-    str << buffer << std:: endl;
-    F32 avg;
-    for (message_template_name_map_t::const_iterator iter = mMessageTemplates.begin(),
-             end = mMessageTemplates.end();
-         iter != end; iter++)
-    {
-        const LLMessageTemplate* mt = iter->second;
-        if(mt->mTotalDecoded > 0)
-        {
-            avg = mt->mTotalDecodeTime / (F32)mt->mTotalDecoded;
-            buffer = llformat( "%35s%10u%10f%10f%10f", mt->mName, mt->mTotalDecoded, mt->mTotalDecodeTime, mt->mMaxDecodeTimePerMsg, avg);
-            str << buffer << std::endl;
-        }
-    }
-    str << "END MESSAGE LOG SUMMARY" << std::endl;
-}
-
-void end_messaging_system(bool print_summary)
-{
-    gTransferManager.cleanup();
-    LLTransferTargetVFile::updateQueue(true); // shutdown LLTransferTargetVFile
-    if (gMessageSystem)
-    {
-        gMessageSystem->stopLogging();
-
-        if (print_summary)
-        {
-            std::ostringstream str;
-            gMessageSystem->summarizeLogs(str);
-            LL_INFOS("Messaging") << str.str().c_str() << LL_ENDL;
-        }
-
-        delete static_cast<LLMessageSystem*>(gMessageSystem);
-        gMessageSystem = NULL;
-    }
-}
-
-void LLMessageSystem::resetReceiveCounts()
-{
-    mNumMessageCounts = 0;
-
-    for (message_template_name_map_t::iterator iter = mMessageTemplates.begin(),
-             end = mMessageTemplates.end();
-         iter != end; iter++)
-    {
-        LLMessageTemplate* mt = iter->second;
-        mt->mDecodeTimeThisFrame = 0.f;
-    }
-}
-
-
-void LLMessageSystem::dumpReceiveCounts()
-{
-    LLMessageTemplate       *mt;
-
-    for (message_template_name_map_t::iterator iter = mMessageTemplates.begin(),
-             end = mMessageTemplates.end();
-         iter != end; iter++)
-    {
-        LLMessageTemplate* mt = iter->second;
-        mt->mReceiveCount = 0;
-        mt->mReceiveBytes = 0;
-        mt->mReceiveInvalid = 0;
-    }
-
-    S32 i;
-    for (i = 0; i < mNumMessageCounts; i++)
-    {
-        mt = get_ptr_in_map(mMessageNumbers,mMessageCountList[i].mMessageNum);
-        if (mt)
-        {
-            mt->mReceiveCount++;
-            mt->mReceiveBytes += mMessageCountList[i].mMessageBytes;
-            if (mMessageCountList[i].mInvalid)
-            {
-                mt->mReceiveInvalid++;
-            }
-        }
-    }
-
-    if(mNumMessageCounts > 0)
-    {
-        LL_DEBUGS("Messaging") << "Dump: " << mNumMessageCounts << " messages processed in " << mReceiveTime << " seconds" << LL_ENDL;
-        for (message_template_name_map_t::const_iterator iter = mMessageTemplates.begin(),
-                 end = mMessageTemplates.end();
-             iter != end; iter++)
-        {
-            const LLMessageTemplate* mt = iter->second;
-            if (mt->mReceiveCount > 0)
-            {
-                LL_INFOS("Messaging") << "Num: " << std::setw(3) << mt->mReceiveCount << " Bytes: " << std::setw(6) << mt->mReceiveBytes
-                        << " Invalid: " << std::setw(3) << mt->mReceiveInvalid << " " << mt->mName << " " << ll_round(100 * mt->mDecodeTimeThisFrame / mReceiveTime.value()) << "%" << LL_ENDL;
-            }
-        }
-    }
-}
-
-
-
-bool LLMessageSystem::isClear() const
-{
-    return mMessageBuilder->isClear();
-}
-
-
-S32 LLMessageSystem::flush(const LLHost &host)
-{
-    if (mMessageBuilder->getMessageSize())
-    {
-        S32 sentbytes = sendMessage(host);
-        clearMessage();
-        return sentbytes;
-    }
-    else
-    {
-        return 0;
-    }
-}
-
-U32 LLMessageSystem::getListenPort( void ) const
-{
-    return mPort;
-}
-
-// TODO: babbage: remove this horror!
-S32 LLMessageSystem::zeroCodeAdjustCurrentSendTotal()
-{
-<<<<<<< HEAD
-	if(mMessageBuilder == mLLSDMessageBuilder)
-	{
-		// babbage: don't compress LLSD messages, so delta is 0
-		return 0;
-	}
-	
-	if (! mMessageBuilder->isBuilt())
-	{
-		mSendSize = mMessageBuilder->buildMessage(
-			mSendBuffer,
-			MAX_BUFFER_SIZE,
-			0);
-	}
-	// TODO: babbage: remove this horror
-	mMessageBuilder->setBuilt(false);
-
-	S32 count = mSendSize;
-	
-	S32 net_gain = 0;
-	U8 num_zeroes = 0;
-	
-	U8 *inptr = (U8 *)mSendBuffer;
-=======
-    if(mMessageBuilder == mLLSDMessageBuilder)
-    {
-        // babbage: don't compress LLSD messages, so delta is 0
-        return 0;
-    }
-
-    if (! mMessageBuilder->isBuilt())
-    {
-        mSendSize = mMessageBuilder->buildMessage(
-            mSendBuffer,
-            MAX_BUFFER_SIZE,
-            0);
-    }
-    // TODO: babbage: remove this horror
-    mMessageBuilder->setBuilt(FALSE);
-
-    S32 count = mSendSize;
-
-    S32 net_gain = 0;
-    U8 num_zeroes = 0;
-
-    U8 *inptr = (U8 *)mSendBuffer;
->>>>>>> e1623bb2
-
-// skip the packet id field
-
-    for (U32 ii = 0; ii < LL_PACKET_ID_SIZE; ++ii)
-    {
-        count--;
-        inptr++;
-    }
-
-// don't actually build, just test
-
-// sequential zero bytes are encoded as 0 [U8 count]
-// with 0 0 [count] representing wrap (>256 zeroes)
-
-    while (count--)
-    {
-        if (!(*inptr))   // in a zero count
-        {
-            if (num_zeroes)
-            {
-                if (++num_zeroes > 254)
-                {
-                    num_zeroes = 0;
-                }
-                net_gain--;   // subseqent zeroes save one
-            }
-            else
-            {
-                net_gain++;  // starting a zero count adds one
-                num_zeroes = 1;
-            }
-            inptr++;
-        }
-        else
-        {
-            if (num_zeroes)
-            {
-                num_zeroes = 0;
-            }
-            inptr++;
-        }
-    }
-    if (net_gain < 0)
-    {
-        return net_gain;
-    }
-    else
-    {
-        return 0;
-    }
-}
-
-
-
-S32 LLMessageSystem::zeroCodeExpand(U8** data, S32* data_size)
-{
-    if ((*data_size ) < LL_MINIMUM_VALID_PACKET_SIZE)
-    {
-        LL_WARNS("Messaging") << "zeroCodeExpand() called with data_size of " << *data_size
-            << LL_ENDL;
-    }
-
-    mTotalBytesIn += *data_size;
-
-    // if we're not zero-coded, simply return.
-    if (!(*data[0] & LL_ZERO_CODE_FLAG))
-    {
-        return 0;
-    }
-
-    S32 in_size = *data_size;
-    mCompressedPacketsIn++;
-    mCompressedBytesIn += *data_size;
-
-    *data[0] &= (~LL_ZERO_CODE_FLAG);
-
-    S32 count = (*data_size);
-
-    U8 *inptr = (U8 *)*data;
-    U8 *outptr = (U8 *)mEncodedRecvBuffer;
-
-// skip the packet id field
-
-    for (U32 ii = 0; ii < LL_PACKET_ID_SIZE; ++ii)
-    {
-        count--;
-        *outptr++ = *inptr++;
-    }
-
-// reconstruct encoded packet, keeping track of net size gain
-
-// sequential zero bytes are encoded as 0 [U8 count]
-// with 0 0 [count] representing wrap (>256 zeroes)
-
-    while (count--)
-    {
-        if (outptr > (&mEncodedRecvBuffer[MAX_BUFFER_SIZE-1]))
-        {
-            LL_WARNS("Messaging") << "attempt to write past reasonable encoded buffer size 1" << LL_ENDL;
-            callExceptionFunc(MX_WROTE_PAST_BUFFER_SIZE);
-            outptr = mEncodedRecvBuffer;
-            break;
-        }
-        if (!((*outptr++ = *inptr++)))
-        {
-            while (((count--)) && (!(*inptr)))
-            {
-                *outptr++ = *inptr++;
-                if (outptr > (&mEncodedRecvBuffer[MAX_BUFFER_SIZE-256]))
-                {
-                    LL_WARNS("Messaging") << "attempt to write past reasonable encoded buffer size 2" << LL_ENDL;
-                    callExceptionFunc(MX_WROTE_PAST_BUFFER_SIZE);
-                    outptr = mEncodedRecvBuffer;
-                    count = -1;
-                    break;
-                }
-                memset(outptr,0,255);
-                outptr += 255;
-            }
-
-            if (count < 0)
-            {
-                break;
-            }
-
-            else
-            {
-                if (outptr > (&mEncodedRecvBuffer[MAX_BUFFER_SIZE-(*inptr)]))
-                {
-                    LL_WARNS("Messaging") << "attempt to write past reasonable encoded buffer size 3" << LL_ENDL;
-                    callExceptionFunc(MX_WROTE_PAST_BUFFER_SIZE);
-                    outptr = mEncodedRecvBuffer;
-                }
-                memset(outptr,0,(*inptr) - 1);
-                outptr += ((*inptr) - 1);
-                inptr++;
-            }
-        }
-    }
-
-    *data = mEncodedRecvBuffer;
-    *data_size = (S32)(outptr - mEncodedRecvBuffer);
-    mUncompressedBytesIn += *data_size;
-
-    return(in_size);
-}
-
-
-void LLMessageSystem::addTemplate(LLMessageTemplate *templatep)
-{
-    if (mMessageTemplates.count(templatep->mName) > 0)
-    {
-        LL_ERRS("Messaging") << templatep->mName << " already  used as a template name!"
-            << LL_ENDL;
-    }
-    mMessageTemplates[templatep->mName] = templatep;
-    mMessageNumbers[templatep->mMessageNumber] = templatep;
-}
-
-
-void LLMessageSystem::setHandlerFuncFast(const char *name, void (*handler_func)(LLMessageSystem *msgsystem, void **user_data), void **user_data)
-{
-    LLMessageTemplate* msgtemplate = get_ptr_in_map(mMessageTemplates, name);
-    if (msgtemplate)
-    {
-        msgtemplate->setHandlerFunc(handler_func, user_data);
-    }
-    else
-    {
-        LL_ERRS("Messaging") << name << " is not a known message name!" << LL_ENDL;
-    }
-}
-
-bool LLMessageSystem::callHandler(const char *name,
-        bool trustedSource, LLMessageSystem* msg)
-{
-    name = LLMessageStringTable::getInstance()->getString(name);
-    message_template_name_map_t::const_iterator iter;
-    iter = mMessageTemplates.find(name);
-    if(iter == mMessageTemplates.end())
-    {
-        LL_WARNS("Messaging") << "LLMessageSystem::callHandler: unknown message "
-            << name << LL_ENDL;
-        return false;
-    }
-
-    const LLMessageTemplate* msg_template = iter->second;
-    if (msg_template->isBanned(trustedSource))
-    {
-        LL_WARNS("Messaging") << "LLMessageSystem::callHandler: banned message "
-            << name
-            << " from "
-            << (trustedSource ? "trusted " : "untrusted ")
-            << "source" << LL_ENDL;
-        return false;
-    }
-
-    return msg_template->callHandlerFunc(msg);
-}
-
-
-void LLMessageSystem::setExceptionFunc(EMessageException e,
-                                       msg_exception_callback func,
-                                       void* data)
-{
-    callbacks_t::iterator it = mExceptionCallbacks.find(e);
-    if(it != mExceptionCallbacks.end())
-    {
-        mExceptionCallbacks.erase(it);
-    }
-    if(func)
-    {
-        mExceptionCallbacks.insert(callbacks_t::value_type(e, exception_t(func, data)));
-    }
-}
-
-bool LLMessageSystem::callExceptionFunc(EMessageException exception)
-{
-<<<<<<< HEAD
-	callbacks_t::iterator it = mExceptionCallbacks.find(exception);
-	if(it == mExceptionCallbacks.end())
-	{
-		return false;
-	}
-=======
-    callbacks_t::iterator it = mExceptionCallbacks.find(exception);
-    if(it == mExceptionCallbacks.end())
-    {
-        return FALSE;
-    }
->>>>>>> e1623bb2
-
-    exception_t& ex = it->second;
-    msg_exception_callback ex_cb = ex.first;
-
-<<<<<<< HEAD
-	if (!ex_cb)
-	{
-		LL_WARNS("Messaging") << "LLMessageSystem::callExceptionFunc: bad message exception callback." << LL_ENDL;
-		return false;
-	}
-=======
-    if (!ex_cb)
-    {
-        LL_WARNS("Messaging") << "LLMessageSystem::callExceptionFunc: bad message exception callback." << LL_ENDL;
-        return FALSE;
-    }
->>>>>>> e1623bb2
-
-    (ex_cb)(this, ex.second, exception);
-
-<<<<<<< HEAD
-	return true;
-=======
-    return TRUE;
->>>>>>> e1623bb2
-}
-
-void LLMessageSystem::setTimingFunc(msg_timing_callback func, void* data)
-{
-    mTimingCallback = func;
-    mTimingCallbackData = data;
-}
-
-bool LLMessageSystem::isCircuitCodeKnown(U32 code) const
-{
-<<<<<<< HEAD
-	if(mCircuitCodes.find(code) == mCircuitCodes.end())
-		return false;
-	return true;
-=======
-    if(mCircuitCodes.find(code) == mCircuitCodes.end())
-        return FALSE;
-    return TRUE;
->>>>>>> e1623bb2
-}
-
-bool LLMessageSystem::isMessageFast(const char *msg)
-{
-    return msg == mMessageReader->getMessageName();
-}
-
-
-char* LLMessageSystem::getMessageName()
-{
-    return const_cast<char*>(mMessageReader->getMessageName());
-}
-
-const LLUUID& LLMessageSystem::getSenderID() const
-{
-    LLCircuitData *cdp = mCircuitInfo.findCircuit(mLastSender);
-    if (cdp)
-    {
-        return (cdp->mRemoteID);
-    }
-
-    return LLUUID::null;
-}
-
-const LLUUID& LLMessageSystem::getSenderSessionID() const
-{
-    LLCircuitData *cdp = mCircuitInfo.findCircuit(mLastSender);
-    if (cdp)
-    {
-        return (cdp->mRemoteSessionID);
-    }
-    return LLUUID::null;
-}
-
-bool LLMessageSystem::generateDigestForNumberAndUUIDs(
-    char* digest,
-    const U32 number,
-    const LLUUID& id1,
-    const LLUUID& id2) const
-{
-    // *NOTE: This method is needlessly inefficient. Instead of
-    // calling LLUUID::asString, it should just call
-    // LLUUID::toString().
-
-    const char *colon = ":";
-    char tbuf[16];  /* Flawfinder: ignore */
-    LLMD5 d;
-    std::string id1string = id1.asString();
-    std::string id2string = id2.asString();
-    std::string shared_secret = get_shared_secret();
-    unsigned char * secret = (unsigned char*)shared_secret.c_str();
-    unsigned char * id1str = (unsigned char*)id1string.c_str();
-    unsigned char * id2str = (unsigned char*)id2string.c_str();
-
-    memset(digest, 0, MD5HEX_STR_SIZE);
-
-    if( secret != NULL)
-    {
-        d.update(secret, (U32)strlen((char *) secret)); /* Flawfinder: ignore */
-    }
-
-    d.update((const unsigned char *) colon, (U32)strlen(colon));    /* Flawfinder: ignore */
-
-    snprintf(tbuf, sizeof(tbuf),"%i", number);      /* Flawfinder: ignore */
-    d.update((unsigned char *) tbuf, (U32)strlen(tbuf));    /* Flawfinder: ignore */
-
-    d.update((const unsigned char *) colon, (U32)strlen(colon));    /* Flawfinder: ignore */
-    if( (char*) id1str != NULL)
-    {
-        d.update(id1str, (U32)strlen((char *) id1str)); /* Flawfinder: ignore */
-    }
-    d.update((const unsigned char *) colon, (U32)strlen(colon));    /* Flawfinder: ignore */
-
-    if( (char*) id2str != NULL)
-    {
-        d.update(id2str, (U32)strlen((char *) id2str)); /* Flawfinder: ignore */
-    }
-
-    d.finalize();
-    d.hex_digest(digest);
-    digest[MD5HEX_STR_SIZE - 1] = '\0';
-
-    return true;
-}
-
-bool LLMessageSystem::generateDigestForWindowAndUUIDs(char* digest, const S32 window, const LLUUID &id1, const LLUUID &id2) const
-{
-    if(0 == window) return false;
-    std::string shared_secret = get_shared_secret();
-    if(shared_secret.empty())
-    {
-        LL_ERRS("Messaging") << "Trying to generate complex digest on a machine without a shared secret!" << LL_ENDL;
-    }
-
-    U32 now = (U32)time(NULL);
-
-    now /= window;
-
-    bool result = generateDigestForNumberAndUUIDs(digest, now, id1, id2);
-
-    return result;
-}
-
-bool LLMessageSystem::isMatchingDigestForWindowAndUUIDs(const char* digest, const S32 window, const LLUUID &id1, const LLUUID &id2) const
-{
-    if(0 == window) return false;
-
-    std::string shared_secret = get_shared_secret();
-    if(shared_secret.empty())
-    {
-        LL_ERRS("Messaging") << "Trying to compare complex digests on a machine without a shared secret!" << LL_ENDL;
-    }
-
-    char our_digest[MD5HEX_STR_SIZE];   /* Flawfinder: ignore */
-    U32 now = (U32)time(NULL);
-
-    now /= window;
-
-    // Check 1 window ago, now, and one window from now to catch edge
-    // conditions. Process them as current window, one window ago, and
-    // one window in the future to catch the edges.
-    const S32 WINDOW_BIN_COUNT = 3;
-    U32 window_bin[WINDOW_BIN_COUNT];
-    window_bin[0] = now;
-    window_bin[1] = now - 1;
-    window_bin[2] = now + 1;
-    for(S32 i = 0; i < WINDOW_BIN_COUNT; ++i)
-    {
-        generateDigestForNumberAndUUIDs(our_digest, window_bin[i], id2, id1);
-        if(0 == strncmp(digest, our_digest, MD5HEX_STR_BYTES))
-        {
-            return true;
-        }
-    }
-    return false;
-}
-
-bool LLMessageSystem::generateDigestForNumber(char* digest, const U32 number) const
-{
-    memset(digest, 0, MD5HEX_STR_SIZE);
-
-    LLMD5 d;
-    std::string shared_secret = get_shared_secret();
-    d = LLMD5((const unsigned char *)shared_secret.c_str(), number);
-    d.hex_digest(digest);
-    digest[MD5HEX_STR_SIZE - 1] = '\0';
-
-    return true;
-}
-
-bool LLMessageSystem::generateDigestForWindow(char* digest, const S32 window) const
-{
-    if(0 == window) return false;
-
-    std::string shared_secret = get_shared_secret();
-    if(shared_secret.empty())
-    {
-        LL_ERRS("Messaging") << "Trying to generate simple digest on a machine without a shared secret!" << LL_ENDL;
-    }
-
-    U32 now = (U32)time(NULL);
-
-    now /= window;
-
-    bool result = generateDigestForNumber(digest, now);
-
-    return result;
-}
-
-bool LLMessageSystem::isMatchingDigestForWindow(const char* digest, S32 const window) const
-{
-    if(0 == window) return false;
-
-    std::string shared_secret = get_shared_secret();
-    if(shared_secret.empty())
-    {
-        LL_ERRS("Messaging") << "Trying to compare simple digests on a machine without a shared secret!" << LL_ENDL;
-    }
-
-    char our_digest[MD5HEX_STR_SIZE];   /* Flawfinder: ignore */
-    U32 now = (S32)time(NULL);
-
-    now /= window;
-
-    // Check 1 window ago, now, and one window from now to catch edge
-    // conditions. Process them as current window, one window ago, and
-    // one window in the future to catch the edges.
-    const S32 WINDOW_BIN_COUNT = 3;
-    U32 window_bin[WINDOW_BIN_COUNT];
-    window_bin[0] = now;
-    window_bin[1] = now - 1;
-    window_bin[2] = now + 1;
-    for(S32 i = 0; i < WINDOW_BIN_COUNT; ++i)
-    {
-        generateDigestForNumber(our_digest, window_bin[i]);
-        if(0 == strncmp(digest, our_digest, MD5HEX_STR_BYTES))
-        {
-            return true;
-        }
-    }
-    return false;
-}
-
-void LLMessageSystem::sendCreateTrustedCircuit(const LLHost &host, const LLUUID & id1, const LLUUID & id2)
-{
-    std::string shared_secret = get_shared_secret();
-    if(shared_secret.empty()) return;
-    char digest[MD5HEX_STR_SIZE];   /* Flawfinder: ignore */
-    if (id1.isNull())
-    {
-        LL_WARNS("Messaging") << "Can't send CreateTrustedCircuit to " << host << " because we don't have the local end point ID" << LL_ENDL;
-        return;
-    }
-    if (id2.isNull())
-    {
-        LL_WARNS("Messaging") << "Can't send CreateTrustedCircuit to " << host << " because we don't have the remote end point ID" << LL_ENDL;
-        return;
-    }
-    generateDigestForWindowAndUUIDs(digest, TRUST_TIME_WINDOW, id1, id2);
-    newMessageFast(_PREHASH_CreateTrustedCircuit);
-    nextBlockFast(_PREHASH_DataBlock);
-    addUUIDFast(_PREHASH_EndPointID, id1);
-    addBinaryDataFast(_PREHASH_Digest, digest, MD5HEX_STR_BYTES);
-    LL_INFOS("Messaging") << "xmitting digest: " << digest << " Host: " << host << LL_ENDL;
-    sendMessage(host);
-}
-
-void LLMessageSystem::sendDenyTrustedCircuit(const LLHost &host)
-{
-    mDenyTrustedCircuitSet.insert(host);
-}
-
-void LLMessageSystem::reallySendDenyTrustedCircuit(const LLHost &host)
-{
-    LLCircuitData *cdp = mCircuitInfo.findCircuit(host);
-    if (!cdp)
-    {
-        LL_WARNS("Messaging") << "Not sending DenyTrustedCircuit to host without a circuit." << LL_ENDL;
-        return;
-    }
-    LL_INFOS("Messaging") << "Sending DenyTrustedCircuit to " << host << LL_ENDL;
-    newMessageFast(_PREHASH_DenyTrustedCircuit);
-    nextBlockFast(_PREHASH_DataBlock);
-    addUUIDFast(_PREHASH_EndPointID, cdp->getLocalEndPointID());
-    sendMessage(host);
-}
-
-void null_message_callback(LLMessageSystem *msg, void **data)
-{
-    // Nothing should ever go here, but we use this to register messages
-    // that we are expecting to see (and spinning on) at startup.
-    return;
-}
-
-// Try to establish a bidirectional trust metric by pinging a host until it's
-// up, and then sending auth messages.
-void LLMessageSystem::establishBidirectionalTrust(const LLHost &host, S64 frame_count )
-{
-    LockMessageChecker lmc(this);
-
-    std::string shared_secret = get_shared_secret();
-    if(shared_secret.empty())
-    {
-        LL_ERRS("Messaging") << "Trying to establish bidirectional trust on a machine without a shared secret!" << LL_ENDL;
-    }
-    LLTimer timeout;
-
-    timeout.setTimerExpirySec(20.0);
-    setHandlerFuncFast(_PREHASH_StartPingCheck, null_message_callback, NULL);
-    setHandlerFuncFast(_PREHASH_CompletePingCheck, null_message_callback,
-               NULL);
-
-    while (! timeout.hasExpired())
-    {
-        newMessageFast(_PREHASH_StartPingCheck);
-        nextBlockFast(_PREHASH_PingID);
-        addU8Fast(_PREHASH_PingID, 0);
-        addU32Fast(_PREHASH_OldestUnacked, 0);
-        sendMessage(host);
-        if (lmc.checkMessages( frame_count ))
-        {
-            if (isMessageFast(_PREHASH_CompletePingCheck) &&
-                (getSender() == host))
-            {
-                break;
-            }
-        }
-        lmc.processAcks();
-        ms_sleep(1);
-    }
-
-    // Send a request, a deny, and give the host 2 seconds to complete
-    // the trust handshake.
-    newMessage("RequestTrustedCircuit");
-    sendMessage(host);
-    reallySendDenyTrustedCircuit(host);
-    setHandlerFuncFast(_PREHASH_StartPingCheck, process_start_ping_check, NULL);
-    setHandlerFuncFast(_PREHASH_CompletePingCheck, process_complete_ping_check, NULL);
-
-    timeout.setTimerExpirySec(2.0);
-    LLCircuitData* cdp = NULL;
-    while(!timeout.hasExpired())
-    {
-        cdp = mCircuitInfo.findCircuit(host);
-        if(!cdp) break; // no circuit anymore, no point continuing.
-        if(cdp->getTrusted()) break; // circuit is trusted.
-        lmc.checkMessages(frame_count);
-        lmc.processAcks();
-        ms_sleep(1);
-    }
-}
-
-
-void LLMessageSystem::dumpPacketToLog()
-{
-    LL_WARNS("Messaging") << "Packet Dump from:" << mPacketRing.getLastSender() << LL_ENDL;
-    LL_WARNS("Messaging") << "Packet Size:" << mTrueReceiveSize << LL_ENDL;
-    char line_buffer[256];      /* Flawfinder: ignore */
-    S32 i;
-    S32 cur_line_pos = 0;
-    S32 cur_line = 0;
-
-    for (i = 0; i < mTrueReceiveSize; i++)
-    {
-        S32 offset = cur_line_pos * 3;
-        snprintf(line_buffer + offset, sizeof(line_buffer) - offset,
-                 "%02x ", mTrueReceiveBuffer[i]);   /* Flawfinder: ignore */
-        cur_line_pos++;
-        if (cur_line_pos >= 16)
-        {
-            cur_line_pos = 0;
-            LL_WARNS("Messaging") << "PD:" << cur_line << "PD:" << line_buffer << LL_ENDL;
-            cur_line++;
-        }
-    }
-    if (cur_line_pos)
-    {
-        LL_WARNS("Messaging") << "PD:" << cur_line << "PD:" << line_buffer << LL_ENDL;
-    }
-}
-
-
-//static
-U64Microseconds LLMessageSystem::getMessageTimeUsecs(const bool update)
-{
-    if (gMessageSystem)
-    {
-        if (update)
-        {
-            gMessageSystem->mCurrentMessageTime = totalTime();
-        }
-        return gMessageSystem->mCurrentMessageTime;
-    }
-    else
-    {
-        return totalTime();
-    }
-}
-
-//static
-F64Seconds LLMessageSystem::getMessageTimeSeconds(const bool update)
-{
-    if (gMessageSystem)
-    {
-        if (update)
-        {
-            gMessageSystem->mCurrentMessageTime = totalTime();
-        }
-        return gMessageSystem->mCurrentMessageTime;
-    }
-    else
-    {
-        return F64Seconds(totalTime());
-    }
-}
-
-std::string get_shared_secret()
-{
-    static const std::string SHARED_SECRET_KEY("shared_secret");
-    if(g_shared_secret.empty())
-    {
-        LLApp* app = LLApp::instance();
-        if(app) return app->getOption(SHARED_SECRET_KEY);
-    }
-    return g_shared_secret;
-}
-
-typedef std::map<const char*, LLMessageBuilder*> BuilderMap;
-
-void LLMessageSystem::newMessageFast(const char *name)
-{
-<<<<<<< HEAD
-	//LL_DEBUGS("Messaging") << "creating new message: " << name << LL_ENDL;
-	LLMessageConfig::Flavor message_flavor =
-		LLMessageConfig::getMessageFlavor(name);
-	LLMessageConfig::Flavor server_flavor =
-		LLMessageConfig::getServerDefaultFlavor();
-
-	if(message_flavor == LLMessageConfig::TEMPLATE_FLAVOR)
-	{
-		mMessageBuilder = mTemplateMessageBuilder;
-	}
-	else if (message_flavor == LLMessageConfig::LLSD_FLAVOR)
-	{
-		mMessageBuilder = mLLSDMessageBuilder;
-	}
-	// NO_FLAVOR
-	else
-	{
-		if (server_flavor == LLMessageConfig::LLSD_FLAVOR)
-		{
-			mMessageBuilder = mLLSDMessageBuilder;
-		}
-		// TEMPLATE_FLAVOR or NO_FLAVOR
-		else
-		{
-			mMessageBuilder = mTemplateMessageBuilder;
-		}
-	}
-	mSendReliable = false;
-	mMessageBuilder->newMessage(name);
-}
-	
-=======
-    //LL_DEBUGS("Messaging") << "creating new message: " << name << LL_ENDL;
-    LLMessageConfig::Flavor message_flavor =
-        LLMessageConfig::getMessageFlavor(name);
-    LLMessageConfig::Flavor server_flavor =
-        LLMessageConfig::getServerDefaultFlavor();
-
-    if(message_flavor == LLMessageConfig::TEMPLATE_FLAVOR)
-    {
-        mMessageBuilder = mTemplateMessageBuilder;
-    }
-    else if (message_flavor == LLMessageConfig::LLSD_FLAVOR)
-    {
-        mMessageBuilder = mLLSDMessageBuilder;
-    }
-    // NO_FLAVOR
-    else
-    {
-        if (server_flavor == LLMessageConfig::LLSD_FLAVOR)
-        {
-            mMessageBuilder = mLLSDMessageBuilder;
-        }
-        // TEMPLATE_FLAVOR or NO_FLAVOR
-        else
-        {
-            mMessageBuilder = mTemplateMessageBuilder;
-        }
-    }
-    mSendReliable = FALSE;
-    mMessageBuilder->newMessage(name);
-}
-
->>>>>>> e1623bb2
-void LLMessageSystem::newMessage(const char *name)
-{
-    newMessageFast(LLMessageStringTable::getInstance()->getString(name));
-}
-
-void LLMessageSystem::addBinaryDataFast(const char *varname, const void *data, S32 size)
-{
-    mMessageBuilder->addBinaryData(varname, data, size);
-}
-
-void LLMessageSystem::addBinaryData(const char *varname, const void *data, S32 size)
-{
-    mMessageBuilder->addBinaryData(LLMessageStringTable::getInstance()->getString(varname),data, size);
-}
-
-void LLMessageSystem::addS8Fast(const char *varname, S8 v)
-{
-    mMessageBuilder->addS8(varname, v);
-}
-
-void LLMessageSystem::addS8(const char *varname, S8 v)
-{
-    mMessageBuilder->addS8(LLMessageStringTable::getInstance()->getString(varname), v);
-}
-
-void LLMessageSystem::addU8Fast(const char *varname, U8 v)
-{
-    mMessageBuilder->addU8(varname, v);
-}
-
-void LLMessageSystem::addU8(const char *varname, U8 v)
-{
-    mMessageBuilder->addU8(LLMessageStringTable::getInstance()->getString(varname), v);
-}
-
-void LLMessageSystem::addS16Fast(const char *varname, S16 v)
-{
-    mMessageBuilder->addS16(varname, v);
-}
-
-void LLMessageSystem::addS16(const char *varname, S16 v)
-{
-    mMessageBuilder->addS16(LLMessageStringTable::getInstance()->getString(varname), v);
-}
-
-void LLMessageSystem::addU16Fast(const char *varname, U16 v)
-{
-    mMessageBuilder->addU16(varname, v);
-}
-
-void LLMessageSystem::addU16(const char *varname, U16 v)
-{
-    mMessageBuilder->addU16(LLMessageStringTable::getInstance()->getString(varname), v);
-}
-
-void LLMessageSystem::addF32Fast(const char *varname, F32 v)
-{
-    mMessageBuilder->addF32(varname, v);
-}
-
-void LLMessageSystem::addF32(const char *varname, F32 v)
-{
-    mMessageBuilder->addF32(LLMessageStringTable::getInstance()->getString(varname), v);
-}
-
-void LLMessageSystem::addS32Fast(const char *varname, S32 v)
-{
-    mMessageBuilder->addS32(varname, v);
-}
-
-void LLMessageSystem::addS32(const char *varname, S32 v)
-{
-    mMessageBuilder->addS32(LLMessageStringTable::getInstance()->getString(varname), v);
-}
-
-void LLMessageSystem::addU32Fast(const char *varname, U32 v)
-{
-    mMessageBuilder->addU32(varname, v);
-}
-
-void LLMessageSystem::addU32(const char *varname, U32 v)
-{
-    mMessageBuilder->addU32(LLMessageStringTable::getInstance()->getString(varname), v);
-}
-
-void LLMessageSystem::addU64Fast(const char *varname, U64 v)
-{
-    mMessageBuilder->addU64(varname, v);
-}
-
-void LLMessageSystem::addU64(const char *varname, U64 v)
-{
-    mMessageBuilder->addU64(LLMessageStringTable::getInstance()->getString(varname), v);
-}
-
-void LLMessageSystem::addF64Fast(const char *varname, F64 v)
-{
-    mMessageBuilder->addF64(varname, v);
-}
-
-void LLMessageSystem::addF64(const char *varname, F64 v)
-{
-    mMessageBuilder->addF64(LLMessageStringTable::getInstance()->getString(varname), v);
-}
-
-void LLMessageSystem::addIPAddrFast(const char *varname, U32 v)
-{
-    mMessageBuilder->addIPAddr(varname, v);
-}
-
-void LLMessageSystem::addIPAddr(const char *varname, U32 v)
-{
-    mMessageBuilder->addIPAddr(LLMessageStringTable::getInstance()->getString(varname), v);
-}
-
-void LLMessageSystem::addIPPortFast(const char *varname, U16 v)
-{
-    mMessageBuilder->addIPPort(varname, v);
-}
-
-void LLMessageSystem::addIPPort(const char *varname, U16 v)
-{
-    mMessageBuilder->addIPPort(LLMessageStringTable::getInstance()->getString(varname), v);
-}
-
-void LLMessageSystem::addBOOLFast(const char* varname, bool v)
-{
-    mMessageBuilder->addBOOL(varname, v);
-}
-
-void LLMessageSystem::addBOOL(const char* varname, bool v)
-{
-    mMessageBuilder->addBOOL(LLMessageStringTable::getInstance()->getString(varname), v);
-}
-
-void LLMessageSystem::addStringFast(const char* varname, const char* v)
-{
-    mMessageBuilder->addString(varname, v);
-}
-
-void LLMessageSystem::addString(const char* varname, const char* v)
-{
-    mMessageBuilder->addString(LLMessageStringTable::getInstance()->getString(varname), v);
-}
-
-void LLMessageSystem::addStringFast(const char* varname, const std::string& v)
-{
-    mMessageBuilder->addString(varname, v);
-}
-
-void LLMessageSystem::addString(const char* varname, const std::string& v)
-{
-    mMessageBuilder->addString(LLMessageStringTable::getInstance()->getString(varname), v);
-}
-
-void LLMessageSystem::addVector3Fast(const char *varname, const LLVector3& v)
-{
-    mMessageBuilder->addVector3(varname, v);
-}
-
-void LLMessageSystem::addVector3(const char *varname, const LLVector3& v)
-{
-    mMessageBuilder->addVector3(LLMessageStringTable::getInstance()->getString(varname), v);
-}
-
-void LLMessageSystem::addVector4Fast(const char *varname, const LLVector4& v)
-{
-    mMessageBuilder->addVector4(varname, v);
-}
-
-void LLMessageSystem::addVector4(const char *varname, const LLVector4& v)
-{
-    mMessageBuilder->addVector4(LLMessageStringTable::getInstance()->getString(varname), v);
-}
-
-void LLMessageSystem::addVector3dFast(const char *varname, const LLVector3d& v)
-{
-    mMessageBuilder->addVector3d(varname, v);
-}
-
-void LLMessageSystem::addVector3d(const char *varname, const LLVector3d& v)
-{
-    mMessageBuilder->addVector3d(LLMessageStringTable::getInstance()->getString(varname), v);
-}
-
-void LLMessageSystem::addQuatFast(const char *varname, const LLQuaternion& v)
-{
-    mMessageBuilder->addQuat(varname, v);
-}
-
-void LLMessageSystem::addQuat(const char *varname, const LLQuaternion& v)
-{
-    mMessageBuilder->addQuat(LLMessageStringTable::getInstance()->getString(varname), v);
-}
-
-
-void LLMessageSystem::addUUIDFast(const char *varname, const LLUUID& v)
-{
-    mMessageBuilder->addUUID(varname, v);
-}
-
-void LLMessageSystem::addUUID(const char *varname, const LLUUID& v)
-{
-    mMessageBuilder->addUUID(LLMessageStringTable::getInstance()->getString(varname), v);
-}
-
-S32 LLMessageSystem::getCurrentSendTotal() const
-{
-    return mMessageBuilder->getMessageSize();
-}
-
-void LLMessageSystem::getS8Fast(const char *block, const char *var, S8 &u,
-                                S32 blocknum)
-{
-    mMessageReader->getS8(block, var, u, blocknum);
-}
-
-void LLMessageSystem::getS8(const char *block, const char *var, S8 &u,
-                            S32 blocknum)
-{
-    getS8Fast(LLMessageStringTable::getInstance()->getString(block),
-              LLMessageStringTable::getInstance()->getString(var), u, blocknum);
-}
-
-void LLMessageSystem::getU8Fast(const char *block, const char *var, U8 &u,
-                                S32 blocknum)
-{
-    mMessageReader->getU8(block, var, u, blocknum);
-}
-
-void LLMessageSystem::getU8(const char *block, const char *var, U8 &u,
-                            S32 blocknum)
-{
-    getU8Fast(LLMessageStringTable::getInstance()->getString(block),
-                LLMessageStringTable::getInstance()->getString(var), u, blocknum);
-}
-
-<<<<<<< HEAD
-void LLMessageSystem::getBOOLFast(const char *block, const char *var, bool &b,
-								  S32 blocknum)
-=======
-void LLMessageSystem::getBOOLFast(const char *block, const char *var, BOOL &b,
-                                  S32 blocknum)
->>>>>>> e1623bb2
-{
-    mMessageReader->getBOOL(block, var, b, blocknum);
-}
-
-<<<<<<< HEAD
-void LLMessageSystem::getBOOL(const char *block, const char *var, bool &b,
-							  S32 blocknum)
-=======
-void LLMessageSystem::getBOOL(const char *block, const char *var, BOOL &b,
-                              S32 blocknum)
->>>>>>> e1623bb2
-{
-    getBOOLFast(LLMessageStringTable::getInstance()->getString(block),
-                LLMessageStringTable::getInstance()->getString(var), b, blocknum);
-}
-
-void LLMessageSystem::getS16Fast(const char *block, const char *var, S16 &d,
-                                 S32 blocknum)
-{
-    mMessageReader->getS16(block, var, d, blocknum);
-}
-
-void LLMessageSystem::getS16(const char *block, const char *var, S16 &d,
-                             S32 blocknum)
-{
-    getS16Fast(LLMessageStringTable::getInstance()->getString(block),
-               LLMessageStringTable::getInstance()->getString(var), d, blocknum);
-}
-
-void LLMessageSystem::getU16Fast(const char *block, const char *var, U16 &d,
-                                 S32 blocknum)
-{
-    mMessageReader->getU16(block, var, d, blocknum);
-}
-
-void LLMessageSystem::getU16(const char *block, const char *var, U16 &d,
-                             S32 blocknum)
-{
-    getU16Fast(LLMessageStringTable::getInstance()->getString(block),
-               LLMessageStringTable::getInstance()->getString(var), d, blocknum);
-}
-
-void LLMessageSystem::getS32Fast(const char *block, const char *var, S32 &d,
-                                 S32 blocknum)
-{
-    mMessageReader->getS32(block, var, d, blocknum);
-}
-
-void LLMessageSystem::getS32(const char *block, const char *var, S32 &d,
-                             S32 blocknum)
-{
-    getS32Fast(LLMessageStringTable::getInstance()->getString(block),
-               LLMessageStringTable::getInstance()->getString(var), d, blocknum);
-}
-
-void LLMessageSystem::getU32Fast(const char *block, const char *var, U32 &d,
-                                 S32 blocknum)
-{
-    mMessageReader->getU32(block, var, d, blocknum);
-}
-
-void LLMessageSystem::getU32(const char *block, const char *var, U32 &d,
-                             S32 blocknum)
-{
-    getU32Fast(LLMessageStringTable::getInstance()->getString(block),
-                LLMessageStringTable::getInstance()->getString(var), d, blocknum);
-}
-
-void LLMessageSystem::getU64Fast(const char *block, const char *var, U64 &d,
-                                 S32 blocknum)
-{
-    mMessageReader->getU64(block, var, d, blocknum);
-}
-
-void LLMessageSystem::getU64(const char *block, const char *var, U64 &d,
-                             S32 blocknum)
-{
-
-    getU64Fast(LLMessageStringTable::getInstance()->getString(block),
-               LLMessageStringTable::getInstance()->getString(var), d, blocknum);
-}
-
-void LLMessageSystem::getBinaryDataFast(const char *blockname,
-                                        const char *varname,
-                                        void *datap, S32 size,
-                                        S32 blocknum, S32 max_size)
-{
-    mMessageReader->getBinaryData(blockname, varname, datap, size, blocknum,
-                                  max_size);
-}
-
-void LLMessageSystem::getBinaryData(const char *blockname,
-                                    const char *varname,
-                                    void *datap, S32 size,
-                                    S32 blocknum, S32 max_size)
-{
-    getBinaryDataFast(LLMessageStringTable::getInstance()->getString(blockname),
-                      LLMessageStringTable::getInstance()->getString(varname),
-                      datap, size, blocknum, max_size);
-}
-
-void LLMessageSystem::getF32Fast(const char *block, const char *var, F32 &d,
-                                 S32 blocknum)
-{
-    mMessageReader->getF32(block, var, d, blocknum);
-}
-
-void LLMessageSystem::getF32(const char *block, const char *var, F32 &d,
-                             S32 blocknum)
-{
-    getF32Fast(LLMessageStringTable::getInstance()->getString(block),
-               LLMessageStringTable::getInstance()->getString(var), d, blocknum);
-}
-
-void LLMessageSystem::getF64Fast(const char *block, const char *var, F64 &d,
-                                 S32 blocknum)
-{
-    mMessageReader->getF64(block, var, d, blocknum);
-}
-
-void LLMessageSystem::getF64(const char *block, const char *var, F64 &d,
-                             S32 blocknum)
-{
-    getF64Fast(LLMessageStringTable::getInstance()->getString(block),
-                LLMessageStringTable::getInstance()->getString(var), d, blocknum);
-}
-
-
-void LLMessageSystem::getVector3Fast(const char *block, const char *var,
-                                     LLVector3 &v, S32 blocknum )
-{
-    mMessageReader->getVector3(block, var, v, blocknum);
-}
-
-void LLMessageSystem::getVector3(const char *block, const char *var,
-                                 LLVector3 &v, S32 blocknum )
-{
-    getVector3Fast(LLMessageStringTable::getInstance()->getString(block),
-                   LLMessageStringTable::getInstance()->getString(var), v, blocknum);
-}
-
-void LLMessageSystem::getVector4Fast(const char *block, const char *var,
-                                     LLVector4 &v, S32 blocknum )
-{
-    mMessageReader->getVector4(block, var, v, blocknum);
-}
-
-void LLMessageSystem::getVector4(const char *block, const char *var,
-                                 LLVector4 &v, S32 blocknum )
-{
-    getVector4Fast(LLMessageStringTable::getInstance()->getString(block),
-                   LLMessageStringTable::getInstance()->getString(var), v, blocknum);
-}
-
-void LLMessageSystem::getVector3dFast(const char *block, const char *var,
-                                      LLVector3d &v, S32 blocknum )
-{
-    mMessageReader->getVector3d(block, var, v, blocknum);
-}
-
-void LLMessageSystem::getVector3d(const char *block, const char *var,
-                                  LLVector3d &v, S32 blocknum )
-{
-    getVector3dFast(LLMessageStringTable::getInstance()->getString(block),
-                LLMessageStringTable::getInstance()->getString(var), v, blocknum);
-}
-
-void LLMessageSystem::getQuatFast(const char *block, const char *var,
-                                  LLQuaternion &q, S32 blocknum )
-{
-    mMessageReader->getQuat(block, var, q, blocknum);
-}
-
-void LLMessageSystem::getQuat(const char *block, const char *var,
-                              LLQuaternion &q, S32 blocknum)
-{
-    getQuatFast(LLMessageStringTable::getInstance()->getString(block),
-            LLMessageStringTable::getInstance()->getString(var), q, blocknum);
-}
-
-void LLMessageSystem::getUUIDFast(const char *block, const char *var,
-                                  LLUUID &u, S32 blocknum )
-{
-    mMessageReader->getUUID(block, var, u, blocknum);
-}
-
-void LLMessageSystem::getUUID(const char *block, const char *var, LLUUID &u,
-                              S32 blocknum )
-{
-    getUUIDFast(LLMessageStringTable::getInstance()->getString(block),
-                LLMessageStringTable::getInstance()->getString(var), u, blocknum);
-}
-
-void LLMessageSystem::getIPAddrFast(const char *block, const char *var,
-                                    U32 &u, S32 blocknum)
-{
-    mMessageReader->getIPAddr(block, var, u, blocknum);
-}
-
-void LLMessageSystem::getIPAddr(const char *block, const char *var, U32 &u,
-                                S32 blocknum)
-{
-    getIPAddrFast(LLMessageStringTable::getInstance()->getString(block),
-                  LLMessageStringTable::getInstance()->getString(var), u, blocknum);
-}
-
-void LLMessageSystem::getIPPortFast(const char *block, const char *var,
-                                    U16 &u, S32 blocknum)
-{
-    mMessageReader->getIPPort(block, var, u, blocknum);
-}
-
-void LLMessageSystem::getIPPort(const char *block, const char *var, U16 &u,
-                                S32 blocknum)
-{
-    getIPPortFast(LLMessageStringTable::getInstance()->getString(block),
-                  LLMessageStringTable::getInstance()->getString(var), u,
-                  blocknum);
-}
-
-
-void LLMessageSystem::getStringFast(const char *block, const char *var,
-                                    S32 buffer_size, char *s, S32 blocknum)
-{
-    if(buffer_size <= 0)
-    {
-        LL_WARNS("Messaging") << "buffer_size <= 0" << LL_ENDL;
-    }
-    mMessageReader->getString(block, var, buffer_size, s, blocknum);
-}
-
-void LLMessageSystem::getString(const char *block, const char *var,
-                                S32 buffer_size, char *s, S32 blocknum )
-{
-    getStringFast(LLMessageStringTable::getInstance()->getString(block),
-                  LLMessageStringTable::getInstance()->getString(var), buffer_size, s,
-                  blocknum);
-}
-
-void LLMessageSystem::getStringFast(const char *block, const char *var,
-                                    std::string& outstr, S32 blocknum)
-{
-    mMessageReader->getString(block, var, outstr, blocknum);
-}
-
-void LLMessageSystem::getString(const char *block, const char *var,
-                                std::string& outstr, S32 blocknum )
-{
-    getStringFast(LLMessageStringTable::getInstance()->getString(block),
-                  LLMessageStringTable::getInstance()->getString(var), outstr,
-                  blocknum);
-}
-
-<<<<<<< HEAD
-bool	LLMessageSystem::has(const char *blockname) const
-=======
-BOOL    LLMessageSystem::has(const char *blockname) const
->>>>>>> e1623bb2
-{
-    return getNumberOfBlocks(blockname) > 0;
-}
-
-S32 LLMessageSystem::getNumberOfBlocksFast(const char *blockname) const
-{
-    return mMessageReader->getNumberOfBlocks(blockname);
-}
-
-S32 LLMessageSystem::getNumberOfBlocks(const char *blockname) const
-{
-    return getNumberOfBlocksFast(LLMessageStringTable::getInstance()->getString(blockname));
-}
-
-S32 LLMessageSystem::getSizeFast(const char *blockname, const char *varname) const
-{
-    return mMessageReader->getSize(blockname, varname);
-}
-
-S32 LLMessageSystem::getSize(const char *blockname, const char *varname) const
-{
-    return getSizeFast(LLMessageStringTable::getInstance()->getString(blockname),
-                       LLMessageStringTable::getInstance()->getString(varname));
-}
-
-// size in bytes of variable length data
-S32 LLMessageSystem::getSizeFast(const char *blockname, S32 blocknum,
-                                 const char *varname) const
-{
-    return mMessageReader->getSize(blockname, blocknum, varname);
-}
-
-S32 LLMessageSystem::getSize(const char *blockname, S32 blocknum,
-                             const char *varname) const
-{
-    return getSizeFast(LLMessageStringTable::getInstance()->getString(blockname), blocknum,
-                       LLMessageStringTable::getInstance()->getString(varname));
-}
-
-S32 LLMessageSystem::getReceiveSize() const
-{
-    return mMessageReader->getMessageSize();
-}
-
-<<<<<<< HEAD
-//static 
-void LLMessageSystem::setTimeDecodes( bool b )
-=======
-//static
-void LLMessageSystem::setTimeDecodes( BOOL b )
->>>>>>> e1623bb2
-{
-    LLMessageReader::setTimeDecodes(b);
-}
-
-//static
-void LLMessageSystem::setTimeDecodesSpamThreshold( F32 seconds )
-{
-    LLMessageReader::setTimeDecodesSpamThreshold(seconds);
-}
-
-LockMessageChecker::LockMessageChecker(LLMessageSystem* msgsystem):
-    // for the lifespan of this LockMessageChecker instance, use
-    // LLTemplateMessageReader as msgsystem's mMessageReader
-    LockMessageReader(msgsystem->mMessageReader, msgsystem->mTemplateMessageReader),
-    mMessageSystem(msgsystem)
-{}
-
-// HACK! babbage: return true if message rxed via either UDP or HTTP
-// TODO: babbage: move gServicePump in to LLMessageSystem?
-bool LLMessageSystem::checkAllMessages(LockMessageChecker& lmc, S64 frame_count, LLPumpIO* http_pump)
-{
-    if(lmc.checkMessages(frame_count))
-    {
-        return true;
-    }
-    U32 packetsIn = mPacketsIn;
-    http_pump->pump();
-    http_pump->callback();
-    return (mPacketsIn - packetsIn) > 0;
-}
-
-void LLMessageSystem::banUdpMessage(const std::string& name)
-{
-    message_template_name_map_t::iterator itt = mMessageTemplates.find(
-        LLMessageStringTable::getInstance()->getString(name.c_str())
-        );
-    if(itt != mMessageTemplates.end())
-    {
-        itt->second->banUdp();
-    }
-    else
-    {
-        LL_WARNS() << "Attempted to ban an unknown message: " << name << "." << LL_ENDL;
-    }
-}
-const LLHost& LLMessageSystem::getSender() const
-{
-    return mLastSender;
-}
-
-void LLMessageSystem::sendUntrustedSimulatorMessageCoro(std::string url, std::string message, LLSD body, UntrustedCallback_t callback)
-{
-    LLCore::HttpRequest::policy_t httpPolicy(LLCore::HttpRequest::DEFAULT_POLICY_ID);
-    LLCoreHttpUtil::HttpCoroutineAdapter::ptr_t
-        httpAdapter(new LLCoreHttpUtil::HttpCoroutineAdapter("untrustedSimulatorMessage", httpPolicy));
-    LLCore::HttpRequest::ptr_t httpRequest(new LLCore::HttpRequest);
-    LLCore::HttpOptions::ptr_t httpOpts = LLCore::HttpOptions::ptr_t(new LLCore::HttpOptions);
-
-
-    if (url.empty())
-    {
-        LL_WARNS() << "sendUntrustedSimulatorMessageCoro called with empty capability!" << LL_ENDL;
-        return;
-    }
-
-    LL_INFOS() << "sendUntrustedSimulatorMessageCoro: message " << message << " to cap " << url << LL_ENDL;
-    LLSD postData;
-    postData["message"] = message;
-    postData["body"] = body;
-
-    LLSD result = httpAdapter->postAndSuspend(httpRequest, url, postData, httpOpts);
-
-    LLSD httpResults = result[LLCoreHttpUtil::HttpCoroutineAdapter::HTTP_RESULTS];
-    LLCore::HttpStatus status = LLCoreHttpUtil::HttpCoroutineAdapter::getStatusFromLLSD(httpResults);
-
-    if ((callback) && (!callback.empty()))
-        callback((status) ? LL_ERR_NOERR : LL_ERR_TCP_TIMEOUT);
-}
-
-
-LLHTTPRegistration<LLHTTPNodeAdapter<LLTrustedMessageService> >
-    gHTTPRegistrationTrustedMessageWildcard("/trusted-message/<message-name>");
+/**
+ * @file message.cpp
+ * @brief LLMessageSystem class implementation
+ *
+ * $LicenseInfo:firstyear=2001&license=viewerlgpl$
+ * Second Life Viewer Source Code
+ * Copyright (C) 2010, Linden Research, Inc.
+ *
+ * This library is free software; you can redistribute it and/or
+ * modify it under the terms of the GNU Lesser General Public
+ * License as published by the Free Software Foundation;
+ * version 2.1 of the License only.
+ *
+ * This library is distributed in the hope that it will be useful,
+ * but WITHOUT ANY WARRANTY; without even the implied warranty of
+ * MERCHANTABILITY or FITNESS FOR A PARTICULAR PURPOSE.  See the GNU
+ * Lesser General Public License for more details.
+ *
+ * You should have received a copy of the GNU Lesser General Public
+ * License along with this library; if not, write to the Free Software
+ * Foundation, Inc., 51 Franklin Street, Fifth Floor, Boston, MA  02110-1301  USA
+ *
+ * Linden Research, Inc., 945 Battery Street, San Francisco, CA  94111  USA
+ * $/LicenseInfo$
+ */
+
+#include "linden_common.h"
+
+#include "message.h"
+
+// system library includes
+#if !LL_WINDOWS
+// following header files required for inet_addr()
+#include <sys/types.h>
+#include <sys/socket.h>
+#include <netinet/in.h>
+#include <arpa/inet.h>
+#endif
+#include <iomanip>
+#include <iterator>
+#include <sstream>
+
+#include "llapr.h"
+#include "apr_portable.h"
+#include "apr_network_io.h"
+#include "apr_poll.h"
+
+// linden library headers
+#include "llapp.h"
+#include "indra_constants.h"
+#include "lldir.h"
+#include "llerror.h"
+#include "llfasttimer.h"
+#include "llhttpnodeadapter.h"
+#include "llmd5.h"
+#include "llmessagebuilder.h"
+#include "llmessageconfig.h"
+#include "lltemplatemessagedispatcher.h"
+#include "llpumpio.h"
+#include "lltemplatemessagebuilder.h"
+#include "lltemplatemessagereader.h"
+#include "lltrustedmessageservice.h"
+#include "llmessagetemplate.h"
+#include "llmessagetemplateparser.h"
+#include "llsd.h"
+#include "llsdmessagebuilder.h"
+#include "llsdmessagereader.h"
+#include "llsdserialize.h"
+#include "llstring.h"
+#include "lltransfermanager.h"
+#include "lluuid.h"
+#include "llxfermanager.h"
+#include "llquaternion.h"
+#include "u64.h"
+#include "v3dmath.h"
+#include "v3math.h"
+#include "v4math.h"
+#include "lltransfertargetvfile.h"
+#include "llcorehttputil.h"
+#include "llpounceable.h"
+
+// Constants
+//const char* MESSAGE_LOG_FILENAME = "message.log";
+static const F32Seconds CIRCUIT_DUMP_TIMEOUT(30.f);
+static const S32 TRUST_TIME_WINDOW = 3;
+
+// *NOTE: This needs to be moved into a seperate file so that it never gets
+// included in the viewer.  30 Sep 2002 mark
+// *NOTE: I don't think it's important that the messgage system tracks
+// this since it must get set externally. 2004.08.25 Phoenix.
+static std::string g_shared_secret;
+std::string get_shared_secret();
+
+class LLMessagePollInfo
+{
+public:
+    apr_socket_t *mAPRSocketp;
+    apr_pollfd_t mPollFD;
+};
+
+class LLMessageHandlerBridge : public LLHTTPNode
+{
+    virtual bool validate(const std::string& name, LLSD& context) const
+        { return true; }
+
+    virtual void post(LLHTTPNode::ResponsePtr response, const LLSD& context,
+                      const LLSD& input) const;
+};
+
+//virtual
+void LLMessageHandlerBridge::post(LLHTTPNode::ResponsePtr response,
+                            const LLSD& context, const LLSD& input) const
+{
+    std::string name = context[CONTEXT_REQUEST][CONTEXT_WILDCARD]["message-name"];
+    char* namePtr = LLMessageStringTable::getInstance()->getString(name.c_str());
+
+    LL_DEBUGS() << "Setting mLastSender " << input["sender"].asString() << LL_ENDL;
+    gMessageSystem->mLastSender = LLHost(input["sender"].asString());
+    gMessageSystem->mPacketsIn += 1;
+    gMessageSystem->mLLSDMessageReader->setMessage(namePtr, input["body"]);
+    LockMessageReader rdr(gMessageSystem->mMessageReader, gMessageSystem->mLLSDMessageReader);
+
+    if(gMessageSystem->callHandler(namePtr, false, gMessageSystem))
+    {
+        response->result(LLSD());
+    }
+    else
+    {
+        response->notFound();
+    }
+}
+
+LLHTTPRegistration<LLMessageHandlerBridge>
+    gHTTPRegistrationMessageWildcard("/message/<message-name>");
+
+//virtual
+LLUseCircuitCodeResponder::~LLUseCircuitCodeResponder()
+{
+    // even abstract base classes need a concrete destructor
+}
+
+static const char* nullToEmpty(const char* s)
+{
+    static char emptyString[] = "";
+    return s? s : emptyString;
+}
+
+void LLMessageSystem::init()
+{
+    // initialize member variables
+    mVerboseLog = false;
+
+    mbError = false;
+    mErrorCode = 0;
+    mSendReliable = false;
+
+    mUnackedListDepth = 0;
+    mUnackedListSize = 0;
+    mDSMaxListDepth = 0;
+
+    mNumberHighFreqMessages = 0;
+    mNumberMediumFreqMessages = 0;
+    mNumberLowFreqMessages = 0;
+    mPacketsIn = mPacketsOut = 0;
+    mBytesIn = mBytesOut = 0;
+    mCompressedPacketsIn = mCompressedPacketsOut = 0;
+    mReliablePacketsIn = mReliablePacketsOut = 0;
+
+    mCompressedBytesIn = 0;
+    mCompressedBytesOut = 0;
+    mUncompressedBytesIn = 0;
+    mUncompressedBytesOut = 0;
+    mTotalBytesIn = 0;
+    mTotalBytesOut = 0;
+
+    mDroppedPackets = 0;            // total dropped packets in
+    mResentPackets = 0;             // total resent packets out
+    mFailedResendPackets = 0;       // total resend failure packets out
+    mOffCircuitPackets = 0;         // total # of off-circuit packets rejected
+    mInvalidOnCircuitPackets = 0;   // total # of on-circuit packets rejected
+
+    mOurCircuitCode = 0;
+
+    mIncomingCompressedSize = 0;
+    mCurrentRecvPacketID = 0;
+
+    mMessageFileVersionNumber = 0.f;
+
+    mTimingCallback = NULL;
+    mTimingCallbackData = NULL;
+
+    mMessageBuilder = NULL;
+    LockMessageReader(mMessageReader, NULL);
+}
+
+// Read file and build message templates
+LLMessageSystem::LLMessageSystem(const std::string& filename, U32 port,
+                                 S32 version_major,
+                                 S32 version_minor,
+                                 S32 version_patch,
+                                 bool failure_is_fatal,
+                                 const F32 circuit_heartbeat_interval, const F32 circuit_timeout) :
+    mCircuitInfo(F32Seconds(circuit_heartbeat_interval), F32Seconds(circuit_timeout)),
+    mLastMessageFromTrustedMessageService(false)
+{
+    init();
+
+    mSendSize = 0;
+
+    mSystemVersionMajor = version_major;
+    mSystemVersionMinor = version_minor;
+    mSystemVersionPatch = version_patch;
+    mSystemVersionServer = 0;
+    mVersionFlags = 0x0;
+
+    // default to not accepting packets from not alive circuits
+    mbProtected = true;
+
+    // default to blocking trusted connections on a public interface if one is specified
+    mBlockUntrustedInterface = true;
+
+    mSendPacketFailureCount = 0;
+
+    mCircuitPrintFreq = F32Seconds(60.f);
+
+    loadTemplateFile(filename, failure_is_fatal);
+
+    mTemplateMessageBuilder = new LLTemplateMessageBuilder(mMessageTemplates);
+    mLLSDMessageBuilder = new LLSDMessageBuilder();
+    mMessageBuilder = NULL;
+
+    mTemplateMessageReader = new LLTemplateMessageReader(mMessageNumbers);
+    mLLSDMessageReader = new LLSDMessageReader();
+
+    // initialize various bits of net info
+    mSocket = 0;
+    mPort = port;
+
+    S32 error = start_net(mSocket, mPort);
+    if (error != 0)
+    {
+        mbError = true;
+        mErrorCode = error;
+    }
+//  LL_DEBUGS("Messaging") <<  << "*** port: " << mPort << LL_ENDL;
+
+    //
+    // Create the data structure that we can poll on
+    //
+    if (!gAPRPoolp)
+    {
+        LL_ERRS("Messaging") << "No APR pool before message system initialization!" << LL_ENDL;
+        ll_init_apr();
+    }
+    apr_socket_t *aprSocketp = NULL;
+    apr_os_sock_put(&aprSocketp, (apr_os_sock_t*)&mSocket, gAPRPoolp);
+
+    mPollInfop = new LLMessagePollInfo;
+    mPollInfop->mAPRSocketp = aprSocketp;
+    mPollInfop->mPollFD.p = gAPRPoolp;
+    mPollInfop->mPollFD.desc_type = APR_POLL_SOCKET;
+    mPollInfop->mPollFD.reqevents = APR_POLLIN;
+    mPollInfop->mPollFD.rtnevents = 0;
+    mPollInfop->mPollFD.desc.s = aprSocketp;
+    mPollInfop->mPollFD.client_data = NULL;
+
+    F64Seconds mt_sec = getMessageTimeSeconds();
+    mResendDumpTime = mt_sec;
+    mMessageCountTime = mt_sec;
+    mCircuitPrintTime = mt_sec;
+    mCurrentMessageTime = F64Seconds(mt_sec);
+
+    // Constants for dumping output based on message processing time/count
+    mNumMessageCounts = 0;
+    mMaxMessageCounts = 200; // >= 0 means dump warnings
+    mMaxMessageTime   = F32Seconds(1.f);
+
+    mTrueReceiveSize = 0;
+
+    mReceiveTime = F32Seconds(0.f);
+}
+
+
+
+// Read file and build message templates
+void LLMessageSystem::loadTemplateFile(const std::string& filename, bool failure_is_fatal)
+{
+    if(filename.empty())
+    {
+        LL_ERRS("Messaging") << "No template filename specified" << LL_ENDL;
+        mbError = true;
+        return;
+    }
+
+    std::string template_body;
+    if(!_read_file_into_string(template_body, filename))
+    {
+        if (failure_is_fatal) {
+            LL_ERRS("Messaging") << "Failed to open template: " << filename << LL_ENDL;
+        } else {
+            LL_WARNS("Messaging") << "Failed to open template: " << filename << LL_ENDL;
+        }
+        mbError = true;
+        return;
+    }
+
+    LLTemplateTokenizer tokens(template_body);
+    LLTemplateParser parsed(tokens);
+    mMessageFileVersionNumber = parsed.getVersion();
+    S32 count                 = 0;
+    for(LLTemplateParser::message_iterator iter = parsed.getMessagesBegin();
+        iter != parsed.getMessagesEnd();
+        iter++)
+    {
+        addTemplate(*iter);
+        count++;
+    }
+    LL_INFOS("Messaging") << "Read " << count << " messages from " << filename << LL_ENDL;
+}
+
+
+LLMessageSystem::~LLMessageSystem()
+{
+    mMessageTemplates.clear(); // don't delete templates.
+    for_each(mMessageNumbers.begin(), mMessageNumbers.end(), DeletePairedPointer());
+    mMessageNumbers.clear();
+
+    if (!mbError)
+    {
+        end_net(mSocket);
+    }
+    mSocket = 0;
+
+    delete mTemplateMessageReader;
+    mTemplateMessageReader = NULL;
+
+    delete mTemplateMessageBuilder;
+    mTemplateMessageBuilder = NULL;
+    mMessageBuilder = NULL;
+
+    delete mLLSDMessageReader;
+    mLLSDMessageReader = NULL;
+
+    delete mLLSDMessageBuilder;
+    mLLSDMessageBuilder = NULL;
+
+    delete mPollInfop;
+    mPollInfop = NULL;
+
+    mIncomingCompressedSize = 0;
+    mCurrentRecvPacketID = 0;
+}
+
+void LLMessageSystem::clearReceiveState()
+{
+    mCurrentRecvPacketID = 0;
+    mIncomingCompressedSize = 0;
+    mLastSender.invalidate();
+    mLastReceivingIF.invalidate();
+    mMessageReader->clearMessage();
+    mLastMessageFromTrustedMessageService = false;
+}
+
+
+bool LLMessageSystem::poll(F32 seconds)
+{
+    S32 num_socks;
+    apr_status_t status;
+    status = apr_poll(&(mPollInfop->mPollFD), 1, &num_socks,(U64)(seconds*1000000.f));
+    if (status != APR_TIMEUP)
+    {
+        ll_apr_warn_status(status);
+    }
+    if (num_socks)
+    {
+        return true;
+    }
+    else
+    {
+        return false;
+    }
+}
+
+bool LLMessageSystem::isTrustedSender(const LLHost& host) const
+{
+    LLCircuitData* cdp = mCircuitInfo.findCircuit(host);
+    if(NULL == cdp)
+    {
+        return false;
+    }
+    return cdp->getTrusted();
+}
+
+void LLMessageSystem::receivedMessageFromTrustedSender()
+{
+    mLastMessageFromTrustedMessageService = true;
+}
+
+bool LLMessageSystem::isTrustedSender() const
+{
+    return mLastMessageFromTrustedMessageService ||
+        isTrustedSender(getSender());
+}
+
+static LLMessageSystem::message_template_name_map_t::const_iterator
+findTemplate(const LLMessageSystem::message_template_name_map_t& templates,
+             std::string name)
+{
+    const char* namePrehash = LLMessageStringTable::getInstance()->getString(name.c_str());
+    if(NULL == namePrehash) {return templates.end();}
+    return templates.find(namePrehash);
+}
+
+bool LLMessageSystem::isTrustedMessage(const std::string& name) const
+{
+    message_template_name_map_t::const_iterator iter =
+        findTemplate(mMessageTemplates, name);
+    if(iter == mMessageTemplates.end()) {return false;}
+    return iter->second->getTrust() == MT_TRUST;
+}
+
+bool LLMessageSystem::isUntrustedMessage(const std::string& name) const
+{
+    message_template_name_map_t::const_iterator iter =
+        findTemplate(mMessageTemplates, name);
+    if(iter == mMessageTemplates.end()) {return false;}
+    return iter->second->getTrust() == MT_NOTRUST;
+}
+
+LLCircuitData* LLMessageSystem::findCircuit(const LLHost& host,
+                                            bool resetPacketId)
+{
+    LLCircuitData* cdp = mCircuitInfo.findCircuit(host);
+    if (!cdp)
+    {
+        // This packet comes from a circuit we don't know about.
+
+        // Are we rejecting off-circuit packets?
+        if (mbProtected)
+        {
+            // cdp is already NULL, so we don't need to unset it.
+        }
+        else
+        {
+            // nope, open the new circuit
+            cdp = mCircuitInfo.addCircuitData(host, mCurrentRecvPacketID);
+
+            if(resetPacketId)
+            {
+                // I added this - I think it's correct - DJS
+                // reset packet in ID
+                cdp->setPacketInID(mCurrentRecvPacketID);
+            }
+            // And claim the packet is on the circuit we just added.
+        }
+    }
+    else
+    {
+        // this is an old circuit. . . is it still alive?
+        if (!cdp->isAlive())
+        {
+            // nope. don't accept if we're protected
+            if (mbProtected)
+            {
+                // don't accept packets from unexpected sources
+                cdp = NULL;
+            }
+            else
+            {
+                // wake up the circuit
+                cdp->setAlive(true);
+
+                if(resetPacketId)
+                {
+                    // reset packet in ID
+                    cdp->setPacketInID(mCurrentRecvPacketID);
+                }
+            }
+        }
+    }
+    return cdp;
+}
+
+// Returns true if a valid, on-circuit message has been received.
+// Requiring a non-const LockMessageChecker reference ensures that
+// mMessageReader has been set to mTemplateMessageReader.
+bool LLMessageSystem::checkMessages(LockMessageChecker&, S64 frame_count )
+{
+    // Pump
+    bool    valid_packet = false;
+
+    LLTransferTargetVFile::updateQueue();
+
+    if (!mNumMessageCounts)
+    {
+        // This is the first message being handled after a resetReceiveCounts,
+        // we must be starting the message processing loop.  Reset the timers.
+        mCurrentMessageTime = totalTime();
+        mMessageCountTime = getMessageTimeSeconds();
+    }
+
+    // loop until either no packets or a valid packet
+    // i.e., burn through packets from unregistered circuits
+    S32 receive_size = 0;
+    do
+    {
+        clearReceiveState();
+
+        bool recv_reliable = false;
+        bool recv_resent = false;
+        S32 acks = 0;
+        S32 true_rcv_size = 0;
+
+        U8* buffer = mTrueReceiveBuffer;
+
+        mTrueReceiveSize = mPacketRing.receivePacket(mSocket, (char *)mTrueReceiveBuffer);
+        // If you want to dump all received packets into SecondLife.log, uncomment this
+        //dumpPacketToLog();
+
+        receive_size = mTrueReceiveSize;
+        mLastSender = mPacketRing.getLastSender();
+        mLastReceivingIF = mPacketRing.getLastReceivingInterface();
+
+        if (receive_size < (S32) LL_MINIMUM_VALID_PACKET_SIZE)
+        {
+            // A receive size of zero is OK, that means that there are no more packets available.
+            // Ones that are non-zero but below the minimum packet size are worrisome.
+            if (receive_size > 0)
+            {
+                LL_WARNS("Messaging") << "Invalid (too short) packet discarded " << receive_size << LL_ENDL;
+                callExceptionFunc(MX_PACKET_TOO_SHORT);
+            }
+            // no data in packet receive buffer
+            valid_packet = false;
+        }
+        else
+        {
+            LLHost host;
+            LLCircuitData* cdp;
+
+            // note if packet acks are appended.
+            if(buffer[0] & LL_ACK_FLAG)
+            {
+                acks += buffer[--receive_size];
+                true_rcv_size = receive_size;
+                if(receive_size >= ((S32)(acks * sizeof(TPACKETID) + LL_MINIMUM_VALID_PACKET_SIZE)))
+                {
+                    receive_size -= acks * sizeof(TPACKETID);
+                }
+                else
+                {
+                    // mal-formed packet. ignore it and continue with
+                    // the next one
+                    LL_WARNS("Messaging") << "Malformed packet received. Packet size "
+                        << receive_size << " with invalid no. of acks " << acks
+                        << LL_ENDL;
+                    valid_packet = false;
+                    continue;
+                }
+            }
+
+            // process the message as normal
+            mIncomingCompressedSize = zeroCodeExpand(&buffer, &receive_size);
+            mCurrentRecvPacketID = ntohl(*((U32*)(&buffer[1])));
+            host = getSender();
+
+            const bool resetPacketId = true;
+            cdp = findCircuit(host, resetPacketId);
+
+            // At this point, cdp is now a pointer to the circuit that
+            // this message came in on if it's valid, and NULL if the
+            // circuit was bogus.
+
+            if(cdp && (acks > 0) && ((S32)(acks * sizeof(TPACKETID)) < (true_rcv_size)))
+            {
+                TPACKETID packet_id;
+                U32 mem_id=0;
+                for(S32 i = 0; i < acks; ++i)
+                {
+                    true_rcv_size -= sizeof(TPACKETID);
+                    memcpy(&mem_id, &mTrueReceiveBuffer[true_rcv_size], /* Flawfinder: ignore*/
+                         sizeof(TPACKETID));
+                    packet_id = ntohl(mem_id);
+                    //LL_INFOS("Messaging") << "got ack: " << packet_id << LL_ENDL;
+                    cdp->ackReliablePacket(packet_id);
+                }
+                if (!cdp->getUnackedPacketCount())
+                {
+                    // Remove this circuit from the list of circuits with unacked packets
+                    mCircuitInfo.mUnackedCircuitMap.erase(cdp->mHost);
+                }
+            }
+
+            if (buffer[0] & LL_RELIABLE_FLAG)
+            {
+                recv_reliable = true;
+            }
+            if (buffer[0] & LL_RESENT_FLAG)
+            {
+                recv_resent = true;
+                if (cdp && cdp->isDuplicateResend(mCurrentRecvPacketID))
+                {
+                    // We need to ACK here to suppress
+                    // further resends of packets we've
+                    // already seen.
+                    if (recv_reliable)
+                    {
+                        //mAckList.addData(new LLPacketAck(host, mCurrentRecvPacketID));
+                        // ***************************************
+                        // TESTING CODE
+                        //if(mCircuitInfo.mCurrentCircuit->mHost != host)
+                        //{
+                        //  LL_WARNS("Messaging") << "DISCARDED PACKET HOST MISMATCH! HOST: "
+                        //          << host << " CIRCUIT: "
+                        //          << mCircuitInfo.mCurrentCircuit->mHost
+                        //          << LL_ENDL;
+                        //}
+                        // ***************************************
+                        //mCircuitInfo.mCurrentCircuit->mAcks.put(mCurrentRecvPacketID);
+                        cdp->collectRAck(mCurrentRecvPacketID);
+                    }
+
+                    LL_DEBUGS("Messaging") << "Discarding duplicate resend from " << host << LL_ENDL;
+                    if(mVerboseLog)
+                    {
+                        std::ostringstream str;
+                        str << "MSG: <- " << host;
+                        std::string tbuf;
+                        tbuf = llformat( "\t%6d\t%6d\t%6d ", receive_size, (mIncomingCompressedSize ? mIncomingCompressedSize : receive_size), mCurrentRecvPacketID);
+                        str << tbuf << "(unknown)"
+                            << (recv_reliable ? " reliable" : "")
+                            << " resent "
+                            << ((acks > 0) ? "acks" : "")
+                            << " DISCARD DUPLICATE";
+                        LL_INFOS("Messaging") << str.str() << LL_ENDL;
+                    }
+                    mPacketsIn++;
+                    valid_packet = false;
+                    continue;
+                }
+            }
+
+            // UseCircuitCode can be a valid, off-circuit packet.
+            // But we don't want to acknowledge UseCircuitCode until the circuit is
+            // available, which is why the acknowledgement test is done above.  JC
+            bool trusted = cdp && cdp->getTrusted();
+            valid_packet = mTemplateMessageReader->validateMessage(
+                buffer,
+                receive_size,
+                host,
+                trusted);
+            if (!valid_packet)
+            {
+                clearReceiveState();
+            }
+
+            // UseCircuitCode is allowed in even from an invalid circuit, so that
+            // we can toss circuits around.
+            if(
+                valid_packet &&
+                !cdp &&
+                (mTemplateMessageReader->getMessageName() !=
+                 _PREHASH_UseCircuitCode))
+            {
+                logMsgFromInvalidCircuit( host, recv_reliable );
+                clearReceiveState();
+                valid_packet = false;
+            }
+
+            if(
+                valid_packet &&
+                cdp &&
+                !cdp->getTrusted() &&
+                mTemplateMessageReader->isTrusted())
+            {
+                logTrustedMsgFromUntrustedCircuit( host );
+                clearReceiveState();
+
+                sendDenyTrustedCircuit(host);
+                valid_packet = false;
+            }
+
+            if( valid_packet )
+            {
+                logValidMsg(cdp, host, recv_reliable, recv_resent, acks>0 );
+                valid_packet = mTemplateMessageReader->readMessage(buffer, host);
+            }
+
+            // It's possible that the circuit went away, because ANY message can disable the circuit
+            // (for example, UseCircuit, CloseCircuit, DisableSimulator).  Find it again.
+            cdp = mCircuitInfo.findCircuit(host);
+
+            if (valid_packet)
+            {
+                mPacketsIn++;
+                mBytesIn += mTrueReceiveSize;
+
+                // ACK here for valid packets that we've seen
+                // for the first time.
+                if (cdp && recv_reliable)
+                {
+                    // Add to the recently received list for duplicate suppression
+                    cdp->mRecentlyReceivedReliablePackets[mCurrentRecvPacketID] = getMessageTimeUsecs();
+
+                    // Put it onto the list of packets to be acked
+                    cdp->collectRAck(mCurrentRecvPacketID);
+                    mReliablePacketsIn++;
+                }
+            }
+            else
+            {
+                if (mbProtected  && (!cdp))
+                {
+                    LL_WARNS("Messaging") << "Invalid Packet from invalid circuit " << host << LL_ENDL;
+                    mOffCircuitPackets++;
+                }
+                else
+                {
+                    mInvalidOnCircuitPackets++;
+                }
+            }
+        }
+    } while (!valid_packet && receive_size > 0);
+
+    F64Seconds mt_sec = getMessageTimeSeconds();
+    // Check to see if we need to print debug info
+    if ((mt_sec - mCircuitPrintTime) > mCircuitPrintFreq)
+    {
+        dumpCircuitInfo();
+        mCircuitPrintTime = mt_sec;
+    }
+
+    if( !valid_packet )
+    {
+        clearReceiveState();
+    }
+
+    return valid_packet;
+}
+
+S32 LLMessageSystem::getReceiveBytes() const
+{
+    if (getReceiveCompressedSize())
+    {
+        return getReceiveCompressedSize() * 8;
+    }
+    else
+    {
+        return getReceiveSize() * 8;
+    }
+}
+
+
+void LLMessageSystem::processAcks(LockMessageChecker&, F32 collect_time)
+{
+    F64Seconds mt_sec = getMessageTimeSeconds();
+    {
+        gTransferManager.updateTransfers();
+
+        if (gXferManager)
+        {
+            gXferManager->retransmitUnackedPackets();
+        }
+
+        if (gAssetStorage)
+        {
+            gAssetStorage->checkForTimeouts();
+        }
+    }
+
+    bool dump = false;
+    {
+        // Check the status of circuits
+        mCircuitInfo.updateWatchDogTimers(this);
+
+        //resend any necessary packets
+        mCircuitInfo.resendUnackedPackets(mUnackedListDepth, mUnackedListSize);
+
+        //cycle through ack list for each host we need to send acks to
+        mCircuitInfo.sendAcks(collect_time);
+
+        if (!mDenyTrustedCircuitSet.empty())
+        {
+            LL_INFOS("Messaging") << "Sending queued DenyTrustedCircuit messages." << LL_ENDL;
+            for (host_set_t::iterator hostit = mDenyTrustedCircuitSet.begin(); hostit != mDenyTrustedCircuitSet.end(); ++hostit)
+            {
+                reallySendDenyTrustedCircuit(*hostit);
+            }
+            mDenyTrustedCircuitSet.clear();
+        }
+
+        if (mMaxMessageCounts >= 0)
+        {
+            if (mNumMessageCounts >= mMaxMessageCounts)
+            {
+                dump = true;
+            }
+        }
+
+        if (mMaxMessageTime >= F32Seconds(0.f))
+        {
+            // This is one of the only places where we're required to get REAL message system time.
+            mReceiveTime = getMessageTimeSeconds(true) - mMessageCountTime;
+            if (mReceiveTime > mMaxMessageTime)
+            {
+                dump = true;
+            }
+        }
+    }
+
+    if (dump)
+    {
+        dumpReceiveCounts();
+    }
+    resetReceiveCounts();
+
+    if ((mt_sec - mResendDumpTime) > CIRCUIT_DUMP_TIMEOUT)
+    {
+        mResendDumpTime = mt_sec;
+        mCircuitInfo.dumpResends();
+    }
+}
+
+void LLMessageSystem::copyMessageReceivedToSend()
+{
+    // NOTE: babbage: switch builder to match reader to avoid
+    // converting message format
+    if(mMessageReader == mTemplateMessageReader)
+    {
+        mMessageBuilder = mTemplateMessageBuilder;
+    }
+    else
+    {
+        mMessageBuilder = mLLSDMessageBuilder;
+    }
+    mSendReliable = false;
+    mMessageBuilder->newMessage(mMessageReader->getMessageName());
+    mMessageReader->copyToBuilder(*mMessageBuilder);
+}
+
+LLSD LLMessageSystem::getReceivedMessageLLSD() const
+{
+    LLSDMessageBuilder builder;
+    mMessageReader->copyToBuilder(builder);
+    return builder.getMessage();
+}
+
+LLSD LLMessageSystem::getBuiltMessageLLSD() const
+{
+    LLSD result;
+    if (mLLSDMessageBuilder == mMessageBuilder)
+    {
+         result = mLLSDMessageBuilder->getMessage();
+    }
+    else
+    {
+        // TODO: implement as below?
+        LL_ERRS() << "Message not built as LLSD." << LL_ENDL;
+    }
+    return result;
+}
+
+LLSD LLMessageSystem::wrapReceivedTemplateData() const
+{
+    if(mMessageReader == mTemplateMessageReader)
+    {
+        LLTemplateMessageBuilder builder(mMessageTemplates);
+        builder.newMessage(mMessageReader->getMessageName());
+        mMessageReader->copyToBuilder(builder);
+        U8 buffer[MAX_BUFFER_SIZE];
+        const U8 offset_to_data = 0;
+        U32 size = builder.buildMessage(buffer, MAX_BUFFER_SIZE,
+                                        offset_to_data);
+        std::vector<U8> binary_data(buffer, buffer+size);
+        LLSD wrapped_data = LLSD::emptyMap();
+        wrapped_data["binary-template-data"] = binary_data;
+        return wrapped_data;
+    }
+    else
+    {
+        return getReceivedMessageLLSD();
+    }
+}
+
+LLSD LLMessageSystem::wrapBuiltTemplateData() const
+{
+    LLSD result;
+    if (mLLSDMessageBuilder == mMessageBuilder)
+    {
+        result = getBuiltMessageLLSD();
+    }
+    else
+    {
+        U8 buffer[MAX_BUFFER_SIZE];
+        const U8 offset_to_data = 0;
+        U32 size = mTemplateMessageBuilder->buildMessage(
+            buffer, MAX_BUFFER_SIZE,
+            offset_to_data);
+        std::vector<U8> binary_data(buffer, buffer+size);
+        LLSD wrapped_data = LLSD::emptyMap();
+        wrapped_data["binary-template-data"] = binary_data;
+        result = wrapped_data;
+    }
+    return result;
+}
+
+LLStoredMessagePtr LLMessageSystem::getReceivedMessage() const
+{
+    const std::string& name = mMessageReader->getMessageName();
+    LLSD message = wrapReceivedTemplateData();
+
+    return LLStoredMessagePtr(new LLStoredMessage(name, message));
+}
+
+LLStoredMessagePtr LLMessageSystem::getBuiltMessage() const
+{
+    const std::string& name = mMessageBuilder->getMessageName();
+    LLSD message = wrapBuiltTemplateData();
+
+    return LLStoredMessagePtr(new LLStoredMessage(name, message));
+}
+
+S32 LLMessageSystem::sendMessage(const LLHost &host, LLStoredMessagePtr message)
+{
+    return sendMessage(host, message->mName.c_str(), message->mMessage);
+}
+
+
+void LLMessageSystem::clearMessage()
+{
+    mSendReliable = false;
+    mMessageBuilder->clearMessage();
+}
+
+// set block to add data to within current message
+void LLMessageSystem::nextBlockFast(const char *blockname)
+{
+    mMessageBuilder->nextBlock(blockname);
+}
+
+void LLMessageSystem::nextBlock(const char *blockname)
+{
+    nextBlockFast(LLMessageStringTable::getInstance()->getString(blockname));
+}
+
+bool LLMessageSystem::isSendFull(const char* blockname)
+{
+    char* stringTableName = NULL;
+    if(NULL != blockname)
+    {
+        stringTableName = LLMessageStringTable::getInstance()->getString(blockname);
+    }
+    return isSendFullFast(stringTableName);
+}
+
+bool LLMessageSystem::isSendFullFast(const char* blockname)
+{
+    return mMessageBuilder->isMessageFull(blockname);
+}
+
+
+// blow away the last block of a message, return false if that leaves no blocks or there wasn't a block to remove
+// TODO: Babbage: Remove this horror.
+bool LLMessageSystem::removeLastBlock()
+{
+    return mMessageBuilder->removeLastBlock();
+}
+
+S32 LLMessageSystem::sendReliable(const LLHost &host)
+{
+    return sendReliable(host, LL_DEFAULT_RELIABLE_RETRIES, true, LL_PING_BASED_TIMEOUT_DUMMY, NULL, NULL);
+}
+
+
+S32 LLMessageSystem::sendSemiReliable(const LLHost &host, void (*callback)(void **,S32), void ** callback_data)
+{
+    F32Seconds timeout;
+
+    LLCircuitData *cdp = mCircuitInfo.findCircuit(host);
+    if (cdp)
+    {
+        timeout = llmax(LL_MINIMUM_SEMIRELIABLE_TIMEOUT_SECONDS,
+                        F32Seconds(LL_SEMIRELIABLE_TIMEOUT_FACTOR * cdp->getPingDelayAveraged()));
+    }
+    else
+    {
+        timeout = LL_SEMIRELIABLE_TIMEOUT_FACTOR * LL_AVERAGED_PING_MAX;
+    }
+
+    constexpr S32 retries = 0;
+    constexpr bool ping_based_timeout = false;
+    return sendReliable(host, retries, ping_based_timeout, timeout, callback, callback_data);
+}
+
+// send the message via a UDP packet
+S32 LLMessageSystem::sendReliable(  const LLHost &host,
+                                    S32 retries,
+                                    bool ping_based_timeout,
+                                    F32Seconds timeout,
+                                    void (*callback)(void **,S32),
+                                    void ** callback_data)
+{
+    if (ping_based_timeout)
+    {
+        LLCircuitData *cdp = mCircuitInfo.findCircuit(host);
+        if (cdp)
+        {
+            timeout = llmax(LL_MINIMUM_RELIABLE_TIMEOUT_SECONDS, F32Seconds(LL_RELIABLE_TIMEOUT_FACTOR * cdp->getPingDelayAveraged()));
+        }
+        else
+        {
+            timeout = llmax(LL_MINIMUM_RELIABLE_TIMEOUT_SECONDS, F32Seconds(LL_RELIABLE_TIMEOUT_FACTOR * LL_AVERAGED_PING_MAX));
+        }
+    }
+
+    mSendReliable = true;
+    mReliablePacketParams.set(host, retries, ping_based_timeout, timeout,
+        callback, callback_data,
+        const_cast<char*>(mMessageBuilder->getMessageName()));
+    return sendMessage(host);
+}
+
+void LLMessageSystem::forwardMessage(const LLHost &host)
+{
+    copyMessageReceivedToSend();
+    sendMessage(host);
+}
+
+void LLMessageSystem::forwardReliable(const LLHost &host)
+{
+    copyMessageReceivedToSend();
+    sendReliable(host);
+}
+
+void LLMessageSystem::forwardReliable(const U32 circuit_code)
+{
+    copyMessageReceivedToSend();
+    sendReliable(findHost(circuit_code));
+}
+
+S32 LLMessageSystem::forwardReliable(   const LLHost &host,
+                                        S32 retries,
+                                        bool ping_based_timeout,
+                                        F32Seconds timeout,
+                                        void (*callback)(void **,S32),
+                                        void ** callback_data)
+{
+    copyMessageReceivedToSend();
+    return sendReliable(host, retries, ping_based_timeout, timeout, callback, callback_data);
+}
+
+S32 LLMessageSystem::flushSemiReliable(const LLHost &host, void (*callback)(void **,S32), void ** callback_data)
+{
+    F32Seconds timeout;
+
+    LLCircuitData *cdp = mCircuitInfo.findCircuit(host);
+    if (cdp)
+    {
+        timeout = llmax(LL_MINIMUM_SEMIRELIABLE_TIMEOUT_SECONDS,
+                        F32Seconds(LL_SEMIRELIABLE_TIMEOUT_FACTOR * cdp->getPingDelayAveraged()));
+    }
+    else
+    {
+        timeout = LL_SEMIRELIABLE_TIMEOUT_FACTOR * LL_AVERAGED_PING_MAX;
+    }
+
+    S32 send_bytes = 0;
+    if (mMessageBuilder->getMessageSize())
+    {
+        mSendReliable = true;
+        // No need for ping-based retry as not going to retry
+        mReliablePacketParams.set(host, 0, false, timeout, callback,
+                                  callback_data,
+                                  const_cast<char*>(mMessageBuilder->getMessageName()));
+        send_bytes = sendMessage(host);
+        clearMessage();
+    }
+    else
+    {
+        delete callback_data;
+    }
+    return send_bytes;
+}
+
+S32 LLMessageSystem::flushReliable(const LLHost &host)
+{
+    S32 send_bytes = 0;
+    if (mMessageBuilder->getMessageSize())
+    {
+        send_bytes = sendReliable(host);
+    }
+    clearMessage();
+    return send_bytes;
+}
+
+// This can be called from signal handlers,
+// so should should not use LL_INFOS().
+S32 LLMessageSystem::sendMessage(const LLHost &host)
+{
+    if (! mMessageBuilder->isBuilt())
+    {
+        mSendSize = mMessageBuilder->buildMessage(
+            mSendBuffer,
+            MAX_BUFFER_SIZE,
+            0);
+    }
+
+    if (!(host.isOk()))    // if port and ip are zero, don't bother trying to send the message
+    {
+        return 0;
+    }
+
+    LLCircuitData *cdp = mCircuitInfo.findCircuit(host);
+    if (!cdp)
+    {
+        // this is a new circuit!
+        // are we protected?
+        if (mbProtected)
+        {
+            // yup! don't send packets to an unknown circuit
+            if(mVerboseLog)
+            {
+                LL_INFOS_ONCE("Messaging") << "MSG: -> " << host << "\tUNKNOWN CIRCUIT:\t"
+                        << mMessageBuilder->getMessageName() << LL_ENDL;
+            }
+            LL_WARNS_ONCE("Messaging") << "sendMessage - Trying to send "
+                    << mMessageBuilder->getMessageName() << " on unknown circuit "
+                    << host << LL_ENDL;
+            return 0;
+        }
+        else
+        {
+            // nope, open the new circuit
+
+            cdp = mCircuitInfo.addCircuitData(host, 0);
+        }
+    }
+    else
+    {
+        // this is an old circuit. . . is it still alive?
+        if (!cdp->isAlive())
+        {
+            // nope. don't send to dead circuits
+            if(mVerboseLog)
+            {
+                LL_INFOS("Messaging") << "MSG: -> " << host << "\tDEAD CIRCUIT\t\t"
+                        << mMessageBuilder->getMessageName() << LL_ENDL;
+            }
+            LL_WARNS("Messaging") << "sendMessage - Trying to send message "
+                    << mMessageBuilder->getMessageName() << " to dead circuit "
+                    << host << LL_ENDL;
+            return 0;
+        }
+    }
+
+    // NOTE: babbage: LLSD message -> HTTP, template message -> UDP
+    if(mMessageBuilder == mLLSDMessageBuilder)
+    {
+        LLSD message = mLLSDMessageBuilder->getMessage();
+
+        UntrustedCallback_t cb = NULL;
+        if ((mSendReliable) && (mReliablePacketParams.mCallback))
+        {
+            cb = boost::bind(mReliablePacketParams.mCallback, mReliablePacketParams.mCallbackData, _1);
+        }
+
+        LLCoros::instance().launch("LLMessageSystem::sendUntrustedSimulatorMessageCoro",
+            boost::bind(&LLMessageSystem::sendUntrustedSimulatorMessageCoro, this,
+            host.getUntrustedSimulatorCap(),
+            mLLSDMessageBuilder->getMessageName(), message, cb));
+
+        mSendReliable = false;
+        mReliablePacketParams.clear();
+        return 1;
+    }
+
+    // zero out the flags and packetid. Subtract 1 here so that we do
+    // not overwrite the offset if it was set set in buildMessage().
+    memset(mSendBuffer, 0, LL_PACKET_ID_SIZE - 1);
+
+    // add the send id to the front of the message
+    cdp->nextPacketOutID();
+
+    // Packet ID size is always 4
+    *((S32*)&mSendBuffer[PHL_PACKET_ID]) = htonl(cdp->getPacketOutID());
+
+    // Compress the message, which will usually reduce its size.
+    U8 * buf_ptr = (U8 *)mSendBuffer;
+    U32 buffer_length = mSendSize;
+    mMessageBuilder->compressMessage(buf_ptr, buffer_length);
+
+    if (buffer_length > 1500)
+    {
+        if((mMessageBuilder->getMessageName() != _PREHASH_ChildAgentUpdate)
+           && (mMessageBuilder->getMessageName() != _PREHASH_SendXferPacket))
+        {
+            LL_WARNS("Messaging") << "sendMessage - Trying to send "
+                    << ((buffer_length > 4000) ? "EXTRA " : "")
+                    << "BIG message " << mMessageBuilder->getMessageName() << " - "
+                    << buffer_length << LL_ENDL;
+        }
+    }
+    if (mSendReliable)
+    {
+        buf_ptr[0] |= LL_RELIABLE_FLAG;
+
+        if (!cdp->getUnackedPacketCount())
+        {
+            // We are adding the first packed onto the unacked packet list(s)
+            // Add this circuit to the list of circuits with unacked packets
+            mCircuitInfo.mUnackedCircuitMap[cdp->mHost] = cdp;
+        }
+
+        cdp->addReliablePacket(mSocket,buf_ptr,buffer_length, &mReliablePacketParams);
+        mReliablePacketsOut++;
+    }
+
+    // tack packet acks onto the end of this message
+    S32 space_left = (MTUBYTES - buffer_length) / sizeof(TPACKETID); // space left for packet ids
+    S32 ack_count = (S32)cdp->mAcks.size();
+    bool is_ack_appended = false;
+    std::vector<TPACKETID> acks;
+    if((space_left > 0) && (ack_count > 0) &&
+       (mMessageBuilder->getMessageName() != _PREHASH_PacketAck))
+    {
+        buf_ptr[0] |= LL_ACK_FLAG;
+        S32 append_ack_count = llmin(space_left, ack_count);
+        const S32 MAX_ACKS = 250;
+        append_ack_count = llmin(append_ack_count, MAX_ACKS);
+        std::vector<TPACKETID>::iterator iter = cdp->mAcks.begin();
+        std::vector<TPACKETID>::iterator last = cdp->mAcks.begin();
+        last += append_ack_count;
+        TPACKETID packet_id;
+        for( ; iter != last ; ++iter)
+        {
+            // grab the next packet id.
+            packet_id = (*iter);
+            if(mVerboseLog)
+            {
+                acks.push_back(packet_id);
+            }
+
+            // put it on the end of the buffer
+            packet_id = htonl(packet_id);
+
+            if((S32)(buffer_length + sizeof(TPACKETID)) < MAX_BUFFER_SIZE)
+            {
+                memcpy(&buf_ptr[buffer_length], &packet_id, sizeof(TPACKETID)); /* Flawfinder: ignore */
+                // Do the accounting
+                buffer_length += sizeof(TPACKETID);
+            }
+            else
+            {
+                // Just reporting error is likely not enough.  Need to
+                // check how to abort or error out gracefully from
+                // this function. XXXTBD
+                // *NOTE: Actually hitting this error would indicate
+                // the calculation above for space_left, ack_count,
+                // append_acout_count is incorrect or that
+                // MAX_BUFFER_SIZE has fallen below MTU which is bad
+                // and probably programmer error.
+                LL_ERRS("Messaging") << "Buffer packing failed due to size.." << LL_ENDL;
+            }
+        }
+
+        // clean up the source
+        cdp->mAcks.erase(cdp->mAcks.begin(), last);
+
+        // tack the count in the final byte
+        U8 count = (U8)append_ack_count;
+        buf_ptr[buffer_length++] = count;
+        is_ack_appended = true;
+    }
+
+    bool success;
+    success = mPacketRing.sendPacket(mSocket, (char *)buf_ptr, buffer_length, host);
+
+    if (!success)
+    {
+        mSendPacketFailureCount++;
+    }
+    else
+    {
+        // mCircuitInfo already points to the correct circuit data
+        cdp->addBytesOut( (S32Bytes)buffer_length );
+    }
+
+    if(mVerboseLog)
+    {
+        std::ostringstream str;
+        str << "MSG: -> " << host;
+        std::string buffer;
+        buffer = llformat( "\t%6d\t%6d\t%6d ", mSendSize, buffer_length, cdp->getPacketOutID());
+        str << buffer
+            << mMessageBuilder->getMessageName()
+            << (mSendReliable ? " reliable " : "");
+        if(is_ack_appended)
+        {
+            str << "\tACKS:\t";
+            std::ostream_iterator<TPACKETID> append(str, " ");
+            std::copy(acks.begin(), acks.end(), append);
+        }
+        LL_INFOS("Messaging") << str.str() << LL_ENDL;
+    }
+
+
+    mPacketsOut++;
+    mTotalBytesOut += buffer_length;
+
+    mSendReliable = false;
+    mReliablePacketParams.clear();
+    return buffer_length;
+}
+
+void LLMessageSystem::logMsgFromInvalidCircuit( const LLHost& host, bool recv_reliable )
+{
+    if(mVerboseLog)
+    {
+        std::ostringstream str;
+        str << "MSG: <- " << host;
+        std::string buffer;
+        buffer = llformat( "\t%6d\t%6d\t%6d ", mMessageReader->getMessageSize(), (mIncomingCompressedSize ? mIncomingCompressedSize: mMessageReader->getMessageSize()), mCurrentRecvPacketID);
+        str << buffer
+            << nullToEmpty(mMessageReader->getMessageName())
+            << (recv_reliable ? " reliable" : "")
+            << " REJECTED";
+        LL_INFOS("Messaging") << str.str() << LL_ENDL;
+    }
+    // nope!
+    // cout << "Rejecting unexpected message " << mCurrentMessageTemplate->mName << " from " << hex << ip << " , " << dec << port << endl;
+
+    // Keep track of rejected messages as well
+    if (mNumMessageCounts >= MAX_MESSAGE_COUNT_NUM)
+    {
+        LL_WARNS("Messaging") << "Got more than " << MAX_MESSAGE_COUNT_NUM << " packets without clearing counts" << LL_ENDL;
+    }
+    else
+    {
+        // TODO: babbage: work out if we need these
+        // mMessageCountList[mNumMessageCounts].mMessageNum = mCurrentRMessageTemplate->mMessageNumber;
+        mMessageCountList[mNumMessageCounts].mMessageBytes = mMessageReader->getMessageSize();
+        mMessageCountList[mNumMessageCounts].mInvalid = true;
+        mNumMessageCounts++;
+    }
+}
+
+S32 LLMessageSystem::sendMessage(
+    const LLHost &host,
+    const char* name,
+    const LLSD& message)
+{
+    if (!(host.isOk()))
+    {
+        LL_WARNS("Messaging") << "trying to send message to invalid host"   << LL_ENDL;
+        return 0;
+    }
+
+    UntrustedCallback_t cb = NULL;
+    if ((mSendReliable) && (mReliablePacketParams.mCallback))
+    {
+        cb = boost::bind(mReliablePacketParams.mCallback, mReliablePacketParams.mCallbackData, _1);
+    }
+
+    LLCoros::instance().launch("LLMessageSystem::sendUntrustedSimulatorMessageCoro",
+            boost::bind(&LLMessageSystem::sendUntrustedSimulatorMessageCoro, this,
+            host.getUntrustedSimulatorCap(), name, message, cb));
+    return 1;
+}
+
+void LLMessageSystem::logTrustedMsgFromUntrustedCircuit( const LLHost& host )
+{
+    // RequestTrustedCircuit is how we establish trust, so don't spam
+    // if it's received on a trusted circuit. JC
+    if (strcmp(mMessageReader->getMessageName(), "RequestTrustedCircuit"))
+    {
+        LL_WARNS("Messaging") << "Received trusted message on untrusted circuit. "
+                << "Will reply with deny. "
+                << "Message: " << nullToEmpty(mMessageReader->getMessageName())
+                << " Host: " << host << LL_ENDL;
+    }
+
+    if (mNumMessageCounts >= MAX_MESSAGE_COUNT_NUM)
+    {
+        LL_WARNS("Messaging") << "got more than " << MAX_MESSAGE_COUNT_NUM
+            << " packets without clearing counts"
+            << LL_ENDL;
+    }
+    else
+    {
+        // TODO: babbage: work out if we need these
+        //mMessageCountList[mNumMessageCounts].mMessageNum
+        //  = mCurrentRMessageTemplate->mMessageNumber;
+        mMessageCountList[mNumMessageCounts].mMessageBytes
+            = mMessageReader->getMessageSize();
+        mMessageCountList[mNumMessageCounts].mInvalid = true;
+        mNumMessageCounts++;
+    }
+}
+
+void LLMessageSystem::logValidMsg(LLCircuitData *cdp, const LLHost& host, bool recv_reliable, bool recv_resent, bool recv_acks )
+{
+    if (mNumMessageCounts >= MAX_MESSAGE_COUNT_NUM)
+    {
+        LL_WARNS("Messaging") << "Got more than " << MAX_MESSAGE_COUNT_NUM << " packets without clearing counts" << LL_ENDL;
+    }
+    else
+    {
+        // TODO: babbage: work out if we need these
+        //mMessageCountList[mNumMessageCounts].mMessageNum = mCurrentRMessageTemplate->mMessageNumber;
+        mMessageCountList[mNumMessageCounts].mMessageBytes = mMessageReader->getMessageSize();
+        mMessageCountList[mNumMessageCounts].mInvalid = false;
+        mNumMessageCounts++;
+    }
+
+    if (cdp)
+    {
+        // update circuit packet ID tracking (missing/out of order packets)
+        cdp->checkPacketInID( mCurrentRecvPacketID, recv_resent );
+        cdp->addBytesIn( (S32Bytes)mTrueReceiveSize );
+    }
+
+    if(mVerboseLog)
+    {
+        std::ostringstream str;
+        str << "MSG: <- " << host;
+        std::string buffer;
+        buffer = llformat( "\t%6d\t%6d\t%6d ", mMessageReader->getMessageSize(), (mIncomingCompressedSize ? mIncomingCompressedSize : mMessageReader->getMessageSize()), mCurrentRecvPacketID);
+        str << buffer
+            << nullToEmpty(mMessageReader->getMessageName())
+            << (recv_reliable ? " reliable" : "")
+            << (recv_resent ? " resent" : "")
+            << (recv_acks ? " acks" : "");
+        LL_INFOS("Messaging") << str.str() << LL_ENDL;
+    }
+}
+
+void LLMessageSystem::sanityCheck()
+{
+// TODO: babbage: reinstate
+
+//  if (!mCurrentRMessageData)
+//  {
+//      LL_ERRS("Messaging") << "mCurrentRMessageData is NULL" << LL_ENDL;
+//  }
+
+//  if (!mCurrentRMessageTemplate)
+//  {
+//      LL_ERRS("Messaging") << "mCurrentRMessageTemplate is NULL" << LL_ENDL;
+//  }
+
+//  if (!mCurrentRTemplateBlock)
+//  {
+//      LL_ERRS("Messaging") << "mCurrentRTemplateBlock is NULL" << LL_ENDL;
+//  }
+
+//  if (!mCurrentRDataBlock)
+//  {
+//      LL_ERRS("Messaging") << "mCurrentRDataBlock is NULL" << LL_ENDL;
+//  }
+
+//  if (!mCurrentSMessageData)
+//  {
+//      LL_ERRS("Messaging") << "mCurrentSMessageData is NULL" << LL_ENDL;
+//  }
+
+//  if (!mCurrentSMessageTemplate)
+//  {
+//      LL_ERRS("Messaging") << "mCurrentSMessageTemplate is NULL" << LL_ENDL;
+//  }
+
+//  if (!mCurrentSTemplateBlock)
+//  {
+//      LL_ERRS("Messaging") << "mCurrentSTemplateBlock is NULL" << LL_ENDL;
+//  }
+
+//  if (!mCurrentSDataBlock)
+//  {
+//      LL_ERRS("Messaging") << "mCurrentSDataBlock is NULL" << LL_ENDL;
+//  }
+}
+
+void LLMessageSystem::showCircuitInfo()
+{
+    LL_INFOS("Messaging") << mCircuitInfo << LL_ENDL;
+}
+
+
+void LLMessageSystem::dumpCircuitInfo()
+{
+    LL_DEBUGS("Messaging") << mCircuitInfo << LL_ENDL;
+}
+
+/* virtual */
+U32 LLMessageSystem::getOurCircuitCode()
+{
+    return mOurCircuitCode;
+}
+
+void LLMessageSystem::getCircuitInfo(LLSD& info) const
+{
+    mCircuitInfo.getInfo(info);
+}
+
+// returns whether the given host is on a trusted circuit
+bool    LLMessageSystem::getCircuitTrust(const LLHost &host)
+{
+    LLCircuitData *cdp = mCircuitInfo.findCircuit(host);
+    if (cdp)
+    {
+        return cdp->getTrusted();
+    }
+
+    return false;
+}
+
+// Activate a circuit, and set its trust level (true if trusted,
+// false if not).
+void LLMessageSystem::enableCircuit(const LLHost &host, bool trusted)
+{
+    LLCircuitData *cdp = mCircuitInfo.findCircuit(host);
+    if (!cdp)
+    {
+        cdp = mCircuitInfo.addCircuitData(host, 0);
+    }
+    else
+    {
+        cdp->setAlive(true);
+    }
+    cdp->setTrusted(trusted);
+}
+
+void LLMessageSystem::disableCircuit(const LLHost &host)
+{
+    LL_INFOS("Messaging") << "LLMessageSystem::disableCircuit for " << host << LL_ENDL;
+    U32 code = gMessageSystem->findCircuitCode( host );
+
+    // Don't need to do this, as we're removing the circuit info anyway - djs 01/28/03
+
+    // don't clean up 0 circuit code entries
+    // because many hosts (neighbor sims, etc) can have the 0 circuit
+    if (code)
+    {
+        //if (mCircuitCodes.checkKey(code))
+        code_session_map_t::iterator it = mCircuitCodes.find(code);
+        if(it != mCircuitCodes.end())
+        {
+            LL_INFOS("Messaging") << "Circuit " << code << " removed from list" << LL_ENDL;
+            //mCircuitCodes.removeData(code);
+            mCircuitCodes.erase(it);
+        }
+
+        U64 ip_port = 0;
+        std::map<U32, U64>::iterator iter = gMessageSystem->mCircuitCodeToIPPort.find(code);
+        if (iter != gMessageSystem->mCircuitCodeToIPPort.end())
+        {
+            ip_port = iter->second;
+
+            gMessageSystem->mCircuitCodeToIPPort.erase(iter);
+
+            U32 old_port = (U32)(ip_port & (U64)0xFFFFFFFF);
+            U32 old_ip = (U32)(ip_port >> 32);
+
+            LL_INFOS("Messaging") << "Host " << LLHost(old_ip, old_port) << " circuit " << code << " removed from lookup table" << LL_ENDL;
+            gMessageSystem->mIPPortToCircuitCode.erase(ip_port);
+        }
+        mCircuitInfo.removeCircuitData(host);
+    }
+    else
+    {
+        // Sigh, since we can open circuits which don't have circuit
+        // codes, it's possible for this to happen...
+
+        LL_WARNS("Messaging") << "Couldn't find circuit code for " << host << LL_ENDL;
+    }
+
+}
+
+
+void LLMessageSystem::setCircuitAllowTimeout(const LLHost &host, bool allow)
+{
+    LLCircuitData *cdp = mCircuitInfo.findCircuit(host);
+    if (cdp)
+    {
+        cdp->setAllowTimeout(allow);
+    }
+}
+
+void LLMessageSystem::setCircuitTimeoutCallback(const LLHost &host, void (*callback_func)(const LLHost & host, void *user_data), void *user_data)
+{
+    LLCircuitData *cdp = mCircuitInfo.findCircuit(host);
+    if (cdp)
+    {
+        cdp->setTimeoutCallback(callback_func, user_data);
+    }
+}
+
+
+bool LLMessageSystem::checkCircuitBlocked(const U32 circuit)
+{
+    LLHost host = findHost(circuit);
+
+    if (!host.isOk())
+    {
+        LL_DEBUGS("Messaging") << "checkCircuitBlocked: Unknown circuit " << circuit << LL_ENDL;
+        return true;
+    }
+
+    LLCircuitData *cdp = mCircuitInfo.findCircuit(host);
+    if (cdp)
+    {
+        return cdp->isBlocked();
+    }
+    else
+    {
+        LL_INFOS("Messaging") << "checkCircuitBlocked(circuit): Unknown host - " << host << LL_ENDL;
+        return false;
+    }
+}
+
+bool LLMessageSystem::checkCircuitAlive(const U32 circuit)
+{
+    LLHost host = findHost(circuit);
+
+    if (!host.isOk())
+    {
+        LL_DEBUGS("Messaging") << "checkCircuitAlive: Unknown circuit " << circuit << LL_ENDL;
+        return false;
+    }
+
+    LLCircuitData *cdp = mCircuitInfo.findCircuit(host);
+    if (cdp)
+    {
+        return cdp->isAlive();
+    }
+    else
+    {
+        LL_INFOS("Messaging") << "checkCircuitAlive(circuit): Unknown host - " << host << LL_ENDL;
+        return false;
+    }
+}
+
+bool LLMessageSystem::checkCircuitAlive(const LLHost &host)
+{
+    LLCircuitData *cdp = mCircuitInfo.findCircuit(host);
+    if (cdp)
+    {
+        return cdp->isAlive();
+    }
+    else
+    {
+        LL_DEBUGS("Messaging") << "checkCircuitAlive(host): Unknown host - " << host << LL_ENDL;
+        return false;
+    }
+}
+
+
+void LLMessageSystem::setCircuitProtection(bool b_protect)
+{
+    mbProtected = b_protect;
+}
+
+
+U32 LLMessageSystem::findCircuitCode(const LLHost &host)
+{
+    U64 ip64 = (U64) host.getAddress();
+    U64 port64 = (U64) host.getPort();
+    U64 ip_port = (ip64 << 32) | port64;
+
+    return get_if_there(mIPPortToCircuitCode, ip_port, U32(0));
+}
+
+LLHost LLMessageSystem::findHost(const U32 circuit_code)
+{
+    if (mCircuitCodeToIPPort.count(circuit_code) > 0)
+    {
+        return LLHost(mCircuitCodeToIPPort[circuit_code]);
+    }
+    else
+    {
+        return LLHost();
+    }
+}
+
+void LLMessageSystem::setMaxMessageTime(const F32 seconds)
+{
+    mMaxMessageTime = F32Seconds(seconds);
+}
+
+void LLMessageSystem::setMaxMessageCounts(const S32 num)
+{
+    mMaxMessageCounts = num;
+}
+
+
+std::ostream& operator<<(std::ostream& s, LLMessageSystem &msg)
+{
+    U32 i;
+    if (msg.mbError)
+    {
+        s << "Message system not correctly initialized";
+    }
+    else
+    {
+        s << "Message system open on port " << msg.mPort << " and socket " << msg.mSocket << "\n";
+//      s << "Message template file " << msg.mName << " loaded\n";
+
+        s << "\nHigh frequency messages:\n";
+
+        for (i = 1; msg.mMessageNumbers[i] && (i < 255); i++)
+        {
+            s << *(msg.mMessageNumbers[i]);
+        }
+
+        s << "\nMedium frequency messages:\n";
+
+        for (i = (255 << 8) + 1; msg.mMessageNumbers[i] && (i < (255 << 8) + 255); i++)
+        {
+            s << *msg.mMessageNumbers[i];
+        }
+
+        s << "\nLow frequency messages:\n";
+
+        for (i = (0xFFFF0000) + 1; msg.mMessageNumbers[i] && (i < 0xFFFFFFFF); i++)
+        {
+            s << *msg.mMessageNumbers[i];
+        }
+    }
+    return s;
+}
+
+// LLPounceable supports callWhenReady(), to permit clients to queue up (e.g.)
+// callback registrations for when gMessageSystem is first assigned
+LLPounceable<LLMessageSystem*, LLPounceableStatic> gMessageSystem;
+
+// update appropriate ping info
+void    process_complete_ping_check(LLMessageSystem *msgsystem, void** /*user_data*/)
+{
+    U8 ping_id;
+    msgsystem->getU8Fast(_PREHASH_PingID, _PREHASH_PingID, ping_id);
+
+    LLCircuitData *cdp;
+    cdp = msgsystem->mCircuitInfo.findCircuit(msgsystem->getSender());
+
+    // stop the appropriate timer
+    if (cdp)
+    {
+        cdp->pingTimerStop(ping_id);
+    }
+}
+
+void    process_start_ping_check(LLMessageSystem *msgsystem, void** /*user_data*/)
+{
+    U8 ping_id;
+    msgsystem->getU8Fast(_PREHASH_PingID, _PREHASH_PingID, ping_id);
+
+    LLCircuitData *cdp;
+    cdp = msgsystem->mCircuitInfo.findCircuit(msgsystem->getSender());
+    if (cdp)
+    {
+        // Grab the packet id of the oldest unacked packet
+        U32 packet_id;
+        msgsystem->getU32Fast(_PREHASH_PingID, _PREHASH_OldestUnacked, packet_id);
+        cdp->clearDuplicateList(packet_id);
+    }
+
+    // Send off the response
+    msgsystem->newMessageFast(_PREHASH_CompletePingCheck);
+    msgsystem->nextBlockFast(_PREHASH_PingID);
+    msgsystem->addU8(_PREHASH_PingID, ping_id);
+    msgsystem->sendMessage(msgsystem->getSender());
+}
+
+
+
+// Note: this is currently unused. --mark
+void    open_circuit(LLMessageSystem *msgsystem, void** /*user_data*/)
+{
+    U32  ip;
+    U16  port;
+
+    msgsystem->getIPAddrFast(_PREHASH_CircuitInfo, _PREHASH_IP, ip);
+    msgsystem->getIPPortFast(_PREHASH_CircuitInfo, _PREHASH_Port, port);
+
+    // By default, OpenCircuit's are untrusted
+    msgsystem->enableCircuit(LLHost(ip, port), false);
+}
+
+void    close_circuit(LLMessageSystem *msgsystem, void** /*user_data*/)
+{
+    msgsystem->disableCircuit(msgsystem->getSender());
+}
+
+// static
+/*
+void LLMessageSystem::processAssignCircuitCode(LLMessageSystem* msg, void**)
+{
+    // if we already have a circuit code, we can bail
+    if(msg->mOurCircuitCode) return;
+    LLUUID session_id;
+    msg->getUUIDFast(_PREHASH_CircuitCode, _PREHASH_SessionID, session_id);
+    if(session_id != msg->getMySessionID())
+    {
+        LL_WARNS("Messaging") << "AssignCircuitCode, bad session id. Expecting "
+                << msg->getMySessionID() << " but got " << session_id
+                << LL_ENDL;
+        return;
+    }
+    U32 code;
+    msg->getU32Fast(_PREHASH_CircuitCode, _PREHASH_Code, code);
+    if (!code)
+    {
+        LL_ERRS("Messaging") << "Assigning circuit code of zero!" << LL_ENDL;
+    }
+
+    msg->mOurCircuitCode = code;
+    LL_INFOS("Messaging") << "Circuit code " << code << " assigned." << LL_ENDL;
+}
+*/
+
+// static
+void LLMessageSystem::processAddCircuitCode(LLMessageSystem* msg, void**)
+{
+    U32 code;
+    msg->getU32Fast(_PREHASH_CircuitCode, _PREHASH_Code, code);
+    LLUUID session_id;
+    msg->getUUIDFast(_PREHASH_CircuitCode, _PREHASH_SessionID, session_id);
+    (void)msg->addCircuitCode(code, session_id);
+
+    // Send the ack back
+    //msg->newMessageFast(_PREHASH_AckAddCircuitCode);
+    //msg->nextBlockFast(_PREHASH_CircuitCode);
+    //msg->addU32Fast(_PREHASH_Code, code);
+    //msg->sendMessage(msg->getSender());
+}
+
+bool LLMessageSystem::addCircuitCode(U32 code, const LLUUID& session_id)
+{
+    if(!code)
+    {
+        LL_WARNS("Messaging") << "addCircuitCode: zero circuit code" << LL_ENDL;
+        return false;
+    }
+    code_session_map_t::iterator it = mCircuitCodes.find(code);
+    if(it == mCircuitCodes.end())
+    {
+        LL_INFOS("Messaging") << "New circuit code " << code << " added" << LL_ENDL;
+        //msg->mCircuitCodes[circuit_code] = circuit_code;
+
+        mCircuitCodes.insert(code_session_map_t::value_type(code, session_id));
+    }
+    else
+    {
+        LL_INFOS("Messaging") << "Duplicate circuit code " << code << " added" << LL_ENDL;
+    }
+    return true;
+}
+
+//void ack_add_circuit_code(LLMessageSystem *msgsystem, void** /*user_data*/)
+//{
+    // By default, we do nothing.  This particular message is only handled by the spaceserver
+//}
+
+// static
+void LLMessageSystem::processUseCircuitCode(LLMessageSystem* msg,
+                                            void** user)
+{
+    U32 circuit_code_in;
+    msg->getU32Fast(_PREHASH_CircuitCode, _PREHASH_Code, circuit_code_in);
+
+    U32 ip = msg->getSenderIP();
+    U32 port = msg->getSenderPort();
+
+    U64 ip64 = ip;
+    U64 port64 = port;
+    U64 ip_port_in = (ip64 << 32) | port64;
+
+    if (circuit_code_in)
+    {
+        //if (!msg->mCircuitCodes.checkKey(circuit_code_in))
+        code_session_map_t::iterator it;
+        it = msg->mCircuitCodes.find(circuit_code_in);
+        if(it == msg->mCircuitCodes.end())
+        {
+            // Whoah, abort!  We don't know anything about this circuit code.
+            LL_WARNS("Messaging") << "UseCircuitCode for " << circuit_code_in
+                    << " received without AddCircuitCode message - aborting"
+                    << LL_ENDL;
+            return;
+        }
+
+        LLUUID id;
+        msg->getUUIDFast(_PREHASH_CircuitCode, _PREHASH_ID, id);
+        LLUUID session_id;
+        msg->getUUIDFast(_PREHASH_CircuitCode, _PREHASH_SessionID, session_id);
+        if(session_id != (*it).second)
+        {
+            LL_WARNS("Messaging") << "UseCircuitCode unmatched session id. Got "
+                    << session_id << " but expected " << (*it).second
+                    << LL_ENDL;
+            return;
+        }
+
+        // Clean up previous references to this ip/port or circuit
+        U64 ip_port_old = get_if_there(msg->mCircuitCodeToIPPort, circuit_code_in, U64(0));
+        U32 circuit_code_old = get_if_there(msg->mIPPortToCircuitCode, ip_port_in, U32(0));
+
+        if (ip_port_old)
+        {
+            if ((ip_port_old == ip_port_in) && (circuit_code_old == circuit_code_in))
+            {
+                // Current information is the same as incoming info, ignore
+                LL_INFOS("Messaging") << "Got duplicate UseCircuitCode for circuit " << circuit_code_in << " to " << msg->getSender() << LL_ENDL;
+                return;
+            }
+
+            // Hmm, got a different IP and port for the same circuit code.
+            U32 circut_code_old_ip_port = get_if_there(msg->mIPPortToCircuitCode, ip_port_old, U32(0));
+            msg->mCircuitCodeToIPPort.erase(circut_code_old_ip_port);
+            msg->mIPPortToCircuitCode.erase(ip_port_old);
+            U32 old_port = (U32)(ip_port_old & (U64)0xFFFFFFFF);
+            U32 old_ip = (U32)(ip_port_old >> 32);
+            LL_INFOS("Messaging") << "Removing derelict lookup entry for circuit " << circuit_code_old << " to " << LLHost(old_ip, old_port) << LL_ENDL;
+        }
+
+        if (circuit_code_old)
+        {
+            LLHost cur_host(ip, port);
+
+            LL_WARNS("Messaging") << "Disabling existing circuit for " << cur_host << LL_ENDL;
+            msg->disableCircuit(cur_host);
+            if (circuit_code_old == circuit_code_in)
+            {
+                LL_WARNS("Messaging") << "Asymmetrical circuit to ip/port lookup!" << LL_ENDL;
+                LL_WARNS("Messaging") << "Multiple circuit codes for " << cur_host << " probably!" << LL_ENDL;
+                LL_WARNS("Messaging") << "Permanently disabling circuit" << LL_ENDL;
+                return;
+            }
+            else
+            {
+                LL_WARNS("Messaging") << "Circuit code changed for " << msg->getSender()
+                        << " from " << circuit_code_old << " to "
+                        << circuit_code_in << LL_ENDL;
+            }
+        }
+
+        // Since this comes from the viewer, it's untrusted, but it
+        // passed the circuit code and session id check, so we will go
+        // ahead and persist the ID associated.
+        LLCircuitData *cdp = msg->mCircuitInfo.findCircuit(msg->getSender());
+        bool had_circuit_already = cdp != nullptr;
+
+        msg->enableCircuit(msg->getSender(), false);
+        cdp = msg->mCircuitInfo.findCircuit(msg->getSender());
+        if(cdp)
+        {
+            cdp->setRemoteID(id);
+            cdp->setRemoteSessionID(session_id);
+        }
+
+        if (!had_circuit_already)
+        {
+            //
+            // HACK HACK HACK HACK HACK!
+            //
+            // This would NORMALLY happen inside logValidMsg, but at the point that this happens
+            // inside logValidMsg, there's no circuit for this message yet.  So the awful thing that
+            // we do here is do it inside this message handler immediately AFTER the message is
+            // handled.
+            //
+            // We COULD not do this, but then what happens is that some of the circuit bookkeeping
+            // gets broken, especially the packets in count.  That causes some later packets to flush
+            // the RecentlyReceivedReliable list, resulting in an error in which UseCircuitCode
+            // doesn't get properly duplicate suppressed.  Not a BIG deal, but it's somewhat confusing
+            // (and bad from a state point of view).  DJS 9/23/04
+            //
+            cdp->checkPacketInID(gMessageSystem->mCurrentRecvPacketID, false ); // Since this is the first message on the circuit, by definition it's not resent.
+        }
+
+        msg->mIPPortToCircuitCode[ip_port_in] = circuit_code_in;
+        msg->mCircuitCodeToIPPort[circuit_code_in] = ip_port_in;
+
+        LL_INFOS("Messaging") << "Circuit code " << circuit_code_in << " from "
+                << msg->getSender() << " for agent " << id << " in session "
+                << session_id << LL_ENDL;
+
+        const LLUseCircuitCodeResponder* responder =
+            (const LLUseCircuitCodeResponder*) user;
+        if(responder)
+        {
+            responder->complete(msg->getSender(), id);
+        }
+    }
+    else
+    {
+        LL_WARNS("Messaging") << "Got zero circuit code in use_circuit_code" << LL_ENDL;
+    }
+}
+
+// static
+void LLMessageSystem::processError(LLMessageSystem* msg, void**)
+{
+    S32 error_code = 0;
+    msg->getS32("Data", "Code", error_code);
+    std::string error_token;
+    msg->getString("Data", "Token", error_token);
+
+    LLUUID error_id;
+    msg->getUUID("Data", "ID", error_id);
+    std::string error_system;
+    msg->getString("Data", "System", error_system);
+
+    std::string error_message;
+    msg->getString("Data", "Message", error_message);
+
+    LL_WARNS("Messaging") << "Message error from " << msg->getSender() << " - "
+        << error_code << " " << error_token << " " << error_id << " \""
+        << error_system << "\" \"" << error_message << "\"" << LL_ENDL;
+}
+
+
+static LLHTTPNode& messageRootNode()
+{
+    static LLHTTPNode root_node;
+    static bool initialized = false;
+    if (!initialized) {
+        initialized = true;
+        LLHTTPRegistrar::buildAllServices(root_node);
+    }
+
+    return root_node;
+}
+
+//static
+void LLMessageSystem::dispatch(
+    const std::string& msg_name,
+    const LLSD& message)
+{
+    LLPointer<LLSimpleResponse> responsep = LLSimpleResponse::create();
+    dispatch(msg_name, message, responsep);
+}
+
+//static
+void LLMessageSystem::dispatch(
+    const std::string& msg_name,
+    const LLSD& message,
+    LLHTTPNode::ResponsePtr responsep)
+{
+    if ((gMessageSystem->mMessageTemplates.find
+            (LLMessageStringTable::getInstance()->getString(msg_name.c_str())) ==
+                gMessageSystem->mMessageTemplates.end()) &&
+        !LLMessageConfig::isValidMessage(msg_name))
+    {
+        LL_WARNS("Messaging") << "Ignoring unknown message " << msg_name << LL_ENDL;
+        responsep->notFound("Invalid message name");
+        return;
+    }
+
+    std::string path = "/message/" + msg_name;
+    LLSD context;
+    const LLHTTPNode* handler = messageRootNode().traverse(path, context);
+    if (!handler)
+    {
+        LL_WARNS("Messaging")   << "LLMessageService::dispatch > no handler for "
+                << path << LL_ENDL;
+        return;
+    }
+    // enable this for output of message names
+    LL_DEBUGS("Messaging") << "< \"" << msg_name << "\"" << LL_ENDL;
+    LL_DEBUGS("Messaging") << "context: " << context << LL_ENDL;
+    LL_DEBUGS("Messaging") << "message: " << message << LL_ENDL;
+
+    handler->post(responsep, context, message);
+}
+
+//static
+void LLMessageSystem::dispatchTemplate(const std::string& msg_name,
+                                        const LLSD& message,
+                                        LLHTTPNode::ResponsePtr responsep)
+{
+    LLTemplateMessageDispatcher dispatcher(*(gMessageSystem->mTemplateMessageReader));
+    dispatcher.dispatch(msg_name, message, responsep);
+}
+
+static void check_for_unrecognized_messages(
+        const char* type,
+        const LLSD& map,
+        LLMessageSystem::message_template_name_map_t& templates)
+{
+    for (LLSD::map_const_iterator iter = map.beginMap(),
+            end = map.endMap();
+         iter != end; ++iter)
+    {
+        const char* name = LLMessageStringTable::getInstance()->getString(iter->first.c_str());
+
+        if (templates.find(name) == templates.end())
+        {
+            LL_INFOS("AppInit") << "    " << type
+                << " ban list contains unrecognized message "
+                << name << LL_ENDL;
+        }
+    }
+}
+
+void LLMessageSystem::setMessageBans(
+        const LLSD& trusted, const LLSD& untrusted)
+{
+    LL_DEBUGS("AppInit") << "LLMessageSystem::setMessageBans:" << LL_ENDL;
+    bool any_set = false;
+
+    for (message_template_name_map_t::iterator iter = mMessageTemplates.begin(),
+             end = mMessageTemplates.end();
+         iter != end; ++iter)
+    {
+        LLMessageTemplate* mt = iter->second;
+
+        std::string name(mt->mName);
+        bool ban_from_trusted
+            = trusted.has(name) && trusted.get(name).asBoolean();
+        bool ban_from_untrusted
+            = untrusted.has(name) && untrusted.get(name).asBoolean();
+
+        mt->mBanFromTrusted = ban_from_trusted;
+        mt->mBanFromUntrusted = ban_from_untrusted;
+
+        if (ban_from_trusted  ||  ban_from_untrusted)
+        {
+            LL_INFOS("AppInit") << "    " << name << " banned from "
+                << (ban_from_trusted ? "TRUSTED " : " ")
+                << (ban_from_untrusted ? "UNTRUSTED " : " ")
+                << LL_ENDL;
+            any_set = true;
+        }
+    }
+
+    if (!any_set)
+    {
+        LL_DEBUGS("AppInit") << "    no messages banned" << LL_ENDL;
+    }
+
+    check_for_unrecognized_messages("trusted", trusted, mMessageTemplates);
+    check_for_unrecognized_messages("untrusted", untrusted, mMessageTemplates);
+}
+
+S32 LLMessageSystem::sendError(
+    const LLHost& host,
+    const LLUUID& agent_id,
+    S32 code,
+    const std::string& token,
+    const LLUUID& id,
+    const std::string& system,
+    const std::string& message,
+    const LLSD& data)
+{
+    newMessage("Error");
+    nextBlockFast(_PREHASH_AgentData);
+    addUUIDFast(_PREHASH_AgentID, agent_id);
+    nextBlockFast(_PREHASH_Data);
+    addS32("Code", code);
+    addString("Token", token);
+    addUUID("ID", id);
+    addString("System", system);
+    std::string temp;
+    temp = message;
+    if(temp.size() > (size_t)MTUBYTES) temp.resize((size_t)MTUBYTES);
+    addString("Message", message);
+    LLPointer<LLSDBinaryFormatter> formatter = new LLSDBinaryFormatter;
+    std::ostringstream ostr;
+    formatter->format(data, ostr);
+    temp = ostr.str();
+    bool pack_data = true;
+    static const std::string ERROR_MESSAGE_NAME("Error");
+    if (LLMessageConfig::getMessageFlavor(ERROR_MESSAGE_NAME) ==
+        LLMessageConfig::TEMPLATE_FLAVOR)
+    {
+        S32 msg_size = temp.size() + mMessageBuilder->getMessageSize();
+        if(msg_size >= ETHERNET_MTU_BYTES)
+        {
+            pack_data = false;
+        }
+    }
+    if(pack_data)
+    {
+        addBinaryData("Data", (void*)temp.c_str(), temp.size());
+    }
+    else
+    {
+        LL_WARNS("Messaging") << "Data and message were too large -- data removed."
+            << LL_ENDL;
+        addBinaryData("Data", NULL, 0);
+    }
+    return sendReliable(host);
+}
+
+void    process_packet_ack(LLMessageSystem *msgsystem, void** /*user_data*/)
+{
+    TPACKETID packet_id;
+
+    LLHost host = msgsystem->getSender();
+    LLCircuitData *cdp = msgsystem->mCircuitInfo.findCircuit(host);
+    if (cdp)
+    {
+
+        S32 ack_count = msgsystem->getNumberOfBlocksFast(_PREHASH_Packets);
+
+        for (S32 i = 0; i < ack_count; i++)
+        {
+            msgsystem->getU32Fast(_PREHASH_Packets, _PREHASH_ID, packet_id, i);
+//          LL_DEBUGS("Messaging") << "ack recvd' from " << host << " for packet " << (TPACKETID)packet_id << LL_ENDL;
+            cdp->ackReliablePacket(packet_id);
+        }
+        if (!cdp->getUnackedPacketCount())
+        {
+            // Remove this circuit from the list of circuits with unacked packets
+            gMessageSystem->mCircuitInfo.mUnackedCircuitMap.erase(host);
+        }
+    }
+}
+
+
+/*
+void process_log_messages(LLMessageSystem* msg, void**)
+{
+    U8 log_message;
+
+    msg->getU8Fast(_PREHASH_Options, _PREHASH_Enable, log_message);
+
+    if (log_message)
+    {
+        LL_INFOS("Messaging") << "Starting logging via message" << LL_ENDL;
+        msg->startLogging();
+    }
+    else
+    {
+        LL_INFOS("Messaging") << "Stopping logging via message" << LL_ENDL;
+        msg->stopLogging();
+    }
+}*/
+
+// Make circuit trusted if the MD5 Digest matches, otherwise
+// notify remote end that they are not trusted.
+void process_create_trusted_circuit(LLMessageSystem *msg, void **)
+{
+    // don't try to create trust on machines with no shared secret
+    std::string shared_secret = get_shared_secret();
+    if(shared_secret.empty()) return;
+
+    LLUUID remote_id;
+    msg->getUUIDFast(_PREHASH_DataBlock, _PREHASH_EndPointID, remote_id);
+
+    LLCircuitData *cdp = msg->mCircuitInfo.findCircuit(msg->getSender());
+    if (!cdp)
+    {
+        LL_WARNS("Messaging") << "Attempt to create trusted circuit without circuit data: "
+                << msg->getSender() << LL_ENDL;
+        return;
+    }
+
+    LLUUID local_id;
+    local_id = cdp->getLocalEndPointID();
+    if (remote_id == local_id)
+    {
+        //  Don't respond to requests that use the same end point ID
+        return;
+    }
+
+    U32 untrusted_interface = msg->getUntrustedInterface().getAddress();
+    U32 last_interface = msg->getReceivingInterface().getAddress();
+    if ( ( untrusted_interface != INVALID_HOST_IP_ADDRESS ) && ( untrusted_interface == last_interface ) )
+    {
+        if( msg->getBlockUntrustedInterface() )
+        {
+            LL_WARNS("Messaging") << "Ignoring CreateTrustedCircuit on public interface from host: "
+                << msg->getSender() << LL_ENDL;
+            return;
+        }
+        else
+        {
+            LL_WARNS("Messaging") << "Processing CreateTrustedCircuit on public interface from host: "
+                << msg->getSender() << LL_ENDL;
+        }
+    }
+
+    char their_digest[MD5HEX_STR_SIZE]; /* Flawfinder: ignore */
+    S32 size = msg->getSizeFast(_PREHASH_DataBlock, _PREHASH_Digest);
+    if(size != MD5HEX_STR_BYTES)
+    {
+        // ignore requests which pack the wrong amount of data.
+        return;
+    }
+    msg->getBinaryDataFast(_PREHASH_DataBlock, _PREHASH_Digest, their_digest, MD5HEX_STR_BYTES);
+    their_digest[MD5HEX_STR_SIZE - 1] = '\0';
+    if(msg->isMatchingDigestForWindowAndUUIDs(their_digest, TRUST_TIME_WINDOW, local_id, remote_id))
+    {
+        cdp->setTrusted(true);
+        LL_INFOS("Messaging") << "Trusted digest from " << msg->getSender() << LL_ENDL;
+        return;
+    }
+    else if (cdp->getTrusted())
+    {
+        // The digest is bad, but this circuit is already trusted.
+        // This means that this could just be the result of a stale deny sent from a while back, and
+        // the message system is being slow.  Don't bother sending the deny, as it may continually
+        // ping-pong back and forth on a very hosed circuit.
+        LL_WARNS("Messaging") << "Ignoring bad digest from known trusted circuit: " << their_digest
+            << " host: " << msg->getSender() << LL_ENDL;
+        return;
+    }
+    else
+    {
+        LL_WARNS("Messaging") << "Bad digest from known circuit: " << their_digest
+                << " host: " << msg->getSender() << LL_ENDL;
+        msg->sendDenyTrustedCircuit(msg->getSender());
+        return;
+    }
+}
+
+void process_deny_trusted_circuit(LLMessageSystem *msg, void **)
+{
+    // don't try to create trust on machines with no shared secret
+    std::string shared_secret = get_shared_secret();
+    if(shared_secret.empty()) return;
+
+    LLUUID remote_id;
+    msg->getUUIDFast(_PREHASH_DataBlock, _PREHASH_EndPointID, remote_id);
+
+    LLCircuitData *cdp = msg->mCircuitInfo.findCircuit(msg->getSender());
+    if (!cdp)
+    {
+        return;
+    }
+
+    LLUUID local_id;
+    local_id = cdp->getLocalEndPointID();
+    if (remote_id == local_id)
+    {
+        //  Don't respond to requests that use the same end point ID
+        return;
+    }
+
+    U32 untrusted_interface = msg->getUntrustedInterface().getAddress();
+    U32 last_interface = msg->getReceivingInterface().getAddress();
+    if ( ( untrusted_interface != INVALID_HOST_IP_ADDRESS ) && ( untrusted_interface == last_interface ) )
+    {
+        if( msg->getBlockUntrustedInterface() )
+        {
+            LL_WARNS("Messaging") << "Ignoring DenyTrustedCircuit on public interface from host: "
+                << msg->getSender() << LL_ENDL;
+            return;
+        }
+        else
+        {
+            LL_WARNS("Messaging") << "Processing DenyTrustedCircuit on public interface from host: "
+                << msg->getSender() << LL_ENDL;
+        }
+    }
+
+
+    // Assume that we require trust to proceed, so resend.
+    // This catches the case where a circuit that was trusted
+    // times out, and allows us to re-establish it, but does
+    // mean that if our shared_secret or clock is wrong, we'll
+    // spin.
+    // *TODO: probably should keep a count of number of resends
+    // per circuit, and stop resending after a while.
+    LL_INFOS("Messaging") << "Got DenyTrustedCircuit. Sending CreateTrustedCircuit to "
+            << msg->getSender() << LL_ENDL;
+    msg->sendCreateTrustedCircuit(msg->getSender(), local_id, remote_id);
+}
+
+
+void dump_prehash_files()
+{
+    U32 i;
+    std::string filename("../../indra/llmessage/message_prehash.h");
+    LLFILE* fp = LLFile::fopen(filename, "w");  /* Flawfinder: ignore */
+    if (fp)
+    {
+        fprintf(
+            fp,
+            "/**\n"
+            " * @file message_prehash.h\n"
+            " * @brief header file of externs of prehashed variables plus defines.\n"
+            " *\n"
+            " * $LicenseInfo:firstyear=2003&license=viewerlgpl$"
+            " * $/LicenseInfo$"
+            " */\n\n"
+            "#ifndef LL_MESSAGE_PREHASH_H\n#define LL_MESSAGE_PREHASH_H\n\n");
+        fprintf(
+            fp,
+            "/**\n"
+            " * Generated from message template version number %.3f\n"
+            " */\n",
+            gMessageSystem->mMessageFileVersionNumber);
+        fprintf(fp, "\n\nextern F32 const gPrehashVersionNumber;\n\n");
+        for (i = 0; i < MESSAGE_NUMBER_OF_HASH_BUCKETS; i++)
+        {
+            if (!LLMessageStringTable::getInstance()->mEmpty[i] && LLMessageStringTable::getInstance()->mString[i][0] != '.')
+            {
+                fprintf(fp, "extern char const* const _PREHASH_%s;\n", LLMessageStringTable::getInstance()->mString[i]);
+            }
+        }
+        fprintf(fp, "\n\n#endif\n");
+        fclose(fp);
+    }
+    filename = std::string("../../indra/llmessage/message_prehash.cpp");
+    fp = LLFile::fopen(filename, "w");  /* Flawfinder: ignore */
+    if (fp)
+    {
+        fprintf(
+            fp,
+            "/**\n"
+            " * @file message_prehash.cpp\n"
+            " * @brief file of prehashed variables\n"
+            " *\n"
+            " * $LicenseInfo:firstyear=2003&license=viewerlgpl$"
+            " * $/LicenseInfo$"
+            " */\n\n"
+            "/**\n"
+            " * Generated from message template version number %.3f\n"
+            " */\n",
+            gMessageSystem->mMessageFileVersionNumber);
+        fprintf(fp, "#include \"linden_common.h\"\n");
+        fprintf(fp, "#include \"message.h\"\n\n");
+        fprintf(fp, "\n\nF32 const gPrehashVersionNumber = %.3ff;\n\n", gMessageSystem->mMessageFileVersionNumber);
+        for (i = 0; i < MESSAGE_NUMBER_OF_HASH_BUCKETS; i++)
+        {
+            if (!LLMessageStringTable::getInstance()->mEmpty[i] && LLMessageStringTable::getInstance()->mString[i][0] != '.')
+            {
+                fprintf(fp, "char const* const _PREHASH_%s = LLMessageStringTable::getInstance()->getString(\"%s\");\n", LLMessageStringTable::getInstance()->mString[i], LLMessageStringTable::getInstance()->mString[i]);
+            }
+        }
+        fclose(fp);
+    }
+}
+
+bool start_messaging_system(
+    const std::string& template_name,
+    U32 port,
+    S32 version_major,
+    S32 version_minor,
+    S32 version_patch,
+    bool b_dump_prehash_file,
+    const std::string& secret,
+    const LLUseCircuitCodeResponder* responder,
+    bool failure_is_fatal,
+    const F32 circuit_heartbeat_interval,
+    const F32 circuit_timeout)
+{
+    gMessageSystem = new LLMessageSystem(
+        template_name,
+        port,
+        version_major,
+        version_minor,
+        version_patch,
+        failure_is_fatal,
+        circuit_heartbeat_interval,
+        circuit_timeout);
+    g_shared_secret.assign(secret);
+
+    if (!gMessageSystem)
+    {
+        LL_ERRS("AppInit") << "Messaging system initialization failed." << LL_ENDL;
+        return false;
+    }
+
+    // bail if system encountered an error.
+    if(!gMessageSystem->isOK())
+    {
+        return false;
+    }
+
+    if (b_dump_prehash_file)
+    {
+        dump_prehash_files();
+        exit(0);
+    }
+    else
+    {
+        if (gMessageSystem->mMessageFileVersionNumber != gPrehashVersionNumber)
+        {
+            LL_INFOS("AppInit") << "Message template version does not match prehash version number" << LL_ENDL;
+            LL_INFOS("AppInit") << "Run simulator with -prehash command line option to rebuild prehash data" << LL_ENDL;
+        }
+        else
+        {
+            LL_DEBUGS("AppInit") << "Message template version matches prehash version number" << LL_ENDL;
+        }
+    }
+
+    gMessageSystem->setHandlerFuncFast(_PREHASH_StartPingCheck,         process_start_ping_check,       NULL);
+    gMessageSystem->setHandlerFuncFast(_PREHASH_CompletePingCheck,      process_complete_ping_check,    NULL);
+    gMessageSystem->setHandlerFuncFast(_PREHASH_OpenCircuit,            open_circuit,           NULL);
+    gMessageSystem->setHandlerFuncFast(_PREHASH_CloseCircuit,           close_circuit,          NULL);
+
+    //gMessageSystem->setHandlerFuncFast(_PREHASH_AssignCircuitCode, LLMessageSystem::processAssignCircuitCode);
+    gMessageSystem->setHandlerFuncFast(_PREHASH_AddCircuitCode, LLMessageSystem::processAddCircuitCode);
+    //gMessageSystem->setHandlerFuncFast(_PREHASH_AckAddCircuitCode,        ack_add_circuit_code,       NULL);
+    gMessageSystem->setHandlerFuncFast(_PREHASH_UseCircuitCode, LLMessageSystem::processUseCircuitCode, (void**)responder);
+    gMessageSystem->setHandlerFuncFast(_PREHASH_PacketAck,             process_packet_ack,      NULL);
+    //gMessageSystem->setHandlerFuncFast(_PREHASH_LogMessages,          process_log_messages,   NULL);
+    gMessageSystem->setHandlerFuncFast(_PREHASH_CreateTrustedCircuit,
+                       process_create_trusted_circuit,
+                       NULL);
+    gMessageSystem->setHandlerFuncFast(_PREHASH_DenyTrustedCircuit,
+                       process_deny_trusted_circuit,
+                       NULL);
+    gMessageSystem->setHandlerFunc("Error", LLMessageSystem::processError);
+
+    // We can hand this to the null_message_callback since it is a
+    // trusted message, so it will automatically be denied if it isn't
+    // trusted and ignored if it is -- exactly what we want.
+    gMessageSystem->setHandlerFunc(
+        "RequestTrustedCircuit",
+        null_message_callback,
+        NULL);
+
+    // Initialize the transfer manager
+    gTransferManager.init();
+
+    return true;
+}
+
+void LLMessageSystem::startLogging()
+{
+    mVerboseLog = true;
+    std::ostringstream str;
+    str << "START MESSAGE LOG" << std::endl;
+    str << "Legend:" << std::endl;
+    str << "\t<-\tincoming message" <<std::endl;
+    str << "\t->\toutgoing message" << std::endl;
+    str << "     <>        host           size    zero      id name";
+    LL_INFOS("Messaging") << str.str() << LL_ENDL;
+}
+
+void LLMessageSystem::stopLogging()
+{
+    if(mVerboseLog)
+    {
+        mVerboseLog = false;
+        LL_INFOS("Messaging") << "END MESSAGE LOG" << LL_ENDL;
+    }
+}
+
+void LLMessageSystem::summarizeLogs(std::ostream& str)
+{
+    std::string buffer;
+    std::string tmp_str;
+    F32 run_time = mMessageSystemTimer.getElapsedTimeF32();
+    str << "START MESSAGE LOG SUMMARY" << std::endl;
+    buffer = llformat( "Run time: %12.3f seconds", run_time);
+
+    // Incoming
+    str << buffer << std::endl << "Incoming:" << std::endl;
+    tmp_str = U64_to_str(mTotalBytesIn);
+    buffer = llformat( "Total bytes received:      %20s (%5.2f kbits per second)", tmp_str.c_str(), ((F32)mTotalBytesIn * 0.008f) / run_time);
+    str << buffer << std::endl;
+    tmp_str = U64_to_str(mPacketsIn);
+    buffer = llformat( "Total packets received:    %20s (%5.2f packets per second)", tmp_str.c_str(), ((F32) mPacketsIn / run_time));
+    str << buffer << std::endl;
+    buffer = llformat( "Average packet size:       %20.0f bytes", (F32)mTotalBytesIn / (F32)mPacketsIn);
+    str << buffer << std::endl;
+    tmp_str = U64_to_str(mReliablePacketsIn);
+    buffer = llformat( "Total reliable packets:    %20s (%5.2f%%)", tmp_str.c_str(), 100.f * ((F32) mReliablePacketsIn)/((F32) mPacketsIn + 1));
+    str << buffer << std::endl;
+    tmp_str = U64_to_str(mCompressedPacketsIn);
+    buffer = llformat( "Total compressed packets:  %20s (%5.2f%%)", tmp_str.c_str(), 100.f * ((F32) mCompressedPacketsIn)/((F32) mPacketsIn + 1));
+    str << buffer << std::endl;
+    S64 savings = mUncompressedBytesIn - mCompressedBytesIn;
+    tmp_str = U64_to_str(savings);
+    buffer = llformat( "Total compression savings: %20s bytes", tmp_str.c_str());
+    str << buffer << std::endl;
+    tmp_str = U64_to_str(savings/(mCompressedPacketsIn +1));
+    buffer = llformat( "Avg comp packet savings:   %20s (%5.2f : 1)", tmp_str.c_str(), ((F32) mUncompressedBytesIn)/((F32) mCompressedBytesIn+1));
+    str << buffer << std::endl;
+    tmp_str = U64_to_str(savings/(mPacketsIn+1));
+    buffer = llformat( "Avg overall comp savings:  %20s (%5.2f : 1)", tmp_str.c_str(), ((F32) mTotalBytesIn + (F32) savings)/((F32) mTotalBytesIn + 1.f));
+
+    // Outgoing
+    str << buffer << std::endl << std::endl << "Outgoing:" << std::endl;
+    tmp_str = U64_to_str(mTotalBytesOut);
+    buffer = llformat( "Total bytes sent:          %20s (%5.2f kbits per second)", tmp_str.c_str(), ((F32)mTotalBytesOut * 0.008f) / run_time );
+    str << buffer << std::endl;
+    tmp_str = U64_to_str(mPacketsOut);
+    buffer = llformat( "Total packets sent:        %20s (%5.2f packets per second)", tmp_str.c_str(), ((F32)mPacketsOut / run_time));
+    str << buffer << std::endl;
+    buffer = llformat( "Average packet size:       %20.0f bytes", (F32)mTotalBytesOut / (F32)mPacketsOut);
+    str << buffer << std::endl;
+    tmp_str = U64_to_str(mReliablePacketsOut);
+    buffer = llformat( "Total reliable packets:    %20s (%5.2f%%)", tmp_str.c_str(), 100.f * ((F32) mReliablePacketsOut)/((F32) mPacketsOut + 1));
+    str << buffer << std::endl;
+    tmp_str = U64_to_str(mCompressedPacketsOut);
+    buffer = llformat( "Total compressed packets:  %20s (%5.2f%%)", tmp_str.c_str(), 100.f * ((F32) mCompressedPacketsOut)/((F32) mPacketsOut + 1));
+    str << buffer << std::endl;
+    savings = mUncompressedBytesOut - mCompressedBytesOut;
+    tmp_str = U64_to_str(savings);
+    buffer = llformat( "Total compression savings: %20s bytes", tmp_str.c_str());
+    str << buffer << std::endl;
+    tmp_str = U64_to_str(savings/(mCompressedPacketsOut +1));
+    buffer = llformat( "Avg comp packet savings:   %20s (%5.2f : 1)", tmp_str.c_str(), ((F32) mUncompressedBytesOut)/((F32) mCompressedBytesOut+1));
+    str << buffer << std::endl;
+    tmp_str = U64_to_str(savings/(mPacketsOut+1));
+    buffer = llformat( "Avg overall comp savings:  %20s (%5.2f : 1)", tmp_str.c_str(), ((F32) mTotalBytesOut + (F32) savings)/((F32) mTotalBytesOut + 1.f));
+    str << buffer << std::endl << std::endl;
+    buffer = llformat( "SendPacket failures:       %20d", mSendPacketFailureCount);
+    str << buffer << std::endl;
+    buffer = llformat( "Dropped packets:           %20d", mDroppedPackets);
+    str << buffer << std::endl;
+    buffer = llformat( "Resent packets:            %20d", mResentPackets);
+    str << buffer << std::endl;
+    buffer = llformat( "Failed reliable resends:   %20d", mFailedResendPackets);
+    str << buffer << std::endl;
+    buffer = llformat( "Off-circuit rejected packets: %17d", mOffCircuitPackets);
+    str << buffer << std::endl;
+    buffer = llformat( "On-circuit invalid packets:   %17d", mInvalidOnCircuitPackets);
+    str << buffer << std::endl << std::endl;
+
+    str << "Decoding: " << std::endl;
+    buffer = llformat( "%35s%10s%10s%10s%10s", "Message", "Count", "Time", "Max", "Avg");
+    str << buffer << std:: endl;
+    F32 avg;
+    for (message_template_name_map_t::const_iterator iter = mMessageTemplates.begin(),
+             end = mMessageTemplates.end();
+         iter != end; iter++)
+    {
+        const LLMessageTemplate* mt = iter->second;
+        if(mt->mTotalDecoded > 0)
+        {
+            avg = mt->mTotalDecodeTime / (F32)mt->mTotalDecoded;
+            buffer = llformat( "%35s%10u%10f%10f%10f", mt->mName, mt->mTotalDecoded, mt->mTotalDecodeTime, mt->mMaxDecodeTimePerMsg, avg);
+            str << buffer << std::endl;
+        }
+    }
+    str << "END MESSAGE LOG SUMMARY" << std::endl;
+}
+
+void end_messaging_system(bool print_summary)
+{
+    gTransferManager.cleanup();
+    LLTransferTargetVFile::updateQueue(true); // shutdown LLTransferTargetVFile
+    if (gMessageSystem)
+    {
+        gMessageSystem->stopLogging();
+
+        if (print_summary)
+        {
+            std::ostringstream str;
+            gMessageSystem->summarizeLogs(str);
+            LL_INFOS("Messaging") << str.str().c_str() << LL_ENDL;
+        }
+
+        delete static_cast<LLMessageSystem*>(gMessageSystem);
+        gMessageSystem = NULL;
+    }
+}
+
+void LLMessageSystem::resetReceiveCounts()
+{
+    mNumMessageCounts = 0;
+
+    for (message_template_name_map_t::iterator iter = mMessageTemplates.begin(),
+             end = mMessageTemplates.end();
+         iter != end; iter++)
+    {
+        LLMessageTemplate* mt = iter->second;
+        mt->mDecodeTimeThisFrame = 0.f;
+    }
+}
+
+
+void LLMessageSystem::dumpReceiveCounts()
+{
+    LLMessageTemplate       *mt;
+
+    for (message_template_name_map_t::iterator iter = mMessageTemplates.begin(),
+             end = mMessageTemplates.end();
+         iter != end; iter++)
+    {
+        LLMessageTemplate* mt = iter->second;
+        mt->mReceiveCount = 0;
+        mt->mReceiveBytes = 0;
+        mt->mReceiveInvalid = 0;
+    }
+
+    S32 i;
+    for (i = 0; i < mNumMessageCounts; i++)
+    {
+        mt = get_ptr_in_map(mMessageNumbers,mMessageCountList[i].mMessageNum);
+        if (mt)
+        {
+            mt->mReceiveCount++;
+            mt->mReceiveBytes += mMessageCountList[i].mMessageBytes;
+            if (mMessageCountList[i].mInvalid)
+            {
+                mt->mReceiveInvalid++;
+            }
+        }
+    }
+
+    if(mNumMessageCounts > 0)
+    {
+        LL_DEBUGS("Messaging") << "Dump: " << mNumMessageCounts << " messages processed in " << mReceiveTime << " seconds" << LL_ENDL;
+        for (message_template_name_map_t::const_iterator iter = mMessageTemplates.begin(),
+                 end = mMessageTemplates.end();
+             iter != end; iter++)
+        {
+            const LLMessageTemplate* mt = iter->second;
+            if (mt->mReceiveCount > 0)
+            {
+                LL_INFOS("Messaging") << "Num: " << std::setw(3) << mt->mReceiveCount << " Bytes: " << std::setw(6) << mt->mReceiveBytes
+                        << " Invalid: " << std::setw(3) << mt->mReceiveInvalid << " " << mt->mName << " " << ll_round(100 * mt->mDecodeTimeThisFrame / mReceiveTime.value()) << "%" << LL_ENDL;
+            }
+        }
+    }
+}
+
+
+
+bool LLMessageSystem::isClear() const
+{
+    return mMessageBuilder->isClear();
+}
+
+
+S32 LLMessageSystem::flush(const LLHost &host)
+{
+    if (mMessageBuilder->getMessageSize())
+    {
+        S32 sentbytes = sendMessage(host);
+        clearMessage();
+        return sentbytes;
+    }
+    else
+    {
+        return 0;
+    }
+}
+
+U32 LLMessageSystem::getListenPort( void ) const
+{
+    return mPort;
+}
+
+// TODO: babbage: remove this horror!
+S32 LLMessageSystem::zeroCodeAdjustCurrentSendTotal()
+{
+    if(mMessageBuilder == mLLSDMessageBuilder)
+    {
+        // babbage: don't compress LLSD messages, so delta is 0
+        return 0;
+    }
+
+    if (! mMessageBuilder->isBuilt())
+    {
+        mSendSize = mMessageBuilder->buildMessage(
+            mSendBuffer,
+            MAX_BUFFER_SIZE,
+            0);
+    }
+    // TODO: babbage: remove this horror
+    mMessageBuilder->setBuilt(false);
+
+    S32 count = mSendSize;
+
+    S32 net_gain = 0;
+    U8 num_zeroes = 0;
+
+    U8 *inptr = (U8 *)mSendBuffer;
+
+// skip the packet id field
+
+    for (U32 ii = 0; ii < LL_PACKET_ID_SIZE; ++ii)
+    {
+        count--;
+        inptr++;
+    }
+
+// don't actually build, just test
+
+// sequential zero bytes are encoded as 0 [U8 count]
+// with 0 0 [count] representing wrap (>256 zeroes)
+
+    while (count--)
+    {
+        if (!(*inptr))   // in a zero count
+        {
+            if (num_zeroes)
+            {
+                if (++num_zeroes > 254)
+                {
+                    num_zeroes = 0;
+                }
+                net_gain--;   // subseqent zeroes save one
+            }
+            else
+            {
+                net_gain++;  // starting a zero count adds one
+                num_zeroes = 1;
+            }
+            inptr++;
+        }
+        else
+        {
+            if (num_zeroes)
+            {
+                num_zeroes = 0;
+            }
+            inptr++;
+        }
+    }
+    if (net_gain < 0)
+    {
+        return net_gain;
+    }
+    else
+    {
+        return 0;
+    }
+}
+
+
+
+S32 LLMessageSystem::zeroCodeExpand(U8** data, S32* data_size)
+{
+    if ((*data_size ) < LL_MINIMUM_VALID_PACKET_SIZE)
+    {
+        LL_WARNS("Messaging") << "zeroCodeExpand() called with data_size of " << *data_size
+            << LL_ENDL;
+    }
+
+    mTotalBytesIn += *data_size;
+
+    // if we're not zero-coded, simply return.
+    if (!(*data[0] & LL_ZERO_CODE_FLAG))
+    {
+        return 0;
+    }
+
+    S32 in_size = *data_size;
+    mCompressedPacketsIn++;
+    mCompressedBytesIn += *data_size;
+
+    *data[0] &= (~LL_ZERO_CODE_FLAG);
+
+    S32 count = (*data_size);
+
+    U8 *inptr = (U8 *)*data;
+    U8 *outptr = (U8 *)mEncodedRecvBuffer;
+
+// skip the packet id field
+
+    for (U32 ii = 0; ii < LL_PACKET_ID_SIZE; ++ii)
+    {
+        count--;
+        *outptr++ = *inptr++;
+    }
+
+// reconstruct encoded packet, keeping track of net size gain
+
+// sequential zero bytes are encoded as 0 [U8 count]
+// with 0 0 [count] representing wrap (>256 zeroes)
+
+    while (count--)
+    {
+        if (outptr > (&mEncodedRecvBuffer[MAX_BUFFER_SIZE-1]))
+        {
+            LL_WARNS("Messaging") << "attempt to write past reasonable encoded buffer size 1" << LL_ENDL;
+            callExceptionFunc(MX_WROTE_PAST_BUFFER_SIZE);
+            outptr = mEncodedRecvBuffer;
+            break;
+        }
+        if (!((*outptr++ = *inptr++)))
+        {
+            while (((count--)) && (!(*inptr)))
+            {
+                *outptr++ = *inptr++;
+                if (outptr > (&mEncodedRecvBuffer[MAX_BUFFER_SIZE-256]))
+                {
+                    LL_WARNS("Messaging") << "attempt to write past reasonable encoded buffer size 2" << LL_ENDL;
+                    callExceptionFunc(MX_WROTE_PAST_BUFFER_SIZE);
+                    outptr = mEncodedRecvBuffer;
+                    count = -1;
+                    break;
+                }
+                memset(outptr,0,255);
+                outptr += 255;
+            }
+
+            if (count < 0)
+            {
+                break;
+            }
+
+            else
+            {
+                if (outptr > (&mEncodedRecvBuffer[MAX_BUFFER_SIZE-(*inptr)]))
+                {
+                    LL_WARNS("Messaging") << "attempt to write past reasonable encoded buffer size 3" << LL_ENDL;
+                    callExceptionFunc(MX_WROTE_PAST_BUFFER_SIZE);
+                    outptr = mEncodedRecvBuffer;
+                }
+                memset(outptr,0,(*inptr) - 1);
+                outptr += ((*inptr) - 1);
+                inptr++;
+            }
+        }
+    }
+
+    *data = mEncodedRecvBuffer;
+    *data_size = (S32)(outptr - mEncodedRecvBuffer);
+    mUncompressedBytesIn += *data_size;
+
+    return(in_size);
+}
+
+
+void LLMessageSystem::addTemplate(LLMessageTemplate *templatep)
+{
+    if (mMessageTemplates.count(templatep->mName) > 0)
+    {
+        LL_ERRS("Messaging") << templatep->mName << " already  used as a template name!"
+            << LL_ENDL;
+    }
+    mMessageTemplates[templatep->mName] = templatep;
+    mMessageNumbers[templatep->mMessageNumber] = templatep;
+}
+
+
+void LLMessageSystem::setHandlerFuncFast(const char *name, void (*handler_func)(LLMessageSystem *msgsystem, void **user_data), void **user_data)
+{
+    LLMessageTemplate* msgtemplate = get_ptr_in_map(mMessageTemplates, name);
+    if (msgtemplate)
+    {
+        msgtemplate->setHandlerFunc(handler_func, user_data);
+    }
+    else
+    {
+        LL_ERRS("Messaging") << name << " is not a known message name!" << LL_ENDL;
+    }
+}
+
+bool LLMessageSystem::callHandler(const char *name,
+        bool trustedSource, LLMessageSystem* msg)
+{
+    name = LLMessageStringTable::getInstance()->getString(name);
+    message_template_name_map_t::const_iterator iter;
+    iter = mMessageTemplates.find(name);
+    if(iter == mMessageTemplates.end())
+    {
+        LL_WARNS("Messaging") << "LLMessageSystem::callHandler: unknown message "
+            << name << LL_ENDL;
+        return false;
+    }
+
+    const LLMessageTemplate* msg_template = iter->second;
+    if (msg_template->isBanned(trustedSource))
+    {
+        LL_WARNS("Messaging") << "LLMessageSystem::callHandler: banned message "
+            << name
+            << " from "
+            << (trustedSource ? "trusted " : "untrusted ")
+            << "source" << LL_ENDL;
+        return false;
+    }
+
+    return msg_template->callHandlerFunc(msg);
+}
+
+
+void LLMessageSystem::setExceptionFunc(EMessageException e,
+                                       msg_exception_callback func,
+                                       void* data)
+{
+    callbacks_t::iterator it = mExceptionCallbacks.find(e);
+    if(it != mExceptionCallbacks.end())
+    {
+        mExceptionCallbacks.erase(it);
+    }
+    if(func)
+    {
+        mExceptionCallbacks.insert(callbacks_t::value_type(e, exception_t(func, data)));
+    }
+}
+
+bool LLMessageSystem::callExceptionFunc(EMessageException exception)
+{
+    callbacks_t::iterator it = mExceptionCallbacks.find(exception);
+    if(it == mExceptionCallbacks.end())
+    {
+        return false;
+    }
+
+    exception_t& ex = it->second;
+    msg_exception_callback ex_cb = ex.first;
+
+    if (!ex_cb)
+    {
+        LL_WARNS("Messaging") << "LLMessageSystem::callExceptionFunc: bad message exception callback." << LL_ENDL;
+        return false;
+    }
+
+    (ex_cb)(this, ex.second, exception);
+
+    return true;
+}
+
+void LLMessageSystem::setTimingFunc(msg_timing_callback func, void* data)
+{
+    mTimingCallback = func;
+    mTimingCallbackData = data;
+}
+
+bool LLMessageSystem::isCircuitCodeKnown(U32 code) const
+{
+    if(mCircuitCodes.find(code) == mCircuitCodes.end())
+        return false;
+    return true;
+}
+
+bool LLMessageSystem::isMessageFast(const char *msg)
+{
+    return msg == mMessageReader->getMessageName();
+}
+
+
+char* LLMessageSystem::getMessageName()
+{
+    return const_cast<char*>(mMessageReader->getMessageName());
+}
+
+const LLUUID& LLMessageSystem::getSenderID() const
+{
+    LLCircuitData *cdp = mCircuitInfo.findCircuit(mLastSender);
+    if (cdp)
+    {
+        return (cdp->mRemoteID);
+    }
+
+    return LLUUID::null;
+}
+
+const LLUUID& LLMessageSystem::getSenderSessionID() const
+{
+    LLCircuitData *cdp = mCircuitInfo.findCircuit(mLastSender);
+    if (cdp)
+    {
+        return (cdp->mRemoteSessionID);
+    }
+    return LLUUID::null;
+}
+
+bool LLMessageSystem::generateDigestForNumberAndUUIDs(
+    char* digest,
+    const U32 number,
+    const LLUUID& id1,
+    const LLUUID& id2) const
+{
+    // *NOTE: This method is needlessly inefficient. Instead of
+    // calling LLUUID::asString, it should just call
+    // LLUUID::toString().
+
+    const char *colon = ":";
+    char tbuf[16];  /* Flawfinder: ignore */
+    LLMD5 d;
+    std::string id1string = id1.asString();
+    std::string id2string = id2.asString();
+    std::string shared_secret = get_shared_secret();
+    unsigned char * secret = (unsigned char*)shared_secret.c_str();
+    unsigned char * id1str = (unsigned char*)id1string.c_str();
+    unsigned char * id2str = (unsigned char*)id2string.c_str();
+
+    memset(digest, 0, MD5HEX_STR_SIZE);
+
+    if( secret != NULL)
+    {
+        d.update(secret, (U32)strlen((char *) secret)); /* Flawfinder: ignore */
+    }
+
+    d.update((const unsigned char *) colon, (U32)strlen(colon));    /* Flawfinder: ignore */
+
+    snprintf(tbuf, sizeof(tbuf),"%i", number);      /* Flawfinder: ignore */
+    d.update((unsigned char *) tbuf, (U32)strlen(tbuf));    /* Flawfinder: ignore */
+
+    d.update((const unsigned char *) colon, (U32)strlen(colon));    /* Flawfinder: ignore */
+    if( (char*) id1str != NULL)
+    {
+        d.update(id1str, (U32)strlen((char *) id1str)); /* Flawfinder: ignore */
+    }
+    d.update((const unsigned char *) colon, (U32)strlen(colon));    /* Flawfinder: ignore */
+
+    if( (char*) id2str != NULL)
+    {
+        d.update(id2str, (U32)strlen((char *) id2str)); /* Flawfinder: ignore */
+    }
+
+    d.finalize();
+    d.hex_digest(digest);
+    digest[MD5HEX_STR_SIZE - 1] = '\0';
+
+    return true;
+}
+
+bool LLMessageSystem::generateDigestForWindowAndUUIDs(char* digest, const S32 window, const LLUUID &id1, const LLUUID &id2) const
+{
+    if(0 == window) return false;
+    std::string shared_secret = get_shared_secret();
+    if(shared_secret.empty())
+    {
+        LL_ERRS("Messaging") << "Trying to generate complex digest on a machine without a shared secret!" << LL_ENDL;
+    }
+
+    U32 now = (U32)time(NULL);
+
+    now /= window;
+
+    bool result = generateDigestForNumberAndUUIDs(digest, now, id1, id2);
+
+    return result;
+}
+
+bool LLMessageSystem::isMatchingDigestForWindowAndUUIDs(const char* digest, const S32 window, const LLUUID &id1, const LLUUID &id2) const
+{
+    if(0 == window) return false;
+
+    std::string shared_secret = get_shared_secret();
+    if(shared_secret.empty())
+    {
+        LL_ERRS("Messaging") << "Trying to compare complex digests on a machine without a shared secret!" << LL_ENDL;
+    }
+
+    char our_digest[MD5HEX_STR_SIZE];   /* Flawfinder: ignore */
+    U32 now = (U32)time(NULL);
+
+    now /= window;
+
+    // Check 1 window ago, now, and one window from now to catch edge
+    // conditions. Process them as current window, one window ago, and
+    // one window in the future to catch the edges.
+    const S32 WINDOW_BIN_COUNT = 3;
+    U32 window_bin[WINDOW_BIN_COUNT];
+    window_bin[0] = now;
+    window_bin[1] = now - 1;
+    window_bin[2] = now + 1;
+    for(S32 i = 0; i < WINDOW_BIN_COUNT; ++i)
+    {
+        generateDigestForNumberAndUUIDs(our_digest, window_bin[i], id2, id1);
+        if(0 == strncmp(digest, our_digest, MD5HEX_STR_BYTES))
+        {
+            return true;
+        }
+    }
+    return false;
+}
+
+bool LLMessageSystem::generateDigestForNumber(char* digest, const U32 number) const
+{
+    memset(digest, 0, MD5HEX_STR_SIZE);
+
+    LLMD5 d;
+    std::string shared_secret = get_shared_secret();
+    d = LLMD5((const unsigned char *)shared_secret.c_str(), number);
+    d.hex_digest(digest);
+    digest[MD5HEX_STR_SIZE - 1] = '\0';
+
+    return true;
+}
+
+bool LLMessageSystem::generateDigestForWindow(char* digest, const S32 window) const
+{
+    if(0 == window) return false;
+
+    std::string shared_secret = get_shared_secret();
+    if(shared_secret.empty())
+    {
+        LL_ERRS("Messaging") << "Trying to generate simple digest on a machine without a shared secret!" << LL_ENDL;
+    }
+
+    U32 now = (U32)time(NULL);
+
+    now /= window;
+
+    bool result = generateDigestForNumber(digest, now);
+
+    return result;
+}
+
+bool LLMessageSystem::isMatchingDigestForWindow(const char* digest, S32 const window) const
+{
+    if(0 == window) return false;
+
+    std::string shared_secret = get_shared_secret();
+    if(shared_secret.empty())
+    {
+        LL_ERRS("Messaging") << "Trying to compare simple digests on a machine without a shared secret!" << LL_ENDL;
+    }
+
+    char our_digest[MD5HEX_STR_SIZE];   /* Flawfinder: ignore */
+    U32 now = (S32)time(NULL);
+
+    now /= window;
+
+    // Check 1 window ago, now, and one window from now to catch edge
+    // conditions. Process them as current window, one window ago, and
+    // one window in the future to catch the edges.
+    const S32 WINDOW_BIN_COUNT = 3;
+    U32 window_bin[WINDOW_BIN_COUNT];
+    window_bin[0] = now;
+    window_bin[1] = now - 1;
+    window_bin[2] = now + 1;
+    for(S32 i = 0; i < WINDOW_BIN_COUNT; ++i)
+    {
+        generateDigestForNumber(our_digest, window_bin[i]);
+        if(0 == strncmp(digest, our_digest, MD5HEX_STR_BYTES))
+        {
+            return true;
+        }
+    }
+    return false;
+}
+
+void LLMessageSystem::sendCreateTrustedCircuit(const LLHost &host, const LLUUID & id1, const LLUUID & id2)
+{
+    std::string shared_secret = get_shared_secret();
+    if(shared_secret.empty()) return;
+    char digest[MD5HEX_STR_SIZE];   /* Flawfinder: ignore */
+    if (id1.isNull())
+    {
+        LL_WARNS("Messaging") << "Can't send CreateTrustedCircuit to " << host << " because we don't have the local end point ID" << LL_ENDL;
+        return;
+    }
+    if (id2.isNull())
+    {
+        LL_WARNS("Messaging") << "Can't send CreateTrustedCircuit to " << host << " because we don't have the remote end point ID" << LL_ENDL;
+        return;
+    }
+    generateDigestForWindowAndUUIDs(digest, TRUST_TIME_WINDOW, id1, id2);
+    newMessageFast(_PREHASH_CreateTrustedCircuit);
+    nextBlockFast(_PREHASH_DataBlock);
+    addUUIDFast(_PREHASH_EndPointID, id1);
+    addBinaryDataFast(_PREHASH_Digest, digest, MD5HEX_STR_BYTES);
+    LL_INFOS("Messaging") << "xmitting digest: " << digest << " Host: " << host << LL_ENDL;
+    sendMessage(host);
+}
+
+void LLMessageSystem::sendDenyTrustedCircuit(const LLHost &host)
+{
+    mDenyTrustedCircuitSet.insert(host);
+}
+
+void LLMessageSystem::reallySendDenyTrustedCircuit(const LLHost &host)
+{
+    LLCircuitData *cdp = mCircuitInfo.findCircuit(host);
+    if (!cdp)
+    {
+        LL_WARNS("Messaging") << "Not sending DenyTrustedCircuit to host without a circuit." << LL_ENDL;
+        return;
+    }
+    LL_INFOS("Messaging") << "Sending DenyTrustedCircuit to " << host << LL_ENDL;
+    newMessageFast(_PREHASH_DenyTrustedCircuit);
+    nextBlockFast(_PREHASH_DataBlock);
+    addUUIDFast(_PREHASH_EndPointID, cdp->getLocalEndPointID());
+    sendMessage(host);
+}
+
+void null_message_callback(LLMessageSystem *msg, void **data)
+{
+    // Nothing should ever go here, but we use this to register messages
+    // that we are expecting to see (and spinning on) at startup.
+    return;
+}
+
+// Try to establish a bidirectional trust metric by pinging a host until it's
+// up, and then sending auth messages.
+void LLMessageSystem::establishBidirectionalTrust(const LLHost &host, S64 frame_count )
+{
+    LockMessageChecker lmc(this);
+
+    std::string shared_secret = get_shared_secret();
+    if(shared_secret.empty())
+    {
+        LL_ERRS("Messaging") << "Trying to establish bidirectional trust on a machine without a shared secret!" << LL_ENDL;
+    }
+    LLTimer timeout;
+
+    timeout.setTimerExpirySec(20.0);
+    setHandlerFuncFast(_PREHASH_StartPingCheck, null_message_callback, NULL);
+    setHandlerFuncFast(_PREHASH_CompletePingCheck, null_message_callback,
+               NULL);
+
+    while (! timeout.hasExpired())
+    {
+        newMessageFast(_PREHASH_StartPingCheck);
+        nextBlockFast(_PREHASH_PingID);
+        addU8Fast(_PREHASH_PingID, 0);
+        addU32Fast(_PREHASH_OldestUnacked, 0);
+        sendMessage(host);
+        if (lmc.checkMessages( frame_count ))
+        {
+            if (isMessageFast(_PREHASH_CompletePingCheck) &&
+                (getSender() == host))
+            {
+                break;
+            }
+        }
+        lmc.processAcks();
+        ms_sleep(1);
+    }
+
+    // Send a request, a deny, and give the host 2 seconds to complete
+    // the trust handshake.
+    newMessage("RequestTrustedCircuit");
+    sendMessage(host);
+    reallySendDenyTrustedCircuit(host);
+    setHandlerFuncFast(_PREHASH_StartPingCheck, process_start_ping_check, NULL);
+    setHandlerFuncFast(_PREHASH_CompletePingCheck, process_complete_ping_check, NULL);
+
+    timeout.setTimerExpirySec(2.0);
+    LLCircuitData* cdp = NULL;
+    while(!timeout.hasExpired())
+    {
+        cdp = mCircuitInfo.findCircuit(host);
+        if(!cdp) break; // no circuit anymore, no point continuing.
+        if(cdp->getTrusted()) break; // circuit is trusted.
+        lmc.checkMessages(frame_count);
+        lmc.processAcks();
+        ms_sleep(1);
+    }
+}
+
+
+void LLMessageSystem::dumpPacketToLog()
+{
+    LL_WARNS("Messaging") << "Packet Dump from:" << mPacketRing.getLastSender() << LL_ENDL;
+    LL_WARNS("Messaging") << "Packet Size:" << mTrueReceiveSize << LL_ENDL;
+    char line_buffer[256];      /* Flawfinder: ignore */
+    S32 i;
+    S32 cur_line_pos = 0;
+    S32 cur_line = 0;
+
+    for (i = 0; i < mTrueReceiveSize; i++)
+    {
+        S32 offset = cur_line_pos * 3;
+        snprintf(line_buffer + offset, sizeof(line_buffer) - offset,
+                 "%02x ", mTrueReceiveBuffer[i]);   /* Flawfinder: ignore */
+        cur_line_pos++;
+        if (cur_line_pos >= 16)
+        {
+            cur_line_pos = 0;
+            LL_WARNS("Messaging") << "PD:" << cur_line << "PD:" << line_buffer << LL_ENDL;
+            cur_line++;
+        }
+    }
+    if (cur_line_pos)
+    {
+        LL_WARNS("Messaging") << "PD:" << cur_line << "PD:" << line_buffer << LL_ENDL;
+    }
+}
+
+
+//static
+U64Microseconds LLMessageSystem::getMessageTimeUsecs(const bool update)
+{
+    if (gMessageSystem)
+    {
+        if (update)
+        {
+            gMessageSystem->mCurrentMessageTime = totalTime();
+        }
+        return gMessageSystem->mCurrentMessageTime;
+    }
+    else
+    {
+        return totalTime();
+    }
+}
+
+//static
+F64Seconds LLMessageSystem::getMessageTimeSeconds(const bool update)
+{
+    if (gMessageSystem)
+    {
+        if (update)
+        {
+            gMessageSystem->mCurrentMessageTime = totalTime();
+        }
+        return gMessageSystem->mCurrentMessageTime;
+    }
+    else
+    {
+        return F64Seconds(totalTime());
+    }
+}
+
+std::string get_shared_secret()
+{
+    static const std::string SHARED_SECRET_KEY("shared_secret");
+    if(g_shared_secret.empty())
+    {
+        LLApp* app = LLApp::instance();
+        if(app) return app->getOption(SHARED_SECRET_KEY);
+    }
+    return g_shared_secret;
+}
+
+typedef std::map<const char*, LLMessageBuilder*> BuilderMap;
+
+void LLMessageSystem::newMessageFast(const char *name)
+{
+    //LL_DEBUGS("Messaging") << "creating new message: " << name << LL_ENDL;
+    LLMessageConfig::Flavor message_flavor =
+        LLMessageConfig::getMessageFlavor(name);
+    LLMessageConfig::Flavor server_flavor =
+        LLMessageConfig::getServerDefaultFlavor();
+
+    if(message_flavor == LLMessageConfig::TEMPLATE_FLAVOR)
+    {
+        mMessageBuilder = mTemplateMessageBuilder;
+    }
+    else if (message_flavor == LLMessageConfig::LLSD_FLAVOR)
+    {
+        mMessageBuilder = mLLSDMessageBuilder;
+    }
+    // NO_FLAVOR
+    else
+    {
+        if (server_flavor == LLMessageConfig::LLSD_FLAVOR)
+        {
+            mMessageBuilder = mLLSDMessageBuilder;
+        }
+        // TEMPLATE_FLAVOR or NO_FLAVOR
+        else
+        {
+            mMessageBuilder = mTemplateMessageBuilder;
+        }
+    }
+    mSendReliable = false;
+    mMessageBuilder->newMessage(name);
+}
+
+void LLMessageSystem::newMessage(const char *name)
+{
+    newMessageFast(LLMessageStringTable::getInstance()->getString(name));
+}
+
+void LLMessageSystem::addBinaryDataFast(const char *varname, const void *data, S32 size)
+{
+    mMessageBuilder->addBinaryData(varname, data, size);
+}
+
+void LLMessageSystem::addBinaryData(const char *varname, const void *data, S32 size)
+{
+    mMessageBuilder->addBinaryData(LLMessageStringTable::getInstance()->getString(varname),data, size);
+}
+
+void LLMessageSystem::addS8Fast(const char *varname, S8 v)
+{
+    mMessageBuilder->addS8(varname, v);
+}
+
+void LLMessageSystem::addS8(const char *varname, S8 v)
+{
+    mMessageBuilder->addS8(LLMessageStringTable::getInstance()->getString(varname), v);
+}
+
+void LLMessageSystem::addU8Fast(const char *varname, U8 v)
+{
+    mMessageBuilder->addU8(varname, v);
+}
+
+void LLMessageSystem::addU8(const char *varname, U8 v)
+{
+    mMessageBuilder->addU8(LLMessageStringTable::getInstance()->getString(varname), v);
+}
+
+void LLMessageSystem::addS16Fast(const char *varname, S16 v)
+{
+    mMessageBuilder->addS16(varname, v);
+}
+
+void LLMessageSystem::addS16(const char *varname, S16 v)
+{
+    mMessageBuilder->addS16(LLMessageStringTable::getInstance()->getString(varname), v);
+}
+
+void LLMessageSystem::addU16Fast(const char *varname, U16 v)
+{
+    mMessageBuilder->addU16(varname, v);
+}
+
+void LLMessageSystem::addU16(const char *varname, U16 v)
+{
+    mMessageBuilder->addU16(LLMessageStringTable::getInstance()->getString(varname), v);
+}
+
+void LLMessageSystem::addF32Fast(const char *varname, F32 v)
+{
+    mMessageBuilder->addF32(varname, v);
+}
+
+void LLMessageSystem::addF32(const char *varname, F32 v)
+{
+    mMessageBuilder->addF32(LLMessageStringTable::getInstance()->getString(varname), v);
+}
+
+void LLMessageSystem::addS32Fast(const char *varname, S32 v)
+{
+    mMessageBuilder->addS32(varname, v);
+}
+
+void LLMessageSystem::addS32(const char *varname, S32 v)
+{
+    mMessageBuilder->addS32(LLMessageStringTable::getInstance()->getString(varname), v);
+}
+
+void LLMessageSystem::addU32Fast(const char *varname, U32 v)
+{
+    mMessageBuilder->addU32(varname, v);
+}
+
+void LLMessageSystem::addU32(const char *varname, U32 v)
+{
+    mMessageBuilder->addU32(LLMessageStringTable::getInstance()->getString(varname), v);
+}
+
+void LLMessageSystem::addU64Fast(const char *varname, U64 v)
+{
+    mMessageBuilder->addU64(varname, v);
+}
+
+void LLMessageSystem::addU64(const char *varname, U64 v)
+{
+    mMessageBuilder->addU64(LLMessageStringTable::getInstance()->getString(varname), v);
+}
+
+void LLMessageSystem::addF64Fast(const char *varname, F64 v)
+{
+    mMessageBuilder->addF64(varname, v);
+}
+
+void LLMessageSystem::addF64(const char *varname, F64 v)
+{
+    mMessageBuilder->addF64(LLMessageStringTable::getInstance()->getString(varname), v);
+}
+
+void LLMessageSystem::addIPAddrFast(const char *varname, U32 v)
+{
+    mMessageBuilder->addIPAddr(varname, v);
+}
+
+void LLMessageSystem::addIPAddr(const char *varname, U32 v)
+{
+    mMessageBuilder->addIPAddr(LLMessageStringTable::getInstance()->getString(varname), v);
+}
+
+void LLMessageSystem::addIPPortFast(const char *varname, U16 v)
+{
+    mMessageBuilder->addIPPort(varname, v);
+}
+
+void LLMessageSystem::addIPPort(const char *varname, U16 v)
+{
+    mMessageBuilder->addIPPort(LLMessageStringTable::getInstance()->getString(varname), v);
+}
+
+void LLMessageSystem::addBOOLFast(const char* varname, bool v)
+{
+    mMessageBuilder->addBOOL(varname, v);
+}
+
+void LLMessageSystem::addBOOL(const char* varname, bool v)
+{
+    mMessageBuilder->addBOOL(LLMessageStringTable::getInstance()->getString(varname), v);
+}
+
+void LLMessageSystem::addStringFast(const char* varname, const char* v)
+{
+    mMessageBuilder->addString(varname, v);
+}
+
+void LLMessageSystem::addString(const char* varname, const char* v)
+{
+    mMessageBuilder->addString(LLMessageStringTable::getInstance()->getString(varname), v);
+}
+
+void LLMessageSystem::addStringFast(const char* varname, const std::string& v)
+{
+    mMessageBuilder->addString(varname, v);
+}
+
+void LLMessageSystem::addString(const char* varname, const std::string& v)
+{
+    mMessageBuilder->addString(LLMessageStringTable::getInstance()->getString(varname), v);
+}
+
+void LLMessageSystem::addVector3Fast(const char *varname, const LLVector3& v)
+{
+    mMessageBuilder->addVector3(varname, v);
+}
+
+void LLMessageSystem::addVector3(const char *varname, const LLVector3& v)
+{
+    mMessageBuilder->addVector3(LLMessageStringTable::getInstance()->getString(varname), v);
+}
+
+void LLMessageSystem::addVector4Fast(const char *varname, const LLVector4& v)
+{
+    mMessageBuilder->addVector4(varname, v);
+}
+
+void LLMessageSystem::addVector4(const char *varname, const LLVector4& v)
+{
+    mMessageBuilder->addVector4(LLMessageStringTable::getInstance()->getString(varname), v);
+}
+
+void LLMessageSystem::addVector3dFast(const char *varname, const LLVector3d& v)
+{
+    mMessageBuilder->addVector3d(varname, v);
+}
+
+void LLMessageSystem::addVector3d(const char *varname, const LLVector3d& v)
+{
+    mMessageBuilder->addVector3d(LLMessageStringTable::getInstance()->getString(varname), v);
+}
+
+void LLMessageSystem::addQuatFast(const char *varname, const LLQuaternion& v)
+{
+    mMessageBuilder->addQuat(varname, v);
+}
+
+void LLMessageSystem::addQuat(const char *varname, const LLQuaternion& v)
+{
+    mMessageBuilder->addQuat(LLMessageStringTable::getInstance()->getString(varname), v);
+}
+
+
+void LLMessageSystem::addUUIDFast(const char *varname, const LLUUID& v)
+{
+    mMessageBuilder->addUUID(varname, v);
+}
+
+void LLMessageSystem::addUUID(const char *varname, const LLUUID& v)
+{
+    mMessageBuilder->addUUID(LLMessageStringTable::getInstance()->getString(varname), v);
+}
+
+S32 LLMessageSystem::getCurrentSendTotal() const
+{
+    return mMessageBuilder->getMessageSize();
+}
+
+void LLMessageSystem::getS8Fast(const char *block, const char *var, S8 &u,
+                                S32 blocknum)
+{
+    mMessageReader->getS8(block, var, u, blocknum);
+}
+
+void LLMessageSystem::getS8(const char *block, const char *var, S8 &u,
+                            S32 blocknum)
+{
+    getS8Fast(LLMessageStringTable::getInstance()->getString(block),
+              LLMessageStringTable::getInstance()->getString(var), u, blocknum);
+}
+
+void LLMessageSystem::getU8Fast(const char *block, const char *var, U8 &u,
+                                S32 blocknum)
+{
+    mMessageReader->getU8(block, var, u, blocknum);
+}
+
+void LLMessageSystem::getU8(const char *block, const char *var, U8 &u,
+                            S32 blocknum)
+{
+    getU8Fast(LLMessageStringTable::getInstance()->getString(block),
+                LLMessageStringTable::getInstance()->getString(var), u, blocknum);
+}
+
+void LLMessageSystem::getBOOLFast(const char *block, const char *var, bool &b,
+                                  S32 blocknum)
+{
+    mMessageReader->getBOOL(block, var, b, blocknum);
+}
+
+void LLMessageSystem::getBOOL(const char *block, const char *var, bool &b,
+                              S32 blocknum)
+{
+    getBOOLFast(LLMessageStringTable::getInstance()->getString(block),
+                LLMessageStringTable::getInstance()->getString(var), b, blocknum);
+}
+
+void LLMessageSystem::getS16Fast(const char *block, const char *var, S16 &d,
+                                 S32 blocknum)
+{
+    mMessageReader->getS16(block, var, d, blocknum);
+}
+
+void LLMessageSystem::getS16(const char *block, const char *var, S16 &d,
+                             S32 blocknum)
+{
+    getS16Fast(LLMessageStringTable::getInstance()->getString(block),
+               LLMessageStringTable::getInstance()->getString(var), d, blocknum);
+}
+
+void LLMessageSystem::getU16Fast(const char *block, const char *var, U16 &d,
+                                 S32 blocknum)
+{
+    mMessageReader->getU16(block, var, d, blocknum);
+}
+
+void LLMessageSystem::getU16(const char *block, const char *var, U16 &d,
+                             S32 blocknum)
+{
+    getU16Fast(LLMessageStringTable::getInstance()->getString(block),
+               LLMessageStringTable::getInstance()->getString(var), d, blocknum);
+}
+
+void LLMessageSystem::getS32Fast(const char *block, const char *var, S32 &d,
+                                 S32 blocknum)
+{
+    mMessageReader->getS32(block, var, d, blocknum);
+}
+
+void LLMessageSystem::getS32(const char *block, const char *var, S32 &d,
+                             S32 blocknum)
+{
+    getS32Fast(LLMessageStringTable::getInstance()->getString(block),
+               LLMessageStringTable::getInstance()->getString(var), d, blocknum);
+}
+
+void LLMessageSystem::getU32Fast(const char *block, const char *var, U32 &d,
+                                 S32 blocknum)
+{
+    mMessageReader->getU32(block, var, d, blocknum);
+}
+
+void LLMessageSystem::getU32(const char *block, const char *var, U32 &d,
+                             S32 blocknum)
+{
+    getU32Fast(LLMessageStringTable::getInstance()->getString(block),
+                LLMessageStringTable::getInstance()->getString(var), d, blocknum);
+}
+
+void LLMessageSystem::getU64Fast(const char *block, const char *var, U64 &d,
+                                 S32 blocknum)
+{
+    mMessageReader->getU64(block, var, d, blocknum);
+}
+
+void LLMessageSystem::getU64(const char *block, const char *var, U64 &d,
+                             S32 blocknum)
+{
+
+    getU64Fast(LLMessageStringTable::getInstance()->getString(block),
+               LLMessageStringTable::getInstance()->getString(var), d, blocknum);
+}
+
+void LLMessageSystem::getBinaryDataFast(const char *blockname,
+                                        const char *varname,
+                                        void *datap, S32 size,
+                                        S32 blocknum, S32 max_size)
+{
+    mMessageReader->getBinaryData(blockname, varname, datap, size, blocknum,
+                                  max_size);
+}
+
+void LLMessageSystem::getBinaryData(const char *blockname,
+                                    const char *varname,
+                                    void *datap, S32 size,
+                                    S32 blocknum, S32 max_size)
+{
+    getBinaryDataFast(LLMessageStringTable::getInstance()->getString(blockname),
+                      LLMessageStringTable::getInstance()->getString(varname),
+                      datap, size, blocknum, max_size);
+}
+
+void LLMessageSystem::getF32Fast(const char *block, const char *var, F32 &d,
+                                 S32 blocknum)
+{
+    mMessageReader->getF32(block, var, d, blocknum);
+}
+
+void LLMessageSystem::getF32(const char *block, const char *var, F32 &d,
+                             S32 blocknum)
+{
+    getF32Fast(LLMessageStringTable::getInstance()->getString(block),
+               LLMessageStringTable::getInstance()->getString(var), d, blocknum);
+}
+
+void LLMessageSystem::getF64Fast(const char *block, const char *var, F64 &d,
+                                 S32 blocknum)
+{
+    mMessageReader->getF64(block, var, d, blocknum);
+}
+
+void LLMessageSystem::getF64(const char *block, const char *var, F64 &d,
+                             S32 blocknum)
+{
+    getF64Fast(LLMessageStringTable::getInstance()->getString(block),
+                LLMessageStringTable::getInstance()->getString(var), d, blocknum);
+}
+
+
+void LLMessageSystem::getVector3Fast(const char *block, const char *var,
+                                     LLVector3 &v, S32 blocknum )
+{
+    mMessageReader->getVector3(block, var, v, blocknum);
+}
+
+void LLMessageSystem::getVector3(const char *block, const char *var,
+                                 LLVector3 &v, S32 blocknum )
+{
+    getVector3Fast(LLMessageStringTable::getInstance()->getString(block),
+                   LLMessageStringTable::getInstance()->getString(var), v, blocknum);
+}
+
+void LLMessageSystem::getVector4Fast(const char *block, const char *var,
+                                     LLVector4 &v, S32 blocknum )
+{
+    mMessageReader->getVector4(block, var, v, blocknum);
+}
+
+void LLMessageSystem::getVector4(const char *block, const char *var,
+                                 LLVector4 &v, S32 blocknum )
+{
+    getVector4Fast(LLMessageStringTable::getInstance()->getString(block),
+                   LLMessageStringTable::getInstance()->getString(var), v, blocknum);
+}
+
+void LLMessageSystem::getVector3dFast(const char *block, const char *var,
+                                      LLVector3d &v, S32 blocknum )
+{
+    mMessageReader->getVector3d(block, var, v, blocknum);
+}
+
+void LLMessageSystem::getVector3d(const char *block, const char *var,
+                                  LLVector3d &v, S32 blocknum )
+{
+    getVector3dFast(LLMessageStringTable::getInstance()->getString(block),
+                LLMessageStringTable::getInstance()->getString(var), v, blocknum);
+}
+
+void LLMessageSystem::getQuatFast(const char *block, const char *var,
+                                  LLQuaternion &q, S32 blocknum )
+{
+    mMessageReader->getQuat(block, var, q, blocknum);
+}
+
+void LLMessageSystem::getQuat(const char *block, const char *var,
+                              LLQuaternion &q, S32 blocknum)
+{
+    getQuatFast(LLMessageStringTable::getInstance()->getString(block),
+            LLMessageStringTable::getInstance()->getString(var), q, blocknum);
+}
+
+void LLMessageSystem::getUUIDFast(const char *block, const char *var,
+                                  LLUUID &u, S32 blocknum )
+{
+    mMessageReader->getUUID(block, var, u, blocknum);
+}
+
+void LLMessageSystem::getUUID(const char *block, const char *var, LLUUID &u,
+                              S32 blocknum )
+{
+    getUUIDFast(LLMessageStringTable::getInstance()->getString(block),
+                LLMessageStringTable::getInstance()->getString(var), u, blocknum);
+}
+
+void LLMessageSystem::getIPAddrFast(const char *block, const char *var,
+                                    U32 &u, S32 blocknum)
+{
+    mMessageReader->getIPAddr(block, var, u, blocknum);
+}
+
+void LLMessageSystem::getIPAddr(const char *block, const char *var, U32 &u,
+                                S32 blocknum)
+{
+    getIPAddrFast(LLMessageStringTable::getInstance()->getString(block),
+                  LLMessageStringTable::getInstance()->getString(var), u, blocknum);
+}
+
+void LLMessageSystem::getIPPortFast(const char *block, const char *var,
+                                    U16 &u, S32 blocknum)
+{
+    mMessageReader->getIPPort(block, var, u, blocknum);
+}
+
+void LLMessageSystem::getIPPort(const char *block, const char *var, U16 &u,
+                                S32 blocknum)
+{
+    getIPPortFast(LLMessageStringTable::getInstance()->getString(block),
+                  LLMessageStringTable::getInstance()->getString(var), u,
+                  blocknum);
+}
+
+
+void LLMessageSystem::getStringFast(const char *block, const char *var,
+                                    S32 buffer_size, char *s, S32 blocknum)
+{
+    if(buffer_size <= 0)
+    {
+        LL_WARNS("Messaging") << "buffer_size <= 0" << LL_ENDL;
+    }
+    mMessageReader->getString(block, var, buffer_size, s, blocknum);
+}
+
+void LLMessageSystem::getString(const char *block, const char *var,
+                                S32 buffer_size, char *s, S32 blocknum )
+{
+    getStringFast(LLMessageStringTable::getInstance()->getString(block),
+                  LLMessageStringTable::getInstance()->getString(var), buffer_size, s,
+                  blocknum);
+}
+
+void LLMessageSystem::getStringFast(const char *block, const char *var,
+                                    std::string& outstr, S32 blocknum)
+{
+    mMessageReader->getString(block, var, outstr, blocknum);
+}
+
+void LLMessageSystem::getString(const char *block, const char *var,
+                                std::string& outstr, S32 blocknum )
+{
+    getStringFast(LLMessageStringTable::getInstance()->getString(block),
+                  LLMessageStringTable::getInstance()->getString(var), outstr,
+                  blocknum);
+}
+
+bool    LLMessageSystem::has(const char *blockname) const
+{
+    return getNumberOfBlocks(blockname) > 0;
+}
+
+S32 LLMessageSystem::getNumberOfBlocksFast(const char *blockname) const
+{
+    return mMessageReader->getNumberOfBlocks(blockname);
+}
+
+S32 LLMessageSystem::getNumberOfBlocks(const char *blockname) const
+{
+    return getNumberOfBlocksFast(LLMessageStringTable::getInstance()->getString(blockname));
+}
+
+S32 LLMessageSystem::getSizeFast(const char *blockname, const char *varname) const
+{
+    return mMessageReader->getSize(blockname, varname);
+}
+
+S32 LLMessageSystem::getSize(const char *blockname, const char *varname) const
+{
+    return getSizeFast(LLMessageStringTable::getInstance()->getString(blockname),
+                       LLMessageStringTable::getInstance()->getString(varname));
+}
+
+// size in bytes of variable length data
+S32 LLMessageSystem::getSizeFast(const char *blockname, S32 blocknum,
+                                 const char *varname) const
+{
+    return mMessageReader->getSize(blockname, blocknum, varname);
+}
+
+S32 LLMessageSystem::getSize(const char *blockname, S32 blocknum,
+                             const char *varname) const
+{
+    return getSizeFast(LLMessageStringTable::getInstance()->getString(blockname), blocknum,
+                       LLMessageStringTable::getInstance()->getString(varname));
+}
+
+S32 LLMessageSystem::getReceiveSize() const
+{
+    return mMessageReader->getMessageSize();
+}
+
+//static
+void LLMessageSystem::setTimeDecodes( bool b )
+{
+    LLMessageReader::setTimeDecodes(b);
+}
+
+//static
+void LLMessageSystem::setTimeDecodesSpamThreshold( F32 seconds )
+{
+    LLMessageReader::setTimeDecodesSpamThreshold(seconds);
+}
+
+LockMessageChecker::LockMessageChecker(LLMessageSystem* msgsystem):
+    // for the lifespan of this LockMessageChecker instance, use
+    // LLTemplateMessageReader as msgsystem's mMessageReader
+    LockMessageReader(msgsystem->mMessageReader, msgsystem->mTemplateMessageReader),
+    mMessageSystem(msgsystem)
+{}
+
+// HACK! babbage: return true if message rxed via either UDP or HTTP
+// TODO: babbage: move gServicePump in to LLMessageSystem?
+bool LLMessageSystem::checkAllMessages(LockMessageChecker& lmc, S64 frame_count, LLPumpIO* http_pump)
+{
+    if(lmc.checkMessages(frame_count))
+    {
+        return true;
+    }
+    U32 packetsIn = mPacketsIn;
+    http_pump->pump();
+    http_pump->callback();
+    return (mPacketsIn - packetsIn) > 0;
+}
+
+void LLMessageSystem::banUdpMessage(const std::string& name)
+{
+    message_template_name_map_t::iterator itt = mMessageTemplates.find(
+        LLMessageStringTable::getInstance()->getString(name.c_str())
+        );
+    if(itt != mMessageTemplates.end())
+    {
+        itt->second->banUdp();
+    }
+    else
+    {
+        LL_WARNS() << "Attempted to ban an unknown message: " << name << "." << LL_ENDL;
+    }
+}
+const LLHost& LLMessageSystem::getSender() const
+{
+    return mLastSender;
+}
+
+void LLMessageSystem::sendUntrustedSimulatorMessageCoro(std::string url, std::string message, LLSD body, UntrustedCallback_t callback)
+{
+    LLCore::HttpRequest::policy_t httpPolicy(LLCore::HttpRequest::DEFAULT_POLICY_ID);
+    LLCoreHttpUtil::HttpCoroutineAdapter::ptr_t
+        httpAdapter(new LLCoreHttpUtil::HttpCoroutineAdapter("untrustedSimulatorMessage", httpPolicy));
+    LLCore::HttpRequest::ptr_t httpRequest(new LLCore::HttpRequest);
+    LLCore::HttpOptions::ptr_t httpOpts = LLCore::HttpOptions::ptr_t(new LLCore::HttpOptions);
+
+
+    if (url.empty())
+    {
+        LL_WARNS() << "sendUntrustedSimulatorMessageCoro called with empty capability!" << LL_ENDL;
+        return;
+    }
+
+    LL_INFOS() << "sendUntrustedSimulatorMessageCoro: message " << message << " to cap " << url << LL_ENDL;
+    LLSD postData;
+    postData["message"] = message;
+    postData["body"] = body;
+
+    LLSD result = httpAdapter->postAndSuspend(httpRequest, url, postData, httpOpts);
+
+    LLSD httpResults = result[LLCoreHttpUtil::HttpCoroutineAdapter::HTTP_RESULTS];
+    LLCore::HttpStatus status = LLCoreHttpUtil::HttpCoroutineAdapter::getStatusFromLLSD(httpResults);
+
+    if ((callback) && (!callback.empty()))
+        callback((status) ? LL_ERR_NOERR : LL_ERR_TCP_TIMEOUT);
+}
+
+
+LLHTTPRegistration<LLHTTPNodeAdapter<LLTrustedMessageService> >
+    gHTTPRegistrationTrustedMessageWildcard("/trusted-message/<message-name>");
+