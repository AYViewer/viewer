--- conflicted
+++ resolved
@@ -1,201 +1,164 @@
-/**
- * @file llinstantmessage.cpp
- * @author Phoenix
- * @date 2005-08-29
- * @brief Constants and functions used in IM.
- *
- * $LicenseInfo:firstyear=2005&license=viewerlgpl$
- * Second Life Viewer Source Code
- * Copyright (C) 2010, Linden Research, Inc.
- *
- * This library is free software; you can redistribute it and/or
- * modify it under the terms of the GNU Lesser General Public
- * License as published by the Free Software Foundation;
- * version 2.1 of the License only.
- *
- * This library is distributed in the hope that it will be useful,
- * but WITHOUT ANY WARRANTY; without even the implied warranty of
- * MERCHANTABILITY or FITNESS FOR A PARTICULAR PURPOSE.  See the GNU
- * Lesser General Public License for more details.
- *
- * You should have received a copy of the GNU Lesser General Public
- * License along with this library; if not, write to the Free Software
- * Foundation, Inc., 51 Franklin Street, Fifth Floor, Boston, MA  02110-1301  USA
- *
- * Linden Research, Inc., 945 Battery Street, San Francisco, CA  94111  USA
- * $/LicenseInfo$
- */
-
-#include "linden_common.h"
-
-#include "lldbstrings.h"
-#include "llinstantmessage.h"
-#include "llhost.h"
-#include "lluuid.h"
-#include "llsd.h"
-#include "llsdserialize.h"
-#include "llsdutil_math.h"
-#include "llpointer.h"
-#include "message.h"
-
-#include "message.h"
-
-const U8 IM_ONLINE = 0;
-const U8 IM_OFFLINE = 1;
-
-const char EMPTY_BINARY_BUCKET[] = "";
-const S32 EMPTY_BINARY_BUCKET_SIZE = 1;
-const U32 NO_TIMESTAMP = 0;
-const std::string SYSTEM_FROM("Second Life");
-const std::string INTERACTIVE_SYSTEM_FROM("F387446C-37C4-45f2-A438-D99CBDBB563B");
-const S32 IM_TTL = 1;
-
-
-void pack_instant_message(
-<<<<<<< HEAD
-	LLMessageSystem* msg,
-	const LLUUID& from_id,
-	bool from_group,
-	const LLUUID& session_id,
-	const LLUUID& to_id,
-	const std::string& name,
-	const std::string& message,
-	U8 offline,
-	EInstantMessage dialog,
-	const LLUUID& id,
-	U32 parent_estate_id,
-	const LLUUID& region_id,
-	const LLVector3& position,
-	U32 timestamp, 
-	const U8* binary_bucket,
-	S32 binary_bucket_size)
-=======
-    LLMessageSystem* msg,
-    const LLUUID& from_id,
-    BOOL from_group,
-    const LLUUID& session_id,
-    const LLUUID& to_id,
-    const std::string& name,
-    const std::string& message,
-    U8 offline,
-    EInstantMessage dialog,
-    const LLUUID& id,
-    U32 parent_estate_id,
-    const LLUUID& region_id,
-    const LLVector3& position,
-    U32 timestamp,
-    const U8* binary_bucket,
-    S32 binary_bucket_size)
->>>>>>> e1623bb2
-{
-    LL_DEBUGS() << "pack_instant_message()" << LL_ENDL;
-    msg->newMessageFast(_PREHASH_ImprovedInstantMessage);
-    pack_instant_message_block(
-        msg,
-        from_id,
-        from_group,
-        session_id,
-        to_id,
-        name,
-        message,
-        offline,
-        dialog,
-        id,
-        parent_estate_id,
-        region_id,
-        position,
-        timestamp,
-        binary_bucket,
-        binary_bucket_size);
-}
-
-void pack_instant_message_block(
-<<<<<<< HEAD
-	LLMessageSystem* msg,
-	const LLUUID& from_id,
-	bool from_group,
-	const LLUUID& session_id,
-	const LLUUID& to_id,
-	const std::string& name,
-	const std::string& message,
-	U8 offline,
-	EInstantMessage dialog,
-	const LLUUID& id,
-	U32 parent_estate_id,
-	const LLUUID& region_id,
-	const LLVector3& position,
-	U32 timestamp,
-	const U8* binary_bucket,
-	S32 binary_bucket_size)
-=======
-    LLMessageSystem* msg,
-    const LLUUID& from_id,
-    BOOL from_group,
-    const LLUUID& session_id,
-    const LLUUID& to_id,
-    const std::string& name,
-    const std::string& message,
-    U8 offline,
-    EInstantMessage dialog,
-    const LLUUID& id,
-    U32 parent_estate_id,
-    const LLUUID& region_id,
-    const LLVector3& position,
-    U32 timestamp,
-    const U8* binary_bucket,
-    S32 binary_bucket_size)
->>>>>>> e1623bb2
-{
-    msg->nextBlockFast(_PREHASH_AgentData);
-    msg->addUUIDFast(_PREHASH_AgentID, from_id);
-    msg->addUUIDFast(_PREHASH_SessionID, session_id);
-    msg->nextBlockFast(_PREHASH_MessageBlock);
-    msg->addBOOLFast(_PREHASH_FromGroup, from_group);
-    msg->addUUIDFast(_PREHASH_ToAgentID, to_id);
-    msg->addU32Fast(_PREHASH_ParentEstateID, parent_estate_id);
-    msg->addUUIDFast(_PREHASH_RegionID, region_id);
-    msg->addVector3Fast(_PREHASH_Position, position);
-    msg->addU8Fast(_PREHASH_Offline, offline);
-    msg->addU8Fast(_PREHASH_Dialog, (U8) dialog);
-    msg->addUUIDFast(_PREHASH_ID, id);
-    msg->addU32Fast(_PREHASH_Timestamp, timestamp);
-    msg->addStringFast(_PREHASH_FromAgentName, name);
-    S32 bytes_left = MTUBYTES;
-    if(!message.empty())
-    {
-        char buffer[MTUBYTES];
-        int num_written = snprintf(buffer, MTUBYTES, "%s", message.c_str());    /* Flawfinder: ignore */
-        // snprintf returns number of bytes that would have been written
-        // had the output not being truncated. In that case, it will
-        // return either -1 or value >= passed in size value . So a check needs to be added
-        // to detect truncation, and if there is any, only account for the
-        // actual number of bytes written..and not what could have been
-        // written.
-        if (num_written < 0 || num_written >= MTUBYTES)
-        {
-            num_written = MTUBYTES - 1;
-            LL_WARNS() << "pack_instant_message_block: message truncated: " << message << LL_ENDL;
-        }
-
-        bytes_left -= num_written;
-        bytes_left = llmax(0, bytes_left);
-        msg->addStringFast(_PREHASH_Message, buffer);
-    }
-    else
-    {
-        msg->addStringFast(_PREHASH_Message, NULL);
-    }
-    const U8* bb;
-    if(binary_bucket)
-    {
-        bb = binary_bucket;
-        binary_bucket_size = llmin(bytes_left, binary_bucket_size);
-    }
-    else
-    {
-        bb = (const U8*)EMPTY_BINARY_BUCKET;
-        binary_bucket_size = EMPTY_BINARY_BUCKET_SIZE;
-    }
-    msg->addBinaryDataFast(_PREHASH_BinaryBucket, bb, binary_bucket_size);
-}
-
+/**
+ * @file llinstantmessage.cpp
+ * @author Phoenix
+ * @date 2005-08-29
+ * @brief Constants and functions used in IM.
+ *
+ * $LicenseInfo:firstyear=2005&license=viewerlgpl$
+ * Second Life Viewer Source Code
+ * Copyright (C) 2010, Linden Research, Inc.
+ *
+ * This library is free software; you can redistribute it and/or
+ * modify it under the terms of the GNU Lesser General Public
+ * License as published by the Free Software Foundation;
+ * version 2.1 of the License only.
+ *
+ * This library is distributed in the hope that it will be useful,
+ * but WITHOUT ANY WARRANTY; without even the implied warranty of
+ * MERCHANTABILITY or FITNESS FOR A PARTICULAR PURPOSE.  See the GNU
+ * Lesser General Public License for more details.
+ *
+ * You should have received a copy of the GNU Lesser General Public
+ * License along with this library; if not, write to the Free Software
+ * Foundation, Inc., 51 Franklin Street, Fifth Floor, Boston, MA  02110-1301  USA
+ *
+ * Linden Research, Inc., 945 Battery Street, San Francisco, CA  94111  USA
+ * $/LicenseInfo$
+ */
+
+#include "linden_common.h"
+
+#include "lldbstrings.h"
+#include "llinstantmessage.h"
+#include "llhost.h"
+#include "lluuid.h"
+#include "llsd.h"
+#include "llsdserialize.h"
+#include "llsdutil_math.h"
+#include "llpointer.h"
+#include "message.h"
+
+#include "message.h"
+
+const U8 IM_ONLINE = 0;
+const U8 IM_OFFLINE = 1;
+
+const char EMPTY_BINARY_BUCKET[] = "";
+const S32 EMPTY_BINARY_BUCKET_SIZE = 1;
+const U32 NO_TIMESTAMP = 0;
+const std::string SYSTEM_FROM("Second Life");
+const std::string INTERACTIVE_SYSTEM_FROM("F387446C-37C4-45f2-A438-D99CBDBB563B");
+const S32 IM_TTL = 1;
+
+
+void pack_instant_message(
+    LLMessageSystem* msg,
+    const LLUUID& from_id,
+    bool from_group,
+    const LLUUID& session_id,
+    const LLUUID& to_id,
+    const std::string& name,
+    const std::string& message,
+    U8 offline,
+    EInstantMessage dialog,
+    const LLUUID& id,
+    U32 parent_estate_id,
+    const LLUUID& region_id,
+    const LLVector3& position,
+    U32 timestamp,
+    const U8* binary_bucket,
+    S32 binary_bucket_size)
+{
+    LL_DEBUGS() << "pack_instant_message()" << LL_ENDL;
+    msg->newMessageFast(_PREHASH_ImprovedInstantMessage);
+    pack_instant_message_block(
+        msg,
+        from_id,
+        from_group,
+        session_id,
+        to_id,
+        name,
+        message,
+        offline,
+        dialog,
+        id,
+        parent_estate_id,
+        region_id,
+        position,
+        timestamp,
+        binary_bucket,
+        binary_bucket_size);
+}
+
+void pack_instant_message_block(
+    LLMessageSystem* msg,
+    const LLUUID& from_id,
+    bool from_group,
+    const LLUUID& session_id,
+    const LLUUID& to_id,
+    const std::string& name,
+    const std::string& message,
+    U8 offline,
+    EInstantMessage dialog,
+    const LLUUID& id,
+    U32 parent_estate_id,
+    const LLUUID& region_id,
+    const LLVector3& position,
+    U32 timestamp,
+    const U8* binary_bucket,
+    S32 binary_bucket_size)
+{
+    msg->nextBlockFast(_PREHASH_AgentData);
+    msg->addUUIDFast(_PREHASH_AgentID, from_id);
+    msg->addUUIDFast(_PREHASH_SessionID, session_id);
+    msg->nextBlockFast(_PREHASH_MessageBlock);
+    msg->addBOOLFast(_PREHASH_FromGroup, from_group);
+    msg->addUUIDFast(_PREHASH_ToAgentID, to_id);
+    msg->addU32Fast(_PREHASH_ParentEstateID, parent_estate_id);
+    msg->addUUIDFast(_PREHASH_RegionID, region_id);
+    msg->addVector3Fast(_PREHASH_Position, position);
+    msg->addU8Fast(_PREHASH_Offline, offline);
+    msg->addU8Fast(_PREHASH_Dialog, (U8) dialog);
+    msg->addUUIDFast(_PREHASH_ID, id);
+    msg->addU32Fast(_PREHASH_Timestamp, timestamp);
+    msg->addStringFast(_PREHASH_FromAgentName, name);
+    S32 bytes_left = MTUBYTES;
+    if(!message.empty())
+    {
+        char buffer[MTUBYTES];
+        int num_written = snprintf(buffer, MTUBYTES, "%s", message.c_str());    /* Flawfinder: ignore */
+        // snprintf returns number of bytes that would have been written
+        // had the output not being truncated. In that case, it will
+        // return either -1 or value >= passed in size value . So a check needs to be added
+        // to detect truncation, and if there is any, only account for the
+        // actual number of bytes written..and not what could have been
+        // written.
+        if (num_written < 0 || num_written >= MTUBYTES)
+        {
+            num_written = MTUBYTES - 1;
+            LL_WARNS() << "pack_instant_message_block: message truncated: " << message << LL_ENDL;
+        }
+
+        bytes_left -= num_written;
+        bytes_left = llmax(0, bytes_left);
+        msg->addStringFast(_PREHASH_Message, buffer);
+    }
+    else
+    {
+        msg->addStringFast(_PREHASH_Message, NULL);
+    }
+    const U8* bb;
+    if(binary_bucket)
+    {
+        bb = binary_bucket;
+        binary_bucket_size = llmin(bytes_left, binary_bucket_size);
+    }
+    else
+    {
+        bb = (const U8*)EMPTY_BINARY_BUCKET;
+        binary_bucket_size = EMPTY_BINARY_BUCKET_SIZE;
+    }
+    msg->addBinaryDataFast(_PREHASH_BinaryBucket, bb, binary_bucket_size);
+}
+
+