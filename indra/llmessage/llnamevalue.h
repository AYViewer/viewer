/**
 * @file llnamevalue.h
 * @brief class for defining name value pairs.
 *
 * $LicenseInfo:firstyear=2001&license=viewerlgpl$
 * Second Life Viewer Source Code
 * Copyright (C) 2010, Linden Research, Inc.
 *
 * This library is free software; you can redistribute it and/or
 * modify it under the terms of the GNU Lesser General Public
 * License as published by the Free Software Foundation;
 * version 2.1 of the License only.
 *
 * This library is distributed in the hope that it will be useful,
 * but WITHOUT ANY WARRANTY; without even the implied warranty of
 * MERCHANTABILITY or FITNESS FOR A PARTICULAR PURPOSE.  See the GNU
 * Lesser General Public License for more details.
 *
 * You should have received a copy of the GNU Lesser General Public
 * License along with this library; if not, write to the Free Software
 * Foundation, Inc., 51 Franklin Street, Fifth Floor, Boston, MA  02110-1301  USA
 *
 * Linden Research, Inc., 945 Battery Street, San Francisco, CA  94111  USA
 * $/LicenseInfo$
 */

#ifndef LL_LLNAMEVALUE_H
#define LL_LLNAMEVALUE_H

// As of January 2008, I believe we only use the following name-value
// pairs.  This is hard to prove because they are initialized from
// strings.  JC
//
// FirstName STRING
// LastName STRING
// AttachPt U32
// AttachmentItemId STRING
// Title STRING
// AttachmentOffset VEC3
// AttachmentOrientation VEC3
// SitObject STRING
// SitPosition VEC3

#include "llstringtable.h"
#include "llmath.h"
#include "v3math.h"
#include "lldbstrings.h"

class LLNameValue;
class LLStringTable;

typedef enum e_name_value_types
{
    NVT_NULL,
    NVT_STRING,
    NVT_F32,
    NVT_S32,
    NVT_VEC3,
    NVT_U32,
    NVT_CAMERA, // Deprecated, but leaving in case removing this will cause problems
    NVT_ASSET,
    NVT_U64,
    NVT_EOF
} ENameValueType;

typedef enum e_name_value_class
{
    NVC_NULL,
    NVC_READ_ONLY,
    NVC_READ_WRITE,
    NVC_EOF
} ENameValueClass;

typedef enum e_name_value_sento
{
    NVS_NULL,
    NVS_SIM,
    NVS_DATA_SIM,
    NVS_SIM_VIEWER,
    NVS_DATA_SIM_VIEWER,
    NVS_EOF
} ENameValueSendto;


// NameValues can always be "printed" into a buffer of this length.
const U32 NAME_VALUE_BUF_SIZE = 1024;


const U32 NAME_VALUE_TYPE_STRING_LENGTH = 8;
const U32 NAME_VALUE_CLASS_STRING_LENGTH = 16;
const U32 NAME_VALUE_SENDTO_STRING_LENGTH = 18;
const U32 NAME_VALUE_DATA_SIZE =
            NAME_VALUE_BUF_SIZE -
            ( DB_NV_NAME_BUF_SIZE +
            NAME_VALUE_TYPE_STRING_LENGTH +
            NAME_VALUE_CLASS_STRING_LENGTH +
            NAME_VALUE_SENDTO_STRING_LENGTH );


extern char NameValueTypeStrings[NVT_EOF][NAME_VALUE_TYPE_STRING_LENGTH];           /* Flawfinder: Ignore */
extern char NameValueClassStrings[NVC_EOF][NAME_VALUE_CLASS_STRING_LENGTH];     /* Flawfinder: Ignore */
extern char NameValueSendtoStrings[NVS_EOF][NAME_VALUE_SENDTO_STRING_LENGTH];       /* Flawfinder: Ignore */

typedef union u_name_value_reference
{
    char        *string;
    F32         *f32;
    S32         *s32;
    LLVector3   *vec3;
    U32         *u32;
    U64         *u64;
} UNameValueReference;


class LLNameValue
{
public:
<<<<<<< HEAD
	void baseInit();
	void init(const char *name, const char *data, const char *type, const char *nvclass, const char *nvsendto );

	LLNameValue();
	LLNameValue(const char *data);
	LLNameValue(const char *name, const char *type, const char *nvclass );
	LLNameValue(const char *name, const char *data, const char *type, const char *nvclass );
	LLNameValue(const char *name, const char *data, const char *type, const char *nvclass, const char *nvsendto );

	~LLNameValue();

	char			*getString();
	const char		*getAsset() const;
	F32				*getF32();
	S32				*getS32();
	void			getVec3(LLVector3 &vec);
	LLVector3		*getVec3();
	U32				*getU32();
	U64				*getU64();

	const char		*getType() const		{ return mStringType; }
	const char		*getClass() const		{ return mStringClass; }
	const char		*getSendto() const		{ return mStringSendto; }

	bool			sendToData() const;
	bool			sendToViewer() const;

	void			callCallback();
	std::string		printNameValue() const;
	std::string		printData() const;
	
	ENameValueType		getTypeEnum() const		{ return mType; }
	ENameValueClass		getClassEnum() const	{ return mClass; }
	ENameValueSendto	getSendtoEnum() const	{ return mSendto; }

	LLNameValue		&operator=(const LLNameValue &a);
	void			setString(const char *a);
	void			setAsset(const char *a);
	void			setF32(const F32 a);
	void			setS32(const S32 a);
	void			setVec3(const LLVector3 &a);
	void			setU32(const U32 a);

	friend std::ostream&		operator<<(std::ostream& s, const LLNameValue &a);
=======
    void baseInit();
    void init(const char *name, const char *data, const char *type, const char *nvclass, const char *nvsendto );

    LLNameValue();
    LLNameValue(const char *data);
    LLNameValue(const char *name, const char *type, const char *nvclass );
    LLNameValue(const char *name, const char *data, const char *type, const char *nvclass );
    LLNameValue(const char *name, const char *data, const char *type, const char *nvclass, const char *nvsendto );

    ~LLNameValue();

    char            *getString();
    const char      *getAsset() const;
    F32             *getF32();
    S32             *getS32();
    void            getVec3(LLVector3 &vec);
    LLVector3       *getVec3();
    U32             *getU32();
    U64             *getU64();

    const char      *getType() const        { return mStringType; }
    const char      *getClass() const       { return mStringClass; }
    const char      *getSendto() const      { return mStringSendto; }

    BOOL            sendToData() const;
    BOOL            sendToViewer() const;

    void            callCallback();
    std::string     printNameValue() const;
    std::string     printData() const;

    ENameValueType      getTypeEnum() const     { return mType; }
    ENameValueClass     getClassEnum() const    { return mClass; }
    ENameValueSendto    getSendtoEnum() const   { return mSendto; }

    LLNameValue     &operator=(const LLNameValue &a);
    void            setString(const char *a);
    void            setAsset(const char *a);
    void            setF32(const F32 a);
    void            setS32(const S32 a);
    void            setVec3(const LLVector3 &a);
    void            setU32(const U32 a);

    friend std::ostream&        operator<<(std::ostream& s, const LLNameValue &a);
>>>>>>> e1623bb2

private:
    void            printNameValue(std::ostream& s);

public:
    char                        *mName;

    char                        *mStringType;
    ENameValueType              mType;
    char                        *mStringClass;
    ENameValueClass             mClass;
    char                        *mStringSendto;
    ENameValueSendto            mSendto;

    UNameValueReference         mNameValueReference;
    LLStringTable               *mNVNameTable;
};

extern LLStringTable    gNVNameTable;


#endif<|MERGE_RESOLUTION|>--- conflicted
+++ resolved
@@ -1,230 +1,183 @@
-/**
- * @file llnamevalue.h
- * @brief class for defining name value pairs.
- *
- * $LicenseInfo:firstyear=2001&license=viewerlgpl$
- * Second Life Viewer Source Code
- * Copyright (C) 2010, Linden Research, Inc.
- *
- * This library is free software; you can redistribute it and/or
- * modify it under the terms of the GNU Lesser General Public
- * License as published by the Free Software Foundation;
- * version 2.1 of the License only.
- *
- * This library is distributed in the hope that it will be useful,
- * but WITHOUT ANY WARRANTY; without even the implied warranty of
- * MERCHANTABILITY or FITNESS FOR A PARTICULAR PURPOSE.  See the GNU
- * Lesser General Public License for more details.
- *
- * You should have received a copy of the GNU Lesser General Public
- * License along with this library; if not, write to the Free Software
- * Foundation, Inc., 51 Franklin Street, Fifth Floor, Boston, MA  02110-1301  USA
- *
- * Linden Research, Inc., 945 Battery Street, San Francisco, CA  94111  USA
- * $/LicenseInfo$
- */
-
-#ifndef LL_LLNAMEVALUE_H
-#define LL_LLNAMEVALUE_H
-
-// As of January 2008, I believe we only use the following name-value
-// pairs.  This is hard to prove because they are initialized from
-// strings.  JC
-//
-// FirstName STRING
-// LastName STRING
-// AttachPt U32
-// AttachmentItemId STRING
-// Title STRING
-// AttachmentOffset VEC3
-// AttachmentOrientation VEC3
-// SitObject STRING
-// SitPosition VEC3
-
-#include "llstringtable.h"
-#include "llmath.h"
-#include "v3math.h"
-#include "lldbstrings.h"
-
-class LLNameValue;
-class LLStringTable;
-
-typedef enum e_name_value_types
-{
-    NVT_NULL,
-    NVT_STRING,
-    NVT_F32,
-    NVT_S32,
-    NVT_VEC3,
-    NVT_U32,
-    NVT_CAMERA, // Deprecated, but leaving in case removing this will cause problems
-    NVT_ASSET,
-    NVT_U64,
-    NVT_EOF
-} ENameValueType;
-
-typedef enum e_name_value_class
-{
-    NVC_NULL,
-    NVC_READ_ONLY,
-    NVC_READ_WRITE,
-    NVC_EOF
-} ENameValueClass;
-
-typedef enum e_name_value_sento
-{
-    NVS_NULL,
-    NVS_SIM,
-    NVS_DATA_SIM,
-    NVS_SIM_VIEWER,
-    NVS_DATA_SIM_VIEWER,
-    NVS_EOF
-} ENameValueSendto;
-
-
-// NameValues can always be "printed" into a buffer of this length.
-const U32 NAME_VALUE_BUF_SIZE = 1024;
-
-
-const U32 NAME_VALUE_TYPE_STRING_LENGTH = 8;
-const U32 NAME_VALUE_CLASS_STRING_LENGTH = 16;
-const U32 NAME_VALUE_SENDTO_STRING_LENGTH = 18;
-const U32 NAME_VALUE_DATA_SIZE =
-            NAME_VALUE_BUF_SIZE -
-            ( DB_NV_NAME_BUF_SIZE +
-            NAME_VALUE_TYPE_STRING_LENGTH +
-            NAME_VALUE_CLASS_STRING_LENGTH +
-            NAME_VALUE_SENDTO_STRING_LENGTH );
-
-
-extern char NameValueTypeStrings[NVT_EOF][NAME_VALUE_TYPE_STRING_LENGTH];           /* Flawfinder: Ignore */
-extern char NameValueClassStrings[NVC_EOF][NAME_VALUE_CLASS_STRING_LENGTH];     /* Flawfinder: Ignore */
-extern char NameValueSendtoStrings[NVS_EOF][NAME_VALUE_SENDTO_STRING_LENGTH];       /* Flawfinder: Ignore */
-
-typedef union u_name_value_reference
-{
-    char        *string;
-    F32         *f32;
-    S32         *s32;
-    LLVector3   *vec3;
-    U32         *u32;
-    U64         *u64;
-} UNameValueReference;
-
-
-class LLNameValue
-{
-public:
-<<<<<<< HEAD
-	void baseInit();
-	void init(const char *name, const char *data, const char *type, const char *nvclass, const char *nvsendto );
-
-	LLNameValue();
-	LLNameValue(const char *data);
-	LLNameValue(const char *name, const char *type, const char *nvclass );
-	LLNameValue(const char *name, const char *data, const char *type, const char *nvclass );
-	LLNameValue(const char *name, const char *data, const char *type, const char *nvclass, const char *nvsendto );
-
-	~LLNameValue();
-
-	char			*getString();
-	const char		*getAsset() const;
-	F32				*getF32();
-	S32				*getS32();
-	void			getVec3(LLVector3 &vec);
-	LLVector3		*getVec3();
-	U32				*getU32();
-	U64				*getU64();
-
-	const char		*getType() const		{ return mStringType; }
-	const char		*getClass() const		{ return mStringClass; }
-	const char		*getSendto() const		{ return mStringSendto; }
-
-	bool			sendToData() const;
-	bool			sendToViewer() const;
-
-	void			callCallback();
-	std::string		printNameValue() const;
-	std::string		printData() const;
-	
-	ENameValueType		getTypeEnum() const		{ return mType; }
-	ENameValueClass		getClassEnum() const	{ return mClass; }
-	ENameValueSendto	getSendtoEnum() const	{ return mSendto; }
-
-	LLNameValue		&operator=(const LLNameValue &a);
-	void			setString(const char *a);
-	void			setAsset(const char *a);
-	void			setF32(const F32 a);
-	void			setS32(const S32 a);
-	void			setVec3(const LLVector3 &a);
-	void			setU32(const U32 a);
-
-	friend std::ostream&		operator<<(std::ostream& s, const LLNameValue &a);
-=======
-    void baseInit();
-    void init(const char *name, const char *data, const char *type, const char *nvclass, const char *nvsendto );
-
-    LLNameValue();
-    LLNameValue(const char *data);
-    LLNameValue(const char *name, const char *type, const char *nvclass );
-    LLNameValue(const char *name, const char *data, const char *type, const char *nvclass );
-    LLNameValue(const char *name, const char *data, const char *type, const char *nvclass, const char *nvsendto );
-
-    ~LLNameValue();
-
-    char            *getString();
-    const char      *getAsset() const;
-    F32             *getF32();
-    S32             *getS32();
-    void            getVec3(LLVector3 &vec);
-    LLVector3       *getVec3();
-    U32             *getU32();
-    U64             *getU64();
-
-    const char      *getType() const        { return mStringType; }
-    const char      *getClass() const       { return mStringClass; }
-    const char      *getSendto() const      { return mStringSendto; }
-
-    BOOL            sendToData() const;
-    BOOL            sendToViewer() const;
-
-    void            callCallback();
-    std::string     printNameValue() const;
-    std::string     printData() const;
-
-    ENameValueType      getTypeEnum() const     { return mType; }
-    ENameValueClass     getClassEnum() const    { return mClass; }
-    ENameValueSendto    getSendtoEnum() const   { return mSendto; }
-
-    LLNameValue     &operator=(const LLNameValue &a);
-    void            setString(const char *a);
-    void            setAsset(const char *a);
-    void            setF32(const F32 a);
-    void            setS32(const S32 a);
-    void            setVec3(const LLVector3 &a);
-    void            setU32(const U32 a);
-
-    friend std::ostream&        operator<<(std::ostream& s, const LLNameValue &a);
->>>>>>> e1623bb2
-
-private:
-    void            printNameValue(std::ostream& s);
-
-public:
-    char                        *mName;
-
-    char                        *mStringType;
-    ENameValueType              mType;
-    char                        *mStringClass;
-    ENameValueClass             mClass;
-    char                        *mStringSendto;
-    ENameValueSendto            mSendto;
-
-    UNameValueReference         mNameValueReference;
-    LLStringTable               *mNVNameTable;
-};
-
-extern LLStringTable    gNVNameTable;
-
-
-#endif+/**
+ * @file llnamevalue.h
+ * @brief class for defining name value pairs.
+ *
+ * $LicenseInfo:firstyear=2001&license=viewerlgpl$
+ * Second Life Viewer Source Code
+ * Copyright (C) 2010, Linden Research, Inc.
+ *
+ * This library is free software; you can redistribute it and/or
+ * modify it under the terms of the GNU Lesser General Public
+ * License as published by the Free Software Foundation;
+ * version 2.1 of the License only.
+ *
+ * This library is distributed in the hope that it will be useful,
+ * but WITHOUT ANY WARRANTY; without even the implied warranty of
+ * MERCHANTABILITY or FITNESS FOR A PARTICULAR PURPOSE.  See the GNU
+ * Lesser General Public License for more details.
+ *
+ * You should have received a copy of the GNU Lesser General Public
+ * License along with this library; if not, write to the Free Software
+ * Foundation, Inc., 51 Franklin Street, Fifth Floor, Boston, MA  02110-1301  USA
+ *
+ * Linden Research, Inc., 945 Battery Street, San Francisco, CA  94111  USA
+ * $/LicenseInfo$
+ */
+
+#ifndef LL_LLNAMEVALUE_H
+#define LL_LLNAMEVALUE_H
+
+// As of January 2008, I believe we only use the following name-value
+// pairs.  This is hard to prove because they are initialized from
+// strings.  JC
+//
+// FirstName STRING
+// LastName STRING
+// AttachPt U32
+// AttachmentItemId STRING
+// Title STRING
+// AttachmentOffset VEC3
+// AttachmentOrientation VEC3
+// SitObject STRING
+// SitPosition VEC3
+
+#include "llstringtable.h"
+#include "llmath.h"
+#include "v3math.h"
+#include "lldbstrings.h"
+
+class LLNameValue;
+class LLStringTable;
+
+typedef enum e_name_value_types
+{
+    NVT_NULL,
+    NVT_STRING,
+    NVT_F32,
+    NVT_S32,
+    NVT_VEC3,
+    NVT_U32,
+    NVT_CAMERA, // Deprecated, but leaving in case removing this will cause problems
+    NVT_ASSET,
+    NVT_U64,
+    NVT_EOF
+} ENameValueType;
+
+typedef enum e_name_value_class
+{
+    NVC_NULL,
+    NVC_READ_ONLY,
+    NVC_READ_WRITE,
+    NVC_EOF
+} ENameValueClass;
+
+typedef enum e_name_value_sento
+{
+    NVS_NULL,
+    NVS_SIM,
+    NVS_DATA_SIM,
+    NVS_SIM_VIEWER,
+    NVS_DATA_SIM_VIEWER,
+    NVS_EOF
+} ENameValueSendto;
+
+
+// NameValues can always be "printed" into a buffer of this length.
+const U32 NAME_VALUE_BUF_SIZE = 1024;
+
+
+const U32 NAME_VALUE_TYPE_STRING_LENGTH = 8;
+const U32 NAME_VALUE_CLASS_STRING_LENGTH = 16;
+const U32 NAME_VALUE_SENDTO_STRING_LENGTH = 18;
+const U32 NAME_VALUE_DATA_SIZE =
+            NAME_VALUE_BUF_SIZE -
+            ( DB_NV_NAME_BUF_SIZE +
+            NAME_VALUE_TYPE_STRING_LENGTH +
+            NAME_VALUE_CLASS_STRING_LENGTH +
+            NAME_VALUE_SENDTO_STRING_LENGTH );
+
+
+extern char NameValueTypeStrings[NVT_EOF][NAME_VALUE_TYPE_STRING_LENGTH];           /* Flawfinder: Ignore */
+extern char NameValueClassStrings[NVC_EOF][NAME_VALUE_CLASS_STRING_LENGTH];     /* Flawfinder: Ignore */
+extern char NameValueSendtoStrings[NVS_EOF][NAME_VALUE_SENDTO_STRING_LENGTH];       /* Flawfinder: Ignore */
+
+typedef union u_name_value_reference
+{
+    char        *string;
+    F32         *f32;
+    S32         *s32;
+    LLVector3   *vec3;
+    U32         *u32;
+    U64         *u64;
+} UNameValueReference;
+
+
+class LLNameValue
+{
+public:
+    void baseInit();
+    void init(const char *name, const char *data, const char *type, const char *nvclass, const char *nvsendto );
+
+    LLNameValue();
+    LLNameValue(const char *data);
+    LLNameValue(const char *name, const char *type, const char *nvclass );
+    LLNameValue(const char *name, const char *data, const char *type, const char *nvclass );
+    LLNameValue(const char *name, const char *data, const char *type, const char *nvclass, const char *nvsendto );
+
+    ~LLNameValue();
+
+    char            *getString();
+    const char      *getAsset() const;
+    F32             *getF32();
+    S32             *getS32();
+    void            getVec3(LLVector3 &vec);
+    LLVector3       *getVec3();
+    U32             *getU32();
+    U64             *getU64();
+
+    const char      *getType() const        { return mStringType; }
+    const char      *getClass() const       { return mStringClass; }
+    const char      *getSendto() const      { return mStringSendto; }
+
+    bool            sendToData() const;
+    bool            sendToViewer() const;
+
+    void            callCallback();
+    std::string     printNameValue() const;
+    std::string     printData() const;
+
+    ENameValueType      getTypeEnum() const     { return mType; }
+    ENameValueClass     getClassEnum() const    { return mClass; }
+    ENameValueSendto    getSendtoEnum() const   { return mSendto; }
+
+    LLNameValue     &operator=(const LLNameValue &a);
+    void            setString(const char *a);
+    void            setAsset(const char *a);
+    void            setF32(const F32 a);
+    void            setS32(const S32 a);
+    void            setVec3(const LLVector3 &a);
+    void            setU32(const U32 a);
+
+    friend std::ostream&        operator<<(std::ostream& s, const LLNameValue &a);
+
+private:
+    void            printNameValue(std::ostream& s);
+
+public:
+    char                        *mName;
+
+    char                        *mStringType;
+    ENameValueType              mType;
+    char                        *mStringClass;
+    ENameValueClass             mClass;
+    char                        *mStringSendto;
+    ENameValueSendto            mSendto;
+
+    UNameValueReference         mNameValueReference;
+    LLStringTable               *mNVNameTable;
+};
+
+extern LLStringTable    gNVNameTable;
+
+
+#endif