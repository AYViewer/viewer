--- conflicted
+++ resolved
@@ -98,19 +98,7 @@
 }
 } // anonymous namespace
 
-<<<<<<< HEAD
-// stream kdu_dims to std::ostream
-// Turns out this must NOT be in the anonymous namespace!
-inline
-std::ostream& operator<<(std::ostream& out, const kdu_dims& dims)
-{
-	return out << "(" << dims.pos.x << "," << dims.pos.y << "),"
-				  "[" << dims.size.x << "x" << dims.size.y << "]";
-}
-
-
-=======
->>>>>>> bfdbda24
+
 class kdc_flow_control {
 	
 public:
