--- conflicted
+++ resolved
@@ -1,110 +1,86 @@
-/**
- * @file lllocaltextureobject.h
- * @brief LLLocalTextureObject class header file
- *
- * $LicenseInfo:firstyear=2009&license=viewerlgpl$
- * Second Life Viewer Source Code
- * Copyright (C) 2010, Linden Research, Inc.
- *
- * This library is free software; you can redistribute it and/or
- * modify it under the terms of the GNU Lesser General Public
- * License as published by the Free Software Foundation;
- * version 2.1 of the License only.
- *
- * This library is distributed in the hope that it will be useful,
- * but WITHOUT ANY WARRANTY; without even the implied warranty of
- * MERCHANTABILITY or FITNESS FOR A PARTICULAR PURPOSE.  See the GNU
- * Lesser General Public License for more details.
- *
- * You should have received a copy of the GNU Lesser General Public
- * License along with this library; if not, write to the Free Software
- * Foundation, Inc., 51 Franklin Street, Fifth Floor, Boston, MA  02110-1301  USA
- *
- * Linden Research, Inc., 945 Battery Street, San Francisco, CA  94111  USA
- * $/LicenseInfo$
- */
-
-#ifndef LL_LOCALTEXTUREOBJECT_H
-#define LL_LOCALTEXTUREOBJECT_H
-
-#include <boost/shared_ptr.hpp>
-
-#include "llpointer.h"
-#include "llgltexture.h"
-
-class LLTexLayer;
-class LLTexLayerTemplate;
-class LLWearable;
-
-// Stores all relevant information for a single texture
-// assumed to have ownership of all objects referred to -
-// will delete objects when being replaced or if object is destroyed.
-class LLLocalTextureObject
-{
-public:
-    LLLocalTextureObject();
-    LLLocalTextureObject(LLGLTexture* image, const LLUUID& id);
-    LLLocalTextureObject(const LLLocalTextureObject& lto);
-    ~LLLocalTextureObject();
-
-<<<<<<< HEAD
-	LLGLTexture* getImage() const;
-	LLTexLayer* getTexLayer(U32 index) const;
-	LLTexLayer* getTexLayer(const std::string &name);
-	U32 		getNumTexLayers() const;
-	LLUUID		getID() const;
-	S32			getDiscard() const;
-	bool		getBakedReady() const;
-
-	void setImage(LLGLTexture* new_image);
-	bool setTexLayer(LLTexLayer *new_tex_layer, U32 index);
-	bool addTexLayer(LLTexLayer *new_tex_layer, LLWearable *wearable);
-	bool addTexLayer(LLTexLayerTemplate *new_tex_layer, LLWearable *wearable);
-	bool removeTexLayer(U32 index);
-
-	void setID(LLUUID new_id);
-	void setDiscard(S32 new_discard);
-	void setBakedReady(bool ready);
-=======
-    LLGLTexture* getImage() const;
-    LLTexLayer* getTexLayer(U32 index) const;
-    LLTexLayer* getTexLayer(const std::string &name);
-    U32         getNumTexLayers() const;
-    LLUUID      getID() const;
-    S32         getDiscard() const;
-    BOOL        getBakedReady() const;
-
-    void setImage(LLGLTexture* new_image);
-    BOOL setTexLayer(LLTexLayer *new_tex_layer, U32 index);
-    BOOL addTexLayer(LLTexLayer *new_tex_layer, LLWearable *wearable);
-    BOOL addTexLayer(LLTexLayerTemplate *new_tex_layer, LLWearable *wearable);
-    BOOL removeTexLayer(U32 index);
-
-    void setID(LLUUID new_id);
-    void setDiscard(S32 new_discard);
-    void setBakedReady(BOOL ready);
->>>>>>> e1623bb2
-
-protected:
-
-private:
-
-    LLPointer<LLGLTexture>          mImage;
-    // NOTE: LLLocalTextureObject should be the exclusive owner of mTexEntry and mTexLayer
-    // using shared pointers here only for smart assignment & cleanup
-    // do NOT create new shared pointers to these objects, or keep pointers to them around
-    typedef std::vector<LLTexLayer*> tex_layer_vec_t;
-    tex_layer_vec_t mTexLayers;
-
-    LLUUID          mID;
-
-<<<<<<< HEAD
-	bool mIsBakedReady;
-	S32 mDiscard;
-=======
-    BOOL mIsBakedReady;
-    S32 mDiscard;
->>>>>>> e1623bb2
-};
-
- #endif // LL_LOCALTEXTUREOBJECT_H
+/**
+ * @file lllocaltextureobject.h
+ * @brief LLLocalTextureObject class header file
+ *
+ * $LicenseInfo:firstyear=2009&license=viewerlgpl$
+ * Second Life Viewer Source Code
+ * Copyright (C) 2010, Linden Research, Inc.
+ *
+ * This library is free software; you can redistribute it and/or
+ * modify it under the terms of the GNU Lesser General Public
+ * License as published by the Free Software Foundation;
+ * version 2.1 of the License only.
+ *
+ * This library is distributed in the hope that it will be useful,
+ * but WITHOUT ANY WARRANTY; without even the implied warranty of
+ * MERCHANTABILITY or FITNESS FOR A PARTICULAR PURPOSE.  See the GNU
+ * Lesser General Public License for more details.
+ *
+ * You should have received a copy of the GNU Lesser General Public
+ * License along with this library; if not, write to the Free Software
+ * Foundation, Inc., 51 Franklin Street, Fifth Floor, Boston, MA  02110-1301  USA
+ *
+ * Linden Research, Inc., 945 Battery Street, San Francisco, CA  94111  USA
+ * $/LicenseInfo$
+ */
+
+#ifndef LL_LOCALTEXTUREOBJECT_H
+#define LL_LOCALTEXTUREOBJECT_H
+
+#include <boost/shared_ptr.hpp>
+
+#include "llpointer.h"
+#include "llgltexture.h"
+
+class LLTexLayer;
+class LLTexLayerTemplate;
+class LLWearable;
+
+// Stores all relevant information for a single texture
+// assumed to have ownership of all objects referred to -
+// will delete objects when being replaced or if object is destroyed.
+class LLLocalTextureObject
+{
+public:
+    LLLocalTextureObject();
+    LLLocalTextureObject(LLGLTexture* image, const LLUUID& id);
+    LLLocalTextureObject(const LLLocalTextureObject& lto);
+    ~LLLocalTextureObject();
+
+    LLGLTexture* getImage() const;
+    LLTexLayer* getTexLayer(U32 index) const;
+    LLTexLayer* getTexLayer(const std::string &name);
+    U32         getNumTexLayers() const;
+    LLUUID      getID() const;
+    S32         getDiscard() const;
+    bool        getBakedReady() const;
+
+    void setImage(LLGLTexture* new_image);
+    bool setTexLayer(LLTexLayer *new_tex_layer, U32 index);
+    bool addTexLayer(LLTexLayer *new_tex_layer, LLWearable *wearable);
+    bool addTexLayer(LLTexLayerTemplate *new_tex_layer, LLWearable *wearable);
+    bool removeTexLayer(U32 index);
+
+    void setID(LLUUID new_id);
+    void setDiscard(S32 new_discard);
+    void setBakedReady(bool ready);
+
+protected:
+
+private:
+
+    LLPointer<LLGLTexture>          mImage;
+    // NOTE: LLLocalTextureObject should be the exclusive owner of mTexEntry and mTexLayer
+    // using shared pointers here only for smart assignment & cleanup
+    // do NOT create new shared pointers to these objects, or keep pointers to them around
+    typedef std::vector<LLTexLayer*> tex_layer_vec_t;
+    tex_layer_vec_t mTexLayers;
+
+    LLUUID          mID;
+
+    bool mIsBakedReady;
+    S32 mDiscard;
+};
+
+ #endif // LL_LOCALTEXTUREOBJECT_H
+