# -*- cmake -*-

# Only set this up for viewer builds, because the llui library is most closely
# related to the viewer
if (VIEWER)

project (llui_libtest)

include(00-Common)
include(LLCommon)
include(LLImage)
include(LLImageJ2COJ)   # ugh, needed for images
include(LLKDU)
include(LLMath)
include(LLMessage)
include(LLRender)
include(LLWindow)
include(LLUI)
include(LLVFS)        # ugh, needed for LLDir
include(LLXML)
<<<<<<< HEAD
=======
include(LLXUIXML)
include(Hunspell)
>>>>>>> b10df0b6
include(Linking)
# include(Tut)

include_directories(
    ${FREETYPE_INCLUDE_DIRS}
    ${LLCOMMON_INCLUDE_DIRS}
    ${LLIMAGE_INCLUDE_DIRS}
    ${LLMATH_INCLUDE_DIRS}
    ${LLRENDER_INCLUDE_DIRS}
    ${LLUI_INCLUDE_DIRS}
    ${LLVFS_INCLUDE_DIRS}
    ${LLWINDOW_INCLUDE_DIRS}
    ${LLXML_INCLUDE_DIRS}
<<<<<<< HEAD
=======
    ${LLXUIXML_INCLUDE_DIRS}
    ${LIBS_PREBUILD_DIR}/include/hunspell
>>>>>>> b10df0b6
    )

set(llui_libtest_SOURCE_FILES
    llui_libtest.cpp
    llwidgetreg.cpp
    )

set(llui_libtest_HEADER_FILES
    CMakeLists.txt
    llui_libtest.h
    llwidgetreg.h
    )

set_source_files_properties(${llui_libtest_HEADER_FILES}
                            PROPERTIES HEADER_FILE_ONLY TRUE)

list(APPEND llui_libtest_SOURCE_FILES ${llui_libtest_HEADER_FILES})

add_executable(llui_libtest ${llui_libtest_SOURCE_FILES})

# Link with OS-specific libraries for LLWindow dependency
if (DARWIN)
  find_library(COCOA_LIBRARY Cocoa)
  set(OS_LIBRARIES ${COCOA_LIBRARY})
elseif (WINDOWS)
  #ll_stack_trace needs this now...
  list(APPEND WINDOWS_LIBRARIES dbghelp)
  set(OS_LIBRARIES ${WINDOWS_LIBRARIES})
elseif (LINUX)
  set(OS_LIBRARIES)
else (DARWIN)
  message(FATAL_ERROR "unknown platform")
endif (DARWIN)

# Libraries on which this library depends, needed for Linux builds
# Sort by high-level to low-level
target_link_libraries(llui_libtest
    llui
    llinventory
    llmessage
    ${LLRENDER_LIBRARIES}
    ${LLIMAGE_LIBRARIES}
    ${LLKDU_LIBRARIES}
    ${KDU_LIBRARY}
    ${LLIMAGEJ2COJ_LIBRARIES}
    ${OS_LIBRARIES}
    ${GOOGLE_PERFTOOLS_LIBRARIES}
    ${HUNSPELL_LIBRARY}
    )

if (WINDOWS)
    set_target_properties(llui_libtest
        PROPERTIES 
        LINK_FLAGS "/NODEFAULTLIB:LIBCMT"
        LINK_FLAGS_DEBUG "/NODEFAULTLIB:MSVCRT /NODEFAULTLIB:LIBCMTD"
        )

    # Copy over OpenJPEG.dll
    # *NOTE: On Windows with VS2005, only the first comment prints
    set(OPENJPEG_RELEASE
        "${ARCH_PREBUILT_DIRS_RELEASE}/openjpeg.dll")
    add_custom_command( TARGET llui_libtest POST_BUILD
        COMMAND ${CMAKE_COMMAND} -E copy_if_different 
            ${OPENJPEG_RELEASE} ${CMAKE_CURRENT_BINARY_DIR}
        COMMENT "Copying OpenJPEG DLLs to binary directory"
        )
    set(OPENJPEG_DEBUG
        "${ARCH_PREBUILT_DIRS_DEBUG}/openjpegd.dll")
    add_custom_command( TARGET llui_libtest POST_BUILD
        COMMAND ${CMAKE_COMMAND} -E copy_if_different 
            ${OPENJPEG_DEBUG} ${CMAKE_CURRENT_BINARY_DIR}
        )
  
endif (WINDOWS)

# Ensure people working on the viewer don't break this library
# *NOTE: This could be removed, or only built by Parabuild, if the build
# and link times become too long. JC
add_dependencies(viewer llui_libtest)

endif (VIEWER)<|MERGE_RESOLUTION|>--- conflicted
+++ resolved
@@ -18,11 +18,7 @@
 include(LLUI)
 include(LLVFS)        # ugh, needed for LLDir
 include(LLXML)
-<<<<<<< HEAD
-=======
-include(LLXUIXML)
 include(Hunspell)
->>>>>>> b10df0b6
 include(Linking)
 # include(Tut)
 
@@ -36,11 +32,7 @@
     ${LLVFS_INCLUDE_DIRS}
     ${LLWINDOW_INCLUDE_DIRS}
     ${LLXML_INCLUDE_DIRS}
-<<<<<<< HEAD
-=======
-    ${LLXUIXML_INCLUDE_DIRS}
     ${LIBS_PREBUILD_DIR}/include/hunspell
->>>>>>> b10df0b6
     )
 
 set(llui_libtest_SOURCE_FILES
