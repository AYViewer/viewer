--- conflicted
+++ resolved
@@ -1,183 +1,147 @@
-/**
- * @file v3dmath.cpp
- * @brief LLVector3d class implementation.
- *
- * $LicenseInfo:firstyear=2000&license=viewerlgpl$
- * Second Life Viewer Source Code
- * Copyright (C) 2010, Linden Research, Inc.
- *
- * This library is free software; you can redistribute it and/or
- * modify it under the terms of the GNU Lesser General Public
- * License as published by the Free Software Foundation;
- * version 2.1 of the License only.
- *
- * This library is distributed in the hope that it will be useful,
- * but WITHOUT ANY WARRANTY; without even the implied warranty of
- * MERCHANTABILITY or FITNESS FOR A PARTICULAR PURPOSE.  See the GNU
- * Lesser General Public License for more details.
- *
- * You should have received a copy of the GNU Lesser General Public
- * License along with this library; if not, write to the Free Software
- * Foundation, Inc., 51 Franklin Street, Fifth Floor, Boston, MA  02110-1301  USA
- *
- * Linden Research, Inc., 945 Battery Street, San Francisco, CA  94111  USA
- * $/LicenseInfo$
- */
-
-#include "linden_common.h"
-
-//#include <sstream>    // gcc 2.95.2 doesn't support sstream
-
-#include "v3dmath.h"
-
-//#include "vmath.h"
-#include "v4math.h"
-#include "m4math.h"
-#include "m3math.h"
-#include "llquaternion.h"
-#include "llquantize.h"
-
-// LLVector3d
-// WARNING: Don't use these for global const definitions!
-// For example:
-//      const LLQuaternion(0.5f * F_PI, LLVector3d::zero);
-// at the top of a *.cpp file might not give you what you think.
-const LLVector3d LLVector3d::zero(0,0,0);
-const LLVector3d LLVector3d::x_axis(1, 0, 0);
-const LLVector3d LLVector3d::y_axis(0, 1, 0);
-const LLVector3d LLVector3d::z_axis(0, 0, 1);
-const LLVector3d LLVector3d::x_axis_neg(-1, 0, 0);
-const LLVector3d LLVector3d::y_axis_neg(0, -1, 0);
-const LLVector3d LLVector3d::z_axis_neg(0, 0, -1);
-
-
-// Clamps each values to range (min,max).
-// Returns true if data changed.
-bool LLVector3d::clamp(F64 min, F64 max)
-{
-<<<<<<< HEAD
-	bool ret{ false };
-
-	if (mdV[0] < min) { mdV[0] = min; ret = true; }
-	if (mdV[1] < min) { mdV[1] = min; ret = true; }
-	if (mdV[2] < min) { mdV[2] = min; ret = true; }
-
-	if (mdV[0] > max) { mdV[0] = max; ret = true; }
-	if (mdV[1] > max) { mdV[1] = max; ret = true; }
-	if (mdV[2] > max) { mdV[2] = max; ret = true; }
-=======
-    BOOL ret = FALSE;
-
-    if (mdV[0] < min) { mdV[0] = min; ret = TRUE; }
-    if (mdV[1] < min) { mdV[1] = min; ret = TRUE; }
-    if (mdV[2] < min) { mdV[2] = min; ret = TRUE; }
-
-    if (mdV[0] > max) { mdV[0] = max; ret = TRUE; }
-    if (mdV[1] > max) { mdV[1] = max; ret = TRUE; }
-    if (mdV[2] > max) { mdV[2] = max; ret = TRUE; }
->>>>>>> e1623bb2
-
-    return ret;
-}
-
-// Sets all values to absolute value of their original values
-// Returns true if data changed
-bool LLVector3d::abs()
-{
-<<<<<<< HEAD
-	bool ret{ false };
-
-	if (mdV[0] < 0.0) { mdV[0] = -mdV[0]; ret = true; }
-	if (mdV[1] < 0.0) { mdV[1] = -mdV[1]; ret = true; }
-	if (mdV[2] < 0.0) { mdV[2] = -mdV[2]; ret = true; }
-=======
-    BOOL ret = FALSE;
-
-    if (mdV[0] < 0.0) { mdV[0] = -mdV[0]; ret = TRUE; }
-    if (mdV[1] < 0.0) { mdV[1] = -mdV[1]; ret = TRUE; }
-    if (mdV[2] < 0.0) { mdV[2] = -mdV[2]; ret = TRUE; }
->>>>>>> e1623bb2
-
-    return ret;
-}
-
-std::ostream& operator<<(std::ostream& s, const LLVector3d &a)
-{
-    s << "{ " << a.mdV[VX] << ", " << a.mdV[VY] << ", " << a.mdV[VZ] << " }";
-    return s;
-}
-
-const LLVector3d& LLVector3d::operator=(const LLVector4 &a)
-{
-    mdV[0] = a.mV[0];
-    mdV[1] = a.mV[1];
-    mdV[2] = a.mV[2];
-    return *this;
-}
-
-const LLVector3d&   LLVector3d::rotVec(const LLMatrix3 &mat)
-{
-    *this = *this * mat;
-    return *this;
-}
-
-const LLVector3d&   LLVector3d::rotVec(const LLQuaternion &q)
-{
-    *this = *this * q;
-    return *this;
-}
-
-const LLVector3d&   LLVector3d::rotVec(F64 angle, const LLVector3d &vec)
-{
-    if ( !vec.isExactlyZero() && angle )
-    {
-        *this = *this * LLMatrix3((F32)angle, vec);
-    }
-    return *this;
-}
-
-const LLVector3d&   LLVector3d::rotVec(F64 angle, F64 x, F64 y, F64 z)
-{
-    LLVector3d vec(x, y, z);
-    if ( !vec.isExactlyZero() && angle )
-    {
-        *this = *this * LLMatrix3((F32)angle, vec);
-    }
-    return *this;
-}
-
-
-bool LLVector3d::parseVector3d(const std::string& buf, LLVector3d* value)
-{
-<<<<<<< HEAD
-	if( buf.empty() || value == nullptr)
-	{
-		return false;
-	}
-
-	LLVector3d v;
-	S32 count = sscanf( buf.c_str(), "%lf %lf %lf", v.mdV + 0, v.mdV + 1, v.mdV + 2 );
-	if( 3 == count )
-	{
-		value->setVec( v );
-		return true;
-	}
-
-	return false;
-=======
-    if( buf.empty() || value == NULL)
-    {
-        return FALSE;
-    }
-
-    LLVector3d v;
-    S32 count = sscanf( buf.c_str(), "%lf %lf %lf", v.mdV + 0, v.mdV + 1, v.mdV + 2 );
-    if( 3 == count )
-    {
-        value->setVec( v );
-        return TRUE;
-    }
-
-    return FALSE;
->>>>>>> e1623bb2
-}
+/**
+ * @file v3dmath.cpp
+ * @brief LLVector3d class implementation.
+ *
+ * $LicenseInfo:firstyear=2000&license=viewerlgpl$
+ * Second Life Viewer Source Code
+ * Copyright (C) 2010, Linden Research, Inc.
+ *
+ * This library is free software; you can redistribute it and/or
+ * modify it under the terms of the GNU Lesser General Public
+ * License as published by the Free Software Foundation;
+ * version 2.1 of the License only.
+ *
+ * This library is distributed in the hope that it will be useful,
+ * but WITHOUT ANY WARRANTY; without even the implied warranty of
+ * MERCHANTABILITY or FITNESS FOR A PARTICULAR PURPOSE.  See the GNU
+ * Lesser General Public License for more details.
+ *
+ * You should have received a copy of the GNU Lesser General Public
+ * License along with this library; if not, write to the Free Software
+ * Foundation, Inc., 51 Franklin Street, Fifth Floor, Boston, MA  02110-1301  USA
+ *
+ * Linden Research, Inc., 945 Battery Street, San Francisco, CA  94111  USA
+ * $/LicenseInfo$
+ */
+
+#include "linden_common.h"
+
+//#include <sstream>    // gcc 2.95.2 doesn't support sstream
+
+#include "v3dmath.h"
+
+//#include "vmath.h"
+#include "v4math.h"
+#include "m4math.h"
+#include "m3math.h"
+#include "llquaternion.h"
+#include "llquantize.h"
+
+// LLVector3d
+// WARNING: Don't use these for global const definitions!
+// For example:
+//      const LLQuaternion(0.5f * F_PI, LLVector3d::zero);
+// at the top of a *.cpp file might not give you what you think.
+const LLVector3d LLVector3d::zero(0,0,0);
+const LLVector3d LLVector3d::x_axis(1, 0, 0);
+const LLVector3d LLVector3d::y_axis(0, 1, 0);
+const LLVector3d LLVector3d::z_axis(0, 0, 1);
+const LLVector3d LLVector3d::x_axis_neg(-1, 0, 0);
+const LLVector3d LLVector3d::y_axis_neg(0, -1, 0);
+const LLVector3d LLVector3d::z_axis_neg(0, 0, -1);
+
+
+// Clamps each values to range (min,max).
+// Returns true if data changed.
+bool LLVector3d::clamp(F64 min, F64 max)
+{
+    bool ret{ false };
+
+    if (mdV[0] < min) { mdV[0] = min; ret = true; }
+    if (mdV[1] < min) { mdV[1] = min; ret = true; }
+    if (mdV[2] < min) { mdV[2] = min; ret = true; }
+
+    if (mdV[0] > max) { mdV[0] = max; ret = true; }
+    if (mdV[1] > max) { mdV[1] = max; ret = true; }
+    if (mdV[2] > max) { mdV[2] = max; ret = true; }
+
+    return ret;
+}
+
+// Sets all values to absolute value of their original values
+// Returns true if data changed
+bool LLVector3d::abs()
+{
+    bool ret{ false };
+
+    if (mdV[0] < 0.0) { mdV[0] = -mdV[0]; ret = true; }
+    if (mdV[1] < 0.0) { mdV[1] = -mdV[1]; ret = true; }
+    if (mdV[2] < 0.0) { mdV[2] = -mdV[2]; ret = true; }
+
+    return ret;
+}
+
+std::ostream& operator<<(std::ostream& s, const LLVector3d &a)
+{
+    s << "{ " << a.mdV[VX] << ", " << a.mdV[VY] << ", " << a.mdV[VZ] << " }";
+    return s;
+}
+
+const LLVector3d& LLVector3d::operator=(const LLVector4 &a)
+{
+    mdV[0] = a.mV[0];
+    mdV[1] = a.mV[1];
+    mdV[2] = a.mV[2];
+    return *this;
+}
+
+const LLVector3d&   LLVector3d::rotVec(const LLMatrix3 &mat)
+{
+    *this = *this * mat;
+    return *this;
+}
+
+const LLVector3d&   LLVector3d::rotVec(const LLQuaternion &q)
+{
+    *this = *this * q;
+    return *this;
+}
+
+const LLVector3d&   LLVector3d::rotVec(F64 angle, const LLVector3d &vec)
+{
+    if ( !vec.isExactlyZero() && angle )
+    {
+        *this = *this * LLMatrix3((F32)angle, vec);
+    }
+    return *this;
+}
+
+const LLVector3d&   LLVector3d::rotVec(F64 angle, F64 x, F64 y, F64 z)
+{
+    LLVector3d vec(x, y, z);
+    if ( !vec.isExactlyZero() && angle )
+    {
+        *this = *this * LLMatrix3((F32)angle, vec);
+    }
+    return *this;
+}
+
+
+bool LLVector3d::parseVector3d(const std::string& buf, LLVector3d* value)
+{
+    if( buf.empty() || value == nullptr)
+    {
+        return false;
+    }
+
+    LLVector3d v;
+    S32 count = sscanf( buf.c_str(), "%lf %lf %lf", v.mdV + 0, v.mdV + 1, v.mdV + 2 );
+    if( 3 == count )
+    {
+        value->setVec( v );
+        return true;
+    }
+
+    return false;
+}
+