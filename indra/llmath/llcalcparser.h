--- conflicted
+++ resolved
@@ -40,153 +40,6 @@
 
 struct LLCalcParser : grammar<LLCalcParser>
 {
-<<<<<<< HEAD
-	LLCalcParser(F32& result, LLCalc::calc_map_t* constants, LLCalc::calc_map_t* vars) :
-		mResult(result), mConstants(constants), mVariables(vars) {};
-	
-	struct value_closure : closure<value_closure, F32>
-	{
-		member1 value;
-	};
-	
-	template <typename ScannerT>
-	struct definition
-	{
-		// Rule declarations
-		rule<ScannerT> statement, identifier;
-		rule<ScannerT, value_closure::context_t> expression, term,
-			power, 
-			unary_expr, 
-			factor, 
-			unary_func, 
-			binary_func,
-			group;
-
-		// start() should return the starting symbol
-		rule<ScannerT> const& start() const { return statement; }
-		
-		definition(LLCalcParser const& self)
-		{
-			using namespace phoenix;
-			
-			assertion<std::string> assert_domain("Domain error");
-//			assertion<std::string> assert_symbol("Unknown symbol");
-			assertion<std::string> assert_syntax("Syntax error");
-			
-			identifier =
-				lexeme_d[(alpha_p | '_') >> *(alnum_p | '_')]
-			;
-			
-			group =
-				'(' >> expression[group.value = arg1] >> assert_syntax(ch_p(')'))
-			;
-
-			unary_func =
-				((str_p("SIN") >> '(' >> expression[unary_func.value = phoenix::bind(&LLCalcParser::_sin)(self,arg1)]) |
-				 (str_p("COS") >> '(' >> expression[unary_func.value = phoenix::bind(&LLCalcParser::_cos)(self,arg1)]) |
-				 (str_p("TAN") >> '(' >> expression[unary_func.value = phoenix::bind(&LLCalcParser::_tan)(self,arg1)]) |
-				 (str_p("ASIN") >> '(' >> expression[unary_func.value = phoenix::bind(&LLCalcParser::_asin)(self,arg1)]) |
-				 (str_p("ACOS") >> '(' >> expression[unary_func.value = phoenix::bind(&LLCalcParser::_acos)(self,arg1)]) |
-				 (str_p("ATAN") >> '(' >> expression[unary_func.value = phoenix::bind(&LLCalcParser::_atan)(self,arg1)]) |
-				 (str_p("SQRT") >> '(' >> expression[unary_func.value = phoenix::bind(&LLCalcParser::_sqrt)(self,arg1)]) |
-				 (str_p("LOG") >> '(' >> expression[unary_func.value = phoenix::bind(&LLCalcParser::_log)(self,arg1)]) |
-				 (str_p("EXP") >> '(' >> expression[unary_func.value = phoenix::bind(&LLCalcParser::_exp)(self,arg1)]) |
-				 (str_p("ABS") >> '(' >> expression[unary_func.value = phoenix::bind(&LLCalcParser::_fabs)(self,arg1)]) |
-				 (str_p("FLR") >> '(' >> expression[unary_func.value = phoenix::bind(&LLCalcParser::_floor)(self,arg1)]) |
-				 (str_p("CEIL") >> '(' >> expression[unary_func.value = phoenix::bind(&LLCalcParser::_ceil)(self,arg1)])
-				) >> assert_syntax(ch_p(')'))
-			;
-			
-			binary_func =
-				((str_p("ATAN2") >> '(' >> expression[binary_func.value = arg1] >> ',' >>
-				  expression[binary_func.value = phoenix::bind(&LLCalcParser::_atan2)(self, binary_func.value, arg1)]) |
-				 (str_p("MIN") >> '(' >> expression[binary_func.value = arg1] >> ',' >> 
-				  expression[binary_func.value = phoenix::bind(&LLCalcParser::_min)(self, binary_func.value, arg1)]) |
-				 (str_p("MAX") >> '(' >> expression[binary_func.value = arg1] >> ',' >> 
-				  expression[binary_func.value = phoenix::bind(&LLCalcParser::_max)(self, binary_func.value, arg1)])
-				) >> assert_syntax(ch_p(')'))
-			;
-			
-			// *TODO: Localisation of the decimal point?
-			// Problem, LLLineEditor::postvalidateFloat accepts a comma when appropriate
-			// for the current locale. However to do that here could clash with using
-			// the comma as a separator when passing arguments to functions.
-			factor =
-				(ureal_p[factor.value = arg1] |
-				 group[factor.value = arg1] |
-				 unary_func[factor.value = arg1] |
-				 binary_func[factor.value = arg1] |
-				 // Lookup throws an Unknown Symbol error if it is unknown, while this works fine,
-				 // would be "neater" to handle symbol lookup from here with an assertive parser.
-//				 constants_p[factor.value = arg1]|
-				 identifier[factor.value = phoenix::bind(&LLCalcParser::lookup)(self, arg1, arg2)]
-				) >>
-				// Detect and throw math errors.
-				assert_domain(eps_p(phoenix::bind(&LLCalcParser::checkNaN)(self, factor.value)))
-			;
-
-			unary_expr =
-				!ch_p('+') >> factor[unary_expr.value = arg1] |
-				'-' >> factor[unary_expr.value = -arg1]
-			;
-			
-			power =
-				unary_expr[power.value = arg1] >>
-				*('^' >> assert_syntax(unary_expr[power.value = phoenix::bind(&LLCalcParser::_pow)(self, power.value, arg1)]))
-			;
-			
-			term =
-				power[term.value = arg1] >>
-				*(('*' >> assert_syntax(power[term.value *= arg1])) |
-				  ('/' >> assert_syntax(power[term.value /= arg1])) |
-				  ('%' >> assert_syntax(power[term.value = phoenix::bind(&LLCalcParser::_fmod)(self, term.value, arg1)]))
-				)
-			;
-			
-			expression =
-				assert_syntax(term[expression.value = arg1]) >>
-				*(('+' >> assert_syntax(term[expression.value += arg1])) |
-				  ('-' >> assert_syntax(term[expression.value -= arg1]))
-				)
-			;
-
-			statement =
-				!ch_p('=') >> ( expression )[var(self.mResult) = arg1] >> (end_p)
-			;
-		}
-	};
-	
-private:
-	// Member functions for semantic actions
-	F32	lookup(const std::string::iterator&, const std::string::iterator&) const;
-	F32 _min(const F32& a, const F32& b) const { return llmin(a, b); }
-	F32 _max(const F32& a, const F32& b) const { return llmax(a, b); }
-	
-	bool checkNaN(const F32& a) const { return !llisnan(a); }
-	
-	//FIX* non ambiguous function fix making SIN() work for calc -Cryogenic Blitz
-	F32 _sin(const F32& a) const { return sin(DEG_TO_RAD * a); }
-	F32 _cos(const F32& a) const { return cos(DEG_TO_RAD * a); }
-	F32 _tan(const F32& a) const { return tan(DEG_TO_RAD * a); }
-	F32 _asin(const F32& a) const { return asin(a) * RAD_TO_DEG; }
-	F32 _acos(const F32& a) const { return acos(a) * RAD_TO_DEG; }
-	F32 _atan(const F32& a) const { return atan(a) * RAD_TO_DEG; }
-	F32 _sqrt(const F32& a) const { return sqrt(a); }
-	F32 _log(const F32& a) const { return log(a); }
-	F32 _exp(const F32& a) const { return exp(a); }
-	F32 _fabs(const F32& a) const { return fabs(a); }
-	F32 _floor(const F32& a) const { return (F32)llfloor(a); }
-	F32 _ceil(const F32& a) const { return llceil(a); }
-	F32 _atan2(const F32& a,const F32& b) const { return atan2(a,b); }
-	F32 _pow(const F32& a, const F32& b) const { return powf(a, b); }
-	F32 _fmod(const F32&a, const F32& b) const { return fmodf(a, b); }
-
-	LLCalc::calc_map_t* mConstants;
-	LLCalc::calc_map_t* mVariables;
-//	LLCalc::calc_map_t* mUserVariables;
-	
-	F32&		mResult;
-=======
     LLCalcParser(F32& result, LLCalc::calc_map_t* constants, LLCalc::calc_map_t* vars) :
         mResult(result), mConstants(constants), mVariables(vars) {};
 
@@ -278,14 +131,14 @@
 
             power =
                 unary_expr[power.value = arg1] >>
-                *('^' >> assert_syntax(unary_expr[power.value = phoenix::bind(&powf)(power.value, arg1)]))
+                *('^' >> assert_syntax(unary_expr[power.value = phoenix::bind(&LLCalcParser::_pow)(self, power.value, arg1)]))
             ;
 
             term =
                 power[term.value = arg1] >>
                 *(('*' >> assert_syntax(power[term.value *= arg1])) |
                   ('/' >> assert_syntax(power[term.value /= arg1])) |
-                  ('%' >> assert_syntax(power[term.value = phoenix::bind(&fmodf)(term.value, arg1)]))
+                  ('%' >> assert_syntax(power[term.value = phoenix::bind(&LLCalcParser::_fmod)(self, term.value, arg1)]))
                 )
             ;
 
@@ -324,13 +177,14 @@
     F32 _floor(const F32& a) const { return (F32)llfloor(a); }
     F32 _ceil(const F32& a) const { return llceil(a); }
     F32 _atan2(const F32& a,const F32& b) const { return atan2(a,b); }
+    F32 _pow(const F32& a, const F32& b) const { return powf(a, b); }
+    F32 _fmod(const F32&a, const F32& b) const { return fmodf(a, b); }
 
     LLCalc::calc_map_t* mConstants;
     LLCalc::calc_map_t* mVariables;
 //  LLCalc::calc_map_t* mUserVariables;
 
     F32&        mResult;
->>>>>>> bb3c36f5
 };
 
 #endif // LL_CALCPARSER_H