--- conflicted
+++ resolved
@@ -1,646 +1,531 @@
-/**
- * @file v3dmath_test.cpp
- * @author Adroit
- * @date 2007-03
- * @brief v3dmath test cases.
- *
- * $LicenseInfo:firstyear=2007&license=viewerlgpl$
- * Second Life Viewer Source Code
- * Copyright (C) 2010, Linden Research, Inc.
- *
- * This library is free software; you can redistribute it and/or
- * modify it under the terms of the GNU Lesser General Public
- * License as published by the Free Software Foundation;
- * version 2.1 of the License only.
- *
- * This library is distributed in the hope that it will be useful,
- * but WITHOUT ANY WARRANTY; without even the implied warranty of
- * MERCHANTABILITY or FITNESS FOR A PARTICULAR PURPOSE.  See the GNU
- * Lesser General Public License for more details.
- *
- * You should have received a copy of the GNU Lesser General Public
- * License along with this library; if not, write to the Free Software
- * Foundation, Inc., 51 Franklin Street, Fifth Floor, Boston, MA  02110-1301  USA
- *
- * Linden Research, Inc., 945 Battery Street, San Francisco, CA  94111  USA
- * $/LicenseInfo$
- */
-
-#include "linden_common.h"
-#include "llsd.h"
-#include "../test/lltut.h"
-
-#include "../m3math.h"
-#include "../v4math.h"
-#include "../v3dmath.h"
-#include "../v3dmath.h"
-#include "../llquaternion.h"
-
-namespace tut
-{
-    struct v3dmath_data
-    {
-    };
-    typedef test_group<v3dmath_data> v3dmath_test;
-    typedef v3dmath_test::object v3dmath_object;
-    tut::v3dmath_test v3dmath_testcase("v3dmath_h");
-
-    template<> template<>
-    void v3dmath_object::test<1>()
-    {
-        LLVector3d vec3D;
-        ensure("1:LLVector3d:Fail to initialize ", ((0 == vec3D.mdV[VX]) && (0 == vec3D.mdV[VY]) && (0 == vec3D.mdV[VZ])));
-        F64 x = 2.32f, y = 1.212f, z = -.12f;
-        LLVector3d vec3Da(x,y,z);
-        ensure("2:LLVector3d:Fail to initialize ", ((2.32f == vec3Da.mdV[VX]) && (1.212f == vec3Da.mdV[VY]) && (-.12f == vec3Da.mdV[VZ])));
-        const F64 vec[3] = {1.2f ,3.2f, -4.2f};
-        LLVector3d vec3Db(vec);
-        ensure("3:LLVector3d:Fail to initialize ", ((1.2f == vec3Db.mdV[VX]) && (3.2f == vec3Db.mdV[VY]) && (-4.2f == vec3Db.mdV[VZ])));
-        LLVector3 vec3((F32)x,(F32)y,(F32)z);
-        LLVector3d vec3Dc(vec3);
-        ensure_equals("4:LLVector3d Fail to initialize",vec3Da,vec3Dc);
-    }
-
-    template<> template<>
-    void v3dmath_object::test<2>()
-    {
-        S32 a = -235;
-        LLSD llsd(a);
-        LLVector3d vec3d(llsd);
-        LLSD sd = vec3d.getValue();
-        LLVector3d vec3da(sd);
-        ensure("1:getValue:Fail ", (vec3d == vec3da));
-    }
-
-    template<> template<>
-    void v3dmath_object::test<3>()
-    {
-        F64 a = 232345521.411132;
-        LLSD llsd(a);
-        LLVector3d vec3d;
-        vec3d.setValue(llsd);
-        LLSD sd = vec3d.getValue();
-        LLVector3d vec3da(sd);
-        ensure("1:setValue:Fail to initialize ", (vec3d == vec3da));
-    }
-
-<<<<<<< HEAD
-	template<> template<>
-	void v3dmath_object::test<4>()
-	{
-		F64 a[3] = {222231.43222, 12345.2343, -434343.33222};
-		LLSD llsd;
-		llsd[0] = a[0];
-		llsd[1] = a[1];
-		llsd[2] = a[2];
-		LLVector3d vec3D;
-		vec3D = (LLVector3d)llsd;
-		ensure("1:operator=:Fail to initialize ", ((llsd[0].asReal()== vec3D.mdV[VX]) && (llsd[1].asReal() == vec3D.mdV[VY]) && (llsd[2].asReal() == vec3D.mdV[VZ])));
-	}
-	
-	template<> template<>
-	void v3dmath_object::test<5>()
-	{
-		F64 x = 2.32f, y = 1.212f, z = -.12f;
-		LLVector3d vec3D(x,y,z);
-		vec3D.clearVec();
-		ensure("1:clearVec:Fail to initialize ", ((0 == vec3D.mdV[VX]) && (0 == vec3D.mdV[VY]) && (0 == vec3D.mdV[VZ])));
-		vec3D.setVec(x,y,z);
-		ensure("2:setVec:Fail to initialize ", ((x == vec3D.mdV[VX]) && (y == vec3D.mdV[VY]) && (z == vec3D.mdV[VZ])));
-		vec3D.zeroVec();
-		ensure("3:zeroVec:Fail to initialize ", ((0 == vec3D.mdV[VX]) && (0 == vec3D.mdV[VY]) && (0 == vec3D.mdV[VZ])));
-		vec3D.clearVec();
-		LLVector3 vec3((F32)x,(F32)y,(F32)z);
-		vec3D.setVec(vec3);
-		ensure("4:setVec:Fail to initialize ", ((x == vec3D.mdV[VX]) && (y == vec3D.mdV[VY]) && (z == vec3D.mdV[VZ])));
-		vec3D.clearVec();
-		const F64 vec[3] = {x,y,z};
-		vec3D.setVec(vec);
-		ensure("5:setVec:Fail to initialize ", ((x == vec3D.mdV[VX]) && (y == vec3D.mdV[VY]) && (z == vec3D.mdV[VZ])));
-		LLVector3d vec3Da;
-		vec3Da.setVec(vec3D);
-		ensure_equals("6:setVec: Fail to initialize", vec3D, vec3Da);
-	}
-	
-	template<> template<>
-	void v3dmath_object::test<6>()
-	{
-		F64 x = -2.32, y = 1.212, z = -.12;
-		LLVector3d vec3D(x,y,z);
-		vec3D.abs();
-		ensure("1:abs:Fail  ", ((-x == vec3D.mdV[VX]) && (y == vec3D.mdV[VY]) && (-z == vec3D.mdV[VZ])));
-		ensure("2:isNull():Fail ", (false == vec3D.isNull()));	
-		vec3D.clearVec();
-		x =.00000001, y = .000001001, z = .000001001;
-		vec3D.setVec(x,y,z);
-		ensure("3:isNull():Fail ", (true == vec3D.isNull()));	
-		ensure("4:isExactlyZero():Fail ", (false == vec3D.isExactlyZero()));	
-		x =.0000000, y = .00000000, z = .00000000;
-		vec3D.setVec(x,y,z);
-		ensure("5:isExactlyZero():Fail ", (true == vec3D.isExactlyZero()));	
-	}
-=======
-    template<> template<>
-    void v3dmath_object::test<4>()
-    {
-        F64 a[3] = {222231.43222, 12345.2343, -434343.33222};
-        LLSD llsd;
-        llsd[0] = a[0];
-        llsd[1] = a[1];
-        llsd[2] = a[2];
-        LLVector3d vec3D;
-        vec3D = (LLVector3d)llsd;
-        ensure("1:operator=:Fail to initialize ", ((llsd[0].asReal()== vec3D.mdV[VX]) && (llsd[1].asReal() == vec3D.mdV[VY]) && (llsd[2].asReal() == vec3D.mdV[VZ])));
-    }
->>>>>>> e1623bb2
-
-    template<> template<>
-    void v3dmath_object::test<5>()
-    {
-        F64 x = 2.32f, y = 1.212f, z = -.12f;
-        LLVector3d vec3D(x,y,z);
-        vec3D.clearVec();
-        ensure("1:clearVec:Fail to initialize ", ((0 == vec3D.mdV[VX]) && (0 == vec3D.mdV[VY]) && (0 == vec3D.mdV[VZ])));
-        vec3D.setVec(x,y,z);
-        ensure("2:setVec:Fail to initialize ", ((x == vec3D.mdV[VX]) && (y == vec3D.mdV[VY]) && (z == vec3D.mdV[VZ])));
-        vec3D.zeroVec();
-        ensure("3:zeroVec:Fail to initialize ", ((0 == vec3D.mdV[VX]) && (0 == vec3D.mdV[VY]) && (0 == vec3D.mdV[VZ])));
-        vec3D.clearVec();
-        LLVector3 vec3((F32)x,(F32)y,(F32)z);
-        vec3D.setVec(vec3);
-        ensure("4:setVec:Fail to initialize ", ((x == vec3D.mdV[VX]) && (y == vec3D.mdV[VY]) && (z == vec3D.mdV[VZ])));
-        vec3D.clearVec();
-        const F64 vec[3] = {x,y,z};
-        vec3D.setVec(vec);
-        ensure("5:setVec:Fail to initialize ", ((x == vec3D.mdV[VX]) && (y == vec3D.mdV[VY]) && (z == vec3D.mdV[VZ])));
-        LLVector3d vec3Da;
-        vec3Da.setVec(vec3D);
-        ensure_equals("6:setVec: Fail to initialize", vec3D, vec3Da);
-    }
-
-    template<> template<>
-    void v3dmath_object::test<6>()
-    {
-        F64 x = -2.32, y = 1.212, z = -.12;
-        LLVector3d vec3D(x,y,z);
-        vec3D.abs();
-        ensure("1:abs:Fail  ", ((-x == vec3D.mdV[VX]) && (y == vec3D.mdV[VY]) && (-z == vec3D.mdV[VZ])));
-        ensure("2:isNull():Fail ", (FALSE == vec3D.isNull()));
-        vec3D.clearVec();
-        x =.00000001, y = .000001001, z = .000001001;
-        vec3D.setVec(x,y,z);
-        ensure("3:isNull():Fail ", (TRUE == vec3D.isNull()));
-        ensure("4:isExactlyZero():Fail ", (FALSE == vec3D.isExactlyZero()));
-        x =.0000000, y = .00000000, z = .00000000;
-        vec3D.setVec(x,y,z);
-        ensure("5:isExactlyZero():Fail ", (TRUE == vec3D.isExactlyZero()));
-    }
-
-    template<> template<>
-    void v3dmath_object::test<7>()
-    {
-        F64 x = -2.32, y = 1.212, z = -.12;
-        LLVector3d vec3D(x,y,z);
-
-        ensure("1:operator [] failed",( x ==  vec3D[0]));
-        ensure("2:operator [] failed",( y ==  vec3D[1]));
-        ensure("3:operator [] failed",( z ==  vec3D[2]));
-        vec3D.clearVec();
-        x = 23.23, y = -.2361, z = 3.25;
-        vec3D.setVec(x,y,z);
-        F64 &ref1 = vec3D[0];
-        ensure("4:operator [] failed",( ref1 ==  vec3D[0]));
-        F64 &ref2 = vec3D[1];
-        ensure("5:operator [] failed",( ref2 ==  vec3D[1]));
-        F64 &ref3 = vec3D[2];
-        ensure("6:operator [] failed",( ref3 ==  vec3D[2]));
-    }
-
-    template<> template<>
-    void v3dmath_object::test<8>()
-    {
-        F32 x = 1.f, y = 2.f, z = -1.f;
-        LLVector4 vec4(x,y,z);
-        LLVector3d vec3D;
-        vec3D = vec4;
-        ensure("1:operator=:Fail to initialize ", ((vec4.mV[VX] == vec3D.mdV[VX]) && (vec4.mV[VY] == vec3D.mdV[VY]) && (vec4.mV[VZ] == vec3D.mdV[VZ])));
-    }
-
-    template<> template<>
-    void v3dmath_object::test<9>()
-    {
-        F64 x1 = 1.78787878, y1 = 232322.2121, z1 = -12121.121212;
-        F64 x2 = 1.2, y2 = 2.5, z2 = 1.;
-        LLVector3d vec3D(x1,y1,z1),vec3Da(x2,y2,z2),vec3Db;
-        vec3Db = vec3Da+ vec3D;
-        ensure("1:operator+:Fail to initialize ", ((x1+x2 == vec3Db.mdV[VX]) && (y1+y2 == vec3Db.mdV[VY]) && (z1+z2 == vec3Db.mdV[VZ])));
-        x1 = -2.45, y1 = 2.1, z1 = 3.0;
-        vec3D.clearVec();
-        vec3Da.clearVec();
-        vec3D.setVec(x1,y1,z1);
-        vec3Da += vec3D;
-        ensure_equals("2:operator+=: Fail to initialize", vec3Da,vec3D);
-        vec3Da += vec3D;
-        ensure("3:operator+=:Fail to initialize ", ((2*x1 == vec3Da.mdV[VX]) && (2*y1 == vec3Da.mdV[VY]) && (2*z1 == vec3Da.mdV[VZ])));
-    }
-
-<<<<<<< HEAD
-	template<> template<>
-	void v3dmath_object::test<14>()
-	{
-		F64 x1 = 1., y1 = 2., z1 = -1.1;
-		LLVector3d vec3D(x1,y1,z1), vec3Da;
-		ensure("1:operator!= failed",(true == (vec3D !=vec3Da)));
-		vec3Da = vec3D;
-		ensure("2:operator== failed",(vec3D ==vec3Da)); 
-		vec3D.clearVec();
-		vec3Da.clearVec();
-		x1 = .211, y1 = 21.111, z1 = 23.22;
-		vec3D.setVec(x1,y1,z1);
-		vec3Da.setVec(x1,y1,z1);
-		ensure("3:operator== failed",(vec3D ==vec3Da)); 
-		ensure("4:operator!= failed",(false == (vec3D !=vec3Da)));
-	}
-		
-	template<> template<>
-	void v3dmath_object::test<15>()
-	{
-		F64 x1 = 1., y1 = 2., z1 = -1.1;
-		LLVector3d vec3D(x1,y1,z1), vec3Da;
-		std::ostringstream stream1, stream2;
-		stream1 << vec3D;
-		vec3Da.setVec(x1,y1,z1);
-		stream2 << vec3Da;
-		ensure("1:operator << failed",(stream1.str() == stream2.str()));	
-	}
-=======
-    template<> template<>
-    void v3dmath_object::test<10>()
-    {
-        F64 x1 = 1., y1 = 2., z1 = -1.1;
-        F64 x2 = 1.2, y2 = 2.5, z2 = 1.;
-        LLVector3d vec3D(x1,y1,z1),vec3Da(x2,y2,z2),vec3Db;
-        vec3Db = vec3Da - vec3D;
-        ensure("1:operator-:Fail to initialize ", ((x2-x1 == vec3Db.mdV[VX]) && (y2-y1 == vec3Db.mdV[VY]) && (z2-z1 == vec3Db.mdV[VZ])));
-        x1 = -2.45, y1 = 2.1, z1 = 3.0;
-        vec3D.clearVec();
-        vec3Da.clearVec();
-        vec3D.setVec(x1,y1,z1);
-        vec3Da -=vec3D;
-        ensure("2:operator-=:Fail to initialize ", ((2.45 == vec3Da.mdV[VX]) && (-2.1 == vec3Da.mdV[VY]) && (-3.0 == vec3Da.mdV[VZ])));
-        vec3Da -= vec3D;
-        ensure("3:operator-=:Fail to initialize ", ((-2*x1 == vec3Da.mdV[VX]) && (-2*y1 == vec3Da.mdV[VY]) && (-2*z1 == vec3Da.mdV[VZ])));
-    }
-    template<> template<>
-    void v3dmath_object::test<11>()
-    {
-        F64 x1 = 1., y1 = 2., z1 = -1.1;
-        F64 x2 = 1.2, y2 = 2.5, z2 = 1.;
-        LLVector3d vec3D(x1,y1,z1),vec3Da(x2,y2,z2);
-        F64 res = vec3D * vec3Da;
-        ensure_approximately_equals(
-            "1:operator* failed",
-            res,
-            (x1*x2 + y1*y2 + z1*z2),
-            8);
-        vec3Da.clearVec();
-        F64 mulVal = 4.2;
-        vec3Da = vec3D * mulVal;
-        ensure_approximately_equals(
-            "2a:operator* failed",
-            vec3Da.mdV[VX],
-            x1*mulVal,
-            8);
-        ensure_approximately_equals(
-            "2b:operator* failed",
-            vec3Da.mdV[VY],
-            y1*mulVal,
-            8);
-        ensure_approximately_equals(
-            "2c:operator* failed",
-            vec3Da.mdV[VZ],
-            z1*mulVal,
-            8);
-        vec3Da.clearVec();
-        vec3Da = mulVal * vec3D;
-        ensure_approximately_equals(
-            "3a:operator* failed",
-            vec3Da.mdV[VX],
-            x1*mulVal,
-            8);
-        ensure_approximately_equals(
-            "3b:operator* failed",
-            vec3Da.mdV[VY],
-            y1*mulVal,
-            8);
-        ensure_approximately_equals(
-            "3c:operator* failed",
-            vec3Da.mdV[VZ],
-            z1*mulVal,
-            8);
-        vec3D *= mulVal;
-        ensure_approximately_equals(
-            "4a:operator*= failed",
-            vec3D.mdV[VX],
-            x1*mulVal,
-            8);
-        ensure_approximately_equals(
-            "4b:operator*= failed",
-            vec3D.mdV[VY],
-            y1*mulVal,
-            8);
-        ensure_approximately_equals(
-            "4c:operator*= failed",
-            vec3D.mdV[VZ],
-            z1*mulVal,
-            8);
-    }
->>>>>>> e1623bb2
-
-    template<> template<>
-    void v3dmath_object::test<12>()
-    {
-        F64 x1 = 1., y1 = 2., z1 = -1.1;
-        F64 x2 = 1.2, y2 = 2.5, z2 = 1.;
-        F64 val1, val2, val3;
-        LLVector3d vec3D(x1,y1,z1),vec3Da(x2,y2,z2), vec3Db;
-        vec3Db = vec3D % vec3Da;
-        val1 = y1*z2 - y2*z1;
-        val2 = z1*x2 -z2*x1;
-        val3 = x1*y2-x2*y1;
-        ensure("1:operator% failed",(val1 == vec3Db.mdV[VX]) && (val2 == vec3Db.mdV[VY]) && (val3 == vec3Db.mdV[VZ]));
-        vec3D %= vec3Da;
-        ensure("2:operator%= failed",
-               is_approx_equal(vec3D.mdV[VX],vec3Db.mdV[VX]) &&
-               is_approx_equal(vec3D.mdV[VY],vec3Db.mdV[VY]) &&
-               is_approx_equal(vec3D.mdV[VZ],vec3Db.mdV[VZ]) );
-    }
-
-    template<> template<>
-    void v3dmath_object::test<13>()
-    {
-        F64 x1 = 1., y1 = 2., z1 = -1.1,div = 4.2;
-        F64 t = 1.f / div;
-        LLVector3d vec3D(x1,y1,z1), vec3Da;
-        vec3Da = vec3D/div;
-        ensure_approximately_equals(
-            "1a:operator/ failed",
-            vec3Da.mdV[VX],
-            x1*t,
-            8);
-        ensure_approximately_equals(
-            "1b:operator/ failed",
-            vec3Da.mdV[VY],
-            y1*t,
-            8);
-        ensure_approximately_equals(
-            "1c:operator/ failed",
-            vec3Da.mdV[VZ],
-            z1*t,
-            8);
-        x1 = 1.23, y1 = 4., z1 = -2.32;
-        vec3D.clearVec();
-        vec3Da.clearVec();
-        vec3D.setVec(x1,y1,z1);
-        vec3Da = vec3D/div;
-        ensure_approximately_equals(
-            "2a:operator/ failed",
-            vec3Da.mdV[VX],
-            x1*t,
-            8);
-        ensure_approximately_equals(
-            "2b:operator/ failed",
-            vec3Da.mdV[VY],
-            y1*t,
-            8);
-        ensure_approximately_equals(
-            "2c:operator/ failed",
-            vec3Da.mdV[VZ],
-            z1*t,
-            8);
-        vec3D /= div;
-        ensure_approximately_equals(
-            "3a:operator/= failed",
-            vec3D.mdV[VX],
-            x1*t,
-            8);
-        ensure_approximately_equals(
-            "3b:operator/= failed",
-            vec3D.mdV[VY],
-            y1*t,
-            8);
-        ensure_approximately_equals(
-            "3c:operator/= failed",
-            vec3D.mdV[VZ],
-            z1*t,
-            8);
-    }
-
-    template<> template<>
-    void v3dmath_object::test<14>()
-    {
-        F64 x1 = 1., y1 = 2., z1 = -1.1;
-        LLVector3d vec3D(x1,y1,z1), vec3Da;
-        ensure("1:operator!= failed",(TRUE == (vec3D !=vec3Da)));
-        vec3Da = vec3D;
-        ensure("2:operator== failed",(vec3D ==vec3Da));
-        vec3D.clearVec();
-        vec3Da.clearVec();
-        x1 = .211, y1 = 21.111, z1 = 23.22;
-        vec3D.setVec(x1,y1,z1);
-        vec3Da.setVec(x1,y1,z1);
-        ensure("3:operator== failed",(vec3D ==vec3Da));
-        ensure("4:operator!= failed",(FALSE == (vec3D !=vec3Da)));
-    }
-
-    template<> template<>
-    void v3dmath_object::test<15>()
-    {
-        F64 x1 = 1., y1 = 2., z1 = -1.1;
-        LLVector3d vec3D(x1,y1,z1), vec3Da;
-        std::ostringstream stream1, stream2;
-        stream1 << vec3D;
-        vec3Da.setVec(x1,y1,z1);
-        stream2 << vec3Da;
-        ensure("1:operator << failed",(stream1.str() == stream2.str()));
-    }
-
-    template<> template<>
-    void v3dmath_object::test<16>()
-    {
-        F64 x1 = 1.23, y1 = 2.0, z1 = 4.;
-        std::string buf("1.23 2. 4");
-        LLVector3d vec3D, vec3Da(x1,y1,z1);
-        LLVector3d::parseVector3d(buf, &vec3D);
-        ensure_equals("1:parseVector3d: failed " , vec3D, vec3Da);
-    }
-
-    template<> template<>
-    void v3dmath_object::test<17>()
-    {
-        F64 x1 = 1., y1 = 2., z1 = -1.1;
-        LLVector3d vec3D(x1,y1,z1), vec3Da;
-        vec3Da = -vec3D;
-        ensure("1:operator- failed", (vec3D == - vec3Da));
-    }
-
-<<<<<<< HEAD
-	template<> template<>
-	void v3dmath_object::test<22>()
-	{
-		F64 x = 2.32, y = 1.212, z = -.12;
-		F64 min = 0.0001, max = 3.0;
-		LLVector3d vec3d(x,y,z);		
-		ensure("1:clamp:Fail ", (true == (vec3d.clamp(min, max))));
-		x = 0.000001f, z = 5.3f;
-		vec3d.setVec(x,y,z);
-		ensure("2:clamp:Fail ", (true == (vec3d.clamp(min, max))));
-	}
-
-	template<> template<>
-	void v3dmath_object::test<23>()
-	{
-		F64 x = 10., y = 20., z = -15.;
-		F64 epsilon = .23425;
-		LLVector3d vec3Da(x,y,z), vec3Db(x,y,z);
-		ensure("1:are_parallel: Fail ", (true == are_parallel(vec3Da,vec3Db,epsilon)));
-		F64 x1 = -12., y1 = -20., z1 = -100.;
-		vec3Db.clearVec();
-		vec3Db.setVec(x1,y1,z1);
-		ensure("2:are_parallel: Fail ", (false == are_parallel(vec3Da,vec3Db,epsilon)));
-	}
-=======
-    template<> template<>
-    void v3dmath_object::test<18>()
-    {
-        F64 x = 1., y = 2., z = -1.1;
-        LLVector3d vec3D(x,y,z);
-        F64 res = (x*x + y*y + z*z) - vec3D.magVecSquared();
-        ensure("1:magVecSquared:Fail ", ((-F_APPROXIMATELY_ZERO <= res)&& (res <=F_APPROXIMATELY_ZERO)));
-        res = (F32) sqrt(x*x + y*y + z*z) - vec3D.magVec();
-        ensure("2:magVec: Fail ", ((-F_APPROXIMATELY_ZERO <= res)&& (res <=F_APPROXIMATELY_ZERO)));
-    }
-
-    template<> template<>
-    void v3dmath_object::test<19>()
-    {
-        F64 x = 1., y = 2., z = -1.1;
-        LLVector3d vec3D(x,y,z);
-        F64 mag = vec3D.normVec();
-        mag = 1.f/ mag;
-        ensure_approximately_equals(
-            "1a:normVec: Fail ",
-            vec3D.mdV[VX],
-            x * mag,
-            8);
-        ensure_approximately_equals(
-            "1b:normVec: Fail ",
-            vec3D.mdV[VY],
-            y * mag,
-            8);
-        ensure_approximately_equals(
-            "1c:normVec: Fail ",
-            vec3D.mdV[VZ],
-            z * mag,
-            8);
-        x = 0.000000001, y = 0.000000001, z = 0.000000001;
-        vec3D.clearVec();
-        vec3D.setVec(x,y,z);
-        mag = vec3D.normVec();
-        ensure_approximately_equals(
-            "2a:normVec: Fail ",
-            vec3D.mdV[VX],
-            x * mag,
-            8);
-        ensure_approximately_equals(
-            "2b:normVec: Fail ",
-            vec3D.mdV[VY],
-            y * mag,
-            8);
-        ensure_approximately_equals(
-            "2c:normVec: Fail ",
-            vec3D.mdV[VZ],
-            z * mag,
-            8);
-    }
->>>>>>> e1623bb2
-
-    template<> template<>
-    void v3dmath_object::test<20>()
-    {
-        F64 x1 = 1111.232222;
-        F64 y1 = 2222222222.22;
-        F64 z1 = 422222222222.0;
-        std::string buf("1111.232222 2222222222.22 422222222222");
-        LLVector3d vec3Da, vec3Db(x1,y1,z1);
-        LLVector3d::parseVector3d(buf, &vec3Da);
-        ensure_equals("1:parseVector3 failed", vec3Da, vec3Db);
-    }
-
-    template<> template<>
-    void v3dmath_object::test<21>()
-    {
-        F64 x1 = 1., y1 = 2., z1 = -1.1;
-        F64 x2 = 1.2, y2 = 2.5, z2 = 1.;
-        F64 val = 2.3f,val1,val2,val3;
-        val1 = x1 + (x2 - x1)* val;
-        val2 = y1 + (y2 - y1)* val;
-        val3 = z1 + (z2 - z1)* val;
-        LLVector3d vec3Da(x1,y1,z1),vec3Db(x2,y2,z2);
-        LLVector3d vec3d = lerp(vec3Da,vec3Db,val);
-        ensure("1:lerp failed", ((val1 ==vec3d.mdV[VX])&& (val2 ==vec3d.mdV[VY]) && (val3 ==vec3d.mdV[VZ])));
-    }
-
-    template<> template<>
-    void v3dmath_object::test<22>()
-    {
-        F64 x = 2.32, y = 1.212, z = -.12;
-        F64 min = 0.0001, max = 3.0;
-        LLVector3d vec3d(x,y,z);
-        ensure("1:clamp:Fail ", (TRUE == (vec3d.clamp(min, max))));
-        x = 0.000001f, z = 5.3f;
-        vec3d.setVec(x,y,z);
-        ensure("2:clamp:Fail ", (TRUE == (vec3d.clamp(min, max))));
-    }
-
-    template<> template<>
-    void v3dmath_object::test<23>()
-    {
-        F64 x = 10., y = 20., z = -15.;
-        F64 epsilon = .23425;
-        LLVector3d vec3Da(x,y,z), vec3Db(x,y,z);
-        ensure("1:are_parallel: Fail ", (TRUE == are_parallel(vec3Da,vec3Db,epsilon)));
-        F64 x1 = -12., y1 = -20., z1 = -100.;
-        vec3Db.clearVec();
-        vec3Db.setVec(x1,y1,z1);
-        ensure("2:are_parallel: Fail ", (FALSE == are_parallel(vec3Da,vec3Db,epsilon)));
-    }
-
-    template<> template<>
-    void v3dmath_object::test<24>()
-    {
-#if LL_WINDOWS && _MSC_VER < 1400
-        skip("This fails on VS2003!");
-#else
-        F64 x = 10., y = 20., z = -15.;
-        F64 angle1, angle2;
-        LLVector3d vec3Da(x,y,z), vec3Db(x,y,z);
-        angle1 = angle_between(vec3Da, vec3Db);
-        ensure("1:angle_between: Fail ", (0 == angle1));
-        F64 x1 = -1., y1 = -20., z1 = -1.;
-        vec3Da.clearVec();
-        vec3Da.setVec(x1,y1,z1);
-        angle2 = angle_between(vec3Da, vec3Db);
-        vec3Db.normVec();
-        vec3Da.normVec();
-        F64 angle = vec3Db*vec3Da;
-        angle = acos(angle);
-#if LL_WINDOWS && _MSC_VER > 1900
-        skip("This fails on VS2017!");
-#else
-        ensure("2:angle_between: Fail ", (angle == angle2));
-#endif
-
-#endif
-    }
-}+/**
+ * @file v3dmath_test.cpp
+ * @author Adroit
+ * @date 2007-03
+ * @brief v3dmath test cases.
+ *
+ * $LicenseInfo:firstyear=2007&license=viewerlgpl$
+ * Second Life Viewer Source Code
+ * Copyright (C) 2010, Linden Research, Inc.
+ *
+ * This library is free software; you can redistribute it and/or
+ * modify it under the terms of the GNU Lesser General Public
+ * License as published by the Free Software Foundation;
+ * version 2.1 of the License only.
+ *
+ * This library is distributed in the hope that it will be useful,
+ * but WITHOUT ANY WARRANTY; without even the implied warranty of
+ * MERCHANTABILITY or FITNESS FOR A PARTICULAR PURPOSE.  See the GNU
+ * Lesser General Public License for more details.
+ *
+ * You should have received a copy of the GNU Lesser General Public
+ * License along with this library; if not, write to the Free Software
+ * Foundation, Inc., 51 Franklin Street, Fifth Floor, Boston, MA  02110-1301  USA
+ *
+ * Linden Research, Inc., 945 Battery Street, San Francisco, CA  94111  USA
+ * $/LicenseInfo$
+ */
+
+#include "linden_common.h"
+#include "llsd.h"
+#include "../test/lltut.h"
+
+#include "../m3math.h"
+#include "../v4math.h"
+#include "../v3dmath.h"
+#include "../v3dmath.h"
+#include "../llquaternion.h"
+
+namespace tut
+{
+    struct v3dmath_data
+    {
+    };
+    typedef test_group<v3dmath_data> v3dmath_test;
+    typedef v3dmath_test::object v3dmath_object;
+    tut::v3dmath_test v3dmath_testcase("v3dmath_h");
+
+    template<> template<>
+    void v3dmath_object::test<1>()
+    {
+        LLVector3d vec3D;
+        ensure("1:LLVector3d:Fail to initialize ", ((0 == vec3D.mdV[VX]) && (0 == vec3D.mdV[VY]) && (0 == vec3D.mdV[VZ])));
+        F64 x = 2.32f, y = 1.212f, z = -.12f;
+        LLVector3d vec3Da(x,y,z);
+        ensure("2:LLVector3d:Fail to initialize ", ((2.32f == vec3Da.mdV[VX]) && (1.212f == vec3Da.mdV[VY]) && (-.12f == vec3Da.mdV[VZ])));
+        const F64 vec[3] = {1.2f ,3.2f, -4.2f};
+        LLVector3d vec3Db(vec);
+        ensure("3:LLVector3d:Fail to initialize ", ((1.2f == vec3Db.mdV[VX]) && (3.2f == vec3Db.mdV[VY]) && (-4.2f == vec3Db.mdV[VZ])));
+        LLVector3 vec3((F32)x,(F32)y,(F32)z);
+        LLVector3d vec3Dc(vec3);
+        ensure_equals("4:LLVector3d Fail to initialize",vec3Da,vec3Dc);
+    }
+
+    template<> template<>
+    void v3dmath_object::test<2>()
+    {
+        S32 a = -235;
+        LLSD llsd(a);
+        LLVector3d vec3d(llsd);
+        LLSD sd = vec3d.getValue();
+        LLVector3d vec3da(sd);
+        ensure("1:getValue:Fail ", (vec3d == vec3da));
+    }
+
+    template<> template<>
+    void v3dmath_object::test<3>()
+    {
+        F64 a = 232345521.411132;
+        LLSD llsd(a);
+        LLVector3d vec3d;
+        vec3d.setValue(llsd);
+        LLSD sd = vec3d.getValue();
+        LLVector3d vec3da(sd);
+        ensure("1:setValue:Fail to initialize ", (vec3d == vec3da));
+    }
+
+    template<> template<>
+    void v3dmath_object::test<4>()
+    {
+        F64 a[3] = {222231.43222, 12345.2343, -434343.33222};
+        LLSD llsd;
+        llsd[0] = a[0];
+        llsd[1] = a[1];
+        llsd[2] = a[2];
+        LLVector3d vec3D;
+        vec3D = (LLVector3d)llsd;
+        ensure("1:operator=:Fail to initialize ", ((llsd[0].asReal()== vec3D.mdV[VX]) && (llsd[1].asReal() == vec3D.mdV[VY]) && (llsd[2].asReal() == vec3D.mdV[VZ])));
+    }
+
+    template<> template<>
+    void v3dmath_object::test<5>()
+    {
+        F64 x = 2.32f, y = 1.212f, z = -.12f;
+        LLVector3d vec3D(x,y,z);
+        vec3D.clearVec();
+        ensure("1:clearVec:Fail to initialize ", ((0 == vec3D.mdV[VX]) && (0 == vec3D.mdV[VY]) && (0 == vec3D.mdV[VZ])));
+        vec3D.setVec(x,y,z);
+        ensure("2:setVec:Fail to initialize ", ((x == vec3D.mdV[VX]) && (y == vec3D.mdV[VY]) && (z == vec3D.mdV[VZ])));
+        vec3D.zeroVec();
+        ensure("3:zeroVec:Fail to initialize ", ((0 == vec3D.mdV[VX]) && (0 == vec3D.mdV[VY]) && (0 == vec3D.mdV[VZ])));
+        vec3D.clearVec();
+        LLVector3 vec3((F32)x,(F32)y,(F32)z);
+        vec3D.setVec(vec3);
+        ensure("4:setVec:Fail to initialize ", ((x == vec3D.mdV[VX]) && (y == vec3D.mdV[VY]) && (z == vec3D.mdV[VZ])));
+        vec3D.clearVec();
+        const F64 vec[3] = {x,y,z};
+        vec3D.setVec(vec);
+        ensure("5:setVec:Fail to initialize ", ((x == vec3D.mdV[VX]) && (y == vec3D.mdV[VY]) && (z == vec3D.mdV[VZ])));
+        LLVector3d vec3Da;
+        vec3Da.setVec(vec3D);
+        ensure_equals("6:setVec: Fail to initialize", vec3D, vec3Da);
+    }
+
+    template<> template<>
+    void v3dmath_object::test<6>()
+    {
+        F64 x = -2.32, y = 1.212, z = -.12;
+        LLVector3d vec3D(x,y,z);
+        vec3D.abs();
+        ensure("1:abs:Fail  ", ((-x == vec3D.mdV[VX]) && (y == vec3D.mdV[VY]) && (-z == vec3D.mdV[VZ])));
+        ensure("2:isNull():Fail ", (false == vec3D.isNull()));
+        vec3D.clearVec();
+        x =.00000001, y = .000001001, z = .000001001;
+        vec3D.setVec(x,y,z);
+        ensure("3:isNull():Fail ", (true == vec3D.isNull()));
+        ensure("4:isExactlyZero():Fail ", (false == vec3D.isExactlyZero()));
+        x =.0000000, y = .00000000, z = .00000000;
+        vec3D.setVec(x,y,z);
+        ensure("5:isExactlyZero():Fail ", (true == vec3D.isExactlyZero()));
+    }
+
+    template<> template<>
+    void v3dmath_object::test<7>()
+    {
+        F64 x = -2.32, y = 1.212, z = -.12;
+        LLVector3d vec3D(x,y,z);
+
+        ensure("1:operator [] failed",( x ==  vec3D[0]));
+        ensure("2:operator [] failed",( y ==  vec3D[1]));
+        ensure("3:operator [] failed",( z ==  vec3D[2]));
+        vec3D.clearVec();
+        x = 23.23, y = -.2361, z = 3.25;
+        vec3D.setVec(x,y,z);
+        F64 &ref1 = vec3D[0];
+        ensure("4:operator [] failed",( ref1 ==  vec3D[0]));
+        F64 &ref2 = vec3D[1];
+        ensure("5:operator [] failed",( ref2 ==  vec3D[1]));
+        F64 &ref3 = vec3D[2];
+        ensure("6:operator [] failed",( ref3 ==  vec3D[2]));
+    }
+
+    template<> template<>
+    void v3dmath_object::test<8>()
+    {
+        F32 x = 1.f, y = 2.f, z = -1.f;
+        LLVector4 vec4(x,y,z);
+        LLVector3d vec3D;
+        vec3D = vec4;
+        ensure("1:operator=:Fail to initialize ", ((vec4.mV[VX] == vec3D.mdV[VX]) && (vec4.mV[VY] == vec3D.mdV[VY]) && (vec4.mV[VZ] == vec3D.mdV[VZ])));
+    }
+
+    template<> template<>
+    void v3dmath_object::test<9>()
+    {
+        F64 x1 = 1.78787878, y1 = 232322.2121, z1 = -12121.121212;
+        F64 x2 = 1.2, y2 = 2.5, z2 = 1.;
+        LLVector3d vec3D(x1,y1,z1),vec3Da(x2,y2,z2),vec3Db;
+        vec3Db = vec3Da+ vec3D;
+        ensure("1:operator+:Fail to initialize ", ((x1+x2 == vec3Db.mdV[VX]) && (y1+y2 == vec3Db.mdV[VY]) && (z1+z2 == vec3Db.mdV[VZ])));
+        x1 = -2.45, y1 = 2.1, z1 = 3.0;
+        vec3D.clearVec();
+        vec3Da.clearVec();
+        vec3D.setVec(x1,y1,z1);
+        vec3Da += vec3D;
+        ensure_equals("2:operator+=: Fail to initialize", vec3Da,vec3D);
+        vec3Da += vec3D;
+        ensure("3:operator+=:Fail to initialize ", ((2*x1 == vec3Da.mdV[VX]) && (2*y1 == vec3Da.mdV[VY]) && (2*z1 == vec3Da.mdV[VZ])));
+    }
+
+    template<> template<>
+    void v3dmath_object::test<10>()
+    {
+        F64 x1 = 1., y1 = 2., z1 = -1.1;
+        F64 x2 = 1.2, y2 = 2.5, z2 = 1.;
+        LLVector3d vec3D(x1,y1,z1),vec3Da(x2,y2,z2),vec3Db;
+        vec3Db = vec3Da - vec3D;
+        ensure("1:operator-:Fail to initialize ", ((x2-x1 == vec3Db.mdV[VX]) && (y2-y1 == vec3Db.mdV[VY]) && (z2-z1 == vec3Db.mdV[VZ])));
+        x1 = -2.45, y1 = 2.1, z1 = 3.0;
+        vec3D.clearVec();
+        vec3Da.clearVec();
+        vec3D.setVec(x1,y1,z1);
+        vec3Da -=vec3D;
+        ensure("2:operator-=:Fail to initialize ", ((2.45 == vec3Da.mdV[VX]) && (-2.1 == vec3Da.mdV[VY]) && (-3.0 == vec3Da.mdV[VZ])));
+        vec3Da -= vec3D;
+        ensure("3:operator-=:Fail to initialize ", ((-2*x1 == vec3Da.mdV[VX]) && (-2*y1 == vec3Da.mdV[VY]) && (-2*z1 == vec3Da.mdV[VZ])));
+    }
+    template<> template<>
+    void v3dmath_object::test<11>()
+    {
+        F64 x1 = 1., y1 = 2., z1 = -1.1;
+        F64 x2 = 1.2, y2 = 2.5, z2 = 1.;
+        LLVector3d vec3D(x1,y1,z1),vec3Da(x2,y2,z2);
+        F64 res = vec3D * vec3Da;
+        ensure_approximately_equals(
+            "1:operator* failed",
+            res,
+            (x1*x2 + y1*y2 + z1*z2),
+            8);
+        vec3Da.clearVec();
+        F64 mulVal = 4.2;
+        vec3Da = vec3D * mulVal;
+        ensure_approximately_equals(
+            "2a:operator* failed",
+            vec3Da.mdV[VX],
+            x1*mulVal,
+            8);
+        ensure_approximately_equals(
+            "2b:operator* failed",
+            vec3Da.mdV[VY],
+            y1*mulVal,
+            8);
+        ensure_approximately_equals(
+            "2c:operator* failed",
+            vec3Da.mdV[VZ],
+            z1*mulVal,
+            8);
+        vec3Da.clearVec();
+        vec3Da = mulVal * vec3D;
+        ensure_approximately_equals(
+            "3a:operator* failed",
+            vec3Da.mdV[VX],
+            x1*mulVal,
+            8);
+        ensure_approximately_equals(
+            "3b:operator* failed",
+            vec3Da.mdV[VY],
+            y1*mulVal,
+            8);
+        ensure_approximately_equals(
+            "3c:operator* failed",
+            vec3Da.mdV[VZ],
+            z1*mulVal,
+            8);
+        vec3D *= mulVal;
+        ensure_approximately_equals(
+            "4a:operator*= failed",
+            vec3D.mdV[VX],
+            x1*mulVal,
+            8);
+        ensure_approximately_equals(
+            "4b:operator*= failed",
+            vec3D.mdV[VY],
+            y1*mulVal,
+            8);
+        ensure_approximately_equals(
+            "4c:operator*= failed",
+            vec3D.mdV[VZ],
+            z1*mulVal,
+            8);
+    }
+
+    template<> template<>
+    void v3dmath_object::test<12>()
+    {
+        F64 x1 = 1., y1 = 2., z1 = -1.1;
+        F64 x2 = 1.2, y2 = 2.5, z2 = 1.;
+        F64 val1, val2, val3;
+        LLVector3d vec3D(x1,y1,z1),vec3Da(x2,y2,z2), vec3Db;
+        vec3Db = vec3D % vec3Da;
+        val1 = y1*z2 - y2*z1;
+        val2 = z1*x2 -z2*x1;
+        val3 = x1*y2-x2*y1;
+        ensure("1:operator% failed",(val1 == vec3Db.mdV[VX]) && (val2 == vec3Db.mdV[VY]) && (val3 == vec3Db.mdV[VZ]));
+        vec3D %= vec3Da;
+        ensure("2:operator%= failed",
+               is_approx_equal(vec3D.mdV[VX],vec3Db.mdV[VX]) &&
+               is_approx_equal(vec3D.mdV[VY],vec3Db.mdV[VY]) &&
+               is_approx_equal(vec3D.mdV[VZ],vec3Db.mdV[VZ]) );
+    }
+
+    template<> template<>
+    void v3dmath_object::test<13>()
+    {
+        F64 x1 = 1., y1 = 2., z1 = -1.1,div = 4.2;
+        F64 t = 1.f / div;
+        LLVector3d vec3D(x1,y1,z1), vec3Da;
+        vec3Da = vec3D/div;
+        ensure_approximately_equals(
+            "1a:operator/ failed",
+            vec3Da.mdV[VX],
+            x1*t,
+            8);
+        ensure_approximately_equals(
+            "1b:operator/ failed",
+            vec3Da.mdV[VY],
+            y1*t,
+            8);
+        ensure_approximately_equals(
+            "1c:operator/ failed",
+            vec3Da.mdV[VZ],
+            z1*t,
+            8);
+        x1 = 1.23, y1 = 4., z1 = -2.32;
+        vec3D.clearVec();
+        vec3Da.clearVec();
+        vec3D.setVec(x1,y1,z1);
+        vec3Da = vec3D/div;
+        ensure_approximately_equals(
+            "2a:operator/ failed",
+            vec3Da.mdV[VX],
+            x1*t,
+            8);
+        ensure_approximately_equals(
+            "2b:operator/ failed",
+            vec3Da.mdV[VY],
+            y1*t,
+            8);
+        ensure_approximately_equals(
+            "2c:operator/ failed",
+            vec3Da.mdV[VZ],
+            z1*t,
+            8);
+        vec3D /= div;
+        ensure_approximately_equals(
+            "3a:operator/= failed",
+            vec3D.mdV[VX],
+            x1*t,
+            8);
+        ensure_approximately_equals(
+            "3b:operator/= failed",
+            vec3D.mdV[VY],
+            y1*t,
+            8);
+        ensure_approximately_equals(
+            "3c:operator/= failed",
+            vec3D.mdV[VZ],
+            z1*t,
+            8);
+    }
+
+    template<> template<>
+    void v3dmath_object::test<14>()
+    {
+        F64 x1 = 1., y1 = 2., z1 = -1.1;
+        LLVector3d vec3D(x1,y1,z1), vec3Da;
+        ensure("1:operator!= failed",(true == (vec3D !=vec3Da)));
+        vec3Da = vec3D;
+        ensure("2:operator== failed",(vec3D ==vec3Da));
+        vec3D.clearVec();
+        vec3Da.clearVec();
+        x1 = .211, y1 = 21.111, z1 = 23.22;
+        vec3D.setVec(x1,y1,z1);
+        vec3Da.setVec(x1,y1,z1);
+        ensure("3:operator== failed",(vec3D ==vec3Da));
+        ensure("4:operator!= failed",(false == (vec3D !=vec3Da)));
+    }
+
+    template<> template<>
+    void v3dmath_object::test<15>()
+    {
+        F64 x1 = 1., y1 = 2., z1 = -1.1;
+        LLVector3d vec3D(x1,y1,z1), vec3Da;
+        std::ostringstream stream1, stream2;
+        stream1 << vec3D;
+        vec3Da.setVec(x1,y1,z1);
+        stream2 << vec3Da;
+        ensure("1:operator << failed",(stream1.str() == stream2.str()));
+    }
+
+    template<> template<>
+    void v3dmath_object::test<16>()
+    {
+        F64 x1 = 1.23, y1 = 2.0, z1 = 4.;
+        std::string buf("1.23 2. 4");
+        LLVector3d vec3D, vec3Da(x1,y1,z1);
+        LLVector3d::parseVector3d(buf, &vec3D);
+        ensure_equals("1:parseVector3d: failed " , vec3D, vec3Da);
+    }
+
+    template<> template<>
+    void v3dmath_object::test<17>()
+    {
+        F64 x1 = 1., y1 = 2., z1 = -1.1;
+        LLVector3d vec3D(x1,y1,z1), vec3Da;
+        vec3Da = -vec3D;
+        ensure("1:operator- failed", (vec3D == - vec3Da));
+    }
+
+    template<> template<>
+    void v3dmath_object::test<18>()
+    {
+        F64 x = 1., y = 2., z = -1.1;
+        LLVector3d vec3D(x,y,z);
+        F64 res = (x*x + y*y + z*z) - vec3D.magVecSquared();
+        ensure("1:magVecSquared:Fail ", ((-F_APPROXIMATELY_ZERO <= res)&& (res <=F_APPROXIMATELY_ZERO)));
+        res = (F32) sqrt(x*x + y*y + z*z) - vec3D.magVec();
+        ensure("2:magVec: Fail ", ((-F_APPROXIMATELY_ZERO <= res)&& (res <=F_APPROXIMATELY_ZERO)));
+    }
+
+    template<> template<>
+    void v3dmath_object::test<19>()
+    {
+        F64 x = 1., y = 2., z = -1.1;
+        LLVector3d vec3D(x,y,z);
+        F64 mag = vec3D.normVec();
+        mag = 1.f/ mag;
+        ensure_approximately_equals(
+            "1a:normVec: Fail ",
+            vec3D.mdV[VX],
+            x * mag,
+            8);
+        ensure_approximately_equals(
+            "1b:normVec: Fail ",
+            vec3D.mdV[VY],
+            y * mag,
+            8);
+        ensure_approximately_equals(
+            "1c:normVec: Fail ",
+            vec3D.mdV[VZ],
+            z * mag,
+            8);
+        x = 0.000000001, y = 0.000000001, z = 0.000000001;
+        vec3D.clearVec();
+        vec3D.setVec(x,y,z);
+        mag = vec3D.normVec();
+        ensure_approximately_equals(
+            "2a:normVec: Fail ",
+            vec3D.mdV[VX],
+            x * mag,
+            8);
+        ensure_approximately_equals(
+            "2b:normVec: Fail ",
+            vec3D.mdV[VY],
+            y * mag,
+            8);
+        ensure_approximately_equals(
+            "2c:normVec: Fail ",
+            vec3D.mdV[VZ],
+            z * mag,
+            8);
+    }
+
+    template<> template<>
+    void v3dmath_object::test<20>()
+    {
+        F64 x1 = 1111.232222;
+        F64 y1 = 2222222222.22;
+        F64 z1 = 422222222222.0;
+        std::string buf("1111.232222 2222222222.22 422222222222");
+        LLVector3d vec3Da, vec3Db(x1,y1,z1);
+        LLVector3d::parseVector3d(buf, &vec3Da);
+        ensure_equals("1:parseVector3 failed", vec3Da, vec3Db);
+    }
+
+    template<> template<>
+    void v3dmath_object::test<21>()
+    {
+        F64 x1 = 1., y1 = 2., z1 = -1.1;
+        F64 x2 = 1.2, y2 = 2.5, z2 = 1.;
+        F64 val = 2.3f,val1,val2,val3;
+        val1 = x1 + (x2 - x1)* val;
+        val2 = y1 + (y2 - y1)* val;
+        val3 = z1 + (z2 - z1)* val;
+        LLVector3d vec3Da(x1,y1,z1),vec3Db(x2,y2,z2);
+        LLVector3d vec3d = lerp(vec3Da,vec3Db,val);
+        ensure("1:lerp failed", ((val1 ==vec3d.mdV[VX])&& (val2 ==vec3d.mdV[VY]) && (val3 ==vec3d.mdV[VZ])));
+    }
+
+    template<> template<>
+    void v3dmath_object::test<22>()
+    {
+        F64 x = 2.32, y = 1.212, z = -.12;
+        F64 min = 0.0001, max = 3.0;
+        LLVector3d vec3d(x,y,z);
+        ensure("1:clamp:Fail ", (true == (vec3d.clamp(min, max))));
+        x = 0.000001f, z = 5.3f;
+        vec3d.setVec(x,y,z);
+        ensure("2:clamp:Fail ", (true == (vec3d.clamp(min, max))));
+    }
+
+    template<> template<>
+    void v3dmath_object::test<23>()
+    {
+        F64 x = 10., y = 20., z = -15.;
+        F64 epsilon = .23425;
+        LLVector3d vec3Da(x,y,z), vec3Db(x,y,z);
+        ensure("1:are_parallel: Fail ", (true == are_parallel(vec3Da,vec3Db,epsilon)));
+        F64 x1 = -12., y1 = -20., z1 = -100.;
+        vec3Db.clearVec();
+        vec3Db.setVec(x1,y1,z1);
+        ensure("2:are_parallel: Fail ", (false == are_parallel(vec3Da,vec3Db,epsilon)));
+    }
+
+    template<> template<>
+    void v3dmath_object::test<24>()
+    {
+#if LL_WINDOWS && _MSC_VER < 1400
+        skip("This fails on VS2003!");
+#else
+        F64 x = 10., y = 20., z = -15.;
+        F64 angle1, angle2;
+        LLVector3d vec3Da(x,y,z), vec3Db(x,y,z);
+        angle1 = angle_between(vec3Da, vec3Db);
+        ensure("1:angle_between: Fail ", (0 == angle1));
+        F64 x1 = -1., y1 = -20., z1 = -1.;
+        vec3Da.clearVec();
+        vec3Da.setVec(x1,y1,z1);
+        angle2 = angle_between(vec3Da, vec3Db);
+        vec3Db.normVec();
+        vec3Da.normVec();
+        F64 angle = vec3Db*vec3Da;
+        angle = acos(angle);
+#if LL_WINDOWS && _MSC_VER > 1900
+        skip("This fails on VS2017!");
+#else
+        ensure("2:angle_between: Fail ", (angle == angle2));
+#endif
+
+#endif
+    }
+}