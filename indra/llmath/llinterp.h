--- conflicted
+++ resolved
@@ -1,587 +1,425 @@
-/**
- * @file llinterp.h
- *
- * $LicenseInfo:firstyear=2001&license=viewerlgpl$
- * Second Life Viewer Source Code
- * Copyright (C) 2010, Linden Research, Inc.
- *
- * This library is free software; you can redistribute it and/or
- * modify it under the terms of the GNU Lesser General Public
- * License as published by the Free Software Foundation;
- * version 2.1 of the License only.
- *
- * This library is distributed in the hope that it will be useful,
- * but WITHOUT ANY WARRANTY; without even the implied warranty of
- * MERCHANTABILITY or FITNESS FOR A PARTICULAR PURPOSE.  See the GNU
- * Lesser General Public License for more details.
- *
- * You should have received a copy of the GNU Lesser General Public
- * License along with this library; if not, write to the Free Software
- * Foundation, Inc., 51 Franklin Street, Fifth Floor, Boston, MA  02110-1301  USA
- *
- * Linden Research, Inc., 945 Battery Street, San Francisco, CA  94111  USA
- * $/LicenseInfo$
- */
-
-#ifndef LL_LLINTERP_H
-#define LL_LLINTERP_H
-
-#if defined(LL_WINDOWS)
-// macro definitions for common math constants (e.g. M_PI) are declared under the _USE_MATH_DEFINES
-// on Windows system.
-// So, let's define _USE_MATH_DEFINES before including math.h
-    #define _USE_MATH_DEFINES
-#endif
-
-#include "math.h"
-
-// Class from which different types of interpolators can be derived
-
-class LLInterpVal
-{
-public:
-<<<<<<< HEAD
-	virtual ~LLInterpVal() {}
-=======
-    virtual ~LLInterpVal() {}
-    virtual void interp(LLInterpVal &target, const F32 frac); // Linear interpolation for each type
->>>>>>> e1623bb2
-};
-
-template <typename Type>
-class LLInterp
-{
-public:
-        LLInterp();
-    virtual ~LLInterp() {}
-
-    virtual void start();
-    void update(const F32 time);
-    const Type &getCurVal() const;
-
-<<<<<<< HEAD
-	virtual void start();
-	virtual void update(const F32 time) = 0;
-	const Type &getCurVal() const;
-=======
-    void setStartVal(const Type &start_val);
-    const Type &getStartVal() const;
->>>>>>> e1623bb2
-
-    void setEndVal(const Type &target_val);
-    const Type &getEndVal() const;
-
-    void setStartTime(const F32 time);
-    F32 getStartTime() const;
-
-    void setEndTime(const F32 time);
-    F32 getEndTime() const;
-
-    BOOL isActive() const;
-    BOOL isDone() const;
-
-<<<<<<< HEAD
-	bool isActive() const;
-	bool isDone() const;
-	
-protected:
-	F32 mStartTime;
-	F32 mEndTime;
-	F32 mDuration;
-	bool mActive;
-	bool mDone;
-=======
-protected:
-    F32 mStartTime;
-    F32 mEndTime;
-    F32 mDuration;
-    BOOL mActive;
-    BOOL mDone;
->>>>>>> e1623bb2
-
-    Type mStartVal;
-    Type mEndVal;
-
-    F32 mCurTime;
-    Type mCurVal;
-};
-
-template <typename Type>
-class LLInterpLinear : public LLInterp<Type>
-{
-public:
-<<<<<<< HEAD
-	void start() override;
-	void update(const F32 time) override;
-	F32 getCurFrac() const;
-=======
-    /*virtual*/ void start();
-    void update(const F32 time);
-    F32 getCurFrac() const;
->>>>>>> e1623bb2
-protected:
-    F32 mCurFrac;
-};
-
-template <typename Type>
-class LLInterpExp : public LLInterpLinear<Type>
-{
-public:
-    void update(const F32 time);
-protected:
-};
-
-template <typename Type>
-class LLInterpAttractor : public LLInterp<Type>
-{
-public:
-<<<<<<< HEAD
-	LLInterpAttractor();
-	void start() override;
-	void setStartVel(const Type &vel);
-	void setForce(const F32 force);
-	void update(const F32 time) override;
-=======
-    LLInterpAttractor();
-    /*virtual*/ void start();
-    void setStartVel(const Type &vel);
-    void setForce(const F32 force);
-    void update(const F32 time);
->>>>>>> e1623bb2
-protected:
-    F32 mForce;
-    Type mStartVel;
-    Type mVelocity;
-};
-
-template <typename Type>
-class LLInterpFunc : public LLInterp<Type>
-{
-public:
-<<<<<<< HEAD
-	LLInterpFunc();
-	void update(const F32 time) override;
-=======
-    LLInterpFunc();
-    void update(const F32 time);
->>>>>>> e1623bb2
-
-    void setFunc(Type (*)(const F32, void *data), void *data);
-protected:
-    Type (*mFunc)(const F32 time, void *data);
-    void *mData;
-};
-
-
-///////////////////////////////////
-//
-// Implementation
-//
-//
-
-/////////////////////////////////
-//
-// LLInterp base class implementation
-//
-
-template <typename Type>
-LLInterp<Type>::LLInterp()
-: mStartVal(Type()), mEndVal(Type()), mCurVal(Type())
-{
-<<<<<<< HEAD
-	mStartTime = 0.f;
-	mEndTime = 1.f;
-	mDuration = 1.f;
-	mCurTime = 0.f;
-	mDone = false;
-	mActive = false;
-=======
-    mStartTime = 0.f;
-    mEndTime = 1.f;
-    mDuration = 1.f;
-    mCurTime = 0.f;
-    mDone = FALSE;
-    mActive = FALSE;
->>>>>>> e1623bb2
-}
-
-template <class Type>
-void LLInterp<Type>::setStartVal(const Type &start_val)
-{
-    mStartVal = start_val;
-}
-
-template <class Type>
-void LLInterp<Type>::start()
-{
-<<<<<<< HEAD
-	mCurVal = mStartVal;
-	mCurTime = mStartTime;
-	mDone = false;
-	mActive = false;
-=======
-    mCurVal = mStartVal;
-    mCurTime = mStartTime;
-    mDone = FALSE;
-    mActive = FALSE;
->>>>>>> e1623bb2
-}
-
-template <class Type>
-const Type &LLInterp<Type>::getStartVal() const
-{
-    return mStartVal;
-}
-
-template <class Type>
-void LLInterp<Type>::setEndVal(const Type &end_val)
-{
-    mEndVal = end_val;
-}
-
-template <class Type>
-const Type &LLInterp<Type>::getEndVal() const
-{
-    return mEndVal;
-}
-
-template <class Type>
-const Type &LLInterp<Type>::getCurVal() const
-{
-    return mCurVal;
-}
-
-
-template <class Type>
-void LLInterp<Type>::setStartTime(const F32 start_time)
-{
-    mStartTime = start_time;
-    mDuration = mEndTime - mStartTime;
-}
-
-template <class Type>
-F32 LLInterp<Type>::getStartTime() const
-{
-    return mStartTime;
-}
-
-
-template <class Type>
-void LLInterp<Type>::setEndTime(const F32 end_time)
-{
-    mEndTime = end_time;
-    mDuration = mEndTime - mStartTime;
-}
-
-
-template <class Type>
-F32 LLInterp<Type>::getEndTime() const
-{
-    return mEndTime;
-}
-
-
-template <class Type>
-bool LLInterp<Type>::isDone() const
-{
-    return mDone;
-}
-
-template <class Type>
-bool LLInterp<Type>::isActive() const
-{
-    return mActive;
-}
-
-//////////////////////////////
-//
-// LLInterpLinear derived class implementation.
-//
-template <typename Type>
-void LLInterpLinear<Type>::start()
-{
-    LLInterp<Type>::start();
-    mCurFrac = 0.f;
-}
-
-template <typename Type>
-void LLInterpLinear<Type>::update(const F32 time)
-{
-<<<<<<< HEAD
-	F32 target_frac = (time - this->mStartTime) / this->mDuration;
-	F32 dfrac = target_frac - this->mCurFrac;
-	if (target_frac >= 0.f)
-	{
-		this->mActive = true;
-	}
-	
-	if (target_frac > 1.f)
-	{
-		this->mCurVal = this->mEndVal;
-		this->mCurFrac = 1.f;
-		this->mCurTime = time;
-		this->mDone = true;
-		return;
-	}
-
-	target_frac = llmin(1.f, target_frac);
-	target_frac = llmax(0.f, target_frac);
-
-	if (dfrac >= 0.f)
-	{
-		F32 total_frac = 1.f - this->mCurFrac;
-		F32 inc_frac = dfrac / total_frac;
-		this->mCurVal = inc_frac * this->mEndVal + (1.f - inc_frac) * this->mCurVal;
-		this->mCurTime = time;
-	}
-	else
-	{
-		F32 total_frac = this->mCurFrac - 1.f;
-		F32 inc_frac = dfrac / total_frac;
-		this->mCurVal = inc_frac * this->mStartVal + (1.f - inc_frac) * this->mCurVal;
-		this->mCurTime = time;
-	}
-	mCurFrac = target_frac;
-=======
-    F32 target_frac = (time - this->mStartTime) / this->mDuration;
-    F32 dfrac = target_frac - this->mCurFrac;
-    if (target_frac >= 0.f)
-    {
-        this->mActive = TRUE;
-    }
-
-    if (target_frac > 1.f)
-    {
-        this->mCurVal = this->mEndVal;
-        this->mCurFrac = 1.f;
-        this->mCurTime = time;
-        this->mDone = TRUE;
-        return;
-    }
-
-    target_frac = llmin(1.f, target_frac);
-    target_frac = llmax(0.f, target_frac);
-
-    if (dfrac >= 0.f)
-    {
-        F32 total_frac = 1.f - this->mCurFrac;
-        F32 inc_frac = dfrac / total_frac;
-        this->mCurVal = inc_frac * this->mEndVal + (1.f - inc_frac) * this->mCurVal;
-        this->mCurTime = time;
-    }
-    else
-    {
-        F32 total_frac = this->mCurFrac - 1.f;
-        F32 inc_frac = dfrac / total_frac;
-        this->mCurVal = inc_frac * this->mStartVal + (1.f - inc_frac) * this->mCurVal;
-        this->mCurTime = time;
-    }
-    mCurFrac = target_frac;
->>>>>>> e1623bb2
-}
-
-template <class Type>
-F32 LLInterpLinear<Type>::getCurFrac() const
-{
-    return mCurFrac;
-}
-
-
-//////////////////////////////
-//
-// LLInterpAttractor derived class implementation.
-//
-
-
-template <class Type>
-LLInterpAttractor<Type>::LLInterpAttractor() : LLInterp<Type>()
-{
-    mForce = 0.1f;
-    mVelocity *= 0.f;
-    mStartVel *= 0.f;
-}
-
-template <class Type>
-void LLInterpAttractor<Type>::start()
-{
-    LLInterp<Type>::start();
-    mVelocity = mStartVel;
-}
-
-
-template <class Type>
-void LLInterpAttractor<Type>::setStartVel(const Type &vel)
-{
-    mStartVel = vel;
-}
-
-template <class Type>
-void LLInterpAttractor<Type>::setForce(const F32 force)
-{
-    mForce = force;
-}
-
-template <class Type>
-void LLInterpAttractor<Type>::update(const F32 time)
-{
-<<<<<<< HEAD
-	if (time > this->mStartTime)
-	{
-		this->mActive = true;
-	}
-	else
-	{
-		return;
-	}
-	if (time > this->mEndTime)
-	{
-		this->mDone = true;
-		return;
-	}
-
-	F32 dt = time - this->mCurTime;
-	Type dist_val = this->mEndVal - this->mCurVal;
-	Type dv = 0.5*dt*dt*this->mForce*dist_val;
-	this->mVelocity += dv;
-	this->mCurVal += this->mVelocity * dt;
-	this->mCurTime = time;
-=======
-    if (time > this->mStartTime)
-    {
-        this->mActive = TRUE;
-    }
-    else
-    {
-        return;
-    }
-    if (time > this->mEndTime)
-    {
-        this->mDone = TRUE;
-        return;
-    }
-
-    F32 dt = time - this->mCurTime;
-    Type dist_val = this->mEndVal - this->mCurVal;
-    Type dv = 0.5*dt*dt*this->mForce*dist_val;
-    this->mVelocity += dv;
-    this->mCurVal += this->mVelocity * dt;
-    this->mCurTime = time;
->>>>>>> e1623bb2
-}
-
-
-//////////////////////////////
-//
-// LLInterpFucn derived class implementation.
-//
-
-
-template <class Type>
-LLInterpFunc<Type>::LLInterpFunc() : LLInterp<Type>()
-{
-<<<<<<< HEAD
-	mFunc = nullptr;
-	mData = nullptr;
-=======
-    mFunc = NULL;
-    mData = NULL;
->>>>>>> e1623bb2
-}
-
-template <class Type>
-void LLInterpFunc<Type>::setFunc(Type (*func)(const F32, void *data), void *data)
-{
-    mFunc = func;
-    mData = data;
-}
-
-template <class Type>
-void LLInterpFunc<Type>::update(const F32 time)
-{
-<<<<<<< HEAD
-	if (time > this->mStartTime)
-	{
-		this->mActive = true;
-	}
-	else
-	{
-		return;
-	}
-	if (time > this->mEndTime)
-	{
-		this->mDone = true;
-		return;
-	}
-
-	this->mCurVal = (*mFunc)(time - this->mStartTime, mData);
-	this->mCurTime = time;
-=======
-    if (time > this->mStartTime)
-    {
-        this->mActive = TRUE;
-    }
-    else
-    {
-        return;
-    }
-    if (time > this->mEndTime)
-    {
-        this->mDone = TRUE;
-        return;
-    }
-
-    this->mCurVal = (*mFunc)(time - this->mStartTime, mData);
-    this->mCurTime = time;
->>>>>>> e1623bb2
-}
-
-//////////////////////////////
-//
-// LLInterpExp derived class implementation.
-//
-
-template <class Type>
-void LLInterpExp<Type>::update(const F32 time)
-{
-<<<<<<< HEAD
-	F32 target_frac = (time - this->mStartTime) / this->mDuration;
-	if (target_frac >= 0.f)
-	{
-		this->mActive = true;
-	}
-	
-	if (target_frac > 1.f)
-	{
-		this->mCurVal = this->mEndVal;
-		this->mCurFrac = 1.f;
-		this->mCurTime = time;
-		this->mDone = true;
-		return;
-	}
-
-	this->mCurFrac = 1.f - (F32)(exp(-2.f*target_frac));
-	this->mCurVal = this->mStartVal + this->mCurFrac * (this->mEndVal - this->mStartVal);
-	this->mCurTime = time;
-=======
-    F32 target_frac = (time - this->mStartTime) / this->mDuration;
-    if (target_frac >= 0.f)
-    {
-        this->mActive = TRUE;
-    }
-
-    if (target_frac > 1.f)
-    {
-        this->mCurVal = this->mEndVal;
-        this->mCurFrac = 1.f;
-        this->mCurTime = time;
-        this->mDone = TRUE;
-        return;
-    }
-
-    this->mCurFrac = 1.f - (F32)(exp(-2.f*target_frac));
-    this->mCurVal = this->mStartVal + this->mCurFrac * (this->mEndVal - this->mStartVal);
-    this->mCurTime = time;
->>>>>>> e1623bb2
-}
-
-#endif // LL_LLINTERP_H
+/**
+ * @file llinterp.h
+ *
+ * $LicenseInfo:firstyear=2001&license=viewerlgpl$
+ * Second Life Viewer Source Code
+ * Copyright (C) 2010, Linden Research, Inc.
+ *
+ * This library is free software; you can redistribute it and/or
+ * modify it under the terms of the GNU Lesser General Public
+ * License as published by the Free Software Foundation;
+ * version 2.1 of the License only.
+ *
+ * This library is distributed in the hope that it will be useful,
+ * but WITHOUT ANY WARRANTY; without even the implied warranty of
+ * MERCHANTABILITY or FITNESS FOR A PARTICULAR PURPOSE.  See the GNU
+ * Lesser General Public License for more details.
+ *
+ * You should have received a copy of the GNU Lesser General Public
+ * License along with this library; if not, write to the Free Software
+ * Foundation, Inc., 51 Franklin Street, Fifth Floor, Boston, MA  02110-1301  USA
+ *
+ * Linden Research, Inc., 945 Battery Street, San Francisco, CA  94111  USA
+ * $/LicenseInfo$
+ */
+
+#ifndef LL_LLINTERP_H
+#define LL_LLINTERP_H
+
+#if defined(LL_WINDOWS)
+// macro definitions for common math constants (e.g. M_PI) are declared under the _USE_MATH_DEFINES
+// on Windows system.
+// So, let's define _USE_MATH_DEFINES before including math.h
+    #define _USE_MATH_DEFINES
+#endif
+
+#include "math.h"
+
+// Class from which different types of interpolators can be derived
+
+class LLInterpVal
+{
+public:
+    virtual ~LLInterpVal() {}
+};
+
+template <typename Type>
+class LLInterp
+{
+public:
+        LLInterp();
+    virtual ~LLInterp() {}
+
+    virtual void start();
+    virtual void update(const F32 time) = 0;
+    const Type &getCurVal() const;
+
+    void setStartVal(const Type &start_val);
+    const Type &getStartVal() const;
+
+    void setEndVal(const Type &target_val);
+    const Type &getEndVal() const;
+
+    void setStartTime(const F32 time);
+    F32 getStartTime() const;
+
+    void setEndTime(const F32 time);
+    F32 getEndTime() const;
+
+    bool isActive() const;
+    bool isDone() const;
+
+protected:
+    F32 mStartTime;
+    F32 mEndTime;
+    F32 mDuration;
+    bool mActive;
+    bool mDone;
+
+    Type mStartVal;
+    Type mEndVal;
+
+    F32 mCurTime;
+    Type mCurVal;
+};
+
+template <typename Type>
+class LLInterpLinear : public LLInterp<Type>
+{
+public:
+    void start() override;
+    void update(const F32 time) override;
+    F32 getCurFrac() const;
+protected:
+    F32 mCurFrac;
+};
+
+template <typename Type>
+class LLInterpExp : public LLInterpLinear<Type>
+{
+public:
+    void update(const F32 time);
+protected:
+};
+
+template <typename Type>
+class LLInterpAttractor : public LLInterp<Type>
+{
+public:
+    LLInterpAttractor();
+    void start() override;
+    void setStartVel(const Type &vel);
+    void setForce(const F32 force);
+    void update(const F32 time) override;
+protected:
+    F32 mForce;
+    Type mStartVel;
+    Type mVelocity;
+};
+
+template <typename Type>
+class LLInterpFunc : public LLInterp<Type>
+{
+public:
+    LLInterpFunc();
+    void update(const F32 time) override;
+
+    void setFunc(Type (*)(const F32, void *data), void *data);
+protected:
+    Type (*mFunc)(const F32 time, void *data);
+    void *mData;
+};
+
+
+///////////////////////////////////
+//
+// Implementation
+//
+//
+
+/////////////////////////////////
+//
+// LLInterp base class implementation
+//
+
+template <typename Type>
+LLInterp<Type>::LLInterp()
+: mStartVal(Type()), mEndVal(Type()), mCurVal(Type())
+{
+    mStartTime = 0.f;
+    mEndTime = 1.f;
+    mDuration = 1.f;
+    mCurTime = 0.f;
+    mDone = false;
+    mActive = false;
+}
+
+template <class Type>
+void LLInterp<Type>::setStartVal(const Type &start_val)
+{
+    mStartVal = start_val;
+}
+
+template <class Type>
+void LLInterp<Type>::start()
+{
+    mCurVal = mStartVal;
+    mCurTime = mStartTime;
+    mDone = false;
+    mActive = false;
+}
+
+template <class Type>
+const Type &LLInterp<Type>::getStartVal() const
+{
+    return mStartVal;
+}
+
+template <class Type>
+void LLInterp<Type>::setEndVal(const Type &end_val)
+{
+    mEndVal = end_val;
+}
+
+template <class Type>
+const Type &LLInterp<Type>::getEndVal() const
+{
+    return mEndVal;
+}
+
+template <class Type>
+const Type &LLInterp<Type>::getCurVal() const
+{
+    return mCurVal;
+}
+
+
+template <class Type>
+void LLInterp<Type>::setStartTime(const F32 start_time)
+{
+    mStartTime = start_time;
+    mDuration = mEndTime - mStartTime;
+}
+
+template <class Type>
+F32 LLInterp<Type>::getStartTime() const
+{
+    return mStartTime;
+}
+
+
+template <class Type>
+void LLInterp<Type>::setEndTime(const F32 end_time)
+{
+    mEndTime = end_time;
+    mDuration = mEndTime - mStartTime;
+}
+
+
+template <class Type>
+F32 LLInterp<Type>::getEndTime() const
+{
+    return mEndTime;
+}
+
+
+template <class Type>
+bool LLInterp<Type>::isDone() const
+{
+    return mDone;
+}
+
+template <class Type>
+bool LLInterp<Type>::isActive() const
+{
+    return mActive;
+}
+
+//////////////////////////////
+//
+// LLInterpLinear derived class implementation.
+//
+template <typename Type>
+void LLInterpLinear<Type>::start()
+{
+    LLInterp<Type>::start();
+    mCurFrac = 0.f;
+}
+
+template <typename Type>
+void LLInterpLinear<Type>::update(const F32 time)
+{
+    F32 target_frac = (time - this->mStartTime) / this->mDuration;
+    F32 dfrac = target_frac - this->mCurFrac;
+    if (target_frac >= 0.f)
+    {
+        this->mActive = true;
+    }
+
+    if (target_frac > 1.f)
+    {
+        this->mCurVal = this->mEndVal;
+        this->mCurFrac = 1.f;
+        this->mCurTime = time;
+        this->mDone = true;
+        return;
+    }
+
+    target_frac = llmin(1.f, target_frac);
+    target_frac = llmax(0.f, target_frac);
+
+    if (dfrac >= 0.f)
+    {
+        F32 total_frac = 1.f - this->mCurFrac;
+        F32 inc_frac = dfrac / total_frac;
+        this->mCurVal = inc_frac * this->mEndVal + (1.f - inc_frac) * this->mCurVal;
+        this->mCurTime = time;
+    }
+    else
+    {
+        F32 total_frac = this->mCurFrac - 1.f;
+        F32 inc_frac = dfrac / total_frac;
+        this->mCurVal = inc_frac * this->mStartVal + (1.f - inc_frac) * this->mCurVal;
+        this->mCurTime = time;
+    }
+    mCurFrac = target_frac;
+}
+
+template <class Type>
+F32 LLInterpLinear<Type>::getCurFrac() const
+{
+    return mCurFrac;
+}
+
+
+//////////////////////////////
+//
+// LLInterpAttractor derived class implementation.
+//
+
+
+template <class Type>
+LLInterpAttractor<Type>::LLInterpAttractor() : LLInterp<Type>()
+{
+    mForce = 0.1f;
+    mVelocity *= 0.f;
+    mStartVel *= 0.f;
+}
+
+template <class Type>
+void LLInterpAttractor<Type>::start()
+{
+    LLInterp<Type>::start();
+    mVelocity = mStartVel;
+}
+
+
+template <class Type>
+void LLInterpAttractor<Type>::setStartVel(const Type &vel)
+{
+    mStartVel = vel;
+}
+
+template <class Type>
+void LLInterpAttractor<Type>::setForce(const F32 force)
+{
+    mForce = force;
+}
+
+template <class Type>
+void LLInterpAttractor<Type>::update(const F32 time)
+{
+    if (time > this->mStartTime)
+    {
+        this->mActive = true;
+    }
+    else
+    {
+        return;
+    }
+    if (time > this->mEndTime)
+    {
+        this->mDone = true;
+        return;
+    }
+
+    F32 dt = time - this->mCurTime;
+    Type dist_val = this->mEndVal - this->mCurVal;
+    Type dv = 0.5*dt*dt*this->mForce*dist_val;
+    this->mVelocity += dv;
+    this->mCurVal += this->mVelocity * dt;
+    this->mCurTime = time;
+}
+
+
+//////////////////////////////
+//
+// LLInterpFucn derived class implementation.
+//
+
+
+template <class Type>
+LLInterpFunc<Type>::LLInterpFunc() : LLInterp<Type>()
+{
+    mFunc = nullptr;
+    mData = nullptr;
+}
+
+template <class Type>
+void LLInterpFunc<Type>::setFunc(Type (*func)(const F32, void *data), void *data)
+{
+    mFunc = func;
+    mData = data;
+}
+
+template <class Type>
+void LLInterpFunc<Type>::update(const F32 time)
+{
+    if (time > this->mStartTime)
+    {
+        this->mActive = true;
+    }
+    else
+    {
+        return;
+    }
+    if (time > this->mEndTime)
+    {
+        this->mDone = true;
+        return;
+    }
+
+    this->mCurVal = (*mFunc)(time - this->mStartTime, mData);
+    this->mCurTime = time;
+}
+
+//////////////////////////////
+//
+// LLInterpExp derived class implementation.
+//
+
+template <class Type>
+void LLInterpExp<Type>::update(const F32 time)
+{
+    F32 target_frac = (time - this->mStartTime) / this->mDuration;
+    if (target_frac >= 0.f)
+    {
+        this->mActive = true;
+    }
+
+    if (target_frac > 1.f)
+    {
+        this->mCurVal = this->mEndVal;
+        this->mCurFrac = 1.f;
+        this->mCurTime = time;
+        this->mDone = true;
+        return;
+    }
+
+    this->mCurFrac = 1.f - (F32)(exp(-2.f*target_frac));
+    this->mCurVal = this->mStartVal + this->mCurFrac * (this->mEndVal - this->mStartVal);
+    this->mCurTime = time;
+}
+
+#endif // LL_LLINTERP_H
+