// llsphere.h
/**
 * @file llsphere.cpp
 * @author Andrew Meadows
 * @brief Simple sphere implementation for basic geometric operations
 *
 * $LicenseInfo:firstyear=2007&license=viewerlgpl$
 * Second Life Viewer Source Code
 * Copyright (C) 2010, Linden Research, Inc.
 *
 * This library is free software; you can redistribute it and/or
 * modify it under the terms of the GNU Lesser General Public
 * License as published by the Free Software Foundation;
 * version 2.1 of the License only.
 *
 * This library is distributed in the hope that it will be useful,
 * but WITHOUT ANY WARRANTY; without even the implied warranty of
 * MERCHANTABILITY or FITNESS FOR A PARTICULAR PURPOSE.  See the GNU
 * Lesser General Public License for more details.
 *
 * You should have received a copy of the GNU Lesser General Public
 * License along with this library; if not, write to the Free Software
 * Foundation, Inc., 51 Franklin Street, Fifth Floor, Boston, MA  02110-1301  USA
 *
 * Linden Research, Inc., 945 Battery Street, San Francisco, CA  94111  USA
 * $/LicenseInfo$
 */

#ifndef LL_SPHERE_H
#define LL_SPHERE_H

#include "stdtypes.h"
#include "v3math.h"
#include <iostream>
#include <vector>

class LLSphere
{
public:
    LLSphere();
    LLSphere( const LLVector3& center, F32 radius );

    void set( const LLVector3& center, F32 radius );
    void setCenter( const LLVector3& center );
    void setRadius( F32 radius );

    const LLVector3& getCenter() const;
    F32 getRadius() const;

<<<<<<< HEAD
	// returns true if this sphere completely contains other_sphere
	bool contains(const LLSphere& other_sphere) const;

	// returns true if this sphere overlaps other_sphere
	bool overlaps(const LLSphere& other_sphere) const;
=======
    // returns TRUE if this sphere completely contains other_sphere
    BOOL contains(const LLSphere& other_sphere) const;

    // returns TRUE if this sphere overlaps other_sphere
    BOOL overlaps(const LLSphere& other_sphere) const;
>>>>>>> e1623bb2

    // returns overlap distance
    // negative overlap is closest approach
    F32 getOverlap(const LLSphere& other_sphere) const;

    // removes any spheres that are contained in others
    static void collapse(std::vector<LLSphere>& sphere_list);

    // returns minimum sphere bounding sphere for a set of spheres
    static LLSphere getBoundingSphere(const LLSphere& first_sphere, const LLSphere& second_sphere);
    static LLSphere getBoundingSphere(const std::vector<LLSphere>& sphere_list);

    bool operator==(const LLSphere& rhs) const;

    friend std::ostream& operator<<( std::ostream& output_stream, const LLSphere& line );

protected:
    LLVector3 mCenter;
    F32 mRadius;
};


#endif<|MERGE_RESOLUTION|>--- conflicted
+++ resolved
@@ -1,85 +1,77 @@
-// llsphere.h
-/**
- * @file llsphere.cpp
- * @author Andrew Meadows
- * @brief Simple sphere implementation for basic geometric operations
- *
- * $LicenseInfo:firstyear=2007&license=viewerlgpl$
- * Second Life Viewer Source Code
- * Copyright (C) 2010, Linden Research, Inc.
- *
- * This library is free software; you can redistribute it and/or
- * modify it under the terms of the GNU Lesser General Public
- * License as published by the Free Software Foundation;
- * version 2.1 of the License only.
- *
- * This library is distributed in the hope that it will be useful,
- * but WITHOUT ANY WARRANTY; without even the implied warranty of
- * MERCHANTABILITY or FITNESS FOR A PARTICULAR PURPOSE.  See the GNU
- * Lesser General Public License for more details.
- *
- * You should have received a copy of the GNU Lesser General Public
- * License along with this library; if not, write to the Free Software
- * Foundation, Inc., 51 Franklin Street, Fifth Floor, Boston, MA  02110-1301  USA
- *
- * Linden Research, Inc., 945 Battery Street, San Francisco, CA  94111  USA
- * $/LicenseInfo$
- */
-
-#ifndef LL_SPHERE_H
-#define LL_SPHERE_H
-
-#include "stdtypes.h"
-#include "v3math.h"
-#include <iostream>
-#include <vector>
-
-class LLSphere
-{
-public:
-    LLSphere();
-    LLSphere( const LLVector3& center, F32 radius );
-
-    void set( const LLVector3& center, F32 radius );
-    void setCenter( const LLVector3& center );
-    void setRadius( F32 radius );
-
-    const LLVector3& getCenter() const;
-    F32 getRadius() const;
-
-<<<<<<< HEAD
-	// returns true if this sphere completely contains other_sphere
-	bool contains(const LLSphere& other_sphere) const;
-
-	// returns true if this sphere overlaps other_sphere
-	bool overlaps(const LLSphere& other_sphere) const;
-=======
-    // returns TRUE if this sphere completely contains other_sphere
-    BOOL contains(const LLSphere& other_sphere) const;
-
-    // returns TRUE if this sphere overlaps other_sphere
-    BOOL overlaps(const LLSphere& other_sphere) const;
->>>>>>> e1623bb2
-
-    // returns overlap distance
-    // negative overlap is closest approach
-    F32 getOverlap(const LLSphere& other_sphere) const;
-
-    // removes any spheres that are contained in others
-    static void collapse(std::vector<LLSphere>& sphere_list);
-
-    // returns minimum sphere bounding sphere for a set of spheres
-    static LLSphere getBoundingSphere(const LLSphere& first_sphere, const LLSphere& second_sphere);
-    static LLSphere getBoundingSphere(const std::vector<LLSphere>& sphere_list);
-
-    bool operator==(const LLSphere& rhs) const;
-
-    friend std::ostream& operator<<( std::ostream& output_stream, const LLSphere& line );
-
-protected:
-    LLVector3 mCenter;
-    F32 mRadius;
-};
-
-
-#endif+// llsphere.h
+/**
+ * @file llsphere.cpp
+ * @author Andrew Meadows
+ * @brief Simple sphere implementation for basic geometric operations
+ *
+ * $LicenseInfo:firstyear=2007&license=viewerlgpl$
+ * Second Life Viewer Source Code
+ * Copyright (C) 2010, Linden Research, Inc.
+ *
+ * This library is free software; you can redistribute it and/or
+ * modify it under the terms of the GNU Lesser General Public
+ * License as published by the Free Software Foundation;
+ * version 2.1 of the License only.
+ *
+ * This library is distributed in the hope that it will be useful,
+ * but WITHOUT ANY WARRANTY; without even the implied warranty of
+ * MERCHANTABILITY or FITNESS FOR A PARTICULAR PURPOSE.  See the GNU
+ * Lesser General Public License for more details.
+ *
+ * You should have received a copy of the GNU Lesser General Public
+ * License along with this library; if not, write to the Free Software
+ * Foundation, Inc., 51 Franklin Street, Fifth Floor, Boston, MA  02110-1301  USA
+ *
+ * Linden Research, Inc., 945 Battery Street, San Francisco, CA  94111  USA
+ * $/LicenseInfo$
+ */
+
+#ifndef LL_SPHERE_H
+#define LL_SPHERE_H
+
+#include "stdtypes.h"
+#include "v3math.h"
+#include <iostream>
+#include <vector>
+
+class LLSphere
+{
+public:
+    LLSphere();
+    LLSphere( const LLVector3& center, F32 radius );
+
+    void set( const LLVector3& center, F32 radius );
+    void setCenter( const LLVector3& center );
+    void setRadius( F32 radius );
+
+    const LLVector3& getCenter() const;
+    F32 getRadius() const;
+
+    // returns true if this sphere completely contains other_sphere
+    bool contains(const LLSphere& other_sphere) const;
+
+    // returns true if this sphere overlaps other_sphere
+    bool overlaps(const LLSphere& other_sphere) const;
+
+    // returns overlap distance
+    // negative overlap is closest approach
+    F32 getOverlap(const LLSphere& other_sphere) const;
+
+    // removes any spheres that are contained in others
+    static void collapse(std::vector<LLSphere>& sphere_list);
+
+    // returns minimum sphere bounding sphere for a set of spheres
+    static LLSphere getBoundingSphere(const LLSphere& first_sphere, const LLSphere& second_sphere);
+    static LLSphere getBoundingSphere(const std::vector<LLSphere>& sphere_list);
+
+    bool operator==(const LLSphere& rhs) const;
+
+    friend std::ostream& operator<<( std::ostream& output_stream, const LLSphere& line );
+
+protected:
+    LLVector3 mCenter;
+    F32 mRadius;
+};
+
+
+#endif