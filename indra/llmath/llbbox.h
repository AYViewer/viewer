/** 
 * @file llbbox.h
 * @brief General purpose bounding box class
 *
 * $LicenseInfo:firstyear=2001&license=viewerlgpl$
 * Second Life Viewer Source Code
 * Copyright (C) 2010, Linden Research, Inc.
 * 
 * This library is free software; you can redistribute it and/or
 * modify it under the terms of the GNU Lesser General Public
 * License as published by the Free Software Foundation;
 * version 2.1 of the License only.
 * 
 * This library is distributed in the hope that it will be useful,
 * but WITHOUT ANY WARRANTY; without even the implied warranty of
 * MERCHANTABILITY or FITNESS FOR A PARTICULAR PURPOSE.  See the GNU
 * Lesser General Public License for more details.
 * 
 * You should have received a copy of the GNU Lesser General Public
 * License along with this library; if not, write to the Free Software
 * Foundation, Inc., 51 Franklin Street, Fifth Floor, Boston, MA  02110-1301  USA
 * 
 * Linden Research, Inc., 945 Battery Street, San Francisco, CA  94111  USA
 * $/LicenseInfo$
 */

#ifndef LL_BBOX_H
#define LL_BBOX_H

#include "v3math.h"
#include "llquaternion.h"

// Note: "local space" for an LLBBox is defined relative to agent space in terms of
// a translation followed by a rotation.  There is no scale term since the LLBBox's min and 
// max are not necessarily symetrical and define their own extents.

class LLBBox
{
public:
	LLBBox() {mEmpty = TRUE;}
	LLBBox( const LLVector3& pos_agent,
		const LLQuaternion& rot,
		const LLVector3& min_local,
		const LLVector3& max_local )
		:
		mMinLocal( min_local ), mMaxLocal( max_local ), mPosAgent(pos_agent), mRotation( rot), mEmpty( TRUE )
		{}

	// Default copy constructor is OK.

	const LLVector3&	getPositionAgent() const			{ return mPosAgent; }
	const LLQuaternion&	getRotation() const					{ return mRotation; }

	LLVector3           getMinAgent() const;
	const LLVector3&	getMinLocal() const					{ return mMinLocal; }
	void				setMinLocal( const LLVector3& min )	{ mMinLocal = min; }

	LLVector3           getMaxAgent() const;
	const LLVector3&	getMaxLocal() const					{ return mMaxLocal; }
	void				setMaxLocal( const LLVector3& max )	{ mMaxLocal = max; }

	LLVector3			getCenterLocal() const				{ return (mMaxLocal - mMinLocal) * 0.5f + mMinLocal; }
	LLVector3			getCenterAgent() const				{ return localToAgent( getCenterLocal() ); }

	LLVector3			getExtentLocal() const				{ return mMaxLocal - mMinLocal; }

	BOOL				containsPointLocal(const LLVector3& p) const;
	BOOL				containsPointAgent(const LLVector3& p) const;

	void				addPointAgent(LLVector3 p);
	void				addBBoxAgent(const LLBBox& b);
	
	void				addPointLocal(const LLVector3& p);
	void				addBBoxLocal(const LLBBox& b) {	addPointLocal( b.mMinLocal ); addPointLocal( b.mMaxLocal ); }

	void				expand( F32 delta );

	LLVector3			localToAgent( const LLVector3& v ) const;
	LLVector3			agentToLocal( const LLVector3& v ) const;

	// Changes rotation but not position
	LLVector3			localToAgentBasis(const LLVector3& v) const;
	LLVector3			agentToLocalBasis(const LLVector3& v) const;

	// Get the smallest possible axis aligned bbox that contains this bbox
<<<<<<< HEAD
	LLBBox               getAxisAligned() const;

=======
	LLBBox              getAxisAligned() const;
>>>>>>> d12b7b34

//	friend LLBBox operator*(const LLBBox& a, const LLMatrix4& b);

private:
	LLVector3			mMinLocal;
	LLVector3			mMaxLocal;
	LLVector3			mPosAgent;  // Position relative to Agent's Region
	LLQuaternion		mRotation;
	BOOL				mEmpty;		// Nothing has been added to this bbox yet
};

//LLBBox operator*(const LLBBox &a, const LLMatrix4 &b);


#endif  // LL_BBOX_H<|MERGE_RESOLUTION|>--- conflicted
+++ resolved
@@ -83,12 +83,7 @@
 	LLVector3			agentToLocalBasis(const LLVector3& v) const;
 
 	// Get the smallest possible axis aligned bbox that contains this bbox
-<<<<<<< HEAD
-	LLBBox               getAxisAligned() const;
-
-=======
 	LLBBox              getAxisAligned() const;
->>>>>>> d12b7b34
 
 //	friend LLBBox operator*(const LLBBox& a, const LLMatrix4& b);
 
