# -*- cmake -*-
#
# Compared to other libraries, compiling this one is a mess.  The
# reason is that we have several source files that have two different
# sets of behaviour, depending on whether they're intended to be part
# of the viewer or the map server.
#
# Unfortunately, the affected code is a rat's nest of #ifdefs, so it's
# easier to play compilation tricks than to actually fix the problem.

project(llwindow)

include(00-Common)
include(DirectX)
include(DragDrop)
include(LLCommon)
include(LLImage)
include(LLMath)
include(LLRender)
include(LLVFS)
include(LLWindow)
include(LLXML)
include(UI)

include_directories(
    ${LLCOMMON_INCLUDE_DIRS}
    ${LLIMAGE_INCLUDE_DIRS}
    ${LLMATH_INCLUDE_DIRS}
    ${LLRENDER_INCLUDE_DIRS}
    ${LLVFS_INCLUDE_DIRS}
    ${LLWINDOW_INCLUDE_DIRS}
    ${LLXML_INCLUDE_DIRS}
    ${DIRECTX_INCLUDE_DIR}
    )
include_directories(SYSTEM
    ${LLCOMMON_SYSTEM_INCLUDE_DIRS}
    ${LLXML_SYSTEM_INCLUDE_DIRS}
    )

set(llwindow_SOURCE_FILES
    llkeyboard.cpp
    llkeyboardheadless.cpp
    llwindowheadless.cpp
    llwindowcallbacks.cpp
    llwindow.cpp
    )

set(llwindow_HEADER_FILES
    CMakeLists.txt

    llkeyboard.h
    llkeyboardheadless.h
    llwindowheadless.h
    llwindowcallbacks.h
    )

set(viewer_SOURCE_FILES
    llmousehandler.cpp
    )

set(viewer_HEADER_FILES
    llwindow.h
    llpreeditor.h
    llmousehandler.h
    )

# Libraries on which this library depends, needed for Linux builds
# Sort by high-level to low-level
if (LINUX)
  set(llwindow_LINK_LIBRARIES
      ${LLCOMMON_LIBRARIES}
      ${LLIMAGE_LIBRARIES}
      ${LLMATH_LIBRARIES}
      ${LLRENDER_LIBRARIES}
      ${LLVFS_LIBRARIES}
      ${LLWINDOW_LIBRARIES}
      ${LLXML_LIBRARIES}
      ${UI_LIBRARIES}     # for GTK
      ${SDL_LIBRARY}
      fontconfig          # For FCInit and other FC* functions.
      )

  list(APPEND viewer_SOURCE_FILES 
       llkeyboardsdl.cpp 
       llwindowsdl.cpp
       )
  list(APPEND viewer_HEADER_FILES
       llkeyboardsdl.h
       llwindowsdl.h
       )

  if (BUILD_HEADLESS)
    set(llwindowheadless_LINK_LIBRARIES
        ${LLCOMMON_LIBRARIES}
        ${LLIMAGE_LIBRARIES}
        ${LLMATH_LIBRARIES}
        ${LLRENDER_HEADLESS_LIBRARIES}
        ${LLVFS_LIBRARIES}
        ${LLWINDOW_HEADLESS_LIBRARIES}
        ${LLXML_LIBRARIES}
        fontconfig          # For FCInit and other FC* functions.
        )
  endif (BUILD_HEADLESS)

endif (LINUX)

if (DARWIN)
  list(APPEND llwindow_SOURCE_FILES
    llkeyboardmacosx.cpp
    llwindowmacosx.cpp
    llwindowmacosx-objc.mm
    )
  list(APPEND llwindow_HEADER_FILES
    llkeyboardmacosx.h
    llwindowmacosx.h
    llwindowmacosx-objc.h
    )

  # We use a bunch of deprecated system APIs.
  set_source_files_properties(
      llkeyboardmacosx.cpp
      llwindowmacosx.cpp
      PROPERTIES
      COMPILE_FLAGS "-Wno-deprecated-declarations -fpascal-strings"
      )
endif (DARWIN)


if (WINDOWS)
  list(APPEND llwindow_SOURCE_FILES
       llwindowwin32.cpp
       lldxhardware.cpp
       llkeyboardwin32.cpp
       lldragdropwin32.cpp
       )
  list(APPEND llwindow_HEADER_FILES
       llwindowwin32.h
       lldxhardware.h
       llkeyboardwin32.h
       lldragdropwin32.h
       )
  list(APPEND llwindow_LINK_LIBRARIES
       comdlg32     # Common Dialogs for ChooseColor
       ole32
       )
endif (WINDOWS)

if (SOLARIS)
  list(APPEND llwindow_SOURCE_FILES
       llwindowsolaris.cpp
       )
  list(APPEND llwindow_HEADER_FILES
       llwindowsolaris.h
       )
endif (SOLARIS)

set_source_files_properties(${llwindow_HEADER_FILES}
                            PROPERTIES HEADER_FILE_ONLY TRUE)

if (BUILD_HEADLESS)
  set(llwindowheadless_SOURCE_FILES
       llwindowmesaheadless.cpp
       llmousehandler.cpp
       )
  set(llwindowheadless_HEADER_FILES
       llwindowmesaheadless.h
       llmousehandler.h
<<<<<<< HEAD
       )
=======
    )
>>>>>>> 70c1e219
  add_library (llwindowheadless
    ${llwindow_SOURCE_FILES}
    ${llwindowheadless_SOURCE_FILES}
    )
  set_property(TARGET llwindowheadless
    PROPERTY COMPILE_DEFINITIONS LL_MESA=1 LL_MESA_HEADLESS=1
    )
  target_link_libraries (llwindowheadless ${llwindowheadless_LINK_LIBRARIES} dl)
endif (BUILD_HEADLESS)

if (llwindow_HEADER_FILES)
  list(APPEND llwindow_SOURCE_FILES ${llwindow_HEADER_FILES})
endif (llwindow_HEADER_FILES)
<<<<<<< HEAD

list(APPEND viewer_SOURCE_FILES ${viewer_HEADER_FILES})

add_library (llwindow
  ${llwindow_SOURCE_FILES}
  ${viewer_SOURCE_FILES}
  )

if (SDL_FOUND)
  set_property(TARGET llwindow
    PROPERTY COMPILE_DEFINITIONS LL_SDL=1
    )
endif (SDL_FOUND)

target_link_libraries (llwindow ${llwindow_LINK_LIBRARIES})
=======

  list(APPEND viewer_SOURCE_FILES ${viewer_HEADER_FILES})

  add_library (llwindow
    ${llwindow_SOURCE_FILES}
    ${viewer_SOURCE_FILES}
    )

if (SDL_FOUND)
  set_property(TARGET llwindow
    PROPERTY COMPILE_DEFINITIONS LL_SDL=1
    )
endif (SDL_FOUND)

  target_link_libraries (llwindow ${llwindow_LINK_LIBRARIES})
>>>>>>> 70c1e219
<|MERGE_RESOLUTION|>--- conflicted
+++ resolved
@@ -165,11 +165,7 @@
   set(llwindowheadless_HEADER_FILES
        llwindowmesaheadless.h
        llmousehandler.h
-<<<<<<< HEAD
-       )
-=======
     )
->>>>>>> 70c1e219
   add_library (llwindowheadless
     ${llwindow_SOURCE_FILES}
     ${llwindowheadless_SOURCE_FILES}
@@ -183,23 +179,6 @@
 if (llwindow_HEADER_FILES)
   list(APPEND llwindow_SOURCE_FILES ${llwindow_HEADER_FILES})
 endif (llwindow_HEADER_FILES)
-<<<<<<< HEAD
-
-list(APPEND viewer_SOURCE_FILES ${viewer_HEADER_FILES})
-
-add_library (llwindow
-  ${llwindow_SOURCE_FILES}
-  ${viewer_SOURCE_FILES}
-  )
-
-if (SDL_FOUND)
-  set_property(TARGET llwindow
-    PROPERTY COMPILE_DEFINITIONS LL_SDL=1
-    )
-endif (SDL_FOUND)
-
-target_link_libraries (llwindow ${llwindow_LINK_LIBRARIES})
-=======
 
   list(APPEND viewer_SOURCE_FILES ${viewer_HEADER_FILES})
 
@@ -215,4 +194,3 @@
 endif (SDL_FOUND)
 
   target_link_libraries (llwindow ${llwindow_LINK_LIBRARIES})
->>>>>>> 70c1e219
