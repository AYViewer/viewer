/**
 * @file llwindowmacosx.h
 * @brief Mac implementation of LLWindow class
 *
 * $LicenseInfo:firstyear=2001&license=viewerlgpl$
 * Second Life Viewer Source Code
 * Copyright (C) 2010, Linden Research, Inc.
 *
 * This library is free software; you can redistribute it and/or
 * modify it under the terms of the GNU Lesser General Public
 * License as published by the Free Software Foundation;
 * version 2.1 of the License only.
 *
 * This library is distributed in the hope that it will be useful,
 * but WITHOUT ANY WARRANTY; without even the implied warranty of
 * MERCHANTABILITY or FITNESS FOR A PARTICULAR PURPOSE.  See the GNU
 * Lesser General Public License for more details.
 *
 * You should have received a copy of the GNU Lesser General Public
 * License along with this library; if not, write to the Free Software
 * Foundation, Inc., 51 Franklin Street, Fifth Floor, Boston, MA  02110-1301  USA
 *
 * Linden Research, Inc., 945 Battery Street, San Francisco, CA  94111  USA
 * $/LicenseInfo$
 */

#ifndef LL_LLWINDOWMACOSX_H
#define LL_LLWINDOWMACOSX_H

#include "llwindow.h"
#include "llwindowcallbacks.h"
#include "llwindowmacosx-objc.h"

#include "lltimer.h"

#include <ApplicationServices/ApplicationServices.h>
#include <OpenGL/OpenGL.h>

// AssertMacros.h does bad things.
#include "fix_macros.h"
#undef verify
#undef require

class LLWindowMacOSX : public LLWindow
{
public:
    void show() override;
    void hide() override;
    void close() override;
    BOOL getVisible() override;
    BOOL getMinimized() override;
    BOOL getMaximized() override;
    BOOL maximize() override;
    void minimize() override;
    void restore() override;
    BOOL getFullscreen();
    BOOL getPosition(LLCoordScreen *position) override;
    BOOL getSize(LLCoordScreen *size) override;
    BOOL getSize(LLCoordWindow *size) override;
    BOOL setPosition(LLCoordScreen position) override;
    BOOL setSizeImpl(LLCoordScreen size) override;
    BOOL setSizeImpl(LLCoordWindow size) override;
    BOOL switchContext(BOOL fullscreen, const LLCoordScreen &size, BOOL enable_vsync, const LLCoordScreen * const posp = NULL) override;
    BOOL setCursorPosition(LLCoordWindow position) override;
    BOOL getCursorPosition(LLCoordWindow *position) override;
    void showCursor() override;
    void hideCursor() override;
    void showCursorFromMouseMove() override;
    void hideCursorUntilMouseMove() override;
    BOOL isCursorHidden() override;
    void updateCursor() override;
    ECursorType getCursor() const override;
    void captureMouse() override;
    void releaseMouse() override;
    void setMouseClipping( BOOL b ) override;
    BOOL isClipboardTextAvailable() override;
    BOOL pasteTextFromClipboard(LLWString &dst) override;
    BOOL copyTextToClipboard(const LLWString & src) override;
    void flashIcon(F32 seconds) override;
    F32 getGamma() override;
    BOOL setGamma(const F32 gamma) override; // Set the gamma
    U32 getFSAASamples() override;
    void setFSAASamples(const U32 fsaa_samples) override;
    BOOL restoreGamma() override;           // Restore original gamma table (before updating gamma)
    ESwapMethod getSwapMethod() override { return mSwapMethod; }
    void gatherInput() override;
    void delayInputProcessing() override {};
    void swapBuffers() override;

    // handy coordinate space conversion routines
    BOOL convertCoords(LLCoordScreen from, LLCoordWindow *to) override;
    BOOL convertCoords(LLCoordWindow from, LLCoordScreen *to) override;
    BOOL convertCoords(LLCoordWindow from, LLCoordGL *to) override;
    BOOL convertCoords(LLCoordGL from, LLCoordWindow *to) override;
    BOOL convertCoords(LLCoordScreen from, LLCoordGL *to) override;
    BOOL convertCoords(LLCoordGL from, LLCoordScreen *to) override;

    LLWindowResolution* getSupportedResolutions(S32 &num_resolutions) override;
    F32 getNativeAspectRatio() override;
    F32 getPixelAspectRatio() override;
    void setNativeAspectRatio(F32 ratio) override { mOverrideAspectRatio = ratio; }

    // query VRAM usage
    /*virtual*/ U32 getAvailableVRAMMegabytes() override;

    void beforeDialog() override;
    void afterDialog() override;

    BOOL dialogColorPicker(F32 *r, F32 *g, F32 *b) override;

    void *getPlatformWindow() override;
    void bringToFront() override {};

    void allowLanguageTextInput(LLPreeditor *preeditor, BOOL b) override;
    void interruptLanguageTextInput() override;
    void spawnWebBrowser(const std::string& escaped_url, bool async) override;
    F32 getSystemUISize() override;

    void openFolder(const std::string &path) override;

<<<<<<< HEAD
=======
    bool getInputDevices(U32 device_type_filter,
                         std::function<bool(std::string&, LLSD&, void*)> osx_callback,
                         void* win_callback,
                         void* userdata) override;

>>>>>>> b1098308
    static std::vector<std::string> getDisplaysResolutionList();

    static std::vector<std::string> getDynamicFallbackFontList();

    // Provide native key event data
    LLSD getNativeKeyData() override;

    void* getWindow() { return mWindow; }
    LLWindowCallbacks* getCallbacks() { return mCallbacks; }
    LLPreeditor* getPreeditor() { return mPreeditor; }

    void updateMouseDeltas(float* deltas);
    void getMouseDeltas(float* delta);

    void handleDragNDrop(std::string url, LLWindowCallbacks::DragNDropAction action);

    bool allowsLanguageInput() { return mLanguageTextInputAllowed; }

    //create a new GL context that shares a namespace with this Window's main GL context and make it current on the current thread
    // returns a pointer to be handed back to destroySharedConext/makeContextCurrent
    void* createSharedContext() override;
    //make the given context current on the current thread
    void makeContextCurrent(void* context) override;
    //destroy the given context that was retrieved by createSharedContext()
    //Must be called on the same thread that called createSharedContext()
    void destroySharedContext(void* context) override;

    void toggleVSync(bool enable_vsync) override;

protected:
    LLWindowMacOSX(LLWindowCallbacks* callbacks,
        const std::string& title, const std::string& name, int x, int y, int width, int height, U32 flags,
        BOOL fullscreen, BOOL clearBg, BOOL enable_vsync, BOOL use_gl,
        BOOL ignore_pixel_depth,
        U32 fsaa_samples);
        ~LLWindowMacOSX();

    void    initCursors();
    BOOL    isValid() override;
    void    moveWindow(const LLCoordScreen& position,const LLCoordScreen& size);


    // Changes display resolution. Returns true if successful
    BOOL    setDisplayResolution(S32 width, S32 height, S32 bits, S32 refresh);

    // Go back to last fullscreen display resolution.
    BOOL    setFullscreenResolution();

    // Restore the display resolution to its value before we ran the app.
    BOOL    resetDisplayResolution();

    BOOL    shouldPostQuit() { return mPostQuit; }

    //Satisfy MAINT-3135 and MAINT-3288 with a flag.
    /*virtual */ void setOldResize(bool oldresize) override {setResizeMode(oldresize, mGLView); }

private:
    void restoreGLContext();

protected:
    //
    // Platform specific methods
    //

    // create or re-create the GL context/window.  Called from the constructor and switchContext().
    BOOL createContext(int x, int y, int width, int height, int bits, BOOL fullscreen, BOOL enable_vsync);
    void destroyContext();
    void setupFailure(const std::string& text, const std::string& caption, U32 type);
    void adjustCursorDecouple(bool warpingMouse = false);
    static MASK modifiersToMask(S16 modifiers);

#if LL_OS_DRAGDROP_ENABLED

    //static OSErr dragTrackingHandler(DragTrackingMessage message, WindowRef theWindow, void * handlerRefCon, DragRef theDrag);
    //static OSErr dragReceiveHandler(WindowRef theWindow, void * handlerRefCon,    DragRef theDrag);


#endif // LL_OS_DRAGDROP_ENABLED

    //
    // Platform specific variables
    //

    // Use generic pointers here.  This lets us do some funky Obj-C interop using Obj-C objects without having to worry about any compilation problems that may arise.
    NSWindowRef         mWindow;
    GLViewRef           mGLView;
    CGLContextObj       mContext;
    CGLPixelFormatObj   mPixelFormat;
    CGDirectDisplayID   mDisplay;

    LLRect      mOldMouseClip;  // Screen rect to which the mouse cursor was globally constrained before we changed it in clipMouse()
    std::string mWindowTitle;
    double      mOriginalAspectRatio;
    BOOL        mSimulatedRightClick;
    U32         mLastModifiers;
    BOOL        mHandsOffEvents;    // When true, temporarially disable CarbonEvent processing.
    // Used to allow event processing when putting up dialogs in fullscreen mode.
    BOOL        mCursorDecoupled;
    S32         mCursorLastEventDeltaX;
    S32         mCursorLastEventDeltaY;
    BOOL        mCursorIgnoreNextDelta;
    BOOL        mNeedsResize;       // Constructor figured out the window is too big, it needs a resize.
    LLCoordScreen   mNeedsResizeSize;
    F32         mOverrideAspectRatio;
    BOOL        mMaximized;
    BOOL        mMinimized;
    U32         mFSAASamples;
    BOOL        mForceRebuild;

    S32 mDragOverrideCursor;

    // Input method management through Text Service Manager.
    BOOL        mLanguageTextInputAllowed;
    LLPreeditor*    mPreeditor;

public:
    static BOOL sUseMultGL;

    friend class LLWindowManager;

};


class LLSplashScreenMacOSX : public LLSplashScreen
{
public:
    LLSplashScreenMacOSX();
    virtual ~LLSplashScreenMacOSX();

    void showImpl();
    void updateImpl(const std::string& mesg);
    void hideImpl();

private:
    WindowRef   mWindow;
};

S32 OSMessageBoxMacOSX(const std::string& text, const std::string& caption, U32 type);

void load_url_external(const char* url);

#endif //LL_LLWINDOWMACOSX_H<|MERGE_RESOLUTION|>--- conflicted
+++ resolved
@@ -118,14 +118,11 @@
 
     void openFolder(const std::string &path) override;
 
-<<<<<<< HEAD
-=======
     bool getInputDevices(U32 device_type_filter,
                          std::function<bool(std::string&, LLSD&, void*)> osx_callback,
                          void* win_callback,
                          void* userdata) override;
 
->>>>>>> b1098308
     static std::vector<std::string> getDisplaysResolutionList();
 
     static std::vector<std::string> getDynamicFallbackFontList();
