--- conflicted
+++ resolved
@@ -35,26 +35,16 @@
     LLKeyboardSDL();
     /*virtual*/ ~LLKeyboardSDL() {};
 
-<<<<<<< HEAD
-    /*virtual*/ bool    handleKeyUp(const U16 key, MASK mask);
-    /*virtual*/ bool    handleKeyDown(const U16 key, MASK mask);
-=======
-    /*virtual*/ BOOL    handleKeyUp(const U32 key, MASK mask);
-    /*virtual*/ BOOL    handleKeyDown(const U32 key, MASK mask);
->>>>>>> a65bc46b
+    /*virtual*/ bool    handleKeyUp(const U32 key, MASK mask);
+    /*virtual*/ bool    handleKeyDown(const U32 key, MASK mask);
     /*virtual*/ void    resetMaskKeys();
     /*virtual*/ MASK    currentMask(bool for_mouse_event);
     /*virtual*/ void    scanKeyboard();
 
 protected:
     MASK    updateModifiers(const U32 mask);
-<<<<<<< HEAD
     void    setModifierKeyLevel( KEY key, bool new_state );
-    bool    translateNumpadKey( const U16 os_key, KEY *translated_key );
-=======
-    void    setModifierKeyLevel( KEY key, BOOL new_state );
-    BOOL    translateNumpadKey( const U32 os_key, KEY *translated_key );
->>>>>>> a65bc46b
+    bool    translateNumpadKey( const U32 os_key, KEY *translated_key );
     U16 inverseTranslateNumpadKey(const KEY translated_key);
 private:
     std::map<U32, KEY> mTranslateNumpadMap;  // special map for translating OS keys to numpad keys
