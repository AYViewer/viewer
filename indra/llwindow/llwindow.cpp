/**
 * @file llwindow.cpp
 * @brief Basic graphical window class
 *
 * $LicenseInfo:firstyear=2001&license=viewerlgpl$
 * Second Life Viewer Source Code
 * Copyright (C) 2010, Linden Research, Inc.
 *
 * This library is free software; you can redistribute it and/or
 * modify it under the terms of the GNU Lesser General Public
 * License as published by the Free Software Foundation;
 * version 2.1 of the License only.
 *
 * This library is distributed in the hope that it will be useful,
 * but WITHOUT ANY WARRANTY; without even the implied warranty of
 * MERCHANTABILITY or FITNESS FOR A PARTICULAR PURPOSE.  See the GNU
 * Lesser General Public License for more details.
 *
 * You should have received a copy of the GNU Lesser General Public
 * License along with this library; if not, write to the Free Software
 * Foundation, Inc., 51 Franklin Street, Fifth Floor, Boston, MA  02110-1301  USA
 *
 * Linden Research, Inc., 945 Battery Street, San Francisco, CA  94111  USA
 * $/LicenseInfo$
 */

#include "linden_common.h"
#include "llwindowheadless.h"

#if LL_MESA_HEADLESS
#include "llwindowmesaheadless.h"
#elif LL_SDL
#include "llwindowsdl.h"
#elif LL_WINDOWS
#include "llwindowwin32.h"
#elif LL_DARWIN
#include "llwindowmacosx.h"
#endif

#include "llerror.h"
#include "llkeyboard.h"
#include "llwindowcallbacks.h"


//
// Globals
//
LLSplashScreen *gSplashScreenp = NULL;
bool gDebugClicks = false;
bool gDebugWindowProc = false;

const S32 gURLProtocolWhitelistCount = 5;
const std::string gURLProtocolWhitelist[] = { "secondlife:", "http:", "https:", "data:", "mailto:" };

// CP: added a handler list - this is what's used to open the protocol and is based on registry entry
//     only meaningful difference currently is that file: protocols are opened using http:
//     since no protocol handler exists in registry for file:
//     Important - these lists should match - protocol to handler
// Maestro: This list isn't referenced anywhere that I could find
//const std::string gURLProtocolWhitelistHandler[] = { "http", "http", "https" };


S32 OSMessageBox(const std::string& text, const std::string& caption, U32 type)
{
<<<<<<< HEAD
	// Properly hide the splash screen when displaying the message box
	bool was_visible = false;
	if (LLSplashScreen::isVisible())
	{
		was_visible = true;
		LLSplashScreen::hide();
	}
=======
    // Properly hide the splash screen when displaying the message box
    BOOL was_visible = FALSE;
    if (LLSplashScreen::isVisible())
    {
        was_visible = TRUE;
        LLSplashScreen::hide();
    }
>>>>>>> e1623bb2

    S32 result = 0;
#if LL_MESA_HEADLESS // !!! *FIX: (?)
    LL_WARNS() << "OSMessageBox: " << text << LL_ENDL;
    return OSBTN_OK;
#elif LL_WINDOWS
    result = OSMessageBoxWin32(text, caption, type);
#elif LL_DARWIN
    result = OSMessageBoxMacOSX(text, caption, type);
#elif LL_SDL
    result = OSMessageBoxSDL(text, caption, type);
#else
#error("OSMessageBox not implemented for this platform!")
#endif

    if (was_visible)
    {
        LLSplashScreen::show();
    }

    return result;
}


//
// LLWindow
//

<<<<<<< HEAD
LLWindow::LLWindow(LLWindowCallbacks* callbacks, bool fullscreen, U32 flags)
	: mCallbacks(callbacks),
	  mPostQuit(true),
	  mFullscreen(fullscreen),
	  mFullscreenWidth(0),
	  mFullscreenHeight(0),
	  mFullscreenBits(0),
	  mFullscreenRefresh(0),
	  mSupportedResolutions(NULL),
	  mNumSupportedResolutions(0),
	  mCurrentCursor(UI_CURSOR_ARROW),
	  mNextCursor(UI_CURSOR_ARROW),
	  mCursorHidden(false),
	  mBusyCount(0),
	  mIsMouseClipping(false),
	  mMinWindowWidth(0),
	  mMinWindowHeight(0),
	  mSwapMethod(SWAP_METHOD_UNDEFINED),
	  mHideCursorPermanent(false),
	  mFlags(flags),
	  mHighSurrogate(0),
	  mRefreshRate(0)
=======
LLWindow::LLWindow(LLWindowCallbacks* callbacks, BOOL fullscreen, U32 flags)
    : mCallbacks(callbacks),
      mPostQuit(TRUE),
      mFullscreen(fullscreen),
      mFullscreenWidth(0),
      mFullscreenHeight(0),
      mFullscreenBits(0),
      mFullscreenRefresh(0),
      mSupportedResolutions(NULL),
      mNumSupportedResolutions(0),
      mCurrentCursor(UI_CURSOR_ARROW),
      mNextCursor(UI_CURSOR_ARROW),
      mCursorHidden(FALSE),
      mBusyCount(0),
      mIsMouseClipping(FALSE),
      mMinWindowWidth(0),
      mMinWindowHeight(0),
      mSwapMethod(SWAP_METHOD_UNDEFINED),
      mHideCursorPermanent(FALSE),
      mFlags(flags),
      mHighSurrogate(0),
      mRefreshRate(0)
>>>>>>> e1623bb2
{
}

LLWindow::~LLWindow()
{
}

//virtual
bool LLWindow::isValid()
{
<<<<<<< HEAD
	return true;
=======
    return TRUE;
>>>>>>> e1623bb2
}

//virtual
bool LLWindow::canDelete()
{
<<<<<<< HEAD
	return true;
=======
    return TRUE;
>>>>>>> e1623bb2
}

//virtual
void LLWindow::setTitle(const std::string title)
{
    // the action happens in the platform specific impl
}

// virtual
void LLWindow::incBusyCount()
{
    ++mBusyCount;
}

// virtual
void LLWindow::decBusyCount()
{
    if (mBusyCount > 0)
    {
        --mBusyCount;
    }
}

//virtual
void LLWindow::resetBusyCount()
{
    mBusyCount = 0;
}

//virtual
S32 LLWindow::getBusyCount() const
{
    return mBusyCount;
}

//virtual
ECursorType LLWindow::getCursor() const
{
    return mCurrentCursor;
}

//virtual
bool LLWindow::dialogColorPicker(F32 *r, F32 *g, F32 *b)
{
<<<<<<< HEAD
	return false;
=======
    return FALSE;
>>>>>>> e1623bb2
}

void *LLWindow::getMediaWindow()
{
    // Default to returning the platform window.
    return getPlatformWindow();
}

bool LLWindow::setSize(LLCoordScreen size)
{
    if (!getMaximized())
    {
        size.mX = llmax(size.mX, mMinWindowWidth);
        size.mY = llmax(size.mY, mMinWindowHeight);
    }
    return setSizeImpl(size);
}

bool LLWindow::setSize(LLCoordWindow size)
{
    //HACK: we are inconsistently using minimum window dimensions
    // in this case, we are constraining the inner "client" rect and other times
    // we constrain the outer "window" rect
    // There doesn't seem to be a good way to do this consistently without a bunch of platform
    // specific code
    if (!getMaximized())
    {
        size.mX = llmax(size.mX, mMinWindowWidth);
        size.mY = llmax(size.mY, mMinWindowHeight);
    }
    return setSizeImpl(size);
}


// virtual
void LLWindow::setMinSize(U32 min_width, U32 min_height, bool enforce_immediately)
{
    mMinWindowWidth = min_width;
    mMinWindowHeight = min_height;

    if (enforce_immediately)
    {
        LLCoordScreen cur_size;
        if (!getMaximized() && getSize(&cur_size))
        {
            if (cur_size.mX < mMinWindowWidth || cur_size.mY < mMinWindowHeight)
            {
                setSizeImpl(LLCoordScreen(llmin(cur_size.mX, mMinWindowWidth), llmin(cur_size.mY, mMinWindowHeight)));
            }
        }
    }
}

//virtual
void LLWindow::processMiscNativeEvents()
{
    // do nothing unless subclassed
}

//virtual
bool LLWindow::isPrimaryTextAvailable()
{
<<<<<<< HEAD
	return false; // no
=======
    return FALSE; // no
>>>>>>> e1623bb2
}
//virtual
bool LLWindow::pasteTextFromPrimary(LLWString &dst)
{
<<<<<<< HEAD
	return false; // fail
=======
    return FALSE; // fail
>>>>>>> e1623bb2
}
// virtual
bool LLWindow::copyTextToPrimary(const LLWString &src)
{
<<<<<<< HEAD
	return false; // fail
=======
    return FALSE; // fail
>>>>>>> e1623bb2
}

// static
std::vector<std::string> LLWindow::getDynamicFallbackFontList()
{
#if LL_WINDOWS
    return LLWindowWin32::getDynamicFallbackFontList();
#elif LL_DARWIN
    return LLWindowMacOSX::getDynamicFallbackFontList();
#elif LL_SDL
    return LLWindowSDL::getDynamicFallbackFontList();
#else
    return std::vector<std::string>();
#endif
}

// static
std::vector<std::string> LLWindow::getDisplaysResolutionList()
{
#if LL_WINDOWS
    return LLWindowWin32::getDisplaysResolutionList();
#elif LL_DARWIN
    return LLWindowMacOSX::getDisplaysResolutionList();
#else
    return std::vector<std::string>();
#endif
}

#define UTF16_IS_HIGH_SURROGATE(U) ((U16)((U) - 0xD800) < 0x0400)
#define UTF16_IS_LOW_SURROGATE(U)  ((U16)((U) - 0xDC00) < 0x0400)
#define UTF16_SURROGATE_PAIR_TO_UTF32(H,L) (((H) << 10) + (L) - (0xD800 << 10) - 0xDC00 + 0x00010000)

void LLWindow::handleUnicodeUTF16(U16 utf16, MASK mask)
{
    // Note that we could discard unpaired surrogates, but I'm
    // following the Unicode Consortium's recommendation here;
    // that is, to preserve those unpaired surrogates in UTF-32
    // values.  _To_preserve_ means to pass to the callback in our
    // context.

    if (mHighSurrogate == 0)
    {
        if (UTF16_IS_HIGH_SURROGATE(utf16))
        {
            mHighSurrogate = utf16;
        }
        else
        {
            mCallbacks->handleUnicodeChar(utf16, mask);
        }
    }
    else
    {
        if (UTF16_IS_LOW_SURROGATE(utf16))
        {
            /* A legal surrogate pair.  */
            mCallbacks->handleUnicodeChar(UTF16_SURROGATE_PAIR_TO_UTF32(mHighSurrogate, utf16), mask);
            mHighSurrogate = 0;
        }
        else if (UTF16_IS_HIGH_SURROGATE(utf16))
        {
            /* Two consecutive high surrogates.  */
            mCallbacks->handleUnicodeChar(mHighSurrogate, mask);
            mHighSurrogate = utf16;
        }
        else
        {
            /* A non-low-surrogate preceeded by a high surrogate. */
            mCallbacks->handleUnicodeChar(mHighSurrogate, mask);
            mHighSurrogate = 0;
            mCallbacks->handleUnicodeChar(utf16, mask);
        }
    }
}

//
// LLSplashScreen
//

// static
bool LLSplashScreen::isVisible()
{
<<<<<<< HEAD
	return gSplashScreenp;
=======
    return gSplashScreenp ? true: false;
>>>>>>> e1623bb2
}

// static
LLSplashScreen *LLSplashScreen::create()
{
#if LL_MESA_HEADLESS || LL_SDL  // !!! *FIX: (?)
    return 0;
#elif LL_WINDOWS
    return new LLSplashScreenWin32;
#elif LL_DARWIN
    return new LLSplashScreenMacOSX;
#else
#error("LLSplashScreen not implemented on this platform!")
#endif
}


//static
void LLSplashScreen::show()
{
    if (!gSplashScreenp)
    {
#if LL_WINDOWS && !LL_MESA_HEADLESS
        gSplashScreenp = new LLSplashScreenWin32;
#elif LL_DARWIN
        gSplashScreenp = new LLSplashScreenMacOSX;
#endif
        if (gSplashScreenp)
        {
            gSplashScreenp->showImpl();
        }
    }
}

//static
void LLSplashScreen::update(const std::string& str)
{
    LLSplashScreen::show();
    if (gSplashScreenp)
    {
        gSplashScreenp->updateImpl(str);
    }
}

//static
void LLSplashScreen::hide()
{
    if (gSplashScreenp)
    {
        gSplashScreenp->hideImpl();
    }
    delete gSplashScreenp;
    gSplashScreenp = NULL;
}

//
// LLWindowManager
//

// TODO: replace with std::set
static std::set<LLWindow*> sWindowList;

LLWindow* LLWindowManager::createWindow(
<<<<<<< HEAD
	LLWindowCallbacks* callbacks,
	const std::string& title, const std::string& name, S32 x, S32 y, S32 width, S32 height, U32 flags,
	bool fullscreen, 
	bool clearBg,
	bool enable_vsync,
	bool use_gl,
	bool ignore_pixel_depth,
	U32 fsaa_samples,
=======
    LLWindowCallbacks* callbacks,
    const std::string& title, const std::string& name, S32 x, S32 y, S32 width, S32 height, U32 flags,
    BOOL fullscreen,
    BOOL clearBg,
    BOOL enable_vsync,
    BOOL use_gl,
    BOOL ignore_pixel_depth,
    U32 fsaa_samples,
>>>>>>> e1623bb2
    U32 max_cores,
    U32 max_vram,
    F32 max_gl_version)
{
    LLWindow* new_window;

    if (use_gl)
    {
#if LL_MESA_HEADLESS
        new_window = new LLWindowMesaHeadless(callbacks,
            title, name, x, y, width, height, flags,
            fullscreen, clearBg, enable_vsync, use_gl, ignore_pixel_depth);
#elif LL_SDL
        new_window = new LLWindowSDL(callbacks,
            title, x, y, width, height, flags,
            fullscreen, clearBg, enable_vsync, use_gl, ignore_pixel_depth, fsaa_samples);
#elif LL_WINDOWS
        new_window = new LLWindowWin32(callbacks,
            title, name, x, y, width, height, flags,
            fullscreen, clearBg, enable_vsync, use_gl, ignore_pixel_depth, fsaa_samples, max_cores, max_vram, max_gl_version);
#elif LL_DARWIN
<<<<<<< HEAD
		new_window = new LLWindowMacOSX(callbacks,
			title, name, x, y, width, height, flags, 
			fullscreen, clearBg, enable_vsync, use_gl, ignore_pixel_depth, fsaa_samples, max_vram);
#endif
	}
	else
	{
		new_window = new LLWindowHeadless(callbacks,
			title, name, x, y, width, height, flags, 
			fullscreen, clearBg, enable_vsync, use_gl, ignore_pixel_depth);
	}

	if (false == new_window->isValid())
	{
		delete new_window;
		LL_WARNS() << "LLWindowManager::create() : Error creating window." << LL_ENDL;
		return NULL;
	}
	sWindowList.insert(new_window);
	return new_window;
=======
        new_window = new LLWindowMacOSX(callbacks,
            title, name, x, y, width, height, flags,
            fullscreen, clearBg, enable_vsync, use_gl, ignore_pixel_depth, fsaa_samples);
#endif
    }
    else
    {
        new_window = new LLWindowHeadless(callbacks,
            title, name, x, y, width, height, flags,
            fullscreen, clearBg, enable_vsync, use_gl, ignore_pixel_depth);
    }

    if (FALSE == new_window->isValid())
    {
        delete new_window;
        LL_WARNS() << "LLWindowManager::create() : Error creating window." << LL_ENDL;
        return NULL;
    }
    sWindowList.insert(new_window);
    return new_window;
>>>>>>> e1623bb2
}

bool LLWindowManager::destroyWindow(LLWindow* window)
{
<<<<<<< HEAD
	if (sWindowList.find(window) == sWindowList.end())
	{
		LL_ERRS() << "LLWindowManager::destroyWindow() : Window pointer not valid, this window doesn't exist!" 
			<< LL_ENDL;
		return false;
	}
=======
    if (sWindowList.find(window) == sWindowList.end())
    {
        LL_ERRS() << "LLWindowManager::destroyWindow() : Window pointer not valid, this window doesn't exist!"
            << LL_ENDL;
        return FALSE;
    }
>>>>>>> e1623bb2

    window->close();

    sWindowList.erase(window);

    delete window;

<<<<<<< HEAD
	return true;
=======
    return TRUE;
>>>>>>> e1623bb2
}

bool LLWindowManager::isWindowValid(LLWindow *window)
{
    return sWindowList.find(window) != sWindowList.end();
}

//coordinate conversion utility funcs that forward to llwindow
LLCoordCommon LL_COORD_TYPE_WINDOW::convertToCommon() const
{
    const LLCoordWindow& self = LLCoordWindow::getTypedCoords(*this);

    LLCoordGL out;
    LLWindow::instance_snapshot().begin()->convertCoords(self, &out);
    return out.convert();
}

void LL_COORD_TYPE_WINDOW::convertFromCommon(const LLCoordCommon& from)
{
    LLCoordWindow& self = LLCoordWindow::getTypedCoords(*this);

    LLCoordGL from_gl(from);
    LLWindow::instance_snapshot().begin()->convertCoords(from_gl, &self);
}

LLCoordCommon LL_COORD_TYPE_SCREEN::convertToCommon() const
{
    const LLCoordScreen& self = LLCoordScreen::getTypedCoords(*this);

    LLCoordGL out;
    LLWindow::instance_snapshot().begin()->convertCoords(self, &out);
    return out.convert();
}

void LL_COORD_TYPE_SCREEN::convertFromCommon(const LLCoordCommon& from)
{
    LLCoordScreen& self = LLCoordScreen::getTypedCoords(*this);

    LLCoordGL from_gl(from);
    LLWindow::instance_snapshot().begin()->convertCoords(from_gl, &self);
}<|MERGE_RESOLUTION|>--- conflicted
+++ resolved
@@ -1,620 +1,510 @@
-/**
- * @file llwindow.cpp
- * @brief Basic graphical window class
- *
- * $LicenseInfo:firstyear=2001&license=viewerlgpl$
- * Second Life Viewer Source Code
- * Copyright (C) 2010, Linden Research, Inc.
- *
- * This library is free software; you can redistribute it and/or
- * modify it under the terms of the GNU Lesser General Public
- * License as published by the Free Software Foundation;
- * version 2.1 of the License only.
- *
- * This library is distributed in the hope that it will be useful,
- * but WITHOUT ANY WARRANTY; without even the implied warranty of
- * MERCHANTABILITY or FITNESS FOR A PARTICULAR PURPOSE.  See the GNU
- * Lesser General Public License for more details.
- *
- * You should have received a copy of the GNU Lesser General Public
- * License along with this library; if not, write to the Free Software
- * Foundation, Inc., 51 Franklin Street, Fifth Floor, Boston, MA  02110-1301  USA
- *
- * Linden Research, Inc., 945 Battery Street, San Francisco, CA  94111  USA
- * $/LicenseInfo$
- */
-
-#include "linden_common.h"
-#include "llwindowheadless.h"
-
-#if LL_MESA_HEADLESS
-#include "llwindowmesaheadless.h"
-#elif LL_SDL
-#include "llwindowsdl.h"
-#elif LL_WINDOWS
-#include "llwindowwin32.h"
-#elif LL_DARWIN
-#include "llwindowmacosx.h"
-#endif
-
-#include "llerror.h"
-#include "llkeyboard.h"
-#include "llwindowcallbacks.h"
-
-
-//
-// Globals
-//
-LLSplashScreen *gSplashScreenp = NULL;
-bool gDebugClicks = false;
-bool gDebugWindowProc = false;
-
-const S32 gURLProtocolWhitelistCount = 5;
-const std::string gURLProtocolWhitelist[] = { "secondlife:", "http:", "https:", "data:", "mailto:" };
-
-// CP: added a handler list - this is what's used to open the protocol and is based on registry entry
-//     only meaningful difference currently is that file: protocols are opened using http:
-//     since no protocol handler exists in registry for file:
-//     Important - these lists should match - protocol to handler
-// Maestro: This list isn't referenced anywhere that I could find
-//const std::string gURLProtocolWhitelistHandler[] = { "http", "http", "https" };
-
-
-S32 OSMessageBox(const std::string& text, const std::string& caption, U32 type)
-{
-<<<<<<< HEAD
-	// Properly hide the splash screen when displaying the message box
-	bool was_visible = false;
-	if (LLSplashScreen::isVisible())
-	{
-		was_visible = true;
-		LLSplashScreen::hide();
-	}
-=======
-    // Properly hide the splash screen when displaying the message box
-    BOOL was_visible = FALSE;
-    if (LLSplashScreen::isVisible())
-    {
-        was_visible = TRUE;
-        LLSplashScreen::hide();
-    }
->>>>>>> e1623bb2
-
-    S32 result = 0;
-#if LL_MESA_HEADLESS // !!! *FIX: (?)
-    LL_WARNS() << "OSMessageBox: " << text << LL_ENDL;
-    return OSBTN_OK;
-#elif LL_WINDOWS
-    result = OSMessageBoxWin32(text, caption, type);
-#elif LL_DARWIN
-    result = OSMessageBoxMacOSX(text, caption, type);
-#elif LL_SDL
-    result = OSMessageBoxSDL(text, caption, type);
-#else
-#error("OSMessageBox not implemented for this platform!")
-#endif
-
-    if (was_visible)
-    {
-        LLSplashScreen::show();
-    }
-
-    return result;
-}
-
-
-//
-// LLWindow
-//
-
-<<<<<<< HEAD
-LLWindow::LLWindow(LLWindowCallbacks* callbacks, bool fullscreen, U32 flags)
-	: mCallbacks(callbacks),
-	  mPostQuit(true),
-	  mFullscreen(fullscreen),
-	  mFullscreenWidth(0),
-	  mFullscreenHeight(0),
-	  mFullscreenBits(0),
-	  mFullscreenRefresh(0),
-	  mSupportedResolutions(NULL),
-	  mNumSupportedResolutions(0),
-	  mCurrentCursor(UI_CURSOR_ARROW),
-	  mNextCursor(UI_CURSOR_ARROW),
-	  mCursorHidden(false),
-	  mBusyCount(0),
-	  mIsMouseClipping(false),
-	  mMinWindowWidth(0),
-	  mMinWindowHeight(0),
-	  mSwapMethod(SWAP_METHOD_UNDEFINED),
-	  mHideCursorPermanent(false),
-	  mFlags(flags),
-	  mHighSurrogate(0),
-	  mRefreshRate(0)
-=======
-LLWindow::LLWindow(LLWindowCallbacks* callbacks, BOOL fullscreen, U32 flags)
-    : mCallbacks(callbacks),
-      mPostQuit(TRUE),
-      mFullscreen(fullscreen),
-      mFullscreenWidth(0),
-      mFullscreenHeight(0),
-      mFullscreenBits(0),
-      mFullscreenRefresh(0),
-      mSupportedResolutions(NULL),
-      mNumSupportedResolutions(0),
-      mCurrentCursor(UI_CURSOR_ARROW),
-      mNextCursor(UI_CURSOR_ARROW),
-      mCursorHidden(FALSE),
-      mBusyCount(0),
-      mIsMouseClipping(FALSE),
-      mMinWindowWidth(0),
-      mMinWindowHeight(0),
-      mSwapMethod(SWAP_METHOD_UNDEFINED),
-      mHideCursorPermanent(FALSE),
-      mFlags(flags),
-      mHighSurrogate(0),
-      mRefreshRate(0)
->>>>>>> e1623bb2
-{
-}
-
-LLWindow::~LLWindow()
-{
-}
-
-//virtual
-bool LLWindow::isValid()
-{
-<<<<<<< HEAD
-	return true;
-=======
-    return TRUE;
->>>>>>> e1623bb2
-}
-
-//virtual
-bool LLWindow::canDelete()
-{
-<<<<<<< HEAD
-	return true;
-=======
-    return TRUE;
->>>>>>> e1623bb2
-}
-
-//virtual
-void LLWindow::setTitle(const std::string title)
-{
-    // the action happens in the platform specific impl
-}
-
-// virtual
-void LLWindow::incBusyCount()
-{
-    ++mBusyCount;
-}
-
-// virtual
-void LLWindow::decBusyCount()
-{
-    if (mBusyCount > 0)
-    {
-        --mBusyCount;
-    }
-}
-
-//virtual
-void LLWindow::resetBusyCount()
-{
-    mBusyCount = 0;
-}
-
-//virtual
-S32 LLWindow::getBusyCount() const
-{
-    return mBusyCount;
-}
-
-//virtual
-ECursorType LLWindow::getCursor() const
-{
-    return mCurrentCursor;
-}
-
-//virtual
-bool LLWindow::dialogColorPicker(F32 *r, F32 *g, F32 *b)
-{
-<<<<<<< HEAD
-	return false;
-=======
-    return FALSE;
->>>>>>> e1623bb2
-}
-
-void *LLWindow::getMediaWindow()
-{
-    // Default to returning the platform window.
-    return getPlatformWindow();
-}
-
-bool LLWindow::setSize(LLCoordScreen size)
-{
-    if (!getMaximized())
-    {
-        size.mX = llmax(size.mX, mMinWindowWidth);
-        size.mY = llmax(size.mY, mMinWindowHeight);
-    }
-    return setSizeImpl(size);
-}
-
-bool LLWindow::setSize(LLCoordWindow size)
-{
-    //HACK: we are inconsistently using minimum window dimensions
-    // in this case, we are constraining the inner "client" rect and other times
-    // we constrain the outer "window" rect
-    // There doesn't seem to be a good way to do this consistently without a bunch of platform
-    // specific code
-    if (!getMaximized())
-    {
-        size.mX = llmax(size.mX, mMinWindowWidth);
-        size.mY = llmax(size.mY, mMinWindowHeight);
-    }
-    return setSizeImpl(size);
-}
-
-
-// virtual
-void LLWindow::setMinSize(U32 min_width, U32 min_height, bool enforce_immediately)
-{
-    mMinWindowWidth = min_width;
-    mMinWindowHeight = min_height;
-
-    if (enforce_immediately)
-    {
-        LLCoordScreen cur_size;
-        if (!getMaximized() && getSize(&cur_size))
-        {
-            if (cur_size.mX < mMinWindowWidth || cur_size.mY < mMinWindowHeight)
-            {
-                setSizeImpl(LLCoordScreen(llmin(cur_size.mX, mMinWindowWidth), llmin(cur_size.mY, mMinWindowHeight)));
-            }
-        }
-    }
-}
-
-//virtual
-void LLWindow::processMiscNativeEvents()
-{
-    // do nothing unless subclassed
-}
-
-//virtual
-bool LLWindow::isPrimaryTextAvailable()
-{
-<<<<<<< HEAD
-	return false; // no
-=======
-    return FALSE; // no
->>>>>>> e1623bb2
-}
-//virtual
-bool LLWindow::pasteTextFromPrimary(LLWString &dst)
-{
-<<<<<<< HEAD
-	return false; // fail
-=======
-    return FALSE; // fail
->>>>>>> e1623bb2
-}
-// virtual
-bool LLWindow::copyTextToPrimary(const LLWString &src)
-{
-<<<<<<< HEAD
-	return false; // fail
-=======
-    return FALSE; // fail
->>>>>>> e1623bb2
-}
-
-// static
-std::vector<std::string> LLWindow::getDynamicFallbackFontList()
-{
-#if LL_WINDOWS
-    return LLWindowWin32::getDynamicFallbackFontList();
-#elif LL_DARWIN
-    return LLWindowMacOSX::getDynamicFallbackFontList();
-#elif LL_SDL
-    return LLWindowSDL::getDynamicFallbackFontList();
-#else
-    return std::vector<std::string>();
-#endif
-}
-
-// static
-std::vector<std::string> LLWindow::getDisplaysResolutionList()
-{
-#if LL_WINDOWS
-    return LLWindowWin32::getDisplaysResolutionList();
-#elif LL_DARWIN
-    return LLWindowMacOSX::getDisplaysResolutionList();
-#else
-    return std::vector<std::string>();
-#endif
-}
-
-#define UTF16_IS_HIGH_SURROGATE(U) ((U16)((U) - 0xD800) < 0x0400)
-#define UTF16_IS_LOW_SURROGATE(U)  ((U16)((U) - 0xDC00) < 0x0400)
-#define UTF16_SURROGATE_PAIR_TO_UTF32(H,L) (((H) << 10) + (L) - (0xD800 << 10) - 0xDC00 + 0x00010000)
-
-void LLWindow::handleUnicodeUTF16(U16 utf16, MASK mask)
-{
-    // Note that we could discard unpaired surrogates, but I'm
-    // following the Unicode Consortium's recommendation here;
-    // that is, to preserve those unpaired surrogates in UTF-32
-    // values.  _To_preserve_ means to pass to the callback in our
-    // context.
-
-    if (mHighSurrogate == 0)
-    {
-        if (UTF16_IS_HIGH_SURROGATE(utf16))
-        {
-            mHighSurrogate = utf16;
-        }
-        else
-        {
-            mCallbacks->handleUnicodeChar(utf16, mask);
-        }
-    }
-    else
-    {
-        if (UTF16_IS_LOW_SURROGATE(utf16))
-        {
-            /* A legal surrogate pair.  */
-            mCallbacks->handleUnicodeChar(UTF16_SURROGATE_PAIR_TO_UTF32(mHighSurrogate, utf16), mask);
-            mHighSurrogate = 0;
-        }
-        else if (UTF16_IS_HIGH_SURROGATE(utf16))
-        {
-            /* Two consecutive high surrogates.  */
-            mCallbacks->handleUnicodeChar(mHighSurrogate, mask);
-            mHighSurrogate = utf16;
-        }
-        else
-        {
-            /* A non-low-surrogate preceeded by a high surrogate. */
-            mCallbacks->handleUnicodeChar(mHighSurrogate, mask);
-            mHighSurrogate = 0;
-            mCallbacks->handleUnicodeChar(utf16, mask);
-        }
-    }
-}
-
-//
-// LLSplashScreen
-//
-
-// static
-bool LLSplashScreen::isVisible()
-{
-<<<<<<< HEAD
-	return gSplashScreenp;
-=======
-    return gSplashScreenp ? true: false;
->>>>>>> e1623bb2
-}
-
-// static
-LLSplashScreen *LLSplashScreen::create()
-{
-#if LL_MESA_HEADLESS || LL_SDL  // !!! *FIX: (?)
-    return 0;
-#elif LL_WINDOWS
-    return new LLSplashScreenWin32;
-#elif LL_DARWIN
-    return new LLSplashScreenMacOSX;
-#else
-#error("LLSplashScreen not implemented on this platform!")
-#endif
-}
-
-
-//static
-void LLSplashScreen::show()
-{
-    if (!gSplashScreenp)
-    {
-#if LL_WINDOWS && !LL_MESA_HEADLESS
-        gSplashScreenp = new LLSplashScreenWin32;
-#elif LL_DARWIN
-        gSplashScreenp = new LLSplashScreenMacOSX;
-#endif
-        if (gSplashScreenp)
-        {
-            gSplashScreenp->showImpl();
-        }
-    }
-}
-
-//static
-void LLSplashScreen::update(const std::string& str)
-{
-    LLSplashScreen::show();
-    if (gSplashScreenp)
-    {
-        gSplashScreenp->updateImpl(str);
-    }
-}
-
-//static
-void LLSplashScreen::hide()
-{
-    if (gSplashScreenp)
-    {
-        gSplashScreenp->hideImpl();
-    }
-    delete gSplashScreenp;
-    gSplashScreenp = NULL;
-}
-
-//
-// LLWindowManager
-//
-
-// TODO: replace with std::set
-static std::set<LLWindow*> sWindowList;
-
-LLWindow* LLWindowManager::createWindow(
-<<<<<<< HEAD
-	LLWindowCallbacks* callbacks,
-	const std::string& title, const std::string& name, S32 x, S32 y, S32 width, S32 height, U32 flags,
-	bool fullscreen, 
-	bool clearBg,
-	bool enable_vsync,
-	bool use_gl,
-	bool ignore_pixel_depth,
-	U32 fsaa_samples,
-=======
-    LLWindowCallbacks* callbacks,
-    const std::string& title, const std::string& name, S32 x, S32 y, S32 width, S32 height, U32 flags,
-    BOOL fullscreen,
-    BOOL clearBg,
-    BOOL enable_vsync,
-    BOOL use_gl,
-    BOOL ignore_pixel_depth,
-    U32 fsaa_samples,
->>>>>>> e1623bb2
-    U32 max_cores,
-    U32 max_vram,
-    F32 max_gl_version)
-{
-    LLWindow* new_window;
-
-    if (use_gl)
-    {
-#if LL_MESA_HEADLESS
-        new_window = new LLWindowMesaHeadless(callbacks,
-            title, name, x, y, width, height, flags,
-            fullscreen, clearBg, enable_vsync, use_gl, ignore_pixel_depth);
-#elif LL_SDL
-        new_window = new LLWindowSDL(callbacks,
-            title, x, y, width, height, flags,
-            fullscreen, clearBg, enable_vsync, use_gl, ignore_pixel_depth, fsaa_samples);
-#elif LL_WINDOWS
-        new_window = new LLWindowWin32(callbacks,
-            title, name, x, y, width, height, flags,
-            fullscreen, clearBg, enable_vsync, use_gl, ignore_pixel_depth, fsaa_samples, max_cores, max_vram, max_gl_version);
-#elif LL_DARWIN
-<<<<<<< HEAD
-		new_window = new LLWindowMacOSX(callbacks,
-			title, name, x, y, width, height, flags, 
-			fullscreen, clearBg, enable_vsync, use_gl, ignore_pixel_depth, fsaa_samples, max_vram);
-#endif
-	}
-	else
-	{
-		new_window = new LLWindowHeadless(callbacks,
-			title, name, x, y, width, height, flags, 
-			fullscreen, clearBg, enable_vsync, use_gl, ignore_pixel_depth);
-	}
-
-	if (false == new_window->isValid())
-	{
-		delete new_window;
-		LL_WARNS() << "LLWindowManager::create() : Error creating window." << LL_ENDL;
-		return NULL;
-	}
-	sWindowList.insert(new_window);
-	return new_window;
-=======
-        new_window = new LLWindowMacOSX(callbacks,
-            title, name, x, y, width, height, flags,
-            fullscreen, clearBg, enable_vsync, use_gl, ignore_pixel_depth, fsaa_samples);
-#endif
-    }
-    else
-    {
-        new_window = new LLWindowHeadless(callbacks,
-            title, name, x, y, width, height, flags,
-            fullscreen, clearBg, enable_vsync, use_gl, ignore_pixel_depth);
-    }
-
-    if (FALSE == new_window->isValid())
-    {
-        delete new_window;
-        LL_WARNS() << "LLWindowManager::create() : Error creating window." << LL_ENDL;
-        return NULL;
-    }
-    sWindowList.insert(new_window);
-    return new_window;
->>>>>>> e1623bb2
-}
-
-bool LLWindowManager::destroyWindow(LLWindow* window)
-{
-<<<<<<< HEAD
-	if (sWindowList.find(window) == sWindowList.end())
-	{
-		LL_ERRS() << "LLWindowManager::destroyWindow() : Window pointer not valid, this window doesn't exist!" 
-			<< LL_ENDL;
-		return false;
-	}
-=======
-    if (sWindowList.find(window) == sWindowList.end())
-    {
-        LL_ERRS() << "LLWindowManager::destroyWindow() : Window pointer not valid, this window doesn't exist!"
-            << LL_ENDL;
-        return FALSE;
-    }
->>>>>>> e1623bb2
-
-    window->close();
-
-    sWindowList.erase(window);
-
-    delete window;
-
-<<<<<<< HEAD
-	return true;
-=======
-    return TRUE;
->>>>>>> e1623bb2
-}
-
-bool LLWindowManager::isWindowValid(LLWindow *window)
-{
-    return sWindowList.find(window) != sWindowList.end();
-}
-
-//coordinate conversion utility funcs that forward to llwindow
-LLCoordCommon LL_COORD_TYPE_WINDOW::convertToCommon() const
-{
-    const LLCoordWindow& self = LLCoordWindow::getTypedCoords(*this);
-
-    LLCoordGL out;
-    LLWindow::instance_snapshot().begin()->convertCoords(self, &out);
-    return out.convert();
-}
-
-void LL_COORD_TYPE_WINDOW::convertFromCommon(const LLCoordCommon& from)
-{
-    LLCoordWindow& self = LLCoordWindow::getTypedCoords(*this);
-
-    LLCoordGL from_gl(from);
-    LLWindow::instance_snapshot().begin()->convertCoords(from_gl, &self);
-}
-
-LLCoordCommon LL_COORD_TYPE_SCREEN::convertToCommon() const
-{
-    const LLCoordScreen& self = LLCoordScreen::getTypedCoords(*this);
-
-    LLCoordGL out;
-    LLWindow::instance_snapshot().begin()->convertCoords(self, &out);
-    return out.convert();
-}
-
-void LL_COORD_TYPE_SCREEN::convertFromCommon(const LLCoordCommon& from)
-{
-    LLCoordScreen& self = LLCoordScreen::getTypedCoords(*this);
-
-    LLCoordGL from_gl(from);
-    LLWindow::instance_snapshot().begin()->convertCoords(from_gl, &self);
-}+/**
+ * @file llwindow.cpp
+ * @brief Basic graphical window class
+ *
+ * $LicenseInfo:firstyear=2001&license=viewerlgpl$
+ * Second Life Viewer Source Code
+ * Copyright (C) 2010, Linden Research, Inc.
+ *
+ * This library is free software; you can redistribute it and/or
+ * modify it under the terms of the GNU Lesser General Public
+ * License as published by the Free Software Foundation;
+ * version 2.1 of the License only.
+ *
+ * This library is distributed in the hope that it will be useful,
+ * but WITHOUT ANY WARRANTY; without even the implied warranty of
+ * MERCHANTABILITY or FITNESS FOR A PARTICULAR PURPOSE.  See the GNU
+ * Lesser General Public License for more details.
+ *
+ * You should have received a copy of the GNU Lesser General Public
+ * License along with this library; if not, write to the Free Software
+ * Foundation, Inc., 51 Franklin Street, Fifth Floor, Boston, MA  02110-1301  USA
+ *
+ * Linden Research, Inc., 945 Battery Street, San Francisco, CA  94111  USA
+ * $/LicenseInfo$
+ */
+
+#include "linden_common.h"
+#include "llwindowheadless.h"
+
+#if LL_MESA_HEADLESS
+#include "llwindowmesaheadless.h"
+#elif LL_SDL
+#include "llwindowsdl.h"
+#elif LL_WINDOWS
+#include "llwindowwin32.h"
+#elif LL_DARWIN
+#include "llwindowmacosx.h"
+#endif
+
+#include "llerror.h"
+#include "llkeyboard.h"
+#include "llwindowcallbacks.h"
+
+
+//
+// Globals
+//
+LLSplashScreen *gSplashScreenp = NULL;
+bool gDebugClicks = false;
+bool gDebugWindowProc = false;
+
+const S32 gURLProtocolWhitelistCount = 5;
+const std::string gURLProtocolWhitelist[] = { "secondlife:", "http:", "https:", "data:", "mailto:" };
+
+// CP: added a handler list - this is what's used to open the protocol and is based on registry entry
+//     only meaningful difference currently is that file: protocols are opened using http:
+//     since no protocol handler exists in registry for file:
+//     Important - these lists should match - protocol to handler
+// Maestro: This list isn't referenced anywhere that I could find
+//const std::string gURLProtocolWhitelistHandler[] = { "http", "http", "https" };
+
+
+S32 OSMessageBox(const std::string& text, const std::string& caption, U32 type)
+{
+    // Properly hide the splash screen when displaying the message box
+    bool was_visible = false;
+    if (LLSplashScreen::isVisible())
+    {
+        was_visible = true;
+        LLSplashScreen::hide();
+    }
+
+    S32 result = 0;
+#if LL_MESA_HEADLESS // !!! *FIX: (?)
+    LL_WARNS() << "OSMessageBox: " << text << LL_ENDL;
+    return OSBTN_OK;
+#elif LL_WINDOWS
+    result = OSMessageBoxWin32(text, caption, type);
+#elif LL_DARWIN
+    result = OSMessageBoxMacOSX(text, caption, type);
+#elif LL_SDL
+    result = OSMessageBoxSDL(text, caption, type);
+#else
+#error("OSMessageBox not implemented for this platform!")
+#endif
+
+    if (was_visible)
+    {
+        LLSplashScreen::show();
+    }
+
+    return result;
+}
+
+
+//
+// LLWindow
+//
+
+LLWindow::LLWindow(LLWindowCallbacks* callbacks, bool fullscreen, U32 flags)
+    : mCallbacks(callbacks),
+      mPostQuit(true),
+      mFullscreen(fullscreen),
+      mFullscreenWidth(0),
+      mFullscreenHeight(0),
+      mFullscreenBits(0),
+      mFullscreenRefresh(0),
+      mSupportedResolutions(NULL),
+      mNumSupportedResolutions(0),
+      mCurrentCursor(UI_CURSOR_ARROW),
+      mNextCursor(UI_CURSOR_ARROW),
+      mCursorHidden(false),
+      mBusyCount(0),
+      mIsMouseClipping(false),
+      mMinWindowWidth(0),
+      mMinWindowHeight(0),
+      mSwapMethod(SWAP_METHOD_UNDEFINED),
+      mHideCursorPermanent(false),
+      mFlags(flags),
+      mHighSurrogate(0),
+      mRefreshRate(0)
+{
+}
+
+LLWindow::~LLWindow()
+{
+}
+
+//virtual
+bool LLWindow::isValid()
+{
+    return true;
+}
+
+//virtual
+bool LLWindow::canDelete()
+{
+    return true;
+}
+
+//virtual
+void LLWindow::setTitle(const std::string title)
+{
+    // the action happens in the platform specific impl
+}
+
+// virtual
+void LLWindow::incBusyCount()
+{
+    ++mBusyCount;
+}
+
+// virtual
+void LLWindow::decBusyCount()
+{
+    if (mBusyCount > 0)
+    {
+        --mBusyCount;
+    }
+}
+
+//virtual
+void LLWindow::resetBusyCount()
+{
+    mBusyCount = 0;
+}
+
+//virtual
+S32 LLWindow::getBusyCount() const
+{
+    return mBusyCount;
+}
+
+//virtual
+ECursorType LLWindow::getCursor() const
+{
+    return mCurrentCursor;
+}
+
+//virtual
+bool LLWindow::dialogColorPicker(F32 *r, F32 *g, F32 *b)
+{
+    return false;
+}
+
+void *LLWindow::getMediaWindow()
+{
+    // Default to returning the platform window.
+    return getPlatformWindow();
+}
+
+bool LLWindow::setSize(LLCoordScreen size)
+{
+    if (!getMaximized())
+    {
+        size.mX = llmax(size.mX, mMinWindowWidth);
+        size.mY = llmax(size.mY, mMinWindowHeight);
+    }
+    return setSizeImpl(size);
+}
+
+bool LLWindow::setSize(LLCoordWindow size)
+{
+    //HACK: we are inconsistently using minimum window dimensions
+    // in this case, we are constraining the inner "client" rect and other times
+    // we constrain the outer "window" rect
+    // There doesn't seem to be a good way to do this consistently without a bunch of platform
+    // specific code
+    if (!getMaximized())
+    {
+        size.mX = llmax(size.mX, mMinWindowWidth);
+        size.mY = llmax(size.mY, mMinWindowHeight);
+    }
+    return setSizeImpl(size);
+}
+
+
+// virtual
+void LLWindow::setMinSize(U32 min_width, U32 min_height, bool enforce_immediately)
+{
+    mMinWindowWidth = min_width;
+    mMinWindowHeight = min_height;
+
+    if (enforce_immediately)
+    {
+        LLCoordScreen cur_size;
+        if (!getMaximized() && getSize(&cur_size))
+        {
+            if (cur_size.mX < mMinWindowWidth || cur_size.mY < mMinWindowHeight)
+            {
+                setSizeImpl(LLCoordScreen(llmin(cur_size.mX, mMinWindowWidth), llmin(cur_size.mY, mMinWindowHeight)));
+            }
+        }
+    }
+}
+
+//virtual
+void LLWindow::processMiscNativeEvents()
+{
+    // do nothing unless subclassed
+}
+
+//virtual
+bool LLWindow::isPrimaryTextAvailable()
+{
+    return false; // no
+}
+//virtual
+bool LLWindow::pasteTextFromPrimary(LLWString &dst)
+{
+    return false; // fail
+}
+// virtual
+bool LLWindow::copyTextToPrimary(const LLWString &src)
+{
+    return false; // fail
+}
+
+// static
+std::vector<std::string> LLWindow::getDynamicFallbackFontList()
+{
+#if LL_WINDOWS
+    return LLWindowWin32::getDynamicFallbackFontList();
+#elif LL_DARWIN
+    return LLWindowMacOSX::getDynamicFallbackFontList();
+#elif LL_SDL
+    return LLWindowSDL::getDynamicFallbackFontList();
+#else
+    return std::vector<std::string>();
+#endif
+}
+
+// static
+std::vector<std::string> LLWindow::getDisplaysResolutionList()
+{
+#if LL_WINDOWS
+    return LLWindowWin32::getDisplaysResolutionList();
+#elif LL_DARWIN
+    return LLWindowMacOSX::getDisplaysResolutionList();
+#else
+    return std::vector<std::string>();
+#endif
+}
+
+#define UTF16_IS_HIGH_SURROGATE(U) ((U16)((U) - 0xD800) < 0x0400)
+#define UTF16_IS_LOW_SURROGATE(U)  ((U16)((U) - 0xDC00) < 0x0400)
+#define UTF16_SURROGATE_PAIR_TO_UTF32(H,L) (((H) << 10) + (L) - (0xD800 << 10) - 0xDC00 + 0x00010000)
+
+void LLWindow::handleUnicodeUTF16(U16 utf16, MASK mask)
+{
+    // Note that we could discard unpaired surrogates, but I'm
+    // following the Unicode Consortium's recommendation here;
+    // that is, to preserve those unpaired surrogates in UTF-32
+    // values.  _To_preserve_ means to pass to the callback in our
+    // context.
+
+    if (mHighSurrogate == 0)
+    {
+        if (UTF16_IS_HIGH_SURROGATE(utf16))
+        {
+            mHighSurrogate = utf16;
+        }
+        else
+        {
+            mCallbacks->handleUnicodeChar(utf16, mask);
+        }
+    }
+    else
+    {
+        if (UTF16_IS_LOW_SURROGATE(utf16))
+        {
+            /* A legal surrogate pair.  */
+            mCallbacks->handleUnicodeChar(UTF16_SURROGATE_PAIR_TO_UTF32(mHighSurrogate, utf16), mask);
+            mHighSurrogate = 0;
+        }
+        else if (UTF16_IS_HIGH_SURROGATE(utf16))
+        {
+            /* Two consecutive high surrogates.  */
+            mCallbacks->handleUnicodeChar(mHighSurrogate, mask);
+            mHighSurrogate = utf16;
+        }
+        else
+        {
+            /* A non-low-surrogate preceeded by a high surrogate. */
+            mCallbacks->handleUnicodeChar(mHighSurrogate, mask);
+            mHighSurrogate = 0;
+            mCallbacks->handleUnicodeChar(utf16, mask);
+        }
+    }
+}
+
+//
+// LLSplashScreen
+//
+
+// static
+bool LLSplashScreen::isVisible()
+{
+    return gSplashScreenp;
+}
+
+// static
+LLSplashScreen *LLSplashScreen::create()
+{
+#if LL_MESA_HEADLESS || LL_SDL  // !!! *FIX: (?)
+    return 0;
+#elif LL_WINDOWS
+    return new LLSplashScreenWin32;
+#elif LL_DARWIN
+    return new LLSplashScreenMacOSX;
+#else
+#error("LLSplashScreen not implemented on this platform!")
+#endif
+}
+
+
+//static
+void LLSplashScreen::show()
+{
+    if (!gSplashScreenp)
+    {
+#if LL_WINDOWS && !LL_MESA_HEADLESS
+        gSplashScreenp = new LLSplashScreenWin32;
+#elif LL_DARWIN
+        gSplashScreenp = new LLSplashScreenMacOSX;
+#endif
+        if (gSplashScreenp)
+        {
+            gSplashScreenp->showImpl();
+        }
+    }
+}
+
+//static
+void LLSplashScreen::update(const std::string& str)
+{
+    LLSplashScreen::show();
+    if (gSplashScreenp)
+    {
+        gSplashScreenp->updateImpl(str);
+    }
+}
+
+//static
+void LLSplashScreen::hide()
+{
+    if (gSplashScreenp)
+    {
+        gSplashScreenp->hideImpl();
+    }
+    delete gSplashScreenp;
+    gSplashScreenp = NULL;
+}
+
+//
+// LLWindowManager
+//
+
+// TODO: replace with std::set
+static std::set<LLWindow*> sWindowList;
+
+LLWindow* LLWindowManager::createWindow(
+    LLWindowCallbacks* callbacks,
+    const std::string& title, const std::string& name, S32 x, S32 y, S32 width, S32 height, U32 flags,
+    bool fullscreen,
+    bool clearBg,
+    bool enable_vsync,
+    bool use_gl,
+    bool ignore_pixel_depth,
+    U32 fsaa_samples,
+    U32 max_cores,
+    U32 max_vram,
+    F32 max_gl_version)
+{
+    LLWindow* new_window;
+
+    if (use_gl)
+    {
+#if LL_MESA_HEADLESS
+        new_window = new LLWindowMesaHeadless(callbacks,
+            title, name, x, y, width, height, flags,
+            fullscreen, clearBg, enable_vsync, use_gl, ignore_pixel_depth);
+#elif LL_SDL
+        new_window = new LLWindowSDL(callbacks,
+            title, x, y, width, height, flags,
+            fullscreen, clearBg, enable_vsync, use_gl, ignore_pixel_depth, fsaa_samples);
+#elif LL_WINDOWS
+        new_window = new LLWindowWin32(callbacks,
+            title, name, x, y, width, height, flags,
+            fullscreen, clearBg, enable_vsync, use_gl, ignore_pixel_depth, fsaa_samples, max_cores, max_vram, max_gl_version);
+#elif LL_DARWIN
+        new_window = new LLWindowMacOSX(callbacks,
+            title, name, x, y, width, height, flags,
+            fullscreen, clearBg, enable_vsync, use_gl, ignore_pixel_depth, fsaa_samples, max_vram);
+#endif
+    }
+    else
+    {
+        new_window = new LLWindowHeadless(callbacks,
+            title, name, x, y, width, height, flags,
+            fullscreen, clearBg, enable_vsync, use_gl, ignore_pixel_depth);
+    }
+
+    if (false == new_window->isValid())
+    {
+        delete new_window;
+        LL_WARNS() << "LLWindowManager::create() : Error creating window." << LL_ENDL;
+        return NULL;
+    }
+    sWindowList.insert(new_window);
+    return new_window;
+}
+
+bool LLWindowManager::destroyWindow(LLWindow* window)
+{
+    if (sWindowList.find(window) == sWindowList.end())
+    {
+        LL_ERRS() << "LLWindowManager::destroyWindow() : Window pointer not valid, this window doesn't exist!"
+            << LL_ENDL;
+        return false;
+    }
+
+    window->close();
+
+    sWindowList.erase(window);
+
+    delete window;
+
+    return true;
+}
+
+bool LLWindowManager::isWindowValid(LLWindow *window)
+{
+    return sWindowList.find(window) != sWindowList.end();
+}
+
+//coordinate conversion utility funcs that forward to llwindow
+LLCoordCommon LL_COORD_TYPE_WINDOW::convertToCommon() const
+{
+    const LLCoordWindow& self = LLCoordWindow::getTypedCoords(*this);
+
+    LLCoordGL out;
+    LLWindow::instance_snapshot().begin()->convertCoords(self, &out);
+    return out.convert();
+}
+
+void LL_COORD_TYPE_WINDOW::convertFromCommon(const LLCoordCommon& from)
+{
+    LLCoordWindow& self = LLCoordWindow::getTypedCoords(*this);
+
+    LLCoordGL from_gl(from);
+    LLWindow::instance_snapshot().begin()->convertCoords(from_gl, &self);
+}
+
+LLCoordCommon LL_COORD_TYPE_SCREEN::convertToCommon() const
+{
+    const LLCoordScreen& self = LLCoordScreen::getTypedCoords(*this);
+
+    LLCoordGL out;
+    LLWindow::instance_snapshot().begin()->convertCoords(self, &out);
+    return out.convert();
+}
+
+void LL_COORD_TYPE_SCREEN::convertFromCommon(const LLCoordCommon& from)
+{
+    LLCoordScreen& self = LLCoordScreen::getTypedCoords(*this);
+
+    LLCoordGL from_gl(from);
+    LLWindow::instance_snapshot().begin()->convertCoords(from_gl, &self);
+}