/**
 * @file llvovolume.cpp
 * @brief LLVOVolume class implementation
 *
 * $LicenseInfo:firstyear=2001&license=viewerlgpl$
 * Second Life Viewer Source Code
 * Copyright (C) 2010, Linden Research, Inc.
 *
 * This library is free software; you can redistribute it and/or
 * modify it under the terms of the GNU Lesser General Public
 * License as published by the Free Software Foundation;
 * version 2.1 of the License only.
 *
 * This library is distributed in the hope that it will be useful,
 * but WITHOUT ANY WARRANTY; without even the implied warranty of
 * MERCHANTABILITY or FITNESS FOR A PARTICULAR PURPOSE.  See the GNU
 * Lesser General Public License for more details.
 *
 * You should have received a copy of the GNU Lesser General Public
 * License along with this library; if not, write to the Free Software
 * Foundation, Inc., 51 Franklin Street, Fifth Floor, Boston, MA  02110-1301  USA
 *
 * Linden Research, Inc., 945 Battery Street, San Francisco, CA  94111  USA
 * $/LicenseInfo$
 */

// A "volume" is a box, cylinder, sphere, or other primitive shape.

#include "llviewerprecompiledheaders.h"

#include "llvovolume.h"

#include <sstream>

#include "llviewercontrol.h"
#include "lldir.h"
#include "llflexibleobject.h"
#include "llfloatertools.h"
#include "llmaterialid.h"
#include "llmaterialtable.h"
#include "llprimitive.h"
#include "llvolume.h"
#include "llvolumeoctree.h"
#include "llvolumemgr.h"
#include "llvolumemessage.h"
#include "material_codes.h"
#include "message.h"
#include "llpluginclassmedia.h" // for code in the mediaEvent handler
#include "object_flags.h"
#include "lldrawable.h"
#include "lldrawpoolavatar.h"
#include "lldrawpoolbump.h"
#include "llface.h"
#include "llspatialpartition.h"
#include "llhudmanager.h"
#include "llflexibleobject.h"
#include "llskinningutil.h"
#include "llsky.h"
#include "lltexturefetch.h"
#include "llvector4a.h"
#include "llviewercamera.h"
#include "llviewertexturelist.h"
#include "llviewerobjectlist.h"
#include "llviewerregion.h"
#include "llviewertextureanim.h"
#include "llworld.h"
#include "llselectmgr.h"
#include "pipeline.h"
#include "llsdutil.h"
#include "llmatrix4a.h"
#include "llmediaentry.h"
#include "llmediadataclient.h"
#include "llmeshrepository.h"
#include "llnotifications.h"
#include "llnotificationsutil.h"
#include "llagent.h"
#include "llviewermediafocus.h"
#include "lldatapacker.h"
#include "llviewershadermgr.h"
#include "llvoavatar.h"
#include "llcontrolavatar.h"
#include "llvoavatarself.h"
#include "llvocache.h"
#include "llmaterialmgr.h"
#include "llanimationstates.h"
#include "llinventorytype.h"
#include "llviewerinventory.h"
#include "llsculptidsize.h"
#include "llavatarappearancedefines.h"
#include "llgltfmateriallist.h"
#include "gltfscenemanager.h"

const F32 FORCE_SIMPLE_RENDER_AREA = 512.f;
const F32 FORCE_CULL_AREA = 8.f;
U32 JOINT_COUNT_REQUIRED_FOR_FULLRIG = 1;

bool gAnimateTextures = true;

F32 LLVOVolume::sLODFactor = 1.f;
F32 LLVOVolume::sLODSlopDistanceFactor = 0.5f; //Changing this to zero, effectively disables the LOD transition slop
F32 LLVOVolume::sDistanceFactor = 1.0f;
S32 LLVOVolume::sNumLODChanges = 0;
S32 LLVOVolume::mRenderComplexity_last = 0;
S32 LLVOVolume::mRenderComplexity_current = 0;
LLPointer<LLObjectMediaDataClient> LLVOVolume::sObjectMediaClient = NULL;
LLPointer<LLObjectMediaNavigateClient> LLVOVolume::sObjectMediaNavigateClient = NULL;

extern bool gCubeSnapshot;

// Implementation class of LLMediaDataClientObject.  See llmediadataclient.h
class LLMediaDataClientObjectImpl : public LLMediaDataClientObject
{
public:
    LLMediaDataClientObjectImpl(LLVOVolume *obj, bool isNew) : mObject(obj), mNew(isNew)
    {
        mObject->addMDCImpl();
    }
    ~LLMediaDataClientObjectImpl()
    {
        mObject->removeMDCImpl();
    }

    virtual U8 getMediaDataCount() const
        { return mObject->getNumTEs(); }

    virtual LLSD getMediaDataLLSD(U8 index) const
        {
            LLSD result;
            LLTextureEntry *te = mObject->getTE(index);
            if (NULL != te)
            {
                llassert((te->getMediaData() != NULL) == te->hasMedia());
                if (te->getMediaData() != NULL)
                {
                    result = te->getMediaData()->asLLSD();
                    // XXX HACK: workaround bug in asLLSD() where whitelist is not set properly
                    // See DEV-41949
                    if (!result.has(LLMediaEntry::WHITELIST_KEY))
                    {
                        result[LLMediaEntry::WHITELIST_KEY] = LLSD::emptyArray();
                    }
                }
            }
            return result;
        }
    virtual bool isCurrentMediaUrl(U8 index, const std::string &url) const
        {
            LLTextureEntry *te = mObject->getTE(index);
            if (te)
            {
                if (te->getMediaData())
                {
                    return (te->getMediaData()->getCurrentURL() == url);
                }
            }
            return url.empty();
        }

    virtual LLUUID getID() const
        { return mObject->getID(); }

    virtual void mediaNavigateBounceBack(U8 index)
        { mObject->mediaNavigateBounceBack(index); }

    virtual bool hasMedia() const
        { return mObject->hasMedia(); }

    virtual void updateObjectMediaData(LLSD const &data, const std::string &version_string)
        { mObject->updateObjectMediaData(data, version_string); }

    virtual F64 getMediaInterest() const
        {
            F64 interest = mObject->getTotalMediaInterest();
            if (interest < (F64)0.0)
            {
                // media interest not valid yet, try pixel area
                interest = mObject->getPixelArea();
                // HACK: force recalculation of pixel area if interest is the "magic default" of 1024.
                if (interest == 1024.f)
                {
                    const_cast<LLVOVolume*>(static_cast<LLVOVolume*>(mObject))->setPixelAreaAndAngle(gAgent);
                    interest = mObject->getPixelArea();
                }
            }
            return interest;
        }

    virtual bool isInterestingEnough() const
        {
            return LLViewerMedia::getInstance()->isInterestingEnough(mObject, getMediaInterest());
        }

    virtual std::string getCapabilityUrl(const std::string &name) const
        { return mObject->getRegion()->getCapability(name); }

    virtual bool isDead() const
        { return mObject->isDead(); }

    virtual U32 getMediaVersion() const
        { return LLTextureEntry::getVersionFromMediaVersionString(mObject->getMediaURL()); }

    virtual bool isNew() const
        { return mNew; }

private:
    LLPointer<LLVOVolume> mObject;
    bool mNew;
};


LLVOVolume::LLVOVolume(const LLUUID &id, const LLPCode pcode, LLViewerRegion *regionp)
    : LLViewerObject(id, pcode, regionp),
      mVolumeImpl(NULL)
{
    mTexAnimMode = 0;
    mRelativeXform.setIdentity();
    mRelativeXformInvTrans.setIdentity();

    mFaceMappingChanged = false;
    mLOD = MIN_LOD;
    mLODDistance = 0.0f;
    mLODAdjustedDistance = 0.0f;
    mLODRadius = 0.0f;
    mTextureAnimp = NULL;
    mVolumeChanged = false;
    mVObjRadius = LLVector3(1,1,0.5f).length();
    mNumFaces = 0;
    mLODChanged = false;
    mSculptChanged = false;
    mColorChanged = false;
    mSpotLightPriority = 0.f;

    mSkinInfoUnavaliable = false;
    mSkinInfo = NULL;

    mMediaImplList.resize(getNumTEs());
    mLastFetchedMediaVersion = -1;
    mServerDrawableUpdateCount = 0;
    memset(&mIndexInTex, 0, sizeof(S32) * LLRender::NUM_VOLUME_TEXTURE_CHANNELS);
    mMDCImplCount = 0;
    mLastRiggingInfoLOD = -1;
    mResetDebugText = false;
}

LLVOVolume::~LLVOVolume()
{
    LL_PROFILE_ZONE_SCOPED;
    delete mTextureAnimp;
    mTextureAnimp = NULL;
    delete mVolumeImpl;
    mVolumeImpl = NULL;

    unregisterOldMeshAndSkin();

    if(!mMediaImplList.empty())
    {
        LL_PROFILE_ZONE_NAMED_CATEGORY_MEDIA("delete volume media list");

        for(U32 i = 0 ; i < mMediaImplList.size() ; i++)
        {
            if(mMediaImplList[i].notNull())
            {
                mMediaImplList[i]->removeObject(this) ;
            }
        }
    }
}

void LLVOVolume::markDead()
{
    if (!mDead)
    {
        LL_PROFILE_ZONE_SCOPED;
        if (getVolume())
        {
            LLSculptIDSize::instance().rem(getVolume()->getParams().getSculptID());
        }

        if(getMDCImplCount() > 0)
        {
            LLMediaDataClientObject::ptr_t obj = new LLMediaDataClientObjectImpl(const_cast<LLVOVolume*>(this), false);
            if (sObjectMediaClient) sObjectMediaClient->removeFromQueue(obj);
            if (sObjectMediaNavigateClient) sObjectMediaNavigateClient->removeFromQueue(obj);
        }

        // Detach all media impls from this object
        for(U32 i = 0 ; i < mMediaImplList.size() ; i++)
        {
            removeMediaImpl(i);
        }

        if (mSculptTexture.notNull())
        {
            mSculptTexture->removeVolume(LLRender::SCULPT_TEX, this);
        }

        if (mLightTexture.notNull())
        {
            mLightTexture->removeVolume(LLRender::LIGHT_TEX, this);
        }

        if (mIsHeroProbe)
        {
            gPipeline.mHeroProbeManager.unregisterViewerObject(this);
        }
    }

    LLViewerObject::markDead();
}


// static
void LLVOVolume::initClass()
{
    // gSavedSettings better be around
    if (gSavedSettings.getBOOL("PrimMediaMasterEnabled"))
    {
        const F32 queue_timer_delay = gSavedSettings.getF32("PrimMediaRequestQueueDelay");
        const F32 retry_timer_delay = gSavedSettings.getF32("PrimMediaRetryTimerDelay");
        const U32 max_retries = gSavedSettings.getU32("PrimMediaMaxRetries");
        const U32 max_sorted_queue_size = gSavedSettings.getU32("PrimMediaMaxSortedQueueSize");
        const U32 max_round_robin_queue_size = gSavedSettings.getU32("PrimMediaMaxRoundRobinQueueSize");
        sObjectMediaClient = new LLObjectMediaDataClient(queue_timer_delay, retry_timer_delay, max_retries,
                                                         max_sorted_queue_size, max_round_robin_queue_size);
        sObjectMediaNavigateClient = new LLObjectMediaNavigateClient(queue_timer_delay, retry_timer_delay,
                                                                     max_retries, max_sorted_queue_size, max_round_robin_queue_size);
    }
}

// static
void LLVOVolume::cleanupClass()
{
    sObjectMediaClient = NULL;
    sObjectMediaNavigateClient = NULL;
}

U32 LLVOVolume::processUpdateMessage(LLMessageSystem *mesgsys,
                                          void **user_data,
                                          U32 block_num, EObjectUpdateType update_type,
                                          LLDataPacker *dp)
{

    LLColor4U color;
    const S32 teDirtyBits = (TEM_CHANGE_TEXTURE|TEM_CHANGE_COLOR|TEM_CHANGE_MEDIA);
    const bool previously_volume_changed = mVolumeChanged;
    const bool previously_face_mapping_changed = mFaceMappingChanged;
    const bool previously_color_changed = mColorChanged;

    // Do base class updates...
    U32 retval = LLViewerObject::processUpdateMessage(mesgsys, user_data, block_num, update_type, dp);

    LLUUID sculpt_id;
    U8 sculpt_type = 0;
    if (isSculpted())
    {
        LLSculptParams *sculpt_params = (LLSculptParams *)getParameterEntry(LLNetworkData::PARAMS_SCULPT);
        sculpt_id = sculpt_params->getSculptTexture();
        sculpt_type = sculpt_params->getSculptType();

        LL_DEBUGS("ObjectUpdate") << "uuid " << mID << " set sculpt_id " << sculpt_id << LL_ENDL;
    }

    if (!dp)
    {
        if (update_type == OUT_FULL)
        {
            ////////////////////////////////
            //
            // Unpack texture animation data
            //
            //

            if (mesgsys->getSizeFast(_PREHASH_ObjectData, block_num, _PREHASH_TextureAnim))
            {
                if (!mTextureAnimp)
                {
                    mTextureAnimp = new LLViewerTextureAnim(this);
                }
                else
                {
                    if (!(mTextureAnimp->mMode & LLTextureAnim::SMOOTH))
                    {
                        mTextureAnimp->reset();
                    }
                }
                mTexAnimMode = 0;

                mTextureAnimp->unpackTAMessage(mesgsys, block_num);
            }
            else
            {
                if (mTextureAnimp)
                {
                    delete mTextureAnimp;
                    mTextureAnimp = NULL;

                    for (S32 i = 0; i < getNumTEs(); i++)
                    {
                        LLFace* facep = mDrawable->getFace(i);
                        if (facep && facep->mTextureMatrix)
                        {
                            // delete or reset
                            delete facep->mTextureMatrix;
                            facep->mTextureMatrix = NULL;
                        }
                    }

                    gPipeline.markTextured(mDrawable);
                    mFaceMappingChanged = true;
                    mTexAnimMode = 0;
                }
            }

            // Unpack volume data
            LLVolumeParams volume_params;
            LLVolumeMessage::unpackVolumeParams(&volume_params, mesgsys, _PREHASH_ObjectData, block_num);
            volume_params.setSculptID(sculpt_id, sculpt_type);

            if (setVolume(volume_params, 0))
            {
                markForUpdate();
            }
        }

        // Sigh, this needs to be done AFTER the volume is set as well, otherwise bad stuff happens...
        ////////////////////////////
        //
        // Unpack texture entry data
        //

        S32 result = unpackTEMessage(mesgsys, _PREHASH_ObjectData, (S32) block_num);

        if (result & TEM_CHANGE_MEDIA)
        {
            retval |= MEDIA_FLAGS_CHANGED;
        }
    }
    else
    {
        if (update_type != OUT_TERSE_IMPROVED)
        {
            LLVolumeParams volume_params;
            bool res = LLVolumeMessage::unpackVolumeParams(&volume_params, *dp);
            if (!res)
            {
                LL_WARNS() << "Bogus volume parameters in object " << getID() << LL_ENDL;
                LL_WARNS() << getRegion()->getOriginGlobal() << LL_ENDL;
            }

            volume_params.setSculptID(sculpt_id, sculpt_type);

            if (setVolume(volume_params, 0))
            {
                markForUpdate();
            }
            S32 res2 = unpackTEMessage(*dp);
            if (TEM_INVALID == res2)
            {
                // There's something bogus in the data that we're unpacking.
                dp->dumpBufferToLog();
                LL_WARNS() << "Flushing cache files" << LL_ENDL;

                if(LLVOCache::instanceExists() && getRegion())
                {
                    LLVOCache::getInstance()->removeEntry(getRegion()->getHandle()) ;
                }

                LL_WARNS() << "Bogus TE data in " << getID() << LL_ENDL;
            }
            else
            {
                if (res2 & TEM_CHANGE_MEDIA)
                {
                    retval |= MEDIA_FLAGS_CHANGED;
                }
            }

            U32 value = dp->getPassFlags();

            if (value & 0x40)
            {
                if (!mTextureAnimp)
                {
                    mTextureAnimp = new LLViewerTextureAnim(this);
                }
                else
                {
                    if (!(mTextureAnimp->mMode & LLTextureAnim::SMOOTH))
                    {
                        mTextureAnimp->reset();
                    }
                }
                mTexAnimMode = 0;
                mTextureAnimp->unpackTAMessage(*dp);
            }
            else if (mTextureAnimp)
            {
                delete mTextureAnimp;
                mTextureAnimp = NULL;

                for (S32 i = 0; i < getNumTEs(); i++)
                {
                    LLFace* facep = mDrawable->getFace(i);
                    if (facep && facep->mTextureMatrix)
                    {
                        // delete or reset
                        delete facep->mTextureMatrix;
                        facep->mTextureMatrix = NULL;
                    }
                }

                gPipeline.markTextured(mDrawable);
                mFaceMappingChanged = true;
                mTexAnimMode = 0;
            }

            if (value & 0x400)
            { //particle system (new)
                unpackParticleSource(*dp, mOwnerID, false);
            }
        }
        else
        {
            S32 texture_length = mesgsys->getSizeFast(_PREHASH_ObjectData, block_num, _PREHASH_TextureEntry);
            if (texture_length)
            {
                U8                          tdpbuffer[1024];
                LLDataPackerBinaryBuffer    tdp(tdpbuffer, 1024);
                mesgsys->getBinaryDataFast(_PREHASH_ObjectData, _PREHASH_TextureEntry, tdpbuffer, 0, block_num, 1024);
                S32 result = unpackTEMessage(tdp);
                if (result & teDirtyBits)
                {
                    if (mDrawable)
                    { //on the fly TE updates break batches, isolate in octree
                        shrinkWrap();
                    }
                }
                if (result & TEM_CHANGE_MEDIA)
                {
                    retval |= MEDIA_FLAGS_CHANGED;
                }
            }
        }
    }
    if (retval & (MEDIA_URL_REMOVED | MEDIA_URL_ADDED | MEDIA_URL_UPDATED | MEDIA_FLAGS_CHANGED))
    {
        // If only the media URL changed, and it isn't a media version URL,
        // ignore it
        if ( ! ( retval & (MEDIA_URL_ADDED | MEDIA_URL_UPDATED) &&
                 mMedia && ! mMedia->mMediaURL.empty() &&
                 ! LLTextureEntry::isMediaVersionString(mMedia->mMediaURL) ) )
        {
            // If the media changed at all, request new media data
            LL_DEBUGS("MediaOnAPrim") << "Media update: " << getID() << ": retval=" << retval << " Media URL: " <<
                ((mMedia) ?  mMedia->mMediaURL : std::string("")) << LL_ENDL;
            requestMediaDataUpdate(retval & MEDIA_FLAGS_CHANGED);
        }
        else {
            LL_INFOS("MediaOnAPrim") << "Ignoring media update for: " << getID() << " Media URL: " <<
                ((mMedia) ?  mMedia->mMediaURL : std::string("")) << LL_ENDL;
        }
    }
    // ...and clean up any media impls
    cleanUpMediaImpls();

    if ((
            (mVolumeChanged && !previously_volume_changed) ||
            (mFaceMappingChanged && !previously_face_mapping_changed) ||
            (mColorChanged && !previously_color_changed)
        )
        && !mLODChanged) {
        onDrawableUpdateFromServer();
    }

    return retval;
}

// Called when a volume, material, etc is updated by the server, possibly by a
// script. If this occurs too often for this object, mark it as active so that
// it doesn't disrupt the octree/render batches, thereby potentially causing a
// big performance penalty.
void LLVOVolume::onDrawableUpdateFromServer()
{
    constexpr U32 UPDATES_UNTIL_ACTIVE = 8;
    ++mServerDrawableUpdateCount;
    if (mDrawable && !mDrawable->isActive() && mServerDrawableUpdateCount > UPDATES_UNTIL_ACTIVE)
    {
        mDrawable->makeActive();
    }
}

void LLVOVolume::animateTextures()
{
    if (!mDead)
    {
        shrinkWrap();
        F32 off_s = 0.f, off_t = 0.f, scale_s = 1.f, scale_t = 1.f, rot = 0.f;
        S32 result = mTextureAnimp->animateTextures(off_s, off_t, scale_s, scale_t, rot);

        if (result)
        {
            if (!mTexAnimMode)
            {
                mFaceMappingChanged = true;
                gPipeline.markTextured(mDrawable);
            }
            mTexAnimMode = result | mTextureAnimp->mMode;

            S32 start=0, end=mDrawable->getNumFaces()-1;
            if (mTextureAnimp->mFace >= 0 && mTextureAnimp->mFace <= end)
            {
                start = end = mTextureAnimp->mFace;
            }

            for (S32 i = start; i <= end; i++)
            {
                LLFace* facep = mDrawable->getFace(i);
                if (!facep) continue;
                if(facep->getVirtualSize() <= MIN_TEX_ANIM_SIZE && facep->mTextureMatrix) continue;

                const LLTextureEntry* te = facep->getTextureEntry();

                if (!te)
                {
                    continue;
                }

                if (!(result & LLViewerTextureAnim::ROTATE))
                {
                    te->getRotation(&rot);
                }
                if (!(result & LLViewerTextureAnim::TRANSLATE))
                {
                    te->getOffset(&off_s,&off_t);
                }
                if (!(result & LLViewerTextureAnim::SCALE))
                {
                    te->getScale(&scale_s, &scale_t);
                }

                if (!facep->mTextureMatrix)
                {
                    facep->mTextureMatrix = new LLMatrix4();
                }

                LLMatrix4& tex_mat = *facep->mTextureMatrix;
                tex_mat.setIdentity();
                LLVector3 trans ;

                    trans.set(LLVector3(off_s+0.5f, off_t+0.5f, 0.f));
                    tex_mat.translate(LLVector3(-0.5f, -0.5f, 0.f));

                LLVector3 scale(scale_s, scale_t, 1.f);
                LLQuaternion quat;
                quat.setQuat(rot, 0, 0, -1.f);

                tex_mat.rotate(quat);

                LLMatrix4 mat;
                mat.initAll(scale, LLQuaternion(), LLVector3());
                tex_mat *= mat;

                tex_mat.translate(trans);
            }
        }
        else
        {
            if (mTexAnimMode && mTextureAnimp->mRate == 0)
            {
                U8 start, count;

                if (mTextureAnimp->mFace == -1)
                {
                    start = 0;
                    count = getNumTEs();
                }
                else
                {
                    start = (U8) mTextureAnimp->mFace;
                    count = 1;
                }

                for (S32 i = start; i < start + count; i++)
                {
                    if (mTexAnimMode & LLViewerTextureAnim::TRANSLATE)
                    {
                        setTEOffset(i, mTextureAnimp->mOffS, mTextureAnimp->mOffT);
                    }
                    if (mTexAnimMode & LLViewerTextureAnim::SCALE)
                    {
                        setTEScale(i, mTextureAnimp->mScaleS, mTextureAnimp->mScaleT);
                    }
                    if (mTexAnimMode & LLViewerTextureAnim::ROTATE)
                    {
                        setTERotation(i, mTextureAnimp->mRot);
                    }
                }

                gPipeline.markTextured(mDrawable);
                mFaceMappingChanged = true;
                mTexAnimMode = 0;
            }
        }
    }
}

void LLVOVolume::updateTextures()
{
    LL_PROFILE_ZONE_SCOPED_CATEGORY_TEXTURE;
    updateTextureVirtualSize();
}

bool LLVOVolume::isVisible() const
{
    if(mDrawable.notNull() && mDrawable->isVisible())
    {
        return true ;
    }

    if(isAttachment())
    {
        LLViewerObject* objp = (LLViewerObject*)getParent() ;
        while(objp && !objp->isAvatar())
        {
            objp = (LLViewerObject*)objp->getParent() ;
        }

        return objp && objp->mDrawable.notNull() && objp->mDrawable->isVisible() ;
    }

    return false ;
}

void LLVOVolume::updateTextureVirtualSize(bool forced)
{
    LL_PROFILE_ZONE_SCOPED_CATEGORY_VOLUME;
    // Update the pixel area of all faces

    if (mDrawable.isNull() || gCubeSnapshot)
    {
        return;
    }

    if(!forced)
    {
        if(!isVisible())
        { //don't load textures for non-visible faces
            const S32 num_faces = mDrawable->getNumFaces();
            for (S32 i = 0; i < num_faces; i++)
            {
                LLFace* face = mDrawable->getFace(i);
                if (face)
                {
                    face->setPixelArea(0.f);
                    face->setVirtualSize(0.f);
                }
            }

            return ;
        }

        if (!gPipeline.hasRenderType(LLPipeline::RENDER_TYPE_SIMPLE))
        {
            return;
        }
    }

    static LLCachedControl<bool> dont_load_textures(gSavedSettings,"TextureDisable", false);

    if (dont_load_textures || LLAppViewer::getTextureFetch()->mDebugPause) // || !mDrawable->isVisible())
    {
        return;
    }

    mTextureUpdateTimer.reset();

    F32 old_area = mPixelArea;
    mPixelArea = 0.f;

    const S32 num_faces = mDrawable->getNumFaces();
    F32 min_vsize=999999999.f, max_vsize=0.f;
    LLViewerCamera* camera = LLViewerCamera::getInstance();
    std::stringstream debug_text;
    for (S32 i = 0; i < num_faces; i++)
    {
        LLFace* face = mDrawable->getFace(i);
        if (!face) continue;
        const LLTextureEntry *te = face->getTextureEntry();
        LLViewerTexture *imagep = face->getTexture();
        if (!imagep || !te ||
            face->mExtents[0].equals3(face->mExtents[1]))
        {
            continue;
        }

        F32 vsize;
        F32 old_size = face->getVirtualSize();

        if (isHUDAttachment())
        {
            F32 area = (F32) camera->getScreenPixelArea();
            vsize = area;
            imagep->setBoostLevel(LLGLTexture::BOOST_HUD);
            face->setPixelArea(area); // treat as full screen
            face->setVirtualSize(vsize);
        }
        else
        {
            vsize = face->getTextureVirtualSize();
        }

        mPixelArea = llmax(mPixelArea, face->getPixelArea());

        // if the face has gotten small enough to turn off texture animation and texture
        // animation is running, rebuild the render batch for this face to turn off
        // texture animation
        if (face->mTextureMatrix != NULL)
        {
            if ((vsize < MIN_TEX_ANIM_SIZE && old_size > MIN_TEX_ANIM_SIZE) ||
                (vsize > MIN_TEX_ANIM_SIZE && old_size < MIN_TEX_ANIM_SIZE))
            {
                gPipeline.markRebuild(mDrawable, LLDrawable::REBUILD_TCOORD);
            }
        }

        if (gPipeline.hasRenderDebugMask(LLPipeline::RENDER_DEBUG_TEXTURE_PRIORITY))
        {
            LLViewerFetchedTexture* img = LLViewerTextureManager::staticCastToFetchedTexture(imagep) ;
            if(img)
            {
                debug_text << img->getDiscardLevel() << ":" << img->getDesiredDiscardLevel() << ":" << img->getWidth() << ":" << (S32) sqrtf(vsize) << ":" << (S32) sqrtf(img->getMaxVirtualSize()) << "\n";
                /*F32 pri = img->getDecodePriority();
                pri = llmax(pri, 0.0f);
                if (pri < min_vsize) min_vsize = pri;
                if (pri > max_vsize) max_vsize = pri;*/
            }
        }
        else if (gPipeline.hasRenderDebugMask(LLPipeline::RENDER_DEBUG_FACE_AREA))
        {
            F32 pri = mPixelArea;
            if (pri < min_vsize) min_vsize = pri;
            if (pri > max_vsize) max_vsize = pri;
        }
    }

    if (isSculpted())
    {
        updateSculptTexture();



        if (mSculptTexture.notNull())
        {
            mSculptTexture->setForSculpt() ;

            S32 texture_discard = mSculptTexture->getRawImageLevel(); //try to match the texture
            S32 current_discard = getVolume() ? getVolume()->getSculptLevel() : -2 ;

            if (texture_discard >= 0 && //texture has some data available
                (texture_discard < current_discard || //texture has more data than last rebuild
                current_discard < 0)) //no previous rebuild
            {
                gPipeline.markRebuild(mDrawable, LLDrawable::REBUILD_VOLUME);
                mSculptChanged = true;
            }

            if (gPipeline.hasRenderDebugMask(LLPipeline::RENDER_DEBUG_SCULPTED))
            {
                setDebugText(llformat("T%d C%d V%d\n%dx%d",
                                          texture_discard, current_discard, getVolume()->getSculptLevel(),
                                          mSculptTexture->getHeight(), mSculptTexture->getWidth()));
            }
        }

    }

    if (getLightTextureID().notNull())
    {
        LLLightImageParams* params = (LLLightImageParams*) getParameterEntry(LLNetworkData::PARAMS_LIGHT_IMAGE);
        LLUUID id = params->getLightTexture();
        mLightTexture = LLViewerTextureManager::getFetchedTexture(id, FTT_DEFAULT, true, LLGLTexture::BOOST_NONE);
        if (mLightTexture.notNull())
        {
            F32 rad = getLightRadius();
            mLightTexture->addTextureStats(gPipeline.calcPixelArea(getPositionAgent(),
                                                                    LLVector3(rad,rad,rad),
                                                                    *camera));
        }
    }

    if (gPipeline.hasRenderDebugMask(LLPipeline::RENDER_DEBUG_TEXTURE_AREA))
    {
        setDebugText(llformat("%.0f:%.0f", (F32) sqrt(min_vsize),(F32) sqrt(max_vsize)));
    }
    else if (gPipeline.hasRenderDebugMask(LLPipeline::RENDER_DEBUG_TEXTURE_PRIORITY))
    {
        //setDebugText(llformat("%.0f:%.0f", (F32) sqrt(min_vsize),(F32) sqrt(max_vsize)));
        setDebugText(debug_text.str());
    }
    else if (gPipeline.hasRenderDebugMask(LLPipeline::RENDER_DEBUG_FACE_AREA))
    {
        setDebugText(llformat("%.0f:%.0f", (F32) sqrt(min_vsize),(F32) sqrt(max_vsize)));
    }

    if (mPixelArea == 0)
    { //flexi phasing issues make this happen
        mPixelArea = old_area;
    }
}

bool LLVOVolume::isActive() const
{
    return !mStatic;
}

bool LLVOVolume::setMaterial(const U8 material)
{
    bool res = LLViewerObject::setMaterial(material);

    return res;
}

void LLVOVolume::setTexture(const S32 face)
{
    llassert(face < getNumTEs());
    gGL.getTexUnit(0)->bind(getTEImage(face));
}

void LLVOVolume::setScale(const LLVector3 &scale, bool damped)
{
    if (scale != getScale())
    {
        // store local radius
        LLViewerObject::setScale(scale);

        if (mVolumeImpl)
        {
            mVolumeImpl->onSetScale(scale, damped);
        }

        updateRadius();

        //since drawable transforms do not include scale, changing volume scale
        //requires an immediate rebuild of volume verts.
        gPipeline.markRebuild(mDrawable, LLDrawable::REBUILD_POSITION);

        if (mDrawable)
        {
            shrinkWrap();
        }
    }
}

LLFace* LLVOVolume::addFace(S32 f)
{
    const LLTextureEntry* te = getTE(f);
    LLViewerTexture* imagep = getTEImage(f);
    if (te->getMaterialParams().notNull())
    {
        LLViewerTexture* normalp = getTENormalMap(f);
        LLViewerTexture* specularp = getTESpecularMap(f);
        return mDrawable->addFace(te, imagep, normalp, specularp);
    }
    return mDrawable->addFace(te, imagep);
}

LLDrawable *LLVOVolume::createDrawable(LLPipeline *pipeline)
{
    pipeline->allocDrawable(this);

    mDrawable->setRenderType(LLPipeline::RENDER_TYPE_VOLUME);

    S32 max_tes_to_set = getNumTEs();
    for (S32 i = 0; i < max_tes_to_set; i++)
    {
        addFace(i);
    }
    mNumFaces = max_tes_to_set;

    if (isAttachment())
    {
        mDrawable->makeActive();
    }

    if (getIsLight())
    {
        // Add it to the pipeline mLightSet
        gPipeline.setLight(mDrawable, true);
    }

    if (isReflectionProbe())
    {
        updateReflectionProbePtr();
    }

    updateRadius();
    bool force_update = true; // avoid non-alpha mDistance update being optimized away
    mDrawable->updateDistance(*LLViewerCamera::getInstance(), force_update);

    return mDrawable;
}

// Inverse of gMeshRepo.loadMesh and gMeshRepo.getSkinInfo, combined into one function
// Assume a Collada mesh never changes after being set.
void LLVOVolume::unregisterOldMeshAndSkin()
{
    if (mVolumep)
    {
        const LLVolumeParams& params = mVolumep->getParams();
        if ((params.getSculptType() & LL_SCULPT_TYPE_MASK) == LL_SCULPT_TYPE_MESH)
        {
            // object is being deleted, so it will no longer need to request
            // meshes.
            for (S32 lod = 0; lod != LLVolumeLODGroup::NUM_LODS; ++lod)
            {
                gMeshRepo.unregisterMesh(this, params, lod);
            }
            // This volume may or may not have a skin
            gMeshRepo.unregisterSkinInfo(params.getSculptID(), this);
        }
    }
}


bool LLVOVolume::setVolume(const LLVolumeParams &params_in, const S32 detail, bool unique_volume)
{
    LL_PROFILE_ZONE_SCOPED_CATEGORY_VOLUME;
    LLVolumeParams volume_params = params_in;

    S32 last_lod = mVolumep.notNull() ? LLVolumeLODGroup::getVolumeDetailFromScale(mVolumep->getDetail()) : -1;
    S32 lod = mLOD;

    bool is404 = false;

    if (isSculpted())
    {
        // if it's a mesh
        if ((volume_params.getSculptType() & LL_SCULPT_TYPE_MASK) == LL_SCULPT_TYPE_MESH)
        { //meshes might not have all LODs, get the force detail to best existing LOD
            if (NO_LOD != lod)
            {
                lod = gMeshRepo.getActualMeshLOD(volume_params, lod);
                if (lod == -1)
                {
                    is404 = true;
                    lod = 0;
                }
            }
        }
    }

    // Check if we need to change implementations
    bool is_flexible = (volume_params.getPathParams().getCurveType() == LL_PCODE_PATH_FLEXIBLE);
    if (is_flexible)
    {
        setParameterEntryInUse(LLNetworkData::PARAMS_FLEXIBLE, true, false);
        if (!mVolumeImpl)
        {
            LLFlexibleObjectData* data = (LLFlexibleObjectData*)getParameterEntry(LLNetworkData::PARAMS_FLEXIBLE);
            mVolumeImpl = new LLVolumeImplFlexible(this, data);
        }
    }
    else
    {
        // Mark the parameter not in use
        setParameterEntryInUse(LLNetworkData::PARAMS_FLEXIBLE, false, false);
        if (mVolumeImpl)
        {
            delete mVolumeImpl;
            mVolumeImpl = NULL;
            if (mDrawable.notNull())
            {
                // Undo the damage we did to this matrix
                mDrawable->updateXform(false);
            }
        }
    }

    if (is404)
    {
        setIcon(LLViewerTextureManager::getFetchedTextureFromFile("icons/Inv_Mesh.png", FTT_LOCAL_FILE, true, LLGLTexture::BOOST_UI));
        //render prim proxy when mesh loading attempts give up
        volume_params.setSculptID(LLUUID::null, LL_SCULPT_TYPE_NONE);

    }

    if ((LLPrimitive::setVolume(volume_params, lod, (mVolumeImpl && mVolumeImpl->isVolumeUnique()))) || mSculptChanged)
    {
        mFaceMappingChanged = true;

        if (mVolumeImpl)
        {
            mVolumeImpl->onSetVolume(volume_params, mLOD);
        }

        updateSculptTexture();

        if (isSculpted())
        {
            updateSculptTexture();
            // if it's a mesh
            if ((volume_params.getSculptType() & LL_SCULPT_TYPE_MASK) == LL_SCULPT_TYPE_MESH)
            {
                if (mSkinInfo && mSkinInfo->mMeshID != volume_params.getSculptID())
                {
                    mSkinInfo = NULL;
                    mSkinInfoUnavaliable = false;
                }

                if (!getVolume()->isMeshAssetLoaded())
                {
                    //load request not yet issued, request pipeline load this mesh
                    S32 available_lod = gMeshRepo.loadMesh(this, volume_params, lod, last_lod);
                    if (available_lod != lod)
                    {
                        LLPrimitive::setVolume(volume_params, available_lod);
                    }
                }

                if (!mSkinInfo && !mSkinInfoUnavaliable)
                {
                    LLUUID mesh_id = volume_params.getSculptID();
                    if (gMeshRepo.hasHeader(mesh_id) && !gMeshRepo.hasSkinInfo(mesh_id))
                    {
                        // If header is present but has no data about skin,
                        // no point fetching
                        mSkinInfoUnavaliable = true;
                    }

                    if (!mSkinInfoUnavaliable)
                    {
                        const LLMeshSkinInfo* skin_info = gMeshRepo.getSkinInfo(mesh_id, this);
                        if (skin_info)
                        {
                            notifySkinInfoLoaded(skin_info);
                        }
                    }
                }
            }
            else // otherwise is sculptie
            {
                if (mSculptTexture.notNull())
                {
                    sculpt();
                }
            }
        }

        if ((volume_params.getSculptType() & LL_SCULPT_TYPE_MASK) == LL_SCULPT_TYPE_GLTF)
        { // notify GLTFSceneManager about new GLTF object
            LL::GLTFSceneManager::instance().addGLTFObject(this, volume_params.getSculptID());
        }

        return true;
    }
    else if (NO_LOD == lod)
    {
        LLSculptIDSize::instance().resetSizeSum(volume_params.getSculptID());
    }

    return false;
}

void LLVOVolume::updateSculptTexture()
{
    LLPointer<LLViewerFetchedTexture> old_sculpt = mSculptTexture;

    if (isSculpted() && !isMesh())
    {
        LLSculptParams *sculpt_params = (LLSculptParams *)getParameterEntry(LLNetworkData::PARAMS_SCULPT);
        LLUUID id =  sculpt_params->getSculptTexture();
        if (id.notNull())
        {
            mSculptTexture = LLViewerTextureManager::getFetchedTexture(id, FTT_DEFAULT, true, LLGLTexture::BOOST_SCULPTED, LLViewerTexture::LOD_TEXTURE);
            mSculptTexture->forceToSaveRawImage(0, F32_MAX);
            mSculptTexture->setKnownDrawSize(256, 256);
        }

        mSkinInfoUnavaliable = false;
        mSkinInfo = NULL;
    }
    else
    {
        mSculptTexture = NULL;
    }

    if (mSculptTexture != old_sculpt)
    {
        if (old_sculpt.notNull())
        {
            old_sculpt->removeVolume(LLRender::SCULPT_TEX, this);
        }
        if (mSculptTexture.notNull())
        {
            mSculptTexture->addVolume(LLRender::SCULPT_TEX, this);
        }
    }

}

void LLVOVolume::updateVisualComplexity()
{
    LLVOAvatar* avatar = getAvatarAncestor();
    if (avatar)
    {
        avatar->updateVisualComplexity();
    }
    LLVOAvatar* rigged_avatar = getAvatar();
    if(rigged_avatar && (rigged_avatar != avatar))
    {
        rigged_avatar->updateVisualComplexity();
    }
}

void LLVOVolume::notifyMeshLoaded()
{
    mSculptChanged = true;
    gPipeline.markRebuild(mDrawable, LLDrawable::REBUILD_GEOMETRY);

    if (!mSkinInfo && !mSkinInfoUnavaliable)
    {
        // Header was loaded, update skin info state from header
        LLUUID mesh_id = getVolume()->getParams().getSculptID();
        if (!gMeshRepo.hasSkinInfo(mesh_id))
        {
            mSkinInfoUnavaliable = true;
        }
    }

    LLVOAvatar *av = getAvatar();
    if (av && !isAnimatedObject())
    {
        av->addAttachmentOverridesForObject(this);
        av->notifyAttachmentMeshLoaded();
    }
    LLControlAvatar *cav = getControlAvatar();
    if (cav && isAnimatedObject())
    {
        cav->addAttachmentOverridesForObject(this);
        cav->notifyAttachmentMeshLoaded();
    }
    updateVisualComplexity();
}

void LLVOVolume::notifySkinInfoLoaded(const LLMeshSkinInfo* skin)
{
    mSkinInfoUnavaliable = false;
    mSkinInfo = skin;

    notifyMeshLoaded();
}

void LLVOVolume::notifySkinInfoUnavailable()
{
    mSkinInfoUnavaliable = true;
    mSkinInfo = nullptr;
}

// sculpt replaces generate() for sculpted surfaces
void LLVOVolume::sculpt()
{
    if (mSculptTexture.notNull())
    {
        U16 sculpt_height = 0;
        U16 sculpt_width = 0;
        S8 sculpt_components = 0;
        const U8* sculpt_data = NULL;

        S32 discard_level = mSculptTexture->getRawImageLevel() ;
        LLImageRaw* raw_image = mSculptTexture->getRawImage() ;

        if (!raw_image)
        {
            raw_image = mSculptTexture->getSavedRawImage();
            discard_level = mSculptTexture->getSavedRawImageLevel();
        }

        if (!raw_image || raw_image->getWidth() < mSculptTexture->getWidth() || raw_image->getHeight() < mSculptTexture->getHeight())
        {
            // last resort, read back from GL
            mSculptTexture->readbackRawImage();
            raw_image = mSculptTexture->getRawImage();
            discard_level = mSculptTexture->getRawImageLevel();
        }

        S32 max_discard = mSculptTexture->getMaxDiscardLevel();
        if (discard_level > max_discard)
        {
            discard_level = max_discard;    // clamp to the best we can do
        }
        if(discard_level > MAX_DISCARD_LEVEL)
        {
            return; //we think data is not ready yet.
        }

        S32 current_discard = getVolume()->getSculptLevel() ;
        if(current_discard < -2)
        {
            static S32 low_sculpty_discard_warning_count = 1;
            S32 exponent = llmax(1, llfloor((F32)log10((F64) low_sculpty_discard_warning_count)));
            S32 interval = (S32)pow(10.0, exponent);
            if ( low_sculpty_discard_warning_count < 10 ||
                (low_sculpty_discard_warning_count % interval) == 0)
            {   // Log first 10 time, then decreasing intervals afterwards otherwise this can flood the logs
                LL_WARNS() << "WARNING!!: Current discard for sculpty " << mSculptTexture->getID()
                    << " at " << current_discard
                    << " is less than -2."
                    << " Hit this " << low_sculpty_discard_warning_count << " times"
                    << LL_ENDL;
            }
            low_sculpty_discard_warning_count++;

            // corrupted volume... don't update the sculpty
            return;
        }
        else if (current_discard > MAX_DISCARD_LEVEL)
        {
            static S32 high_sculpty_discard_warning_count = 1;
            S32 exponent = llmax(1, llfloor((F32)log10((F64) high_sculpty_discard_warning_count)));
            S32 interval = (S32)pow(10.0, exponent);
            if ( high_sculpty_discard_warning_count < 10 ||
                (high_sculpty_discard_warning_count % interval) == 0)
            {   // Log first 10 time, then decreasing intervals afterwards otherwise this can flood the logs
                LL_WARNS() << "WARNING!!: Current discard for sculpty " << mSculptTexture->getID()
                    << " at " << current_discard
                    << " is more than than allowed max of " << MAX_DISCARD_LEVEL
                    << ".  Hit this " << high_sculpty_discard_warning_count << " times"
                    << LL_ENDL;
            }
            high_sculpty_discard_warning_count++;

            // corrupted volume... don't update the sculpty
            return;
        }

        if (current_discard == discard_level)  // no work to do here
            return;

        if(!raw_image)
        {
            sculpt_width = 0;
            sculpt_height = 0;
            sculpt_data = NULL ;

            if(LLViewerTextureManager::sTesterp)
            {
                LLViewerTextureManager::sTesterp->updateGrayTextureBinding();
            }
        }
        else
        {
            LLImageDataSharedLock lock(raw_image);

            sculpt_height = raw_image->getHeight();
            sculpt_width = raw_image->getWidth();
            sculpt_components = raw_image->getComponents();

            sculpt_data = raw_image->getData();

            if(LLViewerTextureManager::sTesterp)
            {
                mSculptTexture->updateBindStatsForTester() ;
            }
        }

        getVolume()->sculpt(sculpt_width, sculpt_height, sculpt_components, sculpt_data, discard_level, mSculptTexture->isMissingAsset());
    }
}

S32 LLVOVolume::computeLODDetail(F32 distance, F32 radius, F32 lod_factor)
{
    S32 cur_detail;
    if (LLPipeline::sDynamicLOD)
    {
        // We've got LOD in the profile, and in the twist.  Use radius.
        F32 tan_angle = (lod_factor*radius)/distance;
        cur_detail = LLVolumeLODGroup::getDetailFromTan(ll_round(tan_angle, 0.01f));
    }
    else
    {
        cur_detail = llclamp((S32) (sqrtf(radius)*lod_factor*4.f), 0, 3);
    }
    return cur_detail;
}

std::string get_debug_object_lod_text(LLVOVolume *rootp)
{
    std::string cam_dist_string = "";
    cam_dist_string += LLStringOps::getReadableNumber(rootp->mLODDistance) +  " ";
    std::string lod_string = llformat("%d",rootp->getLOD());
    F32 lod_radius = rootp->mLODRadius;
    S32 cam_dist_count = 0;
    LLViewerObject::const_child_list_t& child_list = rootp->getChildren();
    for (LLViewerObject::const_child_list_t::const_iterator iter = child_list.begin();
         iter != child_list.end(); ++iter)
    {
        LLViewerObject *childp = *iter;
        LLVOVolume *volp = dynamic_cast<LLVOVolume*>(childp);
        if (volp)
        {
            lod_string += llformat("%d",volp->getLOD());
            if (volp->isRiggedMesh())
            {
                // Rigged/animatable mesh. This is computed from the
                // avatar dynamic box, so value from any vol will be
                // the same.
                lod_radius = volp->mLODRadius;
            }
            if (volp->mDrawable)
            {
                if (cam_dist_count < 4)
                {
                    cam_dist_string += LLStringOps::getReadableNumber(volp->mLODDistance) +  " ";
                    cam_dist_count++;
                }
            }
        }
    }
    std::string result = llformat("lod_radius %s dists %s lods %s",
                                  LLStringOps::getReadableNumber(lod_radius).c_str(),
                                  cam_dist_string.c_str(),
                                  lod_string.c_str());
    return result;
}

bool LLVOVolume::calcLOD()
{
    if (mDrawable.isNull())
    {
        return false;
    }

    if (mGLTFAsset != nullptr)
    {
        // do not calculate LOD for GLTF objects
        return false;
    }

    S32 cur_detail = 0;

    F32 radius;
    F32 distance;
    F32 lod_factor = LLVOVolume::sLODFactor;

    if (mDrawable->isState(LLDrawable::RIGGED))
    {
        LLVOAvatar* avatar = getAvatar();

        // Not sure how this can really happen, but alas it does. Better exit here than crashing.
        if( !avatar || !avatar->mDrawable )
        {
            return false;
        }

        distance = avatar->mDrawable->mDistanceWRTCamera;


        if (avatar->isControlAvatar())
        {
            // MAINT-7926 Handle volumes in an animated object as a special case
            const LLVector3* box = avatar->getLastAnimExtents();
            LLVector3 diag = box[1] - box[0];
            radius = diag.magVec() * 0.5f;
<<<<<<< HEAD
=======
            LL_DEBUGS("DynamicBox") << avatar->getDebugName() << " diag " << diag << " radius " << radius << LL_ENDL;
>>>>>>> bd9add8f
        }
        else
        {
            // Volume in a rigged mesh attached to a regular avatar.
            // Note this isn't really a radius, so distance calcs are off by factor of 2
            //radius = avatar->getBinRadius();
            // SL-937: add dynamic box handling for rigged mesh on regular avatars.
            const LLVector3* box = avatar->getLastAnimExtents();
            LLVector3 diag = box[1] - box[0];
            radius = diag.magVec(); // preserve old BinRadius behavior - 2x off
<<<<<<< HEAD
=======
            LL_DEBUGS("DynamicBox") << avatar->getDebugName() << " diag " << diag << " radius " << radius << LL_ENDL;
>>>>>>> bd9add8f
        }
        if (distance <= 0.f || radius <= 0.f)
        {
            return false;
        }
    }
    else
    {
        distance = mDrawable->mDistanceWRTCamera;
        radius = getVolume() ? getVolume()->mLODScaleBias.scaledVec(getScale()).length() : getScale().length();
        if (distance <= 0.f || radius <= 0.f)
        {
            return false;
        }
    }

    //hold onto unmodified distance for debugging
    //F32 debug_distance = distance;

    mLODDistance = distance;
    mLODRadius = radius;

    static LLCachedControl<bool> debug_lods(gSavedSettings, "DebugObjectLODs", false);
    if (debug_lods)
    {
        if (getAvatar() && isRootEdit())
        {
            std::string debug_object_text = get_debug_object_lod_text(this);
            setDebugText(debug_object_text);
            mResetDebugText = true;
        }
    }
    else
    {
        if (mResetDebugText)
        {
            restoreHudText();
            mResetDebugText = false;
        }
    }

    distance *= sDistanceFactor;

    F32 rampDist = LLVOVolume::sLODFactor * 2;

    if (distance < rampDist)
    {
        // Boost LOD when you're REALLY close
        distance *= 1.0f/rampDist;
        distance *= distance;
        distance *= rampDist;
    }


    distance *= F_PI/3.f;

    static LLCachedControl<bool> ignore_fov_zoom(gSavedSettings,"IgnoreFOVZoomForLODs");
    if(!ignore_fov_zoom)
    {
        lod_factor *= DEFAULT_FIELD_OF_VIEW / LLViewerCamera::getInstance()->getDefaultFOV();
    }

    mLODAdjustedDistance = distance;

    static LLCachedControl<S32> debug_selection_lods(gSavedSettings, "DebugSelectionLODs", 0);
    if (isHUDAttachment())
    {
        // HUDs always show at highest detail
        cur_detail = 3;
    }
    else if (isSelected() && debug_selection_lods() >= 0)
    {
        cur_detail = llmin(debug_selection_lods(), 3);
    }
    else
    {
        cur_detail = computeLODDetail(ll_round(distance, 0.01f), ll_round(radius, 0.01f), lod_factor);
    }

    if (gPipeline.hasRenderDebugMask(LLPipeline::RENDER_DEBUG_TRIANGLE_COUNT) && mDrawable->getFace(0))
    {
        if (isRootEdit())
        {
            S32 total_tris = recursiveGetTriangleCount();
            S32 est_max_tris = (S32)recursiveGetEstTrianglesMax();
            setDebugText(llformat("TRIS SHOWN %d EST %d", total_tris, est_max_tris));
        }
    }
    if (gPipeline.hasRenderDebugMask(LLPipeline::RENDER_DEBUG_LOD_INFO) &&
        mDrawable->getFace(0))
    {
        // This is a debug display for LODs. Please don't put the texture index here.
        setDebugText(llformat("%d", cur_detail));
    }

    if (cur_detail != mLOD)
    {
        mAppAngle = ll_round((F32) atan2( mDrawable->getRadius(), mDrawable->mDistanceWRTCamera) * RAD_TO_DEG, 0.01f);
        mLOD = cur_detail;

        return true;
    }

    return false;
}

bool LLVOVolume::updateLOD()
{
    if (mDrawable.isNull())
    {
        return false;
    }

    LL_PROFILE_ZONE_SCOPED_CATEGORY_VOLUME;

    bool lod_changed = false;

    if (!LLSculptIDSize::instance().isUnloaded(getVolume()->getParams().getSculptID()))
    {
        lod_changed = calcLOD();
    }
    else
    {
        return false;
    }

    if (lod_changed)
    {
        gPipeline.markRebuild(mDrawable, LLDrawable::REBUILD_VOLUME);
        mLODChanged = true;
    }
    else
    {
        F32 new_radius = getBinRadius();
        F32 old_radius = mDrawable->getBinRadius();
        if (new_radius < old_radius * 0.9f || new_radius > old_radius*1.1f)
        {
            gPipeline.markPartitionMove(mDrawable);
        }
    }

    lod_changed = lod_changed || LLViewerObject::updateLOD();

    return lod_changed;
}

bool LLVOVolume::setDrawableParent(LLDrawable* parentp)
{
    if (!LLViewerObject::setDrawableParent(parentp))
    {
        // no change in drawable parent
        return false;
    }

    if (!mDrawable->isRoot())
    {
        // rebuild vertices in parent relative space
        gPipeline.markRebuild(mDrawable, LLDrawable::REBUILD_VOLUME);

        if (mDrawable->isActive() && !parentp->isActive())
        {
            parentp->makeActive();
        }
        else if (mDrawable->isStatic() && parentp->isActive())
        {
            mDrawable->makeActive();
        }
    }

    return true;
}

void LLVOVolume::updateFaceFlags()
{
    // There's no guarantee that getVolume()->getNumFaces() == mDrawable->getNumFaces()
    for (S32 i = 0; i < getVolume()->getNumFaces() && i < mDrawable->getNumFaces(); i++)
    {
        LLFace *face = mDrawable->getFace(i);
        if (face)
        {
            bool fullbright = getTE(i)->getFullbright();
            face->clearState(LLFace::FULLBRIGHT | LLFace::HUD_RENDER | LLFace::LIGHT);

            if (fullbright || (mMaterial == LL_MCODE_LIGHT))
            {
                face->setState(LLFace::FULLBRIGHT);
            }
            if (mDrawable->isLight())
            {
                face->setState(LLFace::LIGHT);
            }
            if (isHUDAttachment())
            {
                face->setState(LLFace::HUD_RENDER);
            }
        }
    }
}

bool LLVOVolume::setParent(LLViewerObject* parent)
{
    bool ret = false ;
    LLViewerObject *old_parent = (LLViewerObject*) getParent();
    if (parent != old_parent)
    {
        ret = LLViewerObject::setParent(parent);
        if (ret && mDrawable)
        {
            gPipeline.markMoved(mDrawable);
            gPipeline.markRebuild(mDrawable, LLDrawable::REBUILD_VOLUME);
        }
        onReparent(old_parent, parent);
    }

    return ret ;
}

// NOTE: regenFaces() MUST be followed by genTriangles()!
void LLVOVolume::regenFaces()
{
    LL_PROFILE_ZONE_SCOPED_CATEGORY_VOLUME;
    // remove existing faces
    bool count_changed = mNumFaces != getNumTEs();

    if (count_changed)
    {
        deleteFaces();
        // add new faces
        mNumFaces = getNumTEs();
    }

    for (S32 i = 0; i < mNumFaces; i++)
    {
        LLFace* facep = count_changed ? addFace(i) : mDrawable->getFace(i);
        if (!facep) continue;

        facep->setTEOffset(i);
        facep->setTexture(getTEImage(i));
        if (facep->getTextureEntry()->getMaterialParams().notNull())
        {
            facep->setNormalMap(getTENormalMap(i));
            facep->setSpecularMap(getTESpecularMap(i));
        }
        facep->setViewerObject(this);

        // If the face had media on it, this will have broken the link between the LLViewerMediaTexture and the face.
        // Re-establish the link.
        if((int)mMediaImplList.size() > i)
        {
            if(mMediaImplList[i])
            {
                LLViewerMediaTexture* media_tex = LLViewerTextureManager::findMediaTexture(mMediaImplList[i]->getMediaTextureID()) ;
                if(media_tex)
                {
                    media_tex->addMediaToFace(facep) ;
                }
            }
        }
    }

    if (!count_changed)
    {
        updateFaceFlags();
    }
}

bool LLVOVolume::genBBoxes(bool force_global, bool should_update_octree_bounds)
{
    LL_PROFILE_ZONE_SCOPED;
    bool res = true;

    LLVector4a min, max;

    min.clear();
    max.clear();

    bool rebuild = mDrawable->isState(LLDrawable::REBUILD_VOLUME | LLDrawable::REBUILD_POSITION | LLDrawable::REBUILD_RIGGED);

    if (getRiggedVolume())
    {
        // MAINT-8264 - better to use the existing call in calling
        // func LLVOVolume::updateGeometry() if we can detect when
        // updates needed, set REBUILD_RIGGED accordingly.

        // Without the flag, this will remove unused rigged volumes, which we are not currently very aggressive about.
        updateRiggedVolume(false);
    }

    LLVolume* volume = mRiggedVolume;
    if (!volume)
    {
        volume = getVolume();
    }

    bool any_valid_boxes = false;

    // There's no guarantee that getVolume()->getNumFaces() == mDrawable->getNumFaces()
    for (S32 i = 0;
        i < getVolume()->getNumVolumeFaces() && i < mDrawable->getNumFaces() && i < getNumTEs();
        i++)
    {
        LLFace* face = mDrawable->getFace(i);
        if (!face)
        {
            continue;
        }

        bool face_res = face->genVolumeBBoxes(*volume, i,
            mRelativeXform,
            (mVolumeImpl && mVolumeImpl->isVolumeGlobal()) || force_global);
        res &= face_res; // note that this result is never used

        // MAINT-8264 - ignore bboxes of ill-formed faces.
        if (!face_res)
        {
            continue;
        }
        if (rebuild)
        {
            if (!any_valid_boxes)
            {
                min = face->mExtents[0];
                max = face->mExtents[1];
                any_valid_boxes = true;
            }
            else
            {
                min.setMin(min, face->mExtents[0]);
                max.setMax(max, face->mExtents[1]);
            }
        }
    }

    if (any_valid_boxes)
    {
        if (rebuild && should_update_octree_bounds)
        {
            //get the Avatar associated with this object if it's rigged
            LLVOAvatar* avatar = nullptr;
            if (isRiggedMesh())
            {
                if (!isAnimatedObject())
                {
                    if (isAttachment())
                    {
                        avatar = getAvatar();
                    }
                }
                else
                {
                    LLControlAvatar* controlAvatar = getControlAvatar();
                    if (controlAvatar && controlAvatar->mPlaying)
                    {
                        avatar = controlAvatar;
                    }
                }
            }

            mDrawable->setSpatialExtents(min, max);

            if (avatar)
            {
                // put all rigged drawables in the same octree node for better batching
                mDrawable->setPositionGroup(LLVector4a(0, 0, 0));
            }
            else
            {
                min.add(max);
                min.mul(0.5f);
                mDrawable->setPositionGroup(min);
            }
        }

        updateRadius();
        mDrawable->movePartition();
    }
    else
    {
        LL_DEBUGS("RiggedBox") << "genBBoxes failed to find any valid face boxes" << LL_ENDL;
    }

    return res;
}

void LLVOVolume::preRebuild()
{
    if (mVolumeImpl != NULL)
    {
        mVolumeImpl->preRebuild();
    }
}

void LLVOVolume::updateRelativeXform(bool force_identity)
{
    if (mVolumeImpl)
    {
        mVolumeImpl->updateRelativeXform(force_identity);
        return;
    }

    LLDrawable* drawable = mDrawable;

    if (drawable->isState(LLDrawable::RIGGED) && mRiggedVolume.notNull())
    { //rigged volume (which is in agent space) is used for generating bounding boxes etc
      //inverse of render matrix should go to partition space
        mRelativeXform = getRenderMatrix();

        F32* dst = (F32*) mRelativeXformInvTrans.mMatrix;
        F32* src = (F32*) mRelativeXform.mMatrix;
        dst[0] = src[0]; dst[1] = src[1]; dst[2] = src[2];
        dst[3] = src[4]; dst[4] = src[5]; dst[5] = src[6];
        dst[6] = src[8]; dst[7] = src[9]; dst[8] = src[10];

        mRelativeXform.invert();
        mRelativeXformInvTrans.transpose();
    }
    else if (drawable->isActive() || force_identity)
    {
        // setup relative transforms
        LLQuaternion delta_rot;
        LLVector3 delta_pos, delta_scale;

        //matrix from local space to parent relative/global space
        bool use_identity = force_identity || drawable->isSpatialRoot();
        delta_rot = use_identity ? LLQuaternion() : mDrawable->getRotation();
        delta_pos = use_identity ? LLVector3(0,0,0) : mDrawable->getPosition();
        delta_scale = mDrawable->getScale();

        // Vertex transform (4x4)
        LLVector3 x_axis = LLVector3(delta_scale.mV[VX], 0.f, 0.f) * delta_rot;
        LLVector3 y_axis = LLVector3(0.f, delta_scale.mV[VY], 0.f) * delta_rot;
        LLVector3 z_axis = LLVector3(0.f, 0.f, delta_scale.mV[VZ]) * delta_rot;

        mRelativeXform.initRows(LLVector4(x_axis, 0.f),
                                LLVector4(y_axis, 0.f),
                                LLVector4(z_axis, 0.f),
                                LLVector4(delta_pos, 1.f));


        // compute inverse transpose for normals
        // mRelativeXformInvTrans.setRows(x_axis, y_axis, z_axis);
        // mRelativeXformInvTrans.invert();
        // mRelativeXformInvTrans.setRows(x_axis, y_axis, z_axis);
        // grumble - invert is NOT a matrix invert, so we do it by hand:

        LLMatrix3 rot_inverse = LLMatrix3(~delta_rot);

        LLMatrix3 scale_inverse;
        scale_inverse.setRows(LLVector3(1.0, 0.0, 0.0) / delta_scale.mV[VX],
                              LLVector3(0.0, 1.0, 0.0) / delta_scale.mV[VY],
                              LLVector3(0.0, 0.0, 1.0) / delta_scale.mV[VZ]);


        mRelativeXformInvTrans = rot_inverse * scale_inverse;

        mRelativeXformInvTrans.transpose();
    }
    else
    {
        LLVector3 pos = getPosition();
        LLVector3 scale = getScale();
        LLQuaternion rot = getRotation();

        if (mParent)
        {
            pos *= mParent->getRotation();
            pos += mParent->getPosition();
            rot *= mParent->getRotation();
        }

        //LLViewerRegion* region = getRegion();
        //pos += region->getOriginAgent();

        LLVector3 x_axis = LLVector3(scale.mV[VX], 0.f, 0.f) * rot;
        LLVector3 y_axis = LLVector3(0.f, scale.mV[VY], 0.f) * rot;
        LLVector3 z_axis = LLVector3(0.f, 0.f, scale.mV[VZ]) * rot;

        mRelativeXform.initRows(LLVector4(x_axis, 0.f),
                                LLVector4(y_axis, 0.f),
                                LLVector4(z_axis, 0.f),
                                LLVector4(pos, 1.f));

        // compute inverse transpose for normals
        LLMatrix3 rot_inverse = LLMatrix3(~rot);

        LLMatrix3 scale_inverse;
        scale_inverse.setRows(LLVector3(1.0, 0.0, 0.0) / scale.mV[VX],
                              LLVector3(0.0, 1.0, 0.0) / scale.mV[VY],
                              LLVector3(0.0, 0.0, 1.0) / scale.mV[VZ]);


        mRelativeXformInvTrans = rot_inverse * scale_inverse;

        mRelativeXformInvTrans.transpose();
    }
}

bool LLVOVolume::lodOrSculptChanged(LLDrawable *drawable, bool &compiled, bool &should_update_octree_bounds)
{
    LL_PROFILE_ZONE_SCOPED_CATEGORY_VOLUME;
    bool regen_faces = false;

    LLVolume *old_volumep, *new_volumep;
    F32 old_lod, new_lod;
    S32 old_num_faces, new_num_faces;

    old_volumep = getVolume();
    old_lod = old_volumep->getDetail();
    old_num_faces = old_volumep->getNumFaces();
    old_volumep = NULL;

    {
        const LLVolumeParams &volume_params = getVolume()->getParams();
        setVolume(volume_params, 0);
    }

    new_volumep = getVolume();
    new_lod = new_volumep->getDetail();
    new_num_faces = new_volumep->getNumFaces();
    new_volumep = NULL;

    if ((new_lod != old_lod) || mSculptChanged)
    {
        if (mDrawable->isState(LLDrawable::RIGGED))
        {
            updateVisualComplexity();
        }

        compiled = true;
        // new_lod > old_lod breaks a feedback loop between LOD updates and
        // bounding box updates.
        should_update_octree_bounds = should_update_octree_bounds || mSculptChanged || new_lod > old_lod;
        sNumLODChanges += new_num_faces;

        if ((S32)getNumTEs() != getVolume()->getNumFaces())
        {
            setNumTEs(getVolume()->getNumFaces()); //mesh loading may change number of faces.
        }

        drawable->setState(LLDrawable::REBUILD_VOLUME); // for face->genVolumeTriangles()

        {
            regen_faces = new_num_faces != old_num_faces || mNumFaces != (S32)getNumTEs();
            if (regen_faces)
            {
                regenFaces();
            }

            if (mSculptChanged)
            { //changes in sculpt maps can thrash an object bounding box without
                //triggering a spatial group bounding box update -- force spatial group
                //to update bounding boxes
                LLSpatialGroup* group = mDrawable->getSpatialGroup();
                if (group)
                {
                    group->unbound();
                }
            }
        }
    }

    return regen_faces;
}

bool LLVOVolume::updateGeometry(LLDrawable *drawable)
{
    LL_PROFILE_ZONE_SCOPED_CATEGORY_VOLUME;

    if (mDrawable->isState(LLDrawable::REBUILD_RIGGED))
    {
        LL_PROFILE_ZONE_NAMED_CATEGORY_VOLUME("rebuild rigged");
        updateRiggedVolume(false);
        genBBoxes(false);
        mDrawable->clearState(LLDrawable::REBUILD_RIGGED);
    }

    if (mVolumeImpl != NULL)
    {
        bool res;
        {
            res = mVolumeImpl->doUpdateGeometry(drawable);
        }
        updateFaceFlags();
        return res;
    }

    LLSpatialGroup* group = drawable->getSpatialGroup();
    if (group)
    {
        group->dirtyMesh();
    }

    updateRelativeXform();

    if (mDrawable.isNull()) // Not sure why this is happening, but it is...
    {
        return true; // No update to complete
    }

    bool compiled = false;
    // This should be true in most cases, unless we're sure no octree update is
    // needed.
    bool should_update_octree_bounds = bool(getRiggedVolume()) || mDrawable->isState(LLDrawable::REBUILD_POSITION) || !mDrawable->getSpatialExtents()->isFinite3();

    if (mVolumeChanged || mFaceMappingChanged)
    {
        dirtySpatialGroup();

        bool was_regen_faces = false;
        should_update_octree_bounds = true;

        if (mVolumeChanged)
        {
            was_regen_faces = lodOrSculptChanged(drawable, compiled, should_update_octree_bounds);
            drawable->setState(LLDrawable::REBUILD_VOLUME);
        }
        else if (mSculptChanged || mLODChanged || mColorChanged)
        {
            compiled = true;
            was_regen_faces = lodOrSculptChanged(drawable, compiled, should_update_octree_bounds);
        }

        if (!was_regen_faces) {
            regenFaces();
        }
    }
    else if (mLODChanged || mSculptChanged || mColorChanged)
    {
        dirtySpatialGroup();
        compiled = true;
        lodOrSculptChanged(drawable, compiled, should_update_octree_bounds);

        if(drawable->isState(LLDrawable::REBUILD_RIGGED | LLDrawable::RIGGED))
        {
            updateRiggedVolume(false);
        }
    }
    // it has its own drawable (it's moved) or it has changed UVs or it has changed xforms from global<->local
    else
    {
        compiled = true;
        // All it did was move or we changed the texture coordinate offset
    }

    // Generate bounding boxes if needed, and update the object's size in the
    // octree
    genBBoxes(false, should_update_octree_bounds);

    // Update face flags
    updateFaceFlags();

    if(compiled)
    {
        LLPipeline::sCompiles++;
    }

    mVolumeChanged = false;
    mLODChanged = false;
    mSculptChanged = false;
    mFaceMappingChanged = false;
    mColorChanged = false;

    return LLViewerObject::updateGeometry(drawable);
}

void LLVOVolume::updateFaceSize(S32 idx)
{
    if( mDrawable->getNumFaces() <= idx )
    {
        return;
    }

    LLFace* facep = mDrawable->getFace(idx);
    if (facep)
    {
        if (idx >= getVolume()->getNumVolumeFaces())
        {
            facep->setSize(0,0, true);
        }
        else
        {
            const LLVolumeFace& vol_face = getVolume()->getVolumeFace(idx);
            facep->setSize(vol_face.mNumVertices, vol_face.mNumIndices,
                            true); // <--- volume faces should be padded for 16-byte alignment

        }
    }
}

bool LLVOVolume::isRootEdit() const
{
    if (mParent && !((LLViewerObject*)mParent)->isAvatar())
    {
        return false;
    }
    return true;
}

//virtual
void LLVOVolume::setNumTEs(const U8 num_tes)
{
    const U8 old_num_tes = getNumTEs() ;

    if(old_num_tes && old_num_tes < num_tes) //new faces added
    {
        LLViewerObject::setNumTEs(num_tes) ;

        if(mMediaImplList.size() >= old_num_tes && mMediaImplList[old_num_tes -1].notNull())//duplicate the last media textures if exists.
        {
            mMediaImplList.resize(num_tes) ;
            const LLTextureEntry* te = getTE(old_num_tes - 1) ;
            for(U8 i = old_num_tes; i < num_tes ; i++)
            {
                setTE(i, *te) ;
                mMediaImplList[i] = mMediaImplList[old_num_tes -1] ;
            }
            mMediaImplList[old_num_tes -1]->setUpdated(true) ;
        }
    }
    else if(old_num_tes > num_tes && mMediaImplList.size() > num_tes) //old faces removed
    {
        U8 end = (U8)(mMediaImplList.size()) ;
        for(U8 i = num_tes; i < end ; i++)
        {
            removeMediaImpl(i) ;
        }
        mMediaImplList.resize(num_tes) ;

        LLViewerObject::setNumTEs(num_tes) ;
    }
    else
    {
        LLViewerObject::setNumTEs(num_tes) ;
    }

    return ;
}


//virtual
void LLVOVolume::changeTEImage(S32 index, LLViewerTexture* imagep)
{
    bool changed = (mTEImages[index] != imagep);
    LLViewerObject::changeTEImage(index, imagep);
    if (changed)
    {
        gPipeline.markTextured(mDrawable);
        mFaceMappingChanged = true;
    }
}

void LLVOVolume::setTEImage(const U8 te, LLViewerTexture *imagep)
{
    bool changed = (mTEImages[te] != imagep);
    LLViewerObject::setTEImage(te, imagep);
    if (changed)
    {
        gPipeline.markTextured(mDrawable);
        mFaceMappingChanged = true;
    }
}

S32 LLVOVolume::setTETexture(const U8 te, const LLUUID &uuid)
{
    S32 res = LLViewerObject::setTETexture(te, uuid);
    if (res)
    {
        if (mDrawable)
        {
            // dynamic texture changes break batches, isolate in octree
            shrinkWrap();
            gPipeline.markTextured(mDrawable);
        }
        mFaceMappingChanged = true;
    }
    return res;
}

S32 LLVOVolume::setTEColor(const U8 te, const LLColor3& color)
{
    return setTEColor(te, LLColor4(color));
}

S32 LLVOVolume::setTEColor(const U8 te, const LLColor4& color)
{
    S32 retval = 0;
    const LLTextureEntry *tep = getTE(te);
    if (!tep)
    {
        LL_WARNS("MaterialTEs") << "No texture entry for te " << (S32)te << ", object " << mID << LL_ENDL;
    }
    else if (color != tep->getColor())
    {
        F32 old_alpha = tep->getColor().mV[3];
        if (color.mV[3] != old_alpha)
        {
            gPipeline.markTextured(mDrawable);
            //treat this alpha change as an LoD update since render batches may need to get rebuilt
            mLODChanged = true;
            gPipeline.markRebuild(mDrawable, LLDrawable::REBUILD_VOLUME);
        }
        retval = LLPrimitive::setTEColor(te, color);
        if (mDrawable.notNull() && retval)
        {
            // These should only happen on updates which are not the initial update.
            mColorChanged = true;
            mDrawable->setState(LLDrawable::REBUILD_COLOR);
            shrinkWrap();
            dirtyMesh();
        }
    }

    return  retval;
}

S32 LLVOVolume::setTEBumpmap(const U8 te, const U8 bumpmap)
{
    S32 res = LLViewerObject::setTEBumpmap(te, bumpmap);
    if (res)
    {
        gPipeline.markTextured(mDrawable);
        mFaceMappingChanged = true;
    }
    return  res;
}

S32 LLVOVolume::setTETexGen(const U8 te, const U8 texgen)
{
    S32 res = LLViewerObject::setTETexGen(te, texgen);
    if (res)
    {
        gPipeline.markTextured(mDrawable);
        mFaceMappingChanged = true;
    }
    return  res;
}

S32 LLVOVolume::setTEMediaTexGen(const U8 te, const U8 media)
{
    S32 res = LLViewerObject::setTEMediaTexGen(te, media);
    if (res)
    {
        gPipeline.markTextured(mDrawable);
        mFaceMappingChanged = true;
    }
    return  res;
}

S32 LLVOVolume::setTEShiny(const U8 te, const U8 shiny)
{
    S32 res = LLViewerObject::setTEShiny(te, shiny);
    if (res)
    {
        gPipeline.markTextured(mDrawable);
        mFaceMappingChanged = true;
    }
    return  res;
}

S32 LLVOVolume::setTEFullbright(const U8 te, const U8 fullbright)
{
    S32 res = LLViewerObject::setTEFullbright(te, fullbright);
    if (res)
    {
        gPipeline.markTextured(mDrawable);
        mFaceMappingChanged = true;
    }
    return  res;
}

S32 LLVOVolume::setTEBumpShinyFullbright(const U8 te, const U8 bump)
{
    S32 res = LLViewerObject::setTEBumpShinyFullbright(te, bump);
    if (res)
    {
        gPipeline.markTextured(mDrawable);
        mFaceMappingChanged = true;
    }
    return res;
}

S32 LLVOVolume::setTEMediaFlags(const U8 te, const U8 media_flags)
{
    S32 res = LLViewerObject::setTEMediaFlags(te, media_flags);
    if (res)
    {
        gPipeline.markTextured(mDrawable);
        mFaceMappingChanged = true;
    }
    return  res;
}

S32 LLVOVolume::setTEGlow(const U8 te, const F32 glow)
{
    S32 res = LLViewerObject::setTEGlow(te, glow);
    if (res)
    {
        if (mDrawable)
        {
            gPipeline.markTextured(mDrawable);
            shrinkWrap();
        }
        mFaceMappingChanged = true;
    }
    return  res;
}

void LLVOVolume::setTEMaterialParamsCallbackTE(const LLUUID& objectID, const LLMaterialID &pMaterialID, const LLMaterialPtr pMaterialParams, U32 te)
{
    LLVOVolume* pVol = (LLVOVolume*)gObjectList.findObject(objectID);
    if (pVol)
    {
        LL_DEBUGS("MaterialTEs") << "materialid " << pMaterialID.asString() << " to TE " << te << LL_ENDL;
        if (te >= pVol->getNumTEs())
            return;

        LLTextureEntry* texture_entry = pVol->getTE(te);
        if (texture_entry && (texture_entry->getMaterialID() == pMaterialID))
        {
            pVol->setTEMaterialParams(te, pMaterialParams);
        }
    }
}

S32 LLVOVolume::setTEMaterialID(const U8 te, const LLMaterialID& pMaterialID)
{
    S32 res = LLViewerObject::setTEMaterialID(te, pMaterialID);
    LL_DEBUGS("MaterialTEs") << "te "<< (S32)te << " materialid " << pMaterialID.asString() << " res " << res
                                << ( LLSelectMgr::getInstance()->getSelection()->contains(const_cast<LLVOVolume*>(this), te) ? " selected" : " not selected" )
                                << LL_ENDL;

    LL_DEBUGS("MaterialTEs") << " " << pMaterialID.asString() << LL_ENDL;
    if (res)
    {
        LLMaterialMgr::instance().getTE(getRegion()->getRegionID(), pMaterialID, te, boost::bind(&LLVOVolume::setTEMaterialParamsCallbackTE, getID(), _1, _2, _3));

        setChanged(ALL_CHANGED);
        if (!mDrawable.isNull())
        {
            gPipeline.markTextured(mDrawable);
            gPipeline.markRebuild(mDrawable,LLDrawable::REBUILD_ALL);
        }
        mFaceMappingChanged = true;
    }
    return res;
}

S32 LLVOVolume::setTEMaterialParams(const U8 te, const LLMaterialPtr pMaterialParams)
{
    S32 res = LLViewerObject::setTEMaterialParams(te, pMaterialParams);

    LL_DEBUGS("MaterialTEs") << "te " << (S32)te << " material " << ((pMaterialParams) ? pMaterialParams->asLLSD() : LLSD("null")) << " res " << res
                             << ( LLSelectMgr::getInstance()->getSelection()->contains(const_cast<LLVOVolume*>(this), te) ? " selected" : " not selected" )
                             << LL_ENDL;
    setChanged(ALL_CHANGED);
    if (!mDrawable.isNull())
    {
        gPipeline.markTextured(mDrawable);
        gPipeline.markRebuild(mDrawable,LLDrawable::REBUILD_ALL);
    }
    mFaceMappingChanged = true;
    return TEM_CHANGE_TEXTURE;
}

S32 LLVOVolume::setTEGLTFMaterialOverride(U8 te, LLGLTFMaterial* mat)
{
    S32 retval = LLViewerObject::setTEGLTFMaterialOverride(te, mat);

    if (retval == TEM_CHANGE_TEXTURE)
    {
        if (!mDrawable.isNull())
        {
            gPipeline.markTextured(mDrawable);
            gPipeline.markRebuild(mDrawable, LLDrawable::REBUILD_ALL);
        }
        mFaceMappingChanged = true;
    }

    return retval;
}


S32 LLVOVolume::setTEScale(const U8 te, const F32 s, const F32 t)
{
    S32 res = LLViewerObject::setTEScale(te, s, t);
    if (res)
    {
        gPipeline.markTextured(mDrawable);
        mFaceMappingChanged = true;
    }
    return res;
}

S32 LLVOVolume::setTEScaleS(const U8 te, const F32 s)
{
    S32 res = LLViewerObject::setTEScaleS(te, s);
    if (res)
    {
        gPipeline.markTextured(mDrawable);
        mFaceMappingChanged = true;
    }
    return res;
}

S32 LLVOVolume::setTEScaleT(const U8 te, const F32 t)
{
    S32 res = LLViewerObject::setTEScaleT(te, t);
    if (res)
    {
        gPipeline.markTextured(mDrawable);
        mFaceMappingChanged = true;
    }
    return res;
}

bool LLVOVolume::hasMedia() const
{
    bool result = false;
    const U8 numTEs = getNumTEs();
    for (U8 i = 0; i < numTEs; i++)
    {
        const LLTextureEntry* te = getTE(i);
        if(te->hasMedia())
        {
            result = true;
            break;
        }
    }
    return result;
}

LLVector3 LLVOVolume::getApproximateFaceNormal(U8 face_id)
{
    LLVolume* volume = getVolume();
    LLVector4a result;
    result.clear();

    LLVector3 ret;

    if (volume && face_id < volume->getNumVolumeFaces())
    {
        const LLVolumeFace& face = volume->getVolumeFace(face_id);
        for (S32 i = 0; i < (S32)face.mNumVertices; ++i)
        {
            result.add(face.mNormals[i]);
        }

        LLVector3 ret(result.getF32ptr());
        ret = volumeDirectionToAgent(ret);
        ret.normVec();
    }

    return ret;
}

void LLVOVolume::requestMediaDataUpdate(bool isNew)
{
    if (sObjectMediaClient)
        sObjectMediaClient->fetchMedia(new LLMediaDataClientObjectImpl(this, isNew));
}

bool LLVOVolume::isMediaDataBeingFetched() const
{
    // I know what I'm doing by const_casting this away: this is just
    // a wrapper class that is only going to do a lookup.
    return (sObjectMediaClient) ? sObjectMediaClient->isInQueue(new LLMediaDataClientObjectImpl(const_cast<LLVOVolume*>(this), false)) : false;
}

void LLVOVolume::cleanUpMediaImpls()
{
    // Iterate through our TEs and remove any Impls that are no longer used
    const U8 numTEs = getNumTEs();
    for (U8 i = 0; i < numTEs; i++)
    {
        const LLTextureEntry* te = getTE(i);
        if( ! te->hasMedia())
        {
            // Delete the media IMPL!
            removeMediaImpl(i) ;
        }
    }
}

void LLVOVolume::updateObjectMediaData(const LLSD &media_data_array, const std::string &media_version)
{
    // media_data_array is an array of media entry maps
    // media_version is the version string in the response.
    U32 fetched_version = LLTextureEntry::getVersionFromMediaVersionString(media_version);

    // Only update it if it is newer!
    if ( (S32)fetched_version > mLastFetchedMediaVersion)
    {
        mLastFetchedMediaVersion = fetched_version;
        //LL_INFOS() << "updating:" << this->getID() << " " << ll_pretty_print_sd(media_data_array) << LL_ENDL;

        LLSD::array_const_iterator iter = media_data_array.beginArray();
        LLSD::array_const_iterator end = media_data_array.endArray();
        U8 texture_index = 0;
        for (; iter != end; ++iter, ++texture_index)
        {
            syncMediaData(texture_index, *iter, false/*merge*/, false/*ignore_agent*/);
        }
    }
}

void LLVOVolume::syncMediaData(S32 texture_index, const LLSD &media_data, bool merge, bool ignore_agent)
{
    if(mDead)
    {
        // If the object has been marked dead, don't process media updates.
        return;
    }

    LLTextureEntry *te = getTE(texture_index);
    if(!te)
    {
        return ;
    }

    LL_DEBUGS("MediaOnAPrim") << "BEFORE: texture_index = " << texture_index
        << " hasMedia = " << te->hasMedia() << " : "
        << ((NULL == te->getMediaData()) ? "NULL MEDIA DATA" : ll_pretty_print_sd(te->getMediaData()->asLLSD())) << LL_ENDL;

    std::string previous_url;
    LLMediaEntry* mep = te->getMediaData();
    if(mep)
    {
        // Save the "current url" from before the update so we can tell if
        // it changes.
        previous_url = mep->getCurrentURL();
    }

    if (merge)
    {
        te->mergeIntoMediaData(media_data);
    }
    else {
        // XXX Question: what if the media data is undefined LLSD, but the
        // update we got above said that we have media flags??  Here we clobber
        // that, assuming the data from the service is more up-to-date.
        te->updateMediaData(media_data);
    }

    mep = te->getMediaData();
    if(mep)
    {
        bool update_from_self = false;
        if (!ignore_agent)
        {
            LLUUID updating_agent = LLTextureEntry::getAgentIDFromMediaVersionString(getMediaURL());
            update_from_self = (updating_agent == gAgent.getID());
        }
        viewer_media_t media_impl = LLViewerMedia::getInstance()->updateMediaImpl(mep, previous_url, update_from_self);

        addMediaImpl(media_impl, texture_index) ;
    }
    else
    {
        removeMediaImpl(texture_index);
    }

    LL_DEBUGS("MediaOnAPrim") << "AFTER: texture_index = " << texture_index
        << " hasMedia = " << te->hasMedia() << " : "
        << ((NULL == te->getMediaData()) ? "NULL MEDIA DATA" : ll_pretty_print_sd(te->getMediaData()->asLLSD())) << LL_ENDL;
}

void LLVOVolume::mediaNavigateBounceBack(U8 texture_index)
{
    // Find the media entry for this navigate
    const LLMediaEntry* mep = NULL;
    viewer_media_t impl = getMediaImpl(texture_index);
    LLTextureEntry *te = getTE(texture_index);
    if(te)
    {
        mep = te->getMediaData();
    }

    if (mep && impl)
    {
        std::string url = mep->getCurrentURL();
        // Look for a ":", if not there, assume "http://"
        if (!url.empty() && std::string::npos == url.find(':'))
        {
            url = "http://" + url;
        }
        // If the url we're trying to "bounce back" to is either empty or not
        // allowed by the whitelist, try the home url.  If *that* doesn't work,
        // set the media as failed and unload it
        if (url.empty() || !mep->checkCandidateUrl(url))
        {
            url = mep->getHomeURL();
            // Look for a ":", if not there, assume "http://"
            if (!url.empty() && std::string::npos == url.find(':'))
            {
                url = "http://" + url;
            }
        }
        if (url.empty() || !mep->checkCandidateUrl(url))
        {
            // The url to navigate back to is not good, and we have nowhere else
            // to go.
            LL_WARNS("MediaOnAPrim") << "FAILED to bounce back URL \"" << url << "\" -- unloading impl" << LL_ENDL;
            impl->setMediaFailed(true);
        }
        // Make sure we are not bouncing to url we came from
        else if (impl->getCurrentMediaURL() != url)
        {
            // Okay, navigate now
            LL_INFOS("MediaOnAPrim") << "bouncing back to URL: " << url << LL_ENDL;
            impl->navigateTo(url, "", false, true);
        }
    }
}

bool LLVOVolume::hasMediaPermission(const LLMediaEntry* media_entry, MediaPermType perm_type)
{
    // NOTE: This logic ALMOST duplicates the logic in the server (in particular, in llmediaservice.cpp).
    if (NULL == media_entry ) return false; // XXX should we assert here?

    // The agent has permissions if:
    // - world permissions are on, or
    // - group permissions are on, and agent_id is in the group, or
    // - agent permissions are on, and agent_id is the owner

    // *NOTE: We *used* to check for modify permissions here (i.e. permissions were
    // granted if permModify() was true).  However, this doesn't make sense in the
    // viewer: we don't want to show controls or allow interaction if the author
    // has deemed it so.  See DEV-42115.

    U8 media_perms = (perm_type == MEDIA_PERM_INTERACT) ? media_entry->getPermsInteract() : media_entry->getPermsControl();

    // World permissions
    if (0 != (media_perms & LLMediaEntry::PERM_ANYONE))
    {
        return true;
    }

    // Group permissions
    else if (0 != (media_perms & LLMediaEntry::PERM_GROUP))
    {
        LLPermissions* obj_perm = LLSelectMgr::getInstance()->findObjectPermissions(this);
        if (obj_perm && gAgent.isInGroup(obj_perm->getGroup()))
        {
            return true;
        }
    }

    // Owner permissions
    else if (0 != (media_perms & LLMediaEntry::PERM_OWNER) && permYouOwner())
    {
        return true;
    }

    return false;

}

void LLVOVolume::mediaNavigated(LLViewerMediaImpl *impl, LLPluginClassMedia* plugin, std::string new_location)
{
    bool block_navigation = false;
    // FIXME: if/when we allow the same media impl to be used by multiple faces, the logic here will need to be fixed
    // to deal with multiple face indices.
    int face_index = getFaceIndexWithMediaImpl(impl, -1);

    // Find the media entry for this navigate
    LLMediaEntry* mep = NULL;
    LLTextureEntry *te = getTE(face_index);
    if(te)
    {
        mep = te->getMediaData();
    }

    if(mep)
    {
        if(!mep->checkCandidateUrl(new_location))
        {
            block_navigation = true;
        }
        if (!block_navigation && !hasMediaPermission(mep, MEDIA_PERM_INTERACT))
        {
            block_navigation = true;
        }
    }
    else
    {
        LL_WARNS("MediaOnAPrim") << "Couldn't find media entry!" << LL_ENDL;
    }

    if(block_navigation)
    {
        LL_INFOS("MediaOnAPrim") << "blocking navigate to URI " << new_location << LL_ENDL;

        // "bounce back" to the current URL from the media entry
        mediaNavigateBounceBack(face_index);
    }
    else if (sObjectMediaNavigateClient)
    {

        LL_DEBUGS("MediaOnAPrim") << "broadcasting navigate with URI " << new_location << LL_ENDL;

        sObjectMediaNavigateClient->navigate(new LLMediaDataClientObjectImpl(this, false), face_index, new_location);
    }
}

void LLVOVolume::mediaEvent(LLViewerMediaImpl *impl, LLPluginClassMedia* plugin, LLViewerMediaObserver::EMediaEvent event)
{
    switch(event)
    {

        case LLViewerMediaObserver::MEDIA_EVENT_LOCATION_CHANGED:
        {
            switch(impl->getNavState())
            {
                case LLViewerMediaImpl::MEDIANAVSTATE_FIRST_LOCATION_CHANGED:
                {
                    // This is the first location changed event after the start of a non-server-directed nav.  It may need to be broadcast or bounced back.
                    mediaNavigated(impl, plugin, plugin->getLocation());
                }
                break;

                case LLViewerMediaImpl::MEDIANAVSTATE_FIRST_LOCATION_CHANGED_SPURIOUS:
                    // This navigate didn't change the current URL.
                    LL_DEBUGS("MediaOnAPrim") << "  NOT broadcasting navigate (spurious)" << LL_ENDL;
                break;

                case LLViewerMediaImpl::MEDIANAVSTATE_SERVER_FIRST_LOCATION_CHANGED:
                    // This is the first location changed event after the start of a server-directed nav.  Don't broadcast it.
                    LL_INFOS("MediaOnAPrim") << "   NOT broadcasting navigate (server-directed)" << LL_ENDL;
                break;

                default:
                    // This is a subsequent location-changed due to a redirect.  Don't broadcast.
                    LL_INFOS("MediaOnAPrim") << "   NOT broadcasting navigate (redirect)" << LL_ENDL;
                break;
            }
        }
        break;

        case LLViewerMediaObserver::MEDIA_EVENT_NAVIGATE_COMPLETE:
        {
            switch(impl->getNavState())
            {
                case LLViewerMediaImpl::MEDIANAVSTATE_COMPLETE_BEFORE_LOCATION_CHANGED:
                {
                    // This is the first location changed event after the start of a non-server-directed nav.  It may need to be broadcast or bounced back.
                    mediaNavigated(impl, plugin, plugin->getNavigateURI());
                }
                break;

                case LLViewerMediaImpl::MEDIANAVSTATE_COMPLETE_BEFORE_LOCATION_CHANGED_SPURIOUS:
                    // This navigate didn't change the current URL.
                    LL_DEBUGS("MediaOnAPrim") << "  NOT broadcasting navigate (spurious)" << LL_ENDL;
                break;

                case LLViewerMediaImpl::MEDIANAVSTATE_SERVER_COMPLETE_BEFORE_LOCATION_CHANGED:
                    // This is the the navigate complete event from a server-directed nav.  Don't broadcast it.
                    LL_INFOS("MediaOnAPrim") << "   NOT broadcasting navigate (server-directed)" << LL_ENDL;
                break;

                default:
                    // For all other states, the navigate should have been handled by LOCATION_CHANGED events already.
                break;
            }
        }
        break;

        case LLViewerMediaObserver::MEDIA_EVENT_FILE_DOWNLOAD:
        {
            // Media might be blocked, waiting for a file,
            // send an empty response to unblock it
            const std::vector<std::string> empty_response;
            plugin->sendPickFileResponse(empty_response);

            LLNotificationsUtil::add("MediaFileDownloadUnsupported");
        }
        break;

        default:
        break;
    }

}

void LLVOVolume::sendMediaDataUpdate()
{
    if (sObjectMediaClient)
        sObjectMediaClient->updateMedia(new LLMediaDataClientObjectImpl(this, false));
}

void LLVOVolume::removeMediaImpl(S32 texture_index)
{
    if(mMediaImplList.size() <= (U32)texture_index || mMediaImplList[texture_index].isNull())
    {
        return ;
    }

    //make the face referencing to mMediaImplList[texture_index] to point back to the old texture.
    if(mDrawable && texture_index < mDrawable->getNumFaces())
    {
        LLFace* facep = mDrawable->getFace(texture_index) ;
        if(facep)
        {
            LLViewerMediaTexture* media_tex = LLViewerTextureManager::findMediaTexture(mMediaImplList[texture_index]->getMediaTextureID()) ;
            if(media_tex)
            {
                media_tex->removeMediaFromFace(facep) ;
            }
        }
    }

    //check if some other face(s) of this object reference(s)to this media impl.
    S32 i ;
    S32 end = (S32)mMediaImplList.size() ;
    for(i = 0; i < end ; i++)
    {
        if( i != texture_index && mMediaImplList[i] == mMediaImplList[texture_index])
        {
            break ;
        }
    }

    if(i == end) //this object does not need this media impl.
    {
        mMediaImplList[texture_index]->removeObject(this) ;
    }

    mMediaImplList[texture_index] = NULL ;
    return ;
}

void LLVOVolume::addMediaImpl(LLViewerMediaImpl* media_impl, S32 texture_index)
{
    if((S32)mMediaImplList.size() < texture_index + 1)
    {
        mMediaImplList.resize(texture_index + 1) ;
    }

    if(mMediaImplList[texture_index].notNull())
    {
        if(mMediaImplList[texture_index] == media_impl)
        {
            return ;
        }

        removeMediaImpl(texture_index) ;
    }

    mMediaImplList[texture_index] = media_impl;
    media_impl->addObject(this) ;

    //add the face to show the media if it is in playing
    if(mDrawable)
    {
        LLFace* facep(NULL);
        if( texture_index < mDrawable->getNumFaces() )
        {
            facep = mDrawable->getFace(texture_index) ;
        }

        if(facep)
        {
            LLViewerMediaTexture* media_tex = LLViewerTextureManager::findMediaTexture(mMediaImplList[texture_index]->getMediaTextureID()) ;
            if(media_tex)
            {
                media_tex->addMediaToFace(facep) ;
            }
        }
        else //the face is not available now, start media on this face later.
        {
            media_impl->setUpdated(true) ;
        }
    }
    return ;
}

viewer_media_t LLVOVolume::getMediaImpl(U8 face_id) const
{
    if(mMediaImplList.size() > face_id)
    {
        return mMediaImplList[face_id];
    }
    return NULL;
}

F64 LLVOVolume::getTotalMediaInterest() const
{
    // If this object is currently focused, this object has "high" interest
    if (LLViewerMediaFocus::getInstance()->getFocusedObjectID() == getID())
        return F64_MAX;

    F64 interest = (F64)-1.0;  // means not interested;

    // If this object is selected, this object has "high" interest, but since
    // there can be more than one, we still add in calculated impl interest
    // XXX Sadly, 'contains()' doesn't take a const :(
    if (LLSelectMgr::getInstance()->getSelection()->contains(const_cast<LLVOVolume*>(this)))
        interest = F64_MAX / 2.0;

    int i = 0;
    const int end = getNumTEs();
    for ( ; i < end; ++i)
    {
        const viewer_media_t &impl = getMediaImpl(i);
        if (!impl.isNull())
        {
            if (interest == (F64)-1.0) interest = (F64)0.0;
            interest += impl->getInterest();
        }
    }
    return interest;
}

S32 LLVOVolume::getFaceIndexWithMediaImpl(const LLViewerMediaImpl* media_impl, S32 start_face_id)
{
    S32 end = (S32)mMediaImplList.size() ;
    for(S32 face_id = start_face_id + 1; face_id < end; face_id++)
    {
        if(mMediaImplList[face_id] == media_impl)
        {
            return face_id ;
        }
    }
    return -1 ;
}

//----------------------------------------------------------------------------

void LLVOVolume::setLightTextureID(LLUUID id)
{
    LLViewerTexture* old_texturep = getLightTexture(); // same as mLightTexture, but inits if nessesary
    if (id.notNull())
    {
        if (!hasLightTexture())
        {
            setParameterEntryInUse(LLNetworkData::PARAMS_LIGHT_IMAGE, true, true);
        }
        else if (old_texturep)
        {
            old_texturep->removeVolume(LLRender::LIGHT_TEX, this);
        }
        LLLightImageParams* param_block = (LLLightImageParams*) getParameterEntry(LLNetworkData::PARAMS_LIGHT_IMAGE);
        if (param_block && param_block->getLightTexture() != id)
        {
            param_block->setLightTexture(id);
            parameterChanged(LLNetworkData::PARAMS_LIGHT_IMAGE, true);
        }
        LLViewerTexture* tex = getLightTexture();
        if (tex)
        {
            tex->addVolume(LLRender::LIGHT_TEX, this); // new texture
        }
        else
        {
            LL_WARNS() << "Can't get light texture for ID " << id.asString() << LL_ENDL;
        }
    }
    else if (hasLightTexture())
    {
        if (old_texturep)
        {
            old_texturep->removeVolume(LLRender::LIGHT_TEX, this);
        }
        setParameterEntryInUse(LLNetworkData::PARAMS_LIGHT_IMAGE, false, true);
        parameterChanged(LLNetworkData::PARAMS_LIGHT_IMAGE, true);
        mLightTexture = NULL;
    }
}

void LLVOVolume::setSpotLightParams(LLVector3 params)
{
    LLLightImageParams* param_block = (LLLightImageParams*) getParameterEntry(LLNetworkData::PARAMS_LIGHT_IMAGE);
    if (param_block && param_block->getParams() != params)
    {
        param_block->setParams(params);
        parameterChanged(LLNetworkData::PARAMS_LIGHT_IMAGE, true);
    }
}

void LLVOVolume::setIsLight(bool is_light)
{
    bool was_light = getIsLight();
    if (is_light != was_light)
    {
        if (is_light)
        {
            setParameterEntryInUse(LLNetworkData::PARAMS_LIGHT, true, true);
        }
        else
        {
            setParameterEntryInUse(LLNetworkData::PARAMS_LIGHT, false, true);
        }

        if (is_light)
        {
            // Add it to the pipeline mLightSet
            gPipeline.setLight(mDrawable, true);
        }
        else
        {
            // Not a light.  Remove it from the pipeline's light set.
            gPipeline.setLight(mDrawable, false);
        }
    }
}

void LLVOVolume::setLightSRGBColor(const LLColor3& color)
{
    setLightLinearColor(linearColor3(color));
}

void LLVOVolume::setLightLinearColor(const LLColor3& color)
{
    LLLightParams *param_block = (LLLightParams *)getParameterEntry(LLNetworkData::PARAMS_LIGHT);
    if (param_block)
    {
        if (param_block->getLinearColor() != color)
        {
            param_block->setLinearColor(LLColor4(color, param_block->getLinearColor().mV[3]));
            parameterChanged(LLNetworkData::PARAMS_LIGHT, true);
            gPipeline.markTextured(mDrawable);
            mFaceMappingChanged = true;
        }
    }
}

void LLVOVolume::setLightIntensity(F32 intensity)
{
    LLLightParams *param_block = (LLLightParams *)getParameterEntry(LLNetworkData::PARAMS_LIGHT);
    if (param_block)
    {
        if (param_block->getLinearColor().mV[3] != intensity)
        {
            param_block->setLinearColor(LLColor4(LLColor3(param_block->getLinearColor()), intensity));
            parameterChanged(LLNetworkData::PARAMS_LIGHT, true);
        }
    }
}

void LLVOVolume::setLightRadius(F32 radius)
{
    LLLightParams *param_block = (LLLightParams *)getParameterEntry(LLNetworkData::PARAMS_LIGHT);
    if (param_block)
    {
        if (param_block->getRadius() != radius)
        {
            param_block->setRadius(radius);
            parameterChanged(LLNetworkData::PARAMS_LIGHT, true);
        }
    }
}

void LLVOVolume::setLightFalloff(F32 falloff)
{
    LLLightParams *param_block = (LLLightParams *)getParameterEntry(LLNetworkData::PARAMS_LIGHT);
    if (param_block)
    {
        if (param_block->getFalloff() != falloff)
        {
            param_block->setFalloff(falloff);
            parameterChanged(LLNetworkData::PARAMS_LIGHT, true);
        }
    }
}

void LLVOVolume::setLightCutoff(F32 cutoff)
{
    LLLightParams *param_block = (LLLightParams *)getParameterEntry(LLNetworkData::PARAMS_LIGHT);
    if (param_block)
    {
        if (param_block->getCutoff() != cutoff)
        {
            param_block->setCutoff(cutoff);
            parameterChanged(LLNetworkData::PARAMS_LIGHT, true);
        }
    }
}

//----------------------------------------------------------------------------

bool LLVOVolume::getIsLight() const
{
    mIsLight = getParameterEntryInUse(LLNetworkData::PARAMS_LIGHT);
    return mIsLight;
}

bool LLVOVolume::getIsLightFast() const
{
    return mIsLight;
}

LLColor3 LLVOVolume::getLightSRGBBaseColor() const
{
    return srgbColor3(getLightLinearBaseColor());
}

LLColor3 LLVOVolume::getLightLinearBaseColor() const
{
    const LLLightParams *param_block = (const LLLightParams *)getParameterEntry(LLNetworkData::PARAMS_LIGHT);
    if (param_block)
    {
        return LLColor3(param_block->getLinearColor());
    }
    else
    {
        return LLColor3(1,1,1);
    }
}

LLColor3 LLVOVolume::getLightLinearColor() const
{
    const LLLightParams *param_block = (const LLLightParams *)getParameterEntry(LLNetworkData::PARAMS_LIGHT);
    if (param_block)
    {
        return LLColor3(param_block->getLinearColor()) * param_block->getLinearColor().mV[3];
    }
    else
    {
        return LLColor3(1, 1, 1);
    }
}

LLColor3 LLVOVolume::getLightSRGBColor() const
{
    LLColor3 ret = getLightLinearColor();
    ret = srgbColor3(ret);
    return ret;
}

LLUUID LLVOVolume::getLightTextureID() const
{
    if (getParameterEntryInUse(LLNetworkData::PARAMS_LIGHT_IMAGE))
    {
        const LLLightImageParams *param_block = (const LLLightImageParams *)getParameterEntry(LLNetworkData::PARAMS_LIGHT_IMAGE);
        if (param_block)
        {
            return param_block->getLightTexture();
        }
    }

    return LLUUID::null;
}


LLVector3 LLVOVolume::getSpotLightParams() const
{
    if (getParameterEntryInUse(LLNetworkData::PARAMS_LIGHT_IMAGE))
    {
        const LLLightImageParams *param_block = (const LLLightImageParams *)getParameterEntry(LLNetworkData::PARAMS_LIGHT_IMAGE);
        if (param_block)
        {
            return param_block->getParams();
        }
    }

    return LLVector3();
}

F32 LLVOVolume::getSpotLightPriority() const
{
    return mSpotLightPriority;
}

void LLVOVolume::updateSpotLightPriority()
{
    if (gCubeSnapshot)
    {
        return;
    }
    LL_PROFILE_ZONE_SCOPED_CATEGORY_VOLUME;

    F32 r = getLightRadius();
    LLVector3 pos = mDrawable->getPositionAgent();

    LLVector3 at(0,0,-1);
    at *= getRenderRotation();
    pos += at * r;

    at = LLViewerCamera::getInstance()->getAtAxis();
    pos -= at * r;

    mSpotLightPriority = gPipeline.calcPixelArea(pos, LLVector3(r,r,r), *LLViewerCamera::getInstance());

    if (mLightTexture.notNull())
    {
        mLightTexture->addTextureStats(mSpotLightPriority);
    }
}


bool LLVOVolume::isLightSpotlight() const
{
    LLLightImageParams* params = (LLLightImageParams*) getParameterEntry(LLNetworkData::PARAMS_LIGHT_IMAGE);
    if (params && getParameterEntryInUse(LLNetworkData::PARAMS_LIGHT_IMAGE))
    {
        return params->isLightSpotlight();
    }
    return false;
}


LLViewerTexture* LLVOVolume::getLightTexture()
{
    LLUUID id = getLightTextureID();

    if (id.notNull())
    {
        if (mLightTexture.isNull() || id != mLightTexture->getID())
        {
            mLightTexture = LLViewerTextureManager::getFetchedTexture(id, FTT_DEFAULT, true, LLGLTexture::BOOST_NONE);
        }
    }
    else
    {
        mLightTexture = NULL;
    }

    return mLightTexture;
}

F32 LLVOVolume::getLightIntensity() const
{
    const LLLightParams *param_block = (const LLLightParams *)getParameterEntry(LLNetworkData::PARAMS_LIGHT);
    if (param_block)
    {
        return param_block->getLinearColor().mV[3];
    }
    else
    {
        return 1.f;
    }
}

F32 LLVOVolume::getLightRadius() const
{
    const LLLightParams *param_block = (const LLLightParams *)getParameterEntry(LLNetworkData::PARAMS_LIGHT);
    if (param_block)
    {
        return param_block->getRadius();
    }
    else
    {
        return 0.f;
    }
}

F32 LLVOVolume::getLightFalloff(const F32 fudge_factor) const
{
    const LLLightParams *param_block = (const LLLightParams *)getParameterEntry(LLNetworkData::PARAMS_LIGHT);
    if (param_block)
    {
        return param_block->getFalloff() * fudge_factor;
    }
    else
    {
        return 0.f;
    }
}

F32 LLVOVolume::getLightCutoff() const
{
    const LLLightParams *param_block = (const LLLightParams *)getParameterEntry(LLNetworkData::PARAMS_LIGHT);
    if (param_block)
    {
        return param_block->getCutoff();
    }
    else
    {
        return 0.f;
    }
}

bool LLVOVolume::isReflectionProbe() const
{
    return getParameterEntryInUse(LLNetworkData::PARAMS_REFLECTION_PROBE);
}

bool LLVOVolume::setIsReflectionProbe(bool is_probe)
{
    bool was_probe = isReflectionProbe();
    if (is_probe != was_probe)
    {
        if (is_probe)
        {
            setParameterEntryInUse(LLNetworkData::PARAMS_REFLECTION_PROBE, true, true);
        }
        else
        {
            setParameterEntryInUse(LLNetworkData::PARAMS_REFLECTION_PROBE, false, true);
        }
    }

    updateReflectionProbePtr();

    return was_probe != is_probe;
}

bool LLVOVolume::setReflectionProbeAmbiance(F32 ambiance)
{
    LLReflectionProbeParams* param_block = (LLReflectionProbeParams*)getParameterEntry(LLNetworkData::PARAMS_REFLECTION_PROBE);
    if (param_block)
    {
        if (param_block->getAmbiance() != ambiance)
        {
            param_block->setAmbiance(ambiance);
            parameterChanged(LLNetworkData::PARAMS_REFLECTION_PROBE, true);
            return true;
        }
    }

    return false;
}

bool LLVOVolume::setReflectionProbeNearClip(F32 near_clip)
{
    LLReflectionProbeParams* param_block = (LLReflectionProbeParams*)getParameterEntry(LLNetworkData::PARAMS_REFLECTION_PROBE);
    if (param_block)
    {
        if (param_block->getClipDistance() != near_clip)
        {
            param_block->setClipDistance(near_clip);
            parameterChanged(LLNetworkData::PARAMS_REFLECTION_PROBE, true);
            return true;
        }
    }

    return false;
}

bool LLVOVolume::setReflectionProbeIsBox(bool is_box)
{
    LLReflectionProbeParams* param_block = (LLReflectionProbeParams*)getParameterEntry(LLNetworkData::PARAMS_REFLECTION_PROBE);
    if (param_block)
    {
        if (param_block->getIsBox() != is_box)
        {
            param_block->setIsBox(is_box);
            parameterChanged(LLNetworkData::PARAMS_REFLECTION_PROBE, true);
            return true;
        }
    }

    return false;
}

bool LLVOVolume::setReflectionProbeIsDynamic(bool is_dynamic)
{
    LLReflectionProbeParams* param_block = (LLReflectionProbeParams*)getParameterEntry(LLNetworkData::PARAMS_REFLECTION_PROBE);
    if (param_block)
    {
        if (param_block->getIsDynamic() != is_dynamic)
        {
            param_block->setIsDynamic(is_dynamic);
            parameterChanged(LLNetworkData::PARAMS_REFLECTION_PROBE, true);
            return true;
        }
    }

    return false;
}

bool LLVOVolume::setReflectionProbeIsMirror(bool is_mirror)
{
    LLReflectionProbeParams *param_block = (LLReflectionProbeParams *) getParameterEntry(LLNetworkData::PARAMS_REFLECTION_PROBE);
    if (param_block)
    {
        if (param_block->getIsMirror() != is_mirror)
        {
            LL_INFOS() << "Setting reflection probe mirror to " << is_mirror << LL_ENDL;
            param_block->setIsMirror(is_mirror);
            parameterChanged(LLNetworkData::PARAMS_REFLECTION_PROBE, true);

            if (!is_mirror)
                gPipeline.mHeroProbeManager.unregisterViewerObject(this);
            else
                gPipeline.mHeroProbeManager.registerViewerObject(this);

            return true;
        }
    }

    return false;
}

F32 LLVOVolume::getReflectionProbeAmbiance() const
{
    const LLReflectionProbeParams* param_block = (const LLReflectionProbeParams*)getParameterEntry(LLNetworkData::PARAMS_REFLECTION_PROBE);
    if (param_block)
    {
        return param_block->getAmbiance();
    }
    else
    {
        return 0.f;
    }
}

F32 LLVOVolume::getReflectionProbeNearClip() const
{
    const LLReflectionProbeParams* param_block = (const LLReflectionProbeParams*)getParameterEntry(LLNetworkData::PARAMS_REFLECTION_PROBE);
    if (param_block)
    {
        return param_block->getClipDistance();
    }
    else
    {
        return 0.f;
    }
}

bool LLVOVolume::getReflectionProbeIsBox() const
{
    const LLReflectionProbeParams* param_block = (const LLReflectionProbeParams*)getParameterEntry(LLNetworkData::PARAMS_REFLECTION_PROBE);
    if (param_block)
    {
        return param_block->getIsBox();
    }

    return false;
}

bool LLVOVolume::getReflectionProbeIsDynamic() const
{
    const LLReflectionProbeParams* param_block = (const LLReflectionProbeParams*)getParameterEntry(LLNetworkData::PARAMS_REFLECTION_PROBE);
    if (param_block)
    {
        return param_block->getIsDynamic();
    }

    return false;
}

bool LLVOVolume::getReflectionProbeIsMirror() const
{
    const LLReflectionProbeParams *param_block =
        (const LLReflectionProbeParams *) getParameterEntry(LLNetworkData::PARAMS_REFLECTION_PROBE);
    if (param_block)
    {
        return param_block->getIsMirror();
    }

    return false;
}

U32 LLVOVolume::getVolumeInterfaceID() const
{
    if (mVolumeImpl)
    {
        return mVolumeImpl->getID();
    }

    return 0;
}

bool LLVOVolume::isFlexible() const
{
    if (getParameterEntryInUse(LLNetworkData::PARAMS_FLEXIBLE))
    {
        LLVolume* volume = getVolume();
        if (volume && volume->getParams().getPathParams().getCurveType() != LL_PCODE_PATH_FLEXIBLE)
        {
            LLVolumeParams volume_params = getVolume()->getParams();
            U8 profile_and_hole = volume_params.getProfileParams().getCurveType();
            volume_params.setType(profile_and_hole, LL_PCODE_PATH_FLEXIBLE);
        }
        return true;
    }
    else
    {
        return false;
    }
}

bool LLVOVolume::isSculpted() const
{
    if (getParameterEntryInUse(LLNetworkData::PARAMS_SCULPT))
    {
        return true;
    }

    return false;
}

bool LLVOVolume::isMesh() const
{
    if (isSculpted())
    {
        LLSculptParams *sculpt_params = (LLSculptParams *)getParameterEntry(LLNetworkData::PARAMS_SCULPT);
        U8 sculpt_type = sculpt_params->getSculptType();

        if ((sculpt_type & LL_SCULPT_TYPE_MASK) == LL_SCULPT_TYPE_MESH)
            // mesh is a mesh
        {
            return true;
        }
    }

    return false;
}

bool LLVOVolume::hasLightTexture() const
{
    if (getParameterEntryInUse(LLNetworkData::PARAMS_LIGHT_IMAGE))
    {
        return true;
    }

    return false;
}

bool LLVOVolume::isFlexibleFast() const
{
    return mVolumep && mVolumep->getParams().getPathParams().getCurveType() == LL_PCODE_PATH_FLEXIBLE;
}

bool LLVOVolume::isSculptedFast() const
{
    return mVolumep && mVolumep->getParams().isSculpt();
}

bool LLVOVolume::isMeshFast() const
{
    return mVolumep && mVolumep->getParams().isMeshSculpt();
}

bool LLVOVolume::isRiggedMeshFast() const
{
    return mSkinInfo.notNull();
}

bool LLVOVolume::isAnimatedObjectFast() const
{
    return mIsAnimatedObject;
}

bool LLVOVolume::isVolumeGlobal() const
{
    if (mVolumeImpl)
    {
        return mVolumeImpl->isVolumeGlobal();
    }

    if (mRiggedVolume.notNull())
    {
        return true;
    }

    return false;
}

bool LLVOVolume::canBeFlexible() const
{
    U8 path = getVolume()->getParams().getPathParams().getCurveType();
    return (path == LL_PCODE_PATH_FLEXIBLE || path == LL_PCODE_PATH_LINE);
}

bool LLVOVolume::setIsFlexible(bool is_flexible)
{
    bool res = false;
    bool was_flexible = isFlexible();
    LLVolumeParams volume_params;
    if (is_flexible)
    {
        if (!was_flexible)
        {
            volume_params = getVolume()->getParams();
            U8 profile_and_hole = volume_params.getProfileParams().getCurveType();
            volume_params.setType(profile_and_hole, LL_PCODE_PATH_FLEXIBLE);
            res = true;
            setFlags(FLAGS_USE_PHYSICS, false);
            setFlags(FLAGS_PHANTOM, true);
            setParameterEntryInUse(LLNetworkData::PARAMS_FLEXIBLE, true, true);
            if (mDrawable)
            {
                mDrawable->makeActive();
            }
        }
    }
    else
    {
        if (was_flexible)
        {
            volume_params = getVolume()->getParams();
            U8 profile_and_hole = volume_params.getProfileParams().getCurveType();
            volume_params.setType(profile_and_hole, LL_PCODE_PATH_LINE);
            res = true;
            setFlags(FLAGS_PHANTOM, false);
            setParameterEntryInUse(LLNetworkData::PARAMS_FLEXIBLE, false, true);
        }
    }
    if (res)
    {
        res = setVolume(volume_params, 1);
        if (res)
        {
            markForUpdate();
        }
    }
    return res;
}

const LLMeshSkinInfo* LLVOVolume::getSkinInfo() const
{
    if (getVolume())
    {
         return mSkinInfo;
    }
    else
    {
        return NULL;
    }
}

// virtual
bool LLVOVolume::isRiggedMesh() const
{
    return getSkinInfo() != nullptr;
}

//----------------------------------------------------------------------------
U32 LLVOVolume::getExtendedMeshFlags() const
{
    const LLExtendedMeshParams *param_block =
        (const LLExtendedMeshParams *)getParameterEntry(LLNetworkData::PARAMS_EXTENDED_MESH);
    if (param_block)
    {
        return param_block->getFlags();
    }
    else
    {
        return 0;
    }
}

void LLVOVolume::onSetExtendedMeshFlags(U32 flags)
{

    // The isAnySelected() check was needed at one point to prevent
    // graphics problems. These are now believed to be fixed so the
    // check has been disabled.
    if (/*!getRootEdit()->isAnySelected() &&*/ mDrawable.notNull())
    {
        // Need to trigger rebuildGeom(), which is where control avatars get created/removed
        getRootEdit()->recursiveMarkForUpdate();
    }
    if (isAttachment() && getAvatarAncestor())
    {
        updateVisualComplexity();
        if (flags & LLExtendedMeshParams::ANIMATED_MESH_ENABLED_FLAG)
        {
            // Making a rigged mesh into an animated object
            getAvatarAncestor()->updateAttachmentOverrides();
        }
        else
        {
            // Making an animated object into a rigged mesh
            getAvatarAncestor()->updateAttachmentOverrides();
        }
    }
}

void LLVOVolume::setExtendedMeshFlags(U32 flags)
{
    U32 curr_flags = getExtendedMeshFlags();
    if (curr_flags != flags)
    {
        bool in_use = true;
        setParameterEntryInUse(LLNetworkData::PARAMS_EXTENDED_MESH, in_use, true);
        LLExtendedMeshParams *param_block =
            (LLExtendedMeshParams *)getParameterEntry(LLNetworkData::PARAMS_EXTENDED_MESH);
        if (param_block)
        {
            param_block->setFlags(flags);
        }
        parameterChanged(LLNetworkData::PARAMS_EXTENDED_MESH, true);
        LL_DEBUGS("AnimatedObjects") << this
                                     << " new flags " << flags << " curr_flags " << curr_flags
                                     << ", calling onSetExtendedMeshFlags()"
                                     << LL_ENDL;
        onSetExtendedMeshFlags(flags);
    }
}

bool LLVOVolume::canBeAnimatedObject() const
{
    F32 est_tris = recursiveGetEstTrianglesMax();
    if (est_tris < 0 || est_tris > getAnimatedObjectMaxTris())
    {
        return false;
    }
    return true;
}

bool LLVOVolume::isAnimatedObject() const
{
    LLVOVolume *root_vol = (LLVOVolume*)getRootEdit();
    mIsAnimatedObject = root_vol->getExtendedMeshFlags() & LLExtendedMeshParams::ANIMATED_MESH_ENABLED_FLAG;
    return mIsAnimatedObject;
}

// Called any time parenting changes for a volume. Update flags and
// control av accordingly.  This is called after parent has been
// changed to new_parent, but before new_parent's mChildList has changed.

// virtual
void LLVOVolume::onReparent(LLViewerObject *old_parent, LLViewerObject *new_parent)
{
    LLVOVolume *old_volp = dynamic_cast<LLVOVolume*>(old_parent);

    if (new_parent && !new_parent->isAvatar())
    {
        if (mControlAvatar.notNull())
        {
            // Here an animated object is being made the child of some
            // other prim. Should remove the control av from the child.
            LLControlAvatar *av = mControlAvatar;
            mControlAvatar = NULL;
            av->markForDeath();
        }
    }
    if (old_volp && old_volp->isAnimatedObject())
    {
        if (old_volp->getControlAvatar())
        {
            // We have been removed from an animated object, need to do cleanup.
            old_volp->getControlAvatar()->updateAttachmentOverrides();
            old_volp->getControlAvatar()->updateAnimations();
        }
    }
}

// This needs to be called after onReparent(), because mChildList is
// not updated until the end of LLViewerObject::addChild()

// virtual
void LLVOVolume::afterReparent()
{
    {
        LL_DEBUGS("AnimatedObjects") << "new child added for parent "
            << ((LLViewerObject*)getParent())->getID() << LL_ENDL;
    }

    if (isAnimatedObject() && getControlAvatar())
    {
        LL_DEBUGS("AnimatedObjects") << "adding attachment overrides, parent is animated object "
            << ((LLViewerObject*)getParent())->getID() << LL_ENDL;

        // MAINT-8239 - doing a full rebuild whenever parent is set
        // makes the joint overrides load more robustly. In theory,
        // addAttachmentOverrides should be sufficient, but in
        // practice doing a full rebuild helps compensate for
        // notifyMeshLoaded() not being called reliably enough.

        // was: getControlAvatar()->addAttachmentOverridesForObject(this);
        //getControlAvatar()->rebuildAttachmentOverrides();
        getControlAvatar()->updateAnimations();
    }
    else
    {
        LL_DEBUGS("AnimatedObjects") << "not adding overrides, parent: "
                                     << ((LLViewerObject*)getParent())->getID()
                                     << " isAnimated: "  << isAnimatedObject() << " cav "
                                     << getControlAvatar() << LL_ENDL;
    }
}

//----------------------------------------------------------------------------
void LLVOVolume::updateRiggingInfo()
{
    LL_PROFILE_ZONE_SCOPED_CATEGORY_VOLUME;
    if (isRiggedMesh())
    {
        const LLMeshSkinInfo* skin = getSkinInfo();
        LLVOAvatar *avatar = getAvatar();
        LLVolume *volume = getVolume();
        if (skin && avatar && volume)
        {
            if (getLOD()>mLastRiggingInfoLOD || getLOD()==3)
            {
                // Rigging info may need update
                mJointRiggingInfoTab.clear();
                for (S32 f = 0; f < volume->getNumVolumeFaces(); ++f)
                {
                    LLVolumeFace& vol_face = volume->getVolumeFace(f);
                    LLSkinningUtil::updateRiggingInfo(skin, avatar, vol_face);
                    if (vol_face.mJointRiggingInfoTab.size()>0)
                    {
                        mJointRiggingInfoTab.merge(vol_face.mJointRiggingInfoTab);
                    }
                }
                // Keep the highest LOD info available.
                mLastRiggingInfoLOD = getLOD();
            }
        }
    }
}

//----------------------------------------------------------------------------

void LLVOVolume::generateSilhouette(LLSelectNode* nodep, const LLVector3& view_point)
{
    LLVolume *volume = getVolume();

    if (volume)
    {
        LLVector3 view_vector;
        view_vector = view_point;

        //transform view vector into volume space
        view_vector -= getRenderPosition();
        //mDrawable->mDistanceWRTCamera = view_vector.length();
        LLQuaternion worldRot = getRenderRotation();
        view_vector = view_vector * ~worldRot;
        if (!isVolumeGlobal())
        {
            LLVector3 objScale = getScale();
            LLVector3 invObjScale(1.f / objScale.mV[VX], 1.f / objScale.mV[VY], 1.f / objScale.mV[VZ]);
            view_vector.scaleVec(invObjScale);
        }

        updateRelativeXform();
        LLMatrix4 trans_mat = mRelativeXform;
        if (mDrawable->isStatic())
        {
            trans_mat.translate(getRegion()->getOriginAgent());
        }

        volume->generateSilhouetteVertices(nodep->mSilhouetteVertices, nodep->mSilhouetteNormals, view_vector, trans_mat, mRelativeXformInvTrans, nodep->getTESelectMask());

        nodep->mSilhouetteExists = true;
    }
}

void LLVOVolume::deleteFaces()
{
    S32 face_count = mNumFaces;
    if (mDrawable.notNull())
    {
        mDrawable->deleteFaces(0, face_count);
    }

    mNumFaces = 0;
}

void LLVOVolume::updateRadius()
{
    if (mDrawable.isNull())
    {
        return;
    }

    mVObjRadius = getScale().length();
    mDrawable->setRadius(mVObjRadius);
}


bool LLVOVolume::isAttachment() const
{
    return mAttachmentState != 0 ;
}

bool LLVOVolume::isHUDAttachment() const
{
    // *NOTE: we assume hud attachment points are in defined range
    // since this range is constant for backwards compatibility
    // reasons this is probably a reasonable assumption to make
    S32 attachment_id = ATTACHMENT_ID_FROM_STATE(mAttachmentState);
    return ( attachment_id >= 31 && attachment_id <= 38 );
}


const LLMatrix4 LLVOVolume::getRenderMatrix() const
{
    if (mDrawable->isActive() && !mDrawable->isRoot())
    {
        return mDrawable->getParent()->getWorldMatrix();
    }
    return mDrawable->getWorldMatrix();
}

//static
S32 LLVOVolume::getTextureCost(const LLViewerTexture* img)
{
    static const U32 ARC_TEXTURE_COST = 16; // multiplier for texture resolution - performance tested

    S32 texture_cost = 0;
    S8 type = img->getType();
    if (type == LLViewerTexture::FETCHED_TEXTURE || type == LLViewerTexture::LOD_TEXTURE)
    {
        const LLViewerFetchedTexture* fetched_texturep = static_cast<const LLViewerFetchedTexture*>(img);
        if (fetched_texturep
            && fetched_texturep->getFTType() == FTT_LOCAL_FILE
            && (img->getID() == IMG_ALPHA_GRAD_2D || img->getID() == IMG_ALPHA_GRAD)
            )
        {
            // These two textures appear to switch between each other, but are of different sizes (4x256 and 256x256).
            // Hardcode cost from larger one to not cause random complexity changes
            texture_cost = 320;
        }
    }
    if (texture_cost == 0)
    {
        texture_cost = 256 + (S32)(ARC_TEXTURE_COST * (img->getFullHeight() / 128.f + img->getFullWidth() / 128.f));
    }

    return texture_cost;
}

// Returns a base cost and adds textures to passed in set.
// total cost is returned value + 5 * size of the resulting set.
// Cannot include cost of textures, as they may be re-used in linked
// children, and cost should only be increased for unique textures  -Nyx
U32 LLVOVolume::getRenderCost(texture_cost_t &textures) const
{
    LL_PROFILE_ZONE_SCOPED_CATEGORY_VOLUME;
    /*****************************************************************
     * This calculation should not be modified by third party viewers,
     * since it is used to limit rendering and should be uniform for
     * everyone. If you have suggested improvements, submit them to
     * the official viewer for consideration.
     *****************************************************************/

    // Get access to params we'll need at various points.
    // Skip if this is object doesn't have a volume (e.g. is an avatar).
    if (getVolume() == NULL)
    {
        return 0;
    }

    U32 num_triangles = 0;

    // per-prim costs
    static const U32 ARC_PARTICLE_COST = 1; // determined experimentally
    static const U32 ARC_PARTICLE_MAX = 2048; // default values
    static const U32 ARC_LIGHT_COST = 500; // static cost for light-producing prims
    static const U32 ARC_MEDIA_FACE_COST = 1500; // static cost per media-enabled face


    // per-prim multipliers
    static const F32 ARC_GLOW_MULT = 1.5f; // tested based on performance
    static const F32 ARC_BUMP_MULT = 1.25f; // tested based on performance
    static const F32 ARC_FLEXI_MULT = 5; // tested based on performance
    static const F32 ARC_SHINY_MULT = 1.6f; // tested based on performance
    static const F32 ARC_INVISI_COST = 1.2f; // tested based on performance
    static const F32 ARC_WEIGHTED_MESH = 1.2f; // tested based on performance

    static const F32 ARC_PLANAR_COST = 1.0f; // tested based on performance to have negligible impact
    static const F32 ARC_ANIM_TEX_COST = 4.f; // tested based on performance
    static const F32 ARC_ALPHA_COST = 4.f; // 4x max - based on performance

    F32 shame = 0;

    U32 invisi = 0;
    U32 shiny = 0;
    U32 glow = 0;
    U32 alpha = 0;
    U32 flexi = 0;
    U32 animtex = 0;
    U32 particles = 0;
    U32 bump = 0;
    U32 planar = 0;
    U32 weighted_mesh = 0;
    U32 produces_light = 0;
    U32 media_faces = 0;

    const LLDrawable* drawablep = mDrawable;
    S32 num_faces = drawablep->getNumFaces();

    const LLVolumeParams& volume_params = getVolume()->getParams();

    LLMeshCostData costs;
    if (getCostData(costs))
    {
        if (isAnimatedObjectFast() && isRiggedMeshFast())
        {
            // Scaling here is to make animated object vs
            // non-animated object ARC proportional to the
            // corresponding calculations for streaming cost.
            num_triangles = (U32)((ANIMATED_OBJECT_COST_PER_KTRI * 0.001f * costs.getEstTrisForStreamingCost())/0.06f);
        }
        else
        {
            F32 radius = getScale().length()*0.5f;
            num_triangles = (U32)costs.getRadiusWeightedTris(radius);
        }
    }


    if (num_triangles <= 0)
    {
        num_triangles = 4;
    }

    if (isSculptedFast())
    {
        if (isMeshFast())
        {
            // base cost is dependent on mesh complexity
            // note that 3 is the highest LOD as of the time of this coding.
            S32 size = gMeshRepo.getMeshSize(volume_params.getSculptID(), getLOD());
            if ( size > 0)
            {
                if (isRiggedMeshFast())
                {
                    // weighted attachment - 1 point for every 3 bytes
                    weighted_mesh = 1;
                }
            }
            else
            {
                // something went wrong - user should know their content isn't render-free
                return 0;
            }
        }
        else
        {
            LLViewerFetchedTexture* texture = mSculptTexture;
            if (texture && textures.find(texture) == textures.end())
            {
                textures.insert(texture);
            }
        }
    }

    if (isFlexibleFast())
    {
        flexi = 1;
    }
    if (isParticleSource())
    {
        particles = 1;
    }

    if (getIsLightFast())
    {
        produces_light = 1;
    }

    {
        LL_PROFILE_ZONE_NAMED_CATEGORY_VOLUME("ARC - face list");
        for (S32 i = 0; i < num_faces; ++i)
        {
            const LLFace* face = drawablep->getFace(i);
            if (!face) continue;
            const LLTextureEntry* te = face->getTextureEntry();
            const LLViewerTexture* img = face->getTexture();

            if (img)
            {
                textures.insert(img);
            }

            if (face->isInAlphaPool())
            {
                alpha = 1;
            }
            else if (img && img->getPrimaryFormat() == GL_ALPHA)
            {
                invisi = 1;
            }
            if (face->hasMedia())
            {
                media_faces++;
            }

            if (te)
            {
                if (te->getBumpmap())
                {
                    // bump is a multiplier, don't add per-face
                    bump = 1;
                }
                if (te->getShiny())
                {
                    // shiny is a multiplier, don't add per-face
                    shiny = 1;
                }
                if (te->getGlow() > 0.f)
                {
                    // glow is a multiplier, don't add per-face
                    glow = 1;
                }
                if (face->mTextureMatrix != NULL)
                {
                    animtex = 1;
                }
                if (te->getTexGen())
                {
                    planar = 1;
                }
            }
        }
    }

    // shame currently has the "base" cost of 1 point per 15 triangles, min 2.
    shame = num_triangles  * 5.f;
    shame = shame < 2.f ? 2.f : shame;

    // multiply by per-face modifiers
    if (planar)
    {
        shame *= planar * ARC_PLANAR_COST;
    }

    if (animtex)
    {
        shame *= animtex * ARC_ANIM_TEX_COST;
    }

    if (alpha)
    {
        shame *= alpha * ARC_ALPHA_COST;
    }

    if(invisi)
    {
        shame *= invisi * ARC_INVISI_COST;
    }

    if (glow)
    {
        shame *= glow * ARC_GLOW_MULT;
    }

    if (bump)
    {
        shame *= bump * ARC_BUMP_MULT;
    }

    if (shiny)
    {
        shame *= shiny * ARC_SHINY_MULT;
    }


    // multiply shame by multipliers
    if (weighted_mesh)
    {
        shame *= weighted_mesh * ARC_WEIGHTED_MESH;
    }

    if (flexi)
    {
        shame *= flexi * ARC_FLEXI_MULT;
    }


    // add additional costs
    if (particles)
    {
        const LLPartSysData *part_sys_data = &(mPartSourcep->mPartSysData);
        const LLPartData *part_data = &(part_sys_data->mPartData);
        U32 num_particles = (U32)(part_sys_data->mBurstPartCount * llceil( part_data->mMaxAge / part_sys_data->mBurstRate));
        num_particles = num_particles > ARC_PARTICLE_MAX ? ARC_PARTICLE_MAX : num_particles;
        F32 part_size = (llmax(part_data->mStartScale[0], part_data->mEndScale[0]) + llmax(part_data->mStartScale[1], part_data->mEndScale[1])) / 2.f;
        shame += num_particles * part_size * ARC_PARTICLE_COST;
    }

    if (produces_light)
    {
        shame += ARC_LIGHT_COST;
    }

    if (media_faces)
    {
        shame += media_faces * ARC_MEDIA_FACE_COST;
    }

    // Streaming cost for animated objects includes a fixed cost
    // per linkset. Add a corresponding charge here translated into
    // triangles, but not weighted by any graphics properties.
    if (isAnimatedObjectFast() && isRootEdit())
    {
        shame += (ANIMATED_OBJECT_BASE_COST/0.06) * 5.0f;
    }

    if (shame > mRenderComplexity_current)
    {
        mRenderComplexity_current = (S32)shame;
    }

    return (U32)shame;
}

F32 LLVOVolume::getEstTrianglesMax() const
{
    if (isMeshFast() && getVolume())
    {
        return gMeshRepo.getEstTrianglesMax(getVolume()->getParams().getSculptID());
    }
    return 0.f;
}

F32 LLVOVolume::getEstTrianglesStreamingCost() const
{
    if (isMeshFast() && getVolume())
    {
        return gMeshRepo.getEstTrianglesStreamingCost(getVolume()->getParams().getSculptID());
    }
    return 0.f;
}

F32 LLVOVolume::getStreamingCost() const
{
    F32 radius = getScale().length()*0.5f;
    F32 linkset_base_cost = 0.f;

    LLMeshCostData costs;
    if (getCostData(costs))
    {
        if (isRootEdit() && isAnimatedObject())
        {
            // Root object of an animated object has this to account for skeleton overhead.
            linkset_base_cost = ANIMATED_OBJECT_BASE_COST;
        }
        if (isMesh())
        {
            if (isAnimatedObject() && isRiggedMesh())
            {
                return linkset_base_cost + costs.getTriangleBasedStreamingCost();
            }
            else
            {
                return linkset_base_cost + costs.getRadiusBasedStreamingCost(radius);
            }
        }
        else
        {
            return linkset_base_cost + costs.getRadiusBasedStreamingCost(radius);
        }
    }
    else
    {
        return 0.f;
    }
}

// virtual
bool LLVOVolume::getCostData(LLMeshCostData& costs) const
{
    LL_PROFILE_ZONE_SCOPED_CATEGORY_VOLUME;

    if (isMeshFast())
    {
        return gMeshRepo.getCostData(getVolume()->getParams().getSculptID(), costs);
    }
    else
    {
        LLVolume* volume = getVolume();
        S32 counts[4];
        LLVolume::getLoDTriangleCounts(volume->getParams(), counts);

        LLMeshHeader header;
        header.mLodSize[0] = counts[0] * 10;
        header.mLodSize[1] = counts[1] * 10;
        header.mLodSize[2] = counts[2] * 10;
        header.mLodSize[3] = counts[3] * 10;

        return gMeshRepo.getCostData(header, costs);
    }
}

//static
void LLVOVolume::updateRenderComplexity()
{
    mRenderComplexity_last = mRenderComplexity_current;
    mRenderComplexity_current = 0;
}

U32 LLVOVolume::getTriangleCount(S32* vcount) const
{
    U32 count = 0;
    LLVolume* volume = getVolume();
    if (volume)
    {
        count = volume->getNumTriangles(vcount);
    }

    return count;
}

U32 LLVOVolume::getHighLODTriangleCount()
{
    U32 ret = 0;

    LLVolume* volume = getVolume();

    if (!isSculpted())
    {
        LLVolume* ref = LLPrimitive::getVolumeManager()->refVolume(volume->getParams(), 3);
        ret = ref->getNumTriangles();
        LLPrimitive::getVolumeManager()->unrefVolume(ref);
    }
    else if (isMesh())
    {
        LLVolume* ref = LLPrimitive::getVolumeManager()->refVolume(volume->getParams(), 3);
        if (!ref->isMeshAssetLoaded() || ref->getNumVolumeFaces() == 0)
        {
            gMeshRepo.loadMesh(this, volume->getParams(), LLModel::LOD_HIGH);
        }
        ret = ref->getNumTriangles();
        LLPrimitive::getVolumeManager()->unrefVolume(ref);
    }
    else
    { //default sculpts have a constant number of triangles
        ret = 31*2*31;  //31 rows of 31 columns of quads for a 32x32 vertex patch
    }

    return ret;
}

//static
void LLVOVolume::preUpdateGeom()
{
    sNumLODChanges = 0;
}

void LLVOVolume::parameterChanged(U16 param_type, bool local_origin)
{
    LLViewerObject::parameterChanged(param_type, local_origin);
}

void LLVOVolume::parameterChanged(U16 param_type, LLNetworkData* data, bool in_use, bool local_origin)
{
    LLViewerObject::parameterChanged(param_type, data, in_use, local_origin);
    if (mVolumeImpl)
    {
        mVolumeImpl->onParameterChanged(param_type, data, in_use, local_origin);
    }
    if (!local_origin && param_type == LLNetworkData::PARAMS_EXTENDED_MESH)
    {
        U32 extended_mesh_flags = getExtendedMeshFlags();
        bool enabled =  (extended_mesh_flags & LLExtendedMeshParams::ANIMATED_MESH_ENABLED_FLAG);
        bool was_enabled = (getControlAvatar() != NULL);
        if (enabled != was_enabled)
        {
            LL_DEBUGS("AnimatedObjects") << this
                                         << " calling onSetExtendedMeshFlags, enabled " << (U32) enabled
                                         << " was_enabled " << (U32) was_enabled
                                         << " local_origin " << (U32) local_origin
                                         << LL_ENDL;
            onSetExtendedMeshFlags(extended_mesh_flags);
        }
    }
    if (mDrawable.notNull())
    {
        bool is_light = getIsLight();
        if (is_light != mDrawable->isState(LLDrawable::LIGHT))
        {
            gPipeline.setLight(mDrawable, is_light);
        }
    }

    updateReflectionProbePtr();
}

void LLVOVolume::updateReflectionProbePtr()
{
    if (isReflectionProbe())
    {
        if (mReflectionProbe.isNull() && !getReflectionProbeIsMirror())
        {
            mReflectionProbe = gPipeline.mReflectionMapManager.registerViewerObject(this);
        }
        else if (mReflectionProbe.isNull() && getReflectionProbeIsMirror())
        {
            // Geenz: This is a special case - what we want here is a hero probe.
            // What we want to do here is instantiate a hero probe from the hero probe manager.

            if (!mIsHeroProbe)
                mIsHeroProbe = gPipeline.mHeroProbeManager.registerViewerObject(this);
        }
    }
    else if (mReflectionProbe.notNull() || getReflectionProbeIsMirror())
    {
        if (mReflectionProbe.notNull())
        {
            mReflectionProbe = nullptr;
        }

        if (getReflectionProbeIsMirror())
        {
            gPipeline.mHeroProbeManager.unregisterViewerObject(this);
        }
    }
}

void LLVOVolume::setSelected(bool sel)
{
    LLViewerObject::setSelected(sel);
    if (isAnimatedObject())
    {
        getRootEdit()->recursiveMarkForUpdate();
    }
    else
    {
        if (mDrawable.notNull())
        {
            markForUpdate();
        }
    }
}

void LLVOVolume::updateSpatialExtents(LLVector4a& newMin, LLVector4a& newMax)
{
}

F32 LLVOVolume::getBinRadius()
{
    LL_PROFILE_ZONE_SCOPED_CATEGORY_VOLUME;
    F32 radius;

    static LLCachedControl<S32> octree_size_factor(gSavedSettings, "OctreeStaticObjectSizeFactor", 3);
    static LLCachedControl<S32> octree_attachment_size_factor(gSavedSettings, "OctreeAttachmentSizeFactor", 4);
    static LLCachedControl<LLVector3> octree_distance_factor(gSavedSettings, "OctreeDistanceFactor", LLVector3(0.01f, 0.f, 0.f));
    static LLCachedControl<LLVector3> octree_alpha_distance_factor(gSavedSettings, "OctreeAlphaDistanceFactor", LLVector3(0.1f, 0.f, 0.f));

    S32 size_factor = llmax((S32)octree_size_factor, 1);
    LLVector3 alpha_distance_factor = octree_alpha_distance_factor;

    //const LLVector4a* ext = mDrawable->getSpatialExtents();

    bool shrink_wrap = mShouldShrinkWrap || mDrawable->isAnimating();
    bool alpha_wrap = false;

    if (!isHUDAttachment() && mDrawable->mDistanceWRTCamera < alpha_distance_factor[2])
    {
        for (S32 i = 0; i < mDrawable->getNumFaces(); i++)
        {
            LLFace* face = mDrawable->getFace(i);
            if (!face) continue;
            if (face->isInAlphaPool() &&
                !face->canRenderAsMask())
            {
                alpha_wrap = true;
                break;
            }
        }
    }
    else
    {
        shrink_wrap = false;
    }

    if (alpha_wrap)
    {
        LLVector3 bounds = getScale();
        radius = llmin(bounds.mV[1], bounds.mV[2]);
        radius = llmin(radius, bounds.mV[0]);
        radius *= 0.5f;
        //radius *= 1.f+mDrawable->mDistanceWRTCamera*alpha_distance_factor[1];
        //radius += mDrawable->mDistanceWRTCamera*alpha_distance_factor[0];
    }
    else if (shrink_wrap)
    {
        radius = mDrawable->getRadius() * 0.25f;
    }
    else
    {
        F32 szf = (F32)size_factor;
        radius = llmax(mDrawable->getRadius(), szf);
        //radius = llmax(radius, mDrawable->mDistanceWRTCamera * distance_factor[0]);
    }

    return llclamp(radius, 0.5f, 256.f);
}

const LLVector3 LLVOVolume::getPivotPositionAgent() const
{
    if (mVolumeImpl)
    {
        return mVolumeImpl->getPivotPosition();
    }
    return LLViewerObject::getPivotPositionAgent();
}

void LLVOVolume::onShift(const LLVector4a &shift_vector)
{
    if (mVolumeImpl)
    {
        mVolumeImpl->onShift(shift_vector);
    }

    updateRelativeXform();
}

const LLMatrix4& LLVOVolume::getWorldMatrix(LLXformMatrix* xform) const
{
    if (mVolumeImpl)
    {
        return mVolumeImpl->getWorldMatrix(xform);
    }
    return xform->getWorldMatrix();
}

void LLVOVolume::markForUpdate()
{
    if (mDrawable)
    {
        shrinkWrap();
    }

    LLViewerObject::markForUpdate();
    mVolumeChanged = true;
}

LLVector3 LLVOVolume::agentPositionToVolume(const LLVector3& pos) const
{
    LLVector3 ret = pos - getRenderPosition();
    ret = ret * ~getRenderRotation();
    if (!isVolumeGlobal())
    {
        LLVector3 objScale = getScale();
        LLVector3 invObjScale(1.f / objScale.mV[VX], 1.f / objScale.mV[VY], 1.f / objScale.mV[VZ]);
        ret.scaleVec(invObjScale);
    }

    return ret;
}

LLVector3 LLVOVolume::agentDirectionToVolume(const LLVector3& dir) const
{
    LLVector3 ret = dir * ~getRenderRotation();

    LLVector3 objScale = isVolumeGlobal() ? LLVector3(1,1,1) : getScale();
    ret.scaleVec(objScale);

    return ret;
}

LLVector3 LLVOVolume::volumePositionToAgent(const LLVector3& dir) const
{
    LLVector3 ret = dir;
    if (!isVolumeGlobal())
    {
        LLVector3 objScale = getScale();
        ret.scaleVec(objScale);
    }

    ret = ret * getRenderRotation();
    ret += getRenderPosition();

    return ret;
}

LLVector3 LLVOVolume::volumeDirectionToAgent(const LLVector3& dir) const
{
    LLVector3 ret = dir;
    LLVector3 objScale = isVolumeGlobal() ? LLVector3(1,1,1) : getScale();
    LLVector3 invObjScale(1.f / objScale.mV[VX], 1.f / objScale.mV[VY], 1.f / objScale.mV[VZ]);
    ret.scaleVec(invObjScale);
    ret = ret * getRenderRotation();

    return ret;
}


bool LLVOVolume::lineSegmentIntersect(const LLVector4a& start, const LLVector4a& end, S32 face, bool pick_transparent, bool pick_rigged, bool pick_unselectable, S32 *face_hitp,
                                      LLVector4a* intersection,LLVector2* tex_coord, LLVector4a* normal, LLVector4a* tangent)

{
    if (!mbCanSelect
        || mDrawable->isDead()
        || !gPipeline.hasRenderType(mDrawable->getRenderType()))
    {
        return false;
    }

    if (!pick_unselectable)
    {
        if (!LLSelectMgr::instance().canSelectObject(this, true))
        {
            return false;
        }
    }

    if (getClickAction() == CLICK_ACTION_IGNORE && !LLFloater::isVisible(gFloaterTools))
    {
        return false;
    }

    bool ret = false;

    LLVolume* volume = getVolume();

    bool transform = true;

    if (mDrawable->isState(LLDrawable::RIGGED))
    {
        if ((pick_rigged) || (getAvatar() && (getAvatar()->isSelf()) && (LLFloater::isVisible(gFloaterTools))))
        {
            updateRiggedVolume(true, LLRiggedVolume::DO_NOT_UPDATE_FACES);
            volume = mRiggedVolume;
            transform = false;
        }
        else
        { //cannot pick rigged attachments on other avatars or when not in build mode
            return false;
        }
    }

    if (volume)
    {
        LLVector4a local_start = start;
        LLVector4a local_end = end;

        if (transform)
        {
            LLVector3 v_start(start.getF32ptr());
            LLVector3 v_end(end.getF32ptr());

            v_start = agentPositionToVolume(v_start);
            v_end = agentPositionToVolume(v_end);

            local_start.load3(v_start.mV);
            local_end.load3(v_end.mV);
        }

        LLVector4a p;
        LLVector4a n;
        LLVector2 tc;
        LLVector4a tn;

        if (intersection != NULL)
        {
            p = *intersection;
        }

        if (tex_coord != NULL)
        {
            tc = *tex_coord;
        }

        if (normal != NULL)
        {
            n = *normal;
        }

        if (tangent != NULL)
        {
            tn = *tangent;
        }

        S32 face_hit = -1;

        S32 start_face, end_face;
        if (face == -1)
        {
            start_face = 0;
            end_face = volume->getNumVolumeFaces();
        }
        else
        {
            start_face = face;
            end_face = face+1;
        }
        pick_transparent |= isHiglightedOrBeacon();

        // we *probably* shouldn't care about special cursor at all, but we *definitely*
        // don't care about special cursor for reflection probes -- makes alt-zoom
        // go through reflection probes on vehicles
        bool special_cursor = mReflectionProbe.isNull() && specialHoverCursor();

        for (S32 i = start_face; i < end_face; ++i)
        {
            if (!special_cursor && !pick_transparent && getTE(i) && getTE(i)->getColor().mV[3] == 0.f)
            { //don't attempt to pick completely transparent faces unless
                //pick_transparent is true
                continue;
            }

            // This calculates the bounding box of the skinned mesh from scratch. It's actually quite expensive, but not nearly as expensive as building a full octree.
            // rebuild_face_octrees = false because an octree for this face will be built later only if needed for narrow phase picking.
            updateRiggedVolume(true, i, false);
            face_hit = volume->lineSegmentIntersect(local_start, local_end, i,
                                                    &p, &tc, &n, &tn);

            if (face_hit >= 0 && mDrawable->getNumFaces() > face_hit)
            {
                LLFace* face = mDrawable->getFace(face_hit);

                bool ignore_alpha = false;

                const LLTextureEntry* te = face->getTextureEntry();
                if (te)
                {
                    LLMaterial* mat = te->getMaterialParams();
                    if (mat)
                    {
                        U8 mode = mat->getDiffuseAlphaMode();

                        if (mode == LLMaterial::DIFFUSE_ALPHA_MODE_EMISSIVE
                            || mode == LLMaterial::DIFFUSE_ALPHA_MODE_NONE
                            || (mode == LLMaterial::DIFFUSE_ALPHA_MODE_MASK && mat->getAlphaMaskCutoff() == 0))
                        {
                            ignore_alpha = true;
                        }
                    }
                }

                bool no_texture = !face->getTexture() || !face->getTexture()->hasGLTexture();
                bool mask       = no_texture ? false : face->getTexture()->getMask(face->surfaceToTexture(tc, p, n));
                if (face &&
                    (ignore_alpha || pick_transparent || no_texture || mask))
                {
                    local_end = p;
                    if (face_hitp != NULL)
                    {
                        *face_hitp = face_hit;
                    }

                    if (intersection != NULL)
                    {
                        if (transform)
                        {
                            LLVector3 v_p(p.getF32ptr());

                            intersection->load3(volumePositionToAgent(v_p).mV);  // must map back to agent space
                        }
                        else
                        {
                            *intersection = p;
                        }
                    }

                    if (normal != NULL)
                    {
                        if (transform)
                        {
                            LLVector3 v_n(n.getF32ptr());
                            normal->load3(volumeDirectionToAgent(v_n).mV);
                        }
                        else
                        {
                            *normal = n;
                        }
                        (*normal).normalize3fast();
                    }

                    if (tangent != NULL)
                    {
                        if (transform)
                        {
                            LLVector3 v_tn(tn.getF32ptr());

                            LLVector4a trans_tangent;
                            trans_tangent.load3(volumeDirectionToAgent(v_tn).mV);

                            LLVector4Logical mask;
                            mask.clear();
                            mask.setElement<3>();

                            tangent->setSelectWithMask(mask, tn, trans_tangent);
                        }
                        else
                        {
                            *tangent = tn;
                        }
                        (*tangent).normalize3fast();
                    }

                    if (tex_coord != NULL)
                    {
                        *tex_coord = tc;
                    }

                    ret = true;
                }
            }
        }
    }

    return ret;
}

bool LLVOVolume::treatAsRigged()
{
    return isSelected() &&
        (isAttachment() || isAnimatedObject()) &&
        mDrawable.notNull() &&
        mDrawable->isState(LLDrawable::RIGGED);
}

LLRiggedVolume* LLVOVolume::getRiggedVolume()
{
    return mRiggedVolume;
}

void LLVOVolume::clearRiggedVolume()
{
    if (mRiggedVolume.notNull())
    {
        mRiggedVolume = NULL;
        updateRelativeXform();
    }
}

void LLVOVolume::updateRiggedVolume(bool force_treat_as_rigged, LLRiggedVolume::FaceIndex face_index, bool rebuild_face_octrees)
{
    LL_PROFILE_ZONE_SCOPED_CATEGORY_VOLUME;
    //Update mRiggedVolume to match current animation frame of avatar.
    //Also update position/size in octree.

    if ((!force_treat_as_rigged) && (!treatAsRigged()))
    {
        clearRiggedVolume();

        return;
    }

    LLVolume* volume = getVolume();
    const LLMeshSkinInfo* skin = getSkinInfo();
    if (!skin)
    {
        clearRiggedVolume();
        return;
    }

    LLVOAvatar* avatar = getAvatar();
    if (!avatar)
    {
        clearRiggedVolume();
        return;
    }

    if (!mRiggedVolume)
    {
        LLVolumeParams p;
        mRiggedVolume = new LLRiggedVolume(p);
        updateRelativeXform();
    }

    mRiggedVolume->update(skin, avatar, volume, face_index, rebuild_face_octrees);
}

void LLRiggedVolume::update(
    const LLMeshSkinInfo* skin,
    LLVOAvatar* avatar,
    const LLVolume* volume,
    FaceIndex face_index,
    bool rebuild_face_octrees)
{
    LL_PROFILE_ZONE_SCOPED_CATEGORY_VOLUME;
    bool copy = false;
    if (volume->getNumVolumeFaces() != getNumVolumeFaces())
    {
        copy = true;
    }

    for (S32 i = 0; i < volume->getNumVolumeFaces() && !copy; ++i)
    {
        const LLVolumeFace& src_face = volume->getVolumeFace(i);
        const LLVolumeFace& dst_face = getVolumeFace(i);

        if (src_face.mNumIndices != dst_face.mNumIndices ||
            src_face.mNumVertices != dst_face.mNumVertices)
        {
            copy = true;
        }
    }

    if (copy)
    {
        copyVolumeFaces(volume);
    }
    else
    {
        bool is_paused = avatar && avatar->areAnimationsPaused();
        if (is_paused)
        {
            S32 frames_paused = LLFrameTimer::getFrameCount() - avatar->getMotionController().getPausedFrame();
            if (frames_paused > 1)
            {
                return;
            }
        }
    }


    //build matrix palette
    static const size_t kMaxJoints = LL_MAX_JOINTS_PER_MESH_OBJECT;

    LLMatrix4a mat[kMaxJoints];
    U32 maxJoints = LLSkinningUtil::getMeshJointCount(skin);
    LLSkinningUtil::initSkinningMatrixPalette(mat, maxJoints, skin, avatar);
    const LLMatrix4a bind_shape_matrix = skin->mBindShapeMatrix;

    S32 rigged_vert_count = 0;
    S32 rigged_face_count = 0;
    LLVector4a box_min, box_max;
    S32 face_begin;
    S32 face_end;
    if (face_index == DO_NOT_UPDATE_FACES)
    {
        face_begin = 0;
        face_end = 0;
    }
    else if (face_index == UPDATE_ALL_FACES)
    {
        face_begin = 0;
        face_end = volume->getNumVolumeFaces();
    }
    else
    {
        face_begin = face_index;
        face_end = face_begin + 1;
    }
    for (S32 i = face_begin; i < face_end; ++i)
    {
        const LLVolumeFace& vol_face = volume->getVolumeFace(i);

        LLVolumeFace& dst_face = mVolumeFaces[i];

        LLVector4a* weight = vol_face.mWeights;

        if ( weight )
        {
            LLSkinningUtil::checkSkinWeights(weight, dst_face.mNumVertices, skin);

            LLVector4a* pos = dst_face.mPositions;

            if (pos && dst_face.mExtents)
            {
                U32 max_joints = LLSkinningUtil::getMaxJointCount();
                rigged_vert_count += dst_face.mNumVertices;
                rigged_face_count++;

            #if USE_SEPARATE_JOINT_INDICES_AND_WEIGHTS
                if (vol_face.mJointIndices) // fast path with preconditioned joint indices
                {
                    LLMatrix4a src[4];
                    U8* joint_indices_cursor = vol_face.mJointIndices;
                    LLVector4a* just_weights = vol_face.mJustWeights;
                    for (U32 j = 0; j < dst_face.mNumVertices; ++j)
                    {
                        LLMatrix4a final_mat;
                        F32* w = just_weights[j].getF32ptr();
                        LLSkinningUtil::getPerVertexSkinMatrixWithIndices(w, joint_indices_cursor, mat, final_mat, src);
                        joint_indices_cursor += 4;

                        LLVector4a& v = vol_face.mPositions[j];
                        LLVector4a t;
                        LLVector4a dst;
                        bind_shape_matrix.affineTransform(v, t);
                        final_mat.affineTransform(t, dst);
                        pos[j] = dst;
                    }
                }
                else
            #endif
                {
                    for (S32 j = 0; j < dst_face.mNumVertices; ++j)
                    {
                        LLMatrix4a final_mat;
                        LLSkinningUtil::getPerVertexSkinMatrix(weight[j].getF32ptr(), mat, false, final_mat, max_joints);

                        LLVector4a& v = vol_face.mPositions[j];
                        LLVector4a t;
                        LLVector4a dst;
                        bind_shape_matrix.affineTransform(v, t);
                        final_mat.affineTransform(t, dst);
                        pos[j] = dst;
                    }
                }

                //update bounding box
                // VFExtents change
                LLVector4a& min = dst_face.mExtents[0];
                LLVector4a& max = dst_face.mExtents[1];

                min = pos[0];
                max = pos[1];
                if (i==0)
                {
                    box_min = min;
                    box_max = max;
                }

                for (S32 j = 1; j < dst_face.mNumVertices; ++j)
                {
                    min.setMin(min, pos[j]);
                    max.setMax(max, pos[j]);
                }

                box_min.setMin(min,box_min);
                box_max.setMax(max,box_max);

                dst_face.mCenter->setAdd(dst_face.mExtents[0], dst_face.mExtents[1]);
                dst_face.mCenter->mul(0.5f);

            }

            if (rebuild_face_octrees)
            {
                dst_face.destroyOctree();
                dst_face.createOctree();
            }
        }
    }
    mExtraDebugText = llformat("rigged %d/%d - box (%f %f %f) (%f %f %f)",
                               rigged_face_count, rigged_vert_count,
                               box_min[0], box_min[1], box_min[2],
                               box_max[0], box_max[1], box_max[2]);
}

U32 LLVOVolume::getPartitionType() const
{
    if (isHUDAttachment())
    {
        return LLViewerRegion::PARTITION_HUD;
    }
    if (isAnimatedObject() && getControlAvatar())
    {
        return LLViewerRegion::PARTITION_CONTROL_AV;
    }
    if (isAttachment())
    {
        return LLViewerRegion::PARTITION_AVATAR;
    }

    return LLViewerRegion::PARTITION_VOLUME;
}

LLVolumePartition::LLVolumePartition(LLViewerRegion* regionp)
: LLSpatialPartition(LLVOVolume::VERTEX_DATA_MASK, true, regionp),
LLVolumeGeometryManager()
{
    mLODPeriod = 32;
    mDepthMask = false;
    mDrawableType = LLPipeline::RENDER_TYPE_VOLUME;
    mPartitionType = LLViewerRegion::PARTITION_VOLUME;
    mSlopRatio = 0.25f;
}

LLVolumeBridge::LLVolumeBridge(LLDrawable* drawablep, LLViewerRegion* regionp)
: LLSpatialBridge(drawablep, true, LLVOVolume::VERTEX_DATA_MASK, regionp),
LLVolumeGeometryManager()
{
    mDepthMask = false;
    mLODPeriod = 32;
    mDrawableType = LLPipeline::RENDER_TYPE_VOLUME;
    mPartitionType = LLViewerRegion::PARTITION_BRIDGE;

    mSlopRatio = 0.25f;
}

LLAvatarBridge::LLAvatarBridge(LLDrawable* drawablep, LLViewerRegion* regionp)
    : LLVolumeBridge(drawablep, regionp)
{
    mDrawableType = LLPipeline::RENDER_TYPE_AVATAR;
    mPartitionType = LLViewerRegion::PARTITION_AVATAR;
}

LLControlAVBridge::LLControlAVBridge(LLDrawable* drawablep, LLViewerRegion* regionp)
    : LLVolumeBridge(drawablep, regionp)
{
    mDrawableType = LLPipeline::RENDER_TYPE_CONTROL_AV;
    mPartitionType = LLViewerRegion::PARTITION_CONTROL_AV;
}

bool can_batch_texture(LLFace* facep)
{
    if (facep->getTextureEntry()->getBumpmap())
    { //bump maps aren't worked into texture batching yet
        return false;
    }

    if (facep->getTextureEntry()->getMaterialParams().notNull())
    { //materials don't work with texture batching yet
        return false;
    }

    if (facep->getTexture() && facep->getTexture()->getPrimaryFormat() == GL_ALPHA)
    { //can't batch invisiprims
        return false;
    }

    if (facep->isState(LLFace::TEXTURE_ANIM) && facep->getVirtualSize() > MIN_TEX_ANIM_SIZE)
    { //texture animation breaks batches
        return false;
    }

    if (facep->getTextureEntry()->getGLTFRenderMaterial() != nullptr)
    { // PBR materials break indexed texture batching
        return false;
    }

    return true;
}

const static U32 MAX_FACE_COUNT = 4096U;
int32_t LLVolumeGeometryManager::sInstanceCount = 0;
LLFace** LLVolumeGeometryManager::sFullbrightFaces[2] = { NULL };
LLFace** LLVolumeGeometryManager::sBumpFaces[2] = { NULL };
LLFace** LLVolumeGeometryManager::sSimpleFaces[2] = { NULL };
LLFace** LLVolumeGeometryManager::sNormFaces[2] = { NULL };
LLFace** LLVolumeGeometryManager::sSpecFaces[2] = { NULL };
LLFace** LLVolumeGeometryManager::sNormSpecFaces[2] = { NULL };
LLFace** LLVolumeGeometryManager::sPbrFaces[2] = { NULL };
LLFace** LLVolumeGeometryManager::sAlphaFaces[2] = { NULL };

LLVolumeGeometryManager::LLVolumeGeometryManager()
    : LLGeometryManager()
{
    llassert(sInstanceCount >= 0);
    if (sInstanceCount == 0)
    {
        allocateFaces(MAX_FACE_COUNT);
    }

    ++sInstanceCount;
}

LLVolumeGeometryManager::~LLVolumeGeometryManager()
{
    llassert(sInstanceCount > 0);
    --sInstanceCount;

    if (sInstanceCount <= 0)
    {
        freeFaces();
        sInstanceCount = 0;
    }
}

void LLVolumeGeometryManager::allocateFaces(U32 pMaxFaceCount)
{
    for (int i = 0; i < 2; ++i)
    {
        sFullbrightFaces[i] = static_cast<LLFace**>(ll_aligned_malloc<64>(pMaxFaceCount * sizeof(LLFace*)));
        sBumpFaces[i] = static_cast<LLFace**>(ll_aligned_malloc<64>(pMaxFaceCount * sizeof(LLFace*)));
        sSimpleFaces[i] = static_cast<LLFace**>(ll_aligned_malloc<64>(pMaxFaceCount * sizeof(LLFace*)));
        sNormFaces[i] = static_cast<LLFace**>(ll_aligned_malloc<64>(pMaxFaceCount * sizeof(LLFace*)));
        sSpecFaces[i] = static_cast<LLFace**>(ll_aligned_malloc<64>(pMaxFaceCount * sizeof(LLFace*)));
        sNormSpecFaces[i] = static_cast<LLFace**>(ll_aligned_malloc<64>(pMaxFaceCount * sizeof(LLFace*)));
        sPbrFaces[i] = static_cast<LLFace**>(ll_aligned_malloc<64>(pMaxFaceCount * sizeof(LLFace*)));
        sAlphaFaces[i] = static_cast<LLFace**>(ll_aligned_malloc<64>(pMaxFaceCount * sizeof(LLFace*)));
    }
}

void LLVolumeGeometryManager::freeFaces()
{
    for (int i = 0; i < 2; ++i)
    {
        ll_aligned_free<64>(sFullbrightFaces[i]);
        ll_aligned_free<64>(sBumpFaces[i]);
        ll_aligned_free<64>(sSimpleFaces[i]);
        ll_aligned_free<64>(sNormFaces[i]);
        ll_aligned_free<64>(sSpecFaces[i]);
        ll_aligned_free<64>(sNormSpecFaces[i]);
        ll_aligned_free<64>(sPbrFaces[i]);
        ll_aligned_free<64>(sAlphaFaces[i]);

        sFullbrightFaces[i] = NULL;
        sBumpFaces[i] = NULL;
        sSimpleFaces[i] = NULL;
        sNormFaces[i] = NULL;
        sSpecFaces[i] = NULL;
        sNormSpecFaces[i] = NULL;
        sPbrFaces[i] = NULL;
        sAlphaFaces[i] = NULL;
    }
}

void LLVolumeGeometryManager::registerFace(LLSpatialGroup* group, LLFace* facep, U32 type)
{
    LL_PROFILE_ZONE_SCOPED_CATEGORY_VOLUME;
    if (   type == LLRenderPass::PASS_ALPHA
        && facep->getTextureEntry()->getMaterialParams().notNull()
        && !facep->getVertexBuffer()->hasDataType(LLVertexBuffer::TYPE_TANGENT)
        && LLViewerShaderMgr::instance()->getShaderLevel(LLViewerShaderMgr::SHADER_OBJECT) > 1)
    {
        LL_WARNS_ONCE("RenderMaterials") << "Oh no! No binormals for this alpha blended face!" << LL_ENDL;
    }

    bool selected = facep->getViewerObject()->isSelected();

    if (selected && LLSelectMgr::getInstance()->mHideSelectedObjects)
    {
        return;
    }

    LL_LABEL_VERTEX_BUFFER(facep->getVertexBuffer(), LLRenderPass::lookupPassName(type));

    U32 passType = type;

    bool rigged = facep->isState(LLFace::RIGGED);

    if (rigged)
    {
        // hacky, should probably clean up -- if this face is rigged, put it in "type + 1"
        // See LLRenderPass PASS_foo enum
        passType += 1;
    }
    //add face to drawmap
    LLSpatialGroup::drawmap_elem_t& draw_vec = group->mDrawMap[passType];

    S32 idx = static_cast<S32>(draw_vec.size()) - 1;

    bool fullbright = (type == LLRenderPass::PASS_FULLBRIGHT) ||
        (type == LLRenderPass::PASS_INVISIBLE) ||
        (type == LLRenderPass::PASS_FULLBRIGHT_ALPHA_MASK) ||
        (type == LLRenderPass::PASS_ALPHA && facep->isState(LLFace::FULLBRIGHT)) ||
        (facep->getTextureEntry()->getFullbright());

    if (!fullbright &&
        type != LLRenderPass::PASS_GLOW &&
        !facep->getVertexBuffer()->hasDataType(LLVertexBuffer::TYPE_NORMAL))
    {
        llassert(false);
        LL_WARNS() << "Non fullbright face has no normals!" << LL_ENDL;
        return;
    }

    const LLMatrix4* tex_mat = NULL;
    if (facep->isState(LLFace::TEXTURE_ANIM) && facep->getVirtualSize() > MIN_TEX_ANIM_SIZE)
    {
        tex_mat = facep->mTextureMatrix;
    }

    const LLMatrix4* model_mat = NULL;

    LLDrawable* drawable = facep->getDrawable();

    if (rigged)
    {
        // rigged meshes ignore their model matrix
        model_mat = nullptr;
    }
    else if (drawable->isState(LLDrawable::ANIMATED_CHILD))
    {
        model_mat = &drawable->getWorldMatrix();
    }
    else if (drawable->isActive())
    {
        model_mat = &drawable->getRenderMatrix();
    }
    else
    {
        model_mat = &(drawable->getRegion()->mRenderMatrix);
    }

    //drawable->getVObj()->setDebugText(llformat("%d", drawable->isState(LLDrawable::ANIMATED_CHILD)));

    const LLTextureEntry* te = facep->getTextureEntry();
    U8 bump = (type == LLRenderPass::PASS_BUMP || type == LLRenderPass::PASS_POST_BUMP) ? te->getBumpmap() : 0;
    U8 shiny = te->getShiny();

    LLViewerTexture* tex = facep->getTexture();

    U8 index = facep->getTextureIndex();

    LLMaterial* mat = nullptr;

    LLUUID mat_id;

    auto* gltf_mat = (LLFetchedGLTFMaterial*)te->getGLTFRenderMaterial();
    llassert(gltf_mat == nullptr || dynamic_cast<LLFetchedGLTFMaterial*>(te->getGLTFRenderMaterial()) != nullptr);
    if (gltf_mat != nullptr)
    {
        mat_id = gltf_mat->getHash(); // TODO: cache this hash
        if (!facep->hasMedia() || (tex && tex->getType() != LLViewerTexture::MEDIA_TEXTURE))
        { // no media texture, face texture will be unused
            tex = nullptr;
        }
    }
    else
    {
        mat = te->getMaterialParams().get();
        if (mat)
        {
            mat_id = te->getMaterialParams()->getHash();
        }
    }

    bool batchable = false;

    U32 shader_mask = 0xFFFFFFFF; //no shader

    if (mat)
    {
        bool is_alpha = (facep->getPoolType() == LLDrawPool::POOL_ALPHA) || (te->getColor().mV[3] < 0.999f);
        if (type == LLRenderPass::PASS_ALPHA)
        {
            shader_mask = mat->getShaderMask(LLMaterial::DIFFUSE_ALPHA_MODE_BLEND, is_alpha);
        }
        else
        {
            shader_mask = mat->getShaderMask(LLMaterial::DIFFUSE_ALPHA_MODE_DEFAULT, is_alpha);
        }
    }

    if (index < FACE_DO_NOT_BATCH_TEXTURES && idx >= 0)
    {
        if (mat || gltf_mat || draw_vec[idx]->mMaterial)
        { //can't batch textures when materials are present (yet)
            batchable = false;
        }
        else if (index < draw_vec[idx]->mTextureList.size())
        {
            if (draw_vec[idx]->mTextureList[index].isNull())
            {
                batchable = true;
                draw_vec[idx]->mTextureList[index] = tex;
            }
            else if (draw_vec[idx]->mTextureList[index] == tex)
            { //this face's texture index can be used with this batch
                batchable = true;
            }
        }
        else
        { //texture list can be expanded to fit this texture index
            batchable = true;
        }
    }

    LLDrawInfo* info = idx >= 0 ? draw_vec[idx] : nullptr;

    if (info &&
        info->mVertexBuffer == facep->getVertexBuffer() &&
        info->mEnd == facep->getGeomIndex()-1 &&
        (LLPipeline::sTextureBindTest || draw_vec[idx]->mTexture == tex || batchable) &&
#if LL_DARWIN
        info->mEnd - draw_vec[idx]->mStart + facep->getGeomCount() <= (U32) gGLManager.mGLMaxVertexRange &&
        info->mCount + facep->getIndicesCount() <= (U32) gGLManager.mGLMaxIndexRange &&
#endif
        info->mMaterialID == mat_id &&
        info->mFullbright == fullbright &&
        info->mBump == bump &&
        (!mat || (info->mShiny == shiny)) && // need to break batches when a material is shared, but legacy settings are different
        info->mTextureMatrix == tex_mat &&
        info->mModelMatrix == model_mat &&
        info->mShaderMask == shader_mask &&
        info->mAvatar == facep->mAvatar &&
        info->getSkinHash() == facep->getSkinHash())
    {
        info->mCount += facep->getIndicesCount();
        info->mEnd += facep->getGeomCount();

        if (index < FACE_DO_NOT_BATCH_TEXTURES && index >= info->mTextureList.size())
        {
            info->mTextureList.resize(index+1);
            info->mTextureList[index] = tex;
        }
        info->validate();
    }
    else
    {
        U32 start = facep->getGeomIndex();
        U32 end = start + facep->getGeomCount()-1;
        U32 offset = facep->getIndicesStart();
        U32 count = facep->getIndicesCount();
        LLPointer<LLDrawInfo> draw_info = new LLDrawInfo(start,end,count,offset, tex,
            facep->getVertexBuffer(), fullbright, bump);

        info = draw_info;

        draw_vec.push_back(draw_info);
        draw_info->mTextureMatrix = tex_mat;
        draw_info->mModelMatrix = model_mat;

        draw_info->mBump  = bump;
        draw_info->mShiny = shiny;

        static const float alpha[4] =
        {
            0.00f,
            0.25f,
            0.5f,
            0.75f
        };
        float spec = alpha[shiny & TEM_SHINY_MASK];
        LLVector4 specColor(spec, spec, spec, spec);
        draw_info->mSpecColor = specColor;
        draw_info->mEnvIntensity = spec;
        draw_info->mSpecularMap = NULL;
        draw_info->mMaterial = mat;
        draw_info->mGLTFMaterial = gltf_mat;
        draw_info->mShaderMask = shader_mask;
        draw_info->mAvatar = facep->mAvatar;
        draw_info->mSkinInfo = facep->mSkinInfo;

        if (gltf_mat)
        {
            // just remember the material ID, render pools will reference the GLTF material
            draw_info->mMaterialID = mat_id;
        }
        else if (mat)
        {
            draw_info->mMaterialID = mat_id;

            // We have a material.  Update our draw info accordingly.

            if (!mat->getSpecularID().isNull())
            {
                LLVector4 specColor;
                specColor.mV[0] = mat->getSpecularLightColor().mV[0] * (1.f / 255.f);
                specColor.mV[1] = mat->getSpecularLightColor().mV[1] * (1.f / 255.f);
                specColor.mV[2] = mat->getSpecularLightColor().mV[2] * (1.f / 255.f);
                specColor.mV[3] = mat->getSpecularLightExponent() * (1.f / 255.f);
                draw_info->mSpecColor = specColor;
                draw_info->mEnvIntensity = mat->getEnvironmentIntensity() * (1.f / 255.f);
                draw_info->mSpecularMap = facep->getViewerObject()->getTESpecularMap(facep->getTEOffset());
            }

            draw_info->mAlphaMaskCutoff = mat->getAlphaMaskCutoff() * (1.f / 255.f);
            draw_info->mDiffuseAlphaMode = mat->getDiffuseAlphaMode();
            draw_info->mNormalMap = facep->getViewerObject()->getTENormalMap(facep->getTEOffset());
        }
        else
        {
            if (type == LLRenderPass::PASS_GRASS)
            {
                draw_info->mAlphaMaskCutoff = 0.5f;
            }
            else
            {
                draw_info->mAlphaMaskCutoff = 0.33f;
            }
        }

        // if (type == LLRenderPass::PASS_ALPHA) // always populate the draw_info ptr
        { //for alpha sorting
            facep->setDrawInfo(draw_info);
        }

        if (index < FACE_DO_NOT_BATCH_TEXTURES)
        { //initialize texture list for texture batching
            draw_info->mTextureList.resize(index+1);
            draw_info->mTextureList[index] = tex;
        }
        draw_info->validate();
    }

    llassert(info->mGLTFMaterial == nullptr || (info->mVertexBuffer->getTypeMask() & LLVertexBuffer::MAP_TANGENT) != 0);
    llassert(type != LLPipeline::RENDER_TYPE_PASS_GLTF_PBR || info->mGLTFMaterial != nullptr);
    llassert(type != LLPipeline::RENDER_TYPE_PASS_GLTF_PBR_RIGGED || info->mGLTFMaterial != nullptr);
    llassert(type != LLPipeline::RENDER_TYPE_PASS_GLTF_PBR_ALPHA_MASK || info->mGLTFMaterial != nullptr);
    llassert(type != LLPipeline::RENDER_TYPE_PASS_GLTF_PBR_ALPHA_MASK_RIGGED || info->mGLTFMaterial != nullptr);

    llassert(type != LLRenderPass::PASS_BUMP || (info->mVertexBuffer->getTypeMask() & LLVertexBuffer::MAP_TANGENT) != 0);
    llassert(type != LLRenderPass::PASS_NORMSPEC || info->mNormalMap.notNull());
    llassert(type != LLRenderPass::PASS_SPECMAP || (info->mVertexBuffer->getTypeMask() & LLVertexBuffer::MAP_TEXCOORD2) != 0);
}

void LLVolumeGeometryManager::getGeometry(LLSpatialGroup* group)
{

}

// add a face pointer to a list of face pointers without going over MAX_COUNT faces
template<typename T>
static inline void add_face(T*** list, U32* count, T* face)
{
    if (face->isState(LLFace::RIGGED))
    {
        if (count[1] < MAX_FACE_COUNT)
        {
            face->setDrawOrderIndex(count[1]);
            list[1][count[1]++] = face;
        }
    }
    else
    {
        if (count[0] < MAX_FACE_COUNT)
        {
            face->setDrawOrderIndex(count[0]);
            list[0][count[0]++] = face;
        }
    }
}

void LLVolumeGeometryManager::rebuildGeom(LLSpatialGroup* group)
{
    LL_PROFILE_ZONE_SCOPED_CATEGORY_VOLUME;
    llassert(!gCubeSnapshot);

    if (group->isDead())
    {
        return;
    }

    if (group->changeLOD())
    {
        group->mLastUpdateDistance = group->mDistance;
    }

    group->mLastUpdateViewAngle = group->mViewAngle;

    if (!group->hasState(LLSpatialGroup::GEOM_DIRTY | LLSpatialGroup::ALPHA_DIRTY))
    {
        if (group->hasState(LLSpatialGroup::MESH_DIRTY))
        {
            rebuildMesh(group);
        }
        return;
    }

    group->mBuilt = 1.f;

    LLSpatialBridge* bridge = group->getSpatialPartition()->asBridge();
    LLViewerObject *vobj = NULL;
    LLVOVolume *vol_obj = NULL;

    if (bridge)
    {
        vobj = bridge->mDrawable->getVObj();
        vol_obj = dynamic_cast<LLVOVolume*>(vobj);
    }
    if (vol_obj)
    {
        vol_obj->updateVisualComplexity();
    }

    group->mGeometryBytes = 0;
    group->mSurfaceArea = 0;

    //cache object box size since it might be used for determining visibility
    const LLVector4a* bounds = group->getObjectBounds();
    group->mObjectBoxSize = bounds[1].getLength3().getF32();

    group->clearDrawMap();

    U32 fullbright_count[2] = { 0 };
    U32 bump_count[2] = { 0 };
    U32 simple_count[2] = { 0 };
    U32 alpha_count[2] = { 0 };
    U32 norm_count[2] = { 0 };
    U32 spec_count[2] = { 0 };
    U32 normspec_count[2] = { 0 };
    U32 pbr_count[2] = { 0 };

    static LLCachedControl<S32> max_vbo_size(gSavedSettings, "RenderMaxVBOSize", 512);
    static LLCachedControl<S32> max_node_size(gSavedSettings, "RenderMaxNodeSize", 65536);
    U32 max_vertices = (max_vbo_size * 1024)/LLVertexBuffer::calcVertexSize(group->getSpatialPartition()->mVertexDataMask);
    U32 max_total = (max_node_size * 1024) / LLVertexBuffer::calcVertexSize(group->getSpatialPartition()->mVertexDataMask);
    max_vertices = llmin(max_vertices, (U32) 65535);

    U32 cur_total = 0;

    bool emissive = false;

    //Determine if we've received skininfo that contains an
    //alternate bind matrix - if it does then apply the translational component
    //to the joints of the avatar.
#if 0
    bool pelvisGotSet = false;
#endif

    {
        LL_PROFILE_ZONE_NAMED("rebuildGeom - face list");

        //get all the faces into a list
        for (LLSpatialGroup::element_iter drawable_iter = group->getDataBegin();
             drawable_iter != group->getDataEnd(); ++drawable_iter)
        {
            LLDrawable* drawablep = (LLDrawable*)(*drawable_iter)->getDrawable();

            if (!drawablep || drawablep->isDead() || drawablep->isState(LLDrawable::FORCE_INVISIBLE) )
            {
                continue;
            }

            LLVOVolume* vobj = drawablep->getVOVolume();

            if (!vobj || vobj->isDead() || vobj->mGLTFAsset)
            {
                continue;
            }

            // HACK -- brute force this check every time a drawable gets rebuilt
            S32 num_tex = llmin(vobj->getNumTEs(), drawablep->getNumFaces());
            for (S32 i = 0; i < num_tex; ++i)
            {
                vobj->updateTEMaterialTextures(i);
            }

            // apply any pending material overrides
            gGLTFMaterialList.applyQueuedOverrides(vobj);

            bool is_mesh = vobj->isMesh();
            if (is_mesh)
            {
                if ((vobj->getVolume() && !vobj->getVolume()->isMeshAssetLoaded())
                    || !gMeshRepo.meshRezEnabled())
                {
                    // Waiting for asset to fetch
                    continue;
                }

                if (!vobj->getSkinInfo() && !vobj->isSkinInfoUnavaliable())
                {
                     // Waiting for skin info to fetch
                     continue;
                }
            }

            LLVolume* volume = vobj->getVolume();
            if (volume)
            {
                const LLVector3& scale = vobj->getScale();
                group->mSurfaceArea += volume->getSurfaceArea() * llmax(llmax(scale.mV[0], scale.mV[1]), scale.mV[2]);
            }

            vobj->updateControlAvatar();

            llassert_always(vobj);
            vobj->updateTextureVirtualSize(true);
            vobj->preRebuild();

            drawablep->clearState(LLDrawable::HAS_ALPHA);

            LLVOAvatar* avatar = nullptr;
            const LLMeshSkinInfo* skinInfo = nullptr;
            if (is_mesh)
            {
                skinInfo = vobj->getSkinInfo();
            }

            if (skinInfo)
            {
                if (vobj->isAnimatedObject())
                {
                    avatar = vobj->getControlAvatar();
                }
                else
                {
                    avatar = vobj->getAvatar();
                }
            }

            if (avatar != nullptr)
            {
                avatar->addAttachmentOverridesForObject(vobj, NULL, false);
            }

            // Standard rigged mesh attachments:
            bool rigged = !vobj->isAnimatedObject() && skinInfo && vobj->isAttachment();
            // Animated objects. Have to check for isRiggedMesh() to
            // exclude static objects in animated object linksets.
            rigged = rigged || (vobj->isAnimatedObject() && vobj->isRiggedMesh() &&
                vobj->getControlAvatar() && vobj->getControlAvatar()->mPlaying);

            bool any_rigged_face = false;

            //for each face
            for (S32 i = 0; i < drawablep->getNumFaces(); i++)
            {
                LLFace* facep = drawablep->getFace(i);
                if (!facep)
                {
                    continue;
                }

                LLFetchedGLTFMaterial *gltf_mat = (LLFetchedGLTFMaterial*) facep->getTextureEntry()->getGLTFRenderMaterial();
                bool is_pbr = gltf_mat != nullptr;

                if (is_pbr)
                {
                    // tell texture streaming system to ignore blinn-phong textures
                    facep->setTexture(LLRender::DIFFUSE_MAP, nullptr);
                    facep->setTexture(LLRender::NORMAL_MAP, nullptr);
                    facep->setTexture(LLRender::SPECULAR_MAP, nullptr);

                    // let texture streaming system know about PBR textures
                    facep->setTexture(LLRender::BASECOLOR_MAP, gltf_mat->mBaseColorTexture);
                    facep->setTexture(LLRender::GLTF_NORMAL_MAP, gltf_mat->mNormalTexture);
                    facep->setTexture(LLRender::METALLIC_ROUGHNESS_MAP, gltf_mat->mMetallicRoughnessTexture);
                    facep->setTexture(LLRender::EMISSIVE_MAP, gltf_mat->mEmissiveTexture);
                }

                //ALWAYS null out vertex buffer on rebuild -- if the face lands in a render
                // batch, it will recover its vertex buffer reference from the spatial group
                facep->setVertexBuffer(NULL);

                //sum up face verts and indices
                drawablep->updateFaceSize(i);

                if (rigged)
                {
                    if (!facep->isState(LLFace::RIGGED))
                    { //completely reset vertex buffer
                        facep->clearVertexBuffer();
                    }

                    facep->setState(LLFace::RIGGED);
                    facep->mSkinInfo = (LLMeshSkinInfo*) skinInfo; // TODO -- fix ugly de-consting here
                    facep->mAvatar = avatar;
                    any_rigged_face = true;
                }
                else
                {
                    if (facep->isState(LLFace::RIGGED))
                    {
                        //face is not rigged but used to be, remove from rigged face pool
                        LLDrawPoolAvatar* pool = (LLDrawPoolAvatar*)facep->getPool();
                        if (pool)
                        {
                            pool->removeFace(facep);
                        }
                        facep->clearState(LLFace::RIGGED);
                        facep->mAvatar = NULL;
                        facep->mSkinInfo = NULL;
                    }
                }

                if (cur_total > max_total || facep->getIndicesCount() <= 0 || facep->getGeomCount() <= 0)
                {
                    facep->clearVertexBuffer();
                    continue;
                }

                if (facep->hasGeometry())
                {
                    cur_total += facep->getGeomCount();

                    const LLTextureEntry* te = facep->getTextureEntry();
                    LLViewerTexture* tex = facep->getTexture();

                    if (te->getGlow() > 0.f)
                    {
                        emissive = true;
                    }

                    if (facep->isState(LLFace::TEXTURE_ANIM))
                    {
                        if (!vobj->mTexAnimMode)
                        {
                            facep->clearState(LLFace::TEXTURE_ANIM);
                        }
                    }

                    bool force_simple = (facep->getPixelArea() < FORCE_SIMPLE_RENDER_AREA);
                    U32 type = gPipeline.getPoolTypeFromTE(te, tex);
                    if (is_pbr && gltf_mat && gltf_mat->mAlphaMode != LLGLTFMaterial::ALPHA_MODE_BLEND)
                    {
                        type = LLDrawPool::POOL_GLTF_PBR;
                    }
                    else if (type != LLDrawPool::POOL_ALPHA && force_simple)
                    {
                        type = LLDrawPool::POOL_SIMPLE;
                    }
                    facep->setPoolType(type);

                    if (vobj->isHUDAttachment() && !is_pbr)
                    {
                        facep->setState(LLFace::FULLBRIGHT);
                    }

                    if (vobj->mTextureAnimp && vobj->mTexAnimMode)
                    {
                        if (vobj->mTextureAnimp->mFace <= -1)
                        {
                            S32 face;
                            for (face = 0; face < vobj->getNumTEs(); face++)
                            {
                                LLFace * facep = drawablep->getFace(face);
                                if (facep)
                                {
                                    facep->setState(LLFace::TEXTURE_ANIM);
                                }
                            }
                        }
                        else if (vobj->mTextureAnimp->mFace < vobj->getNumTEs())
                        {
                            LLFace * facep = drawablep->getFace(vobj->mTextureAnimp->mFace);
                            if (facep)
                            {
                                facep->setState(LLFace::TEXTURE_ANIM);
                            }
                        }
                    }

                    if (type == LLDrawPool::POOL_ALPHA)
                    {
                        if (facep->canRenderAsMask())
                        { //can be treated as alpha mask
                            add_face(sSimpleFaces, simple_count, facep);
                        }
                        else
                        {
                            F32 alpha;
                            if (is_pbr)
                            {
                                alpha = gltf_mat ? gltf_mat->mBaseColor.mV[3] : 1.0f;
                            }
                            else
                            {
                                alpha = te->getColor().mV[3];
                            }
                            if (alpha > 0.f || te->getGlow() > 0.f)
                            { //only treat as alpha in the pipeline if < 100% transparent
                                drawablep->setState(LLDrawable::HAS_ALPHA);
                                add_face(sAlphaFaces, alpha_count, facep);
                            }
                            else if (LLDrawPoolAlpha::sShowDebugAlpha ||
                                (gPipeline.sRenderHighlight && !drawablep->getParent() &&
                                //only root objects are highlighted with red color in this case
                                drawablep->getVObj() && drawablep->getVObj()->flagScripted() &&
                                (LLPipeline::getRenderScriptedBeacons() ||
                                (LLPipeline::getRenderScriptedTouchBeacons() && drawablep->getVObj()->flagHandleTouch()))))
                            { //draw the transparent face for debugging purposes using a custom texture
                                add_face(sAlphaFaces, alpha_count, facep);
                            }
                        }
                    }
                    else
                    {
                        if (drawablep->isState(LLDrawable::REBUILD_VOLUME))
                        {
                            facep->mLastUpdateTime = gFrameTimeSeconds;
                        }

                        {
                            LLGLTFMaterial* gltf_mat = te->getGLTFRenderMaterial();

                            if (gltf_mat != nullptr || (te->getMaterialParams().notNull()))
                            {
                                if (gltf_mat != nullptr)
                                {
                                    add_face(sPbrFaces, pbr_count, facep);
                                }
                                else
                                {
                                    LLMaterial* mat = te->getMaterialParams().get();
                                    if (mat->getNormalID().notNull() || // <-- has a normal map, needs tangents
                                        (te->getBumpmap() && (te->getBumpmap() < 18))) // <-- has an emboss bump map, needs tangents
                                    {
                                        if (mat->getSpecularID().notNull())
                                        { //has normal and specular maps (needs texcoord1, texcoord2, and tangent)
                                            add_face(sNormSpecFaces, normspec_count, facep);
                                        }
                                        else
                                        { //has normal map (needs texcoord1 and tangent)
                                            add_face(sNormFaces, norm_count, facep);
                                        }
                                    }
                                    else if (mat->getSpecularID().notNull())
                                    { //has specular map but no normal map, needs texcoord2
                                        add_face(sSpecFaces, spec_count, facep);
                                    }
                                    else
                                    { //has neither specular map nor normal map, only needs texcoord0
                                        add_face(sSimpleFaces, simple_count, facep);
                                    }
                                }
                            }
                            else if (te->getBumpmap())
                            { //needs normal + tangent
                                add_face(sBumpFaces, bump_count, facep);
                            }
                            else if (te->getShiny() || !te->getFullbright())
                            { //needs normal
                                add_face(sSimpleFaces, simple_count, facep);
                            }
                            else
                            { //doesn't need normal
                                facep->setState(LLFace::FULLBRIGHT);
                                add_face(sFullbrightFaces, fullbright_count, facep);
                            }
                        }
                    }
                }
                else
                {   //face has no renderable geometry
                    facep->clearVertexBuffer();
                }
            }

            if (any_rigged_face)
            {
                if (!drawablep->isState(LLDrawable::RIGGED))
                {
                    drawablep->setState(LLDrawable::RIGGED);
                    LLDrawable* root = drawablep->getRoot();
                    if (root != drawablep)
                    {
                        root->setState(LLDrawable::RIGGED_CHILD);
                    }

                    //first time this is drawable is being marked as rigged,
                    // do another LoD update to use avatar bounding box
                    vobj->updateLOD();
                }
            }
            else
            {
                drawablep->clearState(LLDrawable::RIGGED);
                vobj->updateRiggedVolume(false);
            }
        }
    }

    //PROCESS NON-ALPHA FACES
    U32 simple_mask = LLVertexBuffer::MAP_TEXCOORD0 | LLVertexBuffer::MAP_NORMAL | LLVertexBuffer::MAP_VERTEX | LLVertexBuffer::MAP_COLOR;
    U32 alpha_mask = simple_mask | 0x80000000; //hack to give alpha verts their own VBO
    U32 bump_mask = LLVertexBuffer::MAP_TEXCOORD0 | LLVertexBuffer::MAP_TEXCOORD1 | LLVertexBuffer::MAP_NORMAL | LLVertexBuffer::MAP_VERTEX | LLVertexBuffer::MAP_COLOR;
    U32 fullbright_mask = LLVertexBuffer::MAP_TEXCOORD0 | LLVertexBuffer::MAP_VERTEX | LLVertexBuffer::MAP_COLOR;

    U32 norm_mask = simple_mask | LLVertexBuffer::MAP_TEXCOORD1 | LLVertexBuffer::MAP_TANGENT;
    U32 normspec_mask = norm_mask | LLVertexBuffer::MAP_TEXCOORD2;
    U32 spec_mask = simple_mask | LLVertexBuffer::MAP_TEXCOORD2;

    U32 pbr_mask = LLVertexBuffer::MAP_TEXCOORD0 | LLVertexBuffer::MAP_NORMAL | LLVertexBuffer::MAP_VERTEX | LLVertexBuffer::MAP_COLOR | LLVertexBuffer::MAP_TANGENT;

    if (emissive)
    { //emissive faces are present, include emissive byte to preserve batching
        simple_mask = simple_mask | LLVertexBuffer::MAP_EMISSIVE;
        alpha_mask = alpha_mask | LLVertexBuffer::MAP_EMISSIVE;
        bump_mask = bump_mask | LLVertexBuffer::MAP_EMISSIVE;
        fullbright_mask = fullbright_mask | LLVertexBuffer::MAP_EMISSIVE;
        norm_mask = norm_mask | LLVertexBuffer::MAP_EMISSIVE;
        normspec_mask = normspec_mask | LLVertexBuffer::MAP_EMISSIVE;
        spec_mask = spec_mask | LLVertexBuffer::MAP_EMISSIVE;
        pbr_mask = pbr_mask | LLVertexBuffer::MAP_EMISSIVE;
    }

    bool batch_textures = LLViewerShaderMgr::instance()->getShaderLevel(LLViewerShaderMgr::SHADER_OBJECT) > 1;

    // add extra vertex data for deferred rendering (not necessarily for batching textures)
    if (batch_textures)
    {
        bump_mask = bump_mask | LLVertexBuffer::MAP_TANGENT;
        simple_mask = simple_mask | LLVertexBuffer::MAP_TEXTURE_INDEX;
        alpha_mask = alpha_mask | LLVertexBuffer::MAP_TEXTURE_INDEX | LLVertexBuffer::MAP_TANGENT | LLVertexBuffer::MAP_TEXCOORD1 | LLVertexBuffer::MAP_TEXCOORD2;
        fullbright_mask = fullbright_mask | LLVertexBuffer::MAP_TEXTURE_INDEX;
    }

    group->mGeometryBytes = 0;

    U32 geometryBytes = 0;

    // generate render batches for static geometry
    U32 extra_mask = LLVertexBuffer::MAP_TEXTURE_INDEX;
    bool alpha_sort = true;
    bool rigged = false;
    for (int i = 0; i < 2; ++i) //two sets, static and rigged)
    {
        geometryBytes += genDrawInfo(group, simple_mask | extra_mask, sSimpleFaces[i], simple_count[i], false, batch_textures, rigged);
        geometryBytes += genDrawInfo(group, fullbright_mask | extra_mask, sFullbrightFaces[i], fullbright_count[i], false, batch_textures, rigged);
        geometryBytes += genDrawInfo(group, alpha_mask | extra_mask, sAlphaFaces[i], alpha_count[i], alpha_sort, batch_textures, rigged);
        geometryBytes += genDrawInfo(group, bump_mask | extra_mask, sBumpFaces[i], bump_count[i], false, false, rigged);
        geometryBytes += genDrawInfo(group, norm_mask | extra_mask, sNormFaces[i], norm_count[i], false, false, rigged);
        geometryBytes += genDrawInfo(group, spec_mask | extra_mask, sSpecFaces[i], spec_count[i], false, false, rigged);
        geometryBytes += genDrawInfo(group, normspec_mask | extra_mask, sNormSpecFaces[i], normspec_count[i], false, false, rigged);
        geometryBytes += genDrawInfo(group, pbr_mask | extra_mask, sPbrFaces[i], pbr_count[i], false, false, rigged);

        // for rigged set, add weights and disable alpha sorting (rigged items use depth buffer)
        extra_mask |= LLVertexBuffer::MAP_WEIGHT4;
        rigged = true;
    }

    group->mGeometryBytes = geometryBytes;

    {
        //drawables have been rebuilt, clear rebuild status
        for (LLSpatialGroup::element_iter drawable_iter = group->getDataBegin(); drawable_iter != group->getDataEnd(); ++drawable_iter)
        {
            LLDrawable* drawablep = (LLDrawable*)(*drawable_iter)->getDrawable();
            if(drawablep)
            {
                drawablep->clearState(LLDrawable::REBUILD_ALL);
            }
        }
    }

    group->mLastUpdateTime = gFrameTimeSeconds;
    group->mBuilt = 1.f;
    group->clearState(LLSpatialGroup::GEOM_DIRTY | LLSpatialGroup::ALPHA_DIRTY);
}

void LLVolumeGeometryManager::rebuildMesh(LLSpatialGroup* group)
{
    LL_PROFILE_ZONE_SCOPED_CATEGORY_VOLUME;
    llassert(group);
    if (group && group->hasState(LLSpatialGroup::MESH_DIRTY) && !group->hasState(LLSpatialGroup::GEOM_DIRTY))
    {
        {
            LL_PROFILE_ZONE_NAMED("rebuildMesh - gen draw info");

            group->mBuilt = 1.f;

            static std::vector<LLVertexBuffer*> locked_buffer;
            locked_buffer.resize(0);

            U32 buffer_count = 0;

            for (LLSpatialGroup::element_iter drawable_iter = group->getDataBegin(); drawable_iter != group->getDataEnd(); ++drawable_iter)
            {
                LLDrawable* drawablep = (LLDrawable*)(*drawable_iter)->getDrawable();

                if (drawablep && !drawablep->isDead() && drawablep->isState(LLDrawable::REBUILD_ALL))
                {
                    LLVOVolume* vobj = drawablep->getVOVolume();

                    if (!vobj) continue;

                    if (vobj->isNoLOD()) continue;

                    vobj->preRebuild();

                    if (drawablep->isState(LLDrawable::ANIMATED_CHILD))
                    {
                        vobj->updateRelativeXform(true);
                    }

                    LLVolume* volume = vobj->getVolume();
                    if (!volume) continue;
                    for (S32 i = 0; i < drawablep->getNumFaces(); ++i)
                    {
                        LLFace* face = drawablep->getFace(i);
                        if (face)
                        {
                            LLVertexBuffer* buff = face->getVertexBuffer();
                            if (buff)
                            {
                                if (!face->getGeometryVolume(*volume, // volume
                                    face->getTEOffset(),              // face_index
                                    vobj->getRelativeXform(),         // mat_vert_in
                                    vobj->getRelativeXformInvTrans(), // mat_norm_in
                                    face->getGeomIndex(),             // index_offset
                                    false,                            // force_rebuild
                                    true))                            // no_debug_assert
                                {   // Something's gone wrong with the vertex buffer accounting,
                                    // rebuild this group with no debug assert because MESH_DIRTY
                                    group->dirtyGeom();
                                    gPipeline.markRebuild(group);
                                }
                            }
                        }
                    }

                    if (drawablep->isState(LLDrawable::ANIMATED_CHILD))
                    {
                        vobj->updateRelativeXform();
                    }

                    drawablep->clearState(LLDrawable::REBUILD_ALL);
                }
            }

            {
                LL_PROFILE_ZONE_NAMED("rebuildMesh - flush");
                LLVertexBuffer::flushBuffers();
            }

            group->clearState(LLSpatialGroup::MESH_DIRTY | LLSpatialGroup::NEW_DRAWINFO);
        }
    }
}

struct CompareBatchBreaker
{
    bool operator()(const LLFace* const& lhs, const LLFace* const& rhs)
    {
        const LLTextureEntry* lte = lhs->getTextureEntry();
        const LLTextureEntry* rte = rhs->getTextureEntry();

        if (lte->getBumpmap() != rte->getBumpmap())
        {
            return lte->getBumpmap() < rte->getBumpmap();
        }
        else if (lte->getFullbright() != rte->getFullbright())
        {
            return lte->getFullbright() < rte->getFullbright();
        }
        else if (lte->getMaterialID() != rte->getMaterialID())
        {
            return lte->getMaterialID() < rte->getMaterialID();
        }
        else if (lte->getShiny() != rte->getShiny())
        {
            return lte->getShiny() < rte->getShiny();
        }
        else if (lhs->getTexture() != rhs->getTexture())
        {
            return lhs->getTexture() < rhs->getTexture();
        }
        else
        {
            // all else being equal, maintain consistent draw order
            return lhs->getDrawOrderIndex() < rhs->getDrawOrderIndex();
        }
    }
};

struct CompareBatchBreakerRigged
{
    bool operator()(const LLFace* const& lhs, const LLFace* const& rhs)
    {
        if (lhs->mAvatar != rhs->mAvatar)
        {
            return lhs->mAvatar < rhs->mAvatar;
        }
        else if (lhs->mSkinInfo->mHash != rhs->mSkinInfo->mHash)
        {
            return lhs->mSkinInfo->mHash < rhs->mSkinInfo->mHash;
        }
        else
        {
            // "inherit" non-rigged behavior
            CompareBatchBreaker comp;
            return comp(lhs, rhs);
        }
    }
};

U32 LLVolumeGeometryManager::genDrawInfo(LLSpatialGroup* group, U32 mask, LLFace** faces, U32 face_count, bool distance_sort, bool batch_textures, bool rigged)
{
    LL_PROFILE_ZONE_SCOPED_CATEGORY_VOLUME;

    U32 geometryBytes = 0;

    //calculate maximum number of vertices to store in a single buffer
    static LLCachedControl<S32> max_vbo_size(gSavedSettings, "RenderMaxVBOSize", 512);
    U32 max_vertices = (max_vbo_size * 1024)/LLVertexBuffer::calcVertexSize(group->getSpatialPartition()->mVertexDataMask);
    max_vertices = llmin(max_vertices, (U32) 65535);

    {
        LL_PROFILE_ZONE_NAMED("genDrawInfo - sort");

        if (rigged)
        {
            if (!distance_sort) // <--- alpha "sort" rigged faces by maintaining original draw order
            {
                //sort faces by things that break batches, including avatar and mesh id
                std::sort(faces, faces + face_count, CompareBatchBreakerRigged());
            }
        }
        else if (!distance_sort)
        {
            //sort faces by things that break batches, not including avatar and mesh id
            std::sort(faces, faces + face_count, CompareBatchBreaker());
        }
        else
        {
            //sort faces by distance
            std::sort(faces, faces+face_count, LLFace::CompareDistanceGreater());
        }
    }

    bool hud_group = group->isHUDGroup() ;
    LLFace** face_iter = faces;
    LLFace** end_faces = faces+face_count;

    LLSpatialGroup::buffer_map_t buffer_map;

    LLViewerTexture* last_tex = NULL;

    S32 texture_index_channels = LLGLSLShader::sIndexedTextureChannels;

    bool flexi = false;

    while (face_iter != end_faces)
    {
        //pull off next face
        LLFace* facep = *face_iter;
        LLViewerTexture* tex = facep->getTexture();
        const LLTextureEntry* te = facep->getTextureEntry();
        LLMaterialPtr mat = te->getMaterialParams();
        LLMaterialID matId = te->getMaterialID();

        if (distance_sort)
        {
            tex = NULL;
        }

        if (last_tex != tex)
        {
            last_tex = tex;
        }

        bool bake_sunlight = LLPipeline::sBakeSunlight && facep->getDrawable()->isStatic();

        U32 index_count = facep->getIndicesCount();
        U32 geom_count = facep->getGeomCount();

        flexi = flexi || facep->getViewerObject()->getVolume()->isUnique();

        //sum up vertices needed for this render batch
        LLFace** i = face_iter;
        ++i;

        const U32 MAX_TEXTURE_COUNT = 32;
        LLViewerTexture* texture_list[MAX_TEXTURE_COUNT];

        U32 texture_count = 0;

        {
            LL_PROFILE_ZONE_NAMED("genDrawInfo - face size");
            if (batch_textures)
            {
                U8 cur_tex = 0;
                facep->setTextureIndex(cur_tex);
                if (texture_count < MAX_TEXTURE_COUNT)
                {
                    texture_list[texture_count++] = tex;
                }

                if (can_batch_texture(facep))
                { //populate texture_list with any textures that can be batched
                  //move i to the next unbatchable face
                    while (i != end_faces)
                    {
                        facep = *i;

                        if (!can_batch_texture(facep))
                        { //face is bump mapped or has an animated texture matrix -- can't
                            //batch more than 1 texture at a time
                            facep->setTextureIndex(0);
                            break;
                        }

                        if (facep->getTexture() != tex)
                        {
                            if (distance_sort)
                            { //textures might be out of order, see if texture exists in current batch
                                bool found = false;
                                for (U32 tex_idx = 0; tex_idx < texture_count; ++tex_idx)
                                {
                                    if (facep->getTexture() == texture_list[tex_idx])
                                    {
                                        cur_tex = tex_idx;
                                        found = true;
                                        break;
                                    }
                                }

                                if (!found)
                                {
                                    cur_tex = texture_count;
                                }
                            }
                            else
                            {
                                cur_tex++;
                            }

                            if (cur_tex >= texture_index_channels)
                            { //cut batches when index channels are depleted
                                break;
                            }

                            tex = facep->getTexture();

                            if (texture_count < MAX_TEXTURE_COUNT)
                            {
                                texture_list[texture_count++] = tex;
                            }
                        }

                        if (geom_count + facep->getGeomCount() > max_vertices)
                        { //cut batches on geom count too big
                            break;
                        }

                        ++i;

                        flexi = flexi || facep->getViewerObject()->getVolume()->isUnique();

                        index_count += facep->getIndicesCount();
                        geom_count += facep->getGeomCount();

                        facep->setTextureIndex(cur_tex);
                    }
                }
                else
                {
                    facep->setTextureIndex(0);
                }

                tex = texture_list[0];
            }
            else
            {
                while (i != end_faces &&
                    (LLPipeline::sTextureBindTest ||
                        (distance_sort ||
                            ((*i)->getTexture() == tex))))
                {
                    facep = *i;
                    const LLTextureEntry* nextTe = facep->getTextureEntry();
                    if (nextTe->getMaterialID() != matId)
                    {
                        break;
                    }

                    //face has no texture index
                    facep->mDrawInfo = NULL;
                    facep->setTextureIndex(FACE_DO_NOT_BATCH_TEXTURES);

                    if (geom_count + facep->getGeomCount() > max_vertices)
                    { //cut batches on geom count too big
                        break;
                    }

                    ++i;
                    index_count += facep->getIndicesCount();
                    geom_count += facep->getGeomCount();

                    flexi = flexi || facep->getViewerObject()->getVolume()->isUnique();
                }
            }
        }

        //create vertex buffer
        LLPointer<LLVertexBuffer> buffer;

        {
            LL_PROFILE_ZONE_NAMED("genDrawInfo - allocate");
            buffer = new LLVertexBuffer(mask);
            if(!buffer->allocateBuffer(geom_count, index_count))
            {
                LL_WARNS() << "Failed to allocate group Vertex Buffer to "
                    << geom_count << " vertices and "
                    << index_count << " indices" << LL_ENDL;
                buffer = NULL;
            }
        }

        if (buffer)
        {
            geometryBytes += buffer->getSize() + buffer->getIndicesSize();
            buffer_map[mask][*face_iter].push_back(buffer);
        }

        //add face geometry

        U32 indices_index = 0;
        U16 index_offset = 0;

        while (face_iter < i)
        {
            //update face indices for new buffer
            facep = *face_iter;

            if (buffer.isNull())
            {
                // Bulk allocation failed
                facep->setVertexBuffer(buffer);
                facep->setSize(0, 0); // mark as no geometry
                ++face_iter;
                continue;
            }
            facep->setIndicesIndex(indices_index);
            facep->setGeomIndex(index_offset);
            facep->setVertexBuffer(buffer);

            if (batch_textures && facep->getTextureIndex() == FACE_DO_NOT_BATCH_TEXTURES)
            {
                LL_ERRS() << "Invalid texture index." << LL_ENDL;
            }

            {
                //for debugging, set last time face was updated vs moved
                facep->updateRebuildFlags();

                { //copy face geometry into vertex buffer
                    LLDrawable* drawablep = facep->getDrawable();
                    LLVOVolume* vobj = drawablep->getVOVolume();
                    LLVolume* volume = vobj->getVolume();

                    if (drawablep->isState(LLDrawable::ANIMATED_CHILD))
                    {
                        vobj->updateRelativeXform(true);
                    }

                    U32 te_idx = facep->getTEOffset();

                    if (!facep->getGeometryVolume(*volume, te_idx,
                        vobj->getRelativeXform(), vobj->getRelativeXformInvTrans(), index_offset,true))
                    {
                        LL_WARNS() << "Failed to get geometry for face!" << LL_ENDL;
                    }

                    if (drawablep->isState(LLDrawable::ANIMATED_CHILD))
                    {
                        vobj->updateRelativeXform(false);
                    }
                }
            }

            index_offset += facep->getGeomCount();
            indices_index += facep->getIndicesCount();

            //append face to appropriate render batch

            bool force_simple = facep->getPixelArea() < FORCE_SIMPLE_RENDER_AREA;
            bool fullbright = facep->isState(LLFace::FULLBRIGHT);
            if ((mask & LLVertexBuffer::MAP_NORMAL) == 0)
            { //paranoia check to make sure GL doesn't try to read non-existant normals
                fullbright = true;
            }

            const LLTextureEntry* te = facep->getTextureEntry();
            LLGLTFMaterial* gltf_mat = te->getGLTFRenderMaterial();

            if (hud_group && gltf_mat == nullptr)
            { //all hud attachments are fullbright
                fullbright = true;
            }

            tex = facep->getTexture();

            bool is_alpha = facep->getPoolType() == LLDrawPool::POOL_ALPHA;

            LLMaterial* mat = nullptr;
            bool can_be_shiny = false;

            // ignore traditional material if GLTF material is present
            if (gltf_mat == nullptr)
            {
                mat = te->getMaterialParams().get();

                can_be_shiny = true;
                if (mat)
                {
                    U8 mode = mat->getDiffuseAlphaMode();
                    can_be_shiny = mode == LLMaterial::DIFFUSE_ALPHA_MODE_NONE ||
                        mode == LLMaterial::DIFFUSE_ALPHA_MODE_EMISSIVE;
                }
            }

            F32 blinn_phong_alpha = te->getColor().mV[3];
            bool use_legacy_bump = te->getBumpmap() && (te->getBumpmap() < 18) && (!mat || mat->getNormalID().isNull());
            bool blinn_phong_opaque = blinn_phong_alpha >= 0.999f;
            bool blinn_phong_transparent = blinn_phong_alpha < 0.999f;

            if (!gltf_mat)
            {
                is_alpha |= blinn_phong_transparent;
            }

            if (gltf_mat || (mat && !hud_group))
            {
                bool material_pass = false;

                if (gltf_mat)
                { // all other parameters ignored if gltf material is present
                    if (gltf_mat->mAlphaMode == LLGLTFMaterial::ALPHA_MODE_BLEND)
                    {
                        registerFace(group, facep, LLRenderPass::PASS_ALPHA);
                    }
                    else if (gltf_mat->mAlphaMode == LLGLTFMaterial::ALPHA_MODE_MASK)
                    {
                        registerFace(group, facep, LLRenderPass::PASS_GLTF_PBR_ALPHA_MASK);
                    }
                    else
                    {
                        registerFace(group, facep, LLRenderPass::PASS_GLTF_PBR);
                    }
                }
                else
                // do NOT use 'fullbright' for this logic or you risk sending
                // things without normals down the materials pipeline and will
                // render poorly if not crash NORSPEC-240,314
                //
                if (te->getFullbright())
                {
                    if (mat->getDiffuseAlphaMode() == LLMaterial::DIFFUSE_ALPHA_MODE_MASK)
                    {
                        if (blinn_phong_opaque)
                        {
                            registerFace(group, facep, LLRenderPass::PASS_FULLBRIGHT_ALPHA_MASK);
                        }
                        else
                        {
                            registerFace(group, facep, LLRenderPass::PASS_ALPHA);
                        }
                    }
                    else if (is_alpha)
                    {
                        registerFace(group, facep, LLRenderPass::PASS_ALPHA);
                    }
                    else
                    {
                        if (mat->getEnvironmentIntensity() > 0 || te->getShiny() > 0)
                        {
                            material_pass = true;
                        }
                        else
                        {
                            if (blinn_phong_opaque)
                            {
                                registerFace(group, facep, LLRenderPass::PASS_FULLBRIGHT);
                            }
                            else
                            {
                                registerFace(group, facep, LLRenderPass::PASS_ALPHA);
                            }
                        }
                    }
                }
                else if (blinn_phong_transparent)
                {
                    registerFace(group, facep, LLRenderPass::PASS_ALPHA);
                }
                else if (use_legacy_bump)
                {
                    llassert(mask & LLVertexBuffer::MAP_TANGENT);
                    // we have a material AND legacy bump settings, but no normal map
                    registerFace(group, facep, LLRenderPass::PASS_BUMP);
                }
                else
                {
                    material_pass = true;
                }

                if (material_pass)
                {
                    static const U32 pass[] =
                    {
                        LLRenderPass::PASS_MATERIAL,
                        LLRenderPass::PASS_ALPHA, //LLRenderPass::PASS_MATERIAL_ALPHA,
                        LLRenderPass::PASS_MATERIAL_ALPHA_MASK,
                        LLRenderPass::PASS_MATERIAL_ALPHA_EMISSIVE,
                        LLRenderPass::PASS_SPECMAP,
                        LLRenderPass::PASS_ALPHA, //LLRenderPass::PASS_SPECMAP_BLEND,
                        LLRenderPass::PASS_SPECMAP_MASK,
                        LLRenderPass::PASS_SPECMAP_EMISSIVE,
                        LLRenderPass::PASS_NORMMAP,
                        LLRenderPass::PASS_ALPHA, //LLRenderPass::PASS_NORMMAP_BLEND,
                        LLRenderPass::PASS_NORMMAP_MASK,
                        LLRenderPass::PASS_NORMMAP_EMISSIVE,
                        LLRenderPass::PASS_NORMSPEC,
                        LLRenderPass::PASS_ALPHA, //LLRenderPass::PASS_NORMSPEC_BLEND,
                        LLRenderPass::PASS_NORMSPEC_MASK,
                        LLRenderPass::PASS_NORMSPEC_EMISSIVE,
                    };

                    U32 alpha_mode = mat->getDiffuseAlphaMode();
                    if (!distance_sort && alpha_mode == LLMaterial::DIFFUSE_ALPHA_MODE_BLEND)
                    { // HACK - this should never happen, but sometimes we get a material that thinks it has alpha blending when it ought not
                        alpha_mode = LLMaterial::DIFFUSE_ALPHA_MODE_NONE;
                    }
                    U32 mask = mat->getShaderMask(alpha_mode, is_alpha);

                    U32 vb_mask = facep->getVertexBuffer()->getTypeMask();

                    // HACK - this should also never happen, but sometimes we get here and the material thinks it has a specmap now
                    // even though it didn't appear to have a specmap when the face was added to the list of faces
                    if ((mask & 0x4) && !(vb_mask & LLVertexBuffer::MAP_TEXCOORD2))
                    {
                        mask &= ~0x4;
                    }

                    llassert(mask < sizeof(pass)/sizeof(U32));

                    mask = llmin(mask, (U32)(sizeof(pass)/sizeof(U32)-1));

                    // if this is going into alpha pool, distance sort MUST be true
                    llassert(pass[mask] == LLRenderPass::PASS_ALPHA ? distance_sort : true);
                    registerFace(group, facep, pass[mask]);
                }
            }
            else if (mat)
            {
                U8 mode = mat->getDiffuseAlphaMode();

                is_alpha = (is_alpha || (mode == LLMaterial::DIFFUSE_ALPHA_MODE_BLEND));

                if (is_alpha)
                {
                    mode = LLMaterial::DIFFUSE_ALPHA_MODE_BLEND;
                }

                if (mode == LLMaterial::DIFFUSE_ALPHA_MODE_MASK)
                {
                    registerFace(group, facep, fullbright ? LLRenderPass::PASS_FULLBRIGHT_ALPHA_MASK : LLRenderPass::PASS_ALPHA_MASK);
                }
                else if (is_alpha )
                {
                    registerFace(group, facep, LLRenderPass::PASS_ALPHA);
                }
                else if (gPipeline.shadersLoaded()
                    && te->getShiny()
                    && can_be_shiny)
                {
                    registerFace(group, facep, fullbright ? LLRenderPass::PASS_FULLBRIGHT_SHINY : LLRenderPass::PASS_SHINY);
                }
                else
                {
                    registerFace(group, facep, fullbright ? LLRenderPass::PASS_FULLBRIGHT : LLRenderPass::PASS_SIMPLE);
                }
            }
            else if (is_alpha)
            {
                // can we safely treat this as an alpha mask?
                if (facep->getFaceColor().mV[3] <= 0.f)
                { //100% transparent, don't render unless we're highlighting transparent
                    registerFace(group, facep, LLRenderPass::PASS_ALPHA_INVISIBLE);
                }
                else if (facep->canRenderAsMask() && !hud_group)
                {
                    if (te->getFullbright() || LLPipeline::sNoAlpha)
                    {
                        registerFace(group, facep, LLRenderPass::PASS_FULLBRIGHT_ALPHA_MASK);
                    }
                    else
                    {
                        registerFace(group, facep, LLRenderPass::PASS_ALPHA_MASK);
                    }
                }
                else
                {
                    registerFace(group, facep, LLRenderPass::PASS_ALPHA);
                }
            }
            else if (gPipeline.shadersLoaded()
                && te->getShiny()
                && can_be_shiny)
            { //shiny
                if (tex->getPrimaryFormat() == GL_ALPHA)
                { //invisiprim+shiny
                    registerFace(group, facep, LLRenderPass::PASS_INVISI_SHINY);
                    registerFace(group, facep, LLRenderPass::PASS_INVISIBLE);
                }
                else if (!hud_group)
                { //deferred rendering
                    if (te->getFullbright())
                    { //register in post deferred fullbright shiny pass
                        registerFace(group, facep, LLRenderPass::PASS_FULLBRIGHT_SHINY);
                        if (te->getBumpmap())
                        { //register in post deferred bump pass
                            registerFace(group, facep, LLRenderPass::PASS_POST_BUMP);
                        }
                    }
                    else if (use_legacy_bump)
                    { //register in deferred bump pass
                        llassert(mask& LLVertexBuffer::MAP_TANGENT);
                        registerFace(group, facep, LLRenderPass::PASS_BUMP);
                    }
                    else
                    { //register in deferred simple pass (deferred simple includes shiny)
                        llassert(mask & LLVertexBuffer::MAP_NORMAL);
                        registerFace(group, facep, LLRenderPass::PASS_SIMPLE);
                    }
                }
                else if (fullbright)
                {   //not deferred, register in standard fullbright shiny pass
                    registerFace(group, facep, LLRenderPass::PASS_FULLBRIGHT_SHINY);
                }
                else
                { //not deferred or fullbright, register in standard shiny pass
                    registerFace(group, facep, LLRenderPass::PASS_SHINY);
                }
            }
            else
            { //not alpha and not shiny
                if (!is_alpha && tex->getPrimaryFormat() == GL_ALPHA)
                { //invisiprim
                    registerFace(group, facep, LLRenderPass::PASS_INVISIBLE);
                }
                else if (fullbright || bake_sunlight)
                { //fullbright
                    if (mat && mat->getDiffuseAlphaMode() == LLMaterial::DIFFUSE_ALPHA_MODE_MASK)
                    {
                        registerFace(group, facep, LLRenderPass::PASS_FULLBRIGHT_ALPHA_MASK);
                    }
                    else
                    {
                        registerFace(group, facep, LLRenderPass::PASS_FULLBRIGHT);
                    }
                    if (!hud_group && use_legacy_bump)
                    { //if this is the deferred render and a bump map is present, register in post deferred bump
                        registerFace(group, facep, LLRenderPass::PASS_POST_BUMP);
                    }
                }
                else
                {
                    if (use_legacy_bump)
                    { //non-shiny or fullbright deferred bump
                        llassert(mask& LLVertexBuffer::MAP_TANGENT);
                        registerFace(group, facep, LLRenderPass::PASS_BUMP);
                    }
                    else
                    { //all around simple
                        llassert(mask & LLVertexBuffer::MAP_NORMAL);
                        if (mat && mat->getDiffuseAlphaMode() == LLMaterial::DIFFUSE_ALPHA_MODE_MASK)
                        { //material alpha mask can be respected in non-deferred
                            registerFace(group, facep, LLRenderPass::PASS_ALPHA_MASK);
                        }
                        else
                        {
                            registerFace(group, facep, LLRenderPass::PASS_SIMPLE);
                        }
                    }
                }


                if (!gPipeline.shadersLoaded() &&
                    !is_alpha &&
                    te->getShiny())
                { //shiny as an extra pass when shaders are disabled
                    registerFace(group, facep, LLRenderPass::PASS_SHINY);
                }
            }

            //not sure why this is here, and looks like it might cause bump mapped objects to get rendered redundantly -- davep 5/11/2010
            if (!is_alpha && hud_group)
            {
                llassert((mask & LLVertexBuffer::MAP_NORMAL) || fullbright);
                facep->setPoolType((fullbright) ? LLDrawPool::POOL_FULLBRIGHT : LLDrawPool::POOL_SIMPLE);

                if (!force_simple && use_legacy_bump)
                {
                    llassert(mask & LLVertexBuffer::MAP_TANGENT);
                    registerFace(group, facep, LLRenderPass::PASS_BUMP);
                }
            }

            if (!is_alpha && LLPipeline::sRenderGlow && te->getGlow() > 0.f)
            {
                if (gltf_mat)
                {
                    registerFace(group, facep, LLRenderPass::PASS_GLTF_GLOW);
                }
                else
                {
                    registerFace(group, facep, LLRenderPass::PASS_GLOW);
                }
            }

            ++face_iter;
        }
    }

    group->mBufferMap[mask].clear();
    for (LLSpatialGroup::buffer_texture_map_t::iterator i = buffer_map[mask].begin(); i != buffer_map[mask].end(); ++i)
    {
        group->mBufferMap[mask][i->first] = i->second;
    }

    return geometryBytes;
}

void LLVolumeGeometryManager::addGeometryCount(LLSpatialGroup* group, U32& vertex_count, U32& index_count)
{
    //for each drawable
    for (LLSpatialGroup::element_iter drawable_iter = group->getDataBegin(); drawable_iter != group->getDataEnd(); ++drawable_iter)
    {
        LLDrawable* drawablep = (LLDrawable*)(*drawable_iter)->getDrawable();

        if (!drawablep || drawablep->isDead())
        {
            continue;
        }
    }
}

void LLGeometryManager::addGeometryCount(LLSpatialGroup* group, U32 &vertex_count, U32 &index_count)
{
    LL_PROFILE_ZONE_SCOPED_CATEGORY_VOLUME;

    //clear off any old faces
    mFaceList.clear();

    //for each drawable
    for (LLSpatialGroup::element_iter drawable_iter = group->getDataBegin(); drawable_iter != group->getDataEnd(); ++drawable_iter)
    {
        LLDrawable* drawablep = (LLDrawable*)(*drawable_iter)->getDrawable();

        if (!drawablep || drawablep->isDead())
        {
            continue;
        }

        //for each face
        for (S32 i = 0; i < drawablep->getNumFaces(); i++)
        {
            //sum up face verts and indices
            drawablep->updateFaceSize(i);
            LLFace* facep = drawablep->getFace(i);
            if (facep)
            {
                if (facep->hasGeometry() && facep->getPixelArea() > FORCE_CULL_AREA &&
                    facep->getGeomCount() + vertex_count <= 65536)
                {
                    vertex_count += facep->getGeomCount();
                    index_count += facep->getIndicesCount();

                    //remember face (for sorting)
                    mFaceList.push_back(facep);
                }
                else
                {
                    facep->clearVertexBuffer();
                }
            }
        }
    }
}

LLHUDPartition::LLHUDPartition(LLViewerRegion* regionp) : LLBridgePartition(regionp)
{
    mPartitionType = LLViewerRegion::PARTITION_HUD;
    mDrawableType = LLPipeline::RENDER_TYPE_HUD;
    mSlopRatio = 0.f;
    mLODPeriod = 1;
}

void LLHUDPartition::shift(const LLVector4a &offset)
{
    //HUD objects don't shift with region crossing.  That would be silly.
}<|MERGE_RESOLUTION|>--- conflicted
+++ resolved
@@ -1461,10 +1461,6 @@
             const LLVector3* box = avatar->getLastAnimExtents();
             LLVector3 diag = box[1] - box[0];
             radius = diag.magVec() * 0.5f;
-<<<<<<< HEAD
-=======
-            LL_DEBUGS("DynamicBox") << avatar->getDebugName() << " diag " << diag << " radius " << radius << LL_ENDL;
->>>>>>> bd9add8f
         }
         else
         {
@@ -1475,10 +1471,6 @@
             const LLVector3* box = avatar->getLastAnimExtents();
             LLVector3 diag = box[1] - box[0];
             radius = diag.magVec(); // preserve old BinRadius behavior - 2x off
-<<<<<<< HEAD
-=======
-            LL_DEBUGS("DynamicBox") << avatar->getDebugName() << " diag " << diag << " radius " << radius << LL_ENDL;
->>>>>>> bd9add8f
         }
         if (distance <= 0.f || radius <= 0.f)
         {
