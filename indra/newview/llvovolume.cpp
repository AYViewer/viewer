--- conflicted
+++ resolved
@@ -4433,17 +4433,10 @@
 					else
 					{
 						if (te->getColor().mV[3] > 0.f)
-<<<<<<< HEAD
-						{
-							drawablep->setState(LLDrawable::HAS_ALPHA);
-							alpha_faces.push_back(facep);
-						}
-=======
 						{ //only treat as alpha in the pipeline if < 100% transparent
 							drawablep->setState(LLDrawable::HAS_ALPHA);
 						}
 						alpha_faces.push_back(facep);
->>>>>>> b187aeb8
 					}
 				}
 				else
