/**
 * @file llvovolume.cpp
 * @brief LLVOVolume class implementation
 *
 * $LicenseInfo:firstyear=2001&license=viewerlgpl$
 * Second Life Viewer Source Code
 * Copyright (C) 2010, Linden Research, Inc.
 *
 * This library is free software; you can redistribute it and/or
 * modify it under the terms of the GNU Lesser General Public
 * License as published by the Free Software Foundation;
 * version 2.1 of the License only.
 *
 * This library is distributed in the hope that it will be useful,
 * but WITHOUT ANY WARRANTY; without even the implied warranty of
 * MERCHANTABILITY or FITNESS FOR A PARTICULAR PURPOSE.  See the GNU
 * Lesser General Public License for more details.
 *
 * You should have received a copy of the GNU Lesser General Public
 * License along with this library; if not, write to the Free Software
 * Foundation, Inc., 51 Franklin Street, Fifth Floor, Boston, MA  02110-1301  USA
 *
 * Linden Research, Inc., 945 Battery Street, San Francisco, CA  94111  USA
 * $/LicenseInfo$
 */

// A "volume" is a box, cylinder, sphere, or other primitive shape.

#include "llviewerprecompiledheaders.h"

#include "llvovolume.h"

#include <sstream>

#include "llviewercontrol.h"
#include "lldir.h"
#include "llflexibleobject.h"
#include "llfloatertools.h"
#include "llmaterialid.h"
#include "llmaterialtable.h"
#include "llprimitive.h"
#include "llvolume.h"
#include "llvolumeoctree.h"
#include "llvolumemgr.h"
#include "llvolumemessage.h"
#include "material_codes.h"
#include "message.h"
#include "llpluginclassmedia.h" // for code in the mediaEvent handler
#include "object_flags.h"
#include "lldrawable.h"
#include "lldrawpoolavatar.h"
#include "lldrawpoolbump.h"
#include "llface.h"
#include "llspatialpartition.h"
#include "llhudmanager.h"
#include "llflexibleobject.h"
#include "llskinningutil.h"
#include "llsky.h"
#include "lltexturefetch.h"
#include "llvector4a.h"
#include "llviewercamera.h"
#include "llviewertexturelist.h"
#include "llviewerobjectlist.h"
#include "llviewerregion.h"
#include "llviewertextureanim.h"
#include "llworld.h"
#include "llselectmgr.h"
#include "pipeline.h"
#include "llsdutil.h"
#include "llmatrix4a.h"
#include "llmediaentry.h"
#include "llmediadataclient.h"
#include "llmeshrepository.h"
#include "llnotifications.h"
#include "llnotificationsutil.h"
#include "llagent.h"
#include "llviewermediafocus.h"
#include "lldatapacker.h"
#include "llviewershadermgr.h"
#include "llvoavatar.h"
#include "llcontrolavatar.h"
#include "llvoavatarself.h"
#include "llvocache.h"
#include "llmaterialmgr.h"
#include "llanimationstates.h"
#include "llinventorytype.h"
#include "llviewerinventory.h"
#include "llcallstack.h"
#include "llsculptidsize.h"
#include "llavatarappearancedefines.h"
#include "llgltfmateriallist.h"

const F32 FORCE_SIMPLE_RENDER_AREA = 512.f;
const F32 FORCE_CULL_AREA = 8.f;
U32 JOINT_COUNT_REQUIRED_FOR_FULLRIG = 1;

bool gAnimateTextures = true;

F32 LLVOVolume::sLODFactor = 1.f;
F32 LLVOVolume::sLODSlopDistanceFactor = 0.5f; //Changing this to zero, effectively disables the LOD transition slop
F32 LLVOVolume::sDistanceFactor = 1.0f;
S32 LLVOVolume::sNumLODChanges = 0;
S32 LLVOVolume::mRenderComplexity_last = 0;
S32 LLVOVolume::mRenderComplexity_current = 0;
LLPointer<LLObjectMediaDataClient> LLVOVolume::sObjectMediaClient = NULL;
LLPointer<LLObjectMediaNavigateClient> LLVOVolume::sObjectMediaNavigateClient = NULL;

extern bool gCubeSnapshot;

// Implementation class of LLMediaDataClientObject.  See llmediadataclient.h
class LLMediaDataClientObjectImpl : public LLMediaDataClientObject
{
public:
    LLMediaDataClientObjectImpl(LLVOVolume *obj, bool isNew) : mObject(obj), mNew(isNew)
    {
        mObject->addMDCImpl();
    }
    ~LLMediaDataClientObjectImpl()
    {
        mObject->removeMDCImpl();
    }

    virtual U8 getMediaDataCount() const
        { return mObject->getNumTEs(); }

    virtual LLSD getMediaDataLLSD(U8 index) const
        {
            LLSD result;
            LLTextureEntry *te = mObject->getTE(index);
            if (NULL != te)
            {
                llassert((te->getMediaData() != NULL) == te->hasMedia());
                if (te->getMediaData() != NULL)
                {
                    result = te->getMediaData()->asLLSD();
                    // XXX HACK: workaround bug in asLLSD() where whitelist is not set properly
                    // See DEV-41949
                    if (!result.has(LLMediaEntry::WHITELIST_KEY))
                    {
                        result[LLMediaEntry::WHITELIST_KEY] = LLSD::emptyArray();
                    }
                }
            }
            return result;
        }
    virtual bool isCurrentMediaUrl(U8 index, const std::string &url) const
        {
            LLTextureEntry *te = mObject->getTE(index);
            if (te)
            {
                if (te->getMediaData())
                {
                    return (te->getMediaData()->getCurrentURL() == url);
                }
            }
            return url.empty();
        }

    virtual LLUUID getID() const
        { return mObject->getID(); }

    virtual void mediaNavigateBounceBack(U8 index)
        { mObject->mediaNavigateBounceBack(index); }

    virtual bool hasMedia() const
        { return mObject->hasMedia(); }

    virtual void updateObjectMediaData(LLSD const &data, const std::string &version_string)
        { mObject->updateObjectMediaData(data, version_string); }

    virtual F64 getMediaInterest() const
        {
            F64 interest = mObject->getTotalMediaInterest();
            if (interest < (F64)0.0)
            {
                // media interest not valid yet, try pixel area
                interest = mObject->getPixelArea();
                // HACK: force recalculation of pixel area if interest is the "magic default" of 1024.
                if (interest == 1024.f)
                {
                    const_cast<LLVOVolume*>(static_cast<LLVOVolume*>(mObject))->setPixelAreaAndAngle(gAgent);
                    interest = mObject->getPixelArea();
                }
            }
            return interest;
        }

    virtual bool isInterestingEnough() const
        {
            return LLViewerMedia::getInstance()->isInterestingEnough(mObject, getMediaInterest());
        }

    virtual std::string getCapabilityUrl(const std::string &name) const
        { return mObject->getRegion()->getCapability(name); }

    virtual bool isDead() const
        { return mObject->isDead(); }

    virtual U32 getMediaVersion() const
        { return LLTextureEntry::getVersionFromMediaVersionString(mObject->getMediaURL()); }

    virtual bool isNew() const
        { return mNew; }

private:
    LLPointer<LLVOVolume> mObject;
    bool mNew;
};


LLVOVolume::LLVOVolume(const LLUUID &id, const LLPCode pcode, LLViewerRegion *regionp)
    : LLViewerObject(id, pcode, regionp),
      mVolumeImpl(NULL)
{
    mTexAnimMode = 0;
    mRelativeXform.setIdentity();
    mRelativeXformInvTrans.setIdentity();

<<<<<<< HEAD
	mFaceMappingChanged = false;
	mLOD = MIN_LOD;
    mLODDistance = 0.0f;
    mLODAdjustedDistance = 0.0f;
    mLODRadius = 0.0f;
	mTextureAnimp = NULL;
	mVolumeChanged = false;
	mVObjRadius = LLVector3(1,1,0.5f).length();
	mNumFaces = 0;
	mLODChanged = false;
	mSculptChanged = false;
    mColorChanged = false;
	mSpotLightPriority = 0.f;
=======
    mFaceMappingChanged = FALSE;
    mLOD = MIN_LOD;
    mLODDistance = 0.0f;
    mLODAdjustedDistance = 0.0f;
    mLODRadius = 0.0f;
    mTextureAnimp = NULL;
    mVolumeChanged = FALSE;
    mVObjRadius = LLVector3(1,1,0.5f).length();
    mNumFaces = 0;
    mLODChanged = FALSE;
    mSculptChanged = FALSE;
    mColorChanged = FALSE;
    mSpotLightPriority = 0.f;
>>>>>>> e1623bb2

    mSkinInfoUnavaliable = false;
    mSkinInfo = NULL;

    mMediaImplList.resize(getNumTEs());
    mLastFetchedMediaVersion = -1;
    mServerDrawableUpdateCount = 0;
    memset(&mIndexInTex, 0, sizeof(S32) * LLRender::NUM_VOLUME_TEXTURE_CHANNELS);
    mMDCImplCount = 0;
    mLastRiggingInfoLOD = -1;
    mResetDebugText = false;
}

LLVOVolume::~LLVOVolume()
{
    LL_PROFILE_ZONE_SCOPED;
    delete mTextureAnimp;
    mTextureAnimp = NULL;
    delete mVolumeImpl;
    mVolumeImpl = NULL;

    gMeshRepo.unregisterMesh(this);

    if(!mMediaImplList.empty())
    {
        for(U32 i = 0 ; i < mMediaImplList.size() ; i++)
        {
            if(mMediaImplList[i].notNull())
            {
                mMediaImplList[i]->removeObject(this) ;
            }
        }
    }
}

void LLVOVolume::markDead()
{
    if (!mDead)
    {
        LL_PROFILE_ZONE_SCOPED;
        if (getVolume())
        {
            LLSculptIDSize::instance().rem(getVolume()->getParams().getSculptID());
        }

        if(getMDCImplCount() > 0)
        {
            LLMediaDataClientObject::ptr_t obj = new LLMediaDataClientObjectImpl(const_cast<LLVOVolume*>(this), false);
            if (sObjectMediaClient) sObjectMediaClient->removeFromQueue(obj);
            if (sObjectMediaNavigateClient) sObjectMediaNavigateClient->removeFromQueue(obj);
        }

        // Detach all media impls from this object
        for(U32 i = 0 ; i < mMediaImplList.size() ; i++)
        {
            removeMediaImpl(i);
        }

        if (mSculptTexture.notNull())
        {
            mSculptTexture->removeVolume(LLRender::SCULPT_TEX, this);
        }

        if (mLightTexture.notNull())
        {
            mLightTexture->removeVolume(LLRender::LIGHT_TEX, this);
        }
    }

    LLViewerObject::markDead();
}


// static
void LLVOVolume::initClass()
{
    // gSavedSettings better be around
    if (gSavedSettings.getBOOL("PrimMediaMasterEnabled"))
    {
        const F32 queue_timer_delay = gSavedSettings.getF32("PrimMediaRequestQueueDelay");
        const F32 retry_timer_delay = gSavedSettings.getF32("PrimMediaRetryTimerDelay");
        const U32 max_retries = gSavedSettings.getU32("PrimMediaMaxRetries");
        const U32 max_sorted_queue_size = gSavedSettings.getU32("PrimMediaMaxSortedQueueSize");
        const U32 max_round_robin_queue_size = gSavedSettings.getU32("PrimMediaMaxRoundRobinQueueSize");
        sObjectMediaClient = new LLObjectMediaDataClient(queue_timer_delay, retry_timer_delay, max_retries,
                                                         max_sorted_queue_size, max_round_robin_queue_size);
        sObjectMediaNavigateClient = new LLObjectMediaNavigateClient(queue_timer_delay, retry_timer_delay,
                                                                     max_retries, max_sorted_queue_size, max_round_robin_queue_size);
    }
}

// static
void LLVOVolume::cleanupClass()
{
    sObjectMediaClient = NULL;
    sObjectMediaNavigateClient = NULL;
}

U32 LLVOVolume::processUpdateMessage(LLMessageSystem *mesgsys,
                                          void **user_data,
                                          U32 block_num, EObjectUpdateType update_type,
                                          LLDataPacker *dp)
{

    LLColor4U color;
    const S32 teDirtyBits = (TEM_CHANGE_TEXTURE|TEM_CHANGE_COLOR|TEM_CHANGE_MEDIA);
    const bool previously_volume_changed = mVolumeChanged;
    const bool previously_face_mapping_changed = mFaceMappingChanged;
    const bool previously_color_changed = mColorChanged;

    // Do base class updates...
    U32 retval = LLViewerObject::processUpdateMessage(mesgsys, user_data, block_num, update_type, dp);

    LLUUID sculpt_id;
    U8 sculpt_type = 0;
    if (isSculpted())
    {
        LLSculptParams *sculpt_params = (LLSculptParams *)getParameterEntry(LLNetworkData::PARAMS_SCULPT);
        sculpt_id = sculpt_params->getSculptTexture();
        sculpt_type = sculpt_params->getSculptType();

        LL_DEBUGS("ObjectUpdate") << "uuid " << mID << " set sculpt_id " << sculpt_id << LL_ENDL;
        dumpStack("ObjectUpdateStack");
    }

    if (!dp)
    {
        if (update_type == OUT_FULL)
        {
            ////////////////////////////////
            //
            // Unpack texture animation data
            //
            //

            if (mesgsys->getSizeFast(_PREHASH_ObjectData, block_num, _PREHASH_TextureAnim))
            {
                if (!mTextureAnimp)
                {
                    mTextureAnimp = new LLViewerTextureAnim(this);
                }
                else
                {
                    if (!(mTextureAnimp->mMode & LLTextureAnim::SMOOTH))
                    {
                        mTextureAnimp->reset();
                    }
                }
                mTexAnimMode = 0;

                mTextureAnimp->unpackTAMessage(mesgsys, block_num);
            }
            else
            {
                if (mTextureAnimp)
                {
                    delete mTextureAnimp;
                    mTextureAnimp = NULL;

                    for (S32 i = 0; i < getNumTEs(); i++)
                    {
                        LLFace* facep = mDrawable->getFace(i);
                        if (facep && facep->mTextureMatrix)
                        {
                            // delete or reset
                            delete facep->mTextureMatrix;
                            facep->mTextureMatrix = NULL;
                        }
                    }

<<<<<<< HEAD
					gPipeline.markTextured(mDrawable);
					mFaceMappingChanged = true;
					mTexAnimMode = 0;
				}
			}

			// Unpack volume data
			LLVolumeParams volume_params;
			LLVolumeMessage::unpackVolumeParams(&volume_params, mesgsys, _PREHASH_ObjectData, block_num);
			volume_params.setSculptID(sculpt_id, sculpt_type);

			if (setVolume(volume_params, 0))
			{
				markForUpdate();
			}
		}

		// Sigh, this needs to be done AFTER the volume is set as well, otherwise bad stuff happens...
		////////////////////////////
		//
		// Unpack texture entry data
		//

		S32 result = unpackTEMessage(mesgsys, _PREHASH_ObjectData, (S32) block_num);
		
		if (result & TEM_CHANGE_MEDIA)
		{
			retval |= MEDIA_FLAGS_CHANGED;
		}
	}
	else
	{
		if (update_type != OUT_TERSE_IMPROVED)
		{
			LLVolumeParams volume_params;
			bool res = LLVolumeMessage::unpackVolumeParams(&volume_params, *dp);
			if (!res)
			{
				LL_WARNS() << "Bogus volume parameters in object " << getID() << LL_ENDL;
				LL_WARNS() << getRegion()->getOriginGlobal() << LL_ENDL;
			}

			volume_params.setSculptID(sculpt_id, sculpt_type);

			if (setVolume(volume_params, 0))
			{
				markForUpdate();
			}
			S32 res2 = unpackTEMessage(*dp);
			if (TEM_INVALID == res2)
			{
				// There's something bogus in the data that we're unpacking.
				dp->dumpBufferToLog();
				LL_WARNS() << "Flushing cache files" << LL_ENDL;

				if(LLVOCache::instanceExists() && getRegion())
				{
					LLVOCache::getInstance()->removeEntry(getRegion()->getHandle()) ;
				}
				
				LL_WARNS() << "Bogus TE data in " << getID() << LL_ENDL;
			}
			else 
			{
				if (res2 & TEM_CHANGE_MEDIA)
				{
					retval |= MEDIA_FLAGS_CHANGED;
				}
			}

			U32 value = dp->getPassFlags();

			if (value & 0x40)
			{
				if (!mTextureAnimp)
				{
					mTextureAnimp = new LLViewerTextureAnim(this);
				}
				else
				{
					if (!(mTextureAnimp->mMode & LLTextureAnim::SMOOTH))
					{
						mTextureAnimp->reset();
					}
				}
				mTexAnimMode = 0;
				mTextureAnimp->unpackTAMessage(*dp);
			}
			else if (mTextureAnimp)
			{
				delete mTextureAnimp;
				mTextureAnimp = NULL;
=======
                    gPipeline.markTextured(mDrawable);
                    mFaceMappingChanged = TRUE;
                    mTexAnimMode = 0;
                }
            }

            // Unpack volume data
            LLVolumeParams volume_params;
            LLVolumeMessage::unpackVolumeParams(&volume_params, mesgsys, _PREHASH_ObjectData, block_num);
            volume_params.setSculptID(sculpt_id, sculpt_type);

            if (setVolume(volume_params, 0))
            {
                markForUpdate();
            }
        }

        // Sigh, this needs to be done AFTER the volume is set as well, otherwise bad stuff happens...
        ////////////////////////////
        //
        // Unpack texture entry data
        //

        S32 result = unpackTEMessage(mesgsys, _PREHASH_ObjectData, (S32) block_num);

        if (result & TEM_CHANGE_MEDIA)
        {
            retval |= MEDIA_FLAGS_CHANGED;
        }
    }
    else
    {
        if (update_type != OUT_TERSE_IMPROVED)
        {
            LLVolumeParams volume_params;
            BOOL res = LLVolumeMessage::unpackVolumeParams(&volume_params, *dp);
            if (!res)
            {
                LL_WARNS() << "Bogus volume parameters in object " << getID() << LL_ENDL;
                LL_WARNS() << getRegion()->getOriginGlobal() << LL_ENDL;
            }

            volume_params.setSculptID(sculpt_id, sculpt_type);

            if (setVolume(volume_params, 0))
            {
                markForUpdate();
            }
            S32 res2 = unpackTEMessage(*dp);
            if (TEM_INVALID == res2)
            {
                // There's something bogus in the data that we're unpacking.
                dp->dumpBufferToLog();
                LL_WARNS() << "Flushing cache files" << LL_ENDL;

                if(LLVOCache::instanceExists() && getRegion())
                {
                    LLVOCache::getInstance()->removeEntry(getRegion()->getHandle()) ;
                }

                LL_WARNS() << "Bogus TE data in " << getID() << LL_ENDL;
            }
            else
            {
                if (res2 & TEM_CHANGE_MEDIA)
                {
                    retval |= MEDIA_FLAGS_CHANGED;
                }
            }

            U32 value = dp->getPassFlags();

            if (value & 0x40)
            {
                if (!mTextureAnimp)
                {
                    mTextureAnimp = new LLViewerTextureAnim(this);
                }
                else
                {
                    if (!(mTextureAnimp->mMode & LLTextureAnim::SMOOTH))
                    {
                        mTextureAnimp->reset();
                    }
                }
                mTexAnimMode = 0;
                mTextureAnimp->unpackTAMessage(*dp);
            }
            else if (mTextureAnimp)
            {
                delete mTextureAnimp;
                mTextureAnimp = NULL;
>>>>>>> e1623bb2

                for (S32 i = 0; i < getNumTEs(); i++)
                {
                    LLFace* facep = mDrawable->getFace(i);
                    if (facep && facep->mTextureMatrix)
                    {
                        // delete or reset
                        delete facep->mTextureMatrix;
                        facep->mTextureMatrix = NULL;
                    }
                }

<<<<<<< HEAD
				gPipeline.markTextured(mDrawable);
				mFaceMappingChanged = true;
				mTexAnimMode = 0;
			}

			if (value & 0x400)
			{ //particle system (new)
				unpackParticleSource(*dp, mOwnerID, false);
			}
		}
		else
		{
			S32 texture_length = mesgsys->getSizeFast(_PREHASH_ObjectData, block_num, _PREHASH_TextureEntry);
			if (texture_length)
			{
				U8							tdpbuffer[1024];
				LLDataPackerBinaryBuffer	tdp(tdpbuffer, 1024);
				mesgsys->getBinaryDataFast(_PREHASH_ObjectData, _PREHASH_TextureEntry, tdpbuffer, 0, block_num, 1024);
				S32 result = unpackTEMessage(tdp);
				if (result & teDirtyBits)
				{
					if (mDrawable)
=======
                gPipeline.markTextured(mDrawable);
                mFaceMappingChanged = TRUE;
                mTexAnimMode = 0;
            }

            if (value & 0x400)
            { //particle system (new)
                unpackParticleSource(*dp, mOwnerID, false);
            }
        }
        else
        {
            S32 texture_length = mesgsys->getSizeFast(_PREHASH_ObjectData, block_num, _PREHASH_TextureEntry);
            if (texture_length)
            {
                U8                          tdpbuffer[1024];
                LLDataPackerBinaryBuffer    tdp(tdpbuffer, 1024);
                mesgsys->getBinaryDataFast(_PREHASH_ObjectData, _PREHASH_TextureEntry, tdpbuffer, 0, block_num, 1024);
                S32 result = unpackTEMessage(tdp);
                if (result & teDirtyBits)
                {
                    if (mDrawable)
>>>>>>> e1623bb2
                    { //on the fly TE updates break batches, isolate in octree
                        shrinkWrap();
                    }
                }
                if (result & TEM_CHANGE_MEDIA)
                {
                    retval |= MEDIA_FLAGS_CHANGED;
                }
            }
        }
    }
    if (retval & (MEDIA_URL_REMOVED | MEDIA_URL_ADDED | MEDIA_URL_UPDATED | MEDIA_FLAGS_CHANGED))
    {
        // If only the media URL changed, and it isn't a media version URL,
        // ignore it
        if ( ! ( retval & (MEDIA_URL_ADDED | MEDIA_URL_UPDATED) &&
                 mMedia && ! mMedia->mMediaURL.empty() &&
                 ! LLTextureEntry::isMediaVersionString(mMedia->mMediaURL) ) )
        {
            // If the media changed at all, request new media data
            LL_DEBUGS("MediaOnAPrim") << "Media update: " << getID() << ": retval=" << retval << " Media URL: " <<
                ((mMedia) ?  mMedia->mMediaURL : std::string("")) << LL_ENDL;
            requestMediaDataUpdate(retval & MEDIA_FLAGS_CHANGED);
        }
        else {
            LL_INFOS("MediaOnAPrim") << "Ignoring media update for: " << getID() << " Media URL: " <<
                ((mMedia) ?  mMedia->mMediaURL : std::string("")) << LL_ENDL;
        }
    }
    // ...and clean up any media impls
    cleanUpMediaImpls();

    if ((
            (mVolumeChanged && !previously_volume_changed) ||
            (mFaceMappingChanged && !previously_face_mapping_changed) ||
            (mColorChanged && !previously_color_changed)
        )
        && !mLODChanged) {
        onDrawableUpdateFromServer();
    }

    return retval;
}

// Called when a volume, material, etc is updated by the server, possibly by a
// script. If this occurs too often for this object, mark it as active so that
// it doesn't disrupt the octree/render batches, thereby potentially causing a
// big performance penalty.
void LLVOVolume::onDrawableUpdateFromServer()
{
    constexpr U32 UPDATES_UNTIL_ACTIVE = 8;
    ++mServerDrawableUpdateCount;
    if (mDrawable && !mDrawable->isActive() && mServerDrawableUpdateCount > UPDATES_UNTIL_ACTIVE)
    {
        mDrawable->makeActive();
    }
}

void LLVOVolume::animateTextures()
{
    if (!mDead)
    {
        shrinkWrap();
<<<<<<< HEAD
		F32 off_s = 0.f, off_t = 0.f, scale_s = 1.f, scale_t = 1.f, rot = 0.f;
		S32 result = mTextureAnimp->animateTextures(off_s, off_t, scale_s, scale_t, rot);
	
		if (result)
		{
			if (!mTexAnimMode)
			{
				mFaceMappingChanged = true;
				gPipeline.markTextured(mDrawable);
			}
			mTexAnimMode = result | mTextureAnimp->mMode;
				
			S32 start=0, end=mDrawable->getNumFaces()-1;
			if (mTextureAnimp->mFace >= 0 && mTextureAnimp->mFace <= end)
			{
				start = end = mTextureAnimp->mFace;
			}
		
			for (S32 i = start; i <= end; i++)
			{
				LLFace* facep = mDrawable->getFace(i);
				if (!facep) continue;
				if(facep->getVirtualSize() <= MIN_TEX_ANIM_SIZE && facep->mTextureMatrix) continue;

				const LLTextureEntry* te = facep->getTextureEntry();
			
				if (!te)
				{
					continue;
				}
		
				if (!(result & LLViewerTextureAnim::ROTATE))
				{
					te->getRotation(&rot);
				}
				if (!(result & LLViewerTextureAnim::TRANSLATE))
				{
					te->getOffset(&off_s,&off_t);
				}			
				if (!(result & LLViewerTextureAnim::SCALE))
				{
					te->getScale(&scale_s, &scale_t);
				}

				if (!facep->mTextureMatrix)
				{
					facep->mTextureMatrix = new LLMatrix4();
				}

				LLMatrix4& tex_mat = *facep->mTextureMatrix;
				tex_mat.setIdentity();
				LLVector3 trans ;

					trans.set(LLVector3(off_s+0.5f, off_t+0.5f, 0.f));			
					tex_mat.translate(LLVector3(-0.5f, -0.5f, 0.f));

				LLVector3 scale(scale_s, scale_t, 1.f);			
				LLQuaternion quat;
				quat.setQuat(rot, 0, 0, -1.f);
		
				tex_mat.rotate(quat);				

				LLMatrix4 mat;
				mat.initAll(scale, LLQuaternion(), LLVector3());
				tex_mat *= mat;
		
				tex_mat.translate(trans);
			}
		}
		else
		{
			if (mTexAnimMode && mTextureAnimp->mRate == 0)
			{
				U8 start, count;

				if (mTextureAnimp->mFace == -1)
				{
					start = 0;
					count = getNumTEs();
				}
				else
				{
					start = (U8) mTextureAnimp->mFace;
					count = 1;
				}

				for (S32 i = start; i < start + count; i++)
				{
					if (mTexAnimMode & LLViewerTextureAnim::TRANSLATE)
					{
						setTEOffset(i, mTextureAnimp->mOffS, mTextureAnimp->mOffT);				
					}
					if (mTexAnimMode & LLViewerTextureAnim::SCALE)
					{
						setTEScale(i, mTextureAnimp->mScaleS, mTextureAnimp->mScaleT);	
					}
					if (mTexAnimMode & LLViewerTextureAnim::ROTATE)
					{
						setTERotation(i, mTextureAnimp->mRot);
					}
				}

				gPipeline.markTextured(mDrawable);
				mFaceMappingChanged = true;
				mTexAnimMode = 0;
			}
		}
	}
=======
        F32 off_s = 0.f, off_t = 0.f, scale_s = 1.f, scale_t = 1.f, rot = 0.f;
        S32 result = mTextureAnimp->animateTextures(off_s, off_t, scale_s, scale_t, rot);

        if (result)
        {
            if (!mTexAnimMode)
            {
                mFaceMappingChanged = TRUE;
                gPipeline.markTextured(mDrawable);
            }
            mTexAnimMode = result | mTextureAnimp->mMode;

            S32 start=0, end=mDrawable->getNumFaces()-1;
            if (mTextureAnimp->mFace >= 0 && mTextureAnimp->mFace <= end)
            {
                start = end = mTextureAnimp->mFace;
            }

            for (S32 i = start; i <= end; i++)
            {
                LLFace* facep = mDrawable->getFace(i);
                if (!facep) continue;
                if(facep->getVirtualSize() <= MIN_TEX_ANIM_SIZE && facep->mTextureMatrix) continue;

                const LLTextureEntry* te = facep->getTextureEntry();

                if (!te)
                {
                    continue;
                }

                if (!(result & LLViewerTextureAnim::ROTATE))
                {
                    te->getRotation(&rot);
                }
                if (!(result & LLViewerTextureAnim::TRANSLATE))
                {
                    te->getOffset(&off_s,&off_t);
                }
                if (!(result & LLViewerTextureAnim::SCALE))
                {
                    te->getScale(&scale_s, &scale_t);
                }

                if (!facep->mTextureMatrix)
                {
                    facep->mTextureMatrix = new LLMatrix4();
                }

                LLMatrix4& tex_mat = *facep->mTextureMatrix;
                tex_mat.setIdentity();
                LLVector3 trans ;

                    trans.set(LLVector3(off_s+0.5f, off_t+0.5f, 0.f));
                    tex_mat.translate(LLVector3(-0.5f, -0.5f, 0.f));

                LLVector3 scale(scale_s, scale_t, 1.f);
                LLQuaternion quat;
                quat.setQuat(rot, 0, 0, -1.f);

                tex_mat.rotate(quat);

                LLMatrix4 mat;
                mat.initAll(scale, LLQuaternion(), LLVector3());
                tex_mat *= mat;

                tex_mat.translate(trans);
            }
        }
        else
        {
            if (mTexAnimMode && mTextureAnimp->mRate == 0)
            {
                U8 start, count;

                if (mTextureAnimp->mFace == -1)
                {
                    start = 0;
                    count = getNumTEs();
                }
                else
                {
                    start = (U8) mTextureAnimp->mFace;
                    count = 1;
                }

                for (S32 i = start; i < start + count; i++)
                {
                    if (mTexAnimMode & LLViewerTextureAnim::TRANSLATE)
                    {
                        setTEOffset(i, mTextureAnimp->mOffS, mTextureAnimp->mOffT);
                    }
                    if (mTexAnimMode & LLViewerTextureAnim::SCALE)
                    {
                        setTEScale(i, mTextureAnimp->mScaleS, mTextureAnimp->mScaleT);
                    }
                    if (mTexAnimMode & LLViewerTextureAnim::ROTATE)
                    {
                        setTERotation(i, mTextureAnimp->mRot);
                    }
                }

                gPipeline.markTextured(mDrawable);
                mFaceMappingChanged = TRUE;
                mTexAnimMode = 0;
            }
        }
    }
>>>>>>> e1623bb2
}

void LLVOVolume::updateTextures()
{
    LL_PROFILE_ZONE_SCOPED_CATEGORY_TEXTURE;
    updateTextureVirtualSize();
}

<<<<<<< HEAD
bool LLVOVolume::isVisible() const 
{
	if(mDrawable.notNull() && mDrawable->isVisible())
	{
		return true ;
	}
=======
BOOL LLVOVolume::isVisible() const
{
    if(mDrawable.notNull() && mDrawable->isVisible())
    {
        return TRUE ;
    }
>>>>>>> e1623bb2

    if(isAttachment())
    {
        LLViewerObject* objp = (LLViewerObject*)getParent() ;
        while(objp && !objp->isAvatar())
        {
            objp = (LLViewerObject*)objp->getParent() ;
        }

        return objp && objp->mDrawable.notNull() && objp->mDrawable->isVisible() ;
    }

<<<<<<< HEAD
	return false ;
=======
    return FALSE ;
>>>>>>> e1623bb2
}

void LLVOVolume::updateTextureVirtualSize(bool forced)
{
    LL_PROFILE_ZONE_SCOPED_CATEGORY_VOLUME;
    // Update the pixel area of all faces

    if (mDrawable.isNull() || gCubeSnapshot)
    {
        return;
    }

    if(!forced)
    {
        if(!isVisible())
        { //don't load textures for non-visible faces
            const S32 num_faces = mDrawable->getNumFaces();
            for (S32 i = 0; i < num_faces; i++)
            {
                LLFace* face = mDrawable->getFace(i);
                if (face)
                {
                    face->setPixelArea(0.f);
                    face->setVirtualSize(0.f);
                }
            }

<<<<<<< HEAD
        // if the face has gotten small enough to turn off texture animation and texture
        // animation is running, rebuild the render batch for this face to turn off
        // texture animation
		if (face->mTextureMatrix != NULL)
		{
			if ((vsize < MIN_TEX_ANIM_SIZE && old_size > MIN_TEX_ANIM_SIZE) ||
				(vsize > MIN_TEX_ANIM_SIZE && old_size < MIN_TEX_ANIM_SIZE))
			{
				gPipeline.markRebuild(mDrawable, LLDrawable::REBUILD_TCOORD);
			}
		}
				
		if (gPipeline.hasRenderDebugMask(LLPipeline::RENDER_DEBUG_TEXTURE_PRIORITY))
		{
			LLViewerFetchedTexture* img = LLViewerTextureManager::staticCastToFetchedTexture(imagep) ;
			if(img)
			{
                debug_text << img->getDiscardLevel() << ":" << img->getDesiredDiscardLevel() << ":" << img->getWidth() << ":" << (S32) sqrtf(vsize) << ":" << (S32) sqrtf(img->getMaxVirtualSize()) << "\n";
				/*F32 pri = img->getDecodePriority();
				pri = llmax(pri, 0.0f);
				if (pri < min_vsize) min_vsize = pri;
				if (pri > max_vsize) max_vsize = pri;*/
			}
		}
		else if (gPipeline.hasRenderDebugMask(LLPipeline::RENDER_DEBUG_FACE_AREA))
		{
			F32 pri = mPixelArea;
			if (pri < min_vsize) min_vsize = pri;
			if (pri > max_vsize) max_vsize = pri;
		}	
	}
	
	if (isSculpted())
	{
        updateSculptTexture();
		
		

		if (mSculptTexture.notNull())
		{
			mSculptTexture->setBoostLevel(llmax((S32)mSculptTexture->getBoostLevel(),
												(S32)LLGLTexture::BOOST_SCULPTED));
			mSculptTexture->setForSculpt() ;
			
			if(!mSculptTexture->isCachedRawImageReady())
			{
				S32 lod = llmin(mLOD, 3);
				F32 lodf = ((F32)(lod + 1.0f)/4.f);
				F32 tex_size = lodf * LLViewerTexture::sMaxSculptRez ;
				mSculptTexture->addTextureStats(2.f * tex_size * tex_size, false);
			}
	
			S32 texture_discard = mSculptTexture->getCachedRawImageLevel(); //try to match the texture
			S32 current_discard = getVolume() ? getVolume()->getSculptLevel() : -2 ;

			if (texture_discard >= 0 && //texture has some data available
				(texture_discard < current_discard || //texture has more data than last rebuild
				current_discard < 0)) //no previous rebuild
			{
				gPipeline.markRebuild(mDrawable, LLDrawable::REBUILD_VOLUME);
				mSculptChanged = true;
			}

			if (gPipeline.hasRenderDebugMask(LLPipeline::RENDER_DEBUG_SCULPTED))
			{
				setDebugText(llformat("T%d C%d V%d\n%dx%d",
										  texture_discard, current_discard, getVolume()->getSculptLevel(),
										  mSculptTexture->getHeight(), mSculptTexture->getWidth()));
			}
		}

	}

	if (getLightTextureID().notNull())
	{
		LLLightImageParams* params = (LLLightImageParams*) getParameterEntry(LLNetworkData::PARAMS_LIGHT_IMAGE);
		LLUUID id = params->getLightTexture();
		mLightTexture = LLViewerTextureManager::getFetchedTexture(id, FTT_DEFAULT, true, LLGLTexture::BOOST_NONE);
		if (mLightTexture.notNull())
		{
			F32 rad = getLightRadius();
			mLightTexture->addTextureStats(gPipeline.calcPixelArea(getPositionAgent(), 
																	LLVector3(rad,rad,rad),
																	*camera));
		}	
	}
	
	if (gPipeline.hasRenderDebugMask(LLPipeline::RENDER_DEBUG_TEXTURE_AREA))
	{
		setDebugText(llformat("%.0f:%.0f", (F32) sqrt(min_vsize),(F32) sqrt(max_vsize)));
	}
 	else if (gPipeline.hasRenderDebugMask(LLPipeline::RENDER_DEBUG_TEXTURE_PRIORITY))
 	{
 		//setDebugText(llformat("%.0f:%.0f", (F32) sqrt(min_vsize),(F32) sqrt(max_vsize)));
        setDebugText(debug_text.str());
 	}
	else if (gPipeline.hasRenderDebugMask(LLPipeline::RENDER_DEBUG_FACE_AREA))
	{
		setDebugText(llformat("%.0f:%.0f", (F32) sqrt(min_vsize),(F32) sqrt(max_vsize)));
	}
=======
            return ;
        }
>>>>>>> e1623bb2

        if (!gPipeline.hasRenderType(LLPipeline::RENDER_TYPE_SIMPLE))
        {
            return;
        }
    }

<<<<<<< HEAD
bool LLVOVolume::isActive() const
{
	return !mStatic;
}

bool LLVOVolume::setMaterial(const U8 material)
{
	bool res = LLViewerObject::setMaterial(material);
	
	return res;
}
=======
    static LLCachedControl<bool> dont_load_textures(gSavedSettings,"TextureDisable", false);

    if (dont_load_textures || LLAppViewer::getTextureFetch()->mDebugPause) // || !mDrawable->isVisible())
    {
        return;
    }
>>>>>>> e1623bb2

    mTextureUpdateTimer.reset();

<<<<<<< HEAD
void LLVOVolume::setScale(const LLVector3 &scale, bool damped)
{
	if (scale != getScale())
	{
		// store local radius
		LLViewerObject::setScale(scale);
=======
    F32 old_area = mPixelArea;
    mPixelArea = 0.f;
>>>>>>> e1623bb2

    const S32 num_faces = mDrawable->getNumFaces();
    F32 min_vsize=999999999.f, max_vsize=0.f;
    LLViewerCamera* camera = LLViewerCamera::getInstance();
    std::stringstream debug_text;
    for (S32 i = 0; i < num_faces; i++)
    {
        LLFace* face = mDrawable->getFace(i);
        if (!face) continue;
        const LLTextureEntry *te = face->getTextureEntry();
        LLViewerTexture *imagep = face->getTexture();
        if (!imagep || !te ||
            face->mExtents[0].equals3(face->mExtents[1]))
        {
            continue;
        }

        F32 vsize;
        F32 old_size = face->getVirtualSize();

        if (isHUDAttachment())
        {
            F32 area = (F32) camera->getScreenPixelArea();
            vsize = area;
            imagep->setBoostLevel(LLGLTexture::BOOST_HUD);
            face->setPixelArea(area); // treat as full screen
            face->setVirtualSize(vsize);
        }
        else
        {
            vsize = face->getTextureVirtualSize();
        }

        mPixelArea = llmax(mPixelArea, face->getPixelArea());

        // if the face has gotten small enough to turn off texture animation and texture
        // animation is running, rebuild the render batch for this face to turn off
        // texture animation
        if (face->mTextureMatrix != NULL)
        {
            if ((vsize < MIN_TEX_ANIM_SIZE && old_size > MIN_TEX_ANIM_SIZE) ||
                (vsize > MIN_TEX_ANIM_SIZE && old_size < MIN_TEX_ANIM_SIZE))
            {
                gPipeline.markRebuild(mDrawable, LLDrawable::REBUILD_TCOORD);
            }
        }

        if (gPipeline.hasRenderDebugMask(LLPipeline::RENDER_DEBUG_TEXTURE_PRIORITY))
        {
            LLViewerFetchedTexture* img = LLViewerTextureManager::staticCastToFetchedTexture(imagep) ;
            if(img)
            {
                debug_text << img->getDiscardLevel() << ":" << img->getDesiredDiscardLevel() << ":" << img->getWidth() << ":" << (S32) sqrtf(vsize) << ":" << (S32) sqrtf(img->getMaxVirtualSize()) << "\n";
                /*F32 pri = img->getDecodePriority();
                pri = llmax(pri, 0.0f);
                if (pri < min_vsize) min_vsize = pri;
                if (pri > max_vsize) max_vsize = pri;*/
            }
        }
        else if (gPipeline.hasRenderDebugMask(LLPipeline::RENDER_DEBUG_FACE_AREA))
        {
            F32 pri = mPixelArea;
            if (pri < min_vsize) min_vsize = pri;
            if (pri > max_vsize) max_vsize = pri;
        }
    }

    if (isSculpted())
    {
        updateSculptTexture();



        if (mSculptTexture.notNull())
        {
            mSculptTexture->setBoostLevel(llmax((S32)mSculptTexture->getBoostLevel(),
                                                (S32)LLGLTexture::BOOST_SCULPTED));
            mSculptTexture->setForSculpt() ;

            if(!mSculptTexture->isCachedRawImageReady())
            {
                S32 lod = llmin(mLOD, 3);
                F32 lodf = ((F32)(lod + 1.0f)/4.f);
                F32 tex_size = lodf * LLViewerTexture::sMaxSculptRez ;
                mSculptTexture->addTextureStats(2.f * tex_size * tex_size, FALSE);
            }

            S32 texture_discard = mSculptTexture->getCachedRawImageLevel(); //try to match the texture
            S32 current_discard = getVolume() ? getVolume()->getSculptLevel() : -2 ;

            if (texture_discard >= 0 && //texture has some data available
                (texture_discard < current_discard || //texture has more data than last rebuild
                current_discard < 0)) //no previous rebuild
            {
                gPipeline.markRebuild(mDrawable, LLDrawable::REBUILD_VOLUME);
                mSculptChanged = TRUE;
            }

            if (gPipeline.hasRenderDebugMask(LLPipeline::RENDER_DEBUG_SCULPTED))
            {
                setDebugText(llformat("T%d C%d V%d\n%dx%d",
                                          texture_discard, current_discard, getVolume()->getSculptLevel(),
                                          mSculptTexture->getHeight(), mSculptTexture->getWidth()));
            }
        }

    }

    if (getLightTextureID().notNull())
    {
        LLLightImageParams* params = (LLLightImageParams*) getParameterEntry(LLNetworkData::PARAMS_LIGHT_IMAGE);
        LLUUID id = params->getLightTexture();
        mLightTexture = LLViewerTextureManager::getFetchedTexture(id, FTT_DEFAULT, TRUE, LLGLTexture::BOOST_NONE);
        if (mLightTexture.notNull())
        {
            F32 rad = getLightRadius();
            mLightTexture->addTextureStats(gPipeline.calcPixelArea(getPositionAgent(),
                                                                    LLVector3(rad,rad,rad),
                                                                    *camera));
        }
    }

    if (gPipeline.hasRenderDebugMask(LLPipeline::RENDER_DEBUG_TEXTURE_AREA))
    {
        setDebugText(llformat("%.0f:%.0f", (F32) sqrt(min_vsize),(F32) sqrt(max_vsize)));
    }
    else if (gPipeline.hasRenderDebugMask(LLPipeline::RENDER_DEBUG_TEXTURE_PRIORITY))
    {
        //setDebugText(llformat("%.0f:%.0f", (F32) sqrt(min_vsize),(F32) sqrt(max_vsize)));
        setDebugText(debug_text.str());
    }
    else if (gPipeline.hasRenderDebugMask(LLPipeline::RENDER_DEBUG_FACE_AREA))
    {
        setDebugText(llformat("%.0f:%.0f", (F32) sqrt(min_vsize),(F32) sqrt(max_vsize)));
    }

    if (mPixelArea == 0)
    { //flexi phasing issues make this happen
        mPixelArea = old_area;
    }
}

BOOL LLVOVolume::isActive() const
{
    return !mStatic;
}

BOOL LLVOVolume::setMaterial(const U8 material)
{
    BOOL res = LLViewerObject::setMaterial(material);

    return res;
}

void LLVOVolume::setTexture(const S32 face)
{
    llassert(face < getNumTEs());
    gGL.getTexUnit(0)->bind(getTEImage(face));
}

void LLVOVolume::setScale(const LLVector3 &scale, BOOL damped)
{
    if (scale != getScale())
    {
        // store local radius
        LLViewerObject::setScale(scale);

        if (mVolumeImpl)
        {
            mVolumeImpl->onSetScale(scale, damped);
        }

        updateRadius();

        //since drawable transforms do not include scale, changing volume scale
        //requires an immediate rebuild of volume verts.
        gPipeline.markRebuild(mDrawable, LLDrawable::REBUILD_POSITION);

        if (mDrawable)
        {
            shrinkWrap();
        }
    }
}

LLFace* LLVOVolume::addFace(S32 f)
{
    const LLTextureEntry* te = getTE(f);
    LLViewerTexture* imagep = getTEImage(f);
    if (te->getMaterialParams().notNull())
    {
        LLViewerTexture* normalp = getTENormalMap(f);
        LLViewerTexture* specularp = getTESpecularMap(f);
        return mDrawable->addFace(te, imagep, normalp, specularp);
    }
    return mDrawable->addFace(te, imagep);
}

LLDrawable *LLVOVolume::createDrawable(LLPipeline *pipeline)
{
    pipeline->allocDrawable(this);

    mDrawable->setRenderType(LLPipeline::RENDER_TYPE_VOLUME);

    S32 max_tes_to_set = getNumTEs();
    for (S32 i = 0; i < max_tes_to_set; i++)
    {
        addFace(i);
    }
    mNumFaces = max_tes_to_set;

    if (isAttachment())
    {
        mDrawable->makeActive();
    }

<<<<<<< HEAD
	if (getIsLight())
	{
		// Add it to the pipeline mLightSet
		gPipeline.setLight(mDrawable, true);
	}
=======
    if (getIsLight())
    {
        // Add it to the pipeline mLightSet
        gPipeline.setLight(mDrawable, TRUE);
    }
>>>>>>> e1623bb2

    if (isReflectionProbe())
    {
        updateReflectionProbePtr();
    }

    updateRadius();
    bool force_update = true; // avoid non-alpha mDistance update being optimized away
    mDrawable->updateDistance(*LLViewerCamera::getInstance(), force_update);

    return mDrawable;
}

bool LLVOVolume::setVolume(const LLVolumeParams &params_in, const S32 detail, bool unique_volume)
{
    LL_PROFILE_ZONE_SCOPED_CATEGORY_VOLUME;
<<<<<<< HEAD
	LLVolumeParams volume_params = params_in;

	S32 last_lod = mVolumep.notNull() ? LLVolumeLODGroup::getVolumeDetailFromScale(mVolumep->getDetail()) : -1;
	S32 lod = mLOD;

	bool is404 = false;
	
	if (isSculpted())
	{
		// if it's a mesh
		if ((volume_params.getSculptType() & LL_SCULPT_TYPE_MASK) == LL_SCULPT_TYPE_MESH)
		{ //meshes might not have all LODs, get the force detail to best existing LOD
			if (NO_LOD != lod)
			{
				lod = gMeshRepo.getActualMeshLOD(volume_params, lod);
				if (lod == -1)
				{
					is404 = true;
					lod = 0;
				}
			}
		}
	}

	// Check if we need to change implementations
	bool is_flexible = (volume_params.getPathParams().getCurveType() == LL_PCODE_PATH_FLEXIBLE);
	if (is_flexible)
	{
		setParameterEntryInUse(LLNetworkData::PARAMS_FLEXIBLE, true, false);
		if (!mVolumeImpl)
		{
			LLFlexibleObjectData* data = (LLFlexibleObjectData*)getParameterEntry(LLNetworkData::PARAMS_FLEXIBLE);
			mVolumeImpl = new LLVolumeImplFlexible(this, data);
		}
	}
	else
	{
		// Mark the parameter not in use
		setParameterEntryInUse(LLNetworkData::PARAMS_FLEXIBLE, false, false);
		if (mVolumeImpl)
		{
			delete mVolumeImpl;
			mVolumeImpl = NULL;
			if (mDrawable.notNull())
			{
				// Undo the damage we did to this matrix
				mDrawable->updateXform(false);
			}
		}
	}
	
	if (is404)
	{
		setIcon(LLViewerTextureManager::getFetchedTextureFromFile("icons/Inv_Mesh.png", FTT_LOCAL_FILE, true, LLGLTexture::BOOST_UI));
		//render prim proxy when mesh loading attempts give up
		volume_params.setSculptID(LLUUID::null, LL_SCULPT_TYPE_NONE);

	}

	if ((LLPrimitive::setVolume(volume_params, lod, (mVolumeImpl && mVolumeImpl->isVolumeUnique()))) || mSculptChanged)
	{
		mFaceMappingChanged = true;
		
		if (mVolumeImpl)
		{
			mVolumeImpl->onSetVolume(volume_params, mLOD);
		}
	
		updateSculptTexture();

		if (isSculpted())
		{
			updateSculptTexture();
			// if it's a mesh
			if ((volume_params.getSculptType() & LL_SCULPT_TYPE_MASK) == LL_SCULPT_TYPE_MESH)
			{
				if (mSkinInfo && mSkinInfo->mMeshID != volume_params.getSculptID())
				{
					mSkinInfo = NULL;
					mSkinInfoUnavaliable = false;
				}

				if (!getVolume()->isMeshAssetLoaded())
				{ 
					//load request not yet issued, request pipeline load this mesh
					S32 available_lod = gMeshRepo.loadMesh(this, volume_params, lod, last_lod);
					if (available_lod != lod)
					{
						LLPrimitive::setVolume(volume_params, available_lod);
					}
				}
				
				if (!mSkinInfo && !mSkinInfoUnavaliable)
				{
=======
    LLVolumeParams volume_params = params_in;

    S32 last_lod = mVolumep.notNull() ? LLVolumeLODGroup::getVolumeDetailFromScale(mVolumep->getDetail()) : -1;
    S32 lod = mLOD;

    BOOL is404 = FALSE;

    if (isSculpted())
    {
        // if it's a mesh
        if ((volume_params.getSculptType() & LL_SCULPT_TYPE_MASK) == LL_SCULPT_TYPE_MESH)
        { //meshes might not have all LODs, get the force detail to best existing LOD
            if (NO_LOD != lod)
            {
                lod = gMeshRepo.getActualMeshLOD(volume_params, lod);
                if (lod == -1)
                {
                    is404 = TRUE;
                    lod = 0;
                }
            }
        }
    }

    // Check if we need to change implementations
    bool is_flexible = (volume_params.getPathParams().getCurveType() == LL_PCODE_PATH_FLEXIBLE);
    if (is_flexible)
    {
        setParameterEntryInUse(LLNetworkData::PARAMS_FLEXIBLE, TRUE, false);
        if (!mVolumeImpl)
        {
            LLFlexibleObjectData* data = (LLFlexibleObjectData*)getParameterEntry(LLNetworkData::PARAMS_FLEXIBLE);
            mVolumeImpl = new LLVolumeImplFlexible(this, data);
        }
    }
    else
    {
        // Mark the parameter not in use
        setParameterEntryInUse(LLNetworkData::PARAMS_FLEXIBLE, FALSE, false);
        if (mVolumeImpl)
        {
            delete mVolumeImpl;
            mVolumeImpl = NULL;
            if (mDrawable.notNull())
            {
                // Undo the damage we did to this matrix
                mDrawable->updateXform(FALSE);
            }
        }
    }

    if (is404)
    {
        setIcon(LLViewerTextureManager::getFetchedTextureFromFile("icons/Inv_Mesh.png", FTT_LOCAL_FILE, TRUE, LLGLTexture::BOOST_UI));
        //render prim proxy when mesh loading attempts give up
        volume_params.setSculptID(LLUUID::null, LL_SCULPT_TYPE_NONE);

    }

    if ((LLPrimitive::setVolume(volume_params, lod, (mVolumeImpl && mVolumeImpl->isVolumeUnique()))) || mSculptChanged)
    {
        mFaceMappingChanged = TRUE;

        if (mVolumeImpl)
        {
            mVolumeImpl->onSetVolume(volume_params, mLOD);
        }

        updateSculptTexture();

        if (isSculpted())
        {
            updateSculptTexture();
            // if it's a mesh
            if ((volume_params.getSculptType() & LL_SCULPT_TYPE_MASK) == LL_SCULPT_TYPE_MESH)
            {
                if (mSkinInfo && mSkinInfo->mMeshID != volume_params.getSculptID())
                {
                    mSkinInfo = NULL;
                    mSkinInfoUnavaliable = false;
                }

                if (!getVolume()->isMeshAssetLoaded())
                {
                    //load request not yet issued, request pipeline load this mesh
                    S32 available_lod = gMeshRepo.loadMesh(this, volume_params, lod, last_lod);
                    if (available_lod != lod)
                    {
                        LLPrimitive::setVolume(volume_params, available_lod);
                    }
                }

                if (!mSkinInfo && !mSkinInfoUnavaliable)
                {
>>>>>>> e1623bb2
                    LLUUID mesh_id = volume_params.getSculptID();
                    if (gMeshRepo.hasHeader(mesh_id) && !gMeshRepo.hasSkinInfo(mesh_id))
                    {
                        // If header is present but has no data about skin,
                        // no point fetching
                        mSkinInfoUnavaliable = true;
                    }

                    if (!mSkinInfoUnavaliable)
                    {
                        const LLMeshSkinInfo* skin_info = gMeshRepo.getSkinInfo(mesh_id, this);
                        if (skin_info)
                        {
                            notifySkinInfoLoaded(skin_info);
                        }
                    }
                }
            }
            else // otherwise is sculptie
            {
                if (mSculptTexture.notNull())
                {
                    sculpt();
                }
            }
        }

<<<<<<< HEAD
        return true;
	}
	else if (NO_LOD == lod) 
	{
		LLSculptIDSize::instance().resetSizeSum(volume_params.getSculptID());
	}

	return false;
=======
        return TRUE;
    }
    else if (NO_LOD == lod)
    {
        LLSculptIDSize::instance().resetSizeSum(volume_params.getSculptID());
    }

    return FALSE;
>>>>>>> e1623bb2
}

void LLVOVolume::updateSculptTexture()
{
    LLPointer<LLViewerFetchedTexture> old_sculpt = mSculptTexture;

<<<<<<< HEAD
	if (isSculpted() && !isMesh())
	{
		LLSculptParams *sculpt_params = (LLSculptParams *)getParameterEntry(LLNetworkData::PARAMS_SCULPT);
		LLUUID id =  sculpt_params->getSculptTexture();
		if (id.notNull())
		{
			mSculptTexture = LLViewerTextureManager::getFetchedTexture(id, FTT_DEFAULT, true, LLGLTexture::BOOST_NONE, LLViewerTexture::LOD_TEXTURE);
		}
=======
    if (isSculpted() && !isMesh())
    {
        LLSculptParams *sculpt_params = (LLSculptParams *)getParameterEntry(LLNetworkData::PARAMS_SCULPT);
        LLUUID id =  sculpt_params->getSculptTexture();
        if (id.notNull())
        {
            mSculptTexture = LLViewerTextureManager::getFetchedTexture(id, FTT_DEFAULT, TRUE, LLGLTexture::BOOST_NONE, LLViewerTexture::LOD_TEXTURE);
        }
>>>>>>> e1623bb2

        mSkinInfoUnavaliable = false;
        mSkinInfo = NULL;
    }
    else
    {
        mSculptTexture = NULL;
    }

    if (mSculptTexture != old_sculpt)
    {
        if (old_sculpt.notNull())
        {
            old_sculpt->removeVolume(LLRender::SCULPT_TEX, this);
        }
        if (mSculptTexture.notNull())
        {
            mSculptTexture->addVolume(LLRender::SCULPT_TEX, this);
        }
    }

}

void LLVOVolume::updateVisualComplexity()
{
    LLVOAvatar* avatar = getAvatarAncestor();
    if (avatar)
    {
        avatar->updateVisualComplexity();
    }
    LLVOAvatar* rigged_avatar = getAvatar();
    if(rigged_avatar && (rigged_avatar != avatar))
    {
        rigged_avatar->updateVisualComplexity();
    }
}

void LLVOVolume::notifyMeshLoaded()
<<<<<<< HEAD
{ 
	mSculptChanged = true;
	gPipeline.markRebuild(mDrawable, LLDrawable::REBUILD_GEOMETRY);
=======
{
    mSculptChanged = TRUE;
    gPipeline.markRebuild(mDrawable, LLDrawable::REBUILD_GEOMETRY);
>>>>>>> e1623bb2

    if (!mSkinInfo && !mSkinInfoUnavaliable)
    {
        // Header was loaded, update skin info state from header
        LLUUID mesh_id = getVolume()->getParams().getSculptID();
        if (!gMeshRepo.hasSkinInfo(mesh_id))
        {
            mSkinInfoUnavaliable = true;
        }
    }

    LLVOAvatar *av = getAvatar();
    if (av && !isAnimatedObject())
    {
        av->addAttachmentOverridesForObject(this);
        av->notifyAttachmentMeshLoaded();
    }
    LLControlAvatar *cav = getControlAvatar();
    if (cav && isAnimatedObject())
    {
        cav->addAttachmentOverridesForObject(this);
        cav->notifyAttachmentMeshLoaded();
    }
    updateVisualComplexity();
}

void LLVOVolume::notifySkinInfoLoaded(const LLMeshSkinInfo* skin)
{
    mSkinInfoUnavaliable = false;
    mSkinInfo = skin;

    notifyMeshLoaded();
}

void LLVOVolume::notifySkinInfoUnavailable()
{
    mSkinInfoUnavaliable = true;
    mSkinInfo = nullptr;
}

// sculpt replaces generate() for sculpted surfaces
void LLVOVolume::sculpt()
<<<<<<< HEAD
{	
	if (mSculptTexture.notNull())
	{				
		U16 sculpt_height = 0;
		U16 sculpt_width = 0;
		S8 sculpt_components = 0;
		const U8* sculpt_data = NULL;
	
		S32 discard_level = mSculptTexture->getCachedRawImageLevel() ;
		LLImageRaw* raw_image = mSculptTexture->getCachedRawImage() ;
		
		S32 max_discard = mSculptTexture->getMaxDiscardLevel();
		if (discard_level > max_discard)
		{
			discard_level = max_discard;    // clamp to the best we can do			
		}
		if(discard_level > MAX_DISCARD_LEVEL)
		{
			return; //we think data is not ready yet.
		}

		S32 current_discard = getVolume()->getSculptLevel() ;
		if(current_discard < -2)
		{
			static S32 low_sculpty_discard_warning_count = 1;
			S32 exponent = llmax(1, llfloor( log10((F64) low_sculpty_discard_warning_count) ));
			S32 interval = pow(10.0, exponent);
			if ( low_sculpty_discard_warning_count < 10 ||
				(low_sculpty_discard_warning_count % interval) == 0)
			{	// Log first 10 time, then decreasing intervals afterwards otherwise this can flood the logs
				LL_WARNS() << "WARNING!!: Current discard for sculpty " << mSculptTexture->getID() 
					<< " at " << current_discard 
					<< " is less than -2." 
					<< " Hit this " << low_sculpty_discard_warning_count << " times"
					<< LL_ENDL;
			}
			low_sculpty_discard_warning_count++;
			
			// corrupted volume... don't update the sculpty
			return;
		}
		else if (current_discard > MAX_DISCARD_LEVEL)
		{
			static S32 high_sculpty_discard_warning_count = 1;
			S32 exponent = llmax(1, llfloor( log10((F64) high_sculpty_discard_warning_count) ));
			S32 interval = pow(10.0, exponent);
			if ( high_sculpty_discard_warning_count < 10 ||
				(high_sculpty_discard_warning_count % interval) == 0)
			{	// Log first 10 time, then decreasing intervals afterwards otherwise this can flood the logs
				LL_WARNS() << "WARNING!!: Current discard for sculpty " << mSculptTexture->getID() 
					<< " at " << current_discard 
					<< " is more than than allowed max of " << MAX_DISCARD_LEVEL
					<< ".  Hit this " << high_sculpty_discard_warning_count << " times"
					<< LL_ENDL;
			}
			high_sculpty_discard_warning_count++;

			// corrupted volume... don't update the sculpty			
			return;
		}

		if (current_discard == discard_level)  // no work to do here
			return;
		
		if(!raw_image)
		{
			llassert(discard_level < 0) ;

			sculpt_width = 0;
			sculpt_height = 0;
			sculpt_data = NULL ;

			if(LLViewerTextureManager::sTesterp)
			{
				LLViewerTextureManager::sTesterp->updateGrayTextureBinding();
			}
		}
		else
		{
			LLImageDataSharedLock lock(raw_image);

			sculpt_height = raw_image->getHeight();
			sculpt_width = raw_image->getWidth();
			sculpt_components = raw_image->getComponents();		

			sculpt_data = raw_image->getData();

			if(LLViewerTextureManager::sTesterp)
			{
				mSculptTexture->updateBindStatsForTester() ;
			}
		}
		getVolume()->sculpt(sculpt_width, sculpt_height, sculpt_components, sculpt_data, discard_level, mSculptTexture->isMissingAsset());

		//notify rebuild any other VOVolumes that reference this sculpty volume
		for (S32 i = 0; i < mSculptTexture->getNumVolumes(LLRender::SCULPT_TEX); ++i)
		{
			LLVOVolume* volume = (*(mSculptTexture->getVolumeList(LLRender::SCULPT_TEX)))[i];
			if (volume != this && volume->getVolume() == getVolume())
			{
				gPipeline.markRebuild(volume->mDrawable, LLDrawable::REBUILD_GEOMETRY);
			}
		}
	}
}

S32	LLVOVolume::computeLODDetail(F32 distance, F32 radius, F32 lod_factor)
{
	S32	cur_detail;
	if (LLPipeline::sDynamicLOD)
	{
		// We've got LOD in the profile, and in the twist.  Use radius.
		F32 tan_angle = (lod_factor*radius)/distance;
		cur_detail = LLVolumeLODGroup::getDetailFromTan(ll_round(tan_angle, 0.01f));
	}
	else
	{
		cur_detail = llclamp((S32) (sqrtf(radius)*lod_factor*4.f), 0, 3);
	}
	return cur_detail;
=======
{
    if (mSculptTexture.notNull())
    {
        U16 sculpt_height = 0;
        U16 sculpt_width = 0;
        S8 sculpt_components = 0;
        const U8* sculpt_data = NULL;

        S32 discard_level = mSculptTexture->getCachedRawImageLevel() ;
        LLImageRaw* raw_image = mSculptTexture->getCachedRawImage() ;

        S32 max_discard = mSculptTexture->getMaxDiscardLevel();
        if (discard_level > max_discard)
        {
            discard_level = max_discard;    // clamp to the best we can do
        }
        if(discard_level > MAX_DISCARD_LEVEL)
        {
            return; //we think data is not ready yet.
        }

        S32 current_discard = getVolume()->getSculptLevel() ;
        if(current_discard < -2)
        {
            static S32 low_sculpty_discard_warning_count = 1;
            S32 exponent = llmax(1, llfloor( log10((F64) low_sculpty_discard_warning_count) ));
            S32 interval = pow(10.0, exponent);
            if ( low_sculpty_discard_warning_count < 10 ||
                (low_sculpty_discard_warning_count % interval) == 0)
            {   // Log first 10 time, then decreasing intervals afterwards otherwise this can flood the logs
                LL_WARNS() << "WARNING!!: Current discard for sculpty " << mSculptTexture->getID()
                    << " at " << current_discard
                    << " is less than -2."
                    << " Hit this " << low_sculpty_discard_warning_count << " times"
                    << LL_ENDL;
            }
            low_sculpty_discard_warning_count++;

            // corrupted volume... don't update the sculpty
            return;
        }
        else if (current_discard > MAX_DISCARD_LEVEL)
        {
            static S32 high_sculpty_discard_warning_count = 1;
            S32 exponent = llmax(1, llfloor( log10((F64) high_sculpty_discard_warning_count) ));
            S32 interval = pow(10.0, exponent);
            if ( high_sculpty_discard_warning_count < 10 ||
                (high_sculpty_discard_warning_count % interval) == 0)
            {   // Log first 10 time, then decreasing intervals afterwards otherwise this can flood the logs
                LL_WARNS() << "WARNING!!: Current discard for sculpty " << mSculptTexture->getID()
                    << " at " << current_discard
                    << " is more than than allowed max of " << MAX_DISCARD_LEVEL
                    << ".  Hit this " << high_sculpty_discard_warning_count << " times"
                    << LL_ENDL;
            }
            high_sculpty_discard_warning_count++;

            // corrupted volume... don't update the sculpty
            return;
        }

        if (current_discard == discard_level)  // no work to do here
            return;

        if(!raw_image)
        {
            llassert(discard_level < 0) ;

            sculpt_width = 0;
            sculpt_height = 0;
            sculpt_data = NULL ;

            if(LLViewerTextureManager::sTesterp)
            {
                LLViewerTextureManager::sTesterp->updateGrayTextureBinding();
            }
        }
        else
        {
            sculpt_height = raw_image->getHeight();
            sculpt_width = raw_image->getWidth();
            sculpt_components = raw_image->getComponents();

            sculpt_data = raw_image->getData();

            if(LLViewerTextureManager::sTesterp)
            {
                mSculptTexture->updateBindStatsForTester() ;
            }
        }
        getVolume()->sculpt(sculpt_width, sculpt_height, sculpt_components, sculpt_data, discard_level, mSculptTexture->isMissingAsset());

        //notify rebuild any other VOVolumes that reference this sculpty volume
        for (S32 i = 0; i < mSculptTexture->getNumVolumes(LLRender::SCULPT_TEX); ++i)
        {
            LLVOVolume* volume = (*(mSculptTexture->getVolumeList(LLRender::SCULPT_TEX)))[i];
            if (volume != this && volume->getVolume() == getVolume())
            {
                gPipeline.markRebuild(volume->mDrawable, LLDrawable::REBUILD_GEOMETRY);
            }
        }
    }
}

S32 LLVOVolume::computeLODDetail(F32 distance, F32 radius, F32 lod_factor)
{
    S32 cur_detail;
    if (LLPipeline::sDynamicLOD)
    {
        // We've got LOD in the profile, and in the twist.  Use radius.
        F32 tan_angle = (lod_factor*radius)/distance;
        cur_detail = LLVolumeLODGroup::getDetailFromTan(ll_round(tan_angle, 0.01f));
    }
    else
    {
        cur_detail = llclamp((S32) (sqrtf(radius)*lod_factor*4.f), 0, 3);
    }
    return cur_detail;
>>>>>>> e1623bb2
}

std::string get_debug_object_lod_text(LLVOVolume *rootp)
{
    std::string cam_dist_string = "";
    cam_dist_string += LLStringOps::getReadableNumber(rootp->mLODDistance) +  " ";
    std::string lod_string = llformat("%d",rootp->getLOD());
    F32 lod_radius = rootp->mLODRadius;
    S32 cam_dist_count = 0;
    LLViewerObject::const_child_list_t& child_list = rootp->getChildren();
    for (LLViewerObject::const_child_list_t::const_iterator iter = child_list.begin();
         iter != child_list.end(); ++iter)
    {
        LLViewerObject *childp = *iter;
        LLVOVolume *volp = dynamic_cast<LLVOVolume*>(childp);
        if (volp)
        {
            lod_string += llformat("%d",volp->getLOD());
            if (volp->isRiggedMesh())
            {
                // Rigged/animatable mesh. This is computed from the
                // avatar dynamic box, so value from any vol will be
                // the same.
                lod_radius = volp->mLODRadius;
            }
            if (volp->mDrawable)
            {
                if (cam_dist_count < 4)
                {
                    cam_dist_string += LLStringOps::getReadableNumber(volp->mLODDistance) +  " ";
                    cam_dist_count++;
                }
            }
        }
    }
    std::string result = llformat("lod_radius %s dists %s lods %s",
                                  LLStringOps::getReadableNumber(lod_radius).c_str(),
                                  cam_dist_string.c_str(),
                                  lod_string.c_str());
    return result;
}

bool LLVOVolume::calcLOD()
{
<<<<<<< HEAD
	if (mDrawable.isNull())
	{
		return false;
	}
=======
    if (mDrawable.isNull())
    {
        return FALSE;
    }

    S32 cur_detail = 0;

    F32 radius;
    F32 distance;
    F32 lod_factor = LLVOVolume::sLODFactor;
>>>>>>> e1623bb2

    if (mDrawable->isState(LLDrawable::RIGGED))
    {
        LLVOAvatar* avatar = getAvatar();

<<<<<<< HEAD
	if (mDrawable->isState(LLDrawable::RIGGED))
	{
		LLVOAvatar* avatar = getAvatar(); 
		
		// Not sure how this can really happen, but alas it does. Better exit here than crashing.
		if( !avatar || !avatar->mDrawable )
		{
			return false;
		}
=======
        // Not sure how this can really happen, but alas it does. Better exit here than crashing.
        if( !avatar || !avatar->mDrawable )
        {
            return FALSE;
        }
>>>>>>> e1623bb2

        distance = avatar->mDrawable->mDistanceWRTCamera;


        if (avatar->isControlAvatar())
        {
            // MAINT-7926 Handle volumes in an animated object as a special case
            const LLVector3* box = avatar->getLastAnimExtents();
            LLVector3 diag = box[1] - box[0];
            radius = diag.magVec() * 0.5f;
            LL_DEBUGS("DynamicBox") << avatar->getFullname() << " diag " << diag << " radius " << radius << LL_ENDL;
        }
        else
        {
            // Volume in a rigged mesh attached to a regular avatar.
            // Note this isn't really a radius, so distance calcs are off by factor of 2
            //radius = avatar->getBinRadius();
            // SL-937: add dynamic box handling for rigged mesh on regular avatars.
            const LLVector3* box = avatar->getLastAnimExtents();
            LLVector3 diag = box[1] - box[0];
            radius = diag.magVec(); // preserve old BinRadius behavior - 2x off
            LL_DEBUGS("DynamicBox") << avatar->getFullname() << " diag " << diag << " radius " << radius << LL_ENDL;
        }
        if (distance <= 0.f || radius <= 0.f)
        {
            LL_DEBUGS("DynamicBox","CalcLOD") << "avatar distance/radius uninitialized, skipping" << LL_ENDL;
            return false;
        }
    }
    else
    {
        distance = mDrawable->mDistanceWRTCamera;
        radius = getVolume() ? getVolume()->mLODScaleBias.scaledVec(getScale()).length() : getScale().length();
        if (distance <= 0.f || radius <= 0.f)
        {
            LL_DEBUGS("DynamicBox","CalcLOD") << "non-avatar distance/radius uninitialized, skipping" << LL_ENDL;
            return false;
        }
    }

    //hold onto unmodified distance for debugging
    //F32 debug_distance = distance;

    mLODDistance = distance;
    mLODRadius = radius;

    static LLCachedControl<bool> debug_lods(gSavedSettings, "DebugObjectLODs", false);
    if (debug_lods)
    {
        if (getAvatar() && isRootEdit())
        {
            std::string debug_object_text = get_debug_object_lod_text(this);
            setDebugText(debug_object_text);
            mResetDebugText = true;
        }
    }
    else
    {
        if (mResetDebugText)
        {
            restoreHudText();
            mResetDebugText = false;
        }
    }

    distance *= sDistanceFactor;

    F32 rampDist = LLVOVolume::sLODFactor * 2;

    if (distance < rampDist)
    {
        // Boost LOD when you're REALLY close
        distance *= 1.0f/rampDist;
        distance *= distance;
        distance *= rampDist;
    }


    distance *= F_PI/3.f;

    static LLCachedControl<bool> ignore_fov_zoom(gSavedSettings,"IgnoreFOVZoomForLODs");
    if(!ignore_fov_zoom)
    {
        lod_factor *= DEFAULT_FIELD_OF_VIEW / LLViewerCamera::getInstance()->getDefaultFOV();
    }

    mLODAdjustedDistance = distance;

    if (isHUDAttachment())
    {
        // HUDs always show at highest detail
        cur_detail = 3;
    }
    else
    {
        cur_detail = computeLODDetail(ll_round(distance, 0.01f), ll_round(radius, 0.01f), lod_factor);
    }

    if (gPipeline.hasRenderDebugMask(LLPipeline::RENDER_DEBUG_TRIANGLE_COUNT) && mDrawable->getFace(0))
    {
        if (isRootEdit())
        {
            S32 total_tris = recursiveGetTriangleCount();
            S32 est_max_tris = recursiveGetEstTrianglesMax();
            setDebugText(llformat("TRIS SHOWN %d EST %d", total_tris, est_max_tris));
        }
    }
    if (gPipeline.hasRenderDebugMask(LLPipeline::RENDER_DEBUG_LOD_INFO) &&
        mDrawable->getFace(0))
    {
        // This is a debug display for LODs. Please don't put the texture index here.
        setDebugText(llformat("%d", cur_detail));
    }

    if (cur_detail != mLOD)
    {
        LL_DEBUGS("DynamicBox","CalcLOD") << "new LOD " << cur_detail << " change from " << mLOD
                             << " distance " << distance << " radius " << radius << " rampDist " << rampDist
                             << " drawable rigged? " << (mDrawable ? (S32) mDrawable->isState(LLDrawable::RIGGED) : (S32) -1)
                             << " mRiggedVolume " << (void*)getRiggedVolume()
                             << " distanceWRTCamera " << (mDrawable ? mDrawable->mDistanceWRTCamera : -1.f)
                             << LL_ENDL;

        mAppAngle = ll_round((F32) atan2( mDrawable->getRadius(), mDrawable->mDistanceWRTCamera) * RAD_TO_DEG, 0.01f);
        mLOD = cur_detail;

<<<<<<< HEAD
        return true;
	}

	return false;
=======
        return TRUE;
    }

    return FALSE;
>>>>>>> e1623bb2
}

bool LLVOVolume::updateLOD()
{
<<<<<<< HEAD
	if (mDrawable.isNull())
	{
		return false;
	}

    LL_PROFILE_ZONE_SCOPED_CATEGORY_VOLUME;

	bool lod_changed = false;

	if (!LLSculptIDSize::instance().isUnloaded(getVolume()->getParams().getSculptID())) 
	{
		lod_changed = calcLOD();
	}
	else
	{
		return false;
	}

	if (lod_changed)
	{
		gPipeline.markRebuild(mDrawable, LLDrawable::REBUILD_VOLUME);
		mLODChanged = true;
	}
	else
	{
		F32 new_radius = getBinRadius();
		F32 old_radius = mDrawable->getBinRadius();
		if (new_radius < old_radius * 0.9f || new_radius > old_radius*1.1f)
		{
			gPipeline.markPartitionMove(mDrawable);
		}
	}

	lod_changed = lod_changed || LLViewerObject::updateLOD();
	
	return lod_changed;
}

bool LLVOVolume::setDrawableParent(LLDrawable* parentp)
{
	if (!LLViewerObject::setDrawableParent(parentp))
	{
		// no change in drawable parent
		return false;
	}

	if (!mDrawable->isRoot())
	{
		// rebuild vertices in parent relative space
		gPipeline.markRebuild(mDrawable, LLDrawable::REBUILD_VOLUME);

		if (mDrawable->isActive() && !parentp->isActive())
		{
			parentp->makeActive();
		}
		else if (mDrawable->isStatic() && parentp->isActive())
		{
			mDrawable->makeActive();
		}
	}
	
	return true;
}

void LLVOVolume::updateFaceFlags()
{
	// There's no guarantee that getVolume()->getNumFaces() == mDrawable->getNumFaces()
	for (S32 i = 0; i < getVolume()->getNumFaces() && i < mDrawable->getNumFaces(); i++)
	{
		LLFace *face = mDrawable->getFace(i);
		if (face)
		{
			bool fullbright = getTE(i)->getFullbright();
			face->clearState(LLFace::FULLBRIGHT | LLFace::HUD_RENDER | LLFace::LIGHT);

			if (fullbright || (mMaterial == LL_MCODE_LIGHT))
			{
				face->setState(LLFace::FULLBRIGHT);
			}
			if (mDrawable->isLight())
			{
				face->setState(LLFace::LIGHT);
			}
			if (isHUDAttachment())
			{
				face->setState(LLFace::HUD_RENDER);
			}
		}
	}
=======
    if (mDrawable.isNull())
    {
        return FALSE;
    }

    LL_PROFILE_ZONE_SCOPED_CATEGORY_VOLUME;

    BOOL lod_changed = FALSE;

    if (!LLSculptIDSize::instance().isUnloaded(getVolume()->getParams().getSculptID()))
    {
        lod_changed = calcLOD();
    }
    else
    {
        return FALSE;
    }

    if (lod_changed)
    {
        gPipeline.markRebuild(mDrawable, LLDrawable::REBUILD_VOLUME);
        mLODChanged = TRUE;
    }
    else
    {
        F32 new_radius = getBinRadius();
        F32 old_radius = mDrawable->getBinRadius();
        if (new_radius < old_radius * 0.9f || new_radius > old_radius*1.1f)
        {
            gPipeline.markPartitionMove(mDrawable);
        }
    }

    lod_changed = lod_changed || LLViewerObject::updateLOD();

    return lod_changed;
}

BOOL LLVOVolume::setDrawableParent(LLDrawable* parentp)
{
    if (!LLViewerObject::setDrawableParent(parentp))
    {
        // no change in drawable parent
        return FALSE;
    }

    if (!mDrawable->isRoot())
    {
        // rebuild vertices in parent relative space
        gPipeline.markRebuild(mDrawable, LLDrawable::REBUILD_VOLUME);

        if (mDrawable->isActive() && !parentp->isActive())
        {
            parentp->makeActive();
        }
        else if (mDrawable->isStatic() && parentp->isActive())
        {
            mDrawable->makeActive();
        }
    }

    return TRUE;
}

void LLVOVolume::updateFaceFlags()
{
    // There's no guarantee that getVolume()->getNumFaces() == mDrawable->getNumFaces()
    for (S32 i = 0; i < getVolume()->getNumFaces() && i < mDrawable->getNumFaces(); i++)
    {
        LLFace *face = mDrawable->getFace(i);
        if (face)
        {
            BOOL fullbright = getTE(i)->getFullbright();
            face->clearState(LLFace::FULLBRIGHT | LLFace::HUD_RENDER | LLFace::LIGHT);

            if (fullbright || (mMaterial == LL_MCODE_LIGHT))
            {
                face->setState(LLFace::FULLBRIGHT);
            }
            if (mDrawable->isLight())
            {
                face->setState(LLFace::LIGHT);
            }
            if (isHUDAttachment())
            {
                face->setState(LLFace::HUD_RENDER);
            }
        }
    }
>>>>>>> e1623bb2
}

bool LLVOVolume::setParent(LLViewerObject* parent)
{
<<<<<<< HEAD
	bool ret = false ;
=======
    BOOL ret = FALSE ;
>>>>>>> e1623bb2
    LLViewerObject *old_parent = (LLViewerObject*) getParent();
    if (parent != old_parent)
    {
        ret = LLViewerObject::setParent(parent);
        if (ret && mDrawable)
        {
            gPipeline.markMoved(mDrawable);
            gPipeline.markRebuild(mDrawable, LLDrawable::REBUILD_VOLUME);
        }
        onReparent(old_parent, parent);
    }

    return ret ;
}

// NOTE: regenFaces() MUST be followed by genTriangles()!
void LLVOVolume::regenFaces()
{
    LL_PROFILE_ZONE_SCOPED_CATEGORY_VOLUME;
<<<<<<< HEAD
	// remove existing faces
	bool count_changed = mNumFaces != getNumTEs();
	
	if (count_changed)
	{
		deleteFaces();		
		// add new faces
		mNumFaces = getNumTEs();
	}
		
	for (S32 i = 0; i < mNumFaces; i++)
	{
		LLFace* facep = count_changed ? addFace(i) : mDrawable->getFace(i);
		if (!facep) continue;

		facep->setTEOffset(i);
		facep->setTexture(getTEImage(i));
		if (facep->getTextureEntry()->getMaterialParams().notNull())
		{
			facep->setNormalMap(getTENormalMap(i));
			facep->setSpecularMap(getTESpecularMap(i));
		}
		facep->setViewerObject(this);
		
		// If the face had media on it, this will have broken the link between the LLViewerMediaTexture and the face.
		// Re-establish the link.
		if((int)mMediaImplList.size() > i)
		{
			if(mMediaImplList[i])
			{
				LLViewerMediaTexture* media_tex = LLViewerTextureManager::findMediaTexture(mMediaImplList[i]->getMediaTextureID()) ;
				if(media_tex)
				{
					media_tex->addMediaToFace(facep) ;
				}
			}
		}
	}
	
	if (!count_changed)
	{
		updateFaceFlags();
	}
=======
    // remove existing faces
    BOOL count_changed = mNumFaces != getNumTEs();

    if (count_changed)
    {
        deleteFaces();
        // add new faces
        mNumFaces = getNumTEs();
    }

    for (S32 i = 0; i < mNumFaces; i++)
    {
        LLFace* facep = count_changed ? addFace(i) : mDrawable->getFace(i);
        if (!facep) continue;

        facep->setTEOffset(i);
        facep->setTexture(getTEImage(i));
        if (facep->getTextureEntry()->getMaterialParams().notNull())
        {
            facep->setNormalMap(getTENormalMap(i));
            facep->setSpecularMap(getTESpecularMap(i));
        }
        facep->setViewerObject(this);

        // If the face had media on it, this will have broken the link between the LLViewerMediaTexture and the face.
        // Re-establish the link.
        if((int)mMediaImplList.size() > i)
        {
            if(mMediaImplList[i])
            {
                LLViewerMediaTexture* media_tex = LLViewerTextureManager::findMediaTexture(mMediaImplList[i]->getMediaTextureID()) ;
                if(media_tex)
                {
                    media_tex->addMediaToFace(facep) ;
                }
            }
        }
    }

    if (!count_changed)
    {
        updateFaceFlags();
    }
>>>>>>> e1623bb2
}

bool LLVOVolume::genBBoxes(bool force_global, bool should_update_octree_bounds)
{
    LL_PROFILE_ZONE_SCOPED;
    bool res = true;

    LLVector4a min, max;

    min.clear();
    max.clear();

    bool rebuild = mDrawable->isState(LLDrawable::REBUILD_VOLUME | LLDrawable::REBUILD_POSITION | LLDrawable::REBUILD_RIGGED);

    if (getRiggedVolume())
    {
        // MAINT-8264 - better to use the existing call in calling
        // func LLVOVolume::updateGeometry() if we can detect when
        // updates needed, set REBUILD_RIGGED accordingly.

        // Without the flag, this will remove unused rigged volumes, which we are not currently very aggressive about.
        updateRiggedVolume(false);
    }

    LLVolume* volume = mRiggedVolume;
    if (!volume)
    {
        volume = getVolume();
    }

    bool any_valid_boxes = false;

    if (getRiggedVolume())
    {
        LL_DEBUGS("RiggedBox") << "rebuilding box, volume face count " << getVolume()->getNumVolumeFaces() << " drawable face count " << mDrawable->getNumFaces() << LL_ENDL;
    }

    // There's no guarantee that getVolume()->getNumFaces() == mDrawable->getNumFaces()
    for (S32 i = 0;
        i < getVolume()->getNumVolumeFaces() && i < mDrawable->getNumFaces() && i < getNumTEs();
        i++)
    {
        LLFace* face = mDrawable->getFace(i);
        if (!face)
        {
            continue;
        }

        bool face_res = face->genVolumeBBoxes(*volume, i,
            mRelativeXform,
            (mVolumeImpl && mVolumeImpl->isVolumeGlobal()) || force_global);
        res &= face_res; // note that this result is never used

        // MAINT-8264 - ignore bboxes of ill-formed faces.
        if (!face_res)
        {
            continue;
        }
        if (rebuild)
        {
            if (getRiggedVolume())
            {
                LL_DEBUGS("RiggedBox") << "rebuilding box, face " << i << " extents " << face->mExtents[0] << ", " << face->mExtents[1] << LL_ENDL;
            }
            if (!any_valid_boxes)
            {
                min = face->mExtents[0];
                max = face->mExtents[1];
                any_valid_boxes = true;
            }
            else
            {
                min.setMin(min, face->mExtents[0]);
                max.setMax(max, face->mExtents[1]);
            }
        }
    }

    if (any_valid_boxes)
    {
        if (rebuild && should_update_octree_bounds)
        {
            //get the Avatar associated with this object if it's rigged
            LLVOAvatar* avatar = nullptr;
            if (isRiggedMesh())
            {
                if (!isAnimatedObject())
                {
                    if (isAttachment())
                    {
                        avatar = getAvatar();
                    }
                }
                else
                {
                    LLControlAvatar* controlAvatar = getControlAvatar();
                    if (controlAvatar && controlAvatar->mPlaying)
                    {
                        avatar = controlAvatar;
                    }
                }
            }

            mDrawable->setSpatialExtents(min, max);

            if (avatar)
            {
                // put all rigged drawables in the same octree node for better batching
                mDrawable->setPositionGroup(LLVector4a(0, 0, 0));
            }
            else
            {
                min.add(max);
                min.mul(0.5f);
                mDrawable->setPositionGroup(min);
            }
        }

        updateRadius();
        mDrawable->movePartition();
    }
    else
    {
        LL_DEBUGS("RiggedBox") << "genBBoxes failed to find any valid face boxes" << LL_ENDL;
    }

    return res;
}

void LLVOVolume::preRebuild()
{
    if (mVolumeImpl != NULL)
    {
        mVolumeImpl->preRebuild();
    }
}

void LLVOVolume::updateRelativeXform(bool force_identity)
{
    if (mVolumeImpl)
    {
        mVolumeImpl->updateRelativeXform(force_identity);
        return;
    }

    LLDrawable* drawable = mDrawable;

    if (drawable->isState(LLDrawable::RIGGED) && mRiggedVolume.notNull())
    { //rigged volume (which is in agent space) is used for generating bounding boxes etc
      //inverse of render matrix should go to partition space
        mRelativeXform = getRenderMatrix();

        F32* dst = (F32*) mRelativeXformInvTrans.mMatrix;
        F32* src = (F32*) mRelativeXform.mMatrix;
        dst[0] = src[0]; dst[1] = src[1]; dst[2] = src[2];
        dst[3] = src[4]; dst[4] = src[5]; dst[5] = src[6];
        dst[6] = src[8]; dst[7] = src[9]; dst[8] = src[10];

        mRelativeXform.invert();
        mRelativeXformInvTrans.transpose();
    }
    else if (drawable->isActive() || force_identity)
    {
        // setup relative transforms
        LLQuaternion delta_rot;
        LLVector3 delta_pos, delta_scale;

        //matrix from local space to parent relative/global space
        bool use_identity = force_identity || drawable->isSpatialRoot();
        delta_rot = use_identity ? LLQuaternion() : mDrawable->getRotation();
        delta_pos = use_identity ? LLVector3(0,0,0) : mDrawable->getPosition();
        delta_scale = mDrawable->getScale();

        // Vertex transform (4x4)
        LLVector3 x_axis = LLVector3(delta_scale.mV[VX], 0.f, 0.f) * delta_rot;
        LLVector3 y_axis = LLVector3(0.f, delta_scale.mV[VY], 0.f) * delta_rot;
        LLVector3 z_axis = LLVector3(0.f, 0.f, delta_scale.mV[VZ]) * delta_rot;

        mRelativeXform.initRows(LLVector4(x_axis, 0.f),
                                LLVector4(y_axis, 0.f),
                                LLVector4(z_axis, 0.f),
                                LLVector4(delta_pos, 1.f));


        // compute inverse transpose for normals
        // mRelativeXformInvTrans.setRows(x_axis, y_axis, z_axis);
        // mRelativeXformInvTrans.invert();
        // mRelativeXformInvTrans.setRows(x_axis, y_axis, z_axis);
        // grumble - invert is NOT a matrix invert, so we do it by hand:

        LLMatrix3 rot_inverse = LLMatrix3(~delta_rot);

        LLMatrix3 scale_inverse;
        scale_inverse.setRows(LLVector3(1.0, 0.0, 0.0) / delta_scale.mV[VX],
                              LLVector3(0.0, 1.0, 0.0) / delta_scale.mV[VY],
                              LLVector3(0.0, 0.0, 1.0) / delta_scale.mV[VZ]);


        mRelativeXformInvTrans = rot_inverse * scale_inverse;

        mRelativeXformInvTrans.transpose();
    }
    else
    {
        LLVector3 pos = getPosition();
        LLVector3 scale = getScale();
        LLQuaternion rot = getRotation();

        if (mParent)
        {
            pos *= mParent->getRotation();
            pos += mParent->getPosition();
            rot *= mParent->getRotation();
        }

        //LLViewerRegion* region = getRegion();
        //pos += region->getOriginAgent();

        LLVector3 x_axis = LLVector3(scale.mV[VX], 0.f, 0.f) * rot;
        LLVector3 y_axis = LLVector3(0.f, scale.mV[VY], 0.f) * rot;
        LLVector3 z_axis = LLVector3(0.f, 0.f, scale.mV[VZ]) * rot;

        mRelativeXform.initRows(LLVector4(x_axis, 0.f),
                                LLVector4(y_axis, 0.f),
                                LLVector4(z_axis, 0.f),
                                LLVector4(pos, 1.f));

        // compute inverse transpose for normals
        LLMatrix3 rot_inverse = LLMatrix3(~rot);

        LLMatrix3 scale_inverse;
        scale_inverse.setRows(LLVector3(1.0, 0.0, 0.0) / scale.mV[VX],
                              LLVector3(0.0, 1.0, 0.0) / scale.mV[VY],
                              LLVector3(0.0, 0.0, 1.0) / scale.mV[VZ]);


        mRelativeXformInvTrans = rot_inverse * scale_inverse;

        mRelativeXformInvTrans.transpose();
    }
}

bool LLVOVolume::lodOrSculptChanged(LLDrawable *drawable, bool &compiled, bool &should_update_octree_bounds)
{
    LL_PROFILE_ZONE_SCOPED_CATEGORY_VOLUME;
    bool regen_faces = false;

    LLVolume *old_volumep, *new_volumep;
    F32 old_lod, new_lod;
    S32 old_num_faces, new_num_faces;

    old_volumep = getVolume();
    old_lod = old_volumep->getDetail();
    old_num_faces = old_volumep->getNumFaces();
    old_volumep = NULL;

    {
        const LLVolumeParams &volume_params = getVolume()->getParams();
        setVolume(volume_params, 0);
    }

    new_volumep = getVolume();
    new_lod = new_volumep->getDetail();
    new_num_faces = new_volumep->getNumFaces();
    new_volumep = NULL;

    if ((new_lod != old_lod) || mSculptChanged)
    {
        if (mDrawable->isState(LLDrawable::RIGGED))
        {
            updateVisualComplexity();
        }

<<<<<<< HEAD
		compiled = true;
=======
        compiled = TRUE;
>>>>>>> e1623bb2
        // new_lod > old_lod breaks a feedback loop between LOD updates and
        // bounding box updates.
        should_update_octree_bounds = should_update_octree_bounds || mSculptChanged || new_lod > old_lod;
        sNumLODChanges += new_num_faces;

        if ((S32)getNumTEs() != getVolume()->getNumFaces())
        {
            setNumTEs(getVolume()->getNumFaces()); //mesh loading may change number of faces.
        }

        drawable->setState(LLDrawable::REBUILD_VOLUME); // for face->genVolumeTriangles()

        {
            regen_faces = new_num_faces != old_num_faces || mNumFaces != (S32)getNumTEs();
            if (regen_faces)
            {
                regenFaces();
            }

            if (mSculptChanged)
            { //changes in sculpt maps can thrash an object bounding box without
                //triggering a spatial group bounding box update -- force spatial group
                //to update bounding boxes
                LLSpatialGroup* group = mDrawable->getSpatialGroup();
                if (group)
                {
                    group->unbound();
                }
            }
        }
    }

    return regen_faces;
}

bool LLVOVolume::updateGeometry(LLDrawable *drawable)
{
    LL_PROFILE_ZONE_SCOPED_CATEGORY_VOLUME;

    if (mDrawable->isState(LLDrawable::REBUILD_RIGGED))
    {
        updateRiggedVolume(false);
<<<<<<< HEAD
		genBBoxes(false);
		mDrawable->clearState(LLDrawable::REBUILD_RIGGED);
	}

	if (mVolumeImpl != NULL)
	{
		bool res;
		{
			res = mVolumeImpl->doUpdateGeometry(drawable);
		}
		updateFaceFlags();
		return res;
	}
	
	LLSpatialGroup* group = drawable->getSpatialGroup();
	if (group)
	{
=======
        genBBoxes(FALSE);
        mDrawable->clearState(LLDrawable::REBUILD_RIGGED);
    }

    if (mVolumeImpl != NULL)
    {
        BOOL res;
        {
            res = mVolumeImpl->doUpdateGeometry(drawable);
        }
        updateFaceFlags();
        return res;
    }

    LLSpatialGroup* group = drawable->getSpatialGroup();
    if (group)
    {
>>>>>>> e1623bb2
        group->dirtyMesh();
    }

    updateRelativeXform();

<<<<<<< HEAD
	updateRelativeXform();
	
	if (mDrawable.isNull()) // Not sure why this is happening, but it is...
	{
		return true; // No update to complete
	}

	bool compiled = false;
=======
    if (mDrawable.isNull()) // Not sure why this is happening, but it is...
    {
        return TRUE; // No update to complete
    }

    BOOL compiled = FALSE;
>>>>>>> e1623bb2
    // This should be true in most cases, unless we're sure no octree update is
    // needed.
    bool should_update_octree_bounds = bool(getRiggedVolume()) || mDrawable->isState(LLDrawable::REBUILD_POSITION) || !mDrawable->getSpatialExtents()->isFinite3();

    if (mVolumeChanged || mFaceMappingChanged)
    {
        dirtySpatialGroup();

        bool was_regen_faces = false;
        should_update_octree_bounds = true;

        if (mVolumeChanged)
        {
            was_regen_faces = lodOrSculptChanged(drawable, compiled, should_update_octree_bounds);
<<<<<<< HEAD
			drawable->setState(LLDrawable::REBUILD_VOLUME);
		}
		else if (mSculptChanged || mLODChanged || mColorChanged)
		{
			compiled = true;
            was_regen_faces = lodOrSculptChanged(drawable, compiled, should_update_octree_bounds);
		}

		if (!was_regen_faces) {
			regenFaces();
		}
	}
	else if (mLODChanged || mSculptChanged || mColorChanged)
	{
		dirtySpatialGroup();
		compiled = true;
        lodOrSculptChanged(drawable, compiled, should_update_octree_bounds);
		
		if(drawable->isState(LLDrawable::REBUILD_RIGGED | LLDrawable::RIGGED)) 
		{
			updateRiggedVolume(false);
		}
	}
	// it has its own drawable (it's moved) or it has changed UVs or it has changed xforms from global<->local
	else
	{
		compiled = true;
		// All it did was move or we changed the texture coordinate offset
	}
=======
            drawable->setState(LLDrawable::REBUILD_VOLUME);
        }
        else if (mSculptChanged || mLODChanged || mColorChanged)
        {
            compiled = TRUE;
            was_regen_faces = lodOrSculptChanged(drawable, compiled, should_update_octree_bounds);
        }

        if (!was_regen_faces) {
            regenFaces();
        }
    }
    else if (mLODChanged || mSculptChanged || mColorChanged)
    {
        dirtySpatialGroup();
        compiled = TRUE;
        lodOrSculptChanged(drawable, compiled, should_update_octree_bounds);

        if(drawable->isState(LLDrawable::REBUILD_RIGGED | LLDrawable::RIGGED))
        {
            updateRiggedVolume(false);
        }
    }
    // it has its own drawable (it's moved) or it has changed UVs or it has changed xforms from global<->local
    else
    {
        compiled = TRUE;
        // All it did was move or we changed the texture coordinate offset
    }
>>>>>>> e1623bb2

    // Generate bounding boxes if needed, and update the object's size in the
    // octree
    genBBoxes(false, should_update_octree_bounds);

<<<<<<< HEAD
	// Update face flags
	updateFaceFlags();
	
	if(compiled)
	{
		LLPipeline::sCompiles++;
	}
		
	mVolumeChanged = false;
	mLODChanged = false;
	mSculptChanged = false;
	mFaceMappingChanged = false;
    mColorChanged = false;
	
	return LLViewerObject::updateGeometry(drawable);
=======
    // Update face flags
    updateFaceFlags();

    if(compiled)
    {
        LLPipeline::sCompiles++;
    }

    mVolumeChanged = FALSE;
    mLODChanged = FALSE;
    mSculptChanged = FALSE;
    mFaceMappingChanged = FALSE;
    mColorChanged = FALSE;

    return LLViewerObject::updateGeometry(drawable);
>>>>>>> e1623bb2
}

void LLVOVolume::updateFaceSize(S32 idx)
{
    if( mDrawable->getNumFaces() <= idx )
    {
        return;
    }

    LLFace* facep = mDrawable->getFace(idx);
    if (facep)
    {
        if (idx >= getVolume()->getNumVolumeFaces())
        {
            facep->setSize(0,0, true);
        }
        else
        {
            const LLVolumeFace& vol_face = getVolume()->getVolumeFace(idx);
            facep->setSize(vol_face.mNumVertices, vol_face.mNumIndices,
                            true); // <--- volume faces should be padded for 16-byte alignment

        }
    }
}

bool LLVOVolume::isRootEdit() const
{
<<<<<<< HEAD
	if (mParent && !((LLViewerObject*)mParent)->isAvatar())
	{
		return false;
	}
	return true;
=======
    if (mParent && !((LLViewerObject*)mParent)->isAvatar())
    {
        return FALSE;
    }
    return TRUE;
>>>>>>> e1623bb2
}

//virtual
void LLVOVolume::setNumTEs(const U8 num_tes)
{
<<<<<<< HEAD
	const U8 old_num_tes = getNumTEs() ;
	
	if(old_num_tes && old_num_tes < num_tes) //new faces added
	{
		LLViewerObject::setNumTEs(num_tes) ;

		if(mMediaImplList.size() >= old_num_tes && mMediaImplList[old_num_tes -1].notNull())//duplicate the last media textures if exists.
		{
			mMediaImplList.resize(num_tes) ;
			const LLTextureEntry* te = getTE(old_num_tes - 1) ;
			for(U8 i = old_num_tes; i < num_tes ; i++)
			{
				setTE(i, *te) ;
				mMediaImplList[i] = mMediaImplList[old_num_tes -1] ;
			}
			mMediaImplList[old_num_tes -1]->setUpdated(true) ;
		}
	}
	else if(old_num_tes > num_tes && mMediaImplList.size() > num_tes) //old faces removed
	{
		U8 end = (U8)(mMediaImplList.size()) ;
		for(U8 i = num_tes; i < end ; i++)
		{
			removeMediaImpl(i) ;				
		}
		mMediaImplList.resize(num_tes) ;

		LLViewerObject::setNumTEs(num_tes) ;
	}
	else
	{
		LLViewerObject::setNumTEs(num_tes) ;
	}

	return ;
=======
    const U8 old_num_tes = getNumTEs() ;

    if(old_num_tes && old_num_tes < num_tes) //new faces added
    {
        LLViewerObject::setNumTEs(num_tes) ;

        if(mMediaImplList.size() >= old_num_tes && mMediaImplList[old_num_tes -1].notNull())//duplicate the last media textures if exists.
        {
            mMediaImplList.resize(num_tes) ;
            const LLTextureEntry* te = getTE(old_num_tes - 1) ;
            for(U8 i = old_num_tes; i < num_tes ; i++)
            {
                setTE(i, *te) ;
                mMediaImplList[i] = mMediaImplList[old_num_tes -1] ;
            }
            mMediaImplList[old_num_tes -1]->setUpdated(TRUE) ;
        }
    }
    else if(old_num_tes > num_tes && mMediaImplList.size() > num_tes) //old faces removed
    {
        U8 end = (U8)(mMediaImplList.size()) ;
        for(U8 i = num_tes; i < end ; i++)
        {
            removeMediaImpl(i) ;
        }
        mMediaImplList.resize(num_tes) ;

        LLViewerObject::setNumTEs(num_tes) ;
    }
    else
    {
        LLViewerObject::setNumTEs(num_tes) ;
    }

    return ;
>>>>>>> e1623bb2
}


//virtual
void LLVOVolume::changeTEImage(S32 index, LLViewerTexture* imagep)
{
<<<<<<< HEAD
	bool changed = (mTEImages[index] != imagep);
	LLViewerObject::changeTEImage(index, imagep);
	if (changed)
	{
		gPipeline.markTextured(mDrawable);
		mFaceMappingChanged = true;
	}
=======
    BOOL changed = (mTEImages[index] != imagep);
    LLViewerObject::changeTEImage(index, imagep);
    if (changed)
    {
        gPipeline.markTextured(mDrawable);
        mFaceMappingChanged = TRUE;
    }
>>>>>>> e1623bb2
}

void LLVOVolume::setTEImage(const U8 te, LLViewerTexture *imagep)
{
<<<<<<< HEAD
	bool changed = (mTEImages[te] != imagep);
	LLViewerObject::setTEImage(te, imagep);
	if (changed)
	{
		gPipeline.markTextured(mDrawable);
		mFaceMappingChanged = true;
	}
=======
    BOOL changed = (mTEImages[te] != imagep);
    LLViewerObject::setTEImage(te, imagep);
    if (changed)
    {
        gPipeline.markTextured(mDrawable);
        mFaceMappingChanged = TRUE;
    }
>>>>>>> e1623bb2
}

S32 LLVOVolume::setTETexture(const U8 te, const LLUUID &uuid)
{
    S32 res = LLViewerObject::setTETexture(te, uuid);
    if (res)
    {
        if (mDrawable)
        {
            // dynamic texture changes break batches, isolate in octree
            shrinkWrap();
            gPipeline.markTextured(mDrawable);
        }
<<<<<<< HEAD
		mFaceMappingChanged = true;
	}
	return res;
=======
        mFaceMappingChanged = TRUE;
    }
    return res;
>>>>>>> e1623bb2
}

S32 LLVOVolume::setTEColor(const U8 te, const LLColor3& color)
{
    return setTEColor(te, LLColor4(color));
}

S32 LLVOVolume::setTEColor(const U8 te, const LLColor4& color)
{
<<<<<<< HEAD
	S32 retval = 0;
	const LLTextureEntry *tep = getTE(te);
	if (!tep)
	{
		LL_WARNS("MaterialTEs") << "No texture entry for te " << (S32)te << ", object " << mID << LL_ENDL;
	}
	else if (color != tep->getColor())
	{
		F32 old_alpha = tep->getColor().mV[3];
		if (color.mV[3] != old_alpha)
		{
			gPipeline.markTextured(mDrawable);
			//treat this alpha change as an LoD update since render batches may need to get rebuilt
			mLODChanged = true;
			gPipeline.markRebuild(mDrawable, LLDrawable::REBUILD_VOLUME);
		}
		retval = LLPrimitive::setTEColor(te, color);
		if (mDrawable.notNull() && retval)
		{
			// These should only happen on updates which are not the initial update.
            mColorChanged = true;
			mDrawable->setState(LLDrawable::REBUILD_COLOR);
=======
    S32 retval = 0;
    const LLTextureEntry *tep = getTE(te);
    if (!tep)
    {
        LL_WARNS("MaterialTEs") << "No texture entry for te " << (S32)te << ", object " << mID << LL_ENDL;
    }
    else if (color != tep->getColor())
    {
        F32 old_alpha = tep->getColor().mV[3];
        if (color.mV[3] != old_alpha)
        {
            gPipeline.markTextured(mDrawable);
            //treat this alpha change as an LoD update since render batches may need to get rebuilt
            mLODChanged = TRUE;
            gPipeline.markRebuild(mDrawable, LLDrawable::REBUILD_VOLUME);
        }
        retval = LLPrimitive::setTEColor(te, color);
        if (mDrawable.notNull() && retval)
        {
            // These should only happen on updates which are not the initial update.
            mColorChanged = TRUE;
            mDrawable->setState(LLDrawable::REBUILD_COLOR);
>>>>>>> e1623bb2
            shrinkWrap();
            dirtyMesh();
        }
    }

    return  retval;
}

S32 LLVOVolume::setTEBumpmap(const U8 te, const U8 bumpmap)
{
<<<<<<< HEAD
	S32 res = LLViewerObject::setTEBumpmap(te, bumpmap);
	if (res)
	{
		gPipeline.markTextured(mDrawable);
		mFaceMappingChanged = true;
	}
	return  res;
=======
    S32 res = LLViewerObject::setTEBumpmap(te, bumpmap);
    if (res)
    {
        gPipeline.markTextured(mDrawable);
        mFaceMappingChanged = TRUE;
    }
    return  res;
>>>>>>> e1623bb2
}

S32 LLVOVolume::setTETexGen(const U8 te, const U8 texgen)
{
<<<<<<< HEAD
	S32 res = LLViewerObject::setTETexGen(te, texgen);
	if (res)
	{
		gPipeline.markTextured(mDrawable);
		mFaceMappingChanged = true;
	}
	return  res;
=======
    S32 res = LLViewerObject::setTETexGen(te, texgen);
    if (res)
    {
        gPipeline.markTextured(mDrawable);
        mFaceMappingChanged = TRUE;
    }
    return  res;
>>>>>>> e1623bb2
}

S32 LLVOVolume::setTEMediaTexGen(const U8 te, const U8 media)
{
<<<<<<< HEAD
	S32 res = LLViewerObject::setTEMediaTexGen(te, media);
	if (res)
	{
		gPipeline.markTextured(mDrawable);
		mFaceMappingChanged = true;
	}
	return  res;
=======
    S32 res = LLViewerObject::setTEMediaTexGen(te, media);
    if (res)
    {
        gPipeline.markTextured(mDrawable);
        mFaceMappingChanged = TRUE;
    }
    return  res;
>>>>>>> e1623bb2
}

S32 LLVOVolume::setTEShiny(const U8 te, const U8 shiny)
{
<<<<<<< HEAD
	S32 res = LLViewerObject::setTEShiny(te, shiny);
	if (res)
	{
		gPipeline.markTextured(mDrawable);
		mFaceMappingChanged = true;
	}
	return  res;
=======
    S32 res = LLViewerObject::setTEShiny(te, shiny);
    if (res)
    {
        gPipeline.markTextured(mDrawable);
        mFaceMappingChanged = TRUE;
    }
    return  res;
>>>>>>> e1623bb2
}

S32 LLVOVolume::setTEFullbright(const U8 te, const U8 fullbright)
{
<<<<<<< HEAD
	S32 res = LLViewerObject::setTEFullbright(te, fullbright);
	if (res)
	{
		gPipeline.markTextured(mDrawable);
		mFaceMappingChanged = true;
	}
	return  res;
=======
    S32 res = LLViewerObject::setTEFullbright(te, fullbright);
    if (res)
    {
        gPipeline.markTextured(mDrawable);
        mFaceMappingChanged = TRUE;
    }
    return  res;
>>>>>>> e1623bb2
}

S32 LLVOVolume::setTEBumpShinyFullbright(const U8 te, const U8 bump)
{
<<<<<<< HEAD
	S32 res = LLViewerObject::setTEBumpShinyFullbright(te, bump);
	if (res)
	{
		gPipeline.markTextured(mDrawable);
		mFaceMappingChanged = true;
	}
	return res;
=======
    S32 res = LLViewerObject::setTEBumpShinyFullbright(te, bump);
    if (res)
    {
        gPipeline.markTextured(mDrawable);
        mFaceMappingChanged = TRUE;
    }
    return res;
>>>>>>> e1623bb2
}

S32 LLVOVolume::setTEMediaFlags(const U8 te, const U8 media_flags)
{
<<<<<<< HEAD
	S32 res = LLViewerObject::setTEMediaFlags(te, media_flags);
	if (res)
	{
		gPipeline.markTextured(mDrawable);
		mFaceMappingChanged = true;
	}
	return  res;
=======
    S32 res = LLViewerObject::setTEMediaFlags(te, media_flags);
    if (res)
    {
        gPipeline.markTextured(mDrawable);
        mFaceMappingChanged = TRUE;
    }
    return  res;
>>>>>>> e1623bb2
}

S32 LLVOVolume::setTEGlow(const U8 te, const F32 glow)
{
    S32 res = LLViewerObject::setTEGlow(te, glow);
    if (res)
    {
        if (mDrawable)
        {
            gPipeline.markTextured(mDrawable);
            shrinkWrap();
        }
<<<<<<< HEAD
		mFaceMappingChanged = true;
	}
	return  res;
=======
        mFaceMappingChanged = TRUE;
    }
    return  res;
>>>>>>> e1623bb2
}

void LLVOVolume::setTEMaterialParamsCallbackTE(const LLUUID& objectID, const LLMaterialID &pMaterialID, const LLMaterialPtr pMaterialParams, U32 te)
{
    LLVOVolume* pVol = (LLVOVolume*)gObjectList.findObject(objectID);
    if (pVol)
    {
        LL_DEBUGS("MaterialTEs") << "materialid " << pMaterialID.asString() << " to TE " << te << LL_ENDL;
        if (te >= pVol->getNumTEs())
            return;

        LLTextureEntry* texture_entry = pVol->getTE(te);
        if (texture_entry && (texture_entry->getMaterialID() == pMaterialID))
        {
            pVol->setTEMaterialParams(te, pMaterialParams);
        }
    }
}

S32 LLVOVolume::setTEMaterialID(const U8 te, const LLMaterialID& pMaterialID)
{
<<<<<<< HEAD
	S32 res = LLViewerObject::setTEMaterialID(te, pMaterialID);
	LL_DEBUGS("MaterialTEs") << "te "<< (S32)te << " materialid " << pMaterialID.asString() << " res " << res
								<< ( LLSelectMgr::getInstance()->getSelection()->contains(const_cast<LLVOVolume*>(this), te) ? " selected" : " not selected" )
								<< LL_ENDL;
		
	LL_DEBUGS("MaterialTEs") << " " << pMaterialID.asString() << LL_ENDL;
	if (res)
	{
		LLMaterialMgr::instance().getTE(getRegion()->getRegionID(), pMaterialID, te, boost::bind(&LLVOVolume::setTEMaterialParamsCallbackTE, getID(), _1, _2, _3));

		setChanged(ALL_CHANGED);
		if (!mDrawable.isNull())
		{
			gPipeline.markTextured(mDrawable);
			gPipeline.markRebuild(mDrawable,LLDrawable::REBUILD_ALL);
		}
		mFaceMappingChanged = true;
	}
	return res;
=======
    S32 res = LLViewerObject::setTEMaterialID(te, pMaterialID);
    LL_DEBUGS("MaterialTEs") << "te "<< (S32)te << " materialid " << pMaterialID.asString() << " res " << res
                                << ( LLSelectMgr::getInstance()->getSelection()->contains(const_cast<LLVOVolume*>(this), te) ? " selected" : " not selected" )
                                << LL_ENDL;

    LL_DEBUGS("MaterialTEs") << " " << pMaterialID.asString() << LL_ENDL;
    if (res)
    {
        LLMaterialMgr::instance().getTE(getRegion()->getRegionID(), pMaterialID, te, boost::bind(&LLVOVolume::setTEMaterialParamsCallbackTE, getID(), _1, _2, _3));

        setChanged(ALL_CHANGED);
        if (!mDrawable.isNull())
        {
            gPipeline.markTextured(mDrawable);
            gPipeline.markRebuild(mDrawable,LLDrawable::REBUILD_ALL);
        }
        mFaceMappingChanged = TRUE;
    }
    return res;
>>>>>>> e1623bb2
}

S32 LLVOVolume::setTEMaterialParams(const U8 te, const LLMaterialPtr pMaterialParams)
{
    S32 res = LLViewerObject::setTEMaterialParams(te, pMaterialParams);

<<<<<<< HEAD
	LL_DEBUGS("MaterialTEs") << "te " << (S32)te << " material " << ((pMaterialParams) ? pMaterialParams->asLLSD() : LLSD("null")) << " res " << res
							 << ( LLSelectMgr::getInstance()->getSelection()->contains(const_cast<LLVOVolume*>(this), te) ? " selected" : " not selected" )
							 << LL_ENDL;
	setChanged(ALL_CHANGED);
	if (!mDrawable.isNull())
	{
		gPipeline.markTextured(mDrawable);
		gPipeline.markRebuild(mDrawable,LLDrawable::REBUILD_ALL);
	}
	mFaceMappingChanged = true;
	return TEM_CHANGE_TEXTURE;
=======
    LL_DEBUGS("MaterialTEs") << "te " << (S32)te << " material " << ((pMaterialParams) ? pMaterialParams->asLLSD() : LLSD("null")) << " res " << res
                             << ( LLSelectMgr::getInstance()->getSelection()->contains(const_cast<LLVOVolume*>(this), te) ? " selected" : " not selected" )
                             << LL_ENDL;
    setChanged(ALL_CHANGED);
    if (!mDrawable.isNull())
    {
        gPipeline.markTextured(mDrawable);
        gPipeline.markRebuild(mDrawable,LLDrawable::REBUILD_ALL);
    }
    mFaceMappingChanged = TRUE;
    return TEM_CHANGE_TEXTURE;
>>>>>>> e1623bb2
}

S32 LLVOVolume::setTEGLTFMaterialOverride(U8 te, LLGLTFMaterial* mat)
{
    S32 retval = LLViewerObject::setTEGLTFMaterialOverride(te, mat);

    if (retval == TEM_CHANGE_TEXTURE)
    {
        if (!mDrawable.isNull())
        {
            gPipeline.markTextured(mDrawable);
            gPipeline.markRebuild(mDrawable, LLDrawable::REBUILD_ALL);
        }
        mFaceMappingChanged = true;
    }

    return retval;
}


S32 LLVOVolume::setTEScale(const U8 te, const F32 s, const F32 t)
{
<<<<<<< HEAD
	S32 res = LLViewerObject::setTEScale(te, s, t);
	if (res)
	{
		gPipeline.markTextured(mDrawable);
		mFaceMappingChanged = true;
	}
	return res;
=======
    S32 res = LLViewerObject::setTEScale(te, s, t);
    if (res)
    {
        gPipeline.markTextured(mDrawable);
        mFaceMappingChanged = TRUE;
    }
    return res;
>>>>>>> e1623bb2
}

S32 LLVOVolume::setTEScaleS(const U8 te, const F32 s)
{
<<<<<<< HEAD
	S32 res = LLViewerObject::setTEScaleS(te, s);
	if (res)
	{
		gPipeline.markTextured(mDrawable);
		mFaceMappingChanged = true;
	}
	return res;
=======
    S32 res = LLViewerObject::setTEScaleS(te, s);
    if (res)
    {
        gPipeline.markTextured(mDrawable);
        mFaceMappingChanged = TRUE;
    }
    return res;
>>>>>>> e1623bb2
}

S32 LLVOVolume::setTEScaleT(const U8 te, const F32 t)
{
<<<<<<< HEAD
	S32 res = LLViewerObject::setTEScaleT(te, t);
	if (res)
	{
		gPipeline.markTextured(mDrawable);
		mFaceMappingChanged = true;
	}
	return res;
=======
    S32 res = LLViewerObject::setTEScaleT(te, t);
    if (res)
    {
        gPipeline.markTextured(mDrawable);
        mFaceMappingChanged = TRUE;
    }
    return res;
>>>>>>> e1623bb2
}

bool LLVOVolume::hasMedia() const
{
    bool result = false;
    const U8 numTEs = getNumTEs();
    for (U8 i = 0; i < numTEs; i++)
    {
        const LLTextureEntry* te = getTE(i);
        if(te->hasMedia())
        {
            result = true;
            break;
        }
    }
    return result;
}

LLVector3 LLVOVolume::getApproximateFaceNormal(U8 face_id)
{
    LLVolume* volume = getVolume();
    LLVector4a result;
    result.clear();

    LLVector3 ret;

    if (volume && face_id < volume->getNumVolumeFaces())
    {
        const LLVolumeFace& face = volume->getVolumeFace(face_id);
        for (S32 i = 0; i < (S32)face.mNumVertices; ++i)
        {
            result.add(face.mNormals[i]);
        }

        LLVector3 ret(result.getF32ptr());
        ret = volumeDirectionToAgent(ret);
        ret.normVec();
    }

    return ret;
}

void LLVOVolume::requestMediaDataUpdate(bool isNew)
{
    if (sObjectMediaClient)
        sObjectMediaClient->fetchMedia(new LLMediaDataClientObjectImpl(this, isNew));
}

bool LLVOVolume::isMediaDataBeingFetched() const
{
    // I know what I'm doing by const_casting this away: this is just
    // a wrapper class that is only going to do a lookup.
    return (sObjectMediaClient) ? sObjectMediaClient->isInQueue(new LLMediaDataClientObjectImpl(const_cast<LLVOVolume*>(this), false)) : false;
}

void LLVOVolume::cleanUpMediaImpls()
{
    // Iterate through our TEs and remove any Impls that are no longer used
    const U8 numTEs = getNumTEs();
    for (U8 i = 0; i < numTEs; i++)
    {
        const LLTextureEntry* te = getTE(i);
        if( ! te->hasMedia())
        {
            // Delete the media IMPL!
            removeMediaImpl(i) ;
        }
    }
}

void LLVOVolume::updateObjectMediaData(const LLSD &media_data_array, const std::string &media_version)
{
    // media_data_array is an array of media entry maps
    // media_version is the version string in the response.
    U32 fetched_version = LLTextureEntry::getVersionFromMediaVersionString(media_version);

    // Only update it if it is newer!
    if ( (S32)fetched_version > mLastFetchedMediaVersion)
    {
        mLastFetchedMediaVersion = fetched_version;
        //LL_INFOS() << "updating:" << this->getID() << " " << ll_pretty_print_sd(media_data_array) << LL_ENDL;

        LLSD::array_const_iterator iter = media_data_array.beginArray();
        LLSD::array_const_iterator end = media_data_array.endArray();
        U8 texture_index = 0;
        for (; iter != end; ++iter, ++texture_index)
        {
            syncMediaData(texture_index, *iter, false/*merge*/, false/*ignore_agent*/);
        }
    }
}

void LLVOVolume::syncMediaData(S32 texture_index, const LLSD &media_data, bool merge, bool ignore_agent)
{
    if(mDead)
    {
        // If the object has been marked dead, don't process media updates.
        return;
    }

    LLTextureEntry *te = getTE(texture_index);
    if(!te)
    {
        return ;
    }

    LL_DEBUGS("MediaOnAPrim") << "BEFORE: texture_index = " << texture_index
        << " hasMedia = " << te->hasMedia() << " : "
        << ((NULL == te->getMediaData()) ? "NULL MEDIA DATA" : ll_pretty_print_sd(te->getMediaData()->asLLSD())) << LL_ENDL;

    std::string previous_url;
    LLMediaEntry* mep = te->getMediaData();
    if(mep)
    {
        // Save the "current url" from before the update so we can tell if
        // it changes.
        previous_url = mep->getCurrentURL();
    }

    if (merge)
    {
        te->mergeIntoMediaData(media_data);
    }
    else {
        // XXX Question: what if the media data is undefined LLSD, but the
        // update we got above said that we have media flags??  Here we clobber
        // that, assuming the data from the service is more up-to-date.
        te->updateMediaData(media_data);
    }

    mep = te->getMediaData();
    if(mep)
    {
        bool update_from_self = false;
        if (!ignore_agent)
        {
            LLUUID updating_agent = LLTextureEntry::getAgentIDFromMediaVersionString(getMediaURL());
            update_from_self = (updating_agent == gAgent.getID());
        }
        viewer_media_t media_impl = LLViewerMedia::getInstance()->updateMediaImpl(mep, previous_url, update_from_self);

        addMediaImpl(media_impl, texture_index) ;
    }
    else
    {
        removeMediaImpl(texture_index);
    }

    LL_DEBUGS("MediaOnAPrim") << "AFTER: texture_index = " << texture_index
        << " hasMedia = " << te->hasMedia() << " : "
        << ((NULL == te->getMediaData()) ? "NULL MEDIA DATA" : ll_pretty_print_sd(te->getMediaData()->asLLSD())) << LL_ENDL;
}

void LLVOVolume::mediaNavigateBounceBack(U8 texture_index)
{
    // Find the media entry for this navigate
    const LLMediaEntry* mep = NULL;
    viewer_media_t impl = getMediaImpl(texture_index);
    LLTextureEntry *te = getTE(texture_index);
    if(te)
    {
        mep = te->getMediaData();
    }

    if (mep && impl)
    {
        std::string url = mep->getCurrentURL();
        // Look for a ":", if not there, assume "http://"
        if (!url.empty() && std::string::npos == url.find(':'))
        {
            url = "http://" + url;
        }
        // If the url we're trying to "bounce back" to is either empty or not
        // allowed by the whitelist, try the home url.  If *that* doesn't work,
        // set the media as failed and unload it
        if (url.empty() || !mep->checkCandidateUrl(url))
        {
            url = mep->getHomeURL();
            // Look for a ":", if not there, assume "http://"
            if (!url.empty() && std::string::npos == url.find(':'))
            {
                url = "http://" + url;
            }
        }
        if (url.empty() || !mep->checkCandidateUrl(url))
        {
            // The url to navigate back to is not good, and we have nowhere else
            // to go.
            LL_WARNS("MediaOnAPrim") << "FAILED to bounce back URL \"" << url << "\" -- unloading impl" << LL_ENDL;
            impl->setMediaFailed(true);
        }
        // Make sure we are not bouncing to url we came from
        else if (impl->getCurrentMediaURL() != url)
        {
            // Okay, navigate now
            LL_INFOS("MediaOnAPrim") << "bouncing back to URL: " << url << LL_ENDL;
            impl->navigateTo(url, "", false, true);
        }
    }
}

bool LLVOVolume::hasMediaPermission(const LLMediaEntry* media_entry, MediaPermType perm_type)
{
    // NOTE: This logic ALMOST duplicates the logic in the server (in particular, in llmediaservice.cpp).
    if (NULL == media_entry ) return false; // XXX should we assert here?

    // The agent has permissions if:
    // - world permissions are on, or
    // - group permissions are on, and agent_id is in the group, or
    // - agent permissions are on, and agent_id is the owner

    // *NOTE: We *used* to check for modify permissions here (i.e. permissions were
    // granted if permModify() was true).  However, this doesn't make sense in the
    // viewer: we don't want to show controls or allow interaction if the author
    // has deemed it so.  See DEV-42115.

    U8 media_perms = (perm_type == MEDIA_PERM_INTERACT) ? media_entry->getPermsInteract() : media_entry->getPermsControl();

    // World permissions
    if (0 != (media_perms & LLMediaEntry::PERM_ANYONE))
    {
        return true;
    }

    // Group permissions
    else if (0 != (media_perms & LLMediaEntry::PERM_GROUP))
    {
        LLPermissions* obj_perm = LLSelectMgr::getInstance()->findObjectPermissions(this);
        if (obj_perm && gAgent.isInGroup(obj_perm->getGroup()))
        {
            return true;
        }
    }

    // Owner permissions
    else if (0 != (media_perms & LLMediaEntry::PERM_OWNER) && permYouOwner())
    {
        return true;
    }

    return false;

}

void LLVOVolume::mediaNavigated(LLViewerMediaImpl *impl, LLPluginClassMedia* plugin, std::string new_location)
{
    bool block_navigation = false;
    // FIXME: if/when we allow the same media impl to be used by multiple faces, the logic here will need to be fixed
    // to deal with multiple face indices.
    int face_index = getFaceIndexWithMediaImpl(impl, -1);

    // Find the media entry for this navigate
    LLMediaEntry* mep = NULL;
    LLTextureEntry *te = getTE(face_index);
    if(te)
    {
        mep = te->getMediaData();
    }

    if(mep)
    {
        if(!mep->checkCandidateUrl(new_location))
        {
            block_navigation = true;
        }
        if (!block_navigation && !hasMediaPermission(mep, MEDIA_PERM_INTERACT))
        {
            block_navigation = true;
        }
    }
    else
    {
        LL_WARNS("MediaOnAPrim") << "Couldn't find media entry!" << LL_ENDL;
    }

    if(block_navigation)
    {
        LL_INFOS("MediaOnAPrim") << "blocking navigate to URI " << new_location << LL_ENDL;

        // "bounce back" to the current URL from the media entry
        mediaNavigateBounceBack(face_index);
    }
    else if (sObjectMediaNavigateClient)
    {

        LL_DEBUGS("MediaOnAPrim") << "broadcasting navigate with URI " << new_location << LL_ENDL;

        sObjectMediaNavigateClient->navigate(new LLMediaDataClientObjectImpl(this, false), face_index, new_location);
    }
}

void LLVOVolume::mediaEvent(LLViewerMediaImpl *impl, LLPluginClassMedia* plugin, LLViewerMediaObserver::EMediaEvent event)
{
    switch(event)
    {

        case LLViewerMediaObserver::MEDIA_EVENT_LOCATION_CHANGED:
        {
            switch(impl->getNavState())
            {
                case LLViewerMediaImpl::MEDIANAVSTATE_FIRST_LOCATION_CHANGED:
                {
                    // This is the first location changed event after the start of a non-server-directed nav.  It may need to be broadcast or bounced back.
                    mediaNavigated(impl, plugin, plugin->getLocation());
                }
                break;

                case LLViewerMediaImpl::MEDIANAVSTATE_FIRST_LOCATION_CHANGED_SPURIOUS:
                    // This navigate didn't change the current URL.
                    LL_DEBUGS("MediaOnAPrim") << "  NOT broadcasting navigate (spurious)" << LL_ENDL;
                break;

                case LLViewerMediaImpl::MEDIANAVSTATE_SERVER_FIRST_LOCATION_CHANGED:
                    // This is the first location changed event after the start of a server-directed nav.  Don't broadcast it.
                    LL_INFOS("MediaOnAPrim") << "   NOT broadcasting navigate (server-directed)" << LL_ENDL;
                break;

                default:
                    // This is a subsequent location-changed due to a redirect.  Don't broadcast.
                    LL_INFOS("MediaOnAPrim") << "   NOT broadcasting navigate (redirect)" << LL_ENDL;
                break;
            }
        }
        break;

        case LLViewerMediaObserver::MEDIA_EVENT_NAVIGATE_COMPLETE:
        {
            switch(impl->getNavState())
            {
                case LLViewerMediaImpl::MEDIANAVSTATE_COMPLETE_BEFORE_LOCATION_CHANGED:
                {
                    // This is the first location changed event after the start of a non-server-directed nav.  It may need to be broadcast or bounced back.
                    mediaNavigated(impl, plugin, plugin->getNavigateURI());
                }
                break;

                case LLViewerMediaImpl::MEDIANAVSTATE_COMPLETE_BEFORE_LOCATION_CHANGED_SPURIOUS:
                    // This navigate didn't change the current URL.
                    LL_DEBUGS("MediaOnAPrim") << "  NOT broadcasting navigate (spurious)" << LL_ENDL;
                break;

                case LLViewerMediaImpl::MEDIANAVSTATE_SERVER_COMPLETE_BEFORE_LOCATION_CHANGED:
                    // This is the the navigate complete event from a server-directed nav.  Don't broadcast it.
                    LL_INFOS("MediaOnAPrim") << "   NOT broadcasting navigate (server-directed)" << LL_ENDL;
                break;

                default:
                    // For all other states, the navigate should have been handled by LOCATION_CHANGED events already.
                break;
            }
        }
        break;

        case LLViewerMediaObserver::MEDIA_EVENT_FILE_DOWNLOAD:
        {
            // Media might be blocked, waiting for a file,
            // send an empty response to unblock it
            const std::vector<std::string> empty_response;
            plugin->sendPickFileResponse(empty_response);

            LLNotificationsUtil::add("MediaFileDownloadUnsupported");
        }
        break;

        default:
        break;
    }

}

void LLVOVolume::sendMediaDataUpdate()
{
    if (sObjectMediaClient)
        sObjectMediaClient->updateMedia(new LLMediaDataClientObjectImpl(this, false));
}

void LLVOVolume::removeMediaImpl(S32 texture_index)
{
    if(mMediaImplList.size() <= (U32)texture_index || mMediaImplList[texture_index].isNull())
    {
        return ;
    }

    //make the face referencing to mMediaImplList[texture_index] to point back to the old texture.
    if(mDrawable && texture_index < mDrawable->getNumFaces())
    {
        LLFace* facep = mDrawable->getFace(texture_index) ;
        if(facep)
        {
            LLViewerMediaTexture* media_tex = LLViewerTextureManager::findMediaTexture(mMediaImplList[texture_index]->getMediaTextureID()) ;
            if(media_tex)
            {
                media_tex->removeMediaFromFace(facep) ;
            }
        }
    }

    //check if some other face(s) of this object reference(s)to this media impl.
    S32 i ;
    S32 end = (S32)mMediaImplList.size() ;
    for(i = 0; i < end ; i++)
    {
        if( i != texture_index && mMediaImplList[i] == mMediaImplList[texture_index])
        {
            break ;
        }
    }

    if(i == end) //this object does not need this media impl.
    {
        mMediaImplList[texture_index]->removeObject(this) ;
    }

    mMediaImplList[texture_index] = NULL ;
    return ;
}

void LLVOVolume::addMediaImpl(LLViewerMediaImpl* media_impl, S32 texture_index)
{
<<<<<<< HEAD
	if((S32)mMediaImplList.size() < texture_index + 1)
	{
		mMediaImplList.resize(texture_index + 1) ;
	}
	
	if(mMediaImplList[texture_index].notNull())
	{
		if(mMediaImplList[texture_index] == media_impl)
		{
			return ;
		}

		removeMediaImpl(texture_index) ;
	}

	mMediaImplList[texture_index] = media_impl;
	media_impl->addObject(this) ;	

	//add the face to show the media if it is in playing
	if(mDrawable)
	{
		LLFace* facep(NULL);
		if( texture_index < mDrawable->getNumFaces() )
		{
			facep = mDrawable->getFace(texture_index) ;
		}

		if(facep)
		{
			LLViewerMediaTexture* media_tex = LLViewerTextureManager::findMediaTexture(mMediaImplList[texture_index]->getMediaTextureID()) ;
			if(media_tex)
			{
				media_tex->addMediaToFace(facep) ;
			}
		}
		else //the face is not available now, start media on this face later.
		{
			media_impl->setUpdated(true) ;
		}
	}
	return ;
=======
    if((S32)mMediaImplList.size() < texture_index + 1)
    {
        mMediaImplList.resize(texture_index + 1) ;
    }

    if(mMediaImplList[texture_index].notNull())
    {
        if(mMediaImplList[texture_index] == media_impl)
        {
            return ;
        }

        removeMediaImpl(texture_index) ;
    }

    mMediaImplList[texture_index] = media_impl;
    media_impl->addObject(this) ;

    //add the face to show the media if it is in playing
    if(mDrawable)
    {
        LLFace* facep(NULL);
        if( texture_index < mDrawable->getNumFaces() )
        {
            facep = mDrawable->getFace(texture_index) ;
        }

        if(facep)
        {
            LLViewerMediaTexture* media_tex = LLViewerTextureManager::findMediaTexture(mMediaImplList[texture_index]->getMediaTextureID()) ;
            if(media_tex)
            {
                media_tex->addMediaToFace(facep) ;
            }
        }
        else //the face is not available now, start media on this face later.
        {
            media_impl->setUpdated(TRUE) ;
        }
    }
    return ;
>>>>>>> e1623bb2
}

viewer_media_t LLVOVolume::getMediaImpl(U8 face_id) const
{
    if(mMediaImplList.size() > face_id)
    {
        return mMediaImplList[face_id];
    }
    return NULL;
}

F64 LLVOVolume::getTotalMediaInterest() const
{
    // If this object is currently focused, this object has "high" interest
    if (LLViewerMediaFocus::getInstance()->getFocusedObjectID() == getID())
        return F64_MAX;

    F64 interest = (F64)-1.0;  // means not interested;

    // If this object is selected, this object has "high" interest, but since
    // there can be more than one, we still add in calculated impl interest
    // XXX Sadly, 'contains()' doesn't take a const :(
    if (LLSelectMgr::getInstance()->getSelection()->contains(const_cast<LLVOVolume*>(this)))
        interest = F64_MAX / 2.0;

    int i = 0;
    const int end = getNumTEs();
    for ( ; i < end; ++i)
    {
        const viewer_media_t &impl = getMediaImpl(i);
        if (!impl.isNull())
        {
            if (interest == (F64)-1.0) interest = (F64)0.0;
            interest += impl->getInterest();
        }
    }
    return interest;
}

S32 LLVOVolume::getFaceIndexWithMediaImpl(const LLViewerMediaImpl* media_impl, S32 start_face_id)
{
    S32 end = (S32)mMediaImplList.size() ;
    for(S32 face_id = start_face_id + 1; face_id < end; face_id++)
    {
        if(mMediaImplList[face_id] == media_impl)
        {
            return face_id ;
        }
    }
    return -1 ;
}

//----------------------------------------------------------------------------

void LLVOVolume::setLightTextureID(LLUUID id)
{
<<<<<<< HEAD
	LLViewerTexture* old_texturep = getLightTexture(); // same as mLightTexture, but inits if nessesary
	if (id.notNull())
	{
		if (!hasLightTexture())
		{
			setParameterEntryInUse(LLNetworkData::PARAMS_LIGHT_IMAGE, true, true);
		}
		else if (old_texturep)
		{	
			old_texturep->removeVolume(LLRender::LIGHT_TEX, this);
		}
		LLLightImageParams* param_block = (LLLightImageParams*) getParameterEntry(LLNetworkData::PARAMS_LIGHT_IMAGE);
		if (param_block && param_block->getLightTexture() != id)
		{
			param_block->setLightTexture(id);
			parameterChanged(LLNetworkData::PARAMS_LIGHT_IMAGE, true);
		}
		LLViewerTexture* tex = getLightTexture();
		if (tex)
		{
			tex->addVolume(LLRender::LIGHT_TEX, this); // new texture
		}
		else
		{
			LL_WARNS() << "Can't get light texture for ID " << id.asString() << LL_ENDL;
		}
	}
	else if (hasLightTexture())
	{
		if (old_texturep)
		{
			old_texturep->removeVolume(LLRender::LIGHT_TEX, this);
		}
		setParameterEntryInUse(LLNetworkData::PARAMS_LIGHT_IMAGE, false, true);
		parameterChanged(LLNetworkData::PARAMS_LIGHT_IMAGE, true);
		mLightTexture = NULL;
	}		
=======
    LLViewerTexture* old_texturep = getLightTexture(); // same as mLightTexture, but inits if nessesary
    if (id.notNull())
    {
        if (!hasLightTexture())
        {
            setParameterEntryInUse(LLNetworkData::PARAMS_LIGHT_IMAGE, TRUE, true);
        }
        else if (old_texturep)
        {
            old_texturep->removeVolume(LLRender::LIGHT_TEX, this);
        }
        LLLightImageParams* param_block = (LLLightImageParams*) getParameterEntry(LLNetworkData::PARAMS_LIGHT_IMAGE);
        if (param_block && param_block->getLightTexture() != id)
        {
            param_block->setLightTexture(id);
            parameterChanged(LLNetworkData::PARAMS_LIGHT_IMAGE, true);
        }
        LLViewerTexture* tex = getLightTexture();
        if (tex)
        {
            tex->addVolume(LLRender::LIGHT_TEX, this); // new texture
        }
        else
        {
            LL_WARNS() << "Can't get light texture for ID " << id.asString() << LL_ENDL;
        }
    }
    else if (hasLightTexture())
    {
        if (old_texturep)
        {
            old_texturep->removeVolume(LLRender::LIGHT_TEX, this);
        }
        setParameterEntryInUse(LLNetworkData::PARAMS_LIGHT_IMAGE, FALSE, true);
        parameterChanged(LLNetworkData::PARAMS_LIGHT_IMAGE, true);
        mLightTexture = NULL;
    }
>>>>>>> e1623bb2
}

void LLVOVolume::setSpotLightParams(LLVector3 params)
{
    LLLightImageParams* param_block = (LLLightImageParams*) getParameterEntry(LLNetworkData::PARAMS_LIGHT_IMAGE);
    if (param_block && param_block->getParams() != params)
    {
        param_block->setParams(params);
        parameterChanged(LLNetworkData::PARAMS_LIGHT_IMAGE, true);
    }
}
<<<<<<< HEAD
		
void LLVOVolume::setIsLight(bool is_light)
{
	bool was_light = getIsLight();
	if (is_light != was_light)
	{
		if (is_light)
		{
			setParameterEntryInUse(LLNetworkData::PARAMS_LIGHT, true, true);
		}
		else
		{
			setParameterEntryInUse(LLNetworkData::PARAMS_LIGHT, false, true);
		}

		if (is_light)
		{
			// Add it to the pipeline mLightSet
			gPipeline.setLight(mDrawable, true);
		}
		else
		{
			// Not a light.  Remove it from the pipeline's light set.
			gPipeline.setLight(mDrawable, false);
		}
	}
=======

void LLVOVolume::setIsLight(BOOL is_light)
{
    BOOL was_light = getIsLight();
    if (is_light != was_light)
    {
        if (is_light)
        {
            setParameterEntryInUse(LLNetworkData::PARAMS_LIGHT, TRUE, true);
        }
        else
        {
            setParameterEntryInUse(LLNetworkData::PARAMS_LIGHT, FALSE, true);
        }

        if (is_light)
        {
            // Add it to the pipeline mLightSet
            gPipeline.setLight(mDrawable, TRUE);
        }
        else
        {
            // Not a light.  Remove it from the pipeline's light set.
            gPipeline.setLight(mDrawable, FALSE);
        }
    }
>>>>>>> e1623bb2
}

void LLVOVolume::setLightSRGBColor(const LLColor3& color)
{
    setLightLinearColor(linearColor3(color));
}

void LLVOVolume::setLightLinearColor(const LLColor3& color)
{
<<<<<<< HEAD
	LLLightParams *param_block = (LLLightParams *)getParameterEntry(LLNetworkData::PARAMS_LIGHT);
	if (param_block)
	{
		if (param_block->getLinearColor() != color)
		{
			param_block->setLinearColor(LLColor4(color, param_block->getLinearColor().mV[3]));
			parameterChanged(LLNetworkData::PARAMS_LIGHT, true);
			gPipeline.markTextured(mDrawable);
			mFaceMappingChanged = true;
		}
	}
=======
    LLLightParams *param_block = (LLLightParams *)getParameterEntry(LLNetworkData::PARAMS_LIGHT);
    if (param_block)
    {
        if (param_block->getLinearColor() != color)
        {
            param_block->setLinearColor(LLColor4(color, param_block->getLinearColor().mV[3]));
            parameterChanged(LLNetworkData::PARAMS_LIGHT, true);
            gPipeline.markTextured(mDrawable);
            mFaceMappingChanged = TRUE;
        }
    }
>>>>>>> e1623bb2
}

void LLVOVolume::setLightIntensity(F32 intensity)
{
    LLLightParams *param_block = (LLLightParams *)getParameterEntry(LLNetworkData::PARAMS_LIGHT);
    if (param_block)
    {
        if (param_block->getLinearColor().mV[3] != intensity)
        {
            param_block->setLinearColor(LLColor4(LLColor3(param_block->getLinearColor()), intensity));
            parameterChanged(LLNetworkData::PARAMS_LIGHT, true);
        }
    }
}

void LLVOVolume::setLightRadius(F32 radius)
{
    LLLightParams *param_block = (LLLightParams *)getParameterEntry(LLNetworkData::PARAMS_LIGHT);
    if (param_block)
    {
        if (param_block->getRadius() != radius)
        {
            param_block->setRadius(radius);
            parameterChanged(LLNetworkData::PARAMS_LIGHT, true);
        }
    }
}

void LLVOVolume::setLightFalloff(F32 falloff)
{
    LLLightParams *param_block = (LLLightParams *)getParameterEntry(LLNetworkData::PARAMS_LIGHT);
    if (param_block)
    {
        if (param_block->getFalloff() != falloff)
        {
            param_block->setFalloff(falloff);
            parameterChanged(LLNetworkData::PARAMS_LIGHT, true);
        }
    }
}

void LLVOVolume::setLightCutoff(F32 cutoff)
{
    LLLightParams *param_block = (LLLightParams *)getParameterEntry(LLNetworkData::PARAMS_LIGHT);
    if (param_block)
    {
        if (param_block->getCutoff() != cutoff)
        {
            param_block->setCutoff(cutoff);
            parameterChanged(LLNetworkData::PARAMS_LIGHT, true);
        }
    }
}

//----------------------------------------------------------------------------

bool LLVOVolume::getIsLight() const
{
    mIsLight = getParameterEntryInUse(LLNetworkData::PARAMS_LIGHT);
    return mIsLight;
}

bool LLVOVolume::getIsLightFast() const
{
    return mIsLight;
}

LLColor3 LLVOVolume::getLightSRGBBaseColor() const
{
    return srgbColor3(getLightLinearBaseColor());
}

LLColor3 LLVOVolume::getLightLinearBaseColor() const
{
    const LLLightParams *param_block = (const LLLightParams *)getParameterEntry(LLNetworkData::PARAMS_LIGHT);
    if (param_block)
    {
        return LLColor3(param_block->getLinearColor());
    }
    else
    {
        return LLColor3(1,1,1);
    }
}

LLColor3 LLVOVolume::getLightLinearColor() const
{
    const LLLightParams *param_block = (const LLLightParams *)getParameterEntry(LLNetworkData::PARAMS_LIGHT);
    if (param_block)
    {
        return LLColor3(param_block->getLinearColor()) * param_block->getLinearColor().mV[3];
    }
    else
    {
        return LLColor3(1, 1, 1);
    }
}

LLColor3 LLVOVolume::getLightSRGBColor() const
{
    LLColor3 ret = getLightLinearColor();
    ret = srgbColor3(ret);
    return ret;
}

LLUUID LLVOVolume::getLightTextureID() const
{
    if (getParameterEntryInUse(LLNetworkData::PARAMS_LIGHT_IMAGE))
    {
        const LLLightImageParams *param_block = (const LLLightImageParams *)getParameterEntry(LLNetworkData::PARAMS_LIGHT_IMAGE);
        if (param_block)
        {
            return param_block->getLightTexture();
        }
    }

    return LLUUID::null;
}


LLVector3 LLVOVolume::getSpotLightParams() const
{
    if (getParameterEntryInUse(LLNetworkData::PARAMS_LIGHT_IMAGE))
    {
        const LLLightImageParams *param_block = (const LLLightImageParams *)getParameterEntry(LLNetworkData::PARAMS_LIGHT_IMAGE);
        if (param_block)
        {
            return param_block->getParams();
        }
    }

    return LLVector3();
}

F32 LLVOVolume::getSpotLightPriority() const
{
    return mSpotLightPriority;
}

void LLVOVolume::updateSpotLightPriority()
{
    if (gCubeSnapshot)
    {
        return;
    }

    F32 r = getLightRadius();
    LLVector3 pos = mDrawable->getPositionAgent();

    LLVector3 at(0,0,-1);
    at *= getRenderRotation();
    pos += at * r;

    at = LLViewerCamera::getInstance()->getAtAxis();
    pos -= at * r;

    mSpotLightPriority = gPipeline.calcPixelArea(pos, LLVector3(r,r,r), *LLViewerCamera::getInstance());

    if (mLightTexture.notNull())
    {
        mLightTexture->addTextureStats(mSpotLightPriority);
    }
}


bool LLVOVolume::isLightSpotlight() const
{
    LLLightImageParams* params = (LLLightImageParams*) getParameterEntry(LLNetworkData::PARAMS_LIGHT_IMAGE);
    if (params && getParameterEntryInUse(LLNetworkData::PARAMS_LIGHT_IMAGE))
    {
        return params->isLightSpotlight();
    }
    return false;
}


LLViewerTexture* LLVOVolume::getLightTexture()
{
    LLUUID id = getLightTextureID();

<<<<<<< HEAD
	if (id.notNull())
	{
		if (mLightTexture.isNull() || id != mLightTexture->getID())
		{
			mLightTexture = LLViewerTextureManager::getFetchedTexture(id, FTT_DEFAULT, true, LLGLTexture::BOOST_NONE);
		}
	}
	else
	{
		mLightTexture = NULL;
	}
=======
    if (id.notNull())
    {
        if (mLightTexture.isNull() || id != mLightTexture->getID())
        {
            mLightTexture = LLViewerTextureManager::getFetchedTexture(id, FTT_DEFAULT, TRUE, LLGLTexture::BOOST_NONE);
        }
    }
    else
    {
        mLightTexture = NULL;
    }
>>>>>>> e1623bb2

    return mLightTexture;
}

F32 LLVOVolume::getLightIntensity() const
{
    const LLLightParams *param_block = (const LLLightParams *)getParameterEntry(LLNetworkData::PARAMS_LIGHT);
    if (param_block)
    {
        return param_block->getLinearColor().mV[3];
    }
    else
    {
        return 1.f;
    }
}

F32 LLVOVolume::getLightRadius() const
{
    const LLLightParams *param_block = (const LLLightParams *)getParameterEntry(LLNetworkData::PARAMS_LIGHT);
    if (param_block)
    {
        return param_block->getRadius();
    }
    else
    {
        return 0.f;
    }
}

F32 LLVOVolume::getLightFalloff(const F32 fudge_factor) const
{
    const LLLightParams *param_block = (const LLLightParams *)getParameterEntry(LLNetworkData::PARAMS_LIGHT);
    if (param_block)
    {
        return param_block->getFalloff() * fudge_factor;
    }
    else
    {
        return 0.f;
    }
}

F32 LLVOVolume::getLightCutoff() const
{
    const LLLightParams *param_block = (const LLLightParams *)getParameterEntry(LLNetworkData::PARAMS_LIGHT);
    if (param_block)
    {
        return param_block->getCutoff();
    }
    else
    {
        return 0.f;
    }
}

bool LLVOVolume::isReflectionProbe() const
{
    return getParameterEntryInUse(LLNetworkData::PARAMS_REFLECTION_PROBE);
}

bool LLVOVolume::setIsReflectionProbe(bool is_probe)
{
    bool was_probe = isReflectionProbe();
    if (is_probe != was_probe)
    {
        if (is_probe)
        {
            setParameterEntryInUse(LLNetworkData::PARAMS_REFLECTION_PROBE, true, true);
        }
        else
        {
            setParameterEntryInUse(LLNetworkData::PARAMS_REFLECTION_PROBE, false, true);
        }
    }

    updateReflectionProbePtr();

    return was_probe != is_probe;
}

bool LLVOVolume::setReflectionProbeAmbiance(F32 ambiance)
{
    LLReflectionProbeParams* param_block = (LLReflectionProbeParams*)getParameterEntry(LLNetworkData::PARAMS_REFLECTION_PROBE);
    if (param_block)
    {
        if (param_block->getAmbiance() != ambiance)
        {
            param_block->setAmbiance(ambiance);
            parameterChanged(LLNetworkData::PARAMS_REFLECTION_PROBE, true);
            return true;
        }
    }

    return false;
}

bool LLVOVolume::setReflectionProbeNearClip(F32 near_clip)
{
    LLReflectionProbeParams* param_block = (LLReflectionProbeParams*)getParameterEntry(LLNetworkData::PARAMS_REFLECTION_PROBE);
    if (param_block)
    {
        if (param_block->getClipDistance() != near_clip)
        {
            param_block->setClipDistance(near_clip);
            parameterChanged(LLNetworkData::PARAMS_REFLECTION_PROBE, true);
            return true;
        }
    }

    return false;
}

bool LLVOVolume::setReflectionProbeIsBox(bool is_box)
{
    LLReflectionProbeParams* param_block = (LLReflectionProbeParams*)getParameterEntry(LLNetworkData::PARAMS_REFLECTION_PROBE);
    if (param_block)
    {
        if (param_block->getIsBox() != is_box)
        {
            param_block->setIsBox(is_box);
            parameterChanged(LLNetworkData::PARAMS_REFLECTION_PROBE, true);
            return true;
        }
    }

    return false;
}

bool LLVOVolume::setReflectionProbeIsDynamic(bool is_dynamic)
{
    LLReflectionProbeParams* param_block = (LLReflectionProbeParams*)getParameterEntry(LLNetworkData::PARAMS_REFLECTION_PROBE);
    if (param_block)
    {
        if (param_block->getIsDynamic() != is_dynamic)
        {
            param_block->setIsDynamic(is_dynamic);
            parameterChanged(LLNetworkData::PARAMS_REFLECTION_PROBE, true);
            return true;
        }
    }

    return false;
}

F32 LLVOVolume::getReflectionProbeAmbiance() const
{
    const LLReflectionProbeParams* param_block = (const LLReflectionProbeParams*)getParameterEntry(LLNetworkData::PARAMS_REFLECTION_PROBE);
    if (param_block)
    {
        return param_block->getAmbiance();
    }
    else
    {
        return 0.f;
    }
}

F32 LLVOVolume::getReflectionProbeNearClip() const
{
    const LLReflectionProbeParams* param_block = (const LLReflectionProbeParams*)getParameterEntry(LLNetworkData::PARAMS_REFLECTION_PROBE);
    if (param_block)
    {
        return param_block->getClipDistance();
    }
    else
    {
        return 0.f;
    }
}

bool LLVOVolume::getReflectionProbeIsBox() const
{
    const LLReflectionProbeParams* param_block = (const LLReflectionProbeParams*)getParameterEntry(LLNetworkData::PARAMS_REFLECTION_PROBE);
    if (param_block)
    {
        return param_block->getIsBox();
    }

    return false;
}

bool LLVOVolume::getReflectionProbeIsDynamic() const
{
    const LLReflectionProbeParams* param_block = (const LLReflectionProbeParams*)getParameterEntry(LLNetworkData::PARAMS_REFLECTION_PROBE);
    if (param_block)
    {
        return param_block->getIsDynamic();
    }

    return false;
}

U32 LLVOVolume::getVolumeInterfaceID() const
{
    if (mVolumeImpl)
    {
        return mVolumeImpl->getID();
    }

    return 0;
}

bool LLVOVolume::isFlexible() const
{
<<<<<<< HEAD
	if (getParameterEntryInUse(LLNetworkData::PARAMS_FLEXIBLE))
	{
		LLVolume* volume = getVolume();
		if (volume && volume->getParams().getPathParams().getCurveType() != LL_PCODE_PATH_FLEXIBLE)
		{
			LLVolumeParams volume_params = getVolume()->getParams();
			U8 profile_and_hole = volume_params.getProfileParams().getCurveType();
			volume_params.setType(profile_and_hole, LL_PCODE_PATH_FLEXIBLE);
		}
		return true;
	}
	else
	{
		return false;
	}
=======
    if (getParameterEntryInUse(LLNetworkData::PARAMS_FLEXIBLE))
    {
        LLVolume* volume = getVolume();
        if (volume && volume->getParams().getPathParams().getCurveType() != LL_PCODE_PATH_FLEXIBLE)
        {
            LLVolumeParams volume_params = getVolume()->getParams();
            U8 profile_and_hole = volume_params.getProfileParams().getCurveType();
            volume_params.setType(profile_and_hole, LL_PCODE_PATH_FLEXIBLE);
        }
        return TRUE;
    }
    else
    {
        return FALSE;
    }
>>>>>>> e1623bb2
}

bool LLVOVolume::isSculpted() const
{
<<<<<<< HEAD
	if (getParameterEntryInUse(LLNetworkData::PARAMS_SCULPT))
	{
		return true;
	}
	
	return false;
=======
    if (getParameterEntryInUse(LLNetworkData::PARAMS_SCULPT))
    {
        return TRUE;
    }

    return FALSE;
>>>>>>> e1623bb2
}

bool LLVOVolume::isMesh() const
{
    if (isSculpted())
    {
        LLSculptParams *sculpt_params = (LLSculptParams *)getParameterEntry(LLNetworkData::PARAMS_SCULPT);
        U8 sculpt_type = sculpt_params->getSculptType();

<<<<<<< HEAD
		if ((sculpt_type & LL_SCULPT_TYPE_MASK) == LL_SCULPT_TYPE_MESH)
			// mesh is a mesh
		{
			return true;	
		}
	}

	return false;
=======
        if ((sculpt_type & LL_SCULPT_TYPE_MASK) == LL_SCULPT_TYPE_MESH)
            // mesh is a mesh
        {
            return TRUE;
        }
    }

    return FALSE;
>>>>>>> e1623bb2
}

bool LLVOVolume::hasLightTexture() const
{
<<<<<<< HEAD
	if (getParameterEntryInUse(LLNetworkData::PARAMS_LIGHT_IMAGE))
	{
		return true;
	}

	return false;
=======
    if (getParameterEntryInUse(LLNetworkData::PARAMS_LIGHT_IMAGE))
    {
        return TRUE;
    }

    return FALSE;
>>>>>>> e1623bb2
}

bool LLVOVolume::isFlexibleFast() const
{
    return mVolumep && mVolumep->getParams().getPathParams().getCurveType() == LL_PCODE_PATH_FLEXIBLE;
}

bool LLVOVolume::isSculptedFast() const
{
    return mVolumep && mVolumep->getParams().isSculpt();
}

bool LLVOVolume::isMeshFast() const
{
    return mVolumep && mVolumep->getParams().isMeshSculpt();
}

bool LLVOVolume::isRiggedMeshFast() const
{
    return mSkinInfo.notNull();
}

bool LLVOVolume::isAnimatedObjectFast() const
{
    return mIsAnimatedObject;
}

bool LLVOVolume::isVolumeGlobal() const
{
<<<<<<< HEAD
	if (mVolumeImpl)
	{
		return mVolumeImpl->isVolumeGlobal();
	}

	if (mRiggedVolume.notNull())
	{
		return true;
	}

	return false;
=======
    if (mVolumeImpl)
    {
        return mVolumeImpl->isVolumeGlobal() ? TRUE : FALSE;
    }
    else if (mRiggedVolume.notNull())
    {
        return TRUE;
    }

    return FALSE;
>>>>>>> e1623bb2
}

bool LLVOVolume::canBeFlexible() const
{
    U8 path = getVolume()->getParams().getPathParams().getCurveType();
    return (path == LL_PCODE_PATH_FLEXIBLE || path == LL_PCODE_PATH_LINE);
}

bool LLVOVolume::setIsFlexible(bool is_flexible)
{
<<<<<<< HEAD
	bool res = false;
	bool was_flexible = isFlexible();
	LLVolumeParams volume_params;
	if (is_flexible)
	{
		if (!was_flexible)
		{
			volume_params = getVolume()->getParams();
			U8 profile_and_hole = volume_params.getProfileParams().getCurveType();
			volume_params.setType(profile_and_hole, LL_PCODE_PATH_FLEXIBLE);
			res = true;
			setFlags(FLAGS_USE_PHYSICS, false);
			setFlags(FLAGS_PHANTOM, true);
			setParameterEntryInUse(LLNetworkData::PARAMS_FLEXIBLE, true, true);
			if (mDrawable)
			{
				mDrawable->makeActive();
			}
		}
	}
	else
	{
		if (was_flexible)
		{
			volume_params = getVolume()->getParams();
			U8 profile_and_hole = volume_params.getProfileParams().getCurveType();
			volume_params.setType(profile_and_hole, LL_PCODE_PATH_LINE);
			res = true;
			setFlags(FLAGS_PHANTOM, false);
			setParameterEntryInUse(LLNetworkData::PARAMS_FLEXIBLE, false, true);
		}
	}
	if (res)
	{
		res = setVolume(volume_params, 1);
		if (res)
		{
			markForUpdate();
		}
	}
	return res;
=======
    BOOL res = FALSE;
    BOOL was_flexible = isFlexible();
    LLVolumeParams volume_params;
    if (is_flexible)
    {
        if (!was_flexible)
        {
            volume_params = getVolume()->getParams();
            U8 profile_and_hole = volume_params.getProfileParams().getCurveType();
            volume_params.setType(profile_and_hole, LL_PCODE_PATH_FLEXIBLE);
            res = TRUE;
            setFlags(FLAGS_USE_PHYSICS, FALSE);
            setFlags(FLAGS_PHANTOM, TRUE);
            setParameterEntryInUse(LLNetworkData::PARAMS_FLEXIBLE, TRUE, true);
            if (mDrawable)
            {
                mDrawable->makeActive();
            }
        }
    }
    else
    {
        if (was_flexible)
        {
            volume_params = getVolume()->getParams();
            U8 profile_and_hole = volume_params.getProfileParams().getCurveType();
            volume_params.setType(profile_and_hole, LL_PCODE_PATH_LINE);
            res = TRUE;
            setFlags(FLAGS_PHANTOM, FALSE);
            setParameterEntryInUse(LLNetworkData::PARAMS_FLEXIBLE, FALSE, true);
        }
    }
    if (res)
    {
        res = setVolume(volume_params, 1);
        if (res)
        {
            markForUpdate();
        }
    }
    return res;
>>>>>>> e1623bb2
}

const LLMeshSkinInfo* LLVOVolume::getSkinInfo() const
{
    if (getVolume())
    {
         return mSkinInfo;
    }
    else
    {
        return NULL;
    }
}

// virtual
bool LLVOVolume::isRiggedMesh() const
{
    return isMesh() && getSkinInfo();
}

//----------------------------------------------------------------------------
U32 LLVOVolume::getExtendedMeshFlags() const
{
    const LLExtendedMeshParams *param_block =
        (const LLExtendedMeshParams *)getParameterEntry(LLNetworkData::PARAMS_EXTENDED_MESH);
    if (param_block)
    {
        return param_block->getFlags();
    }
    else
    {
        return 0;
    }
}

void LLVOVolume::onSetExtendedMeshFlags(U32 flags)
{

    // The isAnySelected() check was needed at one point to prevent
    // graphics problems. These are now believed to be fixed so the
    // check has been disabled.
    if (/*!getRootEdit()->isAnySelected() &&*/ mDrawable.notNull())
    {
        // Need to trigger rebuildGeom(), which is where control avatars get created/removed
        getRootEdit()->recursiveMarkForUpdate();
    }
    if (isAttachment() && getAvatarAncestor())
    {
        updateVisualComplexity();
        if (flags & LLExtendedMeshParams::ANIMATED_MESH_ENABLED_FLAG)
        {
            // Making a rigged mesh into an animated object
            getAvatarAncestor()->updateAttachmentOverrides();
        }
        else
        {
            // Making an animated object into a rigged mesh
            getAvatarAncestor()->updateAttachmentOverrides();
        }
    }
}

void LLVOVolume::setExtendedMeshFlags(U32 flags)
{
    U32 curr_flags = getExtendedMeshFlags();
    if (curr_flags != flags)
    {
        bool in_use = true;
        setParameterEntryInUse(LLNetworkData::PARAMS_EXTENDED_MESH, in_use, true);
        LLExtendedMeshParams *param_block =
            (LLExtendedMeshParams *)getParameterEntry(LLNetworkData::PARAMS_EXTENDED_MESH);
        if (param_block)
        {
            param_block->setFlags(flags);
        }
        parameterChanged(LLNetworkData::PARAMS_EXTENDED_MESH, true);
        LL_DEBUGS("AnimatedObjects") << this
                                     << " new flags " << flags << " curr_flags " << curr_flags
                                     << ", calling onSetExtendedMeshFlags()"
                                     << LL_ENDL;
        onSetExtendedMeshFlags(flags);
    }
}

bool LLVOVolume::canBeAnimatedObject() const
{
    F32 est_tris = recursiveGetEstTrianglesMax();
    if (est_tris < 0 || est_tris > getAnimatedObjectMaxTris())
    {
        return false;
    }
    return true;
}

bool LLVOVolume::isAnimatedObject() const
{
    LLVOVolume *root_vol = (LLVOVolume*)getRootEdit();
    mIsAnimatedObject = root_vol->getExtendedMeshFlags() & LLExtendedMeshParams::ANIMATED_MESH_ENABLED_FLAG;
    return mIsAnimatedObject;
}

// Called any time parenting changes for a volume. Update flags and
// control av accordingly.  This is called after parent has been
// changed to new_parent, but before new_parent's mChildList has changed.

// virtual
void LLVOVolume::onReparent(LLViewerObject *old_parent, LLViewerObject *new_parent)
{
    LLVOVolume *old_volp = dynamic_cast<LLVOVolume*>(old_parent);

    if (new_parent && !new_parent->isAvatar())
    {
        if (mControlAvatar.notNull())
        {
            // Here an animated object is being made the child of some
            // other prim. Should remove the control av from the child.
            LLControlAvatar *av = mControlAvatar;
            mControlAvatar = NULL;
            av->markForDeath();
        }
    }
    if (old_volp && old_volp->isAnimatedObject())
    {
        if (old_volp->getControlAvatar())
        {
            // We have been removed from an animated object, need to do cleanup.
            old_volp->getControlAvatar()->updateAttachmentOverrides();
            old_volp->getControlAvatar()->updateAnimations();
        }
    }
}

// This needs to be called after onReparent(), because mChildList is
// not updated until the end of LLViewerObject::addChild()

// virtual
void LLVOVolume::afterReparent()
{
    {
        LL_DEBUGS("AnimatedObjects") << "new child added for parent "
            << ((LLViewerObject*)getParent())->getID() << LL_ENDL;
    }

    if (isAnimatedObject() && getControlAvatar())
    {
        LL_DEBUGS("AnimatedObjects") << "adding attachment overrides, parent is animated object "
            << ((LLViewerObject*)getParent())->getID() << LL_ENDL;

        // MAINT-8239 - doing a full rebuild whenever parent is set
        // makes the joint overrides load more robustly. In theory,
        // addAttachmentOverrides should be sufficient, but in
        // practice doing a full rebuild helps compensate for
        // notifyMeshLoaded() not being called reliably enough.

        // was: getControlAvatar()->addAttachmentOverridesForObject(this);
        //getControlAvatar()->rebuildAttachmentOverrides();
        getControlAvatar()->updateAnimations();
    }
    else
    {
        LL_DEBUGS("AnimatedObjects") << "not adding overrides, parent: "
                                     << ((LLViewerObject*)getParent())->getID()
                                     << " isAnimated: "  << isAnimatedObject() << " cav "
                                     << getControlAvatar() << LL_ENDL;
    }
}

//----------------------------------------------------------------------------
void LLVOVolume::updateRiggingInfo()
{
    LL_PROFILE_ZONE_SCOPED_CATEGORY_VOLUME;
    if (isRiggedMesh())
    {
        const LLMeshSkinInfo* skin = getSkinInfo();
        LLVOAvatar *avatar = getAvatar();
        LLVolume *volume = getVolume();
        if (skin && avatar && volume)
        {
            LL_DEBUGS("RigSpammish") << "starting, vovol " << this << " lod " << getLOD() << " last " << mLastRiggingInfoLOD << LL_ENDL;
            if (getLOD()>mLastRiggingInfoLOD || getLOD()==3)
            {
                // Rigging info may need update
                mJointRiggingInfoTab.clear();
                for (S32 f = 0; f < volume->getNumVolumeFaces(); ++f)
                {
                    LLVolumeFace& vol_face = volume->getVolumeFace(f);
                    LLSkinningUtil::updateRiggingInfo(skin, avatar, vol_face);
                    if (vol_face.mJointRiggingInfoTab.size()>0)
                    {
                        mJointRiggingInfoTab.merge(vol_face.mJointRiggingInfoTab);
                    }
                }
                // Keep the highest LOD info available.
                mLastRiggingInfoLOD = getLOD();
                LL_DEBUGS("RigSpammish") << "updated rigging info for LLVOVolume "
                                         << this << " lod " << mLastRiggingInfoLOD
                                         << LL_ENDL;
            }
        }
    }
}

//----------------------------------------------------------------------------

void LLVOVolume::generateSilhouette(LLSelectNode* nodep, const LLVector3& view_point)
{
<<<<<<< HEAD
	LLVolume *volume = getVolume();

	if (volume)
	{
		LLVector3 view_vector;
		view_vector = view_point; 

		//transform view vector into volume space
		view_vector -= getRenderPosition();
		//mDrawable->mDistanceWRTCamera = view_vector.length();
		LLQuaternion worldRot = getRenderRotation();
		view_vector = view_vector * ~worldRot;
		if (!isVolumeGlobal())
		{
			LLVector3 objScale = getScale();
			LLVector3 invObjScale(1.f / objScale.mV[VX], 1.f / objScale.mV[VY], 1.f / objScale.mV[VZ]);
			view_vector.scaleVec(invObjScale);
		}
		
		updateRelativeXform();
		LLMatrix4 trans_mat = mRelativeXform;
		if (mDrawable->isStatic())
		{
			trans_mat.translate(getRegion()->getOriginAgent());
		}

		volume->generateSilhouetteVertices(nodep->mSilhouetteVertices, nodep->mSilhouetteNormals, view_vector, trans_mat, mRelativeXformInvTrans, nodep->getTESelectMask());

		nodep->mSilhouetteExists = true;
	}
=======
    LLVolume *volume = getVolume();

    if (volume)
    {
        LLVector3 view_vector;
        view_vector = view_point;

        //transform view vector into volume space
        view_vector -= getRenderPosition();
        //mDrawable->mDistanceWRTCamera = view_vector.length();
        LLQuaternion worldRot = getRenderRotation();
        view_vector = view_vector * ~worldRot;
        if (!isVolumeGlobal())
        {
            LLVector3 objScale = getScale();
            LLVector3 invObjScale(1.f / objScale.mV[VX], 1.f / objScale.mV[VY], 1.f / objScale.mV[VZ]);
            view_vector.scaleVec(invObjScale);
        }

        updateRelativeXform();
        LLMatrix4 trans_mat = mRelativeXform;
        if (mDrawable->isStatic())
        {
            trans_mat.translate(getRegion()->getOriginAgent());
        }

        volume->generateSilhouetteVertices(nodep->mSilhouetteVertices, nodep->mSilhouetteNormals, view_vector, trans_mat, mRelativeXformInvTrans, nodep->getTESelectMask());

        nodep->mSilhouetteExists = TRUE;
    }
>>>>>>> e1623bb2
}

void LLVOVolume::deleteFaces()
{
    S32 face_count = mNumFaces;
    if (mDrawable.notNull())
    {
        mDrawable->deleteFaces(0, face_count);
    }

    mNumFaces = 0;
}

void LLVOVolume::updateRadius()
{
    if (mDrawable.isNull())
    {
        return;
    }

    mVObjRadius = getScale().length();
    mDrawable->setRadius(mVObjRadius);
}


bool LLVOVolume::isAttachment() const
{
    return mAttachmentState != 0 ;
}

bool LLVOVolume::isHUDAttachment() const
{
    // *NOTE: we assume hud attachment points are in defined range
    // since this range is constant for backwards compatibility
    // reasons this is probably a reasonable assumption to make
    S32 attachment_id = ATTACHMENT_ID_FROM_STATE(mAttachmentState);
    return ( attachment_id >= 31 && attachment_id <= 38 );
}


const LLMatrix4 LLVOVolume::getRenderMatrix() const
{
    if (mDrawable->isActive() && !mDrawable->isRoot())
    {
        return mDrawable->getParent()->getWorldMatrix();
    }
    return mDrawable->getWorldMatrix();
}

//static
S32 LLVOVolume::getTextureCost(const LLViewerTexture* img)
{
    static const U32 ARC_TEXTURE_COST = 16; // multiplier for texture resolution - performance tested

    S32 texture_cost = 0;
    S8 type = img->getType();
    if (type == LLViewerTexture::FETCHED_TEXTURE || type == LLViewerTexture::LOD_TEXTURE)
    {
        const LLViewerFetchedTexture* fetched_texturep = static_cast<const LLViewerFetchedTexture*>(img);
        if (fetched_texturep
            && fetched_texturep->getFTType() == FTT_LOCAL_FILE
            && (img->getID() == IMG_ALPHA_GRAD_2D || img->getID() == IMG_ALPHA_GRAD)
            )
        {
            // These two textures appear to switch between each other, but are of different sizes (4x256 and 256x256).
            // Hardcode cost from larger one to not cause random complexity changes
            texture_cost = 320;
        }
    }
    if (texture_cost == 0)
    {
        texture_cost = 256 + (S32)(ARC_TEXTURE_COST * (img->getFullHeight() / 128.f + img->getFullWidth() / 128.f));
    }

    return texture_cost;
}

// Returns a base cost and adds textures to passed in set.
// total cost is returned value + 5 * size of the resulting set.
// Cannot include cost of textures, as they may be re-used in linked
// children, and cost should only be increased for unique textures  -Nyx
U32 LLVOVolume::getRenderCost(texture_cost_t &textures) const
{
    LL_PROFILE_ZONE_SCOPED_CATEGORY_VOLUME;
    /*****************************************************************
     * This calculation should not be modified by third party viewers,
     * since it is used to limit rendering and should be uniform for
     * everyone. If you have suggested improvements, submit them to
     * the official viewer for consideration.
     *****************************************************************/

    // Get access to params we'll need at various points.
    // Skip if this is object doesn't have a volume (e.g. is an avatar).
    if (getVolume() == NULL)
    {
        return 0;
    }

    U32 num_triangles = 0;

    // per-prim costs
    static const U32 ARC_PARTICLE_COST = 1; // determined experimentally
    static const U32 ARC_PARTICLE_MAX = 2048; // default values
    static const U32 ARC_LIGHT_COST = 500; // static cost for light-producing prims
    static const U32 ARC_MEDIA_FACE_COST = 1500; // static cost per media-enabled face


    // per-prim multipliers
    static const F32 ARC_GLOW_MULT = 1.5f; // tested based on performance
    static const F32 ARC_BUMP_MULT = 1.25f; // tested based on performance
    static const F32 ARC_FLEXI_MULT = 5; // tested based on performance
    static const F32 ARC_SHINY_MULT = 1.6f; // tested based on performance
    static const F32 ARC_INVISI_COST = 1.2f; // tested based on performance
    static const F32 ARC_WEIGHTED_MESH = 1.2f; // tested based on performance

    static const F32 ARC_PLANAR_COST = 1.0f; // tested based on performance to have negligible impact
    static const F32 ARC_ANIM_TEX_COST = 4.f; // tested based on performance
    static const F32 ARC_ALPHA_COST = 4.f; // 4x max - based on performance

    F32 shame = 0;

    U32 invisi = 0;
    U32 shiny = 0;
    U32 glow = 0;
    U32 alpha = 0;
    U32 flexi = 0;
    U32 animtex = 0;
    U32 particles = 0;
    U32 bump = 0;
    U32 planar = 0;
    U32 weighted_mesh = 0;
    U32 produces_light = 0;
    U32 media_faces = 0;

    const LLDrawable* drawablep = mDrawable;
    U32 num_faces = drawablep->getNumFaces();

    const LLVolumeParams& volume_params = getVolume()->getParams();

    LLMeshCostData costs;
    if (getCostData(costs))
    {
        if (isAnimatedObjectFast() && isRiggedMeshFast())
        {
            // Scaling here is to make animated object vs
            // non-animated object ARC proportional to the
            // corresponding calculations for streaming cost.
            num_triangles = (ANIMATED_OBJECT_COST_PER_KTRI * 0.001 * costs.getEstTrisForStreamingCost())/0.06;
        }
        else
        {
            F32 radius = getScale().length()*0.5f;
            num_triangles = costs.getRadiusWeightedTris(radius);
        }
    }


    if (num_triangles <= 0)
    {
        num_triangles = 4;
    }

    if (isSculptedFast())
    {
        if (isMeshFast())
        {
            // base cost is dependent on mesh complexity
            // note that 3 is the highest LOD as of the time of this coding.
            S32 size = gMeshRepo.getMeshSize(volume_params.getSculptID(), getLOD());
            if ( size > 0)
            {
                if (isRiggedMeshFast())
                {
                    // weighted attachment - 1 point for every 3 bytes
                    weighted_mesh = 1;
                }
            }
            else
            {
                // something went wrong - user should know their content isn't render-free
                return 0;
            }
        }
        else
        {
            LLViewerFetchedTexture* texture = mSculptTexture;
            if (texture && textures.find(texture) == textures.end())
            {
                textures.insert(texture);
            }
        }
    }

    if (isFlexibleFast())
    {
        flexi = 1;
    }
    if (isParticleSource())
    {
        particles = 1;
    }

    if (getIsLightFast())
    {
        produces_light = 1;
    }

    {
        LL_PROFILE_ZONE_NAMED_CATEGORY_VOLUME("ARC - face list");
        for (S32 i = 0; i < num_faces; ++i)
        {
            const LLFace* face = drawablep->getFace(i);
            if (!face) continue;
            const LLTextureEntry* te = face->getTextureEntry();
            const LLViewerTexture* img = face->getTexture();

            if (img)
            {
                textures.insert(img);
            }

            if (face->isInAlphaPool())
            {
                alpha = 1;
            }
            else if (img && img->getPrimaryFormat() == GL_ALPHA)
            {
                invisi = 1;
            }
            if (face->hasMedia())
            {
                media_faces++;
            }

            if (te)
            {
                if (te->getBumpmap())
                {
                    // bump is a multiplier, don't add per-face
                    bump = 1;
                }
                if (te->getShiny())
                {
                    // shiny is a multiplier, don't add per-face
                    shiny = 1;
                }
                if (te->getGlow() > 0.f)
                {
                    // glow is a multiplier, don't add per-face
                    glow = 1;
                }
                if (face->mTextureMatrix != NULL)
                {
                    animtex = 1;
                }
                if (te->getTexGen())
                {
                    planar = 1;
                }
            }
        }
    }

    // shame currently has the "base" cost of 1 point per 15 triangles, min 2.
    shame = num_triangles  * 5.f;
    shame = shame < 2.f ? 2.f : shame;

    // multiply by per-face modifiers
    if (planar)
    {
        shame *= planar * ARC_PLANAR_COST;
    }

    if (animtex)
    {
        shame *= animtex * ARC_ANIM_TEX_COST;
    }

    if (alpha)
    {
        shame *= alpha * ARC_ALPHA_COST;
    }

    if(invisi)
    {
        shame *= invisi * ARC_INVISI_COST;
    }

    if (glow)
    {
        shame *= glow * ARC_GLOW_MULT;
    }

    if (bump)
    {
        shame *= bump * ARC_BUMP_MULT;
    }

    if (shiny)
    {
        shame *= shiny * ARC_SHINY_MULT;
    }


    // multiply shame by multipliers
    if (weighted_mesh)
    {
        shame *= weighted_mesh * ARC_WEIGHTED_MESH;
    }

    if (flexi)
    {
        shame *= flexi * ARC_FLEXI_MULT;
    }


    // add additional costs
    if (particles)
    {
        const LLPartSysData *part_sys_data = &(mPartSourcep->mPartSysData);
        const LLPartData *part_data = &(part_sys_data->mPartData);
        U32 num_particles = (U32)(part_sys_data->mBurstPartCount * llceil( part_data->mMaxAge / part_sys_data->mBurstRate));
        num_particles = num_particles > ARC_PARTICLE_MAX ? ARC_PARTICLE_MAX : num_particles;
        F32 part_size = (llmax(part_data->mStartScale[0], part_data->mEndScale[0]) + llmax(part_data->mStartScale[1], part_data->mEndScale[1])) / 2.f;
        shame += num_particles * part_size * ARC_PARTICLE_COST;
    }

    if (produces_light)
    {
        shame += ARC_LIGHT_COST;
    }

    if (media_faces)
    {
        shame += media_faces * ARC_MEDIA_FACE_COST;
    }

    // Streaming cost for animated objects includes a fixed cost
    // per linkset. Add a corresponding charge here translated into
    // triangles, but not weighted by any graphics properties.
    if (isAnimatedObjectFast() && isRootEdit())
    {
        shame += (ANIMATED_OBJECT_BASE_COST/0.06) * 5.0f;
    }

    if (shame > mRenderComplexity_current)
    {
        mRenderComplexity_current = (S32)shame;
    }

    return (U32)shame;
}

F32 LLVOVolume::getEstTrianglesMax() const
{
    if (isMeshFast() && getVolume())
    {
        return gMeshRepo.getEstTrianglesMax(getVolume()->getParams().getSculptID());
    }
    return 0.f;
}

F32 LLVOVolume::getEstTrianglesStreamingCost() const
{
    if (isMeshFast() && getVolume())
    {
        return gMeshRepo.getEstTrianglesStreamingCost(getVolume()->getParams().getSculptID());
    }
    return 0.f;
}

F32 LLVOVolume::getStreamingCost() const
{
    F32 radius = getScale().length()*0.5f;
    F32 linkset_base_cost = 0.f;

    LLMeshCostData costs;
    if (getCostData(costs))
    {
        if (isRootEdit() && isAnimatedObject())
        {
            // Root object of an animated object has this to account for skeleton overhead.
            linkset_base_cost = ANIMATED_OBJECT_BASE_COST;
        }
        if (isMesh())
        {
            if (isAnimatedObject() && isRiggedMesh())
            {
                return linkset_base_cost + costs.getTriangleBasedStreamingCost();
            }
            else
            {
                return linkset_base_cost + costs.getRadiusBasedStreamingCost(radius);
            }
        }
        else
        {
            return linkset_base_cost + costs.getRadiusBasedStreamingCost(radius);
        }
    }
    else
    {
        return 0.f;
    }
}

// virtual
bool LLVOVolume::getCostData(LLMeshCostData& costs) const
{
    LL_PROFILE_ZONE_SCOPED_CATEGORY_VOLUME;

    if (isMeshFast())
    {
        return gMeshRepo.getCostData(getVolume()->getParams().getSculptID(), costs);
    }
    else
    {
        LLVolume* volume = getVolume();
        S32 counts[4];
        LLVolume::getLoDTriangleCounts(volume->getParams(), counts);

        LLMeshHeader header;
        header.mLodSize[0] = counts[0] * 10;
        header.mLodSize[1] = counts[1] * 10;
        header.mLodSize[2] = counts[2] * 10;
        header.mLodSize[3] = counts[3] * 10;

        return gMeshRepo.getCostData(header, costs);
    }
}

//static
void LLVOVolume::updateRenderComplexity()
{
    mRenderComplexity_last = mRenderComplexity_current;
    mRenderComplexity_current = 0;
}

U32 LLVOVolume::getTriangleCount(S32* vcount) const
{
    U32 count = 0;
    LLVolume* volume = getVolume();
    if (volume)
    {
        count = volume->getNumTriangles(vcount);
    }

    return count;
}

U32 LLVOVolume::getHighLODTriangleCount()
{
    U32 ret = 0;

    LLVolume* volume = getVolume();

    if (!isSculpted())
    {
        LLVolume* ref = LLPrimitive::getVolumeManager()->refVolume(volume->getParams(), 3);
        ret = ref->getNumTriangles();
        LLPrimitive::getVolumeManager()->unrefVolume(ref);
    }
    else if (isMesh())
    {
        LLVolume* ref = LLPrimitive::getVolumeManager()->refVolume(volume->getParams(), 3);
        if (!ref->isMeshAssetLoaded() || ref->getNumVolumeFaces() == 0)
        {
            gMeshRepo.loadMesh(this, volume->getParams(), LLModel::LOD_HIGH);
        }
        ret = ref->getNumTriangles();
        LLPrimitive::getVolumeManager()->unrefVolume(ref);
    }
    else
    { //default sculpts have a constant number of triangles
        ret = 31*2*31;  //31 rows of 31 columns of quads for a 32x32 vertex patch
    }

    return ret;
}

//static
void LLVOVolume::preUpdateGeom()
{
    sNumLODChanges = 0;
}

void LLVOVolume::parameterChanged(U16 param_type, bool local_origin)
{
    LLViewerObject::parameterChanged(param_type, local_origin);
}

void LLVOVolume::parameterChanged(U16 param_type, LLNetworkData* data, bool in_use, bool local_origin)
{
    LLViewerObject::parameterChanged(param_type, data, in_use, local_origin);
    if (mVolumeImpl)
    {
        mVolumeImpl->onParameterChanged(param_type, data, in_use, local_origin);
    }
    if (!local_origin && param_type == LLNetworkData::PARAMS_EXTENDED_MESH)
    {
        U32 extended_mesh_flags = getExtendedMeshFlags();
        bool enabled =  (extended_mesh_flags & LLExtendedMeshParams::ANIMATED_MESH_ENABLED_FLAG);
        bool was_enabled = (getControlAvatar() != NULL);
        if (enabled != was_enabled)
        {
            LL_DEBUGS("AnimatedObjects") << this
                                         << " calling onSetExtendedMeshFlags, enabled " << (U32) enabled
                                         << " was_enabled " << (U32) was_enabled
                                         << " local_origin " << (U32) local_origin
                                         << LL_ENDL;
            onSetExtendedMeshFlags(extended_mesh_flags);
        }
    }
<<<<<<< HEAD
	if (mDrawable.notNull())
	{
		bool is_light = getIsLight();
		if (is_light != mDrawable->isState(LLDrawable::LIGHT))
		{
			gPipeline.setLight(mDrawable, is_light);
		}
	}
   
=======
    if (mDrawable.notNull())
    {
        BOOL is_light = getIsLight();
        if (is_light != mDrawable->isState(LLDrawable::LIGHT))
        {
            gPipeline.setLight(mDrawable, is_light);
        }
    }

>>>>>>> e1623bb2
    updateReflectionProbePtr();
}

void LLVOVolume::updateReflectionProbePtr()
{
    if (isReflectionProbe())
    {
        if (mReflectionProbe.isNull())
        {
            mReflectionProbe = gPipeline.mReflectionMapManager.registerViewerObject(this);
        }
    }
    else if (mReflectionProbe.notNull())
    {
        mReflectionProbe = nullptr;
    }
}

void LLVOVolume::setSelected(bool sel)
{
    LLViewerObject::setSelected(sel);
    if (isAnimatedObject())
    {
        getRootEdit()->recursiveMarkForUpdate();
    }
    else
    {
        if (mDrawable.notNull())
        {
            markForUpdate();
        }
    }
}

void LLVOVolume::updateSpatialExtents(LLVector4a& newMin, LLVector4a& newMax)
{
}

F32 LLVOVolume::getBinRadius()
{
    LL_PROFILE_ZONE_SCOPED_CATEGORY_VOLUME;
    F32 radius;

    static LLCachedControl<S32> octree_size_factor(gSavedSettings, "OctreeStaticObjectSizeFactor", 3);
    static LLCachedControl<S32> octree_attachment_size_factor(gSavedSettings, "OctreeAttachmentSizeFactor", 4);
    static LLCachedControl<LLVector3> octree_distance_factor(gSavedSettings, "OctreeDistanceFactor", LLVector3(0.01f, 0.f, 0.f));
    static LLCachedControl<LLVector3> octree_alpha_distance_factor(gSavedSettings, "OctreeAlphaDistanceFactor", LLVector3(0.1f, 0.f, 0.f));

    S32 size_factor = llmax((S32)octree_size_factor, 1);
    LLVector3 alpha_distance_factor = octree_alpha_distance_factor;

    //const LLVector4a* ext = mDrawable->getSpatialExtents();

    bool shrink_wrap = mShouldShrinkWrap || mDrawable->isAnimating();
    bool alpha_wrap = false;

    if (!isHUDAttachment() && mDrawable->mDistanceWRTCamera < alpha_distance_factor[2])
    {
        for (S32 i = 0; i < mDrawable->getNumFaces(); i++)
        {
            LLFace* face = mDrawable->getFace(i);
            if (!face) continue;
            if (face->isInAlphaPool() &&
                !face->canRenderAsMask())
            {
                alpha_wrap = true;
                break;
            }
        }
    }
    else
    {
        shrink_wrap = false;
    }

    if (alpha_wrap)
    {
        LLVector3 bounds = getScale();
        radius = llmin(bounds.mV[1], bounds.mV[2]);
        radius = llmin(radius, bounds.mV[0]);
        radius *= 0.5f;
        //radius *= 1.f+mDrawable->mDistanceWRTCamera*alpha_distance_factor[1];
        //radius += mDrawable->mDistanceWRTCamera*alpha_distance_factor[0];
    }
    else if (shrink_wrap)
    {
        radius = mDrawable->getRadius() * 0.25f;
    }
    else
    {
        F32 szf = size_factor;
        radius = llmax(mDrawable->getRadius(), szf);
        //radius = llmax(radius, mDrawable->mDistanceWRTCamera * distance_factor[0]);
    }

    return llclamp(radius, 0.5f, 256.f);
}

const LLVector3 LLVOVolume::getPivotPositionAgent() const
{
    if (mVolumeImpl)
    {
        return mVolumeImpl->getPivotPosition();
    }
    return LLViewerObject::getPivotPositionAgent();
}

void LLVOVolume::onShift(const LLVector4a &shift_vector)
{
    if (mVolumeImpl)
    {
        mVolumeImpl->onShift(shift_vector);
    }

    updateRelativeXform();
}

const LLMatrix4& LLVOVolume::getWorldMatrix(LLXformMatrix* xform) const
{
    if (mVolumeImpl)
    {
        return mVolumeImpl->getWorldMatrix(xform);
    }
    return xform->getWorldMatrix();
}

void LLVOVolume::markForUpdate()
{
    if (mDrawable)
    {
        shrinkWrap();
    }

<<<<<<< HEAD
    LLViewerObject::markForUpdate(); 
    mVolumeChanged = true; 
=======
    LLViewerObject::markForUpdate();
    mVolumeChanged = TRUE;
>>>>>>> e1623bb2
}

LLVector3 LLVOVolume::agentPositionToVolume(const LLVector3& pos) const
{
    LLVector3 ret = pos - getRenderPosition();
    ret = ret * ~getRenderRotation();
    if (!isVolumeGlobal())
    {
        LLVector3 objScale = getScale();
        LLVector3 invObjScale(1.f / objScale.mV[VX], 1.f / objScale.mV[VY], 1.f / objScale.mV[VZ]);
        ret.scaleVec(invObjScale);
    }

    return ret;
}

LLVector3 LLVOVolume::agentDirectionToVolume(const LLVector3& dir) const
{
    LLVector3 ret = dir * ~getRenderRotation();

    LLVector3 objScale = isVolumeGlobal() ? LLVector3(1,1,1) : getScale();
    ret.scaleVec(objScale);

    return ret;
}

LLVector3 LLVOVolume::volumePositionToAgent(const LLVector3& dir) const
{
    LLVector3 ret = dir;
    if (!isVolumeGlobal())
    {
        LLVector3 objScale = getScale();
        ret.scaleVec(objScale);
    }

    ret = ret * getRenderRotation();
    ret += getRenderPosition();

    return ret;
}

LLVector3 LLVOVolume::volumeDirectionToAgent(const LLVector3& dir) const
{
    LLVector3 ret = dir;
    LLVector3 objScale = isVolumeGlobal() ? LLVector3(1,1,1) : getScale();
    LLVector3 invObjScale(1.f / objScale.mV[VX], 1.f / objScale.mV[VY], 1.f / objScale.mV[VZ]);
    ret.scaleVec(invObjScale);
    ret = ret * getRenderRotation();

    return ret;
}


<<<<<<< HEAD
bool LLVOVolume::lineSegmentIntersect(const LLVector4a& start, const LLVector4a& end, S32 face, bool pick_transparent, bool pick_rigged, bool pick_unselectable, S32 *face_hitp,
									  LLVector4a* intersection,LLVector2* tex_coord, LLVector4a* normal, LLVector4a* tangent)
	
{
	if (!mbCanSelect 
		|| mDrawable->isDead() 
		|| !gPipeline.hasRenderType(mDrawable->getRenderType()))
	{
		return false;
	}
=======
BOOL LLVOVolume::lineSegmentIntersect(const LLVector4a& start, const LLVector4a& end, S32 face, BOOL pick_transparent, BOOL pick_rigged, BOOL pick_unselectable, S32 *face_hitp,
                                      LLVector4a* intersection,LLVector2* tex_coord, LLVector4a* normal, LLVector4a* tangent)

{
    if (!mbCanSelect
        || mDrawable->isDead()
        || !gPipeline.hasRenderType(mDrawable->getRenderType()))
    {
        return FALSE;
    }
>>>>>>> e1623bb2

    if (!pick_unselectable)
    {
        if (!LLSelectMgr::instance().canSelectObject(this, true))
        {
            return false;
        }
    }

    if (getClickAction() == CLICK_ACTION_IGNORE && !LLFloater::isVisible(gFloaterTools))
    {
        return false;
    }

<<<<<<< HEAD
	bool ret = false;
=======
    BOOL ret = FALSE;
>>>>>>> e1623bb2

    LLVolume* volume = getVolume();

    bool transform = true;

    if (mDrawable->isState(LLDrawable::RIGGED))
    {
        if ((pick_rigged) || (getAvatar() && (getAvatar()->isSelf()) && (LLFloater::isVisible(gFloaterTools))))
        {
            updateRiggedVolume(true, LLRiggedVolume::DO_NOT_UPDATE_FACES);
<<<<<<< HEAD
			volume = mRiggedVolume;
			transform = false;
		}
		else
		{ //cannot pick rigged attachments on other avatars or when not in build mode
			return false;
		}
	}
	
	if (volume)
	{	
		LLVector4a local_start = start;
		LLVector4a local_end = end;
	
		if (transform)
		{
			LLVector3 v_start(start.getF32ptr());
			LLVector3 v_end(end.getF32ptr());
		
			v_start = agentPositionToVolume(v_start);
			v_end = agentPositionToVolume(v_end);

			local_start.load3(v_start.mV);
			local_end.load3(v_end.mV);
		}
		
		LLVector4a p;
		LLVector4a n;
		LLVector2 tc;
		LLVector4a tn;

		if (intersection != NULL)
		{
			p = *intersection;
		}

		if (tex_coord != NULL)
		{
			tc = *tex_coord;
		}

		if (normal != NULL)
		{
			n = *normal;
		}

		if (tangent != NULL)
		{
			tn = *tangent;
		}

		S32 face_hit = -1;

		S32 start_face, end_face;
		if (face == -1)
		{
			start_face = 0;
			end_face = volume->getNumVolumeFaces();
		}
		else
		{
			start_face = face;
			end_face = face+1;
		}
		pick_transparent |= isHiglightedOrBeacon();
=======
            volume = mRiggedVolume;
            transform = false;
        }
        else
        { //cannot pick rigged attachments on other avatars or when not in build mode
            return FALSE;
        }
    }

    if (volume)
    {
        LLVector4a local_start = start;
        LLVector4a local_end = end;

        if (transform)
        {
            LLVector3 v_start(start.getF32ptr());
            LLVector3 v_end(end.getF32ptr());

            v_start = agentPositionToVolume(v_start);
            v_end = agentPositionToVolume(v_end);

            local_start.load3(v_start.mV);
            local_end.load3(v_end.mV);
        }

        LLVector4a p;
        LLVector4a n;
        LLVector2 tc;
        LLVector4a tn;

        if (intersection != NULL)
        {
            p = *intersection;
        }

        if (tex_coord != NULL)
        {
            tc = *tex_coord;
        }

        if (normal != NULL)
        {
            n = *normal;
        }

        if (tangent != NULL)
        {
            tn = *tangent;
        }

        S32 face_hit = -1;

        S32 start_face, end_face;
        if (face == -1)
        {
            start_face = 0;
            end_face = volume->getNumVolumeFaces();
        }
        else
        {
            start_face = face;
            end_face = face+1;
        }
        pick_transparent |= isHiglightedOrBeacon();
>>>>>>> e1623bb2

        // we *probably* shouldn't care about special cursor at all, but we *definitely*
        // don't care about special cursor for reflection probes -- makes alt-zoom
        // go through reflection probes on vehicles
        bool special_cursor = mReflectionProbe.isNull() && specialHoverCursor();

        for (S32 i = start_face; i < end_face; ++i)
        {
            if (!special_cursor && !pick_transparent && getTE(i) && getTE(i)->getColor().mV[3] == 0.f)
            { //don't attempt to pick completely transparent faces unless
                //pick_transparent is true
                continue;
            }

            // This calculates the bounding box of the skinned mesh from scratch. It's actually quite expensive, but not nearly as expensive as building a full octree.
            // rebuild_face_octrees = false because an octree for this face will be built later only if needed for narrow phase picking.
            updateRiggedVolume(true, i, false);
            face_hit = volume->lineSegmentIntersect(local_start, local_end, i,
                                                    &p, &tc, &n, &tn);

            if (face_hit >= 0 && mDrawable->getNumFaces() > face_hit)
            {
                LLFace* face = mDrawable->getFace(face_hit);

                bool ignore_alpha = false;

                const LLTextureEntry* te = face->getTextureEntry();
                if (te)
                {
                    LLMaterial* mat = te->getMaterialParams();
                    if (mat)
                    {
                        U8 mode = mat->getDiffuseAlphaMode();

                        if (mode == LLMaterial::DIFFUSE_ALPHA_MODE_EMISSIVE
                            || mode == LLMaterial::DIFFUSE_ALPHA_MODE_NONE
                            || (mode == LLMaterial::DIFFUSE_ALPHA_MODE_MASK && mat->getAlphaMaskCutoff() == 0))
                        {
                            ignore_alpha = true;
                        }
                    }
                }

<<<<<<< HEAD
                bool no_texture = !face->getTexture() || !face->getTexture()->hasGLTexture();
                bool mask       = no_texture ? false : face->getTexture()->getMask(face->surfaceToTexture(tc, p, n));
				if (face &&
					(ignore_alpha || pick_transparent || no_texture || mask))
				{
					local_end = p;
					if (face_hitp != NULL)
					{
						*face_hitp = face_hit;
					}
					
					if (intersection != NULL)
					{
						if (transform)
						{
							LLVector3 v_p(p.getF32ptr());

							intersection->load3(volumePositionToAgent(v_p).mV);  // must map back to agent space
						}
						else
						{
							*intersection = p;
						}
					}

					if (normal != NULL)
					{
						if (transform)
						{
							LLVector3 v_n(n.getF32ptr());
							normal->load3(volumeDirectionToAgent(v_n).mV);
						}
						else
						{
							*normal = n;
						}
						(*normal).normalize3fast();
					}

					if (tangent != NULL)
					{
						if (transform)
						{
							LLVector3 v_tn(tn.getF32ptr());

							LLVector4a trans_tangent;
							trans_tangent.load3(volumeDirectionToAgent(v_tn).mV);

							LLVector4Logical mask;
							mask.clear();
							mask.setElement<3>();

							tangent->setSelectWithMask(mask, tn, trans_tangent);
						}
						else
						{
							*tangent = tn;
						}
						(*tangent).normalize3fast();
					}

					if (tex_coord != NULL)
					{
						*tex_coord = tc;
					}
					
					ret = true;
				}
			}
		}
	}
		
	return ret;
=======
                BOOL no_texture = !face->getTexture() || !face->getTexture()->hasGLTexture();
                BOOL mask       = no_texture ? FALSE : face->getTexture()->getMask(face->surfaceToTexture(tc, p, n));
                if (face &&
                    (ignore_alpha || pick_transparent || no_texture || mask))
                {
                    local_end = p;
                    if (face_hitp != NULL)
                    {
                        *face_hitp = face_hit;
                    }

                    if (intersection != NULL)
                    {
                        if (transform)
                        {
                            LLVector3 v_p(p.getF32ptr());

                            intersection->load3(volumePositionToAgent(v_p).mV);  // must map back to agent space
                        }
                        else
                        {
                            *intersection = p;
                        }
                    }

                    if (normal != NULL)
                    {
                        if (transform)
                        {
                            LLVector3 v_n(n.getF32ptr());
                            normal->load3(volumeDirectionToAgent(v_n).mV);
                        }
                        else
                        {
                            *normal = n;
                        }
                        (*normal).normalize3fast();
                    }

                    if (tangent != NULL)
                    {
                        if (transform)
                        {
                            LLVector3 v_tn(tn.getF32ptr());

                            LLVector4a trans_tangent;
                            trans_tangent.load3(volumeDirectionToAgent(v_tn).mV);

                            LLVector4Logical mask;
                            mask.clear();
                            mask.setElement<3>();

                            tangent->setSelectWithMask(mask, tn, trans_tangent);
                        }
                        else
                        {
                            *tangent = tn;
                        }
                        (*tangent).normalize3fast();
                    }

                    if (tex_coord != NULL)
                    {
                        *tex_coord = tc;
                    }

                    ret = TRUE;
                }
            }
        }
    }

    return ret;
>>>>>>> e1623bb2
}

bool LLVOVolume::treatAsRigged()
{
    return isSelected() &&
        (isAttachment() || isAnimatedObject()) &&
        mDrawable.notNull() &&
        mDrawable->isState(LLDrawable::RIGGED);
}

LLRiggedVolume* LLVOVolume::getRiggedVolume()
{
    return mRiggedVolume;
}

void LLVOVolume::clearRiggedVolume()
{
    if (mRiggedVolume.notNull())
    {
        mRiggedVolume = NULL;
        updateRelativeXform();
    }
}

void LLVOVolume::updateRiggedVolume(bool force_treat_as_rigged, LLRiggedVolume::FaceIndex face_index, bool rebuild_face_octrees)
{
    LL_PROFILE_ZONE_SCOPED_CATEGORY_VOLUME;
    //Update mRiggedVolume to match current animation frame of avatar.
    //Also update position/size in octree.

    if ((!force_treat_as_rigged) && (!treatAsRigged()))
    {
        clearRiggedVolume();

        return;
    }

    LLVolume* volume = getVolume();
    const LLMeshSkinInfo* skin = getSkinInfo();
    if (!skin)
    {
        clearRiggedVolume();
        return;
    }

    LLVOAvatar* avatar = getAvatar();
    if (!avatar)
    {
        clearRiggedVolume();
        return;
    }

    if (!mRiggedVolume)
    {
        LLVolumeParams p;
        mRiggedVolume = new LLRiggedVolume(p);
        updateRelativeXform();
    }

    mRiggedVolume->update(skin, avatar, volume, face_index, rebuild_face_octrees);
}

void LLRiggedVolume::update(
    const LLMeshSkinInfo* skin,
    LLVOAvatar* avatar,
    const LLVolume* volume,
    FaceIndex face_index,
    bool rebuild_face_octrees)
{
    LL_PROFILE_ZONE_SCOPED_CATEGORY_VOLUME;
    bool copy = false;
    if (volume->getNumVolumeFaces() != getNumVolumeFaces())
    {
        copy = true;
    }

    for (S32 i = 0; i < volume->getNumVolumeFaces() && !copy; ++i)
    {
        const LLVolumeFace& src_face = volume->getVolumeFace(i);
        const LLVolumeFace& dst_face = getVolumeFace(i);

        if (src_face.mNumIndices != dst_face.mNumIndices ||
            src_face.mNumVertices != dst_face.mNumVertices)
        {
            copy = true;
        }
    }

    if (copy)
    {
        copyVolumeFaces(volume);
    }
    else
    {
        bool is_paused = avatar && avatar->areAnimationsPaused();
        if (is_paused)
        {
            S32 frames_paused = LLFrameTimer::getFrameCount() - avatar->getMotionController().getPausedFrame();
            if (frames_paused > 1)
            {
                return;
            }
        }
    }


    //build matrix palette
    static const size_t kMaxJoints = LL_MAX_JOINTS_PER_MESH_OBJECT;

    LLMatrix4a mat[kMaxJoints];
    U32 maxJoints = LLSkinningUtil::getMeshJointCount(skin);
    LLSkinningUtil::initSkinningMatrixPalette(mat, maxJoints, skin, avatar);
    const LLMatrix4a bind_shape_matrix = skin->mBindShapeMatrix;

    S32 rigged_vert_count = 0;
    S32 rigged_face_count = 0;
    LLVector4a box_min, box_max;
    S32 face_begin;
    S32 face_end;
    if (face_index == DO_NOT_UPDATE_FACES)
    {
        face_begin = 0;
        face_end = 0;
    }
    else if (face_index == UPDATE_ALL_FACES)
    {
        face_begin = 0;
        face_end = volume->getNumVolumeFaces();
    }
    else
    {
        face_begin = face_index;
        face_end = face_begin + 1;
    }
    for (S32 i = face_begin; i < face_end; ++i)
    {
        const LLVolumeFace& vol_face = volume->getVolumeFace(i);

        LLVolumeFace& dst_face = mVolumeFaces[i];

        LLVector4a* weight = vol_face.mWeights;

        if ( weight )
        {
            LLSkinningUtil::checkSkinWeights(weight, dst_face.mNumVertices, skin);

            LLVector4a* pos = dst_face.mPositions;

            if (pos && dst_face.mExtents)
            {
                U32 max_joints = LLSkinningUtil::getMaxJointCount();
                rigged_vert_count += dst_face.mNumVertices;
                rigged_face_count++;

            #if USE_SEPARATE_JOINT_INDICES_AND_WEIGHTS
                if (vol_face.mJointIndices) // fast path with preconditioned joint indices
                {
                    LLMatrix4a src[4];
                    U8* joint_indices_cursor = vol_face.mJointIndices;
                    LLVector4a* just_weights = vol_face.mJustWeights;
                    for (U32 j = 0; j < dst_face.mNumVertices; ++j)
                    {
                        LLMatrix4a final_mat;
                        F32* w = just_weights[j].getF32ptr();
                        LLSkinningUtil::getPerVertexSkinMatrixWithIndices(w, joint_indices_cursor, mat, final_mat, src);
                        joint_indices_cursor += 4;

                        LLVector4a& v = vol_face.mPositions[j];
                        LLVector4a t;
                        LLVector4a dst;
                        bind_shape_matrix.affineTransform(v, t);
                        final_mat.affineTransform(t, dst);
                        pos[j] = dst;
                    }
                }
                else
            #endif
                {
                    for (U32 j = 0; j < dst_face.mNumVertices; ++j)
                    {
                        LLMatrix4a final_mat;
                        LLSkinningUtil::getPerVertexSkinMatrix(weight[j].getF32ptr(), mat, false, final_mat, max_joints);

                        LLVector4a& v = vol_face.mPositions[j];
                        LLVector4a t;
                        LLVector4a dst;
                        bind_shape_matrix.affineTransform(v, t);
                        final_mat.affineTransform(t, dst);
                        pos[j] = dst;
                    }
                }

                //update bounding box
                // VFExtents change
                LLVector4a& min = dst_face.mExtents[0];
                LLVector4a& max = dst_face.mExtents[1];

                min = pos[0];
                max = pos[1];
                if (i==0)
                {
                    box_min = min;
                    box_max = max;
                }

                for (U32 j = 1; j < dst_face.mNumVertices; ++j)
                {
                    min.setMin(min, pos[j]);
                    max.setMax(max, pos[j]);
                }

                box_min.setMin(min,box_min);
                box_max.setMax(max,box_max);

                dst_face.mCenter->setAdd(dst_face.mExtents[0], dst_face.mExtents[1]);
                dst_face.mCenter->mul(0.5f);

            }

            if (rebuild_face_octrees)
            {
                dst_face.destroyOctree();
                dst_face.createOctree();
            }
        }
    }
    mExtraDebugText = llformat("rigged %d/%d - box (%f %f %f) (%f %f %f)",
                               rigged_face_count, rigged_vert_count,
                               box_min[0], box_min[1], box_min[2],
                               box_max[0], box_max[1], box_max[2]);
}

U32 LLVOVolume::getPartitionType() const
{
    if (isHUDAttachment())
    {
        return LLViewerRegion::PARTITION_HUD;
    }
    if (isAnimatedObject() && getControlAvatar())
    {
        return LLViewerRegion::PARTITION_CONTROL_AV;
    }
    if (isAttachment())
    {
        return LLViewerRegion::PARTITION_AVATAR;
    }

    return LLViewerRegion::PARTITION_VOLUME;
}

LLVolumePartition::LLVolumePartition(LLViewerRegion* regionp)
: LLSpatialPartition(LLVOVolume::VERTEX_DATA_MASK, true, regionp),
LLVolumeGeometryManager()
{
<<<<<<< HEAD
	mLODPeriod = 32;
	mDepthMask = false;
	mDrawableType = LLPipeline::RENDER_TYPE_VOLUME;
	mPartitionType = LLViewerRegion::PARTITION_VOLUME;
	mSlopRatio = 0.25f;
=======
    mLODPeriod = 32;
    mDepthMask = FALSE;
    mDrawableType = LLPipeline::RENDER_TYPE_VOLUME;
    mPartitionType = LLViewerRegion::PARTITION_VOLUME;
    mSlopRatio = 0.25f;
>>>>>>> e1623bb2
}

LLVolumeBridge::LLVolumeBridge(LLDrawable* drawablep, LLViewerRegion* regionp)
: LLSpatialBridge(drawablep, true, LLVOVolume::VERTEX_DATA_MASK, regionp),
LLVolumeGeometryManager()
{
<<<<<<< HEAD
	mDepthMask = false;
	mLODPeriod = 32;
	mDrawableType = LLPipeline::RENDER_TYPE_VOLUME;
	mPartitionType = LLViewerRegion::PARTITION_BRIDGE;
	
	mSlopRatio = 0.25f;
=======
    mDepthMask = FALSE;
    mLODPeriod = 32;
    mDrawableType = LLPipeline::RENDER_TYPE_VOLUME;
    mPartitionType = LLViewerRegion::PARTITION_BRIDGE;

    mSlopRatio = 0.25f;
>>>>>>> e1623bb2
}

LLAvatarBridge::LLAvatarBridge(LLDrawable* drawablep, LLViewerRegion* regionp)
    : LLVolumeBridge(drawablep, regionp)
{
    mDrawableType = LLPipeline::RENDER_TYPE_AVATAR;
    mPartitionType = LLViewerRegion::PARTITION_AVATAR;
}

LLControlAVBridge::LLControlAVBridge(LLDrawable* drawablep, LLViewerRegion* regionp)
    : LLVolumeBridge(drawablep, regionp)
{
    mDrawableType = LLPipeline::RENDER_TYPE_CONTROL_AV;
    mPartitionType = LLViewerRegion::PARTITION_CONTROL_AV;
}

<<<<<<< HEAD
=======
void LLControlAVBridge::updateSpatialExtents()
{
    LL_PROFILE_ZONE_SCOPED_CATEGORY_DRAWABLE

    LLSpatialGroup* root = (LLSpatialGroup*)mOctree->getListener(0);

    bool rootWasDirty = root->isDirty();

    super::updateSpatialExtents(); // root becomes non-dirty here

    // SL-18251 "On-screen animesh characters using pelvis offset animations
    // disappear when root goes off-screen"
    //
    // Expand extents to include Control Avatar placed outside of the bounds
    LLControlAvatar* controlAvatar = getVObj() ? getVObj()->getControlAvatar() : NULL;
    if (controlAvatar
        && controlAvatar->mDrawable
        && controlAvatar->mDrawable->getEntry()
        && (rootWasDirty || controlAvatar->mPlaying))
    {
        root->expandExtents(controlAvatar->mDrawable->getSpatialExtents(), *mDrawable->getXform());
    }
}

>>>>>>> e1623bb2
bool can_batch_texture(LLFace* facep)
{
    if (facep->getTextureEntry()->getBumpmap())
    { //bump maps aren't worked into texture batching yet
        return false;
    }

    if (facep->getTextureEntry()->getMaterialParams().notNull())
    { //materials don't work with texture batching yet
        return false;
    }

    if (facep->getTexture() && facep->getTexture()->getPrimaryFormat() == GL_ALPHA)
    { //can't batch invisiprims
        return false;
    }

    if (facep->isState(LLFace::TEXTURE_ANIM) && facep->getVirtualSize() > MIN_TEX_ANIM_SIZE)
    { //texture animation breaks batches
        return false;
    }

    if (facep->getTextureEntry()->getGLTFRenderMaterial() != nullptr)
    { // PBR materials break indexed texture batching
        return false;
    }

    return true;
}

const static U32 MAX_FACE_COUNT = 4096U;
int32_t LLVolumeGeometryManager::sInstanceCount = 0;
LLFace** LLVolumeGeometryManager::sFullbrightFaces[2] = { NULL };
LLFace** LLVolumeGeometryManager::sBumpFaces[2] = { NULL };
LLFace** LLVolumeGeometryManager::sSimpleFaces[2] = { NULL };
LLFace** LLVolumeGeometryManager::sNormFaces[2] = { NULL };
LLFace** LLVolumeGeometryManager::sSpecFaces[2] = { NULL };
LLFace** LLVolumeGeometryManager::sNormSpecFaces[2] = { NULL };
LLFace** LLVolumeGeometryManager::sPbrFaces[2] = { NULL };
LLFace** LLVolumeGeometryManager::sAlphaFaces[2] = { NULL };

LLVolumeGeometryManager::LLVolumeGeometryManager()
    : LLGeometryManager()
{
    llassert(sInstanceCount >= 0);
    if (sInstanceCount == 0)
    {
        allocateFaces(MAX_FACE_COUNT);
    }

    ++sInstanceCount;
}

LLVolumeGeometryManager::~LLVolumeGeometryManager()
{
    llassert(sInstanceCount > 0);
    --sInstanceCount;

    if (sInstanceCount <= 0)
    {
        freeFaces();
        sInstanceCount = 0;
    }
}

void LLVolumeGeometryManager::allocateFaces(U32 pMaxFaceCount)
{
    for (int i = 0; i < 2; ++i)
    {
        sFullbrightFaces[i] = static_cast<LLFace**>(ll_aligned_malloc<64>(pMaxFaceCount * sizeof(LLFace*)));
        sBumpFaces[i] = static_cast<LLFace**>(ll_aligned_malloc<64>(pMaxFaceCount * sizeof(LLFace*)));
        sSimpleFaces[i] = static_cast<LLFace**>(ll_aligned_malloc<64>(pMaxFaceCount * sizeof(LLFace*)));
        sNormFaces[i] = static_cast<LLFace**>(ll_aligned_malloc<64>(pMaxFaceCount * sizeof(LLFace*)));
        sSpecFaces[i] = static_cast<LLFace**>(ll_aligned_malloc<64>(pMaxFaceCount * sizeof(LLFace*)));
        sNormSpecFaces[i] = static_cast<LLFace**>(ll_aligned_malloc<64>(pMaxFaceCount * sizeof(LLFace*)));
        sPbrFaces[i] = static_cast<LLFace**>(ll_aligned_malloc<64>(pMaxFaceCount * sizeof(LLFace*)));
        sAlphaFaces[i] = static_cast<LLFace**>(ll_aligned_malloc<64>(pMaxFaceCount * sizeof(LLFace*)));
    }
}

void LLVolumeGeometryManager::freeFaces()
{
    for (int i = 0; i < 2; ++i)
    {
        ll_aligned_free<64>(sFullbrightFaces[i]);
        ll_aligned_free<64>(sBumpFaces[i]);
        ll_aligned_free<64>(sSimpleFaces[i]);
        ll_aligned_free<64>(sNormFaces[i]);
        ll_aligned_free<64>(sSpecFaces[i]);
        ll_aligned_free<64>(sNormSpecFaces[i]);
        ll_aligned_free<64>(sPbrFaces[i]);
        ll_aligned_free<64>(sAlphaFaces[i]);

        sFullbrightFaces[i] = NULL;
        sBumpFaces[i] = NULL;
        sSimpleFaces[i] = NULL;
        sNormFaces[i] = NULL;
        sSpecFaces[i] = NULL;
        sNormSpecFaces[i] = NULL;
        sPbrFaces[i] = NULL;
        sAlphaFaces[i] = NULL;
    }
}

void LLVolumeGeometryManager::registerFace(LLSpatialGroup* group, LLFace* facep, U32 type)
{
    LL_PROFILE_ZONE_SCOPED_CATEGORY_VOLUME;
    if (   type == LLRenderPass::PASS_ALPHA
        && facep->getTextureEntry()->getMaterialParams().notNull()
        && !facep->getVertexBuffer()->hasDataType(LLVertexBuffer::TYPE_TANGENT)
        && LLViewerShaderMgr::instance()->getShaderLevel(LLViewerShaderMgr::SHADER_OBJECT) > 1)
    {
        LL_WARNS_ONCE("RenderMaterials") << "Oh no! No binormals for this alpha blended face!" << LL_ENDL;
    }

    bool selected = facep->getViewerObject()->isSelected();

    if (selected && LLSelectMgr::getInstance()->mHideSelectedObjects)
    {
        return;
    }

    LL_LABEL_VERTEX_BUFFER(facep->getVertexBuffer(), LLRenderPass::lookupPassName(type));

    U32 passType = type;

    bool rigged = facep->isState(LLFace::RIGGED);

    if (rigged)
    {
        // hacky, should probably clean up -- if this face is rigged, put it in "type + 1"
        // See LLRenderPass PASS_foo enum
        passType += 1;
    }
    //add face to drawmap
    LLSpatialGroup::drawmap_elem_t& draw_vec = group->mDrawMap[passType];

    S32 idx = draw_vec.size()-1;

    bool fullbright = (type == LLRenderPass::PASS_FULLBRIGHT) ||
        (type == LLRenderPass::PASS_INVISIBLE) ||
        (type == LLRenderPass::PASS_FULLBRIGHT_ALPHA_MASK) ||
        (type == LLRenderPass::PASS_ALPHA && facep->isState(LLFace::FULLBRIGHT)) ||
        (facep->getTextureEntry()->getFullbright());

    if (!fullbright &&
        type != LLRenderPass::PASS_GLOW &&
        !facep->getVertexBuffer()->hasDataType(LLVertexBuffer::TYPE_NORMAL))
    {
        llassert(false);
        LL_WARNS() << "Non fullbright face has no normals!" << LL_ENDL;
        return;
    }

    const LLMatrix4* tex_mat = NULL;
    if (facep->isState(LLFace::TEXTURE_ANIM) && facep->getVirtualSize() > MIN_TEX_ANIM_SIZE)
    {
        tex_mat = facep->mTextureMatrix;
    }

    const LLMatrix4* model_mat = NULL;

    LLDrawable* drawable = facep->getDrawable();

    if (rigged)
    {
        // rigged meshes ignore their model matrix
        model_mat = nullptr;
    }
    else if (drawable->isState(LLDrawable::ANIMATED_CHILD))
    {
        model_mat = &drawable->getWorldMatrix();
    }
    else if (drawable->isActive())
    {
        model_mat = &drawable->getRenderMatrix();
    }
    else
    {
        model_mat = &(drawable->getRegion()->mRenderMatrix);
    }

    //drawable->getVObj()->setDebugText(llformat("%d", drawable->isState(LLDrawable::ANIMATED_CHILD)));

    const LLTextureEntry* te = facep->getTextureEntry();
    U8 bump = (type == LLRenderPass::PASS_BUMP || type == LLRenderPass::PASS_POST_BUMP) ? te->getBumpmap() : 0;
    U8 shiny = te->getShiny();

    LLViewerTexture* tex = facep->getTexture();

    U8 index = facep->getTextureIndex();

    LLMaterial* mat = nullptr;

    LLUUID mat_id;

    auto* gltf_mat = (LLFetchedGLTFMaterial*)te->getGLTFRenderMaterial();
    llassert(gltf_mat == nullptr || dynamic_cast<LLFetchedGLTFMaterial*>(te->getGLTFRenderMaterial()) != nullptr);
    if (gltf_mat != nullptr)
    {
        mat_id = gltf_mat->getHash(); // TODO: cache this hash
        if (!facep->hasMedia() || (tex && tex->getType() != LLViewerTexture::MEDIA_TEXTURE))
        { // no media texture, face texture will be unused
            tex = nullptr;
        }
    }
    else
    {
        mat = te->getMaterialParams().get();
        if (mat)
        {
            mat_id = te->getMaterialParams()->getHash();
        }
    }

<<<<<<< HEAD
	bool batchable = false;

	U32 shader_mask = 0xFFFFFFFF; //no shader

	if (mat)
	{
		bool is_alpha = (facep->getPoolType() == LLDrawPool::POOL_ALPHA) || (te->getColor().mV[3] < 0.999f);
		if (type == LLRenderPass::PASS_ALPHA)
		{
			shader_mask = mat->getShaderMask(LLMaterial::DIFFUSE_ALPHA_MODE_BLEND, is_alpha);
		}
		else
		{
			shader_mask = mat->getShaderMask(LLMaterial::DIFFUSE_ALPHA_MODE_DEFAULT, is_alpha);
		}
	}

	if (index < FACE_DO_NOT_BATCH_TEXTURES && idx >= 0)
	{
		if (mat || gltf_mat || draw_vec[idx]->mMaterial)
		{ //can't batch textures when materials are present (yet)
			batchable = false;
		}
		else if (index < draw_vec[idx]->mTextureList.size())
		{
			if (draw_vec[idx]->mTextureList[index].isNull())
			{
				batchable = true;
				draw_vec[idx]->mTextureList[index] = tex;
			}
			else if (draw_vec[idx]->mTextureList[index] == tex)
			{ //this face's texture index can be used with this batch
				batchable = true;
			}
		}
		else
		{ //texture list can be expanded to fit this texture index
			batchable = true;
		}
	}
=======
    bool batchable = false;

    U32 shader_mask = 0xFFFFFFFF; //no shader

    if (mat)
    {
        BOOL is_alpha = (facep->getPoolType() == LLDrawPool::POOL_ALPHA) || (te->getColor().mV[3] < 0.999f) ? TRUE : FALSE;
        if (type == LLRenderPass::PASS_ALPHA)
        {
            shader_mask = mat->getShaderMask(LLMaterial::DIFFUSE_ALPHA_MODE_BLEND, is_alpha);
        }
        else
        {
            shader_mask = mat->getShaderMask(LLMaterial::DIFFUSE_ALPHA_MODE_DEFAULT, is_alpha);
        }
    }

    if (index < FACE_DO_NOT_BATCH_TEXTURES && idx >= 0)
    {
        if (mat || gltf_mat || draw_vec[idx]->mMaterial)
        { //can't batch textures when materials are present (yet)
            batchable = false;
        }
        else if (index < draw_vec[idx]->mTextureList.size())
        {
            if (draw_vec[idx]->mTextureList[index].isNull())
            {
                batchable = true;
                draw_vec[idx]->mTextureList[index] = tex;
            }
            else if (draw_vec[idx]->mTextureList[index] == tex)
            { //this face's texture index can be used with this batch
                batchable = true;
            }
        }
        else
        { //texture list can be expanded to fit this texture index
            batchable = true;
        }
    }
>>>>>>> e1623bb2

    LLDrawInfo* info = idx >= 0 ? draw_vec[idx] : nullptr;

    if (info &&
        info->mVertexBuffer == facep->getVertexBuffer() &&
        info->mEnd == facep->getGeomIndex()-1 &&
        (LLPipeline::sTextureBindTest || draw_vec[idx]->mTexture == tex || batchable) &&
#if LL_DARWIN
        info->mEnd - draw_vec[idx]->mStart + facep->getGeomCount() <= (U32) gGLManager.mGLMaxVertexRange &&
        info->mCount + facep->getIndicesCount() <= (U32) gGLManager.mGLMaxIndexRange &&
#endif
        info->mMaterialID == mat_id &&
        info->mFullbright == fullbright &&
        info->mBump == bump &&
        (!mat || (info->mShiny == shiny)) && // need to break batches when a material is shared, but legacy settings are different
        info->mTextureMatrix == tex_mat &&
        info->mModelMatrix == model_mat &&
        info->mShaderMask == shader_mask &&
        info->mAvatar == facep->mAvatar &&
        info->getSkinHash() == facep->getSkinHash())
    {
        info->mCount += facep->getIndicesCount();
        info->mEnd += facep->getGeomCount();

        if (index < FACE_DO_NOT_BATCH_TEXTURES && index >= info->mTextureList.size())
        {
            info->mTextureList.resize(index+1);
            info->mTextureList[index] = tex;
        }
        info->validate();
    }
    else
    {
        U32 start = facep->getGeomIndex();
        U32 end = start + facep->getGeomCount()-1;
        U32 offset = facep->getIndicesStart();
        U32 count = facep->getIndicesCount();
        LLPointer<LLDrawInfo> draw_info = new LLDrawInfo(start,end,count,offset, tex,
            facep->getVertexBuffer(), fullbright, bump);

        info = draw_info;

        draw_vec.push_back(draw_info);
        draw_info->mTextureMatrix = tex_mat;
        draw_info->mModelMatrix = model_mat;

        draw_info->mBump  = bump;
        draw_info->mShiny = shiny;

        static const float alpha[4] =
        {
            0.00f,
            0.25f,
            0.5f,
            0.75f
        };
        float spec = alpha[shiny & TEM_SHINY_MASK];
        LLVector4 specColor(spec, spec, spec, spec);
        draw_info->mSpecColor = specColor;
        draw_info->mEnvIntensity = spec;
        draw_info->mSpecularMap = NULL;
        draw_info->mMaterial = mat;
        draw_info->mGLTFMaterial = gltf_mat;
        draw_info->mShaderMask = shader_mask;
        draw_info->mAvatar = facep->mAvatar;
        draw_info->mSkinInfo = facep->mSkinInfo;

        if (gltf_mat)
        {
            // just remember the material ID, render pools will reference the GLTF material
            draw_info->mMaterialID = mat_id;
        }
        else if (mat)
        {
            draw_info->mMaterialID = mat_id;

            // We have a material.  Update our draw info accordingly.

            if (!mat->getSpecularID().isNull())
            {
                LLVector4 specColor;
                specColor.mV[0] = mat->getSpecularLightColor().mV[0] * (1.f / 255.f);
                specColor.mV[1] = mat->getSpecularLightColor().mV[1] * (1.f / 255.f);
                specColor.mV[2] = mat->getSpecularLightColor().mV[2] * (1.f / 255.f);
                specColor.mV[3] = mat->getSpecularLightExponent() * (1.f / 255.f);
                draw_info->mSpecColor = specColor;
                draw_info->mEnvIntensity = mat->getEnvironmentIntensity() * (1.f / 255.f);
                draw_info->mSpecularMap = facep->getViewerObject()->getTESpecularMap(facep->getTEOffset());
            }

            draw_info->mAlphaMaskCutoff = mat->getAlphaMaskCutoff() * (1.f / 255.f);
            draw_info->mDiffuseAlphaMode = mat->getDiffuseAlphaMode();
            draw_info->mNormalMap = facep->getViewerObject()->getTENormalMap(facep->getTEOffset());
        }
        else
        {
            if (type == LLRenderPass::PASS_GRASS)
            {
                draw_info->mAlphaMaskCutoff = 0.5f;
            }
            else
            {
                draw_info->mAlphaMaskCutoff = 0.33f;
            }
        }

        // if (type == LLRenderPass::PASS_ALPHA) // always populate the draw_info ptr
        { //for alpha sorting
            facep->setDrawInfo(draw_info);
        }

        if (index < FACE_DO_NOT_BATCH_TEXTURES)
        { //initialize texture list for texture batching
            draw_info->mTextureList.resize(index+1);
            draw_info->mTextureList[index] = tex;
        }
        draw_info->validate();
    }

    llassert(info->mGLTFMaterial == nullptr || (info->mVertexBuffer->getTypeMask() & LLVertexBuffer::MAP_TANGENT) != 0);
    llassert(type != LLPipeline::RENDER_TYPE_PASS_GLTF_PBR || info->mGLTFMaterial != nullptr);
    llassert(type != LLPipeline::RENDER_TYPE_PASS_GLTF_PBR_RIGGED || info->mGLTFMaterial != nullptr);
    llassert(type != LLPipeline::RENDER_TYPE_PASS_GLTF_PBR_ALPHA_MASK || info->mGLTFMaterial != nullptr);
    llassert(type != LLPipeline::RENDER_TYPE_PASS_GLTF_PBR_ALPHA_MASK_RIGGED || info->mGLTFMaterial != nullptr);

    llassert(type != LLRenderPass::PASS_BUMP || (info->mVertexBuffer->getTypeMask() & LLVertexBuffer::MAP_TANGENT) != 0);
    llassert(type != LLRenderPass::PASS_NORMSPEC || info->mNormalMap.notNull());
    llassert(type != LLRenderPass::PASS_SPECMAP || (info->mVertexBuffer->getTypeMask() & LLVertexBuffer::MAP_TEXCOORD2) != 0);
}

void LLVolumeGeometryManager::getGeometry(LLSpatialGroup* group)
{

}

// add a face pointer to a list of face pointers without going over MAX_COUNT faces
template<typename T>
static inline void add_face(T*** list, U32* count, T* face)
{
    if (face->isState(LLFace::RIGGED))
    {
        if (count[1] < MAX_FACE_COUNT)
        {
            face->setDrawOrderIndex(count[1]);
            list[1][count[1]++] = face;
        }
    }
    else
    {
        if (count[0] < MAX_FACE_COUNT)
        {
            face->setDrawOrderIndex(count[0]);
            list[0][count[0]++] = face;
        }
    }
}

void LLVolumeGeometryManager::rebuildGeom(LLSpatialGroup* group)
{
    LL_PROFILE_ZONE_SCOPED_CATEGORY_VOLUME;
    llassert(!gCubeSnapshot);

    if (group->isDead())
    {
        return;
    }

    if (group->changeLOD())
    {
        group->mLastUpdateDistance = group->mDistance;
    }

    group->mLastUpdateViewAngle = group->mViewAngle;

    if (!group->hasState(LLSpatialGroup::GEOM_DIRTY | LLSpatialGroup::ALPHA_DIRTY))
    {
        if (group->hasState(LLSpatialGroup::MESH_DIRTY))
        {
            rebuildMesh(group);
        }
        return;
    }

    group->mBuilt = 1.f;

    LLSpatialBridge* bridge = group->getSpatialPartition()->asBridge();
    LLViewerObject *vobj = NULL;
    LLVOVolume *vol_obj = NULL;

    if (bridge)
    {
        vobj = bridge->mDrawable->getVObj();
        vol_obj = dynamic_cast<LLVOVolume*>(vobj);
    }
    if (vol_obj)
    {
        vol_obj->updateVisualComplexity();
    }

    group->mGeometryBytes = 0;
    group->mSurfaceArea = 0;

    //cache object box size since it might be used for determining visibility
    const LLVector4a* bounds = group->getObjectBounds();
    group->mObjectBoxSize = bounds[1].getLength3().getF32();

    group->clearDrawMap();

    U32 fullbright_count[2] = { 0 };
    U32 bump_count[2] = { 0 };
    U32 simple_count[2] = { 0 };
    U32 alpha_count[2] = { 0 };
    U32 norm_count[2] = { 0 };
    U32 spec_count[2] = { 0 };
    U32 normspec_count[2] = { 0 };
    U32 pbr_count[2] = { 0 };

    static LLCachedControl<S32> max_vbo_size(gSavedSettings, "RenderMaxVBOSize", 512);
    static LLCachedControl<S32> max_node_size(gSavedSettings, "RenderMaxNodeSize", 65536);
    U32 max_vertices = (max_vbo_size * 1024)/LLVertexBuffer::calcVertexSize(group->getSpatialPartition()->mVertexDataMask);
    U32 max_total = (max_node_size * 1024) / LLVertexBuffer::calcVertexSize(group->getSpatialPartition()->mVertexDataMask);
    max_vertices = llmin(max_vertices, (U32) 65535);

    U32 cur_total = 0;

    bool emissive = false;

    //Determine if we've received skininfo that contains an
    //alternate bind matrix - if it does then apply the translational component
    //to the joints of the avatar.
#if 0
    bool pelvisGotSet = false;
#endif

    {
        LL_PROFILE_ZONE_NAMED("rebuildGeom - face list");

        //get all the faces into a list
        for (LLSpatialGroup::element_iter drawable_iter = group->getDataBegin();
             drawable_iter != group->getDataEnd(); ++drawable_iter)
        {
            LLDrawable* drawablep = (LLDrawable*)(*drawable_iter)->getDrawable();

            if (!drawablep || drawablep->isDead() || drawablep->isState(LLDrawable::FORCE_INVISIBLE) )
            {
                continue;
            }

            LLVOVolume* vobj = drawablep->getVOVolume();

            if (!vobj || vobj->isDead())
            {
                continue;
            }

            // HACK -- brute force this check every time a drawable gets rebuilt
            for (S32 i = 0; i < drawablep->getNumFaces(); ++i)
            {
                vobj->updateTEMaterialTextures(i);
            }

            // apply any pending material overrides
            gGLTFMaterialList.applyQueuedOverrides(vobj);

            std::string vobj_name = llformat("Vol%p", vobj);

            bool is_mesh = vobj->isMesh();
            if (is_mesh)
            {
                if ((vobj->getVolume() && !vobj->getVolume()->isMeshAssetLoaded())
                    || !gMeshRepo.meshRezEnabled())
                {
                    // Waiting for asset to fetch
                    continue;
                }

                if (!vobj->getSkinInfo() && !vobj->isSkinInfoUnavaliable())
                {
                     // Waiting for skin info to fetch
                     continue;
                }
            }

            LLVolume* volume = vobj->getVolume();
            if (volume)
            {
                const LLVector3& scale = vobj->getScale();
                group->mSurfaceArea += volume->getSurfaceArea() * llmax(llmax(scale.mV[0], scale.mV[1]), scale.mV[2]);
            }


            F32 est_tris = vobj->getEstTrianglesMax();

            vobj->updateControlAvatar();

            LL_DEBUGS("AnimatedObjectsLinkset") << vobj_name << " rebuilding, isAttachment: " << (U32) vobj->isAttachment()
                                                << " is_mesh " << is_mesh
                                                << " est_tris " << est_tris
                                                << " is_animated " << vobj->isAnimatedObject()
                                                << " can_animate " << vobj->canBeAnimatedObject()
                                                << " cav " << vobj->getControlAvatar()
                                                << " lod " << vobj->getLOD()
                                                << " drawable rigged " << (drawablep->isState(LLDrawable::RIGGED))
                                                << " drawable state " << drawablep->getState()
                                                << " playing " << (U32) (vobj->getControlAvatar() ? vobj->getControlAvatar()->mPlaying : false)
                                                << " frame " << LLFrameTimer::getFrameCount()
                                                << LL_ENDL;

            llassert_always(vobj);
            vobj->updateTextureVirtualSize(true);
            vobj->preRebuild();

            drawablep->clearState(LLDrawable::HAS_ALPHA);

            LLVOAvatar* avatar = nullptr;
            const LLMeshSkinInfo* skinInfo = nullptr;
            if (is_mesh)
            {
                skinInfo = vobj->getSkinInfo();
            }

            if (skinInfo)
            {
                if (vobj->isAnimatedObject())
                {
                    avatar = vobj->getControlAvatar();
                }
                else
                {
                    avatar = vobj->getAvatar();
                }
            }

            if (avatar != nullptr)
            {
                avatar->addAttachmentOverridesForObject(vobj, NULL, false);
            }

            // Standard rigged mesh attachments:
            bool rigged = !vobj->isAnimatedObject() && skinInfo && vobj->isAttachment();
            // Animated objects. Have to check for isRiggedMesh() to
            // exclude static objects in animated object linksets.
            rigged = rigged || (vobj->isAnimatedObject() && vobj->isRiggedMesh() &&
                vobj->getControlAvatar() && vobj->getControlAvatar()->mPlaying);

            bool any_rigged_face = false;

            //for each face
            for (S32 i = 0; i < drawablep->getNumFaces(); i++)
            {
                LLFace* facep = drawablep->getFace(i);
                if (!facep)
                {
                    continue;
                }
#if 0
#if LL_RELEASE_WITH_DEBUG_INFO
                const LLUUID pbr_id( "49c88210-7238-2a6b-70ac-92d4f35963cf" );
                const LLUUID obj_id( vobj->getID() );
                bool is_pbr = (obj_id == pbr_id);
#else
                bool is_pbr = false;
#endif
#else
                LLGLTFMaterial *gltf_mat = facep->getTextureEntry()->getGLTFRenderMaterial();
                bool is_pbr = gltf_mat != nullptr;
#endif

                //ALWAYS null out vertex buffer on rebuild -- if the face lands in a render
                // batch, it will recover its vertex buffer reference from the spatial group
                facep->setVertexBuffer(NULL);

                //sum up face verts and indices
                drawablep->updateFaceSize(i);

                if (rigged)
                {
                    if (!facep->isState(LLFace::RIGGED))
                    { //completely reset vertex buffer
                        facep->clearVertexBuffer();
                    }

                    facep->setState(LLFace::RIGGED);
                    facep->mSkinInfo = (LLMeshSkinInfo*) skinInfo; // TODO -- fix ugly de-consting here
                    facep->mAvatar = avatar;
                    any_rigged_face = true;
                }
                else
                {
                    if (facep->isState(LLFace::RIGGED))
                    {
                        //face is not rigged but used to be, remove from rigged face pool
                        LLDrawPoolAvatar* pool = (LLDrawPoolAvatar*)facep->getPool();
                        if (pool)
                        {
                            pool->removeFace(facep);
                        }
                        facep->clearState(LLFace::RIGGED);
                        facep->mAvatar = NULL;
                        facep->mSkinInfo = NULL;
                    }
                }

                if (cur_total > max_total || facep->getIndicesCount() <= 0 || facep->getGeomCount() <= 0)
                {
                    facep->clearVertexBuffer();
                    continue;
                }

                if (facep->hasGeometry() &&
                    (rigged ||  // <-- HACK FIXME -- getPixelArea might be incorrect for rigged objects
                        facep->getPixelArea() > FORCE_CULL_AREA)) // <-- don't render tiny faces
                {
                    cur_total += facep->getGeomCount();

                    const LLTextureEntry* te = facep->getTextureEntry();
                    LLViewerTexture* tex = facep->getTexture();

                    if (te->getGlow() > 0.f)
                    {
                        emissive = true;
                    }

                    if (facep->isState(LLFace::TEXTURE_ANIM))
                    {
                        if (!vobj->mTexAnimMode)
                        {
                            facep->clearState(LLFace::TEXTURE_ANIM);
                        }
                    }

<<<<<<< HEAD
					bool force_simple = (facep->getPixelArea() < FORCE_SIMPLE_RENDER_AREA);
					U32 type = gPipeline.getPoolTypeFromTE(te, tex);
=======
                    BOOL force_simple = (facep->getPixelArea() < FORCE_SIMPLE_RENDER_AREA);
                    U32 type = gPipeline.getPoolTypeFromTE(te, tex);
>>>>>>> e1623bb2
                    if (is_pbr && gltf_mat && gltf_mat->mAlphaMode != LLGLTFMaterial::ALPHA_MODE_BLEND)
                    {
                        type = LLDrawPool::POOL_GLTF_PBR;
                    }
                    else
                    if (type != LLDrawPool::POOL_ALPHA && force_simple)
                    {
                        type = LLDrawPool::POOL_SIMPLE;
                    }
                    facep->setPoolType(type);

                    if (vobj->isHUDAttachment() && !is_pbr)
                    {
                        facep->setState(LLFace::FULLBRIGHT);
                    }

                    if (vobj->mTextureAnimp && vobj->mTexAnimMode)
                    {
                        if (vobj->mTextureAnimp->mFace <= -1)
                        {
                            S32 face;
                            for (face = 0; face < vobj->getNumTEs(); face++)
                            {
                                LLFace * facep = drawablep->getFace(face);
                                if (facep)
                                {
                                    facep->setState(LLFace::TEXTURE_ANIM);
                                }
                            }
                        }
                        else if (vobj->mTextureAnimp->mFace < vobj->getNumTEs())
                        {
                            LLFace * facep = drawablep->getFace(vobj->mTextureAnimp->mFace);
                            if (facep)
                            {
                                facep->setState(LLFace::TEXTURE_ANIM);
                            }
                        }
                    }

                    if (type == LLDrawPool::POOL_ALPHA)
                    {
                        if (facep->canRenderAsMask())
                        { //can be treated as alpha mask
                            add_face(sSimpleFaces, simple_count, facep);
                        }
                        else
                        {
                            F32 alpha;
                            if (is_pbr)
                            {
                                alpha = gltf_mat ? gltf_mat->mBaseColor.mV[3] : 1.0;
                            }
                            else
                            {
                                alpha = te->getColor().mV[3];
                            }
                            if (alpha > 0.f || te->getGlow() > 0.f)
                            { //only treat as alpha in the pipeline if < 100% transparent
                                drawablep->setState(LLDrawable::HAS_ALPHA);
                                add_face(sAlphaFaces, alpha_count, facep);
                            }
                            else if (LLDrawPoolAlpha::sShowDebugAlpha ||
                                (gPipeline.sRenderHighlight && !drawablep->getParent() &&
                                //only root objects are highlighted with red color in this case
                                drawablep->getVObj() && drawablep->getVObj()->flagScripted() &&
                                (LLPipeline::getRenderScriptedBeacons() ||
                                (LLPipeline::getRenderScriptedTouchBeacons() && drawablep->getVObj()->flagHandleTouch()))))
                            { //draw the transparent face for debugging purposes using a custom texture
                                add_face(sAlphaFaces, alpha_count, facep);
                            }
                        }
                    }
                    else
                    {
                        if (drawablep->isState(LLDrawable::REBUILD_VOLUME))
                        {
                            facep->mLastUpdateTime = gFrameTimeSeconds;
                        }

                        {
                            LLGLTFMaterial* gltf_mat = te->getGLTFRenderMaterial();

                            if (gltf_mat != nullptr || (te->getMaterialParams().notNull()))
                            {
                                if (gltf_mat != nullptr)
                                {
                                    add_face(sPbrFaces, pbr_count, facep);
                                }
                                else
                                {
                                    LLMaterial* mat = te->getMaterialParams().get();
                                    if (mat->getNormalID().notNull() || // <-- has a normal map, needs tangents
                                        (te->getBumpmap() && (te->getBumpmap() < 18))) // <-- has an emboss bump map, needs tangents
                                    {
                                        if (mat->getSpecularID().notNull())
                                        { //has normal and specular maps (needs texcoord1, texcoord2, and tangent)
                                            add_face(sNormSpecFaces, normspec_count, facep);
                                        }
                                        else
                                        { //has normal map (needs texcoord1 and tangent)
                                            add_face(sNormFaces, norm_count, facep);
                                        }
                                    }
                                    else if (mat->getSpecularID().notNull())
                                    { //has specular map but no normal map, needs texcoord2
                                        add_face(sSpecFaces, spec_count, facep);
                                    }
                                    else
                                    { //has neither specular map nor normal map, only needs texcoord0
                                        add_face(sSimpleFaces, simple_count, facep);
                                    }
                                }
                            }
                            else if (te->getBumpmap())
                            { //needs normal + tangent
                                add_face(sBumpFaces, bump_count, facep);
                            }
                            else if (te->getShiny() || !te->getFullbright())
                            { //needs normal
                                add_face(sSimpleFaces, simple_count, facep);
                            }
                            else
                            { //doesn't need normal
                                facep->setState(LLFace::FULLBRIGHT);
                                add_face(sFullbrightFaces, fullbright_count, facep);
                            }
                        }
                    }
                }
                else
                {   //face has no renderable geometry
                    facep->clearVertexBuffer();
                }
            }

            if (any_rigged_face)
            {
                if (!drawablep->isState(LLDrawable::RIGGED))
                {
                    drawablep->setState(LLDrawable::RIGGED);
                    LLDrawable* root = drawablep->getRoot();
                    if (root != drawablep)
                    {
                        root->setState(LLDrawable::RIGGED_CHILD);
                    }

                    //first time this is drawable is being marked as rigged,
                    // do another LoD update to use avatar bounding box
                    vobj->updateLOD();
                }
            }
            else
            {
                drawablep->clearState(LLDrawable::RIGGED);
                vobj->updateRiggedVolume(false);
            }
        }
    }

    //PROCESS NON-ALPHA FACES
    U32 simple_mask = LLVertexBuffer::MAP_TEXCOORD0 | LLVertexBuffer::MAP_NORMAL | LLVertexBuffer::MAP_VERTEX | LLVertexBuffer::MAP_COLOR;
    U32 alpha_mask = simple_mask | 0x80000000; //hack to give alpha verts their own VBO
    U32 bump_mask = LLVertexBuffer::MAP_TEXCOORD0 | LLVertexBuffer::MAP_TEXCOORD1 | LLVertexBuffer::MAP_NORMAL | LLVertexBuffer::MAP_VERTEX | LLVertexBuffer::MAP_COLOR;
    U32 fullbright_mask = LLVertexBuffer::MAP_TEXCOORD0 | LLVertexBuffer::MAP_VERTEX | LLVertexBuffer::MAP_COLOR;

    U32 norm_mask = simple_mask | LLVertexBuffer::MAP_TEXCOORD1 | LLVertexBuffer::MAP_TANGENT;
    U32 normspec_mask = norm_mask | LLVertexBuffer::MAP_TEXCOORD2;
    U32 spec_mask = simple_mask | LLVertexBuffer::MAP_TEXCOORD2;

    U32 pbr_mask = LLVertexBuffer::MAP_TEXCOORD0 | LLVertexBuffer::MAP_NORMAL | LLVertexBuffer::MAP_VERTEX | LLVertexBuffer::MAP_COLOR | LLVertexBuffer::MAP_TANGENT;

    if (emissive)
    { //emissive faces are present, include emissive byte to preserve batching
        simple_mask = simple_mask | LLVertexBuffer::MAP_EMISSIVE;
        alpha_mask = alpha_mask | LLVertexBuffer::MAP_EMISSIVE;
        bump_mask = bump_mask | LLVertexBuffer::MAP_EMISSIVE;
        fullbright_mask = fullbright_mask | LLVertexBuffer::MAP_EMISSIVE;
        norm_mask = norm_mask | LLVertexBuffer::MAP_EMISSIVE;
        normspec_mask = normspec_mask | LLVertexBuffer::MAP_EMISSIVE;
        spec_mask = spec_mask | LLVertexBuffer::MAP_EMISSIVE;
        pbr_mask = pbr_mask | LLVertexBuffer::MAP_EMISSIVE;
    }

<<<<<<< HEAD
	bool batch_textures = LLViewerShaderMgr::instance()->getShaderLevel(LLViewerShaderMgr::SHADER_OBJECT) > 1;
=======
    BOOL batch_textures = LLViewerShaderMgr::instance()->getShaderLevel(LLViewerShaderMgr::SHADER_OBJECT) > 1;
>>>>>>> e1623bb2

    // add extra vertex data for deferred rendering (not necessarily for batching textures)
    if (batch_textures)
    {
        bump_mask = bump_mask | LLVertexBuffer::MAP_TANGENT;
        simple_mask = simple_mask | LLVertexBuffer::MAP_TEXTURE_INDEX;
        alpha_mask = alpha_mask | LLVertexBuffer::MAP_TEXTURE_INDEX | LLVertexBuffer::MAP_TANGENT | LLVertexBuffer::MAP_TEXCOORD1 | LLVertexBuffer::MAP_TEXCOORD2;
        fullbright_mask = fullbright_mask | LLVertexBuffer::MAP_TEXTURE_INDEX;
    }

    group->mGeometryBytes = 0;

    U32 geometryBytes = 0;

    // generate render batches for static geometry
    U32 extra_mask = LLVertexBuffer::MAP_TEXTURE_INDEX;
    bool alpha_sort = true;
    bool rigged = false;
    for (int i = 0; i < 2; ++i) //two sets, static and rigged)
    {
        geometryBytes += genDrawInfo(group, simple_mask | extra_mask, sSimpleFaces[i], simple_count[i], false, batch_textures, rigged);
        geometryBytes += genDrawInfo(group, fullbright_mask | extra_mask, sFullbrightFaces[i], fullbright_count[i], false, batch_textures, rigged);
        geometryBytes += genDrawInfo(group, alpha_mask | extra_mask, sAlphaFaces[i], alpha_count[i], alpha_sort, batch_textures, rigged);
        geometryBytes += genDrawInfo(group, bump_mask | extra_mask, sBumpFaces[i], bump_count[i], false, false, rigged);
        geometryBytes += genDrawInfo(group, norm_mask | extra_mask, sNormFaces[i], norm_count[i], false, false, rigged);
        geometryBytes += genDrawInfo(group, spec_mask | extra_mask, sSpecFaces[i], spec_count[i], false, false, rigged);
        geometryBytes += genDrawInfo(group, normspec_mask | extra_mask, sNormSpecFaces[i], normspec_count[i], false, false, rigged);
        geometryBytes += genDrawInfo(group, pbr_mask | extra_mask, sPbrFaces[i], pbr_count[i], false, false, rigged);

        // for rigged set, add weights and disable alpha sorting (rigged items use depth buffer)
        extra_mask |= LLVertexBuffer::MAP_WEIGHT4;
        rigged = true;
    }

    group->mGeometryBytes = geometryBytes;

    {
        //drawables have been rebuilt, clear rebuild status
        for (LLSpatialGroup::element_iter drawable_iter = group->getDataBegin(); drawable_iter != group->getDataEnd(); ++drawable_iter)
        {
            LLDrawable* drawablep = (LLDrawable*)(*drawable_iter)->getDrawable();
            if(drawablep)
            {
                drawablep->clearState(LLDrawable::REBUILD_ALL);
            }
        }
    }

    group->mLastUpdateTime = gFrameTimeSeconds;
    group->mBuilt = 1.f;
    group->clearState(LLSpatialGroup::GEOM_DIRTY | LLSpatialGroup::ALPHA_DIRTY);
}

void LLVolumeGeometryManager::rebuildMesh(LLSpatialGroup* group)
{
    LL_PROFILE_ZONE_SCOPED_CATEGORY_VOLUME;
    llassert(group);
    if (group && group->hasState(LLSpatialGroup::MESH_DIRTY) && !group->hasState(LLSpatialGroup::GEOM_DIRTY))
    {
        {
            LL_PROFILE_ZONE_NAMED("rebuildMesh - gen draw info");

            group->mBuilt = 1.f;

            const U32 MAX_BUFFER_COUNT = 4096;
            LLVertexBuffer* locked_buffer[MAX_BUFFER_COUNT];

            U32 buffer_count = 0;

            for (LLSpatialGroup::element_iter drawable_iter = group->getDataBegin(); drawable_iter != group->getDataEnd(); ++drawable_iter)
            {
                LLDrawable* drawablep = (LLDrawable*)(*drawable_iter)->getDrawable();

                if (drawablep && !drawablep->isDead() && drawablep->isState(LLDrawable::REBUILD_ALL))
                {
                    LLVOVolume* vobj = drawablep->getVOVolume();

                    if (!vobj) continue;

                    if (vobj->isNoLOD()) continue;

                    vobj->preRebuild();

                    if (drawablep->isState(LLDrawable::ANIMATED_CHILD))
                    {
                        vobj->updateRelativeXform(true);
                    }

                    LLVolume* volume = vobj->getVolume();
                    if (!volume) continue;
                    for (S32 i = 0; i < drawablep->getNumFaces(); ++i)
                    {
                        LLFace* face = drawablep->getFace(i);
                        if (face)
                        {
                            LLVertexBuffer* buff = face->getVertexBuffer();
                            if (buff)
                            {
                                if (!face->getGeometryVolume(*volume, // volume
                                    face->getTEOffset(),              // face_index
                                    vobj->getRelativeXform(),         // mat_vert_in
                                    vobj->getRelativeXformInvTrans(), // mat_norm_in
                                    face->getGeomIndex(),             // index_offset
                                    false,                            // force_rebuild
                                    true))                            // no_debug_assert
                                {   // Something's gone wrong with the vertex buffer accounting,
                                    // rebuild this group with no debug assert because MESH_DIRTY
                                    group->dirtyGeom();
                                    gPipeline.markRebuild(group);
                                }

                                buff->unmapBuffer();
                            }
                        }
                    }

                    if (drawablep->isState(LLDrawable::ANIMATED_CHILD))
                    {
                        vobj->updateRelativeXform();
                    }

                    drawablep->clearState(LLDrawable::REBUILD_ALL);
                }
            }

            {
                LL_PROFILE_ZONE_NAMED("rebuildMesh - flush");
                for (LLVertexBuffer** iter = locked_buffer, ** end_iter = locked_buffer+buffer_count; iter != end_iter; ++iter)
                {
                    (*iter)->unmapBuffer();
                }

                // don't forget alpha
                if(group != NULL &&
                   !group->mVertexBuffer.isNull())
                {
                    group->mVertexBuffer->unmapBuffer();
                }
            }

            group->clearState(LLSpatialGroup::MESH_DIRTY | LLSpatialGroup::NEW_DRAWINFO);
        }
    }
}

struct CompareBatchBreaker
{
    bool operator()(const LLFace* const& lhs, const LLFace* const& rhs)
    {
        const LLTextureEntry* lte = lhs->getTextureEntry();
        const LLTextureEntry* rte = rhs->getTextureEntry();

        if (lte->getBumpmap() != rte->getBumpmap())
        {
            return lte->getBumpmap() < rte->getBumpmap();
        }
        else if (lte->getFullbright() != rte->getFullbright())
        {
            return lte->getFullbright() < rte->getFullbright();
        }
        else if (lte->getMaterialID() != rte->getMaterialID())
        {
            return lte->getMaterialID() < rte->getMaterialID();
        }
        else if (lte->getShiny() != rte->getShiny())
        {
            return lte->getShiny() < rte->getShiny();
        }
        else if (lhs->getTexture() != rhs->getTexture())
        {
            return lhs->getTexture() < rhs->getTexture();
        }
        else
        {
            // all else being equal, maintain consistent draw order
            return lhs->getDrawOrderIndex() < rhs->getDrawOrderIndex();
        }
    }
};

struct CompareBatchBreakerRigged
{
    bool operator()(const LLFace* const& lhs, const LLFace* const& rhs)
    {
        if (lhs->mAvatar != rhs->mAvatar)
        {
            return lhs->mAvatar < rhs->mAvatar;
        }
        else if (lhs->mSkinInfo->mHash != rhs->mSkinInfo->mHash)
        {
            return lhs->mSkinInfo->mHash < rhs->mSkinInfo->mHash;
        }
        else
        {
            // "inherit" non-rigged behavior
            CompareBatchBreaker comp;
            return comp(lhs, rhs);
        }
    }
};

U32 LLVolumeGeometryManager::genDrawInfo(LLSpatialGroup* group, U32 mask, LLFace** faces, U32 face_count, bool distance_sort, bool batch_textures, bool rigged)
{
    LL_PROFILE_ZONE_SCOPED_CATEGORY_VOLUME;

    U32 geometryBytes = 0;

    //calculate maximum number of vertices to store in a single buffer
    static LLCachedControl<S32> max_vbo_size(gSavedSettings, "RenderMaxVBOSize", 512);
    U32 max_vertices = (max_vbo_size * 1024)/LLVertexBuffer::calcVertexSize(group->getSpatialPartition()->mVertexDataMask);
    max_vertices = llmin(max_vertices, (U32) 65535);

    {
        LL_PROFILE_ZONE_NAMED("genDrawInfo - sort");

        if (rigged)
        {
            if (!distance_sort) // <--- alpha "sort" rigged faces by maintaining original draw order
            {
                //sort faces by things that break batches, including avatar and mesh id
                std::sort(faces, faces + face_count, CompareBatchBreakerRigged());
            }
        }
        else if (!distance_sort)
        {
            //sort faces by things that break batches, not including avatar and mesh id
            std::sort(faces, faces + face_count, CompareBatchBreaker());
        }
        else
        {
            //sort faces by distance
            std::sort(faces, faces+face_count, LLFace::CompareDistanceGreater());
        }
    }

    bool hud_group = group->isHUDGroup() ;
    LLFace** face_iter = faces;
    LLFace** end_faces = faces+face_count;

    LLSpatialGroup::buffer_map_t buffer_map;

    LLViewerTexture* last_tex = NULL;

    S32 texture_index_channels = 1;

    if (gGLManager.mGLSLVersionMajor > 1 || gGLManager.mGLSLVersionMinor >= 30)
    {
        texture_index_channels = LLGLSLShader::sIndexedTextureChannels-1; //always reserve one for shiny for now just for simplicity;
    }

    if (distance_sort)
    {
        texture_index_channels = gDeferredAlphaProgram.mFeatures.mIndexedTextureChannels;
    }

    texture_index_channels = LLGLSLShader::sIndexedTextureChannels;

    bool flexi = false;

    while (face_iter != end_faces)
    {
        //pull off next face
        LLFace* facep = *face_iter;
        LLViewerTexture* tex = facep->getTexture();
        const LLTextureEntry* te = facep->getTextureEntry();
        LLMaterialPtr mat = te->getMaterialParams();
        LLMaterialID matId = te->getMaterialID();

        if (distance_sort)
        {
            tex = NULL;
        }

        if (last_tex != tex)
        {
            last_tex = tex;
        }

        bool bake_sunlight = LLPipeline::sBakeSunlight && facep->getDrawable()->isStatic();

        U32 index_count = facep->getIndicesCount();
        U32 geom_count = facep->getGeomCount();

        flexi = flexi || facep->getViewerObject()->getVolume()->isUnique();

        //sum up vertices needed for this render batch
        LLFace** i = face_iter;
        ++i;

        const U32 MAX_TEXTURE_COUNT = 32;
        LLViewerTexture* texture_list[MAX_TEXTURE_COUNT];

        U32 texture_count = 0;

        {
            LL_PROFILE_ZONE_NAMED("genDrawInfo - face size");
            if (batch_textures)
            {
                U8 cur_tex = 0;
                facep->setTextureIndex(cur_tex);
                if (texture_count < MAX_TEXTURE_COUNT)
                {
                    texture_list[texture_count++] = tex;
                }

                if (can_batch_texture(facep))
                { //populate texture_list with any textures that can be batched
                  //move i to the next unbatchable face
                    while (i != end_faces)
                    {
                        facep = *i;

                        if (!can_batch_texture(facep))
                        { //face is bump mapped or has an animated texture matrix -- can't
                            //batch more than 1 texture at a time
                            facep->setTextureIndex(0);
                            break;
                        }

                        if (facep->getTexture() != tex)
                        {
                            if (distance_sort)
                            { //textures might be out of order, see if texture exists in current batch
                                bool found = false;
                                for (U32 tex_idx = 0; tex_idx < texture_count; ++tex_idx)
                                {
                                    if (facep->getTexture() == texture_list[tex_idx])
                                    {
                                        cur_tex = tex_idx;
                                        found = true;
                                        break;
                                    }
                                }

                                if (!found)
                                {
                                    cur_tex = texture_count;
                                }
                            }
                            else
                            {
                                cur_tex++;
                            }

                            if (cur_tex >= texture_index_channels)
                            { //cut batches when index channels are depleted
                                break;
                            }

                            tex = facep->getTexture();

                            if (texture_count < MAX_TEXTURE_COUNT)
                            {
                                texture_list[texture_count++] = tex;
                            }
                        }

                        if (geom_count + facep->getGeomCount() > max_vertices)
                        { //cut batches on geom count too big
                            break;
                        }

                        ++i;

                        flexi = flexi || facep->getViewerObject()->getVolume()->isUnique();

                        index_count += facep->getIndicesCount();
                        geom_count += facep->getGeomCount();

                        facep->setTextureIndex(cur_tex);
                    }
                }
                else
                {
                    facep->setTextureIndex(0);
                }

                tex = texture_list[0];
            }
            else
            {
                while (i != end_faces &&
                    (LLPipeline::sTextureBindTest ||
                        (distance_sort ||
                            ((*i)->getTexture() == tex))))
                {
                    facep = *i;
                    const LLTextureEntry* nextTe = facep->getTextureEntry();
                    if (nextTe->getMaterialID() != matId)
                    {
                        break;
                    }

                    //face has no texture index
                    facep->mDrawInfo = NULL;
                    facep->setTextureIndex(FACE_DO_NOT_BATCH_TEXTURES);

                    if (geom_count + facep->getGeomCount() > max_vertices)
                    { //cut batches on geom count too big
                        break;
                    }

                    ++i;
                    index_count += facep->getIndicesCount();
                    geom_count += facep->getGeomCount();

                    flexi = flexi || facep->getViewerObject()->getVolume()->isUnique();
                }
            }
        }

        //create vertex buffer
        LLPointer<LLVertexBuffer> buffer;

        {
            LL_PROFILE_ZONE_NAMED("genDrawInfo - allocate");
            buffer = new LLVertexBuffer(mask);
            if(!buffer->allocateBuffer(geom_count, index_count))
            {
                LL_WARNS() << "Failed to allocate group Vertex Buffer to "
                    << geom_count << " vertices and "
                    << index_count << " indices" << LL_ENDL;
                buffer = NULL;
            }
        }

        if (buffer)
        {
            geometryBytes += buffer->getSize() + buffer->getIndicesSize();
            buffer_map[mask][*face_iter].push_back(buffer);
        }

        //add face geometry

        U32 indices_index = 0;
        U16 index_offset = 0;

        while (face_iter < i)
<<<<<<< HEAD
		{
			//update face indices for new buffer
			facep = *face_iter;

			if (buffer.isNull())
			{
				// Bulk allocation failed
				facep->setVertexBuffer(buffer);
				facep->setSize(0, 0); // mark as no geometry
				++face_iter;
				continue;
			}
			facep->setIndicesIndex(indices_index);
			facep->setGeomIndex(index_offset);
			facep->setVertexBuffer(buffer);	
			
			if (batch_textures && facep->getTextureIndex() == FACE_DO_NOT_BATCH_TEXTURES)
			{
				LL_ERRS() << "Invalid texture index." << LL_ENDL;
			}
			
			{
				//for debugging, set last time face was updated vs moved
				facep->updateRebuildFlags();

				{ //copy face geometry into vertex buffer
					LLDrawable* drawablep = facep->getDrawable();
					LLVOVolume* vobj = drawablep->getVOVolume();
					LLVolume* volume = vobj->getVolume();

					if (drawablep->isState(LLDrawable::ANIMATED_CHILD))
					{
						vobj->updateRelativeXform(true);
					}

					U32 te_idx = facep->getTEOffset();

					if (!facep->getGeometryVolume(*volume, te_idx, 
						vobj->getRelativeXform(), vobj->getRelativeXformInvTrans(), index_offset,true))
					{
						LL_WARNS() << "Failed to get geometry for face!" << LL_ENDL;
					}

					if (drawablep->isState(LLDrawable::ANIMATED_CHILD))
					{
						vobj->updateRelativeXform(false);
					}
				}
			}

			index_offset += facep->getGeomCount();
			indices_index += facep->getIndicesCount();

			//append face to appropriate render batch

			bool force_simple = facep->getPixelArea() < FORCE_SIMPLE_RENDER_AREA;
			bool fullbright = facep->isState(LLFace::FULLBRIGHT);
			if ((mask & LLVertexBuffer::MAP_NORMAL) == 0)
			{ //paranoia check to make sure GL doesn't try to read non-existant normals
				fullbright = true;
			}
=======
        {
            //update face indices for new buffer
            facep = *face_iter;

            if (buffer.isNull())
            {
                // Bulk allocation failed
                facep->setVertexBuffer(buffer);
                facep->setSize(0, 0); // mark as no geometry
                ++face_iter;
                continue;
            }
            facep->setIndicesIndex(indices_index);
            facep->setGeomIndex(index_offset);
            facep->setVertexBuffer(buffer);

            if (batch_textures && facep->getTextureIndex() == FACE_DO_NOT_BATCH_TEXTURES)
            {
                LL_ERRS() << "Invalid texture index." << LL_ENDL;
            }

            {
                //for debugging, set last time face was updated vs moved
                facep->updateRebuildFlags();

                { //copy face geometry into vertex buffer
                    LLDrawable* drawablep = facep->getDrawable();
                    LLVOVolume* vobj = drawablep->getVOVolume();
                    LLVolume* volume = vobj->getVolume();

                    if (drawablep->isState(LLDrawable::ANIMATED_CHILD))
                    {
                        vobj->updateRelativeXform(true);
                    }

                    U32 te_idx = facep->getTEOffset();

                    if (!facep->getGeometryVolume(*volume, te_idx,
                        vobj->getRelativeXform(), vobj->getRelativeXformInvTrans(), index_offset,true))
                    {
                        LL_WARNS() << "Failed to get geometry for face!" << LL_ENDL;
                    }

                    if (drawablep->isState(LLDrawable::ANIMATED_CHILD))
                    {
                        vobj->updateRelativeXform(false);
                    }
                }
            }

            index_offset += facep->getGeomCount();
            indices_index += facep->getIndicesCount();

            //append face to appropriate render batch

            BOOL force_simple = facep->getPixelArea() < FORCE_SIMPLE_RENDER_AREA;
            BOOL fullbright = facep->isState(LLFace::FULLBRIGHT);
            if ((mask & LLVertexBuffer::MAP_NORMAL) == 0)
            { //paranoia check to make sure GL doesn't try to read non-existant normals
                fullbright = TRUE;
            }
>>>>>>> e1623bb2

            const LLTextureEntry* te = facep->getTextureEntry();
            LLGLTFMaterial* gltf_mat = te->getGLTFRenderMaterial();

<<<<<<< HEAD
			if (hud_group && gltf_mat == nullptr)
			{ //all hud attachments are fullbright
				fullbright = true;
			}
			
			tex = facep->getTexture();

			bool is_alpha = facep->getPoolType() == LLDrawPool::POOL_ALPHA;
=======
            if (hud_group && gltf_mat == nullptr)
            { //all hud attachments are fullbright
                fullbright = TRUE;
            }

            tex = facep->getTexture();

            BOOL is_alpha = (facep->getPoolType() == LLDrawPool::POOL_ALPHA) ? TRUE : FALSE;
>>>>>>> e1623bb2

            LLMaterial* mat = nullptr;
            bool can_be_shiny = false;

            // ignore traditional material if GLTF material is present
            if (gltf_mat == nullptr)
            {
                mat = te->getMaterialParams().get();

                can_be_shiny = true;
                if (mat)
                {
                    U8 mode = mat->getDiffuseAlphaMode();
                    can_be_shiny = mode == LLMaterial::DIFFUSE_ALPHA_MODE_NONE ||
                        mode == LLMaterial::DIFFUSE_ALPHA_MODE_EMISSIVE;
                }
            }

            F32 blinn_phong_alpha = te->getColor().mV[3];
            bool use_legacy_bump = te->getBumpmap() && (te->getBumpmap() < 18) && (!mat || mat->getNormalID().isNull());
            bool blinn_phong_opaque = blinn_phong_alpha >= 0.999f;
            bool blinn_phong_transparent = blinn_phong_alpha < 0.999f;

            if (!gltf_mat)
            {
                is_alpha |= blinn_phong_transparent;
            }

            if (gltf_mat || (mat && !hud_group))
            {
                bool material_pass = false;

                if (gltf_mat)
                { // all other parameters ignored if gltf material is present
                    if (gltf_mat->mAlphaMode == LLGLTFMaterial::ALPHA_MODE_BLEND)
                    {
                        registerFace(group, facep, LLRenderPass::PASS_ALPHA);
                    }
                    else if (gltf_mat->mAlphaMode == LLGLTFMaterial::ALPHA_MODE_MASK)
                    {
                        registerFace(group, facep, LLRenderPass::PASS_GLTF_PBR_ALPHA_MASK);
                    }
                    else
                    {
                        registerFace(group, facep, LLRenderPass::PASS_GLTF_PBR);
                    }
                }
                else
                // do NOT use 'fullbright' for this logic or you risk sending
                // things without normals down the materials pipeline and will
                // render poorly if not crash NORSPEC-240,314
                //
                if (te->getFullbright())
                {
                    if (mat->getDiffuseAlphaMode() == LLMaterial::DIFFUSE_ALPHA_MODE_MASK)
                    {
                        if (blinn_phong_opaque)
                        {
                            registerFace(group, facep, LLRenderPass::PASS_FULLBRIGHT_ALPHA_MASK);
                        }
                        else
                        {
                            registerFace(group, facep, LLRenderPass::PASS_ALPHA);
                        }
                    }
                    else if (is_alpha)
                    {
                        registerFace(group, facep, LLRenderPass::PASS_ALPHA);
                    }
                    else
                    {
                        if (mat->getEnvironmentIntensity() > 0 || te->getShiny() > 0)
                        {
                            material_pass = true;
                        }
                        else
                        {
                            if (blinn_phong_opaque)
                            {
                                registerFace(group, facep, LLRenderPass::PASS_FULLBRIGHT);
                            }
                            else
                            {
                                registerFace(group, facep, LLRenderPass::PASS_ALPHA);
                            }
                        }
                    }
                }
                else if (blinn_phong_transparent)
                {
                    registerFace(group, facep, LLRenderPass::PASS_ALPHA);
                }
                else if (use_legacy_bump)
                {
                    llassert(mask & LLVertexBuffer::MAP_TANGENT);
                    // we have a material AND legacy bump settings, but no normal map
                    registerFace(group, facep, LLRenderPass::PASS_BUMP);
                }
                else
                {
                    material_pass = true;
                }

                if (material_pass)
                {
                    static const U32 pass[] =
                    {
                        LLRenderPass::PASS_MATERIAL,
                        LLRenderPass::PASS_ALPHA, //LLRenderPass::PASS_MATERIAL_ALPHA,
                        LLRenderPass::PASS_MATERIAL_ALPHA_MASK,
                        LLRenderPass::PASS_MATERIAL_ALPHA_EMISSIVE,
                        LLRenderPass::PASS_SPECMAP,
                        LLRenderPass::PASS_ALPHA, //LLRenderPass::PASS_SPECMAP_BLEND,
                        LLRenderPass::PASS_SPECMAP_MASK,
                        LLRenderPass::PASS_SPECMAP_EMISSIVE,
                        LLRenderPass::PASS_NORMMAP,
                        LLRenderPass::PASS_ALPHA, //LLRenderPass::PASS_NORMMAP_BLEND,
                        LLRenderPass::PASS_NORMMAP_MASK,
                        LLRenderPass::PASS_NORMMAP_EMISSIVE,
                        LLRenderPass::PASS_NORMSPEC,
                        LLRenderPass::PASS_ALPHA, //LLRenderPass::PASS_NORMSPEC_BLEND,
                        LLRenderPass::PASS_NORMSPEC_MASK,
                        LLRenderPass::PASS_NORMSPEC_EMISSIVE,
                    };

                    U32 alpha_mode = mat->getDiffuseAlphaMode();
                    if (!distance_sort && alpha_mode == LLMaterial::DIFFUSE_ALPHA_MODE_BLEND)
                    { // HACK - this should never happen, but sometimes we get a material that thinks it has alpha blending when it ought not
                        alpha_mode = LLMaterial::DIFFUSE_ALPHA_MODE_NONE;
                    }
                    U32 mask = mat->getShaderMask(alpha_mode, is_alpha);

                    U32 vb_mask = facep->getVertexBuffer()->getTypeMask();

                    // HACK - this should also never happen, but sometimes we get here and the material thinks it has a specmap now
                    // even though it didn't appear to have a specmap when the face was added to the list of faces
                    if ((mask & 0x4) && !(vb_mask & LLVertexBuffer::MAP_TEXCOORD2))
                    {
                        mask &= ~0x4;
                    }

                    llassert(mask < sizeof(pass)/sizeof(U32));

                    mask = llmin(mask, (U32)(sizeof(pass)/sizeof(U32)-1));

                    // if this is going into alpha pool, distance sort MUST be true
                    llassert(pass[mask] == LLRenderPass::PASS_ALPHA ? distance_sort : true);
                    registerFace(group, facep, pass[mask]);
                }
            }
            else if (mat)
            {
                U8 mode = mat->getDiffuseAlphaMode();

                is_alpha = (is_alpha || (mode == LLMaterial::DIFFUSE_ALPHA_MODE_BLEND));

                if (is_alpha)
                {
                    mode = LLMaterial::DIFFUSE_ALPHA_MODE_BLEND;
                }

                if (mode == LLMaterial::DIFFUSE_ALPHA_MODE_MASK)
                {
                    registerFace(group, facep, fullbright ? LLRenderPass::PASS_FULLBRIGHT_ALPHA_MASK : LLRenderPass::PASS_ALPHA_MASK);
                }
                else if (is_alpha )
                {
                    registerFace(group, facep, LLRenderPass::PASS_ALPHA);
                }
                else if (gPipeline.shadersLoaded()
                    && te->getShiny()
                    && can_be_shiny)
                {
                    registerFace(group, facep, fullbright ? LLRenderPass::PASS_FULLBRIGHT_SHINY : LLRenderPass::PASS_SHINY);
                }
                else
                {
                    registerFace(group, facep, fullbright ? LLRenderPass::PASS_FULLBRIGHT : LLRenderPass::PASS_SIMPLE);
                }
            }
            else if (is_alpha)
            {
                // can we safely treat this as an alpha mask?
                if (facep->getFaceColor().mV[3] <= 0.f)
                { //100% transparent, don't render unless we're highlighting transparent
                    registerFace(group, facep, LLRenderPass::PASS_ALPHA_INVISIBLE);
                }
                else if (facep->canRenderAsMask() && !hud_group)
                {
                    if (te->getFullbright() || LLPipeline::sNoAlpha)
                    {
                        registerFace(group, facep, LLRenderPass::PASS_FULLBRIGHT_ALPHA_MASK);
                    }
                    else
                    {
                        registerFace(group, facep, LLRenderPass::PASS_ALPHA_MASK);
                    }
                }
                else
                {
                    registerFace(group, facep, LLRenderPass::PASS_ALPHA);
                }
            }
            else if (gPipeline.shadersLoaded()
                && te->getShiny()
                && can_be_shiny)
            { //shiny
                if (tex->getPrimaryFormat() == GL_ALPHA)
                { //invisiprim+shiny
                    registerFace(group, facep, LLRenderPass::PASS_INVISI_SHINY);
                    registerFace(group, facep, LLRenderPass::PASS_INVISIBLE);
                }
                else if (!hud_group)
                { //deferred rendering
                    if (te->getFullbright())
                    { //register in post deferred fullbright shiny pass
                        registerFace(group, facep, LLRenderPass::PASS_FULLBRIGHT_SHINY);
                        if (te->getBumpmap())
                        { //register in post deferred bump pass
                            registerFace(group, facep, LLRenderPass::PASS_POST_BUMP);
                        }
                    }
                    else if (use_legacy_bump)
                    { //register in deferred bump pass
                        llassert(mask& LLVertexBuffer::MAP_TANGENT);
                        registerFace(group, facep, LLRenderPass::PASS_BUMP);
                    }
                    else
                    { //register in deferred simple pass (deferred simple includes shiny)
                        llassert(mask & LLVertexBuffer::MAP_NORMAL);
                        registerFace(group, facep, LLRenderPass::PASS_SIMPLE);
                    }
                }
                else if (fullbright)
                {   //not deferred, register in standard fullbright shiny pass
                    registerFace(group, facep, LLRenderPass::PASS_FULLBRIGHT_SHINY);
                }
                else
                { //not deferred or fullbright, register in standard shiny pass
                    registerFace(group, facep, LLRenderPass::PASS_SHINY);
                }
            }
            else
            { //not alpha and not shiny
                if (!is_alpha && tex->getPrimaryFormat() == GL_ALPHA)
                { //invisiprim
                    registerFace(group, facep, LLRenderPass::PASS_INVISIBLE);
                }
                else if (fullbright || bake_sunlight)
                { //fullbright
                    if (mat && mat->getDiffuseAlphaMode() == LLMaterial::DIFFUSE_ALPHA_MODE_MASK)
                    {
                        registerFace(group, facep, LLRenderPass::PASS_FULLBRIGHT_ALPHA_MASK);
                    }
                    else
                    {
                        registerFace(group, facep, LLRenderPass::PASS_FULLBRIGHT);
                    }
                    if (!hud_group && use_legacy_bump)
                    { //if this is the deferred render and a bump map is present, register in post deferred bump
                        registerFace(group, facep, LLRenderPass::PASS_POST_BUMP);
                    }
                }
                else
                {
                    if (use_legacy_bump)
                    { //non-shiny or fullbright deferred bump
                        llassert(mask& LLVertexBuffer::MAP_TANGENT);
                        registerFace(group, facep, LLRenderPass::PASS_BUMP);
                    }
                    else
                    { //all around simple
                        llassert(mask & LLVertexBuffer::MAP_NORMAL);
                        if (mat && mat->getDiffuseAlphaMode() == LLMaterial::DIFFUSE_ALPHA_MODE_MASK)
                        { //material alpha mask can be respected in non-deferred
                            registerFace(group, facep, LLRenderPass::PASS_ALPHA_MASK);
                        }
                        else
                        {
                            registerFace(group, facep, LLRenderPass::PASS_SIMPLE);
                        }
                    }
                }


                if (!gPipeline.shadersLoaded() &&
                    !is_alpha &&
                    te->getShiny())
                { //shiny as an extra pass when shaders are disabled
                    registerFace(group, facep, LLRenderPass::PASS_SHINY);
                }
            }

            //not sure why this is here, and looks like it might cause bump mapped objects to get rendered redundantly -- davep 5/11/2010
            if (!is_alpha && hud_group)
            {
                llassert((mask & LLVertexBuffer::MAP_NORMAL) || fullbright);
                facep->setPoolType((fullbright) ? LLDrawPool::POOL_FULLBRIGHT : LLDrawPool::POOL_SIMPLE);

                if (!force_simple && use_legacy_bump)
                {
                    llassert(mask & LLVertexBuffer::MAP_TANGENT);
                    registerFace(group, facep, LLRenderPass::PASS_BUMP);
                }
            }

            if (!is_alpha && LLPipeline::sRenderGlow && te->getGlow() > 0.f)
            {
                if (gltf_mat)
                {
                    registerFace(group, facep, LLRenderPass::PASS_GLTF_GLOW);
                }
                else
                {
                    registerFace(group, facep, LLRenderPass::PASS_GLOW);
                }
            }

            ++face_iter;
        }

        if (buffer)
        {
            buffer->unmapBuffer();
        }
    }

    group->mBufferMap[mask].clear();
    for (LLSpatialGroup::buffer_texture_map_t::iterator i = buffer_map[mask].begin(); i != buffer_map[mask].end(); ++i)
    {
        group->mBufferMap[mask][i->first] = i->second;
    }

    return geometryBytes;
}

void LLVolumeGeometryManager::addGeometryCount(LLSpatialGroup* group, U32& vertex_count, U32& index_count)
{
    //for each drawable
    for (LLSpatialGroup::element_iter drawable_iter = group->getDataBegin(); drawable_iter != group->getDataEnd(); ++drawable_iter)
    {
        LLDrawable* drawablep = (LLDrawable*)(*drawable_iter)->getDrawable();

        if (!drawablep || drawablep->isDead())
        {
            continue;
        }
    }
}

void LLGeometryManager::addGeometryCount(LLSpatialGroup* group, U32 &vertex_count, U32 &index_count)
{
    LL_PROFILE_ZONE_SCOPED_CATEGORY_VOLUME;

    //clear off any old faces
    mFaceList.clear();

    //for each drawable
    for (LLSpatialGroup::element_iter drawable_iter = group->getDataBegin(); drawable_iter != group->getDataEnd(); ++drawable_iter)
    {
        LLDrawable* drawablep = (LLDrawable*)(*drawable_iter)->getDrawable();

        if (!drawablep || drawablep->isDead())
        {
            continue;
        }

        //for each face
        for (S32 i = 0; i < drawablep->getNumFaces(); i++)
        {
            //sum up face verts and indices
            drawablep->updateFaceSize(i);
            LLFace* facep = drawablep->getFace(i);
            if (facep)
            {
                if (facep->hasGeometry() && facep->getPixelArea() > FORCE_CULL_AREA &&
                    facep->getGeomCount() + vertex_count <= 65536)
                {
                    vertex_count += facep->getGeomCount();
                    index_count += facep->getIndicesCount();

                    //remember face (for sorting)
                    mFaceList.push_back(facep);
                }
                else
                {
                    facep->clearVertexBuffer();
                }
            }
        }
    }
}

LLHUDPartition::LLHUDPartition(LLViewerRegion* regionp) : LLBridgePartition(regionp)
{
    mPartitionType = LLViewerRegion::PARTITION_HUD;
    mDrawableType = LLPipeline::RENDER_TYPE_HUD;
    mSlopRatio = 0.f;
    mLODPeriod = 1;
}

void LLHUDPartition::shift(const LLVector4a &offset)
{
    //HUD objects don't shift with region crossing.  That would be silly.
}<|MERGE_RESOLUTION|>--- conflicted
+++ resolved
@@ -1,8612 +1,6853 @@
-/**
- * @file llvovolume.cpp
- * @brief LLVOVolume class implementation
- *
- * $LicenseInfo:firstyear=2001&license=viewerlgpl$
- * Second Life Viewer Source Code
- * Copyright (C) 2010, Linden Research, Inc.
- *
- * This library is free software; you can redistribute it and/or
- * modify it under the terms of the GNU Lesser General Public
- * License as published by the Free Software Foundation;
- * version 2.1 of the License only.
- *
- * This library is distributed in the hope that it will be useful,
- * but WITHOUT ANY WARRANTY; without even the implied warranty of
- * MERCHANTABILITY or FITNESS FOR A PARTICULAR PURPOSE.  See the GNU
- * Lesser General Public License for more details.
- *
- * You should have received a copy of the GNU Lesser General Public
- * License along with this library; if not, write to the Free Software
- * Foundation, Inc., 51 Franklin Street, Fifth Floor, Boston, MA  02110-1301  USA
- *
- * Linden Research, Inc., 945 Battery Street, San Francisco, CA  94111  USA
- * $/LicenseInfo$
- */
-
-// A "volume" is a box, cylinder, sphere, or other primitive shape.
-
-#include "llviewerprecompiledheaders.h"
-
-#include "llvovolume.h"
-
-#include <sstream>
-
-#include "llviewercontrol.h"
-#include "lldir.h"
-#include "llflexibleobject.h"
-#include "llfloatertools.h"
-#include "llmaterialid.h"
-#include "llmaterialtable.h"
-#include "llprimitive.h"
-#include "llvolume.h"
-#include "llvolumeoctree.h"
-#include "llvolumemgr.h"
-#include "llvolumemessage.h"
-#include "material_codes.h"
-#include "message.h"
-#include "llpluginclassmedia.h" // for code in the mediaEvent handler
-#include "object_flags.h"
-#include "lldrawable.h"
-#include "lldrawpoolavatar.h"
-#include "lldrawpoolbump.h"
-#include "llface.h"
-#include "llspatialpartition.h"
-#include "llhudmanager.h"
-#include "llflexibleobject.h"
-#include "llskinningutil.h"
-#include "llsky.h"
-#include "lltexturefetch.h"
-#include "llvector4a.h"
-#include "llviewercamera.h"
-#include "llviewertexturelist.h"
-#include "llviewerobjectlist.h"
-#include "llviewerregion.h"
-#include "llviewertextureanim.h"
-#include "llworld.h"
-#include "llselectmgr.h"
-#include "pipeline.h"
-#include "llsdutil.h"
-#include "llmatrix4a.h"
-#include "llmediaentry.h"
-#include "llmediadataclient.h"
-#include "llmeshrepository.h"
-#include "llnotifications.h"
-#include "llnotificationsutil.h"
-#include "llagent.h"
-#include "llviewermediafocus.h"
-#include "lldatapacker.h"
-#include "llviewershadermgr.h"
-#include "llvoavatar.h"
-#include "llcontrolavatar.h"
-#include "llvoavatarself.h"
-#include "llvocache.h"
-#include "llmaterialmgr.h"
-#include "llanimationstates.h"
-#include "llinventorytype.h"
-#include "llviewerinventory.h"
-#include "llcallstack.h"
-#include "llsculptidsize.h"
-#include "llavatarappearancedefines.h"
-#include "llgltfmateriallist.h"
-
-const F32 FORCE_SIMPLE_RENDER_AREA = 512.f;
-const F32 FORCE_CULL_AREA = 8.f;
-U32 JOINT_COUNT_REQUIRED_FOR_FULLRIG = 1;
-
-bool gAnimateTextures = true;
-
-F32 LLVOVolume::sLODFactor = 1.f;
-F32 LLVOVolume::sLODSlopDistanceFactor = 0.5f; //Changing this to zero, effectively disables the LOD transition slop
-F32 LLVOVolume::sDistanceFactor = 1.0f;
-S32 LLVOVolume::sNumLODChanges = 0;
-S32 LLVOVolume::mRenderComplexity_last = 0;
-S32 LLVOVolume::mRenderComplexity_current = 0;
-LLPointer<LLObjectMediaDataClient> LLVOVolume::sObjectMediaClient = NULL;
-LLPointer<LLObjectMediaNavigateClient> LLVOVolume::sObjectMediaNavigateClient = NULL;
-
-extern bool gCubeSnapshot;
-
-// Implementation class of LLMediaDataClientObject.  See llmediadataclient.h
-class LLMediaDataClientObjectImpl : public LLMediaDataClientObject
-{
-public:
-    LLMediaDataClientObjectImpl(LLVOVolume *obj, bool isNew) : mObject(obj), mNew(isNew)
-    {
-        mObject->addMDCImpl();
-    }
-    ~LLMediaDataClientObjectImpl()
-    {
-        mObject->removeMDCImpl();
-    }
-
-    virtual U8 getMediaDataCount() const
-        { return mObject->getNumTEs(); }
-
-    virtual LLSD getMediaDataLLSD(U8 index) const
-        {
-            LLSD result;
-            LLTextureEntry *te = mObject->getTE(index);
-            if (NULL != te)
-            {
-                llassert((te->getMediaData() != NULL) == te->hasMedia());
-                if (te->getMediaData() != NULL)
-                {
-                    result = te->getMediaData()->asLLSD();
-                    // XXX HACK: workaround bug in asLLSD() where whitelist is not set properly
-                    // See DEV-41949
-                    if (!result.has(LLMediaEntry::WHITELIST_KEY))
-                    {
-                        result[LLMediaEntry::WHITELIST_KEY] = LLSD::emptyArray();
-                    }
-                }
-            }
-            return result;
-        }
-    virtual bool isCurrentMediaUrl(U8 index, const std::string &url) const
-        {
-            LLTextureEntry *te = mObject->getTE(index);
-            if (te)
-            {
-                if (te->getMediaData())
-                {
-                    return (te->getMediaData()->getCurrentURL() == url);
-                }
-            }
-            return url.empty();
-        }
-
-    virtual LLUUID getID() const
-        { return mObject->getID(); }
-
-    virtual void mediaNavigateBounceBack(U8 index)
-        { mObject->mediaNavigateBounceBack(index); }
-
-    virtual bool hasMedia() const
-        { return mObject->hasMedia(); }
-
-    virtual void updateObjectMediaData(LLSD const &data, const std::string &version_string)
-        { mObject->updateObjectMediaData(data, version_string); }
-
-    virtual F64 getMediaInterest() const
-        {
-            F64 interest = mObject->getTotalMediaInterest();
-            if (interest < (F64)0.0)
-            {
-                // media interest not valid yet, try pixel area
-                interest = mObject->getPixelArea();
-                // HACK: force recalculation of pixel area if interest is the "magic default" of 1024.
-                if (interest == 1024.f)
-                {
-                    const_cast<LLVOVolume*>(static_cast<LLVOVolume*>(mObject))->setPixelAreaAndAngle(gAgent);
-                    interest = mObject->getPixelArea();
-                }
-            }
-            return interest;
-        }
-
-    virtual bool isInterestingEnough() const
-        {
-            return LLViewerMedia::getInstance()->isInterestingEnough(mObject, getMediaInterest());
-        }
-
-    virtual std::string getCapabilityUrl(const std::string &name) const
-        { return mObject->getRegion()->getCapability(name); }
-
-    virtual bool isDead() const
-        { return mObject->isDead(); }
-
-    virtual U32 getMediaVersion() const
-        { return LLTextureEntry::getVersionFromMediaVersionString(mObject->getMediaURL()); }
-
-    virtual bool isNew() const
-        { return mNew; }
-
-private:
-    LLPointer<LLVOVolume> mObject;
-    bool mNew;
-};
-
-
-LLVOVolume::LLVOVolume(const LLUUID &id, const LLPCode pcode, LLViewerRegion *regionp)
-    : LLViewerObject(id, pcode, regionp),
-      mVolumeImpl(NULL)
-{
-    mTexAnimMode = 0;
-    mRelativeXform.setIdentity();
-    mRelativeXformInvTrans.setIdentity();
-
-<<<<<<< HEAD
-	mFaceMappingChanged = false;
-	mLOD = MIN_LOD;
-    mLODDistance = 0.0f;
-    mLODAdjustedDistance = 0.0f;
-    mLODRadius = 0.0f;
-	mTextureAnimp = NULL;
-	mVolumeChanged = false;
-	mVObjRadius = LLVector3(1,1,0.5f).length();
-	mNumFaces = 0;
-	mLODChanged = false;
-	mSculptChanged = false;
-    mColorChanged = false;
-	mSpotLightPriority = 0.f;
-=======
-    mFaceMappingChanged = FALSE;
-    mLOD = MIN_LOD;
-    mLODDistance = 0.0f;
-    mLODAdjustedDistance = 0.0f;
-    mLODRadius = 0.0f;
-    mTextureAnimp = NULL;
-    mVolumeChanged = FALSE;
-    mVObjRadius = LLVector3(1,1,0.5f).length();
-    mNumFaces = 0;
-    mLODChanged = FALSE;
-    mSculptChanged = FALSE;
-    mColorChanged = FALSE;
-    mSpotLightPriority = 0.f;
->>>>>>> e1623bb2
-
-    mSkinInfoUnavaliable = false;
-    mSkinInfo = NULL;
-
-    mMediaImplList.resize(getNumTEs());
-    mLastFetchedMediaVersion = -1;
-    mServerDrawableUpdateCount = 0;
-    memset(&mIndexInTex, 0, sizeof(S32) * LLRender::NUM_VOLUME_TEXTURE_CHANNELS);
-    mMDCImplCount = 0;
-    mLastRiggingInfoLOD = -1;
-    mResetDebugText = false;
-}
-
-LLVOVolume::~LLVOVolume()
-{
-    LL_PROFILE_ZONE_SCOPED;
-    delete mTextureAnimp;
-    mTextureAnimp = NULL;
-    delete mVolumeImpl;
-    mVolumeImpl = NULL;
-
-    gMeshRepo.unregisterMesh(this);
-
-    if(!mMediaImplList.empty())
-    {
-        for(U32 i = 0 ; i < mMediaImplList.size() ; i++)
-        {
-            if(mMediaImplList[i].notNull())
-            {
-                mMediaImplList[i]->removeObject(this) ;
-            }
-        }
-    }
-}
-
-void LLVOVolume::markDead()
-{
-    if (!mDead)
-    {
-        LL_PROFILE_ZONE_SCOPED;
-        if (getVolume())
-        {
-            LLSculptIDSize::instance().rem(getVolume()->getParams().getSculptID());
-        }
-
-        if(getMDCImplCount() > 0)
-        {
-            LLMediaDataClientObject::ptr_t obj = new LLMediaDataClientObjectImpl(const_cast<LLVOVolume*>(this), false);
-            if (sObjectMediaClient) sObjectMediaClient->removeFromQueue(obj);
-            if (sObjectMediaNavigateClient) sObjectMediaNavigateClient->removeFromQueue(obj);
-        }
-
-        // Detach all media impls from this object
-        for(U32 i = 0 ; i < mMediaImplList.size() ; i++)
-        {
-            removeMediaImpl(i);
-        }
-
-        if (mSculptTexture.notNull())
-        {
-            mSculptTexture->removeVolume(LLRender::SCULPT_TEX, this);
-        }
-
-        if (mLightTexture.notNull())
-        {
-            mLightTexture->removeVolume(LLRender::LIGHT_TEX, this);
-        }
-    }
-
-    LLViewerObject::markDead();
-}
-
-
-// static
-void LLVOVolume::initClass()
-{
-    // gSavedSettings better be around
-    if (gSavedSettings.getBOOL("PrimMediaMasterEnabled"))
-    {
-        const F32 queue_timer_delay = gSavedSettings.getF32("PrimMediaRequestQueueDelay");
-        const F32 retry_timer_delay = gSavedSettings.getF32("PrimMediaRetryTimerDelay");
-        const U32 max_retries = gSavedSettings.getU32("PrimMediaMaxRetries");
-        const U32 max_sorted_queue_size = gSavedSettings.getU32("PrimMediaMaxSortedQueueSize");
-        const U32 max_round_robin_queue_size = gSavedSettings.getU32("PrimMediaMaxRoundRobinQueueSize");
-        sObjectMediaClient = new LLObjectMediaDataClient(queue_timer_delay, retry_timer_delay, max_retries,
-                                                         max_sorted_queue_size, max_round_robin_queue_size);
-        sObjectMediaNavigateClient = new LLObjectMediaNavigateClient(queue_timer_delay, retry_timer_delay,
-                                                                     max_retries, max_sorted_queue_size, max_round_robin_queue_size);
-    }
-}
-
-// static
-void LLVOVolume::cleanupClass()
-{
-    sObjectMediaClient = NULL;
-    sObjectMediaNavigateClient = NULL;
-}
-
-U32 LLVOVolume::processUpdateMessage(LLMessageSystem *mesgsys,
-                                          void **user_data,
-                                          U32 block_num, EObjectUpdateType update_type,
-                                          LLDataPacker *dp)
-{
-
-    LLColor4U color;
-    const S32 teDirtyBits = (TEM_CHANGE_TEXTURE|TEM_CHANGE_COLOR|TEM_CHANGE_MEDIA);
-    const bool previously_volume_changed = mVolumeChanged;
-    const bool previously_face_mapping_changed = mFaceMappingChanged;
-    const bool previously_color_changed = mColorChanged;
-
-    // Do base class updates...
-    U32 retval = LLViewerObject::processUpdateMessage(mesgsys, user_data, block_num, update_type, dp);
-
-    LLUUID sculpt_id;
-    U8 sculpt_type = 0;
-    if (isSculpted())
-    {
-        LLSculptParams *sculpt_params = (LLSculptParams *)getParameterEntry(LLNetworkData::PARAMS_SCULPT);
-        sculpt_id = sculpt_params->getSculptTexture();
-        sculpt_type = sculpt_params->getSculptType();
-
-        LL_DEBUGS("ObjectUpdate") << "uuid " << mID << " set sculpt_id " << sculpt_id << LL_ENDL;
-        dumpStack("ObjectUpdateStack");
-    }
-
-    if (!dp)
-    {
-        if (update_type == OUT_FULL)
-        {
-            ////////////////////////////////
-            //
-            // Unpack texture animation data
-            //
-            //
-
-            if (mesgsys->getSizeFast(_PREHASH_ObjectData, block_num, _PREHASH_TextureAnim))
-            {
-                if (!mTextureAnimp)
-                {
-                    mTextureAnimp = new LLViewerTextureAnim(this);
-                }
-                else
-                {
-                    if (!(mTextureAnimp->mMode & LLTextureAnim::SMOOTH))
-                    {
-                        mTextureAnimp->reset();
-                    }
-                }
-                mTexAnimMode = 0;
-
-                mTextureAnimp->unpackTAMessage(mesgsys, block_num);
-            }
-            else
-            {
-                if (mTextureAnimp)
-                {
-                    delete mTextureAnimp;
-                    mTextureAnimp = NULL;
-
-                    for (S32 i = 0; i < getNumTEs(); i++)
-                    {
-                        LLFace* facep = mDrawable->getFace(i);
-                        if (facep && facep->mTextureMatrix)
-                        {
-                            // delete or reset
-                            delete facep->mTextureMatrix;
-                            facep->mTextureMatrix = NULL;
-                        }
-                    }
-
-<<<<<<< HEAD
-					gPipeline.markTextured(mDrawable);
-					mFaceMappingChanged = true;
-					mTexAnimMode = 0;
-				}
-			}
-
-			// Unpack volume data
-			LLVolumeParams volume_params;
-			LLVolumeMessage::unpackVolumeParams(&volume_params, mesgsys, _PREHASH_ObjectData, block_num);
-			volume_params.setSculptID(sculpt_id, sculpt_type);
-
-			if (setVolume(volume_params, 0))
-			{
-				markForUpdate();
-			}
-		}
-
-		// Sigh, this needs to be done AFTER the volume is set as well, otherwise bad stuff happens...
-		////////////////////////////
-		//
-		// Unpack texture entry data
-		//
-
-		S32 result = unpackTEMessage(mesgsys, _PREHASH_ObjectData, (S32) block_num);
-		
-		if (result & TEM_CHANGE_MEDIA)
-		{
-			retval |= MEDIA_FLAGS_CHANGED;
-		}
-	}
-	else
-	{
-		if (update_type != OUT_TERSE_IMPROVED)
-		{
-			LLVolumeParams volume_params;
-			bool res = LLVolumeMessage::unpackVolumeParams(&volume_params, *dp);
-			if (!res)
-			{
-				LL_WARNS() << "Bogus volume parameters in object " << getID() << LL_ENDL;
-				LL_WARNS() << getRegion()->getOriginGlobal() << LL_ENDL;
-			}
-
-			volume_params.setSculptID(sculpt_id, sculpt_type);
-
-			if (setVolume(volume_params, 0))
-			{
-				markForUpdate();
-			}
-			S32 res2 = unpackTEMessage(*dp);
-			if (TEM_INVALID == res2)
-			{
-				// There's something bogus in the data that we're unpacking.
-				dp->dumpBufferToLog();
-				LL_WARNS() << "Flushing cache files" << LL_ENDL;
-
-				if(LLVOCache::instanceExists() && getRegion())
-				{
-					LLVOCache::getInstance()->removeEntry(getRegion()->getHandle()) ;
-				}
-				
-				LL_WARNS() << "Bogus TE data in " << getID() << LL_ENDL;
-			}
-			else 
-			{
-				if (res2 & TEM_CHANGE_MEDIA)
-				{
-					retval |= MEDIA_FLAGS_CHANGED;
-				}
-			}
-
-			U32 value = dp->getPassFlags();
-
-			if (value & 0x40)
-			{
-				if (!mTextureAnimp)
-				{
-					mTextureAnimp = new LLViewerTextureAnim(this);
-				}
-				else
-				{
-					if (!(mTextureAnimp->mMode & LLTextureAnim::SMOOTH))
-					{
-						mTextureAnimp->reset();
-					}
-				}
-				mTexAnimMode = 0;
-				mTextureAnimp->unpackTAMessage(*dp);
-			}
-			else if (mTextureAnimp)
-			{
-				delete mTextureAnimp;
-				mTextureAnimp = NULL;
-=======
-                    gPipeline.markTextured(mDrawable);
-                    mFaceMappingChanged = TRUE;
-                    mTexAnimMode = 0;
-                }
-            }
-
-            // Unpack volume data
-            LLVolumeParams volume_params;
-            LLVolumeMessage::unpackVolumeParams(&volume_params, mesgsys, _PREHASH_ObjectData, block_num);
-            volume_params.setSculptID(sculpt_id, sculpt_type);
-
-            if (setVolume(volume_params, 0))
-            {
-                markForUpdate();
-            }
-        }
-
-        // Sigh, this needs to be done AFTER the volume is set as well, otherwise bad stuff happens...
-        ////////////////////////////
-        //
-        // Unpack texture entry data
-        //
-
-        S32 result = unpackTEMessage(mesgsys, _PREHASH_ObjectData, (S32) block_num);
-
-        if (result & TEM_CHANGE_MEDIA)
-        {
-            retval |= MEDIA_FLAGS_CHANGED;
-        }
-    }
-    else
-    {
-        if (update_type != OUT_TERSE_IMPROVED)
-        {
-            LLVolumeParams volume_params;
-            BOOL res = LLVolumeMessage::unpackVolumeParams(&volume_params, *dp);
-            if (!res)
-            {
-                LL_WARNS() << "Bogus volume parameters in object " << getID() << LL_ENDL;
-                LL_WARNS() << getRegion()->getOriginGlobal() << LL_ENDL;
-            }
-
-            volume_params.setSculptID(sculpt_id, sculpt_type);
-
-            if (setVolume(volume_params, 0))
-            {
-                markForUpdate();
-            }
-            S32 res2 = unpackTEMessage(*dp);
-            if (TEM_INVALID == res2)
-            {
-                // There's something bogus in the data that we're unpacking.
-                dp->dumpBufferToLog();
-                LL_WARNS() << "Flushing cache files" << LL_ENDL;
-
-                if(LLVOCache::instanceExists() && getRegion())
-                {
-                    LLVOCache::getInstance()->removeEntry(getRegion()->getHandle()) ;
-                }
-
-                LL_WARNS() << "Bogus TE data in " << getID() << LL_ENDL;
-            }
-            else
-            {
-                if (res2 & TEM_CHANGE_MEDIA)
-                {
-                    retval |= MEDIA_FLAGS_CHANGED;
-                }
-            }
-
-            U32 value = dp->getPassFlags();
-
-            if (value & 0x40)
-            {
-                if (!mTextureAnimp)
-                {
-                    mTextureAnimp = new LLViewerTextureAnim(this);
-                }
-                else
-                {
-                    if (!(mTextureAnimp->mMode & LLTextureAnim::SMOOTH))
-                    {
-                        mTextureAnimp->reset();
-                    }
-                }
-                mTexAnimMode = 0;
-                mTextureAnimp->unpackTAMessage(*dp);
-            }
-            else if (mTextureAnimp)
-            {
-                delete mTextureAnimp;
-                mTextureAnimp = NULL;
->>>>>>> e1623bb2
-
-                for (S32 i = 0; i < getNumTEs(); i++)
-                {
-                    LLFace* facep = mDrawable->getFace(i);
-                    if (facep && facep->mTextureMatrix)
-                    {
-                        // delete or reset
-                        delete facep->mTextureMatrix;
-                        facep->mTextureMatrix = NULL;
-                    }
-                }
-
-<<<<<<< HEAD
-				gPipeline.markTextured(mDrawable);
-				mFaceMappingChanged = true;
-				mTexAnimMode = 0;
-			}
-
-			if (value & 0x400)
-			{ //particle system (new)
-				unpackParticleSource(*dp, mOwnerID, false);
-			}
-		}
-		else
-		{
-			S32 texture_length = mesgsys->getSizeFast(_PREHASH_ObjectData, block_num, _PREHASH_TextureEntry);
-			if (texture_length)
-			{
-				U8							tdpbuffer[1024];
-				LLDataPackerBinaryBuffer	tdp(tdpbuffer, 1024);
-				mesgsys->getBinaryDataFast(_PREHASH_ObjectData, _PREHASH_TextureEntry, tdpbuffer, 0, block_num, 1024);
-				S32 result = unpackTEMessage(tdp);
-				if (result & teDirtyBits)
-				{
-					if (mDrawable)
-=======
-                gPipeline.markTextured(mDrawable);
-                mFaceMappingChanged = TRUE;
-                mTexAnimMode = 0;
-            }
-
-            if (value & 0x400)
-            { //particle system (new)
-                unpackParticleSource(*dp, mOwnerID, false);
-            }
-        }
-        else
-        {
-            S32 texture_length = mesgsys->getSizeFast(_PREHASH_ObjectData, block_num, _PREHASH_TextureEntry);
-            if (texture_length)
-            {
-                U8                          tdpbuffer[1024];
-                LLDataPackerBinaryBuffer    tdp(tdpbuffer, 1024);
-                mesgsys->getBinaryDataFast(_PREHASH_ObjectData, _PREHASH_TextureEntry, tdpbuffer, 0, block_num, 1024);
-                S32 result = unpackTEMessage(tdp);
-                if (result & teDirtyBits)
-                {
-                    if (mDrawable)
->>>>>>> e1623bb2
-                    { //on the fly TE updates break batches, isolate in octree
-                        shrinkWrap();
-                    }
-                }
-                if (result & TEM_CHANGE_MEDIA)
-                {
-                    retval |= MEDIA_FLAGS_CHANGED;
-                }
-            }
-        }
-    }
-    if (retval & (MEDIA_URL_REMOVED | MEDIA_URL_ADDED | MEDIA_URL_UPDATED | MEDIA_FLAGS_CHANGED))
-    {
-        // If only the media URL changed, and it isn't a media version URL,
-        // ignore it
-        if ( ! ( retval & (MEDIA_URL_ADDED | MEDIA_URL_UPDATED) &&
-                 mMedia && ! mMedia->mMediaURL.empty() &&
-                 ! LLTextureEntry::isMediaVersionString(mMedia->mMediaURL) ) )
-        {
-            // If the media changed at all, request new media data
-            LL_DEBUGS("MediaOnAPrim") << "Media update: " << getID() << ": retval=" << retval << " Media URL: " <<
-                ((mMedia) ?  mMedia->mMediaURL : std::string("")) << LL_ENDL;
-            requestMediaDataUpdate(retval & MEDIA_FLAGS_CHANGED);
-        }
-        else {
-            LL_INFOS("MediaOnAPrim") << "Ignoring media update for: " << getID() << " Media URL: " <<
-                ((mMedia) ?  mMedia->mMediaURL : std::string("")) << LL_ENDL;
-        }
-    }
-    // ...and clean up any media impls
-    cleanUpMediaImpls();
-
-    if ((
-            (mVolumeChanged && !previously_volume_changed) ||
-            (mFaceMappingChanged && !previously_face_mapping_changed) ||
-            (mColorChanged && !previously_color_changed)
-        )
-        && !mLODChanged) {
-        onDrawableUpdateFromServer();
-    }
-
-    return retval;
-}
-
-// Called when a volume, material, etc is updated by the server, possibly by a
-// script. If this occurs too often for this object, mark it as active so that
-// it doesn't disrupt the octree/render batches, thereby potentially causing a
-// big performance penalty.
-void LLVOVolume::onDrawableUpdateFromServer()
-{
-    constexpr U32 UPDATES_UNTIL_ACTIVE = 8;
-    ++mServerDrawableUpdateCount;
-    if (mDrawable && !mDrawable->isActive() && mServerDrawableUpdateCount > UPDATES_UNTIL_ACTIVE)
-    {
-        mDrawable->makeActive();
-    }
-}
-
-void LLVOVolume::animateTextures()
-{
-    if (!mDead)
-    {
-        shrinkWrap();
-<<<<<<< HEAD
-		F32 off_s = 0.f, off_t = 0.f, scale_s = 1.f, scale_t = 1.f, rot = 0.f;
-		S32 result = mTextureAnimp->animateTextures(off_s, off_t, scale_s, scale_t, rot);
-	
-		if (result)
-		{
-			if (!mTexAnimMode)
-			{
-				mFaceMappingChanged = true;
-				gPipeline.markTextured(mDrawable);
-			}
-			mTexAnimMode = result | mTextureAnimp->mMode;
-				
-			S32 start=0, end=mDrawable->getNumFaces()-1;
-			if (mTextureAnimp->mFace >= 0 && mTextureAnimp->mFace <= end)
-			{
-				start = end = mTextureAnimp->mFace;
-			}
-		
-			for (S32 i = start; i <= end; i++)
-			{
-				LLFace* facep = mDrawable->getFace(i);
-				if (!facep) continue;
-				if(facep->getVirtualSize() <= MIN_TEX_ANIM_SIZE && facep->mTextureMatrix) continue;
-
-				const LLTextureEntry* te = facep->getTextureEntry();
-			
-				if (!te)
-				{
-					continue;
-				}
-		
-				if (!(result & LLViewerTextureAnim::ROTATE))
-				{
-					te->getRotation(&rot);
-				}
-				if (!(result & LLViewerTextureAnim::TRANSLATE))
-				{
-					te->getOffset(&off_s,&off_t);
-				}			
-				if (!(result & LLViewerTextureAnim::SCALE))
-				{
-					te->getScale(&scale_s, &scale_t);
-				}
-
-				if (!facep->mTextureMatrix)
-				{
-					facep->mTextureMatrix = new LLMatrix4();
-				}
-
-				LLMatrix4& tex_mat = *facep->mTextureMatrix;
-				tex_mat.setIdentity();
-				LLVector3 trans ;
-
-					trans.set(LLVector3(off_s+0.5f, off_t+0.5f, 0.f));			
-					tex_mat.translate(LLVector3(-0.5f, -0.5f, 0.f));
-
-				LLVector3 scale(scale_s, scale_t, 1.f);			
-				LLQuaternion quat;
-				quat.setQuat(rot, 0, 0, -1.f);
-		
-				tex_mat.rotate(quat);				
-
-				LLMatrix4 mat;
-				mat.initAll(scale, LLQuaternion(), LLVector3());
-				tex_mat *= mat;
-		
-				tex_mat.translate(trans);
-			}
-		}
-		else
-		{
-			if (mTexAnimMode && mTextureAnimp->mRate == 0)
-			{
-				U8 start, count;
-
-				if (mTextureAnimp->mFace == -1)
-				{
-					start = 0;
-					count = getNumTEs();
-				}
-				else
-				{
-					start = (U8) mTextureAnimp->mFace;
-					count = 1;
-				}
-
-				for (S32 i = start; i < start + count; i++)
-				{
-					if (mTexAnimMode & LLViewerTextureAnim::TRANSLATE)
-					{
-						setTEOffset(i, mTextureAnimp->mOffS, mTextureAnimp->mOffT);				
-					}
-					if (mTexAnimMode & LLViewerTextureAnim::SCALE)
-					{
-						setTEScale(i, mTextureAnimp->mScaleS, mTextureAnimp->mScaleT);	
-					}
-					if (mTexAnimMode & LLViewerTextureAnim::ROTATE)
-					{
-						setTERotation(i, mTextureAnimp->mRot);
-					}
-				}
-
-				gPipeline.markTextured(mDrawable);
-				mFaceMappingChanged = true;
-				mTexAnimMode = 0;
-			}
-		}
-	}
-=======
-        F32 off_s = 0.f, off_t = 0.f, scale_s = 1.f, scale_t = 1.f, rot = 0.f;
-        S32 result = mTextureAnimp->animateTextures(off_s, off_t, scale_s, scale_t, rot);
-
-        if (result)
-        {
-            if (!mTexAnimMode)
-            {
-                mFaceMappingChanged = TRUE;
-                gPipeline.markTextured(mDrawable);
-            }
-            mTexAnimMode = result | mTextureAnimp->mMode;
-
-            S32 start=0, end=mDrawable->getNumFaces()-1;
-            if (mTextureAnimp->mFace >= 0 && mTextureAnimp->mFace <= end)
-            {
-                start = end = mTextureAnimp->mFace;
-            }
-
-            for (S32 i = start; i <= end; i++)
-            {
-                LLFace* facep = mDrawable->getFace(i);
-                if (!facep) continue;
-                if(facep->getVirtualSize() <= MIN_TEX_ANIM_SIZE && facep->mTextureMatrix) continue;
-
-                const LLTextureEntry* te = facep->getTextureEntry();
-
-                if (!te)
-                {
-                    continue;
-                }
-
-                if (!(result & LLViewerTextureAnim::ROTATE))
-                {
-                    te->getRotation(&rot);
-                }
-                if (!(result & LLViewerTextureAnim::TRANSLATE))
-                {
-                    te->getOffset(&off_s,&off_t);
-                }
-                if (!(result & LLViewerTextureAnim::SCALE))
-                {
-                    te->getScale(&scale_s, &scale_t);
-                }
-
-                if (!facep->mTextureMatrix)
-                {
-                    facep->mTextureMatrix = new LLMatrix4();
-                }
-
-                LLMatrix4& tex_mat = *facep->mTextureMatrix;
-                tex_mat.setIdentity();
-                LLVector3 trans ;
-
-                    trans.set(LLVector3(off_s+0.5f, off_t+0.5f, 0.f));
-                    tex_mat.translate(LLVector3(-0.5f, -0.5f, 0.f));
-
-                LLVector3 scale(scale_s, scale_t, 1.f);
-                LLQuaternion quat;
-                quat.setQuat(rot, 0, 0, -1.f);
-
-                tex_mat.rotate(quat);
-
-                LLMatrix4 mat;
-                mat.initAll(scale, LLQuaternion(), LLVector3());
-                tex_mat *= mat;
-
-                tex_mat.translate(trans);
-            }
-        }
-        else
-        {
-            if (mTexAnimMode && mTextureAnimp->mRate == 0)
-            {
-                U8 start, count;
-
-                if (mTextureAnimp->mFace == -1)
-                {
-                    start = 0;
-                    count = getNumTEs();
-                }
-                else
-                {
-                    start = (U8) mTextureAnimp->mFace;
-                    count = 1;
-                }
-
-                for (S32 i = start; i < start + count; i++)
-                {
-                    if (mTexAnimMode & LLViewerTextureAnim::TRANSLATE)
-                    {
-                        setTEOffset(i, mTextureAnimp->mOffS, mTextureAnimp->mOffT);
-                    }
-                    if (mTexAnimMode & LLViewerTextureAnim::SCALE)
-                    {
-                        setTEScale(i, mTextureAnimp->mScaleS, mTextureAnimp->mScaleT);
-                    }
-                    if (mTexAnimMode & LLViewerTextureAnim::ROTATE)
-                    {
-                        setTERotation(i, mTextureAnimp->mRot);
-                    }
-                }
-
-                gPipeline.markTextured(mDrawable);
-                mFaceMappingChanged = TRUE;
-                mTexAnimMode = 0;
-            }
-        }
-    }
->>>>>>> e1623bb2
-}
-
-void LLVOVolume::updateTextures()
-{
-    LL_PROFILE_ZONE_SCOPED_CATEGORY_TEXTURE;
-    updateTextureVirtualSize();
-}
-
-<<<<<<< HEAD
-bool LLVOVolume::isVisible() const 
-{
-	if(mDrawable.notNull() && mDrawable->isVisible())
-	{
-		return true ;
-	}
-=======
-BOOL LLVOVolume::isVisible() const
-{
-    if(mDrawable.notNull() && mDrawable->isVisible())
-    {
-        return TRUE ;
-    }
->>>>>>> e1623bb2
-
-    if(isAttachment())
-    {
-        LLViewerObject* objp = (LLViewerObject*)getParent() ;
-        while(objp && !objp->isAvatar())
-        {
-            objp = (LLViewerObject*)objp->getParent() ;
-        }
-
-        return objp && objp->mDrawable.notNull() && objp->mDrawable->isVisible() ;
-    }
-
-<<<<<<< HEAD
-	return false ;
-=======
-    return FALSE ;
->>>>>>> e1623bb2
-}
-
-void LLVOVolume::updateTextureVirtualSize(bool forced)
-{
-    LL_PROFILE_ZONE_SCOPED_CATEGORY_VOLUME;
-    // Update the pixel area of all faces
-
-    if (mDrawable.isNull() || gCubeSnapshot)
-    {
-        return;
-    }
-
-    if(!forced)
-    {
-        if(!isVisible())
-        { //don't load textures for non-visible faces
-            const S32 num_faces = mDrawable->getNumFaces();
-            for (S32 i = 0; i < num_faces; i++)
-            {
-                LLFace* face = mDrawable->getFace(i);
-                if (face)
-                {
-                    face->setPixelArea(0.f);
-                    face->setVirtualSize(0.f);
-                }
-            }
-
-<<<<<<< HEAD
-        // if the face has gotten small enough to turn off texture animation and texture
-        // animation is running, rebuild the render batch for this face to turn off
-        // texture animation
-		if (face->mTextureMatrix != NULL)
-		{
-			if ((vsize < MIN_TEX_ANIM_SIZE && old_size > MIN_TEX_ANIM_SIZE) ||
-				(vsize > MIN_TEX_ANIM_SIZE && old_size < MIN_TEX_ANIM_SIZE))
-			{
-				gPipeline.markRebuild(mDrawable, LLDrawable::REBUILD_TCOORD);
-			}
-		}
-				
-		if (gPipeline.hasRenderDebugMask(LLPipeline::RENDER_DEBUG_TEXTURE_PRIORITY))
-		{
-			LLViewerFetchedTexture* img = LLViewerTextureManager::staticCastToFetchedTexture(imagep) ;
-			if(img)
-			{
-                debug_text << img->getDiscardLevel() << ":" << img->getDesiredDiscardLevel() << ":" << img->getWidth() << ":" << (S32) sqrtf(vsize) << ":" << (S32) sqrtf(img->getMaxVirtualSize()) << "\n";
-				/*F32 pri = img->getDecodePriority();
-				pri = llmax(pri, 0.0f);
-				if (pri < min_vsize) min_vsize = pri;
-				if (pri > max_vsize) max_vsize = pri;*/
-			}
-		}
-		else if (gPipeline.hasRenderDebugMask(LLPipeline::RENDER_DEBUG_FACE_AREA))
-		{
-			F32 pri = mPixelArea;
-			if (pri < min_vsize) min_vsize = pri;
-			if (pri > max_vsize) max_vsize = pri;
-		}	
-	}
-	
-	if (isSculpted())
-	{
-        updateSculptTexture();
-		
-		
-
-		if (mSculptTexture.notNull())
-		{
-			mSculptTexture->setBoostLevel(llmax((S32)mSculptTexture->getBoostLevel(),
-												(S32)LLGLTexture::BOOST_SCULPTED));
-			mSculptTexture->setForSculpt() ;
-			
-			if(!mSculptTexture->isCachedRawImageReady())
-			{
-				S32 lod = llmin(mLOD, 3);
-				F32 lodf = ((F32)(lod + 1.0f)/4.f);
-				F32 tex_size = lodf * LLViewerTexture::sMaxSculptRez ;
-				mSculptTexture->addTextureStats(2.f * tex_size * tex_size, false);
-			}
-	
-			S32 texture_discard = mSculptTexture->getCachedRawImageLevel(); //try to match the texture
-			S32 current_discard = getVolume() ? getVolume()->getSculptLevel() : -2 ;
-
-			if (texture_discard >= 0 && //texture has some data available
-				(texture_discard < current_discard || //texture has more data than last rebuild
-				current_discard < 0)) //no previous rebuild
-			{
-				gPipeline.markRebuild(mDrawable, LLDrawable::REBUILD_VOLUME);
-				mSculptChanged = true;
-			}
-
-			if (gPipeline.hasRenderDebugMask(LLPipeline::RENDER_DEBUG_SCULPTED))
-			{
-				setDebugText(llformat("T%d C%d V%d\n%dx%d",
-										  texture_discard, current_discard, getVolume()->getSculptLevel(),
-										  mSculptTexture->getHeight(), mSculptTexture->getWidth()));
-			}
-		}
-
-	}
-
-	if (getLightTextureID().notNull())
-	{
-		LLLightImageParams* params = (LLLightImageParams*) getParameterEntry(LLNetworkData::PARAMS_LIGHT_IMAGE);
-		LLUUID id = params->getLightTexture();
-		mLightTexture = LLViewerTextureManager::getFetchedTexture(id, FTT_DEFAULT, true, LLGLTexture::BOOST_NONE);
-		if (mLightTexture.notNull())
-		{
-			F32 rad = getLightRadius();
-			mLightTexture->addTextureStats(gPipeline.calcPixelArea(getPositionAgent(), 
-																	LLVector3(rad,rad,rad),
-																	*camera));
-		}	
-	}
-	
-	if (gPipeline.hasRenderDebugMask(LLPipeline::RENDER_DEBUG_TEXTURE_AREA))
-	{
-		setDebugText(llformat("%.0f:%.0f", (F32) sqrt(min_vsize),(F32) sqrt(max_vsize)));
-	}
- 	else if (gPipeline.hasRenderDebugMask(LLPipeline::RENDER_DEBUG_TEXTURE_PRIORITY))
- 	{
- 		//setDebugText(llformat("%.0f:%.0f", (F32) sqrt(min_vsize),(F32) sqrt(max_vsize)));
-        setDebugText(debug_text.str());
- 	}
-	else if (gPipeline.hasRenderDebugMask(LLPipeline::RENDER_DEBUG_FACE_AREA))
-	{
-		setDebugText(llformat("%.0f:%.0f", (F32) sqrt(min_vsize),(F32) sqrt(max_vsize)));
-	}
-=======
-            return ;
-        }
->>>>>>> e1623bb2
-
-        if (!gPipeline.hasRenderType(LLPipeline::RENDER_TYPE_SIMPLE))
-        {
-            return;
-        }
-    }
-
-<<<<<<< HEAD
-bool LLVOVolume::isActive() const
-{
-	return !mStatic;
-}
-
-bool LLVOVolume::setMaterial(const U8 material)
-{
-	bool res = LLViewerObject::setMaterial(material);
-	
-	return res;
-}
-=======
-    static LLCachedControl<bool> dont_load_textures(gSavedSettings,"TextureDisable", false);
-
-    if (dont_load_textures || LLAppViewer::getTextureFetch()->mDebugPause) // || !mDrawable->isVisible())
-    {
-        return;
-    }
->>>>>>> e1623bb2
-
-    mTextureUpdateTimer.reset();
-
-<<<<<<< HEAD
-void LLVOVolume::setScale(const LLVector3 &scale, bool damped)
-{
-	if (scale != getScale())
-	{
-		// store local radius
-		LLViewerObject::setScale(scale);
-=======
-    F32 old_area = mPixelArea;
-    mPixelArea = 0.f;
->>>>>>> e1623bb2
-
-    const S32 num_faces = mDrawable->getNumFaces();
-    F32 min_vsize=999999999.f, max_vsize=0.f;
-    LLViewerCamera* camera = LLViewerCamera::getInstance();
-    std::stringstream debug_text;
-    for (S32 i = 0; i < num_faces; i++)
-    {
-        LLFace* face = mDrawable->getFace(i);
-        if (!face) continue;
-        const LLTextureEntry *te = face->getTextureEntry();
-        LLViewerTexture *imagep = face->getTexture();
-        if (!imagep || !te ||
-            face->mExtents[0].equals3(face->mExtents[1]))
-        {
-            continue;
-        }
-
-        F32 vsize;
-        F32 old_size = face->getVirtualSize();
-
-        if (isHUDAttachment())
-        {
-            F32 area = (F32) camera->getScreenPixelArea();
-            vsize = area;
-            imagep->setBoostLevel(LLGLTexture::BOOST_HUD);
-            face->setPixelArea(area); // treat as full screen
-            face->setVirtualSize(vsize);
-        }
-        else
-        {
-            vsize = face->getTextureVirtualSize();
-        }
-
-        mPixelArea = llmax(mPixelArea, face->getPixelArea());
-
-        // if the face has gotten small enough to turn off texture animation and texture
-        // animation is running, rebuild the render batch for this face to turn off
-        // texture animation
-        if (face->mTextureMatrix != NULL)
-        {
-            if ((vsize < MIN_TEX_ANIM_SIZE && old_size > MIN_TEX_ANIM_SIZE) ||
-                (vsize > MIN_TEX_ANIM_SIZE && old_size < MIN_TEX_ANIM_SIZE))
-            {
-                gPipeline.markRebuild(mDrawable, LLDrawable::REBUILD_TCOORD);
-            }
-        }
-
-        if (gPipeline.hasRenderDebugMask(LLPipeline::RENDER_DEBUG_TEXTURE_PRIORITY))
-        {
-            LLViewerFetchedTexture* img = LLViewerTextureManager::staticCastToFetchedTexture(imagep) ;
-            if(img)
-            {
-                debug_text << img->getDiscardLevel() << ":" << img->getDesiredDiscardLevel() << ":" << img->getWidth() << ":" << (S32) sqrtf(vsize) << ":" << (S32) sqrtf(img->getMaxVirtualSize()) << "\n";
-                /*F32 pri = img->getDecodePriority();
-                pri = llmax(pri, 0.0f);
-                if (pri < min_vsize) min_vsize = pri;
-                if (pri > max_vsize) max_vsize = pri;*/
-            }
-        }
-        else if (gPipeline.hasRenderDebugMask(LLPipeline::RENDER_DEBUG_FACE_AREA))
-        {
-            F32 pri = mPixelArea;
-            if (pri < min_vsize) min_vsize = pri;
-            if (pri > max_vsize) max_vsize = pri;
-        }
-    }
-
-    if (isSculpted())
-    {
-        updateSculptTexture();
-
-
-
-        if (mSculptTexture.notNull())
-        {
-            mSculptTexture->setBoostLevel(llmax((S32)mSculptTexture->getBoostLevel(),
-                                                (S32)LLGLTexture::BOOST_SCULPTED));
-            mSculptTexture->setForSculpt() ;
-
-            if(!mSculptTexture->isCachedRawImageReady())
-            {
-                S32 lod = llmin(mLOD, 3);
-                F32 lodf = ((F32)(lod + 1.0f)/4.f);
-                F32 tex_size = lodf * LLViewerTexture::sMaxSculptRez ;
-                mSculptTexture->addTextureStats(2.f * tex_size * tex_size, FALSE);
-            }
-
-            S32 texture_discard = mSculptTexture->getCachedRawImageLevel(); //try to match the texture
-            S32 current_discard = getVolume() ? getVolume()->getSculptLevel() : -2 ;
-
-            if (texture_discard >= 0 && //texture has some data available
-                (texture_discard < current_discard || //texture has more data than last rebuild
-                current_discard < 0)) //no previous rebuild
-            {
-                gPipeline.markRebuild(mDrawable, LLDrawable::REBUILD_VOLUME);
-                mSculptChanged = TRUE;
-            }
-
-            if (gPipeline.hasRenderDebugMask(LLPipeline::RENDER_DEBUG_SCULPTED))
-            {
-                setDebugText(llformat("T%d C%d V%d\n%dx%d",
-                                          texture_discard, current_discard, getVolume()->getSculptLevel(),
-                                          mSculptTexture->getHeight(), mSculptTexture->getWidth()));
-            }
-        }
-
-    }
-
-    if (getLightTextureID().notNull())
-    {
-        LLLightImageParams* params = (LLLightImageParams*) getParameterEntry(LLNetworkData::PARAMS_LIGHT_IMAGE);
-        LLUUID id = params->getLightTexture();
-        mLightTexture = LLViewerTextureManager::getFetchedTexture(id, FTT_DEFAULT, TRUE, LLGLTexture::BOOST_NONE);
-        if (mLightTexture.notNull())
-        {
-            F32 rad = getLightRadius();
-            mLightTexture->addTextureStats(gPipeline.calcPixelArea(getPositionAgent(),
-                                                                    LLVector3(rad,rad,rad),
-                                                                    *camera));
-        }
-    }
-
-    if (gPipeline.hasRenderDebugMask(LLPipeline::RENDER_DEBUG_TEXTURE_AREA))
-    {
-        setDebugText(llformat("%.0f:%.0f", (F32) sqrt(min_vsize),(F32) sqrt(max_vsize)));
-    }
-    else if (gPipeline.hasRenderDebugMask(LLPipeline::RENDER_DEBUG_TEXTURE_PRIORITY))
-    {
-        //setDebugText(llformat("%.0f:%.0f", (F32) sqrt(min_vsize),(F32) sqrt(max_vsize)));
-        setDebugText(debug_text.str());
-    }
-    else if (gPipeline.hasRenderDebugMask(LLPipeline::RENDER_DEBUG_FACE_AREA))
-    {
-        setDebugText(llformat("%.0f:%.0f", (F32) sqrt(min_vsize),(F32) sqrt(max_vsize)));
-    }
-
-    if (mPixelArea == 0)
-    { //flexi phasing issues make this happen
-        mPixelArea = old_area;
-    }
-}
-
-BOOL LLVOVolume::isActive() const
-{
-    return !mStatic;
-}
-
-BOOL LLVOVolume::setMaterial(const U8 material)
-{
-    BOOL res = LLViewerObject::setMaterial(material);
-
-    return res;
-}
-
-void LLVOVolume::setTexture(const S32 face)
-{
-    llassert(face < getNumTEs());
-    gGL.getTexUnit(0)->bind(getTEImage(face));
-}
-
-void LLVOVolume::setScale(const LLVector3 &scale, BOOL damped)
-{
-    if (scale != getScale())
-    {
-        // store local radius
-        LLViewerObject::setScale(scale);
-
-        if (mVolumeImpl)
-        {
-            mVolumeImpl->onSetScale(scale, damped);
-        }
-
-        updateRadius();
-
-        //since drawable transforms do not include scale, changing volume scale
-        //requires an immediate rebuild of volume verts.
-        gPipeline.markRebuild(mDrawable, LLDrawable::REBUILD_POSITION);
-
-        if (mDrawable)
-        {
-            shrinkWrap();
-        }
-    }
-}
-
-LLFace* LLVOVolume::addFace(S32 f)
-{
-    const LLTextureEntry* te = getTE(f);
-    LLViewerTexture* imagep = getTEImage(f);
-    if (te->getMaterialParams().notNull())
-    {
-        LLViewerTexture* normalp = getTENormalMap(f);
-        LLViewerTexture* specularp = getTESpecularMap(f);
-        return mDrawable->addFace(te, imagep, normalp, specularp);
-    }
-    return mDrawable->addFace(te, imagep);
-}
-
-LLDrawable *LLVOVolume::createDrawable(LLPipeline *pipeline)
-{
-    pipeline->allocDrawable(this);
-
-    mDrawable->setRenderType(LLPipeline::RENDER_TYPE_VOLUME);
-
-    S32 max_tes_to_set = getNumTEs();
-    for (S32 i = 0; i < max_tes_to_set; i++)
-    {
-        addFace(i);
-    }
-    mNumFaces = max_tes_to_set;
-
-    if (isAttachment())
-    {
-        mDrawable->makeActive();
-    }
-
-<<<<<<< HEAD
-	if (getIsLight())
-	{
-		// Add it to the pipeline mLightSet
-		gPipeline.setLight(mDrawable, true);
-	}
-=======
-    if (getIsLight())
-    {
-        // Add it to the pipeline mLightSet
-        gPipeline.setLight(mDrawable, TRUE);
-    }
->>>>>>> e1623bb2
-
-    if (isReflectionProbe())
-    {
-        updateReflectionProbePtr();
-    }
-
-    updateRadius();
-    bool force_update = true; // avoid non-alpha mDistance update being optimized away
-    mDrawable->updateDistance(*LLViewerCamera::getInstance(), force_update);
-
-    return mDrawable;
-}
-
-bool LLVOVolume::setVolume(const LLVolumeParams &params_in, const S32 detail, bool unique_volume)
-{
-    LL_PROFILE_ZONE_SCOPED_CATEGORY_VOLUME;
-<<<<<<< HEAD
-	LLVolumeParams volume_params = params_in;
-
-	S32 last_lod = mVolumep.notNull() ? LLVolumeLODGroup::getVolumeDetailFromScale(mVolumep->getDetail()) : -1;
-	S32 lod = mLOD;
-
-	bool is404 = false;
-	
-	if (isSculpted())
-	{
-		// if it's a mesh
-		if ((volume_params.getSculptType() & LL_SCULPT_TYPE_MASK) == LL_SCULPT_TYPE_MESH)
-		{ //meshes might not have all LODs, get the force detail to best existing LOD
-			if (NO_LOD != lod)
-			{
-				lod = gMeshRepo.getActualMeshLOD(volume_params, lod);
-				if (lod == -1)
-				{
-					is404 = true;
-					lod = 0;
-				}
-			}
-		}
-	}
-
-	// Check if we need to change implementations
-	bool is_flexible = (volume_params.getPathParams().getCurveType() == LL_PCODE_PATH_FLEXIBLE);
-	if (is_flexible)
-	{
-		setParameterEntryInUse(LLNetworkData::PARAMS_FLEXIBLE, true, false);
-		if (!mVolumeImpl)
-		{
-			LLFlexibleObjectData* data = (LLFlexibleObjectData*)getParameterEntry(LLNetworkData::PARAMS_FLEXIBLE);
-			mVolumeImpl = new LLVolumeImplFlexible(this, data);
-		}
-	}
-	else
-	{
-		// Mark the parameter not in use
-		setParameterEntryInUse(LLNetworkData::PARAMS_FLEXIBLE, false, false);
-		if (mVolumeImpl)
-		{
-			delete mVolumeImpl;
-			mVolumeImpl = NULL;
-			if (mDrawable.notNull())
-			{
-				// Undo the damage we did to this matrix
-				mDrawable->updateXform(false);
-			}
-		}
-	}
-	
-	if (is404)
-	{
-		setIcon(LLViewerTextureManager::getFetchedTextureFromFile("icons/Inv_Mesh.png", FTT_LOCAL_FILE, true, LLGLTexture::BOOST_UI));
-		//render prim proxy when mesh loading attempts give up
-		volume_params.setSculptID(LLUUID::null, LL_SCULPT_TYPE_NONE);
-
-	}
-
-	if ((LLPrimitive::setVolume(volume_params, lod, (mVolumeImpl && mVolumeImpl->isVolumeUnique()))) || mSculptChanged)
-	{
-		mFaceMappingChanged = true;
-		
-		if (mVolumeImpl)
-		{
-			mVolumeImpl->onSetVolume(volume_params, mLOD);
-		}
-	
-		updateSculptTexture();
-
-		if (isSculpted())
-		{
-			updateSculptTexture();
-			// if it's a mesh
-			if ((volume_params.getSculptType() & LL_SCULPT_TYPE_MASK) == LL_SCULPT_TYPE_MESH)
-			{
-				if (mSkinInfo && mSkinInfo->mMeshID != volume_params.getSculptID())
-				{
-					mSkinInfo = NULL;
-					mSkinInfoUnavaliable = false;
-				}
-
-				if (!getVolume()->isMeshAssetLoaded())
-				{ 
-					//load request not yet issued, request pipeline load this mesh
-					S32 available_lod = gMeshRepo.loadMesh(this, volume_params, lod, last_lod);
-					if (available_lod != lod)
-					{
-						LLPrimitive::setVolume(volume_params, available_lod);
-					}
-				}
-				
-				if (!mSkinInfo && !mSkinInfoUnavaliable)
-				{
-=======
-    LLVolumeParams volume_params = params_in;
-
-    S32 last_lod = mVolumep.notNull() ? LLVolumeLODGroup::getVolumeDetailFromScale(mVolumep->getDetail()) : -1;
-    S32 lod = mLOD;
-
-    BOOL is404 = FALSE;
-
-    if (isSculpted())
-    {
-        // if it's a mesh
-        if ((volume_params.getSculptType() & LL_SCULPT_TYPE_MASK) == LL_SCULPT_TYPE_MESH)
-        { //meshes might not have all LODs, get the force detail to best existing LOD
-            if (NO_LOD != lod)
-            {
-                lod = gMeshRepo.getActualMeshLOD(volume_params, lod);
-                if (lod == -1)
-                {
-                    is404 = TRUE;
-                    lod = 0;
-                }
-            }
-        }
-    }
-
-    // Check if we need to change implementations
-    bool is_flexible = (volume_params.getPathParams().getCurveType() == LL_PCODE_PATH_FLEXIBLE);
-    if (is_flexible)
-    {
-        setParameterEntryInUse(LLNetworkData::PARAMS_FLEXIBLE, TRUE, false);
-        if (!mVolumeImpl)
-        {
-            LLFlexibleObjectData* data = (LLFlexibleObjectData*)getParameterEntry(LLNetworkData::PARAMS_FLEXIBLE);
-            mVolumeImpl = new LLVolumeImplFlexible(this, data);
-        }
-    }
-    else
-    {
-        // Mark the parameter not in use
-        setParameterEntryInUse(LLNetworkData::PARAMS_FLEXIBLE, FALSE, false);
-        if (mVolumeImpl)
-        {
-            delete mVolumeImpl;
-            mVolumeImpl = NULL;
-            if (mDrawable.notNull())
-            {
-                // Undo the damage we did to this matrix
-                mDrawable->updateXform(FALSE);
-            }
-        }
-    }
-
-    if (is404)
-    {
-        setIcon(LLViewerTextureManager::getFetchedTextureFromFile("icons/Inv_Mesh.png", FTT_LOCAL_FILE, TRUE, LLGLTexture::BOOST_UI));
-        //render prim proxy when mesh loading attempts give up
-        volume_params.setSculptID(LLUUID::null, LL_SCULPT_TYPE_NONE);
-
-    }
-
-    if ((LLPrimitive::setVolume(volume_params, lod, (mVolumeImpl && mVolumeImpl->isVolumeUnique()))) || mSculptChanged)
-    {
-        mFaceMappingChanged = TRUE;
-
-        if (mVolumeImpl)
-        {
-            mVolumeImpl->onSetVolume(volume_params, mLOD);
-        }
-
-        updateSculptTexture();
-
-        if (isSculpted())
-        {
-            updateSculptTexture();
-            // if it's a mesh
-            if ((volume_params.getSculptType() & LL_SCULPT_TYPE_MASK) == LL_SCULPT_TYPE_MESH)
-            {
-                if (mSkinInfo && mSkinInfo->mMeshID != volume_params.getSculptID())
-                {
-                    mSkinInfo = NULL;
-                    mSkinInfoUnavaliable = false;
-                }
-
-                if (!getVolume()->isMeshAssetLoaded())
-                {
-                    //load request not yet issued, request pipeline load this mesh
-                    S32 available_lod = gMeshRepo.loadMesh(this, volume_params, lod, last_lod);
-                    if (available_lod != lod)
-                    {
-                        LLPrimitive::setVolume(volume_params, available_lod);
-                    }
-                }
-
-                if (!mSkinInfo && !mSkinInfoUnavaliable)
-                {
->>>>>>> e1623bb2
-                    LLUUID mesh_id = volume_params.getSculptID();
-                    if (gMeshRepo.hasHeader(mesh_id) && !gMeshRepo.hasSkinInfo(mesh_id))
-                    {
-                        // If header is present but has no data about skin,
-                        // no point fetching
-                        mSkinInfoUnavaliable = true;
-                    }
-
-                    if (!mSkinInfoUnavaliable)
-                    {
-                        const LLMeshSkinInfo* skin_info = gMeshRepo.getSkinInfo(mesh_id, this);
-                        if (skin_info)
-                        {
-                            notifySkinInfoLoaded(skin_info);
-                        }
-                    }
-                }
-            }
-            else // otherwise is sculptie
-            {
-                if (mSculptTexture.notNull())
-                {
-                    sculpt();
-                }
-            }
-        }
-
-<<<<<<< HEAD
-        return true;
-	}
-	else if (NO_LOD == lod) 
-	{
-		LLSculptIDSize::instance().resetSizeSum(volume_params.getSculptID());
-	}
-
-	return false;
-=======
-        return TRUE;
-    }
-    else if (NO_LOD == lod)
-    {
-        LLSculptIDSize::instance().resetSizeSum(volume_params.getSculptID());
-    }
-
-    return FALSE;
->>>>>>> e1623bb2
-}
-
-void LLVOVolume::updateSculptTexture()
-{
-    LLPointer<LLViewerFetchedTexture> old_sculpt = mSculptTexture;
-
-<<<<<<< HEAD
-	if (isSculpted() && !isMesh())
-	{
-		LLSculptParams *sculpt_params = (LLSculptParams *)getParameterEntry(LLNetworkData::PARAMS_SCULPT);
-		LLUUID id =  sculpt_params->getSculptTexture();
-		if (id.notNull())
-		{
-			mSculptTexture = LLViewerTextureManager::getFetchedTexture(id, FTT_DEFAULT, true, LLGLTexture::BOOST_NONE, LLViewerTexture::LOD_TEXTURE);
-		}
-=======
-    if (isSculpted() && !isMesh())
-    {
-        LLSculptParams *sculpt_params = (LLSculptParams *)getParameterEntry(LLNetworkData::PARAMS_SCULPT);
-        LLUUID id =  sculpt_params->getSculptTexture();
-        if (id.notNull())
-        {
-            mSculptTexture = LLViewerTextureManager::getFetchedTexture(id, FTT_DEFAULT, TRUE, LLGLTexture::BOOST_NONE, LLViewerTexture::LOD_TEXTURE);
-        }
->>>>>>> e1623bb2
-
-        mSkinInfoUnavaliable = false;
-        mSkinInfo = NULL;
-    }
-    else
-    {
-        mSculptTexture = NULL;
-    }
-
-    if (mSculptTexture != old_sculpt)
-    {
-        if (old_sculpt.notNull())
-        {
-            old_sculpt->removeVolume(LLRender::SCULPT_TEX, this);
-        }
-        if (mSculptTexture.notNull())
-        {
-            mSculptTexture->addVolume(LLRender::SCULPT_TEX, this);
-        }
-    }
-
-}
-
-void LLVOVolume::updateVisualComplexity()
-{
-    LLVOAvatar* avatar = getAvatarAncestor();
-    if (avatar)
-    {
-        avatar->updateVisualComplexity();
-    }
-    LLVOAvatar* rigged_avatar = getAvatar();
-    if(rigged_avatar && (rigged_avatar != avatar))
-    {
-        rigged_avatar->updateVisualComplexity();
-    }
-}
-
-void LLVOVolume::notifyMeshLoaded()
-<<<<<<< HEAD
-{ 
-	mSculptChanged = true;
-	gPipeline.markRebuild(mDrawable, LLDrawable::REBUILD_GEOMETRY);
-=======
-{
-    mSculptChanged = TRUE;
-    gPipeline.markRebuild(mDrawable, LLDrawable::REBUILD_GEOMETRY);
->>>>>>> e1623bb2
-
-    if (!mSkinInfo && !mSkinInfoUnavaliable)
-    {
-        // Header was loaded, update skin info state from header
-        LLUUID mesh_id = getVolume()->getParams().getSculptID();
-        if (!gMeshRepo.hasSkinInfo(mesh_id))
-        {
-            mSkinInfoUnavaliable = true;
-        }
-    }
-
-    LLVOAvatar *av = getAvatar();
-    if (av && !isAnimatedObject())
-    {
-        av->addAttachmentOverridesForObject(this);
-        av->notifyAttachmentMeshLoaded();
-    }
-    LLControlAvatar *cav = getControlAvatar();
-    if (cav && isAnimatedObject())
-    {
-        cav->addAttachmentOverridesForObject(this);
-        cav->notifyAttachmentMeshLoaded();
-    }
-    updateVisualComplexity();
-}
-
-void LLVOVolume::notifySkinInfoLoaded(const LLMeshSkinInfo* skin)
-{
-    mSkinInfoUnavaliable = false;
-    mSkinInfo = skin;
-
-    notifyMeshLoaded();
-}
-
-void LLVOVolume::notifySkinInfoUnavailable()
-{
-    mSkinInfoUnavaliable = true;
-    mSkinInfo = nullptr;
-}
-
-// sculpt replaces generate() for sculpted surfaces
-void LLVOVolume::sculpt()
-<<<<<<< HEAD
-{	
-	if (mSculptTexture.notNull())
-	{				
-		U16 sculpt_height = 0;
-		U16 sculpt_width = 0;
-		S8 sculpt_components = 0;
-		const U8* sculpt_data = NULL;
-	
-		S32 discard_level = mSculptTexture->getCachedRawImageLevel() ;
-		LLImageRaw* raw_image = mSculptTexture->getCachedRawImage() ;
-		
-		S32 max_discard = mSculptTexture->getMaxDiscardLevel();
-		if (discard_level > max_discard)
-		{
-			discard_level = max_discard;    // clamp to the best we can do			
-		}
-		if(discard_level > MAX_DISCARD_LEVEL)
-		{
-			return; //we think data is not ready yet.
-		}
-
-		S32 current_discard = getVolume()->getSculptLevel() ;
-		if(current_discard < -2)
-		{
-			static S32 low_sculpty_discard_warning_count = 1;
-			S32 exponent = llmax(1, llfloor( log10((F64) low_sculpty_discard_warning_count) ));
-			S32 interval = pow(10.0, exponent);
-			if ( low_sculpty_discard_warning_count < 10 ||
-				(low_sculpty_discard_warning_count % interval) == 0)
-			{	// Log first 10 time, then decreasing intervals afterwards otherwise this can flood the logs
-				LL_WARNS() << "WARNING!!: Current discard for sculpty " << mSculptTexture->getID() 
-					<< " at " << current_discard 
-					<< " is less than -2." 
-					<< " Hit this " << low_sculpty_discard_warning_count << " times"
-					<< LL_ENDL;
-			}
-			low_sculpty_discard_warning_count++;
-			
-			// corrupted volume... don't update the sculpty
-			return;
-		}
-		else if (current_discard > MAX_DISCARD_LEVEL)
-		{
-			static S32 high_sculpty_discard_warning_count = 1;
-			S32 exponent = llmax(1, llfloor( log10((F64) high_sculpty_discard_warning_count) ));
-			S32 interval = pow(10.0, exponent);
-			if ( high_sculpty_discard_warning_count < 10 ||
-				(high_sculpty_discard_warning_count % interval) == 0)
-			{	// Log first 10 time, then decreasing intervals afterwards otherwise this can flood the logs
-				LL_WARNS() << "WARNING!!: Current discard for sculpty " << mSculptTexture->getID() 
-					<< " at " << current_discard 
-					<< " is more than than allowed max of " << MAX_DISCARD_LEVEL
-					<< ".  Hit this " << high_sculpty_discard_warning_count << " times"
-					<< LL_ENDL;
-			}
-			high_sculpty_discard_warning_count++;
-
-			// corrupted volume... don't update the sculpty			
-			return;
-		}
-
-		if (current_discard == discard_level)  // no work to do here
-			return;
-		
-		if(!raw_image)
-		{
-			llassert(discard_level < 0) ;
-
-			sculpt_width = 0;
-			sculpt_height = 0;
-			sculpt_data = NULL ;
-
-			if(LLViewerTextureManager::sTesterp)
-			{
-				LLViewerTextureManager::sTesterp->updateGrayTextureBinding();
-			}
-		}
-		else
-		{
-			LLImageDataSharedLock lock(raw_image);
-
-			sculpt_height = raw_image->getHeight();
-			sculpt_width = raw_image->getWidth();
-			sculpt_components = raw_image->getComponents();		
-
-			sculpt_data = raw_image->getData();
-
-			if(LLViewerTextureManager::sTesterp)
-			{
-				mSculptTexture->updateBindStatsForTester() ;
-			}
-		}
-		getVolume()->sculpt(sculpt_width, sculpt_height, sculpt_components, sculpt_data, discard_level, mSculptTexture->isMissingAsset());
-
-		//notify rebuild any other VOVolumes that reference this sculpty volume
-		for (S32 i = 0; i < mSculptTexture->getNumVolumes(LLRender::SCULPT_TEX); ++i)
-		{
-			LLVOVolume* volume = (*(mSculptTexture->getVolumeList(LLRender::SCULPT_TEX)))[i];
-			if (volume != this && volume->getVolume() == getVolume())
-			{
-				gPipeline.markRebuild(volume->mDrawable, LLDrawable::REBUILD_GEOMETRY);
-			}
-		}
-	}
-}
-
-S32	LLVOVolume::computeLODDetail(F32 distance, F32 radius, F32 lod_factor)
-{
-	S32	cur_detail;
-	if (LLPipeline::sDynamicLOD)
-	{
-		// We've got LOD in the profile, and in the twist.  Use radius.
-		F32 tan_angle = (lod_factor*radius)/distance;
-		cur_detail = LLVolumeLODGroup::getDetailFromTan(ll_round(tan_angle, 0.01f));
-	}
-	else
-	{
-		cur_detail = llclamp((S32) (sqrtf(radius)*lod_factor*4.f), 0, 3);
-	}
-	return cur_detail;
-=======
-{
-    if (mSculptTexture.notNull())
-    {
-        U16 sculpt_height = 0;
-        U16 sculpt_width = 0;
-        S8 sculpt_components = 0;
-        const U8* sculpt_data = NULL;
-
-        S32 discard_level = mSculptTexture->getCachedRawImageLevel() ;
-        LLImageRaw* raw_image = mSculptTexture->getCachedRawImage() ;
-
-        S32 max_discard = mSculptTexture->getMaxDiscardLevel();
-        if (discard_level > max_discard)
-        {
-            discard_level = max_discard;    // clamp to the best we can do
-        }
-        if(discard_level > MAX_DISCARD_LEVEL)
-        {
-            return; //we think data is not ready yet.
-        }
-
-        S32 current_discard = getVolume()->getSculptLevel() ;
-        if(current_discard < -2)
-        {
-            static S32 low_sculpty_discard_warning_count = 1;
-            S32 exponent = llmax(1, llfloor( log10((F64) low_sculpty_discard_warning_count) ));
-            S32 interval = pow(10.0, exponent);
-            if ( low_sculpty_discard_warning_count < 10 ||
-                (low_sculpty_discard_warning_count % interval) == 0)
-            {   // Log first 10 time, then decreasing intervals afterwards otherwise this can flood the logs
-                LL_WARNS() << "WARNING!!: Current discard for sculpty " << mSculptTexture->getID()
-                    << " at " << current_discard
-                    << " is less than -2."
-                    << " Hit this " << low_sculpty_discard_warning_count << " times"
-                    << LL_ENDL;
-            }
-            low_sculpty_discard_warning_count++;
-
-            // corrupted volume... don't update the sculpty
-            return;
-        }
-        else if (current_discard > MAX_DISCARD_LEVEL)
-        {
-            static S32 high_sculpty_discard_warning_count = 1;
-            S32 exponent = llmax(1, llfloor( log10((F64) high_sculpty_discard_warning_count) ));
-            S32 interval = pow(10.0, exponent);
-            if ( high_sculpty_discard_warning_count < 10 ||
-                (high_sculpty_discard_warning_count % interval) == 0)
-            {   // Log first 10 time, then decreasing intervals afterwards otherwise this can flood the logs
-                LL_WARNS() << "WARNING!!: Current discard for sculpty " << mSculptTexture->getID()
-                    << " at " << current_discard
-                    << " is more than than allowed max of " << MAX_DISCARD_LEVEL
-                    << ".  Hit this " << high_sculpty_discard_warning_count << " times"
-                    << LL_ENDL;
-            }
-            high_sculpty_discard_warning_count++;
-
-            // corrupted volume... don't update the sculpty
-            return;
-        }
-
-        if (current_discard == discard_level)  // no work to do here
-            return;
-
-        if(!raw_image)
-        {
-            llassert(discard_level < 0) ;
-
-            sculpt_width = 0;
-            sculpt_height = 0;
-            sculpt_data = NULL ;
-
-            if(LLViewerTextureManager::sTesterp)
-            {
-                LLViewerTextureManager::sTesterp->updateGrayTextureBinding();
-            }
-        }
-        else
-        {
-            sculpt_height = raw_image->getHeight();
-            sculpt_width = raw_image->getWidth();
-            sculpt_components = raw_image->getComponents();
-
-            sculpt_data = raw_image->getData();
-
-            if(LLViewerTextureManager::sTesterp)
-            {
-                mSculptTexture->updateBindStatsForTester() ;
-            }
-        }
-        getVolume()->sculpt(sculpt_width, sculpt_height, sculpt_components, sculpt_data, discard_level, mSculptTexture->isMissingAsset());
-
-        //notify rebuild any other VOVolumes that reference this sculpty volume
-        for (S32 i = 0; i < mSculptTexture->getNumVolumes(LLRender::SCULPT_TEX); ++i)
-        {
-            LLVOVolume* volume = (*(mSculptTexture->getVolumeList(LLRender::SCULPT_TEX)))[i];
-            if (volume != this && volume->getVolume() == getVolume())
-            {
-                gPipeline.markRebuild(volume->mDrawable, LLDrawable::REBUILD_GEOMETRY);
-            }
-        }
-    }
-}
-
-S32 LLVOVolume::computeLODDetail(F32 distance, F32 radius, F32 lod_factor)
-{
-    S32 cur_detail;
-    if (LLPipeline::sDynamicLOD)
-    {
-        // We've got LOD in the profile, and in the twist.  Use radius.
-        F32 tan_angle = (lod_factor*radius)/distance;
-        cur_detail = LLVolumeLODGroup::getDetailFromTan(ll_round(tan_angle, 0.01f));
-    }
-    else
-    {
-        cur_detail = llclamp((S32) (sqrtf(radius)*lod_factor*4.f), 0, 3);
-    }
-    return cur_detail;
->>>>>>> e1623bb2
-}
-
-std::string get_debug_object_lod_text(LLVOVolume *rootp)
-{
-    std::string cam_dist_string = "";
-    cam_dist_string += LLStringOps::getReadableNumber(rootp->mLODDistance) +  " ";
-    std::string lod_string = llformat("%d",rootp->getLOD());
-    F32 lod_radius = rootp->mLODRadius;
-    S32 cam_dist_count = 0;
-    LLViewerObject::const_child_list_t& child_list = rootp->getChildren();
-    for (LLViewerObject::const_child_list_t::const_iterator iter = child_list.begin();
-         iter != child_list.end(); ++iter)
-    {
-        LLViewerObject *childp = *iter;
-        LLVOVolume *volp = dynamic_cast<LLVOVolume*>(childp);
-        if (volp)
-        {
-            lod_string += llformat("%d",volp->getLOD());
-            if (volp->isRiggedMesh())
-            {
-                // Rigged/animatable mesh. This is computed from the
-                // avatar dynamic box, so value from any vol will be
-                // the same.
-                lod_radius = volp->mLODRadius;
-            }
-            if (volp->mDrawable)
-            {
-                if (cam_dist_count < 4)
-                {
-                    cam_dist_string += LLStringOps::getReadableNumber(volp->mLODDistance) +  " ";
-                    cam_dist_count++;
-                }
-            }
-        }
-    }
-    std::string result = llformat("lod_radius %s dists %s lods %s",
-                                  LLStringOps::getReadableNumber(lod_radius).c_str(),
-                                  cam_dist_string.c_str(),
-                                  lod_string.c_str());
-    return result;
-}
-
-bool LLVOVolume::calcLOD()
-{
-<<<<<<< HEAD
-	if (mDrawable.isNull())
-	{
-		return false;
-	}
-=======
-    if (mDrawable.isNull())
-    {
-        return FALSE;
-    }
-
-    S32 cur_detail = 0;
-
-    F32 radius;
-    F32 distance;
-    F32 lod_factor = LLVOVolume::sLODFactor;
->>>>>>> e1623bb2
-
-    if (mDrawable->isState(LLDrawable::RIGGED))
-    {
-        LLVOAvatar* avatar = getAvatar();
-
-<<<<<<< HEAD
-	if (mDrawable->isState(LLDrawable::RIGGED))
-	{
-		LLVOAvatar* avatar = getAvatar(); 
-		
-		// Not sure how this can really happen, but alas it does. Better exit here than crashing.
-		if( !avatar || !avatar->mDrawable )
-		{
-			return false;
-		}
-=======
-        // Not sure how this can really happen, but alas it does. Better exit here than crashing.
-        if( !avatar || !avatar->mDrawable )
-        {
-            return FALSE;
-        }
->>>>>>> e1623bb2
-
-        distance = avatar->mDrawable->mDistanceWRTCamera;
-
-
-        if (avatar->isControlAvatar())
-        {
-            // MAINT-7926 Handle volumes in an animated object as a special case
-            const LLVector3* box = avatar->getLastAnimExtents();
-            LLVector3 diag = box[1] - box[0];
-            radius = diag.magVec() * 0.5f;
-            LL_DEBUGS("DynamicBox") << avatar->getFullname() << " diag " << diag << " radius " << radius << LL_ENDL;
-        }
-        else
-        {
-            // Volume in a rigged mesh attached to a regular avatar.
-            // Note this isn't really a radius, so distance calcs are off by factor of 2
-            //radius = avatar->getBinRadius();
-            // SL-937: add dynamic box handling for rigged mesh on regular avatars.
-            const LLVector3* box = avatar->getLastAnimExtents();
-            LLVector3 diag = box[1] - box[0];
-            radius = diag.magVec(); // preserve old BinRadius behavior - 2x off
-            LL_DEBUGS("DynamicBox") << avatar->getFullname() << " diag " << diag << " radius " << radius << LL_ENDL;
-        }
-        if (distance <= 0.f || radius <= 0.f)
-        {
-            LL_DEBUGS("DynamicBox","CalcLOD") << "avatar distance/radius uninitialized, skipping" << LL_ENDL;
-            return false;
-        }
-    }
-    else
-    {
-        distance = mDrawable->mDistanceWRTCamera;
-        radius = getVolume() ? getVolume()->mLODScaleBias.scaledVec(getScale()).length() : getScale().length();
-        if (distance <= 0.f || radius <= 0.f)
-        {
-            LL_DEBUGS("DynamicBox","CalcLOD") << "non-avatar distance/radius uninitialized, skipping" << LL_ENDL;
-            return false;
-        }
-    }
-
-    //hold onto unmodified distance for debugging
-    //F32 debug_distance = distance;
-
-    mLODDistance = distance;
-    mLODRadius = radius;
-
-    static LLCachedControl<bool> debug_lods(gSavedSettings, "DebugObjectLODs", false);
-    if (debug_lods)
-    {
-        if (getAvatar() && isRootEdit())
-        {
-            std::string debug_object_text = get_debug_object_lod_text(this);
-            setDebugText(debug_object_text);
-            mResetDebugText = true;
-        }
-    }
-    else
-    {
-        if (mResetDebugText)
-        {
-            restoreHudText();
-            mResetDebugText = false;
-        }
-    }
-
-    distance *= sDistanceFactor;
-
-    F32 rampDist = LLVOVolume::sLODFactor * 2;
-
-    if (distance < rampDist)
-    {
-        // Boost LOD when you're REALLY close
-        distance *= 1.0f/rampDist;
-        distance *= distance;
-        distance *= rampDist;
-    }
-
-
-    distance *= F_PI/3.f;
-
-    static LLCachedControl<bool> ignore_fov_zoom(gSavedSettings,"IgnoreFOVZoomForLODs");
-    if(!ignore_fov_zoom)
-    {
-        lod_factor *= DEFAULT_FIELD_OF_VIEW / LLViewerCamera::getInstance()->getDefaultFOV();
-    }
-
-    mLODAdjustedDistance = distance;
-
-    if (isHUDAttachment())
-    {
-        // HUDs always show at highest detail
-        cur_detail = 3;
-    }
-    else
-    {
-        cur_detail = computeLODDetail(ll_round(distance, 0.01f), ll_round(radius, 0.01f), lod_factor);
-    }
-
-    if (gPipeline.hasRenderDebugMask(LLPipeline::RENDER_DEBUG_TRIANGLE_COUNT) && mDrawable->getFace(0))
-    {
-        if (isRootEdit())
-        {
-            S32 total_tris = recursiveGetTriangleCount();
-            S32 est_max_tris = recursiveGetEstTrianglesMax();
-            setDebugText(llformat("TRIS SHOWN %d EST %d", total_tris, est_max_tris));
-        }
-    }
-    if (gPipeline.hasRenderDebugMask(LLPipeline::RENDER_DEBUG_LOD_INFO) &&
-        mDrawable->getFace(0))
-    {
-        // This is a debug display for LODs. Please don't put the texture index here.
-        setDebugText(llformat("%d", cur_detail));
-    }
-
-    if (cur_detail != mLOD)
-    {
-        LL_DEBUGS("DynamicBox","CalcLOD") << "new LOD " << cur_detail << " change from " << mLOD
-                             << " distance " << distance << " radius " << radius << " rampDist " << rampDist
-                             << " drawable rigged? " << (mDrawable ? (S32) mDrawable->isState(LLDrawable::RIGGED) : (S32) -1)
-                             << " mRiggedVolume " << (void*)getRiggedVolume()
-                             << " distanceWRTCamera " << (mDrawable ? mDrawable->mDistanceWRTCamera : -1.f)
-                             << LL_ENDL;
-
-        mAppAngle = ll_round((F32) atan2( mDrawable->getRadius(), mDrawable->mDistanceWRTCamera) * RAD_TO_DEG, 0.01f);
-        mLOD = cur_detail;
-
-<<<<<<< HEAD
-        return true;
-	}
-
-	return false;
-=======
-        return TRUE;
-    }
-
-    return FALSE;
->>>>>>> e1623bb2
-}
-
-bool LLVOVolume::updateLOD()
-{
-<<<<<<< HEAD
-	if (mDrawable.isNull())
-	{
-		return false;
-	}
-
-    LL_PROFILE_ZONE_SCOPED_CATEGORY_VOLUME;
-
-	bool lod_changed = false;
-
-	if (!LLSculptIDSize::instance().isUnloaded(getVolume()->getParams().getSculptID())) 
-	{
-		lod_changed = calcLOD();
-	}
-	else
-	{
-		return false;
-	}
-
-	if (lod_changed)
-	{
-		gPipeline.markRebuild(mDrawable, LLDrawable::REBUILD_VOLUME);
-		mLODChanged = true;
-	}
-	else
-	{
-		F32 new_radius = getBinRadius();
-		F32 old_radius = mDrawable->getBinRadius();
-		if (new_radius < old_radius * 0.9f || new_radius > old_radius*1.1f)
-		{
-			gPipeline.markPartitionMove(mDrawable);
-		}
-	}
-
-	lod_changed = lod_changed || LLViewerObject::updateLOD();
-	
-	return lod_changed;
-}
-
-bool LLVOVolume::setDrawableParent(LLDrawable* parentp)
-{
-	if (!LLViewerObject::setDrawableParent(parentp))
-	{
-		// no change in drawable parent
-		return false;
-	}
-
-	if (!mDrawable->isRoot())
-	{
-		// rebuild vertices in parent relative space
-		gPipeline.markRebuild(mDrawable, LLDrawable::REBUILD_VOLUME);
-
-		if (mDrawable->isActive() && !parentp->isActive())
-		{
-			parentp->makeActive();
-		}
-		else if (mDrawable->isStatic() && parentp->isActive())
-		{
-			mDrawable->makeActive();
-		}
-	}
-	
-	return true;
-}
-
-void LLVOVolume::updateFaceFlags()
-{
-	// There's no guarantee that getVolume()->getNumFaces() == mDrawable->getNumFaces()
-	for (S32 i = 0; i < getVolume()->getNumFaces() && i < mDrawable->getNumFaces(); i++)
-	{
-		LLFace *face = mDrawable->getFace(i);
-		if (face)
-		{
-			bool fullbright = getTE(i)->getFullbright();
-			face->clearState(LLFace::FULLBRIGHT | LLFace::HUD_RENDER | LLFace::LIGHT);
-
-			if (fullbright || (mMaterial == LL_MCODE_LIGHT))
-			{
-				face->setState(LLFace::FULLBRIGHT);
-			}
-			if (mDrawable->isLight())
-			{
-				face->setState(LLFace::LIGHT);
-			}
-			if (isHUDAttachment())
-			{
-				face->setState(LLFace::HUD_RENDER);
-			}
-		}
-	}
-=======
-    if (mDrawable.isNull())
-    {
-        return FALSE;
-    }
-
-    LL_PROFILE_ZONE_SCOPED_CATEGORY_VOLUME;
-
-    BOOL lod_changed = FALSE;
-
-    if (!LLSculptIDSize::instance().isUnloaded(getVolume()->getParams().getSculptID()))
-    {
-        lod_changed = calcLOD();
-    }
-    else
-    {
-        return FALSE;
-    }
-
-    if (lod_changed)
-    {
-        gPipeline.markRebuild(mDrawable, LLDrawable::REBUILD_VOLUME);
-        mLODChanged = TRUE;
-    }
-    else
-    {
-        F32 new_radius = getBinRadius();
-        F32 old_radius = mDrawable->getBinRadius();
-        if (new_radius < old_radius * 0.9f || new_radius > old_radius*1.1f)
-        {
-            gPipeline.markPartitionMove(mDrawable);
-        }
-    }
-
-    lod_changed = lod_changed || LLViewerObject::updateLOD();
-
-    return lod_changed;
-}
-
-BOOL LLVOVolume::setDrawableParent(LLDrawable* parentp)
-{
-    if (!LLViewerObject::setDrawableParent(parentp))
-    {
-        // no change in drawable parent
-        return FALSE;
-    }
-
-    if (!mDrawable->isRoot())
-    {
-        // rebuild vertices in parent relative space
-        gPipeline.markRebuild(mDrawable, LLDrawable::REBUILD_VOLUME);
-
-        if (mDrawable->isActive() && !parentp->isActive())
-        {
-            parentp->makeActive();
-        }
-        else if (mDrawable->isStatic() && parentp->isActive())
-        {
-            mDrawable->makeActive();
-        }
-    }
-
-    return TRUE;
-}
-
-void LLVOVolume::updateFaceFlags()
-{
-    // There's no guarantee that getVolume()->getNumFaces() == mDrawable->getNumFaces()
-    for (S32 i = 0; i < getVolume()->getNumFaces() && i < mDrawable->getNumFaces(); i++)
-    {
-        LLFace *face = mDrawable->getFace(i);
-        if (face)
-        {
-            BOOL fullbright = getTE(i)->getFullbright();
-            face->clearState(LLFace::FULLBRIGHT | LLFace::HUD_RENDER | LLFace::LIGHT);
-
-            if (fullbright || (mMaterial == LL_MCODE_LIGHT))
-            {
-                face->setState(LLFace::FULLBRIGHT);
-            }
-            if (mDrawable->isLight())
-            {
-                face->setState(LLFace::LIGHT);
-            }
-            if (isHUDAttachment())
-            {
-                face->setState(LLFace::HUD_RENDER);
-            }
-        }
-    }
->>>>>>> e1623bb2
-}
-
-bool LLVOVolume::setParent(LLViewerObject* parent)
-{
-<<<<<<< HEAD
-	bool ret = false ;
-=======
-    BOOL ret = FALSE ;
->>>>>>> e1623bb2
-    LLViewerObject *old_parent = (LLViewerObject*) getParent();
-    if (parent != old_parent)
-    {
-        ret = LLViewerObject::setParent(parent);
-        if (ret && mDrawable)
-        {
-            gPipeline.markMoved(mDrawable);
-            gPipeline.markRebuild(mDrawable, LLDrawable::REBUILD_VOLUME);
-        }
-        onReparent(old_parent, parent);
-    }
-
-    return ret ;
-}
-
-// NOTE: regenFaces() MUST be followed by genTriangles()!
-void LLVOVolume::regenFaces()
-{
-    LL_PROFILE_ZONE_SCOPED_CATEGORY_VOLUME;
-<<<<<<< HEAD
-	// remove existing faces
-	bool count_changed = mNumFaces != getNumTEs();
-	
-	if (count_changed)
-	{
-		deleteFaces();		
-		// add new faces
-		mNumFaces = getNumTEs();
-	}
-		
-	for (S32 i = 0; i < mNumFaces; i++)
-	{
-		LLFace* facep = count_changed ? addFace(i) : mDrawable->getFace(i);
-		if (!facep) continue;
-
-		facep->setTEOffset(i);
-		facep->setTexture(getTEImage(i));
-		if (facep->getTextureEntry()->getMaterialParams().notNull())
-		{
-			facep->setNormalMap(getTENormalMap(i));
-			facep->setSpecularMap(getTESpecularMap(i));
-		}
-		facep->setViewerObject(this);
-		
-		// If the face had media on it, this will have broken the link between the LLViewerMediaTexture and the face.
-		// Re-establish the link.
-		if((int)mMediaImplList.size() > i)
-		{
-			if(mMediaImplList[i])
-			{
-				LLViewerMediaTexture* media_tex = LLViewerTextureManager::findMediaTexture(mMediaImplList[i]->getMediaTextureID()) ;
-				if(media_tex)
-				{
-					media_tex->addMediaToFace(facep) ;
-				}
-			}
-		}
-	}
-	
-	if (!count_changed)
-	{
-		updateFaceFlags();
-	}
-=======
-    // remove existing faces
-    BOOL count_changed = mNumFaces != getNumTEs();
-
-    if (count_changed)
-    {
-        deleteFaces();
-        // add new faces
-        mNumFaces = getNumTEs();
-    }
-
-    for (S32 i = 0; i < mNumFaces; i++)
-    {
-        LLFace* facep = count_changed ? addFace(i) : mDrawable->getFace(i);
-        if (!facep) continue;
-
-        facep->setTEOffset(i);
-        facep->setTexture(getTEImage(i));
-        if (facep->getTextureEntry()->getMaterialParams().notNull())
-        {
-            facep->setNormalMap(getTENormalMap(i));
-            facep->setSpecularMap(getTESpecularMap(i));
-        }
-        facep->setViewerObject(this);
-
-        // If the face had media on it, this will have broken the link between the LLViewerMediaTexture and the face.
-        // Re-establish the link.
-        if((int)mMediaImplList.size() > i)
-        {
-            if(mMediaImplList[i])
-            {
-                LLViewerMediaTexture* media_tex = LLViewerTextureManager::findMediaTexture(mMediaImplList[i]->getMediaTextureID()) ;
-                if(media_tex)
-                {
-                    media_tex->addMediaToFace(facep) ;
-                }
-            }
-        }
-    }
-
-    if (!count_changed)
-    {
-        updateFaceFlags();
-    }
->>>>>>> e1623bb2
-}
-
-bool LLVOVolume::genBBoxes(bool force_global, bool should_update_octree_bounds)
-{
-    LL_PROFILE_ZONE_SCOPED;
-    bool res = true;
-
-    LLVector4a min, max;
-
-    min.clear();
-    max.clear();
-
-    bool rebuild = mDrawable->isState(LLDrawable::REBUILD_VOLUME | LLDrawable::REBUILD_POSITION | LLDrawable::REBUILD_RIGGED);
-
-    if (getRiggedVolume())
-    {
-        // MAINT-8264 - better to use the existing call in calling
-        // func LLVOVolume::updateGeometry() if we can detect when
-        // updates needed, set REBUILD_RIGGED accordingly.
-
-        // Without the flag, this will remove unused rigged volumes, which we are not currently very aggressive about.
-        updateRiggedVolume(false);
-    }
-
-    LLVolume* volume = mRiggedVolume;
-    if (!volume)
-    {
-        volume = getVolume();
-    }
-
-    bool any_valid_boxes = false;
-
-    if (getRiggedVolume())
-    {
-        LL_DEBUGS("RiggedBox") << "rebuilding box, volume face count " << getVolume()->getNumVolumeFaces() << " drawable face count " << mDrawable->getNumFaces() << LL_ENDL;
-    }
-
-    // There's no guarantee that getVolume()->getNumFaces() == mDrawable->getNumFaces()
-    for (S32 i = 0;
-        i < getVolume()->getNumVolumeFaces() && i < mDrawable->getNumFaces() && i < getNumTEs();
-        i++)
-    {
-        LLFace* face = mDrawable->getFace(i);
-        if (!face)
-        {
-            continue;
-        }
-
-        bool face_res = face->genVolumeBBoxes(*volume, i,
-            mRelativeXform,
-            (mVolumeImpl && mVolumeImpl->isVolumeGlobal()) || force_global);
-        res &= face_res; // note that this result is never used
-
-        // MAINT-8264 - ignore bboxes of ill-formed faces.
-        if (!face_res)
-        {
-            continue;
-        }
-        if (rebuild)
-        {
-            if (getRiggedVolume())
-            {
-                LL_DEBUGS("RiggedBox") << "rebuilding box, face " << i << " extents " << face->mExtents[0] << ", " << face->mExtents[1] << LL_ENDL;
-            }
-            if (!any_valid_boxes)
-            {
-                min = face->mExtents[0];
-                max = face->mExtents[1];
-                any_valid_boxes = true;
-            }
-            else
-            {
-                min.setMin(min, face->mExtents[0]);
-                max.setMax(max, face->mExtents[1]);
-            }
-        }
-    }
-
-    if (any_valid_boxes)
-    {
-        if (rebuild && should_update_octree_bounds)
-        {
-            //get the Avatar associated with this object if it's rigged
-            LLVOAvatar* avatar = nullptr;
-            if (isRiggedMesh())
-            {
-                if (!isAnimatedObject())
-                {
-                    if (isAttachment())
-                    {
-                        avatar = getAvatar();
-                    }
-                }
-                else
-                {
-                    LLControlAvatar* controlAvatar = getControlAvatar();
-                    if (controlAvatar && controlAvatar->mPlaying)
-                    {
-                        avatar = controlAvatar;
-                    }
-                }
-            }
-
-            mDrawable->setSpatialExtents(min, max);
-
-            if (avatar)
-            {
-                // put all rigged drawables in the same octree node for better batching
-                mDrawable->setPositionGroup(LLVector4a(0, 0, 0));
-            }
-            else
-            {
-                min.add(max);
-                min.mul(0.5f);
-                mDrawable->setPositionGroup(min);
-            }
-        }
-
-        updateRadius();
-        mDrawable->movePartition();
-    }
-    else
-    {
-        LL_DEBUGS("RiggedBox") << "genBBoxes failed to find any valid face boxes" << LL_ENDL;
-    }
-
-    return res;
-}
-
-void LLVOVolume::preRebuild()
-{
-    if (mVolumeImpl != NULL)
-    {
-        mVolumeImpl->preRebuild();
-    }
-}
-
-void LLVOVolume::updateRelativeXform(bool force_identity)
-{
-    if (mVolumeImpl)
-    {
-        mVolumeImpl->updateRelativeXform(force_identity);
-        return;
-    }
-
-    LLDrawable* drawable = mDrawable;
-
-    if (drawable->isState(LLDrawable::RIGGED) && mRiggedVolume.notNull())
-    { //rigged volume (which is in agent space) is used for generating bounding boxes etc
-      //inverse of render matrix should go to partition space
-        mRelativeXform = getRenderMatrix();
-
-        F32* dst = (F32*) mRelativeXformInvTrans.mMatrix;
-        F32* src = (F32*) mRelativeXform.mMatrix;
-        dst[0] = src[0]; dst[1] = src[1]; dst[2] = src[2];
-        dst[3] = src[4]; dst[4] = src[5]; dst[5] = src[6];
-        dst[6] = src[8]; dst[7] = src[9]; dst[8] = src[10];
-
-        mRelativeXform.invert();
-        mRelativeXformInvTrans.transpose();
-    }
-    else if (drawable->isActive() || force_identity)
-    {
-        // setup relative transforms
-        LLQuaternion delta_rot;
-        LLVector3 delta_pos, delta_scale;
-
-        //matrix from local space to parent relative/global space
-        bool use_identity = force_identity || drawable->isSpatialRoot();
-        delta_rot = use_identity ? LLQuaternion() : mDrawable->getRotation();
-        delta_pos = use_identity ? LLVector3(0,0,0) : mDrawable->getPosition();
-        delta_scale = mDrawable->getScale();
-
-        // Vertex transform (4x4)
-        LLVector3 x_axis = LLVector3(delta_scale.mV[VX], 0.f, 0.f) * delta_rot;
-        LLVector3 y_axis = LLVector3(0.f, delta_scale.mV[VY], 0.f) * delta_rot;
-        LLVector3 z_axis = LLVector3(0.f, 0.f, delta_scale.mV[VZ]) * delta_rot;
-
-        mRelativeXform.initRows(LLVector4(x_axis, 0.f),
-                                LLVector4(y_axis, 0.f),
-                                LLVector4(z_axis, 0.f),
-                                LLVector4(delta_pos, 1.f));
-
-
-        // compute inverse transpose for normals
-        // mRelativeXformInvTrans.setRows(x_axis, y_axis, z_axis);
-        // mRelativeXformInvTrans.invert();
-        // mRelativeXformInvTrans.setRows(x_axis, y_axis, z_axis);
-        // grumble - invert is NOT a matrix invert, so we do it by hand:
-
-        LLMatrix3 rot_inverse = LLMatrix3(~delta_rot);
-
-        LLMatrix3 scale_inverse;
-        scale_inverse.setRows(LLVector3(1.0, 0.0, 0.0) / delta_scale.mV[VX],
-                              LLVector3(0.0, 1.0, 0.0) / delta_scale.mV[VY],
-                              LLVector3(0.0, 0.0, 1.0) / delta_scale.mV[VZ]);
-
-
-        mRelativeXformInvTrans = rot_inverse * scale_inverse;
-
-        mRelativeXformInvTrans.transpose();
-    }
-    else
-    {
-        LLVector3 pos = getPosition();
-        LLVector3 scale = getScale();
-        LLQuaternion rot = getRotation();
-
-        if (mParent)
-        {
-            pos *= mParent->getRotation();
-            pos += mParent->getPosition();
-            rot *= mParent->getRotation();
-        }
-
-        //LLViewerRegion* region = getRegion();
-        //pos += region->getOriginAgent();
-
-        LLVector3 x_axis = LLVector3(scale.mV[VX], 0.f, 0.f) * rot;
-        LLVector3 y_axis = LLVector3(0.f, scale.mV[VY], 0.f) * rot;
-        LLVector3 z_axis = LLVector3(0.f, 0.f, scale.mV[VZ]) * rot;
-
-        mRelativeXform.initRows(LLVector4(x_axis, 0.f),
-                                LLVector4(y_axis, 0.f),
-                                LLVector4(z_axis, 0.f),
-                                LLVector4(pos, 1.f));
-
-        // compute inverse transpose for normals
-        LLMatrix3 rot_inverse = LLMatrix3(~rot);
-
-        LLMatrix3 scale_inverse;
-        scale_inverse.setRows(LLVector3(1.0, 0.0, 0.0) / scale.mV[VX],
-                              LLVector3(0.0, 1.0, 0.0) / scale.mV[VY],
-                              LLVector3(0.0, 0.0, 1.0) / scale.mV[VZ]);
-
-
-        mRelativeXformInvTrans = rot_inverse * scale_inverse;
-
-        mRelativeXformInvTrans.transpose();
-    }
-}
-
-bool LLVOVolume::lodOrSculptChanged(LLDrawable *drawable, bool &compiled, bool &should_update_octree_bounds)
-{
-    LL_PROFILE_ZONE_SCOPED_CATEGORY_VOLUME;
-    bool regen_faces = false;
-
-    LLVolume *old_volumep, *new_volumep;
-    F32 old_lod, new_lod;
-    S32 old_num_faces, new_num_faces;
-
-    old_volumep = getVolume();
-    old_lod = old_volumep->getDetail();
-    old_num_faces = old_volumep->getNumFaces();
-    old_volumep = NULL;
-
-    {
-        const LLVolumeParams &volume_params = getVolume()->getParams();
-        setVolume(volume_params, 0);
-    }
-
-    new_volumep = getVolume();
-    new_lod = new_volumep->getDetail();
-    new_num_faces = new_volumep->getNumFaces();
-    new_volumep = NULL;
-
-    if ((new_lod != old_lod) || mSculptChanged)
-    {
-        if (mDrawable->isState(LLDrawable::RIGGED))
-        {
-            updateVisualComplexity();
-        }
-
-<<<<<<< HEAD
-		compiled = true;
-=======
-        compiled = TRUE;
->>>>>>> e1623bb2
-        // new_lod > old_lod breaks a feedback loop between LOD updates and
-        // bounding box updates.
-        should_update_octree_bounds = should_update_octree_bounds || mSculptChanged || new_lod > old_lod;
-        sNumLODChanges += new_num_faces;
-
-        if ((S32)getNumTEs() != getVolume()->getNumFaces())
-        {
-            setNumTEs(getVolume()->getNumFaces()); //mesh loading may change number of faces.
-        }
-
-        drawable->setState(LLDrawable::REBUILD_VOLUME); // for face->genVolumeTriangles()
-
-        {
-            regen_faces = new_num_faces != old_num_faces || mNumFaces != (S32)getNumTEs();
-            if (regen_faces)
-            {
-                regenFaces();
-            }
-
-            if (mSculptChanged)
-            { //changes in sculpt maps can thrash an object bounding box without
-                //triggering a spatial group bounding box update -- force spatial group
-                //to update bounding boxes
-                LLSpatialGroup* group = mDrawable->getSpatialGroup();
-                if (group)
-                {
-                    group->unbound();
-                }
-            }
-        }
-    }
-
-    return regen_faces;
-}
-
-bool LLVOVolume::updateGeometry(LLDrawable *drawable)
-{
-    LL_PROFILE_ZONE_SCOPED_CATEGORY_VOLUME;
-
-    if (mDrawable->isState(LLDrawable::REBUILD_RIGGED))
-    {
-        updateRiggedVolume(false);
-<<<<<<< HEAD
-		genBBoxes(false);
-		mDrawable->clearState(LLDrawable::REBUILD_RIGGED);
-	}
-
-	if (mVolumeImpl != NULL)
-	{
-		bool res;
-		{
-			res = mVolumeImpl->doUpdateGeometry(drawable);
-		}
-		updateFaceFlags();
-		return res;
-	}
-	
-	LLSpatialGroup* group = drawable->getSpatialGroup();
-	if (group)
-	{
-=======
-        genBBoxes(FALSE);
-        mDrawable->clearState(LLDrawable::REBUILD_RIGGED);
-    }
-
-    if (mVolumeImpl != NULL)
-    {
-        BOOL res;
-        {
-            res = mVolumeImpl->doUpdateGeometry(drawable);
-        }
-        updateFaceFlags();
-        return res;
-    }
-
-    LLSpatialGroup* group = drawable->getSpatialGroup();
-    if (group)
-    {
->>>>>>> e1623bb2
-        group->dirtyMesh();
-    }
-
-    updateRelativeXform();
-
-<<<<<<< HEAD
-	updateRelativeXform();
-	
-	if (mDrawable.isNull()) // Not sure why this is happening, but it is...
-	{
-		return true; // No update to complete
-	}
-
-	bool compiled = false;
-=======
-    if (mDrawable.isNull()) // Not sure why this is happening, but it is...
-    {
-        return TRUE; // No update to complete
-    }
-
-    BOOL compiled = FALSE;
->>>>>>> e1623bb2
-    // This should be true in most cases, unless we're sure no octree update is
-    // needed.
-    bool should_update_octree_bounds = bool(getRiggedVolume()) || mDrawable->isState(LLDrawable::REBUILD_POSITION) || !mDrawable->getSpatialExtents()->isFinite3();
-
-    if (mVolumeChanged || mFaceMappingChanged)
-    {
-        dirtySpatialGroup();
-
-        bool was_regen_faces = false;
-        should_update_octree_bounds = true;
-
-        if (mVolumeChanged)
-        {
-            was_regen_faces = lodOrSculptChanged(drawable, compiled, should_update_octree_bounds);
-<<<<<<< HEAD
-			drawable->setState(LLDrawable::REBUILD_VOLUME);
-		}
-		else if (mSculptChanged || mLODChanged || mColorChanged)
-		{
-			compiled = true;
-            was_regen_faces = lodOrSculptChanged(drawable, compiled, should_update_octree_bounds);
-		}
-
-		if (!was_regen_faces) {
-			regenFaces();
-		}
-	}
-	else if (mLODChanged || mSculptChanged || mColorChanged)
-	{
-		dirtySpatialGroup();
-		compiled = true;
-        lodOrSculptChanged(drawable, compiled, should_update_octree_bounds);
-		
-		if(drawable->isState(LLDrawable::REBUILD_RIGGED | LLDrawable::RIGGED)) 
-		{
-			updateRiggedVolume(false);
-		}
-	}
-	// it has its own drawable (it's moved) or it has changed UVs or it has changed xforms from global<->local
-	else
-	{
-		compiled = true;
-		// All it did was move or we changed the texture coordinate offset
-	}
-=======
-            drawable->setState(LLDrawable::REBUILD_VOLUME);
-        }
-        else if (mSculptChanged || mLODChanged || mColorChanged)
-        {
-            compiled = TRUE;
-            was_regen_faces = lodOrSculptChanged(drawable, compiled, should_update_octree_bounds);
-        }
-
-        if (!was_regen_faces) {
-            regenFaces();
-        }
-    }
-    else if (mLODChanged || mSculptChanged || mColorChanged)
-    {
-        dirtySpatialGroup();
-        compiled = TRUE;
-        lodOrSculptChanged(drawable, compiled, should_update_octree_bounds);
-
-        if(drawable->isState(LLDrawable::REBUILD_RIGGED | LLDrawable::RIGGED))
-        {
-            updateRiggedVolume(false);
-        }
-    }
-    // it has its own drawable (it's moved) or it has changed UVs or it has changed xforms from global<->local
-    else
-    {
-        compiled = TRUE;
-        // All it did was move or we changed the texture coordinate offset
-    }
->>>>>>> e1623bb2
-
-    // Generate bounding boxes if needed, and update the object's size in the
-    // octree
-    genBBoxes(false, should_update_octree_bounds);
-
-<<<<<<< HEAD
-	// Update face flags
-	updateFaceFlags();
-	
-	if(compiled)
-	{
-		LLPipeline::sCompiles++;
-	}
-		
-	mVolumeChanged = false;
-	mLODChanged = false;
-	mSculptChanged = false;
-	mFaceMappingChanged = false;
-    mColorChanged = false;
-	
-	return LLViewerObject::updateGeometry(drawable);
-=======
-    // Update face flags
-    updateFaceFlags();
-
-    if(compiled)
-    {
-        LLPipeline::sCompiles++;
-    }
-
-    mVolumeChanged = FALSE;
-    mLODChanged = FALSE;
-    mSculptChanged = FALSE;
-    mFaceMappingChanged = FALSE;
-    mColorChanged = FALSE;
-
-    return LLViewerObject::updateGeometry(drawable);
->>>>>>> e1623bb2
-}
-
-void LLVOVolume::updateFaceSize(S32 idx)
-{
-    if( mDrawable->getNumFaces() <= idx )
-    {
-        return;
-    }
-
-    LLFace* facep = mDrawable->getFace(idx);
-    if (facep)
-    {
-        if (idx >= getVolume()->getNumVolumeFaces())
-        {
-            facep->setSize(0,0, true);
-        }
-        else
-        {
-            const LLVolumeFace& vol_face = getVolume()->getVolumeFace(idx);
-            facep->setSize(vol_face.mNumVertices, vol_face.mNumIndices,
-                            true); // <--- volume faces should be padded for 16-byte alignment
-
-        }
-    }
-}
-
-bool LLVOVolume::isRootEdit() const
-{
-<<<<<<< HEAD
-	if (mParent && !((LLViewerObject*)mParent)->isAvatar())
-	{
-		return false;
-	}
-	return true;
-=======
-    if (mParent && !((LLViewerObject*)mParent)->isAvatar())
-    {
-        return FALSE;
-    }
-    return TRUE;
->>>>>>> e1623bb2
-}
-
-//virtual
-void LLVOVolume::setNumTEs(const U8 num_tes)
-{
-<<<<<<< HEAD
-	const U8 old_num_tes = getNumTEs() ;
-	
-	if(old_num_tes && old_num_tes < num_tes) //new faces added
-	{
-		LLViewerObject::setNumTEs(num_tes) ;
-
-		if(mMediaImplList.size() >= old_num_tes && mMediaImplList[old_num_tes -1].notNull())//duplicate the last media textures if exists.
-		{
-			mMediaImplList.resize(num_tes) ;
-			const LLTextureEntry* te = getTE(old_num_tes - 1) ;
-			for(U8 i = old_num_tes; i < num_tes ; i++)
-			{
-				setTE(i, *te) ;
-				mMediaImplList[i] = mMediaImplList[old_num_tes -1] ;
-			}
-			mMediaImplList[old_num_tes -1]->setUpdated(true) ;
-		}
-	}
-	else if(old_num_tes > num_tes && mMediaImplList.size() > num_tes) //old faces removed
-	{
-		U8 end = (U8)(mMediaImplList.size()) ;
-		for(U8 i = num_tes; i < end ; i++)
-		{
-			removeMediaImpl(i) ;				
-		}
-		mMediaImplList.resize(num_tes) ;
-
-		LLViewerObject::setNumTEs(num_tes) ;
-	}
-	else
-	{
-		LLViewerObject::setNumTEs(num_tes) ;
-	}
-
-	return ;
-=======
-    const U8 old_num_tes = getNumTEs() ;
-
-    if(old_num_tes && old_num_tes < num_tes) //new faces added
-    {
-        LLViewerObject::setNumTEs(num_tes) ;
-
-        if(mMediaImplList.size() >= old_num_tes && mMediaImplList[old_num_tes -1].notNull())//duplicate the last media textures if exists.
-        {
-            mMediaImplList.resize(num_tes) ;
-            const LLTextureEntry* te = getTE(old_num_tes - 1) ;
-            for(U8 i = old_num_tes; i < num_tes ; i++)
-            {
-                setTE(i, *te) ;
-                mMediaImplList[i] = mMediaImplList[old_num_tes -1] ;
-            }
-            mMediaImplList[old_num_tes -1]->setUpdated(TRUE) ;
-        }
-    }
-    else if(old_num_tes > num_tes && mMediaImplList.size() > num_tes) //old faces removed
-    {
-        U8 end = (U8)(mMediaImplList.size()) ;
-        for(U8 i = num_tes; i < end ; i++)
-        {
-            removeMediaImpl(i) ;
-        }
-        mMediaImplList.resize(num_tes) ;
-
-        LLViewerObject::setNumTEs(num_tes) ;
-    }
-    else
-    {
-        LLViewerObject::setNumTEs(num_tes) ;
-    }
-
-    return ;
->>>>>>> e1623bb2
-}
-
-
-//virtual
-void LLVOVolume::changeTEImage(S32 index, LLViewerTexture* imagep)
-{
-<<<<<<< HEAD
-	bool changed = (mTEImages[index] != imagep);
-	LLViewerObject::changeTEImage(index, imagep);
-	if (changed)
-	{
-		gPipeline.markTextured(mDrawable);
-		mFaceMappingChanged = true;
-	}
-=======
-    BOOL changed = (mTEImages[index] != imagep);
-    LLViewerObject::changeTEImage(index, imagep);
-    if (changed)
-    {
-        gPipeline.markTextured(mDrawable);
-        mFaceMappingChanged = TRUE;
-    }
->>>>>>> e1623bb2
-}
-
-void LLVOVolume::setTEImage(const U8 te, LLViewerTexture *imagep)
-{
-<<<<<<< HEAD
-	bool changed = (mTEImages[te] != imagep);
-	LLViewerObject::setTEImage(te, imagep);
-	if (changed)
-	{
-		gPipeline.markTextured(mDrawable);
-		mFaceMappingChanged = true;
-	}
-=======
-    BOOL changed = (mTEImages[te] != imagep);
-    LLViewerObject::setTEImage(te, imagep);
-    if (changed)
-    {
-        gPipeline.markTextured(mDrawable);
-        mFaceMappingChanged = TRUE;
-    }
->>>>>>> e1623bb2
-}
-
-S32 LLVOVolume::setTETexture(const U8 te, const LLUUID &uuid)
-{
-    S32 res = LLViewerObject::setTETexture(te, uuid);
-    if (res)
-    {
-        if (mDrawable)
-        {
-            // dynamic texture changes break batches, isolate in octree
-            shrinkWrap();
-            gPipeline.markTextured(mDrawable);
-        }
-<<<<<<< HEAD
-		mFaceMappingChanged = true;
-	}
-	return res;
-=======
-        mFaceMappingChanged = TRUE;
-    }
-    return res;
->>>>>>> e1623bb2
-}
-
-S32 LLVOVolume::setTEColor(const U8 te, const LLColor3& color)
-{
-    return setTEColor(te, LLColor4(color));
-}
-
-S32 LLVOVolume::setTEColor(const U8 te, const LLColor4& color)
-{
-<<<<<<< HEAD
-	S32 retval = 0;
-	const LLTextureEntry *tep = getTE(te);
-	if (!tep)
-	{
-		LL_WARNS("MaterialTEs") << "No texture entry for te " << (S32)te << ", object " << mID << LL_ENDL;
-	}
-	else if (color != tep->getColor())
-	{
-		F32 old_alpha = tep->getColor().mV[3];
-		if (color.mV[3] != old_alpha)
-		{
-			gPipeline.markTextured(mDrawable);
-			//treat this alpha change as an LoD update since render batches may need to get rebuilt
-			mLODChanged = true;
-			gPipeline.markRebuild(mDrawable, LLDrawable::REBUILD_VOLUME);
-		}
-		retval = LLPrimitive::setTEColor(te, color);
-		if (mDrawable.notNull() && retval)
-		{
-			// These should only happen on updates which are not the initial update.
-            mColorChanged = true;
-			mDrawable->setState(LLDrawable::REBUILD_COLOR);
-=======
-    S32 retval = 0;
-    const LLTextureEntry *tep = getTE(te);
-    if (!tep)
-    {
-        LL_WARNS("MaterialTEs") << "No texture entry for te " << (S32)te << ", object " << mID << LL_ENDL;
-    }
-    else if (color != tep->getColor())
-    {
-        F32 old_alpha = tep->getColor().mV[3];
-        if (color.mV[3] != old_alpha)
-        {
-            gPipeline.markTextured(mDrawable);
-            //treat this alpha change as an LoD update since render batches may need to get rebuilt
-            mLODChanged = TRUE;
-            gPipeline.markRebuild(mDrawable, LLDrawable::REBUILD_VOLUME);
-        }
-        retval = LLPrimitive::setTEColor(te, color);
-        if (mDrawable.notNull() && retval)
-        {
-            // These should only happen on updates which are not the initial update.
-            mColorChanged = TRUE;
-            mDrawable->setState(LLDrawable::REBUILD_COLOR);
->>>>>>> e1623bb2
-            shrinkWrap();
-            dirtyMesh();
-        }
-    }
-
-    return  retval;
-}
-
-S32 LLVOVolume::setTEBumpmap(const U8 te, const U8 bumpmap)
-{
-<<<<<<< HEAD
-	S32 res = LLViewerObject::setTEBumpmap(te, bumpmap);
-	if (res)
-	{
-		gPipeline.markTextured(mDrawable);
-		mFaceMappingChanged = true;
-	}
-	return  res;
-=======
-    S32 res = LLViewerObject::setTEBumpmap(te, bumpmap);
-    if (res)
-    {
-        gPipeline.markTextured(mDrawable);
-        mFaceMappingChanged = TRUE;
-    }
-    return  res;
->>>>>>> e1623bb2
-}
-
-S32 LLVOVolume::setTETexGen(const U8 te, const U8 texgen)
-{
-<<<<<<< HEAD
-	S32 res = LLViewerObject::setTETexGen(te, texgen);
-	if (res)
-	{
-		gPipeline.markTextured(mDrawable);
-		mFaceMappingChanged = true;
-	}
-	return  res;
-=======
-    S32 res = LLViewerObject::setTETexGen(te, texgen);
-    if (res)
-    {
-        gPipeline.markTextured(mDrawable);
-        mFaceMappingChanged = TRUE;
-    }
-    return  res;
->>>>>>> e1623bb2
-}
-
-S32 LLVOVolume::setTEMediaTexGen(const U8 te, const U8 media)
-{
-<<<<<<< HEAD
-	S32 res = LLViewerObject::setTEMediaTexGen(te, media);
-	if (res)
-	{
-		gPipeline.markTextured(mDrawable);
-		mFaceMappingChanged = true;
-	}
-	return  res;
-=======
-    S32 res = LLViewerObject::setTEMediaTexGen(te, media);
-    if (res)
-    {
-        gPipeline.markTextured(mDrawable);
-        mFaceMappingChanged = TRUE;
-    }
-    return  res;
->>>>>>> e1623bb2
-}
-
-S32 LLVOVolume::setTEShiny(const U8 te, const U8 shiny)
-{
-<<<<<<< HEAD
-	S32 res = LLViewerObject::setTEShiny(te, shiny);
-	if (res)
-	{
-		gPipeline.markTextured(mDrawable);
-		mFaceMappingChanged = true;
-	}
-	return  res;
-=======
-    S32 res = LLViewerObject::setTEShiny(te, shiny);
-    if (res)
-    {
-        gPipeline.markTextured(mDrawable);
-        mFaceMappingChanged = TRUE;
-    }
-    return  res;
->>>>>>> e1623bb2
-}
-
-S32 LLVOVolume::setTEFullbright(const U8 te, const U8 fullbright)
-{
-<<<<<<< HEAD
-	S32 res = LLViewerObject::setTEFullbright(te, fullbright);
-	if (res)
-	{
-		gPipeline.markTextured(mDrawable);
-		mFaceMappingChanged = true;
-	}
-	return  res;
-=======
-    S32 res = LLViewerObject::setTEFullbright(te, fullbright);
-    if (res)
-    {
-        gPipeline.markTextured(mDrawable);
-        mFaceMappingChanged = TRUE;
-    }
-    return  res;
->>>>>>> e1623bb2
-}
-
-S32 LLVOVolume::setTEBumpShinyFullbright(const U8 te, const U8 bump)
-{
-<<<<<<< HEAD
-	S32 res = LLViewerObject::setTEBumpShinyFullbright(te, bump);
-	if (res)
-	{
-		gPipeline.markTextured(mDrawable);
-		mFaceMappingChanged = true;
-	}
-	return res;
-=======
-    S32 res = LLViewerObject::setTEBumpShinyFullbright(te, bump);
-    if (res)
-    {
-        gPipeline.markTextured(mDrawable);
-        mFaceMappingChanged = TRUE;
-    }
-    return res;
->>>>>>> e1623bb2
-}
-
-S32 LLVOVolume::setTEMediaFlags(const U8 te, const U8 media_flags)
-{
-<<<<<<< HEAD
-	S32 res = LLViewerObject::setTEMediaFlags(te, media_flags);
-	if (res)
-	{
-		gPipeline.markTextured(mDrawable);
-		mFaceMappingChanged = true;
-	}
-	return  res;
-=======
-    S32 res = LLViewerObject::setTEMediaFlags(te, media_flags);
-    if (res)
-    {
-        gPipeline.markTextured(mDrawable);
-        mFaceMappingChanged = TRUE;
-    }
-    return  res;
->>>>>>> e1623bb2
-}
-
-S32 LLVOVolume::setTEGlow(const U8 te, const F32 glow)
-{
-    S32 res = LLViewerObject::setTEGlow(te, glow);
-    if (res)
-    {
-        if (mDrawable)
-        {
-            gPipeline.markTextured(mDrawable);
-            shrinkWrap();
-        }
-<<<<<<< HEAD
-		mFaceMappingChanged = true;
-	}
-	return  res;
-=======
-        mFaceMappingChanged = TRUE;
-    }
-    return  res;
->>>>>>> e1623bb2
-}
-
-void LLVOVolume::setTEMaterialParamsCallbackTE(const LLUUID& objectID, const LLMaterialID &pMaterialID, const LLMaterialPtr pMaterialParams, U32 te)
-{
-    LLVOVolume* pVol = (LLVOVolume*)gObjectList.findObject(objectID);
-    if (pVol)
-    {
-        LL_DEBUGS("MaterialTEs") << "materialid " << pMaterialID.asString() << " to TE " << te << LL_ENDL;
-        if (te >= pVol->getNumTEs())
-            return;
-
-        LLTextureEntry* texture_entry = pVol->getTE(te);
-        if (texture_entry && (texture_entry->getMaterialID() == pMaterialID))
-        {
-            pVol->setTEMaterialParams(te, pMaterialParams);
-        }
-    }
-}
-
-S32 LLVOVolume::setTEMaterialID(const U8 te, const LLMaterialID& pMaterialID)
-{
-<<<<<<< HEAD
-	S32 res = LLViewerObject::setTEMaterialID(te, pMaterialID);
-	LL_DEBUGS("MaterialTEs") << "te "<< (S32)te << " materialid " << pMaterialID.asString() << " res " << res
-								<< ( LLSelectMgr::getInstance()->getSelection()->contains(const_cast<LLVOVolume*>(this), te) ? " selected" : " not selected" )
-								<< LL_ENDL;
-		
-	LL_DEBUGS("MaterialTEs") << " " << pMaterialID.asString() << LL_ENDL;
-	if (res)
-	{
-		LLMaterialMgr::instance().getTE(getRegion()->getRegionID(), pMaterialID, te, boost::bind(&LLVOVolume::setTEMaterialParamsCallbackTE, getID(), _1, _2, _3));
-
-		setChanged(ALL_CHANGED);
-		if (!mDrawable.isNull())
-		{
-			gPipeline.markTextured(mDrawable);
-			gPipeline.markRebuild(mDrawable,LLDrawable::REBUILD_ALL);
-		}
-		mFaceMappingChanged = true;
-	}
-	return res;
-=======
-    S32 res = LLViewerObject::setTEMaterialID(te, pMaterialID);
-    LL_DEBUGS("MaterialTEs") << "te "<< (S32)te << " materialid " << pMaterialID.asString() << " res " << res
-                                << ( LLSelectMgr::getInstance()->getSelection()->contains(const_cast<LLVOVolume*>(this), te) ? " selected" : " not selected" )
-                                << LL_ENDL;
-
-    LL_DEBUGS("MaterialTEs") << " " << pMaterialID.asString() << LL_ENDL;
-    if (res)
-    {
-        LLMaterialMgr::instance().getTE(getRegion()->getRegionID(), pMaterialID, te, boost::bind(&LLVOVolume::setTEMaterialParamsCallbackTE, getID(), _1, _2, _3));
-
-        setChanged(ALL_CHANGED);
-        if (!mDrawable.isNull())
-        {
-            gPipeline.markTextured(mDrawable);
-            gPipeline.markRebuild(mDrawable,LLDrawable::REBUILD_ALL);
-        }
-        mFaceMappingChanged = TRUE;
-    }
-    return res;
->>>>>>> e1623bb2
-}
-
-S32 LLVOVolume::setTEMaterialParams(const U8 te, const LLMaterialPtr pMaterialParams)
-{
-    S32 res = LLViewerObject::setTEMaterialParams(te, pMaterialParams);
-
-<<<<<<< HEAD
-	LL_DEBUGS("MaterialTEs") << "te " << (S32)te << " material " << ((pMaterialParams) ? pMaterialParams->asLLSD() : LLSD("null")) << " res " << res
-							 << ( LLSelectMgr::getInstance()->getSelection()->contains(const_cast<LLVOVolume*>(this), te) ? " selected" : " not selected" )
-							 << LL_ENDL;
-	setChanged(ALL_CHANGED);
-	if (!mDrawable.isNull())
-	{
-		gPipeline.markTextured(mDrawable);
-		gPipeline.markRebuild(mDrawable,LLDrawable::REBUILD_ALL);
-	}
-	mFaceMappingChanged = true;
-	return TEM_CHANGE_TEXTURE;
-=======
-    LL_DEBUGS("MaterialTEs") << "te " << (S32)te << " material " << ((pMaterialParams) ? pMaterialParams->asLLSD() : LLSD("null")) << " res " << res
-                             << ( LLSelectMgr::getInstance()->getSelection()->contains(const_cast<LLVOVolume*>(this), te) ? " selected" : " not selected" )
-                             << LL_ENDL;
-    setChanged(ALL_CHANGED);
-    if (!mDrawable.isNull())
-    {
-        gPipeline.markTextured(mDrawable);
-        gPipeline.markRebuild(mDrawable,LLDrawable::REBUILD_ALL);
-    }
-    mFaceMappingChanged = TRUE;
-    return TEM_CHANGE_TEXTURE;
->>>>>>> e1623bb2
-}
-
-S32 LLVOVolume::setTEGLTFMaterialOverride(U8 te, LLGLTFMaterial* mat)
-{
-    S32 retval = LLViewerObject::setTEGLTFMaterialOverride(te, mat);
-
-    if (retval == TEM_CHANGE_TEXTURE)
-    {
-        if (!mDrawable.isNull())
-        {
-            gPipeline.markTextured(mDrawable);
-            gPipeline.markRebuild(mDrawable, LLDrawable::REBUILD_ALL);
-        }
-        mFaceMappingChanged = true;
-    }
-
-    return retval;
-}
-
-
-S32 LLVOVolume::setTEScale(const U8 te, const F32 s, const F32 t)
-{
-<<<<<<< HEAD
-	S32 res = LLViewerObject::setTEScale(te, s, t);
-	if (res)
-	{
-		gPipeline.markTextured(mDrawable);
-		mFaceMappingChanged = true;
-	}
-	return res;
-=======
-    S32 res = LLViewerObject::setTEScale(te, s, t);
-    if (res)
-    {
-        gPipeline.markTextured(mDrawable);
-        mFaceMappingChanged = TRUE;
-    }
-    return res;
->>>>>>> e1623bb2
-}
-
-S32 LLVOVolume::setTEScaleS(const U8 te, const F32 s)
-{
-<<<<<<< HEAD
-	S32 res = LLViewerObject::setTEScaleS(te, s);
-	if (res)
-	{
-		gPipeline.markTextured(mDrawable);
-		mFaceMappingChanged = true;
-	}
-	return res;
-=======
-    S32 res = LLViewerObject::setTEScaleS(te, s);
-    if (res)
-    {
-        gPipeline.markTextured(mDrawable);
-        mFaceMappingChanged = TRUE;
-    }
-    return res;
->>>>>>> e1623bb2
-}
-
-S32 LLVOVolume::setTEScaleT(const U8 te, const F32 t)
-{
-<<<<<<< HEAD
-	S32 res = LLViewerObject::setTEScaleT(te, t);
-	if (res)
-	{
-		gPipeline.markTextured(mDrawable);
-		mFaceMappingChanged = true;
-	}
-	return res;
-=======
-    S32 res = LLViewerObject::setTEScaleT(te, t);
-    if (res)
-    {
-        gPipeline.markTextured(mDrawable);
-        mFaceMappingChanged = TRUE;
-    }
-    return res;
->>>>>>> e1623bb2
-}
-
-bool LLVOVolume::hasMedia() const
-{
-    bool result = false;
-    const U8 numTEs = getNumTEs();
-    for (U8 i = 0; i < numTEs; i++)
-    {
-        const LLTextureEntry* te = getTE(i);
-        if(te->hasMedia())
-        {
-            result = true;
-            break;
-        }
-    }
-    return result;
-}
-
-LLVector3 LLVOVolume::getApproximateFaceNormal(U8 face_id)
-{
-    LLVolume* volume = getVolume();
-    LLVector4a result;
-    result.clear();
-
-    LLVector3 ret;
-
-    if (volume && face_id < volume->getNumVolumeFaces())
-    {
-        const LLVolumeFace& face = volume->getVolumeFace(face_id);
-        for (S32 i = 0; i < (S32)face.mNumVertices; ++i)
-        {
-            result.add(face.mNormals[i]);
-        }
-
-        LLVector3 ret(result.getF32ptr());
-        ret = volumeDirectionToAgent(ret);
-        ret.normVec();
-    }
-
-    return ret;
-}
-
-void LLVOVolume::requestMediaDataUpdate(bool isNew)
-{
-    if (sObjectMediaClient)
-        sObjectMediaClient->fetchMedia(new LLMediaDataClientObjectImpl(this, isNew));
-}
-
-bool LLVOVolume::isMediaDataBeingFetched() const
-{
-    // I know what I'm doing by const_casting this away: this is just
-    // a wrapper class that is only going to do a lookup.
-    return (sObjectMediaClient) ? sObjectMediaClient->isInQueue(new LLMediaDataClientObjectImpl(const_cast<LLVOVolume*>(this), false)) : false;
-}
-
-void LLVOVolume::cleanUpMediaImpls()
-{
-    // Iterate through our TEs and remove any Impls that are no longer used
-    const U8 numTEs = getNumTEs();
-    for (U8 i = 0; i < numTEs; i++)
-    {
-        const LLTextureEntry* te = getTE(i);
-        if( ! te->hasMedia())
-        {
-            // Delete the media IMPL!
-            removeMediaImpl(i) ;
-        }
-    }
-}
-
-void LLVOVolume::updateObjectMediaData(const LLSD &media_data_array, const std::string &media_version)
-{
-    // media_data_array is an array of media entry maps
-    // media_version is the version string in the response.
-    U32 fetched_version = LLTextureEntry::getVersionFromMediaVersionString(media_version);
-
-    // Only update it if it is newer!
-    if ( (S32)fetched_version > mLastFetchedMediaVersion)
-    {
-        mLastFetchedMediaVersion = fetched_version;
-        //LL_INFOS() << "updating:" << this->getID() << " " << ll_pretty_print_sd(media_data_array) << LL_ENDL;
-
-        LLSD::array_const_iterator iter = media_data_array.beginArray();
-        LLSD::array_const_iterator end = media_data_array.endArray();
-        U8 texture_index = 0;
-        for (; iter != end; ++iter, ++texture_index)
-        {
-            syncMediaData(texture_index, *iter, false/*merge*/, false/*ignore_agent*/);
-        }
-    }
-}
-
-void LLVOVolume::syncMediaData(S32 texture_index, const LLSD &media_data, bool merge, bool ignore_agent)
-{
-    if(mDead)
-    {
-        // If the object has been marked dead, don't process media updates.
-        return;
-    }
-
-    LLTextureEntry *te = getTE(texture_index);
-    if(!te)
-    {
-        return ;
-    }
-
-    LL_DEBUGS("MediaOnAPrim") << "BEFORE: texture_index = " << texture_index
-        << " hasMedia = " << te->hasMedia() << " : "
-        << ((NULL == te->getMediaData()) ? "NULL MEDIA DATA" : ll_pretty_print_sd(te->getMediaData()->asLLSD())) << LL_ENDL;
-
-    std::string previous_url;
-    LLMediaEntry* mep = te->getMediaData();
-    if(mep)
-    {
-        // Save the "current url" from before the update so we can tell if
-        // it changes.
-        previous_url = mep->getCurrentURL();
-    }
-
-    if (merge)
-    {
-        te->mergeIntoMediaData(media_data);
-    }
-    else {
-        // XXX Question: what if the media data is undefined LLSD, but the
-        // update we got above said that we have media flags??  Here we clobber
-        // that, assuming the data from the service is more up-to-date.
-        te->updateMediaData(media_data);
-    }
-
-    mep = te->getMediaData();
-    if(mep)
-    {
-        bool update_from_self = false;
-        if (!ignore_agent)
-        {
-            LLUUID updating_agent = LLTextureEntry::getAgentIDFromMediaVersionString(getMediaURL());
-            update_from_self = (updating_agent == gAgent.getID());
-        }
-        viewer_media_t media_impl = LLViewerMedia::getInstance()->updateMediaImpl(mep, previous_url, update_from_self);
-
-        addMediaImpl(media_impl, texture_index) ;
-    }
-    else
-    {
-        removeMediaImpl(texture_index);
-    }
-
-    LL_DEBUGS("MediaOnAPrim") << "AFTER: texture_index = " << texture_index
-        << " hasMedia = " << te->hasMedia() << " : "
-        << ((NULL == te->getMediaData()) ? "NULL MEDIA DATA" : ll_pretty_print_sd(te->getMediaData()->asLLSD())) << LL_ENDL;
-}
-
-void LLVOVolume::mediaNavigateBounceBack(U8 texture_index)
-{
-    // Find the media entry for this navigate
-    const LLMediaEntry* mep = NULL;
-    viewer_media_t impl = getMediaImpl(texture_index);
-    LLTextureEntry *te = getTE(texture_index);
-    if(te)
-    {
-        mep = te->getMediaData();
-    }
-
-    if (mep && impl)
-    {
-        std::string url = mep->getCurrentURL();
-        // Look for a ":", if not there, assume "http://"
-        if (!url.empty() && std::string::npos == url.find(':'))
-        {
-            url = "http://" + url;
-        }
-        // If the url we're trying to "bounce back" to is either empty or not
-        // allowed by the whitelist, try the home url.  If *that* doesn't work,
-        // set the media as failed and unload it
-        if (url.empty() || !mep->checkCandidateUrl(url))
-        {
-            url = mep->getHomeURL();
-            // Look for a ":", if not there, assume "http://"
-            if (!url.empty() && std::string::npos == url.find(':'))
-            {
-                url = "http://" + url;
-            }
-        }
-        if (url.empty() || !mep->checkCandidateUrl(url))
-        {
-            // The url to navigate back to is not good, and we have nowhere else
-            // to go.
-            LL_WARNS("MediaOnAPrim") << "FAILED to bounce back URL \"" << url << "\" -- unloading impl" << LL_ENDL;
-            impl->setMediaFailed(true);
-        }
-        // Make sure we are not bouncing to url we came from
-        else if (impl->getCurrentMediaURL() != url)
-        {
-            // Okay, navigate now
-            LL_INFOS("MediaOnAPrim") << "bouncing back to URL: " << url << LL_ENDL;
-            impl->navigateTo(url, "", false, true);
-        }
-    }
-}
-
-bool LLVOVolume::hasMediaPermission(const LLMediaEntry* media_entry, MediaPermType perm_type)
-{
-    // NOTE: This logic ALMOST duplicates the logic in the server (in particular, in llmediaservice.cpp).
-    if (NULL == media_entry ) return false; // XXX should we assert here?
-
-    // The agent has permissions if:
-    // - world permissions are on, or
-    // - group permissions are on, and agent_id is in the group, or
-    // - agent permissions are on, and agent_id is the owner
-
-    // *NOTE: We *used* to check for modify permissions here (i.e. permissions were
-    // granted if permModify() was true).  However, this doesn't make sense in the
-    // viewer: we don't want to show controls or allow interaction if the author
-    // has deemed it so.  See DEV-42115.
-
-    U8 media_perms = (perm_type == MEDIA_PERM_INTERACT) ? media_entry->getPermsInteract() : media_entry->getPermsControl();
-
-    // World permissions
-    if (0 != (media_perms & LLMediaEntry::PERM_ANYONE))
-    {
-        return true;
-    }
-
-    // Group permissions
-    else if (0 != (media_perms & LLMediaEntry::PERM_GROUP))
-    {
-        LLPermissions* obj_perm = LLSelectMgr::getInstance()->findObjectPermissions(this);
-        if (obj_perm && gAgent.isInGroup(obj_perm->getGroup()))
-        {
-            return true;
-        }
-    }
-
-    // Owner permissions
-    else if (0 != (media_perms & LLMediaEntry::PERM_OWNER) && permYouOwner())
-    {
-        return true;
-    }
-
-    return false;
-
-}
-
-void LLVOVolume::mediaNavigated(LLViewerMediaImpl *impl, LLPluginClassMedia* plugin, std::string new_location)
-{
-    bool block_navigation = false;
-    // FIXME: if/when we allow the same media impl to be used by multiple faces, the logic here will need to be fixed
-    // to deal with multiple face indices.
-    int face_index = getFaceIndexWithMediaImpl(impl, -1);
-
-    // Find the media entry for this navigate
-    LLMediaEntry* mep = NULL;
-    LLTextureEntry *te = getTE(face_index);
-    if(te)
-    {
-        mep = te->getMediaData();
-    }
-
-    if(mep)
-    {
-        if(!mep->checkCandidateUrl(new_location))
-        {
-            block_navigation = true;
-        }
-        if (!block_navigation && !hasMediaPermission(mep, MEDIA_PERM_INTERACT))
-        {
-            block_navigation = true;
-        }
-    }
-    else
-    {
-        LL_WARNS("MediaOnAPrim") << "Couldn't find media entry!" << LL_ENDL;
-    }
-
-    if(block_navigation)
-    {
-        LL_INFOS("MediaOnAPrim") << "blocking navigate to URI " << new_location << LL_ENDL;
-
-        // "bounce back" to the current URL from the media entry
-        mediaNavigateBounceBack(face_index);
-    }
-    else if (sObjectMediaNavigateClient)
-    {
-
-        LL_DEBUGS("MediaOnAPrim") << "broadcasting navigate with URI " << new_location << LL_ENDL;
-
-        sObjectMediaNavigateClient->navigate(new LLMediaDataClientObjectImpl(this, false), face_index, new_location);
-    }
-}
-
-void LLVOVolume::mediaEvent(LLViewerMediaImpl *impl, LLPluginClassMedia* plugin, LLViewerMediaObserver::EMediaEvent event)
-{
-    switch(event)
-    {
-
-        case LLViewerMediaObserver::MEDIA_EVENT_LOCATION_CHANGED:
-        {
-            switch(impl->getNavState())
-            {
-                case LLViewerMediaImpl::MEDIANAVSTATE_FIRST_LOCATION_CHANGED:
-                {
-                    // This is the first location changed event after the start of a non-server-directed nav.  It may need to be broadcast or bounced back.
-                    mediaNavigated(impl, plugin, plugin->getLocation());
-                }
-                break;
-
-                case LLViewerMediaImpl::MEDIANAVSTATE_FIRST_LOCATION_CHANGED_SPURIOUS:
-                    // This navigate didn't change the current URL.
-                    LL_DEBUGS("MediaOnAPrim") << "  NOT broadcasting navigate (spurious)" << LL_ENDL;
-                break;
-
-                case LLViewerMediaImpl::MEDIANAVSTATE_SERVER_FIRST_LOCATION_CHANGED:
-                    // This is the first location changed event after the start of a server-directed nav.  Don't broadcast it.
-                    LL_INFOS("MediaOnAPrim") << "   NOT broadcasting navigate (server-directed)" << LL_ENDL;
-                break;
-
-                default:
-                    // This is a subsequent location-changed due to a redirect.  Don't broadcast.
-                    LL_INFOS("MediaOnAPrim") << "   NOT broadcasting navigate (redirect)" << LL_ENDL;
-                break;
-            }
-        }
-        break;
-
-        case LLViewerMediaObserver::MEDIA_EVENT_NAVIGATE_COMPLETE:
-        {
-            switch(impl->getNavState())
-            {
-                case LLViewerMediaImpl::MEDIANAVSTATE_COMPLETE_BEFORE_LOCATION_CHANGED:
-                {
-                    // This is the first location changed event after the start of a non-server-directed nav.  It may need to be broadcast or bounced back.
-                    mediaNavigated(impl, plugin, plugin->getNavigateURI());
-                }
-                break;
-
-                case LLViewerMediaImpl::MEDIANAVSTATE_COMPLETE_BEFORE_LOCATION_CHANGED_SPURIOUS:
-                    // This navigate didn't change the current URL.
-                    LL_DEBUGS("MediaOnAPrim") << "  NOT broadcasting navigate (spurious)" << LL_ENDL;
-                break;
-
-                case LLViewerMediaImpl::MEDIANAVSTATE_SERVER_COMPLETE_BEFORE_LOCATION_CHANGED:
-                    // This is the the navigate complete event from a server-directed nav.  Don't broadcast it.
-                    LL_INFOS("MediaOnAPrim") << "   NOT broadcasting navigate (server-directed)" << LL_ENDL;
-                break;
-
-                default:
-                    // For all other states, the navigate should have been handled by LOCATION_CHANGED events already.
-                break;
-            }
-        }
-        break;
-
-        case LLViewerMediaObserver::MEDIA_EVENT_FILE_DOWNLOAD:
-        {
-            // Media might be blocked, waiting for a file,
-            // send an empty response to unblock it
-            const std::vector<std::string> empty_response;
-            plugin->sendPickFileResponse(empty_response);
-
-            LLNotificationsUtil::add("MediaFileDownloadUnsupported");
-        }
-        break;
-
-        default:
-        break;
-    }
-
-}
-
-void LLVOVolume::sendMediaDataUpdate()
-{
-    if (sObjectMediaClient)
-        sObjectMediaClient->updateMedia(new LLMediaDataClientObjectImpl(this, false));
-}
-
-void LLVOVolume::removeMediaImpl(S32 texture_index)
-{
-    if(mMediaImplList.size() <= (U32)texture_index || mMediaImplList[texture_index].isNull())
-    {
-        return ;
-    }
-
-    //make the face referencing to mMediaImplList[texture_index] to point back to the old texture.
-    if(mDrawable && texture_index < mDrawable->getNumFaces())
-    {
-        LLFace* facep = mDrawable->getFace(texture_index) ;
-        if(facep)
-        {
-            LLViewerMediaTexture* media_tex = LLViewerTextureManager::findMediaTexture(mMediaImplList[texture_index]->getMediaTextureID()) ;
-            if(media_tex)
-            {
-                media_tex->removeMediaFromFace(facep) ;
-            }
-        }
-    }
-
-    //check if some other face(s) of this object reference(s)to this media impl.
-    S32 i ;
-    S32 end = (S32)mMediaImplList.size() ;
-    for(i = 0; i < end ; i++)
-    {
-        if( i != texture_index && mMediaImplList[i] == mMediaImplList[texture_index])
-        {
-            break ;
-        }
-    }
-
-    if(i == end) //this object does not need this media impl.
-    {
-        mMediaImplList[texture_index]->removeObject(this) ;
-    }
-
-    mMediaImplList[texture_index] = NULL ;
-    return ;
-}
-
-void LLVOVolume::addMediaImpl(LLViewerMediaImpl* media_impl, S32 texture_index)
-{
-<<<<<<< HEAD
-	if((S32)mMediaImplList.size() < texture_index + 1)
-	{
-		mMediaImplList.resize(texture_index + 1) ;
-	}
-	
-	if(mMediaImplList[texture_index].notNull())
-	{
-		if(mMediaImplList[texture_index] == media_impl)
-		{
-			return ;
-		}
-
-		removeMediaImpl(texture_index) ;
-	}
-
-	mMediaImplList[texture_index] = media_impl;
-	media_impl->addObject(this) ;	
-
-	//add the face to show the media if it is in playing
-	if(mDrawable)
-	{
-		LLFace* facep(NULL);
-		if( texture_index < mDrawable->getNumFaces() )
-		{
-			facep = mDrawable->getFace(texture_index) ;
-		}
-
-		if(facep)
-		{
-			LLViewerMediaTexture* media_tex = LLViewerTextureManager::findMediaTexture(mMediaImplList[texture_index]->getMediaTextureID()) ;
-			if(media_tex)
-			{
-				media_tex->addMediaToFace(facep) ;
-			}
-		}
-		else //the face is not available now, start media on this face later.
-		{
-			media_impl->setUpdated(true) ;
-		}
-	}
-	return ;
-=======
-    if((S32)mMediaImplList.size() < texture_index + 1)
-    {
-        mMediaImplList.resize(texture_index + 1) ;
-    }
-
-    if(mMediaImplList[texture_index].notNull())
-    {
-        if(mMediaImplList[texture_index] == media_impl)
-        {
-            return ;
-        }
-
-        removeMediaImpl(texture_index) ;
-    }
-
-    mMediaImplList[texture_index] = media_impl;
-    media_impl->addObject(this) ;
-
-    //add the face to show the media if it is in playing
-    if(mDrawable)
-    {
-        LLFace* facep(NULL);
-        if( texture_index < mDrawable->getNumFaces() )
-        {
-            facep = mDrawable->getFace(texture_index) ;
-        }
-
-        if(facep)
-        {
-            LLViewerMediaTexture* media_tex = LLViewerTextureManager::findMediaTexture(mMediaImplList[texture_index]->getMediaTextureID()) ;
-            if(media_tex)
-            {
-                media_tex->addMediaToFace(facep) ;
-            }
-        }
-        else //the face is not available now, start media on this face later.
-        {
-            media_impl->setUpdated(TRUE) ;
-        }
-    }
-    return ;
->>>>>>> e1623bb2
-}
-
-viewer_media_t LLVOVolume::getMediaImpl(U8 face_id) const
-{
-    if(mMediaImplList.size() > face_id)
-    {
-        return mMediaImplList[face_id];
-    }
-    return NULL;
-}
-
-F64 LLVOVolume::getTotalMediaInterest() const
-{
-    // If this object is currently focused, this object has "high" interest
-    if (LLViewerMediaFocus::getInstance()->getFocusedObjectID() == getID())
-        return F64_MAX;
-
-    F64 interest = (F64)-1.0;  // means not interested;
-
-    // If this object is selected, this object has "high" interest, but since
-    // there can be more than one, we still add in calculated impl interest
-    // XXX Sadly, 'contains()' doesn't take a const :(
-    if (LLSelectMgr::getInstance()->getSelection()->contains(const_cast<LLVOVolume*>(this)))
-        interest = F64_MAX / 2.0;
-
-    int i = 0;
-    const int end = getNumTEs();
-    for ( ; i < end; ++i)
-    {
-        const viewer_media_t &impl = getMediaImpl(i);
-        if (!impl.isNull())
-        {
-            if (interest == (F64)-1.0) interest = (F64)0.0;
-            interest += impl->getInterest();
-        }
-    }
-    return interest;
-}
-
-S32 LLVOVolume::getFaceIndexWithMediaImpl(const LLViewerMediaImpl* media_impl, S32 start_face_id)
-{
-    S32 end = (S32)mMediaImplList.size() ;
-    for(S32 face_id = start_face_id + 1; face_id < end; face_id++)
-    {
-        if(mMediaImplList[face_id] == media_impl)
-        {
-            return face_id ;
-        }
-    }
-    return -1 ;
-}
-
-//----------------------------------------------------------------------------
-
-void LLVOVolume::setLightTextureID(LLUUID id)
-{
-<<<<<<< HEAD
-	LLViewerTexture* old_texturep = getLightTexture(); // same as mLightTexture, but inits if nessesary
-	if (id.notNull())
-	{
-		if (!hasLightTexture())
-		{
-			setParameterEntryInUse(LLNetworkData::PARAMS_LIGHT_IMAGE, true, true);
-		}
-		else if (old_texturep)
-		{	
-			old_texturep->removeVolume(LLRender::LIGHT_TEX, this);
-		}
-		LLLightImageParams* param_block = (LLLightImageParams*) getParameterEntry(LLNetworkData::PARAMS_LIGHT_IMAGE);
-		if (param_block && param_block->getLightTexture() != id)
-		{
-			param_block->setLightTexture(id);
-			parameterChanged(LLNetworkData::PARAMS_LIGHT_IMAGE, true);
-		}
-		LLViewerTexture* tex = getLightTexture();
-		if (tex)
-		{
-			tex->addVolume(LLRender::LIGHT_TEX, this); // new texture
-		}
-		else
-		{
-			LL_WARNS() << "Can't get light texture for ID " << id.asString() << LL_ENDL;
-		}
-	}
-	else if (hasLightTexture())
-	{
-		if (old_texturep)
-		{
-			old_texturep->removeVolume(LLRender::LIGHT_TEX, this);
-		}
-		setParameterEntryInUse(LLNetworkData::PARAMS_LIGHT_IMAGE, false, true);
-		parameterChanged(LLNetworkData::PARAMS_LIGHT_IMAGE, true);
-		mLightTexture = NULL;
-	}		
-=======
-    LLViewerTexture* old_texturep = getLightTexture(); // same as mLightTexture, but inits if nessesary
-    if (id.notNull())
-    {
-        if (!hasLightTexture())
-        {
-            setParameterEntryInUse(LLNetworkData::PARAMS_LIGHT_IMAGE, TRUE, true);
-        }
-        else if (old_texturep)
-        {
-            old_texturep->removeVolume(LLRender::LIGHT_TEX, this);
-        }
-        LLLightImageParams* param_block = (LLLightImageParams*) getParameterEntry(LLNetworkData::PARAMS_LIGHT_IMAGE);
-        if (param_block && param_block->getLightTexture() != id)
-        {
-            param_block->setLightTexture(id);
-            parameterChanged(LLNetworkData::PARAMS_LIGHT_IMAGE, true);
-        }
-        LLViewerTexture* tex = getLightTexture();
-        if (tex)
-        {
-            tex->addVolume(LLRender::LIGHT_TEX, this); // new texture
-        }
-        else
-        {
-            LL_WARNS() << "Can't get light texture for ID " << id.asString() << LL_ENDL;
-        }
-    }
-    else if (hasLightTexture())
-    {
-        if (old_texturep)
-        {
-            old_texturep->removeVolume(LLRender::LIGHT_TEX, this);
-        }
-        setParameterEntryInUse(LLNetworkData::PARAMS_LIGHT_IMAGE, FALSE, true);
-        parameterChanged(LLNetworkData::PARAMS_LIGHT_IMAGE, true);
-        mLightTexture = NULL;
-    }
->>>>>>> e1623bb2
-}
-
-void LLVOVolume::setSpotLightParams(LLVector3 params)
-{
-    LLLightImageParams* param_block = (LLLightImageParams*) getParameterEntry(LLNetworkData::PARAMS_LIGHT_IMAGE);
-    if (param_block && param_block->getParams() != params)
-    {
-        param_block->setParams(params);
-        parameterChanged(LLNetworkData::PARAMS_LIGHT_IMAGE, true);
-    }
-}
-<<<<<<< HEAD
-		
-void LLVOVolume::setIsLight(bool is_light)
-{
-	bool was_light = getIsLight();
-	if (is_light != was_light)
-	{
-		if (is_light)
-		{
-			setParameterEntryInUse(LLNetworkData::PARAMS_LIGHT, true, true);
-		}
-		else
-		{
-			setParameterEntryInUse(LLNetworkData::PARAMS_LIGHT, false, true);
-		}
-
-		if (is_light)
-		{
-			// Add it to the pipeline mLightSet
-			gPipeline.setLight(mDrawable, true);
-		}
-		else
-		{
-			// Not a light.  Remove it from the pipeline's light set.
-			gPipeline.setLight(mDrawable, false);
-		}
-	}
-=======
-
-void LLVOVolume::setIsLight(BOOL is_light)
-{
-    BOOL was_light = getIsLight();
-    if (is_light != was_light)
-    {
-        if (is_light)
-        {
-            setParameterEntryInUse(LLNetworkData::PARAMS_LIGHT, TRUE, true);
-        }
-        else
-        {
-            setParameterEntryInUse(LLNetworkData::PARAMS_LIGHT, FALSE, true);
-        }
-
-        if (is_light)
-        {
-            // Add it to the pipeline mLightSet
-            gPipeline.setLight(mDrawable, TRUE);
-        }
-        else
-        {
-            // Not a light.  Remove it from the pipeline's light set.
-            gPipeline.setLight(mDrawable, FALSE);
-        }
-    }
->>>>>>> e1623bb2
-}
-
-void LLVOVolume::setLightSRGBColor(const LLColor3& color)
-{
-    setLightLinearColor(linearColor3(color));
-}
-
-void LLVOVolume::setLightLinearColor(const LLColor3& color)
-{
-<<<<<<< HEAD
-	LLLightParams *param_block = (LLLightParams *)getParameterEntry(LLNetworkData::PARAMS_LIGHT);
-	if (param_block)
-	{
-		if (param_block->getLinearColor() != color)
-		{
-			param_block->setLinearColor(LLColor4(color, param_block->getLinearColor().mV[3]));
-			parameterChanged(LLNetworkData::PARAMS_LIGHT, true);
-			gPipeline.markTextured(mDrawable);
-			mFaceMappingChanged = true;
-		}
-	}
-=======
-    LLLightParams *param_block = (LLLightParams *)getParameterEntry(LLNetworkData::PARAMS_LIGHT);
-    if (param_block)
-    {
-        if (param_block->getLinearColor() != color)
-        {
-            param_block->setLinearColor(LLColor4(color, param_block->getLinearColor().mV[3]));
-            parameterChanged(LLNetworkData::PARAMS_LIGHT, true);
-            gPipeline.markTextured(mDrawable);
-            mFaceMappingChanged = TRUE;
-        }
-    }
->>>>>>> e1623bb2
-}
-
-void LLVOVolume::setLightIntensity(F32 intensity)
-{
-    LLLightParams *param_block = (LLLightParams *)getParameterEntry(LLNetworkData::PARAMS_LIGHT);
-    if (param_block)
-    {
-        if (param_block->getLinearColor().mV[3] != intensity)
-        {
-            param_block->setLinearColor(LLColor4(LLColor3(param_block->getLinearColor()), intensity));
-            parameterChanged(LLNetworkData::PARAMS_LIGHT, true);
-        }
-    }
-}
-
-void LLVOVolume::setLightRadius(F32 radius)
-{
-    LLLightParams *param_block = (LLLightParams *)getParameterEntry(LLNetworkData::PARAMS_LIGHT);
-    if (param_block)
-    {
-        if (param_block->getRadius() != radius)
-        {
-            param_block->setRadius(radius);
-            parameterChanged(LLNetworkData::PARAMS_LIGHT, true);
-        }
-    }
-}
-
-void LLVOVolume::setLightFalloff(F32 falloff)
-{
-    LLLightParams *param_block = (LLLightParams *)getParameterEntry(LLNetworkData::PARAMS_LIGHT);
-    if (param_block)
-    {
-        if (param_block->getFalloff() != falloff)
-        {
-            param_block->setFalloff(falloff);
-            parameterChanged(LLNetworkData::PARAMS_LIGHT, true);
-        }
-    }
-}
-
-void LLVOVolume::setLightCutoff(F32 cutoff)
-{
-    LLLightParams *param_block = (LLLightParams *)getParameterEntry(LLNetworkData::PARAMS_LIGHT);
-    if (param_block)
-    {
-        if (param_block->getCutoff() != cutoff)
-        {
-            param_block->setCutoff(cutoff);
-            parameterChanged(LLNetworkData::PARAMS_LIGHT, true);
-        }
-    }
-}
-
-//----------------------------------------------------------------------------
-
-bool LLVOVolume::getIsLight() const
-{
-    mIsLight = getParameterEntryInUse(LLNetworkData::PARAMS_LIGHT);
-    return mIsLight;
-}
-
-bool LLVOVolume::getIsLightFast() const
-{
-    return mIsLight;
-}
-
-LLColor3 LLVOVolume::getLightSRGBBaseColor() const
-{
-    return srgbColor3(getLightLinearBaseColor());
-}
-
-LLColor3 LLVOVolume::getLightLinearBaseColor() const
-{
-    const LLLightParams *param_block = (const LLLightParams *)getParameterEntry(LLNetworkData::PARAMS_LIGHT);
-    if (param_block)
-    {
-        return LLColor3(param_block->getLinearColor());
-    }
-    else
-    {
-        return LLColor3(1,1,1);
-    }
-}
-
-LLColor3 LLVOVolume::getLightLinearColor() const
-{
-    const LLLightParams *param_block = (const LLLightParams *)getParameterEntry(LLNetworkData::PARAMS_LIGHT);
-    if (param_block)
-    {
-        return LLColor3(param_block->getLinearColor()) * param_block->getLinearColor().mV[3];
-    }
-    else
-    {
-        return LLColor3(1, 1, 1);
-    }
-}
-
-LLColor3 LLVOVolume::getLightSRGBColor() const
-{
-    LLColor3 ret = getLightLinearColor();
-    ret = srgbColor3(ret);
-    return ret;
-}
-
-LLUUID LLVOVolume::getLightTextureID() const
-{
-    if (getParameterEntryInUse(LLNetworkData::PARAMS_LIGHT_IMAGE))
-    {
-        const LLLightImageParams *param_block = (const LLLightImageParams *)getParameterEntry(LLNetworkData::PARAMS_LIGHT_IMAGE);
-        if (param_block)
-        {
-            return param_block->getLightTexture();
-        }
-    }
-
-    return LLUUID::null;
-}
-
-
-LLVector3 LLVOVolume::getSpotLightParams() const
-{
-    if (getParameterEntryInUse(LLNetworkData::PARAMS_LIGHT_IMAGE))
-    {
-        const LLLightImageParams *param_block = (const LLLightImageParams *)getParameterEntry(LLNetworkData::PARAMS_LIGHT_IMAGE);
-        if (param_block)
-        {
-            return param_block->getParams();
-        }
-    }
-
-    return LLVector3();
-}
-
-F32 LLVOVolume::getSpotLightPriority() const
-{
-    return mSpotLightPriority;
-}
-
-void LLVOVolume::updateSpotLightPriority()
-{
-    if (gCubeSnapshot)
-    {
-        return;
-    }
-
-    F32 r = getLightRadius();
-    LLVector3 pos = mDrawable->getPositionAgent();
-
-    LLVector3 at(0,0,-1);
-    at *= getRenderRotation();
-    pos += at * r;
-
-    at = LLViewerCamera::getInstance()->getAtAxis();
-    pos -= at * r;
-
-    mSpotLightPriority = gPipeline.calcPixelArea(pos, LLVector3(r,r,r), *LLViewerCamera::getInstance());
-
-    if (mLightTexture.notNull())
-    {
-        mLightTexture->addTextureStats(mSpotLightPriority);
-    }
-}
-
-
-bool LLVOVolume::isLightSpotlight() const
-{
-    LLLightImageParams* params = (LLLightImageParams*) getParameterEntry(LLNetworkData::PARAMS_LIGHT_IMAGE);
-    if (params && getParameterEntryInUse(LLNetworkData::PARAMS_LIGHT_IMAGE))
-    {
-        return params->isLightSpotlight();
-    }
-    return false;
-}
-
-
-LLViewerTexture* LLVOVolume::getLightTexture()
-{
-    LLUUID id = getLightTextureID();
-
-<<<<<<< HEAD
-	if (id.notNull())
-	{
-		if (mLightTexture.isNull() || id != mLightTexture->getID())
-		{
-			mLightTexture = LLViewerTextureManager::getFetchedTexture(id, FTT_DEFAULT, true, LLGLTexture::BOOST_NONE);
-		}
-	}
-	else
-	{
-		mLightTexture = NULL;
-	}
-=======
-    if (id.notNull())
-    {
-        if (mLightTexture.isNull() || id != mLightTexture->getID())
-        {
-            mLightTexture = LLViewerTextureManager::getFetchedTexture(id, FTT_DEFAULT, TRUE, LLGLTexture::BOOST_NONE);
-        }
-    }
-    else
-    {
-        mLightTexture = NULL;
-    }
->>>>>>> e1623bb2
-
-    return mLightTexture;
-}
-
-F32 LLVOVolume::getLightIntensity() const
-{
-    const LLLightParams *param_block = (const LLLightParams *)getParameterEntry(LLNetworkData::PARAMS_LIGHT);
-    if (param_block)
-    {
-        return param_block->getLinearColor().mV[3];
-    }
-    else
-    {
-        return 1.f;
-    }
-}
-
-F32 LLVOVolume::getLightRadius() const
-{
-    const LLLightParams *param_block = (const LLLightParams *)getParameterEntry(LLNetworkData::PARAMS_LIGHT);
-    if (param_block)
-    {
-        return param_block->getRadius();
-    }
-    else
-    {
-        return 0.f;
-    }
-}
-
-F32 LLVOVolume::getLightFalloff(const F32 fudge_factor) const
-{
-    const LLLightParams *param_block = (const LLLightParams *)getParameterEntry(LLNetworkData::PARAMS_LIGHT);
-    if (param_block)
-    {
-        return param_block->getFalloff() * fudge_factor;
-    }
-    else
-    {
-        return 0.f;
-    }
-}
-
-F32 LLVOVolume::getLightCutoff() const
-{
-    const LLLightParams *param_block = (const LLLightParams *)getParameterEntry(LLNetworkData::PARAMS_LIGHT);
-    if (param_block)
-    {
-        return param_block->getCutoff();
-    }
-    else
-    {
-        return 0.f;
-    }
-}
-
-bool LLVOVolume::isReflectionProbe() const
-{
-    return getParameterEntryInUse(LLNetworkData::PARAMS_REFLECTION_PROBE);
-}
-
-bool LLVOVolume::setIsReflectionProbe(bool is_probe)
-{
-    bool was_probe = isReflectionProbe();
-    if (is_probe != was_probe)
-    {
-        if (is_probe)
-        {
-            setParameterEntryInUse(LLNetworkData::PARAMS_REFLECTION_PROBE, true, true);
-        }
-        else
-        {
-            setParameterEntryInUse(LLNetworkData::PARAMS_REFLECTION_PROBE, false, true);
-        }
-    }
-
-    updateReflectionProbePtr();
-
-    return was_probe != is_probe;
-}
-
-bool LLVOVolume::setReflectionProbeAmbiance(F32 ambiance)
-{
-    LLReflectionProbeParams* param_block = (LLReflectionProbeParams*)getParameterEntry(LLNetworkData::PARAMS_REFLECTION_PROBE);
-    if (param_block)
-    {
-        if (param_block->getAmbiance() != ambiance)
-        {
-            param_block->setAmbiance(ambiance);
-            parameterChanged(LLNetworkData::PARAMS_REFLECTION_PROBE, true);
-            return true;
-        }
-    }
-
-    return false;
-}
-
-bool LLVOVolume::setReflectionProbeNearClip(F32 near_clip)
-{
-    LLReflectionProbeParams* param_block = (LLReflectionProbeParams*)getParameterEntry(LLNetworkData::PARAMS_REFLECTION_PROBE);
-    if (param_block)
-    {
-        if (param_block->getClipDistance() != near_clip)
-        {
-            param_block->setClipDistance(near_clip);
-            parameterChanged(LLNetworkData::PARAMS_REFLECTION_PROBE, true);
-            return true;
-        }
-    }
-
-    return false;
-}
-
-bool LLVOVolume::setReflectionProbeIsBox(bool is_box)
-{
-    LLReflectionProbeParams* param_block = (LLReflectionProbeParams*)getParameterEntry(LLNetworkData::PARAMS_REFLECTION_PROBE);
-    if (param_block)
-    {
-        if (param_block->getIsBox() != is_box)
-        {
-            param_block->setIsBox(is_box);
-            parameterChanged(LLNetworkData::PARAMS_REFLECTION_PROBE, true);
-            return true;
-        }
-    }
-
-    return false;
-}
-
-bool LLVOVolume::setReflectionProbeIsDynamic(bool is_dynamic)
-{
-    LLReflectionProbeParams* param_block = (LLReflectionProbeParams*)getParameterEntry(LLNetworkData::PARAMS_REFLECTION_PROBE);
-    if (param_block)
-    {
-        if (param_block->getIsDynamic() != is_dynamic)
-        {
-            param_block->setIsDynamic(is_dynamic);
-            parameterChanged(LLNetworkData::PARAMS_REFLECTION_PROBE, true);
-            return true;
-        }
-    }
-
-    return false;
-}
-
-F32 LLVOVolume::getReflectionProbeAmbiance() const
-{
-    const LLReflectionProbeParams* param_block = (const LLReflectionProbeParams*)getParameterEntry(LLNetworkData::PARAMS_REFLECTION_PROBE);
-    if (param_block)
-    {
-        return param_block->getAmbiance();
-    }
-    else
-    {
-        return 0.f;
-    }
-}
-
-F32 LLVOVolume::getReflectionProbeNearClip() const
-{
-    const LLReflectionProbeParams* param_block = (const LLReflectionProbeParams*)getParameterEntry(LLNetworkData::PARAMS_REFLECTION_PROBE);
-    if (param_block)
-    {
-        return param_block->getClipDistance();
-    }
-    else
-    {
-        return 0.f;
-    }
-}
-
-bool LLVOVolume::getReflectionProbeIsBox() const
-{
-    const LLReflectionProbeParams* param_block = (const LLReflectionProbeParams*)getParameterEntry(LLNetworkData::PARAMS_REFLECTION_PROBE);
-    if (param_block)
-    {
-        return param_block->getIsBox();
-    }
-
-    return false;
-}
-
-bool LLVOVolume::getReflectionProbeIsDynamic() const
-{
-    const LLReflectionProbeParams* param_block = (const LLReflectionProbeParams*)getParameterEntry(LLNetworkData::PARAMS_REFLECTION_PROBE);
-    if (param_block)
-    {
-        return param_block->getIsDynamic();
-    }
-
-    return false;
-}
-
-U32 LLVOVolume::getVolumeInterfaceID() const
-{
-    if (mVolumeImpl)
-    {
-        return mVolumeImpl->getID();
-    }
-
-    return 0;
-}
-
-bool LLVOVolume::isFlexible() const
-{
-<<<<<<< HEAD
-	if (getParameterEntryInUse(LLNetworkData::PARAMS_FLEXIBLE))
-	{
-		LLVolume* volume = getVolume();
-		if (volume && volume->getParams().getPathParams().getCurveType() != LL_PCODE_PATH_FLEXIBLE)
-		{
-			LLVolumeParams volume_params = getVolume()->getParams();
-			U8 profile_and_hole = volume_params.getProfileParams().getCurveType();
-			volume_params.setType(profile_and_hole, LL_PCODE_PATH_FLEXIBLE);
-		}
-		return true;
-	}
-	else
-	{
-		return false;
-	}
-=======
-    if (getParameterEntryInUse(LLNetworkData::PARAMS_FLEXIBLE))
-    {
-        LLVolume* volume = getVolume();
-        if (volume && volume->getParams().getPathParams().getCurveType() != LL_PCODE_PATH_FLEXIBLE)
-        {
-            LLVolumeParams volume_params = getVolume()->getParams();
-            U8 profile_and_hole = volume_params.getProfileParams().getCurveType();
-            volume_params.setType(profile_and_hole, LL_PCODE_PATH_FLEXIBLE);
-        }
-        return TRUE;
-    }
-    else
-    {
-        return FALSE;
-    }
->>>>>>> e1623bb2
-}
-
-bool LLVOVolume::isSculpted() const
-{
-<<<<<<< HEAD
-	if (getParameterEntryInUse(LLNetworkData::PARAMS_SCULPT))
-	{
-		return true;
-	}
-	
-	return false;
-=======
-    if (getParameterEntryInUse(LLNetworkData::PARAMS_SCULPT))
-    {
-        return TRUE;
-    }
-
-    return FALSE;
->>>>>>> e1623bb2
-}
-
-bool LLVOVolume::isMesh() const
-{
-    if (isSculpted())
-    {
-        LLSculptParams *sculpt_params = (LLSculptParams *)getParameterEntry(LLNetworkData::PARAMS_SCULPT);
-        U8 sculpt_type = sculpt_params->getSculptType();
-
-<<<<<<< HEAD
-		if ((sculpt_type & LL_SCULPT_TYPE_MASK) == LL_SCULPT_TYPE_MESH)
-			// mesh is a mesh
-		{
-			return true;	
-		}
-	}
-
-	return false;
-=======
-        if ((sculpt_type & LL_SCULPT_TYPE_MASK) == LL_SCULPT_TYPE_MESH)
-            // mesh is a mesh
-        {
-            return TRUE;
-        }
-    }
-
-    return FALSE;
->>>>>>> e1623bb2
-}
-
-bool LLVOVolume::hasLightTexture() const
-{
-<<<<<<< HEAD
-	if (getParameterEntryInUse(LLNetworkData::PARAMS_LIGHT_IMAGE))
-	{
-		return true;
-	}
-
-	return false;
-=======
-    if (getParameterEntryInUse(LLNetworkData::PARAMS_LIGHT_IMAGE))
-    {
-        return TRUE;
-    }
-
-    return FALSE;
->>>>>>> e1623bb2
-}
-
-bool LLVOVolume::isFlexibleFast() const
-{
-    return mVolumep && mVolumep->getParams().getPathParams().getCurveType() == LL_PCODE_PATH_FLEXIBLE;
-}
-
-bool LLVOVolume::isSculptedFast() const
-{
-    return mVolumep && mVolumep->getParams().isSculpt();
-}
-
-bool LLVOVolume::isMeshFast() const
-{
-    return mVolumep && mVolumep->getParams().isMeshSculpt();
-}
-
-bool LLVOVolume::isRiggedMeshFast() const
-{
-    return mSkinInfo.notNull();
-}
-
-bool LLVOVolume::isAnimatedObjectFast() const
-{
-    return mIsAnimatedObject;
-}
-
-bool LLVOVolume::isVolumeGlobal() const
-{
-<<<<<<< HEAD
-	if (mVolumeImpl)
-	{
-		return mVolumeImpl->isVolumeGlobal();
-	}
-
-	if (mRiggedVolume.notNull())
-	{
-		return true;
-	}
-
-	return false;
-=======
-    if (mVolumeImpl)
-    {
-        return mVolumeImpl->isVolumeGlobal() ? TRUE : FALSE;
-    }
-    else if (mRiggedVolume.notNull())
-    {
-        return TRUE;
-    }
-
-    return FALSE;
->>>>>>> e1623bb2
-}
-
-bool LLVOVolume::canBeFlexible() const
-{
-    U8 path = getVolume()->getParams().getPathParams().getCurveType();
-    return (path == LL_PCODE_PATH_FLEXIBLE || path == LL_PCODE_PATH_LINE);
-}
-
-bool LLVOVolume::setIsFlexible(bool is_flexible)
-{
-<<<<<<< HEAD
-	bool res = false;
-	bool was_flexible = isFlexible();
-	LLVolumeParams volume_params;
-	if (is_flexible)
-	{
-		if (!was_flexible)
-		{
-			volume_params = getVolume()->getParams();
-			U8 profile_and_hole = volume_params.getProfileParams().getCurveType();
-			volume_params.setType(profile_and_hole, LL_PCODE_PATH_FLEXIBLE);
-			res = true;
-			setFlags(FLAGS_USE_PHYSICS, false);
-			setFlags(FLAGS_PHANTOM, true);
-			setParameterEntryInUse(LLNetworkData::PARAMS_FLEXIBLE, true, true);
-			if (mDrawable)
-			{
-				mDrawable->makeActive();
-			}
-		}
-	}
-	else
-	{
-		if (was_flexible)
-		{
-			volume_params = getVolume()->getParams();
-			U8 profile_and_hole = volume_params.getProfileParams().getCurveType();
-			volume_params.setType(profile_and_hole, LL_PCODE_PATH_LINE);
-			res = true;
-			setFlags(FLAGS_PHANTOM, false);
-			setParameterEntryInUse(LLNetworkData::PARAMS_FLEXIBLE, false, true);
-		}
-	}
-	if (res)
-	{
-		res = setVolume(volume_params, 1);
-		if (res)
-		{
-			markForUpdate();
-		}
-	}
-	return res;
-=======
-    BOOL res = FALSE;
-    BOOL was_flexible = isFlexible();
-    LLVolumeParams volume_params;
-    if (is_flexible)
-    {
-        if (!was_flexible)
-        {
-            volume_params = getVolume()->getParams();
-            U8 profile_and_hole = volume_params.getProfileParams().getCurveType();
-            volume_params.setType(profile_and_hole, LL_PCODE_PATH_FLEXIBLE);
-            res = TRUE;
-            setFlags(FLAGS_USE_PHYSICS, FALSE);
-            setFlags(FLAGS_PHANTOM, TRUE);
-            setParameterEntryInUse(LLNetworkData::PARAMS_FLEXIBLE, TRUE, true);
-            if (mDrawable)
-            {
-                mDrawable->makeActive();
-            }
-        }
-    }
-    else
-    {
-        if (was_flexible)
-        {
-            volume_params = getVolume()->getParams();
-            U8 profile_and_hole = volume_params.getProfileParams().getCurveType();
-            volume_params.setType(profile_and_hole, LL_PCODE_PATH_LINE);
-            res = TRUE;
-            setFlags(FLAGS_PHANTOM, FALSE);
-            setParameterEntryInUse(LLNetworkData::PARAMS_FLEXIBLE, FALSE, true);
-        }
-    }
-    if (res)
-    {
-        res = setVolume(volume_params, 1);
-        if (res)
-        {
-            markForUpdate();
-        }
-    }
-    return res;
->>>>>>> e1623bb2
-}
-
-const LLMeshSkinInfo* LLVOVolume::getSkinInfo() const
-{
-    if (getVolume())
-    {
-         return mSkinInfo;
-    }
-    else
-    {
-        return NULL;
-    }
-}
-
-// virtual
-bool LLVOVolume::isRiggedMesh() const
-{
-    return isMesh() && getSkinInfo();
-}
-
-//----------------------------------------------------------------------------
-U32 LLVOVolume::getExtendedMeshFlags() const
-{
-    const LLExtendedMeshParams *param_block =
-        (const LLExtendedMeshParams *)getParameterEntry(LLNetworkData::PARAMS_EXTENDED_MESH);
-    if (param_block)
-    {
-        return param_block->getFlags();
-    }
-    else
-    {
-        return 0;
-    }
-}
-
-void LLVOVolume::onSetExtendedMeshFlags(U32 flags)
-{
-
-    // The isAnySelected() check was needed at one point to prevent
-    // graphics problems. These are now believed to be fixed so the
-    // check has been disabled.
-    if (/*!getRootEdit()->isAnySelected() &&*/ mDrawable.notNull())
-    {
-        // Need to trigger rebuildGeom(), which is where control avatars get created/removed
-        getRootEdit()->recursiveMarkForUpdate();
-    }
-    if (isAttachment() && getAvatarAncestor())
-    {
-        updateVisualComplexity();
-        if (flags & LLExtendedMeshParams::ANIMATED_MESH_ENABLED_FLAG)
-        {
-            // Making a rigged mesh into an animated object
-            getAvatarAncestor()->updateAttachmentOverrides();
-        }
-        else
-        {
-            // Making an animated object into a rigged mesh
-            getAvatarAncestor()->updateAttachmentOverrides();
-        }
-    }
-}
-
-void LLVOVolume::setExtendedMeshFlags(U32 flags)
-{
-    U32 curr_flags = getExtendedMeshFlags();
-    if (curr_flags != flags)
-    {
-        bool in_use = true;
-        setParameterEntryInUse(LLNetworkData::PARAMS_EXTENDED_MESH, in_use, true);
-        LLExtendedMeshParams *param_block =
-            (LLExtendedMeshParams *)getParameterEntry(LLNetworkData::PARAMS_EXTENDED_MESH);
-        if (param_block)
-        {
-            param_block->setFlags(flags);
-        }
-        parameterChanged(LLNetworkData::PARAMS_EXTENDED_MESH, true);
-        LL_DEBUGS("AnimatedObjects") << this
-                                     << " new flags " << flags << " curr_flags " << curr_flags
-                                     << ", calling onSetExtendedMeshFlags()"
-                                     << LL_ENDL;
-        onSetExtendedMeshFlags(flags);
-    }
-}
-
-bool LLVOVolume::canBeAnimatedObject() const
-{
-    F32 est_tris = recursiveGetEstTrianglesMax();
-    if (est_tris < 0 || est_tris > getAnimatedObjectMaxTris())
-    {
-        return false;
-    }
-    return true;
-}
-
-bool LLVOVolume::isAnimatedObject() const
-{
-    LLVOVolume *root_vol = (LLVOVolume*)getRootEdit();
-    mIsAnimatedObject = root_vol->getExtendedMeshFlags() & LLExtendedMeshParams::ANIMATED_MESH_ENABLED_FLAG;
-    return mIsAnimatedObject;
-}
-
-// Called any time parenting changes for a volume. Update flags and
-// control av accordingly.  This is called after parent has been
-// changed to new_parent, but before new_parent's mChildList has changed.
-
-// virtual
-void LLVOVolume::onReparent(LLViewerObject *old_parent, LLViewerObject *new_parent)
-{
-    LLVOVolume *old_volp = dynamic_cast<LLVOVolume*>(old_parent);
-
-    if (new_parent && !new_parent->isAvatar())
-    {
-        if (mControlAvatar.notNull())
-        {
-            // Here an animated object is being made the child of some
-            // other prim. Should remove the control av from the child.
-            LLControlAvatar *av = mControlAvatar;
-            mControlAvatar = NULL;
-            av->markForDeath();
-        }
-    }
-    if (old_volp && old_volp->isAnimatedObject())
-    {
-        if (old_volp->getControlAvatar())
-        {
-            // We have been removed from an animated object, need to do cleanup.
-            old_volp->getControlAvatar()->updateAttachmentOverrides();
-            old_volp->getControlAvatar()->updateAnimations();
-        }
-    }
-}
-
-// This needs to be called after onReparent(), because mChildList is
-// not updated until the end of LLViewerObject::addChild()
-
-// virtual
-void LLVOVolume::afterReparent()
-{
-    {
-        LL_DEBUGS("AnimatedObjects") << "new child added for parent "
-            << ((LLViewerObject*)getParent())->getID() << LL_ENDL;
-    }
-
-    if (isAnimatedObject() && getControlAvatar())
-    {
-        LL_DEBUGS("AnimatedObjects") << "adding attachment overrides, parent is animated object "
-            << ((LLViewerObject*)getParent())->getID() << LL_ENDL;
-
-        // MAINT-8239 - doing a full rebuild whenever parent is set
-        // makes the joint overrides load more robustly. In theory,
-        // addAttachmentOverrides should be sufficient, but in
-        // practice doing a full rebuild helps compensate for
-        // notifyMeshLoaded() not being called reliably enough.
-
-        // was: getControlAvatar()->addAttachmentOverridesForObject(this);
-        //getControlAvatar()->rebuildAttachmentOverrides();
-        getControlAvatar()->updateAnimations();
-    }
-    else
-    {
-        LL_DEBUGS("AnimatedObjects") << "not adding overrides, parent: "
-                                     << ((LLViewerObject*)getParent())->getID()
-                                     << " isAnimated: "  << isAnimatedObject() << " cav "
-                                     << getControlAvatar() << LL_ENDL;
-    }
-}
-
-//----------------------------------------------------------------------------
-void LLVOVolume::updateRiggingInfo()
-{
-    LL_PROFILE_ZONE_SCOPED_CATEGORY_VOLUME;
-    if (isRiggedMesh())
-    {
-        const LLMeshSkinInfo* skin = getSkinInfo();
-        LLVOAvatar *avatar = getAvatar();
-        LLVolume *volume = getVolume();
-        if (skin && avatar && volume)
-        {
-            LL_DEBUGS("RigSpammish") << "starting, vovol " << this << " lod " << getLOD() << " last " << mLastRiggingInfoLOD << LL_ENDL;
-            if (getLOD()>mLastRiggingInfoLOD || getLOD()==3)
-            {
-                // Rigging info may need update
-                mJointRiggingInfoTab.clear();
-                for (S32 f = 0; f < volume->getNumVolumeFaces(); ++f)
-                {
-                    LLVolumeFace& vol_face = volume->getVolumeFace(f);
-                    LLSkinningUtil::updateRiggingInfo(skin, avatar, vol_face);
-                    if (vol_face.mJointRiggingInfoTab.size()>0)
-                    {
-                        mJointRiggingInfoTab.merge(vol_face.mJointRiggingInfoTab);
-                    }
-                }
-                // Keep the highest LOD info available.
-                mLastRiggingInfoLOD = getLOD();
-                LL_DEBUGS("RigSpammish") << "updated rigging info for LLVOVolume "
-                                         << this << " lod " << mLastRiggingInfoLOD
-                                         << LL_ENDL;
-            }
-        }
-    }
-}
-
-//----------------------------------------------------------------------------
-
-void LLVOVolume::generateSilhouette(LLSelectNode* nodep, const LLVector3& view_point)
-{
-<<<<<<< HEAD
-	LLVolume *volume = getVolume();
-
-	if (volume)
-	{
-		LLVector3 view_vector;
-		view_vector = view_point; 
-
-		//transform view vector into volume space
-		view_vector -= getRenderPosition();
-		//mDrawable->mDistanceWRTCamera = view_vector.length();
-		LLQuaternion worldRot = getRenderRotation();
-		view_vector = view_vector * ~worldRot;
-		if (!isVolumeGlobal())
-		{
-			LLVector3 objScale = getScale();
-			LLVector3 invObjScale(1.f / objScale.mV[VX], 1.f / objScale.mV[VY], 1.f / objScale.mV[VZ]);
-			view_vector.scaleVec(invObjScale);
-		}
-		
-		updateRelativeXform();
-		LLMatrix4 trans_mat = mRelativeXform;
-		if (mDrawable->isStatic())
-		{
-			trans_mat.translate(getRegion()->getOriginAgent());
-		}
-
-		volume->generateSilhouetteVertices(nodep->mSilhouetteVertices, nodep->mSilhouetteNormals, view_vector, trans_mat, mRelativeXformInvTrans, nodep->getTESelectMask());
-
-		nodep->mSilhouetteExists = true;
-	}
-=======
-    LLVolume *volume = getVolume();
-
-    if (volume)
-    {
-        LLVector3 view_vector;
-        view_vector = view_point;
-
-        //transform view vector into volume space
-        view_vector -= getRenderPosition();
-        //mDrawable->mDistanceWRTCamera = view_vector.length();
-        LLQuaternion worldRot = getRenderRotation();
-        view_vector = view_vector * ~worldRot;
-        if (!isVolumeGlobal())
-        {
-            LLVector3 objScale = getScale();
-            LLVector3 invObjScale(1.f / objScale.mV[VX], 1.f / objScale.mV[VY], 1.f / objScale.mV[VZ]);
-            view_vector.scaleVec(invObjScale);
-        }
-
-        updateRelativeXform();
-        LLMatrix4 trans_mat = mRelativeXform;
-        if (mDrawable->isStatic())
-        {
-            trans_mat.translate(getRegion()->getOriginAgent());
-        }
-
-        volume->generateSilhouetteVertices(nodep->mSilhouetteVertices, nodep->mSilhouetteNormals, view_vector, trans_mat, mRelativeXformInvTrans, nodep->getTESelectMask());
-
-        nodep->mSilhouetteExists = TRUE;
-    }
->>>>>>> e1623bb2
-}
-
-void LLVOVolume::deleteFaces()
-{
-    S32 face_count = mNumFaces;
-    if (mDrawable.notNull())
-    {
-        mDrawable->deleteFaces(0, face_count);
-    }
-
-    mNumFaces = 0;
-}
-
-void LLVOVolume::updateRadius()
-{
-    if (mDrawable.isNull())
-    {
-        return;
-    }
-
-    mVObjRadius = getScale().length();
-    mDrawable->setRadius(mVObjRadius);
-}
-
-
-bool LLVOVolume::isAttachment() const
-{
-    return mAttachmentState != 0 ;
-}
-
-bool LLVOVolume::isHUDAttachment() const
-{
-    // *NOTE: we assume hud attachment points are in defined range
-    // since this range is constant for backwards compatibility
-    // reasons this is probably a reasonable assumption to make
-    S32 attachment_id = ATTACHMENT_ID_FROM_STATE(mAttachmentState);
-    return ( attachment_id >= 31 && attachment_id <= 38 );
-}
-
-
-const LLMatrix4 LLVOVolume::getRenderMatrix() const
-{
-    if (mDrawable->isActive() && !mDrawable->isRoot())
-    {
-        return mDrawable->getParent()->getWorldMatrix();
-    }
-    return mDrawable->getWorldMatrix();
-}
-
-//static
-S32 LLVOVolume::getTextureCost(const LLViewerTexture* img)
-{
-    static const U32 ARC_TEXTURE_COST = 16; // multiplier for texture resolution - performance tested
-
-    S32 texture_cost = 0;
-    S8 type = img->getType();
-    if (type == LLViewerTexture::FETCHED_TEXTURE || type == LLViewerTexture::LOD_TEXTURE)
-    {
-        const LLViewerFetchedTexture* fetched_texturep = static_cast<const LLViewerFetchedTexture*>(img);
-        if (fetched_texturep
-            && fetched_texturep->getFTType() == FTT_LOCAL_FILE
-            && (img->getID() == IMG_ALPHA_GRAD_2D || img->getID() == IMG_ALPHA_GRAD)
-            )
-        {
-            // These two textures appear to switch between each other, but are of different sizes (4x256 and 256x256).
-            // Hardcode cost from larger one to not cause random complexity changes
-            texture_cost = 320;
-        }
-    }
-    if (texture_cost == 0)
-    {
-        texture_cost = 256 + (S32)(ARC_TEXTURE_COST * (img->getFullHeight() / 128.f + img->getFullWidth() / 128.f));
-    }
-
-    return texture_cost;
-}
-
-// Returns a base cost and adds textures to passed in set.
-// total cost is returned value + 5 * size of the resulting set.
-// Cannot include cost of textures, as they may be re-used in linked
-// children, and cost should only be increased for unique textures  -Nyx
-U32 LLVOVolume::getRenderCost(texture_cost_t &textures) const
-{
-    LL_PROFILE_ZONE_SCOPED_CATEGORY_VOLUME;
-    /*****************************************************************
-     * This calculation should not be modified by third party viewers,
-     * since it is used to limit rendering and should be uniform for
-     * everyone. If you have suggested improvements, submit them to
-     * the official viewer for consideration.
-     *****************************************************************/
-
-    // Get access to params we'll need at various points.
-    // Skip if this is object doesn't have a volume (e.g. is an avatar).
-    if (getVolume() == NULL)
-    {
-        return 0;
-    }
-
-    U32 num_triangles = 0;
-
-    // per-prim costs
-    static const U32 ARC_PARTICLE_COST = 1; // determined experimentally
-    static const U32 ARC_PARTICLE_MAX = 2048; // default values
-    static const U32 ARC_LIGHT_COST = 500; // static cost for light-producing prims
-    static const U32 ARC_MEDIA_FACE_COST = 1500; // static cost per media-enabled face
-
-
-    // per-prim multipliers
-    static const F32 ARC_GLOW_MULT = 1.5f; // tested based on performance
-    static const F32 ARC_BUMP_MULT = 1.25f; // tested based on performance
-    static const F32 ARC_FLEXI_MULT = 5; // tested based on performance
-    static const F32 ARC_SHINY_MULT = 1.6f; // tested based on performance
-    static const F32 ARC_INVISI_COST = 1.2f; // tested based on performance
-    static const F32 ARC_WEIGHTED_MESH = 1.2f; // tested based on performance
-
-    static const F32 ARC_PLANAR_COST = 1.0f; // tested based on performance to have negligible impact
-    static const F32 ARC_ANIM_TEX_COST = 4.f; // tested based on performance
-    static const F32 ARC_ALPHA_COST = 4.f; // 4x max - based on performance
-
-    F32 shame = 0;
-
-    U32 invisi = 0;
-    U32 shiny = 0;
-    U32 glow = 0;
-    U32 alpha = 0;
-    U32 flexi = 0;
-    U32 animtex = 0;
-    U32 particles = 0;
-    U32 bump = 0;
-    U32 planar = 0;
-    U32 weighted_mesh = 0;
-    U32 produces_light = 0;
-    U32 media_faces = 0;
-
-    const LLDrawable* drawablep = mDrawable;
-    U32 num_faces = drawablep->getNumFaces();
-
-    const LLVolumeParams& volume_params = getVolume()->getParams();
-
-    LLMeshCostData costs;
-    if (getCostData(costs))
-    {
-        if (isAnimatedObjectFast() && isRiggedMeshFast())
-        {
-            // Scaling here is to make animated object vs
-            // non-animated object ARC proportional to the
-            // corresponding calculations for streaming cost.
-            num_triangles = (ANIMATED_OBJECT_COST_PER_KTRI * 0.001 * costs.getEstTrisForStreamingCost())/0.06;
-        }
-        else
-        {
-            F32 radius = getScale().length()*0.5f;
-            num_triangles = costs.getRadiusWeightedTris(radius);
-        }
-    }
-
-
-    if (num_triangles <= 0)
-    {
-        num_triangles = 4;
-    }
-
-    if (isSculptedFast())
-    {
-        if (isMeshFast())
-        {
-            // base cost is dependent on mesh complexity
-            // note that 3 is the highest LOD as of the time of this coding.
-            S32 size = gMeshRepo.getMeshSize(volume_params.getSculptID(), getLOD());
-            if ( size > 0)
-            {
-                if (isRiggedMeshFast())
-                {
-                    // weighted attachment - 1 point for every 3 bytes
-                    weighted_mesh = 1;
-                }
-            }
-            else
-            {
-                // something went wrong - user should know their content isn't render-free
-                return 0;
-            }
-        }
-        else
-        {
-            LLViewerFetchedTexture* texture = mSculptTexture;
-            if (texture && textures.find(texture) == textures.end())
-            {
-                textures.insert(texture);
-            }
-        }
-    }
-
-    if (isFlexibleFast())
-    {
-        flexi = 1;
-    }
-    if (isParticleSource())
-    {
-        particles = 1;
-    }
-
-    if (getIsLightFast())
-    {
-        produces_light = 1;
-    }
-
-    {
-        LL_PROFILE_ZONE_NAMED_CATEGORY_VOLUME("ARC - face list");
-        for (S32 i = 0; i < num_faces; ++i)
-        {
-            const LLFace* face = drawablep->getFace(i);
-            if (!face) continue;
-            const LLTextureEntry* te = face->getTextureEntry();
-            const LLViewerTexture* img = face->getTexture();
-
-            if (img)
-            {
-                textures.insert(img);
-            }
-
-            if (face->isInAlphaPool())
-            {
-                alpha = 1;
-            }
-            else if (img && img->getPrimaryFormat() == GL_ALPHA)
-            {
-                invisi = 1;
-            }
-            if (face->hasMedia())
-            {
-                media_faces++;
-            }
-
-            if (te)
-            {
-                if (te->getBumpmap())
-                {
-                    // bump is a multiplier, don't add per-face
-                    bump = 1;
-                }
-                if (te->getShiny())
-                {
-                    // shiny is a multiplier, don't add per-face
-                    shiny = 1;
-                }
-                if (te->getGlow() > 0.f)
-                {
-                    // glow is a multiplier, don't add per-face
-                    glow = 1;
-                }
-                if (face->mTextureMatrix != NULL)
-                {
-                    animtex = 1;
-                }
-                if (te->getTexGen())
-                {
-                    planar = 1;
-                }
-            }
-        }
-    }
-
-    // shame currently has the "base" cost of 1 point per 15 triangles, min 2.
-    shame = num_triangles  * 5.f;
-    shame = shame < 2.f ? 2.f : shame;
-
-    // multiply by per-face modifiers
-    if (planar)
-    {
-        shame *= planar * ARC_PLANAR_COST;
-    }
-
-    if (animtex)
-    {
-        shame *= animtex * ARC_ANIM_TEX_COST;
-    }
-
-    if (alpha)
-    {
-        shame *= alpha * ARC_ALPHA_COST;
-    }
-
-    if(invisi)
-    {
-        shame *= invisi * ARC_INVISI_COST;
-    }
-
-    if (glow)
-    {
-        shame *= glow * ARC_GLOW_MULT;
-    }
-
-    if (bump)
-    {
-        shame *= bump * ARC_BUMP_MULT;
-    }
-
-    if (shiny)
-    {
-        shame *= shiny * ARC_SHINY_MULT;
-    }
-
-
-    // multiply shame by multipliers
-    if (weighted_mesh)
-    {
-        shame *= weighted_mesh * ARC_WEIGHTED_MESH;
-    }
-
-    if (flexi)
-    {
-        shame *= flexi * ARC_FLEXI_MULT;
-    }
-
-
-    // add additional costs
-    if (particles)
-    {
-        const LLPartSysData *part_sys_data = &(mPartSourcep->mPartSysData);
-        const LLPartData *part_data = &(part_sys_data->mPartData);
-        U32 num_particles = (U32)(part_sys_data->mBurstPartCount * llceil( part_data->mMaxAge / part_sys_data->mBurstRate));
-        num_particles = num_particles > ARC_PARTICLE_MAX ? ARC_PARTICLE_MAX : num_particles;
-        F32 part_size = (llmax(part_data->mStartScale[0], part_data->mEndScale[0]) + llmax(part_data->mStartScale[1], part_data->mEndScale[1])) / 2.f;
-        shame += num_particles * part_size * ARC_PARTICLE_COST;
-    }
-
-    if (produces_light)
-    {
-        shame += ARC_LIGHT_COST;
-    }
-
-    if (media_faces)
-    {
-        shame += media_faces * ARC_MEDIA_FACE_COST;
-    }
-
-    // Streaming cost for animated objects includes a fixed cost
-    // per linkset. Add a corresponding charge here translated into
-    // triangles, but not weighted by any graphics properties.
-    if (isAnimatedObjectFast() && isRootEdit())
-    {
-        shame += (ANIMATED_OBJECT_BASE_COST/0.06) * 5.0f;
-    }
-
-    if (shame > mRenderComplexity_current)
-    {
-        mRenderComplexity_current = (S32)shame;
-    }
-
-    return (U32)shame;
-}
-
-F32 LLVOVolume::getEstTrianglesMax() const
-{
-    if (isMeshFast() && getVolume())
-    {
-        return gMeshRepo.getEstTrianglesMax(getVolume()->getParams().getSculptID());
-    }
-    return 0.f;
-}
-
-F32 LLVOVolume::getEstTrianglesStreamingCost() const
-{
-    if (isMeshFast() && getVolume())
-    {
-        return gMeshRepo.getEstTrianglesStreamingCost(getVolume()->getParams().getSculptID());
-    }
-    return 0.f;
-}
-
-F32 LLVOVolume::getStreamingCost() const
-{
-    F32 radius = getScale().length()*0.5f;
-    F32 linkset_base_cost = 0.f;
-
-    LLMeshCostData costs;
-    if (getCostData(costs))
-    {
-        if (isRootEdit() && isAnimatedObject())
-        {
-            // Root object of an animated object has this to account for skeleton overhead.
-            linkset_base_cost = ANIMATED_OBJECT_BASE_COST;
-        }
-        if (isMesh())
-        {
-            if (isAnimatedObject() && isRiggedMesh())
-            {
-                return linkset_base_cost + costs.getTriangleBasedStreamingCost();
-            }
-            else
-            {
-                return linkset_base_cost + costs.getRadiusBasedStreamingCost(radius);
-            }
-        }
-        else
-        {
-            return linkset_base_cost + costs.getRadiusBasedStreamingCost(radius);
-        }
-    }
-    else
-    {
-        return 0.f;
-    }
-}
-
-// virtual
-bool LLVOVolume::getCostData(LLMeshCostData& costs) const
-{
-    LL_PROFILE_ZONE_SCOPED_CATEGORY_VOLUME;
-
-    if (isMeshFast())
-    {
-        return gMeshRepo.getCostData(getVolume()->getParams().getSculptID(), costs);
-    }
-    else
-    {
-        LLVolume* volume = getVolume();
-        S32 counts[4];
-        LLVolume::getLoDTriangleCounts(volume->getParams(), counts);
-
-        LLMeshHeader header;
-        header.mLodSize[0] = counts[0] * 10;
-        header.mLodSize[1] = counts[1] * 10;
-        header.mLodSize[2] = counts[2] * 10;
-        header.mLodSize[3] = counts[3] * 10;
-
-        return gMeshRepo.getCostData(header, costs);
-    }
-}
-
-//static
-void LLVOVolume::updateRenderComplexity()
-{
-    mRenderComplexity_last = mRenderComplexity_current;
-    mRenderComplexity_current = 0;
-}
-
-U32 LLVOVolume::getTriangleCount(S32* vcount) const
-{
-    U32 count = 0;
-    LLVolume* volume = getVolume();
-    if (volume)
-    {
-        count = volume->getNumTriangles(vcount);
-    }
-
-    return count;
-}
-
-U32 LLVOVolume::getHighLODTriangleCount()
-{
-    U32 ret = 0;
-
-    LLVolume* volume = getVolume();
-
-    if (!isSculpted())
-    {
-        LLVolume* ref = LLPrimitive::getVolumeManager()->refVolume(volume->getParams(), 3);
-        ret = ref->getNumTriangles();
-        LLPrimitive::getVolumeManager()->unrefVolume(ref);
-    }
-    else if (isMesh())
-    {
-        LLVolume* ref = LLPrimitive::getVolumeManager()->refVolume(volume->getParams(), 3);
-        if (!ref->isMeshAssetLoaded() || ref->getNumVolumeFaces() == 0)
-        {
-            gMeshRepo.loadMesh(this, volume->getParams(), LLModel::LOD_HIGH);
-        }
-        ret = ref->getNumTriangles();
-        LLPrimitive::getVolumeManager()->unrefVolume(ref);
-    }
-    else
-    { //default sculpts have a constant number of triangles
-        ret = 31*2*31;  //31 rows of 31 columns of quads for a 32x32 vertex patch
-    }
-
-    return ret;
-}
-
-//static
-void LLVOVolume::preUpdateGeom()
-{
-    sNumLODChanges = 0;
-}
-
-void LLVOVolume::parameterChanged(U16 param_type, bool local_origin)
-{
-    LLViewerObject::parameterChanged(param_type, local_origin);
-}
-
-void LLVOVolume::parameterChanged(U16 param_type, LLNetworkData* data, bool in_use, bool local_origin)
-{
-    LLViewerObject::parameterChanged(param_type, data, in_use, local_origin);
-    if (mVolumeImpl)
-    {
-        mVolumeImpl->onParameterChanged(param_type, data, in_use, local_origin);
-    }
-    if (!local_origin && param_type == LLNetworkData::PARAMS_EXTENDED_MESH)
-    {
-        U32 extended_mesh_flags = getExtendedMeshFlags();
-        bool enabled =  (extended_mesh_flags & LLExtendedMeshParams::ANIMATED_MESH_ENABLED_FLAG);
-        bool was_enabled = (getControlAvatar() != NULL);
-        if (enabled != was_enabled)
-        {
-            LL_DEBUGS("AnimatedObjects") << this
-                                         << " calling onSetExtendedMeshFlags, enabled " << (U32) enabled
-                                         << " was_enabled " << (U32) was_enabled
-                                         << " local_origin " << (U32) local_origin
-                                         << LL_ENDL;
-            onSetExtendedMeshFlags(extended_mesh_flags);
-        }
-    }
-<<<<<<< HEAD
-	if (mDrawable.notNull())
-	{
-		bool is_light = getIsLight();
-		if (is_light != mDrawable->isState(LLDrawable::LIGHT))
-		{
-			gPipeline.setLight(mDrawable, is_light);
-		}
-	}
-   
-=======
-    if (mDrawable.notNull())
-    {
-        BOOL is_light = getIsLight();
-        if (is_light != mDrawable->isState(LLDrawable::LIGHT))
-        {
-            gPipeline.setLight(mDrawable, is_light);
-        }
-    }
-
->>>>>>> e1623bb2
-    updateReflectionProbePtr();
-}
-
-void LLVOVolume::updateReflectionProbePtr()
-{
-    if (isReflectionProbe())
-    {
-        if (mReflectionProbe.isNull())
-        {
-            mReflectionProbe = gPipeline.mReflectionMapManager.registerViewerObject(this);
-        }
-    }
-    else if (mReflectionProbe.notNull())
-    {
-        mReflectionProbe = nullptr;
-    }
-}
-
-void LLVOVolume::setSelected(bool sel)
-{
-    LLViewerObject::setSelected(sel);
-    if (isAnimatedObject())
-    {
-        getRootEdit()->recursiveMarkForUpdate();
-    }
-    else
-    {
-        if (mDrawable.notNull())
-        {
-            markForUpdate();
-        }
-    }
-}
-
-void LLVOVolume::updateSpatialExtents(LLVector4a& newMin, LLVector4a& newMax)
-{
-}
-
-F32 LLVOVolume::getBinRadius()
-{
-    LL_PROFILE_ZONE_SCOPED_CATEGORY_VOLUME;
-    F32 radius;
-
-    static LLCachedControl<S32> octree_size_factor(gSavedSettings, "OctreeStaticObjectSizeFactor", 3);
-    static LLCachedControl<S32> octree_attachment_size_factor(gSavedSettings, "OctreeAttachmentSizeFactor", 4);
-    static LLCachedControl<LLVector3> octree_distance_factor(gSavedSettings, "OctreeDistanceFactor", LLVector3(0.01f, 0.f, 0.f));
-    static LLCachedControl<LLVector3> octree_alpha_distance_factor(gSavedSettings, "OctreeAlphaDistanceFactor", LLVector3(0.1f, 0.f, 0.f));
-
-    S32 size_factor = llmax((S32)octree_size_factor, 1);
-    LLVector3 alpha_distance_factor = octree_alpha_distance_factor;
-
-    //const LLVector4a* ext = mDrawable->getSpatialExtents();
-
-    bool shrink_wrap = mShouldShrinkWrap || mDrawable->isAnimating();
-    bool alpha_wrap = false;
-
-    if (!isHUDAttachment() && mDrawable->mDistanceWRTCamera < alpha_distance_factor[2])
-    {
-        for (S32 i = 0; i < mDrawable->getNumFaces(); i++)
-        {
-            LLFace* face = mDrawable->getFace(i);
-            if (!face) continue;
-            if (face->isInAlphaPool() &&
-                !face->canRenderAsMask())
-            {
-                alpha_wrap = true;
-                break;
-            }
-        }
-    }
-    else
-    {
-        shrink_wrap = false;
-    }
-
-    if (alpha_wrap)
-    {
-        LLVector3 bounds = getScale();
-        radius = llmin(bounds.mV[1], bounds.mV[2]);
-        radius = llmin(radius, bounds.mV[0]);
-        radius *= 0.5f;
-        //radius *= 1.f+mDrawable->mDistanceWRTCamera*alpha_distance_factor[1];
-        //radius += mDrawable->mDistanceWRTCamera*alpha_distance_factor[0];
-    }
-    else if (shrink_wrap)
-    {
-        radius = mDrawable->getRadius() * 0.25f;
-    }
-    else
-    {
-        F32 szf = size_factor;
-        radius = llmax(mDrawable->getRadius(), szf);
-        //radius = llmax(radius, mDrawable->mDistanceWRTCamera * distance_factor[0]);
-    }
-
-    return llclamp(radius, 0.5f, 256.f);
-}
-
-const LLVector3 LLVOVolume::getPivotPositionAgent() const
-{
-    if (mVolumeImpl)
-    {
-        return mVolumeImpl->getPivotPosition();
-    }
-    return LLViewerObject::getPivotPositionAgent();
-}
-
-void LLVOVolume::onShift(const LLVector4a &shift_vector)
-{
-    if (mVolumeImpl)
-    {
-        mVolumeImpl->onShift(shift_vector);
-    }
-
-    updateRelativeXform();
-}
-
-const LLMatrix4& LLVOVolume::getWorldMatrix(LLXformMatrix* xform) const
-{
-    if (mVolumeImpl)
-    {
-        return mVolumeImpl->getWorldMatrix(xform);
-    }
-    return xform->getWorldMatrix();
-}
-
-void LLVOVolume::markForUpdate()
-{
-    if (mDrawable)
-    {
-        shrinkWrap();
-    }
-
-<<<<<<< HEAD
-    LLViewerObject::markForUpdate(); 
-    mVolumeChanged = true; 
-=======
-    LLViewerObject::markForUpdate();
-    mVolumeChanged = TRUE;
->>>>>>> e1623bb2
-}
-
-LLVector3 LLVOVolume::agentPositionToVolume(const LLVector3& pos) const
-{
-    LLVector3 ret = pos - getRenderPosition();
-    ret = ret * ~getRenderRotation();
-    if (!isVolumeGlobal())
-    {
-        LLVector3 objScale = getScale();
-        LLVector3 invObjScale(1.f / objScale.mV[VX], 1.f / objScale.mV[VY], 1.f / objScale.mV[VZ]);
-        ret.scaleVec(invObjScale);
-    }
-
-    return ret;
-}
-
-LLVector3 LLVOVolume::agentDirectionToVolume(const LLVector3& dir) const
-{
-    LLVector3 ret = dir * ~getRenderRotation();
-
-    LLVector3 objScale = isVolumeGlobal() ? LLVector3(1,1,1) : getScale();
-    ret.scaleVec(objScale);
-
-    return ret;
-}
-
-LLVector3 LLVOVolume::volumePositionToAgent(const LLVector3& dir) const
-{
-    LLVector3 ret = dir;
-    if (!isVolumeGlobal())
-    {
-        LLVector3 objScale = getScale();
-        ret.scaleVec(objScale);
-    }
-
-    ret = ret * getRenderRotation();
-    ret += getRenderPosition();
-
-    return ret;
-}
-
-LLVector3 LLVOVolume::volumeDirectionToAgent(const LLVector3& dir) const
-{
-    LLVector3 ret = dir;
-    LLVector3 objScale = isVolumeGlobal() ? LLVector3(1,1,1) : getScale();
-    LLVector3 invObjScale(1.f / objScale.mV[VX], 1.f / objScale.mV[VY], 1.f / objScale.mV[VZ]);
-    ret.scaleVec(invObjScale);
-    ret = ret * getRenderRotation();
-
-    return ret;
-}
-
-
-<<<<<<< HEAD
-bool LLVOVolume::lineSegmentIntersect(const LLVector4a& start, const LLVector4a& end, S32 face, bool pick_transparent, bool pick_rigged, bool pick_unselectable, S32 *face_hitp,
-									  LLVector4a* intersection,LLVector2* tex_coord, LLVector4a* normal, LLVector4a* tangent)
-	
-{
-	if (!mbCanSelect 
-		|| mDrawable->isDead() 
-		|| !gPipeline.hasRenderType(mDrawable->getRenderType()))
-	{
-		return false;
-	}
-=======
-BOOL LLVOVolume::lineSegmentIntersect(const LLVector4a& start, const LLVector4a& end, S32 face, BOOL pick_transparent, BOOL pick_rigged, BOOL pick_unselectable, S32 *face_hitp,
-                                      LLVector4a* intersection,LLVector2* tex_coord, LLVector4a* normal, LLVector4a* tangent)
-
-{
-    if (!mbCanSelect
-        || mDrawable->isDead()
-        || !gPipeline.hasRenderType(mDrawable->getRenderType()))
-    {
-        return FALSE;
-    }
->>>>>>> e1623bb2
-
-    if (!pick_unselectable)
-    {
-        if (!LLSelectMgr::instance().canSelectObject(this, true))
-        {
-            return false;
-        }
-    }
-
-    if (getClickAction() == CLICK_ACTION_IGNORE && !LLFloater::isVisible(gFloaterTools))
-    {
-        return false;
-    }
-
-<<<<<<< HEAD
-	bool ret = false;
-=======
-    BOOL ret = FALSE;
->>>>>>> e1623bb2
-
-    LLVolume* volume = getVolume();
-
-    bool transform = true;
-
-    if (mDrawable->isState(LLDrawable::RIGGED))
-    {
-        if ((pick_rigged) || (getAvatar() && (getAvatar()->isSelf()) && (LLFloater::isVisible(gFloaterTools))))
-        {
-            updateRiggedVolume(true, LLRiggedVolume::DO_NOT_UPDATE_FACES);
-<<<<<<< HEAD
-			volume = mRiggedVolume;
-			transform = false;
-		}
-		else
-		{ //cannot pick rigged attachments on other avatars or when not in build mode
-			return false;
-		}
-	}
-	
-	if (volume)
-	{	
-		LLVector4a local_start = start;
-		LLVector4a local_end = end;
-	
-		if (transform)
-		{
-			LLVector3 v_start(start.getF32ptr());
-			LLVector3 v_end(end.getF32ptr());
-		
-			v_start = agentPositionToVolume(v_start);
-			v_end = agentPositionToVolume(v_end);
-
-			local_start.load3(v_start.mV);
-			local_end.load3(v_end.mV);
-		}
-		
-		LLVector4a p;
-		LLVector4a n;
-		LLVector2 tc;
-		LLVector4a tn;
-
-		if (intersection != NULL)
-		{
-			p = *intersection;
-		}
-
-		if (tex_coord != NULL)
-		{
-			tc = *tex_coord;
-		}
-
-		if (normal != NULL)
-		{
-			n = *normal;
-		}
-
-		if (tangent != NULL)
-		{
-			tn = *tangent;
-		}
-
-		S32 face_hit = -1;
-
-		S32 start_face, end_face;
-		if (face == -1)
-		{
-			start_face = 0;
-			end_face = volume->getNumVolumeFaces();
-		}
-		else
-		{
-			start_face = face;
-			end_face = face+1;
-		}
-		pick_transparent |= isHiglightedOrBeacon();
-=======
-            volume = mRiggedVolume;
-            transform = false;
-        }
-        else
-        { //cannot pick rigged attachments on other avatars or when not in build mode
-            return FALSE;
-        }
-    }
-
-    if (volume)
-    {
-        LLVector4a local_start = start;
-        LLVector4a local_end = end;
-
-        if (transform)
-        {
-            LLVector3 v_start(start.getF32ptr());
-            LLVector3 v_end(end.getF32ptr());
-
-            v_start = agentPositionToVolume(v_start);
-            v_end = agentPositionToVolume(v_end);
-
-            local_start.load3(v_start.mV);
-            local_end.load3(v_end.mV);
-        }
-
-        LLVector4a p;
-        LLVector4a n;
-        LLVector2 tc;
-        LLVector4a tn;
-
-        if (intersection != NULL)
-        {
-            p = *intersection;
-        }
-
-        if (tex_coord != NULL)
-        {
-            tc = *tex_coord;
-        }
-
-        if (normal != NULL)
-        {
-            n = *normal;
-        }
-
-        if (tangent != NULL)
-        {
-            tn = *tangent;
-        }
-
-        S32 face_hit = -1;
-
-        S32 start_face, end_face;
-        if (face == -1)
-        {
-            start_face = 0;
-            end_face = volume->getNumVolumeFaces();
-        }
-        else
-        {
-            start_face = face;
-            end_face = face+1;
-        }
-        pick_transparent |= isHiglightedOrBeacon();
->>>>>>> e1623bb2
-
-        // we *probably* shouldn't care about special cursor at all, but we *definitely*
-        // don't care about special cursor for reflection probes -- makes alt-zoom
-        // go through reflection probes on vehicles
-        bool special_cursor = mReflectionProbe.isNull() && specialHoverCursor();
-
-        for (S32 i = start_face; i < end_face; ++i)
-        {
-            if (!special_cursor && !pick_transparent && getTE(i) && getTE(i)->getColor().mV[3] == 0.f)
-            { //don't attempt to pick completely transparent faces unless
-                //pick_transparent is true
-                continue;
-            }
-
-            // This calculates the bounding box of the skinned mesh from scratch. It's actually quite expensive, but not nearly as expensive as building a full octree.
-            // rebuild_face_octrees = false because an octree for this face will be built later only if needed for narrow phase picking.
-            updateRiggedVolume(true, i, false);
-            face_hit = volume->lineSegmentIntersect(local_start, local_end, i,
-                                                    &p, &tc, &n, &tn);
-
-            if (face_hit >= 0 && mDrawable->getNumFaces() > face_hit)
-            {
-                LLFace* face = mDrawable->getFace(face_hit);
-
-                bool ignore_alpha = false;
-
-                const LLTextureEntry* te = face->getTextureEntry();
-                if (te)
-                {
-                    LLMaterial* mat = te->getMaterialParams();
-                    if (mat)
-                    {
-                        U8 mode = mat->getDiffuseAlphaMode();
-
-                        if (mode == LLMaterial::DIFFUSE_ALPHA_MODE_EMISSIVE
-                            || mode == LLMaterial::DIFFUSE_ALPHA_MODE_NONE
-                            || (mode == LLMaterial::DIFFUSE_ALPHA_MODE_MASK && mat->getAlphaMaskCutoff() == 0))
-                        {
-                            ignore_alpha = true;
-                        }
-                    }
-                }
-
-<<<<<<< HEAD
-                bool no_texture = !face->getTexture() || !face->getTexture()->hasGLTexture();
-                bool mask       = no_texture ? false : face->getTexture()->getMask(face->surfaceToTexture(tc, p, n));
-				if (face &&
-					(ignore_alpha || pick_transparent || no_texture || mask))
-				{
-					local_end = p;
-					if (face_hitp != NULL)
-					{
-						*face_hitp = face_hit;
-					}
-					
-					if (intersection != NULL)
-					{
-						if (transform)
-						{
-							LLVector3 v_p(p.getF32ptr());
-
-							intersection->load3(volumePositionToAgent(v_p).mV);  // must map back to agent space
-						}
-						else
-						{
-							*intersection = p;
-						}
-					}
-
-					if (normal != NULL)
-					{
-						if (transform)
-						{
-							LLVector3 v_n(n.getF32ptr());
-							normal->load3(volumeDirectionToAgent(v_n).mV);
-						}
-						else
-						{
-							*normal = n;
-						}
-						(*normal).normalize3fast();
-					}
-
-					if (tangent != NULL)
-					{
-						if (transform)
-						{
-							LLVector3 v_tn(tn.getF32ptr());
-
-							LLVector4a trans_tangent;
-							trans_tangent.load3(volumeDirectionToAgent(v_tn).mV);
-
-							LLVector4Logical mask;
-							mask.clear();
-							mask.setElement<3>();
-
-							tangent->setSelectWithMask(mask, tn, trans_tangent);
-						}
-						else
-						{
-							*tangent = tn;
-						}
-						(*tangent).normalize3fast();
-					}
-
-					if (tex_coord != NULL)
-					{
-						*tex_coord = tc;
-					}
-					
-					ret = true;
-				}
-			}
-		}
-	}
-		
-	return ret;
-=======
-                BOOL no_texture = !face->getTexture() || !face->getTexture()->hasGLTexture();
-                BOOL mask       = no_texture ? FALSE : face->getTexture()->getMask(face->surfaceToTexture(tc, p, n));
-                if (face &&
-                    (ignore_alpha || pick_transparent || no_texture || mask))
-                {
-                    local_end = p;
-                    if (face_hitp != NULL)
-                    {
-                        *face_hitp = face_hit;
-                    }
-
-                    if (intersection != NULL)
-                    {
-                        if (transform)
-                        {
-                            LLVector3 v_p(p.getF32ptr());
-
-                            intersection->load3(volumePositionToAgent(v_p).mV);  // must map back to agent space
-                        }
-                        else
-                        {
-                            *intersection = p;
-                        }
-                    }
-
-                    if (normal != NULL)
-                    {
-                        if (transform)
-                        {
-                            LLVector3 v_n(n.getF32ptr());
-                            normal->load3(volumeDirectionToAgent(v_n).mV);
-                        }
-                        else
-                        {
-                            *normal = n;
-                        }
-                        (*normal).normalize3fast();
-                    }
-
-                    if (tangent != NULL)
-                    {
-                        if (transform)
-                        {
-                            LLVector3 v_tn(tn.getF32ptr());
-
-                            LLVector4a trans_tangent;
-                            trans_tangent.load3(volumeDirectionToAgent(v_tn).mV);
-
-                            LLVector4Logical mask;
-                            mask.clear();
-                            mask.setElement<3>();
-
-                            tangent->setSelectWithMask(mask, tn, trans_tangent);
-                        }
-                        else
-                        {
-                            *tangent = tn;
-                        }
-                        (*tangent).normalize3fast();
-                    }
-
-                    if (tex_coord != NULL)
-                    {
-                        *tex_coord = tc;
-                    }
-
-                    ret = TRUE;
-                }
-            }
-        }
-    }
-
-    return ret;
->>>>>>> e1623bb2
-}
-
-bool LLVOVolume::treatAsRigged()
-{
-    return isSelected() &&
-        (isAttachment() || isAnimatedObject()) &&
-        mDrawable.notNull() &&
-        mDrawable->isState(LLDrawable::RIGGED);
-}
-
-LLRiggedVolume* LLVOVolume::getRiggedVolume()
-{
-    return mRiggedVolume;
-}
-
-void LLVOVolume::clearRiggedVolume()
-{
-    if (mRiggedVolume.notNull())
-    {
-        mRiggedVolume = NULL;
-        updateRelativeXform();
-    }
-}
-
-void LLVOVolume::updateRiggedVolume(bool force_treat_as_rigged, LLRiggedVolume::FaceIndex face_index, bool rebuild_face_octrees)
-{
-    LL_PROFILE_ZONE_SCOPED_CATEGORY_VOLUME;
-    //Update mRiggedVolume to match current animation frame of avatar.
-    //Also update position/size in octree.
-
-    if ((!force_treat_as_rigged) && (!treatAsRigged()))
-    {
-        clearRiggedVolume();
-
-        return;
-    }
-
-    LLVolume* volume = getVolume();
-    const LLMeshSkinInfo* skin = getSkinInfo();
-    if (!skin)
-    {
-        clearRiggedVolume();
-        return;
-    }
-
-    LLVOAvatar* avatar = getAvatar();
-    if (!avatar)
-    {
-        clearRiggedVolume();
-        return;
-    }
-
-    if (!mRiggedVolume)
-    {
-        LLVolumeParams p;
-        mRiggedVolume = new LLRiggedVolume(p);
-        updateRelativeXform();
-    }
-
-    mRiggedVolume->update(skin, avatar, volume, face_index, rebuild_face_octrees);
-}
-
-void LLRiggedVolume::update(
-    const LLMeshSkinInfo* skin,
-    LLVOAvatar* avatar,
-    const LLVolume* volume,
-    FaceIndex face_index,
-    bool rebuild_face_octrees)
-{
-    LL_PROFILE_ZONE_SCOPED_CATEGORY_VOLUME;
-    bool copy = false;
-    if (volume->getNumVolumeFaces() != getNumVolumeFaces())
-    {
-        copy = true;
-    }
-
-    for (S32 i = 0; i < volume->getNumVolumeFaces() && !copy; ++i)
-    {
-        const LLVolumeFace& src_face = volume->getVolumeFace(i);
-        const LLVolumeFace& dst_face = getVolumeFace(i);
-
-        if (src_face.mNumIndices != dst_face.mNumIndices ||
-            src_face.mNumVertices != dst_face.mNumVertices)
-        {
-            copy = true;
-        }
-    }
-
-    if (copy)
-    {
-        copyVolumeFaces(volume);
-    }
-    else
-    {
-        bool is_paused = avatar && avatar->areAnimationsPaused();
-        if (is_paused)
-        {
-            S32 frames_paused = LLFrameTimer::getFrameCount() - avatar->getMotionController().getPausedFrame();
-            if (frames_paused > 1)
-            {
-                return;
-            }
-        }
-    }
-
-
-    //build matrix palette
-    static const size_t kMaxJoints = LL_MAX_JOINTS_PER_MESH_OBJECT;
-
-    LLMatrix4a mat[kMaxJoints];
-    U32 maxJoints = LLSkinningUtil::getMeshJointCount(skin);
-    LLSkinningUtil::initSkinningMatrixPalette(mat, maxJoints, skin, avatar);
-    const LLMatrix4a bind_shape_matrix = skin->mBindShapeMatrix;
-
-    S32 rigged_vert_count = 0;
-    S32 rigged_face_count = 0;
-    LLVector4a box_min, box_max;
-    S32 face_begin;
-    S32 face_end;
-    if (face_index == DO_NOT_UPDATE_FACES)
-    {
-        face_begin = 0;
-        face_end = 0;
-    }
-    else if (face_index == UPDATE_ALL_FACES)
-    {
-        face_begin = 0;
-        face_end = volume->getNumVolumeFaces();
-    }
-    else
-    {
-        face_begin = face_index;
-        face_end = face_begin + 1;
-    }
-    for (S32 i = face_begin; i < face_end; ++i)
-    {
-        const LLVolumeFace& vol_face = volume->getVolumeFace(i);
-
-        LLVolumeFace& dst_face = mVolumeFaces[i];
-
-        LLVector4a* weight = vol_face.mWeights;
-
-        if ( weight )
-        {
-            LLSkinningUtil::checkSkinWeights(weight, dst_face.mNumVertices, skin);
-
-            LLVector4a* pos = dst_face.mPositions;
-
-            if (pos && dst_face.mExtents)
-            {
-                U32 max_joints = LLSkinningUtil::getMaxJointCount();
-                rigged_vert_count += dst_face.mNumVertices;
-                rigged_face_count++;
-
-            #if USE_SEPARATE_JOINT_INDICES_AND_WEIGHTS
-                if (vol_face.mJointIndices) // fast path with preconditioned joint indices
-                {
-                    LLMatrix4a src[4];
-                    U8* joint_indices_cursor = vol_face.mJointIndices;
-                    LLVector4a* just_weights = vol_face.mJustWeights;
-                    for (U32 j = 0; j < dst_face.mNumVertices; ++j)
-                    {
-                        LLMatrix4a final_mat;
-                        F32* w = just_weights[j].getF32ptr();
-                        LLSkinningUtil::getPerVertexSkinMatrixWithIndices(w, joint_indices_cursor, mat, final_mat, src);
-                        joint_indices_cursor += 4;
-
-                        LLVector4a& v = vol_face.mPositions[j];
-                        LLVector4a t;
-                        LLVector4a dst;
-                        bind_shape_matrix.affineTransform(v, t);
-                        final_mat.affineTransform(t, dst);
-                        pos[j] = dst;
-                    }
-                }
-                else
-            #endif
-                {
-                    for (U32 j = 0; j < dst_face.mNumVertices; ++j)
-                    {
-                        LLMatrix4a final_mat;
-                        LLSkinningUtil::getPerVertexSkinMatrix(weight[j].getF32ptr(), mat, false, final_mat, max_joints);
-
-                        LLVector4a& v = vol_face.mPositions[j];
-                        LLVector4a t;
-                        LLVector4a dst;
-                        bind_shape_matrix.affineTransform(v, t);
-                        final_mat.affineTransform(t, dst);
-                        pos[j] = dst;
-                    }
-                }
-
-                //update bounding box
-                // VFExtents change
-                LLVector4a& min = dst_face.mExtents[0];
-                LLVector4a& max = dst_face.mExtents[1];
-
-                min = pos[0];
-                max = pos[1];
-                if (i==0)
-                {
-                    box_min = min;
-                    box_max = max;
-                }
-
-                for (U32 j = 1; j < dst_face.mNumVertices; ++j)
-                {
-                    min.setMin(min, pos[j]);
-                    max.setMax(max, pos[j]);
-                }
-
-                box_min.setMin(min,box_min);
-                box_max.setMax(max,box_max);
-
-                dst_face.mCenter->setAdd(dst_face.mExtents[0], dst_face.mExtents[1]);
-                dst_face.mCenter->mul(0.5f);
-
-            }
-
-            if (rebuild_face_octrees)
-            {
-                dst_face.destroyOctree();
-                dst_face.createOctree();
-            }
-        }
-    }
-    mExtraDebugText = llformat("rigged %d/%d - box (%f %f %f) (%f %f %f)",
-                               rigged_face_count, rigged_vert_count,
-                               box_min[0], box_min[1], box_min[2],
-                               box_max[0], box_max[1], box_max[2]);
-}
-
-U32 LLVOVolume::getPartitionType() const
-{
-    if (isHUDAttachment())
-    {
-        return LLViewerRegion::PARTITION_HUD;
-    }
-    if (isAnimatedObject() && getControlAvatar())
-    {
-        return LLViewerRegion::PARTITION_CONTROL_AV;
-    }
-    if (isAttachment())
-    {
-        return LLViewerRegion::PARTITION_AVATAR;
-    }
-
-    return LLViewerRegion::PARTITION_VOLUME;
-}
-
-LLVolumePartition::LLVolumePartition(LLViewerRegion* regionp)
-: LLSpatialPartition(LLVOVolume::VERTEX_DATA_MASK, true, regionp),
-LLVolumeGeometryManager()
-{
-<<<<<<< HEAD
-	mLODPeriod = 32;
-	mDepthMask = false;
-	mDrawableType = LLPipeline::RENDER_TYPE_VOLUME;
-	mPartitionType = LLViewerRegion::PARTITION_VOLUME;
-	mSlopRatio = 0.25f;
-=======
-    mLODPeriod = 32;
-    mDepthMask = FALSE;
-    mDrawableType = LLPipeline::RENDER_TYPE_VOLUME;
-    mPartitionType = LLViewerRegion::PARTITION_VOLUME;
-    mSlopRatio = 0.25f;
->>>>>>> e1623bb2
-}
-
-LLVolumeBridge::LLVolumeBridge(LLDrawable* drawablep, LLViewerRegion* regionp)
-: LLSpatialBridge(drawablep, true, LLVOVolume::VERTEX_DATA_MASK, regionp),
-LLVolumeGeometryManager()
-{
-<<<<<<< HEAD
-	mDepthMask = false;
-	mLODPeriod = 32;
-	mDrawableType = LLPipeline::RENDER_TYPE_VOLUME;
-	mPartitionType = LLViewerRegion::PARTITION_BRIDGE;
-	
-	mSlopRatio = 0.25f;
-=======
-    mDepthMask = FALSE;
-    mLODPeriod = 32;
-    mDrawableType = LLPipeline::RENDER_TYPE_VOLUME;
-    mPartitionType = LLViewerRegion::PARTITION_BRIDGE;
-
-    mSlopRatio = 0.25f;
->>>>>>> e1623bb2
-}
-
-LLAvatarBridge::LLAvatarBridge(LLDrawable* drawablep, LLViewerRegion* regionp)
-    : LLVolumeBridge(drawablep, regionp)
-{
-    mDrawableType = LLPipeline::RENDER_TYPE_AVATAR;
-    mPartitionType = LLViewerRegion::PARTITION_AVATAR;
-}
-
-LLControlAVBridge::LLControlAVBridge(LLDrawable* drawablep, LLViewerRegion* regionp)
-    : LLVolumeBridge(drawablep, regionp)
-{
-    mDrawableType = LLPipeline::RENDER_TYPE_CONTROL_AV;
-    mPartitionType = LLViewerRegion::PARTITION_CONTROL_AV;
-}
-
-<<<<<<< HEAD
-=======
-void LLControlAVBridge::updateSpatialExtents()
-{
-    LL_PROFILE_ZONE_SCOPED_CATEGORY_DRAWABLE
-
-    LLSpatialGroup* root = (LLSpatialGroup*)mOctree->getListener(0);
-
-    bool rootWasDirty = root->isDirty();
-
-    super::updateSpatialExtents(); // root becomes non-dirty here
-
-    // SL-18251 "On-screen animesh characters using pelvis offset animations
-    // disappear when root goes off-screen"
-    //
-    // Expand extents to include Control Avatar placed outside of the bounds
-    LLControlAvatar* controlAvatar = getVObj() ? getVObj()->getControlAvatar() : NULL;
-    if (controlAvatar
-        && controlAvatar->mDrawable
-        && controlAvatar->mDrawable->getEntry()
-        && (rootWasDirty || controlAvatar->mPlaying))
-    {
-        root->expandExtents(controlAvatar->mDrawable->getSpatialExtents(), *mDrawable->getXform());
-    }
-}
-
->>>>>>> e1623bb2
-bool can_batch_texture(LLFace* facep)
-{
-    if (facep->getTextureEntry()->getBumpmap())
-    { //bump maps aren't worked into texture batching yet
-        return false;
-    }
-
-    if (facep->getTextureEntry()->getMaterialParams().notNull())
-    { //materials don't work with texture batching yet
-        return false;
-    }
-
-    if (facep->getTexture() && facep->getTexture()->getPrimaryFormat() == GL_ALPHA)
-    { //can't batch invisiprims
-        return false;
-    }
-
-    if (facep->isState(LLFace::TEXTURE_ANIM) && facep->getVirtualSize() > MIN_TEX_ANIM_SIZE)
-    { //texture animation breaks batches
-        return false;
-    }
-
-    if (facep->getTextureEntry()->getGLTFRenderMaterial() != nullptr)
-    { // PBR materials break indexed texture batching
-        return false;
-    }
-
-    return true;
-}
-
-const static U32 MAX_FACE_COUNT = 4096U;
-int32_t LLVolumeGeometryManager::sInstanceCount = 0;
-LLFace** LLVolumeGeometryManager::sFullbrightFaces[2] = { NULL };
-LLFace** LLVolumeGeometryManager::sBumpFaces[2] = { NULL };
-LLFace** LLVolumeGeometryManager::sSimpleFaces[2] = { NULL };
-LLFace** LLVolumeGeometryManager::sNormFaces[2] = { NULL };
-LLFace** LLVolumeGeometryManager::sSpecFaces[2] = { NULL };
-LLFace** LLVolumeGeometryManager::sNormSpecFaces[2] = { NULL };
-LLFace** LLVolumeGeometryManager::sPbrFaces[2] = { NULL };
-LLFace** LLVolumeGeometryManager::sAlphaFaces[2] = { NULL };
-
-LLVolumeGeometryManager::LLVolumeGeometryManager()
-    : LLGeometryManager()
-{
-    llassert(sInstanceCount >= 0);
-    if (sInstanceCount == 0)
-    {
-        allocateFaces(MAX_FACE_COUNT);
-    }
-
-    ++sInstanceCount;
-}
-
-LLVolumeGeometryManager::~LLVolumeGeometryManager()
-{
-    llassert(sInstanceCount > 0);
-    --sInstanceCount;
-
-    if (sInstanceCount <= 0)
-    {
-        freeFaces();
-        sInstanceCount = 0;
-    }
-}
-
-void LLVolumeGeometryManager::allocateFaces(U32 pMaxFaceCount)
-{
-    for (int i = 0; i < 2; ++i)
-    {
-        sFullbrightFaces[i] = static_cast<LLFace**>(ll_aligned_malloc<64>(pMaxFaceCount * sizeof(LLFace*)));
-        sBumpFaces[i] = static_cast<LLFace**>(ll_aligned_malloc<64>(pMaxFaceCount * sizeof(LLFace*)));
-        sSimpleFaces[i] = static_cast<LLFace**>(ll_aligned_malloc<64>(pMaxFaceCount * sizeof(LLFace*)));
-        sNormFaces[i] = static_cast<LLFace**>(ll_aligned_malloc<64>(pMaxFaceCount * sizeof(LLFace*)));
-        sSpecFaces[i] = static_cast<LLFace**>(ll_aligned_malloc<64>(pMaxFaceCount * sizeof(LLFace*)));
-        sNormSpecFaces[i] = static_cast<LLFace**>(ll_aligned_malloc<64>(pMaxFaceCount * sizeof(LLFace*)));
-        sPbrFaces[i] = static_cast<LLFace**>(ll_aligned_malloc<64>(pMaxFaceCount * sizeof(LLFace*)));
-        sAlphaFaces[i] = static_cast<LLFace**>(ll_aligned_malloc<64>(pMaxFaceCount * sizeof(LLFace*)));
-    }
-}
-
-void LLVolumeGeometryManager::freeFaces()
-{
-    for (int i = 0; i < 2; ++i)
-    {
-        ll_aligned_free<64>(sFullbrightFaces[i]);
-        ll_aligned_free<64>(sBumpFaces[i]);
-        ll_aligned_free<64>(sSimpleFaces[i]);
-        ll_aligned_free<64>(sNormFaces[i]);
-        ll_aligned_free<64>(sSpecFaces[i]);
-        ll_aligned_free<64>(sNormSpecFaces[i]);
-        ll_aligned_free<64>(sPbrFaces[i]);
-        ll_aligned_free<64>(sAlphaFaces[i]);
-
-        sFullbrightFaces[i] = NULL;
-        sBumpFaces[i] = NULL;
-        sSimpleFaces[i] = NULL;
-        sNormFaces[i] = NULL;
-        sSpecFaces[i] = NULL;
-        sNormSpecFaces[i] = NULL;
-        sPbrFaces[i] = NULL;
-        sAlphaFaces[i] = NULL;
-    }
-}
-
-void LLVolumeGeometryManager::registerFace(LLSpatialGroup* group, LLFace* facep, U32 type)
-{
-    LL_PROFILE_ZONE_SCOPED_CATEGORY_VOLUME;
-    if (   type == LLRenderPass::PASS_ALPHA
-        && facep->getTextureEntry()->getMaterialParams().notNull()
-        && !facep->getVertexBuffer()->hasDataType(LLVertexBuffer::TYPE_TANGENT)
-        && LLViewerShaderMgr::instance()->getShaderLevel(LLViewerShaderMgr::SHADER_OBJECT) > 1)
-    {
-        LL_WARNS_ONCE("RenderMaterials") << "Oh no! No binormals for this alpha blended face!" << LL_ENDL;
-    }
-
-    bool selected = facep->getViewerObject()->isSelected();
-
-    if (selected && LLSelectMgr::getInstance()->mHideSelectedObjects)
-    {
-        return;
-    }
-
-    LL_LABEL_VERTEX_BUFFER(facep->getVertexBuffer(), LLRenderPass::lookupPassName(type));
-
-    U32 passType = type;
-
-    bool rigged = facep->isState(LLFace::RIGGED);
-
-    if (rigged)
-    {
-        // hacky, should probably clean up -- if this face is rigged, put it in "type + 1"
-        // See LLRenderPass PASS_foo enum
-        passType += 1;
-    }
-    //add face to drawmap
-    LLSpatialGroup::drawmap_elem_t& draw_vec = group->mDrawMap[passType];
-
-    S32 idx = draw_vec.size()-1;
-
-    bool fullbright = (type == LLRenderPass::PASS_FULLBRIGHT) ||
-        (type == LLRenderPass::PASS_INVISIBLE) ||
-        (type == LLRenderPass::PASS_FULLBRIGHT_ALPHA_MASK) ||
-        (type == LLRenderPass::PASS_ALPHA && facep->isState(LLFace::FULLBRIGHT)) ||
-        (facep->getTextureEntry()->getFullbright());
-
-    if (!fullbright &&
-        type != LLRenderPass::PASS_GLOW &&
-        !facep->getVertexBuffer()->hasDataType(LLVertexBuffer::TYPE_NORMAL))
-    {
-        llassert(false);
-        LL_WARNS() << "Non fullbright face has no normals!" << LL_ENDL;
-        return;
-    }
-
-    const LLMatrix4* tex_mat = NULL;
-    if (facep->isState(LLFace::TEXTURE_ANIM) && facep->getVirtualSize() > MIN_TEX_ANIM_SIZE)
-    {
-        tex_mat = facep->mTextureMatrix;
-    }
-
-    const LLMatrix4* model_mat = NULL;
-
-    LLDrawable* drawable = facep->getDrawable();
-
-    if (rigged)
-    {
-        // rigged meshes ignore their model matrix
-        model_mat = nullptr;
-    }
-    else if (drawable->isState(LLDrawable::ANIMATED_CHILD))
-    {
-        model_mat = &drawable->getWorldMatrix();
-    }
-    else if (drawable->isActive())
-    {
-        model_mat = &drawable->getRenderMatrix();
-    }
-    else
-    {
-        model_mat = &(drawable->getRegion()->mRenderMatrix);
-    }
-
-    //drawable->getVObj()->setDebugText(llformat("%d", drawable->isState(LLDrawable::ANIMATED_CHILD)));
-
-    const LLTextureEntry* te = facep->getTextureEntry();
-    U8 bump = (type == LLRenderPass::PASS_BUMP || type == LLRenderPass::PASS_POST_BUMP) ? te->getBumpmap() : 0;
-    U8 shiny = te->getShiny();
-
-    LLViewerTexture* tex = facep->getTexture();
-
-    U8 index = facep->getTextureIndex();
-
-    LLMaterial* mat = nullptr;
-
-    LLUUID mat_id;
-
-    auto* gltf_mat = (LLFetchedGLTFMaterial*)te->getGLTFRenderMaterial();
-    llassert(gltf_mat == nullptr || dynamic_cast<LLFetchedGLTFMaterial*>(te->getGLTFRenderMaterial()) != nullptr);
-    if (gltf_mat != nullptr)
-    {
-        mat_id = gltf_mat->getHash(); // TODO: cache this hash
-        if (!facep->hasMedia() || (tex && tex->getType() != LLViewerTexture::MEDIA_TEXTURE))
-        { // no media texture, face texture will be unused
-            tex = nullptr;
-        }
-    }
-    else
-    {
-        mat = te->getMaterialParams().get();
-        if (mat)
-        {
-            mat_id = te->getMaterialParams()->getHash();
-        }
-    }
-
-<<<<<<< HEAD
-	bool batchable = false;
-
-	U32 shader_mask = 0xFFFFFFFF; //no shader
-
-	if (mat)
-	{
-		bool is_alpha = (facep->getPoolType() == LLDrawPool::POOL_ALPHA) || (te->getColor().mV[3] < 0.999f);
-		if (type == LLRenderPass::PASS_ALPHA)
-		{
-			shader_mask = mat->getShaderMask(LLMaterial::DIFFUSE_ALPHA_MODE_BLEND, is_alpha);
-		}
-		else
-		{
-			shader_mask = mat->getShaderMask(LLMaterial::DIFFUSE_ALPHA_MODE_DEFAULT, is_alpha);
-		}
-	}
-
-	if (index < FACE_DO_NOT_BATCH_TEXTURES && idx >= 0)
-	{
-		if (mat || gltf_mat || draw_vec[idx]->mMaterial)
-		{ //can't batch textures when materials are present (yet)
-			batchable = false;
-		}
-		else if (index < draw_vec[idx]->mTextureList.size())
-		{
-			if (draw_vec[idx]->mTextureList[index].isNull())
-			{
-				batchable = true;
-				draw_vec[idx]->mTextureList[index] = tex;
-			}
-			else if (draw_vec[idx]->mTextureList[index] == tex)
-			{ //this face's texture index can be used with this batch
-				batchable = true;
-			}
-		}
-		else
-		{ //texture list can be expanded to fit this texture index
-			batchable = true;
-		}
-	}
-=======
-    bool batchable = false;
-
-    U32 shader_mask = 0xFFFFFFFF; //no shader
-
-    if (mat)
-    {
-        BOOL is_alpha = (facep->getPoolType() == LLDrawPool::POOL_ALPHA) || (te->getColor().mV[3] < 0.999f) ? TRUE : FALSE;
-        if (type == LLRenderPass::PASS_ALPHA)
-        {
-            shader_mask = mat->getShaderMask(LLMaterial::DIFFUSE_ALPHA_MODE_BLEND, is_alpha);
-        }
-        else
-        {
-            shader_mask = mat->getShaderMask(LLMaterial::DIFFUSE_ALPHA_MODE_DEFAULT, is_alpha);
-        }
-    }
-
-    if (index < FACE_DO_NOT_BATCH_TEXTURES && idx >= 0)
-    {
-        if (mat || gltf_mat || draw_vec[idx]->mMaterial)
-        { //can't batch textures when materials are present (yet)
-            batchable = false;
-        }
-        else if (index < draw_vec[idx]->mTextureList.size())
-        {
-            if (draw_vec[idx]->mTextureList[index].isNull())
-            {
-                batchable = true;
-                draw_vec[idx]->mTextureList[index] = tex;
-            }
-            else if (draw_vec[idx]->mTextureList[index] == tex)
-            { //this face's texture index can be used with this batch
-                batchable = true;
-            }
-        }
-        else
-        { //texture list can be expanded to fit this texture index
-            batchable = true;
-        }
-    }
->>>>>>> e1623bb2
-
-    LLDrawInfo* info = idx >= 0 ? draw_vec[idx] : nullptr;
-
-    if (info &&
-        info->mVertexBuffer == facep->getVertexBuffer() &&
-        info->mEnd == facep->getGeomIndex()-1 &&
-        (LLPipeline::sTextureBindTest || draw_vec[idx]->mTexture == tex || batchable) &&
-#if LL_DARWIN
-        info->mEnd - draw_vec[idx]->mStart + facep->getGeomCount() <= (U32) gGLManager.mGLMaxVertexRange &&
-        info->mCount + facep->getIndicesCount() <= (U32) gGLManager.mGLMaxIndexRange &&
-#endif
-        info->mMaterialID == mat_id &&
-        info->mFullbright == fullbright &&
-        info->mBump == bump &&
-        (!mat || (info->mShiny == shiny)) && // need to break batches when a material is shared, but legacy settings are different
-        info->mTextureMatrix == tex_mat &&
-        info->mModelMatrix == model_mat &&
-        info->mShaderMask == shader_mask &&
-        info->mAvatar == facep->mAvatar &&
-        info->getSkinHash() == facep->getSkinHash())
-    {
-        info->mCount += facep->getIndicesCount();
-        info->mEnd += facep->getGeomCount();
-
-        if (index < FACE_DO_NOT_BATCH_TEXTURES && index >= info->mTextureList.size())
-        {
-            info->mTextureList.resize(index+1);
-            info->mTextureList[index] = tex;
-        }
-        info->validate();
-    }
-    else
-    {
-        U32 start = facep->getGeomIndex();
-        U32 end = start + facep->getGeomCount()-1;
-        U32 offset = facep->getIndicesStart();
-        U32 count = facep->getIndicesCount();
-        LLPointer<LLDrawInfo> draw_info = new LLDrawInfo(start,end,count,offset, tex,
-            facep->getVertexBuffer(), fullbright, bump);
-
-        info = draw_info;
-
-        draw_vec.push_back(draw_info);
-        draw_info->mTextureMatrix = tex_mat;
-        draw_info->mModelMatrix = model_mat;
-
-        draw_info->mBump  = bump;
-        draw_info->mShiny = shiny;
-
-        static const float alpha[4] =
-        {
-            0.00f,
-            0.25f,
-            0.5f,
-            0.75f
-        };
-        float spec = alpha[shiny & TEM_SHINY_MASK];
-        LLVector4 specColor(spec, spec, spec, spec);
-        draw_info->mSpecColor = specColor;
-        draw_info->mEnvIntensity = spec;
-        draw_info->mSpecularMap = NULL;
-        draw_info->mMaterial = mat;
-        draw_info->mGLTFMaterial = gltf_mat;
-        draw_info->mShaderMask = shader_mask;
-        draw_info->mAvatar = facep->mAvatar;
-        draw_info->mSkinInfo = facep->mSkinInfo;
-
-        if (gltf_mat)
-        {
-            // just remember the material ID, render pools will reference the GLTF material
-            draw_info->mMaterialID = mat_id;
-        }
-        else if (mat)
-        {
-            draw_info->mMaterialID = mat_id;
-
-            // We have a material.  Update our draw info accordingly.
-
-            if (!mat->getSpecularID().isNull())
-            {
-                LLVector4 specColor;
-                specColor.mV[0] = mat->getSpecularLightColor().mV[0] * (1.f / 255.f);
-                specColor.mV[1] = mat->getSpecularLightColor().mV[1] * (1.f / 255.f);
-                specColor.mV[2] = mat->getSpecularLightColor().mV[2] * (1.f / 255.f);
-                specColor.mV[3] = mat->getSpecularLightExponent() * (1.f / 255.f);
-                draw_info->mSpecColor = specColor;
-                draw_info->mEnvIntensity = mat->getEnvironmentIntensity() * (1.f / 255.f);
-                draw_info->mSpecularMap = facep->getViewerObject()->getTESpecularMap(facep->getTEOffset());
-            }
-
-            draw_info->mAlphaMaskCutoff = mat->getAlphaMaskCutoff() * (1.f / 255.f);
-            draw_info->mDiffuseAlphaMode = mat->getDiffuseAlphaMode();
-            draw_info->mNormalMap = facep->getViewerObject()->getTENormalMap(facep->getTEOffset());
-        }
-        else
-        {
-            if (type == LLRenderPass::PASS_GRASS)
-            {
-                draw_info->mAlphaMaskCutoff = 0.5f;
-            }
-            else
-            {
-                draw_info->mAlphaMaskCutoff = 0.33f;
-            }
-        }
-
-        // if (type == LLRenderPass::PASS_ALPHA) // always populate the draw_info ptr
-        { //for alpha sorting
-            facep->setDrawInfo(draw_info);
-        }
-
-        if (index < FACE_DO_NOT_BATCH_TEXTURES)
-        { //initialize texture list for texture batching
-            draw_info->mTextureList.resize(index+1);
-            draw_info->mTextureList[index] = tex;
-        }
-        draw_info->validate();
-    }
-
-    llassert(info->mGLTFMaterial == nullptr || (info->mVertexBuffer->getTypeMask() & LLVertexBuffer::MAP_TANGENT) != 0);
-    llassert(type != LLPipeline::RENDER_TYPE_PASS_GLTF_PBR || info->mGLTFMaterial != nullptr);
-    llassert(type != LLPipeline::RENDER_TYPE_PASS_GLTF_PBR_RIGGED || info->mGLTFMaterial != nullptr);
-    llassert(type != LLPipeline::RENDER_TYPE_PASS_GLTF_PBR_ALPHA_MASK || info->mGLTFMaterial != nullptr);
-    llassert(type != LLPipeline::RENDER_TYPE_PASS_GLTF_PBR_ALPHA_MASK_RIGGED || info->mGLTFMaterial != nullptr);
-
-    llassert(type != LLRenderPass::PASS_BUMP || (info->mVertexBuffer->getTypeMask() & LLVertexBuffer::MAP_TANGENT) != 0);
-    llassert(type != LLRenderPass::PASS_NORMSPEC || info->mNormalMap.notNull());
-    llassert(type != LLRenderPass::PASS_SPECMAP || (info->mVertexBuffer->getTypeMask() & LLVertexBuffer::MAP_TEXCOORD2) != 0);
-}
-
-void LLVolumeGeometryManager::getGeometry(LLSpatialGroup* group)
-{
-
-}
-
-// add a face pointer to a list of face pointers without going over MAX_COUNT faces
-template<typename T>
-static inline void add_face(T*** list, U32* count, T* face)
-{
-    if (face->isState(LLFace::RIGGED))
-    {
-        if (count[1] < MAX_FACE_COUNT)
-        {
-            face->setDrawOrderIndex(count[1]);
-            list[1][count[1]++] = face;
-        }
-    }
-    else
-    {
-        if (count[0] < MAX_FACE_COUNT)
-        {
-            face->setDrawOrderIndex(count[0]);
-            list[0][count[0]++] = face;
-        }
-    }
-}
-
-void LLVolumeGeometryManager::rebuildGeom(LLSpatialGroup* group)
-{
-    LL_PROFILE_ZONE_SCOPED_CATEGORY_VOLUME;
-    llassert(!gCubeSnapshot);
-
-    if (group->isDead())
-    {
-        return;
-    }
-
-    if (group->changeLOD())
-    {
-        group->mLastUpdateDistance = group->mDistance;
-    }
-
-    group->mLastUpdateViewAngle = group->mViewAngle;
-
-    if (!group->hasState(LLSpatialGroup::GEOM_DIRTY | LLSpatialGroup::ALPHA_DIRTY))
-    {
-        if (group->hasState(LLSpatialGroup::MESH_DIRTY))
-        {
-            rebuildMesh(group);
-        }
-        return;
-    }
-
-    group->mBuilt = 1.f;
-
-    LLSpatialBridge* bridge = group->getSpatialPartition()->asBridge();
-    LLViewerObject *vobj = NULL;
-    LLVOVolume *vol_obj = NULL;
-
-    if (bridge)
-    {
-        vobj = bridge->mDrawable->getVObj();
-        vol_obj = dynamic_cast<LLVOVolume*>(vobj);
-    }
-    if (vol_obj)
-    {
-        vol_obj->updateVisualComplexity();
-    }
-
-    group->mGeometryBytes = 0;
-    group->mSurfaceArea = 0;
-
-    //cache object box size since it might be used for determining visibility
-    const LLVector4a* bounds = group->getObjectBounds();
-    group->mObjectBoxSize = bounds[1].getLength3().getF32();
-
-    group->clearDrawMap();
-
-    U32 fullbright_count[2] = { 0 };
-    U32 bump_count[2] = { 0 };
-    U32 simple_count[2] = { 0 };
-    U32 alpha_count[2] = { 0 };
-    U32 norm_count[2] = { 0 };
-    U32 spec_count[2] = { 0 };
-    U32 normspec_count[2] = { 0 };
-    U32 pbr_count[2] = { 0 };
-
-    static LLCachedControl<S32> max_vbo_size(gSavedSettings, "RenderMaxVBOSize", 512);
-    static LLCachedControl<S32> max_node_size(gSavedSettings, "RenderMaxNodeSize", 65536);
-    U32 max_vertices = (max_vbo_size * 1024)/LLVertexBuffer::calcVertexSize(group->getSpatialPartition()->mVertexDataMask);
-    U32 max_total = (max_node_size * 1024) / LLVertexBuffer::calcVertexSize(group->getSpatialPartition()->mVertexDataMask);
-    max_vertices = llmin(max_vertices, (U32) 65535);
-
-    U32 cur_total = 0;
-
-    bool emissive = false;
-
-    //Determine if we've received skininfo that contains an
-    //alternate bind matrix - if it does then apply the translational component
-    //to the joints of the avatar.
-#if 0
-    bool pelvisGotSet = false;
-#endif
-
-    {
-        LL_PROFILE_ZONE_NAMED("rebuildGeom - face list");
-
-        //get all the faces into a list
-        for (LLSpatialGroup::element_iter drawable_iter = group->getDataBegin();
-             drawable_iter != group->getDataEnd(); ++drawable_iter)
-        {
-            LLDrawable* drawablep = (LLDrawable*)(*drawable_iter)->getDrawable();
-
-            if (!drawablep || drawablep->isDead() || drawablep->isState(LLDrawable::FORCE_INVISIBLE) )
-            {
-                continue;
-            }
-
-            LLVOVolume* vobj = drawablep->getVOVolume();
-
-            if (!vobj || vobj->isDead())
-            {
-                continue;
-            }
-
-            // HACK -- brute force this check every time a drawable gets rebuilt
-            for (S32 i = 0; i < drawablep->getNumFaces(); ++i)
-            {
-                vobj->updateTEMaterialTextures(i);
-            }
-
-            // apply any pending material overrides
-            gGLTFMaterialList.applyQueuedOverrides(vobj);
-
-            std::string vobj_name = llformat("Vol%p", vobj);
-
-            bool is_mesh = vobj->isMesh();
-            if (is_mesh)
-            {
-                if ((vobj->getVolume() && !vobj->getVolume()->isMeshAssetLoaded())
-                    || !gMeshRepo.meshRezEnabled())
-                {
-                    // Waiting for asset to fetch
-                    continue;
-                }
-
-                if (!vobj->getSkinInfo() && !vobj->isSkinInfoUnavaliable())
-                {
-                     // Waiting for skin info to fetch
-                     continue;
-                }
-            }
-
-            LLVolume* volume = vobj->getVolume();
-            if (volume)
-            {
-                const LLVector3& scale = vobj->getScale();
-                group->mSurfaceArea += volume->getSurfaceArea() * llmax(llmax(scale.mV[0], scale.mV[1]), scale.mV[2]);
-            }
-
-
-            F32 est_tris = vobj->getEstTrianglesMax();
-
-            vobj->updateControlAvatar();
-
-            LL_DEBUGS("AnimatedObjectsLinkset") << vobj_name << " rebuilding, isAttachment: " << (U32) vobj->isAttachment()
-                                                << " is_mesh " << is_mesh
-                                                << " est_tris " << est_tris
-                                                << " is_animated " << vobj->isAnimatedObject()
-                                                << " can_animate " << vobj->canBeAnimatedObject()
-                                                << " cav " << vobj->getControlAvatar()
-                                                << " lod " << vobj->getLOD()
-                                                << " drawable rigged " << (drawablep->isState(LLDrawable::RIGGED))
-                                                << " drawable state " << drawablep->getState()
-                                                << " playing " << (U32) (vobj->getControlAvatar() ? vobj->getControlAvatar()->mPlaying : false)
-                                                << " frame " << LLFrameTimer::getFrameCount()
-                                                << LL_ENDL;
-
-            llassert_always(vobj);
-            vobj->updateTextureVirtualSize(true);
-            vobj->preRebuild();
-
-            drawablep->clearState(LLDrawable::HAS_ALPHA);
-
-            LLVOAvatar* avatar = nullptr;
-            const LLMeshSkinInfo* skinInfo = nullptr;
-            if (is_mesh)
-            {
-                skinInfo = vobj->getSkinInfo();
-            }
-
-            if (skinInfo)
-            {
-                if (vobj->isAnimatedObject())
-                {
-                    avatar = vobj->getControlAvatar();
-                }
-                else
-                {
-                    avatar = vobj->getAvatar();
-                }
-            }
-
-            if (avatar != nullptr)
-            {
-                avatar->addAttachmentOverridesForObject(vobj, NULL, false);
-            }
-
-            // Standard rigged mesh attachments:
-            bool rigged = !vobj->isAnimatedObject() && skinInfo && vobj->isAttachment();
-            // Animated objects. Have to check for isRiggedMesh() to
-            // exclude static objects in animated object linksets.
-            rigged = rigged || (vobj->isAnimatedObject() && vobj->isRiggedMesh() &&
-                vobj->getControlAvatar() && vobj->getControlAvatar()->mPlaying);
-
-            bool any_rigged_face = false;
-
-            //for each face
-            for (S32 i = 0; i < drawablep->getNumFaces(); i++)
-            {
-                LLFace* facep = drawablep->getFace(i);
-                if (!facep)
-                {
-                    continue;
-                }
-#if 0
-#if LL_RELEASE_WITH_DEBUG_INFO
-                const LLUUID pbr_id( "49c88210-7238-2a6b-70ac-92d4f35963cf" );
-                const LLUUID obj_id( vobj->getID() );
-                bool is_pbr = (obj_id == pbr_id);
-#else
-                bool is_pbr = false;
-#endif
-#else
-                LLGLTFMaterial *gltf_mat = facep->getTextureEntry()->getGLTFRenderMaterial();
-                bool is_pbr = gltf_mat != nullptr;
-#endif
-
-                //ALWAYS null out vertex buffer on rebuild -- if the face lands in a render
-                // batch, it will recover its vertex buffer reference from the spatial group
-                facep->setVertexBuffer(NULL);
-
-                //sum up face verts and indices
-                drawablep->updateFaceSize(i);
-
-                if (rigged)
-                {
-                    if (!facep->isState(LLFace::RIGGED))
-                    { //completely reset vertex buffer
-                        facep->clearVertexBuffer();
-                    }
-
-                    facep->setState(LLFace::RIGGED);
-                    facep->mSkinInfo = (LLMeshSkinInfo*) skinInfo; // TODO -- fix ugly de-consting here
-                    facep->mAvatar = avatar;
-                    any_rigged_face = true;
-                }
-                else
-                {
-                    if (facep->isState(LLFace::RIGGED))
-                    {
-                        //face is not rigged but used to be, remove from rigged face pool
-                        LLDrawPoolAvatar* pool = (LLDrawPoolAvatar*)facep->getPool();
-                        if (pool)
-                        {
-                            pool->removeFace(facep);
-                        }
-                        facep->clearState(LLFace::RIGGED);
-                        facep->mAvatar = NULL;
-                        facep->mSkinInfo = NULL;
-                    }
-                }
-
-                if (cur_total > max_total || facep->getIndicesCount() <= 0 || facep->getGeomCount() <= 0)
-                {
-                    facep->clearVertexBuffer();
-                    continue;
-                }
-
-                if (facep->hasGeometry() &&
-                    (rigged ||  // <-- HACK FIXME -- getPixelArea might be incorrect for rigged objects
-                        facep->getPixelArea() > FORCE_CULL_AREA)) // <-- don't render tiny faces
-                {
-                    cur_total += facep->getGeomCount();
-
-                    const LLTextureEntry* te = facep->getTextureEntry();
-                    LLViewerTexture* tex = facep->getTexture();
-
-                    if (te->getGlow() > 0.f)
-                    {
-                        emissive = true;
-                    }
-
-                    if (facep->isState(LLFace::TEXTURE_ANIM))
-                    {
-                        if (!vobj->mTexAnimMode)
-                        {
-                            facep->clearState(LLFace::TEXTURE_ANIM);
-                        }
-                    }
-
-<<<<<<< HEAD
-					bool force_simple = (facep->getPixelArea() < FORCE_SIMPLE_RENDER_AREA);
-					U32 type = gPipeline.getPoolTypeFromTE(te, tex);
-=======
-                    BOOL force_simple = (facep->getPixelArea() < FORCE_SIMPLE_RENDER_AREA);
-                    U32 type = gPipeline.getPoolTypeFromTE(te, tex);
->>>>>>> e1623bb2
-                    if (is_pbr && gltf_mat && gltf_mat->mAlphaMode != LLGLTFMaterial::ALPHA_MODE_BLEND)
-                    {
-                        type = LLDrawPool::POOL_GLTF_PBR;
-                    }
-                    else
-                    if (type != LLDrawPool::POOL_ALPHA && force_simple)
-                    {
-                        type = LLDrawPool::POOL_SIMPLE;
-                    }
-                    facep->setPoolType(type);
-
-                    if (vobj->isHUDAttachment() && !is_pbr)
-                    {
-                        facep->setState(LLFace::FULLBRIGHT);
-                    }
-
-                    if (vobj->mTextureAnimp && vobj->mTexAnimMode)
-                    {
-                        if (vobj->mTextureAnimp->mFace <= -1)
-                        {
-                            S32 face;
-                            for (face = 0; face < vobj->getNumTEs(); face++)
-                            {
-                                LLFace * facep = drawablep->getFace(face);
-                                if (facep)
-                                {
-                                    facep->setState(LLFace::TEXTURE_ANIM);
-                                }
-                            }
-                        }
-                        else if (vobj->mTextureAnimp->mFace < vobj->getNumTEs())
-                        {
-                            LLFace * facep = drawablep->getFace(vobj->mTextureAnimp->mFace);
-                            if (facep)
-                            {
-                                facep->setState(LLFace::TEXTURE_ANIM);
-                            }
-                        }
-                    }
-
-                    if (type == LLDrawPool::POOL_ALPHA)
-                    {
-                        if (facep->canRenderAsMask())
-                        { //can be treated as alpha mask
-                            add_face(sSimpleFaces, simple_count, facep);
-                        }
-                        else
-                        {
-                            F32 alpha;
-                            if (is_pbr)
-                            {
-                                alpha = gltf_mat ? gltf_mat->mBaseColor.mV[3] : 1.0;
-                            }
-                            else
-                            {
-                                alpha = te->getColor().mV[3];
-                            }
-                            if (alpha > 0.f || te->getGlow() > 0.f)
-                            { //only treat as alpha in the pipeline if < 100% transparent
-                                drawablep->setState(LLDrawable::HAS_ALPHA);
-                                add_face(sAlphaFaces, alpha_count, facep);
-                            }
-                            else if (LLDrawPoolAlpha::sShowDebugAlpha ||
-                                (gPipeline.sRenderHighlight && !drawablep->getParent() &&
-                                //only root objects are highlighted with red color in this case
-                                drawablep->getVObj() && drawablep->getVObj()->flagScripted() &&
-                                (LLPipeline::getRenderScriptedBeacons() ||
-                                (LLPipeline::getRenderScriptedTouchBeacons() && drawablep->getVObj()->flagHandleTouch()))))
-                            { //draw the transparent face for debugging purposes using a custom texture
-                                add_face(sAlphaFaces, alpha_count, facep);
-                            }
-                        }
-                    }
-                    else
-                    {
-                        if (drawablep->isState(LLDrawable::REBUILD_VOLUME))
-                        {
-                            facep->mLastUpdateTime = gFrameTimeSeconds;
-                        }
-
-                        {
-                            LLGLTFMaterial* gltf_mat = te->getGLTFRenderMaterial();
-
-                            if (gltf_mat != nullptr || (te->getMaterialParams().notNull()))
-                            {
-                                if (gltf_mat != nullptr)
-                                {
-                                    add_face(sPbrFaces, pbr_count, facep);
-                                }
-                                else
-                                {
-                                    LLMaterial* mat = te->getMaterialParams().get();
-                                    if (mat->getNormalID().notNull() || // <-- has a normal map, needs tangents
-                                        (te->getBumpmap() && (te->getBumpmap() < 18))) // <-- has an emboss bump map, needs tangents
-                                    {
-                                        if (mat->getSpecularID().notNull())
-                                        { //has normal and specular maps (needs texcoord1, texcoord2, and tangent)
-                                            add_face(sNormSpecFaces, normspec_count, facep);
-                                        }
-                                        else
-                                        { //has normal map (needs texcoord1 and tangent)
-                                            add_face(sNormFaces, norm_count, facep);
-                                        }
-                                    }
-                                    else if (mat->getSpecularID().notNull())
-                                    { //has specular map but no normal map, needs texcoord2
-                                        add_face(sSpecFaces, spec_count, facep);
-                                    }
-                                    else
-                                    { //has neither specular map nor normal map, only needs texcoord0
-                                        add_face(sSimpleFaces, simple_count, facep);
-                                    }
-                                }
-                            }
-                            else if (te->getBumpmap())
-                            { //needs normal + tangent
-                                add_face(sBumpFaces, bump_count, facep);
-                            }
-                            else if (te->getShiny() || !te->getFullbright())
-                            { //needs normal
-                                add_face(sSimpleFaces, simple_count, facep);
-                            }
-                            else
-                            { //doesn't need normal
-                                facep->setState(LLFace::FULLBRIGHT);
-                                add_face(sFullbrightFaces, fullbright_count, facep);
-                            }
-                        }
-                    }
-                }
-                else
-                {   //face has no renderable geometry
-                    facep->clearVertexBuffer();
-                }
-            }
-
-            if (any_rigged_face)
-            {
-                if (!drawablep->isState(LLDrawable::RIGGED))
-                {
-                    drawablep->setState(LLDrawable::RIGGED);
-                    LLDrawable* root = drawablep->getRoot();
-                    if (root != drawablep)
-                    {
-                        root->setState(LLDrawable::RIGGED_CHILD);
-                    }
-
-                    //first time this is drawable is being marked as rigged,
-                    // do another LoD update to use avatar bounding box
-                    vobj->updateLOD();
-                }
-            }
-            else
-            {
-                drawablep->clearState(LLDrawable::RIGGED);
-                vobj->updateRiggedVolume(false);
-            }
-        }
-    }
-
-    //PROCESS NON-ALPHA FACES
-    U32 simple_mask = LLVertexBuffer::MAP_TEXCOORD0 | LLVertexBuffer::MAP_NORMAL | LLVertexBuffer::MAP_VERTEX | LLVertexBuffer::MAP_COLOR;
-    U32 alpha_mask = simple_mask | 0x80000000; //hack to give alpha verts their own VBO
-    U32 bump_mask = LLVertexBuffer::MAP_TEXCOORD0 | LLVertexBuffer::MAP_TEXCOORD1 | LLVertexBuffer::MAP_NORMAL | LLVertexBuffer::MAP_VERTEX | LLVertexBuffer::MAP_COLOR;
-    U32 fullbright_mask = LLVertexBuffer::MAP_TEXCOORD0 | LLVertexBuffer::MAP_VERTEX | LLVertexBuffer::MAP_COLOR;
-
-    U32 norm_mask = simple_mask | LLVertexBuffer::MAP_TEXCOORD1 | LLVertexBuffer::MAP_TANGENT;
-    U32 normspec_mask = norm_mask | LLVertexBuffer::MAP_TEXCOORD2;
-    U32 spec_mask = simple_mask | LLVertexBuffer::MAP_TEXCOORD2;
-
-    U32 pbr_mask = LLVertexBuffer::MAP_TEXCOORD0 | LLVertexBuffer::MAP_NORMAL | LLVertexBuffer::MAP_VERTEX | LLVertexBuffer::MAP_COLOR | LLVertexBuffer::MAP_TANGENT;
-
-    if (emissive)
-    { //emissive faces are present, include emissive byte to preserve batching
-        simple_mask = simple_mask | LLVertexBuffer::MAP_EMISSIVE;
-        alpha_mask = alpha_mask | LLVertexBuffer::MAP_EMISSIVE;
-        bump_mask = bump_mask | LLVertexBuffer::MAP_EMISSIVE;
-        fullbright_mask = fullbright_mask | LLVertexBuffer::MAP_EMISSIVE;
-        norm_mask = norm_mask | LLVertexBuffer::MAP_EMISSIVE;
-        normspec_mask = normspec_mask | LLVertexBuffer::MAP_EMISSIVE;
-        spec_mask = spec_mask | LLVertexBuffer::MAP_EMISSIVE;
-        pbr_mask = pbr_mask | LLVertexBuffer::MAP_EMISSIVE;
-    }
-
-<<<<<<< HEAD
-	bool batch_textures = LLViewerShaderMgr::instance()->getShaderLevel(LLViewerShaderMgr::SHADER_OBJECT) > 1;
-=======
-    BOOL batch_textures = LLViewerShaderMgr::instance()->getShaderLevel(LLViewerShaderMgr::SHADER_OBJECT) > 1;
->>>>>>> e1623bb2
-
-    // add extra vertex data for deferred rendering (not necessarily for batching textures)
-    if (batch_textures)
-    {
-        bump_mask = bump_mask | LLVertexBuffer::MAP_TANGENT;
-        simple_mask = simple_mask | LLVertexBuffer::MAP_TEXTURE_INDEX;
-        alpha_mask = alpha_mask | LLVertexBuffer::MAP_TEXTURE_INDEX | LLVertexBuffer::MAP_TANGENT | LLVertexBuffer::MAP_TEXCOORD1 | LLVertexBuffer::MAP_TEXCOORD2;
-        fullbright_mask = fullbright_mask | LLVertexBuffer::MAP_TEXTURE_INDEX;
-    }
-
-    group->mGeometryBytes = 0;
-
-    U32 geometryBytes = 0;
-
-    // generate render batches for static geometry
-    U32 extra_mask = LLVertexBuffer::MAP_TEXTURE_INDEX;
-    bool alpha_sort = true;
-    bool rigged = false;
-    for (int i = 0; i < 2; ++i) //two sets, static and rigged)
-    {
-        geometryBytes += genDrawInfo(group, simple_mask | extra_mask, sSimpleFaces[i], simple_count[i], false, batch_textures, rigged);
-        geometryBytes += genDrawInfo(group, fullbright_mask | extra_mask, sFullbrightFaces[i], fullbright_count[i], false, batch_textures, rigged);
-        geometryBytes += genDrawInfo(group, alpha_mask | extra_mask, sAlphaFaces[i], alpha_count[i], alpha_sort, batch_textures, rigged);
-        geometryBytes += genDrawInfo(group, bump_mask | extra_mask, sBumpFaces[i], bump_count[i], false, false, rigged);
-        geometryBytes += genDrawInfo(group, norm_mask | extra_mask, sNormFaces[i], norm_count[i], false, false, rigged);
-        geometryBytes += genDrawInfo(group, spec_mask | extra_mask, sSpecFaces[i], spec_count[i], false, false, rigged);
-        geometryBytes += genDrawInfo(group, normspec_mask | extra_mask, sNormSpecFaces[i], normspec_count[i], false, false, rigged);
-        geometryBytes += genDrawInfo(group, pbr_mask | extra_mask, sPbrFaces[i], pbr_count[i], false, false, rigged);
-
-        // for rigged set, add weights and disable alpha sorting (rigged items use depth buffer)
-        extra_mask |= LLVertexBuffer::MAP_WEIGHT4;
-        rigged = true;
-    }
-
-    group->mGeometryBytes = geometryBytes;
-
-    {
-        //drawables have been rebuilt, clear rebuild status
-        for (LLSpatialGroup::element_iter drawable_iter = group->getDataBegin(); drawable_iter != group->getDataEnd(); ++drawable_iter)
-        {
-            LLDrawable* drawablep = (LLDrawable*)(*drawable_iter)->getDrawable();
-            if(drawablep)
-            {
-                drawablep->clearState(LLDrawable::REBUILD_ALL);
-            }
-        }
-    }
-
-    group->mLastUpdateTime = gFrameTimeSeconds;
-    group->mBuilt = 1.f;
-    group->clearState(LLSpatialGroup::GEOM_DIRTY | LLSpatialGroup::ALPHA_DIRTY);
-}
-
-void LLVolumeGeometryManager::rebuildMesh(LLSpatialGroup* group)
-{
-    LL_PROFILE_ZONE_SCOPED_CATEGORY_VOLUME;
-    llassert(group);
-    if (group && group->hasState(LLSpatialGroup::MESH_DIRTY) && !group->hasState(LLSpatialGroup::GEOM_DIRTY))
-    {
-        {
-            LL_PROFILE_ZONE_NAMED("rebuildMesh - gen draw info");
-
-            group->mBuilt = 1.f;
-
-            const U32 MAX_BUFFER_COUNT = 4096;
-            LLVertexBuffer* locked_buffer[MAX_BUFFER_COUNT];
-
-            U32 buffer_count = 0;
-
-            for (LLSpatialGroup::element_iter drawable_iter = group->getDataBegin(); drawable_iter != group->getDataEnd(); ++drawable_iter)
-            {
-                LLDrawable* drawablep = (LLDrawable*)(*drawable_iter)->getDrawable();
-
-                if (drawablep && !drawablep->isDead() && drawablep->isState(LLDrawable::REBUILD_ALL))
-                {
-                    LLVOVolume* vobj = drawablep->getVOVolume();
-
-                    if (!vobj) continue;
-
-                    if (vobj->isNoLOD()) continue;
-
-                    vobj->preRebuild();
-
-                    if (drawablep->isState(LLDrawable::ANIMATED_CHILD))
-                    {
-                        vobj->updateRelativeXform(true);
-                    }
-
-                    LLVolume* volume = vobj->getVolume();
-                    if (!volume) continue;
-                    for (S32 i = 0; i < drawablep->getNumFaces(); ++i)
-                    {
-                        LLFace* face = drawablep->getFace(i);
-                        if (face)
-                        {
-                            LLVertexBuffer* buff = face->getVertexBuffer();
-                            if (buff)
-                            {
-                                if (!face->getGeometryVolume(*volume, // volume
-                                    face->getTEOffset(),              // face_index
-                                    vobj->getRelativeXform(),         // mat_vert_in
-                                    vobj->getRelativeXformInvTrans(), // mat_norm_in
-                                    face->getGeomIndex(),             // index_offset
-                                    false,                            // force_rebuild
-                                    true))                            // no_debug_assert
-                                {   // Something's gone wrong with the vertex buffer accounting,
-                                    // rebuild this group with no debug assert because MESH_DIRTY
-                                    group->dirtyGeom();
-                                    gPipeline.markRebuild(group);
-                                }
-
-                                buff->unmapBuffer();
-                            }
-                        }
-                    }
-
-                    if (drawablep->isState(LLDrawable::ANIMATED_CHILD))
-                    {
-                        vobj->updateRelativeXform();
-                    }
-
-                    drawablep->clearState(LLDrawable::REBUILD_ALL);
-                }
-            }
-
-            {
-                LL_PROFILE_ZONE_NAMED("rebuildMesh - flush");
-                for (LLVertexBuffer** iter = locked_buffer, ** end_iter = locked_buffer+buffer_count; iter != end_iter; ++iter)
-                {
-                    (*iter)->unmapBuffer();
-                }
-
-                // don't forget alpha
-                if(group != NULL &&
-                   !group->mVertexBuffer.isNull())
-                {
-                    group->mVertexBuffer->unmapBuffer();
-                }
-            }
-
-            group->clearState(LLSpatialGroup::MESH_DIRTY | LLSpatialGroup::NEW_DRAWINFO);
-        }
-    }
-}
-
-struct CompareBatchBreaker
-{
-    bool operator()(const LLFace* const& lhs, const LLFace* const& rhs)
-    {
-        const LLTextureEntry* lte = lhs->getTextureEntry();
-        const LLTextureEntry* rte = rhs->getTextureEntry();
-
-        if (lte->getBumpmap() != rte->getBumpmap())
-        {
-            return lte->getBumpmap() < rte->getBumpmap();
-        }
-        else if (lte->getFullbright() != rte->getFullbright())
-        {
-            return lte->getFullbright() < rte->getFullbright();
-        }
-        else if (lte->getMaterialID() != rte->getMaterialID())
-        {
-            return lte->getMaterialID() < rte->getMaterialID();
-        }
-        else if (lte->getShiny() != rte->getShiny())
-        {
-            return lte->getShiny() < rte->getShiny();
-        }
-        else if (lhs->getTexture() != rhs->getTexture())
-        {
-            return lhs->getTexture() < rhs->getTexture();
-        }
-        else
-        {
-            // all else being equal, maintain consistent draw order
-            return lhs->getDrawOrderIndex() < rhs->getDrawOrderIndex();
-        }
-    }
-};
-
-struct CompareBatchBreakerRigged
-{
-    bool operator()(const LLFace* const& lhs, const LLFace* const& rhs)
-    {
-        if (lhs->mAvatar != rhs->mAvatar)
-        {
-            return lhs->mAvatar < rhs->mAvatar;
-        }
-        else if (lhs->mSkinInfo->mHash != rhs->mSkinInfo->mHash)
-        {
-            return lhs->mSkinInfo->mHash < rhs->mSkinInfo->mHash;
-        }
-        else
-        {
-            // "inherit" non-rigged behavior
-            CompareBatchBreaker comp;
-            return comp(lhs, rhs);
-        }
-    }
-};
-
-U32 LLVolumeGeometryManager::genDrawInfo(LLSpatialGroup* group, U32 mask, LLFace** faces, U32 face_count, bool distance_sort, bool batch_textures, bool rigged)
-{
-    LL_PROFILE_ZONE_SCOPED_CATEGORY_VOLUME;
-
-    U32 geometryBytes = 0;
-
-    //calculate maximum number of vertices to store in a single buffer
-    static LLCachedControl<S32> max_vbo_size(gSavedSettings, "RenderMaxVBOSize", 512);
-    U32 max_vertices = (max_vbo_size * 1024)/LLVertexBuffer::calcVertexSize(group->getSpatialPartition()->mVertexDataMask);
-    max_vertices = llmin(max_vertices, (U32) 65535);
-
-    {
-        LL_PROFILE_ZONE_NAMED("genDrawInfo - sort");
-
-        if (rigged)
-        {
-            if (!distance_sort) // <--- alpha "sort" rigged faces by maintaining original draw order
-            {
-                //sort faces by things that break batches, including avatar and mesh id
-                std::sort(faces, faces + face_count, CompareBatchBreakerRigged());
-            }
-        }
-        else if (!distance_sort)
-        {
-            //sort faces by things that break batches, not including avatar and mesh id
-            std::sort(faces, faces + face_count, CompareBatchBreaker());
-        }
-        else
-        {
-            //sort faces by distance
-            std::sort(faces, faces+face_count, LLFace::CompareDistanceGreater());
-        }
-    }
-
-    bool hud_group = group->isHUDGroup() ;
-    LLFace** face_iter = faces;
-    LLFace** end_faces = faces+face_count;
-
-    LLSpatialGroup::buffer_map_t buffer_map;
-
-    LLViewerTexture* last_tex = NULL;
-
-    S32 texture_index_channels = 1;
-
-    if (gGLManager.mGLSLVersionMajor > 1 || gGLManager.mGLSLVersionMinor >= 30)
-    {
-        texture_index_channels = LLGLSLShader::sIndexedTextureChannels-1; //always reserve one for shiny for now just for simplicity;
-    }
-
-    if (distance_sort)
-    {
-        texture_index_channels = gDeferredAlphaProgram.mFeatures.mIndexedTextureChannels;
-    }
-
-    texture_index_channels = LLGLSLShader::sIndexedTextureChannels;
-
-    bool flexi = false;
-
-    while (face_iter != end_faces)
-    {
-        //pull off next face
-        LLFace* facep = *face_iter;
-        LLViewerTexture* tex = facep->getTexture();
-        const LLTextureEntry* te = facep->getTextureEntry();
-        LLMaterialPtr mat = te->getMaterialParams();
-        LLMaterialID matId = te->getMaterialID();
-
-        if (distance_sort)
-        {
-            tex = NULL;
-        }
-
-        if (last_tex != tex)
-        {
-            last_tex = tex;
-        }
-
-        bool bake_sunlight = LLPipeline::sBakeSunlight && facep->getDrawable()->isStatic();
-
-        U32 index_count = facep->getIndicesCount();
-        U32 geom_count = facep->getGeomCount();
-
-        flexi = flexi || facep->getViewerObject()->getVolume()->isUnique();
-
-        //sum up vertices needed for this render batch
-        LLFace** i = face_iter;
-        ++i;
-
-        const U32 MAX_TEXTURE_COUNT = 32;
-        LLViewerTexture* texture_list[MAX_TEXTURE_COUNT];
-
-        U32 texture_count = 0;
-
-        {
-            LL_PROFILE_ZONE_NAMED("genDrawInfo - face size");
-            if (batch_textures)
-            {
-                U8 cur_tex = 0;
-                facep->setTextureIndex(cur_tex);
-                if (texture_count < MAX_TEXTURE_COUNT)
-                {
-                    texture_list[texture_count++] = tex;
-                }
-
-                if (can_batch_texture(facep))
-                { //populate texture_list with any textures that can be batched
-                  //move i to the next unbatchable face
-                    while (i != end_faces)
-                    {
-                        facep = *i;
-
-                        if (!can_batch_texture(facep))
-                        { //face is bump mapped or has an animated texture matrix -- can't
-                            //batch more than 1 texture at a time
-                            facep->setTextureIndex(0);
-                            break;
-                        }
-
-                        if (facep->getTexture() != tex)
-                        {
-                            if (distance_sort)
-                            { //textures might be out of order, see if texture exists in current batch
-                                bool found = false;
-                                for (U32 tex_idx = 0; tex_idx < texture_count; ++tex_idx)
-                                {
-                                    if (facep->getTexture() == texture_list[tex_idx])
-                                    {
-                                        cur_tex = tex_idx;
-                                        found = true;
-                                        break;
-                                    }
-                                }
-
-                                if (!found)
-                                {
-                                    cur_tex = texture_count;
-                                }
-                            }
-                            else
-                            {
-                                cur_tex++;
-                            }
-
-                            if (cur_tex >= texture_index_channels)
-                            { //cut batches when index channels are depleted
-                                break;
-                            }
-
-                            tex = facep->getTexture();
-
-                            if (texture_count < MAX_TEXTURE_COUNT)
-                            {
-                                texture_list[texture_count++] = tex;
-                            }
-                        }
-
-                        if (geom_count + facep->getGeomCount() > max_vertices)
-                        { //cut batches on geom count too big
-                            break;
-                        }
-
-                        ++i;
-
-                        flexi = flexi || facep->getViewerObject()->getVolume()->isUnique();
-
-                        index_count += facep->getIndicesCount();
-                        geom_count += facep->getGeomCount();
-
-                        facep->setTextureIndex(cur_tex);
-                    }
-                }
-                else
-                {
-                    facep->setTextureIndex(0);
-                }
-
-                tex = texture_list[0];
-            }
-            else
-            {
-                while (i != end_faces &&
-                    (LLPipeline::sTextureBindTest ||
-                        (distance_sort ||
-                            ((*i)->getTexture() == tex))))
-                {
-                    facep = *i;
-                    const LLTextureEntry* nextTe = facep->getTextureEntry();
-                    if (nextTe->getMaterialID() != matId)
-                    {
-                        break;
-                    }
-
-                    //face has no texture index
-                    facep->mDrawInfo = NULL;
-                    facep->setTextureIndex(FACE_DO_NOT_BATCH_TEXTURES);
-
-                    if (geom_count + facep->getGeomCount() > max_vertices)
-                    { //cut batches on geom count too big
-                        break;
-                    }
-
-                    ++i;
-                    index_count += facep->getIndicesCount();
-                    geom_count += facep->getGeomCount();
-
-                    flexi = flexi || facep->getViewerObject()->getVolume()->isUnique();
-                }
-            }
-        }
-
-        //create vertex buffer
-        LLPointer<LLVertexBuffer> buffer;
-
-        {
-            LL_PROFILE_ZONE_NAMED("genDrawInfo - allocate");
-            buffer = new LLVertexBuffer(mask);
-            if(!buffer->allocateBuffer(geom_count, index_count))
-            {
-                LL_WARNS() << "Failed to allocate group Vertex Buffer to "
-                    << geom_count << " vertices and "
-                    << index_count << " indices" << LL_ENDL;
-                buffer = NULL;
-            }
-        }
-
-        if (buffer)
-        {
-            geometryBytes += buffer->getSize() + buffer->getIndicesSize();
-            buffer_map[mask][*face_iter].push_back(buffer);
-        }
-
-        //add face geometry
-
-        U32 indices_index = 0;
-        U16 index_offset = 0;
-
-        while (face_iter < i)
-<<<<<<< HEAD
-		{
-			//update face indices for new buffer
-			facep = *face_iter;
-
-			if (buffer.isNull())
-			{
-				// Bulk allocation failed
-				facep->setVertexBuffer(buffer);
-				facep->setSize(0, 0); // mark as no geometry
-				++face_iter;
-				continue;
-			}
-			facep->setIndicesIndex(indices_index);
-			facep->setGeomIndex(index_offset);
-			facep->setVertexBuffer(buffer);	
-			
-			if (batch_textures && facep->getTextureIndex() == FACE_DO_NOT_BATCH_TEXTURES)
-			{
-				LL_ERRS() << "Invalid texture index." << LL_ENDL;
-			}
-			
-			{
-				//for debugging, set last time face was updated vs moved
-				facep->updateRebuildFlags();
-
-				{ //copy face geometry into vertex buffer
-					LLDrawable* drawablep = facep->getDrawable();
-					LLVOVolume* vobj = drawablep->getVOVolume();
-					LLVolume* volume = vobj->getVolume();
-
-					if (drawablep->isState(LLDrawable::ANIMATED_CHILD))
-					{
-						vobj->updateRelativeXform(true);
-					}
-
-					U32 te_idx = facep->getTEOffset();
-
-					if (!facep->getGeometryVolume(*volume, te_idx, 
-						vobj->getRelativeXform(), vobj->getRelativeXformInvTrans(), index_offset,true))
-					{
-						LL_WARNS() << "Failed to get geometry for face!" << LL_ENDL;
-					}
-
-					if (drawablep->isState(LLDrawable::ANIMATED_CHILD))
-					{
-						vobj->updateRelativeXform(false);
-					}
-				}
-			}
-
-			index_offset += facep->getGeomCount();
-			indices_index += facep->getIndicesCount();
-
-			//append face to appropriate render batch
-
-			bool force_simple = facep->getPixelArea() < FORCE_SIMPLE_RENDER_AREA;
-			bool fullbright = facep->isState(LLFace::FULLBRIGHT);
-			if ((mask & LLVertexBuffer::MAP_NORMAL) == 0)
-			{ //paranoia check to make sure GL doesn't try to read non-existant normals
-				fullbright = true;
-			}
-=======
-        {
-            //update face indices for new buffer
-            facep = *face_iter;
-
-            if (buffer.isNull())
-            {
-                // Bulk allocation failed
-                facep->setVertexBuffer(buffer);
-                facep->setSize(0, 0); // mark as no geometry
-                ++face_iter;
-                continue;
-            }
-            facep->setIndicesIndex(indices_index);
-            facep->setGeomIndex(index_offset);
-            facep->setVertexBuffer(buffer);
-
-            if (batch_textures && facep->getTextureIndex() == FACE_DO_NOT_BATCH_TEXTURES)
-            {
-                LL_ERRS() << "Invalid texture index." << LL_ENDL;
-            }
-
-            {
-                //for debugging, set last time face was updated vs moved
-                facep->updateRebuildFlags();
-
-                { //copy face geometry into vertex buffer
-                    LLDrawable* drawablep = facep->getDrawable();
-                    LLVOVolume* vobj = drawablep->getVOVolume();
-                    LLVolume* volume = vobj->getVolume();
-
-                    if (drawablep->isState(LLDrawable::ANIMATED_CHILD))
-                    {
-                        vobj->updateRelativeXform(true);
-                    }
-
-                    U32 te_idx = facep->getTEOffset();
-
-                    if (!facep->getGeometryVolume(*volume, te_idx,
-                        vobj->getRelativeXform(), vobj->getRelativeXformInvTrans(), index_offset,true))
-                    {
-                        LL_WARNS() << "Failed to get geometry for face!" << LL_ENDL;
-                    }
-
-                    if (drawablep->isState(LLDrawable::ANIMATED_CHILD))
-                    {
-                        vobj->updateRelativeXform(false);
-                    }
-                }
-            }
-
-            index_offset += facep->getGeomCount();
-            indices_index += facep->getIndicesCount();
-
-            //append face to appropriate render batch
-
-            BOOL force_simple = facep->getPixelArea() < FORCE_SIMPLE_RENDER_AREA;
-            BOOL fullbright = facep->isState(LLFace::FULLBRIGHT);
-            if ((mask & LLVertexBuffer::MAP_NORMAL) == 0)
-            { //paranoia check to make sure GL doesn't try to read non-existant normals
-                fullbright = TRUE;
-            }
->>>>>>> e1623bb2
-
-            const LLTextureEntry* te = facep->getTextureEntry();
-            LLGLTFMaterial* gltf_mat = te->getGLTFRenderMaterial();
-
-<<<<<<< HEAD
-			if (hud_group && gltf_mat == nullptr)
-			{ //all hud attachments are fullbright
-				fullbright = true;
-			}
-			
-			tex = facep->getTexture();
-
-			bool is_alpha = facep->getPoolType() == LLDrawPool::POOL_ALPHA;
-=======
-            if (hud_group && gltf_mat == nullptr)
-            { //all hud attachments are fullbright
-                fullbright = TRUE;
-            }
-
-            tex = facep->getTexture();
-
-            BOOL is_alpha = (facep->getPoolType() == LLDrawPool::POOL_ALPHA) ? TRUE : FALSE;
->>>>>>> e1623bb2
-
-            LLMaterial* mat = nullptr;
-            bool can_be_shiny = false;
-
-            // ignore traditional material if GLTF material is present
-            if (gltf_mat == nullptr)
-            {
-                mat = te->getMaterialParams().get();
-
-                can_be_shiny = true;
-                if (mat)
-                {
-                    U8 mode = mat->getDiffuseAlphaMode();
-                    can_be_shiny = mode == LLMaterial::DIFFUSE_ALPHA_MODE_NONE ||
-                        mode == LLMaterial::DIFFUSE_ALPHA_MODE_EMISSIVE;
-                }
-            }
-
-            F32 blinn_phong_alpha = te->getColor().mV[3];
-            bool use_legacy_bump = te->getBumpmap() && (te->getBumpmap() < 18) && (!mat || mat->getNormalID().isNull());
-            bool blinn_phong_opaque = blinn_phong_alpha >= 0.999f;
-            bool blinn_phong_transparent = blinn_phong_alpha < 0.999f;
-
-            if (!gltf_mat)
-            {
-                is_alpha |= blinn_phong_transparent;
-            }
-
-            if (gltf_mat || (mat && !hud_group))
-            {
-                bool material_pass = false;
-
-                if (gltf_mat)
-                { // all other parameters ignored if gltf material is present
-                    if (gltf_mat->mAlphaMode == LLGLTFMaterial::ALPHA_MODE_BLEND)
-                    {
-                        registerFace(group, facep, LLRenderPass::PASS_ALPHA);
-                    }
-                    else if (gltf_mat->mAlphaMode == LLGLTFMaterial::ALPHA_MODE_MASK)
-                    {
-                        registerFace(group, facep, LLRenderPass::PASS_GLTF_PBR_ALPHA_MASK);
-                    }
-                    else
-                    {
-                        registerFace(group, facep, LLRenderPass::PASS_GLTF_PBR);
-                    }
-                }
-                else
-                // do NOT use 'fullbright' for this logic or you risk sending
-                // things without normals down the materials pipeline and will
-                // render poorly if not crash NORSPEC-240,314
-                //
-                if (te->getFullbright())
-                {
-                    if (mat->getDiffuseAlphaMode() == LLMaterial::DIFFUSE_ALPHA_MODE_MASK)
-                    {
-                        if (blinn_phong_opaque)
-                        {
-                            registerFace(group, facep, LLRenderPass::PASS_FULLBRIGHT_ALPHA_MASK);
-                        }
-                        else
-                        {
-                            registerFace(group, facep, LLRenderPass::PASS_ALPHA);
-                        }
-                    }
-                    else if (is_alpha)
-                    {
-                        registerFace(group, facep, LLRenderPass::PASS_ALPHA);
-                    }
-                    else
-                    {
-                        if (mat->getEnvironmentIntensity() > 0 || te->getShiny() > 0)
-                        {
-                            material_pass = true;
-                        }
-                        else
-                        {
-                            if (blinn_phong_opaque)
-                            {
-                                registerFace(group, facep, LLRenderPass::PASS_FULLBRIGHT);
-                            }
-                            else
-                            {
-                                registerFace(group, facep, LLRenderPass::PASS_ALPHA);
-                            }
-                        }
-                    }
-                }
-                else if (blinn_phong_transparent)
-                {
-                    registerFace(group, facep, LLRenderPass::PASS_ALPHA);
-                }
-                else if (use_legacy_bump)
-                {
-                    llassert(mask & LLVertexBuffer::MAP_TANGENT);
-                    // we have a material AND legacy bump settings, but no normal map
-                    registerFace(group, facep, LLRenderPass::PASS_BUMP);
-                }
-                else
-                {
-                    material_pass = true;
-                }
-
-                if (material_pass)
-                {
-                    static const U32 pass[] =
-                    {
-                        LLRenderPass::PASS_MATERIAL,
-                        LLRenderPass::PASS_ALPHA, //LLRenderPass::PASS_MATERIAL_ALPHA,
-                        LLRenderPass::PASS_MATERIAL_ALPHA_MASK,
-                        LLRenderPass::PASS_MATERIAL_ALPHA_EMISSIVE,
-                        LLRenderPass::PASS_SPECMAP,
-                        LLRenderPass::PASS_ALPHA, //LLRenderPass::PASS_SPECMAP_BLEND,
-                        LLRenderPass::PASS_SPECMAP_MASK,
-                        LLRenderPass::PASS_SPECMAP_EMISSIVE,
-                        LLRenderPass::PASS_NORMMAP,
-                        LLRenderPass::PASS_ALPHA, //LLRenderPass::PASS_NORMMAP_BLEND,
-                        LLRenderPass::PASS_NORMMAP_MASK,
-                        LLRenderPass::PASS_NORMMAP_EMISSIVE,
-                        LLRenderPass::PASS_NORMSPEC,
-                        LLRenderPass::PASS_ALPHA, //LLRenderPass::PASS_NORMSPEC_BLEND,
-                        LLRenderPass::PASS_NORMSPEC_MASK,
-                        LLRenderPass::PASS_NORMSPEC_EMISSIVE,
-                    };
-
-                    U32 alpha_mode = mat->getDiffuseAlphaMode();
-                    if (!distance_sort && alpha_mode == LLMaterial::DIFFUSE_ALPHA_MODE_BLEND)
-                    { // HACK - this should never happen, but sometimes we get a material that thinks it has alpha blending when it ought not
-                        alpha_mode = LLMaterial::DIFFUSE_ALPHA_MODE_NONE;
-                    }
-                    U32 mask = mat->getShaderMask(alpha_mode, is_alpha);
-
-                    U32 vb_mask = facep->getVertexBuffer()->getTypeMask();
-
-                    // HACK - this should also never happen, but sometimes we get here and the material thinks it has a specmap now
-                    // even though it didn't appear to have a specmap when the face was added to the list of faces
-                    if ((mask & 0x4) && !(vb_mask & LLVertexBuffer::MAP_TEXCOORD2))
-                    {
-                        mask &= ~0x4;
-                    }
-
-                    llassert(mask < sizeof(pass)/sizeof(U32));
-
-                    mask = llmin(mask, (U32)(sizeof(pass)/sizeof(U32)-1));
-
-                    // if this is going into alpha pool, distance sort MUST be true
-                    llassert(pass[mask] == LLRenderPass::PASS_ALPHA ? distance_sort : true);
-                    registerFace(group, facep, pass[mask]);
-                }
-            }
-            else if (mat)
-            {
-                U8 mode = mat->getDiffuseAlphaMode();
-
-                is_alpha = (is_alpha || (mode == LLMaterial::DIFFUSE_ALPHA_MODE_BLEND));
-
-                if (is_alpha)
-                {
-                    mode = LLMaterial::DIFFUSE_ALPHA_MODE_BLEND;
-                }
-
-                if (mode == LLMaterial::DIFFUSE_ALPHA_MODE_MASK)
-                {
-                    registerFace(group, facep, fullbright ? LLRenderPass::PASS_FULLBRIGHT_ALPHA_MASK : LLRenderPass::PASS_ALPHA_MASK);
-                }
-                else if (is_alpha )
-                {
-                    registerFace(group, facep, LLRenderPass::PASS_ALPHA);
-                }
-                else if (gPipeline.shadersLoaded()
-                    && te->getShiny()
-                    && can_be_shiny)
-                {
-                    registerFace(group, facep, fullbright ? LLRenderPass::PASS_FULLBRIGHT_SHINY : LLRenderPass::PASS_SHINY);
-                }
-                else
-                {
-                    registerFace(group, facep, fullbright ? LLRenderPass::PASS_FULLBRIGHT : LLRenderPass::PASS_SIMPLE);
-                }
-            }
-            else if (is_alpha)
-            {
-                // can we safely treat this as an alpha mask?
-                if (facep->getFaceColor().mV[3] <= 0.f)
-                { //100% transparent, don't render unless we're highlighting transparent
-                    registerFace(group, facep, LLRenderPass::PASS_ALPHA_INVISIBLE);
-                }
-                else if (facep->canRenderAsMask() && !hud_group)
-                {
-                    if (te->getFullbright() || LLPipeline::sNoAlpha)
-                    {
-                        registerFace(group, facep, LLRenderPass::PASS_FULLBRIGHT_ALPHA_MASK);
-                    }
-                    else
-                    {
-                        registerFace(group, facep, LLRenderPass::PASS_ALPHA_MASK);
-                    }
-                }
-                else
-                {
-                    registerFace(group, facep, LLRenderPass::PASS_ALPHA);
-                }
-            }
-            else if (gPipeline.shadersLoaded()
-                && te->getShiny()
-                && can_be_shiny)
-            { //shiny
-                if (tex->getPrimaryFormat() == GL_ALPHA)
-                { //invisiprim+shiny
-                    registerFace(group, facep, LLRenderPass::PASS_INVISI_SHINY);
-                    registerFace(group, facep, LLRenderPass::PASS_INVISIBLE);
-                }
-                else if (!hud_group)
-                { //deferred rendering
-                    if (te->getFullbright())
-                    { //register in post deferred fullbright shiny pass
-                        registerFace(group, facep, LLRenderPass::PASS_FULLBRIGHT_SHINY);
-                        if (te->getBumpmap())
-                        { //register in post deferred bump pass
-                            registerFace(group, facep, LLRenderPass::PASS_POST_BUMP);
-                        }
-                    }
-                    else if (use_legacy_bump)
-                    { //register in deferred bump pass
-                        llassert(mask& LLVertexBuffer::MAP_TANGENT);
-                        registerFace(group, facep, LLRenderPass::PASS_BUMP);
-                    }
-                    else
-                    { //register in deferred simple pass (deferred simple includes shiny)
-                        llassert(mask & LLVertexBuffer::MAP_NORMAL);
-                        registerFace(group, facep, LLRenderPass::PASS_SIMPLE);
-                    }
-                }
-                else if (fullbright)
-                {   //not deferred, register in standard fullbright shiny pass
-                    registerFace(group, facep, LLRenderPass::PASS_FULLBRIGHT_SHINY);
-                }
-                else
-                { //not deferred or fullbright, register in standard shiny pass
-                    registerFace(group, facep, LLRenderPass::PASS_SHINY);
-                }
-            }
-            else
-            { //not alpha and not shiny
-                if (!is_alpha && tex->getPrimaryFormat() == GL_ALPHA)
-                { //invisiprim
-                    registerFace(group, facep, LLRenderPass::PASS_INVISIBLE);
-                }
-                else if (fullbright || bake_sunlight)
-                { //fullbright
-                    if (mat && mat->getDiffuseAlphaMode() == LLMaterial::DIFFUSE_ALPHA_MODE_MASK)
-                    {
-                        registerFace(group, facep, LLRenderPass::PASS_FULLBRIGHT_ALPHA_MASK);
-                    }
-                    else
-                    {
-                        registerFace(group, facep, LLRenderPass::PASS_FULLBRIGHT);
-                    }
-                    if (!hud_group && use_legacy_bump)
-                    { //if this is the deferred render and a bump map is present, register in post deferred bump
-                        registerFace(group, facep, LLRenderPass::PASS_POST_BUMP);
-                    }
-                }
-                else
-                {
-                    if (use_legacy_bump)
-                    { //non-shiny or fullbright deferred bump
-                        llassert(mask& LLVertexBuffer::MAP_TANGENT);
-                        registerFace(group, facep, LLRenderPass::PASS_BUMP);
-                    }
-                    else
-                    { //all around simple
-                        llassert(mask & LLVertexBuffer::MAP_NORMAL);
-                        if (mat && mat->getDiffuseAlphaMode() == LLMaterial::DIFFUSE_ALPHA_MODE_MASK)
-                        { //material alpha mask can be respected in non-deferred
-                            registerFace(group, facep, LLRenderPass::PASS_ALPHA_MASK);
-                        }
-                        else
-                        {
-                            registerFace(group, facep, LLRenderPass::PASS_SIMPLE);
-                        }
-                    }
-                }
-
-
-                if (!gPipeline.shadersLoaded() &&
-                    !is_alpha &&
-                    te->getShiny())
-                { //shiny as an extra pass when shaders are disabled
-                    registerFace(group, facep, LLRenderPass::PASS_SHINY);
-                }
-            }
-
-            //not sure why this is here, and looks like it might cause bump mapped objects to get rendered redundantly -- davep 5/11/2010
-            if (!is_alpha && hud_group)
-            {
-                llassert((mask & LLVertexBuffer::MAP_NORMAL) || fullbright);
-                facep->setPoolType((fullbright) ? LLDrawPool::POOL_FULLBRIGHT : LLDrawPool::POOL_SIMPLE);
-
-                if (!force_simple && use_legacy_bump)
-                {
-                    llassert(mask & LLVertexBuffer::MAP_TANGENT);
-                    registerFace(group, facep, LLRenderPass::PASS_BUMP);
-                }
-            }
-
-            if (!is_alpha && LLPipeline::sRenderGlow && te->getGlow() > 0.f)
-            {
-                if (gltf_mat)
-                {
-                    registerFace(group, facep, LLRenderPass::PASS_GLTF_GLOW);
-                }
-                else
-                {
-                    registerFace(group, facep, LLRenderPass::PASS_GLOW);
-                }
-            }
-
-            ++face_iter;
-        }
-
-        if (buffer)
-        {
-            buffer->unmapBuffer();
-        }
-    }
-
-    group->mBufferMap[mask].clear();
-    for (LLSpatialGroup::buffer_texture_map_t::iterator i = buffer_map[mask].begin(); i != buffer_map[mask].end(); ++i)
-    {
-        group->mBufferMap[mask][i->first] = i->second;
-    }
-
-    return geometryBytes;
-}
-
-void LLVolumeGeometryManager::addGeometryCount(LLSpatialGroup* group, U32& vertex_count, U32& index_count)
-{
-    //for each drawable
-    for (LLSpatialGroup::element_iter drawable_iter = group->getDataBegin(); drawable_iter != group->getDataEnd(); ++drawable_iter)
-    {
-        LLDrawable* drawablep = (LLDrawable*)(*drawable_iter)->getDrawable();
-
-        if (!drawablep || drawablep->isDead())
-        {
-            continue;
-        }
-    }
-}
-
-void LLGeometryManager::addGeometryCount(LLSpatialGroup* group, U32 &vertex_count, U32 &index_count)
-{
-    LL_PROFILE_ZONE_SCOPED_CATEGORY_VOLUME;
-
-    //clear off any old faces
-    mFaceList.clear();
-
-    //for each drawable
-    for (LLSpatialGroup::element_iter drawable_iter = group->getDataBegin(); drawable_iter != group->getDataEnd(); ++drawable_iter)
-    {
-        LLDrawable* drawablep = (LLDrawable*)(*drawable_iter)->getDrawable();
-
-        if (!drawablep || drawablep->isDead())
-        {
-            continue;
-        }
-
-        //for each face
-        for (S32 i = 0; i < drawablep->getNumFaces(); i++)
-        {
-            //sum up face verts and indices
-            drawablep->updateFaceSize(i);
-            LLFace* facep = drawablep->getFace(i);
-            if (facep)
-            {
-                if (facep->hasGeometry() && facep->getPixelArea() > FORCE_CULL_AREA &&
-                    facep->getGeomCount() + vertex_count <= 65536)
-                {
-                    vertex_count += facep->getGeomCount();
-                    index_count += facep->getIndicesCount();
-
-                    //remember face (for sorting)
-                    mFaceList.push_back(facep);
-                }
-                else
-                {
-                    facep->clearVertexBuffer();
-                }
-            }
-        }
-    }
-}
-
-LLHUDPartition::LLHUDPartition(LLViewerRegion* regionp) : LLBridgePartition(regionp)
-{
-    mPartitionType = LLViewerRegion::PARTITION_HUD;
-    mDrawableType = LLPipeline::RENDER_TYPE_HUD;
-    mSlopRatio = 0.f;
-    mLODPeriod = 1;
-}
-
-void LLHUDPartition::shift(const LLVector4a &offset)
-{
-    //HUD objects don't shift with region crossing.  That would be silly.
-}+/**
+ * @file llvovolume.cpp
+ * @brief LLVOVolume class implementation
+ *
+ * $LicenseInfo:firstyear=2001&license=viewerlgpl$
+ * Second Life Viewer Source Code
+ * Copyright (C) 2010, Linden Research, Inc.
+ *
+ * This library is free software; you can redistribute it and/or
+ * modify it under the terms of the GNU Lesser General Public
+ * License as published by the Free Software Foundation;
+ * version 2.1 of the License only.
+ *
+ * This library is distributed in the hope that it will be useful,
+ * but WITHOUT ANY WARRANTY; without even the implied warranty of
+ * MERCHANTABILITY or FITNESS FOR A PARTICULAR PURPOSE.  See the GNU
+ * Lesser General Public License for more details.
+ *
+ * You should have received a copy of the GNU Lesser General Public
+ * License along with this library; if not, write to the Free Software
+ * Foundation, Inc., 51 Franklin Street, Fifth Floor, Boston, MA  02110-1301  USA
+ *
+ * Linden Research, Inc., 945 Battery Street, San Francisco, CA  94111  USA
+ * $/LicenseInfo$
+ */
+
+// A "volume" is a box, cylinder, sphere, or other primitive shape.
+
+#include "llviewerprecompiledheaders.h"
+
+#include "llvovolume.h"
+
+#include <sstream>
+
+#include "llviewercontrol.h"
+#include "lldir.h"
+#include "llflexibleobject.h"
+#include "llfloatertools.h"
+#include "llmaterialid.h"
+#include "llmaterialtable.h"
+#include "llprimitive.h"
+#include "llvolume.h"
+#include "llvolumeoctree.h"
+#include "llvolumemgr.h"
+#include "llvolumemessage.h"
+#include "material_codes.h"
+#include "message.h"
+#include "llpluginclassmedia.h" // for code in the mediaEvent handler
+#include "object_flags.h"
+#include "lldrawable.h"
+#include "lldrawpoolavatar.h"
+#include "lldrawpoolbump.h"
+#include "llface.h"
+#include "llspatialpartition.h"
+#include "llhudmanager.h"
+#include "llflexibleobject.h"
+#include "llskinningutil.h"
+#include "llsky.h"
+#include "lltexturefetch.h"
+#include "llvector4a.h"
+#include "llviewercamera.h"
+#include "llviewertexturelist.h"
+#include "llviewerobjectlist.h"
+#include "llviewerregion.h"
+#include "llviewertextureanim.h"
+#include "llworld.h"
+#include "llselectmgr.h"
+#include "pipeline.h"
+#include "llsdutil.h"
+#include "llmatrix4a.h"
+#include "llmediaentry.h"
+#include "llmediadataclient.h"
+#include "llmeshrepository.h"
+#include "llnotifications.h"
+#include "llnotificationsutil.h"
+#include "llagent.h"
+#include "llviewermediafocus.h"
+#include "lldatapacker.h"
+#include "llviewershadermgr.h"
+#include "llvoavatar.h"
+#include "llcontrolavatar.h"
+#include "llvoavatarself.h"
+#include "llvocache.h"
+#include "llmaterialmgr.h"
+#include "llanimationstates.h"
+#include "llinventorytype.h"
+#include "llviewerinventory.h"
+#include "llcallstack.h"
+#include "llsculptidsize.h"
+#include "llavatarappearancedefines.h"
+#include "llgltfmateriallist.h"
+
+const F32 FORCE_SIMPLE_RENDER_AREA = 512.f;
+const F32 FORCE_CULL_AREA = 8.f;
+U32 JOINT_COUNT_REQUIRED_FOR_FULLRIG = 1;
+
+bool gAnimateTextures = true;
+
+F32 LLVOVolume::sLODFactor = 1.f;
+F32 LLVOVolume::sLODSlopDistanceFactor = 0.5f; //Changing this to zero, effectively disables the LOD transition slop
+F32 LLVOVolume::sDistanceFactor = 1.0f;
+S32 LLVOVolume::sNumLODChanges = 0;
+S32 LLVOVolume::mRenderComplexity_last = 0;
+S32 LLVOVolume::mRenderComplexity_current = 0;
+LLPointer<LLObjectMediaDataClient> LLVOVolume::sObjectMediaClient = NULL;
+LLPointer<LLObjectMediaNavigateClient> LLVOVolume::sObjectMediaNavigateClient = NULL;
+
+extern bool gCubeSnapshot;
+
+// Implementation class of LLMediaDataClientObject.  See llmediadataclient.h
+class LLMediaDataClientObjectImpl : public LLMediaDataClientObject
+{
+public:
+    LLMediaDataClientObjectImpl(LLVOVolume *obj, bool isNew) : mObject(obj), mNew(isNew)
+    {
+        mObject->addMDCImpl();
+    }
+    ~LLMediaDataClientObjectImpl()
+    {
+        mObject->removeMDCImpl();
+    }
+
+    virtual U8 getMediaDataCount() const
+        { return mObject->getNumTEs(); }
+
+    virtual LLSD getMediaDataLLSD(U8 index) const
+        {
+            LLSD result;
+            LLTextureEntry *te = mObject->getTE(index);
+            if (NULL != te)
+            {
+                llassert((te->getMediaData() != NULL) == te->hasMedia());
+                if (te->getMediaData() != NULL)
+                {
+                    result = te->getMediaData()->asLLSD();
+                    // XXX HACK: workaround bug in asLLSD() where whitelist is not set properly
+                    // See DEV-41949
+                    if (!result.has(LLMediaEntry::WHITELIST_KEY))
+                    {
+                        result[LLMediaEntry::WHITELIST_KEY] = LLSD::emptyArray();
+                    }
+                }
+            }
+            return result;
+        }
+    virtual bool isCurrentMediaUrl(U8 index, const std::string &url) const
+        {
+            LLTextureEntry *te = mObject->getTE(index);
+            if (te)
+            {
+                if (te->getMediaData())
+                {
+                    return (te->getMediaData()->getCurrentURL() == url);
+                }
+            }
+            return url.empty();
+        }
+
+    virtual LLUUID getID() const
+        { return mObject->getID(); }
+
+    virtual void mediaNavigateBounceBack(U8 index)
+        { mObject->mediaNavigateBounceBack(index); }
+
+    virtual bool hasMedia() const
+        { return mObject->hasMedia(); }
+
+    virtual void updateObjectMediaData(LLSD const &data, const std::string &version_string)
+        { mObject->updateObjectMediaData(data, version_string); }
+
+    virtual F64 getMediaInterest() const
+        {
+            F64 interest = mObject->getTotalMediaInterest();
+            if (interest < (F64)0.0)
+            {
+                // media interest not valid yet, try pixel area
+                interest = mObject->getPixelArea();
+                // HACK: force recalculation of pixel area if interest is the "magic default" of 1024.
+                if (interest == 1024.f)
+                {
+                    const_cast<LLVOVolume*>(static_cast<LLVOVolume*>(mObject))->setPixelAreaAndAngle(gAgent);
+                    interest = mObject->getPixelArea();
+                }
+            }
+            return interest;
+        }
+
+    virtual bool isInterestingEnough() const
+        {
+            return LLViewerMedia::getInstance()->isInterestingEnough(mObject, getMediaInterest());
+        }
+
+    virtual std::string getCapabilityUrl(const std::string &name) const
+        { return mObject->getRegion()->getCapability(name); }
+
+    virtual bool isDead() const
+        { return mObject->isDead(); }
+
+    virtual U32 getMediaVersion() const
+        { return LLTextureEntry::getVersionFromMediaVersionString(mObject->getMediaURL()); }
+
+    virtual bool isNew() const
+        { return mNew; }
+
+private:
+    LLPointer<LLVOVolume> mObject;
+    bool mNew;
+};
+
+
+LLVOVolume::LLVOVolume(const LLUUID &id, const LLPCode pcode, LLViewerRegion *regionp)
+    : LLViewerObject(id, pcode, regionp),
+      mVolumeImpl(NULL)
+{
+    mTexAnimMode = 0;
+    mRelativeXform.setIdentity();
+    mRelativeXformInvTrans.setIdentity();
+
+    mFaceMappingChanged = false;
+    mLOD = MIN_LOD;
+    mLODDistance = 0.0f;
+    mLODAdjustedDistance = 0.0f;
+    mLODRadius = 0.0f;
+    mTextureAnimp = NULL;
+    mVolumeChanged = false;
+    mVObjRadius = LLVector3(1,1,0.5f).length();
+    mNumFaces = 0;
+    mLODChanged = false;
+    mSculptChanged = false;
+    mColorChanged = false;
+    mSpotLightPriority = 0.f;
+
+    mSkinInfoUnavaliable = false;
+    mSkinInfo = NULL;
+
+    mMediaImplList.resize(getNumTEs());
+    mLastFetchedMediaVersion = -1;
+    mServerDrawableUpdateCount = 0;
+    memset(&mIndexInTex, 0, sizeof(S32) * LLRender::NUM_VOLUME_TEXTURE_CHANNELS);
+    mMDCImplCount = 0;
+    mLastRiggingInfoLOD = -1;
+    mResetDebugText = false;
+}
+
+LLVOVolume::~LLVOVolume()
+{
+    LL_PROFILE_ZONE_SCOPED;
+    delete mTextureAnimp;
+    mTextureAnimp = NULL;
+    delete mVolumeImpl;
+    mVolumeImpl = NULL;
+
+    gMeshRepo.unregisterMesh(this);
+
+    if(!mMediaImplList.empty())
+    {
+        for(U32 i = 0 ; i < mMediaImplList.size() ; i++)
+        {
+            if(mMediaImplList[i].notNull())
+            {
+                mMediaImplList[i]->removeObject(this) ;
+            }
+        }
+    }
+}
+
+void LLVOVolume::markDead()
+{
+    if (!mDead)
+    {
+        LL_PROFILE_ZONE_SCOPED;
+        if (getVolume())
+        {
+            LLSculptIDSize::instance().rem(getVolume()->getParams().getSculptID());
+        }
+
+        if(getMDCImplCount() > 0)
+        {
+            LLMediaDataClientObject::ptr_t obj = new LLMediaDataClientObjectImpl(const_cast<LLVOVolume*>(this), false);
+            if (sObjectMediaClient) sObjectMediaClient->removeFromQueue(obj);
+            if (sObjectMediaNavigateClient) sObjectMediaNavigateClient->removeFromQueue(obj);
+        }
+
+        // Detach all media impls from this object
+        for(U32 i = 0 ; i < mMediaImplList.size() ; i++)
+        {
+            removeMediaImpl(i);
+        }
+
+        if (mSculptTexture.notNull())
+        {
+            mSculptTexture->removeVolume(LLRender::SCULPT_TEX, this);
+        }
+
+        if (mLightTexture.notNull())
+        {
+            mLightTexture->removeVolume(LLRender::LIGHT_TEX, this);
+        }
+    }
+
+    LLViewerObject::markDead();
+}
+
+
+// static
+void LLVOVolume::initClass()
+{
+    // gSavedSettings better be around
+    if (gSavedSettings.getBOOL("PrimMediaMasterEnabled"))
+    {
+        const F32 queue_timer_delay = gSavedSettings.getF32("PrimMediaRequestQueueDelay");
+        const F32 retry_timer_delay = gSavedSettings.getF32("PrimMediaRetryTimerDelay");
+        const U32 max_retries = gSavedSettings.getU32("PrimMediaMaxRetries");
+        const U32 max_sorted_queue_size = gSavedSettings.getU32("PrimMediaMaxSortedQueueSize");
+        const U32 max_round_robin_queue_size = gSavedSettings.getU32("PrimMediaMaxRoundRobinQueueSize");
+        sObjectMediaClient = new LLObjectMediaDataClient(queue_timer_delay, retry_timer_delay, max_retries,
+                                                         max_sorted_queue_size, max_round_robin_queue_size);
+        sObjectMediaNavigateClient = new LLObjectMediaNavigateClient(queue_timer_delay, retry_timer_delay,
+                                                                     max_retries, max_sorted_queue_size, max_round_robin_queue_size);
+    }
+}
+
+// static
+void LLVOVolume::cleanupClass()
+{
+    sObjectMediaClient = NULL;
+    sObjectMediaNavigateClient = NULL;
+}
+
+U32 LLVOVolume::processUpdateMessage(LLMessageSystem *mesgsys,
+                                          void **user_data,
+                                          U32 block_num, EObjectUpdateType update_type,
+                                          LLDataPacker *dp)
+{
+
+    LLColor4U color;
+    const S32 teDirtyBits = (TEM_CHANGE_TEXTURE|TEM_CHANGE_COLOR|TEM_CHANGE_MEDIA);
+    const bool previously_volume_changed = mVolumeChanged;
+    const bool previously_face_mapping_changed = mFaceMappingChanged;
+    const bool previously_color_changed = mColorChanged;
+
+    // Do base class updates...
+    U32 retval = LLViewerObject::processUpdateMessage(mesgsys, user_data, block_num, update_type, dp);
+
+    LLUUID sculpt_id;
+    U8 sculpt_type = 0;
+    if (isSculpted())
+    {
+        LLSculptParams *sculpt_params = (LLSculptParams *)getParameterEntry(LLNetworkData::PARAMS_SCULPT);
+        sculpt_id = sculpt_params->getSculptTexture();
+        sculpt_type = sculpt_params->getSculptType();
+
+        LL_DEBUGS("ObjectUpdate") << "uuid " << mID << " set sculpt_id " << sculpt_id << LL_ENDL;
+        dumpStack("ObjectUpdateStack");
+    }
+
+    if (!dp)
+    {
+        if (update_type == OUT_FULL)
+        {
+            ////////////////////////////////
+            //
+            // Unpack texture animation data
+            //
+            //
+
+            if (mesgsys->getSizeFast(_PREHASH_ObjectData, block_num, _PREHASH_TextureAnim))
+            {
+                if (!mTextureAnimp)
+                {
+                    mTextureAnimp = new LLViewerTextureAnim(this);
+                }
+                else
+                {
+                    if (!(mTextureAnimp->mMode & LLTextureAnim::SMOOTH))
+                    {
+                        mTextureAnimp->reset();
+                    }
+                }
+                mTexAnimMode = 0;
+
+                mTextureAnimp->unpackTAMessage(mesgsys, block_num);
+            }
+            else
+            {
+                if (mTextureAnimp)
+                {
+                    delete mTextureAnimp;
+                    mTextureAnimp = NULL;
+
+                    for (S32 i = 0; i < getNumTEs(); i++)
+                    {
+                        LLFace* facep = mDrawable->getFace(i);
+                        if (facep && facep->mTextureMatrix)
+                        {
+                            // delete or reset
+                            delete facep->mTextureMatrix;
+                            facep->mTextureMatrix = NULL;
+                        }
+                    }
+
+                    gPipeline.markTextured(mDrawable);
+                    mFaceMappingChanged = true;
+                    mTexAnimMode = 0;
+                }
+            }
+
+            // Unpack volume data
+            LLVolumeParams volume_params;
+            LLVolumeMessage::unpackVolumeParams(&volume_params, mesgsys, _PREHASH_ObjectData, block_num);
+            volume_params.setSculptID(sculpt_id, sculpt_type);
+
+            if (setVolume(volume_params, 0))
+            {
+                markForUpdate();
+            }
+        }
+
+        // Sigh, this needs to be done AFTER the volume is set as well, otherwise bad stuff happens...
+        ////////////////////////////
+        //
+        // Unpack texture entry data
+        //
+
+        S32 result = unpackTEMessage(mesgsys, _PREHASH_ObjectData, (S32) block_num);
+
+        if (result & TEM_CHANGE_MEDIA)
+        {
+            retval |= MEDIA_FLAGS_CHANGED;
+        }
+    }
+    else
+    {
+        if (update_type != OUT_TERSE_IMPROVED)
+        {
+            LLVolumeParams volume_params;
+            bool res = LLVolumeMessage::unpackVolumeParams(&volume_params, *dp);
+            if (!res)
+            {
+                LL_WARNS() << "Bogus volume parameters in object " << getID() << LL_ENDL;
+                LL_WARNS() << getRegion()->getOriginGlobal() << LL_ENDL;
+            }
+
+            volume_params.setSculptID(sculpt_id, sculpt_type);
+
+            if (setVolume(volume_params, 0))
+            {
+                markForUpdate();
+            }
+            S32 res2 = unpackTEMessage(*dp);
+            if (TEM_INVALID == res2)
+            {
+                // There's something bogus in the data that we're unpacking.
+                dp->dumpBufferToLog();
+                LL_WARNS() << "Flushing cache files" << LL_ENDL;
+
+                if(LLVOCache::instanceExists() && getRegion())
+                {
+                    LLVOCache::getInstance()->removeEntry(getRegion()->getHandle()) ;
+                }
+
+                LL_WARNS() << "Bogus TE data in " << getID() << LL_ENDL;
+            }
+            else
+            {
+                if (res2 & TEM_CHANGE_MEDIA)
+                {
+                    retval |= MEDIA_FLAGS_CHANGED;
+                }
+            }
+
+            U32 value = dp->getPassFlags();
+
+            if (value & 0x40)
+            {
+                if (!mTextureAnimp)
+                {
+                    mTextureAnimp = new LLViewerTextureAnim(this);
+                }
+                else
+                {
+                    if (!(mTextureAnimp->mMode & LLTextureAnim::SMOOTH))
+                    {
+                        mTextureAnimp->reset();
+                    }
+                }
+                mTexAnimMode = 0;
+                mTextureAnimp->unpackTAMessage(*dp);
+            }
+            else if (mTextureAnimp)
+            {
+                delete mTextureAnimp;
+                mTextureAnimp = NULL;
+
+                for (S32 i = 0; i < getNumTEs(); i++)
+                {
+                    LLFace* facep = mDrawable->getFace(i);
+                    if (facep && facep->mTextureMatrix)
+                    {
+                        // delete or reset
+                        delete facep->mTextureMatrix;
+                        facep->mTextureMatrix = NULL;
+                    }
+                }
+
+                gPipeline.markTextured(mDrawable);
+                mFaceMappingChanged = true;
+                mTexAnimMode = 0;
+            }
+
+            if (value & 0x400)
+            { //particle system (new)
+                unpackParticleSource(*dp, mOwnerID, false);
+            }
+        }
+        else
+        {
+            S32 texture_length = mesgsys->getSizeFast(_PREHASH_ObjectData, block_num, _PREHASH_TextureEntry);
+            if (texture_length)
+            {
+                U8                          tdpbuffer[1024];
+                LLDataPackerBinaryBuffer    tdp(tdpbuffer, 1024);
+                mesgsys->getBinaryDataFast(_PREHASH_ObjectData, _PREHASH_TextureEntry, tdpbuffer, 0, block_num, 1024);
+                S32 result = unpackTEMessage(tdp);
+                if (result & teDirtyBits)
+                {
+                    if (mDrawable)
+                    { //on the fly TE updates break batches, isolate in octree
+                        shrinkWrap();
+                    }
+                }
+                if (result & TEM_CHANGE_MEDIA)
+                {
+                    retval |= MEDIA_FLAGS_CHANGED;
+                }
+            }
+        }
+    }
+    if (retval & (MEDIA_URL_REMOVED | MEDIA_URL_ADDED | MEDIA_URL_UPDATED | MEDIA_FLAGS_CHANGED))
+    {
+        // If only the media URL changed, and it isn't a media version URL,
+        // ignore it
+        if ( ! ( retval & (MEDIA_URL_ADDED | MEDIA_URL_UPDATED) &&
+                 mMedia && ! mMedia->mMediaURL.empty() &&
+                 ! LLTextureEntry::isMediaVersionString(mMedia->mMediaURL) ) )
+        {
+            // If the media changed at all, request new media data
+            LL_DEBUGS("MediaOnAPrim") << "Media update: " << getID() << ": retval=" << retval << " Media URL: " <<
+                ((mMedia) ?  mMedia->mMediaURL : std::string("")) << LL_ENDL;
+            requestMediaDataUpdate(retval & MEDIA_FLAGS_CHANGED);
+        }
+        else {
+            LL_INFOS("MediaOnAPrim") << "Ignoring media update for: " << getID() << " Media URL: " <<
+                ((mMedia) ?  mMedia->mMediaURL : std::string("")) << LL_ENDL;
+        }
+    }
+    // ...and clean up any media impls
+    cleanUpMediaImpls();
+
+    if ((
+            (mVolumeChanged && !previously_volume_changed) ||
+            (mFaceMappingChanged && !previously_face_mapping_changed) ||
+            (mColorChanged && !previously_color_changed)
+        )
+        && !mLODChanged) {
+        onDrawableUpdateFromServer();
+    }
+
+    return retval;
+}
+
+// Called when a volume, material, etc is updated by the server, possibly by a
+// script. If this occurs too often for this object, mark it as active so that
+// it doesn't disrupt the octree/render batches, thereby potentially causing a
+// big performance penalty.
+void LLVOVolume::onDrawableUpdateFromServer()
+{
+    constexpr U32 UPDATES_UNTIL_ACTIVE = 8;
+    ++mServerDrawableUpdateCount;
+    if (mDrawable && !mDrawable->isActive() && mServerDrawableUpdateCount > UPDATES_UNTIL_ACTIVE)
+    {
+        mDrawable->makeActive();
+    }
+}
+
+void LLVOVolume::animateTextures()
+{
+    if (!mDead)
+    {
+        shrinkWrap();
+        F32 off_s = 0.f, off_t = 0.f, scale_s = 1.f, scale_t = 1.f, rot = 0.f;
+        S32 result = mTextureAnimp->animateTextures(off_s, off_t, scale_s, scale_t, rot);
+
+        if (result)
+        {
+            if (!mTexAnimMode)
+            {
+                mFaceMappingChanged = true;
+                gPipeline.markTextured(mDrawable);
+            }
+            mTexAnimMode = result | mTextureAnimp->mMode;
+
+            S32 start=0, end=mDrawable->getNumFaces()-1;
+            if (mTextureAnimp->mFace >= 0 && mTextureAnimp->mFace <= end)
+            {
+                start = end = mTextureAnimp->mFace;
+            }
+
+            for (S32 i = start; i <= end; i++)
+            {
+                LLFace* facep = mDrawable->getFace(i);
+                if (!facep) continue;
+                if(facep->getVirtualSize() <= MIN_TEX_ANIM_SIZE && facep->mTextureMatrix) continue;
+
+                const LLTextureEntry* te = facep->getTextureEntry();
+
+                if (!te)
+                {
+                    continue;
+                }
+
+                if (!(result & LLViewerTextureAnim::ROTATE))
+                {
+                    te->getRotation(&rot);
+                }
+                if (!(result & LLViewerTextureAnim::TRANSLATE))
+                {
+                    te->getOffset(&off_s,&off_t);
+                }
+                if (!(result & LLViewerTextureAnim::SCALE))
+                {
+                    te->getScale(&scale_s, &scale_t);
+                }
+
+                if (!facep->mTextureMatrix)
+                {
+                    facep->mTextureMatrix = new LLMatrix4();
+                }
+
+                LLMatrix4& tex_mat = *facep->mTextureMatrix;
+                tex_mat.setIdentity();
+                LLVector3 trans ;
+
+                    trans.set(LLVector3(off_s+0.5f, off_t+0.5f, 0.f));
+                    tex_mat.translate(LLVector3(-0.5f, -0.5f, 0.f));
+
+                LLVector3 scale(scale_s, scale_t, 1.f);
+                LLQuaternion quat;
+                quat.setQuat(rot, 0, 0, -1.f);
+
+                tex_mat.rotate(quat);
+
+                LLMatrix4 mat;
+                mat.initAll(scale, LLQuaternion(), LLVector3());
+                tex_mat *= mat;
+
+                tex_mat.translate(trans);
+            }
+        }
+        else
+        {
+            if (mTexAnimMode && mTextureAnimp->mRate == 0)
+            {
+                U8 start, count;
+
+                if (mTextureAnimp->mFace == -1)
+                {
+                    start = 0;
+                    count = getNumTEs();
+                }
+                else
+                {
+                    start = (U8) mTextureAnimp->mFace;
+                    count = 1;
+                }
+
+                for (S32 i = start; i < start + count; i++)
+                {
+                    if (mTexAnimMode & LLViewerTextureAnim::TRANSLATE)
+                    {
+                        setTEOffset(i, mTextureAnimp->mOffS, mTextureAnimp->mOffT);
+                    }
+                    if (mTexAnimMode & LLViewerTextureAnim::SCALE)
+                    {
+                        setTEScale(i, mTextureAnimp->mScaleS, mTextureAnimp->mScaleT);
+                    }
+                    if (mTexAnimMode & LLViewerTextureAnim::ROTATE)
+                    {
+                        setTERotation(i, mTextureAnimp->mRot);
+                    }
+                }
+
+                gPipeline.markTextured(mDrawable);
+                mFaceMappingChanged = true;
+                mTexAnimMode = 0;
+            }
+        }
+    }
+}
+
+void LLVOVolume::updateTextures()
+{
+    LL_PROFILE_ZONE_SCOPED_CATEGORY_TEXTURE;
+    updateTextureVirtualSize();
+}
+
+bool LLVOVolume::isVisible() const
+{
+    if(mDrawable.notNull() && mDrawable->isVisible())
+    {
+        return true ;
+    }
+
+    if(isAttachment())
+    {
+        LLViewerObject* objp = (LLViewerObject*)getParent() ;
+        while(objp && !objp->isAvatar())
+        {
+            objp = (LLViewerObject*)objp->getParent() ;
+        }
+
+        return objp && objp->mDrawable.notNull() && objp->mDrawable->isVisible() ;
+    }
+
+    return false ;
+}
+
+void LLVOVolume::updateTextureVirtualSize(bool forced)
+{
+    LL_PROFILE_ZONE_SCOPED_CATEGORY_VOLUME;
+    // Update the pixel area of all faces
+
+    if (mDrawable.isNull() || gCubeSnapshot)
+    {
+        return;
+    }
+
+    if(!forced)
+    {
+        if(!isVisible())
+        { //don't load textures for non-visible faces
+            const S32 num_faces = mDrawable->getNumFaces();
+            for (S32 i = 0; i < num_faces; i++)
+            {
+                LLFace* face = mDrawable->getFace(i);
+                if (face)
+                {
+                    face->setPixelArea(0.f);
+                    face->setVirtualSize(0.f);
+                }
+            }
+
+            return ;
+        }
+
+        if (!gPipeline.hasRenderType(LLPipeline::RENDER_TYPE_SIMPLE))
+        {
+            return;
+        }
+    }
+
+    static LLCachedControl<bool> dont_load_textures(gSavedSettings,"TextureDisable", false);
+
+    if (dont_load_textures || LLAppViewer::getTextureFetch()->mDebugPause) // || !mDrawable->isVisible())
+    {
+        return;
+    }
+
+    mTextureUpdateTimer.reset();
+
+    F32 old_area = mPixelArea;
+    mPixelArea = 0.f;
+
+    const S32 num_faces = mDrawable->getNumFaces();
+    F32 min_vsize=999999999.f, max_vsize=0.f;
+    LLViewerCamera* camera = LLViewerCamera::getInstance();
+    std::stringstream debug_text;
+    for (S32 i = 0; i < num_faces; i++)
+    {
+        LLFace* face = mDrawable->getFace(i);
+        if (!face) continue;
+        const LLTextureEntry *te = face->getTextureEntry();
+        LLViewerTexture *imagep = face->getTexture();
+        if (!imagep || !te ||
+            face->mExtents[0].equals3(face->mExtents[1]))
+        {
+            continue;
+        }
+
+        F32 vsize;
+        F32 old_size = face->getVirtualSize();
+
+        if (isHUDAttachment())
+        {
+            F32 area = (F32) camera->getScreenPixelArea();
+            vsize = area;
+            imagep->setBoostLevel(LLGLTexture::BOOST_HUD);
+            face->setPixelArea(area); // treat as full screen
+            face->setVirtualSize(vsize);
+        }
+        else
+        {
+            vsize = face->getTextureVirtualSize();
+        }
+
+        mPixelArea = llmax(mPixelArea, face->getPixelArea());
+
+        // if the face has gotten small enough to turn off texture animation and texture
+        // animation is running, rebuild the render batch for this face to turn off
+        // texture animation
+        if (face->mTextureMatrix != NULL)
+        {
+            if ((vsize < MIN_TEX_ANIM_SIZE && old_size > MIN_TEX_ANIM_SIZE) ||
+                (vsize > MIN_TEX_ANIM_SIZE && old_size < MIN_TEX_ANIM_SIZE))
+            {
+                gPipeline.markRebuild(mDrawable, LLDrawable::REBUILD_TCOORD);
+            }
+        }
+
+        if (gPipeline.hasRenderDebugMask(LLPipeline::RENDER_DEBUG_TEXTURE_PRIORITY))
+        {
+            LLViewerFetchedTexture* img = LLViewerTextureManager::staticCastToFetchedTexture(imagep) ;
+            if(img)
+            {
+                debug_text << img->getDiscardLevel() << ":" << img->getDesiredDiscardLevel() << ":" << img->getWidth() << ":" << (S32) sqrtf(vsize) << ":" << (S32) sqrtf(img->getMaxVirtualSize()) << "\n";
+                /*F32 pri = img->getDecodePriority();
+                pri = llmax(pri, 0.0f);
+                if (pri < min_vsize) min_vsize = pri;
+                if (pri > max_vsize) max_vsize = pri;*/
+            }
+        }
+        else if (gPipeline.hasRenderDebugMask(LLPipeline::RENDER_DEBUG_FACE_AREA))
+        {
+            F32 pri = mPixelArea;
+            if (pri < min_vsize) min_vsize = pri;
+            if (pri > max_vsize) max_vsize = pri;
+        }
+    }
+
+    if (isSculpted())
+    {
+        updateSculptTexture();
+
+
+
+        if (mSculptTexture.notNull())
+        {
+            mSculptTexture->setBoostLevel(llmax((S32)mSculptTexture->getBoostLevel(),
+                                                (S32)LLGLTexture::BOOST_SCULPTED));
+            mSculptTexture->setForSculpt() ;
+
+            if(!mSculptTexture->isCachedRawImageReady())
+            {
+                S32 lod = llmin(mLOD, 3);
+                F32 lodf = ((F32)(lod + 1.0f)/4.f);
+                F32 tex_size = lodf * LLViewerTexture::sMaxSculptRez ;
+                mSculptTexture->addTextureStats(2.f * tex_size * tex_size, false);
+            }
+
+            S32 texture_discard = mSculptTexture->getCachedRawImageLevel(); //try to match the texture
+            S32 current_discard = getVolume() ? getVolume()->getSculptLevel() : -2 ;
+
+            if (texture_discard >= 0 && //texture has some data available
+                (texture_discard < current_discard || //texture has more data than last rebuild
+                current_discard < 0)) //no previous rebuild
+            {
+                gPipeline.markRebuild(mDrawable, LLDrawable::REBUILD_VOLUME);
+                mSculptChanged = true;
+            }
+
+            if (gPipeline.hasRenderDebugMask(LLPipeline::RENDER_DEBUG_SCULPTED))
+            {
+                setDebugText(llformat("T%d C%d V%d\n%dx%d",
+                                          texture_discard, current_discard, getVolume()->getSculptLevel(),
+                                          mSculptTexture->getHeight(), mSculptTexture->getWidth()));
+            }
+        }
+
+    }
+
+    if (getLightTextureID().notNull())
+    {
+        LLLightImageParams* params = (LLLightImageParams*) getParameterEntry(LLNetworkData::PARAMS_LIGHT_IMAGE);
+        LLUUID id = params->getLightTexture();
+        mLightTexture = LLViewerTextureManager::getFetchedTexture(id, FTT_DEFAULT, true, LLGLTexture::BOOST_NONE);
+        if (mLightTexture.notNull())
+        {
+            F32 rad = getLightRadius();
+            mLightTexture->addTextureStats(gPipeline.calcPixelArea(getPositionAgent(),
+                                                                    LLVector3(rad,rad,rad),
+                                                                    *camera));
+        }
+    }
+
+    if (gPipeline.hasRenderDebugMask(LLPipeline::RENDER_DEBUG_TEXTURE_AREA))
+    {
+        setDebugText(llformat("%.0f:%.0f", (F32) sqrt(min_vsize),(F32) sqrt(max_vsize)));
+    }
+    else if (gPipeline.hasRenderDebugMask(LLPipeline::RENDER_DEBUG_TEXTURE_PRIORITY))
+    {
+        //setDebugText(llformat("%.0f:%.0f", (F32) sqrt(min_vsize),(F32) sqrt(max_vsize)));
+        setDebugText(debug_text.str());
+    }
+    else if (gPipeline.hasRenderDebugMask(LLPipeline::RENDER_DEBUG_FACE_AREA))
+    {
+        setDebugText(llformat("%.0f:%.0f", (F32) sqrt(min_vsize),(F32) sqrt(max_vsize)));
+    }
+
+    if (mPixelArea == 0)
+    { //flexi phasing issues make this happen
+        mPixelArea = old_area;
+    }
+}
+
+bool LLVOVolume::isActive() const
+{
+    return !mStatic;
+}
+
+bool LLVOVolume::setMaterial(const U8 material)
+{
+    bool res = LLViewerObject::setMaterial(material);
+
+    return res;
+}
+
+void LLVOVolume::setTexture(const S32 face)
+{
+    llassert(face < getNumTEs());
+    gGL.getTexUnit(0)->bind(getTEImage(face));
+}
+
+void LLVOVolume::setScale(const LLVector3 &scale, bool damped)
+{
+    if (scale != getScale())
+    {
+        // store local radius
+        LLViewerObject::setScale(scale);
+
+        if (mVolumeImpl)
+        {
+            mVolumeImpl->onSetScale(scale, damped);
+        }
+
+        updateRadius();
+
+        //since drawable transforms do not include scale, changing volume scale
+        //requires an immediate rebuild of volume verts.
+        gPipeline.markRebuild(mDrawable, LLDrawable::REBUILD_POSITION);
+
+        if (mDrawable)
+        {
+            shrinkWrap();
+        }
+    }
+}
+
+LLFace* LLVOVolume::addFace(S32 f)
+{
+    const LLTextureEntry* te = getTE(f);
+    LLViewerTexture* imagep = getTEImage(f);
+    if (te->getMaterialParams().notNull())
+    {
+        LLViewerTexture* normalp = getTENormalMap(f);
+        LLViewerTexture* specularp = getTESpecularMap(f);
+        return mDrawable->addFace(te, imagep, normalp, specularp);
+    }
+    return mDrawable->addFace(te, imagep);
+}
+
+LLDrawable *LLVOVolume::createDrawable(LLPipeline *pipeline)
+{
+    pipeline->allocDrawable(this);
+
+    mDrawable->setRenderType(LLPipeline::RENDER_TYPE_VOLUME);
+
+    S32 max_tes_to_set = getNumTEs();
+    for (S32 i = 0; i < max_tes_to_set; i++)
+    {
+        addFace(i);
+    }
+    mNumFaces = max_tes_to_set;
+
+    if (isAttachment())
+    {
+        mDrawable->makeActive();
+    }
+
+    if (getIsLight())
+    {
+        // Add it to the pipeline mLightSet
+        gPipeline.setLight(mDrawable, true);
+    }
+
+    if (isReflectionProbe())
+    {
+        updateReflectionProbePtr();
+    }
+
+    updateRadius();
+    bool force_update = true; // avoid non-alpha mDistance update being optimized away
+    mDrawable->updateDistance(*LLViewerCamera::getInstance(), force_update);
+
+    return mDrawable;
+}
+
+bool LLVOVolume::setVolume(const LLVolumeParams &params_in, const S32 detail, bool unique_volume)
+{
+    LL_PROFILE_ZONE_SCOPED_CATEGORY_VOLUME;
+    LLVolumeParams volume_params = params_in;
+
+    S32 last_lod = mVolumep.notNull() ? LLVolumeLODGroup::getVolumeDetailFromScale(mVolumep->getDetail()) : -1;
+    S32 lod = mLOD;
+
+    bool is404 = false;
+
+    if (isSculpted())
+    {
+        // if it's a mesh
+        if ((volume_params.getSculptType() & LL_SCULPT_TYPE_MASK) == LL_SCULPT_TYPE_MESH)
+        { //meshes might not have all LODs, get the force detail to best existing LOD
+            if (NO_LOD != lod)
+            {
+                lod = gMeshRepo.getActualMeshLOD(volume_params, lod);
+                if (lod == -1)
+                {
+                    is404 = true;
+                    lod = 0;
+                }
+            }
+        }
+    }
+
+    // Check if we need to change implementations
+    bool is_flexible = (volume_params.getPathParams().getCurveType() == LL_PCODE_PATH_FLEXIBLE);
+    if (is_flexible)
+    {
+        setParameterEntryInUse(LLNetworkData::PARAMS_FLEXIBLE, true, false);
+        if (!mVolumeImpl)
+        {
+            LLFlexibleObjectData* data = (LLFlexibleObjectData*)getParameterEntry(LLNetworkData::PARAMS_FLEXIBLE);
+            mVolumeImpl = new LLVolumeImplFlexible(this, data);
+        }
+    }
+    else
+    {
+        // Mark the parameter not in use
+        setParameterEntryInUse(LLNetworkData::PARAMS_FLEXIBLE, false, false);
+        if (mVolumeImpl)
+        {
+            delete mVolumeImpl;
+            mVolumeImpl = NULL;
+            if (mDrawable.notNull())
+            {
+                // Undo the damage we did to this matrix
+                mDrawable->updateXform(false);
+            }
+        }
+    }
+
+    if (is404)
+    {
+        setIcon(LLViewerTextureManager::getFetchedTextureFromFile("icons/Inv_Mesh.png", FTT_LOCAL_FILE, true, LLGLTexture::BOOST_UI));
+        //render prim proxy when mesh loading attempts give up
+        volume_params.setSculptID(LLUUID::null, LL_SCULPT_TYPE_NONE);
+
+    }
+
+    if ((LLPrimitive::setVolume(volume_params, lod, (mVolumeImpl && mVolumeImpl->isVolumeUnique()))) || mSculptChanged)
+    {
+        mFaceMappingChanged = true;
+
+        if (mVolumeImpl)
+        {
+            mVolumeImpl->onSetVolume(volume_params, mLOD);
+        }
+
+        updateSculptTexture();
+
+        if (isSculpted())
+        {
+            updateSculptTexture();
+            // if it's a mesh
+            if ((volume_params.getSculptType() & LL_SCULPT_TYPE_MASK) == LL_SCULPT_TYPE_MESH)
+            {
+                if (mSkinInfo && mSkinInfo->mMeshID != volume_params.getSculptID())
+                {
+                    mSkinInfo = NULL;
+                    mSkinInfoUnavaliable = false;
+                }
+
+                if (!getVolume()->isMeshAssetLoaded())
+                {
+                    //load request not yet issued, request pipeline load this mesh
+                    S32 available_lod = gMeshRepo.loadMesh(this, volume_params, lod, last_lod);
+                    if (available_lod != lod)
+                    {
+                        LLPrimitive::setVolume(volume_params, available_lod);
+                    }
+                }
+
+                if (!mSkinInfo && !mSkinInfoUnavaliable)
+                {
+                    LLUUID mesh_id = volume_params.getSculptID();
+                    if (gMeshRepo.hasHeader(mesh_id) && !gMeshRepo.hasSkinInfo(mesh_id))
+                    {
+                        // If header is present but has no data about skin,
+                        // no point fetching
+                        mSkinInfoUnavaliable = true;
+                    }
+
+                    if (!mSkinInfoUnavaliable)
+                    {
+                        const LLMeshSkinInfo* skin_info = gMeshRepo.getSkinInfo(mesh_id, this);
+                        if (skin_info)
+                        {
+                            notifySkinInfoLoaded(skin_info);
+                        }
+                    }
+                }
+            }
+            else // otherwise is sculptie
+            {
+                if (mSculptTexture.notNull())
+                {
+                    sculpt();
+                }
+            }
+        }
+
+        return true;
+    }
+    else if (NO_LOD == lod)
+    {
+        LLSculptIDSize::instance().resetSizeSum(volume_params.getSculptID());
+    }
+
+    return false;
+}
+
+void LLVOVolume::updateSculptTexture()
+{
+    LLPointer<LLViewerFetchedTexture> old_sculpt = mSculptTexture;
+
+    if (isSculpted() && !isMesh())
+    {
+        LLSculptParams *sculpt_params = (LLSculptParams *)getParameterEntry(LLNetworkData::PARAMS_SCULPT);
+        LLUUID id =  sculpt_params->getSculptTexture();
+        if (id.notNull())
+        {
+            mSculptTexture = LLViewerTextureManager::getFetchedTexture(id, FTT_DEFAULT, true, LLGLTexture::BOOST_NONE, LLViewerTexture::LOD_TEXTURE);
+        }
+
+        mSkinInfoUnavaliable = false;
+        mSkinInfo = NULL;
+    }
+    else
+    {
+        mSculptTexture = NULL;
+    }
+
+    if (mSculptTexture != old_sculpt)
+    {
+        if (old_sculpt.notNull())
+        {
+            old_sculpt->removeVolume(LLRender::SCULPT_TEX, this);
+        }
+        if (mSculptTexture.notNull())
+        {
+            mSculptTexture->addVolume(LLRender::SCULPT_TEX, this);
+        }
+    }
+
+}
+
+void LLVOVolume::updateVisualComplexity()
+{
+    LLVOAvatar* avatar = getAvatarAncestor();
+    if (avatar)
+    {
+        avatar->updateVisualComplexity();
+    }
+    LLVOAvatar* rigged_avatar = getAvatar();
+    if(rigged_avatar && (rigged_avatar != avatar))
+    {
+        rigged_avatar->updateVisualComplexity();
+    }
+}
+
+void LLVOVolume::notifyMeshLoaded()
+{
+    mSculptChanged = true;
+    gPipeline.markRebuild(mDrawable, LLDrawable::REBUILD_GEOMETRY);
+
+    if (!mSkinInfo && !mSkinInfoUnavaliable)
+    {
+        // Header was loaded, update skin info state from header
+        LLUUID mesh_id = getVolume()->getParams().getSculptID();
+        if (!gMeshRepo.hasSkinInfo(mesh_id))
+        {
+            mSkinInfoUnavaliable = true;
+        }
+    }
+
+    LLVOAvatar *av = getAvatar();
+    if (av && !isAnimatedObject())
+    {
+        av->addAttachmentOverridesForObject(this);
+        av->notifyAttachmentMeshLoaded();
+    }
+    LLControlAvatar *cav = getControlAvatar();
+    if (cav && isAnimatedObject())
+    {
+        cav->addAttachmentOverridesForObject(this);
+        cav->notifyAttachmentMeshLoaded();
+    }
+    updateVisualComplexity();
+}
+
+void LLVOVolume::notifySkinInfoLoaded(const LLMeshSkinInfo* skin)
+{
+    mSkinInfoUnavaliable = false;
+    mSkinInfo = skin;
+
+    notifyMeshLoaded();
+}
+
+void LLVOVolume::notifySkinInfoUnavailable()
+{
+    mSkinInfoUnavaliable = true;
+    mSkinInfo = nullptr;
+}
+
+// sculpt replaces generate() for sculpted surfaces
+void LLVOVolume::sculpt()
+{
+    if (mSculptTexture.notNull())
+    {
+        U16 sculpt_height = 0;
+        U16 sculpt_width = 0;
+        S8 sculpt_components = 0;
+        const U8* sculpt_data = NULL;
+
+        S32 discard_level = mSculptTexture->getCachedRawImageLevel() ;
+        LLImageRaw* raw_image = mSculptTexture->getCachedRawImage() ;
+
+        S32 max_discard = mSculptTexture->getMaxDiscardLevel();
+        if (discard_level > max_discard)
+        {
+            discard_level = max_discard;    // clamp to the best we can do
+        }
+        if(discard_level > MAX_DISCARD_LEVEL)
+        {
+            return; //we think data is not ready yet.
+        }
+
+        S32 current_discard = getVolume()->getSculptLevel() ;
+        if(current_discard < -2)
+        {
+            static S32 low_sculpty_discard_warning_count = 1;
+            S32 exponent = llmax(1, llfloor( log10((F64) low_sculpty_discard_warning_count) ));
+            S32 interval = pow(10.0, exponent);
+            if ( low_sculpty_discard_warning_count < 10 ||
+                (low_sculpty_discard_warning_count % interval) == 0)
+            {   // Log first 10 time, then decreasing intervals afterwards otherwise this can flood the logs
+                LL_WARNS() << "WARNING!!: Current discard for sculpty " << mSculptTexture->getID()
+                    << " at " << current_discard
+                    << " is less than -2."
+                    << " Hit this " << low_sculpty_discard_warning_count << " times"
+                    << LL_ENDL;
+            }
+            low_sculpty_discard_warning_count++;
+
+            // corrupted volume... don't update the sculpty
+            return;
+        }
+        else if (current_discard > MAX_DISCARD_LEVEL)
+        {
+            static S32 high_sculpty_discard_warning_count = 1;
+            S32 exponent = llmax(1, llfloor( log10((F64) high_sculpty_discard_warning_count) ));
+            S32 interval = pow(10.0, exponent);
+            if ( high_sculpty_discard_warning_count < 10 ||
+                (high_sculpty_discard_warning_count % interval) == 0)
+            {   // Log first 10 time, then decreasing intervals afterwards otherwise this can flood the logs
+                LL_WARNS() << "WARNING!!: Current discard for sculpty " << mSculptTexture->getID()
+                    << " at " << current_discard
+                    << " is more than than allowed max of " << MAX_DISCARD_LEVEL
+                    << ".  Hit this " << high_sculpty_discard_warning_count << " times"
+                    << LL_ENDL;
+            }
+            high_sculpty_discard_warning_count++;
+
+            // corrupted volume... don't update the sculpty
+            return;
+        }
+
+        if (current_discard == discard_level)  // no work to do here
+            return;
+
+        if(!raw_image)
+        {
+            llassert(discard_level < 0) ;
+
+            sculpt_width = 0;
+            sculpt_height = 0;
+            sculpt_data = NULL ;
+
+            if(LLViewerTextureManager::sTesterp)
+            {
+                LLViewerTextureManager::sTesterp->updateGrayTextureBinding();
+            }
+        }
+        else
+        {
+            LLImageDataSharedLock lock(raw_image);
+
+            sculpt_height = raw_image->getHeight();
+            sculpt_width = raw_image->getWidth();
+            sculpt_components = raw_image->getComponents();
+
+            sculpt_data = raw_image->getData();
+
+            if(LLViewerTextureManager::sTesterp)
+            {
+                mSculptTexture->updateBindStatsForTester() ;
+            }
+        }
+        getVolume()->sculpt(sculpt_width, sculpt_height, sculpt_components, sculpt_data, discard_level, mSculptTexture->isMissingAsset());
+
+        //notify rebuild any other VOVolumes that reference this sculpty volume
+        for (S32 i = 0; i < mSculptTexture->getNumVolumes(LLRender::SCULPT_TEX); ++i)
+        {
+            LLVOVolume* volume = (*(mSculptTexture->getVolumeList(LLRender::SCULPT_TEX)))[i];
+            if (volume != this && volume->getVolume() == getVolume())
+            {
+                gPipeline.markRebuild(volume->mDrawable, LLDrawable::REBUILD_GEOMETRY);
+            }
+        }
+    }
+}
+
+S32 LLVOVolume::computeLODDetail(F32 distance, F32 radius, F32 lod_factor)
+{
+    S32 cur_detail;
+    if (LLPipeline::sDynamicLOD)
+    {
+        // We've got LOD in the profile, and in the twist.  Use radius.
+        F32 tan_angle = (lod_factor*radius)/distance;
+        cur_detail = LLVolumeLODGroup::getDetailFromTan(ll_round(tan_angle, 0.01f));
+    }
+    else
+    {
+        cur_detail = llclamp((S32) (sqrtf(radius)*lod_factor*4.f), 0, 3);
+    }
+    return cur_detail;
+}
+
+std::string get_debug_object_lod_text(LLVOVolume *rootp)
+{
+    std::string cam_dist_string = "";
+    cam_dist_string += LLStringOps::getReadableNumber(rootp->mLODDistance) +  " ";
+    std::string lod_string = llformat("%d",rootp->getLOD());
+    F32 lod_radius = rootp->mLODRadius;
+    S32 cam_dist_count = 0;
+    LLViewerObject::const_child_list_t& child_list = rootp->getChildren();
+    for (LLViewerObject::const_child_list_t::const_iterator iter = child_list.begin();
+         iter != child_list.end(); ++iter)
+    {
+        LLViewerObject *childp = *iter;
+        LLVOVolume *volp = dynamic_cast<LLVOVolume*>(childp);
+        if (volp)
+        {
+            lod_string += llformat("%d",volp->getLOD());
+            if (volp->isRiggedMesh())
+            {
+                // Rigged/animatable mesh. This is computed from the
+                // avatar dynamic box, so value from any vol will be
+                // the same.
+                lod_radius = volp->mLODRadius;
+            }
+            if (volp->mDrawable)
+            {
+                if (cam_dist_count < 4)
+                {
+                    cam_dist_string += LLStringOps::getReadableNumber(volp->mLODDistance) +  " ";
+                    cam_dist_count++;
+                }
+            }
+        }
+    }
+    std::string result = llformat("lod_radius %s dists %s lods %s",
+                                  LLStringOps::getReadableNumber(lod_radius).c_str(),
+                                  cam_dist_string.c_str(),
+                                  lod_string.c_str());
+    return result;
+}
+
+bool LLVOVolume::calcLOD()
+{
+    if (mDrawable.isNull())
+    {
+        return false;
+    }
+
+    S32 cur_detail = 0;
+
+    F32 radius;
+    F32 distance;
+    F32 lod_factor = LLVOVolume::sLODFactor;
+
+    if (mDrawable->isState(LLDrawable::RIGGED))
+    {
+        LLVOAvatar* avatar = getAvatar();
+
+        // Not sure how this can really happen, but alas it does. Better exit here than crashing.
+        if( !avatar || !avatar->mDrawable )
+        {
+            return false;
+        }
+
+        distance = avatar->mDrawable->mDistanceWRTCamera;
+
+
+        if (avatar->isControlAvatar())
+        {
+            // MAINT-7926 Handle volumes in an animated object as a special case
+            const LLVector3* box = avatar->getLastAnimExtents();
+            LLVector3 diag = box[1] - box[0];
+            radius = diag.magVec() * 0.5f;
+            LL_DEBUGS("DynamicBox") << avatar->getFullname() << " diag " << diag << " radius " << radius << LL_ENDL;
+        }
+        else
+        {
+            // Volume in a rigged mesh attached to a regular avatar.
+            // Note this isn't really a radius, so distance calcs are off by factor of 2
+            //radius = avatar->getBinRadius();
+            // SL-937: add dynamic box handling for rigged mesh on regular avatars.
+            const LLVector3* box = avatar->getLastAnimExtents();
+            LLVector3 diag = box[1] - box[0];
+            radius = diag.magVec(); // preserve old BinRadius behavior - 2x off
+            LL_DEBUGS("DynamicBox") << avatar->getFullname() << " diag " << diag << " radius " << radius << LL_ENDL;
+        }
+        if (distance <= 0.f || radius <= 0.f)
+        {
+            LL_DEBUGS("DynamicBox","CalcLOD") << "avatar distance/radius uninitialized, skipping" << LL_ENDL;
+            return false;
+        }
+    }
+    else
+    {
+        distance = mDrawable->mDistanceWRTCamera;
+        radius = getVolume() ? getVolume()->mLODScaleBias.scaledVec(getScale()).length() : getScale().length();
+        if (distance <= 0.f || radius <= 0.f)
+        {
+            LL_DEBUGS("DynamicBox","CalcLOD") << "non-avatar distance/radius uninitialized, skipping" << LL_ENDL;
+            return false;
+        }
+    }
+
+    //hold onto unmodified distance for debugging
+    //F32 debug_distance = distance;
+
+    mLODDistance = distance;
+    mLODRadius = radius;
+
+    static LLCachedControl<bool> debug_lods(gSavedSettings, "DebugObjectLODs", false);
+    if (debug_lods)
+    {
+        if (getAvatar() && isRootEdit())
+        {
+            std::string debug_object_text = get_debug_object_lod_text(this);
+            setDebugText(debug_object_text);
+            mResetDebugText = true;
+        }
+    }
+    else
+    {
+        if (mResetDebugText)
+        {
+            restoreHudText();
+            mResetDebugText = false;
+        }
+    }
+
+    distance *= sDistanceFactor;
+
+    F32 rampDist = LLVOVolume::sLODFactor * 2;
+
+    if (distance < rampDist)
+    {
+        // Boost LOD when you're REALLY close
+        distance *= 1.0f/rampDist;
+        distance *= distance;
+        distance *= rampDist;
+    }
+
+
+    distance *= F_PI/3.f;
+
+    static LLCachedControl<bool> ignore_fov_zoom(gSavedSettings,"IgnoreFOVZoomForLODs");
+    if(!ignore_fov_zoom)
+    {
+        lod_factor *= DEFAULT_FIELD_OF_VIEW / LLViewerCamera::getInstance()->getDefaultFOV();
+    }
+
+    mLODAdjustedDistance = distance;
+
+    if (isHUDAttachment())
+    {
+        // HUDs always show at highest detail
+        cur_detail = 3;
+    }
+    else
+    {
+        cur_detail = computeLODDetail(ll_round(distance, 0.01f), ll_round(radius, 0.01f), lod_factor);
+    }
+
+    if (gPipeline.hasRenderDebugMask(LLPipeline::RENDER_DEBUG_TRIANGLE_COUNT) && mDrawable->getFace(0))
+    {
+        if (isRootEdit())
+        {
+            S32 total_tris = recursiveGetTriangleCount();
+            S32 est_max_tris = recursiveGetEstTrianglesMax();
+            setDebugText(llformat("TRIS SHOWN %d EST %d", total_tris, est_max_tris));
+        }
+    }
+    if (gPipeline.hasRenderDebugMask(LLPipeline::RENDER_DEBUG_LOD_INFO) &&
+        mDrawable->getFace(0))
+    {
+        // This is a debug display for LODs. Please don't put the texture index here.
+        setDebugText(llformat("%d", cur_detail));
+    }
+
+    if (cur_detail != mLOD)
+    {
+        LL_DEBUGS("DynamicBox","CalcLOD") << "new LOD " << cur_detail << " change from " << mLOD
+                             << " distance " << distance << " radius " << radius << " rampDist " << rampDist
+                             << " drawable rigged? " << (mDrawable ? (S32) mDrawable->isState(LLDrawable::RIGGED) : (S32) -1)
+                             << " mRiggedVolume " << (void*)getRiggedVolume()
+                             << " distanceWRTCamera " << (mDrawable ? mDrawable->mDistanceWRTCamera : -1.f)
+                             << LL_ENDL;
+
+        mAppAngle = ll_round((F32) atan2( mDrawable->getRadius(), mDrawable->mDistanceWRTCamera) * RAD_TO_DEG, 0.01f);
+        mLOD = cur_detail;
+
+        return true;
+    }
+
+    return false;
+}
+
+bool LLVOVolume::updateLOD()
+{
+    if (mDrawable.isNull())
+    {
+        return false;
+    }
+
+    LL_PROFILE_ZONE_SCOPED_CATEGORY_VOLUME;
+
+    bool lod_changed = false;
+
+    if (!LLSculptIDSize::instance().isUnloaded(getVolume()->getParams().getSculptID()))
+    {
+        lod_changed = calcLOD();
+    }
+    else
+    {
+        return false;
+    }
+
+    if (lod_changed)
+    {
+        gPipeline.markRebuild(mDrawable, LLDrawable::REBUILD_VOLUME);
+        mLODChanged = true;
+    }
+    else
+    {
+        F32 new_radius = getBinRadius();
+        F32 old_radius = mDrawable->getBinRadius();
+        if (new_radius < old_radius * 0.9f || new_radius > old_radius*1.1f)
+        {
+            gPipeline.markPartitionMove(mDrawable);
+        }
+    }
+
+    lod_changed = lod_changed || LLViewerObject::updateLOD();
+
+    return lod_changed;
+}
+
+bool LLVOVolume::setDrawableParent(LLDrawable* parentp)
+{
+    if (!LLViewerObject::setDrawableParent(parentp))
+    {
+        // no change in drawable parent
+        return false;
+    }
+
+    if (!mDrawable->isRoot())
+    {
+        // rebuild vertices in parent relative space
+        gPipeline.markRebuild(mDrawable, LLDrawable::REBUILD_VOLUME);
+
+        if (mDrawable->isActive() && !parentp->isActive())
+        {
+            parentp->makeActive();
+        }
+        else if (mDrawable->isStatic() && parentp->isActive())
+        {
+            mDrawable->makeActive();
+        }
+    }
+
+    return true;
+}
+
+void LLVOVolume::updateFaceFlags()
+{
+    // There's no guarantee that getVolume()->getNumFaces() == mDrawable->getNumFaces()
+    for (S32 i = 0; i < getVolume()->getNumFaces() && i < mDrawable->getNumFaces(); i++)
+    {
+        LLFace *face = mDrawable->getFace(i);
+        if (face)
+        {
+            bool fullbright = getTE(i)->getFullbright();
+            face->clearState(LLFace::FULLBRIGHT | LLFace::HUD_RENDER | LLFace::LIGHT);
+
+            if (fullbright || (mMaterial == LL_MCODE_LIGHT))
+            {
+                face->setState(LLFace::FULLBRIGHT);
+            }
+            if (mDrawable->isLight())
+            {
+                face->setState(LLFace::LIGHT);
+            }
+            if (isHUDAttachment())
+            {
+                face->setState(LLFace::HUD_RENDER);
+            }
+        }
+    }
+}
+
+bool LLVOVolume::setParent(LLViewerObject* parent)
+{
+    bool ret = false ;
+    LLViewerObject *old_parent = (LLViewerObject*) getParent();
+    if (parent != old_parent)
+    {
+        ret = LLViewerObject::setParent(parent);
+        if (ret && mDrawable)
+        {
+            gPipeline.markMoved(mDrawable);
+            gPipeline.markRebuild(mDrawable, LLDrawable::REBUILD_VOLUME);
+        }
+        onReparent(old_parent, parent);
+    }
+
+    return ret ;
+}
+
+// NOTE: regenFaces() MUST be followed by genTriangles()!
+void LLVOVolume::regenFaces()
+{
+    LL_PROFILE_ZONE_SCOPED_CATEGORY_VOLUME;
+    // remove existing faces
+    bool count_changed = mNumFaces != getNumTEs();
+
+    if (count_changed)
+    {
+        deleteFaces();
+        // add new faces
+        mNumFaces = getNumTEs();
+    }
+
+    for (S32 i = 0; i < mNumFaces; i++)
+    {
+        LLFace* facep = count_changed ? addFace(i) : mDrawable->getFace(i);
+        if (!facep) continue;
+
+        facep->setTEOffset(i);
+        facep->setTexture(getTEImage(i));
+        if (facep->getTextureEntry()->getMaterialParams().notNull())
+        {
+            facep->setNormalMap(getTENormalMap(i));
+            facep->setSpecularMap(getTESpecularMap(i));
+        }
+        facep->setViewerObject(this);
+
+        // If the face had media on it, this will have broken the link between the LLViewerMediaTexture and the face.
+        // Re-establish the link.
+        if((int)mMediaImplList.size() > i)
+        {
+            if(mMediaImplList[i])
+            {
+                LLViewerMediaTexture* media_tex = LLViewerTextureManager::findMediaTexture(mMediaImplList[i]->getMediaTextureID()) ;
+                if(media_tex)
+                {
+                    media_tex->addMediaToFace(facep) ;
+                }
+            }
+        }
+    }
+
+    if (!count_changed)
+    {
+        updateFaceFlags();
+    }
+}
+
+bool LLVOVolume::genBBoxes(bool force_global, bool should_update_octree_bounds)
+{
+    LL_PROFILE_ZONE_SCOPED;
+    bool res = true;
+
+    LLVector4a min, max;
+
+    min.clear();
+    max.clear();
+
+    bool rebuild = mDrawable->isState(LLDrawable::REBUILD_VOLUME | LLDrawable::REBUILD_POSITION | LLDrawable::REBUILD_RIGGED);
+
+    if (getRiggedVolume())
+    {
+        // MAINT-8264 - better to use the existing call in calling
+        // func LLVOVolume::updateGeometry() if we can detect when
+        // updates needed, set REBUILD_RIGGED accordingly.
+
+        // Without the flag, this will remove unused rigged volumes, which we are not currently very aggressive about.
+        updateRiggedVolume(false);
+    }
+
+    LLVolume* volume = mRiggedVolume;
+    if (!volume)
+    {
+        volume = getVolume();
+    }
+
+    bool any_valid_boxes = false;
+
+    if (getRiggedVolume())
+    {
+        LL_DEBUGS("RiggedBox") << "rebuilding box, volume face count " << getVolume()->getNumVolumeFaces() << " drawable face count " << mDrawable->getNumFaces() << LL_ENDL;
+    }
+
+    // There's no guarantee that getVolume()->getNumFaces() == mDrawable->getNumFaces()
+    for (S32 i = 0;
+        i < getVolume()->getNumVolumeFaces() && i < mDrawable->getNumFaces() && i < getNumTEs();
+        i++)
+    {
+        LLFace* face = mDrawable->getFace(i);
+        if (!face)
+        {
+            continue;
+        }
+
+        bool face_res = face->genVolumeBBoxes(*volume, i,
+            mRelativeXform,
+            (mVolumeImpl && mVolumeImpl->isVolumeGlobal()) || force_global);
+        res &= face_res; // note that this result is never used
+
+        // MAINT-8264 - ignore bboxes of ill-formed faces.
+        if (!face_res)
+        {
+            continue;
+        }
+        if (rebuild)
+        {
+            if (getRiggedVolume())
+            {
+                LL_DEBUGS("RiggedBox") << "rebuilding box, face " << i << " extents " << face->mExtents[0] << ", " << face->mExtents[1] << LL_ENDL;
+            }
+            if (!any_valid_boxes)
+            {
+                min = face->mExtents[0];
+                max = face->mExtents[1];
+                any_valid_boxes = true;
+            }
+            else
+            {
+                min.setMin(min, face->mExtents[0]);
+                max.setMax(max, face->mExtents[1]);
+            }
+        }
+    }
+
+    if (any_valid_boxes)
+    {
+        if (rebuild && should_update_octree_bounds)
+        {
+            //get the Avatar associated with this object if it's rigged
+            LLVOAvatar* avatar = nullptr;
+            if (isRiggedMesh())
+            {
+                if (!isAnimatedObject())
+                {
+                    if (isAttachment())
+                    {
+                        avatar = getAvatar();
+                    }
+                }
+                else
+                {
+                    LLControlAvatar* controlAvatar = getControlAvatar();
+                    if (controlAvatar && controlAvatar->mPlaying)
+                    {
+                        avatar = controlAvatar;
+                    }
+                }
+            }
+
+            mDrawable->setSpatialExtents(min, max);
+
+            if (avatar)
+            {
+                // put all rigged drawables in the same octree node for better batching
+                mDrawable->setPositionGroup(LLVector4a(0, 0, 0));
+            }
+            else
+            {
+                min.add(max);
+                min.mul(0.5f);
+                mDrawable->setPositionGroup(min);
+            }
+        }
+
+        updateRadius();
+        mDrawable->movePartition();
+    }
+    else
+    {
+        LL_DEBUGS("RiggedBox") << "genBBoxes failed to find any valid face boxes" << LL_ENDL;
+    }
+
+    return res;
+}
+
+void LLVOVolume::preRebuild()
+{
+    if (mVolumeImpl != NULL)
+    {
+        mVolumeImpl->preRebuild();
+    }
+}
+
+void LLVOVolume::updateRelativeXform(bool force_identity)
+{
+    if (mVolumeImpl)
+    {
+        mVolumeImpl->updateRelativeXform(force_identity);
+        return;
+    }
+
+    LLDrawable* drawable = mDrawable;
+
+    if (drawable->isState(LLDrawable::RIGGED) && mRiggedVolume.notNull())
+    { //rigged volume (which is in agent space) is used for generating bounding boxes etc
+      //inverse of render matrix should go to partition space
+        mRelativeXform = getRenderMatrix();
+
+        F32* dst = (F32*) mRelativeXformInvTrans.mMatrix;
+        F32* src = (F32*) mRelativeXform.mMatrix;
+        dst[0] = src[0]; dst[1] = src[1]; dst[2] = src[2];
+        dst[3] = src[4]; dst[4] = src[5]; dst[5] = src[6];
+        dst[6] = src[8]; dst[7] = src[9]; dst[8] = src[10];
+
+        mRelativeXform.invert();
+        mRelativeXformInvTrans.transpose();
+    }
+    else if (drawable->isActive() || force_identity)
+    {
+        // setup relative transforms
+        LLQuaternion delta_rot;
+        LLVector3 delta_pos, delta_scale;
+
+        //matrix from local space to parent relative/global space
+        bool use_identity = force_identity || drawable->isSpatialRoot();
+        delta_rot = use_identity ? LLQuaternion() : mDrawable->getRotation();
+        delta_pos = use_identity ? LLVector3(0,0,0) : mDrawable->getPosition();
+        delta_scale = mDrawable->getScale();
+
+        // Vertex transform (4x4)
+        LLVector3 x_axis = LLVector3(delta_scale.mV[VX], 0.f, 0.f) * delta_rot;
+        LLVector3 y_axis = LLVector3(0.f, delta_scale.mV[VY], 0.f) * delta_rot;
+        LLVector3 z_axis = LLVector3(0.f, 0.f, delta_scale.mV[VZ]) * delta_rot;
+
+        mRelativeXform.initRows(LLVector4(x_axis, 0.f),
+                                LLVector4(y_axis, 0.f),
+                                LLVector4(z_axis, 0.f),
+                                LLVector4(delta_pos, 1.f));
+
+
+        // compute inverse transpose for normals
+        // mRelativeXformInvTrans.setRows(x_axis, y_axis, z_axis);
+        // mRelativeXformInvTrans.invert();
+        // mRelativeXformInvTrans.setRows(x_axis, y_axis, z_axis);
+        // grumble - invert is NOT a matrix invert, so we do it by hand:
+
+        LLMatrix3 rot_inverse = LLMatrix3(~delta_rot);
+
+        LLMatrix3 scale_inverse;
+        scale_inverse.setRows(LLVector3(1.0, 0.0, 0.0) / delta_scale.mV[VX],
+                              LLVector3(0.0, 1.0, 0.0) / delta_scale.mV[VY],
+                              LLVector3(0.0, 0.0, 1.0) / delta_scale.mV[VZ]);
+
+
+        mRelativeXformInvTrans = rot_inverse * scale_inverse;
+
+        mRelativeXformInvTrans.transpose();
+    }
+    else
+    {
+        LLVector3 pos = getPosition();
+        LLVector3 scale = getScale();
+        LLQuaternion rot = getRotation();
+
+        if (mParent)
+        {
+            pos *= mParent->getRotation();
+            pos += mParent->getPosition();
+            rot *= mParent->getRotation();
+        }
+
+        //LLViewerRegion* region = getRegion();
+        //pos += region->getOriginAgent();
+
+        LLVector3 x_axis = LLVector3(scale.mV[VX], 0.f, 0.f) * rot;
+        LLVector3 y_axis = LLVector3(0.f, scale.mV[VY], 0.f) * rot;
+        LLVector3 z_axis = LLVector3(0.f, 0.f, scale.mV[VZ]) * rot;
+
+        mRelativeXform.initRows(LLVector4(x_axis, 0.f),
+                                LLVector4(y_axis, 0.f),
+                                LLVector4(z_axis, 0.f),
+                                LLVector4(pos, 1.f));
+
+        // compute inverse transpose for normals
+        LLMatrix3 rot_inverse = LLMatrix3(~rot);
+
+        LLMatrix3 scale_inverse;
+        scale_inverse.setRows(LLVector3(1.0, 0.0, 0.0) / scale.mV[VX],
+                              LLVector3(0.0, 1.0, 0.0) / scale.mV[VY],
+                              LLVector3(0.0, 0.0, 1.0) / scale.mV[VZ]);
+
+
+        mRelativeXformInvTrans = rot_inverse * scale_inverse;
+
+        mRelativeXformInvTrans.transpose();
+    }
+}
+
+bool LLVOVolume::lodOrSculptChanged(LLDrawable *drawable, bool &compiled, bool &should_update_octree_bounds)
+{
+    LL_PROFILE_ZONE_SCOPED_CATEGORY_VOLUME;
+    bool regen_faces = false;
+
+    LLVolume *old_volumep, *new_volumep;
+    F32 old_lod, new_lod;
+    S32 old_num_faces, new_num_faces;
+
+    old_volumep = getVolume();
+    old_lod = old_volumep->getDetail();
+    old_num_faces = old_volumep->getNumFaces();
+    old_volumep = NULL;
+
+    {
+        const LLVolumeParams &volume_params = getVolume()->getParams();
+        setVolume(volume_params, 0);
+    }
+
+    new_volumep = getVolume();
+    new_lod = new_volumep->getDetail();
+    new_num_faces = new_volumep->getNumFaces();
+    new_volumep = NULL;
+
+    if ((new_lod != old_lod) || mSculptChanged)
+    {
+        if (mDrawable->isState(LLDrawable::RIGGED))
+        {
+            updateVisualComplexity();
+        }
+
+        compiled = true;
+        // new_lod > old_lod breaks a feedback loop between LOD updates and
+        // bounding box updates.
+        should_update_octree_bounds = should_update_octree_bounds || mSculptChanged || new_lod > old_lod;
+        sNumLODChanges += new_num_faces;
+
+        if ((S32)getNumTEs() != getVolume()->getNumFaces())
+        {
+            setNumTEs(getVolume()->getNumFaces()); //mesh loading may change number of faces.
+        }
+
+        drawable->setState(LLDrawable::REBUILD_VOLUME); // for face->genVolumeTriangles()
+
+        {
+            regen_faces = new_num_faces != old_num_faces || mNumFaces != (S32)getNumTEs();
+            if (regen_faces)
+            {
+                regenFaces();
+            }
+
+            if (mSculptChanged)
+            { //changes in sculpt maps can thrash an object bounding box without
+                //triggering a spatial group bounding box update -- force spatial group
+                //to update bounding boxes
+                LLSpatialGroup* group = mDrawable->getSpatialGroup();
+                if (group)
+                {
+                    group->unbound();
+                }
+            }
+        }
+    }
+
+    return regen_faces;
+}
+
+bool LLVOVolume::updateGeometry(LLDrawable *drawable)
+{
+    LL_PROFILE_ZONE_SCOPED_CATEGORY_VOLUME;
+
+    if (mDrawable->isState(LLDrawable::REBUILD_RIGGED))
+    {
+        updateRiggedVolume(false);
+        genBBoxes(false);
+        mDrawable->clearState(LLDrawable::REBUILD_RIGGED);
+    }
+
+    if (mVolumeImpl != NULL)
+    {
+        bool res;
+        {
+            res = mVolumeImpl->doUpdateGeometry(drawable);
+        }
+        updateFaceFlags();
+        return res;
+    }
+
+    LLSpatialGroup* group = drawable->getSpatialGroup();
+    if (group)
+    {
+        group->dirtyMesh();
+    }
+
+    updateRelativeXform();
+
+    if (mDrawable.isNull()) // Not sure why this is happening, but it is...
+    {
+        return true; // No update to complete
+    }
+
+    bool compiled = false;
+    // This should be true in most cases, unless we're sure no octree update is
+    // needed.
+    bool should_update_octree_bounds = bool(getRiggedVolume()) || mDrawable->isState(LLDrawable::REBUILD_POSITION) || !mDrawable->getSpatialExtents()->isFinite3();
+
+    if (mVolumeChanged || mFaceMappingChanged)
+    {
+        dirtySpatialGroup();
+
+        bool was_regen_faces = false;
+        should_update_octree_bounds = true;
+
+        if (mVolumeChanged)
+        {
+            was_regen_faces = lodOrSculptChanged(drawable, compiled, should_update_octree_bounds);
+            drawable->setState(LLDrawable::REBUILD_VOLUME);
+        }
+        else if (mSculptChanged || mLODChanged || mColorChanged)
+        {
+            compiled = true;
+            was_regen_faces = lodOrSculptChanged(drawable, compiled, should_update_octree_bounds);
+        }
+
+        if (!was_regen_faces) {
+            regenFaces();
+        }
+    }
+    else if (mLODChanged || mSculptChanged || mColorChanged)
+    {
+        dirtySpatialGroup();
+        compiled = true;
+        lodOrSculptChanged(drawable, compiled, should_update_octree_bounds);
+
+        if(drawable->isState(LLDrawable::REBUILD_RIGGED | LLDrawable::RIGGED))
+        {
+            updateRiggedVolume(false);
+        }
+    }
+    // it has its own drawable (it's moved) or it has changed UVs or it has changed xforms from global<->local
+    else
+    {
+        compiled = true;
+        // All it did was move or we changed the texture coordinate offset
+    }
+
+    // Generate bounding boxes if needed, and update the object's size in the
+    // octree
+    genBBoxes(false, should_update_octree_bounds);
+
+    // Update face flags
+    updateFaceFlags();
+
+    if(compiled)
+    {
+        LLPipeline::sCompiles++;
+    }
+
+    mVolumeChanged = false;
+    mLODChanged = false;
+    mSculptChanged = false;
+    mFaceMappingChanged = false;
+    mColorChanged = false;
+
+    return LLViewerObject::updateGeometry(drawable);
+}
+
+void LLVOVolume::updateFaceSize(S32 idx)
+{
+    if( mDrawable->getNumFaces() <= idx )
+    {
+        return;
+    }
+
+    LLFace* facep = mDrawable->getFace(idx);
+    if (facep)
+    {
+        if (idx >= getVolume()->getNumVolumeFaces())
+        {
+            facep->setSize(0,0, true);
+        }
+        else
+        {
+            const LLVolumeFace& vol_face = getVolume()->getVolumeFace(idx);
+            facep->setSize(vol_face.mNumVertices, vol_face.mNumIndices,
+                            true); // <--- volume faces should be padded for 16-byte alignment
+
+        }
+    }
+}
+
+bool LLVOVolume::isRootEdit() const
+{
+    if (mParent && !((LLViewerObject*)mParent)->isAvatar())
+    {
+        return false;
+    }
+    return true;
+}
+
+//virtual
+void LLVOVolume::setNumTEs(const U8 num_tes)
+{
+    const U8 old_num_tes = getNumTEs() ;
+
+    if(old_num_tes && old_num_tes < num_tes) //new faces added
+    {
+        LLViewerObject::setNumTEs(num_tes) ;
+
+        if(mMediaImplList.size() >= old_num_tes && mMediaImplList[old_num_tes -1].notNull())//duplicate the last media textures if exists.
+        {
+            mMediaImplList.resize(num_tes) ;
+            const LLTextureEntry* te = getTE(old_num_tes - 1) ;
+            for(U8 i = old_num_tes; i < num_tes ; i++)
+            {
+                setTE(i, *te) ;
+                mMediaImplList[i] = mMediaImplList[old_num_tes -1] ;
+            }
+            mMediaImplList[old_num_tes -1]->setUpdated(true) ;
+        }
+    }
+    else if(old_num_tes > num_tes && mMediaImplList.size() > num_tes) //old faces removed
+    {
+        U8 end = (U8)(mMediaImplList.size()) ;
+        for(U8 i = num_tes; i < end ; i++)
+        {
+            removeMediaImpl(i) ;
+        }
+        mMediaImplList.resize(num_tes) ;
+
+        LLViewerObject::setNumTEs(num_tes) ;
+    }
+    else
+    {
+        LLViewerObject::setNumTEs(num_tes) ;
+    }
+
+    return ;
+}
+
+
+//virtual
+void LLVOVolume::changeTEImage(S32 index, LLViewerTexture* imagep)
+{
+    bool changed = (mTEImages[index] != imagep);
+    LLViewerObject::changeTEImage(index, imagep);
+    if (changed)
+    {
+        gPipeline.markTextured(mDrawable);
+        mFaceMappingChanged = true;
+    }
+}
+
+void LLVOVolume::setTEImage(const U8 te, LLViewerTexture *imagep)
+{
+    bool changed = (mTEImages[te] != imagep);
+    LLViewerObject::setTEImage(te, imagep);
+    if (changed)
+    {
+        gPipeline.markTextured(mDrawable);
+        mFaceMappingChanged = true;
+    }
+}
+
+S32 LLVOVolume::setTETexture(const U8 te, const LLUUID &uuid)
+{
+    S32 res = LLViewerObject::setTETexture(te, uuid);
+    if (res)
+    {
+        if (mDrawable)
+        {
+            // dynamic texture changes break batches, isolate in octree
+            shrinkWrap();
+            gPipeline.markTextured(mDrawable);
+        }
+        mFaceMappingChanged = true;
+    }
+    return res;
+}
+
+S32 LLVOVolume::setTEColor(const U8 te, const LLColor3& color)
+{
+    return setTEColor(te, LLColor4(color));
+}
+
+S32 LLVOVolume::setTEColor(const U8 te, const LLColor4& color)
+{
+    S32 retval = 0;
+    const LLTextureEntry *tep = getTE(te);
+    if (!tep)
+    {
+        LL_WARNS("MaterialTEs") << "No texture entry for te " << (S32)te << ", object " << mID << LL_ENDL;
+    }
+    else if (color != tep->getColor())
+    {
+        F32 old_alpha = tep->getColor().mV[3];
+        if (color.mV[3] != old_alpha)
+        {
+            gPipeline.markTextured(mDrawable);
+            //treat this alpha change as an LoD update since render batches may need to get rebuilt
+            mLODChanged = true;
+            gPipeline.markRebuild(mDrawable, LLDrawable::REBUILD_VOLUME);
+        }
+        retval = LLPrimitive::setTEColor(te, color);
+        if (mDrawable.notNull() && retval)
+        {
+            // These should only happen on updates which are not the initial update.
+            mColorChanged = true;
+            mDrawable->setState(LLDrawable::REBUILD_COLOR);
+            shrinkWrap();
+            dirtyMesh();
+        }
+    }
+
+    return  retval;
+}
+
+S32 LLVOVolume::setTEBumpmap(const U8 te, const U8 bumpmap)
+{
+    S32 res = LLViewerObject::setTEBumpmap(te, bumpmap);
+    if (res)
+    {
+        gPipeline.markTextured(mDrawable);
+        mFaceMappingChanged = true;
+    }
+    return  res;
+}
+
+S32 LLVOVolume::setTETexGen(const U8 te, const U8 texgen)
+{
+    S32 res = LLViewerObject::setTETexGen(te, texgen);
+    if (res)
+    {
+        gPipeline.markTextured(mDrawable);
+        mFaceMappingChanged = true;
+    }
+    return  res;
+}
+
+S32 LLVOVolume::setTEMediaTexGen(const U8 te, const U8 media)
+{
+    S32 res = LLViewerObject::setTEMediaTexGen(te, media);
+    if (res)
+    {
+        gPipeline.markTextured(mDrawable);
+        mFaceMappingChanged = true;
+    }
+    return  res;
+}
+
+S32 LLVOVolume::setTEShiny(const U8 te, const U8 shiny)
+{
+    S32 res = LLViewerObject::setTEShiny(te, shiny);
+    if (res)
+    {
+        gPipeline.markTextured(mDrawable);
+        mFaceMappingChanged = true;
+    }
+    return  res;
+}
+
+S32 LLVOVolume::setTEFullbright(const U8 te, const U8 fullbright)
+{
+    S32 res = LLViewerObject::setTEFullbright(te, fullbright);
+    if (res)
+    {
+        gPipeline.markTextured(mDrawable);
+        mFaceMappingChanged = true;
+    }
+    return  res;
+}
+
+S32 LLVOVolume::setTEBumpShinyFullbright(const U8 te, const U8 bump)
+{
+    S32 res = LLViewerObject::setTEBumpShinyFullbright(te, bump);
+    if (res)
+    {
+        gPipeline.markTextured(mDrawable);
+        mFaceMappingChanged = true;
+    }
+    return res;
+}
+
+S32 LLVOVolume::setTEMediaFlags(const U8 te, const U8 media_flags)
+{
+    S32 res = LLViewerObject::setTEMediaFlags(te, media_flags);
+    if (res)
+    {
+        gPipeline.markTextured(mDrawable);
+        mFaceMappingChanged = true;
+    }
+    return  res;
+}
+
+S32 LLVOVolume::setTEGlow(const U8 te, const F32 glow)
+{
+    S32 res = LLViewerObject::setTEGlow(te, glow);
+    if (res)
+    {
+        if (mDrawable)
+        {
+            gPipeline.markTextured(mDrawable);
+            shrinkWrap();
+        }
+        mFaceMappingChanged = true;
+    }
+    return  res;
+}
+
+void LLVOVolume::setTEMaterialParamsCallbackTE(const LLUUID& objectID, const LLMaterialID &pMaterialID, const LLMaterialPtr pMaterialParams, U32 te)
+{
+    LLVOVolume* pVol = (LLVOVolume*)gObjectList.findObject(objectID);
+    if (pVol)
+    {
+        LL_DEBUGS("MaterialTEs") << "materialid " << pMaterialID.asString() << " to TE " << te << LL_ENDL;
+        if (te >= pVol->getNumTEs())
+            return;
+
+        LLTextureEntry* texture_entry = pVol->getTE(te);
+        if (texture_entry && (texture_entry->getMaterialID() == pMaterialID))
+        {
+            pVol->setTEMaterialParams(te, pMaterialParams);
+        }
+    }
+}
+
+S32 LLVOVolume::setTEMaterialID(const U8 te, const LLMaterialID& pMaterialID)
+{
+    S32 res = LLViewerObject::setTEMaterialID(te, pMaterialID);
+    LL_DEBUGS("MaterialTEs") << "te "<< (S32)te << " materialid " << pMaterialID.asString() << " res " << res
+                                << ( LLSelectMgr::getInstance()->getSelection()->contains(const_cast<LLVOVolume*>(this), te) ? " selected" : " not selected" )
+                                << LL_ENDL;
+
+    LL_DEBUGS("MaterialTEs") << " " << pMaterialID.asString() << LL_ENDL;
+    if (res)
+    {
+        LLMaterialMgr::instance().getTE(getRegion()->getRegionID(), pMaterialID, te, boost::bind(&LLVOVolume::setTEMaterialParamsCallbackTE, getID(), _1, _2, _3));
+
+        setChanged(ALL_CHANGED);
+        if (!mDrawable.isNull())
+        {
+            gPipeline.markTextured(mDrawable);
+            gPipeline.markRebuild(mDrawable,LLDrawable::REBUILD_ALL);
+        }
+        mFaceMappingChanged = true;
+    }
+    return res;
+}
+
+S32 LLVOVolume::setTEMaterialParams(const U8 te, const LLMaterialPtr pMaterialParams)
+{
+    S32 res = LLViewerObject::setTEMaterialParams(te, pMaterialParams);
+
+    LL_DEBUGS("MaterialTEs") << "te " << (S32)te << " material " << ((pMaterialParams) ? pMaterialParams->asLLSD() : LLSD("null")) << " res " << res
+                             << ( LLSelectMgr::getInstance()->getSelection()->contains(const_cast<LLVOVolume*>(this), te) ? " selected" : " not selected" )
+                             << LL_ENDL;
+    setChanged(ALL_CHANGED);
+    if (!mDrawable.isNull())
+    {
+        gPipeline.markTextured(mDrawable);
+        gPipeline.markRebuild(mDrawable,LLDrawable::REBUILD_ALL);
+    }
+    mFaceMappingChanged = true;
+    return TEM_CHANGE_TEXTURE;
+}
+
+S32 LLVOVolume::setTEGLTFMaterialOverride(U8 te, LLGLTFMaterial* mat)
+{
+    S32 retval = LLViewerObject::setTEGLTFMaterialOverride(te, mat);
+
+    if (retval == TEM_CHANGE_TEXTURE)
+    {
+        if (!mDrawable.isNull())
+        {
+            gPipeline.markTextured(mDrawable);
+            gPipeline.markRebuild(mDrawable, LLDrawable::REBUILD_ALL);
+        }
+        mFaceMappingChanged = true;
+    }
+
+    return retval;
+}
+
+
+S32 LLVOVolume::setTEScale(const U8 te, const F32 s, const F32 t)
+{
+    S32 res = LLViewerObject::setTEScale(te, s, t);
+    if (res)
+    {
+        gPipeline.markTextured(mDrawable);
+        mFaceMappingChanged = true;
+    }
+    return res;
+}
+
+S32 LLVOVolume::setTEScaleS(const U8 te, const F32 s)
+{
+    S32 res = LLViewerObject::setTEScaleS(te, s);
+    if (res)
+    {
+        gPipeline.markTextured(mDrawable);
+        mFaceMappingChanged = true;
+    }
+    return res;
+}
+
+S32 LLVOVolume::setTEScaleT(const U8 te, const F32 t)
+{
+    S32 res = LLViewerObject::setTEScaleT(te, t);
+    if (res)
+    {
+        gPipeline.markTextured(mDrawable);
+        mFaceMappingChanged = true;
+    }
+    return res;
+}
+
+bool LLVOVolume::hasMedia() const
+{
+    bool result = false;
+    const U8 numTEs = getNumTEs();
+    for (U8 i = 0; i < numTEs; i++)
+    {
+        const LLTextureEntry* te = getTE(i);
+        if(te->hasMedia())
+        {
+            result = true;
+            break;
+        }
+    }
+    return result;
+}
+
+LLVector3 LLVOVolume::getApproximateFaceNormal(U8 face_id)
+{
+    LLVolume* volume = getVolume();
+    LLVector4a result;
+    result.clear();
+
+    LLVector3 ret;
+
+    if (volume && face_id < volume->getNumVolumeFaces())
+    {
+        const LLVolumeFace& face = volume->getVolumeFace(face_id);
+        for (S32 i = 0; i < (S32)face.mNumVertices; ++i)
+        {
+            result.add(face.mNormals[i]);
+        }
+
+        LLVector3 ret(result.getF32ptr());
+        ret = volumeDirectionToAgent(ret);
+        ret.normVec();
+    }
+
+    return ret;
+}
+
+void LLVOVolume::requestMediaDataUpdate(bool isNew)
+{
+    if (sObjectMediaClient)
+        sObjectMediaClient->fetchMedia(new LLMediaDataClientObjectImpl(this, isNew));
+}
+
+bool LLVOVolume::isMediaDataBeingFetched() const
+{
+    // I know what I'm doing by const_casting this away: this is just
+    // a wrapper class that is only going to do a lookup.
+    return (sObjectMediaClient) ? sObjectMediaClient->isInQueue(new LLMediaDataClientObjectImpl(const_cast<LLVOVolume*>(this), false)) : false;
+}
+
+void LLVOVolume::cleanUpMediaImpls()
+{
+    // Iterate through our TEs and remove any Impls that are no longer used
+    const U8 numTEs = getNumTEs();
+    for (U8 i = 0; i < numTEs; i++)
+    {
+        const LLTextureEntry* te = getTE(i);
+        if( ! te->hasMedia())
+        {
+            // Delete the media IMPL!
+            removeMediaImpl(i) ;
+        }
+    }
+}
+
+void LLVOVolume::updateObjectMediaData(const LLSD &media_data_array, const std::string &media_version)
+{
+    // media_data_array is an array of media entry maps
+    // media_version is the version string in the response.
+    U32 fetched_version = LLTextureEntry::getVersionFromMediaVersionString(media_version);
+
+    // Only update it if it is newer!
+    if ( (S32)fetched_version > mLastFetchedMediaVersion)
+    {
+        mLastFetchedMediaVersion = fetched_version;
+        //LL_INFOS() << "updating:" << this->getID() << " " << ll_pretty_print_sd(media_data_array) << LL_ENDL;
+
+        LLSD::array_const_iterator iter = media_data_array.beginArray();
+        LLSD::array_const_iterator end = media_data_array.endArray();
+        U8 texture_index = 0;
+        for (; iter != end; ++iter, ++texture_index)
+        {
+            syncMediaData(texture_index, *iter, false/*merge*/, false/*ignore_agent*/);
+        }
+    }
+}
+
+void LLVOVolume::syncMediaData(S32 texture_index, const LLSD &media_data, bool merge, bool ignore_agent)
+{
+    if(mDead)
+    {
+        // If the object has been marked dead, don't process media updates.
+        return;
+    }
+
+    LLTextureEntry *te = getTE(texture_index);
+    if(!te)
+    {
+        return ;
+    }
+
+    LL_DEBUGS("MediaOnAPrim") << "BEFORE: texture_index = " << texture_index
+        << " hasMedia = " << te->hasMedia() << " : "
+        << ((NULL == te->getMediaData()) ? "NULL MEDIA DATA" : ll_pretty_print_sd(te->getMediaData()->asLLSD())) << LL_ENDL;
+
+    std::string previous_url;
+    LLMediaEntry* mep = te->getMediaData();
+    if(mep)
+    {
+        // Save the "current url" from before the update so we can tell if
+        // it changes.
+        previous_url = mep->getCurrentURL();
+    }
+
+    if (merge)
+    {
+        te->mergeIntoMediaData(media_data);
+    }
+    else {
+        // XXX Question: what if the media data is undefined LLSD, but the
+        // update we got above said that we have media flags??  Here we clobber
+        // that, assuming the data from the service is more up-to-date.
+        te->updateMediaData(media_data);
+    }
+
+    mep = te->getMediaData();
+    if(mep)
+    {
+        bool update_from_self = false;
+        if (!ignore_agent)
+        {
+            LLUUID updating_agent = LLTextureEntry::getAgentIDFromMediaVersionString(getMediaURL());
+            update_from_self = (updating_agent == gAgent.getID());
+        }
+        viewer_media_t media_impl = LLViewerMedia::getInstance()->updateMediaImpl(mep, previous_url, update_from_self);
+
+        addMediaImpl(media_impl, texture_index) ;
+    }
+    else
+    {
+        removeMediaImpl(texture_index);
+    }
+
+    LL_DEBUGS("MediaOnAPrim") << "AFTER: texture_index = " << texture_index
+        << " hasMedia = " << te->hasMedia() << " : "
+        << ((NULL == te->getMediaData()) ? "NULL MEDIA DATA" : ll_pretty_print_sd(te->getMediaData()->asLLSD())) << LL_ENDL;
+}
+
+void LLVOVolume::mediaNavigateBounceBack(U8 texture_index)
+{
+    // Find the media entry for this navigate
+    const LLMediaEntry* mep = NULL;
+    viewer_media_t impl = getMediaImpl(texture_index);
+    LLTextureEntry *te = getTE(texture_index);
+    if(te)
+    {
+        mep = te->getMediaData();
+    }
+
+    if (mep && impl)
+    {
+        std::string url = mep->getCurrentURL();
+        // Look for a ":", if not there, assume "http://"
+        if (!url.empty() && std::string::npos == url.find(':'))
+        {
+            url = "http://" + url;
+        }
+        // If the url we're trying to "bounce back" to is either empty or not
+        // allowed by the whitelist, try the home url.  If *that* doesn't work,
+        // set the media as failed and unload it
+        if (url.empty() || !mep->checkCandidateUrl(url))
+        {
+            url = mep->getHomeURL();
+            // Look for a ":", if not there, assume "http://"
+            if (!url.empty() && std::string::npos == url.find(':'))
+            {
+                url = "http://" + url;
+            }
+        }
+        if (url.empty() || !mep->checkCandidateUrl(url))
+        {
+            // The url to navigate back to is not good, and we have nowhere else
+            // to go.
+            LL_WARNS("MediaOnAPrim") << "FAILED to bounce back URL \"" << url << "\" -- unloading impl" << LL_ENDL;
+            impl->setMediaFailed(true);
+        }
+        // Make sure we are not bouncing to url we came from
+        else if (impl->getCurrentMediaURL() != url)
+        {
+            // Okay, navigate now
+            LL_INFOS("MediaOnAPrim") << "bouncing back to URL: " << url << LL_ENDL;
+            impl->navigateTo(url, "", false, true);
+        }
+    }
+}
+
+bool LLVOVolume::hasMediaPermission(const LLMediaEntry* media_entry, MediaPermType perm_type)
+{
+    // NOTE: This logic ALMOST duplicates the logic in the server (in particular, in llmediaservice.cpp).
+    if (NULL == media_entry ) return false; // XXX should we assert here?
+
+    // The agent has permissions if:
+    // - world permissions are on, or
+    // - group permissions are on, and agent_id is in the group, or
+    // - agent permissions are on, and agent_id is the owner
+
+    // *NOTE: We *used* to check for modify permissions here (i.e. permissions were
+    // granted if permModify() was true).  However, this doesn't make sense in the
+    // viewer: we don't want to show controls or allow interaction if the author
+    // has deemed it so.  See DEV-42115.
+
+    U8 media_perms = (perm_type == MEDIA_PERM_INTERACT) ? media_entry->getPermsInteract() : media_entry->getPermsControl();
+
+    // World permissions
+    if (0 != (media_perms & LLMediaEntry::PERM_ANYONE))
+    {
+        return true;
+    }
+
+    // Group permissions
+    else if (0 != (media_perms & LLMediaEntry::PERM_GROUP))
+    {
+        LLPermissions* obj_perm = LLSelectMgr::getInstance()->findObjectPermissions(this);
+        if (obj_perm && gAgent.isInGroup(obj_perm->getGroup()))
+        {
+            return true;
+        }
+    }
+
+    // Owner permissions
+    else if (0 != (media_perms & LLMediaEntry::PERM_OWNER) && permYouOwner())
+    {
+        return true;
+    }
+
+    return false;
+
+}
+
+void LLVOVolume::mediaNavigated(LLViewerMediaImpl *impl, LLPluginClassMedia* plugin, std::string new_location)
+{
+    bool block_navigation = false;
+    // FIXME: if/when we allow the same media impl to be used by multiple faces, the logic here will need to be fixed
+    // to deal with multiple face indices.
+    int face_index = getFaceIndexWithMediaImpl(impl, -1);
+
+    // Find the media entry for this navigate
+    LLMediaEntry* mep = NULL;
+    LLTextureEntry *te = getTE(face_index);
+    if(te)
+    {
+        mep = te->getMediaData();
+    }
+
+    if(mep)
+    {
+        if(!mep->checkCandidateUrl(new_location))
+        {
+            block_navigation = true;
+        }
+        if (!block_navigation && !hasMediaPermission(mep, MEDIA_PERM_INTERACT))
+        {
+            block_navigation = true;
+        }
+    }
+    else
+    {
+        LL_WARNS("MediaOnAPrim") << "Couldn't find media entry!" << LL_ENDL;
+    }
+
+    if(block_navigation)
+    {
+        LL_INFOS("MediaOnAPrim") << "blocking navigate to URI " << new_location << LL_ENDL;
+
+        // "bounce back" to the current URL from the media entry
+        mediaNavigateBounceBack(face_index);
+    }
+    else if (sObjectMediaNavigateClient)
+    {
+
+        LL_DEBUGS("MediaOnAPrim") << "broadcasting navigate with URI " << new_location << LL_ENDL;
+
+        sObjectMediaNavigateClient->navigate(new LLMediaDataClientObjectImpl(this, false), face_index, new_location);
+    }
+}
+
+void LLVOVolume::mediaEvent(LLViewerMediaImpl *impl, LLPluginClassMedia* plugin, LLViewerMediaObserver::EMediaEvent event)
+{
+    switch(event)
+    {
+
+        case LLViewerMediaObserver::MEDIA_EVENT_LOCATION_CHANGED:
+        {
+            switch(impl->getNavState())
+            {
+                case LLViewerMediaImpl::MEDIANAVSTATE_FIRST_LOCATION_CHANGED:
+                {
+                    // This is the first location changed event after the start of a non-server-directed nav.  It may need to be broadcast or bounced back.
+                    mediaNavigated(impl, plugin, plugin->getLocation());
+                }
+                break;
+
+                case LLViewerMediaImpl::MEDIANAVSTATE_FIRST_LOCATION_CHANGED_SPURIOUS:
+                    // This navigate didn't change the current URL.
+                    LL_DEBUGS("MediaOnAPrim") << "  NOT broadcasting navigate (spurious)" << LL_ENDL;
+                break;
+
+                case LLViewerMediaImpl::MEDIANAVSTATE_SERVER_FIRST_LOCATION_CHANGED:
+                    // This is the first location changed event after the start of a server-directed nav.  Don't broadcast it.
+                    LL_INFOS("MediaOnAPrim") << "   NOT broadcasting navigate (server-directed)" << LL_ENDL;
+                break;
+
+                default:
+                    // This is a subsequent location-changed due to a redirect.  Don't broadcast.
+                    LL_INFOS("MediaOnAPrim") << "   NOT broadcasting navigate (redirect)" << LL_ENDL;
+                break;
+            }
+        }
+        break;
+
+        case LLViewerMediaObserver::MEDIA_EVENT_NAVIGATE_COMPLETE:
+        {
+            switch(impl->getNavState())
+            {
+                case LLViewerMediaImpl::MEDIANAVSTATE_COMPLETE_BEFORE_LOCATION_CHANGED:
+                {
+                    // This is the first location changed event after the start of a non-server-directed nav.  It may need to be broadcast or bounced back.
+                    mediaNavigated(impl, plugin, plugin->getNavigateURI());
+                }
+                break;
+
+                case LLViewerMediaImpl::MEDIANAVSTATE_COMPLETE_BEFORE_LOCATION_CHANGED_SPURIOUS:
+                    // This navigate didn't change the current URL.
+                    LL_DEBUGS("MediaOnAPrim") << "  NOT broadcasting navigate (spurious)" << LL_ENDL;
+                break;
+
+                case LLViewerMediaImpl::MEDIANAVSTATE_SERVER_COMPLETE_BEFORE_LOCATION_CHANGED:
+                    // This is the the navigate complete event from a server-directed nav.  Don't broadcast it.
+                    LL_INFOS("MediaOnAPrim") << "   NOT broadcasting navigate (server-directed)" << LL_ENDL;
+                break;
+
+                default:
+                    // For all other states, the navigate should have been handled by LOCATION_CHANGED events already.
+                break;
+            }
+        }
+        break;
+
+        case LLViewerMediaObserver::MEDIA_EVENT_FILE_DOWNLOAD:
+        {
+            // Media might be blocked, waiting for a file,
+            // send an empty response to unblock it
+            const std::vector<std::string> empty_response;
+            plugin->sendPickFileResponse(empty_response);
+
+            LLNotificationsUtil::add("MediaFileDownloadUnsupported");
+        }
+        break;
+
+        default:
+        break;
+    }
+
+}
+
+void LLVOVolume::sendMediaDataUpdate()
+{
+    if (sObjectMediaClient)
+        sObjectMediaClient->updateMedia(new LLMediaDataClientObjectImpl(this, false));
+}
+
+void LLVOVolume::removeMediaImpl(S32 texture_index)
+{
+    if(mMediaImplList.size() <= (U32)texture_index || mMediaImplList[texture_index].isNull())
+    {
+        return ;
+    }
+
+    //make the face referencing to mMediaImplList[texture_index] to point back to the old texture.
+    if(mDrawable && texture_index < mDrawable->getNumFaces())
+    {
+        LLFace* facep = mDrawable->getFace(texture_index) ;
+        if(facep)
+        {
+            LLViewerMediaTexture* media_tex = LLViewerTextureManager::findMediaTexture(mMediaImplList[texture_index]->getMediaTextureID()) ;
+            if(media_tex)
+            {
+                media_tex->removeMediaFromFace(facep) ;
+            }
+        }
+    }
+
+    //check if some other face(s) of this object reference(s)to this media impl.
+    S32 i ;
+    S32 end = (S32)mMediaImplList.size() ;
+    for(i = 0; i < end ; i++)
+    {
+        if( i != texture_index && mMediaImplList[i] == mMediaImplList[texture_index])
+        {
+            break ;
+        }
+    }
+
+    if(i == end) //this object does not need this media impl.
+    {
+        mMediaImplList[texture_index]->removeObject(this) ;
+    }
+
+    mMediaImplList[texture_index] = NULL ;
+    return ;
+}
+
+void LLVOVolume::addMediaImpl(LLViewerMediaImpl* media_impl, S32 texture_index)
+{
+    if((S32)mMediaImplList.size() < texture_index + 1)
+    {
+        mMediaImplList.resize(texture_index + 1) ;
+    }
+
+    if(mMediaImplList[texture_index].notNull())
+    {
+        if(mMediaImplList[texture_index] == media_impl)
+        {
+            return ;
+        }
+
+        removeMediaImpl(texture_index) ;
+    }
+
+    mMediaImplList[texture_index] = media_impl;
+    media_impl->addObject(this) ;
+
+    //add the face to show the media if it is in playing
+    if(mDrawable)
+    {
+        LLFace* facep(NULL);
+        if( texture_index < mDrawable->getNumFaces() )
+        {
+            facep = mDrawable->getFace(texture_index) ;
+        }
+
+        if(facep)
+        {
+            LLViewerMediaTexture* media_tex = LLViewerTextureManager::findMediaTexture(mMediaImplList[texture_index]->getMediaTextureID()) ;
+            if(media_tex)
+            {
+                media_tex->addMediaToFace(facep) ;
+            }
+        }
+        else //the face is not available now, start media on this face later.
+        {
+            media_impl->setUpdated(true) ;
+        }
+    }
+    return ;
+}
+
+viewer_media_t LLVOVolume::getMediaImpl(U8 face_id) const
+{
+    if(mMediaImplList.size() > face_id)
+    {
+        return mMediaImplList[face_id];
+    }
+    return NULL;
+}
+
+F64 LLVOVolume::getTotalMediaInterest() const
+{
+    // If this object is currently focused, this object has "high" interest
+    if (LLViewerMediaFocus::getInstance()->getFocusedObjectID() == getID())
+        return F64_MAX;
+
+    F64 interest = (F64)-1.0;  // means not interested;
+
+    // If this object is selected, this object has "high" interest, but since
+    // there can be more than one, we still add in calculated impl interest
+    // XXX Sadly, 'contains()' doesn't take a const :(
+    if (LLSelectMgr::getInstance()->getSelection()->contains(const_cast<LLVOVolume*>(this)))
+        interest = F64_MAX / 2.0;
+
+    int i = 0;
+    const int end = getNumTEs();
+    for ( ; i < end; ++i)
+    {
+        const viewer_media_t &impl = getMediaImpl(i);
+        if (!impl.isNull())
+        {
+            if (interest == (F64)-1.0) interest = (F64)0.0;
+            interest += impl->getInterest();
+        }
+    }
+    return interest;
+}
+
+S32 LLVOVolume::getFaceIndexWithMediaImpl(const LLViewerMediaImpl* media_impl, S32 start_face_id)
+{
+    S32 end = (S32)mMediaImplList.size() ;
+    for(S32 face_id = start_face_id + 1; face_id < end; face_id++)
+    {
+        if(mMediaImplList[face_id] == media_impl)
+        {
+            return face_id ;
+        }
+    }
+    return -1 ;
+}
+
+//----------------------------------------------------------------------------
+
+void LLVOVolume::setLightTextureID(LLUUID id)
+{
+    LLViewerTexture* old_texturep = getLightTexture(); // same as mLightTexture, but inits if nessesary
+    if (id.notNull())
+    {
+        if (!hasLightTexture())
+        {
+            setParameterEntryInUse(LLNetworkData::PARAMS_LIGHT_IMAGE, true, true);
+        }
+        else if (old_texturep)
+        {
+            old_texturep->removeVolume(LLRender::LIGHT_TEX, this);
+        }
+        LLLightImageParams* param_block = (LLLightImageParams*) getParameterEntry(LLNetworkData::PARAMS_LIGHT_IMAGE);
+        if (param_block && param_block->getLightTexture() != id)
+        {
+            param_block->setLightTexture(id);
+            parameterChanged(LLNetworkData::PARAMS_LIGHT_IMAGE, true);
+        }
+        LLViewerTexture* tex = getLightTexture();
+        if (tex)
+        {
+            tex->addVolume(LLRender::LIGHT_TEX, this); // new texture
+        }
+        else
+        {
+            LL_WARNS() << "Can't get light texture for ID " << id.asString() << LL_ENDL;
+        }
+    }
+    else if (hasLightTexture())
+    {
+        if (old_texturep)
+        {
+            old_texturep->removeVolume(LLRender::LIGHT_TEX, this);
+        }
+        setParameterEntryInUse(LLNetworkData::PARAMS_LIGHT_IMAGE, false, true);
+        parameterChanged(LLNetworkData::PARAMS_LIGHT_IMAGE, true);
+        mLightTexture = NULL;
+    }
+}
+
+void LLVOVolume::setSpotLightParams(LLVector3 params)
+{
+    LLLightImageParams* param_block = (LLLightImageParams*) getParameterEntry(LLNetworkData::PARAMS_LIGHT_IMAGE);
+    if (param_block && param_block->getParams() != params)
+    {
+        param_block->setParams(params);
+        parameterChanged(LLNetworkData::PARAMS_LIGHT_IMAGE, true);
+    }
+}
+
+void LLVOVolume::setIsLight(bool is_light)
+{
+    bool was_light = getIsLight();
+    if (is_light != was_light)
+    {
+        if (is_light)
+        {
+            setParameterEntryInUse(LLNetworkData::PARAMS_LIGHT, true, true);
+        }
+        else
+        {
+            setParameterEntryInUse(LLNetworkData::PARAMS_LIGHT, false, true);
+        }
+
+        if (is_light)
+        {
+            // Add it to the pipeline mLightSet
+            gPipeline.setLight(mDrawable, true);
+        }
+        else
+        {
+            // Not a light.  Remove it from the pipeline's light set.
+            gPipeline.setLight(mDrawable, false);
+        }
+    }
+}
+
+void LLVOVolume::setLightSRGBColor(const LLColor3& color)
+{
+    setLightLinearColor(linearColor3(color));
+}
+
+void LLVOVolume::setLightLinearColor(const LLColor3& color)
+{
+    LLLightParams *param_block = (LLLightParams *)getParameterEntry(LLNetworkData::PARAMS_LIGHT);
+    if (param_block)
+    {
+        if (param_block->getLinearColor() != color)
+        {
+            param_block->setLinearColor(LLColor4(color, param_block->getLinearColor().mV[3]));
+            parameterChanged(LLNetworkData::PARAMS_LIGHT, true);
+            gPipeline.markTextured(mDrawable);
+            mFaceMappingChanged = true;
+        }
+    }
+}
+
+void LLVOVolume::setLightIntensity(F32 intensity)
+{
+    LLLightParams *param_block = (LLLightParams *)getParameterEntry(LLNetworkData::PARAMS_LIGHT);
+    if (param_block)
+    {
+        if (param_block->getLinearColor().mV[3] != intensity)
+        {
+            param_block->setLinearColor(LLColor4(LLColor3(param_block->getLinearColor()), intensity));
+            parameterChanged(LLNetworkData::PARAMS_LIGHT, true);
+        }
+    }
+}
+
+void LLVOVolume::setLightRadius(F32 radius)
+{
+    LLLightParams *param_block = (LLLightParams *)getParameterEntry(LLNetworkData::PARAMS_LIGHT);
+    if (param_block)
+    {
+        if (param_block->getRadius() != radius)
+        {
+            param_block->setRadius(radius);
+            parameterChanged(LLNetworkData::PARAMS_LIGHT, true);
+        }
+    }
+}
+
+void LLVOVolume::setLightFalloff(F32 falloff)
+{
+    LLLightParams *param_block = (LLLightParams *)getParameterEntry(LLNetworkData::PARAMS_LIGHT);
+    if (param_block)
+    {
+        if (param_block->getFalloff() != falloff)
+        {
+            param_block->setFalloff(falloff);
+            parameterChanged(LLNetworkData::PARAMS_LIGHT, true);
+        }
+    }
+}
+
+void LLVOVolume::setLightCutoff(F32 cutoff)
+{
+    LLLightParams *param_block = (LLLightParams *)getParameterEntry(LLNetworkData::PARAMS_LIGHT);
+    if (param_block)
+    {
+        if (param_block->getCutoff() != cutoff)
+        {
+            param_block->setCutoff(cutoff);
+            parameterChanged(LLNetworkData::PARAMS_LIGHT, true);
+        }
+    }
+}
+
+//----------------------------------------------------------------------------
+
+bool LLVOVolume::getIsLight() const
+{
+    mIsLight = getParameterEntryInUse(LLNetworkData::PARAMS_LIGHT);
+    return mIsLight;
+}
+
+bool LLVOVolume::getIsLightFast() const
+{
+    return mIsLight;
+}
+
+LLColor3 LLVOVolume::getLightSRGBBaseColor() const
+{
+    return srgbColor3(getLightLinearBaseColor());
+}
+
+LLColor3 LLVOVolume::getLightLinearBaseColor() const
+{
+    const LLLightParams *param_block = (const LLLightParams *)getParameterEntry(LLNetworkData::PARAMS_LIGHT);
+    if (param_block)
+    {
+        return LLColor3(param_block->getLinearColor());
+    }
+    else
+    {
+        return LLColor3(1,1,1);
+    }
+}
+
+LLColor3 LLVOVolume::getLightLinearColor() const
+{
+    const LLLightParams *param_block = (const LLLightParams *)getParameterEntry(LLNetworkData::PARAMS_LIGHT);
+    if (param_block)
+    {
+        return LLColor3(param_block->getLinearColor()) * param_block->getLinearColor().mV[3];
+    }
+    else
+    {
+        return LLColor3(1, 1, 1);
+    }
+}
+
+LLColor3 LLVOVolume::getLightSRGBColor() const
+{
+    LLColor3 ret = getLightLinearColor();
+    ret = srgbColor3(ret);
+    return ret;
+}
+
+LLUUID LLVOVolume::getLightTextureID() const
+{
+    if (getParameterEntryInUse(LLNetworkData::PARAMS_LIGHT_IMAGE))
+    {
+        const LLLightImageParams *param_block = (const LLLightImageParams *)getParameterEntry(LLNetworkData::PARAMS_LIGHT_IMAGE);
+        if (param_block)
+        {
+            return param_block->getLightTexture();
+        }
+    }
+
+    return LLUUID::null;
+}
+
+
+LLVector3 LLVOVolume::getSpotLightParams() const
+{
+    if (getParameterEntryInUse(LLNetworkData::PARAMS_LIGHT_IMAGE))
+    {
+        const LLLightImageParams *param_block = (const LLLightImageParams *)getParameterEntry(LLNetworkData::PARAMS_LIGHT_IMAGE);
+        if (param_block)
+        {
+            return param_block->getParams();
+        }
+    }
+
+    return LLVector3();
+}
+
+F32 LLVOVolume::getSpotLightPriority() const
+{
+    return mSpotLightPriority;
+}
+
+void LLVOVolume::updateSpotLightPriority()
+{
+    if (gCubeSnapshot)
+    {
+        return;
+    }
+
+    F32 r = getLightRadius();
+    LLVector3 pos = mDrawable->getPositionAgent();
+
+    LLVector3 at(0,0,-1);
+    at *= getRenderRotation();
+    pos += at * r;
+
+    at = LLViewerCamera::getInstance()->getAtAxis();
+    pos -= at * r;
+
+    mSpotLightPriority = gPipeline.calcPixelArea(pos, LLVector3(r,r,r), *LLViewerCamera::getInstance());
+
+    if (mLightTexture.notNull())
+    {
+        mLightTexture->addTextureStats(mSpotLightPriority);
+    }
+}
+
+
+bool LLVOVolume::isLightSpotlight() const
+{
+    LLLightImageParams* params = (LLLightImageParams*) getParameterEntry(LLNetworkData::PARAMS_LIGHT_IMAGE);
+    if (params && getParameterEntryInUse(LLNetworkData::PARAMS_LIGHT_IMAGE))
+    {
+        return params->isLightSpotlight();
+    }
+    return false;
+}
+
+
+LLViewerTexture* LLVOVolume::getLightTexture()
+{
+    LLUUID id = getLightTextureID();
+
+    if (id.notNull())
+    {
+        if (mLightTexture.isNull() || id != mLightTexture->getID())
+        {
+            mLightTexture = LLViewerTextureManager::getFetchedTexture(id, FTT_DEFAULT, true, LLGLTexture::BOOST_NONE);
+        }
+    }
+    else
+    {
+        mLightTexture = NULL;
+    }
+
+    return mLightTexture;
+}
+
+F32 LLVOVolume::getLightIntensity() const
+{
+    const LLLightParams *param_block = (const LLLightParams *)getParameterEntry(LLNetworkData::PARAMS_LIGHT);
+    if (param_block)
+    {
+        return param_block->getLinearColor().mV[3];
+    }
+    else
+    {
+        return 1.f;
+    }
+}
+
+F32 LLVOVolume::getLightRadius() const
+{
+    const LLLightParams *param_block = (const LLLightParams *)getParameterEntry(LLNetworkData::PARAMS_LIGHT);
+    if (param_block)
+    {
+        return param_block->getRadius();
+    }
+    else
+    {
+        return 0.f;
+    }
+}
+
+F32 LLVOVolume::getLightFalloff(const F32 fudge_factor) const
+{
+    const LLLightParams *param_block = (const LLLightParams *)getParameterEntry(LLNetworkData::PARAMS_LIGHT);
+    if (param_block)
+    {
+        return param_block->getFalloff() * fudge_factor;
+    }
+    else
+    {
+        return 0.f;
+    }
+}
+
+F32 LLVOVolume::getLightCutoff() const
+{
+    const LLLightParams *param_block = (const LLLightParams *)getParameterEntry(LLNetworkData::PARAMS_LIGHT);
+    if (param_block)
+    {
+        return param_block->getCutoff();
+    }
+    else
+    {
+        return 0.f;
+    }
+}
+
+bool LLVOVolume::isReflectionProbe() const
+{
+    return getParameterEntryInUse(LLNetworkData::PARAMS_REFLECTION_PROBE);
+}
+
+bool LLVOVolume::setIsReflectionProbe(bool is_probe)
+{
+    bool was_probe = isReflectionProbe();
+    if (is_probe != was_probe)
+    {
+        if (is_probe)
+        {
+            setParameterEntryInUse(LLNetworkData::PARAMS_REFLECTION_PROBE, true, true);
+        }
+        else
+        {
+            setParameterEntryInUse(LLNetworkData::PARAMS_REFLECTION_PROBE, false, true);
+        }
+    }
+
+    updateReflectionProbePtr();
+
+    return was_probe != is_probe;
+}
+
+bool LLVOVolume::setReflectionProbeAmbiance(F32 ambiance)
+{
+    LLReflectionProbeParams* param_block = (LLReflectionProbeParams*)getParameterEntry(LLNetworkData::PARAMS_REFLECTION_PROBE);
+    if (param_block)
+    {
+        if (param_block->getAmbiance() != ambiance)
+        {
+            param_block->setAmbiance(ambiance);
+            parameterChanged(LLNetworkData::PARAMS_REFLECTION_PROBE, true);
+            return true;
+        }
+    }
+
+    return false;
+}
+
+bool LLVOVolume::setReflectionProbeNearClip(F32 near_clip)
+{
+    LLReflectionProbeParams* param_block = (LLReflectionProbeParams*)getParameterEntry(LLNetworkData::PARAMS_REFLECTION_PROBE);
+    if (param_block)
+    {
+        if (param_block->getClipDistance() != near_clip)
+        {
+            param_block->setClipDistance(near_clip);
+            parameterChanged(LLNetworkData::PARAMS_REFLECTION_PROBE, true);
+            return true;
+        }
+    }
+
+    return false;
+}
+
+bool LLVOVolume::setReflectionProbeIsBox(bool is_box)
+{
+    LLReflectionProbeParams* param_block = (LLReflectionProbeParams*)getParameterEntry(LLNetworkData::PARAMS_REFLECTION_PROBE);
+    if (param_block)
+    {
+        if (param_block->getIsBox() != is_box)
+        {
+            param_block->setIsBox(is_box);
+            parameterChanged(LLNetworkData::PARAMS_REFLECTION_PROBE, true);
+            return true;
+        }
+    }
+
+    return false;
+}
+
+bool LLVOVolume::setReflectionProbeIsDynamic(bool is_dynamic)
+{
+    LLReflectionProbeParams* param_block = (LLReflectionProbeParams*)getParameterEntry(LLNetworkData::PARAMS_REFLECTION_PROBE);
+    if (param_block)
+    {
+        if (param_block->getIsDynamic() != is_dynamic)
+        {
+            param_block->setIsDynamic(is_dynamic);
+            parameterChanged(LLNetworkData::PARAMS_REFLECTION_PROBE, true);
+            return true;
+        }
+    }
+
+    return false;
+}
+
+F32 LLVOVolume::getReflectionProbeAmbiance() const
+{
+    const LLReflectionProbeParams* param_block = (const LLReflectionProbeParams*)getParameterEntry(LLNetworkData::PARAMS_REFLECTION_PROBE);
+    if (param_block)
+    {
+        return param_block->getAmbiance();
+    }
+    else
+    {
+        return 0.f;
+    }
+}
+
+F32 LLVOVolume::getReflectionProbeNearClip() const
+{
+    const LLReflectionProbeParams* param_block = (const LLReflectionProbeParams*)getParameterEntry(LLNetworkData::PARAMS_REFLECTION_PROBE);
+    if (param_block)
+    {
+        return param_block->getClipDistance();
+    }
+    else
+    {
+        return 0.f;
+    }
+}
+
+bool LLVOVolume::getReflectionProbeIsBox() const
+{
+    const LLReflectionProbeParams* param_block = (const LLReflectionProbeParams*)getParameterEntry(LLNetworkData::PARAMS_REFLECTION_PROBE);
+    if (param_block)
+    {
+        return param_block->getIsBox();
+    }
+
+    return false;
+}
+
+bool LLVOVolume::getReflectionProbeIsDynamic() const
+{
+    const LLReflectionProbeParams* param_block = (const LLReflectionProbeParams*)getParameterEntry(LLNetworkData::PARAMS_REFLECTION_PROBE);
+    if (param_block)
+    {
+        return param_block->getIsDynamic();
+    }
+
+    return false;
+}
+
+U32 LLVOVolume::getVolumeInterfaceID() const
+{
+    if (mVolumeImpl)
+    {
+        return mVolumeImpl->getID();
+    }
+
+    return 0;
+}
+
+bool LLVOVolume::isFlexible() const
+{
+    if (getParameterEntryInUse(LLNetworkData::PARAMS_FLEXIBLE))
+    {
+        LLVolume* volume = getVolume();
+        if (volume && volume->getParams().getPathParams().getCurveType() != LL_PCODE_PATH_FLEXIBLE)
+        {
+            LLVolumeParams volume_params = getVolume()->getParams();
+            U8 profile_and_hole = volume_params.getProfileParams().getCurveType();
+            volume_params.setType(profile_and_hole, LL_PCODE_PATH_FLEXIBLE);
+        }
+        return true;
+    }
+    else
+    {
+        return false;
+    }
+}
+
+bool LLVOVolume::isSculpted() const
+{
+    if (getParameterEntryInUse(LLNetworkData::PARAMS_SCULPT))
+    {
+        return true;
+    }
+
+    return false;
+}
+
+bool LLVOVolume::isMesh() const
+{
+    if (isSculpted())
+    {
+        LLSculptParams *sculpt_params = (LLSculptParams *)getParameterEntry(LLNetworkData::PARAMS_SCULPT);
+        U8 sculpt_type = sculpt_params->getSculptType();
+
+        if ((sculpt_type & LL_SCULPT_TYPE_MASK) == LL_SCULPT_TYPE_MESH)
+            // mesh is a mesh
+        {
+            return true;
+        }
+    }
+
+    return false;
+}
+
+bool LLVOVolume::hasLightTexture() const
+{
+    if (getParameterEntryInUse(LLNetworkData::PARAMS_LIGHT_IMAGE))
+    {
+        return true;
+    }
+
+    return false;
+}
+
+bool LLVOVolume::isFlexibleFast() const
+{
+    return mVolumep && mVolumep->getParams().getPathParams().getCurveType() == LL_PCODE_PATH_FLEXIBLE;
+}
+
+bool LLVOVolume::isSculptedFast() const
+{
+    return mVolumep && mVolumep->getParams().isSculpt();
+}
+
+bool LLVOVolume::isMeshFast() const
+{
+    return mVolumep && mVolumep->getParams().isMeshSculpt();
+}
+
+bool LLVOVolume::isRiggedMeshFast() const
+{
+    return mSkinInfo.notNull();
+}
+
+bool LLVOVolume::isAnimatedObjectFast() const
+{
+    return mIsAnimatedObject;
+}
+
+bool LLVOVolume::isVolumeGlobal() const
+{
+    if (mVolumeImpl)
+    {
+        return mVolumeImpl->isVolumeGlobal();
+    }
+
+    if (mRiggedVolume.notNull())
+    {
+        return true;
+    }
+
+    return false;
+}
+
+bool LLVOVolume::canBeFlexible() const
+{
+    U8 path = getVolume()->getParams().getPathParams().getCurveType();
+    return (path == LL_PCODE_PATH_FLEXIBLE || path == LL_PCODE_PATH_LINE);
+}
+
+bool LLVOVolume::setIsFlexible(bool is_flexible)
+{
+    bool res = false;
+    bool was_flexible = isFlexible();
+    LLVolumeParams volume_params;
+    if (is_flexible)
+    {
+        if (!was_flexible)
+        {
+            volume_params = getVolume()->getParams();
+            U8 profile_and_hole = volume_params.getProfileParams().getCurveType();
+            volume_params.setType(profile_and_hole, LL_PCODE_PATH_FLEXIBLE);
+            res = true;
+            setFlags(FLAGS_USE_PHYSICS, false);
+            setFlags(FLAGS_PHANTOM, true);
+            setParameterEntryInUse(LLNetworkData::PARAMS_FLEXIBLE, true, true);
+            if (mDrawable)
+            {
+                mDrawable->makeActive();
+            }
+        }
+    }
+    else
+    {
+        if (was_flexible)
+        {
+            volume_params = getVolume()->getParams();
+            U8 profile_and_hole = volume_params.getProfileParams().getCurveType();
+            volume_params.setType(profile_and_hole, LL_PCODE_PATH_LINE);
+            res = true;
+            setFlags(FLAGS_PHANTOM, false);
+            setParameterEntryInUse(LLNetworkData::PARAMS_FLEXIBLE, false, true);
+        }
+    }
+    if (res)
+    {
+        res = setVolume(volume_params, 1);
+        if (res)
+        {
+            markForUpdate();
+        }
+    }
+    return res;
+}
+
+const LLMeshSkinInfo* LLVOVolume::getSkinInfo() const
+{
+    if (getVolume())
+    {
+         return mSkinInfo;
+    }
+    else
+    {
+        return NULL;
+    }
+}
+
+// virtual
+bool LLVOVolume::isRiggedMesh() const
+{
+    return isMesh() && getSkinInfo();
+}
+
+//----------------------------------------------------------------------------
+U32 LLVOVolume::getExtendedMeshFlags() const
+{
+    const LLExtendedMeshParams *param_block =
+        (const LLExtendedMeshParams *)getParameterEntry(LLNetworkData::PARAMS_EXTENDED_MESH);
+    if (param_block)
+    {
+        return param_block->getFlags();
+    }
+    else
+    {
+        return 0;
+    }
+}
+
+void LLVOVolume::onSetExtendedMeshFlags(U32 flags)
+{
+
+    // The isAnySelected() check was needed at one point to prevent
+    // graphics problems. These are now believed to be fixed so the
+    // check has been disabled.
+    if (/*!getRootEdit()->isAnySelected() &&*/ mDrawable.notNull())
+    {
+        // Need to trigger rebuildGeom(), which is where control avatars get created/removed
+        getRootEdit()->recursiveMarkForUpdate();
+    }
+    if (isAttachment() && getAvatarAncestor())
+    {
+        updateVisualComplexity();
+        if (flags & LLExtendedMeshParams::ANIMATED_MESH_ENABLED_FLAG)
+        {
+            // Making a rigged mesh into an animated object
+            getAvatarAncestor()->updateAttachmentOverrides();
+        }
+        else
+        {
+            // Making an animated object into a rigged mesh
+            getAvatarAncestor()->updateAttachmentOverrides();
+        }
+    }
+}
+
+void LLVOVolume::setExtendedMeshFlags(U32 flags)
+{
+    U32 curr_flags = getExtendedMeshFlags();
+    if (curr_flags != flags)
+    {
+        bool in_use = true;
+        setParameterEntryInUse(LLNetworkData::PARAMS_EXTENDED_MESH, in_use, true);
+        LLExtendedMeshParams *param_block =
+            (LLExtendedMeshParams *)getParameterEntry(LLNetworkData::PARAMS_EXTENDED_MESH);
+        if (param_block)
+        {
+            param_block->setFlags(flags);
+        }
+        parameterChanged(LLNetworkData::PARAMS_EXTENDED_MESH, true);
+        LL_DEBUGS("AnimatedObjects") << this
+                                     << " new flags " << flags << " curr_flags " << curr_flags
+                                     << ", calling onSetExtendedMeshFlags()"
+                                     << LL_ENDL;
+        onSetExtendedMeshFlags(flags);
+    }
+}
+
+bool LLVOVolume::canBeAnimatedObject() const
+{
+    F32 est_tris = recursiveGetEstTrianglesMax();
+    if (est_tris < 0 || est_tris > getAnimatedObjectMaxTris())
+    {
+        return false;
+    }
+    return true;
+}
+
+bool LLVOVolume::isAnimatedObject() const
+{
+    LLVOVolume *root_vol = (LLVOVolume*)getRootEdit();
+    mIsAnimatedObject = root_vol->getExtendedMeshFlags() & LLExtendedMeshParams::ANIMATED_MESH_ENABLED_FLAG;
+    return mIsAnimatedObject;
+}
+
+// Called any time parenting changes for a volume. Update flags and
+// control av accordingly.  This is called after parent has been
+// changed to new_parent, but before new_parent's mChildList has changed.
+
+// virtual
+void LLVOVolume::onReparent(LLViewerObject *old_parent, LLViewerObject *new_parent)
+{
+    LLVOVolume *old_volp = dynamic_cast<LLVOVolume*>(old_parent);
+
+    if (new_parent && !new_parent->isAvatar())
+    {
+        if (mControlAvatar.notNull())
+        {
+            // Here an animated object is being made the child of some
+            // other prim. Should remove the control av from the child.
+            LLControlAvatar *av = mControlAvatar;
+            mControlAvatar = NULL;
+            av->markForDeath();
+        }
+    }
+    if (old_volp && old_volp->isAnimatedObject())
+    {
+        if (old_volp->getControlAvatar())
+        {
+            // We have been removed from an animated object, need to do cleanup.
+            old_volp->getControlAvatar()->updateAttachmentOverrides();
+            old_volp->getControlAvatar()->updateAnimations();
+        }
+    }
+}
+
+// This needs to be called after onReparent(), because mChildList is
+// not updated until the end of LLViewerObject::addChild()
+
+// virtual
+void LLVOVolume::afterReparent()
+{
+    {
+        LL_DEBUGS("AnimatedObjects") << "new child added for parent "
+            << ((LLViewerObject*)getParent())->getID() << LL_ENDL;
+    }
+
+    if (isAnimatedObject() && getControlAvatar())
+    {
+        LL_DEBUGS("AnimatedObjects") << "adding attachment overrides, parent is animated object "
+            << ((LLViewerObject*)getParent())->getID() << LL_ENDL;
+
+        // MAINT-8239 - doing a full rebuild whenever parent is set
+        // makes the joint overrides load more robustly. In theory,
+        // addAttachmentOverrides should be sufficient, but in
+        // practice doing a full rebuild helps compensate for
+        // notifyMeshLoaded() not being called reliably enough.
+
+        // was: getControlAvatar()->addAttachmentOverridesForObject(this);
+        //getControlAvatar()->rebuildAttachmentOverrides();
+        getControlAvatar()->updateAnimations();
+    }
+    else
+    {
+        LL_DEBUGS("AnimatedObjects") << "not adding overrides, parent: "
+                                     << ((LLViewerObject*)getParent())->getID()
+                                     << " isAnimated: "  << isAnimatedObject() << " cav "
+                                     << getControlAvatar() << LL_ENDL;
+    }
+}
+
+//----------------------------------------------------------------------------
+void LLVOVolume::updateRiggingInfo()
+{
+    LL_PROFILE_ZONE_SCOPED_CATEGORY_VOLUME;
+    if (isRiggedMesh())
+    {
+        const LLMeshSkinInfo* skin = getSkinInfo();
+        LLVOAvatar *avatar = getAvatar();
+        LLVolume *volume = getVolume();
+        if (skin && avatar && volume)
+        {
+            LL_DEBUGS("RigSpammish") << "starting, vovol " << this << " lod " << getLOD() << " last " << mLastRiggingInfoLOD << LL_ENDL;
+            if (getLOD()>mLastRiggingInfoLOD || getLOD()==3)
+            {
+                // Rigging info may need update
+                mJointRiggingInfoTab.clear();
+                for (S32 f = 0; f < volume->getNumVolumeFaces(); ++f)
+                {
+                    LLVolumeFace& vol_face = volume->getVolumeFace(f);
+                    LLSkinningUtil::updateRiggingInfo(skin, avatar, vol_face);
+                    if (vol_face.mJointRiggingInfoTab.size()>0)
+                    {
+                        mJointRiggingInfoTab.merge(vol_face.mJointRiggingInfoTab);
+                    }
+                }
+                // Keep the highest LOD info available.
+                mLastRiggingInfoLOD = getLOD();
+                LL_DEBUGS("RigSpammish") << "updated rigging info for LLVOVolume "
+                                         << this << " lod " << mLastRiggingInfoLOD
+                                         << LL_ENDL;
+            }
+        }
+    }
+}
+
+//----------------------------------------------------------------------------
+
+void LLVOVolume::generateSilhouette(LLSelectNode* nodep, const LLVector3& view_point)
+{
+    LLVolume *volume = getVolume();
+
+    if (volume)
+    {
+        LLVector3 view_vector;
+        view_vector = view_point;
+
+        //transform view vector into volume space
+        view_vector -= getRenderPosition();
+        //mDrawable->mDistanceWRTCamera = view_vector.length();
+        LLQuaternion worldRot = getRenderRotation();
+        view_vector = view_vector * ~worldRot;
+        if (!isVolumeGlobal())
+        {
+            LLVector3 objScale = getScale();
+            LLVector3 invObjScale(1.f / objScale.mV[VX], 1.f / objScale.mV[VY], 1.f / objScale.mV[VZ]);
+            view_vector.scaleVec(invObjScale);
+        }
+
+        updateRelativeXform();
+        LLMatrix4 trans_mat = mRelativeXform;
+        if (mDrawable->isStatic())
+        {
+            trans_mat.translate(getRegion()->getOriginAgent());
+        }
+
+        volume->generateSilhouetteVertices(nodep->mSilhouetteVertices, nodep->mSilhouetteNormals, view_vector, trans_mat, mRelativeXformInvTrans, nodep->getTESelectMask());
+
+        nodep->mSilhouetteExists = true;
+    }
+}
+
+void LLVOVolume::deleteFaces()
+{
+    S32 face_count = mNumFaces;
+    if (mDrawable.notNull())
+    {
+        mDrawable->deleteFaces(0, face_count);
+    }
+
+    mNumFaces = 0;
+}
+
+void LLVOVolume::updateRadius()
+{
+    if (mDrawable.isNull())
+    {
+        return;
+    }
+
+    mVObjRadius = getScale().length();
+    mDrawable->setRadius(mVObjRadius);
+}
+
+
+bool LLVOVolume::isAttachment() const
+{
+    return mAttachmentState != 0 ;
+}
+
+bool LLVOVolume::isHUDAttachment() const
+{
+    // *NOTE: we assume hud attachment points are in defined range
+    // since this range is constant for backwards compatibility
+    // reasons this is probably a reasonable assumption to make
+    S32 attachment_id = ATTACHMENT_ID_FROM_STATE(mAttachmentState);
+    return ( attachment_id >= 31 && attachment_id <= 38 );
+}
+
+
+const LLMatrix4 LLVOVolume::getRenderMatrix() const
+{
+    if (mDrawable->isActive() && !mDrawable->isRoot())
+    {
+        return mDrawable->getParent()->getWorldMatrix();
+    }
+    return mDrawable->getWorldMatrix();
+}
+
+//static
+S32 LLVOVolume::getTextureCost(const LLViewerTexture* img)
+{
+    static const U32 ARC_TEXTURE_COST = 16; // multiplier for texture resolution - performance tested
+
+    S32 texture_cost = 0;
+    S8 type = img->getType();
+    if (type == LLViewerTexture::FETCHED_TEXTURE || type == LLViewerTexture::LOD_TEXTURE)
+    {
+        const LLViewerFetchedTexture* fetched_texturep = static_cast<const LLViewerFetchedTexture*>(img);
+        if (fetched_texturep
+            && fetched_texturep->getFTType() == FTT_LOCAL_FILE
+            && (img->getID() == IMG_ALPHA_GRAD_2D || img->getID() == IMG_ALPHA_GRAD)
+            )
+        {
+            // These two textures appear to switch between each other, but are of different sizes (4x256 and 256x256).
+            // Hardcode cost from larger one to not cause random complexity changes
+            texture_cost = 320;
+        }
+    }
+    if (texture_cost == 0)
+    {
+        texture_cost = 256 + (S32)(ARC_TEXTURE_COST * (img->getFullHeight() / 128.f + img->getFullWidth() / 128.f));
+    }
+
+    return texture_cost;
+}
+
+// Returns a base cost and adds textures to passed in set.
+// total cost is returned value + 5 * size of the resulting set.
+// Cannot include cost of textures, as they may be re-used in linked
+// children, and cost should only be increased for unique textures  -Nyx
+U32 LLVOVolume::getRenderCost(texture_cost_t &textures) const
+{
+    LL_PROFILE_ZONE_SCOPED_CATEGORY_VOLUME;
+    /*****************************************************************
+     * This calculation should not be modified by third party viewers,
+     * since it is used to limit rendering and should be uniform for
+     * everyone. If you have suggested improvements, submit them to
+     * the official viewer for consideration.
+     *****************************************************************/
+
+    // Get access to params we'll need at various points.
+    // Skip if this is object doesn't have a volume (e.g. is an avatar).
+    if (getVolume() == NULL)
+    {
+        return 0;
+    }
+
+    U32 num_triangles = 0;
+
+    // per-prim costs
+    static const U32 ARC_PARTICLE_COST = 1; // determined experimentally
+    static const U32 ARC_PARTICLE_MAX = 2048; // default values
+    static const U32 ARC_LIGHT_COST = 500; // static cost for light-producing prims
+    static const U32 ARC_MEDIA_FACE_COST = 1500; // static cost per media-enabled face
+
+
+    // per-prim multipliers
+    static const F32 ARC_GLOW_MULT = 1.5f; // tested based on performance
+    static const F32 ARC_BUMP_MULT = 1.25f; // tested based on performance
+    static const F32 ARC_FLEXI_MULT = 5; // tested based on performance
+    static const F32 ARC_SHINY_MULT = 1.6f; // tested based on performance
+    static const F32 ARC_INVISI_COST = 1.2f; // tested based on performance
+    static const F32 ARC_WEIGHTED_MESH = 1.2f; // tested based on performance
+
+    static const F32 ARC_PLANAR_COST = 1.0f; // tested based on performance to have negligible impact
+    static const F32 ARC_ANIM_TEX_COST = 4.f; // tested based on performance
+    static const F32 ARC_ALPHA_COST = 4.f; // 4x max - based on performance
+
+    F32 shame = 0;
+
+    U32 invisi = 0;
+    U32 shiny = 0;
+    U32 glow = 0;
+    U32 alpha = 0;
+    U32 flexi = 0;
+    U32 animtex = 0;
+    U32 particles = 0;
+    U32 bump = 0;
+    U32 planar = 0;
+    U32 weighted_mesh = 0;
+    U32 produces_light = 0;
+    U32 media_faces = 0;
+
+    const LLDrawable* drawablep = mDrawable;
+    U32 num_faces = drawablep->getNumFaces();
+
+    const LLVolumeParams& volume_params = getVolume()->getParams();
+
+    LLMeshCostData costs;
+    if (getCostData(costs))
+    {
+        if (isAnimatedObjectFast() && isRiggedMeshFast())
+        {
+            // Scaling here is to make animated object vs
+            // non-animated object ARC proportional to the
+            // corresponding calculations for streaming cost.
+            num_triangles = (ANIMATED_OBJECT_COST_PER_KTRI * 0.001 * costs.getEstTrisForStreamingCost())/0.06;
+        }
+        else
+        {
+            F32 radius = getScale().length()*0.5f;
+            num_triangles = costs.getRadiusWeightedTris(radius);
+        }
+    }
+
+
+    if (num_triangles <= 0)
+    {
+        num_triangles = 4;
+    }
+
+    if (isSculptedFast())
+    {
+        if (isMeshFast())
+        {
+            // base cost is dependent on mesh complexity
+            // note that 3 is the highest LOD as of the time of this coding.
+            S32 size = gMeshRepo.getMeshSize(volume_params.getSculptID(), getLOD());
+            if ( size > 0)
+            {
+                if (isRiggedMeshFast())
+                {
+                    // weighted attachment - 1 point for every 3 bytes
+                    weighted_mesh = 1;
+                }
+            }
+            else
+            {
+                // something went wrong - user should know their content isn't render-free
+                return 0;
+            }
+        }
+        else
+        {
+            LLViewerFetchedTexture* texture = mSculptTexture;
+            if (texture && textures.find(texture) == textures.end())
+            {
+                textures.insert(texture);
+            }
+        }
+    }
+
+    if (isFlexibleFast())
+    {
+        flexi = 1;
+    }
+    if (isParticleSource())
+    {
+        particles = 1;
+    }
+
+    if (getIsLightFast())
+    {
+        produces_light = 1;
+    }
+
+    {
+        LL_PROFILE_ZONE_NAMED_CATEGORY_VOLUME("ARC - face list");
+        for (S32 i = 0; i < num_faces; ++i)
+        {
+            const LLFace* face = drawablep->getFace(i);
+            if (!face) continue;
+            const LLTextureEntry* te = face->getTextureEntry();
+            const LLViewerTexture* img = face->getTexture();
+
+            if (img)
+            {
+                textures.insert(img);
+            }
+
+            if (face->isInAlphaPool())
+            {
+                alpha = 1;
+            }
+            else if (img && img->getPrimaryFormat() == GL_ALPHA)
+            {
+                invisi = 1;
+            }
+            if (face->hasMedia())
+            {
+                media_faces++;
+            }
+
+            if (te)
+            {
+                if (te->getBumpmap())
+                {
+                    // bump is a multiplier, don't add per-face
+                    bump = 1;
+                }
+                if (te->getShiny())
+                {
+                    // shiny is a multiplier, don't add per-face
+                    shiny = 1;
+                }
+                if (te->getGlow() > 0.f)
+                {
+                    // glow is a multiplier, don't add per-face
+                    glow = 1;
+                }
+                if (face->mTextureMatrix != NULL)
+                {
+                    animtex = 1;
+                }
+                if (te->getTexGen())
+                {
+                    planar = 1;
+                }
+            }
+        }
+    }
+
+    // shame currently has the "base" cost of 1 point per 15 triangles, min 2.
+    shame = num_triangles  * 5.f;
+    shame = shame < 2.f ? 2.f : shame;
+
+    // multiply by per-face modifiers
+    if (planar)
+    {
+        shame *= planar * ARC_PLANAR_COST;
+    }
+
+    if (animtex)
+    {
+        shame *= animtex * ARC_ANIM_TEX_COST;
+    }
+
+    if (alpha)
+    {
+        shame *= alpha * ARC_ALPHA_COST;
+    }
+
+    if(invisi)
+    {
+        shame *= invisi * ARC_INVISI_COST;
+    }
+
+    if (glow)
+    {
+        shame *= glow * ARC_GLOW_MULT;
+    }
+
+    if (bump)
+    {
+        shame *= bump * ARC_BUMP_MULT;
+    }
+
+    if (shiny)
+    {
+        shame *= shiny * ARC_SHINY_MULT;
+    }
+
+
+    // multiply shame by multipliers
+    if (weighted_mesh)
+    {
+        shame *= weighted_mesh * ARC_WEIGHTED_MESH;
+    }
+
+    if (flexi)
+    {
+        shame *= flexi * ARC_FLEXI_MULT;
+    }
+
+
+    // add additional costs
+    if (particles)
+    {
+        const LLPartSysData *part_sys_data = &(mPartSourcep->mPartSysData);
+        const LLPartData *part_data = &(part_sys_data->mPartData);
+        U32 num_particles = (U32)(part_sys_data->mBurstPartCount * llceil( part_data->mMaxAge / part_sys_data->mBurstRate));
+        num_particles = num_particles > ARC_PARTICLE_MAX ? ARC_PARTICLE_MAX : num_particles;
+        F32 part_size = (llmax(part_data->mStartScale[0], part_data->mEndScale[0]) + llmax(part_data->mStartScale[1], part_data->mEndScale[1])) / 2.f;
+        shame += num_particles * part_size * ARC_PARTICLE_COST;
+    }
+
+    if (produces_light)
+    {
+        shame += ARC_LIGHT_COST;
+    }
+
+    if (media_faces)
+    {
+        shame += media_faces * ARC_MEDIA_FACE_COST;
+    }
+
+    // Streaming cost for animated objects includes a fixed cost
+    // per linkset. Add a corresponding charge here translated into
+    // triangles, but not weighted by any graphics properties.
+    if (isAnimatedObjectFast() && isRootEdit())
+    {
+        shame += (ANIMATED_OBJECT_BASE_COST/0.06) * 5.0f;
+    }
+
+    if (shame > mRenderComplexity_current)
+    {
+        mRenderComplexity_current = (S32)shame;
+    }
+
+    return (U32)shame;
+}
+
+F32 LLVOVolume::getEstTrianglesMax() const
+{
+    if (isMeshFast() && getVolume())
+    {
+        return gMeshRepo.getEstTrianglesMax(getVolume()->getParams().getSculptID());
+    }
+    return 0.f;
+}
+
+F32 LLVOVolume::getEstTrianglesStreamingCost() const
+{
+    if (isMeshFast() && getVolume())
+    {
+        return gMeshRepo.getEstTrianglesStreamingCost(getVolume()->getParams().getSculptID());
+    }
+    return 0.f;
+}
+
+F32 LLVOVolume::getStreamingCost() const
+{
+    F32 radius = getScale().length()*0.5f;
+    F32 linkset_base_cost = 0.f;
+
+    LLMeshCostData costs;
+    if (getCostData(costs))
+    {
+        if (isRootEdit() && isAnimatedObject())
+        {
+            // Root object of an animated object has this to account for skeleton overhead.
+            linkset_base_cost = ANIMATED_OBJECT_BASE_COST;
+        }
+        if (isMesh())
+        {
+            if (isAnimatedObject() && isRiggedMesh())
+            {
+                return linkset_base_cost + costs.getTriangleBasedStreamingCost();
+            }
+            else
+            {
+                return linkset_base_cost + costs.getRadiusBasedStreamingCost(radius);
+            }
+        }
+        else
+        {
+            return linkset_base_cost + costs.getRadiusBasedStreamingCost(radius);
+        }
+    }
+    else
+    {
+        return 0.f;
+    }
+}
+
+// virtual
+bool LLVOVolume::getCostData(LLMeshCostData& costs) const
+{
+    LL_PROFILE_ZONE_SCOPED_CATEGORY_VOLUME;
+
+    if (isMeshFast())
+    {
+        return gMeshRepo.getCostData(getVolume()->getParams().getSculptID(), costs);
+    }
+    else
+    {
+        LLVolume* volume = getVolume();
+        S32 counts[4];
+        LLVolume::getLoDTriangleCounts(volume->getParams(), counts);
+
+        LLMeshHeader header;
+        header.mLodSize[0] = counts[0] * 10;
+        header.mLodSize[1] = counts[1] * 10;
+        header.mLodSize[2] = counts[2] * 10;
+        header.mLodSize[3] = counts[3] * 10;
+
+        return gMeshRepo.getCostData(header, costs);
+    }
+}
+
+//static
+void LLVOVolume::updateRenderComplexity()
+{
+    mRenderComplexity_last = mRenderComplexity_current;
+    mRenderComplexity_current = 0;
+}
+
+U32 LLVOVolume::getTriangleCount(S32* vcount) const
+{
+    U32 count = 0;
+    LLVolume* volume = getVolume();
+    if (volume)
+    {
+        count = volume->getNumTriangles(vcount);
+    }
+
+    return count;
+}
+
+U32 LLVOVolume::getHighLODTriangleCount()
+{
+    U32 ret = 0;
+
+    LLVolume* volume = getVolume();
+
+    if (!isSculpted())
+    {
+        LLVolume* ref = LLPrimitive::getVolumeManager()->refVolume(volume->getParams(), 3);
+        ret = ref->getNumTriangles();
+        LLPrimitive::getVolumeManager()->unrefVolume(ref);
+    }
+    else if (isMesh())
+    {
+        LLVolume* ref = LLPrimitive::getVolumeManager()->refVolume(volume->getParams(), 3);
+        if (!ref->isMeshAssetLoaded() || ref->getNumVolumeFaces() == 0)
+        {
+            gMeshRepo.loadMesh(this, volume->getParams(), LLModel::LOD_HIGH);
+        }
+        ret = ref->getNumTriangles();
+        LLPrimitive::getVolumeManager()->unrefVolume(ref);
+    }
+    else
+    { //default sculpts have a constant number of triangles
+        ret = 31*2*31;  //31 rows of 31 columns of quads for a 32x32 vertex patch
+    }
+
+    return ret;
+}
+
+//static
+void LLVOVolume::preUpdateGeom()
+{
+    sNumLODChanges = 0;
+}
+
+void LLVOVolume::parameterChanged(U16 param_type, bool local_origin)
+{
+    LLViewerObject::parameterChanged(param_type, local_origin);
+}
+
+void LLVOVolume::parameterChanged(U16 param_type, LLNetworkData* data, bool in_use, bool local_origin)
+{
+    LLViewerObject::parameterChanged(param_type, data, in_use, local_origin);
+    if (mVolumeImpl)
+    {
+        mVolumeImpl->onParameterChanged(param_type, data, in_use, local_origin);
+    }
+    if (!local_origin && param_type == LLNetworkData::PARAMS_EXTENDED_MESH)
+    {
+        U32 extended_mesh_flags = getExtendedMeshFlags();
+        bool enabled =  (extended_mesh_flags & LLExtendedMeshParams::ANIMATED_MESH_ENABLED_FLAG);
+        bool was_enabled = (getControlAvatar() != NULL);
+        if (enabled != was_enabled)
+        {
+            LL_DEBUGS("AnimatedObjects") << this
+                                         << " calling onSetExtendedMeshFlags, enabled " << (U32) enabled
+                                         << " was_enabled " << (U32) was_enabled
+                                         << " local_origin " << (U32) local_origin
+                                         << LL_ENDL;
+            onSetExtendedMeshFlags(extended_mesh_flags);
+        }
+    }
+    if (mDrawable.notNull())
+    {
+        bool is_light = getIsLight();
+        if (is_light != mDrawable->isState(LLDrawable::LIGHT))
+        {
+            gPipeline.setLight(mDrawable, is_light);
+        }
+    }
+
+    updateReflectionProbePtr();
+}
+
+void LLVOVolume::updateReflectionProbePtr()
+{
+    if (isReflectionProbe())
+    {
+        if (mReflectionProbe.isNull())
+        {
+            mReflectionProbe = gPipeline.mReflectionMapManager.registerViewerObject(this);
+        }
+    }
+    else if (mReflectionProbe.notNull())
+    {
+        mReflectionProbe = nullptr;
+    }
+}
+
+void LLVOVolume::setSelected(bool sel)
+{
+    LLViewerObject::setSelected(sel);
+    if (isAnimatedObject())
+    {
+        getRootEdit()->recursiveMarkForUpdate();
+    }
+    else
+    {
+        if (mDrawable.notNull())
+        {
+            markForUpdate();
+        }
+    }
+}
+
+void LLVOVolume::updateSpatialExtents(LLVector4a& newMin, LLVector4a& newMax)
+{
+}
+
+F32 LLVOVolume::getBinRadius()
+{
+    LL_PROFILE_ZONE_SCOPED_CATEGORY_VOLUME;
+    F32 radius;
+
+    static LLCachedControl<S32> octree_size_factor(gSavedSettings, "OctreeStaticObjectSizeFactor", 3);
+    static LLCachedControl<S32> octree_attachment_size_factor(gSavedSettings, "OctreeAttachmentSizeFactor", 4);
+    static LLCachedControl<LLVector3> octree_distance_factor(gSavedSettings, "OctreeDistanceFactor", LLVector3(0.01f, 0.f, 0.f));
+    static LLCachedControl<LLVector3> octree_alpha_distance_factor(gSavedSettings, "OctreeAlphaDistanceFactor", LLVector3(0.1f, 0.f, 0.f));
+
+    S32 size_factor = llmax((S32)octree_size_factor, 1);
+    LLVector3 alpha_distance_factor = octree_alpha_distance_factor;
+
+    //const LLVector4a* ext = mDrawable->getSpatialExtents();
+
+    bool shrink_wrap = mShouldShrinkWrap || mDrawable->isAnimating();
+    bool alpha_wrap = false;
+
+    if (!isHUDAttachment() && mDrawable->mDistanceWRTCamera < alpha_distance_factor[2])
+    {
+        for (S32 i = 0; i < mDrawable->getNumFaces(); i++)
+        {
+            LLFace* face = mDrawable->getFace(i);
+            if (!face) continue;
+            if (face->isInAlphaPool() &&
+                !face->canRenderAsMask())
+            {
+                alpha_wrap = true;
+                break;
+            }
+        }
+    }
+    else
+    {
+        shrink_wrap = false;
+    }
+
+    if (alpha_wrap)
+    {
+        LLVector3 bounds = getScale();
+        radius = llmin(bounds.mV[1], bounds.mV[2]);
+        radius = llmin(radius, bounds.mV[0]);
+        radius *= 0.5f;
+        //radius *= 1.f+mDrawable->mDistanceWRTCamera*alpha_distance_factor[1];
+        //radius += mDrawable->mDistanceWRTCamera*alpha_distance_factor[0];
+    }
+    else if (shrink_wrap)
+    {
+        radius = mDrawable->getRadius() * 0.25f;
+    }
+    else
+    {
+        F32 szf = size_factor;
+        radius = llmax(mDrawable->getRadius(), szf);
+        //radius = llmax(radius, mDrawable->mDistanceWRTCamera * distance_factor[0]);
+    }
+
+    return llclamp(radius, 0.5f, 256.f);
+}
+
+const LLVector3 LLVOVolume::getPivotPositionAgent() const
+{
+    if (mVolumeImpl)
+    {
+        return mVolumeImpl->getPivotPosition();
+    }
+    return LLViewerObject::getPivotPositionAgent();
+}
+
+void LLVOVolume::onShift(const LLVector4a &shift_vector)
+{
+    if (mVolumeImpl)
+    {
+        mVolumeImpl->onShift(shift_vector);
+    }
+
+    updateRelativeXform();
+}
+
+const LLMatrix4& LLVOVolume::getWorldMatrix(LLXformMatrix* xform) const
+{
+    if (mVolumeImpl)
+    {
+        return mVolumeImpl->getWorldMatrix(xform);
+    }
+    return xform->getWorldMatrix();
+}
+
+void LLVOVolume::markForUpdate()
+{
+    if (mDrawable)
+    {
+        shrinkWrap();
+    }
+
+    LLViewerObject::markForUpdate();
+    mVolumeChanged = true;
+}
+
+LLVector3 LLVOVolume::agentPositionToVolume(const LLVector3& pos) const
+{
+    LLVector3 ret = pos - getRenderPosition();
+    ret = ret * ~getRenderRotation();
+    if (!isVolumeGlobal())
+    {
+        LLVector3 objScale = getScale();
+        LLVector3 invObjScale(1.f / objScale.mV[VX], 1.f / objScale.mV[VY], 1.f / objScale.mV[VZ]);
+        ret.scaleVec(invObjScale);
+    }
+
+    return ret;
+}
+
+LLVector3 LLVOVolume::agentDirectionToVolume(const LLVector3& dir) const
+{
+    LLVector3 ret = dir * ~getRenderRotation();
+
+    LLVector3 objScale = isVolumeGlobal() ? LLVector3(1,1,1) : getScale();
+    ret.scaleVec(objScale);
+
+    return ret;
+}
+
+LLVector3 LLVOVolume::volumePositionToAgent(const LLVector3& dir) const
+{
+    LLVector3 ret = dir;
+    if (!isVolumeGlobal())
+    {
+        LLVector3 objScale = getScale();
+        ret.scaleVec(objScale);
+    }
+
+    ret = ret * getRenderRotation();
+    ret += getRenderPosition();
+
+    return ret;
+}
+
+LLVector3 LLVOVolume::volumeDirectionToAgent(const LLVector3& dir) const
+{
+    LLVector3 ret = dir;
+    LLVector3 objScale = isVolumeGlobal() ? LLVector3(1,1,1) : getScale();
+    LLVector3 invObjScale(1.f / objScale.mV[VX], 1.f / objScale.mV[VY], 1.f / objScale.mV[VZ]);
+    ret.scaleVec(invObjScale);
+    ret = ret * getRenderRotation();
+
+    return ret;
+}
+
+
+bool LLVOVolume::lineSegmentIntersect(const LLVector4a& start, const LLVector4a& end, S32 face, bool pick_transparent, bool pick_rigged, bool pick_unselectable, S32 *face_hitp,
+                                      LLVector4a* intersection,LLVector2* tex_coord, LLVector4a* normal, LLVector4a* tangent)
+
+{
+    if (!mbCanSelect
+        || mDrawable->isDead()
+        || !gPipeline.hasRenderType(mDrawable->getRenderType()))
+    {
+        return false;
+    }
+
+    if (!pick_unselectable)
+    {
+        if (!LLSelectMgr::instance().canSelectObject(this, true))
+        {
+            return false;
+        }
+    }
+
+    if (getClickAction() == CLICK_ACTION_IGNORE && !LLFloater::isVisible(gFloaterTools))
+    {
+        return false;
+    }
+
+    bool ret = false;
+
+    LLVolume* volume = getVolume();
+
+    bool transform = true;
+
+    if (mDrawable->isState(LLDrawable::RIGGED))
+    {
+        if ((pick_rigged) || (getAvatar() && (getAvatar()->isSelf()) && (LLFloater::isVisible(gFloaterTools))))
+        {
+            updateRiggedVolume(true, LLRiggedVolume::DO_NOT_UPDATE_FACES);
+            volume = mRiggedVolume;
+            transform = false;
+        }
+        else
+        { //cannot pick rigged attachments on other avatars or when not in build mode
+            return false;
+        }
+    }
+
+    if (volume)
+    {
+        LLVector4a local_start = start;
+        LLVector4a local_end = end;
+
+        if (transform)
+        {
+            LLVector3 v_start(start.getF32ptr());
+            LLVector3 v_end(end.getF32ptr());
+
+            v_start = agentPositionToVolume(v_start);
+            v_end = agentPositionToVolume(v_end);
+
+            local_start.load3(v_start.mV);
+            local_end.load3(v_end.mV);
+        }
+
+        LLVector4a p;
+        LLVector4a n;
+        LLVector2 tc;
+        LLVector4a tn;
+
+        if (intersection != NULL)
+        {
+            p = *intersection;
+        }
+
+        if (tex_coord != NULL)
+        {
+            tc = *tex_coord;
+        }
+
+        if (normal != NULL)
+        {
+            n = *normal;
+        }
+
+        if (tangent != NULL)
+        {
+            tn = *tangent;
+        }
+
+        S32 face_hit = -1;
+
+        S32 start_face, end_face;
+        if (face == -1)
+        {
+            start_face = 0;
+            end_face = volume->getNumVolumeFaces();
+        }
+        else
+        {
+            start_face = face;
+            end_face = face+1;
+        }
+        pick_transparent |= isHiglightedOrBeacon();
+
+        // we *probably* shouldn't care about special cursor at all, but we *definitely*
+        // don't care about special cursor for reflection probes -- makes alt-zoom
+        // go through reflection probes on vehicles
+        bool special_cursor = mReflectionProbe.isNull() && specialHoverCursor();
+
+        for (S32 i = start_face; i < end_face; ++i)
+        {
+            if (!special_cursor && !pick_transparent && getTE(i) && getTE(i)->getColor().mV[3] == 0.f)
+            { //don't attempt to pick completely transparent faces unless
+                //pick_transparent is true
+                continue;
+            }
+
+            // This calculates the bounding box of the skinned mesh from scratch. It's actually quite expensive, but not nearly as expensive as building a full octree.
+            // rebuild_face_octrees = false because an octree for this face will be built later only if needed for narrow phase picking.
+            updateRiggedVolume(true, i, false);
+            face_hit = volume->lineSegmentIntersect(local_start, local_end, i,
+                                                    &p, &tc, &n, &tn);
+
+            if (face_hit >= 0 && mDrawable->getNumFaces() > face_hit)
+            {
+                LLFace* face = mDrawable->getFace(face_hit);
+
+                bool ignore_alpha = false;
+
+                const LLTextureEntry* te = face->getTextureEntry();
+                if (te)
+                {
+                    LLMaterial* mat = te->getMaterialParams();
+                    if (mat)
+                    {
+                        U8 mode = mat->getDiffuseAlphaMode();
+
+                        if (mode == LLMaterial::DIFFUSE_ALPHA_MODE_EMISSIVE
+                            || mode == LLMaterial::DIFFUSE_ALPHA_MODE_NONE
+                            || (mode == LLMaterial::DIFFUSE_ALPHA_MODE_MASK && mat->getAlphaMaskCutoff() == 0))
+                        {
+                            ignore_alpha = true;
+                        }
+                    }
+                }
+
+                bool no_texture = !face->getTexture() || !face->getTexture()->hasGLTexture();
+                bool mask       = no_texture ? false : face->getTexture()->getMask(face->surfaceToTexture(tc, p, n));
+                if (face &&
+                    (ignore_alpha || pick_transparent || no_texture || mask))
+                {
+                    local_end = p;
+                    if (face_hitp != NULL)
+                    {
+                        *face_hitp = face_hit;
+                    }
+
+                    if (intersection != NULL)
+                    {
+                        if (transform)
+                        {
+                            LLVector3 v_p(p.getF32ptr());
+
+                            intersection->load3(volumePositionToAgent(v_p).mV);  // must map back to agent space
+                        }
+                        else
+                        {
+                            *intersection = p;
+                        }
+                    }
+
+                    if (normal != NULL)
+                    {
+                        if (transform)
+                        {
+                            LLVector3 v_n(n.getF32ptr());
+                            normal->load3(volumeDirectionToAgent(v_n).mV);
+                        }
+                        else
+                        {
+                            *normal = n;
+                        }
+                        (*normal).normalize3fast();
+                    }
+
+                    if (tangent != NULL)
+                    {
+                        if (transform)
+                        {
+                            LLVector3 v_tn(tn.getF32ptr());
+
+                            LLVector4a trans_tangent;
+                            trans_tangent.load3(volumeDirectionToAgent(v_tn).mV);
+
+                            LLVector4Logical mask;
+                            mask.clear();
+                            mask.setElement<3>();
+
+                            tangent->setSelectWithMask(mask, tn, trans_tangent);
+                        }
+                        else
+                        {
+                            *tangent = tn;
+                        }
+                        (*tangent).normalize3fast();
+                    }
+
+                    if (tex_coord != NULL)
+                    {
+                        *tex_coord = tc;
+                    }
+
+                    ret = true;
+                }
+            }
+        }
+    }
+
+    return ret;
+}
+
+bool LLVOVolume::treatAsRigged()
+{
+    return isSelected() &&
+        (isAttachment() || isAnimatedObject()) &&
+        mDrawable.notNull() &&
+        mDrawable->isState(LLDrawable::RIGGED);
+}
+
+LLRiggedVolume* LLVOVolume::getRiggedVolume()
+{
+    return mRiggedVolume;
+}
+
+void LLVOVolume::clearRiggedVolume()
+{
+    if (mRiggedVolume.notNull())
+    {
+        mRiggedVolume = NULL;
+        updateRelativeXform();
+    }
+}
+
+void LLVOVolume::updateRiggedVolume(bool force_treat_as_rigged, LLRiggedVolume::FaceIndex face_index, bool rebuild_face_octrees)
+{
+    LL_PROFILE_ZONE_SCOPED_CATEGORY_VOLUME;
+    //Update mRiggedVolume to match current animation frame of avatar.
+    //Also update position/size in octree.
+
+    if ((!force_treat_as_rigged) && (!treatAsRigged()))
+    {
+        clearRiggedVolume();
+
+        return;
+    }
+
+    LLVolume* volume = getVolume();
+    const LLMeshSkinInfo* skin = getSkinInfo();
+    if (!skin)
+    {
+        clearRiggedVolume();
+        return;
+    }
+
+    LLVOAvatar* avatar = getAvatar();
+    if (!avatar)
+    {
+        clearRiggedVolume();
+        return;
+    }
+
+    if (!mRiggedVolume)
+    {
+        LLVolumeParams p;
+        mRiggedVolume = new LLRiggedVolume(p);
+        updateRelativeXform();
+    }
+
+    mRiggedVolume->update(skin, avatar, volume, face_index, rebuild_face_octrees);
+}
+
+void LLRiggedVolume::update(
+    const LLMeshSkinInfo* skin,
+    LLVOAvatar* avatar,
+    const LLVolume* volume,
+    FaceIndex face_index,
+    bool rebuild_face_octrees)
+{
+    LL_PROFILE_ZONE_SCOPED_CATEGORY_VOLUME;
+    bool copy = false;
+    if (volume->getNumVolumeFaces() != getNumVolumeFaces())
+    {
+        copy = true;
+    }
+
+    for (S32 i = 0; i < volume->getNumVolumeFaces() && !copy; ++i)
+    {
+        const LLVolumeFace& src_face = volume->getVolumeFace(i);
+        const LLVolumeFace& dst_face = getVolumeFace(i);
+
+        if (src_face.mNumIndices != dst_face.mNumIndices ||
+            src_face.mNumVertices != dst_face.mNumVertices)
+        {
+            copy = true;
+        }
+    }
+
+    if (copy)
+    {
+        copyVolumeFaces(volume);
+    }
+    else
+    {
+        bool is_paused = avatar && avatar->areAnimationsPaused();
+        if (is_paused)
+        {
+            S32 frames_paused = LLFrameTimer::getFrameCount() - avatar->getMotionController().getPausedFrame();
+            if (frames_paused > 1)
+            {
+                return;
+            }
+        }
+    }
+
+
+    //build matrix palette
+    static const size_t kMaxJoints = LL_MAX_JOINTS_PER_MESH_OBJECT;
+
+    LLMatrix4a mat[kMaxJoints];
+    U32 maxJoints = LLSkinningUtil::getMeshJointCount(skin);
+    LLSkinningUtil::initSkinningMatrixPalette(mat, maxJoints, skin, avatar);
+    const LLMatrix4a bind_shape_matrix = skin->mBindShapeMatrix;
+
+    S32 rigged_vert_count = 0;
+    S32 rigged_face_count = 0;
+    LLVector4a box_min, box_max;
+    S32 face_begin;
+    S32 face_end;
+    if (face_index == DO_NOT_UPDATE_FACES)
+    {
+        face_begin = 0;
+        face_end = 0;
+    }
+    else if (face_index == UPDATE_ALL_FACES)
+    {
+        face_begin = 0;
+        face_end = volume->getNumVolumeFaces();
+    }
+    else
+    {
+        face_begin = face_index;
+        face_end = face_begin + 1;
+    }
+    for (S32 i = face_begin; i < face_end; ++i)
+    {
+        const LLVolumeFace& vol_face = volume->getVolumeFace(i);
+
+        LLVolumeFace& dst_face = mVolumeFaces[i];
+
+        LLVector4a* weight = vol_face.mWeights;
+
+        if ( weight )
+        {
+            LLSkinningUtil::checkSkinWeights(weight, dst_face.mNumVertices, skin);
+
+            LLVector4a* pos = dst_face.mPositions;
+
+            if (pos && dst_face.mExtents)
+            {
+                U32 max_joints = LLSkinningUtil::getMaxJointCount();
+                rigged_vert_count += dst_face.mNumVertices;
+                rigged_face_count++;
+
+            #if USE_SEPARATE_JOINT_INDICES_AND_WEIGHTS
+                if (vol_face.mJointIndices) // fast path with preconditioned joint indices
+                {
+                    LLMatrix4a src[4];
+                    U8* joint_indices_cursor = vol_face.mJointIndices;
+                    LLVector4a* just_weights = vol_face.mJustWeights;
+                    for (U32 j = 0; j < dst_face.mNumVertices; ++j)
+                    {
+                        LLMatrix4a final_mat;
+                        F32* w = just_weights[j].getF32ptr();
+                        LLSkinningUtil::getPerVertexSkinMatrixWithIndices(w, joint_indices_cursor, mat, final_mat, src);
+                        joint_indices_cursor += 4;
+
+                        LLVector4a& v = vol_face.mPositions[j];
+                        LLVector4a t;
+                        LLVector4a dst;
+                        bind_shape_matrix.affineTransform(v, t);
+                        final_mat.affineTransform(t, dst);
+                        pos[j] = dst;
+                    }
+                }
+                else
+            #endif
+                {
+                    for (U32 j = 0; j < dst_face.mNumVertices; ++j)
+                    {
+                        LLMatrix4a final_mat;
+                        LLSkinningUtil::getPerVertexSkinMatrix(weight[j].getF32ptr(), mat, false, final_mat, max_joints);
+
+                        LLVector4a& v = vol_face.mPositions[j];
+                        LLVector4a t;
+                        LLVector4a dst;
+                        bind_shape_matrix.affineTransform(v, t);
+                        final_mat.affineTransform(t, dst);
+                        pos[j] = dst;
+                    }
+                }
+
+                //update bounding box
+                // VFExtents change
+                LLVector4a& min = dst_face.mExtents[0];
+                LLVector4a& max = dst_face.mExtents[1];
+
+                min = pos[0];
+                max = pos[1];
+                if (i==0)
+                {
+                    box_min = min;
+                    box_max = max;
+                }
+
+                for (U32 j = 1; j < dst_face.mNumVertices; ++j)
+                {
+                    min.setMin(min, pos[j]);
+                    max.setMax(max, pos[j]);
+                }
+
+                box_min.setMin(min,box_min);
+                box_max.setMax(max,box_max);
+
+                dst_face.mCenter->setAdd(dst_face.mExtents[0], dst_face.mExtents[1]);
+                dst_face.mCenter->mul(0.5f);
+
+            }
+
+            if (rebuild_face_octrees)
+            {
+                dst_face.destroyOctree();
+                dst_face.createOctree();
+            }
+        }
+    }
+    mExtraDebugText = llformat("rigged %d/%d - box (%f %f %f) (%f %f %f)",
+                               rigged_face_count, rigged_vert_count,
+                               box_min[0], box_min[1], box_min[2],
+                               box_max[0], box_max[1], box_max[2]);
+}
+
+U32 LLVOVolume::getPartitionType() const
+{
+    if (isHUDAttachment())
+    {
+        return LLViewerRegion::PARTITION_HUD;
+    }
+    if (isAnimatedObject() && getControlAvatar())
+    {
+        return LLViewerRegion::PARTITION_CONTROL_AV;
+    }
+    if (isAttachment())
+    {
+        return LLViewerRegion::PARTITION_AVATAR;
+    }
+
+    return LLViewerRegion::PARTITION_VOLUME;
+}
+
+LLVolumePartition::LLVolumePartition(LLViewerRegion* regionp)
+: LLSpatialPartition(LLVOVolume::VERTEX_DATA_MASK, true, regionp),
+LLVolumeGeometryManager()
+{
+    mLODPeriod = 32;
+    mDepthMask = false;
+    mDrawableType = LLPipeline::RENDER_TYPE_VOLUME;
+    mPartitionType = LLViewerRegion::PARTITION_VOLUME;
+    mSlopRatio = 0.25f;
+}
+
+LLVolumeBridge::LLVolumeBridge(LLDrawable* drawablep, LLViewerRegion* regionp)
+: LLSpatialBridge(drawablep, true, LLVOVolume::VERTEX_DATA_MASK, regionp),
+LLVolumeGeometryManager()
+{
+    mDepthMask = false;
+    mLODPeriod = 32;
+    mDrawableType = LLPipeline::RENDER_TYPE_VOLUME;
+    mPartitionType = LLViewerRegion::PARTITION_BRIDGE;
+
+    mSlopRatio = 0.25f;
+}
+
+LLAvatarBridge::LLAvatarBridge(LLDrawable* drawablep, LLViewerRegion* regionp)
+    : LLVolumeBridge(drawablep, regionp)
+{
+    mDrawableType = LLPipeline::RENDER_TYPE_AVATAR;
+    mPartitionType = LLViewerRegion::PARTITION_AVATAR;
+}
+
+LLControlAVBridge::LLControlAVBridge(LLDrawable* drawablep, LLViewerRegion* regionp)
+    : LLVolumeBridge(drawablep, regionp)
+{
+    mDrawableType = LLPipeline::RENDER_TYPE_CONTROL_AV;
+    mPartitionType = LLViewerRegion::PARTITION_CONTROL_AV;
+}
+
+bool can_batch_texture(LLFace* facep)
+{
+    if (facep->getTextureEntry()->getBumpmap())
+    { //bump maps aren't worked into texture batching yet
+        return false;
+    }
+
+    if (facep->getTextureEntry()->getMaterialParams().notNull())
+    { //materials don't work with texture batching yet
+        return false;
+    }
+
+    if (facep->getTexture() && facep->getTexture()->getPrimaryFormat() == GL_ALPHA)
+    { //can't batch invisiprims
+        return false;
+    }
+
+    if (facep->isState(LLFace::TEXTURE_ANIM) && facep->getVirtualSize() > MIN_TEX_ANIM_SIZE)
+    { //texture animation breaks batches
+        return false;
+    }
+
+    if (facep->getTextureEntry()->getGLTFRenderMaterial() != nullptr)
+    { // PBR materials break indexed texture batching
+        return false;
+    }
+
+    return true;
+}
+
+const static U32 MAX_FACE_COUNT = 4096U;
+int32_t LLVolumeGeometryManager::sInstanceCount = 0;
+LLFace** LLVolumeGeometryManager::sFullbrightFaces[2] = { NULL };
+LLFace** LLVolumeGeometryManager::sBumpFaces[2] = { NULL };
+LLFace** LLVolumeGeometryManager::sSimpleFaces[2] = { NULL };
+LLFace** LLVolumeGeometryManager::sNormFaces[2] = { NULL };
+LLFace** LLVolumeGeometryManager::sSpecFaces[2] = { NULL };
+LLFace** LLVolumeGeometryManager::sNormSpecFaces[2] = { NULL };
+LLFace** LLVolumeGeometryManager::sPbrFaces[2] = { NULL };
+LLFace** LLVolumeGeometryManager::sAlphaFaces[2] = { NULL };
+
+LLVolumeGeometryManager::LLVolumeGeometryManager()
+    : LLGeometryManager()
+{
+    llassert(sInstanceCount >= 0);
+    if (sInstanceCount == 0)
+    {
+        allocateFaces(MAX_FACE_COUNT);
+    }
+
+    ++sInstanceCount;
+}
+
+LLVolumeGeometryManager::~LLVolumeGeometryManager()
+{
+    llassert(sInstanceCount > 0);
+    --sInstanceCount;
+
+    if (sInstanceCount <= 0)
+    {
+        freeFaces();
+        sInstanceCount = 0;
+    }
+}
+
+void LLVolumeGeometryManager::allocateFaces(U32 pMaxFaceCount)
+{
+    for (int i = 0; i < 2; ++i)
+    {
+        sFullbrightFaces[i] = static_cast<LLFace**>(ll_aligned_malloc<64>(pMaxFaceCount * sizeof(LLFace*)));
+        sBumpFaces[i] = static_cast<LLFace**>(ll_aligned_malloc<64>(pMaxFaceCount * sizeof(LLFace*)));
+        sSimpleFaces[i] = static_cast<LLFace**>(ll_aligned_malloc<64>(pMaxFaceCount * sizeof(LLFace*)));
+        sNormFaces[i] = static_cast<LLFace**>(ll_aligned_malloc<64>(pMaxFaceCount * sizeof(LLFace*)));
+        sSpecFaces[i] = static_cast<LLFace**>(ll_aligned_malloc<64>(pMaxFaceCount * sizeof(LLFace*)));
+        sNormSpecFaces[i] = static_cast<LLFace**>(ll_aligned_malloc<64>(pMaxFaceCount * sizeof(LLFace*)));
+        sPbrFaces[i] = static_cast<LLFace**>(ll_aligned_malloc<64>(pMaxFaceCount * sizeof(LLFace*)));
+        sAlphaFaces[i] = static_cast<LLFace**>(ll_aligned_malloc<64>(pMaxFaceCount * sizeof(LLFace*)));
+    }
+}
+
+void LLVolumeGeometryManager::freeFaces()
+{
+    for (int i = 0; i < 2; ++i)
+    {
+        ll_aligned_free<64>(sFullbrightFaces[i]);
+        ll_aligned_free<64>(sBumpFaces[i]);
+        ll_aligned_free<64>(sSimpleFaces[i]);
+        ll_aligned_free<64>(sNormFaces[i]);
+        ll_aligned_free<64>(sSpecFaces[i]);
+        ll_aligned_free<64>(sNormSpecFaces[i]);
+        ll_aligned_free<64>(sPbrFaces[i]);
+        ll_aligned_free<64>(sAlphaFaces[i]);
+
+        sFullbrightFaces[i] = NULL;
+        sBumpFaces[i] = NULL;
+        sSimpleFaces[i] = NULL;
+        sNormFaces[i] = NULL;
+        sSpecFaces[i] = NULL;
+        sNormSpecFaces[i] = NULL;
+        sPbrFaces[i] = NULL;
+        sAlphaFaces[i] = NULL;
+    }
+}
+
+void LLVolumeGeometryManager::registerFace(LLSpatialGroup* group, LLFace* facep, U32 type)
+{
+    LL_PROFILE_ZONE_SCOPED_CATEGORY_VOLUME;
+    if (   type == LLRenderPass::PASS_ALPHA
+        && facep->getTextureEntry()->getMaterialParams().notNull()
+        && !facep->getVertexBuffer()->hasDataType(LLVertexBuffer::TYPE_TANGENT)
+        && LLViewerShaderMgr::instance()->getShaderLevel(LLViewerShaderMgr::SHADER_OBJECT) > 1)
+    {
+        LL_WARNS_ONCE("RenderMaterials") << "Oh no! No binormals for this alpha blended face!" << LL_ENDL;
+    }
+
+    bool selected = facep->getViewerObject()->isSelected();
+
+    if (selected && LLSelectMgr::getInstance()->mHideSelectedObjects)
+    {
+        return;
+    }
+
+    LL_LABEL_VERTEX_BUFFER(facep->getVertexBuffer(), LLRenderPass::lookupPassName(type));
+
+    U32 passType = type;
+
+    bool rigged = facep->isState(LLFace::RIGGED);
+
+    if (rigged)
+    {
+        // hacky, should probably clean up -- if this face is rigged, put it in "type + 1"
+        // See LLRenderPass PASS_foo enum
+        passType += 1;
+    }
+    //add face to drawmap
+    LLSpatialGroup::drawmap_elem_t& draw_vec = group->mDrawMap[passType];
+
+    S32 idx = draw_vec.size()-1;
+
+    bool fullbright = (type == LLRenderPass::PASS_FULLBRIGHT) ||
+        (type == LLRenderPass::PASS_INVISIBLE) ||
+        (type == LLRenderPass::PASS_FULLBRIGHT_ALPHA_MASK) ||
+        (type == LLRenderPass::PASS_ALPHA && facep->isState(LLFace::FULLBRIGHT)) ||
+        (facep->getTextureEntry()->getFullbright());
+
+    if (!fullbright &&
+        type != LLRenderPass::PASS_GLOW &&
+        !facep->getVertexBuffer()->hasDataType(LLVertexBuffer::TYPE_NORMAL))
+    {
+        llassert(false);
+        LL_WARNS() << "Non fullbright face has no normals!" << LL_ENDL;
+        return;
+    }
+
+    const LLMatrix4* tex_mat = NULL;
+    if (facep->isState(LLFace::TEXTURE_ANIM) && facep->getVirtualSize() > MIN_TEX_ANIM_SIZE)
+    {
+        tex_mat = facep->mTextureMatrix;
+    }
+
+    const LLMatrix4* model_mat = NULL;
+
+    LLDrawable* drawable = facep->getDrawable();
+
+    if (rigged)
+    {
+        // rigged meshes ignore their model matrix
+        model_mat = nullptr;
+    }
+    else if (drawable->isState(LLDrawable::ANIMATED_CHILD))
+    {
+        model_mat = &drawable->getWorldMatrix();
+    }
+    else if (drawable->isActive())
+    {
+        model_mat = &drawable->getRenderMatrix();
+    }
+    else
+    {
+        model_mat = &(drawable->getRegion()->mRenderMatrix);
+    }
+
+    //drawable->getVObj()->setDebugText(llformat("%d", drawable->isState(LLDrawable::ANIMATED_CHILD)));
+
+    const LLTextureEntry* te = facep->getTextureEntry();
+    U8 bump = (type == LLRenderPass::PASS_BUMP || type == LLRenderPass::PASS_POST_BUMP) ? te->getBumpmap() : 0;
+    U8 shiny = te->getShiny();
+
+    LLViewerTexture* tex = facep->getTexture();
+
+    U8 index = facep->getTextureIndex();
+
+    LLMaterial* mat = nullptr;
+
+    LLUUID mat_id;
+
+    auto* gltf_mat = (LLFetchedGLTFMaterial*)te->getGLTFRenderMaterial();
+    llassert(gltf_mat == nullptr || dynamic_cast<LLFetchedGLTFMaterial*>(te->getGLTFRenderMaterial()) != nullptr);
+    if (gltf_mat != nullptr)
+    {
+        mat_id = gltf_mat->getHash(); // TODO: cache this hash
+        if (!facep->hasMedia() || (tex && tex->getType() != LLViewerTexture::MEDIA_TEXTURE))
+        { // no media texture, face texture will be unused
+            tex = nullptr;
+        }
+    }
+    else
+    {
+        mat = te->getMaterialParams().get();
+        if (mat)
+        {
+            mat_id = te->getMaterialParams()->getHash();
+        }
+    }
+
+    bool batchable = false;
+
+    U32 shader_mask = 0xFFFFFFFF; //no shader
+
+    if (mat)
+    {
+        bool is_alpha = (facep->getPoolType() == LLDrawPool::POOL_ALPHA) || (te->getColor().mV[3] < 0.999f);
+        if (type == LLRenderPass::PASS_ALPHA)
+        {
+            shader_mask = mat->getShaderMask(LLMaterial::DIFFUSE_ALPHA_MODE_BLEND, is_alpha);
+        }
+        else
+        {
+            shader_mask = mat->getShaderMask(LLMaterial::DIFFUSE_ALPHA_MODE_DEFAULT, is_alpha);
+        }
+    }
+
+    if (index < FACE_DO_NOT_BATCH_TEXTURES && idx >= 0)
+    {
+        if (mat || gltf_mat || draw_vec[idx]->mMaterial)
+        { //can't batch textures when materials are present (yet)
+            batchable = false;
+        }
+        else if (index < draw_vec[idx]->mTextureList.size())
+        {
+            if (draw_vec[idx]->mTextureList[index].isNull())
+            {
+                batchable = true;
+                draw_vec[idx]->mTextureList[index] = tex;
+            }
+            else if (draw_vec[idx]->mTextureList[index] == tex)
+            { //this face's texture index can be used with this batch
+                batchable = true;
+            }
+        }
+        else
+        { //texture list can be expanded to fit this texture index
+            batchable = true;
+        }
+    }
+
+    LLDrawInfo* info = idx >= 0 ? draw_vec[idx] : nullptr;
+
+    if (info &&
+        info->mVertexBuffer == facep->getVertexBuffer() &&
+        info->mEnd == facep->getGeomIndex()-1 &&
+        (LLPipeline::sTextureBindTest || draw_vec[idx]->mTexture == tex || batchable) &&
+#if LL_DARWIN
+        info->mEnd - draw_vec[idx]->mStart + facep->getGeomCount() <= (U32) gGLManager.mGLMaxVertexRange &&
+        info->mCount + facep->getIndicesCount() <= (U32) gGLManager.mGLMaxIndexRange &&
+#endif
+        info->mMaterialID == mat_id &&
+        info->mFullbright == fullbright &&
+        info->mBump == bump &&
+        (!mat || (info->mShiny == shiny)) && // need to break batches when a material is shared, but legacy settings are different
+        info->mTextureMatrix == tex_mat &&
+        info->mModelMatrix == model_mat &&
+        info->mShaderMask == shader_mask &&
+        info->mAvatar == facep->mAvatar &&
+        info->getSkinHash() == facep->getSkinHash())
+    {
+        info->mCount += facep->getIndicesCount();
+        info->mEnd += facep->getGeomCount();
+
+        if (index < FACE_DO_NOT_BATCH_TEXTURES && index >= info->mTextureList.size())
+        {
+            info->mTextureList.resize(index+1);
+            info->mTextureList[index] = tex;
+        }
+        info->validate();
+    }
+    else
+    {
+        U32 start = facep->getGeomIndex();
+        U32 end = start + facep->getGeomCount()-1;
+        U32 offset = facep->getIndicesStart();
+        U32 count = facep->getIndicesCount();
+        LLPointer<LLDrawInfo> draw_info = new LLDrawInfo(start,end,count,offset, tex,
+            facep->getVertexBuffer(), fullbright, bump);
+
+        info = draw_info;
+
+        draw_vec.push_back(draw_info);
+        draw_info->mTextureMatrix = tex_mat;
+        draw_info->mModelMatrix = model_mat;
+
+        draw_info->mBump  = bump;
+        draw_info->mShiny = shiny;
+
+        static const float alpha[4] =
+        {
+            0.00f,
+            0.25f,
+            0.5f,
+            0.75f
+        };
+        float spec = alpha[shiny & TEM_SHINY_MASK];
+        LLVector4 specColor(spec, spec, spec, spec);
+        draw_info->mSpecColor = specColor;
+        draw_info->mEnvIntensity = spec;
+        draw_info->mSpecularMap = NULL;
+        draw_info->mMaterial = mat;
+        draw_info->mGLTFMaterial = gltf_mat;
+        draw_info->mShaderMask = shader_mask;
+        draw_info->mAvatar = facep->mAvatar;
+        draw_info->mSkinInfo = facep->mSkinInfo;
+
+        if (gltf_mat)
+        {
+            // just remember the material ID, render pools will reference the GLTF material
+            draw_info->mMaterialID = mat_id;
+        }
+        else if (mat)
+        {
+            draw_info->mMaterialID = mat_id;
+
+            // We have a material.  Update our draw info accordingly.
+
+            if (!mat->getSpecularID().isNull())
+            {
+                LLVector4 specColor;
+                specColor.mV[0] = mat->getSpecularLightColor().mV[0] * (1.f / 255.f);
+                specColor.mV[1] = mat->getSpecularLightColor().mV[1] * (1.f / 255.f);
+                specColor.mV[2] = mat->getSpecularLightColor().mV[2] * (1.f / 255.f);
+                specColor.mV[3] = mat->getSpecularLightExponent() * (1.f / 255.f);
+                draw_info->mSpecColor = specColor;
+                draw_info->mEnvIntensity = mat->getEnvironmentIntensity() * (1.f / 255.f);
+                draw_info->mSpecularMap = facep->getViewerObject()->getTESpecularMap(facep->getTEOffset());
+            }
+
+            draw_info->mAlphaMaskCutoff = mat->getAlphaMaskCutoff() * (1.f / 255.f);
+            draw_info->mDiffuseAlphaMode = mat->getDiffuseAlphaMode();
+            draw_info->mNormalMap = facep->getViewerObject()->getTENormalMap(facep->getTEOffset());
+        }
+        else
+        {
+            if (type == LLRenderPass::PASS_GRASS)
+            {
+                draw_info->mAlphaMaskCutoff = 0.5f;
+            }
+            else
+            {
+                draw_info->mAlphaMaskCutoff = 0.33f;
+            }
+        }
+
+        // if (type == LLRenderPass::PASS_ALPHA) // always populate the draw_info ptr
+        { //for alpha sorting
+            facep->setDrawInfo(draw_info);
+        }
+
+        if (index < FACE_DO_NOT_BATCH_TEXTURES)
+        { //initialize texture list for texture batching
+            draw_info->mTextureList.resize(index+1);
+            draw_info->mTextureList[index] = tex;
+        }
+        draw_info->validate();
+    }
+
+    llassert(info->mGLTFMaterial == nullptr || (info->mVertexBuffer->getTypeMask() & LLVertexBuffer::MAP_TANGENT) != 0);
+    llassert(type != LLPipeline::RENDER_TYPE_PASS_GLTF_PBR || info->mGLTFMaterial != nullptr);
+    llassert(type != LLPipeline::RENDER_TYPE_PASS_GLTF_PBR_RIGGED || info->mGLTFMaterial != nullptr);
+    llassert(type != LLPipeline::RENDER_TYPE_PASS_GLTF_PBR_ALPHA_MASK || info->mGLTFMaterial != nullptr);
+    llassert(type != LLPipeline::RENDER_TYPE_PASS_GLTF_PBR_ALPHA_MASK_RIGGED || info->mGLTFMaterial != nullptr);
+
+    llassert(type != LLRenderPass::PASS_BUMP || (info->mVertexBuffer->getTypeMask() & LLVertexBuffer::MAP_TANGENT) != 0);
+    llassert(type != LLRenderPass::PASS_NORMSPEC || info->mNormalMap.notNull());
+    llassert(type != LLRenderPass::PASS_SPECMAP || (info->mVertexBuffer->getTypeMask() & LLVertexBuffer::MAP_TEXCOORD2) != 0);
+}
+
+void LLVolumeGeometryManager::getGeometry(LLSpatialGroup* group)
+{
+
+}
+
+// add a face pointer to a list of face pointers without going over MAX_COUNT faces
+template<typename T>
+static inline void add_face(T*** list, U32* count, T* face)
+{
+    if (face->isState(LLFace::RIGGED))
+    {
+        if (count[1] < MAX_FACE_COUNT)
+        {
+            face->setDrawOrderIndex(count[1]);
+            list[1][count[1]++] = face;
+        }
+    }
+    else
+    {
+        if (count[0] < MAX_FACE_COUNT)
+        {
+            face->setDrawOrderIndex(count[0]);
+            list[0][count[0]++] = face;
+        }
+    }
+}
+
+void LLVolumeGeometryManager::rebuildGeom(LLSpatialGroup* group)
+{
+    LL_PROFILE_ZONE_SCOPED_CATEGORY_VOLUME;
+    llassert(!gCubeSnapshot);
+
+    if (group->isDead())
+    {
+        return;
+    }
+
+    if (group->changeLOD())
+    {
+        group->mLastUpdateDistance = group->mDistance;
+    }
+
+    group->mLastUpdateViewAngle = group->mViewAngle;
+
+    if (!group->hasState(LLSpatialGroup::GEOM_DIRTY | LLSpatialGroup::ALPHA_DIRTY))
+    {
+        if (group->hasState(LLSpatialGroup::MESH_DIRTY))
+        {
+            rebuildMesh(group);
+        }
+        return;
+    }
+
+    group->mBuilt = 1.f;
+
+    LLSpatialBridge* bridge = group->getSpatialPartition()->asBridge();
+    LLViewerObject *vobj = NULL;
+    LLVOVolume *vol_obj = NULL;
+
+    if (bridge)
+    {
+        vobj = bridge->mDrawable->getVObj();
+        vol_obj = dynamic_cast<LLVOVolume*>(vobj);
+    }
+    if (vol_obj)
+    {
+        vol_obj->updateVisualComplexity();
+    }
+
+    group->mGeometryBytes = 0;
+    group->mSurfaceArea = 0;
+
+    //cache object box size since it might be used for determining visibility
+    const LLVector4a* bounds = group->getObjectBounds();
+    group->mObjectBoxSize = bounds[1].getLength3().getF32();
+
+    group->clearDrawMap();
+
+    U32 fullbright_count[2] = { 0 };
+    U32 bump_count[2] = { 0 };
+    U32 simple_count[2] = { 0 };
+    U32 alpha_count[2] = { 0 };
+    U32 norm_count[2] = { 0 };
+    U32 spec_count[2] = { 0 };
+    U32 normspec_count[2] = { 0 };
+    U32 pbr_count[2] = { 0 };
+
+    static LLCachedControl<S32> max_vbo_size(gSavedSettings, "RenderMaxVBOSize", 512);
+    static LLCachedControl<S32> max_node_size(gSavedSettings, "RenderMaxNodeSize", 65536);
+    U32 max_vertices = (max_vbo_size * 1024)/LLVertexBuffer::calcVertexSize(group->getSpatialPartition()->mVertexDataMask);
+    U32 max_total = (max_node_size * 1024) / LLVertexBuffer::calcVertexSize(group->getSpatialPartition()->mVertexDataMask);
+    max_vertices = llmin(max_vertices, (U32) 65535);
+
+    U32 cur_total = 0;
+
+    bool emissive = false;
+
+    //Determine if we've received skininfo that contains an
+    //alternate bind matrix - if it does then apply the translational component
+    //to the joints of the avatar.
+#if 0
+    bool pelvisGotSet = false;
+#endif
+
+    {
+        LL_PROFILE_ZONE_NAMED("rebuildGeom - face list");
+
+        //get all the faces into a list
+        for (LLSpatialGroup::element_iter drawable_iter = group->getDataBegin();
+             drawable_iter != group->getDataEnd(); ++drawable_iter)
+        {
+            LLDrawable* drawablep = (LLDrawable*)(*drawable_iter)->getDrawable();
+
+            if (!drawablep || drawablep->isDead() || drawablep->isState(LLDrawable::FORCE_INVISIBLE) )
+            {
+                continue;
+            }
+
+            LLVOVolume* vobj = drawablep->getVOVolume();
+
+            if (!vobj || vobj->isDead())
+            {
+                continue;
+            }
+
+            // HACK -- brute force this check every time a drawable gets rebuilt
+            for (S32 i = 0; i < drawablep->getNumFaces(); ++i)
+            {
+                vobj->updateTEMaterialTextures(i);
+            }
+
+            // apply any pending material overrides
+            gGLTFMaterialList.applyQueuedOverrides(vobj);
+
+            std::string vobj_name = llformat("Vol%p", vobj);
+
+            bool is_mesh = vobj->isMesh();
+            if (is_mesh)
+            {
+                if ((vobj->getVolume() && !vobj->getVolume()->isMeshAssetLoaded())
+                    || !gMeshRepo.meshRezEnabled())
+                {
+                    // Waiting for asset to fetch
+                    continue;
+                }
+
+                if (!vobj->getSkinInfo() && !vobj->isSkinInfoUnavaliable())
+                {
+                     // Waiting for skin info to fetch
+                     continue;
+                }
+            }
+
+            LLVolume* volume = vobj->getVolume();
+            if (volume)
+            {
+                const LLVector3& scale = vobj->getScale();
+                group->mSurfaceArea += volume->getSurfaceArea() * llmax(llmax(scale.mV[0], scale.mV[1]), scale.mV[2]);
+            }
+
+
+            F32 est_tris = vobj->getEstTrianglesMax();
+
+            vobj->updateControlAvatar();
+
+            LL_DEBUGS("AnimatedObjectsLinkset") << vobj_name << " rebuilding, isAttachment: " << (U32) vobj->isAttachment()
+                                                << " is_mesh " << is_mesh
+                                                << " est_tris " << est_tris
+                                                << " is_animated " << vobj->isAnimatedObject()
+                                                << " can_animate " << vobj->canBeAnimatedObject()
+                                                << " cav " << vobj->getControlAvatar()
+                                                << " lod " << vobj->getLOD()
+                                                << " drawable rigged " << (drawablep->isState(LLDrawable::RIGGED))
+                                                << " drawable state " << drawablep->getState()
+                                                << " playing " << (U32) (vobj->getControlAvatar() ? vobj->getControlAvatar()->mPlaying : false)
+                                                << " frame " << LLFrameTimer::getFrameCount()
+                                                << LL_ENDL;
+
+            llassert_always(vobj);
+            vobj->updateTextureVirtualSize(true);
+            vobj->preRebuild();
+
+            drawablep->clearState(LLDrawable::HAS_ALPHA);
+
+            LLVOAvatar* avatar = nullptr;
+            const LLMeshSkinInfo* skinInfo = nullptr;
+            if (is_mesh)
+            {
+                skinInfo = vobj->getSkinInfo();
+            }
+
+            if (skinInfo)
+            {
+                if (vobj->isAnimatedObject())
+                {
+                    avatar = vobj->getControlAvatar();
+                }
+                else
+                {
+                    avatar = vobj->getAvatar();
+                }
+            }
+
+            if (avatar != nullptr)
+            {
+                avatar->addAttachmentOverridesForObject(vobj, NULL, false);
+            }
+
+            // Standard rigged mesh attachments:
+            bool rigged = !vobj->isAnimatedObject() && skinInfo && vobj->isAttachment();
+            // Animated objects. Have to check for isRiggedMesh() to
+            // exclude static objects in animated object linksets.
+            rigged = rigged || (vobj->isAnimatedObject() && vobj->isRiggedMesh() &&
+                vobj->getControlAvatar() && vobj->getControlAvatar()->mPlaying);
+
+            bool any_rigged_face = false;
+
+            //for each face
+            for (S32 i = 0; i < drawablep->getNumFaces(); i++)
+            {
+                LLFace* facep = drawablep->getFace(i);
+                if (!facep)
+                {
+                    continue;
+                }
+#if 0
+#if LL_RELEASE_WITH_DEBUG_INFO
+                const LLUUID pbr_id( "49c88210-7238-2a6b-70ac-92d4f35963cf" );
+                const LLUUID obj_id( vobj->getID() );
+                bool is_pbr = (obj_id == pbr_id);
+#else
+                bool is_pbr = false;
+#endif
+#else
+                LLGLTFMaterial *gltf_mat = facep->getTextureEntry()->getGLTFRenderMaterial();
+                bool is_pbr = gltf_mat != nullptr;
+#endif
+
+                //ALWAYS null out vertex buffer on rebuild -- if the face lands in a render
+                // batch, it will recover its vertex buffer reference from the spatial group
+                facep->setVertexBuffer(NULL);
+
+                //sum up face verts and indices
+                drawablep->updateFaceSize(i);
+
+                if (rigged)
+                {
+                    if (!facep->isState(LLFace::RIGGED))
+                    { //completely reset vertex buffer
+                        facep->clearVertexBuffer();
+                    }
+
+                    facep->setState(LLFace::RIGGED);
+                    facep->mSkinInfo = (LLMeshSkinInfo*) skinInfo; // TODO -- fix ugly de-consting here
+                    facep->mAvatar = avatar;
+                    any_rigged_face = true;
+                }
+                else
+                {
+                    if (facep->isState(LLFace::RIGGED))
+                    {
+                        //face is not rigged but used to be, remove from rigged face pool
+                        LLDrawPoolAvatar* pool = (LLDrawPoolAvatar*)facep->getPool();
+                        if (pool)
+                        {
+                            pool->removeFace(facep);
+                        }
+                        facep->clearState(LLFace::RIGGED);
+                        facep->mAvatar = NULL;
+                        facep->mSkinInfo = NULL;
+                    }
+                }
+
+                if (cur_total > max_total || facep->getIndicesCount() <= 0 || facep->getGeomCount() <= 0)
+                {
+                    facep->clearVertexBuffer();
+                    continue;
+                }
+
+                if (facep->hasGeometry() &&
+                    (rigged ||  // <-- HACK FIXME -- getPixelArea might be incorrect for rigged objects
+                        facep->getPixelArea() > FORCE_CULL_AREA)) // <-- don't render tiny faces
+                {
+                    cur_total += facep->getGeomCount();
+
+                    const LLTextureEntry* te = facep->getTextureEntry();
+                    LLViewerTexture* tex = facep->getTexture();
+
+                    if (te->getGlow() > 0.f)
+                    {
+                        emissive = true;
+                    }
+
+                    if (facep->isState(LLFace::TEXTURE_ANIM))
+                    {
+                        if (!vobj->mTexAnimMode)
+                        {
+                            facep->clearState(LLFace::TEXTURE_ANIM);
+                        }
+                    }
+
+                    bool force_simple = (facep->getPixelArea() < FORCE_SIMPLE_RENDER_AREA);
+                    U32 type = gPipeline.getPoolTypeFromTE(te, tex);
+                    if (is_pbr && gltf_mat && gltf_mat->mAlphaMode != LLGLTFMaterial::ALPHA_MODE_BLEND)
+                    {
+                        type = LLDrawPool::POOL_GLTF_PBR;
+                    }
+                    else
+                    if (type != LLDrawPool::POOL_ALPHA && force_simple)
+                    {
+                        type = LLDrawPool::POOL_SIMPLE;
+                    }
+                    facep->setPoolType(type);
+
+                    if (vobj->isHUDAttachment() && !is_pbr)
+                    {
+                        facep->setState(LLFace::FULLBRIGHT);
+                    }
+
+                    if (vobj->mTextureAnimp && vobj->mTexAnimMode)
+                    {
+                        if (vobj->mTextureAnimp->mFace <= -1)
+                        {
+                            S32 face;
+                            for (face = 0; face < vobj->getNumTEs(); face++)
+                            {
+                                LLFace * facep = drawablep->getFace(face);
+                                if (facep)
+                                {
+                                    facep->setState(LLFace::TEXTURE_ANIM);
+                                }
+                            }
+                        }
+                        else if (vobj->mTextureAnimp->mFace < vobj->getNumTEs())
+                        {
+                            LLFace * facep = drawablep->getFace(vobj->mTextureAnimp->mFace);
+                            if (facep)
+                            {
+                                facep->setState(LLFace::TEXTURE_ANIM);
+                            }
+                        }
+                    }
+
+                    if (type == LLDrawPool::POOL_ALPHA)
+                    {
+                        if (facep->canRenderAsMask())
+                        { //can be treated as alpha mask
+                            add_face(sSimpleFaces, simple_count, facep);
+                        }
+                        else
+                        {
+                            F32 alpha;
+                            if (is_pbr)
+                            {
+                                alpha = gltf_mat ? gltf_mat->mBaseColor.mV[3] : 1.0;
+                            }
+                            else
+                            {
+                                alpha = te->getColor().mV[3];
+                            }
+                            if (alpha > 0.f || te->getGlow() > 0.f)
+                            { //only treat as alpha in the pipeline if < 100% transparent
+                                drawablep->setState(LLDrawable::HAS_ALPHA);
+                                add_face(sAlphaFaces, alpha_count, facep);
+                            }
+                            else if (LLDrawPoolAlpha::sShowDebugAlpha ||
+                                (gPipeline.sRenderHighlight && !drawablep->getParent() &&
+                                //only root objects are highlighted with red color in this case
+                                drawablep->getVObj() && drawablep->getVObj()->flagScripted() &&
+                                (LLPipeline::getRenderScriptedBeacons() ||
+                                (LLPipeline::getRenderScriptedTouchBeacons() && drawablep->getVObj()->flagHandleTouch()))))
+                            { //draw the transparent face for debugging purposes using a custom texture
+                                add_face(sAlphaFaces, alpha_count, facep);
+                            }
+                        }
+                    }
+                    else
+                    {
+                        if (drawablep->isState(LLDrawable::REBUILD_VOLUME))
+                        {
+                            facep->mLastUpdateTime = gFrameTimeSeconds;
+                        }
+
+                        {
+                            LLGLTFMaterial* gltf_mat = te->getGLTFRenderMaterial();
+
+                            if (gltf_mat != nullptr || (te->getMaterialParams().notNull()))
+                            {
+                                if (gltf_mat != nullptr)
+                                {
+                                    add_face(sPbrFaces, pbr_count, facep);
+                                }
+                                else
+                                {
+                                    LLMaterial* mat = te->getMaterialParams().get();
+                                    if (mat->getNormalID().notNull() || // <-- has a normal map, needs tangents
+                                        (te->getBumpmap() && (te->getBumpmap() < 18))) // <-- has an emboss bump map, needs tangents
+                                    {
+                                        if (mat->getSpecularID().notNull())
+                                        { //has normal and specular maps (needs texcoord1, texcoord2, and tangent)
+                                            add_face(sNormSpecFaces, normspec_count, facep);
+                                        }
+                                        else
+                                        { //has normal map (needs texcoord1 and tangent)
+                                            add_face(sNormFaces, norm_count, facep);
+                                        }
+                                    }
+                                    else if (mat->getSpecularID().notNull())
+                                    { //has specular map but no normal map, needs texcoord2
+                                        add_face(sSpecFaces, spec_count, facep);
+                                    }
+                                    else
+                                    { //has neither specular map nor normal map, only needs texcoord0
+                                        add_face(sSimpleFaces, simple_count, facep);
+                                    }
+                                }
+                            }
+                            else if (te->getBumpmap())
+                            { //needs normal + tangent
+                                add_face(sBumpFaces, bump_count, facep);
+                            }
+                            else if (te->getShiny() || !te->getFullbright())
+                            { //needs normal
+                                add_face(sSimpleFaces, simple_count, facep);
+                            }
+                            else
+                            { //doesn't need normal
+                                facep->setState(LLFace::FULLBRIGHT);
+                                add_face(sFullbrightFaces, fullbright_count, facep);
+                            }
+                        }
+                    }
+                }
+                else
+                {   //face has no renderable geometry
+                    facep->clearVertexBuffer();
+                }
+            }
+
+            if (any_rigged_face)
+            {
+                if (!drawablep->isState(LLDrawable::RIGGED))
+                {
+                    drawablep->setState(LLDrawable::RIGGED);
+                    LLDrawable* root = drawablep->getRoot();
+                    if (root != drawablep)
+                    {
+                        root->setState(LLDrawable::RIGGED_CHILD);
+                    }
+
+                    //first time this is drawable is being marked as rigged,
+                    // do another LoD update to use avatar bounding box
+                    vobj->updateLOD();
+                }
+            }
+            else
+            {
+                drawablep->clearState(LLDrawable::RIGGED);
+                vobj->updateRiggedVolume(false);
+            }
+        }
+    }
+
+    //PROCESS NON-ALPHA FACES
+    U32 simple_mask = LLVertexBuffer::MAP_TEXCOORD0 | LLVertexBuffer::MAP_NORMAL | LLVertexBuffer::MAP_VERTEX | LLVertexBuffer::MAP_COLOR;
+    U32 alpha_mask = simple_mask | 0x80000000; //hack to give alpha verts their own VBO
+    U32 bump_mask = LLVertexBuffer::MAP_TEXCOORD0 | LLVertexBuffer::MAP_TEXCOORD1 | LLVertexBuffer::MAP_NORMAL | LLVertexBuffer::MAP_VERTEX | LLVertexBuffer::MAP_COLOR;
+    U32 fullbright_mask = LLVertexBuffer::MAP_TEXCOORD0 | LLVertexBuffer::MAP_VERTEX | LLVertexBuffer::MAP_COLOR;
+
+    U32 norm_mask = simple_mask | LLVertexBuffer::MAP_TEXCOORD1 | LLVertexBuffer::MAP_TANGENT;
+    U32 normspec_mask = norm_mask | LLVertexBuffer::MAP_TEXCOORD2;
+    U32 spec_mask = simple_mask | LLVertexBuffer::MAP_TEXCOORD2;
+
+    U32 pbr_mask = LLVertexBuffer::MAP_TEXCOORD0 | LLVertexBuffer::MAP_NORMAL | LLVertexBuffer::MAP_VERTEX | LLVertexBuffer::MAP_COLOR | LLVertexBuffer::MAP_TANGENT;
+
+    if (emissive)
+    { //emissive faces are present, include emissive byte to preserve batching
+        simple_mask = simple_mask | LLVertexBuffer::MAP_EMISSIVE;
+        alpha_mask = alpha_mask | LLVertexBuffer::MAP_EMISSIVE;
+        bump_mask = bump_mask | LLVertexBuffer::MAP_EMISSIVE;
+        fullbright_mask = fullbright_mask | LLVertexBuffer::MAP_EMISSIVE;
+        norm_mask = norm_mask | LLVertexBuffer::MAP_EMISSIVE;
+        normspec_mask = normspec_mask | LLVertexBuffer::MAP_EMISSIVE;
+        spec_mask = spec_mask | LLVertexBuffer::MAP_EMISSIVE;
+        pbr_mask = pbr_mask | LLVertexBuffer::MAP_EMISSIVE;
+    }
+
+    bool batch_textures = LLViewerShaderMgr::instance()->getShaderLevel(LLViewerShaderMgr::SHADER_OBJECT) > 1;
+
+    // add extra vertex data for deferred rendering (not necessarily for batching textures)
+    if (batch_textures)
+    {
+        bump_mask = bump_mask | LLVertexBuffer::MAP_TANGENT;
+        simple_mask = simple_mask | LLVertexBuffer::MAP_TEXTURE_INDEX;
+        alpha_mask = alpha_mask | LLVertexBuffer::MAP_TEXTURE_INDEX | LLVertexBuffer::MAP_TANGENT | LLVertexBuffer::MAP_TEXCOORD1 | LLVertexBuffer::MAP_TEXCOORD2;
+        fullbright_mask = fullbright_mask | LLVertexBuffer::MAP_TEXTURE_INDEX;
+    }
+
+    group->mGeometryBytes = 0;
+
+    U32 geometryBytes = 0;
+
+    // generate render batches for static geometry
+    U32 extra_mask = LLVertexBuffer::MAP_TEXTURE_INDEX;
+    bool alpha_sort = true;
+    bool rigged = false;
+    for (int i = 0; i < 2; ++i) //two sets, static and rigged)
+    {
+        geometryBytes += genDrawInfo(group, simple_mask | extra_mask, sSimpleFaces[i], simple_count[i], false, batch_textures, rigged);
+        geometryBytes += genDrawInfo(group, fullbright_mask | extra_mask, sFullbrightFaces[i], fullbright_count[i], false, batch_textures, rigged);
+        geometryBytes += genDrawInfo(group, alpha_mask | extra_mask, sAlphaFaces[i], alpha_count[i], alpha_sort, batch_textures, rigged);
+        geometryBytes += genDrawInfo(group, bump_mask | extra_mask, sBumpFaces[i], bump_count[i], false, false, rigged);
+        geometryBytes += genDrawInfo(group, norm_mask | extra_mask, sNormFaces[i], norm_count[i], false, false, rigged);
+        geometryBytes += genDrawInfo(group, spec_mask | extra_mask, sSpecFaces[i], spec_count[i], false, false, rigged);
+        geometryBytes += genDrawInfo(group, normspec_mask | extra_mask, sNormSpecFaces[i], normspec_count[i], false, false, rigged);
+        geometryBytes += genDrawInfo(group, pbr_mask | extra_mask, sPbrFaces[i], pbr_count[i], false, false, rigged);
+
+        // for rigged set, add weights and disable alpha sorting (rigged items use depth buffer)
+        extra_mask |= LLVertexBuffer::MAP_WEIGHT4;
+        rigged = true;
+    }
+
+    group->mGeometryBytes = geometryBytes;
+
+    {
+        //drawables have been rebuilt, clear rebuild status
+        for (LLSpatialGroup::element_iter drawable_iter = group->getDataBegin(); drawable_iter != group->getDataEnd(); ++drawable_iter)
+        {
+            LLDrawable* drawablep = (LLDrawable*)(*drawable_iter)->getDrawable();
+            if(drawablep)
+            {
+                drawablep->clearState(LLDrawable::REBUILD_ALL);
+            }
+        }
+    }
+
+    group->mLastUpdateTime = gFrameTimeSeconds;
+    group->mBuilt = 1.f;
+    group->clearState(LLSpatialGroup::GEOM_DIRTY | LLSpatialGroup::ALPHA_DIRTY);
+}
+
+void LLVolumeGeometryManager::rebuildMesh(LLSpatialGroup* group)
+{
+    LL_PROFILE_ZONE_SCOPED_CATEGORY_VOLUME;
+    llassert(group);
+    if (group && group->hasState(LLSpatialGroup::MESH_DIRTY) && !group->hasState(LLSpatialGroup::GEOM_DIRTY))
+    {
+        {
+            LL_PROFILE_ZONE_NAMED("rebuildMesh - gen draw info");
+
+            group->mBuilt = 1.f;
+
+            const U32 MAX_BUFFER_COUNT = 4096;
+            LLVertexBuffer* locked_buffer[MAX_BUFFER_COUNT];
+
+            U32 buffer_count = 0;
+
+            for (LLSpatialGroup::element_iter drawable_iter = group->getDataBegin(); drawable_iter != group->getDataEnd(); ++drawable_iter)
+            {
+                LLDrawable* drawablep = (LLDrawable*)(*drawable_iter)->getDrawable();
+
+                if (drawablep && !drawablep->isDead() && drawablep->isState(LLDrawable::REBUILD_ALL))
+                {
+                    LLVOVolume* vobj = drawablep->getVOVolume();
+
+                    if (!vobj) continue;
+
+                    if (vobj->isNoLOD()) continue;
+
+                    vobj->preRebuild();
+
+                    if (drawablep->isState(LLDrawable::ANIMATED_CHILD))
+                    {
+                        vobj->updateRelativeXform(true);
+                    }
+
+                    LLVolume* volume = vobj->getVolume();
+                    if (!volume) continue;
+                    for (S32 i = 0; i < drawablep->getNumFaces(); ++i)
+                    {
+                        LLFace* face = drawablep->getFace(i);
+                        if (face)
+                        {
+                            LLVertexBuffer* buff = face->getVertexBuffer();
+                            if (buff)
+                            {
+                                if (!face->getGeometryVolume(*volume, // volume
+                                    face->getTEOffset(),              // face_index
+                                    vobj->getRelativeXform(),         // mat_vert_in
+                                    vobj->getRelativeXformInvTrans(), // mat_norm_in
+                                    face->getGeomIndex(),             // index_offset
+                                    false,                            // force_rebuild
+                                    true))                            // no_debug_assert
+                                {   // Something's gone wrong with the vertex buffer accounting,
+                                    // rebuild this group with no debug assert because MESH_DIRTY
+                                    group->dirtyGeom();
+                                    gPipeline.markRebuild(group);
+                                }
+
+                                buff->unmapBuffer();
+                            }
+                        }
+                    }
+
+                    if (drawablep->isState(LLDrawable::ANIMATED_CHILD))
+                    {
+                        vobj->updateRelativeXform();
+                    }
+
+                    drawablep->clearState(LLDrawable::REBUILD_ALL);
+                }
+            }
+
+            {
+                LL_PROFILE_ZONE_NAMED("rebuildMesh - flush");
+                for (LLVertexBuffer** iter = locked_buffer, ** end_iter = locked_buffer+buffer_count; iter != end_iter; ++iter)
+                {
+                    (*iter)->unmapBuffer();
+                }
+
+                // don't forget alpha
+                if(group != NULL &&
+                   !group->mVertexBuffer.isNull())
+                {
+                    group->mVertexBuffer->unmapBuffer();
+                }
+            }
+
+            group->clearState(LLSpatialGroup::MESH_DIRTY | LLSpatialGroup::NEW_DRAWINFO);
+        }
+    }
+}
+
+struct CompareBatchBreaker
+{
+    bool operator()(const LLFace* const& lhs, const LLFace* const& rhs)
+    {
+        const LLTextureEntry* lte = lhs->getTextureEntry();
+        const LLTextureEntry* rte = rhs->getTextureEntry();
+
+        if (lte->getBumpmap() != rte->getBumpmap())
+        {
+            return lte->getBumpmap() < rte->getBumpmap();
+        }
+        else if (lte->getFullbright() != rte->getFullbright())
+        {
+            return lte->getFullbright() < rte->getFullbright();
+        }
+        else if (lte->getMaterialID() != rte->getMaterialID())
+        {
+            return lte->getMaterialID() < rte->getMaterialID();
+        }
+        else if (lte->getShiny() != rte->getShiny())
+        {
+            return lte->getShiny() < rte->getShiny();
+        }
+        else if (lhs->getTexture() != rhs->getTexture())
+        {
+            return lhs->getTexture() < rhs->getTexture();
+        }
+        else
+        {
+            // all else being equal, maintain consistent draw order
+            return lhs->getDrawOrderIndex() < rhs->getDrawOrderIndex();
+        }
+    }
+};
+
+struct CompareBatchBreakerRigged
+{
+    bool operator()(const LLFace* const& lhs, const LLFace* const& rhs)
+    {
+        if (lhs->mAvatar != rhs->mAvatar)
+        {
+            return lhs->mAvatar < rhs->mAvatar;
+        }
+        else if (lhs->mSkinInfo->mHash != rhs->mSkinInfo->mHash)
+        {
+            return lhs->mSkinInfo->mHash < rhs->mSkinInfo->mHash;
+        }
+        else
+        {
+            // "inherit" non-rigged behavior
+            CompareBatchBreaker comp;
+            return comp(lhs, rhs);
+        }
+    }
+};
+
+U32 LLVolumeGeometryManager::genDrawInfo(LLSpatialGroup* group, U32 mask, LLFace** faces, U32 face_count, bool distance_sort, bool batch_textures, bool rigged)
+{
+    LL_PROFILE_ZONE_SCOPED_CATEGORY_VOLUME;
+
+    U32 geometryBytes = 0;
+
+    //calculate maximum number of vertices to store in a single buffer
+    static LLCachedControl<S32> max_vbo_size(gSavedSettings, "RenderMaxVBOSize", 512);
+    U32 max_vertices = (max_vbo_size * 1024)/LLVertexBuffer::calcVertexSize(group->getSpatialPartition()->mVertexDataMask);
+    max_vertices = llmin(max_vertices, (U32) 65535);
+
+    {
+        LL_PROFILE_ZONE_NAMED("genDrawInfo - sort");
+
+        if (rigged)
+        {
+            if (!distance_sort) // <--- alpha "sort" rigged faces by maintaining original draw order
+            {
+                //sort faces by things that break batches, including avatar and mesh id
+                std::sort(faces, faces + face_count, CompareBatchBreakerRigged());
+            }
+        }
+        else if (!distance_sort)
+        {
+            //sort faces by things that break batches, not including avatar and mesh id
+            std::sort(faces, faces + face_count, CompareBatchBreaker());
+        }
+        else
+        {
+            //sort faces by distance
+            std::sort(faces, faces+face_count, LLFace::CompareDistanceGreater());
+        }
+    }
+
+    bool hud_group = group->isHUDGroup() ;
+    LLFace** face_iter = faces;
+    LLFace** end_faces = faces+face_count;
+
+    LLSpatialGroup::buffer_map_t buffer_map;
+
+    LLViewerTexture* last_tex = NULL;
+
+    S32 texture_index_channels = 1;
+
+    if (gGLManager.mGLSLVersionMajor > 1 || gGLManager.mGLSLVersionMinor >= 30)
+    {
+        texture_index_channels = LLGLSLShader::sIndexedTextureChannels-1; //always reserve one for shiny for now just for simplicity;
+    }
+
+    if (distance_sort)
+    {
+        texture_index_channels = gDeferredAlphaProgram.mFeatures.mIndexedTextureChannels;
+    }
+
+    texture_index_channels = LLGLSLShader::sIndexedTextureChannels;
+
+    bool flexi = false;
+
+    while (face_iter != end_faces)
+    {
+        //pull off next face
+        LLFace* facep = *face_iter;
+        LLViewerTexture* tex = facep->getTexture();
+        const LLTextureEntry* te = facep->getTextureEntry();
+        LLMaterialPtr mat = te->getMaterialParams();
+        LLMaterialID matId = te->getMaterialID();
+
+        if (distance_sort)
+        {
+            tex = NULL;
+        }
+
+        if (last_tex != tex)
+        {
+            last_tex = tex;
+        }
+
+        bool bake_sunlight = LLPipeline::sBakeSunlight && facep->getDrawable()->isStatic();
+
+        U32 index_count = facep->getIndicesCount();
+        U32 geom_count = facep->getGeomCount();
+
+        flexi = flexi || facep->getViewerObject()->getVolume()->isUnique();
+
+        //sum up vertices needed for this render batch
+        LLFace** i = face_iter;
+        ++i;
+
+        const U32 MAX_TEXTURE_COUNT = 32;
+        LLViewerTexture* texture_list[MAX_TEXTURE_COUNT];
+
+        U32 texture_count = 0;
+
+        {
+            LL_PROFILE_ZONE_NAMED("genDrawInfo - face size");
+            if (batch_textures)
+            {
+                U8 cur_tex = 0;
+                facep->setTextureIndex(cur_tex);
+                if (texture_count < MAX_TEXTURE_COUNT)
+                {
+                    texture_list[texture_count++] = tex;
+                }
+
+                if (can_batch_texture(facep))
+                { //populate texture_list with any textures that can be batched
+                  //move i to the next unbatchable face
+                    while (i != end_faces)
+                    {
+                        facep = *i;
+
+                        if (!can_batch_texture(facep))
+                        { //face is bump mapped or has an animated texture matrix -- can't
+                            //batch more than 1 texture at a time
+                            facep->setTextureIndex(0);
+                            break;
+                        }
+
+                        if (facep->getTexture() != tex)
+                        {
+                            if (distance_sort)
+                            { //textures might be out of order, see if texture exists in current batch
+                                bool found = false;
+                                for (U32 tex_idx = 0; tex_idx < texture_count; ++tex_idx)
+                                {
+                                    if (facep->getTexture() == texture_list[tex_idx])
+                                    {
+                                        cur_tex = tex_idx;
+                                        found = true;
+                                        break;
+                                    }
+                                }
+
+                                if (!found)
+                                {
+                                    cur_tex = texture_count;
+                                }
+                            }
+                            else
+                            {
+                                cur_tex++;
+                            }
+
+                            if (cur_tex >= texture_index_channels)
+                            { //cut batches when index channels are depleted
+                                break;
+                            }
+
+                            tex = facep->getTexture();
+
+                            if (texture_count < MAX_TEXTURE_COUNT)
+                            {
+                                texture_list[texture_count++] = tex;
+                            }
+                        }
+
+                        if (geom_count + facep->getGeomCount() > max_vertices)
+                        { //cut batches on geom count too big
+                            break;
+                        }
+
+                        ++i;
+
+                        flexi = flexi || facep->getViewerObject()->getVolume()->isUnique();
+
+                        index_count += facep->getIndicesCount();
+                        geom_count += facep->getGeomCount();
+
+                        facep->setTextureIndex(cur_tex);
+                    }
+                }
+                else
+                {
+                    facep->setTextureIndex(0);
+                }
+
+                tex = texture_list[0];
+            }
+            else
+            {
+                while (i != end_faces &&
+                    (LLPipeline::sTextureBindTest ||
+                        (distance_sort ||
+                            ((*i)->getTexture() == tex))))
+                {
+                    facep = *i;
+                    const LLTextureEntry* nextTe = facep->getTextureEntry();
+                    if (nextTe->getMaterialID() != matId)
+                    {
+                        break;
+                    }
+
+                    //face has no texture index
+                    facep->mDrawInfo = NULL;
+                    facep->setTextureIndex(FACE_DO_NOT_BATCH_TEXTURES);
+
+                    if (geom_count + facep->getGeomCount() > max_vertices)
+                    { //cut batches on geom count too big
+                        break;
+                    }
+
+                    ++i;
+                    index_count += facep->getIndicesCount();
+                    geom_count += facep->getGeomCount();
+
+                    flexi = flexi || facep->getViewerObject()->getVolume()->isUnique();
+                }
+            }
+        }
+
+        //create vertex buffer
+        LLPointer<LLVertexBuffer> buffer;
+
+        {
+            LL_PROFILE_ZONE_NAMED("genDrawInfo - allocate");
+            buffer = new LLVertexBuffer(mask);
+            if(!buffer->allocateBuffer(geom_count, index_count))
+            {
+                LL_WARNS() << "Failed to allocate group Vertex Buffer to "
+                    << geom_count << " vertices and "
+                    << index_count << " indices" << LL_ENDL;
+                buffer = NULL;
+            }
+        }
+
+        if (buffer)
+        {
+            geometryBytes += buffer->getSize() + buffer->getIndicesSize();
+            buffer_map[mask][*face_iter].push_back(buffer);
+        }
+
+        //add face geometry
+
+        U32 indices_index = 0;
+        U16 index_offset = 0;
+
+        while (face_iter < i)
+        {
+            //update face indices for new buffer
+            facep = *face_iter;
+
+            if (buffer.isNull())
+            {
+                // Bulk allocation failed
+                facep->setVertexBuffer(buffer);
+                facep->setSize(0, 0); // mark as no geometry
+                ++face_iter;
+                continue;
+            }
+            facep->setIndicesIndex(indices_index);
+            facep->setGeomIndex(index_offset);
+            facep->setVertexBuffer(buffer);
+
+            if (batch_textures && facep->getTextureIndex() == FACE_DO_NOT_BATCH_TEXTURES)
+            {
+                LL_ERRS() << "Invalid texture index." << LL_ENDL;
+            }
+
+            {
+                //for debugging, set last time face was updated vs moved
+                facep->updateRebuildFlags();
+
+                { //copy face geometry into vertex buffer
+                    LLDrawable* drawablep = facep->getDrawable();
+                    LLVOVolume* vobj = drawablep->getVOVolume();
+                    LLVolume* volume = vobj->getVolume();
+
+                    if (drawablep->isState(LLDrawable::ANIMATED_CHILD))
+                    {
+                        vobj->updateRelativeXform(true);
+                    }
+
+                    U32 te_idx = facep->getTEOffset();
+
+                    if (!facep->getGeometryVolume(*volume, te_idx,
+                        vobj->getRelativeXform(), vobj->getRelativeXformInvTrans(), index_offset,true))
+                    {
+                        LL_WARNS() << "Failed to get geometry for face!" << LL_ENDL;
+                    }
+
+                    if (drawablep->isState(LLDrawable::ANIMATED_CHILD))
+                    {
+                        vobj->updateRelativeXform(false);
+                    }
+                }
+            }
+
+            index_offset += facep->getGeomCount();
+            indices_index += facep->getIndicesCount();
+
+            //append face to appropriate render batch
+
+            bool force_simple = facep->getPixelArea() < FORCE_SIMPLE_RENDER_AREA;
+            bool fullbright = facep->isState(LLFace::FULLBRIGHT);
+            if ((mask & LLVertexBuffer::MAP_NORMAL) == 0)
+            { //paranoia check to make sure GL doesn't try to read non-existant normals
+                fullbright = true;
+            }
+
+            const LLTextureEntry* te = facep->getTextureEntry();
+            LLGLTFMaterial* gltf_mat = te->getGLTFRenderMaterial();
+
+            if (hud_group && gltf_mat == nullptr)
+            { //all hud attachments are fullbright
+                fullbright = true;
+            }
+
+            tex = facep->getTexture();
+
+            bool is_alpha = facep->getPoolType() == LLDrawPool::POOL_ALPHA;
+
+            LLMaterial* mat = nullptr;
+            bool can_be_shiny = false;
+
+            // ignore traditional material if GLTF material is present
+            if (gltf_mat == nullptr)
+            {
+                mat = te->getMaterialParams().get();
+
+                can_be_shiny = true;
+                if (mat)
+                {
+                    U8 mode = mat->getDiffuseAlphaMode();
+                    can_be_shiny = mode == LLMaterial::DIFFUSE_ALPHA_MODE_NONE ||
+                        mode == LLMaterial::DIFFUSE_ALPHA_MODE_EMISSIVE;
+                }
+            }
+
+            F32 blinn_phong_alpha = te->getColor().mV[3];
+            bool use_legacy_bump = te->getBumpmap() && (te->getBumpmap() < 18) && (!mat || mat->getNormalID().isNull());
+            bool blinn_phong_opaque = blinn_phong_alpha >= 0.999f;
+            bool blinn_phong_transparent = blinn_phong_alpha < 0.999f;
+
+            if (!gltf_mat)
+            {
+                is_alpha |= blinn_phong_transparent;
+            }
+
+            if (gltf_mat || (mat && !hud_group))
+            {
+                bool material_pass = false;
+
+                if (gltf_mat)
+                { // all other parameters ignored if gltf material is present
+                    if (gltf_mat->mAlphaMode == LLGLTFMaterial::ALPHA_MODE_BLEND)
+                    {
+                        registerFace(group, facep, LLRenderPass::PASS_ALPHA);
+                    }
+                    else if (gltf_mat->mAlphaMode == LLGLTFMaterial::ALPHA_MODE_MASK)
+                    {
+                        registerFace(group, facep, LLRenderPass::PASS_GLTF_PBR_ALPHA_MASK);
+                    }
+                    else
+                    {
+                        registerFace(group, facep, LLRenderPass::PASS_GLTF_PBR);
+                    }
+                }
+                else
+                // do NOT use 'fullbright' for this logic or you risk sending
+                // things without normals down the materials pipeline and will
+                // render poorly if not crash NORSPEC-240,314
+                //
+                if (te->getFullbright())
+                {
+                    if (mat->getDiffuseAlphaMode() == LLMaterial::DIFFUSE_ALPHA_MODE_MASK)
+                    {
+                        if (blinn_phong_opaque)
+                        {
+                            registerFace(group, facep, LLRenderPass::PASS_FULLBRIGHT_ALPHA_MASK);
+                        }
+                        else
+                        {
+                            registerFace(group, facep, LLRenderPass::PASS_ALPHA);
+                        }
+                    }
+                    else if (is_alpha)
+                    {
+                        registerFace(group, facep, LLRenderPass::PASS_ALPHA);
+                    }
+                    else
+                    {
+                        if (mat->getEnvironmentIntensity() > 0 || te->getShiny() > 0)
+                        {
+                            material_pass = true;
+                        }
+                        else
+                        {
+                            if (blinn_phong_opaque)
+                            {
+                                registerFace(group, facep, LLRenderPass::PASS_FULLBRIGHT);
+                            }
+                            else
+                            {
+                                registerFace(group, facep, LLRenderPass::PASS_ALPHA);
+                            }
+                        }
+                    }
+                }
+                else if (blinn_phong_transparent)
+                {
+                    registerFace(group, facep, LLRenderPass::PASS_ALPHA);
+                }
+                else if (use_legacy_bump)
+                {
+                    llassert(mask & LLVertexBuffer::MAP_TANGENT);
+                    // we have a material AND legacy bump settings, but no normal map
+                    registerFace(group, facep, LLRenderPass::PASS_BUMP);
+                }
+                else
+                {
+                    material_pass = true;
+                }
+
+                if (material_pass)
+                {
+                    static const U32 pass[] =
+                    {
+                        LLRenderPass::PASS_MATERIAL,
+                        LLRenderPass::PASS_ALPHA, //LLRenderPass::PASS_MATERIAL_ALPHA,
+                        LLRenderPass::PASS_MATERIAL_ALPHA_MASK,
+                        LLRenderPass::PASS_MATERIAL_ALPHA_EMISSIVE,
+                        LLRenderPass::PASS_SPECMAP,
+                        LLRenderPass::PASS_ALPHA, //LLRenderPass::PASS_SPECMAP_BLEND,
+                        LLRenderPass::PASS_SPECMAP_MASK,
+                        LLRenderPass::PASS_SPECMAP_EMISSIVE,
+                        LLRenderPass::PASS_NORMMAP,
+                        LLRenderPass::PASS_ALPHA, //LLRenderPass::PASS_NORMMAP_BLEND,
+                        LLRenderPass::PASS_NORMMAP_MASK,
+                        LLRenderPass::PASS_NORMMAP_EMISSIVE,
+                        LLRenderPass::PASS_NORMSPEC,
+                        LLRenderPass::PASS_ALPHA, //LLRenderPass::PASS_NORMSPEC_BLEND,
+                        LLRenderPass::PASS_NORMSPEC_MASK,
+                        LLRenderPass::PASS_NORMSPEC_EMISSIVE,
+                    };
+
+                    U32 alpha_mode = mat->getDiffuseAlphaMode();
+                    if (!distance_sort && alpha_mode == LLMaterial::DIFFUSE_ALPHA_MODE_BLEND)
+                    { // HACK - this should never happen, but sometimes we get a material that thinks it has alpha blending when it ought not
+                        alpha_mode = LLMaterial::DIFFUSE_ALPHA_MODE_NONE;
+                    }
+                    U32 mask = mat->getShaderMask(alpha_mode, is_alpha);
+
+                    U32 vb_mask = facep->getVertexBuffer()->getTypeMask();
+
+                    // HACK - this should also never happen, but sometimes we get here and the material thinks it has a specmap now
+                    // even though it didn't appear to have a specmap when the face was added to the list of faces
+                    if ((mask & 0x4) && !(vb_mask & LLVertexBuffer::MAP_TEXCOORD2))
+                    {
+                        mask &= ~0x4;
+                    }
+
+                    llassert(mask < sizeof(pass)/sizeof(U32));
+
+                    mask = llmin(mask, (U32)(sizeof(pass)/sizeof(U32)-1));
+
+                    // if this is going into alpha pool, distance sort MUST be true
+                    llassert(pass[mask] == LLRenderPass::PASS_ALPHA ? distance_sort : true);
+                    registerFace(group, facep, pass[mask]);
+                }
+            }
+            else if (mat)
+            {
+                U8 mode = mat->getDiffuseAlphaMode();
+
+                is_alpha = (is_alpha || (mode == LLMaterial::DIFFUSE_ALPHA_MODE_BLEND));
+
+                if (is_alpha)
+                {
+                    mode = LLMaterial::DIFFUSE_ALPHA_MODE_BLEND;
+                }
+
+                if (mode == LLMaterial::DIFFUSE_ALPHA_MODE_MASK)
+                {
+                    registerFace(group, facep, fullbright ? LLRenderPass::PASS_FULLBRIGHT_ALPHA_MASK : LLRenderPass::PASS_ALPHA_MASK);
+                }
+                else if (is_alpha )
+                {
+                    registerFace(group, facep, LLRenderPass::PASS_ALPHA);
+                }
+                else if (gPipeline.shadersLoaded()
+                    && te->getShiny()
+                    && can_be_shiny)
+                {
+                    registerFace(group, facep, fullbright ? LLRenderPass::PASS_FULLBRIGHT_SHINY : LLRenderPass::PASS_SHINY);
+                }
+                else
+                {
+                    registerFace(group, facep, fullbright ? LLRenderPass::PASS_FULLBRIGHT : LLRenderPass::PASS_SIMPLE);
+                }
+            }
+            else if (is_alpha)
+            {
+                // can we safely treat this as an alpha mask?
+                if (facep->getFaceColor().mV[3] <= 0.f)
+                { //100% transparent, don't render unless we're highlighting transparent
+                    registerFace(group, facep, LLRenderPass::PASS_ALPHA_INVISIBLE);
+                }
+                else if (facep->canRenderAsMask() && !hud_group)
+                {
+                    if (te->getFullbright() || LLPipeline::sNoAlpha)
+                    {
+                        registerFace(group, facep, LLRenderPass::PASS_FULLBRIGHT_ALPHA_MASK);
+                    }
+                    else
+                    {
+                        registerFace(group, facep, LLRenderPass::PASS_ALPHA_MASK);
+                    }
+                }
+                else
+                {
+                    registerFace(group, facep, LLRenderPass::PASS_ALPHA);
+                }
+            }
+            else if (gPipeline.shadersLoaded()
+                && te->getShiny()
+                && can_be_shiny)
+            { //shiny
+                if (tex->getPrimaryFormat() == GL_ALPHA)
+                { //invisiprim+shiny
+                    registerFace(group, facep, LLRenderPass::PASS_INVISI_SHINY);
+                    registerFace(group, facep, LLRenderPass::PASS_INVISIBLE);
+                }
+                else if (!hud_group)
+                { //deferred rendering
+                    if (te->getFullbright())
+                    { //register in post deferred fullbright shiny pass
+                        registerFace(group, facep, LLRenderPass::PASS_FULLBRIGHT_SHINY);
+                        if (te->getBumpmap())
+                        { //register in post deferred bump pass
+                            registerFace(group, facep, LLRenderPass::PASS_POST_BUMP);
+                        }
+                    }
+                    else if (use_legacy_bump)
+                    { //register in deferred bump pass
+                        llassert(mask& LLVertexBuffer::MAP_TANGENT);
+                        registerFace(group, facep, LLRenderPass::PASS_BUMP);
+                    }
+                    else
+                    { //register in deferred simple pass (deferred simple includes shiny)
+                        llassert(mask & LLVertexBuffer::MAP_NORMAL);
+                        registerFace(group, facep, LLRenderPass::PASS_SIMPLE);
+                    }
+                }
+                else if (fullbright)
+                {   //not deferred, register in standard fullbright shiny pass
+                    registerFace(group, facep, LLRenderPass::PASS_FULLBRIGHT_SHINY);
+                }
+                else
+                { //not deferred or fullbright, register in standard shiny pass
+                    registerFace(group, facep, LLRenderPass::PASS_SHINY);
+                }
+            }
+            else
+            { //not alpha and not shiny
+                if (!is_alpha && tex->getPrimaryFormat() == GL_ALPHA)
+                { //invisiprim
+                    registerFace(group, facep, LLRenderPass::PASS_INVISIBLE);
+                }
+                else if (fullbright || bake_sunlight)
+                { //fullbright
+                    if (mat && mat->getDiffuseAlphaMode() == LLMaterial::DIFFUSE_ALPHA_MODE_MASK)
+                    {
+                        registerFace(group, facep, LLRenderPass::PASS_FULLBRIGHT_ALPHA_MASK);
+                    }
+                    else
+                    {
+                        registerFace(group, facep, LLRenderPass::PASS_FULLBRIGHT);
+                    }
+                    if (!hud_group && use_legacy_bump)
+                    { //if this is the deferred render and a bump map is present, register in post deferred bump
+                        registerFace(group, facep, LLRenderPass::PASS_POST_BUMP);
+                    }
+                }
+                else
+                {
+                    if (use_legacy_bump)
+                    { //non-shiny or fullbright deferred bump
+                        llassert(mask& LLVertexBuffer::MAP_TANGENT);
+                        registerFace(group, facep, LLRenderPass::PASS_BUMP);
+                    }
+                    else
+                    { //all around simple
+                        llassert(mask & LLVertexBuffer::MAP_NORMAL);
+                        if (mat && mat->getDiffuseAlphaMode() == LLMaterial::DIFFUSE_ALPHA_MODE_MASK)
+                        { //material alpha mask can be respected in non-deferred
+                            registerFace(group, facep, LLRenderPass::PASS_ALPHA_MASK);
+                        }
+                        else
+                        {
+                            registerFace(group, facep, LLRenderPass::PASS_SIMPLE);
+                        }
+                    }
+                }
+
+
+                if (!gPipeline.shadersLoaded() &&
+                    !is_alpha &&
+                    te->getShiny())
+                { //shiny as an extra pass when shaders are disabled
+                    registerFace(group, facep, LLRenderPass::PASS_SHINY);
+                }
+            }
+
+            //not sure why this is here, and looks like it might cause bump mapped objects to get rendered redundantly -- davep 5/11/2010
+            if (!is_alpha && hud_group)
+            {
+                llassert((mask & LLVertexBuffer::MAP_NORMAL) || fullbright);
+                facep->setPoolType((fullbright) ? LLDrawPool::POOL_FULLBRIGHT : LLDrawPool::POOL_SIMPLE);
+
+                if (!force_simple && use_legacy_bump)
+                {
+                    llassert(mask & LLVertexBuffer::MAP_TANGENT);
+                    registerFace(group, facep, LLRenderPass::PASS_BUMP);
+                }
+            }
+
+            if (!is_alpha && LLPipeline::sRenderGlow && te->getGlow() > 0.f)
+            {
+                if (gltf_mat)
+                {
+                    registerFace(group, facep, LLRenderPass::PASS_GLTF_GLOW);
+                }
+                else
+                {
+                    registerFace(group, facep, LLRenderPass::PASS_GLOW);
+                }
+            }
+
+            ++face_iter;
+        }
+
+        if (buffer)
+        {
+            buffer->unmapBuffer();
+        }
+    }
+
+    group->mBufferMap[mask].clear();
+    for (LLSpatialGroup::buffer_texture_map_t::iterator i = buffer_map[mask].begin(); i != buffer_map[mask].end(); ++i)
+    {
+        group->mBufferMap[mask][i->first] = i->second;
+    }
+
+    return geometryBytes;
+}
+
+void LLVolumeGeometryManager::addGeometryCount(LLSpatialGroup* group, U32& vertex_count, U32& index_count)
+{
+    //for each drawable
+    for (LLSpatialGroup::element_iter drawable_iter = group->getDataBegin(); drawable_iter != group->getDataEnd(); ++drawable_iter)
+    {
+        LLDrawable* drawablep = (LLDrawable*)(*drawable_iter)->getDrawable();
+
+        if (!drawablep || drawablep->isDead())
+        {
+            continue;
+        }
+    }
+}
+
+void LLGeometryManager::addGeometryCount(LLSpatialGroup* group, U32 &vertex_count, U32 &index_count)
+{
+    LL_PROFILE_ZONE_SCOPED_CATEGORY_VOLUME;
+
+    //clear off any old faces
+    mFaceList.clear();
+
+    //for each drawable
+    for (LLSpatialGroup::element_iter drawable_iter = group->getDataBegin(); drawable_iter != group->getDataEnd(); ++drawable_iter)
+    {
+        LLDrawable* drawablep = (LLDrawable*)(*drawable_iter)->getDrawable();
+
+        if (!drawablep || drawablep->isDead())
+        {
+            continue;
+        }
+
+        //for each face
+        for (S32 i = 0; i < drawablep->getNumFaces(); i++)
+        {
+            //sum up face verts and indices
+            drawablep->updateFaceSize(i);
+            LLFace* facep = drawablep->getFace(i);
+            if (facep)
+            {
+                if (facep->hasGeometry() && facep->getPixelArea() > FORCE_CULL_AREA &&
+                    facep->getGeomCount() + vertex_count <= 65536)
+                {
+                    vertex_count += facep->getGeomCount();
+                    index_count += facep->getIndicesCount();
+
+                    //remember face (for sorting)
+                    mFaceList.push_back(facep);
+                }
+                else
+                {
+                    facep->clearVertexBuffer();
+                }
+            }
+        }
+    }
+}
+
+LLHUDPartition::LLHUDPartition(LLViewerRegion* regionp) : LLBridgePartition(regionp)
+{
+    mPartitionType = LLViewerRegion::PARTITION_HUD;
+    mDrawableType = LLPipeline::RENDER_TYPE_HUD;
+    mSlopRatio = 0.f;
+    mLODPeriod = 1;
+}
+
+void LLHUDPartition::shift(const LLVector4a &offset)
+{
+    //HUD objects don't shift with region crossing.  That would be silly.
+}