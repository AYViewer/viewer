--- conflicted
+++ resolved
@@ -4175,11 +4175,8 @@
 		LLJoint* joint = avatar->getJoint(skin->mJointNames[j]);
         if (!joint)
         {
-<<<<<<< HEAD
-=======
             // Fall back to a point inside the avatar if mesh is
             // rigged to an unknown joint.
->>>>>>> 98166af9
             joint = avatar->getJoint("mPelvis");
         }
 		if (joint)
