/** 
 * @file llvovolume.cpp
 * @brief LLVOVolume class implementation
 *
 * $LicenseInfo:firstyear=2001&license=viewerlgpl$
 * Second Life Viewer Source Code
 * Copyright (C) 2010, Linden Research, Inc.
 * 
 * This library is free software; you can redistribute it and/or
 * modify it under the terms of the GNU Lesser General Public
 * License as published by the Free Software Foundation;
 * version 2.1 of the License only.
 * 
 * This library is distributed in the hope that it will be useful,
 * but WITHOUT ANY WARRANTY; without even the implied warranty of
 * MERCHANTABILITY or FITNESS FOR A PARTICULAR PURPOSE.  See the GNU
 * Lesser General Public License for more details.
 * 
 * You should have received a copy of the GNU Lesser General Public
 * License along with this library; if not, write to the Free Software
 * Foundation, Inc., 51 Franklin Street, Fifth Floor, Boston, MA  02110-1301  USA
 * 
 * Linden Research, Inc., 945 Battery Street, San Francisco, CA  94111  USA
 * $/LicenseInfo$
 */

// A "volume" is a box, cylinder, sphere, or other primitive shape.

#include "llviewerprecompiledheaders.h"

#include "llvovolume.h"

#include <sstream>

#include "llviewercontrol.h"
#include "lldir.h"
#include "llflexibleobject.h"
#include "llfloatertools.h"
#include "llmaterialid.h"
#include "llmaterialtable.h"
#include "llprimitive.h"
#include "llvolume.h"
#include "llvolumeoctree.h"
#include "llvolumemgr.h"
#include "llvolumemessage.h"
#include "material_codes.h"
#include "message.h"
#include "llpluginclassmedia.h" // for code in the mediaEvent handler
#include "object_flags.h"
#include "llagentconstants.h"
#include "lldrawable.h"
#include "lldrawpoolavatar.h"
#include "lldrawpoolbump.h"
#include "llface.h"
#include "llspatialpartition.h"
#include "llhudmanager.h"
#include "llflexibleobject.h"
#include "llsky.h"
#include "lltexturefetch.h"
#include "llvector4a.h"
#include "llviewercamera.h"
#include "llviewertexturelist.h"
#include "llviewerobjectlist.h"
#include "llviewerregion.h"
#include "llviewertextureanim.h"
#include "llworld.h"
#include "llselectmgr.h"
#include "pipeline.h"
#include "llsdutil.h"
#include "llmatrix4a.h"
#include "llmediaentry.h"
#include "llmediadataclient.h"
#include "llmeshrepository.h"
#include "llagent.h"
#include "llviewermediafocus.h"
#include "lldatapacker.h"
#include "llviewershadermgr.h"
#include "llvoavatar.h"
#include "llvocache.h"
#include "llmaterialmgr.h"

const S32 MIN_QUIET_FRAMES_COALESCE = 30;
const F32 FORCE_SIMPLE_RENDER_AREA = 512.f;
const F32 FORCE_CULL_AREA = 8.f;
const F32 MAX_LOD_DISTANCE = 24.f;


BOOL gAnimateTextures = TRUE;
//extern BOOL gHideSelectedObjects;

F32 LLVOVolume::sLODFactor = 1.f;
F32	LLVOVolume::sLODSlopDistanceFactor = 0.5f; //Changing this to zero, effectively disables the LOD transition slop 
F32 LLVOVolume::sDistanceFactor = 1.0f;
S32 LLVOVolume::sNumLODChanges = 0;
S32 LLVOVolume::mRenderComplexity_last = 0;
S32 LLVOVolume::mRenderComplexity_current = 0;
LLPointer<LLObjectMediaDataClient> LLVOVolume::sObjectMediaClient = NULL;
LLPointer<LLObjectMediaNavigateClient> LLVOVolume::sObjectMediaNavigateClient = NULL;

static LLFastTimer::DeclareTimer FTM_GEN_TRIANGLES("Generate Triangles");
static LLFastTimer::DeclareTimer FTM_GEN_VOLUME("Generate Volumes");
static LLFastTimer::DeclareTimer FTM_VOLUME_TEXTURES("Volume Textures");

// Implementation class of LLMediaDataClientObject.  See llmediadataclient.h
class LLMediaDataClientObjectImpl : public LLMediaDataClientObject
{
public:
	LLMediaDataClientObjectImpl(LLVOVolume *obj, bool isNew) : mObject(obj), mNew(isNew) 
	{
		mObject->addMDCImpl();
	}
	~LLMediaDataClientObjectImpl()
	{
		mObject->removeMDCImpl();
	}
	
	virtual U8 getMediaDataCount() const 
		{ return mObject->getNumTEs(); }

	virtual LLSD getMediaDataLLSD(U8 index) const 
		{
			LLSD result;
			LLTextureEntry *te = mObject->getTE(index); 
			if (NULL != te)
			{
				llassert((te->getMediaData() != NULL) == te->hasMedia());
				if (te->getMediaData() != NULL)
				{
					result = te->getMediaData()->asLLSD();
					// XXX HACK: workaround bug in asLLSD() where whitelist is not set properly
					// See DEV-41949
					if (!result.has(LLMediaEntry::WHITELIST_KEY))
					{
						result[LLMediaEntry::WHITELIST_KEY] = LLSD::emptyArray();
					}
				}
			}
			return result;
		}
	virtual bool isCurrentMediaUrl(U8 index, const std::string &url) const
		{
			LLTextureEntry *te = mObject->getTE(index); 
			if (te)
			{
				if (te->getMediaData())
				{
					return (te->getMediaData()->getCurrentURL() == url);
				}
			}
			return url.empty();
		}

	virtual LLUUID getID() const
		{ return mObject->getID(); }

	virtual void mediaNavigateBounceBack(U8 index)
		{ mObject->mediaNavigateBounceBack(index); }
	
	virtual bool hasMedia() const
		{ return mObject->hasMedia(); }
	
	virtual void updateObjectMediaData(LLSD const &data, const std::string &version_string) 
		{ mObject->updateObjectMediaData(data, version_string); }
	
	virtual F64 getMediaInterest() const 
		{ 
			F64 interest = mObject->getTotalMediaInterest();
			if (interest < (F64)0.0)
			{
				// media interest not valid yet, try pixel area
				interest = mObject->getPixelArea();
				// HACK: force recalculation of pixel area if interest is the "magic default" of 1024.
				if (interest == 1024.f)
				{
					const_cast<LLVOVolume*>(static_cast<LLVOVolume*>(mObject))->setPixelAreaAndAngle(gAgent);
					interest = mObject->getPixelArea();
				}
			}
			return interest; 
		}
	
	virtual bool isInterestingEnough() const
		{
			return LLViewerMedia::isInterestingEnough(mObject, getMediaInterest());
		}

	virtual std::string getCapabilityUrl(const std::string &name) const
		{ return mObject->getRegion()->getCapability(name); }
	
	virtual bool isDead() const
		{ return mObject->isDead(); }
	
	virtual U32 getMediaVersion() const
		{ return LLTextureEntry::getVersionFromMediaVersionString(mObject->getMediaURL()); }
	
	virtual bool isNew() const
		{ return mNew; }

private:
	LLPointer<LLVOVolume> mObject;
	bool mNew;
};


LLVOVolume::LLVOVolume(const LLUUID &id, const LLPCode pcode, LLViewerRegion *regionp)
	: LLViewerObject(id, pcode, regionp),
	  mVolumeImpl(NULL)
{
	mTexAnimMode = 0;
	mRelativeXform.setIdentity();
	mRelativeXformInvTrans.setIdentity();

	mFaceMappingChanged = FALSE;
	mLOD = MIN_LOD;
	mTextureAnimp = NULL;
	mVolumeChanged = FALSE;
	mVObjRadius = LLVector3(1,1,0.5f).length();
	mNumFaces = 0;
	mLODChanged = FALSE;
	mSculptChanged = FALSE;
	mSpotLightPriority = 0.f;

	mMediaImplList.resize(getNumTEs());
	mLastFetchedMediaVersion = -1;
	mIndexInTex = 0;
	mMDCImplCount = 0;
}

LLVOVolume::~LLVOVolume()
{
	delete mTextureAnimp;
	mTextureAnimp = NULL;
	delete mVolumeImpl;
	mVolumeImpl = NULL;

	if(!mMediaImplList.empty())
	{
		for(U32 i = 0 ; i < mMediaImplList.size() ; i++)
		{
			if(mMediaImplList[i].notNull())
			{
				mMediaImplList[i]->removeObject(this) ;
			}
		}
	}
}

void LLVOVolume::markDead()
{
	if (!mDead)
	{
		if(getMDCImplCount() > 0)
		{
			LLMediaDataClientObject::ptr_t obj = new LLMediaDataClientObjectImpl(const_cast<LLVOVolume*>(this), false);
			if (sObjectMediaClient) sObjectMediaClient->removeFromQueue(obj);
			if (sObjectMediaNavigateClient) sObjectMediaNavigateClient->removeFromQueue(obj);
		}
		
		// Detach all media impls from this object
		for(U32 i = 0 ; i < mMediaImplList.size() ; i++)
		{
			removeMediaImpl(i);
		}

		if (mSculptTexture.notNull())
		{
			mSculptTexture->removeVolume(this);
		}
	}
	
	LLViewerObject::markDead();
}


// static
void LLVOVolume::initClass()
{
	// gSavedSettings better be around
	if (gSavedSettings.getBOOL("PrimMediaMasterEnabled"))
	{
		const F32 queue_timer_delay = gSavedSettings.getF32("PrimMediaRequestQueueDelay");
		const F32 retry_timer_delay = gSavedSettings.getF32("PrimMediaRetryTimerDelay");
		const U32 max_retries = gSavedSettings.getU32("PrimMediaMaxRetries");
		const U32 max_sorted_queue_size = gSavedSettings.getU32("PrimMediaMaxSortedQueueSize");
		const U32 max_round_robin_queue_size = gSavedSettings.getU32("PrimMediaMaxRoundRobinQueueSize");
		sObjectMediaClient = new LLObjectMediaDataClient(queue_timer_delay, retry_timer_delay, max_retries, 
														 max_sorted_queue_size, max_round_robin_queue_size);
		sObjectMediaNavigateClient = new LLObjectMediaNavigateClient(queue_timer_delay, retry_timer_delay, 
																	 max_retries, max_sorted_queue_size, max_round_robin_queue_size);
	}
}

// static
void LLVOVolume::cleanupClass()
{
    sObjectMediaClient = NULL;
    sObjectMediaNavigateClient = NULL;
}

U32 LLVOVolume::processUpdateMessage(LLMessageSystem *mesgsys,
										  void **user_data,
										  U32 block_num, EObjectUpdateType update_type,
										  LLDataPacker *dp)
{
	LLColor4U color;
	const S32 teDirtyBits = (TEM_CHANGE_TEXTURE|TEM_CHANGE_COLOR|TEM_CHANGE_MEDIA);

	// Do base class updates...
	U32 retval = LLViewerObject::processUpdateMessage(mesgsys, user_data, block_num, update_type, dp);

	LLUUID sculpt_id;
	U8 sculpt_type = 0;
	if (isSculpted())
	{
		LLSculptParams *sculpt_params = (LLSculptParams *)getParameterEntry(LLNetworkData::PARAMS_SCULPT);
		sculpt_id = sculpt_params->getSculptTexture();
		sculpt_type = sculpt_params->getSculptType();
	}

	if (!dp)
	{
		if (update_type == OUT_FULL)
		{
			////////////////////////////////
			//
			// Unpack texture animation data
			//
			//

			if (mesgsys->getSizeFast(_PREHASH_ObjectData, block_num, _PREHASH_TextureAnim))
			{
				if (!mTextureAnimp)
				{
					mTextureAnimp = new LLViewerTextureAnim(this);
				}
				else
				{
					if (!(mTextureAnimp->mMode & LLTextureAnim::SMOOTH))
					{
						mTextureAnimp->reset();
					}
				}
				mTexAnimMode = 0;
				mTextureAnimp->unpackTAMessage(mesgsys, block_num);
			}
			else
			{
				if (mTextureAnimp)
				{
					delete mTextureAnimp;
					mTextureAnimp = NULL;
					gPipeline.markTextured(mDrawable);
					mFaceMappingChanged = TRUE;
					mTexAnimMode = 0;
				}
			}

			// Unpack volume data
			LLVolumeParams volume_params;
			LLVolumeMessage::unpackVolumeParams(&volume_params, mesgsys, _PREHASH_ObjectData, block_num);
			volume_params.setSculptID(sculpt_id, sculpt_type);

			if (setVolume(volume_params, 0))
			{
				markForUpdate(TRUE);
			}
		}

		// Sigh, this needs to be done AFTER the volume is set as well, otherwise bad stuff happens...
		////////////////////////////
		//
		// Unpack texture entry data
		//

		S32 result = unpackTEMessage(mesgsys, _PREHASH_ObjectData, (S32) block_num);
		if (result & teDirtyBits)
		{
			updateTEData();
		}
		if (result & TEM_CHANGE_MEDIA)
		{
			retval |= MEDIA_FLAGS_CHANGED;
		}
	}
	else
	{
		// CORY TO DO: Figure out how to get the value here
		if (update_type != OUT_TERSE_IMPROVED)
		{
			LLVolumeParams volume_params;
			BOOL res = LLVolumeMessage::unpackVolumeParams(&volume_params, *dp);
			if (!res)
			{
				llwarns << "Bogus volume parameters in object " << getID() << llendl;
				llwarns << getRegion()->getOriginGlobal() << llendl;
			}

			volume_params.setSculptID(sculpt_id, sculpt_type);

			if (setVolume(volume_params, 0))
			{
				markForUpdate(TRUE);
			}
			S32 res2 = unpackTEMessage(*dp);
			if (TEM_INVALID == res2)
			{
				// There's something bogus in the data that we're unpacking.
				dp->dumpBufferToLog();
				llwarns << "Flushing cache files" << llendl;

				if(LLVOCache::hasInstance() && getRegion())
				{
					LLVOCache::getInstance()->removeEntry(getRegion()->getHandle()) ;
				}
				
				llwarns << "Bogus TE data in " << getID() << llendl;
			}
			else 
			{
				if (res2 & teDirtyBits) 
				{
					updateTEData();
				}
				if (res2 & TEM_CHANGE_MEDIA)
				{
					retval |= MEDIA_FLAGS_CHANGED;
				}
			}

			U32 value = dp->getPassFlags();

			if (value & 0x40)
			{
				if (!mTextureAnimp)
				{
					mTextureAnimp = new LLViewerTextureAnim(this);
				}
				else
				{
					if (!(mTextureAnimp->mMode & LLTextureAnim::SMOOTH))
					{
						mTextureAnimp->reset();
					}
				}
				mTexAnimMode = 0;
				mTextureAnimp->unpackTAMessage(*dp);
			}
			else if (mTextureAnimp)
			{
				delete mTextureAnimp;
				mTextureAnimp = NULL;
				gPipeline.markTextured(mDrawable);
				mFaceMappingChanged = TRUE;
				mTexAnimMode = 0;
			}
		}
		else
		{
			S32 texture_length = mesgsys->getSizeFast(_PREHASH_ObjectData, block_num, _PREHASH_TextureEntry);
			if (texture_length)
			{
				U8							tdpbuffer[1024];
				LLDataPackerBinaryBuffer	tdp(tdpbuffer, 1024);
				mesgsys->getBinaryDataFast(_PREHASH_ObjectData, _PREHASH_TextureEntry, tdpbuffer, 0, block_num);
				S32 result = unpackTEMessage(tdp);
				if (result & teDirtyBits)
				{
					updateTEData();
				}
				if (result & TEM_CHANGE_MEDIA)
				{
					retval |= MEDIA_FLAGS_CHANGED;
				}
			}
		}
	}
	if (retval & (MEDIA_URL_REMOVED | MEDIA_URL_ADDED | MEDIA_URL_UPDATED | MEDIA_FLAGS_CHANGED)) 
	{
		// If only the media URL changed, and it isn't a media version URL,
		// ignore it
		if ( ! ( retval & (MEDIA_URL_ADDED | MEDIA_URL_UPDATED) &&
				 mMedia && ! mMedia->mMediaURL.empty() &&
				 ! LLTextureEntry::isMediaVersionString(mMedia->mMediaURL) ) )
		{
			// If the media changed at all, request new media data
			LL_DEBUGS("MediaOnAPrim") << "Media update: " << getID() << ": retval=" << retval << " Media URL: " <<
                ((mMedia) ?  mMedia->mMediaURL : std::string("")) << LL_ENDL;
			requestMediaDataUpdate(retval & MEDIA_FLAGS_CHANGED);
		}
        else {
            LL_INFOS("MediaOnAPrim") << "Ignoring media update for: " << getID() << " Media URL: " <<
                ((mMedia) ?  mMedia->mMediaURL : std::string("")) << LL_ENDL;
        }
	}
	// ...and clean up any media impls
	cleanUpMediaImpls();

	return retval;
}


void LLVOVolume::animateTextures()
{
	if (!mDead)
	{
		F32 off_s = 0.f, off_t = 0.f, scale_s = 1.f, scale_t = 1.f, rot = 0.f;
		S32 result = mTextureAnimp->animateTextures(off_s, off_t, scale_s, scale_t, rot);
	
		if (result)
		{
			if (!mTexAnimMode)
			{
				mFaceMappingChanged = TRUE;
				gPipeline.markTextured(mDrawable);
			}
			mTexAnimMode = result | mTextureAnimp->mMode;
				
			S32 start=0, end=mDrawable->getNumFaces()-1;
			if (mTextureAnimp->mFace >= 0 && mTextureAnimp->mFace <= end)
			{
				start = end = mTextureAnimp->mFace;
			}
		
			for (S32 i = start; i <= end; i++)
			{
				LLFace* facep = mDrawable->getFace(i);
				if (!facep) continue;
				if(facep->getVirtualSize() <= MIN_TEX_ANIM_SIZE && facep->mTextureMatrix) continue;

				const LLTextureEntry* te = facep->getTextureEntry();
			
				if (!te)
				{
					continue;
				}
		
				if (!(result & LLViewerTextureAnim::ROTATE))
				{
					te->getRotation(&rot);
				}
				if (!(result & LLViewerTextureAnim::TRANSLATE))
				{
					te->getOffset(&off_s,&off_t);
				}			
				if (!(result & LLViewerTextureAnim::SCALE))
				{
					te->getScale(&scale_s, &scale_t);
				}

				if (!facep->mTextureMatrix)
				{
					facep->mTextureMatrix = new LLMatrix4();
				}

				LLMatrix4& tex_mat = *facep->mTextureMatrix;
				tex_mat.setIdentity();
				LLVector3 trans ;

				trans.set(LLVector3(off_s+0.5f, off_t+0.5f, 0.f));			
				tex_mat.translate(LLVector3(-0.5f, -0.5f, 0.f));
				
				LLVector3 scale(scale_s, scale_t, 1.f);			
				LLQuaternion quat;
				quat.setQuat(rot, 0, 0, -1.f);
		
				tex_mat.rotate(quat);				

				LLMatrix4 mat;
				mat.initAll(scale, LLQuaternion(), LLVector3());
				tex_mat *= mat;
		
				tex_mat.translate(trans);
			}
		}
		else
		{
			if (mTexAnimMode && mTextureAnimp->mRate == 0)
			{
				U8 start, count;

				if (mTextureAnimp->mFace == -1)
				{
					start = 0;
					count = getNumTEs();
				}
				else
				{
					start = (U8) mTextureAnimp->mFace;
					count = 1;
				}

				for (S32 i = start; i < start + count; i++)
				{
					if (mTexAnimMode & LLViewerTextureAnim::TRANSLATE)
					{
						setTEOffset(i, mTextureAnimp->mOffS, mTextureAnimp->mOffT);				
					}
					if (mTexAnimMode & LLViewerTextureAnim::SCALE)
					{
						setTEScale(i, mTextureAnimp->mScaleS, mTextureAnimp->mScaleT);	
					}
					if (mTexAnimMode & LLViewerTextureAnim::ROTATE)
					{
						setTERotation(i, mTextureAnimp->mRot);
					}
				}

				gPipeline.markTextured(mDrawable);
				mFaceMappingChanged = TRUE;
				mTexAnimMode = 0;
			}
		}
	}
}

void LLVOVolume::updateTextures()
{
	const F32 TEXTURE_AREA_REFRESH_TIME = 5.f; // seconds
	if (mTextureUpdateTimer.getElapsedTimeF32() > TEXTURE_AREA_REFRESH_TIME)
	{
		updateTextureVirtualSize();

		if (mDrawable.notNull() && !isVisible() && !mDrawable->isActive())
		{ //delete vertex buffer to free up some VRAM
			LLSpatialGroup* group  = mDrawable->getSpatialGroup();
			if (group)
			{
				group->destroyGL(true);

				//flag the group as having changed geometry so it gets a rebuild next time
				//it becomes visible
				group->setState(LLSpatialGroup::GEOM_DIRTY | LLSpatialGroup::MESH_DIRTY | LLSpatialGroup::NEW_DRAWINFO);
			}
		}


    }
}

BOOL LLVOVolume::isVisible() const 
{
	if(mDrawable.notNull() && mDrawable->isVisible())
	{
		return TRUE ;
	}

	if(isAttachment())
	{
		LLViewerObject* objp = (LLViewerObject*)getParent() ;
		while(objp && !objp->isAvatar())
		{
			objp = (LLViewerObject*)objp->getParent() ;
		}

		return objp && objp->mDrawable.notNull() && objp->mDrawable->isVisible() ;
	}

	return FALSE ;
}

void LLVOVolume::updateTextureVirtualSize(bool forced)
{
	LLFastTimer ftm(FTM_VOLUME_TEXTURES);
	// Update the pixel area of all faces

	if(!forced)
	{
		if(!isVisible())
		{ //don't load textures for non-visible faces
			const S32 num_faces = mDrawable->getNumFaces();
			for (S32 i = 0; i < num_faces; i++)
			{
				LLFace* face = mDrawable->getFace(i);
				if (face)
				{
					face->setPixelArea(0.f); 
					face->setVirtualSize(0.f);
				}
			}

			return ;
		}

		if (!gPipeline.hasRenderType(LLPipeline::RENDER_TYPE_SIMPLE))
		{
			return;
		}
	}

	static LLCachedControl<bool> dont_load_textures(gSavedSettings,"TextureDisable");
		
	if (dont_load_textures || LLAppViewer::getTextureFetch()->mDebugPause) // || !mDrawable->isVisible())
	{
		return;
	}

	mTextureUpdateTimer.reset();
	
	F32 old_area = mPixelArea;
	mPixelArea = 0.f;

	const S32 num_faces = mDrawable->getNumFaces();
	F32 min_vsize=999999999.f, max_vsize=0.f;
	LLViewerCamera* camera = LLViewerCamera::getInstance();
	for (S32 i = 0; i < num_faces; i++)
	{
		LLFace* face = mDrawable->getFace(i);
		if (!face) continue;
		const LLTextureEntry *te = face->getTextureEntry();
		LLViewerTexture *imagep = face->getTexture();
		if (!imagep || !te ||			
			face->mExtents[0].equals3(face->mExtents[1]))
		{
			continue;
		}
		
		F32 vsize;
		F32 old_size = face->getVirtualSize();

		if (isHUDAttachment())
		{
			F32 area = (F32) camera->getScreenPixelArea();
			vsize = area;
			imagep->setBoostLevel(LLGLTexture::BOOST_HUD);
 			face->setPixelArea(area); // treat as full screen
			face->setVirtualSize(vsize);
		}
		else
		{
			vsize = face->getTextureVirtualSize();
		}

		mPixelArea = llmax(mPixelArea, face->getPixelArea());		

		if (face->mTextureMatrix != NULL)
		{
			if ((vsize < MIN_TEX_ANIM_SIZE && old_size > MIN_TEX_ANIM_SIZE) ||
				(vsize > MIN_TEX_ANIM_SIZE && old_size < MIN_TEX_ANIM_SIZE))
			{
				gPipeline.markRebuild(mDrawable, LLDrawable::REBUILD_TCOORD, FALSE);
			}
		}
				
		if (gPipeline.hasRenderDebugMask(LLPipeline::RENDER_DEBUG_TEXTURE_AREA))
		{
			if (vsize < min_vsize) min_vsize = vsize;
			if (vsize > max_vsize) max_vsize = vsize;
		}
		else if (gPipeline.hasRenderDebugMask(LLPipeline::RENDER_DEBUG_TEXTURE_PRIORITY))
		{
			LLViewerFetchedTexture* img = LLViewerTextureManager::staticCastToFetchedTexture(imagep) ;
			if(img)
			{
				F32 pri = img->getDecodePriority();
				pri = llmax(pri, 0.0f);
				if (pri < min_vsize) min_vsize = pri;
				if (pri > max_vsize) max_vsize = pri;
			}
		}
		else if (gPipeline.hasRenderDebugMask(LLPipeline::RENDER_DEBUG_FACE_AREA))
		{
			F32 pri = mPixelArea;
			if (pri < min_vsize) min_vsize = pri;
			if (pri > max_vsize) max_vsize = pri;
		}	
	}
	
	if (isSculpted())
	{
		LLSculptParams *sculpt_params = (LLSculptParams *)getParameterEntry(LLNetworkData::PARAMS_SCULPT);
		LLUUID id =  sculpt_params->getSculptTexture();
		
		updateSculptTexture();
		
		

		if (mSculptTexture.notNull())
		{
			mSculptTexture->setBoostLevel(llmax((S32)mSculptTexture->getBoostLevel(),
												(S32)LLGLTexture::BOOST_SCULPTED));
			mSculptTexture->setForSculpt() ;
			
			if(!mSculptTexture->isCachedRawImageReady())
			{
				S32 lod = llmin(mLOD, 3);
				F32 lodf = ((F32)(lod + 1.0f)/4.f);
				F32 tex_size = lodf * LLViewerTexture::sMaxSculptRez ;
				mSculptTexture->addTextureStats(2.f * tex_size * tex_size, FALSE);
			
				//if the sculpty very close to the view point, load first
				{				
					LLVector3 lookAt = getPositionAgent() - camera->getOrigin();
					F32 dist = lookAt.normVec() ;
					F32 cos_angle_to_view_dir = lookAt * camera->getXAxis() ;				
					mSculptTexture->setAdditionalDecodePriority(0.8f * LLFace::calcImportanceToCamera(cos_angle_to_view_dir, dist)) ;
				}
			}
	
			S32 texture_discard = mSculptTexture->getCachedRawImageLevel(); //try to match the texture
			S32 current_discard = getVolume() ? getVolume()->getSculptLevel() : -2 ;

			if (texture_discard >= 0 && //texture has some data available
				(texture_discard < current_discard || //texture has more data than last rebuild
				current_discard < 0)) //no previous rebuild
			{
				gPipeline.markRebuild(mDrawable, LLDrawable::REBUILD_VOLUME, FALSE);
				mSculptChanged = TRUE;
			}

			if (gPipeline.hasRenderDebugMask(LLPipeline::RENDER_DEBUG_SCULPTED))
			{
				setDebugText(llformat("T%d C%d V%d\n%dx%d",
										  texture_discard, current_discard, getVolume()->getSculptLevel(),
										  mSculptTexture->getHeight(), mSculptTexture->getWidth()));
			}
		}

	}

	if (getLightTextureID().notNull())
	{
		LLLightImageParams* params = (LLLightImageParams*) getParameterEntry(LLNetworkData::PARAMS_LIGHT_IMAGE);
		LLUUID id = params->getLightTexture();
		mLightTexture = LLViewerTextureManager::getFetchedTexture(id);
		if (mLightTexture.notNull())
		{
			F32 rad = getLightRadius();
			mLightTexture->addTextureStats(gPipeline.calcPixelArea(getPositionAgent(), 
																	LLVector3(rad,rad,rad),
																	*camera));
		}	
	}
	
	if (gPipeline.hasRenderDebugMask(LLPipeline::RENDER_DEBUG_TEXTURE_AREA))
	{
		setDebugText(llformat("%.0f:%.0f", (F32) sqrt(min_vsize),(F32) sqrt(max_vsize)));
	}
 	else if (gPipeline.hasRenderDebugMask(LLPipeline::RENDER_DEBUG_TEXTURE_PRIORITY))
 	{
 		setDebugText(llformat("%.0f:%.0f", (F32) sqrt(min_vsize),(F32) sqrt(max_vsize)));
 	}
	else if (gPipeline.hasRenderDebugMask(LLPipeline::RENDER_DEBUG_FACE_AREA))
	{
		setDebugText(llformat("%.0f:%.0f", (F32) sqrt(min_vsize),(F32) sqrt(max_vsize)));
	}

	if (mPixelArea == 0)
	{ //flexi phasing issues make this happen
		mPixelArea = old_area;
	}
}

BOOL LLVOVolume::isActive() const
{
	return !mStatic;
}

BOOL LLVOVolume::setMaterial(const U8 material)
{
	BOOL res = LLViewerObject::setMaterial(material);
	
	return res;
}

void LLVOVolume::setTexture(const S32 face)
{
	llassert(face < getNumTEs());
	gGL.getTexUnit(0)->bind(getTEImage(face));
}

void LLVOVolume::setScale(const LLVector3 &scale, BOOL damped)
{
	if (scale != getScale())
	{
		// store local radius
		LLViewerObject::setScale(scale);

		if (mVolumeImpl)
		{
			mVolumeImpl->onSetScale(scale, damped);
		}
		
		updateRadius();

		//since drawable transforms do not include scale, changing volume scale
		//requires an immediate rebuild of volume verts.
		gPipeline.markRebuild(mDrawable, LLDrawable::REBUILD_POSITION, TRUE);
	}
}

LLFace* LLVOVolume::addFace(S32 f)
{
	const LLTextureEntry* te = getTE(f);
	LLViewerTexture* imagep = getTEImage(f);
	if (te->getMaterialParams().notNull())
	{
		LLViewerTexture* normalp = getTENormalMap(f);
		LLViewerTexture* specularp = getTESpecularMap(f);
		return mDrawable->addFace(te, imagep, normalp, specularp);
	}
	return mDrawable->addFace(te, imagep);
}

LLDrawable *LLVOVolume::createDrawable(LLPipeline *pipeline)
{
	pipeline->allocDrawable(this);
		
	mDrawable->setRenderType(LLPipeline::RENDER_TYPE_VOLUME);

	S32 max_tes_to_set = getNumTEs();
	for (S32 i = 0; i < max_tes_to_set; i++)
	{
		addFace(i);
	}
	mNumFaces = max_tes_to_set;

	if (isAttachment())
	{
		mDrawable->makeActive();
	}

	if (getIsLight())
	{
		// Add it to the pipeline mLightSet
		gPipeline.setLight(mDrawable, TRUE);
	}
	
	updateRadius();
	bool force_update = true; // avoid non-alpha mDistance update being optimized away
	mDrawable->updateDistance(*LLViewerCamera::getInstance(), force_update);

	return mDrawable;
}

BOOL LLVOVolume::setVolume(const LLVolumeParams &params_in, const S32 detail, bool unique_volume)
{
	LLVolumeParams volume_params = params_in;

	S32 last_lod = mVolumep.notNull() ? LLVolumeLODGroup::getVolumeDetailFromScale(mVolumep->getDetail()) : -1;
	S32 lod = mLOD;

	BOOL is404 = FALSE;
	
	if (isSculpted())
	{
		// if it's a mesh
		if ((volume_params.getSculptType() & LL_SCULPT_TYPE_MASK) == LL_SCULPT_TYPE_MESH)
		{ //meshes might not have all LODs, get the force detail to best existing LOD
			LLUUID mesh_id = volume_params.getSculptID();

			lod = gMeshRepo.getActualMeshLOD(volume_params, lod);
			if (lod == -1)
			{
				is404 = TRUE;
				lod = 0;
			}
		}
	}

	// Check if we need to change implementations
	bool is_flexible = (volume_params.getPathParams().getCurveType() == LL_PCODE_PATH_FLEXIBLE);
	if (is_flexible)
	{
		setParameterEntryInUse(LLNetworkData::PARAMS_FLEXIBLE, TRUE, false);
		if (!mVolumeImpl)
		{
			LLFlexibleObjectData* data = (LLFlexibleObjectData*)getParameterEntry(LLNetworkData::PARAMS_FLEXIBLE);
			mVolumeImpl = new LLVolumeImplFlexible(this, data);
		}
	}
	else
	{
		// Mark the parameter not in use
		setParameterEntryInUse(LLNetworkData::PARAMS_FLEXIBLE, FALSE, false);
		if (mVolumeImpl)
		{
			delete mVolumeImpl;
			mVolumeImpl = NULL;
			if (mDrawable.notNull())
			{
				// Undo the damage we did to this matrix
				mDrawable->updateXform(FALSE);
			}
		}
	}
	
	if (is404)
	{
		setIcon(LLViewerTextureManager::getFetchedTextureFromFile("icons/Inv_Mesh.png", FTT_LOCAL_FILE, TRUE, LLGLTexture::BOOST_UI));
		//render prim proxy when mesh loading attempts give up
		volume_params.setSculptID(LLUUID::null, LL_SCULPT_TYPE_NONE);

	}

	if ((LLPrimitive::setVolume(volume_params, lod, (mVolumeImpl && mVolumeImpl->isVolumeUnique()))) || mSculptChanged)
	{
		mFaceMappingChanged = TRUE;
		
		if (mVolumeImpl)
		{
			mVolumeImpl->onSetVolume(volume_params, mLOD);
		}
	
		updateSculptTexture();

		if (isSculpted())
		{
			updateSculptTexture();
			// if it's a mesh
			if ((volume_params.getSculptType() & LL_SCULPT_TYPE_MASK) == LL_SCULPT_TYPE_MESH)
			{
				if (!getVolume()->isMeshAssetLoaded())
				{ 
					//load request not yet issued, request pipeline load this mesh
					LLUUID asset_id = volume_params.getSculptID();
					S32 available_lod = gMeshRepo.loadMesh(this, volume_params, lod, last_lod);
					if (available_lod != lod)
					{
						LLPrimitive::setVolume(volume_params, available_lod);
					}
				}
				
			}
			else // otherwise is sculptie
			{
				if (mSculptTexture.notNull())
				{
					sculpt();
				}
			}
		}


		static LLCachedControl<bool> use_transform_feedback(gSavedSettings, "RenderUseTransformFeedback");

		bool cache_in_vram = use_transform_feedback && gTransformPositionProgram.mProgramObject &&
			(!mVolumeImpl || !mVolumeImpl->isVolumeUnique());

		if (cache_in_vram)
		{ //this volume might be used as source data for a transform object, put it in vram
			LLVolume* volume = getVolume();
			for (S32 i = 0; i < volume->getNumFaces(); ++i)
			{
				const LLVolumeFace& face = volume->getVolumeFace(i);
				if (face.mVertexBuffer.notNull())
				{ //already cached
					break;
				}
				volume->genBinormals(i);
				LLFace::cacheFaceInVRAM(face);
			}
		}
		

		return TRUE;
	}



	return FALSE;
}

void LLVOVolume::updateSculptTexture()
{
	LLPointer<LLViewerFetchedTexture> old_sculpt = mSculptTexture;

	if (isSculpted() && !isMesh())
	{
		LLSculptParams *sculpt_params = (LLSculptParams *)getParameterEntry(LLNetworkData::PARAMS_SCULPT);
		LLUUID id =  sculpt_params->getSculptTexture();
		if (id.notNull())
		{
			mSculptTexture = LLViewerTextureManager::getFetchedTexture(id, FTT_DEFAULT, TRUE, LLGLTexture::BOOST_NONE, LLViewerTexture::LOD_TEXTURE);
		}
	}
	else
	{
		mSculptTexture = NULL;
	}

	if (mSculptTexture != old_sculpt)
	{
		if (old_sculpt.notNull())
		{
			old_sculpt->removeVolume(this);
		}
		if (mSculptTexture.notNull())
		{
			mSculptTexture->addVolume(this);
		}
	}
	
}

void LLVOVolume::notifyMeshLoaded()
{ 
	mSculptChanged = TRUE;
	gPipeline.markRebuild(mDrawable, LLDrawable::REBUILD_GEOMETRY, TRUE);
}

// sculpt replaces generate() for sculpted surfaces
void LLVOVolume::sculpt()
{	
	if (mSculptTexture.notNull())
	{				
		U16 sculpt_height = 0;
		U16 sculpt_width = 0;
		S8 sculpt_components = 0;
		const U8* sculpt_data = NULL;
	
		S32 discard_level = mSculptTexture->getCachedRawImageLevel() ;
		LLImageRaw* raw_image = mSculptTexture->getCachedRawImage() ;
		
		S32 max_discard = mSculptTexture->getMaxDiscardLevel();
		if (discard_level > max_discard)
			discard_level = max_discard;    // clamp to the best we can do

		S32 current_discard = getVolume()->getSculptLevel() ;
		if(current_discard < -2)
		{
			static S32 low_sculpty_discard_warning_count = 100;
			if (++low_sculpty_discard_warning_count >= 100)
			{	// Log first time, then every 100 afterwards otherwise this can flood the logs
				llwarns << "WARNING!!: Current discard for sculpty " << mSculptTexture->getID() 
					<< " at " << current_discard 
					<< " is less than -2." << llendl;
				low_sculpty_discard_warning_count = 0;
			}
			
			// corrupted volume... don't update the sculpty
			return;
		}
		else if (current_discard > MAX_DISCARD_LEVEL)
		{
			static S32 high_sculpty_discard_warning_count = 100;
			if (++high_sculpty_discard_warning_count >= 100)
			{	// Log first time, then every 100 afterwards otherwise this can flood the logs
				llwarns << "WARNING!!: Current discard for sculpty " << mSculptTexture->getID() 
					<< " at " << current_discard 
					<< " is more than than allowed max of " << MAX_DISCARD_LEVEL << llendl;
				high_sculpty_discard_warning_count = 0;
			}

			// corrupted volume... don't update the sculpty			
			return;
		}

		if (current_discard == discard_level)  // no work to do here
			return;
		
		if(!raw_image)
		{
			llassert(discard_level < 0) ;

			sculpt_width = 0;
			sculpt_height = 0;
			sculpt_data = NULL ;

			if(LLViewerTextureManager::sTesterp)
			{
				LLViewerTextureManager::sTesterp->updateGrayTextureBinding();
			}
		}
		else
		{					
			sculpt_height = raw_image->getHeight();
			sculpt_width = raw_image->getWidth();
			sculpt_components = raw_image->getComponents();		
					   
			sculpt_data = raw_image->getData();

			if(LLViewerTextureManager::sTesterp)
			{
				mSculptTexture->updateBindStatsForTester() ;
			}
		}
		getVolume()->sculpt(sculpt_width, sculpt_height, sculpt_components, sculpt_data, discard_level);

		//notify rebuild any other VOVolumes that reference this sculpty volume
		for (S32 i = 0; i < mSculptTexture->getNumVolumes(); ++i)
		{
			LLVOVolume* volume = (*(mSculptTexture->getVolumeList()))[i];
			if (volume != this && volume->getVolume() == getVolume())
			{
				gPipeline.markRebuild(volume->mDrawable, LLDrawable::REBUILD_GEOMETRY, FALSE);
			}
		}
	}
}

S32	LLVOVolume::computeLODDetail(F32 distance, F32 radius)
{
	S32	cur_detail;
	if (LLPipeline::sDynamicLOD)
	{
		// We've got LOD in the profile, and in the twist.  Use radius.
		F32 tan_angle = (LLVOVolume::sLODFactor*radius)/distance;
		cur_detail = LLVolumeLODGroup::getDetailFromTan(llround(tan_angle, 0.01f));
	}
	else
	{
		cur_detail = llclamp((S32) (sqrtf(radius)*LLVOVolume::sLODFactor*4.f), 0, 3);		
	}
	return cur_detail;
}

BOOL LLVOVolume::calcLOD()
{
	if (mDrawable.isNull())
	{
		return FALSE;
	}

	S32 cur_detail = 0;
	
	F32 radius;
	F32 distance;

	if (mDrawable->isState(LLDrawable::RIGGED))
	{
		LLVOAvatar* avatar = getAvatar(); 
		
		// Not sure how this can really happen, but alas it does. Better exit here than crashing.
		if( !avatar || !avatar->mDrawable )
		{
			return FALSE;
		}

		distance = avatar->mDrawable->mDistanceWRTCamera;
		radius = avatar->getBinRadius();
	}
	else
	{
		distance = mDrawable->mDistanceWRTCamera;
		radius = getVolume()->mLODScaleBias.scaledVec(getScale()).length();
	}
	
	//hold onto unmodified distance for debugging
	//F32 debug_distance = distance;
	
	distance *= sDistanceFactor;

	F32 rampDist = LLVOVolume::sLODFactor * 2;
	
	if (distance < rampDist)
	{
		// Boost LOD when you're REALLY close
		distance *= 1.0f/rampDist;
		distance *= distance;
		distance *= rampDist;
	}
	
	// DON'T Compensate for field of view changing on FOV zoom.
	distance *= F_PI/3.f;

	cur_detail = computeLODDetail(llround(distance, 0.01f), 
									llround(radius, 0.01f));


	if (gPipeline.hasRenderDebugMask(LLPipeline::RENDER_DEBUG_LOD_INFO) &&
		mDrawable->getFace(0))
	{
		//setDebugText(llformat("%.2f:%.2f, %d", debug_distance, radius, cur_detail));

		setDebugText(llformat("%d", mDrawable->getFace(0)->getTextureIndex()));
	}

	if (cur_detail != mLOD)
	{
		mAppAngle = llround((F32) atan2( mDrawable->getRadius(), mDrawable->mDistanceWRTCamera) * RAD_TO_DEG, 0.01f);
		mLOD = cur_detail;		
		return TRUE;
	}
	else
	{
		return FALSE;
	}
}

BOOL LLVOVolume::updateLOD()
{
	if (mDrawable.isNull())
	{
		return FALSE;
	}
	
	BOOL lod_changed = calcLOD();

	if (lod_changed)
	{
		gPipeline.markRebuild(mDrawable, LLDrawable::REBUILD_VOLUME, FALSE);
		mLODChanged = TRUE;
	}
	else
	{
		F32 new_radius = getBinRadius();
		F32 old_radius = mDrawable->getBinRadius();
		if (new_radius < old_radius * 0.9f || new_radius > old_radius*1.1f)
		{
			gPipeline.markPartitionMove(mDrawable);
		}
	}

	lod_changed = lod_changed || LLViewerObject::updateLOD();
	
	return lod_changed;
}

BOOL LLVOVolume::setDrawableParent(LLDrawable* parentp)
{
	if (!LLViewerObject::setDrawableParent(parentp))
	{
		// no change in drawable parent
		return FALSE;
	}

	if (!mDrawable->isRoot())
	{
		// rebuild vertices in parent relative space
		gPipeline.markRebuild(mDrawable, LLDrawable::REBUILD_VOLUME, TRUE);

		if (mDrawable->isActive() && !parentp->isActive())
		{
			parentp->makeActive();
		}
		else if (mDrawable->isStatic() && parentp->isActive())
		{
			mDrawable->makeActive();
		}
	}
	
	return TRUE;
}

void LLVOVolume::updateFaceFlags()
{
	// There's no guarantee that getVolume()->getNumFaces() == mDrawable->getNumFaces()
	for (S32 i = 0; i < getVolume()->getNumFaces() && i < mDrawable->getNumFaces(); i++)
	{
		LLFace *face = mDrawable->getFace(i);
		if (face)
		{
			BOOL fullbright = getTE(i)->getFullbright();
			face->clearState(LLFace::FULLBRIGHT | LLFace::HUD_RENDER | LLFace::LIGHT);

			if (fullbright || (mMaterial == LL_MCODE_LIGHT))
			{
				face->setState(LLFace::FULLBRIGHT);
			}
			if (mDrawable->isLight())
			{
				face->setState(LLFace::LIGHT);
			}
			if (isHUDAttachment())
			{
				face->setState(LLFace::HUD_RENDER);
			}
		}
	}
}

BOOL LLVOVolume::setParent(LLViewerObject* parent)
{
	BOOL ret = FALSE ;
	if (parent != getParent())
	{
		ret = LLViewerObject::setParent(parent);
		if (ret && mDrawable)
		{
			gPipeline.markMoved(mDrawable);
			gPipeline.markRebuild(mDrawable, LLDrawable::REBUILD_VOLUME, TRUE);
		}
	}

	return ret ;
}

// NOTE: regenFaces() MUST be followed by genTriangles()!
void LLVOVolume::regenFaces()
{
	// remove existing faces
	BOOL count_changed = mNumFaces != getNumTEs();
	
	if (count_changed)
	{
		deleteFaces();		
		// add new faces
		mNumFaces = getNumTEs();
	}
		
	for (S32 i = 0; i < mNumFaces; i++)
	{
		LLFace* facep = count_changed ? addFace(i) : mDrawable->getFace(i);
		if (!facep) continue;

		facep->setTEOffset(i);
		facep->setTexture(getTEImage(i));
		if (facep->getTextureEntry()->getMaterialParams().notNull())
		{
			facep->setNormalMap(getTENormalMap(i));
			facep->setSpecularMap(getTESpecularMap(i));
		}
		facep->setViewerObject(this);
		
		// If the face had media on it, this will have broken the link between the LLViewerMediaTexture and the face.
		// Re-establish the link.
		if((int)mMediaImplList.size() > i)
		{
			if(mMediaImplList[i])
			{
				LLViewerMediaTexture* media_tex = LLViewerTextureManager::findMediaTexture(mMediaImplList[i]->getMediaTextureID()) ;
				if(media_tex)
				{
					media_tex->addMediaToFace(facep) ;
				}
			}
		}
	}
	
	if (!count_changed)
	{
		updateFaceFlags();
	}
}

BOOL LLVOVolume::genBBoxes(BOOL force_global)
{
	BOOL res = TRUE;

	LLVector4a min,max;

	min.clear();
	max.clear();

	BOOL rebuild = mDrawable->isState(LLDrawable::REBUILD_VOLUME | LLDrawable::REBUILD_POSITION | LLDrawable::REBUILD_RIGGED);

	//	bool rigged = false;
	LLVolume* volume = mRiggedVolume;
	if (!volume)
	{
		volume = getVolume();
	}

	// There's no guarantee that getVolume()->getNumFaces() == mDrawable->getNumFaces()
	for (S32 i = 0;
		 i < getVolume()->getNumVolumeFaces() && i < mDrawable->getNumFaces() && i < getNumTEs();
		 i++)
	{
		LLFace *face = mDrawable->getFace(i);
		if (!face)
		{
			continue;
		}
		res &= face->genVolumeBBoxes(*volume, i,
										mRelativeXform, mRelativeXformInvTrans,
										(mVolumeImpl && mVolumeImpl->isVolumeGlobal()) || force_global);
		
		if (rebuild)
		{
			if (i == 0)
			{
				min = face->mExtents[0];
				max = face->mExtents[1];
			}
			else
			{
				min.setMin(min, face->mExtents[0]);
				max.setMax(max, face->mExtents[1]);
			}
		}
	}
	
	if (rebuild)
	{
		mDrawable->setSpatialExtents(min,max);
		min.add(max);
		min.mul(0.5f);
		mDrawable->setPositionGroup(min);	
	}

	updateRadius();
	mDrawable->movePartition();
				
	return res;
}

void LLVOVolume::preRebuild()
{
	if (mVolumeImpl != NULL)
	{
		mVolumeImpl->preRebuild();
	}
}

void LLVOVolume::updateRelativeXform(bool force_identity)
{
	if (mVolumeImpl)
	{
		mVolumeImpl->updateRelativeXform(force_identity);
		return;
	}
	
	LLDrawable* drawable = mDrawable;
	
	if (drawable->isState(LLDrawable::RIGGED) && mRiggedVolume.notNull())
	{ //rigged volume (which is in agent space) is used for generating bounding boxes etc
	  //inverse of render matrix should go to partition space
		mRelativeXform = getRenderMatrix();

		F32* dst = (F32*) mRelativeXformInvTrans.mMatrix;
		F32* src = (F32*) mRelativeXform.mMatrix;
		dst[0] = src[0]; dst[1] = src[1]; dst[2] = src[2];
		dst[3] = src[4]; dst[4] = src[5]; dst[5] = src[6];
		dst[6] = src[8]; dst[7] = src[9]; dst[8] = src[10];
		
		mRelativeXform.invert();
		mRelativeXformInvTrans.transpose();
	}
	else if (drawable->isActive() || force_identity)
	{				
		// setup relative transforms
		LLQuaternion delta_rot;
		LLVector3 delta_pos, delta_scale;
		
		//matrix from local space to parent relative/global space
		bool use_identity = force_identity || drawable->isSpatialRoot();
		delta_rot = use_identity ? LLQuaternion() : mDrawable->getRotation();
		delta_pos = use_identity ? LLVector3(0,0,0) : mDrawable->getPosition();
		delta_scale = mDrawable->getScale();

		// Vertex transform (4x4)
		LLVector3 x_axis = LLVector3(delta_scale.mV[VX], 0.f, 0.f) * delta_rot;
		LLVector3 y_axis = LLVector3(0.f, delta_scale.mV[VY], 0.f) * delta_rot;
		LLVector3 z_axis = LLVector3(0.f, 0.f, delta_scale.mV[VZ]) * delta_rot;

		mRelativeXform.initRows(LLVector4(x_axis, 0.f),
								LLVector4(y_axis, 0.f),
								LLVector4(z_axis, 0.f),
								LLVector4(delta_pos, 1.f));

		
		// compute inverse transpose for normals
		// mRelativeXformInvTrans.setRows(x_axis, y_axis, z_axis);
		// mRelativeXformInvTrans.invert(); 
		// mRelativeXformInvTrans.setRows(x_axis, y_axis, z_axis);
		// grumble - invert is NOT a matrix invert, so we do it by hand:

		LLMatrix3 rot_inverse = LLMatrix3(~delta_rot);

		LLMatrix3 scale_inverse;
		scale_inverse.setRows(LLVector3(1.0, 0.0, 0.0) / delta_scale.mV[VX],
							  LLVector3(0.0, 1.0, 0.0) / delta_scale.mV[VY],
							  LLVector3(0.0, 0.0, 1.0) / delta_scale.mV[VZ]);
							   
		
		mRelativeXformInvTrans = rot_inverse * scale_inverse;

		mRelativeXformInvTrans.transpose();
	}
	else
	{
		LLVector3 pos = getPosition();
		LLVector3 scale = getScale();
		LLQuaternion rot = getRotation();
	
		if (mParent)
		{
			pos *= mParent->getRotation();
			pos += mParent->getPosition();
			rot *= mParent->getRotation();
		}
		
		//LLViewerRegion* region = getRegion();
		//pos += region->getOriginAgent();
		
		LLVector3 x_axis = LLVector3(scale.mV[VX], 0.f, 0.f) * rot;
		LLVector3 y_axis = LLVector3(0.f, scale.mV[VY], 0.f) * rot;
		LLVector3 z_axis = LLVector3(0.f, 0.f, scale.mV[VZ]) * rot;

		mRelativeXform.initRows(LLVector4(x_axis, 0.f),
								LLVector4(y_axis, 0.f),
								LLVector4(z_axis, 0.f),
								LLVector4(pos, 1.f));

		// compute inverse transpose for normals
		LLMatrix3 rot_inverse = LLMatrix3(~rot);

		LLMatrix3 scale_inverse;
		scale_inverse.setRows(LLVector3(1.0, 0.0, 0.0) / scale.mV[VX],
							  LLVector3(0.0, 1.0, 0.0) / scale.mV[VY],
							  LLVector3(0.0, 0.0, 1.0) / scale.mV[VZ]);
							   
		
		mRelativeXformInvTrans = rot_inverse * scale_inverse;

		mRelativeXformInvTrans.transpose();
	}
}

static LLFastTimer::DeclareTimer FTM_GEN_FLEX("Generate Flexies");
static LLFastTimer::DeclareTimer FTM_UPDATE_PRIMITIVES("Update Primitives");
static LLFastTimer::DeclareTimer FTM_UPDATE_RIGGED_VOLUME("Update Rigged");

BOOL LLVOVolume::updateGeometry(LLDrawable *drawable)
{
	LLFastTimer t(FTM_UPDATE_PRIMITIVES);
	
	if (mDrawable->isState(LLDrawable::REBUILD_RIGGED))
	{
		{
			LLFastTimer t(FTM_UPDATE_RIGGED_VOLUME);
			updateRiggedVolume();
		}
		genBBoxes(FALSE);
		mDrawable->clearState(LLDrawable::REBUILD_RIGGED);
	}

	if (mVolumeImpl != NULL)
	{
		BOOL res;
		{
			LLFastTimer t(FTM_GEN_FLEX);
			res = mVolumeImpl->doUpdateGeometry(drawable);
		}
		updateFaceFlags();
		return res;
	}
	
	LLSpatialGroup* group = drawable->getSpatialGroup();
	if (group)
	{
		group->dirtyMesh();
	}

	BOOL compiled = FALSE;
			
	updateRelativeXform();
	
	if (mDrawable.isNull()) // Not sure why this is happening, but it is...
	{
		return TRUE; // No update to complete
	}

	if (mVolumeChanged || mFaceMappingChanged )
	{
		dirtySpatialGroup(drawable->isState(LLDrawable::IN_REBUILD_Q1));

		compiled = TRUE;

		if (mVolumeChanged)
		{
			LLFastTimer ftm(FTM_GEN_VOLUME);
			LLVolumeParams volume_params = getVolume()->getParams();
			setVolume(volume_params, 0);
			drawable->setState(LLDrawable::REBUILD_VOLUME);
		}

		{
			LLFastTimer t(FTM_GEN_TRIANGLES);
			regenFaces();
			genBBoxes(FALSE);
		}
	}
	else if ((mLODChanged) || (mSculptChanged))
	{
		dirtySpatialGroup(drawable->isState(LLDrawable::IN_REBUILD_Q1));

		LLVolume *old_volumep, *new_volumep;
		F32 old_lod, new_lod;
		S32 old_num_faces, new_num_faces ;

		old_volumep = getVolume();
		old_lod = old_volumep->getDetail();
		old_num_faces = old_volumep->getNumFaces() ;
		old_volumep = NULL ;

		{
			LLFastTimer ftm(FTM_GEN_VOLUME);
			LLVolumeParams volume_params = getVolume()->getParams();
			setVolume(volume_params, 0);
		}

		new_volumep = getVolume();
		new_lod = new_volumep->getDetail();
		new_num_faces = new_volumep->getNumFaces() ;
		new_volumep = NULL ;

		if ((new_lod != old_lod) || mSculptChanged)
		{
			compiled = TRUE;
			sNumLODChanges += new_num_faces ;
	
			if((S32)getNumTEs() != getVolume()->getNumFaces())
			{
				setNumTEs(getVolume()->getNumFaces()); //mesh loading may change number of faces.
			}

			drawable->setState(LLDrawable::REBUILD_VOLUME); // for face->genVolumeTriangles()

			{
				LLFastTimer t(FTM_GEN_TRIANGLES);
				if (new_num_faces != old_num_faces || mNumFaces != (S32)getNumTEs())
				{
					regenFaces();
				}
				genBBoxes(FALSE);

				if (mSculptChanged)
				{ //changes in sculpt maps can thrash an object bounding box without 
				  //triggering a spatial group bounding box update -- force spatial group
				  //to update bounding boxes
					LLSpatialGroup* group = mDrawable->getSpatialGroup();
					if (group)
					{
						group->unbound();
					}
				}
			}
		}
	}
	// it has its own drawable (it's moved) or it has changed UVs or it has changed xforms from global<->local
	else
	{
		compiled = TRUE;
		// All it did was move or we changed the texture coordinate offset
		LLFastTimer t(FTM_GEN_TRIANGLES);
		genBBoxes(FALSE);
	}

	// Update face flags
	updateFaceFlags();
	
	if(compiled)
	{
		LLPipeline::sCompiles++;
	}
		
	mVolumeChanged = FALSE;
	mLODChanged = FALSE;
	mSculptChanged = FALSE;
	mFaceMappingChanged = FALSE;
	
	return LLViewerObject::updateGeometry(drawable);
}

void LLVOVolume::updateFaceSize(S32 idx)
{
	if( mDrawable->getNumFaces() <= idx )
	{
		return;
	}

	LLFace* facep = mDrawable->getFace(idx);
	if (facep)
	{
		if (idx >= getVolume()->getNumVolumeFaces())
		{
			facep->setSize(0,0, true);
		}
		else
		{
			const LLVolumeFace& vol_face = getVolume()->getVolumeFace(idx);
			facep->setSize(vol_face.mNumVertices, vol_face.mNumIndices, 
							true); // <--- volume faces should be padded for 16-byte alignment
		
		}
	}
}

BOOL LLVOVolume::isRootEdit() const
{
	if (mParent && !((LLViewerObject*)mParent)->isAvatar())
	{
		return FALSE;
	}
	return TRUE;
}

//virtual
void LLVOVolume::setNumTEs(const U8 num_tes)
{
	const U8 old_num_tes = getNumTEs() ;
	
	if(old_num_tes && old_num_tes < num_tes) //new faces added
	{
		LLViewerObject::setNumTEs(num_tes) ;

		if(mMediaImplList.size() >= old_num_tes && mMediaImplList[old_num_tes -1].notNull())//duplicate the last media textures if exists.
		{
			mMediaImplList.resize(num_tes) ;
			const LLTextureEntry* te = getTE(old_num_tes - 1) ;
			for(U8 i = old_num_tes; i < num_tes ; i++)
			{
				setTE(i, *te) ;
				mMediaImplList[i] = mMediaImplList[old_num_tes -1] ;
			}
			mMediaImplList[old_num_tes -1]->setUpdated(TRUE) ;
		}
	}
	else if(old_num_tes > num_tes && mMediaImplList.size() > num_tes) //old faces removed
	{
		U8 end = mMediaImplList.size() ;
		for(U8 i = num_tes; i < end ; i++)
		{
			removeMediaImpl(i) ;				
		}
		mMediaImplList.resize(num_tes) ;

		LLViewerObject::setNumTEs(num_tes) ;
	}
	else
	{
		LLViewerObject::setNumTEs(num_tes) ;
	}

	return ;
}

//virtual     
void LLVOVolume::changeTEImage(S32 index, LLViewerTexture* imagep)
{
	BOOL changed = (mTEImages[index] != imagep);
	LLViewerObject::changeTEImage(index, imagep);
	if (changed)
	{
		gPipeline.markTextured(mDrawable);
		mFaceMappingChanged = TRUE;
	}
}

void LLVOVolume::setTEImage(const U8 te, LLViewerTexture *imagep)
{
	BOOL changed = (mTEImages[te] != imagep);
	LLViewerObject::setTEImage(te, imagep);
	if (changed)
	{
		gPipeline.markTextured(mDrawable);
		mFaceMappingChanged = TRUE;
	}
}

S32 LLVOVolume::setTETexture(const U8 te, const LLUUID &uuid)
{
	S32 res = LLViewerObject::setTETexture(te, uuid);
	if (res)
	{
		gPipeline.markTextured(mDrawable);
		mFaceMappingChanged = TRUE;
	}
	return res;
}

S32 LLVOVolume::setTEColor(const U8 te, const LLColor3& color)
{
	return setTEColor(te, LLColor4(color));
}

S32 LLVOVolume::setTEColor(const U8 te, const LLColor4& color)
{
	S32 retval = 0;
	const LLTextureEntry *tep = getTE(te);
	if (!tep)
	{
		LL_WARNS("MaterialTEs") << "No texture entry for te " << (S32)te << ", object " << mID << LL_ENDL;
	}
	else if (color != tep->getColor())
	{
		F32 old_alpha = tep->getColor().mV[3];
		if (color.mV[3] != old_alpha)
		{
			gPipeline.markTextured(mDrawable);
			//treat this alpha change as an LoD update since render batches may need to get rebuilt
			mLODChanged = TRUE;
			gPipeline.markRebuild(mDrawable, LLDrawable::REBUILD_VOLUME, FALSE);
		}
		retval = LLPrimitive::setTEColor(te, color);
		if (mDrawable.notNull() && retval)
		{
			// These should only happen on updates which are not the initial update.
			mDrawable->setState(LLDrawable::REBUILD_COLOR);
			dirtyMesh();
		}
	}

	return  retval;
}

S32 LLVOVolume::setTEBumpmap(const U8 te, const U8 bumpmap)
{
	S32 res = LLViewerObject::setTEBumpmap(te, bumpmap);
	if (res)
	{
		gPipeline.markTextured(mDrawable);
		mFaceMappingChanged = TRUE;
	}
	return  res;
}

S32 LLVOVolume::setTETexGen(const U8 te, const U8 texgen)
{
	S32 res = LLViewerObject::setTETexGen(te, texgen);
	if (res)
	{
		gPipeline.markTextured(mDrawable);
		mFaceMappingChanged = TRUE;
	}
	return  res;
}

S32 LLVOVolume::setTEMediaTexGen(const U8 te, const U8 media)
{
	S32 res = LLViewerObject::setTEMediaTexGen(te, media);
	if (res)
	{
		gPipeline.markTextured(mDrawable);
		mFaceMappingChanged = TRUE;
	}
	return  res;
}

S32 LLVOVolume::setTEShiny(const U8 te, const U8 shiny)
{
	S32 res = LLViewerObject::setTEShiny(te, shiny);
	if (res)
	{
		gPipeline.markTextured(mDrawable);
		mFaceMappingChanged = TRUE;
	}
	return  res;
}

S32 LLVOVolume::setTEFullbright(const U8 te, const U8 fullbright)
{
	S32 res = LLViewerObject::setTEFullbright(te, fullbright);
	if (res)
	{
		gPipeline.markTextured(mDrawable);
		mFaceMappingChanged = TRUE;
	}
	return  res;
}

S32 LLVOVolume::setTEBumpShinyFullbright(const U8 te, const U8 bump)
{
	S32 res = LLViewerObject::setTEBumpShinyFullbright(te, bump);
	if (res)
	{
		gPipeline.markTextured(mDrawable);
		mFaceMappingChanged = TRUE;
	}
	return res;
}

S32 LLVOVolume::setTEMediaFlags(const U8 te, const U8 media_flags)
{
	S32 res = LLViewerObject::setTEMediaFlags(te, media_flags);
	if (res)
	{
		gPipeline.markTextured(mDrawable);
		mFaceMappingChanged = TRUE;
	}
	return  res;
}

S32 LLVOVolume::setTEGlow(const U8 te, const F32 glow)
{
	S32 res = LLViewerObject::setTEGlow(te, glow);
	if (res)
	{
		gPipeline.markTextured(mDrawable);
		mFaceMappingChanged = TRUE;
	}
	return  res;
}

void LLVOVolume::setTEMaterialParamsCallback(const LLMaterialID &pMaterialID, const LLMaterialPtr pMaterialParams)
{
	LL_DEBUGS("MaterialTEs") << "materialid " << pMaterialID.asString() << LL_ENDL;
	for (U8 i = 0; i < getNumTEs(); i++)
	{
		if (getTE(i) && (getTE(i)->getMaterialID().isNull() || (getTE(i)->getMaterialID() == pMaterialID)))
		{
			setTEMaterialParams(i, pMaterialParams);
		}
	}
}

S32 LLVOVolume::setTEMaterialID(const U8 te, const LLMaterialID& pMaterialID)
{
		S32 res = LLViewerObject::setTEMaterialID(te, pMaterialID);
		LL_DEBUGS("MaterialTEs") << "te "<< (S32)te << " materialid " << pMaterialID.asString() << " res " << res
								 << ( LLSelectMgr::getInstance()->getSelection()->contains(const_cast<LLVOVolume*>(this), te) ? " selected" : " not selected" )
								 << LL_ENDL;
		if (res)
		{
			LL_DEBUGS("MaterialTEs") << " " << pMaterialID.asString() << LL_ENDL;
			LLMaterialMgr::instance().get(getRegion()->getRegionID(), pMaterialID, boost::bind(&LLVOVolume::setTEMaterialParamsCallback, this, _1, _2));
			gPipeline.markTextured(mDrawable);
			mFaceMappingChanged = TRUE;
		}
		return  res;
	}

S32 LLVOVolume::setTEMaterialParams(const U8 te, const LLMaterialPtr pMaterialParams)
{
	S32 res = LLViewerObject::setTEMaterialParams(te, pMaterialParams);
	LL_DEBUGS("MaterialTEs") << "te " << (S32)te << " material " << pMaterialParams->asLLSD() << " res " << res
							 << ( LLSelectMgr::getInstance()->getSelection()->contains(const_cast<LLVOVolume*>(this), te) ? " selected" : " not selected" )
							 << LL_ENDL;
	if (res)
	{
		gPipeline.markTextured(mDrawable);
		mFaceMappingChanged = TRUE;
	}
	
	return res;
}

S32 LLVOVolume::setTEScale(const U8 te, const F32 s, const F32 t)
{
	S32 res = LLViewerObject::setTEScale(te, s, t);
	if (res)
	{
		gPipeline.markTextured(mDrawable);
		mFaceMappingChanged = TRUE;
	}
	return res;
}

S32 LLVOVolume::setTEScaleS(const U8 te, const F32 s)
{
	S32 res = LLViewerObject::setTEScaleS(te, s);
	if (res)
	{
		gPipeline.markTextured(mDrawable);
		mFaceMappingChanged = TRUE;
	}
	return res;
}

S32 LLVOVolume::setTEScaleT(const U8 te, const F32 t)
{
	S32 res = LLViewerObject::setTEScaleT(te, t);
	if (res)
	{
		gPipeline.markTextured(mDrawable);
		mFaceMappingChanged = TRUE;
	}
	return res;
}

void LLVOVolume::updateTEData()
{
	/*if (mDrawable.notNull())
	{
		mFaceMappingChanged = TRUE;
		gPipeline.markRebuild(mDrawable, LLDrawable::REBUILD_MATERIAL, TRUE);
	}*/
}

bool LLVOVolume::hasMedia() const
{
	bool result = false;
	const U8 numTEs = getNumTEs();
	for (U8 i = 0; i < numTEs; i++)
	{
		const LLTextureEntry* te = getTE(i);
		if(te->hasMedia())
		{
			result = true;
			break;
		}
	}
	return result;
}

LLVector3 LLVOVolume::getApproximateFaceNormal(U8 face_id)
{
	LLVolume* volume = getVolume();
	LLVector4a result;
	result.clear();

	LLVector3 ret;

	if (volume && face_id < volume->getNumVolumeFaces())
	{
		const LLVolumeFace& face = volume->getVolumeFace(face_id);
		for (S32 i = 0; i < (S32)face.mNumVertices; ++i)
		{
			result.add(face.mNormals[i]);
		}

		LLVector3 ret(result.getF32ptr());
		ret = volumeDirectionToAgent(ret);
		ret.normVec();
	}
	
	return ret;
}

void LLVOVolume::requestMediaDataUpdate(bool isNew)
{
    if (sObjectMediaClient)
		sObjectMediaClient->fetchMedia(new LLMediaDataClientObjectImpl(this, isNew));
}

bool LLVOVolume::isMediaDataBeingFetched() const
{
	// I know what I'm doing by const_casting this away: this is just 
	// a wrapper class that is only going to do a lookup.
	return (sObjectMediaClient) ? sObjectMediaClient->isInQueue(new LLMediaDataClientObjectImpl(const_cast<LLVOVolume*>(this), false)) : false;
}

void LLVOVolume::cleanUpMediaImpls()
{
	// Iterate through our TEs and remove any Impls that are no longer used
	const U8 numTEs = getNumTEs();
	for (U8 i = 0; i < numTEs; i++)
	{
		const LLTextureEntry* te = getTE(i);
		if( ! te->hasMedia())
		{
			// Delete the media IMPL!
			removeMediaImpl(i) ;
		}
	}
}

void LLVOVolume::updateObjectMediaData(const LLSD &media_data_array, const std::string &media_version)
{
	// media_data_array is an array of media entry maps
	// media_version is the version string in the response.
	U32 fetched_version = LLTextureEntry::getVersionFromMediaVersionString(media_version);

	// Only update it if it is newer!
	if ( (S32)fetched_version > mLastFetchedMediaVersion)
	{
		mLastFetchedMediaVersion = fetched_version;
		//llinfos << "updating:" << this->getID() << " " << ll_pretty_print_sd(media_data_array) << llendl;
		
		LLSD::array_const_iterator iter = media_data_array.beginArray();
		LLSD::array_const_iterator end = media_data_array.endArray();
		U8 texture_index = 0;
		for (; iter != end; ++iter, ++texture_index)
		{
			syncMediaData(texture_index, *iter, false/*merge*/, false/*ignore_agent*/);
		}
	}
}

void LLVOVolume::syncMediaData(S32 texture_index, const LLSD &media_data, bool merge, bool ignore_agent)
{
	if(mDead)
	{
		// If the object has been marked dead, don't process media updates.
		return;
	}
	
	LLTextureEntry *te = getTE(texture_index);
	if(!te)
	{
		return ;
	}

	LL_DEBUGS("MediaOnAPrim") << "BEFORE: texture_index = " << texture_index
		<< " hasMedia = " << te->hasMedia() << " : " 
		<< ((NULL == te->getMediaData()) ? "NULL MEDIA DATA" : ll_pretty_print_sd(te->getMediaData()->asLLSD())) << llendl;

	std::string previous_url;
	LLMediaEntry* mep = te->getMediaData();
	if(mep)
	{
		// Save the "current url" from before the update so we can tell if
		// it changes. 
		previous_url = mep->getCurrentURL();
	}

	if (merge)
	{
		te->mergeIntoMediaData(media_data);
	}
	else {
		// XXX Question: what if the media data is undefined LLSD, but the
		// update we got above said that we have media flags??	Here we clobber
		// that, assuming the data from the service is more up-to-date. 
		te->updateMediaData(media_data);
	}

	mep = te->getMediaData();
	if(mep)
	{
		bool update_from_self = false;
		if (!ignore_agent) 
		{
			LLUUID updating_agent = LLTextureEntry::getAgentIDFromMediaVersionString(getMediaURL());
			update_from_self = (updating_agent == gAgent.getID());
		}
		viewer_media_t media_impl = LLViewerMedia::updateMediaImpl(mep, previous_url, update_from_self);
			
		addMediaImpl(media_impl, texture_index) ;
	}
	else
	{
		removeMediaImpl(texture_index);
	}

	LL_DEBUGS("MediaOnAPrim") << "AFTER: texture_index = " << texture_index
		<< " hasMedia = " << te->hasMedia() << " : " 
		<< ((NULL == te->getMediaData()) ? "NULL MEDIA DATA" : ll_pretty_print_sd(te->getMediaData()->asLLSD())) << llendl;
}

void LLVOVolume::mediaNavigateBounceBack(U8 texture_index)
{
	// Find the media entry for this navigate
	const LLMediaEntry* mep = NULL;
	viewer_media_t impl = getMediaImpl(texture_index);
	LLTextureEntry *te = getTE(texture_index);
	if(te)
	{
		mep = te->getMediaData();
	}
	
	if (mep && impl)
	{
        std::string url = mep->getCurrentURL();
		// Look for a ":", if not there, assume "http://"
		if (!url.empty() && std::string::npos == url.find(':')) 
		{
			url = "http://" + url;
		}
		// If the url we're trying to "bounce back" to is either empty or not
		// allowed by the whitelist, try the home url.  If *that* doesn't work,
		// set the media as failed and unload it
        if (url.empty() || !mep->checkCandidateUrl(url))
        {
            url = mep->getHomeURL();
			// Look for a ":", if not there, assume "http://"
			if (!url.empty() && std::string::npos == url.find(':')) 
			{
				url = "http://" + url;
			}
        }
        if (url.empty() || !mep->checkCandidateUrl(url))
		{
			// The url to navigate back to is not good, and we have nowhere else
			// to go.
			LL_WARNS("MediaOnAPrim") << "FAILED to bounce back URL \"" << url << "\" -- unloading impl" << LL_ENDL;
			impl->setMediaFailed(true);
		}
		else {
			// Okay, navigate now
            LL_INFOS("MediaOnAPrim") << "bouncing back to URL: " << url << LL_ENDL;
            impl->navigateTo(url, "", false, true);
        }
    }
}

bool LLVOVolume::hasMediaPermission(const LLMediaEntry* media_entry, MediaPermType perm_type)
{
    // NOTE: This logic ALMOST duplicates the logic in the server (in particular, in llmediaservice.cpp).
    if (NULL == media_entry ) return false; // XXX should we assert here?
    
    // The agent has permissions if:
    // - world permissions are on, or
    // - group permissions are on, and agent_id is in the group, or
    // - agent permissions are on, and agent_id is the owner
    
	// *NOTE: We *used* to check for modify permissions here (i.e. permissions were
	// granted if permModify() was true).  However, this doesn't make sense in the
	// viewer: we don't want to show controls or allow interaction if the author
	// has deemed it so.  See DEV-42115.
	
    U8 media_perms = (perm_type == MEDIA_PERM_INTERACT) ? media_entry->getPermsInteract() : media_entry->getPermsControl();
    
    // World permissions
    if (0 != (media_perms & LLMediaEntry::PERM_ANYONE)) 
    {
        return true;
    }
    
    // Group permissions
    else if (0 != (media_perms & LLMediaEntry::PERM_GROUP))
    {
		LLPermissions* obj_perm = LLSelectMgr::getInstance()->findObjectPermissions(this);
		if (obj_perm && gAgent.isInGroup(obj_perm->getGroup()))
		{
			return true;
		}
    }
    
    // Owner permissions
    else if (0 != (media_perms & LLMediaEntry::PERM_OWNER) && permYouOwner()) 
    {
        return true;
    }
    
    return false;
    
}

void LLVOVolume::mediaNavigated(LLViewerMediaImpl *impl, LLPluginClassMedia* plugin, std::string new_location)
{
	bool block_navigation = false;
	// FIXME: if/when we allow the same media impl to be used by multiple faces, the logic here will need to be fixed
	// to deal with multiple face indices.
	int face_index = getFaceIndexWithMediaImpl(impl, -1);
	
	// Find the media entry for this navigate
	LLMediaEntry* mep = NULL;
	LLTextureEntry *te = getTE(face_index);
	if(te)
	{
		mep = te->getMediaData();
	}
	
	if(mep)
	{
		if(!mep->checkCandidateUrl(new_location))
		{
			block_navigation = true;
		}
		if (!block_navigation && !hasMediaPermission(mep, MEDIA_PERM_INTERACT))
		{
			block_navigation = true;
		}
	}
	else
	{
		LL_WARNS("MediaOnAPrim") << "Couldn't find media entry!" << LL_ENDL;
	}
						
	if(block_navigation)
	{
		LL_INFOS("MediaOnAPrim") << "blocking navigate to URI " << new_location << LL_ENDL;

		// "bounce back" to the current URL from the media entry
		mediaNavigateBounceBack(face_index);
	}
	else if (sObjectMediaNavigateClient)
	{
		
		LL_DEBUGS("MediaOnAPrim") << "broadcasting navigate with URI " << new_location << LL_ENDL;

		sObjectMediaNavigateClient->navigate(new LLMediaDataClientObjectImpl(this, false), face_index, new_location);
	}
}

void LLVOVolume::mediaEvent(LLViewerMediaImpl *impl, LLPluginClassMedia* plugin, LLViewerMediaObserver::EMediaEvent event)
{
	switch(event)
	{
		
		case LLViewerMediaObserver::MEDIA_EVENT_LOCATION_CHANGED:
		{			
			switch(impl->getNavState())
			{
				case LLViewerMediaImpl::MEDIANAVSTATE_FIRST_LOCATION_CHANGED:
				{
					// This is the first location changed event after the start of a non-server-directed nav.  It may need to be broadcast or bounced back.
					mediaNavigated(impl, plugin, plugin->getLocation());
				}
				break;
				
				case LLViewerMediaImpl::MEDIANAVSTATE_FIRST_LOCATION_CHANGED_SPURIOUS:
					// This navigate didn't change the current URL.  
					LL_DEBUGS("MediaOnAPrim") << "	NOT broadcasting navigate (spurious)" << LL_ENDL;
				break;
				
				case LLViewerMediaImpl::MEDIANAVSTATE_SERVER_FIRST_LOCATION_CHANGED:
					// This is the first location changed event after the start of a server-directed nav.  Don't broadcast it.
					LL_INFOS("MediaOnAPrim") << "	NOT broadcasting navigate (server-directed)" << LL_ENDL;
				break;
				
				default:
					// This is a subsequent location-changed due to a redirect.	 Don't broadcast.
					LL_INFOS("MediaOnAPrim") << "	NOT broadcasting navigate (redirect)" << LL_ENDL;
				break;
			}
		}
		break;
		
		case LLViewerMediaObserver::MEDIA_EVENT_NAVIGATE_COMPLETE:
		{
			switch(impl->getNavState())
			{
				case LLViewerMediaImpl::MEDIANAVSTATE_COMPLETE_BEFORE_LOCATION_CHANGED:
				{
					// This is the first location changed event after the start of a non-server-directed nav.  It may need to be broadcast or bounced back.
					mediaNavigated(impl, plugin, plugin->getNavigateURI());
				}
				break;
				
				case LLViewerMediaImpl::MEDIANAVSTATE_COMPLETE_BEFORE_LOCATION_CHANGED_SPURIOUS:
					// This navigate didn't change the current URL.  
					LL_DEBUGS("MediaOnAPrim") << "	NOT broadcasting navigate (spurious)" << LL_ENDL;
				break;

				case LLViewerMediaImpl::MEDIANAVSTATE_SERVER_COMPLETE_BEFORE_LOCATION_CHANGED:
					// This is the the navigate complete event from a server-directed nav.  Don't broadcast it.
					LL_INFOS("MediaOnAPrim") << "	NOT broadcasting navigate (server-directed)" << LL_ENDL;
				break;
				
				default:
					// For all other states, the navigate should have been handled by LOCATION_CHANGED events already.
				break;
			}
		}
		break;
		
		default:
		break;
	}

}

void LLVOVolume::sendMediaDataUpdate()
{
    if (sObjectMediaClient)
		sObjectMediaClient->updateMedia(new LLMediaDataClientObjectImpl(this, false));
}

void LLVOVolume::removeMediaImpl(S32 texture_index)
{
	if(mMediaImplList.size() <= (U32)texture_index || mMediaImplList[texture_index].isNull())
	{
		return ;
	}

	//make the face referencing to mMediaImplList[texture_index] to point back to the old texture.
	if(mDrawable && texture_index < mDrawable->getNumFaces())
	{
		LLFace* facep = mDrawable->getFace(texture_index) ;
		if(facep)
		{
			LLViewerMediaTexture* media_tex = LLViewerTextureManager::findMediaTexture(mMediaImplList[texture_index]->getMediaTextureID()) ;
			if(media_tex)
			{
				media_tex->removeMediaFromFace(facep) ;
			}
		}
	}		
	
	//check if some other face(s) of this object reference(s)to this media impl.
	S32 i ;
	S32 end = (S32)mMediaImplList.size() ;
	for(i = 0; i < end ; i++)
	{
		if( i != texture_index && mMediaImplList[i] == mMediaImplList[texture_index])
		{
			break ;
		}
	}

	if(i == end) //this object does not need this media impl.
	{
		mMediaImplList[texture_index]->removeObject(this) ;
	}

	mMediaImplList[texture_index] = NULL ;
	return ;
}

void LLVOVolume::addMediaImpl(LLViewerMediaImpl* media_impl, S32 texture_index)
{
	if((S32)mMediaImplList.size() < texture_index + 1)
	{
		mMediaImplList.resize(texture_index + 1) ;
	}
	
	if(mMediaImplList[texture_index].notNull())
	{
		if(mMediaImplList[texture_index] == media_impl)
		{
			return ;
		}

		removeMediaImpl(texture_index) ;
	}

	mMediaImplList[texture_index] = media_impl;
	media_impl->addObject(this) ;	

	//add the face to show the media if it is in playing
	if(mDrawable)
	{
		LLFace* facep(NULL);
		if( texture_index < mDrawable->getNumFaces() )
		{
			facep = mDrawable->getFace(texture_index) ;
		}

		if(facep)
		{
			LLViewerMediaTexture* media_tex = LLViewerTextureManager::findMediaTexture(mMediaImplList[texture_index]->getMediaTextureID()) ;
			if(media_tex)
			{
				media_tex->addMediaToFace(facep) ;
			}
		}
		else //the face is not available now, start media on this face later.
		{
			media_impl->setUpdated(TRUE) ;
		}
	}
	return ;
}

viewer_media_t LLVOVolume::getMediaImpl(U8 face_id) const
{
	if(mMediaImplList.size() > face_id)
	{
		return mMediaImplList[face_id];
	}
	return NULL;
}

F64 LLVOVolume::getTotalMediaInterest() const
{
	// If this object is currently focused, this object has "high" interest
	if (LLViewerMediaFocus::getInstance()->getFocusedObjectID() == getID())
		return F64_MAX;
	
	F64 interest = (F64)-1.0;  // means not interested;
    
	// If this object is selected, this object has "high" interest, but since 
	// there can be more than one, we still add in calculated impl interest
	// XXX Sadly, 'contains()' doesn't take a const :(
	if (LLSelectMgr::getInstance()->getSelection()->contains(const_cast<LLVOVolume*>(this)))
		interest = F64_MAX / 2.0;
	
	int i = 0;
	const int end = getNumTEs();
	for ( ; i < end; ++i)
	{
		const viewer_media_t &impl = getMediaImpl(i);
		if (!impl.isNull())
		{
			if (interest == (F64)-1.0) interest = (F64)0.0;
			interest += impl->getInterest();
		}
	}
	return interest;
}

S32 LLVOVolume::getFaceIndexWithMediaImpl(const LLViewerMediaImpl* media_impl, S32 start_face_id)
{
	S32 end = (S32)mMediaImplList.size() ;
	for(S32 face_id = start_face_id + 1; face_id < end; face_id++)
	{
		if(mMediaImplList[face_id] == media_impl)
		{
			return face_id ;
		}
	}
	return -1 ;
}

//----------------------------------------------------------------------------

void LLVOVolume::setLightTextureID(LLUUID id)
{
	if (id.notNull())
	{
		if (!hasLightTexture())
		{
			setParameterEntryInUse(LLNetworkData::PARAMS_LIGHT_IMAGE, TRUE, true);
		}
		LLLightImageParams* param_block = (LLLightImageParams*) getParameterEntry(LLNetworkData::PARAMS_LIGHT_IMAGE);
		if (param_block && param_block->getLightTexture() != id)
		{
			param_block->setLightTexture(id);
			parameterChanged(LLNetworkData::PARAMS_LIGHT_IMAGE, true);
		}
	}
	else
	{
		if (hasLightTexture())
		{
			setParameterEntryInUse(LLNetworkData::PARAMS_LIGHT_IMAGE, FALSE, true);
			mLightTexture = NULL;
		}
	}		
}

void LLVOVolume::setSpotLightParams(LLVector3 params)
{
	LLLightImageParams* param_block = (LLLightImageParams*) getParameterEntry(LLNetworkData::PARAMS_LIGHT_IMAGE);
	if (param_block && param_block->getParams() != params)
	{
		param_block->setParams(params);
		parameterChanged(LLNetworkData::PARAMS_LIGHT_IMAGE, true);
	}
}
		
void LLVOVolume::setIsLight(BOOL is_light)
{
	if (is_light != getIsLight())
	{
		if (is_light)
		{
			setParameterEntryInUse(LLNetworkData::PARAMS_LIGHT, TRUE, true);
		}
		else
		{
			setParameterEntryInUse(LLNetworkData::PARAMS_LIGHT, FALSE, true);
		}

		if (is_light)
		{
			// Add it to the pipeline mLightSet
			gPipeline.setLight(mDrawable, TRUE);
		}
		else
		{
			// Not a light.  Remove it from the pipeline's light set.
			gPipeline.setLight(mDrawable, FALSE);
		}
	}
}

void LLVOVolume::setLightColor(const LLColor3& color)
{
	LLLightParams *param_block = (LLLightParams *)getParameterEntry(LLNetworkData::PARAMS_LIGHT);
	if (param_block)
	{
		if (param_block->getColor() != color)
		{
			param_block->setColor(LLColor4(color, param_block->getColor().mV[3]));
			parameterChanged(LLNetworkData::PARAMS_LIGHT, true);
			gPipeline.markTextured(mDrawable);
			mFaceMappingChanged = TRUE;
		}
	}
}

void LLVOVolume::setLightIntensity(F32 intensity)
{
	LLLightParams *param_block = (LLLightParams *)getParameterEntry(LLNetworkData::PARAMS_LIGHT);
	if (param_block)
	{
		if (param_block->getColor().mV[3] != intensity)
		{
			param_block->setColor(LLColor4(LLColor3(param_block->getColor()), intensity));
			parameterChanged(LLNetworkData::PARAMS_LIGHT, true);
		}
	}
}

void LLVOVolume::setLightRadius(F32 radius)
{
	LLLightParams *param_block = (LLLightParams *)getParameterEntry(LLNetworkData::PARAMS_LIGHT);
	if (param_block)
	{
		if (param_block->getRadius() != radius)
		{
			param_block->setRadius(radius);
			parameterChanged(LLNetworkData::PARAMS_LIGHT, true);
		}
	}
}

void LLVOVolume::setLightFalloff(F32 falloff)
{
	LLLightParams *param_block = (LLLightParams *)getParameterEntry(LLNetworkData::PARAMS_LIGHT);
	if (param_block)
	{
		if (param_block->getFalloff() != falloff)
		{
			param_block->setFalloff(falloff);
			parameterChanged(LLNetworkData::PARAMS_LIGHT, true);
		}
	}
}

void LLVOVolume::setLightCutoff(F32 cutoff)
{
	LLLightParams *param_block = (LLLightParams *)getParameterEntry(LLNetworkData::PARAMS_LIGHT);
	if (param_block)
	{
		if (param_block->getCutoff() != cutoff)
		{
			param_block->setCutoff(cutoff);
			parameterChanged(LLNetworkData::PARAMS_LIGHT, true);
		}
	}
}

//----------------------------------------------------------------------------

BOOL LLVOVolume::getIsLight() const
{
	return getParameterEntryInUse(LLNetworkData::PARAMS_LIGHT);
}

LLColor3 LLVOVolume::getLightBaseColor() const
{
	const LLLightParams *param_block = (const LLLightParams *)getParameterEntry(LLNetworkData::PARAMS_LIGHT);
	if (param_block)
	{
		return LLColor3(param_block->getColor());
	}
	else
	{
		return LLColor3(1,1,1);
	}
}

LLColor3 LLVOVolume::getLightColor() const
{
	const LLLightParams *param_block = (const LLLightParams *)getParameterEntry(LLNetworkData::PARAMS_LIGHT);
	if (param_block)
	{
		return LLColor3(param_block->getColor()) * param_block->getColor().mV[3];
	}
	else
	{
		return LLColor3(1,1,1);
	}
}

LLUUID LLVOVolume::getLightTextureID() const
{
	if (getParameterEntryInUse(LLNetworkData::PARAMS_LIGHT_IMAGE))
	{
		const LLLightImageParams *param_block = (const LLLightImageParams *)getParameterEntry(LLNetworkData::PARAMS_LIGHT_IMAGE);
		if (param_block)
		{
			return param_block->getLightTexture();
		}
	}
	
	return LLUUID::null;
}


LLVector3 LLVOVolume::getSpotLightParams() const
{
	if (getParameterEntryInUse(LLNetworkData::PARAMS_LIGHT_IMAGE))
	{
		const LLLightImageParams *param_block = (const LLLightImageParams *)getParameterEntry(LLNetworkData::PARAMS_LIGHT_IMAGE);
		if (param_block)
		{
			return param_block->getParams();
		}
	}
	
	return LLVector3();
}

F32 LLVOVolume::getSpotLightPriority() const
{
	return mSpotLightPriority;
}

void LLVOVolume::updateSpotLightPriority()
{
	LLVector3 pos = mDrawable->getPositionAgent();
	LLVector3 at(0,0,-1);
	at *= getRenderRotation();

	F32 r = getLightRadius()*0.5f;

	pos += at * r;

	at = LLViewerCamera::getInstance()->getAtAxis();

	pos -= at * r;
	
	mSpotLightPriority = gPipeline.calcPixelArea(pos, LLVector3(r,r,r), *LLViewerCamera::getInstance());

	if (mLightTexture.notNull())
	{
		mLightTexture->addTextureStats(mSpotLightPriority);
		mLightTexture->setBoostLevel(LLGLTexture::BOOST_CLOUDS);
	}
}


bool LLVOVolume::isLightSpotlight() const
{
	LLLightImageParams* params = (LLLightImageParams*) getParameterEntry(LLNetworkData::PARAMS_LIGHT_IMAGE);
	if (params)
	{
		return params->isLightSpotlight();
	}
	return false;
}


LLViewerTexture* LLVOVolume::getLightTexture()
{
	LLUUID id = getLightTextureID();

	if (id.notNull())
	{
		if (mLightTexture.isNull() || id != mLightTexture->getID())
		{
			mLightTexture = LLViewerTextureManager::getFetchedTexture(id);
		}
	}
	else
	{
		mLightTexture = NULL;
	}

	return mLightTexture;
}

F32 LLVOVolume::getLightIntensity() const
{
	const LLLightParams *param_block = (const LLLightParams *)getParameterEntry(LLNetworkData::PARAMS_LIGHT);
	if (param_block)
	{
		return param_block->getColor().mV[3];
	}
	else
	{
		return 1.f;
	}
}

F32 LLVOVolume::getLightRadius() const
{
	const LLLightParams *param_block = (const LLLightParams *)getParameterEntry(LLNetworkData::PARAMS_LIGHT);
	if (param_block)
	{
		return param_block->getRadius();
	}
	else
	{
		return 0.f;
	}
}

F32 LLVOVolume::getLightFalloff() const
{
	const LLLightParams *param_block = (const LLLightParams *)getParameterEntry(LLNetworkData::PARAMS_LIGHT);
	if (param_block)
	{
		return param_block->getFalloff();
	}
	else
	{
		return 0.f;
	}
}

F32 LLVOVolume::getLightCutoff() const
{
	const LLLightParams *param_block = (const LLLightParams *)getParameterEntry(LLNetworkData::PARAMS_LIGHT);
	if (param_block)
	{
		return param_block->getCutoff();
	}
	else
	{
		return 0.f;
	}
}

U32 LLVOVolume::getVolumeInterfaceID() const
{
	if (mVolumeImpl)
	{
		return mVolumeImpl->getID();
	}

	return 0;
}

BOOL LLVOVolume::isFlexible() const
{
	if (getParameterEntryInUse(LLNetworkData::PARAMS_FLEXIBLE))
	{
		LLVolume* volume = getVolume();
		if (volume && volume->getParams().getPathParams().getCurveType() != LL_PCODE_PATH_FLEXIBLE)
		{
			LLVolumeParams volume_params = getVolume()->getParams();
			U8 profile_and_hole = volume_params.getProfileParams().getCurveType();
			volume_params.setType(profile_and_hole, LL_PCODE_PATH_FLEXIBLE);
		}
		return TRUE;
	}
	else
	{
		return FALSE;
	}
}

BOOL LLVOVolume::isSculpted() const
{
	if (getParameterEntryInUse(LLNetworkData::PARAMS_SCULPT))
	{
		return TRUE;
	}
	
	return FALSE;
}

BOOL LLVOVolume::isMesh() const
{
	if (isSculpted())
	{
		LLSculptParams *sculpt_params = (LLSculptParams *)getParameterEntry(LLNetworkData::PARAMS_SCULPT);
		U8 sculpt_type = sculpt_params->getSculptType();

		if ((sculpt_type & LL_SCULPT_TYPE_MASK) == LL_SCULPT_TYPE_MESH)
			// mesh is a mesh
		{
			return TRUE;	
		}
	}

	return FALSE;
}

BOOL LLVOVolume::hasLightTexture() const
{
	if (getParameterEntryInUse(LLNetworkData::PARAMS_LIGHT_IMAGE))
	{
		return TRUE;
	}

	return FALSE;
}

BOOL LLVOVolume::isVolumeGlobal() const
{
	if (mVolumeImpl)
	{
		return mVolumeImpl->isVolumeGlobal() ? TRUE : FALSE;
	}
	else if (mRiggedVolume.notNull())
	{
		return TRUE;
	}

	return FALSE;
}

BOOL LLVOVolume::canBeFlexible() const
{
	U8 path = getVolume()->getParams().getPathParams().getCurveType();
	return (path == LL_PCODE_PATH_FLEXIBLE || path == LL_PCODE_PATH_LINE);
}

BOOL LLVOVolume::setIsFlexible(BOOL is_flexible)
{
	BOOL res = FALSE;
	BOOL was_flexible = isFlexible();
	LLVolumeParams volume_params;
	if (is_flexible)
	{
		if (!was_flexible)
		{
			volume_params = getVolume()->getParams();
			U8 profile_and_hole = volume_params.getProfileParams().getCurveType();
			volume_params.setType(profile_and_hole, LL_PCODE_PATH_FLEXIBLE);
			res = TRUE;
			setFlags(FLAGS_USE_PHYSICS, FALSE);
			setFlags(FLAGS_PHANTOM, TRUE);
			setParameterEntryInUse(LLNetworkData::PARAMS_FLEXIBLE, TRUE, true);
			if (mDrawable)
			{
				mDrawable->makeActive();
			}
		}
	}
	else
	{
		if (was_flexible)
		{
			volume_params = getVolume()->getParams();
			U8 profile_and_hole = volume_params.getProfileParams().getCurveType();
			volume_params.setType(profile_and_hole, LL_PCODE_PATH_LINE);
			res = TRUE;
			setFlags(FLAGS_PHANTOM, FALSE);
			setParameterEntryInUse(LLNetworkData::PARAMS_FLEXIBLE, FALSE, true);
		}
	}
	if (res)
	{
		res = setVolume(volume_params, 1);
		if (res)
		{
			markForUpdate(TRUE);
		}
	}
	return res;
}

//----------------------------------------------------------------------------

void LLVOVolume::generateSilhouette(LLSelectNode* nodep, const LLVector3& view_point)
{
	LLVolume *volume = getVolume();

	if (volume)
	{
		LLVector3 view_vector;
		view_vector = view_point; 

		//transform view vector into volume space
		view_vector -= getRenderPosition();
		mDrawable->mDistanceWRTCamera = view_vector.length();
		LLQuaternion worldRot = getRenderRotation();
		view_vector = view_vector * ~worldRot;
		if (!isVolumeGlobal())
		{
			LLVector3 objScale = getScale();
			LLVector3 invObjScale(1.f / objScale.mV[VX], 1.f / objScale.mV[VY], 1.f / objScale.mV[VZ]);
			view_vector.scaleVec(invObjScale);
		}
		
		updateRelativeXform();
		LLMatrix4 trans_mat = mRelativeXform;
		if (mDrawable->isStatic())
		{
			trans_mat.translate(getRegion()->getOriginAgent());
		}

		volume->generateSilhouetteVertices(nodep->mSilhouetteVertices, nodep->mSilhouetteNormals, view_vector, trans_mat, mRelativeXformInvTrans, nodep->getTESelectMask());

		nodep->mSilhouetteExists = TRUE;
	}
}

void LLVOVolume::deleteFaces()
{
	S32 face_count = mNumFaces;
	if (mDrawable.notNull())
	{
		mDrawable->deleteFaces(0, face_count);
	}

	mNumFaces = 0;
}

void LLVOVolume::updateRadius()
{
	if (mDrawable.isNull())
	{
		return;
	}
	
	mVObjRadius = getScale().length();
	mDrawable->setRadius(mVObjRadius);
}


BOOL LLVOVolume::isAttachment() const
{
	return mState != 0 ;
}

BOOL LLVOVolume::isHUDAttachment() const
{
	// *NOTE: we assume hud attachment points are in defined range
	// since this range is constant for backwards compatibility
	// reasons this is probably a reasonable assumption to make
	S32 attachment_id = ATTACHMENT_ID_FROM_STATE(mState);
	return ( attachment_id >= 31 && attachment_id <= 38 );
}


const LLMatrix4 LLVOVolume::getRenderMatrix() const
{
	if (mDrawable->isActive() && !mDrawable->isRoot())
	{
		return mDrawable->getParent()->getWorldMatrix();
	}
	return mDrawable->getWorldMatrix();
}

// Returns a base cost and adds textures to passed in set.
// total cost is returned value + 5 * size of the resulting set.
// Cannot include cost of textures, as they may be re-used in linked
// children, and cost should only be increased for unique textures  -Nyx
U32 LLVOVolume::getRenderCost(texture_cost_t &textures) const
{
	// Get access to params we'll need at various points.  
	// Skip if this is object doesn't have a volume (e.g. is an avatar).
	BOOL has_volume = (getVolume() != NULL);
	LLVolumeParams volume_params;
	LLPathParams path_params;
	LLProfileParams profile_params;

	U32 num_triangles = 0;

	// per-prim costs
	static const U32 ARC_PARTICLE_COST = 1; // determined experimentally
	static const U32 ARC_PARTICLE_MAX = 2048; // default values
	static const U32 ARC_TEXTURE_COST = 16; // multiplier for texture resolution - performance tested
	static const U32 ARC_LIGHT_COST = 500; // static cost for light-producing prims 
	static const U32 ARC_MEDIA_FACE_COST = 1500; // static cost per media-enabled face 


	// per-prim multipliers
	static const F32 ARC_GLOW_MULT = 1.5f; // tested based on performance
	static const F32 ARC_BUMP_MULT = 1.25f; // tested based on performance
	static const F32 ARC_FLEXI_MULT = 5; // tested based on performance
	static const F32 ARC_SHINY_MULT = 1.6f; // tested based on performance
	static const F32 ARC_INVISI_COST = 1.2f; // tested based on performance
	static const F32 ARC_WEIGHTED_MESH = 1.2f; // tested based on performance

	static const F32 ARC_PLANAR_COST = 1.0f; // tested based on performance to have negligible impact
	static const F32 ARC_ANIM_TEX_COST = 4.f; // tested based on performance
	static const F32 ARC_ALPHA_COST = 4.f; // 4x max - based on performance

	F32 shame = 0;

	U32 invisi = 0;
	U32 shiny = 0;
	U32 glow = 0;
	U32 alpha = 0;
	U32 flexi = 0;
	U32 animtex = 0;
	U32 particles = 0;
	U32 bump = 0;
	U32 planar = 0;
	U32 weighted_mesh = 0;
	U32 produces_light = 0;
	U32 media_faces = 0;

	const LLDrawable* drawablep = mDrawable;
	U32 num_faces = drawablep->getNumFaces();

	if (has_volume)
	{
		volume_params = getVolume()->getParams();
		path_params = volume_params.getPathParams();
		profile_params = volume_params.getProfileParams();

		F32 weighted_triangles = -1.0;
		getStreamingCost(NULL, NULL, &weighted_triangles);

		if (weighted_triangles > 0.0)
		{
			num_triangles = (U32)(weighted_triangles); 
		}
	}

	if (num_triangles == 0)
	{
		num_triangles = 4;
	}

	if (isSculpted())
	{
		if (isMesh())
		{
			// base cost is dependent on mesh complexity
			// note that 3 is the highest LOD as of the time of this coding.
			S32 size = gMeshRepo.getMeshSize(volume_params.getSculptID(),3);
			if ( size > 0)
			{
				if (gMeshRepo.getSkinInfo(volume_params.getSculptID(), this))
				{
					// weighted attachment - 1 point for every 3 bytes
					weighted_mesh = 1;
				}

			}
			else
			{
				// something went wrong - user should know their content isn't render-free
				return 0;
			}
		}
		else
		{
			const LLSculptParams *sculpt_params = (LLSculptParams *) getParameterEntry(LLNetworkData::PARAMS_SCULPT);
			LLUUID sculpt_id = sculpt_params->getSculptTexture();
			if (textures.find(sculpt_id) == textures.end())
			{
				LLViewerFetchedTexture *texture = LLViewerTextureManager::getFetchedTexture(sculpt_id);
				if (texture)
				{
					S32 texture_cost = 256 + (S32)(ARC_TEXTURE_COST * (texture->getFullHeight() / 128.f + texture->getFullWidth() / 128.f));
					textures.insert(texture_cost_t::value_type(sculpt_id, texture_cost));
				}
			}
		}
	}

	if (isFlexible())
	{
		flexi = 1;
	}
	if (isParticleSource())
	{
		particles = 1;
	}

	if (getIsLight())
	{
		produces_light = 1;
	}

	for (S32 i = 0; i < num_faces; ++i)
	{
		const LLFace* face = drawablep->getFace(i);
		if (!face) continue;
		const LLTextureEntry* te = face->getTextureEntry();
		const LLViewerTexture* img = face->getTexture();

		if (img)
		{
			if (textures.find(img->getID()) == textures.end())
			{
				S32 texture_cost = 256 + (S32)(ARC_TEXTURE_COST * (img->getFullHeight() / 128.f + img->getFullWidth() / 128.f));
				textures.insert(texture_cost_t::value_type(img->getID(), texture_cost));
			}
		}

		if (face->getPoolType() == LLDrawPool::POOL_ALPHA)
		{
			alpha = 1;
		}
		else if (img && img->getPrimaryFormat() == GL_ALPHA)
		{
			invisi = 1;
		}
		if (face->hasMedia())
		{
			media_faces++;
		}

		if (te)
		{
			if (te->getBumpmap())
			{
				// bump is a multiplier, don't add per-face
				bump = 1;
			}
			if (te->getShiny())
			{
				// shiny is a multiplier, don't add per-face
				shiny = 1;
			}
			if (te->getGlow() > 0.f)
			{
				// glow is a multiplier, don't add per-face
				glow = 1;
			}
			if (face->mTextureMatrix != NULL)
			{
				animtex = 1;
			}
			if (te->getTexGen())
			{
				planar = 1;
			}
		}
	}

	// shame currently has the "base" cost of 1 point per 15 triangles, min 2.
	shame = num_triangles  * 5.f;
	shame = shame < 2.f ? 2.f : shame;

	// multiply by per-face modifiers
	if (planar)
	{
		shame *= planar * ARC_PLANAR_COST;
	}

	if (animtex)
	{
		shame *= animtex * ARC_ANIM_TEX_COST;
	}

	if (alpha)
	{
		shame *= alpha * ARC_ALPHA_COST;
	}

	if(invisi)
	{
		shame *= invisi * ARC_INVISI_COST;
	}

	if (glow)
	{
		shame *= glow * ARC_GLOW_MULT;
	}

	if (bump)
	{
		shame *= bump * ARC_BUMP_MULT;
	}

	if (shiny)
	{
		shame *= shiny * ARC_SHINY_MULT;
	}


	// multiply shame by multipliers
	if (weighted_mesh)
	{
		shame *= weighted_mesh * ARC_WEIGHTED_MESH;
	}

	if (flexi)
	{
		shame *= flexi * ARC_FLEXI_MULT;
	}


	// add additional costs
	if (particles)
	{
		const LLPartSysData *part_sys_data = &(mPartSourcep->mPartSysData);
		const LLPartData *part_data = &(part_sys_data->mPartData);
		U32 num_particles = (U32)(part_sys_data->mBurstPartCount * llceil( part_data->mMaxAge / part_sys_data->mBurstRate));
		num_particles = num_particles > ARC_PARTICLE_MAX ? ARC_PARTICLE_MAX : num_particles;
		F32 part_size = (llmax(part_data->mStartScale[0], part_data->mEndScale[0]) + llmax(part_data->mStartScale[1], part_data->mEndScale[1])) / 2.f;
		shame += num_particles * part_size * ARC_PARTICLE_COST;
	}

	if (produces_light)
	{
		shame += ARC_LIGHT_COST;
	}

	if (media_faces)
	{
		shame += media_faces * ARC_MEDIA_FACE_COST;
	}

	if (shame > mRenderComplexity_current)
	{
		mRenderComplexity_current = (S32)shame;
	}

	return (U32)shame;
}

F32 LLVOVolume::getStreamingCost(S32* bytes, S32* visible_bytes, F32* unscaled_value) const
{
	F32 radius = getScale().length()*0.5f;

	if (isMesh())
	{	
		LLSD& header = gMeshRepo.getMeshHeader(getVolume()->getParams().getSculptID());

		return LLMeshRepository::getStreamingCost(header, radius, bytes, visible_bytes, mLOD, unscaled_value);
	}
	else
	{
		LLVolume* volume = getVolume();
		S32 counts[4];
		LLVolume::getLoDTriangleCounts(volume->getParams(), counts);

		LLSD header;
		header["lowest_lod"]["size"] = counts[0] * 10;
		header["low_lod"]["size"] = counts[1] * 10;
		header["medium_lod"]["size"] = counts[2] * 10;
		header["high_lod"]["size"] = counts[3] * 10;

		return LLMeshRepository::getStreamingCost(header, radius, NULL, NULL, -1, unscaled_value);
	}	
}

//static 
void LLVOVolume::updateRenderComplexity()
{
	mRenderComplexity_last = mRenderComplexity_current;
	mRenderComplexity_current = 0;
}

U32 LLVOVolume::getTriangleCount(S32* vcount) const
{
	U32 count = 0;
	LLVolume* volume = getVolume();
	if (volume)
	{
		count = volume->getNumTriangles(vcount);
	}

	return count;
}

U32 LLVOVolume::getHighLODTriangleCount()
{
	U32 ret = 0;

	LLVolume* volume = getVolume();

	if (!isSculpted())
	{
		LLVolume* ref = LLPrimitive::getVolumeManager()->refVolume(volume->getParams(), 3);
		ret = ref->getNumTriangles();
		LLPrimitive::getVolumeManager()->unrefVolume(ref);
	}
	else if (isMesh())
	{
		LLVolume* ref = LLPrimitive::getVolumeManager()->refVolume(volume->getParams(), 3);
		if (!ref->isMeshAssetLoaded() || ref->getNumVolumeFaces() == 0)
		{
			gMeshRepo.loadMesh(this, volume->getParams(), LLModel::LOD_HIGH);
		}
		ret = ref->getNumTriangles();
		LLPrimitive::getVolumeManager()->unrefVolume(ref);
	}
	else
	{ //default sculpts have a constant number of triangles
		ret = 31*2*31;  //31 rows of 31 columns of quads for a 32x32 vertex patch
	}

	return ret;
}

//static
void LLVOVolume::preUpdateGeom()
{
	sNumLODChanges = 0;
}

void LLVOVolume::parameterChanged(U16 param_type, bool local_origin)
{
	LLViewerObject::parameterChanged(param_type, local_origin);
}

void LLVOVolume::parameterChanged(U16 param_type, LLNetworkData* data, BOOL in_use, bool local_origin)
{
	LLViewerObject::parameterChanged(param_type, data, in_use, local_origin);
	if (mVolumeImpl)
	{
		mVolumeImpl->onParameterChanged(param_type, data, in_use, local_origin);
	}
	if (mDrawable.notNull())
	{
		BOOL is_light = getIsLight();
		if (is_light != mDrawable->isState(LLDrawable::LIGHT))
		{
			gPipeline.setLight(mDrawable, is_light);
		}
	}
}

void LLVOVolume::setSelected(BOOL sel)
{
	LLViewerObject::setSelected(sel);
	if (mDrawable.notNull())
	{
		markForUpdate(TRUE);
	}
}

void LLVOVolume::updateSpatialExtents(LLVector4a& newMin, LLVector4a& newMax)
{		
}

F32 LLVOVolume::getBinRadius()
{
	F32 radius;
	
	F32 scale = 1.f;

	S32 size_factor = llmax(gSavedSettings.getS32("OctreeStaticObjectSizeFactor"), 1);
	S32 attachment_size_factor = llmax(gSavedSettings.getS32("OctreeAttachmentSizeFactor"), 1);
	LLVector3 distance_factor = gSavedSettings.getVector3("OctreeDistanceFactor");
	LLVector3 alpha_distance_factor = gSavedSettings.getVector3("OctreeAlphaDistanceFactor");
	const LLVector4a* ext = mDrawable->getSpatialExtents();
	
	BOOL shrink_wrap = mDrawable->isAnimating();
	BOOL alpha_wrap = FALSE;

	if (!isHUDAttachment())
	{
		for (S32 i = 0; i < mDrawable->getNumFaces(); i++)
		{
			LLFace* face = mDrawable->getFace(i);
			if (!face) continue;
			if (face->getPoolType() == LLDrawPool::POOL_ALPHA &&
			    !face->canRenderAsMask())
			{
				alpha_wrap = TRUE;
				break;
			}
		}
	}
	else
	{
		shrink_wrap = FALSE;
	}

	if (alpha_wrap)
	{
		LLVector3 bounds = getScale();
		radius = llmin(bounds.mV[1], bounds.mV[2]);
		radius = llmin(radius, bounds.mV[0]);
		radius *= 0.5f;
		radius *= 1.f+mDrawable->mDistanceWRTCamera*alpha_distance_factor[1];
		radius += mDrawable->mDistanceWRTCamera*alpha_distance_factor[0];
	}
	else if (shrink_wrap)
	{
		LLVector4a rad;
		rad.setSub(ext[1], ext[0]);
		
		radius = rad.getLength3().getF32()*0.5f;
	}
	else if (mDrawable->isStatic())
	{
		radius = llmax((S32) mDrawable->getRadius(), 1)*size_factor;
		radius *= 1.f + mDrawable->mDistanceWRTCamera * distance_factor[1];
		radius += mDrawable->mDistanceWRTCamera * distance_factor[0];
	}
	else if (mDrawable->getVObj()->isAttachment())
	{
		radius = llmax((S32) mDrawable->getRadius(),1)*attachment_size_factor;
	}
	else
	{
		radius = mDrawable->getRadius();
		radius *= 1.f + mDrawable->mDistanceWRTCamera * distance_factor[1];
		radius += mDrawable->mDistanceWRTCamera * distance_factor[0];
	}

	return llclamp(radius*scale, 0.5f, 256.f);
}

const LLVector3 LLVOVolume::getPivotPositionAgent() const
{
	if (mVolumeImpl)
	{
		return mVolumeImpl->getPivotPosition();
	}
	return LLViewerObject::getPivotPositionAgent();
}

void LLVOVolume::onShift(const LLVector4a &shift_vector)
{
	if (mVolumeImpl)
	{
		mVolumeImpl->onShift(shift_vector);
	}

	updateRelativeXform();
}

const LLMatrix4& LLVOVolume::getWorldMatrix(LLXformMatrix* xform) const
{
	if (mVolumeImpl)
	{
		return mVolumeImpl->getWorldMatrix(xform);
	}
	return xform->getWorldMatrix();
}

LLVector3 LLVOVolume::agentPositionToVolume(const LLVector3& pos) const
{
	LLVector3 ret = pos - getRenderPosition();
	ret = ret * ~getRenderRotation();
	if (!isVolumeGlobal())
	{
		LLVector3 objScale = getScale();
		LLVector3 invObjScale(1.f / objScale.mV[VX], 1.f / objScale.mV[VY], 1.f / objScale.mV[VZ]);
		ret.scaleVec(invObjScale);
	}
	
	return ret;
}

LLVector3 LLVOVolume::agentDirectionToVolume(const LLVector3& dir) const
{
	LLVector3 ret = dir * ~getRenderRotation();
	
	LLVector3 objScale = isVolumeGlobal() ? LLVector3(1,1,1) : getScale();
	ret.scaleVec(objScale);

	return ret;
}

LLVector3 LLVOVolume::volumePositionToAgent(const LLVector3& dir) const
{
	LLVector3 ret = dir;
	if (!isVolumeGlobal())
	{
		LLVector3 objScale = getScale();
		ret.scaleVec(objScale);
	}

	ret = ret * getRenderRotation();
	ret += getRenderPosition();
	
	return ret;
}

LLVector3 LLVOVolume::volumeDirectionToAgent(const LLVector3& dir) const
{
	LLVector3 ret = dir;
	LLVector3 objScale = isVolumeGlobal() ? LLVector3(1,1,1) : getScale();
	LLVector3 invObjScale(1.f / objScale.mV[VX], 1.f / objScale.mV[VY], 1.f / objScale.mV[VZ]);
	ret.scaleVec(invObjScale);
	ret = ret * getRenderRotation();

	return ret;
}


BOOL LLVOVolume::lineSegmentIntersect(const LLVector3& start, const LLVector3& end, S32 face, BOOL pick_transparent, S32 *face_hitp,
									  LLVector3* intersection,LLVector2* tex_coord, LLVector3* normal, LLVector3* bi_normal)
	
{
	if (!mbCanSelect 
		|| mDrawable->isDead() 
		|| !gPipeline.hasRenderType(mDrawable->getRenderType()))
	{
		return FALSE;
	}

	BOOL ret = FALSE;

	LLVolume* volume = getVolume();

	bool transform = true;

	if (mDrawable->isState(LLDrawable::RIGGED))
	{
		if (LLFloater::isVisible(gFloaterTools) && getAvatar()->isSelf())
		{
			updateRiggedVolume();
			volume = mRiggedVolume;
			transform = false;
		}
		else
		{ //cannot pick rigged attachments on other avatars or when not in build mode
			return FALSE;
		}
	}
	
	if (volume)
	{	
		LLVector3 v_start, v_end, v_dir;
	
		if (transform)
		{
			v_start = agentPositionToVolume(start);
			v_end = agentPositionToVolume(end);
		}
		else
		{
			v_start = start;
			v_end = end;
		}
		
		LLVector3 p;
		LLVector3 n;
		LLVector2 tc;
		LLVector3 bn;

		if (intersection != NULL)
		{
			p = *intersection;
		}

		if (tex_coord != NULL)
		{
			tc = *tex_coord;
		}

		if (normal != NULL)
		{
			n = *normal;
		}

		if (bi_normal != NULL)
		{
			bn = *bi_normal;
		}

		S32 face_hit = -1;

		S32 start_face, end_face;
		if (face == -1)
		{
			start_face = 0;
			end_face = volume->getNumVolumeFaces();
		}
		else
		{
			start_face = face;
			end_face = face+1;
		}

		bool special_cursor = specialHoverCursor();
		for (S32 i = start_face; i < end_face; ++i)
		{
			if (!special_cursor && !pick_transparent && getTE(i) && getTE(i)->getColor().mV[3] == 0.f)
			{ //don't attempt to pick completely transparent faces unless
				//pick_transparent is true
				continue;
			}

			face_hit = volume->lineSegmentIntersect(v_start, v_end, i,
													&p, &tc, &n, &bn);
			
			if (face_hit >= 0 && mDrawable->getNumFaces() > face_hit)
			{
				LLFace* face = mDrawable->getFace(face_hit);				

				if (face &&
					(pick_transparent || !face->getTexture() || !face->getTexture()->hasGLTexture() || face->getTexture()->getMask(face->surfaceToTexture(tc, p, n))))
				{
					v_end = p;
					if (face_hitp != NULL)
					{
						*face_hitp = face_hit;
					}
					
					if (intersection != NULL)
					{
						if (transform)
						{
							*intersection = volumePositionToAgent(p);  // must map back to agent space
						}
						else
						{
							*intersection = p;
						}
					}

					if (normal != NULL)
					{
						if (transform)
						{
							*normal = volumeDirectionToAgent(n);
						}
						else
						{
							*normal = n;
						}

						(*normal).normVec();
					}

					if (bi_normal != NULL)
					{
						if (transform)
						{
							*bi_normal = volumeDirectionToAgent(bn);
						}
						else
						{
							*bi_normal = bn;
						}
						(*bi_normal).normVec();
					}

					if (tex_coord != NULL)
					{
						*tex_coord = tc;
					}
					
					ret = TRUE;
				}
			}
		}
	}
		
	return ret;
}

bool LLVOVolume::treatAsRigged()
{
	return LLFloater::isVisible(gFloaterTools) && 
			isAttachment() && 
			getAvatar() &&
			getAvatar()->isSelf() &&
			mDrawable.notNull() &&
			mDrawable->isState(LLDrawable::RIGGED);
}

LLRiggedVolume* LLVOVolume::getRiggedVolume()
{
	return mRiggedVolume;
}

void LLVOVolume::clearRiggedVolume()
{
	if (mRiggedVolume.notNull())
	{
		mRiggedVolume = NULL;
		updateRelativeXform();
	}
}

void LLVOVolume::updateRiggedVolume()
{
	//Update mRiggedVolume to match current animation frame of avatar. 
	//Also update position/size in octree.  

	if (!treatAsRigged())
	{
		clearRiggedVolume();
		
		return;
	}

	LLVolume* volume = getVolume();

	const LLMeshSkinInfo* skin = gMeshRepo.getSkinInfo(volume->getParams().getSculptID(), this);

	if (!skin)
	{
		clearRiggedVolume();
		return;
	}

	LLVOAvatar* avatar = getAvatar();

	if (!avatar)
	{
		clearRiggedVolume();
		return;
	}

	if (!mRiggedVolume)
	{
		LLVolumeParams p;
		mRiggedVolume = new LLRiggedVolume(p);
		updateRelativeXform();
	}

	mRiggedVolume->update(skin, avatar, volume);

}

static LLFastTimer::DeclareTimer FTM_SKIN_RIGGED("Skin");
static LLFastTimer::DeclareTimer FTM_RIGGED_OCTREE("Octree");

void LLRiggedVolume::update(const LLMeshSkinInfo* skin, LLVOAvatar* avatar, const LLVolume* volume)
{
	bool copy = false;
	if (volume->getNumVolumeFaces() != getNumVolumeFaces())
	{ 
		copy = true;
	}

	for (S32 i = 0; i < volume->getNumVolumeFaces() && !copy; ++i)
	{
		const LLVolumeFace& src_face = volume->getVolumeFace(i);
		const LLVolumeFace& dst_face = getVolumeFace(i);

		if (src_face.mNumIndices != dst_face.mNumIndices ||
			src_face.mNumVertices != dst_face.mNumVertices)
		{
			copy = true;
		}
	}

	if (copy)
	{
		copyVolumeFaces(volume);	
	}

	//build matrix palette
	LLMatrix4a mp[64];
	LLMatrix4* mat = (LLMatrix4*) mp;
	
	for (U32 j = 0; j < skin->mJointNames.size(); ++j)
	{
		LLJoint* joint = avatar->getJoint(skin->mJointNames[j]);
		if (joint)
		{
			mat[j] = skin->mInvBindMatrix[j];
			mat[j] *= joint->getWorldMatrix();
		}
	}

	for (S32 i = 0; i < volume->getNumVolumeFaces(); ++i)
	{
		const LLVolumeFace& vol_face = volume->getVolumeFace(i);
		
		LLVolumeFace& dst_face = mVolumeFaces[i];
		
		LLVector4a* weight = vol_face.mWeights;

		if ( weight )
		{
			LLMatrix4a bind_shape_matrix;
			bind_shape_matrix.loadu(skin->mBindShapeMatrix);

			LLVector4a* pos = dst_face.mPositions;

			if( pos && weight && dst_face.mExtents )
			{
				LLFastTimer t(FTM_SKIN_RIGGED);

				for (U32 j = 0; j < dst_face.mNumVertices; ++j)
				{
					LLMatrix4a final_mat;
					final_mat.clear();

					S32 idx[4];

					LLVector4 wght;

					F32 scale = 0.f;
					for (U32 k = 0; k < 4; k++)
					{
						F32 w = weight[j][k];

						idx[k] = (S32) floorf(w);
						wght[k] = w - floorf(w);
						scale += wght[k];
					}

					wght *= 1.f/scale;

					for (U32 k = 0; k < 4; k++)
					{
						F32 w = wght[k];

						LLMatrix4a src;
						src.setMul(mp[idx[k]], w);

						final_mat.add(src);
					}

				
					LLVector4a& v = vol_face.mPositions[j];
					LLVector4a t;
					LLVector4a dst;
					bind_shape_matrix.affineTransform(v, t);
					final_mat.affineTransform(t, dst);
					pos[j] = dst;
				}

				//update bounding box
				LLVector4a& min = dst_face.mExtents[0];
				LLVector4a& max = dst_face.mExtents[1];

				min = pos[0];
				max = pos[1];

				for (U32 j = 1; j < dst_face.mNumVertices; ++j)
				{
					min.setMin(min, pos[j]);
					max.setMax(max, pos[j]);
				}

				dst_face.mCenter->setAdd(dst_face.mExtents[0], dst_face.mExtents[1]);
				dst_face.mCenter->mul(0.5f);

			}

			{
				LLFastTimer t(FTM_RIGGED_OCTREE);
				delete dst_face.mOctree;
				dst_face.mOctree = NULL;

				LLVector4a size;
				size.setSub(dst_face.mExtents[1], dst_face.mExtents[0]);
				size.splat(size.getLength3().getF32()*0.5f);
			
				dst_face.createOctree(1.f);
			}
		}
	}
}

U32 LLVOVolume::getPartitionType() const
{
	if (isHUDAttachment())
	{
		return LLViewerRegion::PARTITION_HUD;
	}

	return LLViewerRegion::PARTITION_VOLUME;
}

LLVolumePartition::LLVolumePartition()
: LLSpatialPartition(LLVOVolume::VERTEX_DATA_MASK, TRUE, GL_DYNAMIC_DRAW_ARB)
{
	mLODPeriod = 32;
	mDepthMask = FALSE;
	mDrawableType = LLPipeline::RENDER_TYPE_VOLUME;
	mPartitionType = LLViewerRegion::PARTITION_VOLUME;
	mSlopRatio = 0.25f;
	mBufferUsage = GL_DYNAMIC_DRAW_ARB;
}

LLVolumeBridge::LLVolumeBridge(LLDrawable* drawablep)
: LLSpatialBridge(drawablep, TRUE, LLVOVolume::VERTEX_DATA_MASK)
{
	mDepthMask = FALSE;
	mLODPeriod = 32;
	mDrawableType = LLPipeline::RENDER_TYPE_VOLUME;
	mPartitionType = LLViewerRegion::PARTITION_BRIDGE;
	
	mBufferUsage = GL_DYNAMIC_DRAW_ARB;

	mSlopRatio = 0.25f;
}

bool can_batch_texture(LLFace* facep)
{
	if (facep->getTextureEntry()->getBumpmap())
	{ //bump maps aren't worked into texture batching yet
		return false;
	}

	if (facep->getTextureEntry()->getMaterialParams().notNull())
	{ //materials don't work with texture batching yet
		return false;
	}

	if (facep->getTexture() && facep->getTexture()->getPrimaryFormat() == GL_ALPHA)
	{ //can't batch invisiprims
		return false;
	}

	if (facep->isState(LLFace::TEXTURE_ANIM) && facep->getVirtualSize() > MIN_TEX_ANIM_SIZE)
	{ //texture animation breaks batches
		return false;
	}
	
	return true;
}

static LLFastTimer::DeclareTimer FTM_REGISTER_FACE("Register Face");

void LLVolumeGeometryManager::registerFace(LLSpatialGroup* group, LLFace* facep, U32 type)
{
	LLFastTimer t(FTM_REGISTER_FACE);
	if (type == LLRenderPass::PASS_ALPHA && facep->getTextureEntry()->getMaterialParams().notNull() && !facep->getVertexBuffer()->hasDataType(LLVertexBuffer::TYPE_BINORMAL))
	{
		LL_WARNS("RenderMaterials") << "Oh no! No binormals for this alpha blended face!" << LL_ENDL;
	}
	
	if (facep->getViewerObject()->isSelected() && LLSelectMgr::getInstance()->mHideSelectedObjects)
	{
		return;
	}

	//add face to drawmap
	LLSpatialGroup::drawmap_elem_t& draw_vec = group->mDrawMap[type];	

	S32 idx = draw_vec.size()-1;

	BOOL fullbright = (type == LLRenderPass::PASS_FULLBRIGHT) ||
		(type == LLRenderPass::PASS_INVISIBLE) ||
		(type == LLRenderPass::PASS_FULLBRIGHT_ALPHA_MASK) ||
		(type == LLRenderPass::PASS_ALPHA && facep->isState(LLFace::FULLBRIGHT));
	
	if (!fullbright && type != LLRenderPass::PASS_GLOW && !facep->getVertexBuffer()->hasDataType(LLVertexBuffer::TYPE_NORMAL))
	{
		llwarns << "Non fullbright face has no normals!" << llendl;
		return;
	}

	const LLMatrix4* tex_mat = NULL;
	if (facep->isState(LLFace::TEXTURE_ANIM) && facep->getVirtualSize() > MIN_TEX_ANIM_SIZE)
	{
		tex_mat = facep->mTextureMatrix;	
	}

	const LLMatrix4* model_mat = NULL;

	LLDrawable* drawable = facep->getDrawable();
	
	if (drawable->isState(LLDrawable::ANIMATED_CHILD))
	{
		model_mat = &drawable->getWorldMatrix();
	}
	else if (drawable->isActive())
	{
		model_mat = &drawable->getRenderMatrix();
	}
	else
	{
		model_mat = &(drawable->getRegion()->mRenderMatrix);
	}

	//drawable->getVObj()->setDebugText(llformat("%d", drawable->isState(LLDrawable::ANIMATED_CHILD)));

	U8 bump = (type == LLRenderPass::PASS_BUMP || type == LLRenderPass::PASS_POST_BUMP) ? facep->getTextureEntry()->getBumpmap() : 0;
	
	LLViewerTexture* tex = facep->getTexture();

	U8 index = facep->getTextureIndex();
	
	LLMaterial* mat = facep->getTextureEntry()->getMaterialParams().get(); 

	bool batchable = false;

	U32 shader_mask = 0xFFFFFFFF; //no shader

	if (mat)
	{
		if (type == LLRenderPass::PASS_ALPHA)
		{
			shader_mask = mat->getShaderMask(LLMaterial::DIFFUSE_ALPHA_MODE_BLEND);
		}
		else
		{
			shader_mask = mat->getShaderMask();
		}
	}


	if (index < 255 && idx >= 0)
	{
		if (mat || draw_vec[idx]->mMaterial)
		{ //can't batch textures when materials are present (yet)
			batchable = false;
		}
		else if (index < draw_vec[idx]->mTextureList.size())
		{
			if (draw_vec[idx]->mTextureList[index].isNull())
			{
				batchable = true;
				draw_vec[idx]->mTextureList[index] = tex;
			}
			else if (draw_vec[idx]->mTextureList[index] == tex)
			{ //this face's texture index can be used with this batch
				batchable = true;
			}
		}
		else
		{ //texture list can be expanded to fit this texture index
			batchable = true;
		}
	}
	
	if (idx >= 0 && 
		draw_vec[idx]->mVertexBuffer == facep->getVertexBuffer() &&
		draw_vec[idx]->mEnd == facep->getGeomIndex()-1 &&
		(LLPipeline::sTextureBindTest || draw_vec[idx]->mTexture == tex || batchable) &&
#if LL_DARWIN
		draw_vec[idx]->mEnd - draw_vec[idx]->mStart + facep->getGeomCount() <= (U32) gGLManager.mGLMaxVertexRange &&
		draw_vec[idx]->mCount + facep->getIndicesCount() <= (U32) gGLManager.mGLMaxIndexRange &&
#endif
		draw_vec[idx]->mFullbright == fullbright &&
		draw_vec[idx]->mBump == bump &&
		draw_vec[idx]->mTextureMatrix == tex_mat &&
		draw_vec[idx]->mModelMatrix == model_mat &&
		draw_vec[idx]->mMaterial == mat &&
		draw_vec[idx]->mShaderMask == shader_mask)
	{
		draw_vec[idx]->mCount += facep->getIndicesCount();
		draw_vec[idx]->mEnd += facep->getGeomCount();
		draw_vec[idx]->mVSize = llmax(draw_vec[idx]->mVSize, facep->getVirtualSize());

		if (index < 255 && index >= draw_vec[idx]->mTextureList.size())
		{
			draw_vec[idx]->mTextureList.resize(index+1);
			draw_vec[idx]->mTextureList[index] = tex;
		}
		draw_vec[idx]->validate();
		update_min_max(draw_vec[idx]->mExtents[0], draw_vec[idx]->mExtents[1], facep->mExtents[0]);
		update_min_max(draw_vec[idx]->mExtents[0], draw_vec[idx]->mExtents[1], facep->mExtents[1]);
	}
	else
	{
		U32 start = facep->getGeomIndex();
		U32 end = start + facep->getGeomCount()-1;
		U32 offset = facep->getIndicesStart();
		U32 count = facep->getIndicesCount();
		LLPointer<LLDrawInfo> draw_info = new LLDrawInfo(start,end,count,offset, tex, 
			facep->getVertexBuffer(), fullbright, bump);
		draw_info->mGroup = group;
		draw_info->mVSize = facep->getVirtualSize();
		draw_vec.push_back(draw_info);
		draw_info->mTextureMatrix = tex_mat;
		draw_info->mModelMatrix = model_mat;
<<<<<<< HEAD
		
		U8 shiny = facep->getTextureEntry()->getShiny();
		float alpha[4] =
		{
			0.00f,
			0.25f,
			0.5f,
			0.75f
		};
		float spec = alpha[shiny & TEM_SHINY_MASK];
		LLVector4 specColor(spec, spec, spec, spec);
		draw_info->mSpecColor = specColor;
		draw_info->mEnvIntensity = spec;
		draw_info->mSpecularMap = NULL;

=======
>>>>>>> 18e39851
		if (mat)
		{
				// We have a material.  Update our draw info accordingly.
				draw_info->mMaterial = mat;
<<<<<<< HEAD

				if (!mat->getSpecularID().isNull())
				{
					LLVector4 specColor;
					specColor.mV[0] = mat->getSpecularLightColor().mV[0] * (1.f / 255.f);
					specColor.mV[1] = mat->getSpecularLightColor().mV[1] * (1.f / 255.f);
					specColor.mV[2] = mat->getSpecularLightColor().mV[2] * (1.f / 255.f);
					specColor.mV[3] = mat->getSpecularLightExponent() * (1.f / 255.f);
					draw_info->mSpecColor = specColor;
					draw_info->mEnvIntensity = mat->getEnvironmentIntensity() * (1.f / 255.f);
					draw_info->mSpecularMap = facep->getViewerObject()->getTESpecularMap(facep->getTEOffset());
				}

=======
				draw_info->mShaderMask = shader_mask;
				LLVector4 specColor;
				specColor.mV[0] = mat->getSpecularLightColor().mV[0] * (1.f / 255.f);
				specColor.mV[1] = mat->getSpecularLightColor().mV[1] * (1.f / 255.f);
				specColor.mV[2] = mat->getSpecularLightColor().mV[2] * (1.f / 255.f);
				specColor.mV[3] = mat->getSpecularLightExponent() * (1.f / 255.f);
				draw_info->mSpecColor = specColor;
				draw_info->mEnvIntensity = mat->getEnvironmentIntensity() * (1.f / 255.f);
>>>>>>> 18e39851
				draw_info->mAlphaMaskCutoff = mat->getAlphaMaskCutoff() * (1.f / 255.f);
				draw_info->mDiffuseAlphaMode = mat->getDiffuseAlphaMode();
				draw_info->mNormalMap = facep->getViewerObject()->getTENormalMap(facep->getTEOffset());
				
		}
		else 
		{
			if (type == LLRenderPass::PASS_GRASS)
			{
				draw_info->mAlphaMaskCutoff = 0.5f;
			}
			else
			{
				draw_info->mAlphaMaskCutoff = 0.33f;
			}
		}
		
		if (type == LLRenderPass::PASS_ALPHA)
		{ //for alpha sorting
			facep->setDrawInfo(draw_info);
		}
		draw_info->mExtents[0] = facep->mExtents[0];
		draw_info->mExtents[1] = facep->mExtents[1];

		if (LLPipeline::sUseTriStrips)
		{
			draw_info->mDrawMode = LLRender::TRIANGLE_STRIP;
		}

		if (index < 255)
		{ //initialize texture list for texture batching
			draw_info->mTextureList.resize(index+1);
			draw_info->mTextureList[index] = tex;
		}
		draw_info->validate();
	}
}

void LLVolumeGeometryManager::getGeometry(LLSpatialGroup* group)
{

}

static LLFastTimer::DeclareTimer FTM_REBUILD_VOLUME_VB("Volume VB");
static LLFastTimer::DeclareTimer FTM_REBUILD_VOLUME_FACE_LIST("Build Face List");
static LLFastTimer::DeclareTimer FTM_REBUILD_VOLUME_GEN_DRAW_INFO("Gen Draw Info");

static LLDrawPoolAvatar* get_avatar_drawpool(LLViewerObject* vobj)
{
	LLVOAvatar* avatar = vobj->getAvatar();
					
	if (avatar)
	{
		LLDrawable* drawable = avatar->mDrawable;
		if (drawable && drawable->getNumFaces() > 0)
		{
			LLFace* face = drawable->getFace(0);
			if (face)
			{
				LLDrawPool* drawpool = face->getPool();
				if (drawpool)
				{
					if (drawpool->getType() == LLDrawPool::POOL_AVATAR)
					{
						return (LLDrawPoolAvatar*) drawpool;
					}
				}
			}
		}
	}

	return NULL;
}

void LLVolumeGeometryManager::rebuildGeom(LLSpatialGroup* group)
{
	

	if (group->changeLOD())
	{
		group->mLastUpdateDistance = group->mDistance;
	}

	group->mLastUpdateViewAngle = group->mViewAngle;

	if (!group->isState(LLSpatialGroup::GEOM_DIRTY | LLSpatialGroup::ALPHA_DIRTY))
	{
		if (group->isState(LLSpatialGroup::MESH_DIRTY) && !LLPipeline::sDelayVBUpdate)
		{
			rebuildMesh(group);
		}
		return;
	}

	LLFastTimer ftm(FTM_REBUILD_VOLUME_VB);

	group->mBuilt = 1.f;
	
	LLVOAvatar* pAvatarVO = NULL;

	LLSpatialBridge* bridge = group->mSpatialPartition->asBridge();
	if (bridge)
	{
		if (bridge->mAvatar.isNull())
		{
			LLViewerObject* vobj = bridge->mDrawable->getVObj();
			if (vobj)
			{
				bridge->mAvatar = vobj->getAvatar();
			}
		}

		pAvatarVO = bridge->mAvatar;
	}

	if (pAvatarVO)
	{
		pAvatarVO->mAttachmentGeometryBytes -= group->mGeometryBytes;
		pAvatarVO->mAttachmentSurfaceArea -= group->mSurfaceArea;
	}

	group->mGeometryBytes = 0;
	group->mSurfaceArea = 0;
	
	//cache object box size since it might be used for determining visibility
	group->mObjectBoxSize = group->mObjectBounds[1].getLength3().getF32();

	group->clearDrawMap();

	mFaceList.clear();

	std::vector<LLFace*> fullbright_faces;
	std::vector<LLFace*> bump_faces;
	std::vector<LLFace*> norm_faces;
	std::vector<LLFace*> spec_faces;
	std::vector<LLFace*> normspec_faces;
	std::vector<LLFace*> simple_faces;

	std::vector<LLFace*> alpha_faces;
	U32 useage = group->mSpatialPartition->mBufferUsage;

	U32 max_vertices = (gSavedSettings.getS32("RenderMaxVBOSize")*1024)/LLVertexBuffer::calcVertexSize(group->mSpatialPartition->mVertexDataMask);
	U32 max_total = (gSavedSettings.getS32("RenderMaxNodeSize")*1024)/LLVertexBuffer::calcVertexSize(group->mSpatialPartition->mVertexDataMask);
	max_vertices = llmin(max_vertices, (U32) 65535);

	U32 cur_total = 0;

	bool emissive = false;

	{
		LLFastTimer t(FTM_REBUILD_VOLUME_FACE_LIST);

		//get all the faces into a list
		for (LLSpatialGroup::element_iter drawable_iter = group->getDataBegin(); drawable_iter != group->getDataEnd(); ++drawable_iter)
		{
			LLDrawable* drawablep = *drawable_iter;
		
			if (drawablep->isDead() || drawablep->isState(LLDrawable::FORCE_INVISIBLE) )
			{
				continue;
			}
	
			if (drawablep->isAnimating())
			{ //fall back to stream draw for animating verts
				useage = GL_STREAM_DRAW_ARB;
			}

			LLVOVolume* vobj = drawablep->getVOVolume();

			if (!vobj)
			{
				continue;
			}

			if (vobj->isMesh() &&
				((vobj->getVolume() && !vobj->getVolume()->isMeshAssetLoaded()) || !gMeshRepo.meshRezEnabled()))
			{
				continue;
			}

			LLVolume* volume = vobj->getVolume();
			if (volume)
			{
				const LLVector3& scale = vobj->getScale();
				group->mSurfaceArea += volume->getSurfaceArea() * llmax(llmax(scale.mV[0], scale.mV[1]), scale.mV[2]);
			}

			llassert_always(vobj);
			vobj->updateTextureVirtualSize(true);
			vobj->preRebuild();

			drawablep->clearState(LLDrawable::HAS_ALPHA);

			bool rigged = vobj->isAttachment() && 
						vobj->isMesh() && 
						gMeshRepo.getSkinInfo(vobj->getVolume()->getParams().getSculptID(), vobj);

			bool bake_sunlight = LLPipeline::sBakeSunlight && drawablep->isStatic();

			bool is_rigged = false;

			//for each face
			for (S32 i = 0; i < drawablep->getNumFaces(); i++)
			{
				LLFace* facep = drawablep->getFace(i);
				if (!facep)
				{
					continue;
				}

				//ALWAYS null out vertex buffer on rebuild -- if the face lands in a render
				// batch, it will recover its vertex buffer reference from the spatial group
				facep->setVertexBuffer(NULL);
			
				//sum up face verts and indices
				drawablep->updateFaceSize(i);
			
			

				if (rigged) 
				{
					if (!facep->isState(LLFace::RIGGED))
					{ //completely reset vertex buffer
						facep->clearVertexBuffer();
					}
		
					facep->setState(LLFace::RIGGED);
					is_rigged = true;
				
					//get drawpool of avatar with rigged face
					LLDrawPoolAvatar* pool = get_avatar_drawpool(vobj);
				
					//Determine if we've received skininfo that contains an
					//alternate bind matrix - if it does then apply the translational component
					//to the joints of the avatar.
					bool pelvisGotSet = false;

					if ( pAvatarVO )
					{
						LLUUID currentId = vobj->getVolume()->getParams().getSculptID();
						const LLMeshSkinInfo*  pSkinData = gMeshRepo.getSkinInfo( currentId, vobj );
					
						if ( pSkinData )
						{
							const int bindCnt = pSkinData->mAlternateBindMatrix.size();								
							if ( bindCnt > 0 )
							{					
								const int jointCnt = pSkinData->mJointNames.size();
								const F32 pelvisZOffset = pSkinData->mPelvisOffset;
								bool fullRig = (jointCnt>=20) ? true : false;
								if ( fullRig )
								{
									for ( int i=0; i<jointCnt; ++i )
									{
										std::string lookingForJoint = pSkinData->mJointNames[i].c_str();
										//llinfos<<"joint name "<<lookingForJoint.c_str()<<llendl;
										LLJoint* pJoint = pAvatarVO->getJoint( lookingForJoint );
										if ( pJoint && pJoint->getId() != currentId )
										{   									
											pJoint->setId( currentId );
											const LLVector3& jointPos = pSkinData->mAlternateBindMatrix[i].getTranslation();									
											//Set the joint position
											pJoint->storeCurrentXform( jointPos );																																
											//If joint is a pelvis then handle old/new pelvis to foot values
											if ( lookingForJoint == "mPelvis" )
											{	
												pJoint->storeCurrentXform( jointPos );																																
												if ( !pAvatarVO->hasPelvisOffset() )
												{										
													pAvatarVO->setPelvisOffset( true, jointPos, pelvisZOffset );
													//Trigger to rebuild viewer AV
													pelvisGotSet = true;											
												}										
											}										
										}
									}
								}							
							}
						}
					}
					//If we've set the pelvis to a new position we need to also rebuild some information that the
					//viewer does at launch (e.g. body size etc.)
					if ( pelvisGotSet )
					{
						pAvatarVO->postPelvisSetRecalc();
					}

					if (pool)
					{
						const LLTextureEntry* te = facep->getTextureEntry();

						//remove face from old pool if it exists
						LLDrawPool* old_pool = facep->getPool();
						if (old_pool && old_pool->getType() == LLDrawPool::POOL_AVATAR)
						{
							((LLDrawPoolAvatar*) old_pool)->removeRiggedFace(facep);
						}

						//add face to new pool
						LLViewerTexture* tex = facep->getTexture();
						U32 type = gPipeline.getPoolTypeFromTE(te, tex);


						if (te->getGlow())
						{
							pool->addRiggedFace(facep, LLDrawPoolAvatar::RIGGED_GLOW);
						}

						LLMaterial* mat = LLPipeline::sRenderDeferred ? te->getMaterialParams().get() : NULL;

						if (mat)
						{
							if (te->getFullbright())
							{
								if (mat->getDiffuseAlphaMode() == LLMaterial::DIFFUSE_ALPHA_MODE_MASK)
								{
									pool->addRiggedFace(facep, LLDrawPoolAvatar::RIGGED_FULLBRIGHT_ALPHA);
								}
								else if (type == LLDrawPool::POOL_ALPHA)
								{
									pool->addRiggedFace(facep, LLDrawPoolAvatar::RIGGED_ALPHA);
								}
								else
								{
									pool->addRiggedFace(facep, LLDrawPoolAvatar::RIGGED_FULLBRIGHT);
								}
							}
							else
							{
								U32 mask = mat->getShaderMask();
								pool->addRiggedFace(facep, mask);
							}
						}
						else
						{
							if (type == LLDrawPool::POOL_ALPHA)
							{
								if (te->getColor().mV[3] > 0.f)
								{
									if (te->getFullbright())
									{
										pool->addRiggedFace(facep, LLDrawPoolAvatar::RIGGED_FULLBRIGHT_ALPHA);
									}
									else
									{
										pool->addRiggedFace(facep, LLDrawPoolAvatar::RIGGED_ALPHA);
									}
								}
							}
							else if (te->getShiny())
							{
								if (te->getFullbright())
								{
									pool->addRiggedFace(facep, LLDrawPoolAvatar::RIGGED_FULLBRIGHT_SHINY);
								}
								else
								{
									if (LLPipeline::sRenderDeferred)
									{
										pool->addRiggedFace(facep, LLDrawPoolAvatar::RIGGED_SIMPLE);
									}
									else
									{
										pool->addRiggedFace(facep, LLDrawPoolAvatar::RIGGED_SHINY);
									}
								}
							}
							else
							{
								if (te->getFullbright())
								{
									pool->addRiggedFace(facep, LLDrawPoolAvatar::RIGGED_FULLBRIGHT);
								}
								else
								{
									pool->addRiggedFace(facep, LLDrawPoolAvatar::RIGGED_SIMPLE);
								}
							}

						
							if (LLPipeline::sRenderDeferred)
							{
								if (type != LLDrawPool::POOL_ALPHA && !te->getFullbright())
								{
									if (te->getBumpmap())
									{
										pool->addRiggedFace(facep, LLDrawPoolAvatar::RIGGED_DEFERRED_BUMP);
									}
									else
									{
										pool->addRiggedFace(facep, LLDrawPoolAvatar::RIGGED_DEFERRED_SIMPLE);
									}
								}
							}
						}
					}

					continue;
				}
				else
				{
					if (facep->isState(LLFace::RIGGED))
					{ //face is not rigged but used to be, remove from rigged face pool
						LLDrawPoolAvatar* pool = (LLDrawPoolAvatar*) facep->getPool();
						if (pool)
						{
							pool->removeRiggedFace(facep);
						}
						facep->clearState(LLFace::RIGGED);
					}
				}


				if (cur_total > max_total || facep->getIndicesCount() <= 0 || facep->getGeomCount() <= 0)
				{
					facep->clearVertexBuffer();
					continue;
				}

				cur_total += facep->getGeomCount();

				if (facep->hasGeometry() && facep->getPixelArea() > FORCE_CULL_AREA)
				{
					const LLTextureEntry* te = facep->getTextureEntry();
					LLViewerTexture* tex = facep->getTexture();

					if (te->getGlow() >= 1.f/255.f)
					{
						emissive = true;
					}

					if (facep->isState(LLFace::TEXTURE_ANIM))
					{
						if (!vobj->mTexAnimMode)
						{
							facep->clearState(LLFace::TEXTURE_ANIM);
						}
					}

					BOOL force_simple = (facep->getPixelArea() < FORCE_SIMPLE_RENDER_AREA);
					U32 type = gPipeline.getPoolTypeFromTE(te, tex);
					if (type != LLDrawPool::POOL_ALPHA && force_simple)
					{
						type = LLDrawPool::POOL_SIMPLE;
					}
					facep->setPoolType(type);

					if (vobj->isHUDAttachment())
					{
						facep->setState(LLFace::FULLBRIGHT);
					}

					if (vobj->mTextureAnimp && vobj->mTexAnimMode)
					{
						if (vobj->mTextureAnimp->mFace <= -1)
						{
							S32 face;
							for (face = 0; face < vobj->getNumTEs(); face++)
							{
								LLFace * facep = drawablep->getFace(face);
								if (facep)
								{
									facep->setState(LLFace::TEXTURE_ANIM);
								}
							}
						}
						else if (vobj->mTextureAnimp->mFace < vobj->getNumTEs())
						{
							LLFace * facep = drawablep->getFace(vobj->mTextureAnimp->mFace);
							if (facep)
							{
								facep->setState(LLFace::TEXTURE_ANIM);
							}
						}
					}

					if (type == LLDrawPool::POOL_ALPHA)
					{
						if (facep->canRenderAsMask())
						{ //can be treated as alpha mask
							simple_faces.push_back(facep);
						}
						else
						{
							if (te->getColor().mV[3] > 0.f)
							{ //only treat as alpha in the pipeline if < 100% transparent
								drawablep->setState(LLDrawable::HAS_ALPHA);
							}
							alpha_faces.push_back(facep);
						}
					}
					else
					{
						if (drawablep->isState(LLDrawable::REBUILD_VOLUME))
						{
							facep->mLastUpdateTime = gFrameTimeSeconds;
						}

						if (gPipeline.canUseWindLightShadersOnObjects()
							&& LLPipeline::sRenderBump)
						{
							if (LLPipeline::sRenderDeferred && te->getMaterialParams().notNull())
							{
								LLMaterial* mat = te->getMaterialParams().get();
								if (mat->getNormalID().notNull())
								{
									if (mat->getSpecularID().notNull())
									{ //has normal and specular maps (needs texcoord1, texcoord2, and binormal)
										normspec_faces.push_back(facep);
									}
									else
									{ //has normal map (needs texcoord1 and binormal)
										norm_faces.push_back(facep);
									}
								}
								else if (mat->getSpecularID().notNull())
								{ //has specular map but no normal map, needs texcoord2
									spec_faces.push_back(facep);
								}
								else
								{ //has neither specular map nor normal map, only needs texcoord0
									simple_faces.push_back(facep);
								}									
							}
							else if (te->getBumpmap())
							{ //needs normal + binormal
								bump_faces.push_back(facep);
							}
							else if (te->getShiny() || !te->getFullbright())
							{ //needs normal
								simple_faces.push_back(facep);
							}
							else 
							{ //doesn't need normal
								facep->setState(LLFace::FULLBRIGHT);
								fullbright_faces.push_back(facep);
							}
						}
						else
						{
							if (te->getBumpmap() && LLPipeline::sRenderBump)
							{ //needs normal + binormal
								bump_faces.push_back(facep);
							}
							else if ((te->getShiny() && LLPipeline::sRenderBump) ||
								!(te->getFullbright() || bake_sunlight))
							{ //needs normal
								simple_faces.push_back(facep);
							}
							else 
							{ //doesn't need normal
								facep->setState(LLFace::FULLBRIGHT);
								fullbright_faces.push_back(facep);
							}
						}
					}
				}
				else
				{	//face has no renderable geometry
					facep->clearVertexBuffer();
				}		
			}

			if (is_rigged)
			{
				drawablep->setState(LLDrawable::RIGGED);
			}
			else
			{
				drawablep->clearState(LLDrawable::RIGGED);
			}
		}
	}

	group->mBufferUsage = useage;

	//PROCESS NON-ALPHA FACES
	U32 simple_mask = LLVertexBuffer::MAP_TEXCOORD0 | LLVertexBuffer::MAP_NORMAL | LLVertexBuffer::MAP_VERTEX | LLVertexBuffer::MAP_COLOR;
	U32 alpha_mask = simple_mask | 0x80000000; //hack to give alpha verts their own VBO
	U32 bump_mask = LLVertexBuffer::MAP_TEXCOORD0 | LLVertexBuffer::MAP_TEXCOORD1 | LLVertexBuffer::MAP_NORMAL | LLVertexBuffer::MAP_VERTEX | LLVertexBuffer::MAP_COLOR;
	U32 fullbright_mask = LLVertexBuffer::MAP_TEXCOORD0 | LLVertexBuffer::MAP_VERTEX | LLVertexBuffer::MAP_COLOR;

	U32 norm_mask = simple_mask | LLVertexBuffer::MAP_TEXCOORD1 | LLVertexBuffer::MAP_BINORMAL;
	U32 normspec_mask = norm_mask | LLVertexBuffer::MAP_TEXCOORD2;
	U32 spec_mask = simple_mask | LLVertexBuffer::MAP_TEXCOORD2;

	if (emissive)
	{ //emissive faces are present, include emissive byte to preserve batching
		simple_mask = simple_mask | LLVertexBuffer::MAP_EMISSIVE;
		alpha_mask = alpha_mask | LLVertexBuffer::MAP_EMISSIVE;
		bump_mask = bump_mask | LLVertexBuffer::MAP_EMISSIVE;
		fullbright_mask = fullbright_mask | LLVertexBuffer::MAP_EMISSIVE;
		norm_mask = norm_mask | LLVertexBuffer::MAP_EMISSIVE;
		normspec_mask = normspec_mask | LLVertexBuffer::MAP_EMISSIVE;
		spec_mask = spec_mask | LLVertexBuffer::MAP_EMISSIVE;
	}

	BOOL batch_textures = LLViewerShaderMgr::instance()->getVertexShaderLevel(LLViewerShaderMgr::SHADER_OBJECT) > 1;

	if (batch_textures)
	{
		bump_mask = bump_mask | LLVertexBuffer::MAP_BINORMAL;
		simple_mask = simple_mask | LLVertexBuffer::MAP_TEXTURE_INDEX;
		alpha_mask = alpha_mask | LLVertexBuffer::MAP_TEXTURE_INDEX | LLVertexBuffer::MAP_BINORMAL | LLVertexBuffer::MAP_TEXCOORD1 | LLVertexBuffer::MAP_TEXCOORD2;
		fullbright_mask = fullbright_mask | LLVertexBuffer::MAP_TEXTURE_INDEX;
	}

	genDrawInfo(group, simple_mask | LLVertexBuffer::MAP_TEXTURE_INDEX, simple_faces, FALSE, batch_textures, FALSE);
	genDrawInfo(group, fullbright_mask | LLVertexBuffer::MAP_TEXTURE_INDEX, fullbright_faces, FALSE, batch_textures);
	genDrawInfo(group, alpha_mask | LLVertexBuffer::MAP_TEXTURE_INDEX, alpha_faces, TRUE, batch_textures);
	genDrawInfo(group, bump_mask | LLVertexBuffer::MAP_TEXTURE_INDEX, bump_faces, FALSE, FALSE);
	genDrawInfo(group, norm_mask | LLVertexBuffer::MAP_TEXTURE_INDEX, norm_faces, FALSE, FALSE);
	genDrawInfo(group, spec_mask | LLVertexBuffer::MAP_TEXTURE_INDEX, spec_faces, FALSE, FALSE);
	genDrawInfo(group, normspec_mask | LLVertexBuffer::MAP_TEXTURE_INDEX, normspec_faces, FALSE, FALSE);

	if (!LLPipeline::sDelayVBUpdate)
	{
		//drawables have been rebuilt, clear rebuild status
		for (LLSpatialGroup::element_iter drawable_iter = group->getDataBegin(); drawable_iter != group->getDataEnd(); ++drawable_iter)
		{
			LLDrawable* drawablep = *drawable_iter;
			drawablep->clearState(LLDrawable::REBUILD_ALL);
		}
	}

	group->mLastUpdateTime = gFrameTimeSeconds;
	group->mBuilt = 1.f;
	group->clearState(LLSpatialGroup::GEOM_DIRTY | LLSpatialGroup::ALPHA_DIRTY);

	if (LLPipeline::sDelayVBUpdate)
	{
		group->setState(LLSpatialGroup::MESH_DIRTY | LLSpatialGroup::NEW_DRAWINFO);
	}

	mFaceList.clear();

	if (pAvatarVO)
	{
		pAvatarVO->mAttachmentGeometryBytes += group->mGeometryBytes;
		pAvatarVO->mAttachmentSurfaceArea += group->mSurfaceArea;
	}
}


void LLVolumeGeometryManager::rebuildMesh(LLSpatialGroup* group)
{
	llassert(group);
	if (group && group->isState(LLSpatialGroup::MESH_DIRTY) && !group->isState(LLSpatialGroup::GEOM_DIRTY))
	{
		LLFastTimer ftm(FTM_REBUILD_VOLUME_VB);
		LLFastTimer t(FTM_REBUILD_VOLUME_GEN_DRAW_INFO); //make sure getgeometryvolume shows up in the right place in timers

		S32 num_mapped_veretx_buffer = LLVertexBuffer::sMappedCount ;

		group->mBuilt = 1.f;
		
		std::set<LLVertexBuffer*> mapped_buffers;

		for (LLSpatialGroup::element_iter drawable_iter = group->getDataBegin(); drawable_iter != group->getDataEnd(); ++drawable_iter)
		{
			LLDrawable* drawablep = *drawable_iter;

			if (!drawablep->isDead() && drawablep->isState(LLDrawable::REBUILD_ALL) && !drawablep->isState(LLDrawable::RIGGED) )
			{
				LLVOVolume* vobj = drawablep->getVOVolume();
				vobj->preRebuild();

				if (drawablep->isState(LLDrawable::ANIMATED_CHILD))
				{
					vobj->updateRelativeXform(true);
				}

				LLVolume* volume = vobj->getVolume();
				for (S32 i = 0; i < drawablep->getNumFaces(); ++i)
				{
					LLFace* face = drawablep->getFace(i);
					if (face)
					{
						LLVertexBuffer* buff = face->getVertexBuffer();
						if (buff)
						{
							llassert(!face->isState(LLFace::RIGGED));

							if (!face->getGeometryVolume(*volume, face->getTEOffset(), 
								vobj->getRelativeXform(), vobj->getRelativeXformInvTrans(), face->getGeomIndex()))
							{ //something's gone wrong with the vertex buffer accounting, rebuild this group 
								group->dirtyGeom();
								gPipeline.markRebuild(group, TRUE);
							}


							if (buff->isLocked())
							{
								mapped_buffers.insert(buff);
							}
						}
					}
				}

				if (drawablep->isState(LLDrawable::ANIMATED_CHILD))
				{
					vobj->updateRelativeXform();
				}

				
				drawablep->clearState(LLDrawable::REBUILD_ALL);
			}
		}
		
		for (std::set<LLVertexBuffer*>::iterator iter = mapped_buffers.begin(); iter != mapped_buffers.end(); ++iter)
		{
			(*iter)->flush();
		}

		// don't forget alpha
		if(group != NULL && 
		   !group->mVertexBuffer.isNull() && 
		   group->mVertexBuffer->isLocked())
		{
			group->mVertexBuffer->flush();
		}

		//if not all buffers are unmapped
		if(num_mapped_veretx_buffer != LLVertexBuffer::sMappedCount) 
		{
			llwarns << "Not all mapped vertex buffers are unmapped!" << llendl ; 
			for (LLSpatialGroup::element_iter drawable_iter = group->getDataBegin(); drawable_iter != group->getDataEnd(); ++drawable_iter)
			{
				LLDrawable* drawablep = *drawable_iter;
				for (S32 i = 0; i < drawablep->getNumFaces(); ++i)
				{
					LLFace* face = drawablep->getFace(i);
					if (face)
					{
						LLVertexBuffer* buff = face->getVertexBuffer();
						if (buff && buff->isLocked())
						{
							buff->flush();
						}
					}
				}
			} 
		}

		group->clearState(LLSpatialGroup::MESH_DIRTY | LLSpatialGroup::NEW_DRAWINFO);
	}

//	llassert(!group || !group->isState(LLSpatialGroup::NEW_DRAWINFO));
}

struct CompareBatchBreakerModified
{
	bool operator()(const LLFace* const& lhs, const LLFace* const& rhs)
	{
		const LLTextureEntry* lte = lhs->getTextureEntry();
		const LLTextureEntry* rte = rhs->getTextureEntry();

		if (lte->getBumpmap() != rte->getBumpmap())
		{
			return lte->getBumpmap() < rte->getBumpmap();
		}
		else if (lte->getFullbright() != rte->getFullbright())
		{
			return lte->getFullbright() < rte->getFullbright();
		}
		else if (LLPipeline::sRenderDeferred && lte->getMaterialParams() != rte->getMaterialParams())
		{
			return lte->getMaterialParams() < rte->getMaterialParams();
		}
		else
		{
			return lhs->getTexture() < rhs->getTexture();
		}
	}
};

static LLFastTimer::DeclareTimer FTM_GEN_DRAW_INFO_SORT("Draw Info Face Sort");
static LLFastTimer::DeclareTimer FTM_GEN_DRAW_INFO_FACE_SIZE("Face Sizing");
static LLFastTimer::DeclareTimer FTM_GEN_DRAW_INFO_ALLOCATE("Allocate VB");
static LLFastTimer::DeclareTimer FTM_GEN_DRAW_INFO_FIND_VB("Find VB");
static LLFastTimer::DeclareTimer FTM_GEN_DRAW_INFO_RESIZE_VB("Resize VB");





void LLVolumeGeometryManager::genDrawInfo(LLSpatialGroup* group, U32 mask, std::vector<LLFace*>& faces, BOOL distance_sort, BOOL batch_textures, BOOL no_materials)
{
	LLFastTimer t(FTM_REBUILD_VOLUME_GEN_DRAW_INFO);

	U32 buffer_usage = group->mBufferUsage;
	
#if LL_DARWIN
	// HACK from Leslie:
	// Disable VBO usage for alpha on Mac OS X because it kills the framerate
	// due to implicit calls to glTexSubImage that are beyond our control.
	// (this works because the only calls here that sort by distance are alpha)
	if (distance_sort)
	{
		buffer_usage = 0x0;
	}
#endif
	
	//calculate maximum number of vertices to store in a single buffer
	U32 max_vertices = (gSavedSettings.getS32("RenderMaxVBOSize")*1024)/LLVertexBuffer::calcVertexSize(group->mSpatialPartition->mVertexDataMask);
	max_vertices = llmin(max_vertices, (U32) 65535);

	{
		LLFastTimer t(FTM_GEN_DRAW_INFO_SORT);
		if (!distance_sort)
		{
			//sort faces by things that break batches
			std::sort(faces.begin(), faces.end(), CompareBatchBreakerModified());
		}
		else
		{
			//sort faces by distance
			std::sort(faces.begin(), faces.end(), LLFace::CompareDistanceGreater());
		}
	}
				
	bool hud_group = group->isHUDGroup() ;
	std::vector<LLFace*>::iterator face_iter = faces.begin();
	
	LLSpatialGroup::buffer_map_t buffer_map;

	LLViewerTexture* last_tex = NULL;
	S32 buffer_index = 0;

	if (distance_sort)
	{
		buffer_index = -1;
	}

	S32 texture_index_channels = 1;
	
	if (gGLManager.mGLSLVersionMajor > 1 || gGLManager.mGLSLVersionMinor >= 30)
	{
		texture_index_channels = LLGLSLShader::sIndexedTextureChannels-1; //always reserve one for shiny for now just for simplicity;
	}

	if (LLPipeline::sRenderDeferred && distance_sort)
	{
		texture_index_channels = gDeferredAlphaProgram.mFeatures.mIndexedTextureChannels;
	}

	texture_index_channels = llmin(texture_index_channels, (S32) gSavedSettings.getU32("RenderMaxTextureIndex"));
	
	//NEVER use more than 16 texture index channels (workaround for prevalent driver bug)
	texture_index_channels = llmin(texture_index_channels, 16);

	while (face_iter != faces.end())
	{
		//pull off next face
		LLFace* facep = *face_iter;
		LLViewerTexture* tex = facep->getTexture();
		LLMaterialPtr mat = facep->getTextureEntry()->getMaterialParams();

		if (distance_sort)
		{
			tex = NULL;
		}

		if (last_tex == tex)
		{
			buffer_index++;
		}
		else
		{
			last_tex = tex;
			buffer_index = 0;
		}

		bool bake_sunlight = LLPipeline::sBakeSunlight && facep->getDrawable()->isStatic(); 

		U32 index_count = facep->getIndicesCount();
		U32 geom_count = facep->getGeomCount();

		//sum up vertices needed for this render batch
		std::vector<LLFace*>::iterator i = face_iter;
		++i;
		
		std::vector<LLViewerTexture*> texture_list;

		{
			LLFastTimer t(FTM_GEN_DRAW_INFO_FACE_SIZE);
			if (batch_textures)
			{
				U8 cur_tex = 0;
				facep->setTextureIndex(cur_tex);
				texture_list.push_back(tex);

				if (can_batch_texture(facep))
				{ //populate texture_list with any textures that can be batched
				  //move i to the next unbatchable face
					while (i != faces.end())
					{
						facep = *i;
						
						if (!can_batch_texture(facep))
						{ //face is bump mapped or has an animated texture matrix -- can't 
							//batch more than 1 texture at a time
							facep->setTextureIndex(0);
							break;
						}

						if (facep->getTexture() != tex)
						{
							if (distance_sort)
							{ //textures might be out of order, see if texture exists in current batch
								bool found = false;
								for (U32 tex_idx = 0; tex_idx < texture_list.size(); ++tex_idx)
								{
									if (facep->getTexture() == texture_list[tex_idx])
									{
										cur_tex = tex_idx;
										found = true;
										break;
									}
								}

								if (!found)
								{
									cur_tex = texture_list.size();
								}
							}
							else
							{
								cur_tex++;
							}

							if (cur_tex >= texture_index_channels)
							{ //cut batches when index channels are depleted
								break;
							}

							tex = facep->getTexture();

							texture_list.push_back(tex);
						}

						if (geom_count + facep->getGeomCount() > max_vertices)
						{ //cut batches on geom count too big
							break;
						}

						++i;
						index_count += facep->getIndicesCount();
						geom_count += facep->getGeomCount();

						facep->setTextureIndex(cur_tex);
					}
				}
				else
				{
					facep->setTextureIndex(0);
				}

				tex = texture_list[0];
			}
			else
			{
				while (i != faces.end() && 
					(LLPipeline::sTextureBindTest || 
						(distance_sort || 
							((*i)->getTexture() == tex &&
							((*i)->getTextureEntry()->getMaterialParams() == mat)))))
				{
					facep = *i;
			

					//face has no texture index
					facep->mDrawInfo = NULL;
					facep->setTextureIndex(255);

					if (geom_count + facep->getGeomCount() > max_vertices)
					{ //cut batches on geom count too big
						break;
					}

					++i;
					index_count += facep->getIndicesCount();
					geom_count += facep->getGeomCount();
				}
			}
		}

		//create vertex buffer
		LLVertexBuffer* buffer = NULL;

		{
			LLFastTimer t(FTM_GEN_DRAW_INFO_ALLOCATE);
			buffer = createVertexBuffer(mask, buffer_usage);
			buffer->allocateBuffer(geom_count, index_count, TRUE);
		}

		group->mGeometryBytes += buffer->getSize() + buffer->getIndicesSize();


		buffer_map[mask][*face_iter].push_back(buffer);

		//add face geometry

		U32 indices_index = 0;
		U16 index_offset = 0;

		while (face_iter < i)
		{ //update face indices for new buffer
			facep = *face_iter;
			facep->setIndicesIndex(indices_index);
			facep->setGeomIndex(index_offset);
			facep->setVertexBuffer(buffer);	
			
			if (batch_textures && facep->getTextureIndex() == 255)
			{
				llerrs << "Invalid texture index." << llendl;
			}
			
			{
				//for debugging, set last time face was updated vs moved
				facep->updateRebuildFlags();

				if (!LLPipeline::sDelayVBUpdate)
				{ //copy face geometry into vertex buffer
					LLDrawable* drawablep = facep->getDrawable();
					LLVOVolume* vobj = drawablep->getVOVolume();
					LLVolume* volume = vobj->getVolume();

					if (drawablep->isState(LLDrawable::ANIMATED_CHILD))
					{
						vobj->updateRelativeXform(true);
					}

					U32 te_idx = facep->getTEOffset();

					llassert(!facep->isState(LLFace::RIGGED));

					if (!facep->getGeometryVolume(*volume, te_idx, 
						vobj->getRelativeXform(), vobj->getRelativeXformInvTrans(), index_offset,true))
					{
						llwarns << "Failed to get geometry for face!" << llendl;
					}

					if (drawablep->isState(LLDrawable::ANIMATED_CHILD))
					{
						vobj->updateRelativeXform(false);
					}
				}
			}

			index_offset += facep->getGeomCount();
			indices_index += facep->getIndicesCount();
			
			//append face to appropriate render batch

			BOOL force_simple = facep->getPixelArea() < FORCE_SIMPLE_RENDER_AREA;
			BOOL fullbright = facep->isState(LLFace::FULLBRIGHT);
			if ((mask & LLVertexBuffer::MAP_NORMAL) == 0)
			{ //paranoia check to make sure GL doesn't try to read non-existant normals
				fullbright = TRUE;
			}

			if (hud_group)
			{ //all hud attachments are fullbright
				fullbright = TRUE;
			}

			const LLTextureEntry* te = facep->getTextureEntry();
			tex = facep->getTexture();

			BOOL is_alpha = (facep->getPoolType() == LLDrawPool::POOL_ALPHA) ? TRUE : FALSE;
		
			LLMaterial* mat = te->getMaterialParams().get();

			bool can_be_shiny = true;
			if (mat)
			{
				U8 mode = mat->getDiffuseAlphaMode();
				can_be_shiny = mode == LLMaterial::DIFFUSE_ALPHA_MODE_NONE ||
								mode == LLMaterial::DIFFUSE_ALPHA_MODE_EMISSIVE;
			}

			if (mat && LLPipeline::sRenderDeferred && !hud_group)
			{
				if (fullbright)
				{
					if (mat->getDiffuseAlphaMode() == LLMaterial::DIFFUSE_ALPHA_MODE_MASK)
					{
						registerFace(group, facep, LLRenderPass::PASS_FULLBRIGHT_ALPHA_MASK);
					}
					else if (is_alpha)
					{
						registerFace(group, facep, LLRenderPass::PASS_ALPHA);
					}
					else
					{
						registerFace(group, facep, LLRenderPass::PASS_FULLBRIGHT);
					}
				}
				else if (no_materials)
				{
					registerFace(group, facep, LLRenderPass::PASS_SIMPLE);
				}
				else if (te->getColor().mV[3] < 0.999f)
				{
					registerFace(group, facep, LLRenderPass::PASS_ALPHA);
				}
				else
				{
					U32 pass[] = 
					{
						LLRenderPass::PASS_MATERIAL,
						LLRenderPass::PASS_ALPHA, //LLRenderPass::PASS_MATERIAL_ALPHA,
						LLRenderPass::PASS_MATERIAL_ALPHA_MASK,
						LLRenderPass::PASS_MATERIAL_ALPHA_EMISSIVE,
						LLRenderPass::PASS_SPECMAP,
						LLRenderPass::PASS_ALPHA, //LLRenderPass::PASS_SPECMAP_BLEND,
						LLRenderPass::PASS_SPECMAP_MASK,
						LLRenderPass::PASS_SPECMAP_EMISSIVE,
						LLRenderPass::PASS_NORMMAP,
						LLRenderPass::PASS_ALPHA, //LLRenderPass::PASS_NORMMAP_BLEND,
						LLRenderPass::PASS_NORMMAP_MASK,
						LLRenderPass::PASS_NORMMAP_EMISSIVE,
						LLRenderPass::PASS_NORMSPEC,
						LLRenderPass::PASS_ALPHA, //LLRenderPass::PASS_NORMSPEC_BLEND,
						LLRenderPass::PASS_NORMSPEC_MASK,
						LLRenderPass::PASS_NORMSPEC_EMISSIVE,
					};

					U32 mask = mat->getShaderMask();

					llassert(mask < sizeof(pass)/sizeof(U32));

					mask = llmin(mask, (U32)(sizeof(pass)/sizeof(U32)-1));

					registerFace(group, facep, pass[mask]);
				}
			}
			else if (is_alpha)
			{
				// can we safely treat this as an alpha mask?
				if (facep->getFaceColor().mV[3] <= 0.f)
				{ //100% transparent, don't render unless we're highlighting transparent
					registerFace(group, facep, LLRenderPass::PASS_ALPHA_INVISIBLE);
				}
				else if (facep->canRenderAsMask())
				{
					if (te->getFullbright() || LLPipeline::sNoAlpha)
					{
						registerFace(group, facep, LLRenderPass::PASS_FULLBRIGHT_ALPHA_MASK);
					}
					else
					{
						registerFace(group, facep, LLRenderPass::PASS_ALPHA_MASK);
					}
				}
				else
				{
					registerFace(group, facep, LLRenderPass::PASS_ALPHA);
				}
			}
			else if (gPipeline.canUseVertexShaders()
				&& LLPipeline::sRenderBump 
				&& te->getShiny() 
				&& can_be_shiny)
			{ //shiny
				if (tex->getPrimaryFormat() == GL_ALPHA)
				{ //invisiprim+shiny
					registerFace(group, facep, LLRenderPass::PASS_INVISI_SHINY);
					registerFace(group, facep, LLRenderPass::PASS_INVISIBLE);
				}
				else if (LLPipeline::sRenderDeferred && !hud_group)
				{ //deferred rendering
					if (te->getFullbright())
					{ //register in post deferred fullbright shiny pass
						registerFace(group, facep, LLRenderPass::PASS_FULLBRIGHT_SHINY);
						if (te->getBumpmap())
						{ //register in post deferred bump pass
							registerFace(group, facep, LLRenderPass::PASS_POST_BUMP);
						}
					}
					else if (te->getBumpmap() && !te->getMaterialParams())
					{ //register in deferred bump pass
						registerFace(group, facep, LLRenderPass::PASS_BUMP);
					}
					else
					{ //register in deferred simple pass (deferred simple includes shiny)
						llassert(mask & LLVertexBuffer::MAP_NORMAL);
						registerFace(group, facep, LLRenderPass::PASS_SIMPLE);
					}
				}
				else if (fullbright)
				{	//not deferred, register in standard fullbright shiny pass					
					registerFace(group, facep, LLRenderPass::PASS_FULLBRIGHT_SHINY);
				}
				else
				{ //not deferred or fullbright, register in standard shiny pass
					registerFace(group, facep, LLRenderPass::PASS_SHINY);
				}
			}
			else
			{ //not alpha and not shiny
				if (!is_alpha && tex->getPrimaryFormat() == GL_ALPHA)
				{ //invisiprim
					registerFace(group, facep, LLRenderPass::PASS_INVISIBLE);
				}
				else if (fullbright || bake_sunlight)
				{ //fullbright
					if (mat && mat->getDiffuseAlphaMode() == LLMaterial::DIFFUSE_ALPHA_MODE_MASK)
					{
						registerFace(group, facep, LLRenderPass::PASS_FULLBRIGHT_ALPHA_MASK);
					}
					else
					{
						registerFace(group, facep, LLRenderPass::PASS_FULLBRIGHT);
					}
					if (LLPipeline::sRenderDeferred && !hud_group && LLPipeline::sRenderBump && te->getBumpmap())
					{ //if this is the deferred render and a bump map is present, register in post deferred bump
						registerFace(group, facep, LLRenderPass::PASS_POST_BUMP);
					}
				}
				else
				{
					if (LLPipeline::sRenderDeferred && LLPipeline::sRenderBump && (te->getBumpmap() && !te->getMaterialParams()))
					{ //non-shiny or fullbright deferred bump
						registerFace(group, facep, LLRenderPass::PASS_BUMP);
					}
					else
					{ //all around simple
						llassert(mask & LLVertexBuffer::MAP_NORMAL);
						if (mat && mat->getDiffuseAlphaMode() == LLMaterial::DIFFUSE_ALPHA_MODE_MASK)
						{ //material alpha mask can be respected in non-deferred
							registerFace(group, facep, LLRenderPass::PASS_ALPHA_MASK);
						}
						else
						{
							registerFace(group, facep, LLRenderPass::PASS_SIMPLE);
						}
					}
				}
				
				
				if (!gPipeline.canUseVertexShaders() && 
					!is_alpha && 
					te->getShiny() && 
					LLPipeline::sRenderBump)
				{ //shiny as an extra pass when shaders are disabled
					registerFace(group, facep, LLRenderPass::PASS_SHINY);
				}
			}
			
			//not sure why this is here, and looks like it might cause bump mapped objects to get rendered redundantly -- davep 5/11/2010
			if (!is_alpha && (hud_group || !LLPipeline::sRenderDeferred))
			{
				llassert((mask & LLVertexBuffer::MAP_NORMAL) || fullbright);
				facep->setPoolType((fullbright) ? LLDrawPool::POOL_FULLBRIGHT : LLDrawPool::POOL_SIMPLE);
				
				if (!force_simple && te->getBumpmap() && LLPipeline::sRenderBump)
				{
					registerFace(group, facep, LLRenderPass::PASS_BUMP);
				}
			}

			if (!is_alpha && LLPipeline::sRenderGlow && te->getGlow() > 0.f)
			{
				registerFace(group, facep, LLRenderPass::PASS_GLOW);
			}
						
			++face_iter;
		}

		buffer->flush();
	}

	group->mBufferMap[mask].clear();
	for (LLSpatialGroup::buffer_texture_map_t::iterator i = buffer_map[mask].begin(); i != buffer_map[mask].end(); ++i)
	{
		group->mBufferMap[mask][i->first] = i->second;
	}
}

void LLGeometryManager::addGeometryCount(LLSpatialGroup* group, U32 &vertex_count, U32 &index_count)
{	
	//initialize to default usage for this partition
	U32 usage = group->mSpatialPartition->mBufferUsage;
	
	//clear off any old faces
	mFaceList.clear();

	//for each drawable

	for (LLSpatialGroup::element_iter drawable_iter = group->getDataBegin(); drawable_iter != group->getDataEnd(); ++drawable_iter)
	{
		LLDrawable* drawablep = *drawable_iter;
		
		if (drawablep->isDead())
		{
			continue;
		}
	
		if (drawablep->isAnimating())
		{ //fall back to stream draw for animating verts
			usage = GL_STREAM_DRAW_ARB;
		}

		//for each face
		for (S32 i = 0; i < drawablep->getNumFaces(); i++)
		{
			//sum up face verts and indices
			drawablep->updateFaceSize(i);
			LLFace* facep = drawablep->getFace(i);
			if (facep)
			{
				if (facep->hasGeometry() && facep->getPixelArea() > FORCE_CULL_AREA && 
					facep->getGeomCount() + vertex_count <= 65536)
				{
					vertex_count += facep->getGeomCount();
					index_count += facep->getIndicesCount();
				
					//remember face (for sorting)
					mFaceList.push_back(facep);
				}
				else
				{
					facep->clearVertexBuffer();
				}
			}
		}
	}
	
	group->mBufferUsage = usage;
}

LLHUDPartition::LLHUDPartition()
{
	mPartitionType = LLViewerRegion::PARTITION_HUD;
	mDrawableType = LLPipeline::RENDER_TYPE_HUD;
	mSlopRatio = 0.f;
	mLODPeriod = 1;
}

void LLHUDPartition::shift(const LLVector4a &offset)
{
	//HUD objects don't shift with region crossing.  That would be silly.
}

<|MERGE_RESOLUTION|>--- conflicted
+++ resolved
@@ -4168,7 +4168,6 @@
 		draw_vec.push_back(draw_info);
 		draw_info->mTextureMatrix = tex_mat;
 		draw_info->mModelMatrix = model_mat;
-<<<<<<< HEAD
 		
 		U8 shiny = facep->getTextureEntry()->getShiny();
 		float alpha[4] =
@@ -4184,13 +4183,11 @@
 		draw_info->mEnvIntensity = spec;
 		draw_info->mSpecularMap = NULL;
 
-=======
->>>>>>> 18e39851
 		if (mat)
 		{
 				// We have a material.  Update our draw info accordingly.
 				draw_info->mMaterial = mat;
-<<<<<<< HEAD
+				draw_info->mShaderMask = shader_mask;
 
 				if (!mat->getSpecularID().isNull())
 				{
@@ -4204,16 +4201,6 @@
 					draw_info->mSpecularMap = facep->getViewerObject()->getTESpecularMap(facep->getTEOffset());
 				}
 
-=======
-				draw_info->mShaderMask = shader_mask;
-				LLVector4 specColor;
-				specColor.mV[0] = mat->getSpecularLightColor().mV[0] * (1.f / 255.f);
-				specColor.mV[1] = mat->getSpecularLightColor().mV[1] * (1.f / 255.f);
-				specColor.mV[2] = mat->getSpecularLightColor().mV[2] * (1.f / 255.f);
-				specColor.mV[3] = mat->getSpecularLightExponent() * (1.f / 255.f);
-				draw_info->mSpecColor = specColor;
-				draw_info->mEnvIntensity = mat->getEnvironmentIntensity() * (1.f / 255.f);
->>>>>>> 18e39851
 				draw_info->mAlphaMaskCutoff = mat->getAlphaMaskCutoff() * (1.f / 255.f);
 				draw_info->mDiffuseAlphaMode = mat->getDiffuseAlphaMode();
 				draw_info->mNormalMap = facep->getViewerObject()->getTENormalMap(facep->getTEOffset());
