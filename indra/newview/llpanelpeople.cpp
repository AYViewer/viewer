--- conflicted
+++ resolved
@@ -1442,11 +1442,6 @@
 	{
 		showAccordion("tab_all", param.asInteger());
 	}
-<<<<<<< HEAD
-	updateButtons();
-
-=======
->>>>>>> 6d5442fb
 }
 
 void LLPanelPeople::setAccordionCollapsedByUser(LLUICtrl* acc_tab, bool collapsed)
