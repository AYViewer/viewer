--- conflicted
+++ resolved
@@ -1687,13 +1687,12 @@
 void LLPanelPeople::addTestParticipant()
 {
     std::string suffix("Aa");
-    std::string prefix("EastBayGuy");
+    std::string prefix("Test Name");
 	for(int i = 0; i < 300; ++i)
 	{
 		LLPersonTabModel * person_folder_model = dynamic_cast<LLPersonTabModel *>(mPersonFolderView->mPersonFolderModelMap.begin()->second);
-<<<<<<< HEAD
         std::string name = prefix + " " + suffix;
-		addParticipantToModel(person_folder_model, LLUUID().generateNewID(), name);
+		addParticipantToModel(person_folder_model, gAgent.getID(), name);
         // Next suffix : Aa, Ab, Ac ... Az, Ba, Bb, Bc ... Bz, Ca, Cb ...
         suffix[1]+=1;
         if (suffix[1]=='{')
@@ -1703,9 +1702,6 @@
             if (suffix[0]=='[')
                 suffix[0]='A';
         }
-=======
-		addParticipantToModel(person_folder_model, gAgent.getID(), "Test Name");
->>>>>>> f8496063
 	}
 }
 
