/** 
 * @file LLFloaterIMNearbyChatHandler.cpp
 * @brief Nearby chat chat managment
 *
 * $LicenseInfo:firstyear=2009&license=viewerlgpl$
 * Second Life Viewer Source Code
 * Copyright (C) 2010, Linden Research, Inc.
 * 
 * This library is free software; you can redistribute it and/or
 * modify it under the terms of the GNU Lesser General Public
 * License as published by the Free Software Foundation;
 * version 2.1 of the License only.
 * 
 * This library is distributed in the hope that it will be useful,
 * but WITHOUT ANY WARRANTY; without even the implied warranty of
 * MERCHANTABILITY or FITNESS FOR A PARTICULAR PURPOSE.  See the GNU
 * Lesser General Public License for more details.
 * 
 * You should have received a copy of the GNU Lesser General Public
 * License along with this library; if not, write to the Free Software
 * Foundation, Inc., 51 Franklin Street, Fifth Floor, Boston, MA  02110-1301  USA
 * 
 * Linden Research, Inc., 945 Battery Street, San Francisco, CA  94111  USA
 * $/LicenseInfo$
 */

#include "llviewerprecompiledheaders.h"

#include "llagentdata.h" // for gAgentID
#include "llfloaterimnearbychathandler.h"

#include "llchatitemscontainerctrl.h"
#include "llfirstuse.h"
#include "llfloaterscriptdebug.h"
#include "llhints.h"
#include "llfloaterimnearbychat.h"
#include "llrecentpeople.h"

#include "llviewercontrol.h"

#include "llfloaterreg.h"//for LLFloaterReg::getTypedInstance
#include "llviewerwindow.h"//for screen channel position
#include "llfloaterimnearbychat.h"
#include "llfloaterimcontainer.h"
#include "llrootview.h"
#include "lllayoutstack.h"

//add LLFloaterIMNearbyChatHandler to LLNotificationsUI namespace
using namespace LLNotificationsUI;

static LLFloaterIMNearbyChatToastPanel* createToastPanel()
{
	LLFloaterIMNearbyChatToastPanel* item = LLFloaterIMNearbyChatToastPanel::createInstance();
	return item;
}


//-----------------------------------------------------------------------------------------------
//LLFloaterIMNearbyChatScreenChannel
//-----------------------------------------------------------------------------------------------	

class LLFloaterIMNearbyChatScreenChannel: public LLScreenChannelBase
{
	LOG_CLASS(LLFloaterIMNearbyChatScreenChannel);
public:
	typedef std::vector<LLHandle<LLToast> > toast_vec_t;
	typedef std::list<LLHandle<LLToast> > toast_list_t;

	LLFloaterIMNearbyChatScreenChannel(const Params& p)
		: LLScreenChannelBase(p)
	{
		mStopProcessing = false;

		LLControlVariable* ctrl = gSavedSettings.getControl("NearbyToastLifeTime").get();
		if (ctrl)
		{
			ctrl->getSignal()->connect(boost::bind(&LLFloaterIMNearbyChatScreenChannel::updateToastsLifetime, this));
		}

		ctrl = gSavedSettings.getControl("NearbyToastFadingTime").get();
		if (ctrl)
		{
			ctrl->getSignal()->connect(boost::bind(&LLFloaterIMNearbyChatScreenChannel::updateToastFadingTime, this));
		}
	}

	void addChat	(LLSD& chat);
	void arrangeToasts		();
	
	typedef boost::function<LLFloaterIMNearbyChatToastPanel* (void )> create_toast_panel_callback_t;
	void setCreatePanelCallback(create_toast_panel_callback_t value) { m_create_toast_panel_callback_t = value;}

	void onToastDestroyed	(LLToast* toast, bool app_quitting);
	void onToastFade		(LLToast* toast);

	void redrawToasts()
	{
		arrangeToasts();
	}

	// hide all toasts from screen, but not remove them from a channel
	// removes all toasts from a channel
	virtual void		removeToastsFromChannel() 
	{
		for(toast_vec_t::iterator it = m_active_toasts.begin(); it != m_active_toasts.end(); ++it)
		{
			addToToastPool(it->get());
		}
		m_active_toasts.clear();
	};

	virtual void deleteAllChildren()
	{
		LL_DEBUGS("NearbyChat") << "Clearing toast pool" << LL_ENDL;
		m_toast_pool.clear();
		m_active_toasts.clear();
		LLScreenChannelBase::deleteAllChildren();
	}

protected:
	void	deactivateToast(LLToast* toast);
	void	addToToastPool(LLToast* toast)
	{
		if (!toast) return;
		LL_DEBUGS("NearbyChat") << "Pooling toast" << LL_ENDL;
		toast->setVisible(FALSE);
		toast->stopTimer();
		toast->setIsHidden(true);

		// Nearby chat toasts that are hidden, not destroyed. They are collected to the toast pool, so that
		// they can be used next time, this is done for performance. But if the toast lifetime was changed
		// (from preferences floater (STORY-36)) while it was shown (at this moment toast isn't in the pool yet)
		// changes don't take affect.
		// So toast's lifetime should be updated each time it's added to the pool. Otherwise viewer would have
		// to be restarted so that changes take effect.
		toast->setLifetime(gSavedSettings.getS32("NearbyToastLifeTime"));
		toast->setFadingTime(gSavedSettings.getS32("NearbyToastFadingTime"));
		m_toast_pool.push_back(toast->getHandle());
	}

	void	createOverflowToast(S32 bottom, F32 timer);

	void 	updateToastsLifetime();

	void	updateToastFadingTime();

	create_toast_panel_callback_t m_create_toast_panel_callback_t;

	bool	createPoolToast();
	
	toast_vec_t m_active_toasts;
	toast_list_t m_toast_pool;

	bool	mStopProcessing;
	bool	mChannelRect;
};



//-----------------------------------------------------------------------------------------------
// LLFloaterIMNearbyChatToast
//-----------------------------------------------------------------------------------------------

// We're deriving from LLToast to be able to override onClose()
// in order to handle closing nearby chat toasts properly.
class LLFloaterIMNearbyChatToast : public LLToast
{
	LOG_CLASS(LLFloaterIMNearbyChatToast);
public:
	LLFloaterIMNearbyChatToast(const LLToast::Params& p, LLFloaterIMNearbyChatScreenChannel* nc_channelp)
	:	LLToast(p),
	 	mNearbyChatScreenChannelp(nc_channelp)
	{
	}

	/*virtual*/ void onClose(bool app_quitting);

private:
	LLFloaterIMNearbyChatScreenChannel*	mNearbyChatScreenChannelp;
};

//-----------------------------------------------------------------------------------------------
// LLFloaterIMNearbyChatScreenChannel
//-----------------------------------------------------------------------------------------------

void LLFloaterIMNearbyChatScreenChannel::deactivateToast(LLToast* toast)
{
	toast_vec_t::iterator pos = std::find(m_active_toasts.begin(), m_active_toasts.end(), toast->getHandle());

	if (pos != m_active_toasts.end())
	{
		LL_DEBUGS("NearbyChat") << "Deactivating toast" << llendl;
		m_active_toasts.erase(pos);
	}
<<<<<<< HEAD
=======

	LL_DEBUGS("NearbyChat") << "Deactivating toast" << LL_ENDL;
	m_active_toasts.erase(pos);
>>>>>>> 2eeee8a9
}

void	LLFloaterIMNearbyChatScreenChannel::createOverflowToast(S32 bottom, F32 timer)
{
	//we don't need overflow toast in nearby chat
}

void LLFloaterIMNearbyChatScreenChannel::onToastDestroyed(LLToast* toast, bool app_quitting)
{	
	LL_DEBUGS("NearbyChat") << "Toast destroyed (app_quitting=" << app_quitting << ")" << LL_ENDL;

	if (app_quitting)
	{
		// Viewer is quitting.
		// Immediately stop processing chat messages (EXT-1419).
		mStopProcessing = true;
	}
	else
	{
		// The toast is being closed by user (STORM-192).
		// Remove it from the list of active toasts to prevent
		// further references to the invalid pointer.
		deactivateToast(toast);
	}
}

void LLFloaterIMNearbyChatScreenChannel::onToastFade(LLToast* toast)
{	
	LL_DEBUGS("NearbyChat") << "Toast fading" << LL_ENDL;

	//fade mean we put toast to toast pool
	if(!toast)
		return;

	deactivateToast(toast);

	addToToastPool(toast);
	
	arrangeToasts();
}

void LLFloaterIMNearbyChatScreenChannel::updateToastsLifetime()
{
	S32 seconds = gSavedSettings.getS32("NearbyToastLifeTime");
	toast_list_t::iterator it;

	for(it = m_toast_pool.begin(); it != m_toast_pool.end(); ++it)
	{
		(*it).get()->setLifetime(seconds);
	}
}

void LLFloaterIMNearbyChatScreenChannel::updateToastFadingTime()
{
	S32 seconds = gSavedSettings.getS32("NearbyToastFadingTime");
	toast_list_t::iterator it;

	for(it = m_toast_pool.begin(); it != m_toast_pool.end(); ++it)
	{
		(*it).get()->setFadingTime(seconds);
	}
}

bool	LLFloaterIMNearbyChatScreenChannel::createPoolToast()
{
	LLFloaterIMNearbyChatToastPanel* panel= m_create_toast_panel_callback_t();
	if(!panel)
		return false;
	
	LLToast::Params p;
	p.panel = panel;
	p.lifetime_secs = gSavedSettings.getS32("NearbyToastLifeTime");
	p.fading_time_secs = gSavedSettings.getS32("NearbyToastFadingTime");

	LLToast* toast = new LLFloaterIMNearbyChatToast(p, this);
	
	
	toast->setOnFadeCallback(boost::bind(&LLFloaterIMNearbyChatScreenChannel::onToastFade, this, _1));

	// If the toast gets somehow prematurely destroyed, deactivate it to prevent crash (STORM-1352).
	toast->setOnToastDestroyedCallback(boost::bind(&LLFloaterIMNearbyChatScreenChannel::onToastDestroyed, this, _1, false));

	LL_DEBUGS("NearbyChat") << "Creating and pooling toast" << LL_ENDL;	
	m_toast_pool.push_back(toast->getHandle());
	return true;
}

void LLFloaterIMNearbyChatScreenChannel::addChat(LLSD& chat)
{
	//look in pool. if there is any message
	if(mStopProcessing)
		return;

	/*
    find last toast and check ID
	*/

	if(m_active_toasts.size())
	{
		LLUUID fromID = chat["from_id"].asUUID();		// agent id or object id
		std::string from = chat["from"].asString();
		LLToast* toast = m_active_toasts[0].get();
		if (toast)
		{
			LLFloaterIMNearbyChatToastPanel* panel = dynamic_cast<LLFloaterIMNearbyChatToastPanel*>(toast->getPanel());
  
			if(panel && panel->messageID() == fromID && panel->getFromName() == from && panel->canAddText())
			{
				panel->addMessage(chat);
				toast->reshapeToPanel();
				toast->startTimer();
	  
				arrangeToasts();
				return;
			}
		}
	}
	

	
	if(m_toast_pool.empty())
	{
		//"pool" is empty - create one more panel
		LL_DEBUGS("NearbyChat") << "Empty pool" << LL_ENDL;
		if(!createPoolToast())//created toast will go to pool. so next call will find it
			return;
		addChat(chat);
		return;
	}

	int chat_type = chat["chat_type"].asInteger();
	
	if( ((EChatType)chat_type == CHAT_TYPE_DEBUG_MSG))
	{
		if(gSavedSettings.getBOOL("ShowScriptErrors") == FALSE) 
			return;
		if(gSavedSettings.getS32("ShowScriptErrorsLocation")== 1)
			return;
	}
		

	//take 1st element from pool, (re)initialize it, put it in active toasts

	LL_DEBUGS("NearbyChat") << "Getting toast from pool" << LL_ENDL;
	LLToast* toast = m_toast_pool.back().get();

	m_toast_pool.pop_back();


	LLFloaterIMNearbyChatToastPanel* panel = dynamic_cast<LLFloaterIMNearbyChatToastPanel*>(toast->getPanel());
	if(!panel)
		return;
	panel->init(chat);

	toast->reshapeToPanel();
	toast->startTimer();
	
	m_active_toasts.push_back(toast->getHandle());

	arrangeToasts();
}

static bool sort_toasts_predicate(LLHandle<LLToast> first, LLHandle<LLToast> second)
{
	if (!first.get() || !second.get()) return false; // STORM-1352

	F32 v1 = first.get()->getTimeLeftToLive();
	F32 v2 = second.get()->getTimeLeftToLive();
	return v1 > v2;
}

void LLFloaterIMNearbyChatScreenChannel::arrangeToasts()
{
	if(mStopProcessing || isHovering())
		return;

	if (mFloaterSnapRegion == NULL)
	{
		mFloaterSnapRegion = gViewerWindow->getRootView()->getChildView("floater_snap_region");
	}
	
	if (!getParent())
	{
		// connect to floater snap region just to get resize events, we don't care about being a proper widget 
		mFloaterSnapRegion->addChild(this);
		setFollows(FOLLOWS_ALL);
	}

	LLRect	toast_rect;	
	updateRect();

	LLRect channel_rect;
	mFloaterSnapRegion->localRectToOtherView(mFloaterSnapRegion->getLocalRect(), &channel_rect, gFloaterView);
	channel_rect.mLeft += 10;
	channel_rect.mRight = channel_rect.mLeft + 300;

	S32 channel_bottom = channel_rect.mBottom;

	S32		bottom = channel_bottom + 80;
	S32		margin = gSavedSettings.getS32("ToastGap");

	//sort active toasts
	std::sort(m_active_toasts.begin(),m_active_toasts.end(),sort_toasts_predicate);

	//calc max visible item and hide other toasts.

	for(toast_vec_t::iterator it = m_active_toasts.begin(); it != m_active_toasts.end(); ++it)
	{
		LLToast* toast = it->get();
		if (!toast)
		{
			LL_WARNS() << "NULL found in the active chat toasts list!" << LL_ENDL;
			continue;
		}

		S32 toast_top = bottom + toast->getRect().getHeight() + margin;

		if(toast_top > channel_rect.getHeight())
		{
			while(it!=m_active_toasts.end())
			{
				addToToastPool(it->get());
				it=m_active_toasts.erase(it);
			}
			break;
		}

		toast_rect = toast->getRect();
		toast_rect.setLeftTopAndSize(channel_rect.mLeft , bottom + toast_rect.getHeight(), toast_rect.getWidth() ,toast_rect.getHeight());

		toast->setRect(toast_rect);
		bottom += toast_rect.getHeight() - toast->getTopPad() + margin;
	}
	
	// use reverse order to provide correct z-order and avoid toast blinking
	
	for(toast_vec_t::reverse_iterator it = m_active_toasts.rbegin(); it != m_active_toasts.rend(); ++it)
	{
		LLToast* toast = it->get();
		if (toast)
	{
		toast->setIsHidden(false);
		toast->setVisible(TRUE);
		}
	}

}



//-----------------------------------------------------------------------------------------------
//LLFloaterIMNearbyChatHandler
//-----------------------------------------------------------------------------------------------
boost::scoped_ptr<LLEventPump> LLFloaterIMNearbyChatHandler::sChatWatcher(new LLEventStream("LLChat"));

LLFloaterIMNearbyChatHandler::LLFloaterIMNearbyChatHandler()
{
	// Getting a Channel for our notifications
	LLFloaterIMNearbyChatScreenChannel::Params p;
	p.id = LLUUID(gSavedSettings.getString("NearByChatChannelUUID"));
	LLFloaterIMNearbyChatScreenChannel* channel = new LLFloaterIMNearbyChatScreenChannel(p);
	
	LLFloaterIMNearbyChatScreenChannel::create_toast_panel_callback_t callback = createToastPanel;

	channel->setCreatePanelCallback(callback);

	LLChannelManager::getInstance()->addChannel(channel);

	mChannel = channel->getHandle();
}

LLFloaterIMNearbyChatHandler::~LLFloaterIMNearbyChatHandler()
{
}


void LLFloaterIMNearbyChatHandler::initChannel()
{
	//LLRect snap_rect = gFloaterView->getSnapRect();
	//mChannel->init(snap_rect.mLeft, snap_rect.mLeft + 200);
}



void LLFloaterIMNearbyChatHandler::processChat(const LLChat& chat_msg,
									  const LLSD &args)
{
	if(chat_msg.mMuted == TRUE)
		return;

	if(chat_msg.mText.empty())
		return;//don't process empty messages

    LLFloaterReg::getInstance("im_container");
	LLFloaterIMNearbyChat* nearby_chat = LLFloaterReg::getTypedInstance<LLFloaterIMNearbyChat>("nearby_chat");

	// Build notification data 
	LLSD chat;
	chat["message"] = chat_msg.mText;
	chat["from"] = chat_msg.mFromName;
	chat["from_id"] = chat_msg.mFromID;
	chat["time"] = chat_msg.mTime;
	chat["source"] = (S32)chat_msg.mSourceType;
	chat["chat_type"] = (S32)chat_msg.mChatType;
	chat["chat_style"] = (S32)chat_msg.mChatStyle;
	// Pass sender info so that it can be rendered properly (STORM-1021).
	chat["sender_slurl"] = LLViewerChat::getSenderSLURL(chat_msg, args);

	if (chat_msg.mChatType == CHAT_TYPE_DIRECT &&
		chat_msg.mText.length() > 0 &&
		chat_msg.mText[0] == '@')
	{
		// Send event on to LLEventStream and exit
		sChatWatcher->post(chat);
		return;
	}

	// don't show toast and add message to chat history on receive debug message
	// with disabled setting showing script errors or enabled setting to show script
	// errors in separate window.
	if (chat_msg.mChatType == CHAT_TYPE_DEBUG_MSG)
	{
		if(gSavedSettings.getBOOL("ShowScriptErrors") == FALSE)
			return;

		// don't process debug messages from not owned objects, see EXT-7762
		if (gAgentID != chat_msg.mOwnerID)
		{
			return;
		}

		if (gSavedSettings.getS32("ShowScriptErrorsLocation")== 1)// show error in window //("ScriptErrorsAsChat"))
		{

			LLColor4 txt_color;

			LLViewerChat::getChatColor(chat_msg,txt_color);

			LLFloaterScriptDebug::addScriptLine(chat_msg.mText,
												chat_msg.mFromName,
												txt_color,
												chat_msg.mFromID);
			return;
		}
	}

	nearby_chat->addMessage(chat_msg, true, args);

	if(chat_msg.mSourceType == CHAT_SOURCE_AGENT 
		&& chat_msg.mFromID.notNull() 
		&& chat_msg.mFromID != gAgentID)
	{
 		LLFirstUse::otherAvatarChatFirst();

 		// Add sender to the recent people list.
 		LLRecentPeople::instance().add(chat_msg.mFromID);

	}

	// Send event on to LLEventStream
	sChatWatcher->post(chat);

    LLFloaterIMContainer* im_box = LLFloaterReg::getTypedInstance<LLFloaterIMContainer>("im_container");

	if((  ( chat_msg.mSourceType == CHAT_SOURCE_AGENT
			&& gSavedSettings.getBOOL("UseChatBubbles") )
		|| mChannel.isDead()
		|| !mChannel.get()->getShowToasts() )
		&& nearby_chat->isMessagePaneExpanded())
		// to prevent toasts in Do Not Disturb mode
		return;//no need in toast if chat is visible or if bubble chat is enabled

	// arrange a channel on a screen
	if(!mChannel.get()->getVisible())
	{
		initChannel();
	}

	/*
	//comment all this due to EXT-4432
	..may clean up after some time...

	//only messages from AGENTS
	if(CHAT_SOURCE_OBJECT == chat_msg.mSourceType)
	{
		if(chat_msg.mChatType == CHAT_TYPE_DEBUG_MSG)
			return;//ok for now we don't skip messeges from object, so skip only debug messages
	}
	*/

	LLFloaterIMNearbyChatScreenChannel* channel = dynamic_cast<LLFloaterIMNearbyChatScreenChannel*>(mChannel.get());

	if(channel)
	{
		// Handle IRC styled messages.
		std::string toast_msg;
		if (chat_msg.mChatStyle == CHAT_STYLE_IRC)
		{
			if (!chat_msg.mFromName.empty())
			{
				toast_msg += chat_msg.mFromName;
			}
			toast_msg += chat_msg.mText.substr(3);
		}
		else
		{
			toast_msg = chat_msg.mText;
		}

		//Don't show nearby toast, if conversation is visible and selected
		if ((nearby_chat->hasFocus()) ||
			(LLFloater::isVisible(nearby_chat) && nearby_chat->isTornOff() && !nearby_chat->isMinimized()) ||
		    ((im_box->getSelectedSession().isNull() &&
				((LLFloater::isVisible(im_box) && !im_box->isMinimized() && im_box->isFrontmost())
						|| (LLFloater::isVisible(nearby_chat) && !nearby_chat->isMinimized() && nearby_chat->isFrontmost())))))
		{
			if(nearby_chat->isMessagePaneExpanded())
			{
				return;
			}
		}

        //Will show toast when chat preference is set        
        if((gSavedSettings.getString("NotificationNearbyChatOptions") == "toast") || !nearby_chat->isMessagePaneExpanded())
        {
            // Add a nearby chat toast.
            LLUUID id;
            id.generate();
            chat["id"] = id;
            std::string r_color_name = "White";
            F32 r_color_alpha = 1.0f; 
            LLViewerChat::getChatColor( chat_msg, r_color_name, r_color_alpha);

            chat["text_color"] = r_color_name;
            chat["color_alpha"] = r_color_alpha;
            chat["font_size"] = (S32)LLViewerChat::getChatFontSize() ;
            chat["message"] = toast_msg;
            channel->addChat(chat);	
        }

	}
}


//-----------------------------------------------------------------------------------------------
// LLFloaterIMNearbyChatToast
//-----------------------------------------------------------------------------------------------

// virtual
void LLFloaterIMNearbyChatToast::onClose(bool app_quitting)
{
	mNearbyChatScreenChannelp->onToastDestroyed(this, app_quitting);
}

// EOF<|MERGE_RESOLUTION|>--- conflicted
+++ resolved
@@ -189,15 +189,9 @@
 
 	if (pos != m_active_toasts.end())
 	{
-		LL_DEBUGS("NearbyChat") << "Deactivating toast" << llendl;
+		LL_DEBUGS("NearbyChat") << "Deactivating toast" << LL_ENDL;
 		m_active_toasts.erase(pos);
 	}
-<<<<<<< HEAD
-=======
-
-	LL_DEBUGS("NearbyChat") << "Deactivating toast" << LL_ENDL;
-	m_active_toasts.erase(pos);
->>>>>>> 2eeee8a9
 }
 
 void	LLFloaterIMNearbyChatScreenChannel::createOverflowToast(S32 bottom, F32 timer)
