/**
 * @file llpanelblockedlist.h
 * @brief Container for blocked Residents & Objects list
 *
 * $LicenseInfo:firstyear=2002&license=viewerlgpl$
 * Second Life Viewer Source Code
 * Copyright (C) 2010, Linden Research, Inc.
 *
 * This library is free software; you can redistribute it and/or
 * modify it under the terms of the GNU Lesser General Public
 * License as published by the Free Software Foundation;
 * version 2.1 of the License only.
 *
 * This library is distributed in the hope that it will be useful,
 * but WITHOUT ANY WARRANTY; without even the implied warranty of
 * MERCHANTABILITY or FITNESS FOR A PARTICULAR PURPOSE.  See the GNU
 * Lesser General Public License for more details.
 *
 * You should have received a copy of the GNU Lesser General Public
 * License along with this library; if not, write to the Free Software
 * Foundation, Inc., 51 Franklin Street, Fifth Floor, Boston, MA  02110-1301  USA
 *
 * Linden Research, Inc., 945 Battery Street, San Francisco, CA  94111  USA
 * $/LicenseInfo$
 */

#ifndef LL_LLPANELBLOCKEDLIST_H
#define LL_LLPANELBLOCKEDLIST_H

#include "llpanel.h"
#include "llmutelist.h"
#include "llfloater.h"

class LLAvatarName;
class LLBlockList;

class LLPanelBlockedList : public LLPanel
{
public:
<<<<<<< HEAD
	LLPanelBlockedList();
	~LLPanelBlockedList(){};

	bool postBuild() override;
	void draw() override;
	void onOpen(const LLSD& key) override;
	
	void selectBlocked(const LLUUID& id);

	/**
	 *	Shows current Panel in side tray and select passed blocked item.
	 * 
	 *	@param idToSelect - LLUUID of blocked Resident or Object to be selected. 
	 *			If it is LLUUID::null, nothing will be selected.
	 */
	static void showPanelAndSelect(const LLUUID& idToSelect);
	
=======
    LLPanelBlockedList();
    ~LLPanelBlockedList(){};

    virtual BOOL postBuild();
    virtual void draw();
    virtual void onOpen(const LLSD& key);

    void selectBlocked(const LLUUID& id);

    /**
     *  Shows current Panel in side tray and select passed blocked item.
     *
     *  @param idToSelect - LLUUID of blocked Resident or Object to be selected.
     *          If it is LLUUID::null, nothing will be selected.
     */
    static void showPanelAndSelect(const LLUUID& idToSelect);

>>>>>>> e1623bb2
private:

    typedef enum e_sort_oder{
        E_SORT_BY_NAME = 0,
        E_SORT_BY_TYPE = 1,
    } ESortOrder;

    void removePicker();
    void updateButtons();

    // UI callbacks
    void unblockItem();
    void blockResidentByName();
    void blockObjectByName();
    void onFilterEdit(const std::string& search_string);

<<<<<<< HEAD
	// List commnads
	void onCustomAction(const LLSD& userdata);
	bool isActionChecked(const LLSD& userdata);
=======
    // List commnads
    void onCustomAction(const LLSD& userdata);
    BOOL isActionChecked(const LLSD& userdata);
>>>>>>> e1623bb2

    void callbackBlockPicked(const uuid_vec_t& ids, const std::vector<LLAvatarName> names);
    static void callbackBlockByName(const std::string& text);

private:
    LLBlockList* mBlockedList;
    LLHandle<LLFloater> mPicker;
};

//-----------------------------------------------------------------------------
// LLFloaterGetBlockedObjectName()
//-----------------------------------------------------------------------------
// Class for handling mute object by name floater.
class LLFloaterGetBlockedObjectName : public LLFloater
{
    friend class LLFloaterReg;
public:
    typedef boost::function<void (const std::string&)> get_object_name_callback_t;

<<<<<<< HEAD
	bool postBuild() override;

	bool handleKeyHere(KEY key, MASK mask) override;
=======
    virtual BOOL postBuild();

    virtual BOOL handleKeyHere(KEY key, MASK mask);
>>>>>>> e1623bb2

    static LLFloaterGetBlockedObjectName* show(get_object_name_callback_t callback);

private:
    LLFloaterGetBlockedObjectName(const LLSD& key);
    virtual ~LLFloaterGetBlockedObjectName();

    // UI Callbacks
    void applyBlocking();
    void cancelBlocking();

    get_object_name_callback_t mGetObjectNameCallback;
};


#endif // LL_LLPANELBLOCKEDLIST_H<|MERGE_RESOLUTION|>--- conflicted
+++ resolved
@@ -1,145 +1,113 @@
-/**
- * @file llpanelblockedlist.h
- * @brief Container for blocked Residents & Objects list
- *
- * $LicenseInfo:firstyear=2002&license=viewerlgpl$
- * Second Life Viewer Source Code
- * Copyright (C) 2010, Linden Research, Inc.
- *
- * This library is free software; you can redistribute it and/or
- * modify it under the terms of the GNU Lesser General Public
- * License as published by the Free Software Foundation;
- * version 2.1 of the License only.
- *
- * This library is distributed in the hope that it will be useful,
- * but WITHOUT ANY WARRANTY; without even the implied warranty of
- * MERCHANTABILITY or FITNESS FOR A PARTICULAR PURPOSE.  See the GNU
- * Lesser General Public License for more details.
- *
- * You should have received a copy of the GNU Lesser General Public
- * License along with this library; if not, write to the Free Software
- * Foundation, Inc., 51 Franklin Street, Fifth Floor, Boston, MA  02110-1301  USA
- *
- * Linden Research, Inc., 945 Battery Street, San Francisco, CA  94111  USA
- * $/LicenseInfo$
- */
-
-#ifndef LL_LLPANELBLOCKEDLIST_H
-#define LL_LLPANELBLOCKEDLIST_H
-
-#include "llpanel.h"
-#include "llmutelist.h"
-#include "llfloater.h"
-
-class LLAvatarName;
-class LLBlockList;
-
-class LLPanelBlockedList : public LLPanel
-{
-public:
-<<<<<<< HEAD
-	LLPanelBlockedList();
-	~LLPanelBlockedList(){};
-
-	bool postBuild() override;
-	void draw() override;
-	void onOpen(const LLSD& key) override;
-	
-	void selectBlocked(const LLUUID& id);
-
-	/**
-	 *	Shows current Panel in side tray and select passed blocked item.
-	 * 
-	 *	@param idToSelect - LLUUID of blocked Resident or Object to be selected. 
-	 *			If it is LLUUID::null, nothing will be selected.
-	 */
-	static void showPanelAndSelect(const LLUUID& idToSelect);
-	
-=======
-    LLPanelBlockedList();
-    ~LLPanelBlockedList(){};
-
-    virtual BOOL postBuild();
-    virtual void draw();
-    virtual void onOpen(const LLSD& key);
-
-    void selectBlocked(const LLUUID& id);
-
-    /**
-     *  Shows current Panel in side tray and select passed blocked item.
-     *
-     *  @param idToSelect - LLUUID of blocked Resident or Object to be selected.
-     *          If it is LLUUID::null, nothing will be selected.
-     */
-    static void showPanelAndSelect(const LLUUID& idToSelect);
-
->>>>>>> e1623bb2
-private:
-
-    typedef enum e_sort_oder{
-        E_SORT_BY_NAME = 0,
-        E_SORT_BY_TYPE = 1,
-    } ESortOrder;
-
-    void removePicker();
-    void updateButtons();
-
-    // UI callbacks
-    void unblockItem();
-    void blockResidentByName();
-    void blockObjectByName();
-    void onFilterEdit(const std::string& search_string);
-
-<<<<<<< HEAD
-	// List commnads
-	void onCustomAction(const LLSD& userdata);
-	bool isActionChecked(const LLSD& userdata);
-=======
-    // List commnads
-    void onCustomAction(const LLSD& userdata);
-    BOOL isActionChecked(const LLSD& userdata);
->>>>>>> e1623bb2
-
-    void callbackBlockPicked(const uuid_vec_t& ids, const std::vector<LLAvatarName> names);
-    static void callbackBlockByName(const std::string& text);
-
-private:
-    LLBlockList* mBlockedList;
-    LLHandle<LLFloater> mPicker;
-};
-
-//-----------------------------------------------------------------------------
-// LLFloaterGetBlockedObjectName()
-//-----------------------------------------------------------------------------
-// Class for handling mute object by name floater.
-class LLFloaterGetBlockedObjectName : public LLFloater
-{
-    friend class LLFloaterReg;
-public:
-    typedef boost::function<void (const std::string&)> get_object_name_callback_t;
-
-<<<<<<< HEAD
-	bool postBuild() override;
-
-	bool handleKeyHere(KEY key, MASK mask) override;
-=======
-    virtual BOOL postBuild();
-
-    virtual BOOL handleKeyHere(KEY key, MASK mask);
->>>>>>> e1623bb2
-
-    static LLFloaterGetBlockedObjectName* show(get_object_name_callback_t callback);
-
-private:
-    LLFloaterGetBlockedObjectName(const LLSD& key);
-    virtual ~LLFloaterGetBlockedObjectName();
-
-    // UI Callbacks
-    void applyBlocking();
-    void cancelBlocking();
-
-    get_object_name_callback_t mGetObjectNameCallback;
-};
-
-
-#endif // LL_LLPANELBLOCKEDLIST_H+/**
+ * @file llpanelblockedlist.h
+ * @brief Container for blocked Residents & Objects list
+ *
+ * $LicenseInfo:firstyear=2002&license=viewerlgpl$
+ * Second Life Viewer Source Code
+ * Copyright (C) 2010, Linden Research, Inc.
+ *
+ * This library is free software; you can redistribute it and/or
+ * modify it under the terms of the GNU Lesser General Public
+ * License as published by the Free Software Foundation;
+ * version 2.1 of the License only.
+ *
+ * This library is distributed in the hope that it will be useful,
+ * but WITHOUT ANY WARRANTY; without even the implied warranty of
+ * MERCHANTABILITY or FITNESS FOR A PARTICULAR PURPOSE.  See the GNU
+ * Lesser General Public License for more details.
+ *
+ * You should have received a copy of the GNU Lesser General Public
+ * License along with this library; if not, write to the Free Software
+ * Foundation, Inc., 51 Franklin Street, Fifth Floor, Boston, MA  02110-1301  USA
+ *
+ * Linden Research, Inc., 945 Battery Street, San Francisco, CA  94111  USA
+ * $/LicenseInfo$
+ */
+
+#ifndef LL_LLPANELBLOCKEDLIST_H
+#define LL_LLPANELBLOCKEDLIST_H
+
+#include "llpanel.h"
+#include "llmutelist.h"
+#include "llfloater.h"
+
+class LLAvatarName;
+class LLBlockList;
+
+class LLPanelBlockedList : public LLPanel
+{
+public:
+    LLPanelBlockedList();
+    ~LLPanelBlockedList(){};
+
+    bool postBuild() override;
+    void draw() override;
+    void onOpen(const LLSD& key) override;
+
+    void selectBlocked(const LLUUID& id);
+
+    /**
+     *  Shows current Panel in side tray and select passed blocked item.
+     *
+     *  @param idToSelect - LLUUID of blocked Resident or Object to be selected.
+     *          If it is LLUUID::null, nothing will be selected.
+     */
+    static void showPanelAndSelect(const LLUUID& idToSelect);
+
+private:
+
+    typedef enum e_sort_oder{
+        E_SORT_BY_NAME = 0,
+        E_SORT_BY_TYPE = 1,
+    } ESortOrder;
+
+    void removePicker();
+    void updateButtons();
+
+    // UI callbacks
+    void unblockItem();
+    void blockResidentByName();
+    void blockObjectByName();
+    void onFilterEdit(const std::string& search_string);
+
+    // List commnads
+    void onCustomAction(const LLSD& userdata);
+    bool isActionChecked(const LLSD& userdata);
+
+    void callbackBlockPicked(const uuid_vec_t& ids, const std::vector<LLAvatarName> names);
+    static void callbackBlockByName(const std::string& text);
+
+private:
+    LLBlockList* mBlockedList;
+    LLHandle<LLFloater> mPicker;
+};
+
+//-----------------------------------------------------------------------------
+// LLFloaterGetBlockedObjectName()
+//-----------------------------------------------------------------------------
+// Class for handling mute object by name floater.
+class LLFloaterGetBlockedObjectName : public LLFloater
+{
+    friend class LLFloaterReg;
+public:
+    typedef boost::function<void (const std::string&)> get_object_name_callback_t;
+
+    bool postBuild() override;
+
+    bool handleKeyHere(KEY key, MASK mask) override;
+
+    static LLFloaterGetBlockedObjectName* show(get_object_name_callback_t callback);
+
+private:
+    LLFloaterGetBlockedObjectName(const LLSD& key);
+    virtual ~LLFloaterGetBlockedObjectName();
+
+    // UI Callbacks
+    void applyBlocking();
+    void cancelBlocking();
+
+    get_object_name_callback_t mGetObjectNameCallback;
+};
+
+
+#endif // LL_LLPANELBLOCKEDLIST_H