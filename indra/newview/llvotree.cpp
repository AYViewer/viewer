/**
 * @file llvotree.cpp
 * @brief LLVOTree class implementation
 *
 * $LicenseInfo:firstyear=2002&license=viewerlgpl$
 * Second Life Viewer Source Code
 * Copyright (C) 2010, Linden Research, Inc.
 *
 * This library is free software; you can redistribute it and/or
 * modify it under the terms of the GNU Lesser General Public
 * License as published by the Free Software Foundation;
 * version 2.1 of the License only.
 *
 * This library is distributed in the hope that it will be useful,
 * but WITHOUT ANY WARRANTY; without even the implied warranty of
 * MERCHANTABILITY or FITNESS FOR A PARTICULAR PURPOSE.  See the GNU
 * Lesser General Public License for more details.
 *
 * You should have received a copy of the GNU Lesser General Public
 * License along with this library; if not, write to the Free Software
 * Foundation, Inc., 51 Franklin Street, Fifth Floor, Boston, MA  02110-1301  USA
 *
 * Linden Research, Inc., 945 Battery Street, San Francisco, CA  94111  USA
 * $/LicenseInfo$
 */

#include "llviewerprecompiledheaders.h"

#include "llvotree.h"

#include "lldrawpooltree.h"

#include "llviewercontrol.h"
#include "lldir.h"
#include "llprimitive.h"
#include "lltree_common.h"
#include "llxmltree.h"
#include "material_codes.h"
#include "object_flags.h"

#include "llagentcamera.h"
#include "lldrawable.h"
#include "llface.h"
#include "llviewercamera.h"
#include "llviewertexturelist.h"
#include "llviewerobjectlist.h"
#include "llviewerregion.h"
#include "llvolumemgr.h"
#include "llvovolume.h"
#include "llworld.h"
#include "noise.h"
#include "pipeline.h"
#include "llspatialpartition.h"
#include "llnotificationsutil.h"
#include "raytrace.h"
#include "llglslshader.h"

extern LLPipeline gPipeline;

const S32 MAX_SLICES = 32;
const F32 LEAF_LEFT = 0.52f;
const F32 LEAF_RIGHT = 0.98f;
const F32 LEAF_TOP = 1.0f;
const F32 LEAF_BOTTOM = 0.52f;
const F32 LEAF_WIDTH = 1.f;

const S32 LLVOTree::sMAX_NUM_TREE_LOD_LEVELS = 4 ;

S32 LLVOTree::sLODVertexOffset[sMAX_NUM_TREE_LOD_LEVELS];
S32 LLVOTree::sLODVertexCount[sMAX_NUM_TREE_LOD_LEVELS];
S32 LLVOTree::sLODIndexOffset[sMAX_NUM_TREE_LOD_LEVELS];
S32 LLVOTree::sLODIndexCount[sMAX_NUM_TREE_LOD_LEVELS];
S32 LLVOTree::sLODSlices[sMAX_NUM_TREE_LOD_LEVELS] = {10, 5, 4, 3};
F32 LLVOTree::sLODAngles[sMAX_NUM_TREE_LOD_LEVELS] = {30.f, 20.f, 15.f, F_ALMOST_ZERO};

F32 LLVOTree::sTreeFactor = 1.f;

LLVOTree::SpeciesMap LLVOTree::sSpeciesTable;
S32 LLVOTree::sMaxTreeSpecies = 0;

// Tree variables and functions

LLVOTree::LLVOTree(const LLUUID &id, const LLPCode pcode, LLViewerRegion *regionp):
                        LLViewerObject(id, pcode, regionp)
{
    mSpecies = 0;
    mFrameCount = 0;
    mWind = mRegionp->mWind.getVelocity(getPositionRegion());
    mTrunkLOD = 0;

    // if assert triggers, idleUpdate() needs to be revised and adjusted to new LOD levels
    llassert(sMAX_NUM_TREE_LOD_LEVELS == LLVolumeLODGroup::NUM_LODS);
}


LLVOTree::~LLVOTree()
{
    if (mData)
    {
        delete[] mData;
        mData = NULL;
    }
}

//static
bool LLVOTree::isTreeRenderingStopped()
{
    return LLVOTree::sTreeFactor < LLVOTree::sLODAngles[sMAX_NUM_TREE_LOD_LEVELS - 1] ;
}

// static
void LLVOTree::initClass()
{
<<<<<<< HEAD
	std::string xml_filename = gDirUtilp->getExpandedFilename(LL_PATH_APP_SETTINGS,"trees.xml");
	
	LLXmlTree tree_def_tree;

	if (!tree_def_tree.parseFile(xml_filename))
	{
		LL_ERRS() << "Failed to parse tree file." << LL_ENDL;
	}

	LLXmlTreeNode* rootp = tree_def_tree.getRoot();

	for (LLXmlTreeNode* tree_def = rootp->getFirstChild();
		tree_def;
		tree_def = rootp->getNextChild())
		{
			if (!tree_def->hasName("tree"))
			{
				LL_WARNS() << "Invalid tree definition node " << tree_def->getName() << LL_ENDL;
				continue;
			}
			F32 F32_val;
			LLUUID id;
			S32 S32_val;

			bool success{ true };
			S32 species;
			static LLStdStringHandle species_id_string = LLXmlTree::addAttributeString("species_id");
			if (!tree_def->getFastAttributeS32(species_id_string, species))
			{
				LL_WARNS() << "No species id defined" << LL_ENDL;
				continue;
			}

			if (species < 0)
			{
				LL_WARNS() << "Invalid species id " << species << LL_ENDL;
				continue;
			}

			if (sSpeciesTable.count(species))
			{
				LL_WARNS() << "Tree species " << species << " already defined! Duplicate discarded." << LL_ENDL;
				continue;
			}

			TreeSpeciesData* newTree = new TreeSpeciesData();

			static LLStdStringHandle texture_id_string = LLXmlTree::addAttributeString("texture_id");
			success &= tree_def->getFastAttributeUUID(texture_id_string, id);
			newTree->mTextureID = id;
			
			static LLStdStringHandle droop_string = LLXmlTree::addAttributeString("droop");
			success &= tree_def->getFastAttributeF32(droop_string, F32_val);
			newTree->mDroop = F32_val;

			static LLStdStringHandle twist_string = LLXmlTree::addAttributeString("twist");
			success &= tree_def->getFastAttributeF32(twist_string, F32_val);
			newTree->mTwist = F32_val;
			
			static LLStdStringHandle branches_string = LLXmlTree::addAttributeString("branches");
			success &= tree_def->getFastAttributeF32(branches_string, F32_val);
			newTree->mBranches = F32_val;

			static LLStdStringHandle depth_string = LLXmlTree::addAttributeString("depth");
			success &= tree_def->getFastAttributeS32(depth_string, S32_val);
			newTree->mDepth = S32_val;

			static LLStdStringHandle scale_step_string = LLXmlTree::addAttributeString("scale_step");
			success &= tree_def->getFastAttributeF32(scale_step_string, F32_val);
			newTree->mScaleStep = F32_val;
			
			static LLStdStringHandle trunk_depth_string = LLXmlTree::addAttributeString("trunk_depth");
			success &= tree_def->getFastAttributeS32(trunk_depth_string, S32_val);
			newTree->mTrunkDepth = S32_val;
			
			static LLStdStringHandle branch_length_string = LLXmlTree::addAttributeString("branch_length");
			success &= tree_def->getFastAttributeF32(branch_length_string, F32_val);
			newTree->mBranchLength = F32_val;

			static LLStdStringHandle trunk_length_string = LLXmlTree::addAttributeString("trunk_length");
			success &= tree_def->getFastAttributeF32(trunk_length_string, F32_val);
			newTree->mTrunkLength = F32_val;

			static LLStdStringHandle leaf_scale_string = LLXmlTree::addAttributeString("leaf_scale");
			success &= tree_def->getFastAttributeF32(leaf_scale_string, F32_val);
			newTree->mLeafScale = F32_val;
			
			static LLStdStringHandle billboard_scale_string = LLXmlTree::addAttributeString("billboard_scale");
			success &= tree_def->getFastAttributeF32(billboard_scale_string, F32_val);
			newTree->mBillboardScale = F32_val;
			
			static LLStdStringHandle billboard_ratio_string = LLXmlTree::addAttributeString("billboard_ratio");
			success &= tree_def->getFastAttributeF32(billboard_ratio_string, F32_val);
			newTree->mBillboardRatio = F32_val;
			
			static LLStdStringHandle trunk_aspect_string = LLXmlTree::addAttributeString("trunk_aspect");
			success &= tree_def->getFastAttributeF32(trunk_aspect_string, F32_val);
			newTree->mTrunkAspect = F32_val;

			static LLStdStringHandle branch_aspect_string = LLXmlTree::addAttributeString("branch_aspect");
			success &= tree_def->getFastAttributeF32(branch_aspect_string, F32_val);
			newTree->mBranchAspect = F32_val;

			static LLStdStringHandle leaf_rotate_string = LLXmlTree::addAttributeString("leaf_rotate");
			success &= tree_def->getFastAttributeF32(leaf_rotate_string, F32_val);
			newTree->mRandomLeafRotate = F32_val;
			
			static LLStdStringHandle noise_mag_string = LLXmlTree::addAttributeString("noise_mag");
			success &= tree_def->getFastAttributeF32(noise_mag_string, F32_val);
			newTree->mNoiseMag = F32_val;

			static LLStdStringHandle noise_scale_string = LLXmlTree::addAttributeString("noise_scale");
			success &= tree_def->getFastAttributeF32(noise_scale_string, F32_val);
			newTree->mNoiseScale = F32_val;

			static LLStdStringHandle taper_string = LLXmlTree::addAttributeString("taper");
			success &= tree_def->getFastAttributeF32(taper_string, F32_val);
			newTree->mTaper = F32_val;

			static LLStdStringHandle repeat_z_string = LLXmlTree::addAttributeString("repeat_z");
			success &= tree_def->getFastAttributeF32(repeat_z_string, F32_val);
			newTree->mRepeatTrunkZ = F32_val;

			sSpeciesTable[species] = newTree;

			if (species >= sMaxTreeSpecies) sMaxTreeSpecies = species + 1;

			if (!success)
			{
				std::string name;
				static LLStdStringHandle name_string = LLXmlTree::addAttributeString("name");
				tree_def->getFastAttributeString(name_string, name);
				LL_WARNS() << "Incomplete definition of tree " << name << LL_ENDL;
			}
		}
		
		bool have_all_trees {true};
		std::string err;

		for (S32 i=0;i<sMaxTreeSpecies;++i)
		{
			if (!sSpeciesTable.count(i))
			{
				err.append(llformat(" %d",i));
				have_all_trees = false;
			}
		}

		if (!have_all_trees) 
		{
			LLSD args;
			args["SPECIES"] = err;
			LLNotificationsUtil::add("ErrorUndefinedTrees", args);
		}
=======
    std::string xml_filename = gDirUtilp->getExpandedFilename(LL_PATH_APP_SETTINGS,"trees.xml");

    LLXmlTree tree_def_tree;

    if (!tree_def_tree.parseFile(xml_filename))
    {
        LL_ERRS() << "Failed to parse tree file." << LL_ENDL;
    }

    LLXmlTreeNode* rootp = tree_def_tree.getRoot();

    for (LLXmlTreeNode* tree_def = rootp->getFirstChild();
        tree_def;
        tree_def = rootp->getNextChild())
        {
            if (!tree_def->hasName("tree"))
            {
                LL_WARNS() << "Invalid tree definition node " << tree_def->getName() << LL_ENDL;
                continue;
            }
            F32 F32_val;
            LLUUID id;
            S32 S32_val;

            BOOL success = TRUE;



            S32 species;
            static LLStdStringHandle species_id_string = LLXmlTree::addAttributeString("species_id");
            if (!tree_def->getFastAttributeS32(species_id_string, species))
            {
                LL_WARNS() << "No species id defined" << LL_ENDL;
                continue;
            }

            if (species < 0)
            {
                LL_WARNS() << "Invalid species id " << species << LL_ENDL;
                continue;
            }

            if (sSpeciesTable.count(species))
            {
                LL_WARNS() << "Tree species " << species << " already defined! Duplicate discarded." << LL_ENDL;
                continue;
            }

            TreeSpeciesData* newTree = new TreeSpeciesData();

            static LLStdStringHandle texture_id_string = LLXmlTree::addAttributeString("texture_id");
            success &= tree_def->getFastAttributeUUID(texture_id_string, id);
            newTree->mTextureID = id;

            static LLStdStringHandle droop_string = LLXmlTree::addAttributeString("droop");
            success &= tree_def->getFastAttributeF32(droop_string, F32_val);
            newTree->mDroop = F32_val;

            static LLStdStringHandle twist_string = LLXmlTree::addAttributeString("twist");
            success &= tree_def->getFastAttributeF32(twist_string, F32_val);
            newTree->mTwist = F32_val;

            static LLStdStringHandle branches_string = LLXmlTree::addAttributeString("branches");
            success &= tree_def->getFastAttributeF32(branches_string, F32_val);
            newTree->mBranches = F32_val;

            static LLStdStringHandle depth_string = LLXmlTree::addAttributeString("depth");
            success &= tree_def->getFastAttributeS32(depth_string, S32_val);
            newTree->mDepth = S32_val;

            static LLStdStringHandle scale_step_string = LLXmlTree::addAttributeString("scale_step");
            success &= tree_def->getFastAttributeF32(scale_step_string, F32_val);
            newTree->mScaleStep = F32_val;

            static LLStdStringHandle trunk_depth_string = LLXmlTree::addAttributeString("trunk_depth");
            success &= tree_def->getFastAttributeS32(trunk_depth_string, S32_val);
            newTree->mTrunkDepth = S32_val;

            static LLStdStringHandle branch_length_string = LLXmlTree::addAttributeString("branch_length");
            success &= tree_def->getFastAttributeF32(branch_length_string, F32_val);
            newTree->mBranchLength = F32_val;

            static LLStdStringHandle trunk_length_string = LLXmlTree::addAttributeString("trunk_length");
            success &= tree_def->getFastAttributeF32(trunk_length_string, F32_val);
            newTree->mTrunkLength = F32_val;

            static LLStdStringHandle leaf_scale_string = LLXmlTree::addAttributeString("leaf_scale");
            success &= tree_def->getFastAttributeF32(leaf_scale_string, F32_val);
            newTree->mLeafScale = F32_val;

            static LLStdStringHandle billboard_scale_string = LLXmlTree::addAttributeString("billboard_scale");
            success &= tree_def->getFastAttributeF32(billboard_scale_string, F32_val);
            newTree->mBillboardScale = F32_val;

            static LLStdStringHandle billboard_ratio_string = LLXmlTree::addAttributeString("billboard_ratio");
            success &= tree_def->getFastAttributeF32(billboard_ratio_string, F32_val);
            newTree->mBillboardRatio = F32_val;

            static LLStdStringHandle trunk_aspect_string = LLXmlTree::addAttributeString("trunk_aspect");
            success &= tree_def->getFastAttributeF32(trunk_aspect_string, F32_val);
            newTree->mTrunkAspect = F32_val;

            static LLStdStringHandle branch_aspect_string = LLXmlTree::addAttributeString("branch_aspect");
            success &= tree_def->getFastAttributeF32(branch_aspect_string, F32_val);
            newTree->mBranchAspect = F32_val;

            static LLStdStringHandle leaf_rotate_string = LLXmlTree::addAttributeString("leaf_rotate");
            success &= tree_def->getFastAttributeF32(leaf_rotate_string, F32_val);
            newTree->mRandomLeafRotate = F32_val;

            static LLStdStringHandle noise_mag_string = LLXmlTree::addAttributeString("noise_mag");
            success &= tree_def->getFastAttributeF32(noise_mag_string, F32_val);
            newTree->mNoiseMag = F32_val;

            static LLStdStringHandle noise_scale_string = LLXmlTree::addAttributeString("noise_scale");
            success &= tree_def->getFastAttributeF32(noise_scale_string, F32_val);
            newTree->mNoiseScale = F32_val;

            static LLStdStringHandle taper_string = LLXmlTree::addAttributeString("taper");
            success &= tree_def->getFastAttributeF32(taper_string, F32_val);
            newTree->mTaper = F32_val;

            static LLStdStringHandle repeat_z_string = LLXmlTree::addAttributeString("repeat_z");
            success &= tree_def->getFastAttributeF32(repeat_z_string, F32_val);
            newTree->mRepeatTrunkZ = F32_val;

            sSpeciesTable[species] = newTree;

            if (species >= sMaxTreeSpecies) sMaxTreeSpecies = species + 1;

            if (!success)
            {
                std::string name;
                static LLStdStringHandle name_string = LLXmlTree::addAttributeString("name");
                tree_def->getFastAttributeString(name_string, name);
                LL_WARNS() << "Incomplete definition of tree " << name << LL_ENDL;
            }
        }

        BOOL have_all_trees = TRUE;
        std::string err;

        for (S32 i=0;i<sMaxTreeSpecies;++i)
        {
            if (!sSpeciesTable.count(i))
            {
                err.append(llformat(" %d",i));
                have_all_trees = FALSE;
            }
        }

        if (!have_all_trees)
        {
            LLSD args;
            args["SPECIES"] = err;
            LLNotificationsUtil::add("ErrorUndefinedTrees", args);
        }
>>>>>>> e1623bb2
};

//static
void LLVOTree::cleanupClass()
{
    std::for_each(sSpeciesTable.begin(), sSpeciesTable.end(), DeletePairedPointer());
    sSpeciesTable.clear();
}

U32 LLVOTree::processUpdateMessage(LLMessageSystem *mesgsys,
                                          void **user_data,
                                          U32 block_num, EObjectUpdateType update_type,
                                          LLDataPacker *dp)
{
<<<<<<< HEAD
	// Do base class updates...
	U32 retval = LLViewerObject::processUpdateMessage(mesgsys, user_data, block_num, update_type, dp);

	if (  (getVelocity().lengthSquared() > 0.f)
		||(getAcceleration().lengthSquared() > 0.f)
		||(getAngularVelocity().lengthSquared() > 0.f))
	{
		LL_INFOS() << "ACK! Moving tree!" << LL_ENDL;
		setVelocity(LLVector3::zero);
		setAcceleration(LLVector3::zero);
		setAngularVelocity(LLVector3::zero);
	}

	if (update_type == OUT_TERSE_IMPROVED)
	{
		// Nothing else needs to be done for the terse message.
		return retval;
	}

	// 
	//  Load Instance-Specific data 
	//
	if (mData)
	{
		mSpecies = ((U8 *)mData)[0];
	}
	
	if (!sSpeciesTable.count(mSpecies))
	{
		if (sSpeciesTable.size())
		{
			SpeciesMap::const_iterator it = sSpeciesTable.begin();
			mSpecies = (*it).first;
		}
	}

	//
	//  Load Species-Specific data 
	//
	static const S32 MAX_TREE_TEXTURE_VIRTURE_SIZE_RESET_INTERVAL = 32 ; //frames.
	mTreeImagep = LLViewerTextureManager::getFetchedTexture(sSpeciesTable[mSpecies]->mTextureID, FTT_DEFAULT, true, LLGLTexture::BOOST_NONE, LLViewerTexture::LOD_TEXTURE);
	mTreeImagep->setMaxVirtualSizeResetInterval(MAX_TREE_TEXTURE_VIRTURE_SIZE_RESET_INTERVAL); //allow to wait for at most 16 frames to reset virtual size.

	mBranchLength = sSpeciesTable[mSpecies]->mBranchLength;
	mTrunkLength = sSpeciesTable[mSpecies]->mTrunkLength;
	mLeafScale = sSpeciesTable[mSpecies]->mLeafScale;
	mDroop = sSpeciesTable[mSpecies]->mDroop;
	mTwist = sSpeciesTable[mSpecies]->mTwist;
	mBranches = sSpeciesTable[mSpecies]->mBranches;
	mDepth = sSpeciesTable[mSpecies]->mDepth;
	mScaleStep = sSpeciesTable[mSpecies]->mScaleStep;
	mTrunkDepth = sSpeciesTable[mSpecies]->mTrunkDepth;
	mBillboardScale = sSpeciesTable[mSpecies]->mBillboardScale;
	mBillboardRatio = sSpeciesTable[mSpecies]->mBillboardRatio;
	mTrunkAspect = sSpeciesTable[mSpecies]->mTrunkAspect;
	mBranchAspect = sSpeciesTable[mSpecies]->mBranchAspect;
	
	// position change not caused by us, etc.  make sure to rebuild.
	gPipeline.markRebuild(mDrawable, LLDrawable::REBUILD_ALL);

	return retval;
=======
    // Do base class updates...
    U32 retval = LLViewerObject::processUpdateMessage(mesgsys, user_data, block_num, update_type, dp);

    if (  (getVelocity().lengthSquared() > 0.f)
        ||(getAcceleration().lengthSquared() > 0.f)
        ||(getAngularVelocity().lengthSquared() > 0.f))
    {
        LL_INFOS() << "ACK! Moving tree!" << LL_ENDL;
        setVelocity(LLVector3::zero);
        setAcceleration(LLVector3::zero);
        setAngularVelocity(LLVector3::zero);
    }

    if (update_type == OUT_TERSE_IMPROVED)
    {
        // Nothing else needs to be done for the terse message.
        return retval;
    }

    //
    //  Load Instance-Specific data
    //
    if (mData)
    {
        mSpecies = ((U8 *)mData)[0];
    }

    if (!sSpeciesTable.count(mSpecies))
    {
        if (sSpeciesTable.size())
        {
            SpeciesMap::const_iterator it = sSpeciesTable.begin();
            mSpecies = (*it).first;
        }
    }

    //
    //  Load Species-Specific data
    //
    static const S32 MAX_TREE_TEXTURE_VIRTURE_SIZE_RESET_INTERVAL = 32 ; //frames.
    mTreeImagep = LLViewerTextureManager::getFetchedTexture(sSpeciesTable[mSpecies]->mTextureID, FTT_DEFAULT, TRUE, LLGLTexture::BOOST_NONE, LLViewerTexture::LOD_TEXTURE);
    mTreeImagep->setMaxVirtualSizeResetInterval(MAX_TREE_TEXTURE_VIRTURE_SIZE_RESET_INTERVAL); //allow to wait for at most 16 frames to reset virtual size.

    mBranchLength = sSpeciesTable[mSpecies]->mBranchLength;
    mTrunkLength = sSpeciesTable[mSpecies]->mTrunkLength;
    mLeafScale = sSpeciesTable[mSpecies]->mLeafScale;
    mDroop = sSpeciesTable[mSpecies]->mDroop;
    mTwist = sSpeciesTable[mSpecies]->mTwist;
    mBranches = sSpeciesTable[mSpecies]->mBranches;
    mDepth = sSpeciesTable[mSpecies]->mDepth;
    mScaleStep = sSpeciesTable[mSpecies]->mScaleStep;
    mTrunkDepth = sSpeciesTable[mSpecies]->mTrunkDepth;
    mBillboardScale = sSpeciesTable[mSpecies]->mBillboardScale;
    mBillboardRatio = sSpeciesTable[mSpecies]->mBillboardRatio;
    mTrunkAspect = sSpeciesTable[mSpecies]->mTrunkAspect;
    mBranchAspect = sSpeciesTable[mSpecies]->mBranchAspect;

    // position change not caused by us, etc.  make sure to rebuild.
    gPipeline.markRebuild(mDrawable, LLDrawable::REBUILD_ALL);

    return retval;
>>>>>>> e1623bb2
}

void LLVOTree::idleUpdate(LLAgent &agent, const F64 &time)
{
    if (mDead || !(gPipeline.hasRenderType(LLPipeline::RENDER_TYPE_TREE)))
    {
        return;
    }

    S32 trunk_LOD = sMAX_NUM_TREE_LOD_LEVELS ; // disabled
    F32 app_angle = getAppAngle()*LLVOTree::sTreeFactor;
    F32 distance = mDrawable->mDistanceWRTCamera * LLVOVolume::sDistanceFactor * (F_PI / 3.f);
    F32 diameter = getScale().length(); // trees have very broken scale, but length rougtly outlines proper diameter
    F32 sz = mBillboardScale * mBillboardRatio * diameter;

    for (S32 j = 0; j < sMAX_NUM_TREE_LOD_LEVELS; j++)
    {
        if (app_angle > LLVOTree::sLODAngles[j])
        {
            trunk_LOD = j;
            break;
        }
    }

    F32 tan_angle = (LLVOTree::sTreeFactor * 64 * sz) / distance;
    S32 cur_detail = LLVolumeLODGroup::getDetailFromTan(ll_round(tan_angle, 0.01f)); // larger value, better quality

    // for trunk_LOD lower value means better quality, but both trunk_LOD and cur_detail have 4 levels
    trunk_LOD = llmax(trunk_LOD, LLVolumeLODGroup::NUM_LODS - cur_detail - 1);
    trunk_LOD = llmin(trunk_LOD, sMAX_NUM_TREE_LOD_LEVELS);

    if (mReferenceBuffer.isNull())
    {
        gPipeline.markRebuild(mDrawable, LLDrawable::REBUILD_ALL);
    }
    else if (trunk_LOD != mTrunkLOD)
    {
        gPipeline.markRebuild(mDrawable, LLDrawable::REBUILD_ALL);
    }
    else
    {
        // we're not animating but we may *still* need to
        // regenerate the mesh if we moved, since position
        // and rotation are baked into the mesh.
        // *TODO: I don't know what's so special about trees
        // that they don't get REBUILD_POSITION automatically
        // at a higher level.
        const LLVector3 &this_position = getPositionRegion();
        if (this_position != mLastPosition)
        {
            gPipeline.markRebuild(mDrawable, LLDrawable::REBUILD_POSITION);
            mLastPosition = this_position;
        }
        else
        {
            const LLQuaternion &this_rotation = getRotation();

            if (this_rotation != mLastRotation)
            {
                gPipeline.markRebuild(mDrawable, LLDrawable::REBUILD_POSITION);
                mLastRotation = this_rotation;
            }
        }
    }

    mTrunkLOD = trunk_LOD;
}

void LLVOTree::render(LLAgent &agent)
{
}


void LLVOTree::setPixelAreaAndAngle(LLAgent &agent)
{
    LLVector3 center = getPositionAgent();//center of tree.
    LLVector3 viewer_pos_agent = gAgentCamera.getCameraPositionAgent();
    LLVector3 lookAt = center - viewer_pos_agent;
    F32 dist = lookAt.normVec() ;
    F32 cos_angle_to_view_dir = lookAt * LLViewerCamera::getInstance()->getXAxis() ;
    F32 radius = getScale().length()*0.5f;
    F32 range = dist - radius;

    if (range < F_ALMOST_ZERO || isHUDAttachment())     // range == zero
    {
        mAppAngle = 180.f;
    }
    else
    {
        mAppAngle = (F32) atan2( getMaxScale(), range) * RAD_TO_DEG;
    }

    F32 max_scale = mBillboardScale * getMaxScale();
    F32 area = max_scale * (max_scale*mBillboardRatio);
    // Compute pixels per meter at the given range
    F32 pixels_per_meter = LLViewerCamera::getInstance()->getViewHeightInPixels() / (tan(LLViewerCamera::getInstance()->getView()) * dist);
    mPixelArea = pixels_per_meter * pixels_per_meter * area ;

    F32 importance = LLFace::calcImportanceToCamera(cos_angle_to_view_dir, dist) ;
    mPixelArea = LLFace::adjustPixelArea(importance, mPixelArea) ;
    if (mPixelArea > LLViewerCamera::getInstance()->getScreenPixelArea())
    {
        mAppAngle = 180.f;
    }

#if 0
    // mAppAngle is a bit of voodoo;
    // use the one calculated LLViewerObject::setPixelAreaAndAngle above
    // to avoid LOD miscalculations
    mAppAngle = (F32) atan2( max_scale, range) * RAD_TO_DEG;
#endif
}

void LLVOTree::updateTextures()
{
    if (mTreeImagep)
    {
        if (gPipeline.hasRenderDebugMask(LLPipeline::RENDER_DEBUG_TEXTURE_AREA))
        {
            setDebugText(llformat("%4.0f", (F32) sqrt(mPixelArea)));
        }
        mTreeImagep->addTextureStats(mPixelArea);
    }

}


LLDrawable* LLVOTree::createDrawable(LLPipeline *pipeline)
{
<<<<<<< HEAD
	pipeline->allocDrawable(this);
	mDrawable->setLit(false);
=======
    pipeline->allocDrawable(this);
    mDrawable->setLit(FALSE);
>>>>>>> e1623bb2

    mDrawable->setRenderType(LLPipeline::RENDER_TYPE_TREE);

    LLDrawPoolTree *poolp = (LLDrawPoolTree*) gPipeline.getPool(LLDrawPool::POOL_TREE, mTreeImagep);

    // Just a placeholder for an actual object...
    LLFace *facep = mDrawable->addFace(poolp, mTreeImagep);
    facep->setSize(1, 3);

    updateRadius();

    return mDrawable;
}


// Yes, I know this is bad.  I'll clean this up soon. - djs 04/02/02
const S32 LEAF_INDICES = 24;
const S32 LEAF_VERTICES = 16;

bool LLVOTree::updateGeometry(LLDrawable *drawable)
{
    LL_PROFILE_ZONE_SCOPED;

<<<<<<< HEAD
	if(mTrunkLOD >= sMAX_NUM_TREE_LOD_LEVELS) //do not display the tree.
	{
		mReferenceBuffer = NULL ;
		LLFace * facep = drawable->getFace(0);
		if (facep)
		{
			facep->setVertexBuffer(NULL);
		}
		return true ;
	}

	if (mDrawable->getFace(0) &&
		(mReferenceBuffer.isNull() || !mDrawable->getFace(0)->getVertexBuffer()))
	{
		const F32 SRR3 = 0.577350269f; // sqrt(1/3)
		const F32 SRR2 = 0.707106781f; // sqrt(1/2)
		U32 i, j;

		U32 slices = MAX_SLICES;

		S32 max_indices = LEAF_INDICES;
		S32 max_vertices = LEAF_VERTICES;
		S32 lod;

		LLFace *face = drawable->getFace(0);
		if (!face) return true;

		face->mCenterAgent = getPositionAgent();
		face->mCenterLocal = face->mCenterAgent;

		for (lod = 0; lod < sMAX_NUM_TREE_LOD_LEVELS; lod++)
		{
			slices = sLODSlices[lod];
			sLODVertexOffset[lod] = max_vertices;
			sLODVertexCount[lod] = slices*slices;
			sLODIndexOffset[lod] = max_indices;
			sLODIndexCount[lod] = (slices-1)*(slices-1)*6;
			max_indices += sLODIndexCount[lod];
			max_vertices += sLODVertexCount[lod];
		}

		mReferenceBuffer = new LLVertexBuffer(LLDrawPoolTree::VERTEX_DATA_MASK);
		if (!mReferenceBuffer->allocateBuffer(max_vertices, max_indices))
		{
			LL_WARNS() << "Failed to allocate Vertex Buffer on update to "
				<< max_vertices << " vertices and "
				<< max_indices << " indices" << LL_ENDL;
			mReferenceBuffer = NULL; //unref
			return true;
		}

		LLStrider<LLVector3> vertices;
		LLStrider<LLVector3> normals;
=======
    if(mTrunkLOD >= sMAX_NUM_TREE_LOD_LEVELS) //do not display the tree.
    {
        mReferenceBuffer = NULL ;
        LLFace * facep = drawable->getFace(0);
        if (facep)
        {
            facep->setVertexBuffer(NULL);
        }
        return TRUE ;
    }

    if (mDrawable->getFace(0) &&
        (mReferenceBuffer.isNull() || !mDrawable->getFace(0)->getVertexBuffer()))
    {
        const F32 SRR3 = 0.577350269f; // sqrt(1/3)
        const F32 SRR2 = 0.707106781f; // sqrt(1/2)
        U32 i, j;

        U32 slices = MAX_SLICES;

        S32 max_indices = LEAF_INDICES;
        S32 max_vertices = LEAF_VERTICES;
        S32 lod;

        LLFace *face = drawable->getFace(0);
        if (!face) return TRUE;

        face->mCenterAgent = getPositionAgent();
        face->mCenterLocal = face->mCenterAgent;

        for (lod = 0; lod < sMAX_NUM_TREE_LOD_LEVELS; lod++)
        {
            slices = sLODSlices[lod];
            sLODVertexOffset[lod] = max_vertices;
            sLODVertexCount[lod] = slices*slices;
            sLODIndexOffset[lod] = max_indices;
            sLODIndexCount[lod] = (slices-1)*(slices-1)*6;
            max_indices += sLODIndexCount[lod];
            max_vertices += sLODVertexCount[lod];
        }

        mReferenceBuffer = new LLVertexBuffer(LLDrawPoolTree::VERTEX_DATA_MASK);
        if (!mReferenceBuffer->allocateBuffer(max_vertices, max_indices))
        {
            LL_WARNS() << "Failed to allocate Vertex Buffer on update to "
                << max_vertices << " vertices and "
                << max_indices << " indices" << LL_ENDL;
            mReferenceBuffer = NULL; //unref
            return TRUE;
        }

        LLStrider<LLVector3> vertices;
        LLStrider<LLVector3> normals;
>>>>>>> e1623bb2
        LLStrider<LLColor4U> colors;
        LLStrider<LLVector2> tex_coords;
        LLStrider<U16> indicesp;

        mReferenceBuffer->getVertexStrider(vertices);
        mReferenceBuffer->getNormalStrider(normals);
        mReferenceBuffer->getTexCoord0Strider(tex_coords);
        mReferenceBuffer->getColorStrider(colors);
        mReferenceBuffer->getIndexStrider(indicesp);

        S32 vertex_count = 0;
        S32 index_count = 0;

        // First leaf
        *(normals++) =      LLVector3(-SRR2, -SRR2, 0.f);
        *(tex_coords++) =   LLVector2(LEAF_LEFT, LEAF_BOTTOM);
        *(vertices++) =     LLVector3(-0.5f*LEAF_WIDTH, 0.f, 0.f);
        *(colors++) =       LLColor4U::white;
        vertex_count++;

        *(normals++) =      LLVector3(SRR3, -SRR3, SRR3);
        *(tex_coords++) =   LLVector2(LEAF_RIGHT, LEAF_TOP);
        *(vertices++) =     LLVector3(0.5f*LEAF_WIDTH, 0.f, 1.f);
        *(colors++) =       LLColor4U::white;
        vertex_count++;

        *(normals++) =      LLVector3(-SRR3, -SRR3, SRR3);
        *(tex_coords++) =   LLVector2(LEAF_LEFT, LEAF_TOP);
        *(vertices++) =     LLVector3(-0.5f*LEAF_WIDTH, 0.f, 1.f);
        *(colors++) =       LLColor4U::white;
        vertex_count++;

        *(normals++) =      LLVector3(SRR2, -SRR2, 0.f);
        *(tex_coords++) =   LLVector2(LEAF_RIGHT, LEAF_BOTTOM);
        *(vertices++) =     LLVector3(0.5f*LEAF_WIDTH, 0.f, 0.f);
        *(colors++) =       LLColor4U::white;
        vertex_count++;

        *(indicesp++) = 0;
        index_count++;
        *(indicesp++) = 1;
        index_count++;
        *(indicesp++) = 2;
        index_count++;

        *(indicesp++) = 0;
        index_count++;
        *(indicesp++) = 3;
        index_count++;
        *(indicesp++) = 1;
        index_count++;

        // Same leaf, inverse winding/normals
        *(normals++) =      LLVector3(-SRR2, SRR2, 0.f);
        *(tex_coords++) =   LLVector2(LEAF_LEFT, LEAF_BOTTOM);
        *(vertices++) =     LLVector3(-0.5f*LEAF_WIDTH, 0.f, 0.f);
        *(colors++) =       LLColor4U::white;
        vertex_count++;

        *(normals++) =      LLVector3(SRR3, SRR3, SRR3);
        *(tex_coords++) =   LLVector2(LEAF_RIGHT, LEAF_TOP);
        *(vertices++) =     LLVector3(0.5f*LEAF_WIDTH, 0.f, 1.f);
        *(colors++) =       LLColor4U::white;
        vertex_count++;

        *(normals++) =      LLVector3(-SRR3, SRR3, SRR3);
        *(tex_coords++) =   LLVector2(LEAF_LEFT, LEAF_TOP);
        *(vertices++) =     LLVector3(-0.5f*LEAF_WIDTH, 0.f, 1.f);
        *(colors++) =       LLColor4U::white;
        vertex_count++;

        *(normals++) =      LLVector3(SRR2, SRR2, 0.f);
        *(tex_coords++) =   LLVector2(LEAF_RIGHT, LEAF_BOTTOM);
        *(vertices++) =     LLVector3(0.5f*LEAF_WIDTH, 0.f, 0.f);
        *(colors++) =       LLColor4U::white;
        vertex_count++;

        *(indicesp++) = 4;
        index_count++;
        *(indicesp++) = 6;
        index_count++;
        *(indicesp++) = 5;
        index_count++;

        *(indicesp++) = 4;
        index_count++;
        *(indicesp++) = 5;
        index_count++;
        *(indicesp++) = 7;
        index_count++;


        // next leaf
        *(normals++) =      LLVector3(SRR2, -SRR2, 0.f);
        *(tex_coords++) =   LLVector2(LEAF_LEFT, LEAF_BOTTOM);
        *(vertices++) =     LLVector3(0.f, -0.5f*LEAF_WIDTH, 0.f);
        *(colors++) =       LLColor4U::white;
        vertex_count++;

        *(normals++) =      LLVector3(SRR3, SRR3, SRR3);
        *(tex_coords++) =   LLVector2(LEAF_RIGHT, LEAF_TOP);
        *(vertices++) =     LLVector3(0.f, 0.5f*LEAF_WIDTH, 1.f);
        *(colors++) =       LLColor4U::white;
        vertex_count++;

        *(normals++) =      LLVector3(SRR3, -SRR3, SRR3);
        *(tex_coords++) =   LLVector2(LEAF_LEFT, LEAF_TOP);
        *(vertices++) =     LLVector3(0.f, -0.5f*LEAF_WIDTH, 1.f);
        *(colors++) =       LLColor4U::white;
        vertex_count++;

        *(normals++) =      LLVector3(SRR2, SRR2, 0.f);
        *(tex_coords++) =   LLVector2(LEAF_RIGHT, LEAF_BOTTOM);
        *(vertices++) =     LLVector3(0.f, 0.5f*LEAF_WIDTH, 0.f);
        *(colors++) =       LLColor4U::white;
        vertex_count++;

        *(indicesp++) = 8;
        index_count++;
        *(indicesp++) = 9;
        index_count++;
        *(indicesp++) = 10;
        index_count++;

        *(indicesp++) = 8;
        index_count++;
        *(indicesp++) = 11;
        index_count++;
        *(indicesp++) = 9;
        index_count++;


        // other side of same leaf
        *(normals++) =      LLVector3(-SRR2, -SRR2, 0.f);
        *(tex_coords++) =   LLVector2(LEAF_LEFT, LEAF_BOTTOM);
        *(vertices++) =     LLVector3(0.f, -0.5f*LEAF_WIDTH, 0.f);
        *(colors++) =       LLColor4U::white;
        vertex_count++;

        *(normals++) =      LLVector3(-SRR3, SRR3, SRR3);
        *(tex_coords++) =   LLVector2(LEAF_RIGHT, LEAF_TOP);
        *(vertices++) =     LLVector3(0.f, 0.5f*LEAF_WIDTH, 1.f);
        *(colors++) =       LLColor4U::white;
        vertex_count++;

        *(normals++) =      LLVector3(-SRR3, -SRR3, SRR3);
        *(tex_coords++) =   LLVector2(LEAF_LEFT, LEAF_TOP);
        *(vertices++) =     LLVector3(0.f, -0.5f*LEAF_WIDTH, 1.f);
        *(colors++) =       LLColor4U::white;
        vertex_count++;

        *(normals++) =      LLVector3(-SRR2, SRR2, 0.f);
        *(tex_coords++) =   LLVector2(LEAF_RIGHT, LEAF_BOTTOM);
        *(vertices++) =     LLVector3(0.f, 0.5f*LEAF_WIDTH, 0.f);
        *(colors++) =       LLColor4U::white;
        vertex_count++;

        *(indicesp++) = 12;
        index_count++;
        *(indicesp++) = 14;
        index_count++;
        *(indicesp++) = 13;
        index_count++;

        *(indicesp++) = 12;
        index_count++;
        *(indicesp++) = 13;
        index_count++;
        *(indicesp++) = 15;
        index_count++;

        // Generate geometry for the cylinders

        // Different LOD's

        // Generate the vertices
        // Generate the indices

        for (lod = 0; lod < sMAX_NUM_TREE_LOD_LEVELS; lod++)
        {
            slices = sLODSlices[lod];
            F32 base_radius = 0.65f;
            F32 top_radius = base_radius * sSpeciesTable[mSpecies]->mTaper;
            //LL_INFOS() << "Species " << ((U32) mSpecies) << ", taper = " << sSpeciesTable[mSpecies].mTaper << LL_ENDL;
            //LL_INFOS() << "Droop " << mDroop << ", branchlength: " << mBranchLength << LL_ENDL;
            F32 angle = 0;
            F32 angle_inc = 360.f/(slices-1);
            F32 z = 0.f;
            F32 z_inc = 1.f;
            if (slices > 3)
            {
                z_inc = 1.f/(slices - 3);
            }
            F32 radius = base_radius;

            F32 x1,y1;
            F32 noise_scale = sSpeciesTable[mSpecies]->mNoiseMag;
            LLVector3 nvec;

            const F32 cap_nudge = 0.1f;         // Height to 'peak' the caps on top/bottom of branch

            const S32 fractal_depth = 5;
            F32 nvec_scale = 1.f * sSpeciesTable[mSpecies]->mNoiseScale;
            F32 nvec_scalez = 4.f * sSpeciesTable[mSpecies]->mNoiseScale;

            F32 tex_z_repeat = sSpeciesTable[mSpecies]->mRepeatTrunkZ;

            F32 start_radius;
            F32 nangle = 0;
            F32 height = 1.f;
            F32 r0;

            for (i = 0; i < slices; i++)
            {
                if (i == 0)
                {
                    z = - cap_nudge;
                    r0 = 0.0;
                }
                else if (i == (slices - 1))
                {
                    z = 1.f + cap_nudge;//((i - 2) * z_inc) + cap_nudge;
                    r0 = 0.0;
                }
                else
                {
                    z = (i - 1) * z_inc;
                    r0 = base_radius + (top_radius - base_radius)*z;
                }

                for (j = 0; j < slices; j++)
                {
                    if (slices - 1 == j)
                    {
                        angle = 0.f;
                    }
                    else
                    {
                        angle =  j*angle_inc;
                    }

                    nangle = angle;

                    x1 = cos(angle * DEG_TO_RAD);
                    y1 = sin(angle * DEG_TO_RAD);
                    LLVector2 tc;
                    // This isn't totally accurate.  Should compute based on slope as well.
                    start_radius = r0 * (1.f + 1.2f*fabs(z - 0.66f*height)/height);
                    nvec.set(   cos(nangle * DEG_TO_RAD)*start_radius*nvec_scale,
                                sin(nangle * DEG_TO_RAD)*start_radius*nvec_scale,
                                z*nvec_scalez);
                    // First and last slice at 0 radius (to bring in top/bottom of structure)
                    radius = start_radius + turbulence3((F32*)&nvec.mV, (F32)fractal_depth)*noise_scale;

                    if (slices - 1 == j)
                    {
                        // Not 0.5 for slight slop factor to avoid edges on leaves
                        tc = LLVector2(0.490f, (1.f - z/2.f)*tex_z_repeat);
                    }
                    else
                    {
                        tc = LLVector2((angle/360.f)*0.5f, (1.f - z/2.f)*tex_z_repeat);
                    }

                    *(vertices++) =     LLVector3(x1*radius, y1*radius, z);
                    *(normals++) =      LLVector3(x1, y1, 0.f);
                    *(tex_coords++) = tc;
                    *(colors++) =       LLColor4U::white;
                    vertex_count++;
                }
            }

            for (i = 0; i < (slices - 1); i++)
            {
                for (j = 0; j < (slices - 1); j++)
                {
                    S32 x1_offset = j+1;
                    if ((j+1) == slices)
                    {
                        x1_offset = 0;
                    }
                    // Generate the matching quads
                    *(indicesp) = j + (i*slices) + sLODVertexOffset[lod];
                    llassert(*(indicesp) < (U32)max_vertices);
                    indicesp++;
                    index_count++;
                    *(indicesp) = x1_offset + ((i+1)*slices) + sLODVertexOffset[lod];
                    llassert(*(indicesp) < (U32)max_vertices);
                    indicesp++;
                    index_count++;
                    *(indicesp) = j + ((i+1)*slices) + sLODVertexOffset[lod];
                    llassert(*(indicesp) < (U32)max_vertices);
                    indicesp++;
                    index_count++;

                    *(indicesp) = j + (i*slices) + sLODVertexOffset[lod];
                    llassert(*(indicesp) < (U32)max_vertices);
                    indicesp++;
                    index_count++;
                    *(indicesp) = x1_offset + (i*slices) + sLODVertexOffset[lod];
                    llassert(*(indicesp) < (U32)max_vertices);
                    indicesp++;
                    index_count++;
                    *(indicesp) = x1_offset + ((i+1)*slices) + sLODVertexOffset[lod];
                    llassert(*(indicesp) < (U32)max_vertices);
                    indicesp++;
                    index_count++;
                }
            }
            slices /= 2;
        }

        mReferenceBuffer->unmapBuffer();
        llassert(vertex_count == max_vertices);
        llassert(index_count == max_indices);
#ifndef SHOW_ASSERT
        (void)vertex_count;
        (void)index_count;
#endif
    }

<<<<<<< HEAD
	//generate tree mesh
	updateMesh();
	
	return true;
=======
    //generate tree mesh
    updateMesh();

    return TRUE;
>>>>>>> e1623bb2
}

void LLVOTree::updateMesh()
{
    LLMatrix4 matrix;

    // Translate to tree base  HACK - adjustment in Z plants tree underground
    const LLVector3 &pos_region = getPositionRegion();
    //gGL.translatef(pos_agent.mV[VX], pos_agent.mV[VY], pos_agent.mV[VZ] - 0.1f);
    LLMatrix4 trans_mat;
    trans_mat.setTranslation(pos_region.mV[VX], pos_region.mV[VY], pos_region.mV[VZ] - 0.1f);
    trans_mat *= matrix;

    // Rotate to tree position and bend for current trunk/wind
    // Note that trunk stiffness controls the amount of bend at the trunk as
    // opposed to the crown of the tree
    //
    const F32 TRUNK_STIFF = 22.f;

    LLQuaternion rot =
        LLQuaternion(mTrunkBend.magVec()*TRUNK_STIFF*DEG_TO_RAD, LLVector4(mTrunkBend.mV[VX], mTrunkBend.mV[VY], 0)) *
        LLQuaternion(90.f*DEG_TO_RAD, LLVector4(0,0,1)) *
        getRotation();

    LLMatrix4 rot_mat(rot);
    rot_mat *= trans_mat;

    F32 radius = getScale().magVec()*0.05f;
    LLMatrix4 scale_mat;
    scale_mat.mMatrix[0][0] =
        scale_mat.mMatrix[1][1] =
        scale_mat.mMatrix[2][2] = radius;

    scale_mat *= rot_mat;

//  const F32 THRESH_ANGLE_FOR_BILLBOARD = 15.f;
//  const F32 BLEND_RANGE_FOR_BILLBOARD = 3.f;

    F32 droop = mDroop + 25.f*(1.f - mTrunkBend.magVec());

    S32 stop_depth = 0;
    F32 alpha = 1.0;

    U32 vert_count = 0;
    U32 index_count = 0;

    calcNumVerts(vert_count, index_count, mTrunkLOD, stop_depth, mDepth, mTrunkDepth, mBranches);

    LLFace* facep = mDrawable->getFace(0);
    if (!facep) return;
    LLVertexBuffer* buff = new LLVertexBuffer(LLDrawPoolTree::VERTEX_DATA_MASK);
    if (!buff->allocateBuffer(vert_count, index_count))
    {
        LL_WARNS() << "Failed to allocate Vertex Buffer on mesh update to "
            << vert_count << " vertices and "
            << index_count << " indices" << LL_ENDL;
        buff->allocateBuffer(1, 3);
        memset((U8*)buff->getMappedData(), 0, buff->getSize());
        memset((U8*)buff->getMappedIndices(), 0, buff->getIndicesSize());
        facep->setSize(1, 3);
        facep->setVertexBuffer(buff);
        mReferenceBuffer->unmapBuffer();
        buff->unmapBuffer();
        return;
    }

    facep->setVertexBuffer(buff);

    LLStrider<LLVector3> vertices;
    LLStrider<LLVector3> normals;
    LLStrider<LLVector2> tex_coords;
    LLStrider<LLColor4U> colors;
    LLStrider<U16> indices;
    U16 idx_offset = 0;

    buff->getVertexStrider(vertices);
    buff->getNormalStrider(normals);
    buff->getTexCoord0Strider(tex_coords);
    buff->getColorStrider(colors);
    buff->getIndexStrider(indices);

    genBranchPipeline(vertices, normals, tex_coords, colors, indices, idx_offset, scale_mat, mTrunkLOD, stop_depth, mDepth, mTrunkDepth, 1.0, mTwist, droop, mBranches, alpha);

    mReferenceBuffer->unmapBuffer();
    buff->unmapBuffer();
}

void LLVOTree::appendMesh(LLStrider<LLVector3>& vertices,
                         LLStrider<LLVector3>& normals,
                         LLStrider<LLVector2>& tex_coords,
                         LLStrider<LLColor4U>& colors,
                         LLStrider<U16>& indices,
                         U16& cur_idx,
                         LLMatrix4& matrix,
                         LLMatrix4& norm_mat,
                         S32 vert_start,
                         S32 vert_count,
                         S32 index_count,
                         S32 index_offset)
{
    LLStrider<LLVector3> v;
    LLStrider<LLVector3> n;
    LLStrider<LLVector2> t;
    LLStrider<LLColor4U> c;
    LLStrider<U16> idx;

    mReferenceBuffer->getVertexStrider(v);
    mReferenceBuffer->getNormalStrider(n);
    mReferenceBuffer->getTexCoord0Strider(t);
    mReferenceBuffer->getColorStrider(c);
    mReferenceBuffer->getIndexStrider(idx);

    //copy/transform vertices into mesh - check
    for (S32 i = 0; i < vert_count; i++)
    {
        U16 index = vert_start + i;
        *vertices++ = v[index] * matrix;
        LLVector3 norm = n[index] * norm_mat;
        norm.normalize();
        *normals++ = norm;
        *tex_coords++ = t[index];
        *colors++ = c[index];
    }

    //copy offset indices into mesh - check
    for (S32 i = 0; i < index_count; i++)
    {
        U16 index = index_offset + i;
        *indices++ = idx[index]-vert_start+cur_idx;
    }

    //increment index offset - check
    cur_idx += vert_count;
}


void LLVOTree::genBranchPipeline(LLStrider<LLVector3>& vertices,
                                 LLStrider<LLVector3>& normals,
                                 LLStrider<LLVector2>& tex_coords,
                                 LLStrider<LLColor4U>& colors,
                                 LLStrider<U16>& indices,
                                 U16& index_offset,
                                 LLMatrix4& matrix,
                                 S32 trunk_LOD,
                                 S32 stop_level,
                                 U16 depth,
                                 U16 trunk_depth,
                                 F32 scale,
                                 F32 twist,
                                 F32 droop,
                                 F32 branches,
                                 F32 alpha)
{
    //
    //  Generates a tree mesh by recursing, generating branches and then a 'leaf' texture.

    static F32 constant_twist;
    static F32 width = 0;

    F32 length = ((trunk_depth || (scale == 1.f))? mTrunkLength:mBranchLength);
    F32 aspect = ((trunk_depth || (scale == 1.f))? mTrunkAspect:mBranchAspect);

    constant_twist = 360.f/branches;

    if (stop_level >= 0)
    {
        if (depth > stop_level)
        {
            {
                llassert(sLODIndexCount[trunk_LOD] > 0);
                width = scale * length * aspect;
                LLMatrix4 scale_mat;
                scale_mat.mMatrix[0][0] = width;
                scale_mat.mMatrix[1][1] = width;
                scale_mat.mMatrix[2][2] = scale*length;
                scale_mat *= matrix;

                glh::matrix4f norm((F32*) scale_mat.mMatrix);
                LLMatrix4 norm_mat = LLMatrix4(norm.inverse().transpose().m);

                norm_mat.invert();
                appendMesh(vertices, normals, tex_coords, colors, indices, index_offset, scale_mat, norm_mat,
                            sLODVertexOffset[trunk_LOD], sLODVertexCount[trunk_LOD], sLODIndexCount[trunk_LOD], sLODIndexOffset[trunk_LOD]);
            }

            // Recurse to create more branches
            for (S32 i=0; i < (S32)branches; i++)
            {
                LLMatrix4 trans_mat;
                trans_mat.setTranslation(0,0,scale*length);
                trans_mat *= matrix;

                LLQuaternion rot =
                    LLQuaternion(20.f*DEG_TO_RAD, LLVector4(0.f, 0.f, 1.f)) *
                    LLQuaternion(droop*DEG_TO_RAD, LLVector4(0.f, 1.f, 0.f)) *
                    LLQuaternion(((constant_twist + ((i%2==0)?twist:-twist))*i)*DEG_TO_RAD, LLVector4(0.f, 0.f, 1.f));

                LLMatrix4 rot_mat(rot);
                rot_mat *= trans_mat;

                genBranchPipeline(vertices, normals, tex_coords, colors, indices, index_offset, rot_mat, trunk_LOD, stop_level, depth - 1, 0, scale*mScaleStep, twist, droop, branches, alpha);
            }
            //  Recurse to continue trunk
            if (trunk_depth)
            {
                LLMatrix4 trans_mat;
                trans_mat.setTranslation(0,0,scale*length);
                trans_mat *= matrix;

                LLMatrix4 rot_mat(70.5f*DEG_TO_RAD, LLVector4(0,0,1));
                rot_mat *= trans_mat; // rotate a bit around Z when ascending
                genBranchPipeline(vertices, normals, tex_coords, colors, indices, index_offset, rot_mat, trunk_LOD, stop_level, depth, trunk_depth-1, scale*mScaleStep, twist, droop, branches, alpha);
            }
        }
        else
        {
            //
            //  Append leaves as two 90 deg crossed quads with leaf textures
            //
            {
                LLMatrix4 scale_mat;
                scale_mat.mMatrix[0][0] =
                    scale_mat.mMatrix[1][1] =
                    scale_mat.mMatrix[2][2] = scale*mLeafScale;

                scale_mat *= matrix;

                glh::matrix4f norm((F32*) scale_mat.mMatrix);
                LLMatrix4 norm_mat = LLMatrix4(norm.inverse().transpose().m);

                appendMesh(vertices, normals, tex_coords, colors, indices, index_offset, scale_mat, norm_mat, 0, LEAF_VERTICES, LEAF_INDICES, 0);
            }
        }
    }
}



void LLVOTree::calcNumVerts(U32& vert_count, U32& index_count, S32 trunk_LOD, S32 stop_level, U16 depth, U16 trunk_depth, F32 branches)
{
    if (stop_level >= 0)
    {
        if (depth > stop_level)
        {
            index_count += sLODIndexCount[trunk_LOD];
            vert_count += sLODVertexCount[trunk_LOD];

            // Recurse to create more branches
            for (S32 i=0; i < (S32)branches; i++)
            {
                calcNumVerts(vert_count, index_count, trunk_LOD, stop_level, depth - 1, 0, branches);
            }

            //  Recurse to continue trunk
            if (trunk_depth)
            {
                calcNumVerts(vert_count, index_count, trunk_LOD, stop_level, depth, trunk_depth-1, branches);
            }
        }
        else
        {
            index_count += LEAF_INDICES;
            vert_count += LEAF_VERTICES;
        }
    }
    else
    {
        index_count += LEAF_INDICES;
        vert_count += LEAF_VERTICES;
    }
}

void LLVOTree::updateRadius()
{
    if (mDrawable.isNull())
    {
        return;
    }

    mDrawable->setRadius(32.0f);
}

void LLVOTree::updateSpatialExtents(LLVector4a& newMin, LLVector4a& newMax)
{
    F32 radius = getScale().length()*0.05f;
    LLVector3 center = getRenderPosition();

    F32 sz = mBillboardScale*mBillboardRatio*radius*0.5f;
    LLVector3 size(sz,sz,sz);

    center += LLVector3(0, 0, size.mV[2]) * getRotation();

    newMin.load3((center-size).mV);
    newMax.load3((center+size).mV);
    LLVector4a pos;
    pos.load3(center.mV);
    mDrawable->setPositionGroup(pos);
}

<<<<<<< HEAD
bool LLVOTree::lineSegmentIntersect(const LLVector4a& start, const LLVector4a& end, S32 face, bool pick_transparent, bool pick_rigged, bool pick_unselectable, S32 *face_hitp,
									  LLVector4a* intersection,LLVector2* tex_coord, LLVector4a* normal, LLVector4a* tangent)
	
{

	if (!lineSegmentBoundingBox(start, end))
	{
		return false;
	}

	const LLVector4a* exta = mDrawable->getSpatialExtents();

	//VECTORIZE THIS
	LLVector3 ext[2];
	ext[0].set(exta[0].getF32ptr());
	ext[1].set(exta[1].getF32ptr());
	
	LLVector3 center = (ext[1]+ext[0])*0.5f;
	LLVector3 size = (ext[1]-ext[0]);

	LLQuaternion quat = getRotation();

	center -= LLVector3(0,0,size.magVec() * 0.25f)*quat;

	size.scaleVec(LLVector3(0.25f, 0.25f, 1.f));
	size.mV[0] = llmin(size.mV[0], 1.f);
	size.mV[1] = llmin(size.mV[1], 1.f);

	LLVector3 pos, norm;
		
	LLVector3 start3(start.getF32ptr());
	LLVector3 end3(end.getF32ptr());

	if (linesegment_tetrahedron(start3, end3, center, size, quat, pos, norm))
	{
		if (intersection)
		{
			intersection->load3(pos.mV);
		}

		if (normal)
		{
			normal->load3(norm.mV);
		}
		return true;
	}
	
	return false;
=======
BOOL LLVOTree::lineSegmentIntersect(const LLVector4a& start, const LLVector4a& end, S32 face, BOOL pick_transparent, BOOL pick_rigged, BOOL pick_unselectable, S32 *face_hitp,
                                      LLVector4a* intersection,LLVector2* tex_coord, LLVector4a* normal, LLVector4a* tangent)

{

    if (!lineSegmentBoundingBox(start, end))
    {
        return FALSE;
    }

    const LLVector4a* exta = mDrawable->getSpatialExtents();

    //VECTORIZE THIS
    LLVector3 ext[2];
    ext[0].set(exta[0].getF32ptr());
    ext[1].set(exta[1].getF32ptr());

    LLVector3 center = (ext[1]+ext[0])*0.5f;
    LLVector3 size = (ext[1]-ext[0]);

    LLQuaternion quat = getRotation();

    center -= LLVector3(0,0,size.magVec() * 0.25f)*quat;

    size.scaleVec(LLVector3(0.25f, 0.25f, 1.f));
    size.mV[0] = llmin(size.mV[0], 1.f);
    size.mV[1] = llmin(size.mV[1], 1.f);

    LLVector3 pos, norm;

    LLVector3 start3(start.getF32ptr());
    LLVector3 end3(end.getF32ptr());

    if (linesegment_tetrahedron(start3, end3, center, size, quat, pos, norm))
    {
        if (intersection)
        {
            intersection->load3(pos.mV);
        }

        if (normal)
        {
            normal->load3(norm.mV);
        }
        return TRUE;
    }

    return FALSE;
>>>>>>> e1623bb2
}

U32 LLVOTree::getPartitionType() const
{
    return LLViewerRegion::PARTITION_TREE;
}

LLTreePartition::LLTreePartition(LLViewerRegion* regionp)
: LLSpatialPartition(0, false, regionp)
{
    mDrawableType = LLPipeline::RENDER_TYPE_TREE;
    mPartitionType = LLViewerRegion::PARTITION_TREE;
    mSlopRatio = 0.f;
    mLODPeriod = 1;
}
<|MERGE_RESOLUTION|>--- conflicted
+++ resolved
@@ -1,1579 +1,1237 @@
-/**
- * @file llvotree.cpp
- * @brief LLVOTree class implementation
- *
- * $LicenseInfo:firstyear=2002&license=viewerlgpl$
- * Second Life Viewer Source Code
- * Copyright (C) 2010, Linden Research, Inc.
- *
- * This library is free software; you can redistribute it and/or
- * modify it under the terms of the GNU Lesser General Public
- * License as published by the Free Software Foundation;
- * version 2.1 of the License only.
- *
- * This library is distributed in the hope that it will be useful,
- * but WITHOUT ANY WARRANTY; without even the implied warranty of
- * MERCHANTABILITY or FITNESS FOR A PARTICULAR PURPOSE.  See the GNU
- * Lesser General Public License for more details.
- *
- * You should have received a copy of the GNU Lesser General Public
- * License along with this library; if not, write to the Free Software
- * Foundation, Inc., 51 Franklin Street, Fifth Floor, Boston, MA  02110-1301  USA
- *
- * Linden Research, Inc., 945 Battery Street, San Francisco, CA  94111  USA
- * $/LicenseInfo$
- */
-
-#include "llviewerprecompiledheaders.h"
-
-#include "llvotree.h"
-
-#include "lldrawpooltree.h"
-
-#include "llviewercontrol.h"
-#include "lldir.h"
-#include "llprimitive.h"
-#include "lltree_common.h"
-#include "llxmltree.h"
-#include "material_codes.h"
-#include "object_flags.h"
-
-#include "llagentcamera.h"
-#include "lldrawable.h"
-#include "llface.h"
-#include "llviewercamera.h"
-#include "llviewertexturelist.h"
-#include "llviewerobjectlist.h"
-#include "llviewerregion.h"
-#include "llvolumemgr.h"
-#include "llvovolume.h"
-#include "llworld.h"
-#include "noise.h"
-#include "pipeline.h"
-#include "llspatialpartition.h"
-#include "llnotificationsutil.h"
-#include "raytrace.h"
-#include "llglslshader.h"
-
-extern LLPipeline gPipeline;
-
-const S32 MAX_SLICES = 32;
-const F32 LEAF_LEFT = 0.52f;
-const F32 LEAF_RIGHT = 0.98f;
-const F32 LEAF_TOP = 1.0f;
-const F32 LEAF_BOTTOM = 0.52f;
-const F32 LEAF_WIDTH = 1.f;
-
-const S32 LLVOTree::sMAX_NUM_TREE_LOD_LEVELS = 4 ;
-
-S32 LLVOTree::sLODVertexOffset[sMAX_NUM_TREE_LOD_LEVELS];
-S32 LLVOTree::sLODVertexCount[sMAX_NUM_TREE_LOD_LEVELS];
-S32 LLVOTree::sLODIndexOffset[sMAX_NUM_TREE_LOD_LEVELS];
-S32 LLVOTree::sLODIndexCount[sMAX_NUM_TREE_LOD_LEVELS];
-S32 LLVOTree::sLODSlices[sMAX_NUM_TREE_LOD_LEVELS] = {10, 5, 4, 3};
-F32 LLVOTree::sLODAngles[sMAX_NUM_TREE_LOD_LEVELS] = {30.f, 20.f, 15.f, F_ALMOST_ZERO};
-
-F32 LLVOTree::sTreeFactor = 1.f;
-
-LLVOTree::SpeciesMap LLVOTree::sSpeciesTable;
-S32 LLVOTree::sMaxTreeSpecies = 0;
-
-// Tree variables and functions
-
-LLVOTree::LLVOTree(const LLUUID &id, const LLPCode pcode, LLViewerRegion *regionp):
-                        LLViewerObject(id, pcode, regionp)
-{
-    mSpecies = 0;
-    mFrameCount = 0;
-    mWind = mRegionp->mWind.getVelocity(getPositionRegion());
-    mTrunkLOD = 0;
-
-    // if assert triggers, idleUpdate() needs to be revised and adjusted to new LOD levels
-    llassert(sMAX_NUM_TREE_LOD_LEVELS == LLVolumeLODGroup::NUM_LODS);
-}
-
-
-LLVOTree::~LLVOTree()
-{
-    if (mData)
-    {
-        delete[] mData;
-        mData = NULL;
-    }
-}
-
-//static
-bool LLVOTree::isTreeRenderingStopped()
-{
-    return LLVOTree::sTreeFactor < LLVOTree::sLODAngles[sMAX_NUM_TREE_LOD_LEVELS - 1] ;
-}
-
-// static
-void LLVOTree::initClass()
-{
-<<<<<<< HEAD
-	std::string xml_filename = gDirUtilp->getExpandedFilename(LL_PATH_APP_SETTINGS,"trees.xml");
-	
-	LLXmlTree tree_def_tree;
-
-	if (!tree_def_tree.parseFile(xml_filename))
-	{
-		LL_ERRS() << "Failed to parse tree file." << LL_ENDL;
-	}
-
-	LLXmlTreeNode* rootp = tree_def_tree.getRoot();
-
-	for (LLXmlTreeNode* tree_def = rootp->getFirstChild();
-		tree_def;
-		tree_def = rootp->getNextChild())
-		{
-			if (!tree_def->hasName("tree"))
-			{
-				LL_WARNS() << "Invalid tree definition node " << tree_def->getName() << LL_ENDL;
-				continue;
-			}
-			F32 F32_val;
-			LLUUID id;
-			S32 S32_val;
-
-			bool success{ true };
-			S32 species;
-			static LLStdStringHandle species_id_string = LLXmlTree::addAttributeString("species_id");
-			if (!tree_def->getFastAttributeS32(species_id_string, species))
-			{
-				LL_WARNS() << "No species id defined" << LL_ENDL;
-				continue;
-			}
-
-			if (species < 0)
-			{
-				LL_WARNS() << "Invalid species id " << species << LL_ENDL;
-				continue;
-			}
-
-			if (sSpeciesTable.count(species))
-			{
-				LL_WARNS() << "Tree species " << species << " already defined! Duplicate discarded." << LL_ENDL;
-				continue;
-			}
-
-			TreeSpeciesData* newTree = new TreeSpeciesData();
-
-			static LLStdStringHandle texture_id_string = LLXmlTree::addAttributeString("texture_id");
-			success &= tree_def->getFastAttributeUUID(texture_id_string, id);
-			newTree->mTextureID = id;
-			
-			static LLStdStringHandle droop_string = LLXmlTree::addAttributeString("droop");
-			success &= tree_def->getFastAttributeF32(droop_string, F32_val);
-			newTree->mDroop = F32_val;
-
-			static LLStdStringHandle twist_string = LLXmlTree::addAttributeString("twist");
-			success &= tree_def->getFastAttributeF32(twist_string, F32_val);
-			newTree->mTwist = F32_val;
-			
-			static LLStdStringHandle branches_string = LLXmlTree::addAttributeString("branches");
-			success &= tree_def->getFastAttributeF32(branches_string, F32_val);
-			newTree->mBranches = F32_val;
-
-			static LLStdStringHandle depth_string = LLXmlTree::addAttributeString("depth");
-			success &= tree_def->getFastAttributeS32(depth_string, S32_val);
-			newTree->mDepth = S32_val;
-
-			static LLStdStringHandle scale_step_string = LLXmlTree::addAttributeString("scale_step");
-			success &= tree_def->getFastAttributeF32(scale_step_string, F32_val);
-			newTree->mScaleStep = F32_val;
-			
-			static LLStdStringHandle trunk_depth_string = LLXmlTree::addAttributeString("trunk_depth");
-			success &= tree_def->getFastAttributeS32(trunk_depth_string, S32_val);
-			newTree->mTrunkDepth = S32_val;
-			
-			static LLStdStringHandle branch_length_string = LLXmlTree::addAttributeString("branch_length");
-			success &= tree_def->getFastAttributeF32(branch_length_string, F32_val);
-			newTree->mBranchLength = F32_val;
-
-			static LLStdStringHandle trunk_length_string = LLXmlTree::addAttributeString("trunk_length");
-			success &= tree_def->getFastAttributeF32(trunk_length_string, F32_val);
-			newTree->mTrunkLength = F32_val;
-
-			static LLStdStringHandle leaf_scale_string = LLXmlTree::addAttributeString("leaf_scale");
-			success &= tree_def->getFastAttributeF32(leaf_scale_string, F32_val);
-			newTree->mLeafScale = F32_val;
-			
-			static LLStdStringHandle billboard_scale_string = LLXmlTree::addAttributeString("billboard_scale");
-			success &= tree_def->getFastAttributeF32(billboard_scale_string, F32_val);
-			newTree->mBillboardScale = F32_val;
-			
-			static LLStdStringHandle billboard_ratio_string = LLXmlTree::addAttributeString("billboard_ratio");
-			success &= tree_def->getFastAttributeF32(billboard_ratio_string, F32_val);
-			newTree->mBillboardRatio = F32_val;
-			
-			static LLStdStringHandle trunk_aspect_string = LLXmlTree::addAttributeString("trunk_aspect");
-			success &= tree_def->getFastAttributeF32(trunk_aspect_string, F32_val);
-			newTree->mTrunkAspect = F32_val;
-
-			static LLStdStringHandle branch_aspect_string = LLXmlTree::addAttributeString("branch_aspect");
-			success &= tree_def->getFastAttributeF32(branch_aspect_string, F32_val);
-			newTree->mBranchAspect = F32_val;
-
-			static LLStdStringHandle leaf_rotate_string = LLXmlTree::addAttributeString("leaf_rotate");
-			success &= tree_def->getFastAttributeF32(leaf_rotate_string, F32_val);
-			newTree->mRandomLeafRotate = F32_val;
-			
-			static LLStdStringHandle noise_mag_string = LLXmlTree::addAttributeString("noise_mag");
-			success &= tree_def->getFastAttributeF32(noise_mag_string, F32_val);
-			newTree->mNoiseMag = F32_val;
-
-			static LLStdStringHandle noise_scale_string = LLXmlTree::addAttributeString("noise_scale");
-			success &= tree_def->getFastAttributeF32(noise_scale_string, F32_val);
-			newTree->mNoiseScale = F32_val;
-
-			static LLStdStringHandle taper_string = LLXmlTree::addAttributeString("taper");
-			success &= tree_def->getFastAttributeF32(taper_string, F32_val);
-			newTree->mTaper = F32_val;
-
-			static LLStdStringHandle repeat_z_string = LLXmlTree::addAttributeString("repeat_z");
-			success &= tree_def->getFastAttributeF32(repeat_z_string, F32_val);
-			newTree->mRepeatTrunkZ = F32_val;
-
-			sSpeciesTable[species] = newTree;
-
-			if (species >= sMaxTreeSpecies) sMaxTreeSpecies = species + 1;
-
-			if (!success)
-			{
-				std::string name;
-				static LLStdStringHandle name_string = LLXmlTree::addAttributeString("name");
-				tree_def->getFastAttributeString(name_string, name);
-				LL_WARNS() << "Incomplete definition of tree " << name << LL_ENDL;
-			}
-		}
-		
-		bool have_all_trees {true};
-		std::string err;
-
-		for (S32 i=0;i<sMaxTreeSpecies;++i)
-		{
-			if (!sSpeciesTable.count(i))
-			{
-				err.append(llformat(" %d",i));
-				have_all_trees = false;
-			}
-		}
-
-		if (!have_all_trees) 
-		{
-			LLSD args;
-			args["SPECIES"] = err;
-			LLNotificationsUtil::add("ErrorUndefinedTrees", args);
-		}
-=======
-    std::string xml_filename = gDirUtilp->getExpandedFilename(LL_PATH_APP_SETTINGS,"trees.xml");
-
-    LLXmlTree tree_def_tree;
-
-    if (!tree_def_tree.parseFile(xml_filename))
-    {
-        LL_ERRS() << "Failed to parse tree file." << LL_ENDL;
-    }
-
-    LLXmlTreeNode* rootp = tree_def_tree.getRoot();
-
-    for (LLXmlTreeNode* tree_def = rootp->getFirstChild();
-        tree_def;
-        tree_def = rootp->getNextChild())
-        {
-            if (!tree_def->hasName("tree"))
-            {
-                LL_WARNS() << "Invalid tree definition node " << tree_def->getName() << LL_ENDL;
-                continue;
-            }
-            F32 F32_val;
-            LLUUID id;
-            S32 S32_val;
-
-            BOOL success = TRUE;
-
-
-
-            S32 species;
-            static LLStdStringHandle species_id_string = LLXmlTree::addAttributeString("species_id");
-            if (!tree_def->getFastAttributeS32(species_id_string, species))
-            {
-                LL_WARNS() << "No species id defined" << LL_ENDL;
-                continue;
-            }
-
-            if (species < 0)
-            {
-                LL_WARNS() << "Invalid species id " << species << LL_ENDL;
-                continue;
-            }
-
-            if (sSpeciesTable.count(species))
-            {
-                LL_WARNS() << "Tree species " << species << " already defined! Duplicate discarded." << LL_ENDL;
-                continue;
-            }
-
-            TreeSpeciesData* newTree = new TreeSpeciesData();
-
-            static LLStdStringHandle texture_id_string = LLXmlTree::addAttributeString("texture_id");
-            success &= tree_def->getFastAttributeUUID(texture_id_string, id);
-            newTree->mTextureID = id;
-
-            static LLStdStringHandle droop_string = LLXmlTree::addAttributeString("droop");
-            success &= tree_def->getFastAttributeF32(droop_string, F32_val);
-            newTree->mDroop = F32_val;
-
-            static LLStdStringHandle twist_string = LLXmlTree::addAttributeString("twist");
-            success &= tree_def->getFastAttributeF32(twist_string, F32_val);
-            newTree->mTwist = F32_val;
-
-            static LLStdStringHandle branches_string = LLXmlTree::addAttributeString("branches");
-            success &= tree_def->getFastAttributeF32(branches_string, F32_val);
-            newTree->mBranches = F32_val;
-
-            static LLStdStringHandle depth_string = LLXmlTree::addAttributeString("depth");
-            success &= tree_def->getFastAttributeS32(depth_string, S32_val);
-            newTree->mDepth = S32_val;
-
-            static LLStdStringHandle scale_step_string = LLXmlTree::addAttributeString("scale_step");
-            success &= tree_def->getFastAttributeF32(scale_step_string, F32_val);
-            newTree->mScaleStep = F32_val;
-
-            static LLStdStringHandle trunk_depth_string = LLXmlTree::addAttributeString("trunk_depth");
-            success &= tree_def->getFastAttributeS32(trunk_depth_string, S32_val);
-            newTree->mTrunkDepth = S32_val;
-
-            static LLStdStringHandle branch_length_string = LLXmlTree::addAttributeString("branch_length");
-            success &= tree_def->getFastAttributeF32(branch_length_string, F32_val);
-            newTree->mBranchLength = F32_val;
-
-            static LLStdStringHandle trunk_length_string = LLXmlTree::addAttributeString("trunk_length");
-            success &= tree_def->getFastAttributeF32(trunk_length_string, F32_val);
-            newTree->mTrunkLength = F32_val;
-
-            static LLStdStringHandle leaf_scale_string = LLXmlTree::addAttributeString("leaf_scale");
-            success &= tree_def->getFastAttributeF32(leaf_scale_string, F32_val);
-            newTree->mLeafScale = F32_val;
-
-            static LLStdStringHandle billboard_scale_string = LLXmlTree::addAttributeString("billboard_scale");
-            success &= tree_def->getFastAttributeF32(billboard_scale_string, F32_val);
-            newTree->mBillboardScale = F32_val;
-
-            static LLStdStringHandle billboard_ratio_string = LLXmlTree::addAttributeString("billboard_ratio");
-            success &= tree_def->getFastAttributeF32(billboard_ratio_string, F32_val);
-            newTree->mBillboardRatio = F32_val;
-
-            static LLStdStringHandle trunk_aspect_string = LLXmlTree::addAttributeString("trunk_aspect");
-            success &= tree_def->getFastAttributeF32(trunk_aspect_string, F32_val);
-            newTree->mTrunkAspect = F32_val;
-
-            static LLStdStringHandle branch_aspect_string = LLXmlTree::addAttributeString("branch_aspect");
-            success &= tree_def->getFastAttributeF32(branch_aspect_string, F32_val);
-            newTree->mBranchAspect = F32_val;
-
-            static LLStdStringHandle leaf_rotate_string = LLXmlTree::addAttributeString("leaf_rotate");
-            success &= tree_def->getFastAttributeF32(leaf_rotate_string, F32_val);
-            newTree->mRandomLeafRotate = F32_val;
-
-            static LLStdStringHandle noise_mag_string = LLXmlTree::addAttributeString("noise_mag");
-            success &= tree_def->getFastAttributeF32(noise_mag_string, F32_val);
-            newTree->mNoiseMag = F32_val;
-
-            static LLStdStringHandle noise_scale_string = LLXmlTree::addAttributeString("noise_scale");
-            success &= tree_def->getFastAttributeF32(noise_scale_string, F32_val);
-            newTree->mNoiseScale = F32_val;
-
-            static LLStdStringHandle taper_string = LLXmlTree::addAttributeString("taper");
-            success &= tree_def->getFastAttributeF32(taper_string, F32_val);
-            newTree->mTaper = F32_val;
-
-            static LLStdStringHandle repeat_z_string = LLXmlTree::addAttributeString("repeat_z");
-            success &= tree_def->getFastAttributeF32(repeat_z_string, F32_val);
-            newTree->mRepeatTrunkZ = F32_val;
-
-            sSpeciesTable[species] = newTree;
-
-            if (species >= sMaxTreeSpecies) sMaxTreeSpecies = species + 1;
-
-            if (!success)
-            {
-                std::string name;
-                static LLStdStringHandle name_string = LLXmlTree::addAttributeString("name");
-                tree_def->getFastAttributeString(name_string, name);
-                LL_WARNS() << "Incomplete definition of tree " << name << LL_ENDL;
-            }
-        }
-
-        BOOL have_all_trees = TRUE;
-        std::string err;
-
-        for (S32 i=0;i<sMaxTreeSpecies;++i)
-        {
-            if (!sSpeciesTable.count(i))
-            {
-                err.append(llformat(" %d",i));
-                have_all_trees = FALSE;
-            }
-        }
-
-        if (!have_all_trees)
-        {
-            LLSD args;
-            args["SPECIES"] = err;
-            LLNotificationsUtil::add("ErrorUndefinedTrees", args);
-        }
->>>>>>> e1623bb2
-};
-
-//static
-void LLVOTree::cleanupClass()
-{
-    std::for_each(sSpeciesTable.begin(), sSpeciesTable.end(), DeletePairedPointer());
-    sSpeciesTable.clear();
-}
-
-U32 LLVOTree::processUpdateMessage(LLMessageSystem *mesgsys,
-                                          void **user_data,
-                                          U32 block_num, EObjectUpdateType update_type,
-                                          LLDataPacker *dp)
-{
-<<<<<<< HEAD
-	// Do base class updates...
-	U32 retval = LLViewerObject::processUpdateMessage(mesgsys, user_data, block_num, update_type, dp);
-
-	if (  (getVelocity().lengthSquared() > 0.f)
-		||(getAcceleration().lengthSquared() > 0.f)
-		||(getAngularVelocity().lengthSquared() > 0.f))
-	{
-		LL_INFOS() << "ACK! Moving tree!" << LL_ENDL;
-		setVelocity(LLVector3::zero);
-		setAcceleration(LLVector3::zero);
-		setAngularVelocity(LLVector3::zero);
-	}
-
-	if (update_type == OUT_TERSE_IMPROVED)
-	{
-		// Nothing else needs to be done for the terse message.
-		return retval;
-	}
-
-	// 
-	//  Load Instance-Specific data 
-	//
-	if (mData)
-	{
-		mSpecies = ((U8 *)mData)[0];
-	}
-	
-	if (!sSpeciesTable.count(mSpecies))
-	{
-		if (sSpeciesTable.size())
-		{
-			SpeciesMap::const_iterator it = sSpeciesTable.begin();
-			mSpecies = (*it).first;
-		}
-	}
-
-	//
-	//  Load Species-Specific data 
-	//
-	static const S32 MAX_TREE_TEXTURE_VIRTURE_SIZE_RESET_INTERVAL = 32 ; //frames.
-	mTreeImagep = LLViewerTextureManager::getFetchedTexture(sSpeciesTable[mSpecies]->mTextureID, FTT_DEFAULT, true, LLGLTexture::BOOST_NONE, LLViewerTexture::LOD_TEXTURE);
-	mTreeImagep->setMaxVirtualSizeResetInterval(MAX_TREE_TEXTURE_VIRTURE_SIZE_RESET_INTERVAL); //allow to wait for at most 16 frames to reset virtual size.
-
-	mBranchLength = sSpeciesTable[mSpecies]->mBranchLength;
-	mTrunkLength = sSpeciesTable[mSpecies]->mTrunkLength;
-	mLeafScale = sSpeciesTable[mSpecies]->mLeafScale;
-	mDroop = sSpeciesTable[mSpecies]->mDroop;
-	mTwist = sSpeciesTable[mSpecies]->mTwist;
-	mBranches = sSpeciesTable[mSpecies]->mBranches;
-	mDepth = sSpeciesTable[mSpecies]->mDepth;
-	mScaleStep = sSpeciesTable[mSpecies]->mScaleStep;
-	mTrunkDepth = sSpeciesTable[mSpecies]->mTrunkDepth;
-	mBillboardScale = sSpeciesTable[mSpecies]->mBillboardScale;
-	mBillboardRatio = sSpeciesTable[mSpecies]->mBillboardRatio;
-	mTrunkAspect = sSpeciesTable[mSpecies]->mTrunkAspect;
-	mBranchAspect = sSpeciesTable[mSpecies]->mBranchAspect;
-	
-	// position change not caused by us, etc.  make sure to rebuild.
-	gPipeline.markRebuild(mDrawable, LLDrawable::REBUILD_ALL);
-
-	return retval;
-=======
-    // Do base class updates...
-    U32 retval = LLViewerObject::processUpdateMessage(mesgsys, user_data, block_num, update_type, dp);
-
-    if (  (getVelocity().lengthSquared() > 0.f)
-        ||(getAcceleration().lengthSquared() > 0.f)
-        ||(getAngularVelocity().lengthSquared() > 0.f))
-    {
-        LL_INFOS() << "ACK! Moving tree!" << LL_ENDL;
-        setVelocity(LLVector3::zero);
-        setAcceleration(LLVector3::zero);
-        setAngularVelocity(LLVector3::zero);
-    }
-
-    if (update_type == OUT_TERSE_IMPROVED)
-    {
-        // Nothing else needs to be done for the terse message.
-        return retval;
-    }
-
-    //
-    //  Load Instance-Specific data
-    //
-    if (mData)
-    {
-        mSpecies = ((U8 *)mData)[0];
-    }
-
-    if (!sSpeciesTable.count(mSpecies))
-    {
-        if (sSpeciesTable.size())
-        {
-            SpeciesMap::const_iterator it = sSpeciesTable.begin();
-            mSpecies = (*it).first;
-        }
-    }
-
-    //
-    //  Load Species-Specific data
-    //
-    static const S32 MAX_TREE_TEXTURE_VIRTURE_SIZE_RESET_INTERVAL = 32 ; //frames.
-    mTreeImagep = LLViewerTextureManager::getFetchedTexture(sSpeciesTable[mSpecies]->mTextureID, FTT_DEFAULT, TRUE, LLGLTexture::BOOST_NONE, LLViewerTexture::LOD_TEXTURE);
-    mTreeImagep->setMaxVirtualSizeResetInterval(MAX_TREE_TEXTURE_VIRTURE_SIZE_RESET_INTERVAL); //allow to wait for at most 16 frames to reset virtual size.
-
-    mBranchLength = sSpeciesTable[mSpecies]->mBranchLength;
-    mTrunkLength = sSpeciesTable[mSpecies]->mTrunkLength;
-    mLeafScale = sSpeciesTable[mSpecies]->mLeafScale;
-    mDroop = sSpeciesTable[mSpecies]->mDroop;
-    mTwist = sSpeciesTable[mSpecies]->mTwist;
-    mBranches = sSpeciesTable[mSpecies]->mBranches;
-    mDepth = sSpeciesTable[mSpecies]->mDepth;
-    mScaleStep = sSpeciesTable[mSpecies]->mScaleStep;
-    mTrunkDepth = sSpeciesTable[mSpecies]->mTrunkDepth;
-    mBillboardScale = sSpeciesTable[mSpecies]->mBillboardScale;
-    mBillboardRatio = sSpeciesTable[mSpecies]->mBillboardRatio;
-    mTrunkAspect = sSpeciesTable[mSpecies]->mTrunkAspect;
-    mBranchAspect = sSpeciesTable[mSpecies]->mBranchAspect;
-
-    // position change not caused by us, etc.  make sure to rebuild.
-    gPipeline.markRebuild(mDrawable, LLDrawable::REBUILD_ALL);
-
-    return retval;
->>>>>>> e1623bb2
-}
-
-void LLVOTree::idleUpdate(LLAgent &agent, const F64 &time)
-{
-    if (mDead || !(gPipeline.hasRenderType(LLPipeline::RENDER_TYPE_TREE)))
-    {
-        return;
-    }
-
-    S32 trunk_LOD = sMAX_NUM_TREE_LOD_LEVELS ; // disabled
-    F32 app_angle = getAppAngle()*LLVOTree::sTreeFactor;
-    F32 distance = mDrawable->mDistanceWRTCamera * LLVOVolume::sDistanceFactor * (F_PI / 3.f);
-    F32 diameter = getScale().length(); // trees have very broken scale, but length rougtly outlines proper diameter
-    F32 sz = mBillboardScale * mBillboardRatio * diameter;
-
-    for (S32 j = 0; j < sMAX_NUM_TREE_LOD_LEVELS; j++)
-    {
-        if (app_angle > LLVOTree::sLODAngles[j])
-        {
-            trunk_LOD = j;
-            break;
-        }
-    }
-
-    F32 tan_angle = (LLVOTree::sTreeFactor * 64 * sz) / distance;
-    S32 cur_detail = LLVolumeLODGroup::getDetailFromTan(ll_round(tan_angle, 0.01f)); // larger value, better quality
-
-    // for trunk_LOD lower value means better quality, but both trunk_LOD and cur_detail have 4 levels
-    trunk_LOD = llmax(trunk_LOD, LLVolumeLODGroup::NUM_LODS - cur_detail - 1);
-    trunk_LOD = llmin(trunk_LOD, sMAX_NUM_TREE_LOD_LEVELS);
-
-    if (mReferenceBuffer.isNull())
-    {
-        gPipeline.markRebuild(mDrawable, LLDrawable::REBUILD_ALL);
-    }
-    else if (trunk_LOD != mTrunkLOD)
-    {
-        gPipeline.markRebuild(mDrawable, LLDrawable::REBUILD_ALL);
-    }
-    else
-    {
-        // we're not animating but we may *still* need to
-        // regenerate the mesh if we moved, since position
-        // and rotation are baked into the mesh.
-        // *TODO: I don't know what's so special about trees
-        // that they don't get REBUILD_POSITION automatically
-        // at a higher level.
-        const LLVector3 &this_position = getPositionRegion();
-        if (this_position != mLastPosition)
-        {
-            gPipeline.markRebuild(mDrawable, LLDrawable::REBUILD_POSITION);
-            mLastPosition = this_position;
-        }
-        else
-        {
-            const LLQuaternion &this_rotation = getRotation();
-
-            if (this_rotation != mLastRotation)
-            {
-                gPipeline.markRebuild(mDrawable, LLDrawable::REBUILD_POSITION);
-                mLastRotation = this_rotation;
-            }
-        }
-    }
-
-    mTrunkLOD = trunk_LOD;
-}
-
-void LLVOTree::render(LLAgent &agent)
-{
-}
-
-
-void LLVOTree::setPixelAreaAndAngle(LLAgent &agent)
-{
-    LLVector3 center = getPositionAgent();//center of tree.
-    LLVector3 viewer_pos_agent = gAgentCamera.getCameraPositionAgent();
-    LLVector3 lookAt = center - viewer_pos_agent;
-    F32 dist = lookAt.normVec() ;
-    F32 cos_angle_to_view_dir = lookAt * LLViewerCamera::getInstance()->getXAxis() ;
-    F32 radius = getScale().length()*0.5f;
-    F32 range = dist - radius;
-
-    if (range < F_ALMOST_ZERO || isHUDAttachment())     // range == zero
-    {
-        mAppAngle = 180.f;
-    }
-    else
-    {
-        mAppAngle = (F32) atan2( getMaxScale(), range) * RAD_TO_DEG;
-    }
-
-    F32 max_scale = mBillboardScale * getMaxScale();
-    F32 area = max_scale * (max_scale*mBillboardRatio);
-    // Compute pixels per meter at the given range
-    F32 pixels_per_meter = LLViewerCamera::getInstance()->getViewHeightInPixels() / (tan(LLViewerCamera::getInstance()->getView()) * dist);
-    mPixelArea = pixels_per_meter * pixels_per_meter * area ;
-
-    F32 importance = LLFace::calcImportanceToCamera(cos_angle_to_view_dir, dist) ;
-    mPixelArea = LLFace::adjustPixelArea(importance, mPixelArea) ;
-    if (mPixelArea > LLViewerCamera::getInstance()->getScreenPixelArea())
-    {
-        mAppAngle = 180.f;
-    }
-
-#if 0
-    // mAppAngle is a bit of voodoo;
-    // use the one calculated LLViewerObject::setPixelAreaAndAngle above
-    // to avoid LOD miscalculations
-    mAppAngle = (F32) atan2( max_scale, range) * RAD_TO_DEG;
-#endif
-}
-
-void LLVOTree::updateTextures()
-{
-    if (mTreeImagep)
-    {
-        if (gPipeline.hasRenderDebugMask(LLPipeline::RENDER_DEBUG_TEXTURE_AREA))
-        {
-            setDebugText(llformat("%4.0f", (F32) sqrt(mPixelArea)));
-        }
-        mTreeImagep->addTextureStats(mPixelArea);
-    }
-
-}
-
-
-LLDrawable* LLVOTree::createDrawable(LLPipeline *pipeline)
-{
-<<<<<<< HEAD
-	pipeline->allocDrawable(this);
-	mDrawable->setLit(false);
-=======
-    pipeline->allocDrawable(this);
-    mDrawable->setLit(FALSE);
->>>>>>> e1623bb2
-
-    mDrawable->setRenderType(LLPipeline::RENDER_TYPE_TREE);
-
-    LLDrawPoolTree *poolp = (LLDrawPoolTree*) gPipeline.getPool(LLDrawPool::POOL_TREE, mTreeImagep);
-
-    // Just a placeholder for an actual object...
-    LLFace *facep = mDrawable->addFace(poolp, mTreeImagep);
-    facep->setSize(1, 3);
-
-    updateRadius();
-
-    return mDrawable;
-}
-
-
-// Yes, I know this is bad.  I'll clean this up soon. - djs 04/02/02
-const S32 LEAF_INDICES = 24;
-const S32 LEAF_VERTICES = 16;
-
-bool LLVOTree::updateGeometry(LLDrawable *drawable)
-{
-    LL_PROFILE_ZONE_SCOPED;
-
-<<<<<<< HEAD
-	if(mTrunkLOD >= sMAX_NUM_TREE_LOD_LEVELS) //do not display the tree.
-	{
-		mReferenceBuffer = NULL ;
-		LLFace * facep = drawable->getFace(0);
-		if (facep)
-		{
-			facep->setVertexBuffer(NULL);
-		}
-		return true ;
-	}
-
-	if (mDrawable->getFace(0) &&
-		(mReferenceBuffer.isNull() || !mDrawable->getFace(0)->getVertexBuffer()))
-	{
-		const F32 SRR3 = 0.577350269f; // sqrt(1/3)
-		const F32 SRR2 = 0.707106781f; // sqrt(1/2)
-		U32 i, j;
-
-		U32 slices = MAX_SLICES;
-
-		S32 max_indices = LEAF_INDICES;
-		S32 max_vertices = LEAF_VERTICES;
-		S32 lod;
-
-		LLFace *face = drawable->getFace(0);
-		if (!face) return true;
-
-		face->mCenterAgent = getPositionAgent();
-		face->mCenterLocal = face->mCenterAgent;
-
-		for (lod = 0; lod < sMAX_NUM_TREE_LOD_LEVELS; lod++)
-		{
-			slices = sLODSlices[lod];
-			sLODVertexOffset[lod] = max_vertices;
-			sLODVertexCount[lod] = slices*slices;
-			sLODIndexOffset[lod] = max_indices;
-			sLODIndexCount[lod] = (slices-1)*(slices-1)*6;
-			max_indices += sLODIndexCount[lod];
-			max_vertices += sLODVertexCount[lod];
-		}
-
-		mReferenceBuffer = new LLVertexBuffer(LLDrawPoolTree::VERTEX_DATA_MASK);
-		if (!mReferenceBuffer->allocateBuffer(max_vertices, max_indices))
-		{
-			LL_WARNS() << "Failed to allocate Vertex Buffer on update to "
-				<< max_vertices << " vertices and "
-				<< max_indices << " indices" << LL_ENDL;
-			mReferenceBuffer = NULL; //unref
-			return true;
-		}
-
-		LLStrider<LLVector3> vertices;
-		LLStrider<LLVector3> normals;
-=======
-    if(mTrunkLOD >= sMAX_NUM_TREE_LOD_LEVELS) //do not display the tree.
-    {
-        mReferenceBuffer = NULL ;
-        LLFace * facep = drawable->getFace(0);
-        if (facep)
-        {
-            facep->setVertexBuffer(NULL);
-        }
-        return TRUE ;
-    }
-
-    if (mDrawable->getFace(0) &&
-        (mReferenceBuffer.isNull() || !mDrawable->getFace(0)->getVertexBuffer()))
-    {
-        const F32 SRR3 = 0.577350269f; // sqrt(1/3)
-        const F32 SRR2 = 0.707106781f; // sqrt(1/2)
-        U32 i, j;
-
-        U32 slices = MAX_SLICES;
-
-        S32 max_indices = LEAF_INDICES;
-        S32 max_vertices = LEAF_VERTICES;
-        S32 lod;
-
-        LLFace *face = drawable->getFace(0);
-        if (!face) return TRUE;
-
-        face->mCenterAgent = getPositionAgent();
-        face->mCenterLocal = face->mCenterAgent;
-
-        for (lod = 0; lod < sMAX_NUM_TREE_LOD_LEVELS; lod++)
-        {
-            slices = sLODSlices[lod];
-            sLODVertexOffset[lod] = max_vertices;
-            sLODVertexCount[lod] = slices*slices;
-            sLODIndexOffset[lod] = max_indices;
-            sLODIndexCount[lod] = (slices-1)*(slices-1)*6;
-            max_indices += sLODIndexCount[lod];
-            max_vertices += sLODVertexCount[lod];
-        }
-
-        mReferenceBuffer = new LLVertexBuffer(LLDrawPoolTree::VERTEX_DATA_MASK);
-        if (!mReferenceBuffer->allocateBuffer(max_vertices, max_indices))
-        {
-            LL_WARNS() << "Failed to allocate Vertex Buffer on update to "
-                << max_vertices << " vertices and "
-                << max_indices << " indices" << LL_ENDL;
-            mReferenceBuffer = NULL; //unref
-            return TRUE;
-        }
-
-        LLStrider<LLVector3> vertices;
-        LLStrider<LLVector3> normals;
->>>>>>> e1623bb2
-        LLStrider<LLColor4U> colors;
-        LLStrider<LLVector2> tex_coords;
-        LLStrider<U16> indicesp;
-
-        mReferenceBuffer->getVertexStrider(vertices);
-        mReferenceBuffer->getNormalStrider(normals);
-        mReferenceBuffer->getTexCoord0Strider(tex_coords);
-        mReferenceBuffer->getColorStrider(colors);
-        mReferenceBuffer->getIndexStrider(indicesp);
-
-        S32 vertex_count = 0;
-        S32 index_count = 0;
-
-        // First leaf
-        *(normals++) =      LLVector3(-SRR2, -SRR2, 0.f);
-        *(tex_coords++) =   LLVector2(LEAF_LEFT, LEAF_BOTTOM);
-        *(vertices++) =     LLVector3(-0.5f*LEAF_WIDTH, 0.f, 0.f);
-        *(colors++) =       LLColor4U::white;
-        vertex_count++;
-
-        *(normals++) =      LLVector3(SRR3, -SRR3, SRR3);
-        *(tex_coords++) =   LLVector2(LEAF_RIGHT, LEAF_TOP);
-        *(vertices++) =     LLVector3(0.5f*LEAF_WIDTH, 0.f, 1.f);
-        *(colors++) =       LLColor4U::white;
-        vertex_count++;
-
-        *(normals++) =      LLVector3(-SRR3, -SRR3, SRR3);
-        *(tex_coords++) =   LLVector2(LEAF_LEFT, LEAF_TOP);
-        *(vertices++) =     LLVector3(-0.5f*LEAF_WIDTH, 0.f, 1.f);
-        *(colors++) =       LLColor4U::white;
-        vertex_count++;
-
-        *(normals++) =      LLVector3(SRR2, -SRR2, 0.f);
-        *(tex_coords++) =   LLVector2(LEAF_RIGHT, LEAF_BOTTOM);
-        *(vertices++) =     LLVector3(0.5f*LEAF_WIDTH, 0.f, 0.f);
-        *(colors++) =       LLColor4U::white;
-        vertex_count++;
-
-        *(indicesp++) = 0;
-        index_count++;
-        *(indicesp++) = 1;
-        index_count++;
-        *(indicesp++) = 2;
-        index_count++;
-
-        *(indicesp++) = 0;
-        index_count++;
-        *(indicesp++) = 3;
-        index_count++;
-        *(indicesp++) = 1;
-        index_count++;
-
-        // Same leaf, inverse winding/normals
-        *(normals++) =      LLVector3(-SRR2, SRR2, 0.f);
-        *(tex_coords++) =   LLVector2(LEAF_LEFT, LEAF_BOTTOM);
-        *(vertices++) =     LLVector3(-0.5f*LEAF_WIDTH, 0.f, 0.f);
-        *(colors++) =       LLColor4U::white;
-        vertex_count++;
-
-        *(normals++) =      LLVector3(SRR3, SRR3, SRR3);
-        *(tex_coords++) =   LLVector2(LEAF_RIGHT, LEAF_TOP);
-        *(vertices++) =     LLVector3(0.5f*LEAF_WIDTH, 0.f, 1.f);
-        *(colors++) =       LLColor4U::white;
-        vertex_count++;
-
-        *(normals++) =      LLVector3(-SRR3, SRR3, SRR3);
-        *(tex_coords++) =   LLVector2(LEAF_LEFT, LEAF_TOP);
-        *(vertices++) =     LLVector3(-0.5f*LEAF_WIDTH, 0.f, 1.f);
-        *(colors++) =       LLColor4U::white;
-        vertex_count++;
-
-        *(normals++) =      LLVector3(SRR2, SRR2, 0.f);
-        *(tex_coords++) =   LLVector2(LEAF_RIGHT, LEAF_BOTTOM);
-        *(vertices++) =     LLVector3(0.5f*LEAF_WIDTH, 0.f, 0.f);
-        *(colors++) =       LLColor4U::white;
-        vertex_count++;
-
-        *(indicesp++) = 4;
-        index_count++;
-        *(indicesp++) = 6;
-        index_count++;
-        *(indicesp++) = 5;
-        index_count++;
-
-        *(indicesp++) = 4;
-        index_count++;
-        *(indicesp++) = 5;
-        index_count++;
-        *(indicesp++) = 7;
-        index_count++;
-
-
-        // next leaf
-        *(normals++) =      LLVector3(SRR2, -SRR2, 0.f);
-        *(tex_coords++) =   LLVector2(LEAF_LEFT, LEAF_BOTTOM);
-        *(vertices++) =     LLVector3(0.f, -0.5f*LEAF_WIDTH, 0.f);
-        *(colors++) =       LLColor4U::white;
-        vertex_count++;
-
-        *(normals++) =      LLVector3(SRR3, SRR3, SRR3);
-        *(tex_coords++) =   LLVector2(LEAF_RIGHT, LEAF_TOP);
-        *(vertices++) =     LLVector3(0.f, 0.5f*LEAF_WIDTH, 1.f);
-        *(colors++) =       LLColor4U::white;
-        vertex_count++;
-
-        *(normals++) =      LLVector3(SRR3, -SRR3, SRR3);
-        *(tex_coords++) =   LLVector2(LEAF_LEFT, LEAF_TOP);
-        *(vertices++) =     LLVector3(0.f, -0.5f*LEAF_WIDTH, 1.f);
-        *(colors++) =       LLColor4U::white;
-        vertex_count++;
-
-        *(normals++) =      LLVector3(SRR2, SRR2, 0.f);
-        *(tex_coords++) =   LLVector2(LEAF_RIGHT, LEAF_BOTTOM);
-        *(vertices++) =     LLVector3(0.f, 0.5f*LEAF_WIDTH, 0.f);
-        *(colors++) =       LLColor4U::white;
-        vertex_count++;
-
-        *(indicesp++) = 8;
-        index_count++;
-        *(indicesp++) = 9;
-        index_count++;
-        *(indicesp++) = 10;
-        index_count++;
-
-        *(indicesp++) = 8;
-        index_count++;
-        *(indicesp++) = 11;
-        index_count++;
-        *(indicesp++) = 9;
-        index_count++;
-
-
-        // other side of same leaf
-        *(normals++) =      LLVector3(-SRR2, -SRR2, 0.f);
-        *(tex_coords++) =   LLVector2(LEAF_LEFT, LEAF_BOTTOM);
-        *(vertices++) =     LLVector3(0.f, -0.5f*LEAF_WIDTH, 0.f);
-        *(colors++) =       LLColor4U::white;
-        vertex_count++;
-
-        *(normals++) =      LLVector3(-SRR3, SRR3, SRR3);
-        *(tex_coords++) =   LLVector2(LEAF_RIGHT, LEAF_TOP);
-        *(vertices++) =     LLVector3(0.f, 0.5f*LEAF_WIDTH, 1.f);
-        *(colors++) =       LLColor4U::white;
-        vertex_count++;
-
-        *(normals++) =      LLVector3(-SRR3, -SRR3, SRR3);
-        *(tex_coords++) =   LLVector2(LEAF_LEFT, LEAF_TOP);
-        *(vertices++) =     LLVector3(0.f, -0.5f*LEAF_WIDTH, 1.f);
-        *(colors++) =       LLColor4U::white;
-        vertex_count++;
-
-        *(normals++) =      LLVector3(-SRR2, SRR2, 0.f);
-        *(tex_coords++) =   LLVector2(LEAF_RIGHT, LEAF_BOTTOM);
-        *(vertices++) =     LLVector3(0.f, 0.5f*LEAF_WIDTH, 0.f);
-        *(colors++) =       LLColor4U::white;
-        vertex_count++;
-
-        *(indicesp++) = 12;
-        index_count++;
-        *(indicesp++) = 14;
-        index_count++;
-        *(indicesp++) = 13;
-        index_count++;
-
-        *(indicesp++) = 12;
-        index_count++;
-        *(indicesp++) = 13;
-        index_count++;
-        *(indicesp++) = 15;
-        index_count++;
-
-        // Generate geometry for the cylinders
-
-        // Different LOD's
-
-        // Generate the vertices
-        // Generate the indices
-
-        for (lod = 0; lod < sMAX_NUM_TREE_LOD_LEVELS; lod++)
-        {
-            slices = sLODSlices[lod];
-            F32 base_radius = 0.65f;
-            F32 top_radius = base_radius * sSpeciesTable[mSpecies]->mTaper;
-            //LL_INFOS() << "Species " << ((U32) mSpecies) << ", taper = " << sSpeciesTable[mSpecies].mTaper << LL_ENDL;
-            //LL_INFOS() << "Droop " << mDroop << ", branchlength: " << mBranchLength << LL_ENDL;
-            F32 angle = 0;
-            F32 angle_inc = 360.f/(slices-1);
-            F32 z = 0.f;
-            F32 z_inc = 1.f;
-            if (slices > 3)
-            {
-                z_inc = 1.f/(slices - 3);
-            }
-            F32 radius = base_radius;
-
-            F32 x1,y1;
-            F32 noise_scale = sSpeciesTable[mSpecies]->mNoiseMag;
-            LLVector3 nvec;
-
-            const F32 cap_nudge = 0.1f;         // Height to 'peak' the caps on top/bottom of branch
-
-            const S32 fractal_depth = 5;
-            F32 nvec_scale = 1.f * sSpeciesTable[mSpecies]->mNoiseScale;
-            F32 nvec_scalez = 4.f * sSpeciesTable[mSpecies]->mNoiseScale;
-
-            F32 tex_z_repeat = sSpeciesTable[mSpecies]->mRepeatTrunkZ;
-
-            F32 start_radius;
-            F32 nangle = 0;
-            F32 height = 1.f;
-            F32 r0;
-
-            for (i = 0; i < slices; i++)
-            {
-                if (i == 0)
-                {
-                    z = - cap_nudge;
-                    r0 = 0.0;
-                }
-                else if (i == (slices - 1))
-                {
-                    z = 1.f + cap_nudge;//((i - 2) * z_inc) + cap_nudge;
-                    r0 = 0.0;
-                }
-                else
-                {
-                    z = (i - 1) * z_inc;
-                    r0 = base_radius + (top_radius - base_radius)*z;
-                }
-
-                for (j = 0; j < slices; j++)
-                {
-                    if (slices - 1 == j)
-                    {
-                        angle = 0.f;
-                    }
-                    else
-                    {
-                        angle =  j*angle_inc;
-                    }
-
-                    nangle = angle;
-
-                    x1 = cos(angle * DEG_TO_RAD);
-                    y1 = sin(angle * DEG_TO_RAD);
-                    LLVector2 tc;
-                    // This isn't totally accurate.  Should compute based on slope as well.
-                    start_radius = r0 * (1.f + 1.2f*fabs(z - 0.66f*height)/height);
-                    nvec.set(   cos(nangle * DEG_TO_RAD)*start_radius*nvec_scale,
-                                sin(nangle * DEG_TO_RAD)*start_radius*nvec_scale,
-                                z*nvec_scalez);
-                    // First and last slice at 0 radius (to bring in top/bottom of structure)
-                    radius = start_radius + turbulence3((F32*)&nvec.mV, (F32)fractal_depth)*noise_scale;
-
-                    if (slices - 1 == j)
-                    {
-                        // Not 0.5 for slight slop factor to avoid edges on leaves
-                        tc = LLVector2(0.490f, (1.f - z/2.f)*tex_z_repeat);
-                    }
-                    else
-                    {
-                        tc = LLVector2((angle/360.f)*0.5f, (1.f - z/2.f)*tex_z_repeat);
-                    }
-
-                    *(vertices++) =     LLVector3(x1*radius, y1*radius, z);
-                    *(normals++) =      LLVector3(x1, y1, 0.f);
-                    *(tex_coords++) = tc;
-                    *(colors++) =       LLColor4U::white;
-                    vertex_count++;
-                }
-            }
-
-            for (i = 0; i < (slices - 1); i++)
-            {
-                for (j = 0; j < (slices - 1); j++)
-                {
-                    S32 x1_offset = j+1;
-                    if ((j+1) == slices)
-                    {
-                        x1_offset = 0;
-                    }
-                    // Generate the matching quads
-                    *(indicesp) = j + (i*slices) + sLODVertexOffset[lod];
-                    llassert(*(indicesp) < (U32)max_vertices);
-                    indicesp++;
-                    index_count++;
-                    *(indicesp) = x1_offset + ((i+1)*slices) + sLODVertexOffset[lod];
-                    llassert(*(indicesp) < (U32)max_vertices);
-                    indicesp++;
-                    index_count++;
-                    *(indicesp) = j + ((i+1)*slices) + sLODVertexOffset[lod];
-                    llassert(*(indicesp) < (U32)max_vertices);
-                    indicesp++;
-                    index_count++;
-
-                    *(indicesp) = j + (i*slices) + sLODVertexOffset[lod];
-                    llassert(*(indicesp) < (U32)max_vertices);
-                    indicesp++;
-                    index_count++;
-                    *(indicesp) = x1_offset + (i*slices) + sLODVertexOffset[lod];
-                    llassert(*(indicesp) < (U32)max_vertices);
-                    indicesp++;
-                    index_count++;
-                    *(indicesp) = x1_offset + ((i+1)*slices) + sLODVertexOffset[lod];
-                    llassert(*(indicesp) < (U32)max_vertices);
-                    indicesp++;
-                    index_count++;
-                }
-            }
-            slices /= 2;
-        }
-
-        mReferenceBuffer->unmapBuffer();
-        llassert(vertex_count == max_vertices);
-        llassert(index_count == max_indices);
-#ifndef SHOW_ASSERT
-        (void)vertex_count;
-        (void)index_count;
-#endif
-    }
-
-<<<<<<< HEAD
-	//generate tree mesh
-	updateMesh();
-	
-	return true;
-=======
-    //generate tree mesh
-    updateMesh();
-
-    return TRUE;
->>>>>>> e1623bb2
-}
-
-void LLVOTree::updateMesh()
-{
-    LLMatrix4 matrix;
-
-    // Translate to tree base  HACK - adjustment in Z plants tree underground
-    const LLVector3 &pos_region = getPositionRegion();
-    //gGL.translatef(pos_agent.mV[VX], pos_agent.mV[VY], pos_agent.mV[VZ] - 0.1f);
-    LLMatrix4 trans_mat;
-    trans_mat.setTranslation(pos_region.mV[VX], pos_region.mV[VY], pos_region.mV[VZ] - 0.1f);
-    trans_mat *= matrix;
-
-    // Rotate to tree position and bend for current trunk/wind
-    // Note that trunk stiffness controls the amount of bend at the trunk as
-    // opposed to the crown of the tree
-    //
-    const F32 TRUNK_STIFF = 22.f;
-
-    LLQuaternion rot =
-        LLQuaternion(mTrunkBend.magVec()*TRUNK_STIFF*DEG_TO_RAD, LLVector4(mTrunkBend.mV[VX], mTrunkBend.mV[VY], 0)) *
-        LLQuaternion(90.f*DEG_TO_RAD, LLVector4(0,0,1)) *
-        getRotation();
-
-    LLMatrix4 rot_mat(rot);
-    rot_mat *= trans_mat;
-
-    F32 radius = getScale().magVec()*0.05f;
-    LLMatrix4 scale_mat;
-    scale_mat.mMatrix[0][0] =
-        scale_mat.mMatrix[1][1] =
-        scale_mat.mMatrix[2][2] = radius;
-
-    scale_mat *= rot_mat;
-
-//  const F32 THRESH_ANGLE_FOR_BILLBOARD = 15.f;
-//  const F32 BLEND_RANGE_FOR_BILLBOARD = 3.f;
-
-    F32 droop = mDroop + 25.f*(1.f - mTrunkBend.magVec());
-
-    S32 stop_depth = 0;
-    F32 alpha = 1.0;
-
-    U32 vert_count = 0;
-    U32 index_count = 0;
-
-    calcNumVerts(vert_count, index_count, mTrunkLOD, stop_depth, mDepth, mTrunkDepth, mBranches);
-
-    LLFace* facep = mDrawable->getFace(0);
-    if (!facep) return;
-    LLVertexBuffer* buff = new LLVertexBuffer(LLDrawPoolTree::VERTEX_DATA_MASK);
-    if (!buff->allocateBuffer(vert_count, index_count))
-    {
-        LL_WARNS() << "Failed to allocate Vertex Buffer on mesh update to "
-            << vert_count << " vertices and "
-            << index_count << " indices" << LL_ENDL;
-        buff->allocateBuffer(1, 3);
-        memset((U8*)buff->getMappedData(), 0, buff->getSize());
-        memset((U8*)buff->getMappedIndices(), 0, buff->getIndicesSize());
-        facep->setSize(1, 3);
-        facep->setVertexBuffer(buff);
-        mReferenceBuffer->unmapBuffer();
-        buff->unmapBuffer();
-        return;
-    }
-
-    facep->setVertexBuffer(buff);
-
-    LLStrider<LLVector3> vertices;
-    LLStrider<LLVector3> normals;
-    LLStrider<LLVector2> tex_coords;
-    LLStrider<LLColor4U> colors;
-    LLStrider<U16> indices;
-    U16 idx_offset = 0;
-
-    buff->getVertexStrider(vertices);
-    buff->getNormalStrider(normals);
-    buff->getTexCoord0Strider(tex_coords);
-    buff->getColorStrider(colors);
-    buff->getIndexStrider(indices);
-
-    genBranchPipeline(vertices, normals, tex_coords, colors, indices, idx_offset, scale_mat, mTrunkLOD, stop_depth, mDepth, mTrunkDepth, 1.0, mTwist, droop, mBranches, alpha);
-
-    mReferenceBuffer->unmapBuffer();
-    buff->unmapBuffer();
-}
-
-void LLVOTree::appendMesh(LLStrider<LLVector3>& vertices,
-                         LLStrider<LLVector3>& normals,
-                         LLStrider<LLVector2>& tex_coords,
-                         LLStrider<LLColor4U>& colors,
-                         LLStrider<U16>& indices,
-                         U16& cur_idx,
-                         LLMatrix4& matrix,
-                         LLMatrix4& norm_mat,
-                         S32 vert_start,
-                         S32 vert_count,
-                         S32 index_count,
-                         S32 index_offset)
-{
-    LLStrider<LLVector3> v;
-    LLStrider<LLVector3> n;
-    LLStrider<LLVector2> t;
-    LLStrider<LLColor4U> c;
-    LLStrider<U16> idx;
-
-    mReferenceBuffer->getVertexStrider(v);
-    mReferenceBuffer->getNormalStrider(n);
-    mReferenceBuffer->getTexCoord0Strider(t);
-    mReferenceBuffer->getColorStrider(c);
-    mReferenceBuffer->getIndexStrider(idx);
-
-    //copy/transform vertices into mesh - check
-    for (S32 i = 0; i < vert_count; i++)
-    {
-        U16 index = vert_start + i;
-        *vertices++ = v[index] * matrix;
-        LLVector3 norm = n[index] * norm_mat;
-        norm.normalize();
-        *normals++ = norm;
-        *tex_coords++ = t[index];
-        *colors++ = c[index];
-    }
-
-    //copy offset indices into mesh - check
-    for (S32 i = 0; i < index_count; i++)
-    {
-        U16 index = index_offset + i;
-        *indices++ = idx[index]-vert_start+cur_idx;
-    }
-
-    //increment index offset - check
-    cur_idx += vert_count;
-}
-
-
-void LLVOTree::genBranchPipeline(LLStrider<LLVector3>& vertices,
-                                 LLStrider<LLVector3>& normals,
-                                 LLStrider<LLVector2>& tex_coords,
-                                 LLStrider<LLColor4U>& colors,
-                                 LLStrider<U16>& indices,
-                                 U16& index_offset,
-                                 LLMatrix4& matrix,
-                                 S32 trunk_LOD,
-                                 S32 stop_level,
-                                 U16 depth,
-                                 U16 trunk_depth,
-                                 F32 scale,
-                                 F32 twist,
-                                 F32 droop,
-                                 F32 branches,
-                                 F32 alpha)
-{
-    //
-    //  Generates a tree mesh by recursing, generating branches and then a 'leaf' texture.
-
-    static F32 constant_twist;
-    static F32 width = 0;
-
-    F32 length = ((trunk_depth || (scale == 1.f))? mTrunkLength:mBranchLength);
-    F32 aspect = ((trunk_depth || (scale == 1.f))? mTrunkAspect:mBranchAspect);
-
-    constant_twist = 360.f/branches;
-
-    if (stop_level >= 0)
-    {
-        if (depth > stop_level)
-        {
-            {
-                llassert(sLODIndexCount[trunk_LOD] > 0);
-                width = scale * length * aspect;
-                LLMatrix4 scale_mat;
-                scale_mat.mMatrix[0][0] = width;
-                scale_mat.mMatrix[1][1] = width;
-                scale_mat.mMatrix[2][2] = scale*length;
-                scale_mat *= matrix;
-
-                glh::matrix4f norm((F32*) scale_mat.mMatrix);
-                LLMatrix4 norm_mat = LLMatrix4(norm.inverse().transpose().m);
-
-                norm_mat.invert();
-                appendMesh(vertices, normals, tex_coords, colors, indices, index_offset, scale_mat, norm_mat,
-                            sLODVertexOffset[trunk_LOD], sLODVertexCount[trunk_LOD], sLODIndexCount[trunk_LOD], sLODIndexOffset[trunk_LOD]);
-            }
-
-            // Recurse to create more branches
-            for (S32 i=0; i < (S32)branches; i++)
-            {
-                LLMatrix4 trans_mat;
-                trans_mat.setTranslation(0,0,scale*length);
-                trans_mat *= matrix;
-
-                LLQuaternion rot =
-                    LLQuaternion(20.f*DEG_TO_RAD, LLVector4(0.f, 0.f, 1.f)) *
-                    LLQuaternion(droop*DEG_TO_RAD, LLVector4(0.f, 1.f, 0.f)) *
-                    LLQuaternion(((constant_twist + ((i%2==0)?twist:-twist))*i)*DEG_TO_RAD, LLVector4(0.f, 0.f, 1.f));
-
-                LLMatrix4 rot_mat(rot);
-                rot_mat *= trans_mat;
-
-                genBranchPipeline(vertices, normals, tex_coords, colors, indices, index_offset, rot_mat, trunk_LOD, stop_level, depth - 1, 0, scale*mScaleStep, twist, droop, branches, alpha);
-            }
-            //  Recurse to continue trunk
-            if (trunk_depth)
-            {
-                LLMatrix4 trans_mat;
-                trans_mat.setTranslation(0,0,scale*length);
-                trans_mat *= matrix;
-
-                LLMatrix4 rot_mat(70.5f*DEG_TO_RAD, LLVector4(0,0,1));
-                rot_mat *= trans_mat; // rotate a bit around Z when ascending
-                genBranchPipeline(vertices, normals, tex_coords, colors, indices, index_offset, rot_mat, trunk_LOD, stop_level, depth, trunk_depth-1, scale*mScaleStep, twist, droop, branches, alpha);
-            }
-        }
-        else
-        {
-            //
-            //  Append leaves as two 90 deg crossed quads with leaf textures
-            //
-            {
-                LLMatrix4 scale_mat;
-                scale_mat.mMatrix[0][0] =
-                    scale_mat.mMatrix[1][1] =
-                    scale_mat.mMatrix[2][2] = scale*mLeafScale;
-
-                scale_mat *= matrix;
-
-                glh::matrix4f norm((F32*) scale_mat.mMatrix);
-                LLMatrix4 norm_mat = LLMatrix4(norm.inverse().transpose().m);
-
-                appendMesh(vertices, normals, tex_coords, colors, indices, index_offset, scale_mat, norm_mat, 0, LEAF_VERTICES, LEAF_INDICES, 0);
-            }
-        }
-    }
-}
-
-
-
-void LLVOTree::calcNumVerts(U32& vert_count, U32& index_count, S32 trunk_LOD, S32 stop_level, U16 depth, U16 trunk_depth, F32 branches)
-{
-    if (stop_level >= 0)
-    {
-        if (depth > stop_level)
-        {
-            index_count += sLODIndexCount[trunk_LOD];
-            vert_count += sLODVertexCount[trunk_LOD];
-
-            // Recurse to create more branches
-            for (S32 i=0; i < (S32)branches; i++)
-            {
-                calcNumVerts(vert_count, index_count, trunk_LOD, stop_level, depth - 1, 0, branches);
-            }
-
-            //  Recurse to continue trunk
-            if (trunk_depth)
-            {
-                calcNumVerts(vert_count, index_count, trunk_LOD, stop_level, depth, trunk_depth-1, branches);
-            }
-        }
-        else
-        {
-            index_count += LEAF_INDICES;
-            vert_count += LEAF_VERTICES;
-        }
-    }
-    else
-    {
-        index_count += LEAF_INDICES;
-        vert_count += LEAF_VERTICES;
-    }
-}
-
-void LLVOTree::updateRadius()
-{
-    if (mDrawable.isNull())
-    {
-        return;
-    }
-
-    mDrawable->setRadius(32.0f);
-}
-
-void LLVOTree::updateSpatialExtents(LLVector4a& newMin, LLVector4a& newMax)
-{
-    F32 radius = getScale().length()*0.05f;
-    LLVector3 center = getRenderPosition();
-
-    F32 sz = mBillboardScale*mBillboardRatio*radius*0.5f;
-    LLVector3 size(sz,sz,sz);
-
-    center += LLVector3(0, 0, size.mV[2]) * getRotation();
-
-    newMin.load3((center-size).mV);
-    newMax.load3((center+size).mV);
-    LLVector4a pos;
-    pos.load3(center.mV);
-    mDrawable->setPositionGroup(pos);
-}
-
-<<<<<<< HEAD
-bool LLVOTree::lineSegmentIntersect(const LLVector4a& start, const LLVector4a& end, S32 face, bool pick_transparent, bool pick_rigged, bool pick_unselectable, S32 *face_hitp,
-									  LLVector4a* intersection,LLVector2* tex_coord, LLVector4a* normal, LLVector4a* tangent)
-	
-{
-
-	if (!lineSegmentBoundingBox(start, end))
-	{
-		return false;
-	}
-
-	const LLVector4a* exta = mDrawable->getSpatialExtents();
-
-	//VECTORIZE THIS
-	LLVector3 ext[2];
-	ext[0].set(exta[0].getF32ptr());
-	ext[1].set(exta[1].getF32ptr());
-	
-	LLVector3 center = (ext[1]+ext[0])*0.5f;
-	LLVector3 size = (ext[1]-ext[0]);
-
-	LLQuaternion quat = getRotation();
-
-	center -= LLVector3(0,0,size.magVec() * 0.25f)*quat;
-
-	size.scaleVec(LLVector3(0.25f, 0.25f, 1.f));
-	size.mV[0] = llmin(size.mV[0], 1.f);
-	size.mV[1] = llmin(size.mV[1], 1.f);
-
-	LLVector3 pos, norm;
-		
-	LLVector3 start3(start.getF32ptr());
-	LLVector3 end3(end.getF32ptr());
-
-	if (linesegment_tetrahedron(start3, end3, center, size, quat, pos, norm))
-	{
-		if (intersection)
-		{
-			intersection->load3(pos.mV);
-		}
-
-		if (normal)
-		{
-			normal->load3(norm.mV);
-		}
-		return true;
-	}
-	
-	return false;
-=======
-BOOL LLVOTree::lineSegmentIntersect(const LLVector4a& start, const LLVector4a& end, S32 face, BOOL pick_transparent, BOOL pick_rigged, BOOL pick_unselectable, S32 *face_hitp,
-                                      LLVector4a* intersection,LLVector2* tex_coord, LLVector4a* normal, LLVector4a* tangent)
-
-{
-
-    if (!lineSegmentBoundingBox(start, end))
-    {
-        return FALSE;
-    }
-
-    const LLVector4a* exta = mDrawable->getSpatialExtents();
-
-    //VECTORIZE THIS
-    LLVector3 ext[2];
-    ext[0].set(exta[0].getF32ptr());
-    ext[1].set(exta[1].getF32ptr());
-
-    LLVector3 center = (ext[1]+ext[0])*0.5f;
-    LLVector3 size = (ext[1]-ext[0]);
-
-    LLQuaternion quat = getRotation();
-
-    center -= LLVector3(0,0,size.magVec() * 0.25f)*quat;
-
-    size.scaleVec(LLVector3(0.25f, 0.25f, 1.f));
-    size.mV[0] = llmin(size.mV[0], 1.f);
-    size.mV[1] = llmin(size.mV[1], 1.f);
-
-    LLVector3 pos, norm;
-
-    LLVector3 start3(start.getF32ptr());
-    LLVector3 end3(end.getF32ptr());
-
-    if (linesegment_tetrahedron(start3, end3, center, size, quat, pos, norm))
-    {
-        if (intersection)
-        {
-            intersection->load3(pos.mV);
-        }
-
-        if (normal)
-        {
-            normal->load3(norm.mV);
-        }
-        return TRUE;
-    }
-
-    return FALSE;
->>>>>>> e1623bb2
-}
-
-U32 LLVOTree::getPartitionType() const
-{
-    return LLViewerRegion::PARTITION_TREE;
-}
-
-LLTreePartition::LLTreePartition(LLViewerRegion* regionp)
-: LLSpatialPartition(0, false, regionp)
-{
-    mDrawableType = LLPipeline::RENDER_TYPE_TREE;
-    mPartitionType = LLViewerRegion::PARTITION_TREE;
-    mSlopRatio = 0.f;
-    mLODPeriod = 1;
-}
+/**
+ * @file llvotree.cpp
+ * @brief LLVOTree class implementation
+ *
+ * $LicenseInfo:firstyear=2002&license=viewerlgpl$
+ * Second Life Viewer Source Code
+ * Copyright (C) 2010, Linden Research, Inc.
+ *
+ * This library is free software; you can redistribute it and/or
+ * modify it under the terms of the GNU Lesser General Public
+ * License as published by the Free Software Foundation;
+ * version 2.1 of the License only.
+ *
+ * This library is distributed in the hope that it will be useful,
+ * but WITHOUT ANY WARRANTY; without even the implied warranty of
+ * MERCHANTABILITY or FITNESS FOR A PARTICULAR PURPOSE.  See the GNU
+ * Lesser General Public License for more details.
+ *
+ * You should have received a copy of the GNU Lesser General Public
+ * License along with this library; if not, write to the Free Software
+ * Foundation, Inc., 51 Franklin Street, Fifth Floor, Boston, MA  02110-1301  USA
+ *
+ * Linden Research, Inc., 945 Battery Street, San Francisco, CA  94111  USA
+ * $/LicenseInfo$
+ */
+
+#include "llviewerprecompiledheaders.h"
+
+#include "llvotree.h"
+
+#include "lldrawpooltree.h"
+
+#include "llviewercontrol.h"
+#include "lldir.h"
+#include "llprimitive.h"
+#include "lltree_common.h"
+#include "llxmltree.h"
+#include "material_codes.h"
+#include "object_flags.h"
+
+#include "llagentcamera.h"
+#include "lldrawable.h"
+#include "llface.h"
+#include "llviewercamera.h"
+#include "llviewertexturelist.h"
+#include "llviewerobjectlist.h"
+#include "llviewerregion.h"
+#include "llvolumemgr.h"
+#include "llvovolume.h"
+#include "llworld.h"
+#include "noise.h"
+#include "pipeline.h"
+#include "llspatialpartition.h"
+#include "llnotificationsutil.h"
+#include "raytrace.h"
+#include "llglslshader.h"
+
+extern LLPipeline gPipeline;
+
+const S32 MAX_SLICES = 32;
+const F32 LEAF_LEFT = 0.52f;
+const F32 LEAF_RIGHT = 0.98f;
+const F32 LEAF_TOP = 1.0f;
+const F32 LEAF_BOTTOM = 0.52f;
+const F32 LEAF_WIDTH = 1.f;
+
+const S32 LLVOTree::sMAX_NUM_TREE_LOD_LEVELS = 4 ;
+
+S32 LLVOTree::sLODVertexOffset[sMAX_NUM_TREE_LOD_LEVELS];
+S32 LLVOTree::sLODVertexCount[sMAX_NUM_TREE_LOD_LEVELS];
+S32 LLVOTree::sLODIndexOffset[sMAX_NUM_TREE_LOD_LEVELS];
+S32 LLVOTree::sLODIndexCount[sMAX_NUM_TREE_LOD_LEVELS];
+S32 LLVOTree::sLODSlices[sMAX_NUM_TREE_LOD_LEVELS] = {10, 5, 4, 3};
+F32 LLVOTree::sLODAngles[sMAX_NUM_TREE_LOD_LEVELS] = {30.f, 20.f, 15.f, F_ALMOST_ZERO};
+
+F32 LLVOTree::sTreeFactor = 1.f;
+
+LLVOTree::SpeciesMap LLVOTree::sSpeciesTable;
+S32 LLVOTree::sMaxTreeSpecies = 0;
+
+// Tree variables and functions
+
+LLVOTree::LLVOTree(const LLUUID &id, const LLPCode pcode, LLViewerRegion *regionp):
+                        LLViewerObject(id, pcode, regionp)
+{
+    mSpecies = 0;
+    mFrameCount = 0;
+    mWind = mRegionp->mWind.getVelocity(getPositionRegion());
+    mTrunkLOD = 0;
+
+    // if assert triggers, idleUpdate() needs to be revised and adjusted to new LOD levels
+    llassert(sMAX_NUM_TREE_LOD_LEVELS == LLVolumeLODGroup::NUM_LODS);
+}
+
+
+LLVOTree::~LLVOTree()
+{
+    if (mData)
+    {
+        delete[] mData;
+        mData = NULL;
+    }
+}
+
+//static
+bool LLVOTree::isTreeRenderingStopped()
+{
+    return LLVOTree::sTreeFactor < LLVOTree::sLODAngles[sMAX_NUM_TREE_LOD_LEVELS - 1] ;
+}
+
+// static
+void LLVOTree::initClass()
+{
+    std::string xml_filename = gDirUtilp->getExpandedFilename(LL_PATH_APP_SETTINGS,"trees.xml");
+
+    LLXmlTree tree_def_tree;
+
+    if (!tree_def_tree.parseFile(xml_filename))
+    {
+        LL_ERRS() << "Failed to parse tree file." << LL_ENDL;
+    }
+
+    LLXmlTreeNode* rootp = tree_def_tree.getRoot();
+
+    for (LLXmlTreeNode* tree_def = rootp->getFirstChild();
+        tree_def;
+        tree_def = rootp->getNextChild())
+        {
+            if (!tree_def->hasName("tree"))
+            {
+                LL_WARNS() << "Invalid tree definition node " << tree_def->getName() << LL_ENDL;
+                continue;
+            }
+            F32 F32_val;
+            LLUUID id;
+            S32 S32_val;
+
+            bool success{ true };
+            S32 species;
+            static LLStdStringHandle species_id_string = LLXmlTree::addAttributeString("species_id");
+            if (!tree_def->getFastAttributeS32(species_id_string, species))
+            {
+                LL_WARNS() << "No species id defined" << LL_ENDL;
+                continue;
+            }
+
+            if (species < 0)
+            {
+                LL_WARNS() << "Invalid species id " << species << LL_ENDL;
+                continue;
+            }
+
+            if (sSpeciesTable.count(species))
+            {
+                LL_WARNS() << "Tree species " << species << " already defined! Duplicate discarded." << LL_ENDL;
+                continue;
+            }
+
+            TreeSpeciesData* newTree = new TreeSpeciesData();
+
+            static LLStdStringHandle texture_id_string = LLXmlTree::addAttributeString("texture_id");
+            success &= tree_def->getFastAttributeUUID(texture_id_string, id);
+            newTree->mTextureID = id;
+
+            static LLStdStringHandle droop_string = LLXmlTree::addAttributeString("droop");
+            success &= tree_def->getFastAttributeF32(droop_string, F32_val);
+            newTree->mDroop = F32_val;
+
+            static LLStdStringHandle twist_string = LLXmlTree::addAttributeString("twist");
+            success &= tree_def->getFastAttributeF32(twist_string, F32_val);
+            newTree->mTwist = F32_val;
+
+            static LLStdStringHandle branches_string = LLXmlTree::addAttributeString("branches");
+            success &= tree_def->getFastAttributeF32(branches_string, F32_val);
+            newTree->mBranches = F32_val;
+
+            static LLStdStringHandle depth_string = LLXmlTree::addAttributeString("depth");
+            success &= tree_def->getFastAttributeS32(depth_string, S32_val);
+            newTree->mDepth = S32_val;
+
+            static LLStdStringHandle scale_step_string = LLXmlTree::addAttributeString("scale_step");
+            success &= tree_def->getFastAttributeF32(scale_step_string, F32_val);
+            newTree->mScaleStep = F32_val;
+
+            static LLStdStringHandle trunk_depth_string = LLXmlTree::addAttributeString("trunk_depth");
+            success &= tree_def->getFastAttributeS32(trunk_depth_string, S32_val);
+            newTree->mTrunkDepth = S32_val;
+
+            static LLStdStringHandle branch_length_string = LLXmlTree::addAttributeString("branch_length");
+            success &= tree_def->getFastAttributeF32(branch_length_string, F32_val);
+            newTree->mBranchLength = F32_val;
+
+            static LLStdStringHandle trunk_length_string = LLXmlTree::addAttributeString("trunk_length");
+            success &= tree_def->getFastAttributeF32(trunk_length_string, F32_val);
+            newTree->mTrunkLength = F32_val;
+
+            static LLStdStringHandle leaf_scale_string = LLXmlTree::addAttributeString("leaf_scale");
+            success &= tree_def->getFastAttributeF32(leaf_scale_string, F32_val);
+            newTree->mLeafScale = F32_val;
+
+            static LLStdStringHandle billboard_scale_string = LLXmlTree::addAttributeString("billboard_scale");
+            success &= tree_def->getFastAttributeF32(billboard_scale_string, F32_val);
+            newTree->mBillboardScale = F32_val;
+
+            static LLStdStringHandle billboard_ratio_string = LLXmlTree::addAttributeString("billboard_ratio");
+            success &= tree_def->getFastAttributeF32(billboard_ratio_string, F32_val);
+            newTree->mBillboardRatio = F32_val;
+
+            static LLStdStringHandle trunk_aspect_string = LLXmlTree::addAttributeString("trunk_aspect");
+            success &= tree_def->getFastAttributeF32(trunk_aspect_string, F32_val);
+            newTree->mTrunkAspect = F32_val;
+
+            static LLStdStringHandle branch_aspect_string = LLXmlTree::addAttributeString("branch_aspect");
+            success &= tree_def->getFastAttributeF32(branch_aspect_string, F32_val);
+            newTree->mBranchAspect = F32_val;
+
+            static LLStdStringHandle leaf_rotate_string = LLXmlTree::addAttributeString("leaf_rotate");
+            success &= tree_def->getFastAttributeF32(leaf_rotate_string, F32_val);
+            newTree->mRandomLeafRotate = F32_val;
+
+            static LLStdStringHandle noise_mag_string = LLXmlTree::addAttributeString("noise_mag");
+            success &= tree_def->getFastAttributeF32(noise_mag_string, F32_val);
+            newTree->mNoiseMag = F32_val;
+
+            static LLStdStringHandle noise_scale_string = LLXmlTree::addAttributeString("noise_scale");
+            success &= tree_def->getFastAttributeF32(noise_scale_string, F32_val);
+            newTree->mNoiseScale = F32_val;
+
+            static LLStdStringHandle taper_string = LLXmlTree::addAttributeString("taper");
+            success &= tree_def->getFastAttributeF32(taper_string, F32_val);
+            newTree->mTaper = F32_val;
+
+            static LLStdStringHandle repeat_z_string = LLXmlTree::addAttributeString("repeat_z");
+            success &= tree_def->getFastAttributeF32(repeat_z_string, F32_val);
+            newTree->mRepeatTrunkZ = F32_val;
+
+            sSpeciesTable[species] = newTree;
+
+            if (species >= sMaxTreeSpecies) sMaxTreeSpecies = species + 1;
+
+            if (!success)
+            {
+                std::string name;
+                static LLStdStringHandle name_string = LLXmlTree::addAttributeString("name");
+                tree_def->getFastAttributeString(name_string, name);
+                LL_WARNS() << "Incomplete definition of tree " << name << LL_ENDL;
+            }
+        }
+
+        bool have_all_trees {true};
+        std::string err;
+
+        for (S32 i=0;i<sMaxTreeSpecies;++i)
+        {
+            if (!sSpeciesTable.count(i))
+            {
+                err.append(llformat(" %d",i));
+                have_all_trees = false;
+            }
+        }
+
+        if (!have_all_trees)
+        {
+            LLSD args;
+            args["SPECIES"] = err;
+            LLNotificationsUtil::add("ErrorUndefinedTrees", args);
+        }
+};
+
+//static
+void LLVOTree::cleanupClass()
+{
+    std::for_each(sSpeciesTable.begin(), sSpeciesTable.end(), DeletePairedPointer());
+    sSpeciesTable.clear();
+}
+
+U32 LLVOTree::processUpdateMessage(LLMessageSystem *mesgsys,
+                                          void **user_data,
+                                          U32 block_num, EObjectUpdateType update_type,
+                                          LLDataPacker *dp)
+{
+    // Do base class updates...
+    U32 retval = LLViewerObject::processUpdateMessage(mesgsys, user_data, block_num, update_type, dp);
+
+    if (  (getVelocity().lengthSquared() > 0.f)
+        ||(getAcceleration().lengthSquared() > 0.f)
+        ||(getAngularVelocity().lengthSquared() > 0.f))
+    {
+        LL_INFOS() << "ACK! Moving tree!" << LL_ENDL;
+        setVelocity(LLVector3::zero);
+        setAcceleration(LLVector3::zero);
+        setAngularVelocity(LLVector3::zero);
+    }
+
+    if (update_type == OUT_TERSE_IMPROVED)
+    {
+        // Nothing else needs to be done for the terse message.
+        return retval;
+    }
+
+    //
+    //  Load Instance-Specific data
+    //
+    if (mData)
+    {
+        mSpecies = ((U8 *)mData)[0];
+    }
+
+    if (!sSpeciesTable.count(mSpecies))
+    {
+        if (sSpeciesTable.size())
+        {
+            SpeciesMap::const_iterator it = sSpeciesTable.begin();
+            mSpecies = (*it).first;
+        }
+    }
+
+    //
+    //  Load Species-Specific data
+    //
+    static const S32 MAX_TREE_TEXTURE_VIRTURE_SIZE_RESET_INTERVAL = 32 ; //frames.
+    mTreeImagep = LLViewerTextureManager::getFetchedTexture(sSpeciesTable[mSpecies]->mTextureID, FTT_DEFAULT, true, LLGLTexture::BOOST_NONE, LLViewerTexture::LOD_TEXTURE);
+    mTreeImagep->setMaxVirtualSizeResetInterval(MAX_TREE_TEXTURE_VIRTURE_SIZE_RESET_INTERVAL); //allow to wait for at most 16 frames to reset virtual size.
+
+    mBranchLength = sSpeciesTable[mSpecies]->mBranchLength;
+    mTrunkLength = sSpeciesTable[mSpecies]->mTrunkLength;
+    mLeafScale = sSpeciesTable[mSpecies]->mLeafScale;
+    mDroop = sSpeciesTable[mSpecies]->mDroop;
+    mTwist = sSpeciesTable[mSpecies]->mTwist;
+    mBranches = sSpeciesTable[mSpecies]->mBranches;
+    mDepth = sSpeciesTable[mSpecies]->mDepth;
+    mScaleStep = sSpeciesTable[mSpecies]->mScaleStep;
+    mTrunkDepth = sSpeciesTable[mSpecies]->mTrunkDepth;
+    mBillboardScale = sSpeciesTable[mSpecies]->mBillboardScale;
+    mBillboardRatio = sSpeciesTable[mSpecies]->mBillboardRatio;
+    mTrunkAspect = sSpeciesTable[mSpecies]->mTrunkAspect;
+    mBranchAspect = sSpeciesTable[mSpecies]->mBranchAspect;
+
+    // position change not caused by us, etc.  make sure to rebuild.
+    gPipeline.markRebuild(mDrawable, LLDrawable::REBUILD_ALL);
+
+    return retval;
+}
+
+void LLVOTree::idleUpdate(LLAgent &agent, const F64 &time)
+{
+    if (mDead || !(gPipeline.hasRenderType(LLPipeline::RENDER_TYPE_TREE)))
+    {
+        return;
+    }
+
+    S32 trunk_LOD = sMAX_NUM_TREE_LOD_LEVELS ; // disabled
+    F32 app_angle = getAppAngle()*LLVOTree::sTreeFactor;
+    F32 distance = mDrawable->mDistanceWRTCamera * LLVOVolume::sDistanceFactor * (F_PI / 3.f);
+    F32 diameter = getScale().length(); // trees have very broken scale, but length rougtly outlines proper diameter
+    F32 sz = mBillboardScale * mBillboardRatio * diameter;
+
+    for (S32 j = 0; j < sMAX_NUM_TREE_LOD_LEVELS; j++)
+    {
+        if (app_angle > LLVOTree::sLODAngles[j])
+        {
+            trunk_LOD = j;
+            break;
+        }
+    }
+
+    F32 tan_angle = (LLVOTree::sTreeFactor * 64 * sz) / distance;
+    S32 cur_detail = LLVolumeLODGroup::getDetailFromTan(ll_round(tan_angle, 0.01f)); // larger value, better quality
+
+    // for trunk_LOD lower value means better quality, but both trunk_LOD and cur_detail have 4 levels
+    trunk_LOD = llmax(trunk_LOD, LLVolumeLODGroup::NUM_LODS - cur_detail - 1);
+    trunk_LOD = llmin(trunk_LOD, sMAX_NUM_TREE_LOD_LEVELS);
+
+    if (mReferenceBuffer.isNull())
+    {
+        gPipeline.markRebuild(mDrawable, LLDrawable::REBUILD_ALL);
+    }
+    else if (trunk_LOD != mTrunkLOD)
+    {
+        gPipeline.markRebuild(mDrawable, LLDrawable::REBUILD_ALL);
+    }
+    else
+    {
+        // we're not animating but we may *still* need to
+        // regenerate the mesh if we moved, since position
+        // and rotation are baked into the mesh.
+        // *TODO: I don't know what's so special about trees
+        // that they don't get REBUILD_POSITION automatically
+        // at a higher level.
+        const LLVector3 &this_position = getPositionRegion();
+        if (this_position != mLastPosition)
+        {
+            gPipeline.markRebuild(mDrawable, LLDrawable::REBUILD_POSITION);
+            mLastPosition = this_position;
+        }
+        else
+        {
+            const LLQuaternion &this_rotation = getRotation();
+
+            if (this_rotation != mLastRotation)
+            {
+                gPipeline.markRebuild(mDrawable, LLDrawable::REBUILD_POSITION);
+                mLastRotation = this_rotation;
+            }
+        }
+    }
+
+    mTrunkLOD = trunk_LOD;
+}
+
+void LLVOTree::render(LLAgent &agent)
+{
+}
+
+
+void LLVOTree::setPixelAreaAndAngle(LLAgent &agent)
+{
+    LLVector3 center = getPositionAgent();//center of tree.
+    LLVector3 viewer_pos_agent = gAgentCamera.getCameraPositionAgent();
+    LLVector3 lookAt = center - viewer_pos_agent;
+    F32 dist = lookAt.normVec() ;
+    F32 cos_angle_to_view_dir = lookAt * LLViewerCamera::getInstance()->getXAxis() ;
+    F32 radius = getScale().length()*0.5f;
+    F32 range = dist - radius;
+
+    if (range < F_ALMOST_ZERO || isHUDAttachment())     // range == zero
+    {
+        mAppAngle = 180.f;
+    }
+    else
+    {
+        mAppAngle = (F32) atan2( getMaxScale(), range) * RAD_TO_DEG;
+    }
+
+    F32 max_scale = mBillboardScale * getMaxScale();
+    F32 area = max_scale * (max_scale*mBillboardRatio);
+    // Compute pixels per meter at the given range
+    F32 pixels_per_meter = LLViewerCamera::getInstance()->getViewHeightInPixels() / (tan(LLViewerCamera::getInstance()->getView()) * dist);
+    mPixelArea = pixels_per_meter * pixels_per_meter * area ;
+
+    F32 importance = LLFace::calcImportanceToCamera(cos_angle_to_view_dir, dist) ;
+    mPixelArea = LLFace::adjustPixelArea(importance, mPixelArea) ;
+    if (mPixelArea > LLViewerCamera::getInstance()->getScreenPixelArea())
+    {
+        mAppAngle = 180.f;
+    }
+
+#if 0
+    // mAppAngle is a bit of voodoo;
+    // use the one calculated LLViewerObject::setPixelAreaAndAngle above
+    // to avoid LOD miscalculations
+    mAppAngle = (F32) atan2( max_scale, range) * RAD_TO_DEG;
+#endif
+}
+
+void LLVOTree::updateTextures()
+{
+    if (mTreeImagep)
+    {
+        if (gPipeline.hasRenderDebugMask(LLPipeline::RENDER_DEBUG_TEXTURE_AREA))
+        {
+            setDebugText(llformat("%4.0f", (F32) sqrt(mPixelArea)));
+        }
+        mTreeImagep->addTextureStats(mPixelArea);
+    }
+
+}
+
+
+LLDrawable* LLVOTree::createDrawable(LLPipeline *pipeline)
+{
+    pipeline->allocDrawable(this);
+    mDrawable->setLit(false);
+
+    mDrawable->setRenderType(LLPipeline::RENDER_TYPE_TREE);
+
+    LLDrawPoolTree *poolp = (LLDrawPoolTree*) gPipeline.getPool(LLDrawPool::POOL_TREE, mTreeImagep);
+
+    // Just a placeholder for an actual object...
+    LLFace *facep = mDrawable->addFace(poolp, mTreeImagep);
+    facep->setSize(1, 3);
+
+    updateRadius();
+
+    return mDrawable;
+}
+
+
+// Yes, I know this is bad.  I'll clean this up soon. - djs 04/02/02
+const S32 LEAF_INDICES = 24;
+const S32 LEAF_VERTICES = 16;
+
+bool LLVOTree::updateGeometry(LLDrawable *drawable)
+{
+    LL_PROFILE_ZONE_SCOPED;
+
+    if(mTrunkLOD >= sMAX_NUM_TREE_LOD_LEVELS) //do not display the tree.
+    {
+        mReferenceBuffer = NULL ;
+        LLFace * facep = drawable->getFace(0);
+        if (facep)
+        {
+            facep->setVertexBuffer(NULL);
+        }
+        return true ;
+    }
+
+    if (mDrawable->getFace(0) &&
+        (mReferenceBuffer.isNull() || !mDrawable->getFace(0)->getVertexBuffer()))
+    {
+        const F32 SRR3 = 0.577350269f; // sqrt(1/3)
+        const F32 SRR2 = 0.707106781f; // sqrt(1/2)
+        U32 i, j;
+
+        U32 slices = MAX_SLICES;
+
+        S32 max_indices = LEAF_INDICES;
+        S32 max_vertices = LEAF_VERTICES;
+        S32 lod;
+
+        LLFace *face = drawable->getFace(0);
+        if (!face) return true;
+
+        face->mCenterAgent = getPositionAgent();
+        face->mCenterLocal = face->mCenterAgent;
+
+        for (lod = 0; lod < sMAX_NUM_TREE_LOD_LEVELS; lod++)
+        {
+            slices = sLODSlices[lod];
+            sLODVertexOffset[lod] = max_vertices;
+            sLODVertexCount[lod] = slices*slices;
+            sLODIndexOffset[lod] = max_indices;
+            sLODIndexCount[lod] = (slices-1)*(slices-1)*6;
+            max_indices += sLODIndexCount[lod];
+            max_vertices += sLODVertexCount[lod];
+        }
+
+        mReferenceBuffer = new LLVertexBuffer(LLDrawPoolTree::VERTEX_DATA_MASK);
+        if (!mReferenceBuffer->allocateBuffer(max_vertices, max_indices))
+        {
+            LL_WARNS() << "Failed to allocate Vertex Buffer on update to "
+                << max_vertices << " vertices and "
+                << max_indices << " indices" << LL_ENDL;
+            mReferenceBuffer = NULL; //unref
+            return true;
+        }
+
+        LLStrider<LLVector3> vertices;
+        LLStrider<LLVector3> normals;
+        LLStrider<LLColor4U> colors;
+        LLStrider<LLVector2> tex_coords;
+        LLStrider<U16> indicesp;
+
+        mReferenceBuffer->getVertexStrider(vertices);
+        mReferenceBuffer->getNormalStrider(normals);
+        mReferenceBuffer->getTexCoord0Strider(tex_coords);
+        mReferenceBuffer->getColorStrider(colors);
+        mReferenceBuffer->getIndexStrider(indicesp);
+
+        S32 vertex_count = 0;
+        S32 index_count = 0;
+
+        // First leaf
+        *(normals++) =      LLVector3(-SRR2, -SRR2, 0.f);
+        *(tex_coords++) =   LLVector2(LEAF_LEFT, LEAF_BOTTOM);
+        *(vertices++) =     LLVector3(-0.5f*LEAF_WIDTH, 0.f, 0.f);
+        *(colors++) =       LLColor4U::white;
+        vertex_count++;
+
+        *(normals++) =      LLVector3(SRR3, -SRR3, SRR3);
+        *(tex_coords++) =   LLVector2(LEAF_RIGHT, LEAF_TOP);
+        *(vertices++) =     LLVector3(0.5f*LEAF_WIDTH, 0.f, 1.f);
+        *(colors++) =       LLColor4U::white;
+        vertex_count++;
+
+        *(normals++) =      LLVector3(-SRR3, -SRR3, SRR3);
+        *(tex_coords++) =   LLVector2(LEAF_LEFT, LEAF_TOP);
+        *(vertices++) =     LLVector3(-0.5f*LEAF_WIDTH, 0.f, 1.f);
+        *(colors++) =       LLColor4U::white;
+        vertex_count++;
+
+        *(normals++) =      LLVector3(SRR2, -SRR2, 0.f);
+        *(tex_coords++) =   LLVector2(LEAF_RIGHT, LEAF_BOTTOM);
+        *(vertices++) =     LLVector3(0.5f*LEAF_WIDTH, 0.f, 0.f);
+        *(colors++) =       LLColor4U::white;
+        vertex_count++;
+
+        *(indicesp++) = 0;
+        index_count++;
+        *(indicesp++) = 1;
+        index_count++;
+        *(indicesp++) = 2;
+        index_count++;
+
+        *(indicesp++) = 0;
+        index_count++;
+        *(indicesp++) = 3;
+        index_count++;
+        *(indicesp++) = 1;
+        index_count++;
+
+        // Same leaf, inverse winding/normals
+        *(normals++) =      LLVector3(-SRR2, SRR2, 0.f);
+        *(tex_coords++) =   LLVector2(LEAF_LEFT, LEAF_BOTTOM);
+        *(vertices++) =     LLVector3(-0.5f*LEAF_WIDTH, 0.f, 0.f);
+        *(colors++) =       LLColor4U::white;
+        vertex_count++;
+
+        *(normals++) =      LLVector3(SRR3, SRR3, SRR3);
+        *(tex_coords++) =   LLVector2(LEAF_RIGHT, LEAF_TOP);
+        *(vertices++) =     LLVector3(0.5f*LEAF_WIDTH, 0.f, 1.f);
+        *(colors++) =       LLColor4U::white;
+        vertex_count++;
+
+        *(normals++) =      LLVector3(-SRR3, SRR3, SRR3);
+        *(tex_coords++) =   LLVector2(LEAF_LEFT, LEAF_TOP);
+        *(vertices++) =     LLVector3(-0.5f*LEAF_WIDTH, 0.f, 1.f);
+        *(colors++) =       LLColor4U::white;
+        vertex_count++;
+
+        *(normals++) =      LLVector3(SRR2, SRR2, 0.f);
+        *(tex_coords++) =   LLVector2(LEAF_RIGHT, LEAF_BOTTOM);
+        *(vertices++) =     LLVector3(0.5f*LEAF_WIDTH, 0.f, 0.f);
+        *(colors++) =       LLColor4U::white;
+        vertex_count++;
+
+        *(indicesp++) = 4;
+        index_count++;
+        *(indicesp++) = 6;
+        index_count++;
+        *(indicesp++) = 5;
+        index_count++;
+
+        *(indicesp++) = 4;
+        index_count++;
+        *(indicesp++) = 5;
+        index_count++;
+        *(indicesp++) = 7;
+        index_count++;
+
+
+        // next leaf
+        *(normals++) =      LLVector3(SRR2, -SRR2, 0.f);
+        *(tex_coords++) =   LLVector2(LEAF_LEFT, LEAF_BOTTOM);
+        *(vertices++) =     LLVector3(0.f, -0.5f*LEAF_WIDTH, 0.f);
+        *(colors++) =       LLColor4U::white;
+        vertex_count++;
+
+        *(normals++) =      LLVector3(SRR3, SRR3, SRR3);
+        *(tex_coords++) =   LLVector2(LEAF_RIGHT, LEAF_TOP);
+        *(vertices++) =     LLVector3(0.f, 0.5f*LEAF_WIDTH, 1.f);
+        *(colors++) =       LLColor4U::white;
+        vertex_count++;
+
+        *(normals++) =      LLVector3(SRR3, -SRR3, SRR3);
+        *(tex_coords++) =   LLVector2(LEAF_LEFT, LEAF_TOP);
+        *(vertices++) =     LLVector3(0.f, -0.5f*LEAF_WIDTH, 1.f);
+        *(colors++) =       LLColor4U::white;
+        vertex_count++;
+
+        *(normals++) =      LLVector3(SRR2, SRR2, 0.f);
+        *(tex_coords++) =   LLVector2(LEAF_RIGHT, LEAF_BOTTOM);
+        *(vertices++) =     LLVector3(0.f, 0.5f*LEAF_WIDTH, 0.f);
+        *(colors++) =       LLColor4U::white;
+        vertex_count++;
+
+        *(indicesp++) = 8;
+        index_count++;
+        *(indicesp++) = 9;
+        index_count++;
+        *(indicesp++) = 10;
+        index_count++;
+
+        *(indicesp++) = 8;
+        index_count++;
+        *(indicesp++) = 11;
+        index_count++;
+        *(indicesp++) = 9;
+        index_count++;
+
+
+        // other side of same leaf
+        *(normals++) =      LLVector3(-SRR2, -SRR2, 0.f);
+        *(tex_coords++) =   LLVector2(LEAF_LEFT, LEAF_BOTTOM);
+        *(vertices++) =     LLVector3(0.f, -0.5f*LEAF_WIDTH, 0.f);
+        *(colors++) =       LLColor4U::white;
+        vertex_count++;
+
+        *(normals++) =      LLVector3(-SRR3, SRR3, SRR3);
+        *(tex_coords++) =   LLVector2(LEAF_RIGHT, LEAF_TOP);
+        *(vertices++) =     LLVector3(0.f, 0.5f*LEAF_WIDTH, 1.f);
+        *(colors++) =       LLColor4U::white;
+        vertex_count++;
+
+        *(normals++) =      LLVector3(-SRR3, -SRR3, SRR3);
+        *(tex_coords++) =   LLVector2(LEAF_LEFT, LEAF_TOP);
+        *(vertices++) =     LLVector3(0.f, -0.5f*LEAF_WIDTH, 1.f);
+        *(colors++) =       LLColor4U::white;
+        vertex_count++;
+
+        *(normals++) =      LLVector3(-SRR2, SRR2, 0.f);
+        *(tex_coords++) =   LLVector2(LEAF_RIGHT, LEAF_BOTTOM);
+        *(vertices++) =     LLVector3(0.f, 0.5f*LEAF_WIDTH, 0.f);
+        *(colors++) =       LLColor4U::white;
+        vertex_count++;
+
+        *(indicesp++) = 12;
+        index_count++;
+        *(indicesp++) = 14;
+        index_count++;
+        *(indicesp++) = 13;
+        index_count++;
+
+        *(indicesp++) = 12;
+        index_count++;
+        *(indicesp++) = 13;
+        index_count++;
+        *(indicesp++) = 15;
+        index_count++;
+
+        // Generate geometry for the cylinders
+
+        // Different LOD's
+
+        // Generate the vertices
+        // Generate the indices
+
+        for (lod = 0; lod < sMAX_NUM_TREE_LOD_LEVELS; lod++)
+        {
+            slices = sLODSlices[lod];
+            F32 base_radius = 0.65f;
+            F32 top_radius = base_radius * sSpeciesTable[mSpecies]->mTaper;
+            //LL_INFOS() << "Species " << ((U32) mSpecies) << ", taper = " << sSpeciesTable[mSpecies].mTaper << LL_ENDL;
+            //LL_INFOS() << "Droop " << mDroop << ", branchlength: " << mBranchLength << LL_ENDL;
+            F32 angle = 0;
+            F32 angle_inc = 360.f/(slices-1);
+            F32 z = 0.f;
+            F32 z_inc = 1.f;
+            if (slices > 3)
+            {
+                z_inc = 1.f/(slices - 3);
+            }
+            F32 radius = base_radius;
+
+            F32 x1,y1;
+            F32 noise_scale = sSpeciesTable[mSpecies]->mNoiseMag;
+            LLVector3 nvec;
+
+            const F32 cap_nudge = 0.1f;         // Height to 'peak' the caps on top/bottom of branch
+
+            const S32 fractal_depth = 5;
+            F32 nvec_scale = 1.f * sSpeciesTable[mSpecies]->mNoiseScale;
+            F32 nvec_scalez = 4.f * sSpeciesTable[mSpecies]->mNoiseScale;
+
+            F32 tex_z_repeat = sSpeciesTable[mSpecies]->mRepeatTrunkZ;
+
+            F32 start_radius;
+            F32 nangle = 0;
+            F32 height = 1.f;
+            F32 r0;
+
+            for (i = 0; i < slices; i++)
+            {
+                if (i == 0)
+                {
+                    z = - cap_nudge;
+                    r0 = 0.0;
+                }
+                else if (i == (slices - 1))
+                {
+                    z = 1.f + cap_nudge;//((i - 2) * z_inc) + cap_nudge;
+                    r0 = 0.0;
+                }
+                else
+                {
+                    z = (i - 1) * z_inc;
+                    r0 = base_radius + (top_radius - base_radius)*z;
+                }
+
+                for (j = 0; j < slices; j++)
+                {
+                    if (slices - 1 == j)
+                    {
+                        angle = 0.f;
+                    }
+                    else
+                    {
+                        angle =  j*angle_inc;
+                    }
+
+                    nangle = angle;
+
+                    x1 = cos(angle * DEG_TO_RAD);
+                    y1 = sin(angle * DEG_TO_RAD);
+                    LLVector2 tc;
+                    // This isn't totally accurate.  Should compute based on slope as well.
+                    start_radius = r0 * (1.f + 1.2f*fabs(z - 0.66f*height)/height);
+                    nvec.set(   cos(nangle * DEG_TO_RAD)*start_radius*nvec_scale,
+                                sin(nangle * DEG_TO_RAD)*start_radius*nvec_scale,
+                                z*nvec_scalez);
+                    // First and last slice at 0 radius (to bring in top/bottom of structure)
+                    radius = start_radius + turbulence3((F32*)&nvec.mV, (F32)fractal_depth)*noise_scale;
+
+                    if (slices - 1 == j)
+                    {
+                        // Not 0.5 for slight slop factor to avoid edges on leaves
+                        tc = LLVector2(0.490f, (1.f - z/2.f)*tex_z_repeat);
+                    }
+                    else
+                    {
+                        tc = LLVector2((angle/360.f)*0.5f, (1.f - z/2.f)*tex_z_repeat);
+                    }
+
+                    *(vertices++) =     LLVector3(x1*radius, y1*radius, z);
+                    *(normals++) =      LLVector3(x1, y1, 0.f);
+                    *(tex_coords++) = tc;
+                    *(colors++) =       LLColor4U::white;
+                    vertex_count++;
+                }
+            }
+
+            for (i = 0; i < (slices - 1); i++)
+            {
+                for (j = 0; j < (slices - 1); j++)
+                {
+                    S32 x1_offset = j+1;
+                    if ((j+1) == slices)
+                    {
+                        x1_offset = 0;
+                    }
+                    // Generate the matching quads
+                    *(indicesp) = j + (i*slices) + sLODVertexOffset[lod];
+                    llassert(*(indicesp) < (U32)max_vertices);
+                    indicesp++;
+                    index_count++;
+                    *(indicesp) = x1_offset + ((i+1)*slices) + sLODVertexOffset[lod];
+                    llassert(*(indicesp) < (U32)max_vertices);
+                    indicesp++;
+                    index_count++;
+                    *(indicesp) = j + ((i+1)*slices) + sLODVertexOffset[lod];
+                    llassert(*(indicesp) < (U32)max_vertices);
+                    indicesp++;
+                    index_count++;
+
+                    *(indicesp) = j + (i*slices) + sLODVertexOffset[lod];
+                    llassert(*(indicesp) < (U32)max_vertices);
+                    indicesp++;
+                    index_count++;
+                    *(indicesp) = x1_offset + (i*slices) + sLODVertexOffset[lod];
+                    llassert(*(indicesp) < (U32)max_vertices);
+                    indicesp++;
+                    index_count++;
+                    *(indicesp) = x1_offset + ((i+1)*slices) + sLODVertexOffset[lod];
+                    llassert(*(indicesp) < (U32)max_vertices);
+                    indicesp++;
+                    index_count++;
+                }
+            }
+            slices /= 2;
+        }
+
+        mReferenceBuffer->unmapBuffer();
+        llassert(vertex_count == max_vertices);
+        llassert(index_count == max_indices);
+#ifndef SHOW_ASSERT
+        (void)vertex_count;
+        (void)index_count;
+#endif
+    }
+
+    //generate tree mesh
+    updateMesh();
+
+    return true;
+}
+
+void LLVOTree::updateMesh()
+{
+    LLMatrix4 matrix;
+
+    // Translate to tree base  HACK - adjustment in Z plants tree underground
+    const LLVector3 &pos_region = getPositionRegion();
+    //gGL.translatef(pos_agent.mV[VX], pos_agent.mV[VY], pos_agent.mV[VZ] - 0.1f);
+    LLMatrix4 trans_mat;
+    trans_mat.setTranslation(pos_region.mV[VX], pos_region.mV[VY], pos_region.mV[VZ] - 0.1f);
+    trans_mat *= matrix;
+
+    // Rotate to tree position and bend for current trunk/wind
+    // Note that trunk stiffness controls the amount of bend at the trunk as
+    // opposed to the crown of the tree
+    //
+    const F32 TRUNK_STIFF = 22.f;
+
+    LLQuaternion rot =
+        LLQuaternion(mTrunkBend.magVec()*TRUNK_STIFF*DEG_TO_RAD, LLVector4(mTrunkBend.mV[VX], mTrunkBend.mV[VY], 0)) *
+        LLQuaternion(90.f*DEG_TO_RAD, LLVector4(0,0,1)) *
+        getRotation();
+
+    LLMatrix4 rot_mat(rot);
+    rot_mat *= trans_mat;
+
+    F32 radius = getScale().magVec()*0.05f;
+    LLMatrix4 scale_mat;
+    scale_mat.mMatrix[0][0] =
+        scale_mat.mMatrix[1][1] =
+        scale_mat.mMatrix[2][2] = radius;
+
+    scale_mat *= rot_mat;
+
+//  const F32 THRESH_ANGLE_FOR_BILLBOARD = 15.f;
+//  const F32 BLEND_RANGE_FOR_BILLBOARD = 3.f;
+
+    F32 droop = mDroop + 25.f*(1.f - mTrunkBend.magVec());
+
+    S32 stop_depth = 0;
+    F32 alpha = 1.0;
+
+    U32 vert_count = 0;
+    U32 index_count = 0;
+
+    calcNumVerts(vert_count, index_count, mTrunkLOD, stop_depth, mDepth, mTrunkDepth, mBranches);
+
+    LLFace* facep = mDrawable->getFace(0);
+    if (!facep) return;
+    LLVertexBuffer* buff = new LLVertexBuffer(LLDrawPoolTree::VERTEX_DATA_MASK);
+    if (!buff->allocateBuffer(vert_count, index_count))
+    {
+        LL_WARNS() << "Failed to allocate Vertex Buffer on mesh update to "
+            << vert_count << " vertices and "
+            << index_count << " indices" << LL_ENDL;
+        buff->allocateBuffer(1, 3);
+        memset((U8*)buff->getMappedData(), 0, buff->getSize());
+        memset((U8*)buff->getMappedIndices(), 0, buff->getIndicesSize());
+        facep->setSize(1, 3);
+        facep->setVertexBuffer(buff);
+        mReferenceBuffer->unmapBuffer();
+        buff->unmapBuffer();
+        return;
+    }
+
+    facep->setVertexBuffer(buff);
+
+    LLStrider<LLVector3> vertices;
+    LLStrider<LLVector3> normals;
+    LLStrider<LLVector2> tex_coords;
+    LLStrider<LLColor4U> colors;
+    LLStrider<U16> indices;
+    U16 idx_offset = 0;
+
+    buff->getVertexStrider(vertices);
+    buff->getNormalStrider(normals);
+    buff->getTexCoord0Strider(tex_coords);
+    buff->getColorStrider(colors);
+    buff->getIndexStrider(indices);
+
+    genBranchPipeline(vertices, normals, tex_coords, colors, indices, idx_offset, scale_mat, mTrunkLOD, stop_depth, mDepth, mTrunkDepth, 1.0, mTwist, droop, mBranches, alpha);
+
+    mReferenceBuffer->unmapBuffer();
+    buff->unmapBuffer();
+}
+
+void LLVOTree::appendMesh(LLStrider<LLVector3>& vertices,
+                         LLStrider<LLVector3>& normals,
+                         LLStrider<LLVector2>& tex_coords,
+                         LLStrider<LLColor4U>& colors,
+                         LLStrider<U16>& indices,
+                         U16& cur_idx,
+                         LLMatrix4& matrix,
+                         LLMatrix4& norm_mat,
+                         S32 vert_start,
+                         S32 vert_count,
+                         S32 index_count,
+                         S32 index_offset)
+{
+    LLStrider<LLVector3> v;
+    LLStrider<LLVector3> n;
+    LLStrider<LLVector2> t;
+    LLStrider<LLColor4U> c;
+    LLStrider<U16> idx;
+
+    mReferenceBuffer->getVertexStrider(v);
+    mReferenceBuffer->getNormalStrider(n);
+    mReferenceBuffer->getTexCoord0Strider(t);
+    mReferenceBuffer->getColorStrider(c);
+    mReferenceBuffer->getIndexStrider(idx);
+
+    //copy/transform vertices into mesh - check
+    for (S32 i = 0; i < vert_count; i++)
+    {
+        U16 index = vert_start + i;
+        *vertices++ = v[index] * matrix;
+        LLVector3 norm = n[index] * norm_mat;
+        norm.normalize();
+        *normals++ = norm;
+        *tex_coords++ = t[index];
+        *colors++ = c[index];
+    }
+
+    //copy offset indices into mesh - check
+    for (S32 i = 0; i < index_count; i++)
+    {
+        U16 index = index_offset + i;
+        *indices++ = idx[index]-vert_start+cur_idx;
+    }
+
+    //increment index offset - check
+    cur_idx += vert_count;
+}
+
+
+void LLVOTree::genBranchPipeline(LLStrider<LLVector3>& vertices,
+                                 LLStrider<LLVector3>& normals,
+                                 LLStrider<LLVector2>& tex_coords,
+                                 LLStrider<LLColor4U>& colors,
+                                 LLStrider<U16>& indices,
+                                 U16& index_offset,
+                                 LLMatrix4& matrix,
+                                 S32 trunk_LOD,
+                                 S32 stop_level,
+                                 U16 depth,
+                                 U16 trunk_depth,
+                                 F32 scale,
+                                 F32 twist,
+                                 F32 droop,
+                                 F32 branches,
+                                 F32 alpha)
+{
+    //
+    //  Generates a tree mesh by recursing, generating branches and then a 'leaf' texture.
+
+    static F32 constant_twist;
+    static F32 width = 0;
+
+    F32 length = ((trunk_depth || (scale == 1.f))? mTrunkLength:mBranchLength);
+    F32 aspect = ((trunk_depth || (scale == 1.f))? mTrunkAspect:mBranchAspect);
+
+    constant_twist = 360.f/branches;
+
+    if (stop_level >= 0)
+    {
+        if (depth > stop_level)
+        {
+            {
+                llassert(sLODIndexCount[trunk_LOD] > 0);
+                width = scale * length * aspect;
+                LLMatrix4 scale_mat;
+                scale_mat.mMatrix[0][0] = width;
+                scale_mat.mMatrix[1][1] = width;
+                scale_mat.mMatrix[2][2] = scale*length;
+                scale_mat *= matrix;
+
+                glh::matrix4f norm((F32*) scale_mat.mMatrix);
+                LLMatrix4 norm_mat = LLMatrix4(norm.inverse().transpose().m);
+
+                norm_mat.invert();
+                appendMesh(vertices, normals, tex_coords, colors, indices, index_offset, scale_mat, norm_mat,
+                            sLODVertexOffset[trunk_LOD], sLODVertexCount[trunk_LOD], sLODIndexCount[trunk_LOD], sLODIndexOffset[trunk_LOD]);
+            }
+
+            // Recurse to create more branches
+            for (S32 i=0; i < (S32)branches; i++)
+            {
+                LLMatrix4 trans_mat;
+                trans_mat.setTranslation(0,0,scale*length);
+                trans_mat *= matrix;
+
+                LLQuaternion rot =
+                    LLQuaternion(20.f*DEG_TO_RAD, LLVector4(0.f, 0.f, 1.f)) *
+                    LLQuaternion(droop*DEG_TO_RAD, LLVector4(0.f, 1.f, 0.f)) *
+                    LLQuaternion(((constant_twist + ((i%2==0)?twist:-twist))*i)*DEG_TO_RAD, LLVector4(0.f, 0.f, 1.f));
+
+                LLMatrix4 rot_mat(rot);
+                rot_mat *= trans_mat;
+
+                genBranchPipeline(vertices, normals, tex_coords, colors, indices, index_offset, rot_mat, trunk_LOD, stop_level, depth - 1, 0, scale*mScaleStep, twist, droop, branches, alpha);
+            }
+            //  Recurse to continue trunk
+            if (trunk_depth)
+            {
+                LLMatrix4 trans_mat;
+                trans_mat.setTranslation(0,0,scale*length);
+                trans_mat *= matrix;
+
+                LLMatrix4 rot_mat(70.5f*DEG_TO_RAD, LLVector4(0,0,1));
+                rot_mat *= trans_mat; // rotate a bit around Z when ascending
+                genBranchPipeline(vertices, normals, tex_coords, colors, indices, index_offset, rot_mat, trunk_LOD, stop_level, depth, trunk_depth-1, scale*mScaleStep, twist, droop, branches, alpha);
+            }
+        }
+        else
+        {
+            //
+            //  Append leaves as two 90 deg crossed quads with leaf textures
+            //
+            {
+                LLMatrix4 scale_mat;
+                scale_mat.mMatrix[0][0] =
+                    scale_mat.mMatrix[1][1] =
+                    scale_mat.mMatrix[2][2] = scale*mLeafScale;
+
+                scale_mat *= matrix;
+
+                glh::matrix4f norm((F32*) scale_mat.mMatrix);
+                LLMatrix4 norm_mat = LLMatrix4(norm.inverse().transpose().m);
+
+                appendMesh(vertices, normals, tex_coords, colors, indices, index_offset, scale_mat, norm_mat, 0, LEAF_VERTICES, LEAF_INDICES, 0);
+            }
+        }
+    }
+}
+
+
+
+void LLVOTree::calcNumVerts(U32& vert_count, U32& index_count, S32 trunk_LOD, S32 stop_level, U16 depth, U16 trunk_depth, F32 branches)
+{
+    if (stop_level >= 0)
+    {
+        if (depth > stop_level)
+        {
+            index_count += sLODIndexCount[trunk_LOD];
+            vert_count += sLODVertexCount[trunk_LOD];
+
+            // Recurse to create more branches
+            for (S32 i=0; i < (S32)branches; i++)
+            {
+                calcNumVerts(vert_count, index_count, trunk_LOD, stop_level, depth - 1, 0, branches);
+            }
+
+            //  Recurse to continue trunk
+            if (trunk_depth)
+            {
+                calcNumVerts(vert_count, index_count, trunk_LOD, stop_level, depth, trunk_depth-1, branches);
+            }
+        }
+        else
+        {
+            index_count += LEAF_INDICES;
+            vert_count += LEAF_VERTICES;
+        }
+    }
+    else
+    {
+        index_count += LEAF_INDICES;
+        vert_count += LEAF_VERTICES;
+    }
+}
+
+void LLVOTree::updateRadius()
+{
+    if (mDrawable.isNull())
+    {
+        return;
+    }
+
+    mDrawable->setRadius(32.0f);
+}
+
+void LLVOTree::updateSpatialExtents(LLVector4a& newMin, LLVector4a& newMax)
+{
+    F32 radius = getScale().length()*0.05f;
+    LLVector3 center = getRenderPosition();
+
+    F32 sz = mBillboardScale*mBillboardRatio*radius*0.5f;
+    LLVector3 size(sz,sz,sz);
+
+    center += LLVector3(0, 0, size.mV[2]) * getRotation();
+
+    newMin.load3((center-size).mV);
+    newMax.load3((center+size).mV);
+    LLVector4a pos;
+    pos.load3(center.mV);
+    mDrawable->setPositionGroup(pos);
+}
+
+bool LLVOTree::lineSegmentIntersect(const LLVector4a& start, const LLVector4a& end, S32 face, bool pick_transparent, bool pick_rigged, bool pick_unselectable, S32 *face_hitp,
+                                      LLVector4a* intersection,LLVector2* tex_coord, LLVector4a* normal, LLVector4a* tangent)
+
+{
+
+    if (!lineSegmentBoundingBox(start, end))
+    {
+        return false;
+    }
+
+    const LLVector4a* exta = mDrawable->getSpatialExtents();
+
+    //VECTORIZE THIS
+    LLVector3 ext[2];
+    ext[0].set(exta[0].getF32ptr());
+    ext[1].set(exta[1].getF32ptr());
+
+    LLVector3 center = (ext[1]+ext[0])*0.5f;
+    LLVector3 size = (ext[1]-ext[0]);
+
+    LLQuaternion quat = getRotation();
+
+    center -= LLVector3(0,0,size.magVec() * 0.25f)*quat;
+
+    size.scaleVec(LLVector3(0.25f, 0.25f, 1.f));
+    size.mV[0] = llmin(size.mV[0], 1.f);
+    size.mV[1] = llmin(size.mV[1], 1.f);
+
+    LLVector3 pos, norm;
+
+    LLVector3 start3(start.getF32ptr());
+    LLVector3 end3(end.getF32ptr());
+
+    if (linesegment_tetrahedron(start3, end3, center, size, quat, pos, norm))
+    {
+        if (intersection)
+        {
+            intersection->load3(pos.mV);
+        }
+
+        if (normal)
+        {
+            normal->load3(norm.mV);
+        }
+        return true;
+    }
+
+    return false;
+}
+
+U32 LLVOTree::getPartitionType() const
+{
+    return LLViewerRegion::PARTITION_TREE;
+}
+
+LLTreePartition::LLTreePartition(LLViewerRegion* regionp)
+: LLSpatialPartition(0, false, regionp)
+{
+    mDrawableType = LLPipeline::RENDER_TYPE_TREE;
+    mPartitionType = LLViewerRegion::PARTITION_TREE;
+    mSlopRatio = 0.f;
+    mLODPeriod = 1;
+}
+