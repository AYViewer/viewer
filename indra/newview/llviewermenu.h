/**
 * @file llviewermenu.h
 * @brief Builds menus out of objects
 *
 * $LicenseInfo:firstyear=2002&license=viewerlgpl$
 * Second Life Viewer Source Code
 * Copyright (C) 2010, Linden Research, Inc.
 *
 * This library is free software; you can redistribute it and/or
 * modify it under the terms of the GNU Lesser General Public
 * License as published by the Free Software Foundation;
 * version 2.1 of the License only.
 *
 * This library is distributed in the hope that it will be useful,
 * but WITHOUT ANY WARRANTY; without even the implied warranty of
 * MERCHANTABILITY or FITNESS FOR A PARTICULAR PURPOSE.  See the GNU
 * Lesser General Public License for more details.
 *
 * You should have received a copy of the GNU Lesser General Public
 * License along with this library; if not, write to the Free Software
 * Foundation, Inc., 51 Franklin Street, Fifth Floor, Boston, MA  02110-1301  USA
 *
 * Linden Research, Inc., 945 Battery Street, San Francisco, CA  94111  USA
 * $/LicenseInfo$
 */

#ifndef LL_LLVIEWERMENU_H
#define LL_LLVIEWERMENU_H

#include "../llui/llmenugl.h"
#include "llsafehandle.h"

class LLMessageSystem;
class LLSD;
class LLUICtrl;
class LLView;
class LLParcelSelection;
class LLObjectSelection;
class LLSelectNode;

void initialize_edit_menu();
void initialize_spellcheck_menu();
void init_menus();
void cleanup_menus();

void show_debug_menus(); // checks for if menus should be shown first.
void toggle_debug_menus(void*);
void show_context_menu( S32 x, S32 y, MASK mask );
void show_build_mode_context_menu(S32 x, S32 y, MASK mask);
void show_navbar_context_menu(LLView* ctrl, S32 x, S32 y);
void show_topinfobar_context_menu(LLView* ctrl, S32 x, S32 y);
void handle_reset_view();
void handle_cut(void*);
void handle_copy(void*);
void handle_paste(void*);
void handle_delete(void*);
void handle_redo(void*);
void handle_undo(void*);
void handle_select_all(void*);
void handle_deselect(void*);
void handle_delete_object();
void handle_duplicate(void*);
void handle_duplicate_in_place(void*);
bool enable_not_have_card(void *userdata);
void process_grant_godlike_powers(LLMessageSystem* msg, void**);

bool enable_cut(void*);
bool enable_copy(void*);
bool enable_paste(void*);
bool enable_select_all(void*);
bool enable_deselect(void*);
bool enable_undo(void*);
bool enable_redo(void*);

bool is_agent_mappable(const LLUUID& agent_id);

void confirm_replace_attachment(S32 option, void* user_data);
void handle_detach_from_avatar(const LLSD& user_data);
void attach_label(std::string& label, const LLSD&);
void detach_label(std::string& label, const LLSD&);
void handle_detach(void*);
bool enable_god_full(void* user_data);
bool enable_god_liaison(void* user_data);
bool enable_god_basic(void* user_data);
void check_merchant_status(bool force = false);

void exchange_callingcard(const LLUUID& dest_id);

void handle_gestures(void*);
void handle_sit_down(void*);
void handle_object_build(void*);
void handle_object_touch();
bool enable_object_edit_gltf_material();
bool enable_object_save_gltf_material();
bool enable_object_open();
void handle_object_open();

bool visible_take_object();
bool tools_visible_take_object();
bool enable_object_take_copy();
bool enable_object_return();
bool enable_object_delete();

// Buy either contents or object itself
void handle_buy();
void handle_take(bool take_separate = false);
void handle_take_copy();
void handle_look_at_selection(const LLSD& param);
void handle_zoom_to_object(LLUUID object_id);
void handle_object_return();
void handle_object_delete();
void handle_object_edit();
void handle_object_edit_gltf_material();
void handle_object_save_gltf_material();

void handle_attachment_edit(const LLUUID& inv_item_id);
void handle_attachment_touch(const LLUUID& inv_item_id);
bool enable_attachment_touch(const LLUUID& inv_item_id);

void handle_buy_land();

// Takes avatar UUID, or if no UUID passed, uses last selected object
void handle_avatar_freeze(const LLSD& avatar_id);

// Takes avatar UUID, or if no UUID passed, uses last selected object
void handle_avatar_eject(const LLSD& avatar_id);

bool enable_freeze_eject(const LLSD& avatar_id);

// Can anyone take a free copy of the object?
// *TODO: Move to separate file
bool anyone_copy_selection(LLSelectNode* nodep);

// Is this selected object for sale?
// *TODO: Move to separate file
bool for_sale_selection(LLSelectNode* nodep);

void handle_toggle_flycam();

void handle_object_sit_or_stand();
void handle_object_sit(const LLUUID& object_id);
void handle_give_money_dialog();
bool enable_pay_object();
bool enable_buy_object();
bool handle_go_to();

// Export to XML or Collada
void handle_export_selected( void * );

// Convert strings to internal types
U32 render_type_from_string(std::string render_type);
U32 feature_from_string(std::string feature);
U64 info_display_from_string(std::string info_display);

class LLViewerMenuHolderGL : public LLMenuHolderGL
{
public:
    struct Params : public LLInitParam::Block<Params, LLMenuHolderGL::Params>
    {};

    LLViewerMenuHolderGL(const Params& p);

    virtual BOOL hideMenus();

<<<<<<< HEAD
	virtual bool hideMenus();
	
	void setParcelSelection(LLSafeHandle<LLParcelSelection> selection);
	void setObjectSelection(LLSafeHandle<LLObjectSelection> selection);
=======
    void setParcelSelection(LLSafeHandle<LLParcelSelection> selection);
    void setObjectSelection(LLSafeHandle<LLObjectSelection> selection);
>>>>>>> e1623bb2

    virtual const LLRect getMenuRect() const;

protected:
    LLSafeHandle<LLParcelSelection> mParcelSelection;
    LLSafeHandle<LLObjectSelection> mObjectSelection;
};

extern LLMenuBarGL*     gMenuBarView;
//extern LLView*            gMenuBarHolder;
extern LLMenuGL*        gEditMenu;
extern LLMenuGL*        gPopupMenuView;
extern LLViewerMenuHolderGL*    gMenuHolder;
extern LLMenuBarGL*     gLoginMenuBarView;

// Context menus in 3D scene
extern LLContextMenu        *gMenuAvatarSelf;
extern LLContextMenu        *gMenuAvatarOther;
extern LLContextMenu        *gMenuObject;
extern LLContextMenu        *gMenuAttachmentSelf;
extern LLContextMenu        *gMenuAttachmentOther;
extern LLContextMenu        *gMenuLand;
extern LLContextMenu        *gMenuMuteParticle;

// Needed to build menus when attachment site list available
extern LLMenuGL* gAttachSubMenu;
extern LLMenuGL* gDetachSubMenu;
extern LLMenuGL* gTakeOffClothes;
extern LLMenuGL* gDetachAvatarMenu;
extern LLMenuGL* gDetachHUDAvatarMenu;
extern LLContextMenu* gAttachScreenPieMenu;
extern LLContextMenu* gDetachScreenPieMenu;
extern LLContextMenu* gDetachHUDAttSelfMenu;
extern LLContextMenu* gAttachPieMenu;
extern LLContextMenu* gDetachPieMenu;
extern LLContextMenu* gDetachAttSelfMenu;
extern LLContextMenu* gAttachBodyPartPieMenus[9];
extern LLContextMenu* gDetachBodyPartPieMenus[9];

extern LLMenuItemCallGL* gMutePieMenu;
extern LLMenuItemCallGL* gMuteObjectPieMenu;
extern LLMenuItemCallGL* gBuyPassPieMenu;

#endif<|MERGE_RESOLUTION|>--- conflicted
+++ resolved
@@ -1,217 +1,210 @@
-/**
- * @file llviewermenu.h
- * @brief Builds menus out of objects
- *
- * $LicenseInfo:firstyear=2002&license=viewerlgpl$
- * Second Life Viewer Source Code
- * Copyright (C) 2010, Linden Research, Inc.
- *
- * This library is free software; you can redistribute it and/or
- * modify it under the terms of the GNU Lesser General Public
- * License as published by the Free Software Foundation;
- * version 2.1 of the License only.
- *
- * This library is distributed in the hope that it will be useful,
- * but WITHOUT ANY WARRANTY; without even the implied warranty of
- * MERCHANTABILITY or FITNESS FOR A PARTICULAR PURPOSE.  See the GNU
- * Lesser General Public License for more details.
- *
- * You should have received a copy of the GNU Lesser General Public
- * License along with this library; if not, write to the Free Software
- * Foundation, Inc., 51 Franklin Street, Fifth Floor, Boston, MA  02110-1301  USA
- *
- * Linden Research, Inc., 945 Battery Street, San Francisco, CA  94111  USA
- * $/LicenseInfo$
- */
-
-#ifndef LL_LLVIEWERMENU_H
-#define LL_LLVIEWERMENU_H
-
-#include "../llui/llmenugl.h"
-#include "llsafehandle.h"
-
-class LLMessageSystem;
-class LLSD;
-class LLUICtrl;
-class LLView;
-class LLParcelSelection;
-class LLObjectSelection;
-class LLSelectNode;
-
-void initialize_edit_menu();
-void initialize_spellcheck_menu();
-void init_menus();
-void cleanup_menus();
-
-void show_debug_menus(); // checks for if menus should be shown first.
-void toggle_debug_menus(void*);
-void show_context_menu( S32 x, S32 y, MASK mask );
-void show_build_mode_context_menu(S32 x, S32 y, MASK mask);
-void show_navbar_context_menu(LLView* ctrl, S32 x, S32 y);
-void show_topinfobar_context_menu(LLView* ctrl, S32 x, S32 y);
-void handle_reset_view();
-void handle_cut(void*);
-void handle_copy(void*);
-void handle_paste(void*);
-void handle_delete(void*);
-void handle_redo(void*);
-void handle_undo(void*);
-void handle_select_all(void*);
-void handle_deselect(void*);
-void handle_delete_object();
-void handle_duplicate(void*);
-void handle_duplicate_in_place(void*);
-bool enable_not_have_card(void *userdata);
-void process_grant_godlike_powers(LLMessageSystem* msg, void**);
-
-bool enable_cut(void*);
-bool enable_copy(void*);
-bool enable_paste(void*);
-bool enable_select_all(void*);
-bool enable_deselect(void*);
-bool enable_undo(void*);
-bool enable_redo(void*);
-
-bool is_agent_mappable(const LLUUID& agent_id);
-
-void confirm_replace_attachment(S32 option, void* user_data);
-void handle_detach_from_avatar(const LLSD& user_data);
-void attach_label(std::string& label, const LLSD&);
-void detach_label(std::string& label, const LLSD&);
-void handle_detach(void*);
-bool enable_god_full(void* user_data);
-bool enable_god_liaison(void* user_data);
-bool enable_god_basic(void* user_data);
-void check_merchant_status(bool force = false);
-
-void exchange_callingcard(const LLUUID& dest_id);
-
-void handle_gestures(void*);
-void handle_sit_down(void*);
-void handle_object_build(void*);
-void handle_object_touch();
-bool enable_object_edit_gltf_material();
-bool enable_object_save_gltf_material();
-bool enable_object_open();
-void handle_object_open();
-
-bool visible_take_object();
-bool tools_visible_take_object();
-bool enable_object_take_copy();
-bool enable_object_return();
-bool enable_object_delete();
-
-// Buy either contents or object itself
-void handle_buy();
-void handle_take(bool take_separate = false);
-void handle_take_copy();
-void handle_look_at_selection(const LLSD& param);
-void handle_zoom_to_object(LLUUID object_id);
-void handle_object_return();
-void handle_object_delete();
-void handle_object_edit();
-void handle_object_edit_gltf_material();
-void handle_object_save_gltf_material();
-
-void handle_attachment_edit(const LLUUID& inv_item_id);
-void handle_attachment_touch(const LLUUID& inv_item_id);
-bool enable_attachment_touch(const LLUUID& inv_item_id);
-
-void handle_buy_land();
-
-// Takes avatar UUID, or if no UUID passed, uses last selected object
-void handle_avatar_freeze(const LLSD& avatar_id);
-
-// Takes avatar UUID, or if no UUID passed, uses last selected object
-void handle_avatar_eject(const LLSD& avatar_id);
-
-bool enable_freeze_eject(const LLSD& avatar_id);
-
-// Can anyone take a free copy of the object?
-// *TODO: Move to separate file
-bool anyone_copy_selection(LLSelectNode* nodep);
-
-// Is this selected object for sale?
-// *TODO: Move to separate file
-bool for_sale_selection(LLSelectNode* nodep);
-
-void handle_toggle_flycam();
-
-void handle_object_sit_or_stand();
-void handle_object_sit(const LLUUID& object_id);
-void handle_give_money_dialog();
-bool enable_pay_object();
-bool enable_buy_object();
-bool handle_go_to();
-
-// Export to XML or Collada
-void handle_export_selected( void * );
-
-// Convert strings to internal types
-U32 render_type_from_string(std::string render_type);
-U32 feature_from_string(std::string feature);
-U64 info_display_from_string(std::string info_display);
-
-class LLViewerMenuHolderGL : public LLMenuHolderGL
-{
-public:
-    struct Params : public LLInitParam::Block<Params, LLMenuHolderGL::Params>
-    {};
-
-    LLViewerMenuHolderGL(const Params& p);
-
-    virtual BOOL hideMenus();
-
-<<<<<<< HEAD
-	virtual bool hideMenus();
-	
-	void setParcelSelection(LLSafeHandle<LLParcelSelection> selection);
-	void setObjectSelection(LLSafeHandle<LLObjectSelection> selection);
-=======
-    void setParcelSelection(LLSafeHandle<LLParcelSelection> selection);
-    void setObjectSelection(LLSafeHandle<LLObjectSelection> selection);
->>>>>>> e1623bb2
-
-    virtual const LLRect getMenuRect() const;
-
-protected:
-    LLSafeHandle<LLParcelSelection> mParcelSelection;
-    LLSafeHandle<LLObjectSelection> mObjectSelection;
-};
-
-extern LLMenuBarGL*     gMenuBarView;
-//extern LLView*            gMenuBarHolder;
-extern LLMenuGL*        gEditMenu;
-extern LLMenuGL*        gPopupMenuView;
-extern LLViewerMenuHolderGL*    gMenuHolder;
-extern LLMenuBarGL*     gLoginMenuBarView;
-
-// Context menus in 3D scene
-extern LLContextMenu        *gMenuAvatarSelf;
-extern LLContextMenu        *gMenuAvatarOther;
-extern LLContextMenu        *gMenuObject;
-extern LLContextMenu        *gMenuAttachmentSelf;
-extern LLContextMenu        *gMenuAttachmentOther;
-extern LLContextMenu        *gMenuLand;
-extern LLContextMenu        *gMenuMuteParticle;
-
-// Needed to build menus when attachment site list available
-extern LLMenuGL* gAttachSubMenu;
-extern LLMenuGL* gDetachSubMenu;
-extern LLMenuGL* gTakeOffClothes;
-extern LLMenuGL* gDetachAvatarMenu;
-extern LLMenuGL* gDetachHUDAvatarMenu;
-extern LLContextMenu* gAttachScreenPieMenu;
-extern LLContextMenu* gDetachScreenPieMenu;
-extern LLContextMenu* gDetachHUDAttSelfMenu;
-extern LLContextMenu* gAttachPieMenu;
-extern LLContextMenu* gDetachPieMenu;
-extern LLContextMenu* gDetachAttSelfMenu;
-extern LLContextMenu* gAttachBodyPartPieMenus[9];
-extern LLContextMenu* gDetachBodyPartPieMenus[9];
-
-extern LLMenuItemCallGL* gMutePieMenu;
-extern LLMenuItemCallGL* gMuteObjectPieMenu;
-extern LLMenuItemCallGL* gBuyPassPieMenu;
-
-#endif+/**
+ * @file llviewermenu.h
+ * @brief Builds menus out of objects
+ *
+ * $LicenseInfo:firstyear=2002&license=viewerlgpl$
+ * Second Life Viewer Source Code
+ * Copyright (C) 2010, Linden Research, Inc.
+ *
+ * This library is free software; you can redistribute it and/or
+ * modify it under the terms of the GNU Lesser General Public
+ * License as published by the Free Software Foundation;
+ * version 2.1 of the License only.
+ *
+ * This library is distributed in the hope that it will be useful,
+ * but WITHOUT ANY WARRANTY; without even the implied warranty of
+ * MERCHANTABILITY or FITNESS FOR A PARTICULAR PURPOSE.  See the GNU
+ * Lesser General Public License for more details.
+ *
+ * You should have received a copy of the GNU Lesser General Public
+ * License along with this library; if not, write to the Free Software
+ * Foundation, Inc., 51 Franklin Street, Fifth Floor, Boston, MA  02110-1301  USA
+ *
+ * Linden Research, Inc., 945 Battery Street, San Francisco, CA  94111  USA
+ * $/LicenseInfo$
+ */
+
+#ifndef LL_LLVIEWERMENU_H
+#define LL_LLVIEWERMENU_H
+
+#include "../llui/llmenugl.h"
+#include "llsafehandle.h"
+
+class LLMessageSystem;
+class LLSD;
+class LLUICtrl;
+class LLView;
+class LLParcelSelection;
+class LLObjectSelection;
+class LLSelectNode;
+
+void initialize_edit_menu();
+void initialize_spellcheck_menu();
+void init_menus();
+void cleanup_menus();
+
+void show_debug_menus(); // checks for if menus should be shown first.
+void toggle_debug_menus(void*);
+void show_context_menu( S32 x, S32 y, MASK mask );
+void show_build_mode_context_menu(S32 x, S32 y, MASK mask);
+void show_navbar_context_menu(LLView* ctrl, S32 x, S32 y);
+void show_topinfobar_context_menu(LLView* ctrl, S32 x, S32 y);
+void handle_reset_view();
+void handle_cut(void*);
+void handle_copy(void*);
+void handle_paste(void*);
+void handle_delete(void*);
+void handle_redo(void*);
+void handle_undo(void*);
+void handle_select_all(void*);
+void handle_deselect(void*);
+void handle_delete_object();
+void handle_duplicate(void*);
+void handle_duplicate_in_place(void*);
+bool enable_not_have_card(void *userdata);
+void process_grant_godlike_powers(LLMessageSystem* msg, void**);
+
+bool enable_cut(void*);
+bool enable_copy(void*);
+bool enable_paste(void*);
+bool enable_select_all(void*);
+bool enable_deselect(void*);
+bool enable_undo(void*);
+bool enable_redo(void*);
+
+bool is_agent_mappable(const LLUUID& agent_id);
+
+void confirm_replace_attachment(S32 option, void* user_data);
+void handle_detach_from_avatar(const LLSD& user_data);
+void attach_label(std::string& label, const LLSD&);
+void detach_label(std::string& label, const LLSD&);
+void handle_detach(void*);
+bool enable_god_full(void* user_data);
+bool enable_god_liaison(void* user_data);
+bool enable_god_basic(void* user_data);
+void check_merchant_status(bool force = false);
+
+void exchange_callingcard(const LLUUID& dest_id);
+
+void handle_gestures(void*);
+void handle_sit_down(void*);
+void handle_object_build(void*);
+void handle_object_touch();
+bool enable_object_edit_gltf_material();
+bool enable_object_save_gltf_material();
+bool enable_object_open();
+void handle_object_open();
+
+bool visible_take_object();
+bool tools_visible_take_object();
+bool enable_object_take_copy();
+bool enable_object_return();
+bool enable_object_delete();
+
+// Buy either contents or object itself
+void handle_buy();
+void handle_take(bool take_separate = false);
+void handle_take_copy();
+void handle_look_at_selection(const LLSD& param);
+void handle_zoom_to_object(LLUUID object_id);
+void handle_object_return();
+void handle_object_delete();
+void handle_object_edit();
+void handle_object_edit_gltf_material();
+void handle_object_save_gltf_material();
+
+void handle_attachment_edit(const LLUUID& inv_item_id);
+void handle_attachment_touch(const LLUUID& inv_item_id);
+bool enable_attachment_touch(const LLUUID& inv_item_id);
+
+void handle_buy_land();
+
+// Takes avatar UUID, or if no UUID passed, uses last selected object
+void handle_avatar_freeze(const LLSD& avatar_id);
+
+// Takes avatar UUID, or if no UUID passed, uses last selected object
+void handle_avatar_eject(const LLSD& avatar_id);
+
+bool enable_freeze_eject(const LLSD& avatar_id);
+
+// Can anyone take a free copy of the object?
+// *TODO: Move to separate file
+bool anyone_copy_selection(LLSelectNode* nodep);
+
+// Is this selected object for sale?
+// *TODO: Move to separate file
+bool for_sale_selection(LLSelectNode* nodep);
+
+void handle_toggle_flycam();
+
+void handle_object_sit_or_stand();
+void handle_object_sit(const LLUUID& object_id);
+void handle_give_money_dialog();
+bool enable_pay_object();
+bool enable_buy_object();
+bool handle_go_to();
+
+// Export to XML or Collada
+void handle_export_selected( void * );
+
+// Convert strings to internal types
+U32 render_type_from_string(std::string render_type);
+U32 feature_from_string(std::string feature);
+U64 info_display_from_string(std::string info_display);
+
+class LLViewerMenuHolderGL : public LLMenuHolderGL
+{
+public:
+    struct Params : public LLInitParam::Block<Params, LLMenuHolderGL::Params>
+    {};
+
+    LLViewerMenuHolderGL(const Params& p);
+
+    virtual bool hideMenus();
+
+    void setParcelSelection(LLSafeHandle<LLParcelSelection> selection);
+    void setObjectSelection(LLSafeHandle<LLObjectSelection> selection);
+
+    virtual const LLRect getMenuRect() const;
+
+protected:
+    LLSafeHandle<LLParcelSelection> mParcelSelection;
+    LLSafeHandle<LLObjectSelection> mObjectSelection;
+};
+
+extern LLMenuBarGL*     gMenuBarView;
+//extern LLView*            gMenuBarHolder;
+extern LLMenuGL*        gEditMenu;
+extern LLMenuGL*        gPopupMenuView;
+extern LLViewerMenuHolderGL*    gMenuHolder;
+extern LLMenuBarGL*     gLoginMenuBarView;
+
+// Context menus in 3D scene
+extern LLContextMenu        *gMenuAvatarSelf;
+extern LLContextMenu        *gMenuAvatarOther;
+extern LLContextMenu        *gMenuObject;
+extern LLContextMenu        *gMenuAttachmentSelf;
+extern LLContextMenu        *gMenuAttachmentOther;
+extern LLContextMenu        *gMenuLand;
+extern LLContextMenu        *gMenuMuteParticle;
+
+// Needed to build menus when attachment site list available
+extern LLMenuGL* gAttachSubMenu;
+extern LLMenuGL* gDetachSubMenu;
+extern LLMenuGL* gTakeOffClothes;
+extern LLMenuGL* gDetachAvatarMenu;
+extern LLMenuGL* gDetachHUDAvatarMenu;
+extern LLContextMenu* gAttachScreenPieMenu;
+extern LLContextMenu* gDetachScreenPieMenu;
+extern LLContextMenu* gDetachHUDAttSelfMenu;
+extern LLContextMenu* gAttachPieMenu;
+extern LLContextMenu* gDetachPieMenu;
+extern LLContextMenu* gDetachAttSelfMenu;
+extern LLContextMenu* gAttachBodyPartPieMenus[9];
+extern LLContextMenu* gDetachBodyPartPieMenus[9];
+
+extern LLMenuItemCallGL* gMutePieMenu;
+extern LLMenuItemCallGL* gMuteObjectPieMenu;
+extern LLMenuItemCallGL* gBuyPassPieMenu;
+
+#endif