--- conflicted
+++ resolved
@@ -1,1384 +1,1012 @@
-/**
- * @file llmutelist.cpp
- * @author Richard Nelson, James Cook
- * @brief Management of list of muted players
- *
- * $LicenseInfo:firstyear=2003&license=viewerlgpl$
- * Second Life Viewer Source Code
- * Copyright (C) 2010, Linden Research, Inc.
- *
- * This library is free software; you can redistribute it and/or
- * modify it under the terms of the GNU Lesser General Public
- * License as published by the Free Software Foundation;
- * version 2.1 of the License only.
- *
- * This library is distributed in the hope that it will be useful,
- * but WITHOUT ANY WARRANTY; without even the implied warranty of
- * MERCHANTABILITY or FITNESS FOR A PARTICULAR PURPOSE.  See the GNU
- * Lesser General Public License for more details.
- *
- * You should have received a copy of the GNU Lesser General Public
- * License along with this library; if not, write to the Free Software
- * Foundation, Inc., 51 Franklin Street, Fifth Floor, Boston, MA  02110-1301  USA
- *
- * Linden Research, Inc., 945 Battery Street, San Francisco, CA  94111  USA
- * $/LicenseInfo$
- */
-
-/*
- * How should muting work?
- * Mute an avatar
- * Mute a specific object (accidentally spamming)
- *
- * right-click avatar, mute
- * see list of recent chatters, mute
- * type a name to mute?
- *
- * show in list whether chatter is avatar or object
- *
- * need fast lookup by id
- * need lookup by name, doesn't have to be fast
- */
-
-#include "llviewerprecompiledheaders.h"
-
-#include "llmutelist.h"
-
-#include "pipeline.h"
-
-#include <boost/tokenizer.hpp>
-#include <boost/bind.hpp>
-#include <boost/algorithm/string/replace.hpp>
-
-#include "lldispatcher.h"
-#include "llxfermanager.h"
-
-#include "llagent.h"
-#include "llavatarnamecache.h"
-#include "llviewergenericmessage.h" // for gGenericDispatcher
-#include "llworld.h" //for particle system banning
-#include "llimview.h"
-#include "llnotifications.h"
-#include "llviewercontrol.h"
-#include "llviewerobjectlist.h"
-#include "lltrans.h"
-
-namespace
-{
-    // This method is used to return an object to mute given an object id.
-    // Its used by the LLMute constructor and LLMuteList::isMuted.
-    LLViewerObject* get_object_to_mute_from_id(LLUUID object_id)
-    {
-        LLViewerObject *objectp = gObjectList.findObject(object_id);
-        if ((objectp) && (!objectp->isAvatar()))
-        {
-            LLViewerObject *parentp = (LLViewerObject *)objectp->getParent();
-            if (parentp && parentp->getID() != gAgent.getID())
-            {
-                objectp = parentp;
-            }
-        }
-        return objectp;
-    }
-}
-
-// "emptymutelist"
-class LLDispatchEmptyMuteList : public LLDispatchHandler
-{
-public:
-    virtual bool operator()(
-        const LLDispatcher* dispatcher,
-        const std::string& key,
-        const LLUUID& invoice,
-        const sparam_t& strings)
-    {
-        LLMuteList::getInstance()->setLoaded();
-        return true;
-    }
-};
-
-static LLDispatchEmptyMuteList sDispatchEmptyMuteList;
-
-//-----------------------------------------------------------------------------
-// LLMute()
-//-----------------------------------------------------------------------------
-
-LLMute::LLMute(const LLUUID& id, const std::string& name, EType type, U32 flags)
-  : mID(id),
-    mName(name),
-    mType(type),
-    mFlags(flags)
-{
-    // muting is done by root objects only - try to find this objects root
-    LLViewerObject* mute_object = get_object_to_mute_from_id(id);
-    if(mute_object && mute_object->getID() != id)
-    {
-        mID = mute_object->getID();
-        LLNameValue* firstname = mute_object->getNVPair("FirstName");
-        LLNameValue* lastname = mute_object->getNVPair("LastName");
-        if (firstname && lastname)
-        {
-            mName = LLCacheName::buildFullName(
-                firstname->getString(), lastname->getString());
-        }
-        mType = mute_object->isAvatar() ? AGENT : OBJECT;
-    }
-
-}
-
-
-std::string LLMute::getDisplayType() const
-{
-    switch (mType)
-    {
-        case BY_NAME:
-        default:
-            return LLTrans::getString("MuteByName");
-            break;
-        case AGENT:
-            return LLTrans::getString("MuteAgent");
-            break;
-        case OBJECT:
-            return LLTrans::getString("MuteObject");
-            break;
-        case GROUP:
-            return LLTrans::getString("MuteGroup");
-            break;
-        case EXTERNAL:
-            return LLTrans::getString("MuteExternal");
-            break;
-    }
-}
-
-//-----------------------------------------------------------------------------
-// LLMuteList()
-//-----------------------------------------------------------------------------
-LLMuteList::LLMuteList() :
-<<<<<<< HEAD
-	mIsLoaded(false)
-{
-	gGenericDispatcher.addHandler("emptymutelist", &sDispatchEmptyMuteList);
-
-	// Register our callbacks. We may be constructed before gMessageSystem, so
-	// use callWhenReady() to register them as soon as gMessageSystem becomes
-	// available.
-	// When using bind(), must be explicit about default arguments such as
-	// that last NULL.
-	gMessageSystem.callWhenReady(boost::bind(&LLMessageSystem::setHandlerFuncFast, _1,
-											 _PREHASH_MuteListUpdate, processMuteListUpdate,
-											 static_cast<void**>(NULL)));
-	gMessageSystem.callWhenReady(boost::bind(&LLMessageSystem::setHandlerFuncFast, _1,
-											 _PREHASH_UseCachedMuteList, processUseCachedMuteList,
-											 static_cast<void**>(NULL)));
-=======
-    mIsLoaded(FALSE)
-{
-    gGenericDispatcher.addHandler("emptymutelist", &sDispatchEmptyMuteList);
-
-    // Register our callbacks. We may be constructed before gMessageSystem, so
-    // use callWhenReady() to register them as soon as gMessageSystem becomes
-    // available.
-    // When using bind(), must be explicit about default arguments such as
-    // that last NULL.
-    gMessageSystem.callWhenReady(boost::bind(&LLMessageSystem::setHandlerFuncFast, _1,
-                                             _PREHASH_MuteListUpdate, processMuteListUpdate,
-                                             static_cast<void**>(NULL)));
-    gMessageSystem.callWhenReady(boost::bind(&LLMessageSystem::setHandlerFuncFast, _1,
-                                             _PREHASH_UseCachedMuteList, processUseCachedMuteList,
-                                             static_cast<void**>(NULL)));
->>>>>>> e1623bb2
-
-    // make sure mute list's instance gets initialized before we start any name requests
-    LLAvatarNameCache::getInstance()->setAccountNameChangedCallback([this](const LLUUID& id, const LLAvatarName& av_name)
-        {
-            // it would be better to just pass LLAvatarName instead of doing unnesssesary copies
-            // but this way is just more convinient
-            onAccountNameChanged(id, av_name.getUserName());
-        });
-}
-
-//-----------------------------------------------------------------------------
-// ~LLMuteList()
-//-----------------------------------------------------------------------------
-LLMuteList::~LLMuteList()
-{
-
-}
-
-void LLMuteList::cleanupSingleton()
-{
-    LLAvatarNameCache::getInstance()->setAccountNameChangedCallback(NULL);
-}
-
-bool LLMuteList::isLinden(const std::string& name)
-{
-    std::string username = boost::replace_all_copy(name, ".", " ");
-    typedef boost::tokenizer<boost::char_separator<char> > tokenizer;
-    boost::char_separator<char> sep(" ");
-    tokenizer tokens(username, sep);
-    tokenizer::iterator token_iter = tokens.begin();
-
-    if (token_iter == tokens.end()) return false;
-    token_iter++;
-    if (token_iter == tokens.end()) return false;
-
-    std::string last_name = *token_iter;
-    LLStringUtil::toLower(last_name);
-    return last_name == "linden";
-}
-
-static LLVOAvatar* find_avatar(const LLUUID& id)
-{
-    LLViewerObject *obj = gObjectList.findObject(id);
-    while (obj && obj->isAttachment())
-    {
-        obj = (LLViewerObject *)obj->getParent();
-    }
-
-    if (obj && obj->isAvatar())
-    {
-        return (LLVOAvatar*)obj;
-    }
-    else
-    {
-        return NULL;
-    }
-}
-
-bool LLMuteList::add(const LLMute& mute, U32 flags)
-{
-    // Can't mute text from Lindens
-    if ((mute.mType == LLMute::AGENT)
-        && isLinden(mute.mName) && (flags & LLMute::flagTextChat || flags == 0))
-    {
-        LL_WARNS() << "Trying to mute a Linden; ignored" << LL_ENDL;
-<<<<<<< HEAD
-		LLNotifications::instance().add("MuteLinden", LLSD(), LLSD());
-		return false;
-	}
-	
-	// Can't mute self.
-	if (mute.mType == LLMute::AGENT
-		&& mute.mID == gAgent.getID())
-	{
-        LL_WARNS() << "Trying to self; ignored" << LL_ENDL;
-		return false;
-	}
-
-	static LLCachedControl<S32> mute_list_limit(gSavedSettings, "MuteListLimit", 1000);
-	if (getMutes().size() >= mute_list_limit)
-	{
-		LL_WARNS() << "Mute limit is reached; ignored" << LL_ENDL;
-		LLSD args;
-		args["MUTE_LIMIT"] = mute_list_limit;
-		LLNotifications::instance().add(LLNotification::Params("MuteLimitReached").substitutions(args));
-		return false;
-	}
-
-	if (mute.mType == LLMute::BY_NAME)
-	{		
-		// Can't mute empty string by name
-		if (mute.mName.empty()) 
-		{
-			LL_WARNS() << "Trying to mute empty string by-name" << LL_ENDL;
-			return false;
-		}
-
-		// Null mutes must have uuid null
-		if (mute.mID.notNull())
-		{
-			LL_WARNS() << "Trying to add by-name mute with non-null id" << LL_ENDL;
-			return false;
-		}
-
-		std::pair<string_set_t::iterator, bool> result = mLegacyMutes.insert(mute.mName);
-		if (result.second)
-		{
-			LL_INFOS() << "Muting by name " << mute.mName << LL_ENDL;
-			updateAdd(mute);
-			notifyObservers();
-			notifyObserversDetailed(mute);
-			return true;
-		}
-		else
-		{
-			LL_INFOS() << "duplicate mute ignored" << LL_ENDL;
-			// was duplicate
-			return false;
-		}
-	}
-	else
-	{
-		// Need a local (non-const) copy to set up flags properly.
-		LLMute localmute = mute;
-		
-		// If an entry for the same entity is already in the list, remove it, saving flags as necessary.
-		mute_set_t::iterator it = mMutes.find(localmute);
-		if (it != mMutes.end())
-		{
-			// This mute is already in the list.  Save the existing entry's flags if that's warranted.
-			localmute.mFlags = it->mFlags;
-			
-			mMutes.erase(it);
-			// Don't need to call notifyObservers() here, since it will happen after the entry has been re-added below.
-		}
-		else
-		{
-			// There was no entry in the list previously.  Fake things up by making it look like the previous entry had all properties unmuted.
-			localmute.mFlags = LLMute::flagAll;
-		}
-
-		if(flags)
-		{
-			// The user passed some combination of flags.  Make sure those flag bits are turned off (i.e. those properties will be muted).
-			localmute.mFlags &= (~flags);
-		}
-		else
-		{
-			// The user passed 0.  Make sure all flag bits are turned off (i.e. all properties will be muted).
-			localmute.mFlags = 0;
-		}
-		
-		// (re)add the mute entry.
-		{			
-			std::pair<mute_set_t::iterator, bool> result = mMutes.insert(localmute);
-			if (result.second)
-			{
-				LL_INFOS() << "Muting " << localmute.mName << " id " << localmute.mID << " flags " << localmute.mFlags << LL_ENDL;
-				updateAdd(localmute);
-				notifyObservers();
-				notifyObserversDetailed(localmute);
-
-				//mute local lights that are attached to the avatar
-				LLVOAvatar *avatarp = find_avatar(localmute.mID);
-				if (avatarp)
-				{
-					LLPipeline::removeMutedAVsLights(avatarp);
-				}
-				//remove agent's notifications as well
-				if (localmute.mType == LLMute::AGENT)
-				{
-					LLNotifications::instance().cancelByOwner(localmute.mID);
-				}
-				return true;
-			}
-		}
-	}
-	
-	// If we were going to return success, we'd have done it by now.
-	return false;
-=======
-        LLNotifications::instance().add("MuteLinden", LLSD(), LLSD());
-        return FALSE;
-    }
-
-    // Can't mute self.
-    if (mute.mType == LLMute::AGENT
-        && mute.mID == gAgent.getID())
-    {
-        LL_WARNS() << "Trying to self; ignored" << LL_ENDL;
-        return FALSE;
-    }
-
-    static LLCachedControl<S32> mute_list_limit(gSavedSettings, "MuteListLimit", 1000);
-    if (getMutes().size() >= mute_list_limit)
-    {
-        LL_WARNS() << "Mute limit is reached; ignored" << LL_ENDL;
-        LLSD args;
-        args["MUTE_LIMIT"] = mute_list_limit;
-        LLNotifications::instance().add(LLNotification::Params("MuteLimitReached").substitutions(args));
-        return FALSE;
-    }
-
-    if (mute.mType == LLMute::BY_NAME)
-    {
-        // Can't mute empty string by name
-        if (mute.mName.empty())
-        {
-            LL_WARNS() << "Trying to mute empty string by-name" << LL_ENDL;
-            return FALSE;
-        }
-
-        // Null mutes must have uuid null
-        if (mute.mID.notNull())
-        {
-            LL_WARNS() << "Trying to add by-name mute with non-null id" << LL_ENDL;
-            return FALSE;
-        }
-
-        std::pair<string_set_t::iterator, bool> result = mLegacyMutes.insert(mute.mName);
-        if (result.second)
-        {
-            LL_INFOS() << "Muting by name " << mute.mName << LL_ENDL;
-            updateAdd(mute);
-            notifyObservers();
-            notifyObserversDetailed(mute);
-            return TRUE;
-        }
-        else
-        {
-            LL_INFOS() << "duplicate mute ignored" << LL_ENDL;
-            // was duplicate
-            return FALSE;
-        }
-    }
-    else
-    {
-        // Need a local (non-const) copy to set up flags properly.
-        LLMute localmute = mute;
-
-        // If an entry for the same entity is already in the list, remove it, saving flags as necessary.
-        mute_set_t::iterator it = mMutes.find(localmute);
-        if (it != mMutes.end())
-        {
-            // This mute is already in the list.  Save the existing entry's flags if that's warranted.
-            localmute.mFlags = it->mFlags;
-
-            mMutes.erase(it);
-            // Don't need to call notifyObservers() here, since it will happen after the entry has been re-added below.
-        }
-        else
-        {
-            // There was no entry in the list previously.  Fake things up by making it look like the previous entry had all properties unmuted.
-            localmute.mFlags = LLMute::flagAll;
-        }
-
-        if(flags)
-        {
-            // The user passed some combination of flags.  Make sure those flag bits are turned off (i.e. those properties will be muted).
-            localmute.mFlags &= (~flags);
-        }
-        else
-        {
-            // The user passed 0.  Make sure all flag bits are turned off (i.e. all properties will be muted).
-            localmute.mFlags = 0;
-        }
-
-        // (re)add the mute entry.
-        {
-            std::pair<mute_set_t::iterator, bool> result = mMutes.insert(localmute);
-            if (result.second)
-            {
-                LL_INFOS() << "Muting " << localmute.mName << " id " << localmute.mID << " flags " << localmute.mFlags << LL_ENDL;
-                updateAdd(localmute);
-                notifyObservers();
-                notifyObserversDetailed(localmute);
-
-                //mute local lights that are attached to the avatar
-                LLVOAvatar *avatarp = find_avatar(localmute.mID);
-                if (avatarp)
-                {
-                    LLPipeline::removeMutedAVsLights(avatarp);
-                }
-                //remove agent's notifications as well
-                if (localmute.mType == LLMute::AGENT)
-                {
-                    LLNotifications::instance().cancelByOwner(localmute.mID);
-                }
-                return TRUE;
-            }
-        }
-    }
-
-    // If we were going to return success, we'd have done it by now.
-    return FALSE;
->>>>>>> e1623bb2
-}
-
-void LLMuteList::updateAdd(const LLMute& mute)
-{
-    // External mutes are local only, don't send them to the server.
-    if (mute.mType == LLMute::EXTERNAL)
-    {
-        return;
-    }
-
-    // Update the database
-    LLMessageSystem* msg = gMessageSystem;
-    msg->newMessageFast(_PREHASH_UpdateMuteListEntry);
-    msg->nextBlockFast(_PREHASH_AgentData);
-    msg->addUUIDFast(_PREHASH_AgentID, gAgent.getID());
-    msg->addUUIDFast(_PREHASH_SessionID, gAgent.getSessionID());
-    msg->nextBlockFast(_PREHASH_MuteData);
-    msg->addUUIDFast(_PREHASH_MuteID, mute.mID);
-    msg->addStringFast(_PREHASH_MuteName, mute.mName);
-    msg->addS32("MuteType", mute.mType);
-    msg->addU32("MuteFlags", mute.mFlags);
-    gAgent.sendReliableMessage();
-
-    if (!mIsLoaded)
-    {
-        LL_WARNS() << "Added elements to non-initialized block list" << LL_ENDL;
-    }
-<<<<<<< HEAD
-	mIsLoaded = true; // why is this here? -MG
-=======
-    mIsLoaded = TRUE; // why is this here? -MG
->>>>>>> e1623bb2
-}
-
-
-bool LLMuteList::remove(const LLMute& mute, U32 flags)
-{
-<<<<<<< HEAD
-	bool found = false;
-	
-	// First, remove from main list.
-	mute_set_t::iterator it = mMutes.find(mute);
-	if (it != mMutes.end())
-	{
-		LLMute localmute = *it;
-		bool remove = true;
-		if(flags)
-		{
-			// If the user passed mute flags, we may only want to turn some flags on.
-			localmute.mFlags |= flags;
-			
-			if(localmute.mFlags == LLMute::flagAll)
-			{
-				// Every currently available mute property has been masked out.
-				// Remove the mute entry entirely.
-			}
-			else
-			{
-				// Only some of the properties are masked out.  Update the entry.
-				remove = false;
-			}
-		}
-		else
-		{
-			// The caller didn't pass any flags -- just remove the mute entry entirely.
-			// set flags to notify observers with (flag being present means that something is allowed)
-			localmute.mFlags = LLMute::flagAll;
-		}
-		
-		// Always remove the entry from the set -- it will be re-added with new flags if necessary.
-		mMutes.erase(it);
-
-		if(remove)
-		{
-			// The entry was actually removed.  Notify the server.
-			updateRemove(localmute);
-			LL_INFOS() << "Unmuting " << localmute.mName << " id " << localmute.mID << " flags " << localmute.mFlags << LL_ENDL;
-		}
-		else
-		{
-			// Flags were updated, the mute entry needs to be retransmitted to the server and re-added to the list.
-			mMutes.insert(localmute);
-			updateAdd(localmute);
-			LL_INFOS() << "Updating mute entry " << localmute.mName << " id " << localmute.mID << " flags " << localmute.mFlags << LL_ENDL;
-		}
-		
-		// Must be after erase.
-		notifyObservers();
-		notifyObserversDetailed(localmute);
-	}
-	else
-	{
-		// Clean up any legacy mutes
-		string_set_t::iterator legacy_it = mLegacyMutes.find(mute.mName);
-		if (legacy_it != mLegacyMutes.end())
-		{
-			// Database representation of legacy mute is UUID null.
-			LLMute mute(LLUUID::null, *legacy_it, LLMute::BY_NAME);
-			updateRemove(mute);
-			mLegacyMutes.erase(legacy_it);
-			// Must be after erase.
-			notifyObservers();
-			notifyObserversDetailed(mute);
-		}
-	}
-	
-	return found;
-=======
-    BOOL found = FALSE;
-
-    // First, remove from main list.
-    mute_set_t::iterator it = mMutes.find(mute);
-    if (it != mMutes.end())
-    {
-        LLMute localmute = *it;
-        bool remove = true;
-        if(flags)
-        {
-            // If the user passed mute flags, we may only want to turn some flags on.
-            localmute.mFlags |= flags;
-
-            if(localmute.mFlags == LLMute::flagAll)
-            {
-                // Every currently available mute property has been masked out.
-                // Remove the mute entry entirely.
-            }
-            else
-            {
-                // Only some of the properties are masked out.  Update the entry.
-                remove = false;
-            }
-        }
-        else
-        {
-            // The caller didn't pass any flags -- just remove the mute entry entirely.
-            // set flags to notify observers with (flag being present means that something is allowed)
-            localmute.mFlags = LLMute::flagAll;
-        }
-
-        // Always remove the entry from the set -- it will be re-added with new flags if necessary.
-        mMutes.erase(it);
-
-        if(remove)
-        {
-            // The entry was actually removed.  Notify the server.
-            updateRemove(localmute);
-            LL_INFOS() << "Unmuting " << localmute.mName << " id " << localmute.mID << " flags " << localmute.mFlags << LL_ENDL;
-        }
-        else
-        {
-            // Flags were updated, the mute entry needs to be retransmitted to the server and re-added to the list.
-            mMutes.insert(localmute);
-            updateAdd(localmute);
-            LL_INFOS() << "Updating mute entry " << localmute.mName << " id " << localmute.mID << " flags " << localmute.mFlags << LL_ENDL;
-        }
-
-        // Must be after erase.
-        notifyObservers();
-        notifyObserversDetailed(localmute);
-    }
-    else
-    {
-        // Clean up any legacy mutes
-        string_set_t::iterator legacy_it = mLegacyMutes.find(mute.mName);
-        if (legacy_it != mLegacyMutes.end())
-        {
-            // Database representation of legacy mute is UUID null.
-            LLMute mute(LLUUID::null, *legacy_it, LLMute::BY_NAME);
-            updateRemove(mute);
-            mLegacyMutes.erase(legacy_it);
-            // Must be after erase.
-            notifyObservers();
-            notifyObserversDetailed(mute);
-        }
-    }
-
-    return found;
->>>>>>> e1623bb2
-}
-
-
-void LLMuteList::updateRemove(const LLMute& mute)
-{
-    // External mutes are not sent to the server anyway, no need to remove them.
-    if (mute.mType == LLMute::EXTERNAL)
-    {
-        return;
-    }
-
-    LLMessageSystem* msg = gMessageSystem;
-    msg->newMessageFast(_PREHASH_RemoveMuteListEntry);
-    msg->nextBlockFast(_PREHASH_AgentData);
-    msg->addUUIDFast(_PREHASH_AgentID, gAgent.getID());
-    msg->addUUIDFast(_PREHASH_SessionID, gAgent.getSessionID());
-    msg->nextBlockFast(_PREHASH_MuteData);
-    msg->addUUIDFast(_PREHASH_MuteID, mute.mID);
-    msg->addString("MuteName", mute.mName);
-    gAgent.sendReliableMessage();
-}
-
-void notify_automute_callback(const LLUUID& agent_id, const LLAvatarName& full_name, LLMuteList::EAutoReason reason)
-{
-    std::string notif_name;
-    switch (reason)
-    {
-    default:
-    case LLMuteList::AR_IM:
-        notif_name = "AutoUnmuteByIM";
-        break;
-    case LLMuteList::AR_INVENTORY:
-        notif_name = "AutoUnmuteByInventory";
-        break;
-    case LLMuteList::AR_MONEY:
-        notif_name = "AutoUnmuteByMoney";
-        break;
-    }
-
-    LLSD args;
-    args["NAME"] = full_name.getUserName();
-
-    LLNotificationPtr notif_ptr = LLNotifications::instance().add(notif_name, args, LLSD());
-    if (notif_ptr)
-    {
-        std::string message = notif_ptr->getMessage();
-
-        if (reason == LLMuteList::AR_IM)
-        {
-            LLIMModel::getInstance()->addMessage(agent_id, SYSTEM_FROM, LLUUID::null, message);
-        }
-    }
-}
-
-
-bool LLMuteList::autoRemove(const LLUUID& agent_id, const EAutoReason reason)
-{
-<<<<<<< HEAD
-	bool removed = false;
-
-	if (isMuted(agent_id))
-	{
-		LLMute automute(agent_id, LLStringUtil::null, LLMute::AGENT);
-		removed = true;
-		remove(automute);
-=======
-    BOOL removed = FALSE;
-
-    if (isMuted(agent_id))
-    {
-        LLMute automute(agent_id, LLStringUtil::null, LLMute::AGENT);
-        removed = TRUE;
-        remove(automute);
->>>>>>> e1623bb2
-
-        LLAvatarName av_name;
-        if (LLAvatarNameCache::get(agent_id, &av_name))
-        {
-            // name in cache, call callback directly
-            notify_automute_callback(agent_id, av_name, reason);
-        }
-        else
-        {
-            // not in cache, lookup name from cache
-            LLAvatarNameCache::get(agent_id,
-                boost::bind(&notify_automute_callback, _1, _2, reason));
-        }
-    }
-
-    return removed;
-}
-
-
-std::vector<LLMute> LLMuteList::getMutes() const
-{
-    std::vector<LLMute> mutes;
-
-    for (mute_set_t::const_iterator it = mMutes.begin();
-         it != mMutes.end();
-         ++it)
-    {
-        mutes.push_back(*it);
-    }
-
-    for (string_set_t::const_iterator it = mLegacyMutes.begin();
-         it != mLegacyMutes.end();
-         ++it)
-    {
-        LLMute legacy(LLUUID::null, *it);
-        mutes.push_back(legacy);
-    }
-
-    std::sort(mutes.begin(), mutes.end(), compare_by_name());
-    return mutes;
-}
-
-//-----------------------------------------------------------------------------
-// loadFromFile()
-//-----------------------------------------------------------------------------
-bool LLMuteList::loadFromFile(const std::string& filename)
-{
-<<<<<<< HEAD
-	if(!filename.size())
-	{
-		LL_WARNS() << "Mute List Filename is Empty!" << LL_ENDL;
-		return false;
-	}
-
-	LLFILE* fp = LLFile::fopen(filename, "rb");		/*Flawfinder: ignore*/
-	if (!fp)
-	{
-		LL_WARNS() << "Couldn't open mute list " << filename << LL_ENDL;
-		return false;
-	}
-
-	// *NOTE: Changing the size of these buffers will require changes
-	// in the scanf below.
-	char id_buffer[MAX_STRING];		/*Flawfinder: ignore*/
-	char name_buffer[MAX_STRING];		/*Flawfinder: ignore*/
-	char buffer[MAX_STRING];		/*Flawfinder: ignore*/
-	while (!feof(fp) 
-		   && fgets(buffer, MAX_STRING, fp))
-	{
-		id_buffer[0] = '\0';
-		name_buffer[0] = '\0';
-		S32 type = 0;
-		U32 flags = 0;
-		sscanf(	/* Flawfinder: ignore */
-			buffer, " %d %254s %254[^|]| %u\n", &type, id_buffer, name_buffer,
-			&flags);
-		LLUUID id = LLUUID(id_buffer);
-		LLMute mute(id, std::string(name_buffer), (LLMute::EType)type, flags);
-		if (mute.mID.isNull()
-			|| mute.mType == LLMute::BY_NAME)
-		{
-			mLegacyMutes.insert(mute.mName);
-		}
-		else
-		{
-			mMutes.insert(mute);
-		}
-	}
-	fclose(fp);
-	setLoaded();
-=======
-    if(!filename.size())
-    {
-        LL_WARNS() << "Mute List Filename is Empty!" << LL_ENDL;
-        return FALSE;
-    }
-
-    LLFILE* fp = LLFile::fopen(filename, "rb");     /*Flawfinder: ignore*/
-    if (!fp)
-    {
-        LL_WARNS() << "Couldn't open mute list " << filename << LL_ENDL;
-        return FALSE;
-    }
-
-    // *NOTE: Changing the size of these buffers will require changes
-    // in the scanf below.
-    char id_buffer[MAX_STRING];     /*Flawfinder: ignore*/
-    char name_buffer[MAX_STRING];       /*Flawfinder: ignore*/
-    char buffer[MAX_STRING];        /*Flawfinder: ignore*/
-    while (!feof(fp)
-           && fgets(buffer, MAX_STRING, fp))
-    {
-        id_buffer[0] = '\0';
-        name_buffer[0] = '\0';
-        S32 type = 0;
-        U32 flags = 0;
-        sscanf( /* Flawfinder: ignore */
-            buffer, " %d %254s %254[^|]| %u\n", &type, id_buffer, name_buffer,
-            &flags);
-        LLUUID id = LLUUID(id_buffer);
-        LLMute mute(id, std::string(name_buffer), (LLMute::EType)type, flags);
-        if (mute.mID.isNull()
-            || mute.mType == LLMute::BY_NAME)
-        {
-            mLegacyMutes.insert(mute.mName);
-        }
-        else
-        {
-            mMutes.insert(mute);
-        }
-    }
-    fclose(fp);
-    setLoaded();
->>>>>>> e1623bb2
-
-    // server does not maintain up-to date account names (not display names!)
-    // in this list, so it falls to viewer.
-    pending_names_t::iterator iter = mPendingAgentNameUpdates.begin();
-    pending_names_t::iterator end = mPendingAgentNameUpdates.end();
-    while (iter != end)
-    {
-        // this will send updates to server, make sure mIsLoaded is set
-        onAccountNameChanged(iter->first, iter->second);
-        iter++;
-    }
-    mPendingAgentNameUpdates.clear();
-
-<<<<<<< HEAD
-	return true;
-=======
-    return TRUE;
->>>>>>> e1623bb2
-}
-
-//-----------------------------------------------------------------------------
-// saveToFile()
-//-----------------------------------------------------------------------------
-bool LLMuteList::saveToFile(const std::string& filename)
-{
-<<<<<<< HEAD
-	if(!filename.size())
-	{
-		LL_WARNS() << "Mute List Filename is Empty!" << LL_ENDL;
-		return false;
-	}
-
-	LLFILE* fp = LLFile::fopen(filename, "wb");		/*Flawfinder: ignore*/
-	if (!fp)
-	{
-		LL_WARNS() << "Couldn't open mute list " << filename << LL_ENDL;
-		return false;
-	}
-	// legacy mutes have null uuid
-	std::string id_string;
-	LLUUID::null.toString(id_string);
-	for (string_set_t::iterator it = mLegacyMutes.begin();
-		 it != mLegacyMutes.end();
-		 ++it)
-	{
-		fprintf(fp, "%d %s %s|\n", (S32)LLMute::BY_NAME, id_string.c_str(), it->c_str());
-	}
-	for (mute_set_t::iterator it = mMutes.begin();
-		 it != mMutes.end();
-		 ++it)
-	{
-		// Don't save external mutes as they are not sent to the server and probably won't
-		//be valid next time anyway.
-		if (it->mType != LLMute::EXTERNAL)
-		{
-			it->mID.toString(id_string);
-			const std::string& name = it->mName;
-			fprintf(fp, "%d %s %s|%u\n", (S32)it->mType, id_string.c_str(), name.c_str(), it->mFlags);
-		}
-	}
-	fclose(fp);
-	return true;
-=======
-    if(!filename.size())
-    {
-        LL_WARNS() << "Mute List Filename is Empty!" << LL_ENDL;
-        return FALSE;
-    }
-
-    LLFILE* fp = LLFile::fopen(filename, "wb");     /*Flawfinder: ignore*/
-    if (!fp)
-    {
-        LL_WARNS() << "Couldn't open mute list " << filename << LL_ENDL;
-        return FALSE;
-    }
-    // legacy mutes have null uuid
-    std::string id_string;
-    LLUUID::null.toString(id_string);
-    for (string_set_t::iterator it = mLegacyMutes.begin();
-         it != mLegacyMutes.end();
-         ++it)
-    {
-        fprintf(fp, "%d %s %s|\n", (S32)LLMute::BY_NAME, id_string.c_str(), it->c_str());
-    }
-    for (mute_set_t::iterator it = mMutes.begin();
-         it != mMutes.end();
-         ++it)
-    {
-        // Don't save external mutes as they are not sent to the server and probably won't
-        //be valid next time anyway.
-        if (it->mType != LLMute::EXTERNAL)
-        {
-            it->mID.toString(id_string);
-            const std::string& name = it->mName;
-            fprintf(fp, "%d %s %s|%u\n", (S32)it->mType, id_string.c_str(), name.c_str(), it->mFlags);
-        }
-    }
-    fclose(fp);
-    return TRUE;
->>>>>>> e1623bb2
-}
-
-
-bool LLMuteList::isMuted(const LLUUID& id, const std::string& name, U32 flags) const
-{
-    // for objects, check for muting on their parent prim
-    LLViewerObject* mute_object = get_object_to_mute_from_id(id);
-    LLUUID id_to_check  = (mute_object) ? mute_object->getID() : id;
-
-<<<<<<< HEAD
-	// don't need name or type for lookup
-	LLMute mute(id_to_check);
-	mute_set_t::const_iterator mute_it = mMutes.find(mute);
-	if (mute_it != mMutes.end())
-	{
-		// If any of the flags the caller passed are set, this item isn't considered muted for this caller.
-		if(flags & mute_it->mFlags)
-		{
-			return false;
-		}
-		return true;
-	}
-
-	// empty names can't be legacy-muted
-	bool avatar = mute_object && mute_object->isAvatar();
-	if (name.empty() || avatar) return false;
-=======
-    // don't need name or type for lookup
-    LLMute mute(id_to_check);
-    mute_set_t::const_iterator mute_it = mMutes.find(mute);
-    if (mute_it != mMutes.end())
-    {
-        // If any of the flags the caller passed are set, this item isn't considered muted for this caller.
-        if(flags & mute_it->mFlags)
-        {
-            return FALSE;
-        }
-        return TRUE;
-    }
-
-    // empty names can't be legacy-muted
-    bool avatar = mute_object && mute_object->isAvatar();
-    if (name.empty() || avatar) return FALSE;
->>>>>>> e1623bb2
-
-    // Look in legacy pile
-    string_set_t::const_iterator legacy_it = mLegacyMutes.find(name);
-    return legacy_it != mLegacyMutes.end();
-}
-
-bool LLMuteList::isMuted(const std::string& username, U32 flags) const
-{
-<<<<<<< HEAD
-	mute_set_t::const_iterator mute_iter = mMutes.begin();
-	while(mute_iter != mMutes.end())
-	{
-		// can't convert "leha.test" into "LeHa TesT" so username comparison is more reliable
-		if (mute_iter->mType == LLMute::AGENT
-			&& LLCacheName::buildUsername(mute_iter->mName) == username)
-		{
-			return true;
-		}
-		mute_iter++;
-	}
-	return false;
-=======
-    mute_set_t::const_iterator mute_iter = mMutes.begin();
-    while(mute_iter != mMutes.end())
-    {
-        // can't convert "leha.test" into "LeHa TesT" so username comparison is more reliable
-        if (mute_iter->mType == LLMute::AGENT
-            && LLCacheName::buildUsername(mute_iter->mName) == username)
-        {
-            return TRUE;
-        }
-        mute_iter++;
-    }
-    return FALSE;
->>>>>>> e1623bb2
-}
-
-//-----------------------------------------------------------------------------
-// requestFromServer()
-//-----------------------------------------------------------------------------
-void LLMuteList::requestFromServer(const LLUUID& agent_id)
-{
-    std::string agent_id_string;
-    std::string filename;
-    agent_id.toString(agent_id_string);
-    filename = gDirUtilp->getExpandedFilename(LL_PATH_CACHE,agent_id_string) + ".cached_mute";
-    LLCRC crc;
-    crc.update(filename);
-
-    LLMessageSystem* msg = gMessageSystem;
-    msg->newMessageFast(_PREHASH_MuteListRequest);
-    msg->nextBlockFast(_PREHASH_AgentData);
-    msg->addUUIDFast(_PREHASH_AgentID, agent_id);
-    msg->addUUIDFast(_PREHASH_SessionID, gAgent.getSessionID());
-    msg->nextBlockFast(_PREHASH_MuteData);
-    msg->addU32Fast(_PREHASH_MuteCRC, crc.getCRC());
-
-    if (gDisconnected)
-    {
-        LL_WARNS() << "Trying to request mute list when disconnected!" << LL_ENDL;
-        return;
-    }
-    if (!gAgent.getRegion())
-    {
-        LL_WARNS() << "No region for agent yet, skipping mute list request!" << LL_ENDL;
-        return;
-    }
-    // Double amount of retries due to this request happening during busy stage
-    // Ideally this should be turned into a capability
-    gMessageSystem->sendReliable(gAgent.getRegionHost(), LL_DEFAULT_RELIABLE_RETRIES * 2, true, LL_PING_BASED_TIMEOUT_DUMMY, NULL, NULL);
-}
-
-//-----------------------------------------------------------------------------
-// cache()
-//-----------------------------------------------------------------------------
-
-void LLMuteList::cache(const LLUUID& agent_id)
-{
-    // Write to disk even if empty.
-    if(mIsLoaded)
-    {
-        std::string agent_id_string;
-        std::string filename;
-        agent_id.toString(agent_id_string);
-        filename = gDirUtilp->getExpandedFilename(LL_PATH_CACHE,agent_id_string) + ".cached_mute";
-        saveToFile(filename);
-    }
-}
-
-//-----------------------------------------------------------------------------
-// Static message handlers
-//-----------------------------------------------------------------------------
-
-void LLMuteList::processMuteListUpdate(LLMessageSystem* msg, void**)
-{
-<<<<<<< HEAD
-	LL_INFOS() << "LLMuteList::processMuteListUpdate()" << LL_ENDL;
-	LLUUID agent_id;
-	msg->getUUIDFast(_PREHASH_MuteData, _PREHASH_AgentID, agent_id);
-	if(agent_id != gAgent.getID())
-	{
-		LL_WARNS() << "Got an mute list update for the wrong agent." << LL_ENDL;
-		return;
-	}
-	std::string unclean_filename;
-	msg->getStringFast(_PREHASH_MuteData, _PREHASH_Filename, unclean_filename);
-	std::string filename = LLDir::getScrubbedFileName(unclean_filename);
-	
-	std::string *local_filename_and_path = new std::string(gDirUtilp->getExpandedFilename( LL_PATH_CACHE, filename ));
-	gXferManager->requestFile(*local_filename_and_path,
-							  filename,
-							  LL_PATH_CACHE,
-							  msg->getSender(),
-							  true, // make the remote file temporary.
-							  onFileMuteList,
-							  (void**)local_filename_and_path,
-							  LLXferManager::HIGH_PRIORITY);
-=======
-    LL_INFOS() << "LLMuteList::processMuteListUpdate()" << LL_ENDL;
-    LLUUID agent_id;
-    msg->getUUIDFast(_PREHASH_MuteData, _PREHASH_AgentID, agent_id);
-    if(agent_id != gAgent.getID())
-    {
-        LL_WARNS() << "Got an mute list update for the wrong agent." << LL_ENDL;
-        return;
-    }
-    std::string unclean_filename;
-    msg->getStringFast(_PREHASH_MuteData, _PREHASH_Filename, unclean_filename);
-    std::string filename = LLDir::getScrubbedFileName(unclean_filename);
-
-    std::string *local_filename_and_path = new std::string(gDirUtilp->getExpandedFilename( LL_PATH_CACHE, filename ));
-    gXferManager->requestFile(*local_filename_and_path,
-                              filename,
-                              LL_PATH_CACHE,
-                              msg->getSender(),
-                              TRUE, // make the remote file temporary.
-                              onFileMuteList,
-                              (void**)local_filename_and_path,
-                              LLXferManager::HIGH_PRIORITY);
->>>>>>> e1623bb2
-}
-
-void LLMuteList::processUseCachedMuteList(LLMessageSystem* msg, void**)
-{
-    LL_INFOS() << "LLMuteList::processUseCachedMuteList()" << LL_ENDL;
-
-    std::string agent_id_string;
-    gAgent.getID().toString(agent_id_string);
-    std::string filename;
-    filename = gDirUtilp->getExpandedFilename(LL_PATH_CACHE,agent_id_string) + ".cached_mute";
-    LLMuteList::getInstance()->loadFromFile(filename);
-}
-
-void LLMuteList::onFileMuteList(void** user_data, S32 error_code, LLExtStat ext_status)
-{
-    LL_INFOS() << "LLMuteList::processMuteListFile()" << LL_ENDL;
-
-    std::string* local_filename_and_path = (std::string*)user_data;
-    if(local_filename_and_path && !local_filename_and_path->empty() && (error_code == 0))
-    {
-        LLMuteList::getInstance()->loadFromFile(*local_filename_and_path);
-        LLFile::remove(*local_filename_and_path);
-    }
-    delete local_filename_and_path;
-}
-
-void LLMuteList::onAccountNameChanged(const LLUUID& id, const std::string& username)
-{
-    if (mIsLoaded)
-    {
-        LLMute mute(id, username, LLMute::AGENT);
-        mute_set_t::iterator mute_it = mMutes.find(mute);
-        if (mute_it != mMutes.end()
-            && mute_it->mName != mute.mName
-            && mute_it->mType == LLMute::AGENT) // just in case, it is std::set, not map
-        {
-            // existing mute, but name changed, copy data
-            mute.mFlags = mute_it->mFlags;
-
-            // erase old variant
-            mMutes.erase(mute_it);
-
-            // (re)add the mute entry.
-            {
-                std::pair<mute_set_t::iterator, bool> result = mMutes.insert(mute);
-                if (result.second)
-                {
-                    LL_INFOS() << "Muting " << mute.mName << " id " << mute.mID << " flags " << mute.mFlags << LL_ENDL;
-                    updateAdd(mute);
-                    // Do not notify observers here, observers do not know or need to handle name changes
-                    // Example: block list considers notifyObserversDetailed as a selection update;
-                    // Various chat/voice statuses care only about id and flags
-                    // Since apropriate update time for account names is considered to be in 'hours' it is
-                    // fine not to update UI (will be fine after restart or couple other changes)
-
-                }
-            }
-        }
-    }
-    else
-    {
-        // Delay update until we load file
-        // Ex: Buddies list can arrive too early since we prerequest
-        // names from Buddies list before we load blocklist
-        mPendingAgentNameUpdates[id] = username;
-    }
-}
-
-void LLMuteList::addObserver(LLMuteListObserver* observer)
-{
-    mObservers.insert(observer);
-}
-
-void LLMuteList::removeObserver(LLMuteListObserver* observer)
-{
-    mObservers.erase(observer);
-}
-
-void LLMuteList::setLoaded()
-{
-<<<<<<< HEAD
-	mIsLoaded = true;
-	notifyObservers();
-=======
-    mIsLoaded = TRUE;
-    notifyObservers();
->>>>>>> e1623bb2
-}
-
-void LLMuteList::notifyObservers()
-{
-    for (observer_set_t::iterator it = mObservers.begin();
-        it != mObservers.end();
-        )
-    {
-        LLMuteListObserver* observer = *it;
-        observer->onChange();
-        // In case onChange() deleted an entry.
-        it = mObservers.upper_bound(observer);
-    }
-}
-
-void LLMuteList::notifyObserversDetailed(const LLMute& mute)
-{
-    for (observer_set_t::iterator it = mObservers.begin();
-        it != mObservers.end();
-        )
-    {
-        LLMuteListObserver* observer = *it;
-        observer->onChangeDetailed(mute);
-        // In case onChange() deleted an entry.
-        it = mObservers.upper_bound(observer);
-    }
-}
-
-LLRenderMuteList::LLRenderMuteList()
-{}
-
-bool LLRenderMuteList::saveToFile()
-{
-    std::string filename = gDirUtilp->getExpandedFilename(LL_PATH_PER_SL_ACCOUNT, "render_mute_settings.txt");
-    LLFILE* fp = LLFile::fopen(filename, "wb");
-    if (!fp)
-    {
-        LL_WARNS() << "Couldn't open render mute list file: " << filename << LL_ENDL;
-        return false;
-    }
-
-    for (std::map<LLUUID, S32>::iterator it = sVisuallyMuteSettingsMap.begin(); it != sVisuallyMuteSettingsMap.end(); ++it)
-    {
-        if (it->second != 0)
-        {
-            std::string id_string;
-            it->first.toString(id_string);
-            fprintf(fp, "%d %s [%d]\n", (S32)it->second, id_string.c_str(), (S32)sVisuallyMuteDateMap[it->first]);
-        }
-    }
-    fclose(fp);
-    return true;
-}
-
-bool LLRenderMuteList::loadFromFile()
-{
-    std::string filename = gDirUtilp->getExpandedFilename(LL_PATH_PER_SL_ACCOUNT, "render_mute_settings.txt");
-    LLFILE* fp = LLFile::fopen(filename, "rb");
-    if (!fp)
-    {
-        LL_WARNS() << "Couldn't open render mute list file: " << filename << LL_ENDL;
-        return false;
-    }
-
-    char id_buffer[MAX_STRING];
-    char buffer[MAX_STRING];
-    while (!feof(fp) && fgets(buffer, MAX_STRING, fp))
-    {
-        id_buffer[0] = '\0';
-        S32 setting = 0;
-        S32 time = 0;
-        sscanf(buffer, " %d %254s [%d]\n", &setting, id_buffer, &time);
-        sVisuallyMuteSettingsMap[LLUUID(id_buffer)] = setting;
-        sVisuallyMuteDateMap[LLUUID(id_buffer)] = (time == 0) ? (S32)time_corrected() : time;
-    }
-    fclose(fp);
-    return true;
-}
-
-void LLRenderMuteList::saveVisualMuteSetting(const LLUUID& agent_id, S32 setting)
-{
-    if(setting == 0)
-    {
-        sVisuallyMuteSettingsMap.erase(agent_id);
-        sVisuallyMuteDateMap.erase(agent_id);
-    }
-    else
-    {
-        sVisuallyMuteSettingsMap[agent_id] = setting;
-        if (sVisuallyMuteDateMap.find(agent_id) == sVisuallyMuteDateMap.end())
-        {
-            sVisuallyMuteDateMap[agent_id] =  (S32)time_corrected();
-        }
-    }
-    saveToFile();
-    notifyObservers();
-}
-
-S32 LLRenderMuteList::getSavedVisualMuteSetting(const LLUUID& agent_id)
-{
-    std::map<LLUUID, S32>::iterator iter = sVisuallyMuteSettingsMap.find(agent_id);
-    if (iter != sVisuallyMuteSettingsMap.end())
-    {
-        return iter->second;
-    }
-
-    return 0;
-}
-
-S32 LLRenderMuteList::getVisualMuteDate(const LLUUID& agent_id)
-{
-    std::map<LLUUID, S32>::iterator iter = sVisuallyMuteDateMap.find(agent_id);
-    if (iter != sVisuallyMuteDateMap.end())
-    {
-        return iter->second;
-    }
-
-    return 0;
-}
-
-void LLRenderMuteList::addObserver(LLMuteListObserver* observer)
-{
-    mObservers.insert(observer);
-}
-
-void LLRenderMuteList::removeObserver(LLMuteListObserver* observer)
-{
-    mObservers.erase(observer);
-}
-
-void LLRenderMuteList::notifyObservers()
-{
-    for (observer_set_t::iterator it = mObservers.begin();
-        it != mObservers.end();
-        )
-    {
-        LLMuteListObserver* observer = *it;
-        observer->onChange();
-        // In case onChange() deleted an entry.
-        it = mObservers.upper_bound(observer);
-    }
-}+/**
+ * @file llmutelist.cpp
+ * @author Richard Nelson, James Cook
+ * @brief Management of list of muted players
+ *
+ * $LicenseInfo:firstyear=2003&license=viewerlgpl$
+ * Second Life Viewer Source Code
+ * Copyright (C) 2010, Linden Research, Inc.
+ *
+ * This library is free software; you can redistribute it and/or
+ * modify it under the terms of the GNU Lesser General Public
+ * License as published by the Free Software Foundation;
+ * version 2.1 of the License only.
+ *
+ * This library is distributed in the hope that it will be useful,
+ * but WITHOUT ANY WARRANTY; without even the implied warranty of
+ * MERCHANTABILITY or FITNESS FOR A PARTICULAR PURPOSE.  See the GNU
+ * Lesser General Public License for more details.
+ *
+ * You should have received a copy of the GNU Lesser General Public
+ * License along with this library; if not, write to the Free Software
+ * Foundation, Inc., 51 Franklin Street, Fifth Floor, Boston, MA  02110-1301  USA
+ *
+ * Linden Research, Inc., 945 Battery Street, San Francisco, CA  94111  USA
+ * $/LicenseInfo$
+ */
+
+/*
+ * How should muting work?
+ * Mute an avatar
+ * Mute a specific object (accidentally spamming)
+ *
+ * right-click avatar, mute
+ * see list of recent chatters, mute
+ * type a name to mute?
+ *
+ * show in list whether chatter is avatar or object
+ *
+ * need fast lookup by id
+ * need lookup by name, doesn't have to be fast
+ */
+
+#include "llviewerprecompiledheaders.h"
+
+#include "llmutelist.h"
+
+#include "pipeline.h"
+
+#include <boost/tokenizer.hpp>
+#include <boost/bind.hpp>
+#include <boost/algorithm/string/replace.hpp>
+
+#include "lldispatcher.h"
+#include "llxfermanager.h"
+
+#include "llagent.h"
+#include "llavatarnamecache.h"
+#include "llviewergenericmessage.h" // for gGenericDispatcher
+#include "llworld.h" //for particle system banning
+#include "llimview.h"
+#include "llnotifications.h"
+#include "llviewercontrol.h"
+#include "llviewerobjectlist.h"
+#include "lltrans.h"
+
+namespace
+{
+    // This method is used to return an object to mute given an object id.
+    // Its used by the LLMute constructor and LLMuteList::isMuted.
+    LLViewerObject* get_object_to_mute_from_id(LLUUID object_id)
+    {
+        LLViewerObject *objectp = gObjectList.findObject(object_id);
+        if ((objectp) && (!objectp->isAvatar()))
+        {
+            LLViewerObject *parentp = (LLViewerObject *)objectp->getParent();
+            if (parentp && parentp->getID() != gAgent.getID())
+            {
+                objectp = parentp;
+            }
+        }
+        return objectp;
+    }
+}
+
+// "emptymutelist"
+class LLDispatchEmptyMuteList : public LLDispatchHandler
+{
+public:
+    virtual bool operator()(
+        const LLDispatcher* dispatcher,
+        const std::string& key,
+        const LLUUID& invoice,
+        const sparam_t& strings)
+    {
+        LLMuteList::getInstance()->setLoaded();
+        return true;
+    }
+};
+
+static LLDispatchEmptyMuteList sDispatchEmptyMuteList;
+
+//-----------------------------------------------------------------------------
+// LLMute()
+//-----------------------------------------------------------------------------
+
+LLMute::LLMute(const LLUUID& id, const std::string& name, EType type, U32 flags)
+  : mID(id),
+    mName(name),
+    mType(type),
+    mFlags(flags)
+{
+    // muting is done by root objects only - try to find this objects root
+    LLViewerObject* mute_object = get_object_to_mute_from_id(id);
+    if(mute_object && mute_object->getID() != id)
+    {
+        mID = mute_object->getID();
+        LLNameValue* firstname = mute_object->getNVPair("FirstName");
+        LLNameValue* lastname = mute_object->getNVPair("LastName");
+        if (firstname && lastname)
+        {
+            mName = LLCacheName::buildFullName(
+                firstname->getString(), lastname->getString());
+        }
+        mType = mute_object->isAvatar() ? AGENT : OBJECT;
+    }
+
+}
+
+
+std::string LLMute::getDisplayType() const
+{
+    switch (mType)
+    {
+        case BY_NAME:
+        default:
+            return LLTrans::getString("MuteByName");
+            break;
+        case AGENT:
+            return LLTrans::getString("MuteAgent");
+            break;
+        case OBJECT:
+            return LLTrans::getString("MuteObject");
+            break;
+        case GROUP:
+            return LLTrans::getString("MuteGroup");
+            break;
+        case EXTERNAL:
+            return LLTrans::getString("MuteExternal");
+            break;
+    }
+}
+
+//-----------------------------------------------------------------------------
+// LLMuteList()
+//-----------------------------------------------------------------------------
+LLMuteList::LLMuteList() :
+    mIsLoaded(false)
+{
+    gGenericDispatcher.addHandler("emptymutelist", &sDispatchEmptyMuteList);
+
+    // Register our callbacks. We may be constructed before gMessageSystem, so
+    // use callWhenReady() to register them as soon as gMessageSystem becomes
+    // available.
+    // When using bind(), must be explicit about default arguments such as
+    // that last NULL.
+    gMessageSystem.callWhenReady(boost::bind(&LLMessageSystem::setHandlerFuncFast, _1,
+                                             _PREHASH_MuteListUpdate, processMuteListUpdate,
+                                             static_cast<void**>(NULL)));
+    gMessageSystem.callWhenReady(boost::bind(&LLMessageSystem::setHandlerFuncFast, _1,
+                                             _PREHASH_UseCachedMuteList, processUseCachedMuteList,
+                                             static_cast<void**>(NULL)));
+
+    // make sure mute list's instance gets initialized before we start any name requests
+    LLAvatarNameCache::getInstance()->setAccountNameChangedCallback([this](const LLUUID& id, const LLAvatarName& av_name)
+        {
+            // it would be better to just pass LLAvatarName instead of doing unnesssesary copies
+            // but this way is just more convinient
+            onAccountNameChanged(id, av_name.getUserName());
+        });
+}
+
+//-----------------------------------------------------------------------------
+// ~LLMuteList()
+//-----------------------------------------------------------------------------
+LLMuteList::~LLMuteList()
+{
+
+}
+
+void LLMuteList::cleanupSingleton()
+{
+    LLAvatarNameCache::getInstance()->setAccountNameChangedCallback(NULL);
+}
+
+bool LLMuteList::isLinden(const std::string& name)
+{
+    std::string username = boost::replace_all_copy(name, ".", " ");
+    typedef boost::tokenizer<boost::char_separator<char> > tokenizer;
+    boost::char_separator<char> sep(" ");
+    tokenizer tokens(username, sep);
+    tokenizer::iterator token_iter = tokens.begin();
+
+    if (token_iter == tokens.end()) return false;
+    token_iter++;
+    if (token_iter == tokens.end()) return false;
+
+    std::string last_name = *token_iter;
+    LLStringUtil::toLower(last_name);
+    return last_name == "linden";
+}
+
+static LLVOAvatar* find_avatar(const LLUUID& id)
+{
+    LLViewerObject *obj = gObjectList.findObject(id);
+    while (obj && obj->isAttachment())
+    {
+        obj = (LLViewerObject *)obj->getParent();
+    }
+
+    if (obj && obj->isAvatar())
+    {
+        return (LLVOAvatar*)obj;
+    }
+    else
+    {
+        return NULL;
+    }
+}
+
+bool LLMuteList::add(const LLMute& mute, U32 flags)
+{
+    // Can't mute text from Lindens
+    if ((mute.mType == LLMute::AGENT)
+        && isLinden(mute.mName) && (flags & LLMute::flagTextChat || flags == 0))
+    {
+        LL_WARNS() << "Trying to mute a Linden; ignored" << LL_ENDL;
+        LLNotifications::instance().add("MuteLinden", LLSD(), LLSD());
+        return false;
+    }
+
+    // Can't mute self.
+    if (mute.mType == LLMute::AGENT
+        && mute.mID == gAgent.getID())
+    {
+        LL_WARNS() << "Trying to self; ignored" << LL_ENDL;
+        return false;
+    }
+
+    static LLCachedControl<S32> mute_list_limit(gSavedSettings, "MuteListLimit", 1000);
+    if (getMutes().size() >= mute_list_limit)
+    {
+        LL_WARNS() << "Mute limit is reached; ignored" << LL_ENDL;
+        LLSD args;
+        args["MUTE_LIMIT"] = mute_list_limit;
+        LLNotifications::instance().add(LLNotification::Params("MuteLimitReached").substitutions(args));
+        return false;
+    }
+
+    if (mute.mType == LLMute::BY_NAME)
+    {
+        // Can't mute empty string by name
+        if (mute.mName.empty())
+        {
+            LL_WARNS() << "Trying to mute empty string by-name" << LL_ENDL;
+            return false;
+        }
+
+        // Null mutes must have uuid null
+        if (mute.mID.notNull())
+        {
+            LL_WARNS() << "Trying to add by-name mute with non-null id" << LL_ENDL;
+            return false;
+        }
+
+        std::pair<string_set_t::iterator, bool> result = mLegacyMutes.insert(mute.mName);
+        if (result.second)
+        {
+            LL_INFOS() << "Muting by name " << mute.mName << LL_ENDL;
+            updateAdd(mute);
+            notifyObservers();
+            notifyObserversDetailed(mute);
+            return true;
+        }
+        else
+        {
+            LL_INFOS() << "duplicate mute ignored" << LL_ENDL;
+            // was duplicate
+            return false;
+        }
+    }
+    else
+    {
+        // Need a local (non-const) copy to set up flags properly.
+        LLMute localmute = mute;
+
+        // If an entry for the same entity is already in the list, remove it, saving flags as necessary.
+        mute_set_t::iterator it = mMutes.find(localmute);
+        if (it != mMutes.end())
+        {
+            // This mute is already in the list.  Save the existing entry's flags if that's warranted.
+            localmute.mFlags = it->mFlags;
+
+            mMutes.erase(it);
+            // Don't need to call notifyObservers() here, since it will happen after the entry has been re-added below.
+        }
+        else
+        {
+            // There was no entry in the list previously.  Fake things up by making it look like the previous entry had all properties unmuted.
+            localmute.mFlags = LLMute::flagAll;
+        }
+
+        if(flags)
+        {
+            // The user passed some combination of flags.  Make sure those flag bits are turned off (i.e. those properties will be muted).
+            localmute.mFlags &= (~flags);
+        }
+        else
+        {
+            // The user passed 0.  Make sure all flag bits are turned off (i.e. all properties will be muted).
+            localmute.mFlags = 0;
+        }
+
+        // (re)add the mute entry.
+        {
+            std::pair<mute_set_t::iterator, bool> result = mMutes.insert(localmute);
+            if (result.second)
+            {
+                LL_INFOS() << "Muting " << localmute.mName << " id " << localmute.mID << " flags " << localmute.mFlags << LL_ENDL;
+                updateAdd(localmute);
+                notifyObservers();
+                notifyObserversDetailed(localmute);
+
+                //mute local lights that are attached to the avatar
+                LLVOAvatar *avatarp = find_avatar(localmute.mID);
+                if (avatarp)
+                {
+                    LLPipeline::removeMutedAVsLights(avatarp);
+                }
+                //remove agent's notifications as well
+                if (localmute.mType == LLMute::AGENT)
+                {
+                    LLNotifications::instance().cancelByOwner(localmute.mID);
+                }
+                return true;
+            }
+        }
+    }
+
+    // If we were going to return success, we'd have done it by now.
+    return false;
+}
+
+void LLMuteList::updateAdd(const LLMute& mute)
+{
+    // External mutes are local only, don't send them to the server.
+    if (mute.mType == LLMute::EXTERNAL)
+    {
+        return;
+    }
+
+    // Update the database
+    LLMessageSystem* msg = gMessageSystem;
+    msg->newMessageFast(_PREHASH_UpdateMuteListEntry);
+    msg->nextBlockFast(_PREHASH_AgentData);
+    msg->addUUIDFast(_PREHASH_AgentID, gAgent.getID());
+    msg->addUUIDFast(_PREHASH_SessionID, gAgent.getSessionID());
+    msg->nextBlockFast(_PREHASH_MuteData);
+    msg->addUUIDFast(_PREHASH_MuteID, mute.mID);
+    msg->addStringFast(_PREHASH_MuteName, mute.mName);
+    msg->addS32("MuteType", mute.mType);
+    msg->addU32("MuteFlags", mute.mFlags);
+    gAgent.sendReliableMessage();
+
+    if (!mIsLoaded)
+    {
+        LL_WARNS() << "Added elements to non-initialized block list" << LL_ENDL;
+    }
+    mIsLoaded = true; // why is this here? -MG
+}
+
+
+bool LLMuteList::remove(const LLMute& mute, U32 flags)
+{
+    bool found = false;
+
+    // First, remove from main list.
+    mute_set_t::iterator it = mMutes.find(mute);
+    if (it != mMutes.end())
+    {
+        LLMute localmute = *it;
+        bool remove = true;
+        if(flags)
+        {
+            // If the user passed mute flags, we may only want to turn some flags on.
+            localmute.mFlags |= flags;
+
+            if(localmute.mFlags == LLMute::flagAll)
+            {
+                // Every currently available mute property has been masked out.
+                // Remove the mute entry entirely.
+            }
+            else
+            {
+                // Only some of the properties are masked out.  Update the entry.
+                remove = false;
+            }
+        }
+        else
+        {
+            // The caller didn't pass any flags -- just remove the mute entry entirely.
+            // set flags to notify observers with (flag being present means that something is allowed)
+            localmute.mFlags = LLMute::flagAll;
+        }
+
+        // Always remove the entry from the set -- it will be re-added with new flags if necessary.
+        mMutes.erase(it);
+
+        if(remove)
+        {
+            // The entry was actually removed.  Notify the server.
+            updateRemove(localmute);
+            LL_INFOS() << "Unmuting " << localmute.mName << " id " << localmute.mID << " flags " << localmute.mFlags << LL_ENDL;
+        }
+        else
+        {
+            // Flags were updated, the mute entry needs to be retransmitted to the server and re-added to the list.
+            mMutes.insert(localmute);
+            updateAdd(localmute);
+            LL_INFOS() << "Updating mute entry " << localmute.mName << " id " << localmute.mID << " flags " << localmute.mFlags << LL_ENDL;
+        }
+
+        // Must be after erase.
+        notifyObservers();
+        notifyObserversDetailed(localmute);
+    }
+    else
+    {
+        // Clean up any legacy mutes
+        string_set_t::iterator legacy_it = mLegacyMutes.find(mute.mName);
+        if (legacy_it != mLegacyMutes.end())
+        {
+            // Database representation of legacy mute is UUID null.
+            LLMute mute(LLUUID::null, *legacy_it, LLMute::BY_NAME);
+            updateRemove(mute);
+            mLegacyMutes.erase(legacy_it);
+            // Must be after erase.
+            notifyObservers();
+            notifyObserversDetailed(mute);
+        }
+    }
+
+    return found;
+}
+
+
+void LLMuteList::updateRemove(const LLMute& mute)
+{
+    // External mutes are not sent to the server anyway, no need to remove them.
+    if (mute.mType == LLMute::EXTERNAL)
+    {
+        return;
+    }
+
+    LLMessageSystem* msg = gMessageSystem;
+    msg->newMessageFast(_PREHASH_RemoveMuteListEntry);
+    msg->nextBlockFast(_PREHASH_AgentData);
+    msg->addUUIDFast(_PREHASH_AgentID, gAgent.getID());
+    msg->addUUIDFast(_PREHASH_SessionID, gAgent.getSessionID());
+    msg->nextBlockFast(_PREHASH_MuteData);
+    msg->addUUIDFast(_PREHASH_MuteID, mute.mID);
+    msg->addString("MuteName", mute.mName);
+    gAgent.sendReliableMessage();
+}
+
+void notify_automute_callback(const LLUUID& agent_id, const LLAvatarName& full_name, LLMuteList::EAutoReason reason)
+{
+    std::string notif_name;
+    switch (reason)
+    {
+    default:
+    case LLMuteList::AR_IM:
+        notif_name = "AutoUnmuteByIM";
+        break;
+    case LLMuteList::AR_INVENTORY:
+        notif_name = "AutoUnmuteByInventory";
+        break;
+    case LLMuteList::AR_MONEY:
+        notif_name = "AutoUnmuteByMoney";
+        break;
+    }
+
+    LLSD args;
+    args["NAME"] = full_name.getUserName();
+
+    LLNotificationPtr notif_ptr = LLNotifications::instance().add(notif_name, args, LLSD());
+    if (notif_ptr)
+    {
+        std::string message = notif_ptr->getMessage();
+
+        if (reason == LLMuteList::AR_IM)
+        {
+            LLIMModel::getInstance()->addMessage(agent_id, SYSTEM_FROM, LLUUID::null, message);
+        }
+    }
+}
+
+
+bool LLMuteList::autoRemove(const LLUUID& agent_id, const EAutoReason reason)
+{
+    bool removed = false;
+
+    if (isMuted(agent_id))
+    {
+        LLMute automute(agent_id, LLStringUtil::null, LLMute::AGENT);
+        removed = true;
+        remove(automute);
+
+        LLAvatarName av_name;
+        if (LLAvatarNameCache::get(agent_id, &av_name))
+        {
+            // name in cache, call callback directly
+            notify_automute_callback(agent_id, av_name, reason);
+        }
+        else
+        {
+            // not in cache, lookup name from cache
+            LLAvatarNameCache::get(agent_id,
+                boost::bind(&notify_automute_callback, _1, _2, reason));
+        }
+    }
+
+    return removed;
+}
+
+
+std::vector<LLMute> LLMuteList::getMutes() const
+{
+    std::vector<LLMute> mutes;
+
+    for (mute_set_t::const_iterator it = mMutes.begin();
+         it != mMutes.end();
+         ++it)
+    {
+        mutes.push_back(*it);
+    }
+
+    for (string_set_t::const_iterator it = mLegacyMutes.begin();
+         it != mLegacyMutes.end();
+         ++it)
+    {
+        LLMute legacy(LLUUID::null, *it);
+        mutes.push_back(legacy);
+    }
+
+    std::sort(mutes.begin(), mutes.end(), compare_by_name());
+    return mutes;
+}
+
+//-----------------------------------------------------------------------------
+// loadFromFile()
+//-----------------------------------------------------------------------------
+bool LLMuteList::loadFromFile(const std::string& filename)
+{
+    if(!filename.size())
+    {
+        LL_WARNS() << "Mute List Filename is Empty!" << LL_ENDL;
+        return false;
+    }
+
+    LLFILE* fp = LLFile::fopen(filename, "rb");     /*Flawfinder: ignore*/
+    if (!fp)
+    {
+        LL_WARNS() << "Couldn't open mute list " << filename << LL_ENDL;
+        return false;
+    }
+
+    // *NOTE: Changing the size of these buffers will require changes
+    // in the scanf below.
+    char id_buffer[MAX_STRING];     /*Flawfinder: ignore*/
+    char name_buffer[MAX_STRING];       /*Flawfinder: ignore*/
+    char buffer[MAX_STRING];        /*Flawfinder: ignore*/
+    while (!feof(fp)
+           && fgets(buffer, MAX_STRING, fp))
+    {
+        id_buffer[0] = '\0';
+        name_buffer[0] = '\0';
+        S32 type = 0;
+        U32 flags = 0;
+        sscanf( /* Flawfinder: ignore */
+            buffer, " %d %254s %254[^|]| %u\n", &type, id_buffer, name_buffer,
+            &flags);
+        LLUUID id = LLUUID(id_buffer);
+        LLMute mute(id, std::string(name_buffer), (LLMute::EType)type, flags);
+        if (mute.mID.isNull()
+            || mute.mType == LLMute::BY_NAME)
+        {
+            mLegacyMutes.insert(mute.mName);
+        }
+        else
+        {
+            mMutes.insert(mute);
+        }
+    }
+    fclose(fp);
+    setLoaded();
+
+    // server does not maintain up-to date account names (not display names!)
+    // in this list, so it falls to viewer.
+    pending_names_t::iterator iter = mPendingAgentNameUpdates.begin();
+    pending_names_t::iterator end = mPendingAgentNameUpdates.end();
+    while (iter != end)
+    {
+        // this will send updates to server, make sure mIsLoaded is set
+        onAccountNameChanged(iter->first, iter->second);
+        iter++;
+    }
+    mPendingAgentNameUpdates.clear();
+
+    return true;
+}
+
+//-----------------------------------------------------------------------------
+// saveToFile()
+//-----------------------------------------------------------------------------
+bool LLMuteList::saveToFile(const std::string& filename)
+{
+    if(!filename.size())
+    {
+        LL_WARNS() << "Mute List Filename is Empty!" << LL_ENDL;
+        return false;
+    }
+
+    LLFILE* fp = LLFile::fopen(filename, "wb");     /*Flawfinder: ignore*/
+    if (!fp)
+    {
+        LL_WARNS() << "Couldn't open mute list " << filename << LL_ENDL;
+        return false;
+    }
+    // legacy mutes have null uuid
+    std::string id_string;
+    LLUUID::null.toString(id_string);
+    for (string_set_t::iterator it = mLegacyMutes.begin();
+         it != mLegacyMutes.end();
+         ++it)
+    {
+        fprintf(fp, "%d %s %s|\n", (S32)LLMute::BY_NAME, id_string.c_str(), it->c_str());
+    }
+    for (mute_set_t::iterator it = mMutes.begin();
+         it != mMutes.end();
+         ++it)
+    {
+        // Don't save external mutes as they are not sent to the server and probably won't
+        //be valid next time anyway.
+        if (it->mType != LLMute::EXTERNAL)
+        {
+            it->mID.toString(id_string);
+            const std::string& name = it->mName;
+            fprintf(fp, "%d %s %s|%u\n", (S32)it->mType, id_string.c_str(), name.c_str(), it->mFlags);
+        }
+    }
+    fclose(fp);
+    return true;
+}
+
+
+bool LLMuteList::isMuted(const LLUUID& id, const std::string& name, U32 flags) const
+{
+    // for objects, check for muting on their parent prim
+    LLViewerObject* mute_object = get_object_to_mute_from_id(id);
+    LLUUID id_to_check  = (mute_object) ? mute_object->getID() : id;
+
+    // don't need name or type for lookup
+    LLMute mute(id_to_check);
+    mute_set_t::const_iterator mute_it = mMutes.find(mute);
+    if (mute_it != mMutes.end())
+    {
+        // If any of the flags the caller passed are set, this item isn't considered muted for this caller.
+        if(flags & mute_it->mFlags)
+        {
+            return false;
+        }
+        return true;
+    }
+
+    // empty names can't be legacy-muted
+    bool avatar = mute_object && mute_object->isAvatar();
+    if (name.empty() || avatar) return false;
+
+    // Look in legacy pile
+    string_set_t::const_iterator legacy_it = mLegacyMutes.find(name);
+    return legacy_it != mLegacyMutes.end();
+}
+
+bool LLMuteList::isMuted(const std::string& username, U32 flags) const
+{
+    mute_set_t::const_iterator mute_iter = mMutes.begin();
+    while(mute_iter != mMutes.end())
+    {
+        // can't convert "leha.test" into "LeHa TesT" so username comparison is more reliable
+        if (mute_iter->mType == LLMute::AGENT
+            && LLCacheName::buildUsername(mute_iter->mName) == username)
+        {
+            return true;
+        }
+        mute_iter++;
+    }
+    return false;
+}
+
+//-----------------------------------------------------------------------------
+// requestFromServer()
+//-----------------------------------------------------------------------------
+void LLMuteList::requestFromServer(const LLUUID& agent_id)
+{
+    std::string agent_id_string;
+    std::string filename;
+    agent_id.toString(agent_id_string);
+    filename = gDirUtilp->getExpandedFilename(LL_PATH_CACHE,agent_id_string) + ".cached_mute";
+    LLCRC crc;
+    crc.update(filename);
+
+    LLMessageSystem* msg = gMessageSystem;
+    msg->newMessageFast(_PREHASH_MuteListRequest);
+    msg->nextBlockFast(_PREHASH_AgentData);
+    msg->addUUIDFast(_PREHASH_AgentID, agent_id);
+    msg->addUUIDFast(_PREHASH_SessionID, gAgent.getSessionID());
+    msg->nextBlockFast(_PREHASH_MuteData);
+    msg->addU32Fast(_PREHASH_MuteCRC, crc.getCRC());
+
+    if (gDisconnected)
+    {
+        LL_WARNS() << "Trying to request mute list when disconnected!" << LL_ENDL;
+        return;
+    }
+    if (!gAgent.getRegion())
+    {
+        LL_WARNS() << "No region for agent yet, skipping mute list request!" << LL_ENDL;
+        return;
+    }
+    // Double amount of retries due to this request happening during busy stage
+    // Ideally this should be turned into a capability
+    gMessageSystem->sendReliable(gAgent.getRegionHost(), LL_DEFAULT_RELIABLE_RETRIES * 2, true, LL_PING_BASED_TIMEOUT_DUMMY, NULL, NULL);
+}
+
+//-----------------------------------------------------------------------------
+// cache()
+//-----------------------------------------------------------------------------
+
+void LLMuteList::cache(const LLUUID& agent_id)
+{
+    // Write to disk even if empty.
+    if(mIsLoaded)
+    {
+        std::string agent_id_string;
+        std::string filename;
+        agent_id.toString(agent_id_string);
+        filename = gDirUtilp->getExpandedFilename(LL_PATH_CACHE,agent_id_string) + ".cached_mute";
+        saveToFile(filename);
+    }
+}
+
+//-----------------------------------------------------------------------------
+// Static message handlers
+//-----------------------------------------------------------------------------
+
+void LLMuteList::processMuteListUpdate(LLMessageSystem* msg, void**)
+{
+    LL_INFOS() << "LLMuteList::processMuteListUpdate()" << LL_ENDL;
+    LLUUID agent_id;
+    msg->getUUIDFast(_PREHASH_MuteData, _PREHASH_AgentID, agent_id);
+    if(agent_id != gAgent.getID())
+    {
+        LL_WARNS() << "Got an mute list update for the wrong agent." << LL_ENDL;
+        return;
+    }
+    std::string unclean_filename;
+    msg->getStringFast(_PREHASH_MuteData, _PREHASH_Filename, unclean_filename);
+    std::string filename = LLDir::getScrubbedFileName(unclean_filename);
+
+    std::string *local_filename_and_path = new std::string(gDirUtilp->getExpandedFilename( LL_PATH_CACHE, filename ));
+    gXferManager->requestFile(*local_filename_and_path,
+                              filename,
+                              LL_PATH_CACHE,
+                              msg->getSender(),
+                              true, // make the remote file temporary.
+                              onFileMuteList,
+                              (void**)local_filename_and_path,
+                              LLXferManager::HIGH_PRIORITY);
+}
+
+void LLMuteList::processUseCachedMuteList(LLMessageSystem* msg, void**)
+{
+    LL_INFOS() << "LLMuteList::processUseCachedMuteList()" << LL_ENDL;
+
+    std::string agent_id_string;
+    gAgent.getID().toString(agent_id_string);
+    std::string filename;
+    filename = gDirUtilp->getExpandedFilename(LL_PATH_CACHE,agent_id_string) + ".cached_mute";
+    LLMuteList::getInstance()->loadFromFile(filename);
+}
+
+void LLMuteList::onFileMuteList(void** user_data, S32 error_code, LLExtStat ext_status)
+{
+    LL_INFOS() << "LLMuteList::processMuteListFile()" << LL_ENDL;
+
+    std::string* local_filename_and_path = (std::string*)user_data;
+    if(local_filename_and_path && !local_filename_and_path->empty() && (error_code == 0))
+    {
+        LLMuteList::getInstance()->loadFromFile(*local_filename_and_path);
+        LLFile::remove(*local_filename_and_path);
+    }
+    delete local_filename_and_path;
+}
+
+void LLMuteList::onAccountNameChanged(const LLUUID& id, const std::string& username)
+{
+    if (mIsLoaded)
+    {
+        LLMute mute(id, username, LLMute::AGENT);
+        mute_set_t::iterator mute_it = mMutes.find(mute);
+        if (mute_it != mMutes.end()
+            && mute_it->mName != mute.mName
+            && mute_it->mType == LLMute::AGENT) // just in case, it is std::set, not map
+        {
+            // existing mute, but name changed, copy data
+            mute.mFlags = mute_it->mFlags;
+
+            // erase old variant
+            mMutes.erase(mute_it);
+
+            // (re)add the mute entry.
+            {
+                std::pair<mute_set_t::iterator, bool> result = mMutes.insert(mute);
+                if (result.second)
+                {
+                    LL_INFOS() << "Muting " << mute.mName << " id " << mute.mID << " flags " << mute.mFlags << LL_ENDL;
+                    updateAdd(mute);
+                    // Do not notify observers here, observers do not know or need to handle name changes
+                    // Example: block list considers notifyObserversDetailed as a selection update;
+                    // Various chat/voice statuses care only about id and flags
+                    // Since apropriate update time for account names is considered to be in 'hours' it is
+                    // fine not to update UI (will be fine after restart or couple other changes)
+
+                }
+            }
+        }
+    }
+    else
+    {
+        // Delay update until we load file
+        // Ex: Buddies list can arrive too early since we prerequest
+        // names from Buddies list before we load blocklist
+        mPendingAgentNameUpdates[id] = username;
+    }
+}
+
+void LLMuteList::addObserver(LLMuteListObserver* observer)
+{
+    mObservers.insert(observer);
+}
+
+void LLMuteList::removeObserver(LLMuteListObserver* observer)
+{
+    mObservers.erase(observer);
+}
+
+void LLMuteList::setLoaded()
+{
+    mIsLoaded = true;
+    notifyObservers();
+}
+
+void LLMuteList::notifyObservers()
+{
+    for (observer_set_t::iterator it = mObservers.begin();
+        it != mObservers.end();
+        )
+    {
+        LLMuteListObserver* observer = *it;
+        observer->onChange();
+        // In case onChange() deleted an entry.
+        it = mObservers.upper_bound(observer);
+    }
+}
+
+void LLMuteList::notifyObserversDetailed(const LLMute& mute)
+{
+    for (observer_set_t::iterator it = mObservers.begin();
+        it != mObservers.end();
+        )
+    {
+        LLMuteListObserver* observer = *it;
+        observer->onChangeDetailed(mute);
+        // In case onChange() deleted an entry.
+        it = mObservers.upper_bound(observer);
+    }
+}
+
+LLRenderMuteList::LLRenderMuteList()
+{}
+
+bool LLRenderMuteList::saveToFile()
+{
+    std::string filename = gDirUtilp->getExpandedFilename(LL_PATH_PER_SL_ACCOUNT, "render_mute_settings.txt");
+    LLFILE* fp = LLFile::fopen(filename, "wb");
+    if (!fp)
+    {
+        LL_WARNS() << "Couldn't open render mute list file: " << filename << LL_ENDL;
+        return false;
+    }
+
+    for (std::map<LLUUID, S32>::iterator it = sVisuallyMuteSettingsMap.begin(); it != sVisuallyMuteSettingsMap.end(); ++it)
+    {
+        if (it->second != 0)
+        {
+            std::string id_string;
+            it->first.toString(id_string);
+            fprintf(fp, "%d %s [%d]\n", (S32)it->second, id_string.c_str(), (S32)sVisuallyMuteDateMap[it->first]);
+        }
+    }
+    fclose(fp);
+    return true;
+}
+
+bool LLRenderMuteList::loadFromFile()
+{
+    std::string filename = gDirUtilp->getExpandedFilename(LL_PATH_PER_SL_ACCOUNT, "render_mute_settings.txt");
+    LLFILE* fp = LLFile::fopen(filename, "rb");
+    if (!fp)
+    {
+        LL_WARNS() << "Couldn't open render mute list file: " << filename << LL_ENDL;
+        return false;
+    }
+
+    char id_buffer[MAX_STRING];
+    char buffer[MAX_STRING];
+    while (!feof(fp) && fgets(buffer, MAX_STRING, fp))
+    {
+        id_buffer[0] = '\0';
+        S32 setting = 0;
+        S32 time = 0;
+        sscanf(buffer, " %d %254s [%d]\n", &setting, id_buffer, &time);
+        sVisuallyMuteSettingsMap[LLUUID(id_buffer)] = setting;
+        sVisuallyMuteDateMap[LLUUID(id_buffer)] = (time == 0) ? (S32)time_corrected() : time;
+    }
+    fclose(fp);
+    return true;
+}
+
+void LLRenderMuteList::saveVisualMuteSetting(const LLUUID& agent_id, S32 setting)
+{
+    if(setting == 0)
+    {
+        sVisuallyMuteSettingsMap.erase(agent_id);
+        sVisuallyMuteDateMap.erase(agent_id);
+    }
+    else
+    {
+        sVisuallyMuteSettingsMap[agent_id] = setting;
+        if (sVisuallyMuteDateMap.find(agent_id) == sVisuallyMuteDateMap.end())
+        {
+            sVisuallyMuteDateMap[agent_id] =  (S32)time_corrected();
+        }
+    }
+    saveToFile();
+    notifyObservers();
+}
+
+S32 LLRenderMuteList::getSavedVisualMuteSetting(const LLUUID& agent_id)
+{
+    std::map<LLUUID, S32>::iterator iter = sVisuallyMuteSettingsMap.find(agent_id);
+    if (iter != sVisuallyMuteSettingsMap.end())
+    {
+        return iter->second;
+    }
+
+    return 0;
+}
+
+S32 LLRenderMuteList::getVisualMuteDate(const LLUUID& agent_id)
+{
+    std::map<LLUUID, S32>::iterator iter = sVisuallyMuteDateMap.find(agent_id);
+    if (iter != sVisuallyMuteDateMap.end())
+    {
+        return iter->second;
+    }
+
+    return 0;
+}
+
+void LLRenderMuteList::addObserver(LLMuteListObserver* observer)
+{
+    mObservers.insert(observer);
+}
+
+void LLRenderMuteList::removeObserver(LLMuteListObserver* observer)
+{
+    mObservers.erase(observer);
+}
+
+void LLRenderMuteList::notifyObservers()
+{
+    for (observer_set_t::iterator it = mObservers.begin();
+        it != mObservers.end();
+        )
+    {
+        LLMuteListObserver* observer = *it;
+        observer->onChange();
+        // In case onChange() deleted an entry.
+        it = mObservers.upper_bound(observer);
+    }
+}