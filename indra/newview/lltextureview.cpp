--- conflicted
+++ resolved
@@ -424,22 +424,12 @@
                                                  text_color, LLFontGL::LEFT, LLFontGL::TOP); //, LLFontGL::BOLD, LLFontGL::DROP_SHADOW_SOFT);
         line_num++;
     }
-<<<<<<< HEAD
-    const U32 texture_timeout = gSavedSettings.getU32("AvatarBakedTextureUploadTimeout");
-=======
->>>>>>> b1098308
     const U32 override_tex_discard_level = gSavedSettings.getU32("TextureDiscardLevel");
 
     LLColor4 header_color(1.f, 1.f, 1.f, 0.9f);
 
-<<<<<<< HEAD
-    const std::string texture_timeout_str = texture_timeout ? llformat("%d",texture_timeout) : "Disabled";
-    const std::string override_tex_discard_level_str = override_tex_discard_level ? llformat("%d",override_tex_discard_level) : "Disabled";
-    std::string header_text = llformat("[ Timeout('AvatarBakedTextureUploadTimeout'):%s ] [ LOD_Override('TextureDiscardLevel'):%s ]", texture_timeout_str.c_str(), override_tex_discard_level_str.c_str());
-=======
     const std::string override_tex_discard_level_str = override_tex_discard_level ? llformat("%d",override_tex_discard_level) : "Disabled";
     std::string header_text = llformat("[ Timeout:60 ] [ LOD_Override('TextureDiscardLevel'):%s ]", override_tex_discard_level_str.c_str());
->>>>>>> b1098308
     LLFontGL::getFontMonospace()->renderUTF8(header_text, 0, l_offset, v_offset + line_height*line_num,
                                              header_color, LLFontGL::LEFT, LLFontGL::TOP); //, LLFontGL::BOLD, LLFontGL::DROP_SHADOW_SOFT);
     line_num++;
