/** 
 * @file llpanelobject.cpp
 * @brief Object editing (position, scale, etc.) in the tools floater
 *
 * $LicenseInfo:firstyear=2001&license=viewerlgpl$
 * Second Life Viewer Source Code
 * Copyright (C) 2010, Linden Research, Inc.
 * 
 * This library is free software; you can redistribute it and/or
 * modify it under the terms of the GNU Lesser General Public
 * License as published by the Free Software Foundation;
 * version 2.1 of the License only.
 * 
 * This library is distributed in the hope that it will be useful,
 * but WITHOUT ANY WARRANTY; without even the implied warranty of
 * MERCHANTABILITY or FITNESS FOR A PARTICULAR PURPOSE.  See the GNU
 * Lesser General Public License for more details.
 * 
 * You should have received a copy of the GNU Lesser General Public
 * License along with this library; if not, write to the Free Software
 * Foundation, Inc., 51 Franklin Street, Fifth Floor, Boston, MA  02110-1301  USA
 * 
 * Linden Research, Inc., 945 Battery Street, San Francisco, CA  94111  USA
 * $/LicenseInfo$
 */

#include "llviewerprecompiledheaders.h"

// file include
#include "llpanelobject.h"

// linden library includes
#include "lleconomy.h"
#include "llerror.h"
#include "llfontgl.h"
#include "llpermissionsflags.h"
#include "llstring.h"
#include "llvolume.h"
#include "m3math.h"

// project includes
#include "llagent.h"
#include "llbutton.h"
#include "llcheckboxctrl.h"
#include "llcolorswatch.h"
#include "llcombobox.h"
#include "llfocusmgr.h"
#include "llmanipscale.h"
#include "llpreviewscript.h"
#include "llresmgr.h"
#include "llselectmgr.h"
#include "llspinctrl.h"
#include "lltexturectrl.h"
#include "lltextbox.h"
#include "lltool.h"
#include "lltoolcomp.h"
#include "lltoolmgr.h"
#include "llui.h"
#include "llviewerobject.h"
#include "llviewerregion.h"
#include "llviewerwindow.h"
#include "llvovolume.h"
#include "llworld.h"
#include "pipeline.h"
#include "llviewercontrol.h"
#include "lluictrlfactory.h"
//#include "llfirstuse.h"

#include "lldrawpool.h"

//
// Constants
//
enum {
	MI_BOX,
	MI_CYLINDER,
	MI_PRISM,
	MI_SPHERE,
	MI_TORUS,
	MI_TUBE,
	MI_RING,
	MI_SCULPT,
	MI_NONE,
	MI_VOLUME_COUNT
};

enum {
	MI_HOLE_SAME,
	MI_HOLE_CIRCLE,
	MI_HOLE_SQUARE,
	MI_HOLE_TRIANGLE,
	MI_HOLE_COUNT
};

//static const std::string LEGACY_FULLBRIGHT_DESC =LLTrans::getString("Fullbright");

BOOL	LLPanelObject::postBuild()
{
	setMouseOpaque(FALSE);
	
	//--------------------------------------------------------
	// Top
	//--------------------------------------------------------
	
	// Lock checkbox
	mCheckLock = getChild<LLCheckBoxCtrl>("checkbox locked");
	childSetCommitCallback("checkbox locked",onCommitLock,this);

	// Physical checkbox
	mCheckPhysics = getChild<LLCheckBoxCtrl>("Physical Checkbox Ctrl");
	childSetCommitCallback("Physical Checkbox Ctrl",onCommitPhysics,this);

	// Temporary checkbox
	mCheckTemporary = getChild<LLCheckBoxCtrl>("Temporary Checkbox Ctrl");
	childSetCommitCallback("Temporary Checkbox Ctrl",onCommitTemporary,this);

	// Phantom checkbox
	mCheckPhantom = getChild<LLCheckBoxCtrl>("Phantom Checkbox Ctrl");
	childSetCommitCallback("Phantom Checkbox Ctrl",onCommitPhantom,this);
       

	// Position
	mLabelPosition = getChild<LLTextBox>("label position");
	mCtrlPosX = getChild<LLSpinCtrl>("Pos X");
	childSetCommitCallback("Pos X",onCommitPosition,this);
	mCtrlPosY = getChild<LLSpinCtrl>("Pos Y");
	childSetCommitCallback("Pos Y",onCommitPosition,this);
	mCtrlPosZ = getChild<LLSpinCtrl>("Pos Z");
	childSetCommitCallback("Pos Z",onCommitPosition,this);

	// Scale
	mLabelSize = getChild<LLTextBox>("label size");
	mCtrlScaleX = getChild<LLSpinCtrl>("Scale X");
	childSetCommitCallback("Scale X",onCommitScale,this);

	// Scale Y
	mCtrlScaleY = getChild<LLSpinCtrl>("Scale Y");
	childSetCommitCallback("Scale Y",onCommitScale,this);

	// Scale Z
	mCtrlScaleZ = getChild<LLSpinCtrl>("Scale Z");
	childSetCommitCallback("Scale Z",onCommitScale,this);

	// Rotation
	mLabelRotation = getChild<LLTextBox>("label rotation");
	mCtrlRotX = getChild<LLSpinCtrl>("Rot X");
	childSetCommitCallback("Rot X",onCommitRotation,this);
	mCtrlRotY = getChild<LLSpinCtrl>("Rot Y");
	childSetCommitCallback("Rot Y",onCommitRotation,this);
	mCtrlRotZ = getChild<LLSpinCtrl>("Rot Z");
	childSetCommitCallback("Rot Z",onCommitRotation,this);

	//--------------------------------------------------------
		
	// Base Type
	mComboBaseType = getChild<LLComboBox>("comboBaseType");
	childSetCommitCallback("comboBaseType",onCommitParametric,this);

	// Cut
	mLabelCut = getChild<LLTextBox>("text cut");
	mSpinCutBegin = getChild<LLSpinCtrl>("cut begin");
	childSetCommitCallback("cut begin",onCommitParametric,this);
	mSpinCutBegin->setValidateBeforeCommit( precommitValidate );
	mSpinCutEnd = getChild<LLSpinCtrl>("cut end");
	childSetCommitCallback("cut end",onCommitParametric,this);
	mSpinCutEnd->setValidateBeforeCommit( &precommitValidate );

	// Hollow / Skew
	mLabelHollow = getChild<LLTextBox>("text hollow");
	mLabelSkew = getChild<LLTextBox>("text skew");
	mSpinHollow = getChild<LLSpinCtrl>("Scale 1");
	childSetCommitCallback("Scale 1",onCommitParametric,this);
	mSpinHollow->setValidateBeforeCommit( &precommitValidate );
	mSpinSkew = getChild<LLSpinCtrl>("Skew");
	childSetCommitCallback("Skew",onCommitParametric,this);
	mSpinSkew->setValidateBeforeCommit( &precommitValidate );
	mLabelHoleType = getChild<LLTextBox>("Hollow Shape");

	// Hole Type
	mComboHoleType = getChild<LLComboBox>("hole");
	childSetCommitCallback("hole",onCommitParametric,this);

	// Twist
	mLabelTwist = getChild<LLTextBox>("text twist");
	mSpinTwistBegin = getChild<LLSpinCtrl>("Twist Begin");
	childSetCommitCallback("Twist Begin",onCommitParametric,this);
	mSpinTwistBegin->setValidateBeforeCommit( precommitValidate );
	mSpinTwist = getChild<LLSpinCtrl>("Twist End");
	childSetCommitCallback("Twist End",onCommitParametric,this);
	mSpinTwist->setValidateBeforeCommit( &precommitValidate );

	// Scale
	mSpinScaleX = getChild<LLSpinCtrl>("Taper Scale X");
	childSetCommitCallback("Taper Scale X",onCommitParametric,this);
	mSpinScaleX->setValidateBeforeCommit( &precommitValidate );
	mSpinScaleY = getChild<LLSpinCtrl>("Taper Scale Y");
	childSetCommitCallback("Taper Scale Y",onCommitParametric,this);
	mSpinScaleY->setValidateBeforeCommit( &precommitValidate );

	// Shear
	mLabelShear = getChild<LLTextBox>("text topshear");
	mSpinShearX = getChild<LLSpinCtrl>("Shear X");
	childSetCommitCallback("Shear X",onCommitParametric,this);
	mSpinShearX->setValidateBeforeCommit( &precommitValidate );
	mSpinShearY = getChild<LLSpinCtrl>("Shear Y");
	childSetCommitCallback("Shear Y",onCommitParametric,this);
	mSpinShearY->setValidateBeforeCommit( &precommitValidate );

	// Path / Profile
	mCtrlPathBegin = getChild<LLSpinCtrl>("Path Limit Begin");
	childSetCommitCallback("Path Limit Begin",onCommitParametric,this);
	mCtrlPathBegin->setValidateBeforeCommit( &precommitValidate );
	mCtrlPathEnd = getChild<LLSpinCtrl>("Path Limit End");
	childSetCommitCallback("Path Limit End",onCommitParametric,this);
	mCtrlPathEnd->setValidateBeforeCommit( &precommitValidate );

	// Taper
	mLabelTaper = getChild<LLTextBox>("text taper2");
	mSpinTaperX = getChild<LLSpinCtrl>("Taper X");
	childSetCommitCallback("Taper X",onCommitParametric,this);
	mSpinTaperX->setValidateBeforeCommit( precommitValidate );
	mSpinTaperY = getChild<LLSpinCtrl>("Taper Y");
	childSetCommitCallback("Taper Y",onCommitParametric,this);
	mSpinTaperY->setValidateBeforeCommit( precommitValidate );
	
	// Radius Offset / Revolutions
	mLabelRadiusOffset = getChild<LLTextBox>("text radius delta");
	mLabelRevolutions = getChild<LLTextBox>("text revolutions");
	mSpinRadiusOffset = getChild<LLSpinCtrl>("Radius Offset");
	childSetCommitCallback("Radius Offset",onCommitParametric,this);
	mSpinRadiusOffset->setValidateBeforeCommit( &precommitValidate );
	mSpinRevolutions = getChild<LLSpinCtrl>("Revolutions");
	childSetCommitCallback("Revolutions",onCommitParametric,this);
	mSpinRevolutions->setValidateBeforeCommit( &precommitValidate );

	// Sculpt
	mCtrlSculptTexture = getChild<LLTextureCtrl>("sculpt texture control");
	if (mCtrlSculptTexture)
	{
		mCtrlSculptTexture->setDefaultImageAssetID(LLUUID(SCULPT_DEFAULT_TEXTURE));
		mCtrlSculptTexture->setCommitCallback( boost::bind(&LLPanelObject::onCommitSculpt, this, _2 ));
		mCtrlSculptTexture->setOnCancelCallback( boost::bind(&LLPanelObject::onCancelSculpt, this, _2 ));
		mCtrlSculptTexture->setOnSelectCallback( boost::bind(&LLPanelObject::onSelectSculpt, this, _2 ));
		mCtrlSculptTexture->setDropCallback( boost::bind(&LLPanelObject::onDropSculpt, this, _2 ));
		// Don't allow (no copy) or (no transfer) textures to be selected during immediate mode
		mCtrlSculptTexture->setImmediateFilterPermMask(PERM_COPY | PERM_TRANSFER);
		// Allow any texture to be used during non-immediate mode.
		mCtrlSculptTexture->setNonImmediateFilterPermMask(PERM_NONE);
		LLAggregatePermissions texture_perms;
		if (LLSelectMgr::getInstance()->selectGetAggregateTexturePermissions(texture_perms))
		{
			BOOL can_copy =
				texture_perms.getValue(PERM_COPY) == LLAggregatePermissions::AP_EMPTY ||
				texture_perms.getValue(PERM_COPY) == LLAggregatePermissions::AP_ALL;
			BOOL can_transfer =
				texture_perms.getValue(PERM_TRANSFER) == LLAggregatePermissions::AP_EMPTY ||
				texture_perms.getValue(PERM_TRANSFER) == LLAggregatePermissions::AP_ALL;
			mCtrlSculptTexture->setCanApplyImmediately(can_copy && can_transfer);
		}
		else
		{
			mCtrlSculptTexture->setCanApplyImmediately(FALSE);
		}
	}

	mLabelSculptType = getChild<LLTextBox>("label sculpt type");
	mCtrlSculptType = getChild<LLComboBox>("sculpt type control");
	childSetCommitCallback("sculpt type control", onCommitSculptType, this);
	mCtrlSculptMirror = getChild<LLCheckBoxCtrl>("sculpt mirror control");
	childSetCommitCallback("sculpt mirror control", onCommitSculptType, this);
	mCtrlSculptInvert = getChild<LLCheckBoxCtrl>("sculpt invert control");
	childSetCommitCallback("sculpt invert control", onCommitSculptType, this);
	
	// Start with everyone disabled
	clearCtrls();

	return TRUE;
}

LLPanelObject::LLPanelObject()
:	LLPanel(),
	mIsPhysical(FALSE),
	mIsTemporary(FALSE),
	mIsPhantom(FALSE),
	mCastShadows(TRUE),
	mSelectedType(MI_BOX),
	mSculptTextureRevert(LLUUID::null),
	mSculptTypeRevert(0)
{
}


LLPanelObject::~LLPanelObject()
{
	// Children all cleaned up by default view destructor.
}

void LLPanelObject::getState( )
{
	LLViewerObject* objectp = LLSelectMgr::getInstance()->getSelection()->getFirstRootObject();
	LLViewerObject* root_objectp = objectp;
	if(!objectp)
	{
		objectp = LLSelectMgr::getInstance()->getSelection()->getFirstObject();
		// *FIX: shouldn't we just keep the child?
		if (objectp)
		{
			LLViewerObject* parentp = objectp->getRootEdit();

			if (parentp)
			{
				root_objectp = parentp;
			}
			else
			{
				root_objectp = objectp;
			}
		}
	}

	LLVOVolume *volobjp = NULL;
	if ( objectp && (objectp->getPCode() == LL_PCODE_VOLUME))
	{
		volobjp = (LLVOVolume *)objectp;
	}

	if( !objectp )
	{
		//forfeit focus
		if (gFocusMgr.childHasKeyboardFocus(this))
		{
			gFocusMgr.setKeyboardFocus(NULL);
		}

		// Disable all text input fields
		clearCtrls();
		return;
	}

	// can move or rotate only linked group with move permissions, or sub-object with move and modify perms
	BOOL enable_move	= objectp->permMove() && !objectp->isAttachment() && (objectp->permModify() || !gSavedSettings.getBOOL("EditLinkedParts"));
	BOOL enable_scale	= objectp->permMove() && objectp->permModify();
	BOOL enable_rotate	= objectp->permMove() && ( (objectp->permModify() && !objectp->isAttachment()) || !gSavedSettings.getBOOL("EditLinkedParts"));

	S32 selected_count = LLSelectMgr::getInstance()->getSelection()->getObjectCount();
	BOOL single_volume = (LLSelectMgr::getInstance()->selectionAllPCode( LL_PCODE_VOLUME ))
						 && (selected_count == 1);

	if (LLSelectMgr::getInstance()->getSelection()->getRootObjectCount() > 1)
	{
		enable_move = FALSE;
		enable_scale = FALSE;
		enable_rotate = FALSE;
	}

	LLVector3 vec;
	if (enable_move)
	{
		vec = objectp->getPositionEdit();
		mCtrlPosX->set( vec.mV[VX] );
		mCtrlPosY->set( vec.mV[VY] );
		mCtrlPosZ->set( vec.mV[VZ] );
	}
	else
	{
		mCtrlPosX->clear();
		mCtrlPosY->clear();
		mCtrlPosZ->clear();
	}


	mLabelPosition->setEnabled( enable_move );
	mCtrlPosX->setEnabled(enable_move);
	mCtrlPosY->setEnabled(enable_move);
	mCtrlPosZ->setEnabled(enable_move);

	if (enable_scale)
	{
		vec = objectp->getScale();
		mCtrlScaleX->set( vec.mV[VX] );
		mCtrlScaleY->set( vec.mV[VY] );
		mCtrlScaleZ->set( vec.mV[VZ] );
	}
	else
	{
		mCtrlScaleX->clear();
		mCtrlScaleY->clear();
		mCtrlScaleZ->clear();
	}

	mLabelSize->setEnabled( enable_scale );
	mCtrlScaleX->setEnabled( enable_scale );
	mCtrlScaleY->setEnabled( enable_scale );
	mCtrlScaleZ->setEnabled( enable_scale );

	LLQuaternion object_rot = objectp->getRotationEdit();
	object_rot.getEulerAngles(&(mCurEulerDegrees.mV[VX]), &(mCurEulerDegrees.mV[VY]), &(mCurEulerDegrees.mV[VZ]));
	mCurEulerDegrees *= RAD_TO_DEG;
	mCurEulerDegrees.mV[VX] = fmod(llround(mCurEulerDegrees.mV[VX], OBJECT_ROTATION_PRECISION) + 360.f, 360.f);
	mCurEulerDegrees.mV[VY] = fmod(llround(mCurEulerDegrees.mV[VY], OBJECT_ROTATION_PRECISION) + 360.f, 360.f);
	mCurEulerDegrees.mV[VZ] = fmod(llround(mCurEulerDegrees.mV[VZ], OBJECT_ROTATION_PRECISION) + 360.f, 360.f);

	if (enable_rotate)
	{
		mCtrlRotX->set( mCurEulerDegrees.mV[VX] );
		mCtrlRotY->set( mCurEulerDegrees.mV[VY] );
		mCtrlRotZ->set( mCurEulerDegrees.mV[VZ] );
	}
	else
	{
		mCtrlRotX->clear();
		mCtrlRotY->clear();
		mCtrlRotZ->clear();
	}

	mLabelRotation->setEnabled( enable_rotate );
	mCtrlRotX->setEnabled( enable_rotate );
	mCtrlRotY->setEnabled( enable_rotate );
	mCtrlRotZ->setEnabled( enable_rotate );

	BOOL owners_identical;
	LLUUID owner_id;
	std::string owner_name;
	owners_identical = LLSelectMgr::getInstance()->selectGetOwner(owner_id, owner_name);

	// BUG? Check for all objects being editable?
	S32 roots_selected = LLSelectMgr::getInstance()->getSelection()->getRootObjectCount();
	BOOL editable = root_objectp->permModify();

	// Select Single Message
	getChildView("select_single")->setVisible( FALSE);
	getChildView("edit_object")->setVisible( FALSE);
	if (!editable || single_volume || selected_count <= 1)
	{
		getChildView("edit_object")->setVisible( TRUE);
		getChildView("edit_object")->setEnabled(TRUE);
	}
	else
	{
		getChildView("select_single")->setVisible( TRUE);
		getChildView("select_single")->setEnabled(TRUE);
	}
	// Lock checkbox - only modifiable if you own the object.
	BOOL self_owned = (gAgent.getID() == owner_id);
	mCheckLock->setEnabled( roots_selected > 0 && self_owned );

	// More lock and debit checkbox - get the values
	BOOL valid;
	U32 owner_mask_on;
	U32 owner_mask_off;
	valid = LLSelectMgr::getInstance()->selectGetPerm(PERM_OWNER, &owner_mask_on, &owner_mask_off);

	if(valid)
	{
		if(owner_mask_on & PERM_MOVE)
		{
			// owner can move, so not locked
			mCheckLock->set(FALSE);
			mCheckLock->setTentative(FALSE);
		}
		else if(owner_mask_off & PERM_MOVE)
		{
			// owner can't move, so locked
			mCheckLock->set(TRUE);
			mCheckLock->setTentative(FALSE);
		}
		else
		{
			// some locked, some not locked
			mCheckLock->set(FALSE);
			mCheckLock->setTentative(TRUE);
		}
	}

	BOOL is_flexible = volobjp && volobjp->isFlexible();

	// Physics checkbox
	mIsPhysical = root_objectp->usePhysics();
	mCheckPhysics->set( mIsPhysical );
	mCheckPhysics->setEnabled( roots_selected>0 
								&& (editable || gAgent.isGodlike()) 
								&& !is_flexible);

	mIsTemporary = root_objectp->flagTemporaryOnRez();
	mCheckTemporary->set( mIsTemporary );
	mCheckTemporary->setEnabled( roots_selected>0 && editable );

	mIsPhantom = root_objectp->flagPhantom();
	mCheckPhantom->set( mIsPhantom );
	mCheckPhantom->setEnabled( roots_selected>0 && editable && !is_flexible );

       
#if 0 // 1.9.2
	mCastShadows = root_objectp->flagCastShadows();
	mCheckCastShadows->set( mCastShadows );
	mCheckCastShadows->setEnabled( roots_selected==1 && editable );
#endif
	
	//----------------------------------------------------------------------------

	S32 selected_item	= MI_BOX;
	S32	selected_hole	= MI_HOLE_SAME;
	BOOL enabled = FALSE;
	BOOL hole_enabled = FALSE;
	F32 scale_x=1.f, scale_y=1.f;
	BOOL isMesh = FALSE;
	
	if( !objectp || !objectp->getVolume() || !editable || !single_volume)
	{
		// Clear out all geometry fields.
		mComboBaseType->clear();
		mSpinHollow->clear();
		mSpinCutBegin->clear();
		mSpinCutEnd->clear();
		mCtrlPathBegin->clear();
		mCtrlPathEnd->clear();
		mSpinScaleX->clear();
		mSpinScaleY->clear();
		mSpinTwist->clear();
		mSpinTwistBegin->clear();
		mComboHoleType->clear();
		mSpinShearX->clear();
		mSpinShearY->clear();
		mSpinTaperX->clear();
		mSpinTaperY->clear();
		mSpinRadiusOffset->clear();
		mSpinRevolutions->clear();
		mSpinSkew->clear();
		
		mSelectedType = MI_NONE;
	}
	else
	{
		// Only allowed to change these parameters for objects
		// that you have permissions on AND are not attachments.
		enabled = root_objectp->permModify();
		
		// Volume type
		const LLVolumeParams &volume_params = objectp->getVolume()->getParams();
		U8 path = volume_params.getPathParams().getCurveType();
		U8 profile_and_hole = volume_params.getProfileParams().getCurveType();
		U8 profile	= profile_and_hole & LL_PCODE_PROFILE_MASK;
		U8 hole		= profile_and_hole & LL_PCODE_HOLE_MASK;
		
		// Scale goes first so we can differentiate between a sphere and a torus,
		// which have the same profile and path types.

		// Scale
		scale_x = volume_params.getRatioX();
		scale_y = volume_params.getRatioY();

		BOOL linear_path = (path == LL_PCODE_PATH_LINE) || (path == LL_PCODE_PATH_FLEXIBLE);
		if ( linear_path && profile == LL_PCODE_PROFILE_CIRCLE )
		{
			selected_item = MI_CYLINDER;
		}
		else if ( linear_path && profile == LL_PCODE_PROFILE_SQUARE )
		{
			selected_item = MI_BOX;
		}
		else if ( linear_path && profile == LL_PCODE_PROFILE_ISOTRI )
		{
			selected_item = MI_PRISM;
		}
		else if ( linear_path && profile == LL_PCODE_PROFILE_EQUALTRI )
		{
			selected_item = MI_PRISM;
		}
		else if ( linear_path && profile == LL_PCODE_PROFILE_RIGHTTRI )
		{
			selected_item = MI_PRISM;
		}
		else if (path == LL_PCODE_PATH_FLEXIBLE) // shouldn't happen
		{
			selected_item = MI_CYLINDER; // reasonable default
		}
		else if ( path == LL_PCODE_PATH_CIRCLE && profile == LL_PCODE_PROFILE_CIRCLE && scale_y > 0.75f)
		{
			selected_item = MI_SPHERE;
		}
		else if ( path == LL_PCODE_PATH_CIRCLE && profile == LL_PCODE_PROFILE_CIRCLE && scale_y <= 0.75f)
		{
			selected_item = MI_TORUS;
		}
		else if ( path == LL_PCODE_PATH_CIRCLE && profile == LL_PCODE_PROFILE_CIRCLE_HALF)
		{
			selected_item = MI_SPHERE;
		}
		else if ( path == LL_PCODE_PATH_CIRCLE2 && profile == LL_PCODE_PROFILE_CIRCLE )
		{
			// Spirals aren't supported.  Make it into a sphere.  JC
			selected_item = MI_SPHERE;
		}
		else if ( path == LL_PCODE_PATH_CIRCLE && profile == LL_PCODE_PROFILE_EQUALTRI )
		{
			selected_item = MI_RING;
		}
		else if ( path == LL_PCODE_PATH_CIRCLE && profile == LL_PCODE_PROFILE_SQUARE && scale_y <= 0.75f)
		{
			selected_item = MI_TUBE;
		}
		else
		{
			llinfos << "Unknown path " << (S32) path << " profile " << (S32) profile << " in getState" << llendl;
			selected_item = MI_BOX;
		}


		if (objectp->getParameterEntryInUse(LLNetworkData::PARAMS_SCULPT))
		{
			selected_item = MI_SCULPT;
			//LLFirstUse::useSculptedPrim();
		}

		
		mComboBaseType	->setCurrentByIndex( selected_item );
		mSelectedType = selected_item;
		
		// Grab S path
		F32 begin_s	= volume_params.getBeginS();
		F32 end_s	= volume_params.getEndS();

		// Compute cut and advanced cut from S and T
		F32 begin_t = volume_params.getBeginT();
		F32 end_t	= volume_params.getEndT();

		// Hollowness
		F32 hollow = volume_params.getHollow();
		mSpinHollow->set( 100.f * hollow );

		// All hollow objects allow a shape to be selected.
		if (hollow > 0.f)
		{
			switch (hole)
			{
			case LL_PCODE_HOLE_CIRCLE:
				selected_hole = MI_HOLE_CIRCLE;
				break;
			case LL_PCODE_HOLE_SQUARE:
				selected_hole = MI_HOLE_SQUARE;
				break;
			case LL_PCODE_HOLE_TRIANGLE:
				selected_hole = MI_HOLE_TRIANGLE;
				break;
			case LL_PCODE_HOLE_SAME:
			default:
				selected_hole = MI_HOLE_SAME;
				break;
			}
			mComboHoleType->setCurrentByIndex( selected_hole );
			hole_enabled = enabled;
		}
		else
		{
			mComboHoleType->setCurrentByIndex( MI_HOLE_SAME );
			hole_enabled = FALSE;
		}

		// Cut interpretation varies based on base object type
		F32 cut_begin, cut_end, adv_cut_begin, adv_cut_end;

		if ( selected_item == MI_SPHERE || selected_item == MI_TORUS || 
			 selected_item == MI_TUBE   || selected_item == MI_RING )
		{
			cut_begin		= begin_t;
			cut_end			= end_t;
			adv_cut_begin	= begin_s;
			adv_cut_end		= end_s;
		}
		else
		{
			cut_begin       = begin_s;
			cut_end         = end_s;
			adv_cut_begin   = begin_t;
			adv_cut_end     = end_t;
		}

		mSpinCutBegin	->set( cut_begin );
		mSpinCutEnd		->set( cut_end );
		mCtrlPathBegin	->set( adv_cut_begin );
		mCtrlPathEnd	->set( adv_cut_end );

		// Twist
		F32 twist		= volume_params.getTwist();
		F32 twist_begin = volume_params.getTwistBegin();
		// Check the path type for conversion.
		if (path == LL_PCODE_PATH_LINE || path == LL_PCODE_PATH_FLEXIBLE)
		{
			twist		*= OBJECT_TWIST_LINEAR_MAX;
			twist_begin	*= OBJECT_TWIST_LINEAR_MAX;
		}
		else
		{
			twist		*= OBJECT_TWIST_MAX;
			twist_begin	*= OBJECT_TWIST_MAX;
		}

		mSpinTwist		->set( twist );
		mSpinTwistBegin	->set( twist_begin );

		// Shear
		F32 shear_x = volume_params.getShearX();
		F32 shear_y = volume_params.getShearY();
		mSpinShearX->set( shear_x );
		mSpinShearY->set( shear_y );

		// Taper
		F32 taper_x	= volume_params.getTaperX();
		F32 taper_y = volume_params.getTaperY();
		mSpinTaperX->set( taper_x );
		mSpinTaperY->set( taper_y );

		// Radius offset.
		F32 radius_offset = volume_params.getRadiusOffset();
		// Limit radius offset, based on taper and hole size y.
		F32 radius_mag = fabs(radius_offset);
		F32 hole_y_mag = fabs(scale_y);
		F32 taper_y_mag  = fabs(taper_y);
		// Check to see if the taper effects us.
		if ( (radius_offset > 0.f && taper_y < 0.f) ||
			 (radius_offset < 0.f && taper_y > 0.f) )
		{
			// The taper does not help increase the radius offset range.
			taper_y_mag = 0.f;
		}
		F32 max_radius_mag = 1.f - hole_y_mag * (1.f - taper_y_mag) / (1.f - hole_y_mag);
		// Enforce the maximum magnitude.
		if (radius_mag > max_radius_mag)
		{
			// Check radius offset sign.
			if (radius_offset < 0.f)
			{
				radius_offset = -max_radius_mag;
			}
			else
			{
				radius_offset = max_radius_mag;
			}
		}
		mSpinRadiusOffset->set( radius_offset);

		// Revolutions
		F32 revolutions = volume_params.getRevolutions();
		mSpinRevolutions->set( revolutions );
		
		// Skew
		F32 skew	= volume_params.getSkew();
		// Limit skew, based on revolutions hole size x.
		F32 skew_mag= fabs(skew);
		F32 min_skew_mag = 1.0f - 1.0f / (revolutions * scale_x + 1.0f);
		// Discontinuity; A revolution of 1 allows skews below 0.5.
		if ( fabs(revolutions - 1.0f) < 0.001)
			min_skew_mag = 0.0f;

		// Clip skew.
		if (skew_mag < min_skew_mag)
		{
			// Check skew sign.
			if (skew < 0.0f)
			{
				skew = -min_skew_mag;
			}
			else 
			{
				skew = min_skew_mag;
			}
		}
		mSpinSkew->set( skew );
	}
	
	// Compute control visibility, label names, and twist range.
	// Start with defaults.
	BOOL cut_visible                = TRUE;
	BOOL hollow_visible             = TRUE;
	BOOL top_size_x_visible			= TRUE;
	BOOL top_size_y_visible			= TRUE;
	BOOL top_shear_x_visible		= TRUE;
	BOOL top_shear_y_visible		= TRUE;
	BOOL twist_visible				= TRUE;
	BOOL advanced_cut_visible		= FALSE;
	BOOL taper_visible				= FALSE;
	BOOL skew_visible				= FALSE;
	BOOL radius_offset_visible		= FALSE;
	BOOL revolutions_visible		= FALSE;
	BOOL sculpt_texture_visible     = FALSE;
	F32	 twist_min					= OBJECT_TWIST_LINEAR_MIN;
	F32	 twist_max					= OBJECT_TWIST_LINEAR_MAX;
	F32	 twist_inc					= OBJECT_TWIST_LINEAR_INC;

	BOOL advanced_is_dimple = FALSE;
	BOOL advanced_is_slice = FALSE;
	BOOL size_is_hole = FALSE;

	// Tune based on overall volume type
	switch (selected_item)
	{
	case MI_SPHERE:
		top_size_x_visible		= FALSE;
		top_size_y_visible		= FALSE;
		top_shear_x_visible		= FALSE;
		top_shear_y_visible		= FALSE;
		//twist_visible			= FALSE;
		advanced_cut_visible	= TRUE;
		advanced_is_dimple		= TRUE;
		twist_min				= OBJECT_TWIST_MIN;
		twist_max				= OBJECT_TWIST_MAX;
		twist_inc				= OBJECT_TWIST_INC;
		break;

	case MI_TORUS:
	case MI_TUBE:	
	case MI_RING:
		//top_size_x_visible		= FALSE;
		//top_size_y_visible		= FALSE;
	  	size_is_hole 			= TRUE;
		skew_visible			= TRUE;
		advanced_cut_visible	= TRUE;
		taper_visible			= TRUE;
		radius_offset_visible	= TRUE;
		revolutions_visible		= TRUE;
		twist_min				= OBJECT_TWIST_MIN;
		twist_max				= OBJECT_TWIST_MAX;
		twist_inc				= OBJECT_TWIST_INC;

		break;

	case MI_SCULPT:
		cut_visible             = FALSE;
		hollow_visible          = FALSE;
		twist_visible           = FALSE;
		top_size_x_visible      = FALSE;
		top_size_y_visible      = FALSE;
		top_shear_x_visible     = FALSE;
		top_shear_y_visible     = FALSE;
		skew_visible            = FALSE;
		advanced_cut_visible    = FALSE;
		taper_visible           = FALSE;
		radius_offset_visible   = FALSE;
		revolutions_visible     = FALSE;
		sculpt_texture_visible  = TRUE;

		break;
		
	case MI_BOX:
		advanced_cut_visible	= TRUE;
		advanced_is_slice		= TRUE;
		break;

	case MI_CYLINDER:
		advanced_cut_visible	= TRUE;
		advanced_is_slice		= TRUE;
		break;

	case MI_PRISM:
		advanced_cut_visible	= TRUE;
		advanced_is_slice		= TRUE;
		break;

	default:
		break;
	}

	// Check if we need to change top size/hole size params.
	switch (selected_item)
	{
	case MI_SPHERE:
	case MI_TORUS:
	case MI_TUBE:
	case MI_RING:
		mSpinScaleX->set( scale_x );
		mSpinScaleY->set( scale_y );
		mSpinScaleX->setMinValue(OBJECT_MIN_HOLE_SIZE);
		mSpinScaleX->setMaxValue(OBJECT_MAX_HOLE_SIZE_X);
		mSpinScaleY->setMinValue(OBJECT_MIN_HOLE_SIZE);
		mSpinScaleY->setMaxValue(OBJECT_MAX_HOLE_SIZE_Y);
		break;
	default:
		if (editable)
		{
			mSpinScaleX->set( 1.f - scale_x );
			mSpinScaleY->set( 1.f - scale_y );
			mSpinScaleX->setMinValue(-1.f);
			mSpinScaleX->setMaxValue(1.f);
			mSpinScaleY->setMinValue(-1.f);
			mSpinScaleY->setMaxValue(1.f);
		}
		break;
	}

	// Check if we need to limit the hollow based on the hole type.
	if (  selected_hole == MI_HOLE_SQUARE && 
		  ( selected_item == MI_CYLINDER || selected_item == MI_TORUS ||
		    selected_item == MI_PRISM    || selected_item == MI_RING  ||
			selected_item == MI_SPHERE ) )
	{
		mSpinHollow->setMinValue(0.f);
		mSpinHollow->setMaxValue(70.f);
	}
	else 
	{
		mSpinHollow->setMinValue(0.f);
		mSpinHollow->setMaxValue(95.f);
	}

	// Update field enablement
	mComboBaseType	->setEnabled( enabled );

	mLabelCut		->setEnabled( enabled );
	mSpinCutBegin	->setEnabled( enabled );
	mSpinCutEnd		->setEnabled( enabled );

	mLabelHollow	->setEnabled( enabled );
	mSpinHollow		->setEnabled( enabled );
	mLabelHoleType	->setEnabled( hole_enabled );
	mComboHoleType	->setEnabled( hole_enabled );

	mLabelTwist		->setEnabled( enabled );
	mSpinTwist		->setEnabled( enabled );
	mSpinTwistBegin	->setEnabled( enabled );

	mLabelSkew		->setEnabled( enabled );
	mSpinSkew		->setEnabled( enabled );

	getChildView("scale_hole")->setVisible( FALSE);
	getChildView("scale_taper")->setVisible( FALSE);
	if (top_size_x_visible || top_size_y_visible)
	{
		if (size_is_hole)
		{
			getChildView("scale_hole")->setVisible( TRUE);
			getChildView("scale_hole")->setEnabled(enabled);
		}
		else
		{
			getChildView("scale_taper")->setVisible( TRUE);
			getChildView("scale_taper")->setEnabled(enabled);
		}
	}
	
	mSpinScaleX		->setEnabled( enabled );
	mSpinScaleY		->setEnabled( enabled );

	mLabelShear		->setEnabled( enabled );
	mSpinShearX		->setEnabled( enabled );
	mSpinShearY		->setEnabled( enabled );

	getChildView("advanced_cut")->setVisible( FALSE);
	getChildView("advanced_dimple")->setVisible( FALSE);
	getChildView("advanced_slice")->setVisible( FALSE);

	if (advanced_cut_visible)
	{
		if (advanced_is_dimple)
		{
			getChildView("advanced_dimple")->setVisible( TRUE);
			getChildView("advanced_dimple")->setEnabled(enabled);
		}

		else if (advanced_is_slice)
		{
			getChildView("advanced_slice")->setVisible( TRUE);
			getChildView("advanced_slice")->setEnabled(enabled);
		}
		else
		{
			getChildView("advanced_cut")->setVisible( TRUE);
			getChildView("advanced_cut")->setEnabled(enabled);
		}
	}
	
	mCtrlPathBegin	->setEnabled( enabled );
	mCtrlPathEnd	->setEnabled( enabled );

	mLabelTaper		->setEnabled( enabled );
	mSpinTaperX		->setEnabled( enabled );
	mSpinTaperY		->setEnabled( enabled );

	mLabelRadiusOffset->setEnabled( enabled );
	mSpinRadiusOffset ->setEnabled( enabled );

	mLabelRevolutions->setEnabled( enabled );
	mSpinRevolutions ->setEnabled( enabled );

	// Update field visibility
	mLabelCut		->setVisible( cut_visible );
	mSpinCutBegin	->setVisible( cut_visible );
	mSpinCutEnd		->setVisible( cut_visible ); 

	mLabelHollow	->setVisible( hollow_visible );
	mSpinHollow		->setVisible( hollow_visible );
	mLabelHoleType	->setVisible( hollow_visible );
	mComboHoleType	->setVisible( hollow_visible );
	
	mLabelTwist		->setVisible( twist_visible );
	mSpinTwist		->setVisible( twist_visible );
	mSpinTwistBegin	->setVisible( twist_visible );
	mSpinTwist		->setMinValue(  twist_min );
	mSpinTwist		->setMaxValue(  twist_max );
	mSpinTwist		->setIncrement( twist_inc );
	mSpinTwistBegin	->setMinValue(  twist_min );
	mSpinTwistBegin	->setMaxValue(  twist_max );
	mSpinTwistBegin	->setIncrement( twist_inc );

	mSpinScaleX		->setVisible( top_size_x_visible );
	mSpinScaleY		->setVisible( top_size_y_visible );

	mLabelSkew		->setVisible( skew_visible );
	mSpinSkew		->setVisible( skew_visible );

	mLabelShear		->setVisible( top_shear_x_visible || top_shear_y_visible );
	mSpinShearX		->setVisible( top_shear_x_visible );
	mSpinShearY		->setVisible( top_shear_y_visible );

	mCtrlPathBegin	->setVisible( advanced_cut_visible );
	mCtrlPathEnd	->setVisible( advanced_cut_visible );

	mLabelTaper		->setVisible( taper_visible );
	mSpinTaperX		->setVisible( taper_visible );
	mSpinTaperY		->setVisible( taper_visible );

	mLabelRadiusOffset->setVisible( radius_offset_visible );
	mSpinRadiusOffset ->setVisible( radius_offset_visible );

	mLabelRevolutions->setVisible( revolutions_visible );
	mSpinRevolutions ->setVisible( revolutions_visible );

	mCtrlSculptTexture->setVisible(sculpt_texture_visible);
	mLabelSculptType->setVisible(sculpt_texture_visible);
	mCtrlSculptType->setVisible(sculpt_texture_visible);


	// sculpt texture
	if (selected_item == MI_SCULPT)
	{


		LLUUID id;
		LLSculptParams *sculpt_params = (LLSculptParams *)objectp->getParameterEntry(LLNetworkData::PARAMS_SCULPT);

		
		if (sculpt_params) // if we have a legal sculpt param block for this object:
		{
			if (mObject != objectp)  // we've just selected a new object, so save for undo
			{
				mSculptTextureRevert = sculpt_params->getSculptTexture();
				mSculptTypeRevert    = sculpt_params->getSculptType();
			}
		
			U8 sculpt_type = sculpt_params->getSculptType();
			U8 sculpt_stitching = sculpt_type & LL_SCULPT_TYPE_MASK;
			BOOL sculpt_invert = sculpt_type & LL_SCULPT_FLAG_INVERT;
			BOOL sculpt_mirror = sculpt_type & LL_SCULPT_FLAG_MIRROR;
			isMesh = (sculpt_stitching == LL_SCULPT_TYPE_MESH);

			LLTextureCtrl*  mTextureCtrl = getChild<LLTextureCtrl>("sculpt texture control");
			if(mTextureCtrl)
			{
				mTextureCtrl->setTentative(FALSE);
				mTextureCtrl->setEnabled(editable && !isMesh);
				if (editable)
					mTextureCtrl->setImageAssetID(sculpt_params->getSculptTexture());
				else
					mTextureCtrl->setImageAssetID(LLUUID::null);
			}

			mComboBaseType->setEnabled(!isMesh);
			
			if (mCtrlSculptType)
			{
				mCtrlSculptType->setCurrentByIndex(sculpt_stitching);
				mCtrlSculptType->setEnabled(editable && !isMesh);
			}

			if (mCtrlSculptMirror)
			{
				mCtrlSculptMirror->set(sculpt_mirror);
				mCtrlSculptMirror->setEnabled(editable && !isMesh);
			}

			if (mCtrlSculptInvert)
			{
				mCtrlSculptInvert->set(sculpt_invert);
				mCtrlSculptInvert->setEnabled(editable);
			}

			if (mLabelSculptType)
			{
				mLabelSculptType->setEnabled(TRUE);
			}
			
		}
	}
	else
	{
		mSculptTextureRevert = LLUUID::null;		
	}

	mCtrlSculptMirror->setVisible(sculpt_texture_visible && !isMesh);
	mCtrlSculptInvert->setVisible(sculpt_texture_visible && !isMesh);

	//----------------------------------------------------------------------------

	mObject = objectp;
	mRootObject = root_objectp;
}

// static
bool LLPanelObject::precommitValidate( const LLSD& data )
{
	// TODO: Richard will fill this in later.  
	return TRUE; // FALSE means that validation failed and new value should not be commited.
}

void LLPanelObject::sendIsPhysical()
{
	BOOL value = mCheckPhysics->get();
	if( mIsPhysical != value )
	{
		LLSelectMgr::getInstance()->selectionUpdatePhysics(value);
		mIsPhysical = value;

		llinfos << "update physics sent" << llendl;
	}
	else
	{
		llinfos << "update physics not changed" << llendl;
	}
}

void LLPanelObject::sendIsTemporary()
{
	BOOL value = mCheckTemporary->get();
	if( mIsTemporary != value )
	{
		LLSelectMgr::getInstance()->selectionUpdateTemporary(value);
		mIsTemporary = value;

		llinfos << "update temporary sent" << llendl;
	}
	else
	{
		llinfos << "update temporary not changed" << llendl;
	}
}


void LLPanelObject::sendIsPhantom()
{
	BOOL value = mCheckPhantom->get();
	if( mIsPhantom != value )
	{
		LLSelectMgr::getInstance()->selectionUpdatePhantom(value);
		mIsPhantom = value;

		llinfos << "update phantom sent" << llendl;
	}
	else
	{
		llinfos << "update phantom not changed" << llendl;
	}
}

void LLPanelObject::sendCastShadows()
{
	BOOL value = mCheckCastShadows->get();
	if( mCastShadows != value )
	{
		LLSelectMgr::getInstance()->selectionUpdateCastShadows(value);
		mCastShadows = value;

		llinfos << "update cast shadows sent" << llendl;
	}
	else
	{
		llinfos << "update cast shadows not changed" << llendl;
	}
}

// static
void LLPanelObject::onCommitParametric( LLUICtrl* ctrl, void* userdata )
{
	LLPanelObject* self = (LLPanelObject*) userdata;

	if (self->mObject.isNull())
	{
		return;
	}

	if (self->mObject->getPCode() != LL_PCODE_VOLUME)
	{
		// Don't allow modification of non-volume objects.
		return;
	}

	LLVolume *volume = self->mObject->getVolume();
	if (!volume)
	{
		return;
	}

	LLVolumeParams volume_params;
	self->getVolumeParams(volume_params);
	

	
	// set sculpting
	S32 selected_type = self->mComboBaseType->getCurrentIndex();

	if (selected_type == MI_SCULPT)
	{
		self->mObject->setParameterEntryInUse(LLNetworkData::PARAMS_SCULPT, TRUE, TRUE);
		LLSculptParams *sculpt_params = (LLSculptParams *)self->mObject->getParameterEntry(LLNetworkData::PARAMS_SCULPT);
		if (sculpt_params)
			volume_params.setSculptID(sculpt_params->getSculptTexture(), sculpt_params->getSculptType());
	}
	else
	{
		LLSculptParams *sculpt_params = (LLSculptParams *)self->mObject->getParameterEntry(LLNetworkData::PARAMS_SCULPT);
		if (sculpt_params)
			self->mObject->setParameterEntryInUse(LLNetworkData::PARAMS_SCULPT, FALSE, TRUE);
	}

	// Update the volume, if necessary.
	self->mObject->updateVolume(volume_params);


	// This was added to make sure thate when changes are made, the UI
	// adjusts to present valid options.
	// *FIX: only some changes, ie, hollow or primitive type changes,
	// require a refresh.
	self->refresh();

}

void LLPanelObject::getVolumeParams(LLVolumeParams& volume_params)
{
	// Figure out what type of volume to make
	S32 was_selected_type = mSelectedType;
	S32 selected_type = mComboBaseType->getCurrentIndex();
	U8 profile;
	U8 path;
	switch ( selected_type )
	{
	case MI_CYLINDER:
		profile = LL_PCODE_PROFILE_CIRCLE;
		path = LL_PCODE_PATH_LINE;
		break;

	case MI_BOX:
		profile = LL_PCODE_PROFILE_SQUARE;
		path = LL_PCODE_PATH_LINE;
		break;

	case MI_PRISM:
		profile = LL_PCODE_PROFILE_EQUALTRI;
		path = LL_PCODE_PATH_LINE;
		break;

	case MI_SPHERE:
		profile = LL_PCODE_PROFILE_CIRCLE_HALF;
		path = LL_PCODE_PATH_CIRCLE;
		break;

	case MI_TORUS:
		profile = LL_PCODE_PROFILE_CIRCLE;
		path = LL_PCODE_PATH_CIRCLE;
		break;

	case MI_TUBE:
		profile = LL_PCODE_PROFILE_SQUARE;
		path = LL_PCODE_PATH_CIRCLE;
		break;

	case MI_RING:
		profile = LL_PCODE_PROFILE_EQUALTRI;
		path = LL_PCODE_PATH_CIRCLE;
		break;

	case MI_SCULPT:
		profile = LL_PCODE_PROFILE_CIRCLE;
		path = LL_PCODE_PATH_CIRCLE;
		break;
		
	default:
		llwarns << "Unknown base type " << selected_type 
			<< " in getVolumeParams()" << llendl;
		// assume a box
		selected_type = MI_BOX;
		profile = LL_PCODE_PROFILE_SQUARE;
		path = LL_PCODE_PATH_LINE;
		break;
	}


	if (path == LL_PCODE_PATH_LINE)
	{
		LLVOVolume *volobjp = (LLVOVolume *)(LLViewerObject*)(mObject);
		if (volobjp->isFlexible())
		{
			path = LL_PCODE_PATH_FLEXIBLE;
		}
	}
	
	S32 selected_hole = mComboHoleType->getCurrentIndex();
	U8 hole;
	switch (selected_hole)
	{
	case MI_HOLE_CIRCLE: 
		hole = LL_PCODE_HOLE_CIRCLE;
		break;
	case MI_HOLE_SQUARE:
		hole = LL_PCODE_HOLE_SQUARE;
		break;
	case MI_HOLE_TRIANGLE:
		hole = LL_PCODE_HOLE_TRIANGLE;
		break;
	case MI_HOLE_SAME:
	default:
		hole = LL_PCODE_HOLE_SAME;
		break;
	}

	volume_params.setType(profile | hole, path);
	mSelectedType = selected_type;
	
	// Compute cut start/end
	F32 cut_begin	= mSpinCutBegin->get();
	F32 cut_end		= mSpinCutEnd->get();

	// Make sure at least OBJECT_CUT_INC of the object survives
	if (cut_begin > cut_end - OBJECT_MIN_CUT_INC)
	{
		cut_begin = cut_end - OBJECT_MIN_CUT_INC;
		mSpinCutBegin->set(cut_begin);
	}

	F32 adv_cut_begin	= mCtrlPathBegin->get();
	F32 adv_cut_end		= mCtrlPathEnd->get();

	// Make sure at least OBJECT_CUT_INC of the object survives
	if (adv_cut_begin > adv_cut_end - OBJECT_MIN_CUT_INC)
	{
		adv_cut_begin = adv_cut_end - OBJECT_MIN_CUT_INC;
		mCtrlPathBegin->set(adv_cut_begin);
	}

	F32 begin_s, end_s;
	F32 begin_t, end_t;

	if (selected_type == MI_SPHERE || selected_type == MI_TORUS || 
		selected_type == MI_TUBE   || selected_type == MI_RING)
	{
		begin_s = adv_cut_begin;
		end_s	= adv_cut_end;

		begin_t = cut_begin;
		end_t	= cut_end;
	}
	else
	{
		begin_s = cut_begin;
		end_s	= cut_end;

		begin_t = adv_cut_begin;
		end_t	= adv_cut_end;
	}

	volume_params.setBeginAndEndS(begin_s, end_s);
	volume_params.setBeginAndEndT(begin_t, end_t);

	// Hollowness
	F32 hollow = mSpinHollow->get() / 100.f;

	if (  selected_hole == MI_HOLE_SQUARE && 
		( selected_type == MI_CYLINDER || selected_type == MI_TORUS ||
		  selected_type == MI_PRISM    || selected_type == MI_RING  ||
		  selected_type == MI_SPHERE ) )
	{
		if (hollow > 0.7f) hollow = 0.7f;
	}

	volume_params.setHollow( hollow );

	// Twist Begin,End
	F32 twist_begin = mSpinTwistBegin->get();
	F32 twist		= mSpinTwist->get();
	// Check the path type for twist conversion.
	if (path == LL_PCODE_PATH_LINE || path == LL_PCODE_PATH_FLEXIBLE)
	{
		twist_begin	/= OBJECT_TWIST_LINEAR_MAX;
		twist		/= OBJECT_TWIST_LINEAR_MAX;
	}
	else
	{
		twist_begin	/= OBJECT_TWIST_MAX;
		twist		/= OBJECT_TWIST_MAX;
	}

	volume_params.setTwistBegin(twist_begin);
	volume_params.setTwist(twist);

	// Scale X,Y
	F32 scale_x = mSpinScaleX->get();
	F32 scale_y = mSpinScaleY->get();
	if ( was_selected_type == MI_BOX || was_selected_type == MI_CYLINDER || was_selected_type == MI_PRISM)
	{
		scale_x = 1.f - scale_x;
		scale_y = 1.f - scale_y;
	}
	
	// Skew
	F32 skew = mSpinSkew->get();

	// Taper X,Y
	F32 taper_x = mSpinTaperX->get();
	F32 taper_y = mSpinTaperY->get();

	// Radius offset
	F32 radius_offset = mSpinRadiusOffset->get();

	// Revolutions
	F32 revolutions	  = mSpinRevolutions->get();

	if ( selected_type == MI_SPHERE )
	{
		// Snap values to valid sphere parameters.
		scale_x			= 1.0f;
		scale_y			= 1.0f;
		skew			= 0.0f;
		taper_x			= 0.0f;
		taper_y			= 0.0f;
		radius_offset	= 0.0f;
		revolutions		= 1.0f;
	}
	else if ( selected_type == MI_TORUS || selected_type == MI_TUBE ||
			  selected_type == MI_RING )
	{
		scale_x = llclamp(
			scale_x,
			OBJECT_MIN_HOLE_SIZE,
			OBJECT_MAX_HOLE_SIZE_X);
		scale_y = llclamp(
			scale_y,
			OBJECT_MIN_HOLE_SIZE,
			OBJECT_MAX_HOLE_SIZE_Y);

		// Limit radius offset, based on taper and hole size y.
		F32 radius_mag = fabs(radius_offset);
		F32 hole_y_mag = fabs(scale_y);
		F32 taper_y_mag  = fabs(taper_y);
		// Check to see if the taper effects us.
		if ( (radius_offset > 0.f && taper_y < 0.f) ||
			 (radius_offset < 0.f && taper_y > 0.f) )
		{
			// The taper does not help increase the radius offset range.
			taper_y_mag = 0.f;
		}
		F32 max_radius_mag = 1.f - hole_y_mag * (1.f - taper_y_mag) / (1.f - hole_y_mag);
		// Enforce the maximum magnitude.
		if (radius_mag > max_radius_mag)
		{
			// Check radius offset sign.
			if (radius_offset < 0.f)
			{
				radius_offset = -max_radius_mag;
			}
			else
			{
				radius_offset = max_radius_mag;
			}
		}
			
		// Check the skew value against the revolutions.
		F32 skew_mag= fabs(skew);
		F32 min_skew_mag = 1.0f - 1.0f / (revolutions * scale_x + 1.0f);
		// Discontinuity; A revolution of 1 allows skews below 0.5.
		if ( fabs(revolutions - 1.0f) < 0.001)
			min_skew_mag = 0.0f;

		// Clip skew.
		if (skew_mag < min_skew_mag)
		{
			// Check skew sign.
			if (skew < 0.0f)
			{
				skew = -min_skew_mag;
			}
			else 
			{
				skew = min_skew_mag;
			}
		}
	}

	volume_params.setRatio( scale_x, scale_y );
	volume_params.setSkew(skew);
	volume_params.setTaper( taper_x, taper_y );
	volume_params.setRadiusOffset(radius_offset);
	volume_params.setRevolutions(revolutions);

	// Shear X,Y
	F32 shear_x = mSpinShearX->get();
	F32 shear_y = mSpinShearY->get();
	volume_params.setShear( shear_x, shear_y );

	if (selected_type == MI_SCULPT)
	{
		volume_params.setSculptID(LLUUID::null, 0);
		volume_params.setBeginAndEndT   (0, 1);
		volume_params.setBeginAndEndS   (0, 1);
		volume_params.setHollow         (0);
		volume_params.setTwistBegin     (0);
		volume_params.setTwistEnd       (0);
		volume_params.setRatio          (1, 0.5);
		volume_params.setShear          (0, 0);
		volume_params.setTaper          (0, 0);
		volume_params.setRevolutions    (1);
		volume_params.setRadiusOffset   (0);
		volume_params.setSkew           (0);
	}

}

// BUG: Make work with multiple objects
void LLPanelObject::sendRotation(BOOL btn_down)
{
	if (mObject.isNull()) return;

	LLVector3 new_rot(mCtrlRotX->get(), mCtrlRotY->get(), mCtrlRotZ->get());
	new_rot.mV[VX] = llround(new_rot.mV[VX], OBJECT_ROTATION_PRECISION);
	new_rot.mV[VY] = llround(new_rot.mV[VY], OBJECT_ROTATION_PRECISION);
	new_rot.mV[VZ] = llround(new_rot.mV[VZ], OBJECT_ROTATION_PRECISION);

	// Note: must compare before conversion to radians
	LLVector3 delta = new_rot - mCurEulerDegrees;

	if (delta.magVec() >= 0.0005f)
	{
		mCurEulerDegrees = new_rot;
		new_rot *= DEG_TO_RAD;

		LLQuaternion rotation;
		rotation.setQuat(new_rot.mV[VX], new_rot.mV[VY], new_rot.mV[VZ]);

		if (mRootObject != mObject)
		{
			rotation = rotation * ~mRootObject->getRotationRegion();
		}
		std::vector<LLVector3>& child_positions = mObject->mUnselectedChildrenPositions ;
		std::vector<LLQuaternion> child_rotations;
		if (mObject->isRootEdit())
		{
			mObject->saveUnselectedChildrenRotation(child_rotations) ;
			mObject->saveUnselectedChildrenPosition(child_positions) ;			
		}

		mObject->setRotation(rotation);
		LLManip::rebuild(mObject) ;

		// for individually selected roots, we need to counterrotate all the children
		if (mObject->isRootEdit())
		{			
			mObject->resetChildrenRotationAndPosition(child_rotations, child_positions) ;			
		}

		if(!btn_down)
		{
			child_positions.clear() ;
			LLSelectMgr::getInstance()->sendMultipleUpdate(UPD_ROTATION | UPD_POSITION);
		}
	}
}


// BUG: Make work with multiple objects
void LLPanelObject::sendScale(BOOL btn_down)
{
	if (mObject.isNull()) return;

	LLVector3 newscale(mCtrlScaleX->get(), mCtrlScaleY->get(), mCtrlScaleZ->get());

	LLVector3 delta = newscale - mObject->getScale();
	if (delta.magVec() >= 0.0005f)
	{
		// scale changed by more than 1/2 millimeter

		// check to see if we aren't scaling the textures
		// (in which case the tex coord's need to be recomputed)
		BOOL dont_stretch_textures = !LLManipScale::getStretchTextures();
		if (dont_stretch_textures)
		{
			LLSelectMgr::getInstance()->saveSelectedObjectTransform(SELECT_ACTION_TYPE_SCALE);
		}

		mObject->setScale(newscale, TRUE);

		if(!btn_down)
		{
			LLSelectMgr::getInstance()->sendMultipleUpdate(UPD_SCALE | UPD_POSITION);
		}

		LLSelectMgr::getInstance()->adjustTexturesByScale(TRUE, !dont_stretch_textures);
//		llinfos << "scale sent" << llendl;
	}
	else
	{
//		llinfos << "scale not changed" << llendl;
	}
}


void LLPanelObject::sendPosition(BOOL btn_down)
{	
	if (mObject.isNull()) return;

	LLVector3 newpos(mCtrlPosX->get(), mCtrlPosY->get(), mCtrlPosZ->get());
	LLViewerRegion* regionp = mObject->getRegion();

	// Clamp the Z height
	const F32 height = newpos.mV[VZ];
	const F32 min_height = LLWorld::getInstance()->getMinAllowedZ(mObject, mObject->getPositionGlobal());
	const F32 max_height = LLWorld::getInstance()->getRegionMaxHeight();

	if (!mObject->isAttachment())
	{
		if ( height < min_height)
		{
			newpos.mV[VZ] = min_height;
			mCtrlPosZ->set( min_height );
		}
		else if ( height > max_height )
		{
			newpos.mV[VZ] = max_height;
			mCtrlPosZ->set( max_height );
		}

		// Grass is always drawn on the ground, so clamp its position to the ground
		if (mObject->getPCode() == LL_PCODE_LEGACY_GRASS)
		{
			mCtrlPosZ->set(LLWorld::getInstance()->resolveLandHeightAgent(newpos) + 1.f);
		}
	}

	// Make sure new position is in a valid region, so the object
	// won't get dumped by the simulator.
	LLVector3d new_pos_global = regionp->getPosGlobalFromRegion(newpos);

	if ( LLWorld::getInstance()->positionRegionValidGlobal(new_pos_global) )
	{
		// send only if the position is changed, that is, the delta vector is not zero
		LLVector3d old_pos_global = mObject->getPositionGlobal();
		LLVector3d delta = new_pos_global - old_pos_global;
		// moved more than 1/2 millimeter
		if (delta.magVec() >= 0.0005f)
		{			
			if (mRootObject != mObject)
			{
				newpos = newpos - mRootObject->getPositionRegion();
				newpos = newpos * ~mRootObject->getRotationRegion();
				mObject->setPositionParent(newpos);
			}
			else
			{
				mObject->setPositionEdit(newpos);
			}			
			
			LLManip::rebuild(mObject) ;

			// for individually selected roots, we need to counter-translate all unselected children
			if (mObject->isRootEdit())
			{								
				// only offset by parent's translation
				mObject->resetChildrenPosition(LLVector3(-delta), TRUE) ;				
			}

			if(!btn_down)
			{
				LLSelectMgr::getInstance()->sendMultipleUpdate(UPD_POSITION);
			}

			LLSelectMgr::getInstance()->updateSelectionCenter();
		}
	}
	else
	{
		// move failed, so we update the UI with the correct values
		LLVector3 vec = mRootObject->getPositionRegion();
		mCtrlPosX->set(vec.mV[VX]);
		mCtrlPosY->set(vec.mV[VY]);
		mCtrlPosZ->set(vec.mV[VZ]);
	}
}

void LLPanelObject::sendSculpt()
{
	if (mObject.isNull())
		return;
	
	LLSculptParams sculpt_params;

	if (mCtrlSculptTexture)
		sculpt_params.setSculptTexture(mCtrlSculptTexture->getImageAssetID());

	U8 sculpt_type = 0;
	
	if (mCtrlSculptType)
		sculpt_type |= mCtrlSculptType->getCurrentIndex();

	bool enabled = sculpt_type != LL_SCULPT_TYPE_MESH;

	if (mCtrlSculptMirror)
	{
		mCtrlSculptMirror->setEnabled(enabled ? TRUE : FALSE);
	}
	if (mCtrlSculptInvert)
	{
		mCtrlSculptInvert->setEnabled(enabled ? TRUE : FALSE);
	}
	
	if ((mCtrlSculptMirror) && (mCtrlSculptMirror->get()))
		sculpt_type |= LL_SCULPT_FLAG_MIRROR;

	if ((mCtrlSculptInvert) && (mCtrlSculptInvert->get()))
		sculpt_type |= LL_SCULPT_FLAG_INVERT;
	
	sculpt_params.setSculptType(sculpt_type);
	mObject->setParameterEntry(LLNetworkData::PARAMS_SCULPT, sculpt_params, TRUE);
}

void LLPanelObject::refresh()
{
	getState();
	if (mObject.notNull() && mObject->isDead())
	{
		mObject = NULL;
	}

	if (mRootObject.notNull() && mRootObject->isDead())
	{
		mRootObject = NULL;
	}
	
<<<<<<< HEAD
	bool enable_mesh = gSavedSettings.getBOOL("MeshEnabled") && 
					   gAgent.getRegion() &&
					   !gAgent.getRegion()->getCapability("GetMesh").empty() &&
					   !gAgent.getRegion()->getCapability("ObjectAdd").empty();

=======
>>>>>>> 70f959f0
	F32 max_scale = get_default_max_prim_scale(LLPickInfo::isFlora(mObject));

	getChild<LLSpinCtrl>("Scale X")->setMaxValue(max_scale);
	getChild<LLSpinCtrl>("Scale Y")->setMaxValue(max_scale);
	getChild<LLSpinCtrl>("Scale Z")->setMaxValue(max_scale);
}


void LLPanelObject::draw()
{
	const LLColor4	white(	1.0f,	1.0f,	1.0f,	1);
	const LLColor4	red(	1.0f,	0.25f,	0.f,	1);
	const LLColor4	green(	0.f,	1.0f,	0.f,	1);
	const LLColor4	blue(	0.f,	0.5f,	1.0f,	1);

	// Tune the colors of the labels
	LLTool* tool = LLToolMgr::getInstance()->getCurrentTool();

	if (tool == LLToolCompTranslate::getInstance())
	{
		mCtrlPosX	->setLabelColor(red);
		mCtrlPosY	->setLabelColor(green);
		mCtrlPosZ	->setLabelColor(blue);

		mCtrlScaleX	->setLabelColor(white);
		mCtrlScaleY	->setLabelColor(white);
		mCtrlScaleZ	->setLabelColor(white);

		mCtrlRotX	->setLabelColor(white);
		mCtrlRotY	->setLabelColor(white);
		mCtrlRotZ	->setLabelColor(white);
	}
	else if ( tool == LLToolCompScale::getInstance() )
	{
		mCtrlPosX	->setLabelColor(white);
		mCtrlPosY	->setLabelColor(white);
		mCtrlPosZ	->setLabelColor(white);

		mCtrlScaleX	->setLabelColor(red);
		mCtrlScaleY	->setLabelColor(green);
		mCtrlScaleZ	->setLabelColor(blue);

		mCtrlRotX	->setLabelColor(white);
		mCtrlRotY	->setLabelColor(white);
		mCtrlRotZ	->setLabelColor(white);
	}
	else if ( tool == LLToolCompRotate::getInstance() )
	{
		mCtrlPosX	->setLabelColor(white);
		mCtrlPosY	->setLabelColor(white);
		mCtrlPosZ	->setLabelColor(white);

		mCtrlScaleX	->setLabelColor(white);
		mCtrlScaleY	->setLabelColor(white);
		mCtrlScaleZ	->setLabelColor(white);

		mCtrlRotX	->setLabelColor(red);
		mCtrlRotY	->setLabelColor(green);
		mCtrlRotZ	->setLabelColor(blue);
	}
	else
	{
		mCtrlPosX	->setLabelColor(white);
		mCtrlPosY	->setLabelColor(white);
		mCtrlPosZ	->setLabelColor(white);

		mCtrlScaleX	->setLabelColor(white);
		mCtrlScaleY	->setLabelColor(white);
		mCtrlScaleZ	->setLabelColor(white);

		mCtrlRotX	->setLabelColor(white);
		mCtrlRotY	->setLabelColor(white);
		mCtrlRotZ	->setLabelColor(white);
	}

	LLPanel::draw();
}

// virtual
void LLPanelObject::clearCtrls()
{
	LLPanel::clearCtrls();

	mCheckLock		->set(FALSE);
	mCheckLock		->setEnabled( FALSE );
	mCheckPhysics	->set(FALSE);
	mCheckPhysics	->setEnabled( FALSE );
	mCheckTemporary	->set(FALSE);
	mCheckTemporary	->setEnabled( FALSE );
	mCheckPhantom	->set(FALSE);
	mCheckPhantom	->setEnabled( FALSE );
	
#if 0 // 1.9.2
	mCheckCastShadows->set(FALSE);
	mCheckCastShadows->setEnabled( FALSE );
#endif
	// Disable text labels
	mLabelPosition	->setEnabled( FALSE );
	mLabelSize		->setEnabled( FALSE );
	mLabelRotation	->setEnabled( FALSE );
	mLabelCut		->setEnabled( FALSE );
	mLabelHollow	->setEnabled( FALSE );
	mLabelHoleType	->setEnabled( FALSE );
	mLabelTwist		->setEnabled( FALSE );
	mLabelSkew		->setEnabled( FALSE );
	mLabelShear		->setEnabled( FALSE );
	mLabelTaper		->setEnabled( FALSE );
	mLabelRadiusOffset->setEnabled( FALSE );
	mLabelRevolutions->setEnabled( FALSE );

	getChildView("select_single")->setVisible( FALSE);
	getChildView("edit_object")->setVisible( TRUE);	
	getChildView("edit_object")->setEnabled(FALSE);
	
	getChildView("scale_hole")->setEnabled(FALSE);
	getChildView("scale_taper")->setEnabled(FALSE);
	getChildView("advanced_cut")->setEnabled(FALSE);
	getChildView("advanced_dimple")->setEnabled(FALSE);
	getChildView("advanced_slice")->setVisible( FALSE);
}

//
// Static functions
//

// static
void LLPanelObject::onCommitLock(LLUICtrl *ctrl, void *data)
{
	// Checkbox will have toggled itself
	LLPanelObject *self = (LLPanelObject *)data;

	if(self->mRootObject.isNull()) return;

	BOOL new_state = self->mCheckLock->get();
	
	LLSelectMgr::getInstance()->selectionSetObjectPermissions(PERM_OWNER, !new_state, PERM_MOVE | PERM_MODIFY);
}

// static
void LLPanelObject::onCommitPosition( LLUICtrl* ctrl, void* userdata )
{
	LLPanelObject* self = (LLPanelObject*) userdata;
	BOOL btn_down = ((LLSpinCtrl*)ctrl)->isMouseHeldDown() ;
	self->sendPosition(btn_down);
}

// static
void LLPanelObject::onCommitScale( LLUICtrl* ctrl, void* userdata )
{
	LLPanelObject* self = (LLPanelObject*) userdata;
	BOOL btn_down = ((LLSpinCtrl*)ctrl)->isMouseHeldDown() ;
	self->sendScale(btn_down);
}

// static
void LLPanelObject::onCommitRotation( LLUICtrl* ctrl, void* userdata )
{
	LLPanelObject* self = (LLPanelObject*) userdata;
	BOOL btn_down = ((LLSpinCtrl*)ctrl)->isMouseHeldDown() ;
	self->sendRotation(btn_down);
}

// static
void LLPanelObject::onCommitPhysics( LLUICtrl* ctrl, void* userdata )
{
	LLPanelObject* self = (LLPanelObject*) userdata;
	self->sendIsPhysical();
}

// static
void LLPanelObject::onCommitTemporary( LLUICtrl* ctrl, void* userdata )
{
	LLPanelObject* self = (LLPanelObject*) userdata;
	self->sendIsTemporary();
}

// static
void LLPanelObject::onCommitPhantom( LLUICtrl* ctrl, void* userdata )
{
	LLPanelObject* self = (LLPanelObject*) userdata;
	self->sendIsPhantom();
}

// static
void LLPanelObject::onCommitCastShadows( LLUICtrl* ctrl, void* userdata )
{
	LLPanelObject* self = (LLPanelObject*) userdata;
	self->sendCastShadows();
}


void LLPanelObject::onSelectSculpt(const LLSD& data)
{
    LLTextureCtrl* mTextureCtrl = getChild<LLTextureCtrl>("sculpt texture control");

	if (mTextureCtrl)
	{
		mSculptTextureRevert = mTextureCtrl->getImageAssetID();
	}
	
	sendSculpt();
}


void LLPanelObject::onCommitSculpt( const LLSD& data )
{
	sendSculpt();
}

BOOL LLPanelObject::onDropSculpt(LLInventoryItem* item)
{
    LLTextureCtrl* mTextureCtrl = getChild<LLTextureCtrl>("sculpt texture control");

	if (mTextureCtrl)
	{
		LLUUID asset = item->getAssetUUID();

		mTextureCtrl->setImageAssetID(asset);
		mSculptTextureRevert = asset;
	}

	return TRUE;
}


void LLPanelObject::onCancelSculpt(const LLSD& data)
{
	LLTextureCtrl* mTextureCtrl = getChild<LLTextureCtrl>("sculpt texture control");
	if(!mTextureCtrl)
		return;
	
	mTextureCtrl->setImageAssetID(mSculptTextureRevert);
	
	sendSculpt();
}

// static
void LLPanelObject::onCommitSculptType(LLUICtrl *ctrl, void* userdata)
{
	LLPanelObject* self = (LLPanelObject*) userdata;

	self->sendSculpt();
}<|MERGE_RESOLUTION|>--- conflicted
+++ resolved
@@ -1740,14 +1740,6 @@
 		mRootObject = NULL;
 	}
 	
-<<<<<<< HEAD
-	bool enable_mesh = gSavedSettings.getBOOL("MeshEnabled") && 
-					   gAgent.getRegion() &&
-					   !gAgent.getRegion()->getCapability("GetMesh").empty() &&
-					   !gAgent.getRegion()->getCapability("ObjectAdd").empty();
-
-=======
->>>>>>> 70f959f0
 	F32 max_scale = get_default_max_prim_scale(LLPickInfo::isFlora(mObject));
 
 	getChild<LLSpinCtrl>("Scale X")->setMaxValue(max_scale);
