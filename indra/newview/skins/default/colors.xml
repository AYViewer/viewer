--- conflicted
+++ resolved
@@ -986,14 +986,12 @@
     name="PanelGray"
     value="0.27 0.27 0.27 1" />
   <color
-<<<<<<< HEAD
     name="PerformanceMid"
     value="1 0.8 0 1" />
-=======
+  <color
     name="OutfitSnapshotMacMask"
     value="0.115 0.115 0.115 1"/>
- <color
-   name="OutfitSnapshotMacMask2"
-   value="0.1 0.1 0.1 1"/>
->>>>>>> a0c3d69c
+  <color
+    name="OutfitSnapshotMacMask2"
+    value="0.1 0.1 0.1 1"/>
 </colors>