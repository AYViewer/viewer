--- conflicted
+++ resolved
@@ -1,32 +1,3 @@
-<<<<<<< HEAD
-<?xml version="1.0" encoding="utf-8" standalone="yes" ?>
-<floater name="Give Money">
-	<string name="payee_group">
-		Zapłać grupie
-	</string>
-	<string name="payee_resident">
-		Zapłać Rezydentowi
-	</string>
-	<text name="paying_text">
-		Płacisz:
-	</text>
-	<text name="object_name_label">
-		Przez obiekt:
-	</text>
-	<icon name="icon_object" tool_tip="Obiekty" />
-	<panel label="Szukaj" name="PatternsPanel">
-		<button label="Płać 1L$" label_selected="Płać 1L$" name="fastpay 1" />
-		<button label="Płać 5L$" label_selected="Płać 5L$" name="fastpay 5" />
-		<button label="Płać 10L$" label_selected="Płać 10L$" name="fastpay 10" />
-		<button label="Płać 20L$" label_selected="Płać 20L$" name="fastpay 20" />
-	</panel>
-	<panel label="Szukaj" name="InputPanel">
-		<text name="amount text">
-			Inna kwota:
-		</text>
-		<button label="Zapłać" label_selected="Zapłać" name="pay btn" />
-		<button label="Anuluj" label_selected="Anuluj" name="cancel btn" />
-=======
 <?xml version="1.0" encoding="utf-8" standalone="yes"?>
 <floater name="Give Money" title="">
 	<string halign="left" name="payee_group" width="100">Zapłać grupie</string>
@@ -46,6 +17,5 @@
 		<text name="amount text">Inna kwota:</text>
 		<button label="Zapłać" label_selected="Zapłać" name="pay btn"/>
 		<button label="Anuluj" label_selected="Anuluj" name="cancel btn"/>
->>>>>>> 310ec101
 	</panel>
 </floater>