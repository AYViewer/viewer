<?xml version="1.0" encoding="utf-8" ?>
<notifications>
	<global name="skipnexttime">
		Nie pokazuj tego następnym razem
	</global>
	<global name="alwayschoose">
		Zawsze wybieraj tą opcję
	</global>
	<global name="implicitclosebutton">
		Zamknij
	</global>
	<notification name="MissingAlert" label="Nieznany rodzaj komunikatu">
		Twoja wersja klienta [APP_NAME] nie może wyświetlić odebranej wiadomości. Upewnij się, że posiadasz najnowszą wersję klienta.

Szczegóły błędu: Błąd o nazwie &apos;[_NAME]&apos; nie został odnaleziony w pliku notifications.xml.
	</notification>
	<notification name="FloaterNotFound">
		Błąd: nie można znaleźć następujących elementów:

[CONTROLS]
	</notification>
	<notification name="TutorialNotFound">
		Brak samouczka na ten temat
	</notification>
	<notification name="GenericAlertYesCancel">
		[MESSAGE]
		<usetemplate name="okcancelbuttons" notext="Anuluj" yestext="Tak" />
	</notification>
	<notification name="BadInstallation">
		Podczas aktualizacji [APP_NAME] wystąpił błąd. Proszę [http://get.secondlife.com odwiedzić stronę] aby ściągnąć ostatnią wersję klienta.
	</notification>
	<notification name="LoginFailedNoNetwork">
		Nie można połączyć z [SECOND_LIFE_GRID].
&apos;[DIAGNOSTIC]&apos;
Upewnij się, że Twoje połączenie z internetem działa.
	</notification>
	<notification name="MessageTemplateNotFound">
		Szablon komunikatu dla [PATH] nie został odnaleziony.
	</notification>
	<notification name="WearableSave">
		Zapisać zmiany dotyczące ubrania/części ciała?
		<usetemplate canceltext="Anuluj" name="yesnocancelbuttons" notext="Nie zapisuj" yestext="Zapisz" />
	</notification>
	<notification name="ConfirmNoCopyToOutbox">
		Nie masz uprawnień do kopiowania jednego lub więcej obiektów do Skrzynki Nadawczej Kupca. Możesz je przenieść lub pozostawić.
		<usetemplate name="okcancelbuttons" notext="Nie przenoś" yestext="Przenieś" />
	</notification>
	<notification name="OutboxFolderCreated">
		Nowy folder został stworzony dla każdego przedmiotu przeniesionego do głównego poziomu Skrzynki Nadawczej Kupca.
		<usetemplate ignoretext="Nowy folder został stworzony w Skrzynce Nadawczej Kupca" name="okignore" />
	</notification>
	<notification name="OutboxImportComplete">
		Powodzenie

Wszystkie foldery zostały pomyślnie wysłane na Marketplace.
		<usetemplate ignoretext="Wszystkie foldery wysłano na Marketplace" name="okignore" />
	</notification>
	<notification name="OutboxImportHadErrors">
		Niektóre foldery nie zostały wysłane

Wystąpiły błędy w wysyłaniu pewnych folderów na Marketplace. Są one ciągle obecne w Skrzynce Nadawczej Kupca.

Zobacz [[MARKETPLACE_IMPORTS_URL] log błędów] aby uzyskać więcej informacji.
	</notification>
	<notification name="OutboxImportFailed">
		Transfer nieudany, błąd &apos;[ERROR_CODE]&apos;

Foldery nie zostały wysłane na Marketplace z powodu błędu sieci lub systemu. Spróbuj później.
	</notification>
	<notification name="OutboxInitFailed">
		Inicjalizacja Marketplace nieudana, błąd &apos;[ERROR_CODE]&apos;

Inicjalizacja Marketplace nieudana z powodu błędu sieci lub systemu. Spróbuj później.
	</notification>
	<notification name="CompileQueueSaveText">
		W trakcie ładowania tekstu dla skryptu pojawił się problem z następującego powodu: [REASON]. Spróbuj ponownie za kilka minut.
	</notification>
	<notification name="CompileQueueSaveBytecode">
		W trakcie ładowania skompilowanego skryptu pojawił się problem z następującego powodu: [REASON]. Spróbuj ponownie za kilka minut.
	</notification>
	<notification name="WriteAnimationFail">
		Problem w zapisywaniu danych animacji. Spróbuj ponownie za kilka minut.
	</notification>
	<notification name="UploadAuctionSnapshotFail">
		W trakcie ładowania obrazu aukcji pojawił się problem z następującego powodu: [REASON].
	</notification>
	<notification name="UnableToViewContentsMoreThanOne">
		Nie można przeglądać zawartości więcej niż jednego obiektu naraz.
Wybierz pojedynczy obiekt i spróbuj jeszcze raz.
	</notification>
	<notification name="SaveClothingBodyChanges">
		Zapisać wszystkie zmiany dotyczące ubrania/części ciała?
		<usetemplate canceltext="Anuluj" name="yesnocancelbuttons" notext="Nie zapisuj" yestext="Zapisz" />
	</notification>
	<notification name="FriendsAndGroupsOnly">
		Osoby spoza listy znajomych nie będą wiedzieć, że zdecydowałeś/aś się ignorować ich rozmowy głosowe i wiadomości IM.
	</notification>
	<notification name="FavoritesOnLogin">	
		Pamiętaj: kiedy włączysz tą opcję to każdy kto używa tego komputera będzie mógł zobaczyć Twoją listę ulubionych miejsc.
	</notification>
	<notification name="GrantModifyRights">
		Udzielenie praw modyfikacji innemu Rezydentowi umożliwia modyfikację, usuwanie lub wzięcie JAKIEGOKOLWIEK z Twoich obiektów. Używaj tej opcji z rozwagą!
Czy chcesz udzielić prawa do modyfikacji [NAME]?
		<usetemplate name="okcancelbuttons" notext="Nie" yestext="Tak" />
	</notification>
	<notification name="GrantModifyRightsMultiple">
		Udzielenie praw modyfikacji innym Rezydentom umożliwia im modyfikację, usuwanie lub wzięcie JAKIEGOKOLWIEK z Twoich obiektów. Używaj tej opcji z rozwagą!
Czy chcesz dać prawa modyfikacji wybranym osobom?
		<usetemplate name="okcancelbuttons" notext="Nie" yestext="Tak" />
	</notification>
	<notification name="RevokeModifyRights">
		Czy chcesz odebrać prawa do modyfikacji [NAME]?
		<usetemplate name="okcancelbuttons" notext="Nie" yestext="Tak" />
	</notification>
	<notification name="RevokeModifyRightsMultiple">
		Czy chcesz odebrać prawa modyfikacji wybranym Rezydentom?
		<usetemplate name="okcancelbuttons" notext="Nie" yestext="Tak" />
	</notification>
	<notification name="UnableToCreateGroup">
		Założenie grupy nie jest możliwe.
[MESSAGE]
	</notification>
	<notification name="PanelGroupApply">
		[NEEDS_APPLY_MESSAGE]
[WANT_APPLY_MESSAGE]
		<usetemplate canceltext="Anuluj" name="yesnocancelbuttons" notext="Ignoruj zmiany" yestext="Zastosuj zmiany" />
	</notification>
	<notification name="MustSpecifyGroupNoticeSubject">
		Aby wysłać ogłoszenie do grupy musisz nadać mu tytuł.
	</notification>
	<notification name="AddGroupOwnerWarning">
		Dodajesz osoby do funkcji [ROLE_NAME].
Ta funkcja nie może być odebrana.
Osoby muszą same zrezygnować z pełnienia tej funkcji.
Chcesz kontynuować?
		<usetemplate ignoretext="Potwierdź przed dodaniem nowego właściciela grupy" name="okcancelignore" notext="Nie" yestext="Tak" />
	</notification>
	<notification name="AssignDangerousActionWarning">
		Dodajesz przywilej &apos;[ACTION_NAME]&apos; do funkcji &apos;[ROLE_NAME]&apos;.

*UWAGA*
Osoba w funkcji z tym przywilejem może przypisać siebie i inne osoby, które nie są właścicielami do funkcji dających więcej przywilejów niż posiadane obecnie, potencjalnie dające możliwości zbliżone do możliwości właściciela.
Udzielaj tego przywileju z rozwagą.

Dodać ten przywilej do funkcji &apos;[ROLE_NAME]&apos;?
		<usetemplate name="okcancelbuttons" notext="Nie" yestext="Tak" />
	</notification>
	<notification name="AssignDangerousAbilityWarning">
		Dodajesz przywilej &apos;[ACTION_NAME]&apos; do funkcji &apos;[ROLE_NAME]&apos;

*UWAGA*
Osoba w funkcji z tym przywilejem może przypisać sobie i innym osobom, które nie są właścicielami wszystkie przywileje potencjalnie dające możliwości zbliżone do możliwości właściciela.
Udzielaj tego przywileju z rozwagą.

Dodać ten przywilej do funkcji &apos;[ROLE_NAME]&apos;?
		<usetemplate name="okcancelbuttons" notext="Nie" yestext="Tak" />
	</notification>
	<notification name="AssignBanAbilityWarning">
		Dodajesz przywilej &apos;[ACTION_NAME]&apos; do funkcji &apos;[ROLE_NAME]&apos;

*UWAGA*
Osoba w funkcji z tym przywilejem otrzyma również &apos;[ACTION_NAME_2]&apos; oraz &apos;[ACTION_NAME_3]&apos;
	</notification>
	<notification name="RemoveBanAbilityWarning">
		Zabierasz przywilej &apos;[ACTION_NAME]&apos; z funkcji &apos;[ROLE_NAME]&apos;

*UWAGA*
Zabranie tej funkcji NIE usunie &apos;[ACTION_NAME_2]&apos; oraz &apos;[ACTION_NAME_3]&apos;.

Jeśli nie chcesz, aby te przywileje były dłużej przypisane do tej roli, to wyłącz je natychmiast!
	</notification>
	<notification name="EjectGroupMemberWarning">
		Zamierzasz wyrzucić [AVATAR_NAME] z grupy.
		<usetemplate ignoretext="Potwierdź wyrzucenie osoby z grupy" name="okcancelignore" notext="Anuluj" yestext="Wyrzuć" />
	</notification>
	<notification name="EjectGroupMembersWarning">
		Zamierzasz wyrzucić [COUNT] osób z grupy.
		<usetemplate ignoretext="Potwierdź wyrzucenie kilku osób z grupy" name="okcancelignore" notext="Anuluj" yestext="Wyrzuć" />
	</notification>
	<notification name="AttachmentDrop">
		Wybrałeś/aś opcję upuszczenia swojego dodatku.
Czy chcesz kontynuować?
		<usetemplate ignoretext="Potwierdź przed upuszczeniem dodatku" name="okcancelignore" notext="Nie" yestext="Tak" />
	</notification>
	<notification name="JoinGroupCanAfford">
		Dołączenie do tej grupy kosztuje [COST]L$.
Chcesz kontynuować?
		<usetemplate name="okcancelbuttons" notext="Anuluj" yestext="Dołącz" />
	</notification>
	<notification name="JoinGroupNoCost">
		Dołączasz do grupy [NAME].
Czy chcesz kontynuować?
		<usetemplate name="okcancelbuttons" notext="Anuluj" yestext="Dołącz" />
	</notification>
	<notification name="JoinGroupCannotAfford">
		Członkostwo w tej grupie kosztuje [COST]L$.
Masz za mało L$ żeby do niej dołączyć.
	</notification>
	<notification name="CreateGroupCost">
		Stworzenie tej grupy kosztuje [COST]L$.
W grupie powinna być więcej niż jedna osoba, w przeciwnym razie zostanie ona na zawsze skasowana.
Zaproś kogoś w ciągu 48 godzin.
		<usetemplate canceltext="Anuluj" name="okcancelbuttons" notext="Anuluj" yestext="Stwórz grupę za 100L$" />
	</notification>
	<notification name="LandBuyPass">
		Za [COST]L$ możesz odwiedzić tą działkę (&apos;[PARCEL_NAME]&apos;) na [TIME] godzin. Chcesz kupić przepustkę?
		<usetemplate name="okcancelbuttons" notext="Anuluj" />
	</notification>
	<notification name="SalePriceRestriction">
		Cena sprzedaży musi być wyższa niż 0L$ jeżeli sprzedajesz komukolwiek.
Musisz wybrać kupca jeżeli chcesz sprzedać za 0L$.
	</notification>
	<notification name="ConfirmLandSaleChange">
		Działka o powierzchni [LAND_SIZE] m² zostaje wystawiona na sprzedaż.
Cena wynosi [SALE_PRICE]L$, a sprzedaż będzie autoryzowana dla [NAME].
		<usetemplate name="okcancelbuttons" notext="Anuluj" />
	</notification>
	<notification name="ConfirmLandSaleToAnyoneChange">
		UWAGA: Wybierając opcję &quot;Sprzedaj Każdemu&quot; udostępniasz swoją działkę na sprzedaż dla jakiegokolwiek Rezydenta [SECOND_LIFE], nawet osób nieobecnych w tym regionie.

Działka o powierzchni [LAND_SIZE] m² zostaje wystawiona na sprzedaż.
Cena wynosi [SALE_PRICE]L$, a sprzedaż będzie autoryzowana dla [NAME].
		<usetemplate name="okcancelbuttons" notext="Anuluj" />
	</notification>
	<notification name="ReturnObjectsDeededToGroup">
		Czy na pewno chcesz zwrócić wszystkie obiekty udostępnione grupie &apos;[NAME]&apos; na tej działce do szaf ich poprzednich właścicieli?

*UWAGA* Wybrana opcja spowoduje usunięcie wszystkich obiektów
udostępnionych grupie, które nie mają praw transferu!

Obiekty: [N]
		<usetemplate name="okcancelbuttons" notext="Anuluj" />
	</notification>
	<notification name="ReturnObjectsOwnedByUser">
		Czy na pewno chcesz zwrócić wszystkie obiekty należące do Rezydenta &apos;[NAME]&apos; znajdujące się na tej działce do szafy właściciela?

Obiekty: [N]
		<usetemplate name="okcancelbuttons" notext="Anuluj" />
	</notification>
	<notification name="ReturnObjectsOwnedBySelf">
		Czy na pewno chcesz zwrócić wszystkie Twoje obiekty znajdujące się na tej działce do swojej szafy?

Obiekty: [N]
		<usetemplate name="okcancelbuttons" notext="Anuluj" />
	</notification>
	<notification name="ReturnObjectsNotOwnedBySelf">
		Czy na pewno chcesz zwrócić wszystkie obiekty, których NIE jesteś właścicielem znajdujące się na tej działce do szaf właścicieli?
Wszystkie obiekty udostępnione grupie z prawem transferu zostaną zwrócone poprzednim właścicielom.

*UWAGA* Wybrana opcja spowoduje usunięcie wszystkich obiektów udostępnionych grupie, które nie mają praw transferu!

Obiekty: [N]
		<usetemplate name="okcancelbuttons" notext="Anuluj" />
	</notification>
	<notification name="ReturnObjectsNotOwnedByUser">
		Czy na pewno chcesz zwrócić wszystkie obiekty, które NIE należą do [NAME], a znajdujące się na tej działce - do szaf właścicieli?
Wszystkie obiekty udostępnione grupie z prawem transferu zostaną zwrócone poprzednim właścicielom.

*UWAGA* Wybrana opcja spowoduje usunięcie wszystkich obiektów udostępnionych grupie, które nie mają praw transferu!

Obiekty: [N]
		<usetemplate name="okcancelbuttons" notext="Anuluj" />
	</notification>
	<notification name="ReturnAllTopObjects">
		Czy na pewno chcesz zwrócić wszystkie wymienione obiekty znajdujące się na tej działce do szaf ich właścicieli?
		<usetemplate name="okcancelbuttons" notext="Anuluj" />
	</notification>
	<notification name="DisableAllTopObjects">
		Czy na pewno chcesz dezaktywować wszystkie obiekty w tym regionie?
		<usetemplate name="okcancelbuttons" notext="Anuluj" />
	</notification>
	<notification name="ReturnObjectsNotOwnedByGroup">
		Zwrócić obiekty z tej działki, które NIE są udostępnione grupie [NAME] do ich właścicieli?

Obiekty: [N]
		<usetemplate name="okcancelbuttons" notext="Anuluj" />
	</notification>
	<notification name="UnableToDisableOutsideScripts">
		Nie można dezaktywować skryptów.
Ten region pozwala na uszkodzenia.
Skrypty muszą pozostać aktywne dla prawidłowego działania broni.
	</notification>
	<notification name="MultipleFacesSelected">
		Obecnie zaznaczono wiele powierzchni.
Jeśli kontynuujesz, to oddzielne instancje mediów będą ustawione na wielu powierzchniach obiektu.
W celu umieszczenia mediów tylko na jednej powierzchni skorzystaj z narzędzia wyboru powierzchni i kliknij na ten wybranej oraz na Dodaj.
		<usetemplate ignoretext="Media zostaną ustawione na wielu zaznaczonych powierzchniach" name="okcancelignore" notext="Anuluj" />
	</notification>
	<notification name="MustBeInParcel">
		Musisz znajdować się wewnątrz działki, żeby wybrać punkt lądowania.
	</notification>
	<notification name="PromptRecipientEmail">
		Proszę wpisać prawidłowy adres e-mail odbiorcy.
	</notification>
	<notification name="PromptSelfEmail">
		Proszę wpisać swój adres e-mail.
	</notification>
	<notification name="PromptMissingSubjMsg">
		Wysłać zdjęcie z domyślnym tematem lub wiadomością?
		<usetemplate name="okcancelbuttons" notext="Anuluj" />
	</notification>
	<notification name="ErrorProcessingSnapshot">
		Błąd w trakcie przetwarzania danych zdjęcia.
	</notification>
	<notification name="ErrorEncodingSnapshot">
		Błąd w kodowaniu zdjęcia.
	</notification>
	<notification name="ErrorUploadingPostcard">
		W trakcie ładowania zdjęcia pojawił się problem z następującego powodu: [REASON]
	</notification>
	<notification name="ErrorUploadingReportScreenshot">
		W trakcie ładowania zdjęcia ekranu do raportu pojawił się problem z następującego powodu: [REASON]
	</notification>
	<notification name="MustAgreeToLogIn">
		Musisz zaakceptować Warunki Umowy (Terms of Service) by kontynuować logowanie się do [SECOND_LIFE].
	</notification>
	<notification name="CouldNotPutOnOutfit">
		Założenie stroju nie powiodło się.
Folder stroju nie zawiera żadnego ubrania, części ciała ani dodatków.
	</notification>
	<notification name="CannotWearTrash">
		Nie możesz założyć ubrania, które znajduje się w koszu.
	</notification>
	<notification name="MaxAttachmentsOnOutfit">
		Nie można dołączyć obiektu.
Limit [MAX_ATTACHMENTS] dodatków został przekroczony. Proszę najpierw odłączyć inny obiekt.
	</notification>
	<notification name="CannotWearInfoNotComplete">
		Nie możesz założyć tego przedmiotu, ponieważ jeszcze się nie załadował do końca. Spróbuj ponownie za kilka minut.
	</notification>
	<notification name="MustHaveAccountToLogIn">
		Należy wprowadzić nazwę użytkownika.

Potrzebujesz konta aby się zalogować do [SECOND_LIFE]. Czy chcesz utworzyć je teraz?
		<usetemplate name="okcancelbuttons" notext="Spróbuj ponownie" yestext="Nowe konto" />
	</notification>
	<notification name="InvalidCredentialFormat">
		Należy wprowadzić nazwę użytkownika lub imię oraz nazwisko Twojego awatara w pole nazwy użytkownika, a następnie ponownie się zalogować.
	</notification>
	<notification name="InvalidGrid">
		'[GRID]' nie jest prawidłowym identyfikatorem siatki.
	</notification>
	<notification name="InvalidLocationSLURL">
		Twój punkt startowy nie znajduje się na prawidłowej siatce.
	</notification>
	<notification name="DeleteClassified">
		Usunąć reklamę &apos;[NAME]&apos;?
Pamiętaj! Nie ma rekompensaty za poniesione koszta.
		<usetemplate name="okcancelbuttons" notext="Anuluj" />
	</notification>
	<notification name="DeleteMedia">
		Wybrano usunięcie mediów związanych z tą powierzchnią.
Czy na pewno chcesz kontynuować?
		<usetemplate ignoretext="Potwierdź przed usunięciem mediów z obiektu" name="okcancelignore" notext="Nie" yestext="Tak" />
	</notification>
	<notification name="ClassifiedSave">
		Zapisać zmiany w reklamie [NAME]?
		<usetemplate canceltext="Anuluj" name="yesnocancelbuttons" notext="Nie zapisuj" yestext="Zapisz" />
	</notification>
	<notification name="ClassifiedInsufficientFunds">
		Nie posiadasz wystarczających środków aby dodać reklamę.
	</notification>
	<notification name="DeleteAvatarPick">
		Usunąć miejsce &lt;nolink&gt;[PICK]&lt;/nolink&gt;?
		<usetemplate name="okcancelbuttons" notext="Anuluj" />
	</notification>
	<notification name="DeleteOutfits">
		Skasować wybrane stroje?
		<usetemplate name="okcancelbuttons" notext="Anuluj" />
	</notification>
	<notification name="PromptGoToEventsPage">
		Odwiedzić internetową stronę imprez [SECOND_LIFE]?
		<usetemplate name="okcancelbuttons" notext="Anuluj" />
	</notification>
	<notification name="SelectProposalToView">
		Wybierz propozycję, którą chcesz zobaczyć.
	</notification>
	<notification name="SelectHistoryItemToView">
		Wybierz obiekt z historii, który chcesz zobaczyć.
	</notification>
	<notification name="ResetShowNextTimeDialogs">
		Czy chcesz aktywować ponownie wszystkie te powiadomienia, przy których wcześniej zaznaczono &apos;nie pokazuj ponownie&apos;?
		<usetemplate name="okcancelbuttons" notext="Anuluj" />
	</notification>
	<notification name="SkipShowNextTimeDialogs">
		Czy chcesz dezaktywować wszystkie powiadomienia, jakie tylko można?
		<usetemplate name="okcancelbuttons" notext="Anuluj" />
	</notification>
	<notification name="CacheWillClear">
		Bufor danych zostanie wyczyszczony po restarcie aplikacji [APP_NAME].
	</notification>
	<notification name="CacheWillBeMoved">
		Bufor danych zostanie przeniesiony po restarcie aplikacji [APP_NAME].
Pamiętaj: Opcja ta wyczyszcza bufor danych.
	</notification>
	<notification name="ChangeConnectionPort">
		Ustawienia portu zostają zaktualizowane po restarcie aplikacji [APP_NAME].
	</notification>
	<notification name="ChangeSkin">
		Nowa skórka pojawi się po restarcie aplikacji [APP_NAME].
	</notification>
	<notification name="ChangeLanguage">
		Zmiana języka zadziała po restarcie [APP_NAME].
	</notification>
	<notification name="GoToAuctionPage">
		Odwiedzić stronę internetową [SECOND_LIFE] żeby zobaczyć szczegóły aukcji lub zgłosić ofertę?
		<usetemplate name="okcancelbuttons" notext="Anuluj" />
	</notification>
	<notification name="SaveChanges">
		Zapisać zmiany?
		<usetemplate canceltext="Anuluj" name="yesnocancelbuttons" notext="Nie zapisuj" yestext="Zapisz" />
	</notification>
	<notification name="DeleteNotecard">
		Usunąć notkę?
		<usetemplate name="okcancelbuttons" notext="Anuluj" />
	</notification>
	<notification name="GestureSaveFailedTooManySteps">
		Nie można zapisać gestu.
Ten gest ma zbyt wiele etapów.
Usuń kilka etapów i zapisz jeszcze raz.
	</notification>
	<notification name="GestureSaveFailedTryAgain">
		Zapis gestu nie powiódł się. Spróbuj jeszcze raz za kilka minut.
	</notification>
	<notification name="GestureSaveFailedObjectNotFound">
		Nie można zapisać gestu, ponieważ obiekt lub zawartość powiązanego obiektu nie została znaleziona.
Obiekt może znajdować się zbyt daleko albo został usunięty.
	</notification>
	<notification name="GestureSaveFailedReason">
		Nie można zapisać gestu z następującego powodu: [REASON]. Spróbuj zapisać jeszcze raz później.
	</notification>
	<notification name="SaveNotecardFailObjectNotFound">
		Nie można zapisać notki, ponieważ obiekt lub zawartość powiązanego obiektu nie została znaleziona.
Obiekt może znajdować się zbyt daleko albo został usunięty.
	</notification>
	<notification name="SaveNotecardFailReason">
		Nie można zapisać notki z następującego powodu: [REASON]. Spróbuj zapisać jeszcze raz później.
	</notification>
	<notification name="ScriptCannotUndo">
		Nie można cofnąć wszystkich zmian w Twojej wersji skryptu.
Czy chcesz załadować ostatnią wersję zapisaną na serwerze?
(*UWAGA* Ta operacja jest nieodwracalna.)
		<usetemplate name="okcancelbuttons" notext="Anuluj" />
	</notification>
	<notification name="SaveScriptFailReason">
		Nie można zapisać skryptu z następującego powodu: [REASON]. Spróbuj zapisać jeszcze raz później.
	</notification>
	<notification name="SaveScriptFailObjectNotFound">
		Nie można zapisać skryptu ponieważ obiekt w którym się zawiera nie został znaleziony.
Obiekt może znajdować się zbyt daleko albo został usunięty.
	</notification>
	<notification name="SaveBytecodeFailReason">
		Nie można zapisać skompilowanego skryptu z następującego powodu: [REASON]. Spróbuj zapisać jeszcze raz później.
	</notification>
	<notification name="StartRegionEmpty">
		Twoje miejsce startu nie zostało określone.
Wpisz proszę nazwę regionu w lokalizację startu w polu Lokalizacja Startu lub wybierz &apos;Moja ostatnia lokalizacja&apos; albo &apos;Miejsce Startu&apos;.
	</notification>
	<notification name="CouldNotStartStopScript">
		Nie można uruchomić lub zatrzymać skryptu ponieważ obiekt w którym się zawiera nie został znaleziony.
Obiekt może znajdować się zbyt daleko albo został usunięty.
	</notification>
	<notification name="CannotDownloadFile">
		Nie można pobrać pliku
	</notification>
	<notification name="CannotWriteFile">
		Nie można zapisać pliku [[FILE]]
	</notification>
	<notification name="UnsupportedHardware">
		Niestety Twój komputer nie spełnia minimalnych wymogów sprzętowych dla poprawnego działania [APP_NAME]. Możesz odczuwać bardzo niską wydajność operacyjną. Niestety, portal pomocy [SUPPORT_SITE] nie jest w stanie zapewnić wsparcia technicznego dla Twojego systemu.

Odwiedzić [_URL], aby uzyskać więcej informacji?
		<usetemplate ignoretext="Sprzęt w moim komputerze nie jest wspierany" name="okcancelignore" notext="Nie" yestext="Tak" />
	</notification>
	<notification name="IntelOldDriver">
		Prawdopodobnie istnieje nowszy sterownik dla Twojej karty graficznej. Aktualizacja sterowników graficznych może znacznie zwiększyć wydajność.

Odwiedzić [_URL] aby sprawdzić, czy są nowsze sterowniki?
		<usetemplate ignoretext="Moje sterowniki grafiki są przestarzałe" name="okcancelignore" notext="Nie" yestext="Tak" />
	</notification>
	<notification name="AMDOldDriver">
		Prawdopodobnie istnieje nowszy sterownik dla Twojej karty graficznej. Aktualizacja sterowników graficznych może znacznie zwiększyć wydajność.

Odwiedzić [_URL] aby sprawdzić, czy są nowsze sterowniki?
		<usetemplate ignoretext="Moje sterowniki grafiki są przestarzałe" name="okcancelignore" notext="Nie" yestext="Tak" />
	</notification>
	<notification name="NVIDIAOldDriver">
		Prawdopodobnie istnieje nowszy sterownik dla Twojej karty graficznej. Aktualizacja sterowników graficznych może znacznie zwiększyć wydajność.

Odwiedzić [_URL] aby sprawdzić, czy są nowsze sterowniki?
		<usetemplate ignoretext="Moje sterowniki grafiki są przestarzałe" name="okcancelignore" notext="Nie" yestext="Tak" />
	</notification>
	<notification name="UnknownGPU">
		Twój system jest wyposażony w kartę graficzną, która nie jest rozpoznana przez [APP_NAME].
Zdarza się to często w przypadku nowego sprzętu, który nie był testowany z [APP_NAME]. Prawdopodobnie wystarczy dostosowanie ustawień grafiki aby działanie było poprawne.
(Ja &gt; Ustawienia &gt; Grafika).
		<form name="form">
			<ignore name="ignore" text="Karta graficzna nie została zidentyfikowana" />
		</form>
	</notification>
	<notification name="DisplaySettingsNoShaders">
		[APP_NAME] zawiesił się podczas inicjalizacji sterowników graficznych.
Jakość grafiki została zmniejszona - może to pomóc.
Pewne funkcje graficzne zostały wyłączone. Zalecamy aktualizację sterowników graficznych.
Możesz podnieść jakość grafiki pod Ustawienia &gt; Grafika.
	</notification>
	<notification name="RegionNoTerraforming">
		Region [REGION] nie pozwala na zmianę powierzchni ziemi.
	</notification>
	<notification name="ParcelNoTerraforming">
		Działka [PARCEL] nie pozwala Ci na zmianę powierzchni ziemi.
	</notification>
	<notification name="CannotCopyWarning">
		Nie masz pozwolenia na kopiowanie następujących obiektów:
[ITEMS]
i stracisz je w momencie przekazania. Czy na pewno chcesz oddać te obiekty?
		<usetemplate name="okcancelbuttons" notext="Nie" yestext="Tak" />
	</notification>
	<notification name="CannotGiveItem">
		Przekazanie obiektu nie powiodło się.
	</notification>
	<notification name="TransactionCancelled">
		Transakcja anulowana
	</notification>
	<notification name="TooManyItems">
		Jednorazowo możesz podarować maksymalnie 42 obiekty z szafy.
	</notification>
	<notification name="NoItems">
		Nie masz praw transferu dla wybranych obiektów.
	</notification>
	<notification name="CannotCopyCountItems">
		Nie masz praw do skopiowania [COUNT] wybranych obiektów. Obiekty znikną z Twojej szafy.
Na pewno chcesz oddać te obiekty?
		<usetemplate name="okcancelbuttons" notext="Nie" yestext="Tak" />
	</notification>
	<notification name="CannotGiveCategory">
		Nie masz praw transferu dla wybranego folderu.
	</notification>
	<notification name="FreezeAvatar">
		Unieruchomić tego awatara?
Awatar tymczasowo nie będzie mógł się poruszać, używać czatu (IM) lub oddziaływać na świat.
		<usetemplate canceltext="Anuluj" name="yesnocancelbuttons" notext="Odblokuj" yestext="Unieruchom" />
	</notification>
	<notification name="FreezeAvatarFullname">
		Unieruchomić [AVATAR_NAME]?
Ta osoba tymczasowo nie będzie mogła się poruszać, używać czatu (IM) lub oddziaływać na świat.
		<usetemplate canceltext="Anuluj" name="yesnocancelbuttons" notext="Odblokuj" yestext="Unieruchom" />
	</notification>
	<notification name="EjectAvatarFullname">
		Wyrzucić [AVATAR_NAME] z Twojej działki?
		<usetemplate canceltext="Anuluj" name="yesnocancelbuttons" notext="Wyrzuć i zabroń wstępu (ban)" yestext="Wyrzuć" />
	</notification>
	<notification name="EjectAvatarNoBan">
		Wyrzucić tego awatara z Twojej działki?
		<usetemplate name="okcancelbuttons" notext="Anuluj" yestext="Wyrzuć" />
	</notification>
	<notification name="EjectAvatarFullnameNoBan">
		Wyrzucić [AVATAR_NAME] z Twojej działki?
		<usetemplate name="okcancelbuttons" notext="Anuluj" yestext="Wyrzuć" />
	</notification>
	<notification name="EjectAvatarFromGroup">
		Wyrzuciłeś/aś [AVATAR_NAME] z grupy [GROUP_NAME]
	</notification>
	<notification name="AcquireErrorTooManyObjects">
		BŁĄD OTRZYMYWANIA: Zbyt wiele wybranych obiektów.
	</notification>
	<notification name="AcquireErrorObjectSpan">
		BŁĄD OTRZYMYWANIA: Obiekty przekraczają granicę regionów.
Przemieść wszystkie otrzymywane obiekty do jednego regionu.
	</notification>
	<notification name="PromptGoToCurrencyPage">
		[EXTRA]

Odwiedzić [_URL] po więcej informacji na temat zakupu L$?
		<usetemplate name="okcancelbuttons" notext="Anuluj" />
	</notification>
	<notification name="UnableToLinkObjects">
		Nie można połączyć [COUNT] obiektów.
Maksymalnie można połączyć [MAX] obiektów.
	</notification>
	<notification name="CannotLinkIncompleteSet">
		Możesz łączyć tylko kompletne zbiory obiektów i musisz wybrać więcej niż jeden obiekt.
	</notification>
	<notification name="CannotLinkModify">
		Nie możesz połączyć obiektów, ponieważ nie masz praw modyfikacji dla wszystkich.

Upewnij się, że żaden z obiektów nie jest zablokowany i wszystkie należą do Ciebie.
	</notification>
	<notification name="CannotLinkPermanent">
		Nie możesz łączyć obiektów przez granice regionów.
	</notification>
	<notification name="CannotLinkDifferentOwners">
		Nie możesz połączyć obiektów, ponieważ należą one do różnych osób.

Upewnij się, że wszystkie wybrane obiekty należą do Ciebie.
	</notification>
	<notification name="NoFileExtension">
		Brak rozszerzenia dla pliku: &apos;[FILE]&apos;

Upewnij się, że nazwa pliku ma poprawne rozszerzenie.
	</notification>
	<notification name="InvalidFileExtension">
		Niepoprawne rozszerzenie pliku: [EXTENSION]
Oczekiwane: [VALIDS]
	</notification>
	<notification name="CannotUploadSoundFile">
		Nie można otworzyć załadowanego pliku dźwiękowego:
[FILE]
	</notification>
	<notification name="SoundFileNotRIFF">
		Plik nie jest w formacie RIFF WAVE:
[FILE]
	</notification>
	<notification name="SoundFileNotPCM">
		Plik nie jest w formacie PCM WAVE:
[FILE]
	</notification>
	<notification name="SoundFileInvalidChannelCount">
		Plik zawiera niewłaściwą liczbę kanałów (musi być mono albo stereo):
[FILE]
	</notification>
	<notification name="SoundFileInvalidSampleRate">
		Plik zawiera niewłaściwą częstotliwość (musi być 44.1k):
[FILE]
	</notification>
	<notification name="SoundFileInvalidWordSize">
		Plik zawiera niewłaściwą szerokość danych (musi być 8 albo 16 bitów):
[FILE]
	</notification>
	<notification name="SoundFileInvalidHeader">
		Brak bloku &apos;data&apos; w nagłówku pliku WAV:
[FILE]
	</notification>
	<notification name="SoundFileInvalidChunkSize">
		Niewłaściwy rozmiar &quot;chunk&quot; w pliku WAV:
[FILE]
	</notification>
	<notification name="SoundFileInvalidTooLong">
		Plik audio jest zbyt długi (10 sekund maksimum):
[FILE]
	</notification>
	<notification name="ProblemWithFile">
		Problem z plikiem [FILE]:

[ERROR]
	</notification>
	<notification name="CannotOpenTemporarySoundFile">
		Nie można otworzyć tymczasowego skompresowanego pliku dźwiękowego w celu zapisu: [FILE]
	</notification>
	<notification name="UnknownVorbisEncodeFailure">
		Nieznany błąd kodowania Vorbis w: [FILE]
	</notification>
	<notification name="CannotEncodeFile">
		Kodowanie pliku: [FILE] nie powidło się.
	</notification>
	<notification name="CorruptedProtectedDataStore">
		Nie można zdekodować pliku zawierającego nazwy użytkowników i haseł. Jeśli teraz je zapiszesz lub usuniesz, to wymażesz te, które były trzymane w nim wcześniej.
To może się zdarzyć, kiedy zmieniasz ustawienia sieci. Zrestartowanie Przeglądarki z poprzednimi ustawieniami sieci może pomóc w odzyskaniu danych.
	</notification>
	<notification name="CorruptResourceFile">
		Uszkodzony plik zasobów: [FILE]
	</notification>
	<notification name="UnknownResourceFileVersion">
		Nieznana wersja pliku zasobów Linden w pliku: [FILE]
	</notification>
	<notification name="UnableToCreateOutputFile">
		Nie można utworzyć pliku wyjściowego: [FILE]
	</notification>
	<notification name="DoNotSupportBulkAnimationUpload">
		[APP_NAME] obecnie nie wspomaga ładowania grupowego plików animacji w formacie BVH.
	</notification>
	<notification name="CannotUploadReason">
		Ładowanie pliku [FILE] nie powiodło się z powodu: [REASON]
Spróbuj jeszcze raz później.
	</notification>
	<notification name="LandmarkCreated">
		Dodano "[LANDMARK_NAME]" do folderu [FOLDER_NAME].
	</notification>
	<notification name="LandmarkAlreadyExists">
		Posiadasz już landmark dla tej lokalizacji.
	</notification>
	<notification name="CannotCreateLandmarkNotOwner">
		Nie możesz zapamiętać tego miejsca (LM) ponieważ właściciel działki nie pozwala na to.
	</notification>
	<notification name="CannotRecompileSelectObjectsNoScripts">
		&apos;Rekompilacja&apos; nie powiodła się.

Wybierz obiekty zawierające skrypty.
	</notification>
	<notification name="CannotRecompileSelectObjectsNoPermission">
		&apos;Rekompilacja&apos; nie powiodła się.

Wybierz skryptowane obiekty do których masz prawa modyfikacji.
	</notification>
	<notification name="CannotResetSelectObjectsNoScripts">
		&apos;Resetowanie&apos; nie powiodło się.

Wybierz obiekty zawierające skrypty.
	</notification>
	<notification name="CannotResetSelectObjectsNoPermission">
		&apos;Resetowanie&apos; nie powiodło się.

Wybierz skryptowane obiekty do których masz prawa modyfikacji.
	</notification>
	<notification name="CannotOpenScriptObjectNoMod">
		Nie można otworzyć skryptu bez prawa do modyfikacji obiektu.
	</notification>
	<notification name="CannotSetRunningSelectObjectsNoScripts">
		&apos;Uruchomienie&apos; skryptów nie powiodło się.

Wybierz obiekty zawierające skrypty.
	</notification>
	<notification name="CannotSetRunningNotSelectObjectsNoScripts">
		&apos;Zatrzymanie&apos; skryptów nie powiodło się.

Wybierz obiekty zawierające skrypty.
	</notification>
	<notification name="NoFrontmostFloater">
		Brak górnego okna do zapisu.
	</notification>
	<notification name="SeachFilteredOnShortWords">
		Twoje zapytanie wyszukiwania zostało zmienione - zbyt krótkie słowa zostały usunięte.

Nowe zapytanie: [FINALQUERY]
	</notification>
	<notification name="SeachFilteredOnShortWordsEmpty">
		Użyte słowa wyszukiwania były zbyt krótkie - wyszukiwanie zostało anulowane.
	</notification>
	<notification name="CouldNotTeleportReason">
		Teleportacja nie powiodła się.
[REASON]
	</notification>
	<notification name="invalid_tport">
		Niestety, pojawił się błąd podczas próby teleportacji. Proponujemy wylogowanie się i spróbowanie teleportacji ponownie.
Jeżeli nadal otrzymujesz tę wiadomość proponujemy odwiedzić stronę [SUPPORT_SITE].
	</notification>
	<notification name="invalid_region_handoff">
		Niestety, pojawił się błąd podczas próby przedostania się na drugi region. Proponujemy wylogowanie się i spróbowanie przedostania się na drugi region ponownie.
Jeżeli nadal otrzymujesz tę wiadomość proponujemy odwiedzić stronę [SUPPORT_SITE].
	</notification>
	<notification name="blocked_tport">
		Przepraszamy, teleportacja jest chwilowo niedostępna. Spróbuj jeszcze raz. Jeśli nadal nie możesz się teleportować wyloguj się i ponownie zaloguj.
	</notification>
	<notification name="nolandmark_tport">
		Przepraszamy, ale nie możemy znaleźć miejsca docelowego.
	</notification>
	<notification name="timeout_tport">
		Przepraszamy, ale nie udało się przeprowadzić teleportacji. Spróbuj jeszcze raz.
	</notification>
	<notification name="noaccess_tport">
		Przepraszamy, ale nie masz dostępu do miejsca docelowego.
	</notification>
	<notification name="missing_attach_tport">
		Czekamy na Twoje akcesoria. Możesz poczekać kilka sekund lub zrobić relog przed następną próbą teleportacji.
	</notification>
	<notification name="too_many_uploads_tport">
		Obecnie ten region ma problemy z ładowaniem obiektów w związku z czym teleportacja bardzo się opóźnia. Spróbuj jeszcze raz za kilka minut albo teleportuj się do mniej zatłoczonego miejsca.
	</notification>
	<notification name="expired_tport">
		Przepraszamy, ale nie udało się przeprowadzić teleportacji wystarczająco szybko. Spróbuj jeszcze raz za kilka minut.
	</notification>
	<notification name="expired_region_handoff">
		Przepraszamy, ale nie udało się przeprowadzić zmiany regionu wystarczająco szybko. Spróbuj jeszcze raz za kilka minut.
	</notification>
	<notification name="no_host">
		Nie można znaleźć miejsca docelowego. To miejsce może być chwilowo nieosiągalne albo przestało istnieć. Spróbuj jeszcze raz za kilka minut.
	</notification>
	<notification name="no_inventory_host">
		Szafa chwilowo nie działa.
	</notification>
	<notification name="CannotSetLandOwnerNothingSelected">
		Nie można wybrać właściciela działki.
Działka nie została wybrana.
	</notification>
	<notification name="CannotSetLandOwnerMultipleRegions">
		Nie można wybrać właściciela działki, ponieważ wybrany obszar przekracza granicę regionów. Wybierz mniejszy obszar i spróbuj jeszcze raz.
	</notification>
	<notification name="ForceOwnerAuctionWarning">
		Ta działka jest wystawiona na aukcję. Wymuszenie własności anuluje aukcję i potencjalnie może zdenerwować zainteresowanych Rezydentów, jeżeli licytacja już się rozpoczęła.
Wymusić własność?
		<usetemplate name="okcancelbuttons" notext="Anuluj" />
	</notification>
	<notification name="CannotContentifyNothingSelected">
		Nie można sfinalizować:
Działka nie została wybrana.
	</notification>
	<notification name="CannotContentifyNoRegion">
		Nie można sfinalizować:
Region nie znaleziony.
	</notification>
	<notification name="CannotReleaseLandNothingSelected">
		Nie można porzucić działki:
Działka nie została wybrana.
	</notification>
	<notification name="CannotReleaseLandNoRegion">
		Nie można porzucić działki:
Region nie znaleziony.
	</notification>
	<notification name="CannotBuyLandNothingSelected">
		Nie można kupić działki:
Działka nie została wybrana.
	</notification>
	<notification name="CannotBuyLandNoRegion">
		Nie można kupić działki:
Region nie został znaleziony.
	</notification>
	<notification name="CannotCloseFloaterBuyLand">
		Okno zakupu ziemi nie może zostać zamknięte dopóki aplikacja [APP_NAME] nie określi ceny dla tej transakcji.
	</notification>
	<notification name="CannotDeedLandNothingSelected">
		Nie można przekazać działki:
Działka nie została wybrana.
	</notification>
	<notification name="CannotDeedLandNoGroup">
		Nie można przekazać działki:
Grupa nie została wybrana.
	</notification>
	<notification name="CannotDeedLandNoRegion">
		Brak możliwości przypisania działki grupie:
Region, gdzie działka się znajduje nie został odnaleziony.
	</notification>
	<notification name="CannotDeedLandMultipleSelected">
		Nie można przekazać działki:
Wiele działek jest wybranych.

Spróbuj wybrać pojedynczą działkę.
	</notification>
	<notification name="CannotDeedLandWaitingForServer">
		Nie można przekazać działki:
Serwer aktualizuje dane własności.

Spróbuj jeszcze raz później.
	</notification>
	<notification name="CannotDeedLandNoTransfer">
		Nie możesz przekazać działki:
Region [REGION] nie pozwala na transfer działki.
	</notification>
	<notification name="CannotReleaseLandWatingForServer">
		Nie można porzucić działki:
Serwer aktualizuje dane działki.

Spróbuj jeszcze raz później.
	</notification>
	<notification name="CannotReleaseLandSelected">
		Nie możesz porzucić działki:
Nie jesteś właścicielem wszystkich wybranych działek.

Wybierz pojedynczą działkę.
	</notification>
	<notification name="CannotReleaseLandDontOwn">
		Nie możesz porzucić działki:
Nie masz praw do porzucenia tej działki.
Twoje działki są podświetlone na zielono.
	</notification>
	<notification name="CannotReleaseLandRegionNotFound">
		Brak możliwości porzucenia działki:
Region, gdzie działka się znajduje nie został odnaleziony.
	</notification>
	<notification name="CannotReleaseLandNoTransfer">
		Nie możesz porzucić działki:
Region [REGION] nie pozwala na transfer działki.
	</notification>
	<notification name="CannotReleaseLandPartialSelection">
		Nie można porzucić działki:
Musisz wybrać całą działkę by ją porzucić.

Wybierz całą działkę albo najpierw ją podziel.
	</notification>
	<notification name="ReleaseLandWarning">
		Porzucasz działkę o powierzchni [AREA] m².
Porzucenie tej działki usunie ją z Twoich własności, ale nie otrzymasz za to żadnych L$.

Porzucić działkę?
		<usetemplate name="okcancelbuttons" notext="Anuluj" />
	</notification>
	<notification name="CannotDivideLandNothingSelected">
		Nie można podzielić działki:

Działka nie została wybrana.
	</notification>
	<notification name="CannotDivideLandPartialSelection">
		Nie można podzielić działki:

Działka została wybrana w całości.
Spróbuj wybrać część działki.
	</notification>
	<notification name="LandDivideWarning">
		Podział tej działki stworzy dwie działki, z których każda będzie mogła mieć indywidualne ustawienia.
Niektóre ustawienia zostaną zmienione na domyślne po tej operacji.

Podzielić działkę?
		<usetemplate name="okcancelbuttons" notext="Anuluj" />
	</notification>
	<notification name="CannotDivideLandNoRegion">
		Brak możliwości podziału działki:
Region, gdzie działka się znajduje nie został odnaleziony.
	</notification>
	<notification name="CannotJoinLandNoRegion">
		Brak możliwości złączenia działek:
Region, gdzie działka się znajduje nie został odnaleziony.
	</notification>
	<notification name="CannotJoinLandNothingSelected">
		Nie można połączyć działek:
Działki nie zostały wybrane.
	</notification>
	<notification name="CannotJoinLandEntireParcelSelected">
		Nie można połączyć działek:
Tylko jedna działka została wybrana.

Wybierz obszar usytuowany na obu działkach.
	</notification>
	<notification name="CannotJoinLandSelection">
		Nie można połączyć działek:
Musisz wybrać więcej niż jedną działkę.

Wybierz obszar usytuowany na obu działkach.
	</notification>
	<notification name="JoinLandWarning">
		Połączenie tego obszaru utworzy jedną większą działkę ze wszystkich działek przecinających wybrany prostokąt.
Nazwa i opcje działki będą musiały zostać skonfigurowane.

Połączyć działki?
		<usetemplate name="okcancelbuttons" notext="Anuluj" />
	</notification>
	<notification name="ConfirmNotecardSave">
		Ta notka musi być zapisana żeby mogła być skopiowana lub zobaczona. Zapisać notkę?
		<usetemplate name="okcancelbuttons" notext="Anuluj" />
	</notification>
	<notification name="ConfirmItemCopy">
		Skopiować ten obiekt do Twojej szafy?
		<usetemplate name="okcancelbuttons" notext="Anuluj" yestext="Skopiuj" />
	</notification>
	<notification name="ResolutionSwitchFail">
		Zmiana rozdzielczości do [RESX] x [RESY] nie powidła się
	</notification>
	<notification name="ErrorUndefinedGrasses">
		Błąd: niezdefiniowane trawy: [SPECIES]
	</notification>
	<notification name="ErrorUndefinedTrees">
		Błąd: niezdefiniowane drzewa: [SPECIES]
	</notification>
	<notification name="CannotSaveWearableOutOfSpace">
		Nie można zapisać &apos;[NAME]&apos; do pliku stroju. Musisz zwolnić trochę miejsca na Twoim komputerze i zapisać strój jeszcze raz.
	</notification>
	<notification name="CannotSaveToAssetStore">
		Nie można zapisać [NAME] w centralnym zbiorze danych.
Zazwyczaj jest to tymczasowy problem. Możesz kontynuować modyfikacje i zapisać strój ponownie za kilka minut.
	</notification>
	<notification name="YouHaveBeenLoggedOut">
		Nastąpiło wylogowanie z [SECOND_LIFE]
[MESSAGE]
		<usetemplate name="okcancelbuttons" notext="Wyłącz" yestext="Pokaż IM/czat" />
	</notification>
	<notification name="OnlyOfficerCanBuyLand">
		Nie możesz kupić działek dla grupy.
Nie masz praw kupowania działek dla Twojej aktywnej grupy.
	</notification>
	<notification label="Add Friend" name="AddFriendWithMessage">
		Znajomi mogą pozwalać na odnajdywanie się wzajemnie na mapie i na otrzymywanie informacji o statusie online.

Zaproponować znajomość [NAME]?
		<form name="form">
			<input name="message">
				Chcesz zawrzeć ze mną znajomość?
			</input>
			<button name="Cancel" text="Anuluj" />
		</form>
	</notification>
	<notification label="Nowa lista autokorekty" name="AddAutoReplaceList">
		Nazwa nowej listy:
	</notification>
	<notification label="Zmiana nazwy listy autokorekty" name="RenameAutoReplaceList">
		Nazwa '[DUPNAME]' jest w użyciu
Wprowadź nową nazwę:
		<form name="form">
			<button name="ReplaceList" text="Zastąp obecną listę" />
			<button name="SetName" text="Użyj nowej nazwy" />
		</form>
	</notification>
	<notification name="InvalidAutoReplaceEntry">
		Słowo kluczowe musi być pojedynczym ciągiem, a zamiennik nie może być pusty.
	</notification>
	<notification name="InvalidAutoReplaceList">
		Lista zamienników nie jest prawidłowa.
	</notification>
	<notification name="SpellingDictImportRequired">
		Musisz określić plik, nazwę i język.
	</notification>
	<notification name="SpellingDictIsSecondary">
		Wygląda na to, że słownik [DIC_NAME] nie ma pliku "aff"; znaczy to, że jest słownikiem drugorzędnym.
Może on być użyty jako dodatkowy, ale nie główny słownik.

Zobacz https://wiki.secondlife.com/wiki/Adding_Spelling_Dictionaries
	</notification>
	<notification name="SpellingDictImportFailed">
		Nie można skopiować
[FROM_NAME]
do
[TO_NAME]
	</notification>
	<notification label="Zapisz strój" name="SaveOutfitAs">
		Zapisz to co noszę jako nowy strój:
		<form name="form">
			<input name="message">
				[DESC] (nowy)
			</input>
			<button name="Cancel" text="Anuluj" />
		</form>
	</notification>
	<notification label="Zapisz część stroju" name="SaveWearableAs">
		Zapisz obiekt w mojej Szafie jako:
		<form name="form">
			<input name="message">
				[DESC] (nowy)
			</input>
			<button name="Cancel" text="Anuluj" />
		</form>
	</notification>
	<notification label="Zmień nazwę stroju" name="RenameOutfit">
		Nowa nazwa stroju:
		<form name="form">
			<button name="Cancel" text="Anuluj" />
		</form>
	</notification>
	<notification name="RemoveFromFriends">
		Czy chcesz usunąć &lt;nolink&gt;[NAME]&lt;/nolink&gt; z listy znajomych?
		<usetemplate name="okcancelbuttons" notext="Anuluj" />
	</notification>
	<notification name="RemoveMultipleFromFriends">
		Chcesz usunąć grupę osób z listy Twoich znajomych?
		<usetemplate name="okcancelbuttons" notext="Anuluj" />
	</notification>
	<notification name="GodDeleteAllScriptedPublicObjectsByUser">
		Na pewno chcesz usunąć wszystkie skryptowane obiekty należące do
** [AVATAR_NAME] **
z działek innych w tym symulatorze?
		<usetemplate name="okcancelbuttons" notext="Anuluj" />
	</notification>
	<notification name="GodDeleteAllScriptedObjectsByUser">
		Na pewno chcesz usunąć wszystkie skryptowane obiekty należące do
** [AVATAR_NAME] **
ze wszystkich działek w tym symulatorze?
		<usetemplate name="okcancelbuttons" notext="Anuluj" />
	</notification>
	<notification name="GodDeleteAllObjectsByUser">
		Na pewno chcesz usunąć wszystkie obiekty (skryptowane i nie) należące do
** [AVATAR_NAME] **
ze wszystkich działek w tym symulatorze?
		<usetemplate name="okcancelbuttons" notext="Anuluj" />
	</notification>
	<notification name="BlankClassifiedName">
		Musisz nadać tytuł Twojej reklamie.
	</notification>
	<notification name="MinClassifiedPrice">
		Minimalna cena za publikację wynosi [MIN_PRICE]L$.

Wybierz wyższą cenę.
	</notification>
	<notification name="ConfirmItemDeleteHasLinks">
		Co najmniej jeden z zaznaczonych przez Ciebie elementów ma połączone z nim obiekty. Jeśli go usuniesz połączenia zostaną usunięte na stałe. Zaleca się usunięcie połączeń w pierwszej kolejności.

Jesteś pewien/pewna, że chcesz usunąć te elementy?
		<usetemplate name="okcancelbuttons" notext="Anuluj" />
	</notification>
	<notification name="ConfirmObjectDeleteLock">
		Przynajmniej jeden z wybranych obiektów jest zablokowany.

Na pewno chcesz usunąć te obiekty?
		<usetemplate name="okcancelbuttons" notext="Anuluj" />
	</notification>
	<notification name="ConfirmObjectDeleteNoCopy">
		Przynajmniej jeden z wybranych obiektów jest niekopiowalny.

Na pewno chcesz usunąć te obiekty?
		<usetemplate name="okcancelbuttons" notext="Anuluj" />
	</notification>
	<notification name="ConfirmObjectDeleteNoOwn">
		Przynajmniej jeden z wybranych obiektów nie należy do Ciebie.

Na pewno chcesz usunąć te obiekty?
		<usetemplate name="okcancelbuttons" notext="Anuluj" />
	</notification>
	<notification name="ConfirmObjectDeleteLockNoCopy">
		Przynajmniej jeden z wybranych obiektów jest zablokowany.
Przynajmniej jeden z wybranych obiektów jest niekopiowalny.

Na pewno chcesz usunąć te obiekty?
		<usetemplate name="okcancelbuttons" notext="Anuluj" />
	</notification>
	<notification name="ConfirmObjectDeleteLockNoOwn">
		Przynajmniej jeden z wybranych obiektów jest zablokowany.
Przynajmniej jeden z wybranych obiektów nie należy do Ciebie.

Na pewno chcesz usunąć te obiekty?
		<usetemplate name="okcancelbuttons" notext="Anuluj" />
	</notification>
	<notification name="ConfirmObjectDeleteNoCopyNoOwn">
		Przynajmniej jeden z wybranych obiektów jest niekopiowalny.
Przynajmniej jeden z wybranych obiektów nie należy do Ciebie.

Na pewno chcesz usunąć te obiekty?
		<usetemplate name="okcancelbuttons" notext="Anuluj" />
	</notification>
	<notification name="ConfirmObjectDeleteLockNoCopyNoOwn">
		Przynajmniej jeden z wybranych obiektów jest zablokowany.
Przynajmniej jeden z wybranych obiektów jest niekopiowalny.
Przynajmniej jeden z wybranych obiektów nie należy do Ciebie.

Na pewno chcesz usunąć te obiekty?
		<usetemplate name="okcancelbuttons" notext="Anuluj" />
	</notification>
	<notification name="ConfirmObjectTakeLock">
		Przynajmniej jeden obiekt jest zablokowany.

Na pewno chcesz wziąć te obiekty?
		<usetemplate name="okcancelbuttons" notext="Anuluj" />
	</notification>
	<notification name="ConfirmObjectTakeNoOwn">
		Przynajmniej jeden obiekt nie należy do Ciebie.
Jeżeli będziesz kontynuować prawa następnego właściciela zostaną przypisane, co - potencjalnie - może ograniczyć Twoje prawa do modyfikacji lub kopiowania obiektów.

Na pewno chcesz wziąć te obiekty?
		<usetemplate name="okcancelbuttons" notext="Anuluj" />
	</notification>
	<notification name="ConfirmObjectTakeLockNoOwn">
		Przynajmniej jeden obiekt jest zablokowany.
Przynajmniej jeden obiekt nie należy do Ciebie.
Jeżeli będziesz kontynuować prawa następnego właściciela zostaną przypisane co - potencjalnie - może ograniczyć Twoje prawa do modyfikacji lub kopiowania obiektów.

Na pewno chcesz wziąć te obiekty?
		<usetemplate name="okcancelbuttons" notext="Anuluj" />
	</notification>
	<notification name="CantBuyLandAcrossMultipleRegions">
		Nie możesz kupić działki, ponieważ wybrany obszar przekracza granicę regionów.

Wybierz mniejszy obszar i spróbuj jeszcze raz.
	</notification>
	<notification name="DeedLandToGroup">
		Po przekazaniu tej działki grupa będzie musiała mieć i utrzymywać wystarczający kredyt na używanie działki.
Cena zakupu działki nie jest zwracana właścicielowi. Jeżeli przekazana działka zostanie sprzedana, cena sprzedaży zostanie podzielona pomiędzy członków grupy.

Przekazać tą działkę o powierzchni [AREA] m² grupie &apos;[GROUP_NAME]&apos;?
		<usetemplate name="okcancelbuttons" notext="Anuluj" />
	</notification>
	<notification name="DeedLandToGroupWithContribution">
		Po przekazaniu tej działki grupa będzie musiała mieć i utrzymywać wystarczający kredyt na używanie działki.
Przekazanie będzie zawierać równoczesne przypisanie działki do grupy od &apos;[NAME]&apos;.
Cena zakupu działki nie jest zwracana właścicielowi. Jeżeli przekazana działka zostanie sprzedana, cena sprzedaży zostanie podzielona pomiędzy członków grupy.

Przekazać tą działkę o powierzchni [AREA] m² grupie &apos;[GROUP_NAME]&apos;?
		<usetemplate name="okcancelbuttons" notext="Anuluj" />
	</notification>
	<notification name="DisplaySetToSafe">
		Ustawienia grafiki zostały zmienione do bezpiecznego poziomu ponieważ opcja -safe została wybrana.
	</notification>
	<notification name="DisplaySetToRecommendedGPUChange">
		Ustawienia grafiki zostały zmienione do zalecanego poziomu, ponieważ karta graficzna została zmieniona
z &apos;[LAST_GPU]&apos;
na &apos;[THIS_GPU]&apos;
	</notification>
	<notification name="DisplaySetToRecommendedFeatureChange">
		Ustawienia grafiki zostały zmienione do zalecanego poziomu ze względu na zmianę podsystemu renderingu.
	</notification>
	<notification name="AvatarMovedDesired">
		Miejsce, do którego chcesz się teleportować jest chwilowo niedostępne.
Zostałeś/aś przeniesiony/a do regionu sąsiedniego.
	</notification>
	<notification name="AvatarMovedLast">
		Żądane przez Ciebie miejsce jest obecnie niedostępne.
Zostałeś/aś przeniesiony/a do sąsiedniego regionu.
	</notification>
	<notification name="AvatarMovedHome">
		Twoje miejsce startu jest obecnie niedostępne.
Zostałeś/aś przeniesiony/a do sąsiedniego regionu.
Możesz ustawić nowe miejsce startu.
	</notification>
	<notification name="ClothingLoading">
		Twoje ubranie wciąż się ładuje.
Możesz normalnie używać [SECOND_LIFE], inni użytkownicy będą Cię widzieli poprawnie.
		<form name="form">
			<ignore name="ignore" text="Ładowanie ubrań nadal trwa" />
		</form>
	</notification>
	<notification name="FirstRun">
		Instalacja [APP_NAME] zakończona.

Jeżeli używasz [SECOND_LIFE] po raz pierwszy to musisz stworzyć konto żeby móc się zalogować.
		<usetemplate name="okcancelbuttons" notext="Kontynuuj" yestext="Stwórz konto..." />
	</notification>
	<notification name="LoginPacketNeverReceived">
		Problemy z połączeniem. Problem może być spowodowany Twoim połączeniem z Internetem albo może istnieć po stronie [SECOND_LIFE_GRID].

Możesz sprawdzić swoje połączenie z Internetem i spróbować ponownie za kilka minut, połączyć się ze stroną pomocy technicznej ([SUPPORT_SITE]) lub wybrać Teleportuj, by teleportować się do swojego miejsca startu.
		<form name="form">
			<button name="Help" text="Pomoc" />
			<button name="Teleport" text="Teleportuj" />
		</form>
	</notification>
	<notification name="WelcomeChooseSex">
		Twoja postać pojawi się za moment.

Używaj strzałek żeby się poruszać.
Naciśnij F1 w dowolnej chwili po pomoc albo żeby dowiedzieć się więcej o [SECOND_LIFE].
Wybierz awatara właściwej płci. Ten wybór będzie można później zmienić.
		<usetemplate name="okcancelbuttons" notext="Kobieta" yestext="Mężczyzna" />
	</notification>
	<notification name="CantTeleportToGrid">
		Nie można teleportować do [SLURL], ponieważ jest na innej siatce ([GRID]) niż obecna siatka ([CURRENT_GRID]). Proszę zamknąć przeglądarkę i spróbować ponownie.
	</notification>
	<notification name="GeneralCertificateError">
		Połączenie z serwerem nie mogło zostać nawiązane.
[REASON]

Nazwa podmiotu: [SUBJECT_NAME_STRING]
Nazwa wydawcy: [ISSUER_NAME_STRING]
Ważny od: [VALID_FROM]
Ważny do: [VALID_TO]
Odcisk palca MD5: [SHA1_DIGEST]
Odcisk palca SHA1: [MD5_DIGEST]
Użycie klucza: [KEYUSAGE]
Rozszerzone użycie klucza: [EXTENDEDKEYUSAGE]
Identyfikator klucza podmiotu: [SUBJECTKEYIDENTIFIER]
		
	</notification>
	<notification name="TrustCertificateError">
		Wydawca certyfikatu dla tego serwera nie jest znany.

Informacje o certyfikacie:
Nazwa podmiotu: [SUBJECT_NAME_STRING]
Nazwa wydawcy: [ISSUER_NAME_STRING]
Ważny od: [VALID_FROM]
Ważny do: [VALID_TO]
Odcisk palca MD5: [SHA1_DIGEST]
Odcisk palca SHA1: [MD5_DIGEST]
Użycie klucza: [KEYUSAGE]
Rozszerzone użycie klucza: [EXTENDEDKEYUSAGE]
Identyfikator klucza podmiotu: [SUBJECTKEYIDENTIFIER]

Czy chcesz zaufać temu wydawcy?
		<usetemplate name="okcancelbuttons" notext="Anuluj" yestext="Zaufaj" />
	</notification>
	<notification name="NotEnoughCurrency">
		[NAME] [PRICE]L$ Masz za mało L$.
	</notification>
	<notification name="GrantedModifyRights">
		Masz teraz prawa modyfikacji obiektów należących do [NAME].
	</notification>
	<notification name="RevokedModifyRights">
		Prawa modyfikacji obiektów należących do [NAME] zostały Ci odebrane.
	</notification>
	<notification name="FlushMapVisibilityCaches">
		To spowoduje wyczyszczenie buforów map regionu.
Jest to użyteczne wyłącznie podczas szukania błędów.
(W normalnym użytkowaniu poczekaj 5 minut, a mapy wszystkich zostaną uaktualnione po relogu.)
		<usetemplate name="okcancelbuttons" notext="Anuluj" />
	</notification>
	<notification name="BuyOneObjectOnly">
		Nie możesz zakupić więcej niż jednego obiektu w tym samym czasie. Proszę wybrać tylko jeden obiekt i spróbować ponownie.
	</notification>
	<notification name="OnlyCopyContentsOfSingleItem">
		Nie można kopiować zawartości więcej niż jednego obiektu naraz.
Wybierz pojedynczy obiekt i spróbuj jeszcze raz.
		<usetemplate name="okcancelbuttons" notext="Anuluj" />
	</notification>
	<notification name="KickUsersFromRegion">
		Teleportować wszystkich Rezydentów z tego regionu do ich miejsc startu?
		<usetemplate name="okcancelbuttons" notext="Anuluj" />
	</notification>
	<notification name="EstateObjectReturn">
		Na pewno chcesz odesłać wszystkie obiekty należące do [USER_NAME]?
		<usetemplate name="okcancelbuttons" notext="Anuluj" />
	</notification>
	<notification name="InvalidTerrainBitDepth">
		Nie można ustawić tekstur regionu:
Tekstura terenu [TEXTURE_NUM] ma niewłaściwą głębię koloru - [TEXTURE_BIT_DEPTH].

Zamień teksturę [TEXTURE_NUM] na 24-bitową teksturę o wymiarze 1024x1024 lub mniejszą i ponownie kliknij na &quot;Zastosuj&quot;.
	</notification>
	<notification name="InvalidTerrainSize">
		Nie można ustawić tekstur regionu:
Tekstura terenu [TEXTURE_NUM] jest za duża - [TEXTURE_SIZE_X]x[TEXTURE_SIZE_Y].

Zamień teksturę [TEXTURE_NUM] na 24-bitową teksturę o wymiarze 1024x1024 lub mniejszą i ponownie kliknij na &quot;Zastosuj&quot;.
	</notification>
	<notification name="RawUploadStarted">
		Ładowanie rozpoczęte. Może potrwać do dwóch minut zależnie od prędkości Twojego połączenia.
	</notification>
	<notification name="ConfirmBakeTerrain">
		Na pewno chcesz zapisać obecne ukształtowanie terenu jako punkt odniesienia dla górnego i dolnego limitu terenu oraz jako domyślną wartość dla opcji &apos;Odtwórz&apos;?
		<usetemplate name="okcancelbuttons" notext="Anuluj" />
	</notification>
	<notification name="MaxAllowedAgentOnRegion">
		Maksymalna liczba Rezydentów wynosi [MAX_AGENTS].
	</notification>
	<notification name="MaxBannedAgentsOnRegion">
		Maksymalna liczba niepożądanych Rezydentów (banów) wynosi [MAX_BANNED].
	</notification>
	<notification name="MaxAgentOnRegionBatch">
		Próba dodania [NUM_ADDED] osób nie powiodła się:
[MAX_AGENTS] [LIST_TYPE] limit przekroczony o [NUM_EXCESS].
	</notification>
	<notification name="MaxAllowedGroupsOnRegion">
		Możesz mieć maksymalnie [MAX_GROUPS] dozwolonych grup.
		<usetemplate name="okcancelbuttons" notext="Anuluj" yestext="Ustal" />
	</notification>
	<notification name="MaxManagersOnRegion">
		Możesz mieć maksymalnie [MAX_MANAGER] zarządców Majątku.
	</notification>
	<notification name="OwnerCanNotBeDenied">
		Nie możesz dodać właściciela majątku do listy &apos;Niepożądanych Rezydentów (banów)&apos; majątku.
	</notification>
	<notification name="CanNotChangeAppearanceUntilLoaded">
		Nie możesz zmienić wyglądu podczas ładowania ubrań i kształtu.
	</notification>
	<notification name="ClassifiedMustBeAlphanumeric">
		Tytuł Twojej reklamy musi zaczynać się od litery (A-Z) albo cyfry. Znaki przestankowe są niedozwolone.
	</notification>
	<notification name="CantSetBuyObject">
		Nie możesz wybrać &apos;Kup obiekt&apos;, ponieważ obiekt nie jest na sprzedaż.
Wybierz obiekt na sprzedaż i spróbuj jeszcze raz.
	</notification>
	<notification name="FinishedRawDownload">
		Plik surowego terenu pobrany do:
[DOWNLOAD_PATH].
	</notification>
	<notification name="DownloadWindowsMandatory">
		Nowa wersja [APP_NAME] została opublikowana.
[MESSAGE]
Musisz zainstalować nową wersję żeby używać [APP_NAME].
		<usetemplate name="okcancelbuttons" notext="Wyłącz" yestext="Pobierz" />
	</notification>
	<notification name="DownloadWindows">
		Uaktualniona wersja [APP_NAME] została opublikowana.
[MESSAGE]
Aktualizacja nie jest wymagana, ale jest zalecana w celu poprawy wydajności i stabilności.
		<usetemplate name="okcancelbuttons" notext="Kontynuuj" yestext="Pobierz" />
	</notification>
	<notification name="DownloadWindowsReleaseForDownload">
		Uaktualniona wersja [APP_NAME] została opublikowana.
[MESSAGE]
Aktualizacja nie jest wymagana, ale jest zalecana w celu poprawy wydajności i stabilności.
		<usetemplate name="okcancelbuttons" notext="Kontynuuj" yestext="Pobierz" />
	</notification>
	<notification name="DownloadLinuxMandatory">
		Nowa wersja [APP_NAME] jest dostępna.
[MESSAGE]
Musisz pobrać aktualizację aby korzystać z [APP_NAME].
		<usetemplate name="okcancelbuttons" notext="Wyłącz" yestext="Pobierz" />
	</notification>
	<notification name="DownloadLinux">
		Aktualizacja [APP_NAME] jest dostępna.
[MESSAGE]
Ta aktualizacja nie jest wymagana, ale zaleca się jej instalację w celu poprawienia wydajności i stabilności.
		<usetemplate name="okcancelbuttons" notext="Kontynuuj" yestext="Pobierz" />
	</notification>
	<notification name="DownloadLinuxReleaseForDownload">
		Uaktualniona wersja [APP_NAME]została opublikowana.
[MESSAGE]
Aktualizacja nie jest wymagana, ale jest zalecana w celu poprawy wydajności i stabilności.
		<usetemplate name="okcancelbuttons" notext="Kontynuuj" yestext="Pobierz" />
	</notification>
	<notification name="DownloadMacMandatory">
		Nowa wersja [APP_NAME] została opublikowana.
[MESSAGE]
Musisz zainstalować nową wersję żeby używać [APP_NAME].

Pobrać i zapisać w folderze Aplikacje?
		<usetemplate name="okcancelbuttons" notext="Wyłącz" yestext="Pobierz" />
	</notification>
	<notification name="DownloadMac">
		Uaktualniona wersja [APP_NAME] została opublikowana.
[MESSAGE]
Aktualizacja nie jest wymagana, ale jest zalecana w celu poprawy wydajności i stabilności.

Pobrać i zapisać w folderze Aplikacje?
		<usetemplate name="okcancelbuttons" notext="Kontynuuj" yestext="Pobierz" />
	</notification>
	<notification name="DownloadMacReleaseForDownload">
		Uaktualniona wersja [APP_NAME] została opublikowana.
[MESSAGE]
Aktualizacja nie jest wymagana, ale jest zalecana w celu poprawy wydajności i stabilności.

Pobrać i zapisać w folderze Aplikacje?
		<usetemplate name="okcancelbuttons" notext="Kontynuuj" yestext="Pobierz" />
	</notification>
	<notification name="FailedUpdateInstall">
		Podczas aktualizacji pojawił się błąd.
Proszę pobrać i zainstalować najnowszego klienta z
http://secondlife.com/download
	</notification>
	<notification name="FailedRequiredUpdateInstall">
		Nie można zainstalować wymaganej aktualizacji.
Nie będzie można zalogować się dopóki [APP_NAME] nie zostanie zaktualizowana.
Proszę pobrać i zainstalować najnowszą wersję z
http://secondlife.com/download
		<usetemplate name="okbutton" yestext="Wyjdź" />
	</notification>
	<notification name="UpdaterServiceNotRunning">
		Istnieje obowiązkowa aktualizacja dla Second Life.
Możesz ją pobrać z http://www.secondlife.com/downloads
lub zainstalować teraz.
		<usetemplate name="okcancelbuttons" notext="Opuść Second Life" yestext="Pobierz i instaluj teraz" />
	</notification>
	<notification name="DownloadBackgroundTip">
		Aktualizacja dla [APP_NAME] została pobrana.
Wersja [VERSION] [[INFO_URL] Informacja o tej aktualizacji]
		<usetemplate name="okcancelbuttons" notext="Później..." yestext="Instaluj teraz i restartuj [APP_NAME]" />
	</notification>
	<notification name="DownloadBackgroundDialog">
		Aktualizacja [APP_NAME] została pobrana.
Wersja [VERSION] [[INFO_URL] Informacja o aktualizacji]
		<usetemplate name="okcancelbuttons" notext="Później..." yestext="Instaluj teraz i restartuj [APP_NAME]" />
	</notification>
	<notification name="RequiredUpdateDownloadedVerboseDialog">
		Pobrano wymaganą aktualizację.
Wersja [VERSION] [[INFO_URL] Informacje o tej aktualizacji]

W celu instalacji aktualizacji [APP_NAME] musi zostać zrestartowany.
	</notification>
	<notification name="RequiredUpdateDownloadedDialog">
		W celu instalacji aktualizacji [APP_NAME] musi zostać zrestartowany.
[[INFO_URL] Informacje o tej aktualizacji]
	</notification>
	<notification name="OtherChannelDownloadBackgroundTip">
		Została pobrana aktualizacja dla Twojej instalacji [APP_NAME].
Wersja [VERSION]
Ta eksperymentalna przeglądarka została zastąpiona przez wersję [NEW_CHANNEL];
zobacz [[INFO_URL] Więcej informacji o tej aktualizacji]
		<usetemplate name="okcancelbuttons" notext="Później..." yestext="Instaluj teraz i zrestartuj [APP_NAME]" />
	</notification>
	<notification name="OtherChannelDownloadBackgroundDialog">
		Została pobrana aktualizacja dla Twojej instalacji [APP_NAME].
Wersja [VERSION]
Ta eksperymentalna przeglądarka została zastąpiona przez wersję [NEW_CHANNEL];
zobacz [[INFO_URL] Więcej informacji o tej aktualizacji]
		<usetemplate name="okcancelbuttons" notext="Później..." yestext="Instaluj teraz i zrestartuj [APP_NAME]" />
	</notification>
	<notification name="OtherChannelRequiredUpdateDownloadedVerboseDialog">
		Została pobrana wymagana aktualizacja.
Wersja [VERSION]
Ta eksperymentalna przeglądarka została zastąpiona przez wersję [NEW_CHANNEL];
zobacz [[INFO_URL] Więcej informacji o tej aktualizacji]

W celu instalacji aktualizacji [APP_NAME] musi zostać zrestartowany.
	</notification>
	<notification name="OtherChannelRequiredUpdateDownloadedDialog">
		W celu instalacji aktualizacji [APP_NAME] musi zostać zrestartowany.
Ta eksperymentalna przeglądarka została zastąpiona przez wersję [NEW_CHANNEL];
zobacz [[INFO_URL] Więcej informacji o tej aktualizacji]
	</notification>
	<notification name="DeedObjectToGroup">
		Przekazanie tego obiektu spowoduje, że grupa:
* Otrzyma L$ zapłacone temu obiektowi
		<usetemplate ignoretext="Potwierdź decyzję przypisania obiektu do grupy" name="okcancelignore" notext="Anuluj" yestext="Przekaż" />
	</notification>
	<notification name="WebLaunchExternalTarget">
		Czy chcesz otworzyć swoją przeglądarkę internetową by zobaczyć zawartość?
Otwieranie stron internetowych z nieznanego źródła może narazić Twój komputer na niebezpieczeństwo.
		<usetemplate ignoretext="Uruchom przeglądarkę internetową by zobaczyć stronę" name="okcancelignore" notext="Anuluj" />
	</notification>
	<notification name="WebLaunchJoinNow">
		By dokonać zmian i aktualizacji swojego konta, odwiedź [http://secondlife.com/account/ Tablicę].
		<usetemplate ignoretext="Uruchom przeglądarkę internetową by dokonać zmian w konfiguracji mojego konta" name="okcancelignore" notext="Anuluj" />
	</notification>
	<notification name="WebLaunchSecurityIssues">
		Odwiedź [SECOND_LIFE] Wiki i zobacz jak zgłaszać problemy z bezpieczeństwem danych.
		<usetemplate ignoretext="Uruchom przeglądarkę internetową by dowiedzieć się więcej na temat zgłaszania problemów bezpieczeństwa" name="okcancelignore" notext="Anuluj" />
	</notification>
	<notification name="WebLaunchQAWiki">
		Odwiedź [SECOND_LIFE] Wiki pytań i odpowiedzi.
		<usetemplate ignoretext="Uruchom przeglądarkę internetową by zobaczyć QA Wiki" name="okcancelignore" notext="Anuluj" />
	</notification>
	<notification name="WebLaunchPublicIssue">
		Odwiedź [SECOND_LIFE] katalog publicznych problemów, gdzie możesz zgłaszać błędy i inne problemy.
		<usetemplate ignoretext="Uruchom przeglądarkę internetową by wysłać Błędy klienta" name="okcancelignore" notext="Anuluj" />
	</notification>
	<notification name="WebLaunchSupportWiki">
		Otwórz oficjalny blog Lindenów żeby zobaczyć nowe wiadomości i informacje.
		<usetemplate ignoretext="Uruchom przeglądarkę internetową by zobaczyć blog" name="okcancelignore" notext="Anuluj" />
	</notification>
	<notification name="WebLaunchLSLGuide">
		Czy chcesz otworzyć samouczek Języka skryptowania?
		<usetemplate ignoretext="Uruchom przeglądarkę internetową by zobaczyć samouczek Języka skryptowania" name="okcancelignore" notext="Anuluj" />
	</notification>
	<notification name="WebLaunchLSLWiki">
		Czy na pewno chcesz odwiedzić portal skrypterów LSL?
		<usetemplate ignoretext="Uruchom przeglądarkę internetową by zobaczyć LSL Portal" name="okcancelignore" notext="Anuluj" yestext="Pokaż stronę" />
	</notification>
	<notification name="ReturnToOwner">
		Czy na pewno chcesz zwrócić wybrane obiekty do ich właścicieli? Wszystkie udostępnione obiekty z prawem transferu zostaną zwrócone poprzednim właścicielom.

*UWAGA* Wszystkie udostępnione obiekty bez prawa transferu zostaną usunięte!
		<usetemplate ignoretext="Potwierdź zanim zwrócisz obiekty do ich właścicieli" name="okcancelignore" notext="Anuluj" />
	</notification>
	<notification name="GroupLeaveConfirmMember">
		Jesteś członkiem grupy &lt;nolink&gt;[GROUP]&lt;/nolink&gt;.
Chcesz ją opuścić?
		<usetemplate name="okcancelbuttons" notext="Anuluj" />
	</notification>
	<notification name="OwnerCannotLeaveGroup">
		Nie możesz opuścić tej grupy, ponieważ jesteś ostatnim z jej właścicieli. Przydziel najpierw innemu użytkownikowi rolę właściciela.
	</notification>
	<notification name="GroupDepartError">
		Nie można opuścić grupy: [reason].
	</notification>
	<notification name="GroupDepart">
		Opuściłeś/aś grupę [group_name].
	</notification>
	<notification name="ConfirmKick">
		Na pewno chcesz wyrzucić wszystkich Rezydentów z siatki?
		<usetemplate name="okcancelbuttons" notext="Anuluj" yestext="Wyrzuć Rezydentów" />
	</notification>
	<notification name="MuteLinden">
		Przepraszamy, ale nie możesz zablokować Lindena.
	</notification>
	<notification name="CannotStartAuctionAlreadyForSale">
		Aukcja nie może zostać rozpoczęta dla działki, która została już wcześniej wystawiona na sprzedaż. Dezaktywuj opcję sprzedaży działki, jeżeli chcesz rozpocząć aukcję.
	</notification>
	<notification label="Blokowanie obiektów według nazwy nie powiodło się" name="MuteByNameFailed">
		Rezydent/obiekt jest już zablokowany.
	</notification>
	<notification name="RemoveItemWarn">
		Pomimo, że jest to dozwolone, usunięcie zawartości może uszkodzić obiekt. Chcesz usunąć?
		<usetemplate name="okcancelbuttons" notext="Anuluj" />
	</notification>
	<notification name="CantOfferCallingCard">
		Nie możesz dać wizytówki w tym momencie. Spróbuj jeszcze raz za chwilę.
	</notification>
	<notification name="CantOfferFriendship">
		Nie możesz zaoferować znajomości w tym momencie. Spróbuj jeszcze raz za chwilę.
	</notification>
	<notification name="DoNotDisturbModeSet">
		Tryb Zajętości jest włączony. Nie będziesz powiadamiany/a o nadchodzących rozmowach.

- Inni Rezydenci będą otrzymywać Twoją wiadomość Trybu Zajętości (Ustawienia &gt; Prywatność &gt; Autoodpowiedzi).
- Propozycje teleportacji będą odrzucane.
- Propozycje rozmów głosowych będą odrzucane.
		<usetemplate ignoretext="Status zmieniony na Tryb Zajętości" name="okignore" />
	</notification>
	<notification name="JoinedTooManyGroupsMember">
		Należysz już do maksymalnej ilości grup. Opuść proszę przynajmniej jedną grupę żeby przyjąć członkostwo w tej grupie, albo odmów.
[NAME] oferuje Ci członkostwo w grupie.
		<usetemplate name="okcancelbuttons" notext="Odmów" yestext="Przyjmij" />
	</notification>
	<notification name="JoinedTooManyGroups">
		Należysz już do maksymalnej ilości grup. Opuść proszę przynajmniej jedną grupę żeby przyjąć członkostwo w tej grupie, albo odmów.
	</notification>
	<notification name="KickUser">
		Wyrzuć tego Rezydenta, wysyłając następujący komunikat.
		<form name="form">
			<input name="message">
				Administrator wylogował Cię.
			</input>
			<button name="Cancel" text="Anuluj" />
		</form>
	</notification>
	<notification name="KickAllUsers">
		Z jakim komunikatem wyrzucić wszystkich użytkowników z regionu?
		<form name="form">
			<input name="message">
				Administrator wylogował Cię.
			</input>
			<button name="Cancel" text="Anuluj" />
		</form>
	</notification>
	<notification name="FreezeUser">
		Unieruchom tego Rezydenta, wysyłając następujący komunikat.
		<form name="form">
			<input name="message">
				Unieruchomiono Cię. Nie możesz się ruszać ani rozmawiać. Administrator skontaktuje się z Tobą poprzez IM.
			</input>
			<button name="Cancel" text="Anuluj" />
		</form>
	</notification>
	<notification name="UnFreezeUser">
		Cofnij unieruchomienie (zamrożenie) tego Rezydenta, wysyłając następujący komunikat.
		<form name="form">
			<input name="message">
				Odblokowano Cię.
			</input>
			<button name="Cancel" text="Anuluj" />
		</form>
	</notification>
	<notification name="SetDisplayNameSuccess">
		Witaj [DISPLAY_NAME]!

Podobnie jak w realnym życiu potrzeba trochę czasu zanim wszyscy dowiedzą się o nowym imieniu. Kolejne kilka dni zajmie [http://wiki.secondlife.com/wiki/Setting_your_display_name aktualizacja imienia] w obiektach, skryptach, wyszukiwarce, etc.
	</notification>
	<notification name="SetDisplayNameBlocked">
		Przepraszamy, nie można zmienić Twojego Wyświetlanego Imienia. Jeśli uważasz, że jest to spowodowane błędem skontaktuj się z obsługą klienta.
	</notification>
	<notification name="SetDisplayNameFailedLength">
		Przepraszamy, to imię jest zbyt długie. Wyświetlane Imię może mieć maksymalnie [LENGTH] znaków.

Proszę wprowadzić krótsze imię.
	</notification>
	<notification name="SetDisplayNameFailedGeneric">
		Przepraszamy, nie można ustawić Twojego Wyświetlanego Imienia. Spróbuj ponownie później.
	</notification>
	<notification name="SetDisplayNameMismatch">
		Podane Wyświetlane Imię nie pasuje. Proszę wprowadzić je ponownie.
	</notification>
	<notification name="AgentDisplayNameUpdateThresholdExceeded">
		Przepraszamy, musisz jeszcze poczekać zanim będzie można zmienić Twoje Wyświetlane Imię.

Zobacz http://wiki.secondlife.com/wiki/Setting_your_display_name

Proszę spróbować ponownie później.
	</notification>
	<notification name="AgentDisplayNameSetBlocked">
		Przepraszamy, nie można ustawić wskazanego imienia, ponieważ zawiera zabronione słowa.

Proszę spróbować wprowadzić inne imię.
	</notification>
	<notification name="AgentDisplayNameSetInvalidUnicode">
		Wyświetlane Imię, które chcesz ustawić zawiera niepoprawne znaki.
	</notification>
	<notification name="AgentDisplayNameSetOnlyPunctuation">
		Twoje Wyświetlane Imię musi zawierać litery inne niż znaki interpunkcyjne.
	</notification>
	<notification name="DisplayNameUpdate">
		[OLD_NAME] ([SLID]) jest od tej pory znana/y jako [NEW_NAME].
	</notification>
	<notification name="OfferTeleport">
		Zaproponować teleportację do miejsca Twojego pobytu z tą wiadomością?
		<form name="form">
			<input name="message">
				Zapraszam do siebie. Region: [REGION]
			</input>
			<button name="Cancel" text="Anuluj" />
		</form>
	</notification>
	<notification name="TeleportRequestPrompt">
		Poproś [NAME] o teleport z następującą wiadomością
		<form name="form">
			<button name="Cancel" text="Anuluj" />
		</form>
	</notification>
	<notification name="TooManyTeleportOffers">
		Próbujesz wysłać [OFFERS] ofert teleportu,
co przekracza limit [LIMIT].
	</notification>
	<notification name="OfferTeleportFromGod">
		Wysłać propozycję teleportacji do Twojego miejsca?
		<form name="form">
			<input name="message">
				Zapraszam do siebie. Region: [REGION]
			</input>
			<button name="Cancel" text="Anuluj" />
		</form>
	</notification>
	<notification name="TeleportFromLandmark">
		Na pewno chcesz się teleportować do &lt;nolink&gt;[LOCATION]&lt;/nolink&gt;?
		<usetemplate ignoretext="Potwierdź próbę teleportacji do zapisanego miejsca" name="okcancelignore" notext="Anuluj" yestext="Teleportuj" />
	</notification>
	<notification name="TeleportViaSLAPP">
		Na pewno chcesz się teleportować do &lt;nolink&gt;[LOCATION]&lt;/nolink&gt;?
		<usetemplate ignoretext="Potwierdź próbę teleportacji przez SLAPP" name="okcancelignore" notext="Anuluj" yestext="Teleportuj" />
	</notification>	
	<notification name="TeleportToPick">
		Teleportować do [PICK]?
		<usetemplate ignoretext="Potwierdź, że chcesz teleportować się do miejsca w Ulubionych" name="okcancelignore" notext="Anuluj" yestext="Teleportuj" />
	</notification>
	<notification name="TeleportToClassified">
		Teleportować do [CLASSIFIED]?
		<usetemplate ignoretext="Potwierdź, że chcesz teleportować się do lokalizacji z reklamy" name="okcancelignore" notext="Anuluj" yestext="Teleportuj" />
	</notification>
	<notification name="TeleportToHistoryEntry">
		Teleportować do [HISTORY_ENTRY]?
		<usetemplate ignoretext="Potwierdź teleportację do lokalizacji z historii" name="okcancelignore" notext="Anuluj" yestext="Teleportuj" />
	</notification>
	<notification label="Wiadomość do wszystkich w Twoim Majątku" name="MessageEstate">
		Wpisz krótką wiadomość która zostanie wysłana do wszystkich osób w Twoim majątku.
		<form name="form">
			<button name="Cancel" text="Anuluj" />
		</form>
	</notification>
	<notification label="Zmiana Majątku Lindenów" name="ChangeLindenEstate">
		Zamierzasz zmienić ustawienia majątku Lindenów (region główny, teen grid, orientacja, itp).

Jest to wyjątkowo niebezpieczna decyzja, odczuwalna przez wszystkich Rezydentów. Dla regionu głównego, spowoduje to zmianę tysięcy regionów oraz ich przestrzeń serwerową, spowoduje lagi.

Kontynuować?
		<usetemplate name="okcancelbuttons" notext="Anuluj" />
	</notification>
	<notification label="Zmiana dostępu do Majątku Lindenów" name="ChangeLindenAccess">
		Dokonujesz zmiany w liście dostępu Regionu głównego należącego do Lindenów (Regiony Główne, Teen Grid, Orientacja).

Żądana operacja jest wyjątkowo niebezpieczna dla wszystkich Rezydentów przebywających w regionie i powinna być używana wyłącznie w celu zablokowania opcji pozwalającej na przeniesienie obiektów/L$ do/z sieci.
Dodatkowo, zmiany dokonane w Regionie Głównym mogą spowodować problemy przestrzeni serwerowej innych regionów.

Kontynuować?
		<usetemplate name="okcancelbuttons" notext="Anuluj" />
	</notification>
	<notification label="Wybierz Majątek" name="EstateAllowedAgentAdd">
		Dodać do listy dostępu tylko do tego majątku czy do [ALL_ESTATES]?
		<usetemplate canceltext="Anuluj" name="yesnocancelbuttons" notext="Wszystkie majątki" yestext="Ten majątek" />
	</notification>
	<notification label="Wybierz Majątek" name="EstateAllowedAgentRemove">
		Usunąć z listy dostępu tylko z tego majątku czy do [ALL_ESTATES]?
		<usetemplate canceltext="Anuluj" name="yesnocancelbuttons" notext="Wszystkie majątki" yestext="Ten majątek" />
	</notification>
	<notification label="Wybierz Majątek" name="EstateAllowedGroupAdd">
		Dodać do listy dostępu grup tylko do tego majątku czy do [ALL_ESTATES]?
		<usetemplate canceltext="Anuluj" name="yesnocancelbuttons" notext="Wszystkie majątki" yestext="Ten majątek" />
	</notification>
	<notification label="Wybierz Majątek" name="EstateAllowedGroupRemove">
		Usunąć z listy dostępu grup tylko z tego majątku czy do [ALL_ESTATES]?
		<usetemplate canceltext="Anuluj" name="yesnocancelbuttons" notext="Wszystkie majątki" yestext="Ten majątek" />
	</notification>
	<notification label="Wybierz Majątek" name="EstateBannedAgentAdd">
		Zablokować dostęp tylko do tego majątku czy do [ALL_ESTATES]?
		<usetemplate canceltext="Anuluj" name="yesnocancelbuttons" notext="Wszystkie majątki" yestext="Ten majątek" />
	</notification>
	<notification label="Wybierz Majątek" name="EstateBannedAgentRemove">
		Zdjąć tego Rezydenta z listy niepożądanych (bany) tylko dla tego majątku czy dla [ALL_ESTATES]?
		<usetemplate canceltext="Anuluj" name="yesnocancelbuttons" notext="Wszystkie majątki" yestext="Ten majątek" />
	</notification>
	<notification label="Wybierz Majątek" name="EstateManagerAdd">
		Dodać zarządcę majątku tylko do tego majątku czy do [ALL_ESTATES]?
		<usetemplate canceltext="Anuluj" name="yesnocancelbuttons" notext="Wszystkie majątki" yestext="Ten majątek" />
	</notification>
	<notification label="Wybierz Majątek" name="EstateManagerRemove">
		Usunąć zarządcę majątku tylko z tego majątku czy z [ALL_ESTATES]?
		<usetemplate canceltext="Anuluj" name="yesnocancelbuttons" notext="Wszystkie majątki" yestext="Ten majątek" />
	</notification>
	<notification label="Potwierdź Wyrzucenie" name="EstateKickUser">
		Wyrzucić [EVIL_USER] z tego majątku?
		<usetemplate name="okcancelbuttons" notext="Anuluj" />
	</notification>
	<notification name="EstateChangeCovenant">
		Na pewno chcesz zmienić treść umowy dla tego majątku?
		<usetemplate name="okcancelbuttons" notext="Anuluj" />
	</notification>
	<notification name="RegionEntryAccessBlocked">
		Region, który próbujesz odwiedzić zawiera treści przekraczające Twoje bieżące preferencje. Możesz je zmienić używając Ja &gt; Ustawienia &gt; Ogólne.
	</notification>
	<notification name="RegionEntryAccessBlocked_AdultsOnlyContent">
		Region, który próbujesz odwiedzić zawiera treści [REGIONMATURITY], które są dostępne tylko dla dorosłych.
		<usetemplate ignoretext="Zmiana regionu: Region, który próbujesz odwiedzić zawiera treści, które są dostępne tylko dla dorosłych." name="okcancelignore" notext="Zamknij" yestext="Baza wiedzy" />
	</notification>
	<notification name="RegionEntryAccessBlocked_Notify">
		Region, który próbujesz odwiedzić zawiera treści [REGIONMATURITY], ale Twoje obecne preferencje są tak ustawione, aby odrzucać treści [REGIONMATURITY].
	</notification>
	<notification name="RegionEntryAccessBlocked_NotifyAdultsOnly">
		Region, który próbujesz odwiedzić zawiera treści [REGIONMATURITY], które są dostępne tylko dla dorosłych.
	</notification>
	<notification name="RegionEntryAccessBlocked_Change">
		Region, który próbujesz odwiedzić zawiera treści [REGIONMATURITY], ale Twoje obecne preferencje są tak ustawione, aby odrzucać treści [REGIONMATURITY]. Możesz zmienić swoje preferencje albo anulować. Gdy zostaną zmienione możesz spróbować wejść do regionu ponownie.
		<form name="form">
			<button name="OK" text="Zmień preferencje" />
			<button name="Cancel" text="Anuluj" />
			<ignore name="ignore" text="Zmiana regionu: Region, który próbujesz odwiedzić zawiera treści, które są wykluczane przez Twoje preferencje." />
		</form>
	</notification>
	<notification name="RegionEntryAccessBlocked_PreferencesOutOfSync">
		Mamy trudności techniczne z Twoim wejściem w region, ponieważ Twoje preferencje są rozsynchronizowane z serwerem.
	</notification>
	<notification name="TeleportEntryAccessBlocked">
		Region, który próbujesz odwiedzić zawiera treści przekraczające Twoje bieżące preferencje. Możesz je zmienić używając Ja &gt; Ustawienia &gt; Ogólne.
	</notification>
	<notification name="TeleportEntryAccessBlocked_AdultsOnlyContent">
		Region, który próbujesz odwiedzić zawiera treści [REGIONMATURITY], które są dostępne tylko dla dorosłych.
		<usetemplate name="okcancelignore" yestext="Baza wiedzy" notext="Zamknij" ignoretext="Teleport: Region, który próbujesz odwiedzić zawiera treści, które są dostępne tylko dla dorosłych." />
	</notification>
	<notification name="TeleportEntryAccessBlocked_Notify">
		Region, który próbujesz odwiedzić zawiera treści [REGIONMATURITY], ale Twoje obecne preferencje są tak ustawione, aby odrzucać treści [REGIONMATURITY].
	</notification>
	<notification name="TeleportEntryAccessBlocked_NotifyAdultsOnly">
		Region, który próbujesz odwiedzić zawiera treści [REGIONMATURITY], które są dostępne tylko dla dorosłych.
	</notification>
	<notification name="TeleportEntryAccessBlocked_ChangeAndReTeleport">
		Region, który próbujesz odwiedzić zawiera treści [REGIONMATURITY], ale Twoje obecne preferencje są tak ustawione, aby odrzucać treści [REGIONMATURITY]. Możesz zmienić swoje preferencje i kontynuować teleport albo anulować go.
		<form name="form">
			<button name="OK" text="Zmień i kontynuuj" />
			<button name="Cancel" text="Anuluj" />
			<ignore name="ignore" text="Teleport (restartowalny): Region, który próbujesz odwiedzić zawiera treści, które są wykluczane przez Twoje preferencje." />
		</form>
	</notification>
	<notification name="TeleportEntryAccessBlocked_Change">
		Region, który próbujesz odwiedzić zawiera treści [REGIONMATURITY], ale Twoje obecne preferencje są tak ustawione, aby odrzucać treści [REGIONMATURITY]. Możesz zmienić swoje preferencje albo anulować. Gdy zostaną zmienione możesz spróbować wejść do regionu ponownie.
		<form name="form">
			<button name="OK" text="Zmień preferencje" />
			<button name="Cancel" text="Anuluj" />
			<ignore name="ignore" text="Teleport (nierestartowalny): Region, który próbujesz odwiedzić zawiera treści, które są wykluczane przez Twoje preferencje." />
		</form>
	</notification>
	<notification name="TeleportEntryAccessBlocked_PreferencesOutOfSync">
		Mamy trudności techniczne z Twoim teleportem, ponieważ Twoje preferencje są rozsynchronizowane z serwerem.
	</notification>
	<notification name="RegionTPSpecialUsageBlocked">
		Nie można wejść do tego regionu. '[REGION_NAME]' jest miejscem z grami (Skill Gaming Region) - musisz spełnić określone wymagania, jeśli chcesz go odwiedzić. Aby dowiedzieć się więcej zapoznaj się z [http://wiki.secondlife.com/wiki/Linden_Lab_Official:Skill_Gaming_in_Second_Life Skill Gaming FAQ].
	</notification>
	<notification name="PreferredMaturityChanged">
		Nie będziesz już otrzymywać żadnych powiadomień związanych z odwiedzaniem regionów z treściami [RATING]. Możesz zmienić swoją preferencję treści w przyszłości używając Ja &gt; Ustawienia &gt; Ogólne w pasku menu.
	</notification>
	<notification name="MaturityChangeError">
		Nie można zmienić Twoich preferencji odnośnie treści [PREFERRED_MATURITY] w tej chwili. Twoje preferencje zostały zresetowane do oglądania treści [ACTUAL_MATURITY]. Możesz spróbować zmienić swoją preferencję treści ponownie używając Ja &gt; Ustawienia &gt; Ogólne w pasku menu.
	</notification>
	<notification name="LandClaimAccessBlocked">
		Ziemia, którą próbujesz odzyskać ma klasyfikację treści przekraczającą Twoje obecne preferencje treści. Możesz je zmienić używając Ja &gt; Ustawienia &gt; Ogólne w pasku menu.
	</notification>
	<notification name="LandClaimAccessBlocked_AdultsOnlyContent">
		Tylko dorośli mogą odzyskać tą ziemię.
		<usetemplate ignoretext="Tylko dorośli mogą odzyskać tą ziemię." name="okcancelignore" notext="Zamknij" yestext="Baza wiedzy" />
	</notification>
	<notification name="LandClaimAccessBlocked_Notify">
		Ziemia, którą próbujesz odzyskać zawiera treści [REGIONMATURITY], ale Twoje obecne preferencje są tak ustawione, aby odrzucać treści [REGIONMATURITY].
	</notification>
	<notification name="LandClaimAccessBlocked_NotifyAdultsOnly">
		Ziemia, którą próbujesz odzyskać zawiera treści [REGIONMATURITY], dostępne tylko dla dorosłych.
	</notification>
	<notification name="LandClaimAccessBlocked_Change">
		Region, który próbujesz odzyskać zawiera treści [REGIONMATURITY], ale Twoje obecne preferencje są tak ustawione, aby odrzucać treści [REGIONMATURITY]. Możesz zmienić swoje preferencje, a potem spróbować odzyskać region ponownie.
		<form name="form">
			<button name="OK" text="Zmień preferencje" />
			<button name="Cancel" text="Anuluj" />
			<ignore name="ignore" text="Region, który próbujesz odzyskać zawiera treści, które są wykluczane przez Twoje preferencje." />
		</form>
	</notification>
	<notification name="LandBuyAccessBlocked">
		Ziemia, którą próbujesz kupić ma klasyfikację treści przekraczającą Twoje obecne preferencje treści. Możesz je zmienić używając Ja &gt; Ustawienia &gt; Ogólne w pasku menu.
	</notification>
	<notification name="LandBuyAccessBlocked_AdultsOnlyContent">
		Tylko dorośli mogą kupić tą ziemię.
		<usetemplate ignoretext="Tylko dorośli mogą kupić tą ziemię." name="okcancelignore" notext="Zamknij" yestext="Baza wiedzy" />
	</notification>
	<notification name="LandBuyAccessBlocked_Notify">
		Ziemia, którą próbujesz kupić zawiera treści [REGIONMATURITY], ale Twoje obecne preferencje są tak ustawione, aby odrzucać treści [REGIONMATURITY].
	</notification>
	<notification name="LandBuyAccessBlocked_NotifyAdultsOnly">
		Ziemia, którą próbujesz kupić zawiera treści [REGIONMATURITY], dostępne tylko dla dorosłych.
	</notification>
	<notification name="LandBuyAccessBlocked_Change">
		Region, który próbujesz kupić zawiera treści [REGIONMATURITY], ale Twoje obecne preferencje są tak ustawione, aby odrzucać treści [REGIONMATURITY]. Możesz zmienić swoje preferencje, a potem spróbować kupić region ponownie.
		<form name="form">
			<button name="OK" text="Zmień preferencje" />
			<button name="Cancel" text="Anuluj" />
			<ignore name="ignore" text="Region, który próbujesz kupić zawiera treści, które są wykluczane przez Twoje preferencje." />
		</form>
	</notification>
	<notification name="TooManyPrimsSelected">
		Zbyt wiele wybranych obiektów. Wybierz [MAX_PRIM_COUNT] lub mniej i spróbuj ponownie
	</notification>
	<notification name="ProblemImportingEstateCovenant">
		Problem z importem umowy majątku.
	</notification>
	<notification name="ProblemAddingEstateManager">
		Problemy z dodawaniem nowego zarządcy majątku. Jeden lub więcej majątków może mieć wypełnioną listę zarządców.
	</notification>
	<notification name="ProblemAddingEstateBanManager">
		Nie można dodać właściciela lub zarządcy majątku na listę banów.
	</notification>
	<notification name="ProblemAddingEstateGeneric">
		Problemy z dodawaniem do listy majątku. Jeden lub więcej majątków może mieć wypełnioną listę.
	</notification>
	<notification name="UnableToLoadNotecardAsset">
		Brak możliwości załadowania noty w tej chwili.
	</notification>
	<notification name="NotAllowedToViewNotecard">
		Niewystarczające prawa do zobaczenia notki przypisanej do wybranego ID.
	</notification>
	<notification name="MissingNotecardAssetID">
		ID notki nie zostało znalezione w bazie danych.
	</notification>
	<notification name="PublishClassified">
		Pamiętaj: Opłaty za reklamę są bezzwrotne.

Zamieścić tą reklamę za [AMOUNT]L$?
		<usetemplate name="okcancelbuttons" notext="Anuluj" />
	</notification>
	<notification name="SetClassifiedMature">
		Czy ta reklama zawiera treść Moderate?
		<usetemplate canceltext="Anuluj" name="yesnocancelbuttons" notext="Nie" yestext="Tak" />
	</notification>
	<notification name="SetGroupMature">
		Czy ta grupa zawiera treść Moderate?
		<usetemplate canceltext="Anuluj" name="yesnocancelbuttons" notext="Nie" yestext="Tak" />
	</notification>
	<notification label="Potwierdź Restart" name="ConfirmRestart">
		Na pewno chcesz zrobić restart tego regionu za 2 minuty?
		<usetemplate name="okcancelbuttons" notext="Anuluj" />
	</notification>
	<notification label="Wiadomość do wszystkich w tym Regionie" name="MessageRegion">
		Wpisz krótką wiadomość która zostanie wysłana do wszystkich osób w tym regionie.
		<form name="form">
			<button name="Cancel" text="Anuluj" />
		</form>
	</notification>
	<notification label="Zmienione Restrykcje Wieku dla Regionu" name="RegionMaturityChange">
		Klasyfikacja wieku dla tego regionu została zmieniona.
Może minąć trochę czasu, zanim zmiana będzie odzwierciedlona na mapie.
	</notification>
	<notification label="Wersja Niezgodna z Systemem Rozmów" name="VoiceVersionMismatch">
		Ta wersja [APP_NAME] nie jest kompatybilna z systemem rozmów w tym Regionie. Musisz zainstalować aktualną wersję [APP_NAME] aby komunikacja głosowa działała poprawnie.
	</notification>
	<notification label="Nie Można Kupić Obiektów" name="BuyObjectOneOwner">
		Jednorazowo możesz kupować tylko od jednego właściciela.
Wybierz pojedynczy obiekt i spróbuj jeszcze raz.
	</notification>
	<notification label="Nie Można Kupić Zawartości" name="BuyContentsOneOnly">
		Jednorazowo możesz kupić zawartość tylko jednego obiektu.
Wybierz pojedynczy obiekt i spróbuj jeszcze raz.
	</notification>
	<notification label="Nie Można Kupić Zawartości" name="BuyContentsOneOwner">
		Jednorazowo możesz kupować tylko od jednego właściciela.
Wybierz pojedynczy obiekt i spróbuj jeszcze raz.
	</notification>
	<notification name="BuyOriginal">
		Kupić oryginalny obiekt od [OWNER] za [PRICE]L$?
Zostaniesz właścicielem tego obiektu z następującymi prawami:
 Modyfikacje: [MODIFYPERM]
 Kopiowanie: [COPYPERM]
 Odsprzedawanie i oddawanie: [RESELLPERM]
		<usetemplate name="okcancelbuttons" notext="Anuluj" />
	</notification>
	<notification name="BuyOriginalNoOwner">
		Kupić oryginalny obiekt za [PRICE]L$?
Zostaniesz właścicielem tego obiektu z następującymi prawami:
 Modyfikacje: [MODIFYPERM]
 Kopiowanie: [COPYPERM]
 Odsprzedawanie i oddawanie: [RESELLPERM]
		<usetemplate name="okcancelbuttons" notext="Anuluj" />
	</notification>
	<notification name="BuyCopy">
		Kupić kopię obiektu od [OWNER] za [PRICE]L$?
Obiekt zostanie skopiowany do Twojej szafy z następującymi prawami:
 Modyfikacje: [MODIFYPERM]
 Kopiowanie: [COPYPERM]
 Odsprzedawanie i oddawanie: [RESELLPERM]
		<usetemplate name="okcancelbuttons" notext="Anuluj" />
	</notification>
	<notification name="BuyCopyNoOwner">
		Kupić kopię obiektu za [PRICE]L$?
Obiekt zostanie skopiowany do Twojej szafy z następującymi prawami:
 Modyfikacje: [MODIFYPERM]
 Kopiowanie: [COPYPERM]
 Odsprzedawanie i oddawanie: [RESELLPERM]
		<usetemplate name="okcancelbuttons" notext="Anuluj" />
	</notification>
	<notification name="BuyContents">
		Kupić zawartość od [OWNER] za [PRICE]L$?
Zawartość zostanie skopiowana do Twojej szafy.
		<usetemplate name="okcancelbuttons" notext="Anuluj" />
	</notification>
	<notification name="BuyContentsNoOwner">
		Kupić zawartość za [PRICE]L$?
Zawartość zostanie skopiowana do Twojej szafy.
		<usetemplate name="okcancelbuttons" notext="Anuluj" />
	</notification>
	<notification name="ConfirmPurchase">
		Ta transakcja spowoduje:
[ACTION]

Na pewno chcesz dokonać tego zakupu?
		<usetemplate name="okcancelbuttons" notext="Anuluj" />
	</notification>
	<notification name="ConfirmPurchasePassword">
		Ta transakcja spowoduje:
[ACTION]

Na pewno chcesz dokonać tego zakupu?
Wpisz hasło ponownie i kliknij na OK.
		<form name="form">
			<button name="Cancel" text="Anuluj" />
		</form>
	</notification>
	<notification name="SetPickLocation">
		Uwaga:
Lokalizacja tego miejsca została zaktualizowana, ale pozostałe szczegóły zachowają oryginalne wartości.
		
	</notification>
	<notification name="MoveInventoryFromObject">
		Wybrane obiekty Szafy nie mają praw kopiowania.
Obiekty zostaną przeniesione do Twojej Szafy, nie zostaną skopiowane.

Przenieść obiekty Szafy?
		<usetemplate ignoretext="Uprzedź przed przeniesieniem zawartości niekopiowalnej z obiektu" name="okcancelignore" notext="Anuluj" />
	</notification>
	<notification name="MoveInventoryFromScriptedObject">
		Wybrane obiekty Szafy nie mają praw kopiowania.
Obiekty zostaną przeniesione do Twojej Szafy, nie zostaną skopiowane.
Ponieważ obiekty zawierają skrypty, przeniesienie obiektów do Twojej Szafy może spowodować niepoprawne działanie skryptów.

Przenieść obiekty szafy?
		<usetemplate ignoretext="Uprzedź przed przeniesieniem zawartości niekopiowalnej z obiektu, które może uszkodzić skrypty obiektu" name="okcancelignore" notext="Anuluj" />
	</notification>
	<notification name="ClickActionNotPayable">
		Uwaga: Opcja &apos;Zapłać obiektowi&apos; została wybrana, ale żeby ta opcja działała musi być dodany skrypt z funkcją money().
		<form name="form">
			<ignore name="ignore" text="Opcja &apos;Zapłać Obiektowi&apos; została aktywowana podczas budowania obiektów bez skryptu z funkcją money()." />
		</form>
	</notification>
	<notification name="PayConfirmation">
		Potwierdź, że na pewno chcesz zapłacić [AMOUNT]L$ dla [TARGET].
		<usetemplate ignoretext="Potwierdź przed płaceniem (kwoty ponad 200 L$)" name="okcancelignore" notext="Anuluj" yestext="Zapłać" />
	</notification>
	<notification name="PayObjectFailed">
		Płatność nie powiodła się: nie można znaleźć obiektu.
	</notification>
	<notification name="OpenObjectCannotCopy">
		W tym obiekcie nie ma elementów które możesz skopiować.
	</notification>
	<notification name="WebLaunchAccountHistory">
		Przejść na stronę [http://secondlife.com/account/ Tablicy] żeby zobaczyć historię konta?
		<usetemplate ignoretext="Uruchom przeglądarkę internetową by zobaczyć historię konta" name="okcancelignore" notext="Anuluj" yestext="Idź na stronę" />
	</notification>
	<notification name="ConfirmAddingChatParticipants">
		Po dodaniu osoby do istniejącej rozmowy - nowa rozmowa zostanie utworzona. Wszyscy uczestnicy otrzymają powiadomienie o nowej rozmowie.
		<usetemplate ignoretext="Potwierdź dodanie uczestników rozmowy" name="okcancelignore" notext="Anuluj" />
	</notification>
	<notification name="ConfirmQuit">
		Na pewno chcesz zakończyć?
		<usetemplate ignoretext="Na pewno chcesz zakończyć?" name="okcancelignore" notext="Nie kończ" yestext="Wyłącz" />
	</notification>
	<notification name="ConfirmRestoreToybox">
		Ta akcja przywróci domyślny układ przycisków i pasków.

Nie możesz tego cofnąć.
		<usetemplate name="okcancelbuttons" notext="Anuluj" />
	</notification>
	<notification name="ConfirmClearAllToybox">
		Ta akcja usunie wszystkie przyciski z pasków, będą one puste.

Nie możesz tego cofnąć.
		<usetemplate name="okcancelbuttons" notext="Anuluj" />
	</notification>
	<notification name="DeleteItems">
		[QUESTION]
		<usetemplate ignoretext="Potwierdź, że na pewno chcesz skasować obiekty" name="okcancelignore" notext="Anuluj" />
	</notification>
	<notification name="HelpReportAbuseEmailLL">
		Używaj tej opcji do zgłaszania nadużyć [http://secondlife.com/corporate/tos.php Warunków Umowy (Terms of Service)] i [http://secondlife.com/corporate/cs.php Standardów Społeczeństwa (Community Standards)].

Wszystkie zgłoszone nadużycia są badane i rozwiązywane.
	</notification>
	<notification name="HelpReportAbuseSelectCategory">
		Wybierz kategorię dla tego raportu o nadużyciu.
Określenie kategorii pomoże nam w klasyfikacji i przetwarzaniu raportu.
	</notification>
	<notification name="HelpReportAbuseAbuserNameEmpty">
		Wprowadź imię/nazwę osoby popełniającej nadużycie.
Dokładne dane pomogą nam w klasyfikacji i przetwarzaniu raportu.
	</notification>
	<notification name="HelpReportAbuseAbuserLocationEmpty">
		Wprowadź nazwę miejsca gdzie popełniono nadużycie.
Dokładne dane pomogą nam w klasyfikacji i przetwarzaniu raportu.
	</notification>
	<notification name="HelpReportAbuseSummaryEmpty">
		Wprowadź podsumowanie popełnionego nadużycia.
Dokładne dane pomogą nam w klasyfikacji i przetwarzaniu raportu.
	</notification>
	<notification name="HelpReportAbuseDetailsEmpty">
		Wprowadź szczegółowy opis popełnionego nadużycia.
Podaj maksymalną ilość szczegółów oraz imiona/nazwy osób związanych z nadużyciem, które zgłaszasz.
Dokładne dane pomogą nam w klasyfikacji i przetwarzaniu raportu.
	</notification>
	<notification name="HelpReportAbuseContainsCopyright">
		Szanowny Rezydencie,

Jeżeli składasz raport dotyczący naruszenia praw autorskich proszę się upewnić, że robisz to poprawnie:

(1) Przypadek Nadużycia. Możesz złożyć raport jeżeli sądzisz, że Rezydent narusza system przywilejów [SECOND_LIFE], na przykład używając CopyBot lub podobnych narzędzi robiących kopie, naruszając prawa autorskie. Komisja Nadużyć bada wykroczenia i stosuje akcje dyscyplinarne za zachowania sprzeczne z zasadami [http://secondlife.com/corporate/tos.php Warunków Umowy] i [http://secondlife.com/corporate/cs.php Standardów Społeczeństwa] w [SECOND_LIFE]. Komisja Nadużyć nie zajmuje się i nie odpowiada na żądania usunięcia treści ze środowiska [SECOND_LIFE].

(2) Przypadek DMCA lub Usuwanie Treści. Aby wystąpić z żądaniem o usunięcie treści ze środowiska [SECOND_LIFE] MUSISZ przedłożyć ważne zawiadomienie o nadużyciu zgodne z naszą polityką DMCA [http://secondlife.com/corporate/dmca.php DMCA Policy].

Jeżeli chcesz kontynuować dalej zamknij to okno i dokończ wysyłanie raportu. Może być potrzebny wybór kategorii &apos;CopyBot albo Nadużycie Przywilejów&apos;.

Dziękujemy,

Linden Lab
	</notification>
	<notification name="FailedRequirementsCheck">
		Brak następujących wymaganych komponentów w [FLOATER]:
[COMPONENTS]
	</notification>
	<notification label="Zamień Istniejący Dodatek" name="ReplaceAttachment">
		Obecnie masz już dołączony obiekt do tej części Twojego ciała.
Chcesz go zamienić na wybrany obiekt?
		<form name="form">
			<ignore name="ignore" text="Zamień dodatek z wybranym obiektem" />
			<button ignore="Zamień automatycznie" name="Yes" />
			<button ignore="Nie zamieniaj" name="No" text="Anuluj" />
		</form>
	</notification>
	<notification name="TooManyWearables">
		Nie możesz założyć folderu, który zawiera więcej niż [AMOUNT] przedmiotów. Możesz zmienić ten limit w Zaawansowane &gt; Pokaż ustawienia debugowania &gt; WearFolderLimit.
	</notification>
	<notification label="Ostrzeżenie Trybu Zajętości" name="DoNotDisturbModePay">
		Jesteś w Trybie Zajętości co oznacza, że nie dostaniesz żadnych obiektów w zamian za tą opłatę.

Chcesz wyłączyć Tryb Zajętości przed zakończeniem tej transakcji?
		<form name="form">
			<ignore name="ignore" text="Chcę zapłacić w Trybie Zajętości" />
			<button ignore="Zawsze wyłączaj tryb Zajętości" name="Yes" />
			<button ignore="Nigdy nie wyłączaj trybu Zajętości" name="No" text="Anuluj" />
		</form>
	</notification>
	<notification name="ConfirmDeleteProtectedCategory">
		Ten folder &apos;[FOLDERNAME]&apos; to folder systemowy. Usunięcie folderu systemowego spowoduje niestabilność. Czy na pewno chcesz go skasować?
		<usetemplate ignoretext="Potwierdź zanim folder systemu zostanie skasowany" name="okcancelignore" notext="Anuluj" />
	</notification>
	<notification name="ConfirmEmptyTrash">
		Na pewno chcesz permanentnie usunąć zawartość Kosza?
		<usetemplate ignoretext="Potwierdź przed usunięciem zawartości Kosza" name="okcancelignore" notext="Anuluj" />
	</notification>
	<notification name="ConfirmClearBrowserCache">
		Na pewno chcesz wyczyścić bufory przeglądarki internetowej, wyszukiwania i podróży?
		<usetemplate name="okcancelbuttons" notext="Anuluj" />
	</notification>
	<notification name="ConfirmClearCache">
		Na pewno chcesz wyczyścić bufor Przeglądarki?
		<usetemplate name="okcancelbuttons" notext="Anuluj" />
	</notification>
	<notification name="ConfirmClearCookies">
		Na pewno chcesz wyczyścić ciasteczka?
		<usetemplate name="okcancelbuttons" notext="Anuluj" yestext="Tak" />
	</notification>
	<notification name="ConfirmClearMediaUrlList">
		Na pewno chcesz wyczyścić listę zapisanych linków?
		<usetemplate name="okcancelbuttons" notext="Anuluj" yestext="Tak" />
	</notification>
	<notification name="ConfirmEmptyLostAndFound">
		Na pewno chcesz permanentnie usunąć zawartość Twojego folderu Zagubione i odnalezione?
		<usetemplate ignoretext="Potwierdź przed usunięciem zawartości foldera Zagubione i odnalezione" name="okcancelignore" notext="Nie" yestext="Tak" />
	</notification>
	<notification name="CopySLURL">
		Następujący link SLurl został skopiowany do schowka:
[SLURL]

Zamieść go na stronie internetowej żeby umożliwić innym łatwy dostęp do tego miejsca, albo wklej go do panelu adresu Twojej przeglądarki, żeby go otworzyć.
		<form name="form">
			<ignore name="ignore" text="SLurl skopiowany do schowka" />
		</form>
	</notification>
	<notification name="WLSavePresetAlert">
		Chcesz nadpisać zapisane ustawienia?
		<usetemplate name="okcancelbuttons" notext="Nie" yestext="Tak" />
	</notification>
	<notification name="WLNoEditDefault">
		Nie możesz edytować lub usunąć domyślnych ustawień.
	</notification>
	<notification name="WLMissingSky">
		Ten plik cyklu dziennego używa brakującego pliku nieba: [SKY].
	</notification>
	<notification name="WLRegionApplyFail">
		Ustawienia nie mogą zostać zastosowane w regionie. Opuszczenie regionu, a następnie powrócenie do niego może naprawić problem. Powód: [FAIL_REASON]
	</notification>
	<notification name="EnvCannotDeleteLastDayCycleKey">
		Nie można usunąć ostatniego klucza w cyklu dnia, bo nie może on być pusty. Zmodyfikuj ten klucz zamiast go usuwać, a potem dodaj nowy.
	</notification>
	<notification name="DayCycleTooManyKeyframes">
		Nie możesz dodać więcej klatek kluczowych w tym cyklu dnia. Maksymalna liczba klatek kluczowych zakresu [SCOPE] wynosi [MAX].
	</notification>
	<notification name="EnvUpdateRate">
		Możesz aktualizować ustawienia otoczenia co [WAIT] sekund. Poczekaj przynajmniej tyle i spróbuj ponownie.
	</notification>
	<notification name="PPSaveEffectAlert">
		Efekt post-procesu już istnieje. Chcesz ciągle go nadpisać?
		<usetemplate name="okcancelbuttons" notext="Nie" yestext="Tak" />
	</notification>
	<notification name="ChatterBoxSessionStartError">
		Błąd podczas rozpoczynania czatu/IM z [RECIPIENT].
[REASON]
	</notification>
	<notification name="ForceCloseChatterBoxSession">
		Twój czat/IM z [NAME] zostanie zamknięty.
[REASON]
	</notification>
	<notification name="Cannot_Purchase_an_Attachment">
		Rzeczy nie mogą być kupione jeżeli są częścią dodatku.
	</notification>
	<notification label="Prośba o Zgodę na Pobieranie L$" name="DebitPermissionDetails">
		Akceptując tą prośbę wyrażasz zgodę na ciągłe pobieranie Lindenów (L$) z Twojego konta. Żeby cofnąć to pozwolenie właściciel obiektu będzie musiał usunąć ten obiekt albo zresetować skrypty obiektu.
	</notification>
	<notification name="AutoWearNewClothing">
		Czy chcesz automatycznie nosić ubranie które tworzysz?
		<usetemplate ignoretext="Załóż ubranie automatycznie będąc w trybie Edycji Wyglądu" name="okcancelignore" notext="Nie" yestext="Tak" />
	</notification>
	<notification name="NotAgeVerified">
		Miejsce, które próbujesz odwiedzić jest dostępne dla osób mających 18 lat lub więcej.
		<usetemplate ignoretext="Nie mam odpowiedniego wieku do odwiedzania ograniczonych wiekowo stref" name="okignore" />
	</notification>
	<notification name="NotAgeVerified_Notify">
		Miejsce dostępne dla osób mających 18 lat lub więcej.
	</notification>
	<notification name="Cannot enter parcel: no payment info on file">
		Nie masz dostępu do tej działki ze względu na brak danych płatniczych o Twoim koncie. Czy chcesz odwiedzić stronę [SECOND_LIFE] żeby to zmienić?

[_URL]
		<usetemplate ignoretext="Brak danych płatniczych o koncie" name="okcancelignore" notext="Nie" yestext="Tak" />
	</notification>
	<notification name="MissingString">
		Ciąg [STRING_NAME] nie został znaleziony w strings.xml
	</notification>
	<notification name="Cancelled">
		Anulowane
	</notification>
	<notification name="CancelledSit">
		Siadanie anulowane
	</notification>
	<notification name="CancelledAttach">
		Dołączanie anulowane
	</notification>
	<notification name="ReplacedMissingWearable">
		Brakujące ubranie/części ciała zastąpiono domyślnymi obiektami.
	</notification>
	<notification name="GroupNotice">
		Temat: [SUBJECT], Treść: [MESSAGE]
	</notification>
	<notification name="FriendOnlineOffline">
		&lt;nolink&gt;[NAME]&lt;/nolink&gt; jest [STATUS]
	</notification>
	<notification name="AddSelfFriend">
		Niewątpliwie znasz siebie najlepiej, ale nie możesz dodać swojej własnej osoby do listy znajomych.
	</notification>
	<notification name="UploadingAuctionSnapshot">
		Ładowanie obrazów z Internetu...
(Zajmuje około 5 minut.)
	</notification>
	<notification name="UploadPayment">
		Ładowanie kosztowało [AMOUNT]L$.
	</notification>
	<notification name="UploadWebSnapshotDone">
		Ładowanie obrazu z Internetu zakończone pomyślnie.
	</notification>
	<notification name="UploadSnapshotDone">
		Ładowanie zdjęcia zakończone pomyślnie.
	</notification>
	<notification name="TerrainDownloaded">
		Plik terrain.raw ściągnięty.
	</notification>
	<notification name="GestureMissing">
		Gest [NAME] nie został znaleziony w bazie danych.
	</notification>
	<notification name="UnableToLoadGesture">
		Ładowanie gestu [NAME] nie powiodło się.
	</notification>
	<notification name="LandmarkMissing">
		Miejsce (LM) nie zostało znalezione w bazie danych.
	</notification>
	<notification name="UnableToLoadLandmark">
		Ładowanie miejsca (LM) nie powiodło się.
Spróbuj jeszcze raz.
	</notification>
	<notification name="CapsKeyOn">
		Twój Caps Lock jest włączony.
Ponieważ ma to wpływ na wpisywane hasło, możesz chcieć go wyłączyć.
	</notification>
	<notification name="NotecardMissing">
		Notka nie została znaleziona w bazie danych.
	</notification>
	<notification name="NotecardNoPermissions">
		Nie masz uprawnień na zobaczenie notki.
	</notification>
	<notification name="RezItemNoPermissions">
		Nie masz uprawnień na stworzenie obiektu.
	</notification>
	<notification name="IMAcrossParentEstates">
		Nie można wysłać IM poprzez Majątki.
	</notification>
	<notification name="TransferInventoryAcrossParentEstates">
		Nie można przesłać przedmiotów poprzez Majątki.
	</notification>
	<notification name="UnableToLoadNotecard">
		Nie można załadować notki w tym momencie.
Spróbuj jeszcze raz.
	</notification>
	<notification name="ScriptMissing">
		Skrypt nie został znaleziony w bazie danych.
	</notification>
	<notification name="ScriptNoPermissions">
		Nie masz uprawnień na podejrzenie skryptu.
	</notification>
	<notification name="UnableToLoadScript">
		Ładowanie skryptu nie powiodło się.
Spróbuj jeszcze raz.
	</notification>
	<notification name="IncompleteInventory">
		Zawartość obiektów, którą chcesz podarować nie jest jeszcze dostępna lokalnie. Spróbuj podarować te obiekty jeszcze raz za jakiś czas.
	</notification>
	<notification name="CannotModifyProtectedCategories">
		Nie możesz zmienić chronionych kategorii.
	</notification>
	<notification name="CannotRemoveProtectedCategories">
		Nie możesz usunąć chronionych kategorii.
	</notification>
	<notification name="UnableToBuyWhileDownloading">
		Nie można kupować w trakcie ładowania danych obiektu.
Spróbuj jeszcze raz.
	</notification>
	<notification name="UnableToLinkWhileDownloading">
		Nie można scalać w trakcie ładowania danych obiektu.
Spróbuj jeszcze raz.
	</notification>
	<notification name="CannotBuyObjectsFromDifferentOwners">
		Nie możesz jednocześnie kupować obiektów od różnych osób.
Wybierz jeden obiekt.
	</notification>
	<notification name="ObjectNotForSale">
		Obiekt nie jest na sprzedaż.
	</notification>
	<notification name="EnteringGodMode">
		Włączanie trybu boskiego, poziom [LEVEL]
	</notification>
	<notification name="LeavingGodMode">
		Wyłączanie trybu boskiego, poziom [LEVEL]
	</notification>
	<notification name="CopyFailed">
		Nie masz praw do skopiowania wybranych obiektów.
	</notification>
	<notification name="InventoryAccepted">
		Podarunek od Ciebie został przyjęty przez [NAME].
	</notification>
	<notification name="InventoryDeclined">
		Podarunek od Ciebie został odrzucony przez [NAME].
	</notification>
	<notification name="CallingCardAccepted">
		Twoja wizytówka została przyjęta.
	</notification>
	<notification name="CallingCardDeclined">
		Twoja wizytówka została odrzucona.
	</notification>
	<notification name="TeleportToLandmark">
		Aby teleportować się do innych miejsc, takich jak &apos;[NAME]&apos;, kliknij na przycisk &quot;Miejsca&quot;,
a następnie wybierz zakładkę Landmarki w oknie, które się otworzy. Kliknij na dowolną pozycję
by ją zaznaczyć, a potem wybierz &apos;Teleportuj&apos; na spodzie okna.
(Możesz też kliknąć na nim podwójnie lub wybrać &apos;Teleportuj&apos; z menu kontekstowego
dostępnego pod prawym przyciskiem myszy)
	</notification>
	<notification name="TeleportToPerson">
		Aby rozpocząć z kimś prywatną rozmowę, kliknij prawym przyciskiem myszy na jego/jej awatarze i wybierz &apos;IM&apos; z menu.
	</notification>
	<notification name="CantSelectLandFromMultipleRegions">
		Nie możesz przekraczać granic regionu wybierając obszar.
Spróbuj wybrać mniejszy obszar.
	</notification>
	<notification name="SearchWordBanned">
		Pewne frazy podczas wyszukiwania zostały usunięte w związku z restrykcjami zawartymi w Standardach Społecznościowych (Community Standards).
	</notification>
	<notification name="NoContentToSearch">
		Proszę wybrać przynajmniej jeden z podanych rodzajów treści jaką zawiera region podczas wyszukiwania (General, Moderate lub Adult).
	</notification>
	<notification name="EventNotification">
		Zawiadomienie o zdarzeniu:

[NAME]
[DATE]
		<form name="form">
			<button name="Details" text="Szczegóły" />
			<button name="Cancel" text="Anuluj" />
		</form>
	</notification>
	<notification name="TransferObjectsHighlighted">
		Obiekty na tej działce, które zostaną przekazane kupcowi tej działki są teraz podświetlone.

* Drzewa i trawy, które zostaną przekazane nie są podświetlone.
		<form name="form">
			<button name="Done" text="Gotowe" />
		</form>
	</notification>
	<notification name="DeactivatedGesturesTrigger">
		Zablokowane gesty z jednakowym aktywowaniem:
[NAMES]
	</notification>
	<notification name="NoQuickTime">
		Wygląda na to, że Apple QuickTime nie jest zainstalowany na Twoim komputerze.
Jeżeli chcesz odtwarzać media na tej działce, które używają QuickTime idź do [http://www.apple.com/quicktime strony QuickTime] i zainstaluj odtwarzacz.
	</notification>
	<notification name="NoPlugin">
		Nie znaleziono wtyczki mediów dla typu mime "[MIME_TYPE]". Media tego typu będą niedostępne.
	</notification>
	<notification name="MediaPluginFailed">
		Następujące wtyczki mediów nie działają:
[PLUGIN]

Zainstaluj wtyczki ponownie lub skontaktuj się z dostawcą, jeśli problem nadal będzie występował.
		<form name="form">
			<ignore name="ignore" text="Wtyczka mediów nie działa" />
		</form>
	</notification>
	<notification name="OwnedObjectsReturned">
		Twoje obiekty z wybranej działki zostały zwrócone do Twojej Szafy.
	</notification>
	<notification name="OtherObjectsReturned">
		Obiekty należące do [NAME] na wybranej działce zostały zwrócone do Szafy tej osoby.
	</notification>
	<notification name="OtherObjectsReturned2">
		Obiekty z działki należącej do Rezydenta [NAME] zostały zwrócone do jego Szafy.
	</notification>
	<notification name="GroupObjectsReturned">
		Obiekty z wybranej działki przypisane do grupy [GROUPNAME] zostały zwrócone do szaf ich właścicieli.
Przekazywalne obiekty przekazane grupie zostały zwrócone do ich poprzednich właścicieli.
Nieprzekazywalne obiekty przekazane grupie zostały usunięte.
	</notification>
	<notification name="UnOwnedObjectsReturned">
		Obiekty z wybranej działki które nie należą do Ciebie zostały zwrócone do ich właścicieli.
	</notification>
	<notification name="ServerObjectMessage">
		Wiadomość od [NAME]:
&lt;nolink&gt;[MSG]&lt;/nolink&gt;
	</notification>
	<notification name="NotSafe">
		Ta działka pozwala na uszkodzenia.
Możesz doznać tutaj urazu. Jeżeli zginiesz nastąpi teleportacja do Twojego miejsca startu.
	</notification>
	<notification name="NoFly">
		Ta działka nie pozwala na latanie.
Nie możesz tutaj latać.
	</notification>
	<notification name="PushRestricted">
		Popychanie niedozwolone. Nie możesz tutaj popychać innych chyba, że jesteś właścicielem tej działki.
	</notification>
	<notification name="NoVoice">
		Ta działka nie pozwala na rozmowy głosowe.
	</notification>
	<notification name="NoBuild">
		Ta działka nie pozwala na budowanie. Nie możesz tworzyć tutaj obiektów.
	</notification>
	<notification name="PathfindingDirty">
		W tym regionie są oczekujące zmiany w odnajdywaniu ścieżek. Jeśli posiadasz prawa budowania możesz odświeżyć region klikając na przycisk “Odśwież region”.
	</notification>
	<notification name="DynamicPathfindingDisabled">
		Dynamiczne odnajdywanie ścieżek nie jest włączone w tym regionie. Oskryptowane obiekty używające odwołań LSL wykorzystujących odnajdywanie ścieżek mogą nie działać zgodnie z oczekiwaniami.
	</notification>
	<notification name="PathfindingCannotRebakeNavmesh">
		Wystąpił błąd. To może być problem sieci, serwera lub Twojego braku praw do budowania. Czasami wylogowanie się i zalogowanie ponownie może naprawić problem.
	</notification>
	<notification name="SeeAvatars">
		Ta działka ukrywa czat tekstowy i awatary z innych działek. Nie będziesz widzieć rezydentów na zewnątrz tej działki - ani oni Ciebie. Wspólny kanał czatu 0 również jest zablokowany.
	</notification>
	<notification name="ScriptsStopped">
		Administrator tymczasowo zatrzymał skrypty w tym regionie.
	</notification>
	<notification name="ScriptsNotRunning">
		Żadne skrypty nie działają w tym regionie.
	</notification>
	<notification name="NoOutsideScripts">
		Ta działka nie pozwala na zewnętrzne skrypty.

Żadne skrypty nie będą tutaj działać za wyjątkiem skryptów należących do właściciela działki.
	</notification>
	<notification name="ClaimPublicLand">
		Tylko publiczne działki w tym regionie, co Ty, mogą być przejęte.
	</notification>
	<notification name="RegionTPAccessBlocked">
		Region, który próbujesz odwiedzić ma klasyfikację treści przekraczającą Twoje obecne preferencje treści. Możesz je zmienić używając Ja &gt; Ustawienia &gt; Ogólne w pasku menu.
	</notification>
	<notification name="RegionAboutToShutdown">
		Region, do którego próbujesz się dostać, właśnie się wyłącza.
	</notification>
	<notification name="URBannedFromRegion">
		Zostałeś zbanowany w regionie.
	</notification>
	<notification name="NoTeenGridAccess">
		Twoje konto nie może zostać połączone z podanym regionem Teen Grid.
	</notification>
	<notification name="ImproperPaymentStatus">
		Nie posiadasz odpowiedniego statusu płatniczego by uzyskać dostęp do regionu.
	</notification>
	<notification name="MustGetAgeRegion">
		Musisz mieć 18 lat lub więcej, aby móc wejść do tego regionu.
	</notification>
	<notification name="MustGetAgeParcel">
		Musisz mieć 18 lat lub więcej, aby móc wejść na tą działkę.
	</notification>
	<notification name="NoDestRegion">
		Żądana lokalizacja regionu nie została odnaleziona.
	</notification>
	<notification name="NotAllowedInDest">
		Brak dostępu do podanej lokalizacji.
	</notification>
	<notification name="RegionParcelBan">
		Nie możesz przejść przez zamkniętą działkę. Spróbuj skorzystać z innej drogi.
	</notification>
	<notification name="TelehubRedirect">
		Zostałeś/aś przeniesiony/a do teleportera (telehuba).
	</notification>
	<notification name="CouldntTPCloser">
		Brak możliwości teleportacji do bliższej lokacji.
	</notification>
	<notification name="TPCancelled">
		Teleportacja anulowana.
	</notification>
	<notification name="FullRegionTryAgain">
		Region, który chcesz odwiedzić jest w tej chwili pełny.
Spróbuj ponownie za kilka minut.
	</notification>
	<notification name="GeneralFailure">
		Błąd ogólny.
	</notification>
	<notification name="RoutedWrongRegion">
		Wysłano do niewłaściwego regionu. Proszę spróbować ponownie.
	</notification>
	<notification name="NoValidAgentID">
		Brak poprawnego identyfikatora agenta.
	</notification>
	<notification name="NoValidSession">
		Brak poprawnego identyfikatora sesji.
	</notification>
	<notification name="NoValidCircuit">
		Brak poprawnego obwodu kodowania.
	</notification>
<<<<<<< HEAD
	<notification name="NoValidTimestamp">
		Brak poprawnego znacznika czasu.
	</notification>
=======
>>>>>>> 4312629e
	<notification name="NoPendingConnection">
		Brak możliwości wykonania połączenia.
	</notification>
	<notification name="InternalUsherError">
		Podczas teleportacji nastąpił błąd wewnętrzny, który może być wynikiem problemów serwera.
	</notification>
	<notification name="NoGoodTPDestination">
		Brak lokalizacji punktu do teleportacji w podanym regionie.
	</notification>
	<notification name="InternalErrorRegionResolver">
		Podczas próby odnalezienia globalnych współrzędnych dla żądanej teleportacji pojawił się wewnętrzny błąd. Może być to wynikiem problemów serwera.
	</notification>
	<notification name="NoValidLanding">
		Niepoprawny punkt lądowania.
	</notification>
	<notification name="NoValidParcel">
		Niepoprawna działka.
	</notification>
	<notification name="ObjectGiveItem">
		Obiekt o nazwie &lt;nolink&gt;[OBJECTFROMNAME]&lt;/nolink&gt; należący do [NAME_SLURL] dał Tobie [OBJECTTYPE]:
&lt;nolink&gt;[ITEM_SLURL]&lt;/nolink&gt;
		<form name="form">
			<button name="Keep" text="Zachowaj" />
			<button name="Discard" text="Odrzuć" />
			<button name="Mute" text="Zablokuj" />
		</form>
	</notification>
	<notification name="OwnObjectGiveItem">
		Twój obiekt o nazwie &lt;nolink&gt;[OBJECTFROMNAME]&lt;/nolink&gt; dał Tobie [OBJECTTYPE]:
&lt;nolink&gt;[ITEM_SLURL]&lt;/nolink&gt;
		<form name="form">
			<button name="Keep" text="Zachowaj" />
			<button name="Discard" text="Odrzuć" />
		</form>
	</notification>
	<notification name="UserGiveItem">
		[NAME_SLURL] dał Ci [OBJECTTYPE]:
[ITEM_SLURL]
		<form name="form">
			<button name="Show" text="Pokaż" />
			<button name="Discard" text="Wyrzuć" />
			<button name="Mute" text="Zablokuj" />
		</form>
	</notification>
	<notification name="JoinGroup">
		[MESSAGE]
		<form name="form">
			<button name="Join" text="Zaakceptuj" />
			<button name="Decline" text="Odmów" />
		</form>
	</notification>
	<notification name="TeleportOffered">
		[NAME_SLURL] proponuje Ci teleportację do siebie:

[MESSAGE]
&lt;icon&gt;[MATURITY_ICON]&lt;/icon&gt; - [MATURITY_STR]
		<form name="form">
			<button name="Teleport" text="Teleportuj" />
			<button name="Cancel" text="Anuluj" />
		</form>
	</notification>
	<notification name="TeleportOffered_MaturityExceeded">
		[NAME_SLURL] proponuje Ci teleportację do siebie:

[MESSAGE]
&lt;icon&gt;[MATURITY_ICON]&lt;/icon&gt; - [MATURITY_STR]

Ten region zawiera treści [REGION_CONTENT_MATURITY], ale Twoje obecne preferencje są tak ustawione, aby odrzucać treści [REGION_CONTENT_MATURITY]. Możesz zmienić swoje preferencje i kontynuować teleport albo anulować go.
		<form name="form">
			<button name="Teleport" text="Zmień i teleportuj" />
			<button name="Cancel" text="Anuluj" />
		</form>
	</notification>
	<notification name="TeleportOffered_MaturityBlocked">
		[NAME_SLURL] zaproponował/a Ci teleportację do siebie:

[MESSAGE]
&lt;icon&gt;[MATURITY_ICON]&lt;/icon&gt; - [MATURITY_STR]

Ten region zawiera jednak treści tylko dla dorosłych.
	</notification>
	<notification name="TeleportOfferSent">
		Oferta teleportacji wysłana do [TO_NAME]
	</notification>
	<notification name="TeleportRequest">
		[NAME_SLURL] prosi o teleportację do miejsca, w jakim się znajdujesz.
[MESSAGE]

Zaproponować teleport?
		<form name="form">
			<button name="Yes" text="Tak" />
			<button name="No" text="Nie" />
		</form>
	</notification>
	<notification name="GotoURL">
		[MESSAGE]
[URL]
		<form name="form">
			<button name="Later" text="Później" />
			<button name="GoNow..." text="Teraz..." />
		</form>
	</notification>
	<notification name="OfferFriendship">
		[NAME_SLURL] proponuje znajomość.

[MESSAGE]

(Będziecie mogli widzieć swój status online)
		<form name="form">
			<button name="Accept" text="Zaakceptuj" />
			<button name="Decline" text="Odrzuć" />
		</form>
	</notification>
	<notification name="FriendshipOffered">
		Zaoferowałeś/aś znajomość osobie [TO_NAME]
	</notification>
	<notification name="OfferFriendshipNoMessage">
		[NAME_SLURL] proponuje Ci znajomość.

(Będziecie mogli widzieć swój status online)
		<form name="form">
			<button name="Accept" text="Zaakceptuj" />
			<button name="Decline" text="Odrzuć" />
		</form>
	</notification>
	<notification name="FriendshipAccepted">
		Twoja propozycja znajomości została przyjęta przez &lt;nolink&gt;[NAME]&lt;/nolink&gt;.
	</notification>
	<notification name="FriendshipDeclined">
		Twoja propozycja znajomości została odrzucona przez &lt;nolink&gt;[NAME]&lt;/nolink&gt;.
	</notification>
	<notification name="FriendshipAcceptedByMe">
		Propozycja znajomości została zaakceptowana.
	</notification>
	<notification name="FriendshipDeclinedByMe">
		Propozycja znajomości została odrzucona.
	</notification>
	<notification name="OfferCallingCard">
		[NAME] oferuje swoją wizytówkę.
Wizytówka w Twojej Szafie umożliwi szybki kontakt IM z tym Rezydentem.
		<form name="form">
			<button name="Accept" text="Zaakceptuj" />
			<button name="Decline" text="Odrzuć" />
		</form>
	</notification>
	<notification name="RegionRestartMinutes">
		Restart regionu "[NAME]" za [MINUTES] min.
Nastąpi wylogowanie jeżeli zostaniesz w tym regionie.
	</notification>
	<notification name="RegionRestartSeconds">
		Restart regionu "[NAME]" za [SECONDS] sek.
Nastąpi wylogowanie jeżeli zostaniesz w tym regionie.
	</notification>
	<notification name="LoadWebPage">
		Załadować stronę [URL] ?

[MESSAGE]

Od obiektu: &lt;nolink&gt;[OBJECTNAME]&lt;/nolink&gt;, właściciela: [NAME]?
		<form name="form">
			<button name="Gotopage" text="Załaduj" />
			<button name="Cancel" text="Anuluj" />
		</form>
	</notification>
	<notification name="FailedToFindWearableUnnamed">
		[TYPE] - nie znaleziono w bazie danych.
	</notification>
	<notification name="FailedToFindWearable">
		[TYPE] [DESC] - nie znaleziono w bazie danych.
	</notification>
	<notification name="InvalidWearable">
		Obiekt, który chcesz założyć używa funkcji nieobecnej w wersji klienta, którą używasz. By go założyć ściągnij najnowszą wersję [APP_NAME].
	</notification>
	<notification name="ScriptQuestion">
		Obiekt &apos;&lt;nolink&gt;[OBJECTNAME]&lt;/nolink&gt;&apos;, którego właścicielem jest &apos;[NAME]&apos;, chciałby:

[QUESTIONS]
Czy się zgadzasz?
		<form name="form">
			<button name="Yes" text="Tak" />
			<button name="No" text="Nie" />
			<button name="Mute" text="Zablokuj" />
		</form>
	</notification>
	<notification name="ScriptQuestionCaution">
		Obiekt &apos;&lt;nolink&gt;[OBJECTNAME]&lt;/nolink&gt;&apos; chciałby uzyskać zgodę na pobieranie Linden Dolarów (L$) z Twojego konta. Jeśli zezwolisz, to będzie on mógł brać z niego wszystkie lub część środków, w dowolnej chwili, bez dodatkowych ostrzeżeń.

Zanim zezwolisz na dostęp upewnij się, że wiesz jaki to obiekt i dlaczego pyta o zgodę - oraz że ufasz jego twórcy. Jeśli nie masz pewności kliknij na Odmów.
		<form name="form">
			<button name="Grant" text="Zezwól na dostęp" />
			<button name="Deny" text="Odmów" />
		</form>
	</notification>
	<notification name="UnknownScriptQuestion">
		Zezwolenia, o jakie prosi skrypt z &apos;&lt;nolink&gt;[OBJECTNAME]&lt;/nolink&gt;&apos;, którego właścicielem jest &apos;[NAME]&apos;, nie są rozpoznawane przez przeglądarkę i nie mogą zostać udzielone.

Aby ich udzielić prosimy zaktualizować przeglądarkę do najnowszej wersji z [DOWNLOADURL].
		<form name="form">
			<button name="Deny" text="Ok, odmów jednorazowo" />
			<button name="Mute" text="Zablokuj/Wycisz" />
		</form>
	</notification>
	<notification name="ScriptDialog">
		&apos;&lt;nolink&gt;[TITLE]&lt;/nolink&gt;&apos; - [NAME]
[MESSAGE]
		<form name="form">
			<button name="Client_Side_Mute" text="Blokuj" />
			<button name="Client_Side_Ignore" text="Zignoruj" />
		</form>
	</notification>
	<notification name="ScriptDialogGroup">
		&apos;&lt;nolink&gt;[TITLE]&lt;/nolink&gt;&apos; - [GROUPNAME]
[MESSAGE]
		<form name="form">
			<button name="Client_Side_Mute" text="Blokuj" />
			<button name="Client_Side_Ignore" text="Zignoruj" />
		</form>
	</notification>
	<notification name="FirstBalanceIncrease">
		Właśnie otrzymałeś/aś [AMOUNT] L$.
Twój stan L$ jest widoczny w prawym górnym narożniku ekranu.
	</notification>
	<notification name="FirstBalanceDecrease">
		Właśnie wydałeś/aś [AMOUNT] L$.
Twój stan L$ jest widoczny w prawym górnym narożniku ekranu.
	</notification>
	<notification name="BuyLindenDollarSuccess">
		Dziękujemy za wpłatę!

Twój stan konta L$ zostanie zaktualizowany w momencie zakończenia transakcji. Jeżeli zajmie to ponad 20 minut, to Twój balans konta nie ulegnie zmianie, a transakcja zostanie anulowana. W tym przypadku pobrana kwota zostanie zwrócona na stan konta w US$.

Status transakcji możesz sprawdzić odwiedzając Historię Transakcji swojego konta na [http://secondlife.com/account/ Tablicy]
	</notification>
	<notification name="FirstOverrideKeys">
		Twoje klawisze sterujące zostały przejęte przez obiekt.
Użyj strzałek lub AWSD żeby sprawdzić ich działanie.
Niektóre obiekty (np broń) wymagają trybu pierwszej osoby.
Naciśnij &apos;M&apos; żeby go włączyć.
	</notification>
	<notification name="FirstSandbox">
		Ten region to piaskownica, jego celem jest pomóc rezydentom w nauce budowania.

Obiekty które tu zbudujesz zostaną usunięte gdy opuścisz ten obszar, a więc nie zapomnij ich zabrać ze sobą - kliknij prawym przyciskiem myszy na obiekcie i wybierz &apos;Weź&apos;.
	</notification>
	<notification name="MaxListSelectMessage">
		Maksymalnie możesz wybrać [MAX_SELECT] rzeczy z tej listy.
	</notification>
	<notification name="VoiceInviteP2P">
		[NAME] zaprasza Cię do rozmowy głosowej.
Wybierz Zaakceptuj żeby rozmawiać albo Odmów żeby nie przyjąć zaproszenia.
Wybierz Zablokuj żeby wyciszyć wszystkie wiadomości od tej osoby.
		<form name="form">
			<button name="Accept" text="Zaakceptuj" />
			<button name="Decline" text="Odmów" />
			<button name="Mute" text="Zablokuj" />
		</form>
	</notification>
	<notification name="AutoUnmuteByIM">
		Wysłano [NAME] prywatną wiadomość i ta osoba została automatycznie odblokowana.
	</notification>
	<notification name="AutoUnmuteByMoney">
		Przekazano [NAME] pieniądze i ta osoba została automatycznie odblokowana.
	</notification>
	<notification name="AutoUnmuteByInventory">
		Zaoferowano [NAME] obiekty i ta osoba została automatycznie odblokowana.
	</notification>
	<notification name="VoiceInviteGroup">
		[NAME] zaczyna rozmowę głosową z grupą [GROUP].
Wybierz Zaakceptuj żeby rozmawiać albo Odmów żeby nie przyjąć zaproszenia.
Wybierz Zablokuj żeby wyciszyć dzwoniącą osobę.
		<form name="form">
			<button name="Accept" text="Zaakceptuj" />
			<button name="Decline" text="Odmów" />
			<button name="Mute" text="Zablokuj" />
		</form>
	</notification>
	<notification name="VoiceInviteAdHoc">
		[NAME] zaczyna konferencję głosową.
Wybierz Zaakceptuj żeby rozmawiać albo Odmów żeby nie przyjąć zaproszenia.
Wybierz Zablokuj żeby wyciszyć dzwoniącą osobę.
		<form name="form">
			<button name="Accept" text="Zaakceptuj" />
			<button name="Decline" text="Odmów" />
			<button name="Mute" text="Zablokuj" />
		</form>
	</notification>
	<notification name="InviteAdHoc">
		[NAME] zaprasza Cię do konferencji poprzez Czat/IM.
Wybierz Zaakceptuj żeby zacząć czat albo Odmów żeby nie przyjąć zaproszenia.
Wybierz Zablokuj żeby wyciszyć tą osobę.
		<form name="form">
			<button name="Accept" text="Zaakceptuj" />
			<button name="Decline" text="Odmów" />
			<button name="Mute" text="Zablokuj" />
		</form>
	</notification>
	<notification name="VoiceChannelFull">
		Rozmowa w której chcesz uczestniczyć, [VOICE_CHANNEL_NAME], nie akceptuje więcej rozmówców. Spróbuj później.
	</notification>
	<notification name="ProximalVoiceChannelFull">
		Przepraszamy. Limit rozmów został przekroczony w tym obszarze. Spróbuj w innym miejscu.
	</notification>
	<notification name="VoiceChannelDisconnected">
		[VOICE_CHANNEL_NAME] odłączył się. Przełączanie do rozmowy w czacie lokalnym.
	</notification>
	<notification name="VoiceChannelDisconnectedP2P">
		[VOICE_CHANNEL_NAME] skończył rozmowę. Przełączanie do rozmowy w czacie lokalnym.
	</notification>
	<notification name="P2PCallDeclined">
		[VOICE_CHANNEL_NAME] odmówił połączenia. Przełączanie do rozmowy w czacie lokalnym.
	</notification>
	<notification name="P2PCallNoAnswer">
		[VOICE_CHANNEL_NAME] nie odpowiada. Przełączanie do rozmowy w czacie lokalnym.
	</notification>
	<notification name="VoiceChannelJoinFailed">
		Brak połączenia z [VOICE_CHANNEL_NAME], spróbuj później. Przełączanie do rozmowy w czacie lokalnym.
	</notification>
	<notification name="VoiceLoginRetry">
		Tworzymy kanał głosu dla Ciebie. To może potrwać minutę.
	</notification>
	<notification name="VoiceEffectsExpired">
		Subskrypcja jednego lub więcej Przekształceń Głosu wygasła.
[[URL] Kliknij tutaj] oby odnowić subskrypcję.
	</notification>
	<notification name="VoiceEffectsExpiredInUse">
		Czas aktywności Przekształcenia Głosu wygasł, normalne ustawienia Twojego głosu zostały zastosowane.
[[URL] Kliknij tutaj] aby odnowić subskrypcję.
	</notification>
	<notification name="VoiceEffectsWillExpire">
		Jedno lub więcej z Twoich Przekształceń Głosu wygaśnie za mniej niż [INTERVAL] dni.
[[URL] Kliknij tutaj] aby odnowić subskrypcję.
	</notification>
	<notification name="VoiceEffectsNew">
		Nowe Przekształcenia Głosu są dostępne!
	</notification>
	<notification name="Cannot enter parcel: not a group member">
		Nie masz dostępu do działki, nie należysz do właściwej grupy.
	</notification>
	<notification name="Cannot enter parcel: banned">
		Masz wzbroniony wstęp na tą działkę (ban).
	</notification>
	<notification name="Cannot enter parcel: not on access list">
		Nie masz dostępu do działki, nie jesteś na liście dostępu.
	</notification>
	<notification name="VoiceNotAllowed">
		Nie masz pozwolenia na połączenie z rozmową [VOICE_CHANNEL_NAME].
	</notification>
	<notification name="VoiceCallGenericError">
		Błąd podczas łączenia z rozmową [VOICE_CHANNEL_NAME]. Spróbuj później.
	</notification>
	<notification name="UnsupportedCommandSLURL">
		Wybrany SLurl nie jest obsługiwany.
	</notification>
	<notification name="BlockedSLURL">
		SLurl został otrzymany z niezaufanej przeglądarki i został zablokowany dla bezpieczeństwa.
	</notification>
	<notification name="ThrottledSLURL">
		Wiele SLurlów zostało otrzymanych w krótkim czasie od niezaufanej przeglądarki.
Zostaną zablokowane na kilka sekund dla bezpieczeństwa.
	</notification>
	<notification name="IMToast">
		[MESSAGE]
		<form name="form">
			<button name="respondbutton" text="Odpowiedź" />
		</form>
	</notification>
	<notification name="ConfirmCloseAll">
		Czy chcesz zamknąć wszystkie wiadomości IM?
		<usetemplate ignoretext="Potwierdź przed zamknięciem wszystkich wiadomości prywatnych (IM)." name="okcancelignore" notext="Anuluj" />
	</notification>
	<notification name="AttachmentSaved">
		Załącznik został zapisany.
	</notification>
	<notification name="UnableToFindHelpTopic">
		Nie można znaleźć tematu pomocy dla tego elementu.
	</notification>
	<notification name="ObjectMediaFailure">
		Błąd serwera: aktualizacja mediów nie powiodła się.
&apos;[ERROR]&apos;
	</notification>
	<notification name="TextChatIsMutedByModerator">
		Twój czat został wyciszony przez moderatora.
	</notification>
	<notification name="VoiceIsMutedByModerator">
		Twoja rozmowa głosowa została wyciszona przez moderatora.
	</notification>
	<notification name="UploadCostConfirmation">
		Załadowanie tego na serwer będzie kosztować [PRICE]L$, chcesz kontynuować?
		<usetemplate name="okcancelbuttons" notext="Anuluj" yestext="Załaduj" />
	</notification>
	<notification name="ConfirmClearTeleportHistory">
		Czy na pewno chcesz usunąć historię teleportacji?
		<usetemplate name="okcancelbuttons" notext="Anuluj" />
	</notification>
	<notification name="BottomTrayButtonCanNotBeShown">
		Wybrany przycisk nie może zostać wyświetlony w tej chwili.
Przycisk zostanie wyświetlony w przypadku dostatecznej ilości przestrzeni.
	</notification>
	<notification name="ShareNotification">
		Zaznacz Rezydentów, z którymi chcesz się podzielić.
	</notification>
	<notification name="MeshUploadError">
		Nie można załadować [LABEL]: [MESSAGE] [IDENTIFIER]

Zobacz log, aby dowiedzieć się więcej.
	</notification>
	<notification name="MeshUploadPermError">
		Wystąpił błąd podczas pobierania uprawnień ładowania meszy.
	</notification>
	<notification name="RegionCapabilityRequestError">
		Nie udało się uzyskać zdolności regionu: &apos;[CAPABILITY]&apos;.
	</notification>
	<notification name="ShareItemsConfirmation">
		Czy na pewno chcesz udostępnić następujące obiekty:

&lt;nolink&gt;[ITEMS]&lt;/nolink&gt;

następującym Rezydentom:

&lt;nolink&gt;[RESIDENTS]&lt;/nolink&gt;
		<usetemplate name="okcancelbuttons" notext="Anuluj" />
	</notification>
	<notification name="ShareFolderConfirmation">
		Możesz się podzielić tylko jednym folderem jednocześnie.

Czy na pewno chcesz udostępnić następujące obiekty:

&lt;nolink&gt;[ITEMS]&lt;/nolink&gt;

następującym Rezydentom:

&lt;nolink&gt;[RESIDENTS]&lt;/nolink&gt;
		<usetemplate name="okcancelbuttons" notext="Anuluj" />
	</notification>
	<notification name="ItemsShared">
		Obiekty zostały udostępnione.
	</notification>
	<notification name="DeedToGroupFail">
		Przekazanie grupie nie powiodło się.
	</notification>
	<notification name="ReleaseLandThrottled">
		Działka [PARCEL_NAME] nie może teraz zostać porzucona.
	</notification>
	<notification name="ReleasedLandWithReclaim">
		Działka &apos;[PARCEL_NAME]&apos; o obszarze [AREA] m² została porzucona.

Masz [RECLAIM_PERIOD] godzin na odzyskanie jej za 0L$ zanim zostanie wystawiona na sprzedaż każdemu.
	</notification>
	<notification name="ReleasedLandNoReclaim">
		Działka &apos;[PARCEL_NAME]&apos; o obszarze [AREA] m² została porzucona.

Jest teraz dostępna do kupienia dla każdego.
	</notification>
	<notification name="AvatarRezNotification">
		( [EXISTENCE] sekund w Second Life)
Awatar &apos;[NAME]&apos; przestał/a być chmurą po [TIME] sekundach.
	</notification>
	<notification name="AvatarRezSelfBakedDoneNotification">
		( [EXISTENCE] sekund w Second Life)
Skończono wstępne przetwarzanie stroju po [TIME] sekundach.
	</notification>
	<notification name="AvatarRezSelfBakedUpdateNotification">
		( [EXISTENCE] sekund w Second Life )
Wysłano aktualizację wyglądu po [TIME] sekundach.
[STATUS]
	</notification>
	<notification name="AvatarRezCloudNotification">
		( [EXISTENCE] sekund w Second Life )
Awatar &apos;[NAME]&apos; stał się chmurą.
	</notification>
	<notification name="AvatarRezArrivedNotification">
		( [EXISTENCE] sekund w Second Life)
Awatar &apos;[NAME]&apos; pojawił się.
	</notification>
	<notification name="AvatarRezLeftCloudNotification">
		( [EXISTENCE] sekund w Second Life )
Awatar &apos;[NAME]&apos; pozostał [TIME] sekund chmurą.
	</notification>
	<notification name="AvatarRezEnteredAppearanceNotification">
		( [EXISTENCE] sekund w Second Life )
Awatar &apos;[NAME]&apos; rozpoczął edycję wyglądu.
	</notification>
	<notification name="AvatarRezLeftAppearanceNotification">
		( [EXISTENCE] sekund w Second Life )
Awatar &apos;[NAME]&apos; opuścił edycję wyglądu.
	</notification>
	<notification name="NoConnect">
		Występuje problem z połączeniem [PROTOCOL] [HOSTID].
Proszę sprawdź swoją sieć i ustawienia firewall.
	</notification>
	<notification name="NoVoiceConnect">
		Występuje problem z Twoim połączeniem głosowym:

[HOSTID]

Komunikacja głosowa nie będzie dostępna.
Proszę sprawdź swoją sieć i ustawienia firewall.
	</notification>
	<notification name="AvatarRezLeftNotification">
		( [EXISTENCE] sekund w Second Life)
Awatar &apos;[NAME]&apos; pozostał w pełni załadowany.
	</notification>
	<notification name="AvatarRezSelfBakedTextureUploadNotification">
		( [EXISTENCE] sekund w Second Life )
Wstępnie przetworzone tekstury [RESOLUTION] dla &apos;[BODYREGION]&apos; zostały załadowane po [TIME] sekundach.
	</notification>
	<notification name="AvatarRezSelfBakedTextureUpdateNotification">
		( [EXISTENCE] sekund w Second Life )
Wstępnie przetworzone tekstury [RESOLUTION] zostały lokalnie zaktualizowane dla &apos;[BODYREGION]&apos; po [TIME] sekundach.
	</notification>
	<notification name="CannotUploadTexture">
		Nie można załadować tekstury.
[REASON]   
  	</notification>
	<notification name="LivePreviewUnavailable">
		Nie można wyświetlić podglądu tej tekstury - jest niekopiowalna lub/oraz nietransferowalna.
		<usetemplate ignoretext="Ostrzegaj, gdy podgląd na żywo nie może wyświetlić niekopiowalnych/nietransferowalnych tekstur" name="okignore" />
	</notification>
	<notification name="ConfirmLeaveCall">
		Czy jesteś pewien/pewna, że chcesz zakończyć rozmowę?
		<usetemplate ignoretext="Potwierdź zanim rozmowa głosowa zostanie zakończona" name="okcancelignore" notext="Nie" yestext="Tak" />
	</notification>
	<notification name="ConfirmMuteAll">
		Wybrano wyciszenie wszystkich uczestników rozmowy głosowej w grupie.
To spowoduje również wyciszenie wszystkich Rezydentów, którzy dołączą później
do rozmowy nawet, jeśli ją zakończysz.

Wyciszyć wszystkich?
		<usetemplate ignoretext="Potwierdź zanim zostaną wyciszeni wszyscy uczestnicy rozmowy głosowej w grupie" name="okcancelignore" notext="Anuluj" />
	</notification>
	<notification label="Czat" name="HintChat">
		W celu przyłączenia się do rozmowy zacznij pisać w poniższym polu czatu.
	</notification>
	<notification label="Wstań" name="HintSit">
		Aby wstać i opuścić pozycję siedzącą, kliknij przycisk Wstań.
	</notification>
	<notification label="Mów" name="HintSpeak">
		Kliknij na przycisku &quot;Mów&quot; aby włączyć i wyłączyć Twój mikrofon.

Kliknij w strzałkę aby zobaczyć panel kontroli głosu.

Ukrycie przycisku &quot;Mów&quot; zdezaktywuje głos.
	</notification>
	<notification label="Odkrywaj Świat" name="HintDestinationGuide">
		Cele podróży (Destination Guide) zawierają tysiące nowych miejsc do odkrycia. Wybierz lokalizację i teleportuj się, aby rozpocząć zwiedzanie.
	</notification>
	<notification label="Panel boczny" name="HintSidePanel">
		Panel boczny umożliwia szybki dostęp do Twojej Szafy, ubrań, profili i innych rzeczy.
	</notification>
	<notification label="Ruch" name="HintMove">
		Aby chodzić lub biegać, otwórz panel ruchu i użyj strzałek do nawigacji. Możesz także używać strzałek z klawiatury.
	</notification>
	<notification name="HintMoveClick">
		1. Kliknij aby chodzić.
Kliknij gdziekolwiek na ziemi aby przejść do wskazanego miejsca.

2. Kliknij i przeciągnij aby zmienić widok.
Kliknij i przeciągnij gdziekolwiek aby obrócić widok.
	</notification>
	<notification label="Wyświetlane Imię" name="HintDisplayName">
		Możesz zmieniać tutaj swoje Wyświetlane Imię. Jest ono dodatkiem do unikatowej nazwy użytkownika, która nie może być zmieniona. Możesz zmienić sposób w jaki widzisz imiona innych osób w Twoich Ustawieniach.
	</notification>
	<notification label="Widok" name="HintView">
		Aby zmienić widok kamery użyj narzędzi służących do okrążania i panoramowania. Zresetuj widok poprzez wciśnięcie klawisza Esc lub poruszając się.
	</notification>
	<notification label="Szafa" name="HintInventory">
		Sprawdź swoją Szafę aby znaleźć obiekty. Najnowsze obiekty mogą być łatwo odnalezione w zakładce Ostatnie.
	</notification>
	<notification label="Otrzymano L$!" name="HintLindenDollar">
		Tutaj znajduje się Twój bieżący bilans L$. Kliknij Kup aby kupić więcej L$.
	</notification>
	<notification name="LowMemory">
		Masz zbyt mały zapas pamięci. Pewne funkcje SL zostały wyłączone, aby zapobiec awarii. Wyłącz inne aplikacje. Zrestartuj SL, jeśli problem pozostanie.
	</notification>
	<notification name="ForceQuitDueToLowMemory">
		SL zostanie wyłączone za 30 sekund, brak pamięci.
	</notification>
	<notification name="PopupAttempt">
		Wyskakujące okienko zostało zablokowane.
		<form name="form">
			<ignore name="ignore" text="Zezwól na wyskakujące okienka" />
			<button name="open" text="Otwórz wyskakujące okno" />
		</form>
	</notification>
	<notification name="SOCKS_NOT_PERMITTED">
		Serwer proxy SOCKS 5 "[HOST]:[PORT]" odmawia połączenia, brak dostępu na podstawie zestawu reguł.
	</notification>
	<notification name="SOCKS_CONNECT_ERROR">
		Serwer proxy SOCKS 5 "[HOST]:[PORT]" odmawia połączenia, nie można otworzyć kanału TCP.
	</notification>
	<notification name="SOCKS_NOT_ACCEPTABLE">
		Serwer proxy SOCKS 5 "[HOST]:[PORT]" odmówił połączenia na ustawionym sposobie autoryzacji.
	</notification>
	<notification name="SOCKS_AUTH_FAIL">
		Serwer proxy SOCKS 5 "[HOST]:[PORT]" określił Twoje dane uwierzytelniające jako nieprawidłowe.
	</notification>
	<notification name="SOCKS_UDP_FWD_NOT_GRANTED">
		Serwer proxy SOCKS 5 "[HOST]:[PORT]" odmówił skojarzonego żądania UDP.
	</notification>
	<notification name="SOCKS_HOST_CONNECT_FAILED">
		Nie można połączyć z serwerem proxy SOCKS 5 "[HOST]:[PORT]".
	</notification>
	<notification name="SOCKS_UNKNOWN_STATUS">
		Nieznany błąd proxy z serwerem "[HOST]:[PORT]".
	</notification>
	<notification name="SOCKS_INVALID_HOST">
		Nieprawidłowy adres lub port proxy SOCKS "[HOST]:[PORT]".
	</notification>
	<notification name="SOCKS_BAD_CREDS">
		Nieprawidłowy użytkownik lub hasło SOCKS 5.
	</notification>
	<notification name="PROXY_INVALID_HTTP_HOST">
		Nieprawidłowy adres lub port proxy HTTP "[HOST]:[PORT]".
	</notification>
	<notification name="PROXY_INVALID_SOCKS_HOST">
		Nieprawidłowy adres lub port proxy SOCKS "[HOST]:[PORT]".
	</notification>
	<notification name="ChangeProxySettings">
		Ustawienia proxy zaczną obowiązywać po restarcie [APP_NAME].
	</notification>
	<notification name="AuthRequest">
		Strona &apos;&lt;nolink&gt;[HOST_NAME]&lt;/nolink&gt;&apos; w domenie &apos;[REALM]&apos; wymaga nazwy użytkownika i hasła.
		<form name="form">
			<input name="username" text="Nazwa użytkownika" />
			<input name="password" text="Hasło" />
			<button name="ok" text="Wyślij" />
			<button name="cancel" text="Anuluj" />
		</form>
	</notification>
	<notification name="NoClassifieds">
		Tworzenie i edycja reklam jest możliwa tylko w trybie zaawansowanym. Czy chcesz wylogować się i zmienić tryb? Opcja wyboru trybu życia jest widoczna na ekranie logowania.
		<usetemplate name="okcancelbuttons" notext="Nie zamykaj" yestext="Zamknij" />
	</notification>
	<notification name="NoGroupInfo">
		Tworzenie i edycja grup jest możliwa tylko w trybie zaawansowanym. Czy chcesz wylogować się i zmienić tryb? Opcja wyboru trybu życia jest widoczna na ekranie logowania.
		<usetemplate name="okcancelbuttons" notext="Nie zamykaj" yestext="Zamknij" />
	</notification>
	<notification name="NoPlaceInfo">
		Oglądanie profilu miejsca jest możliwe tylko w trybie zaawansowanym. Czy chcesz wylogować się i zmienić tryb? Opcja wyboru trybu życia jest widoczna na ekranie logowania.
		<usetemplate name="okcancelbuttons" yestext="Zamknij" notext="Nie zamykaj" />
	</notification>
	<notification name="NoPicks">
		Tworzenie i edycja Ulubionych jest możliwa jedynie w trybie zaawansowanym. Czy chcesz się wylogować i zmienić tryb? Opcja wyboru trybu życia jest widoczna na ekranie logowania.
		<usetemplate name="okcancelbuttons" notext="Nie zamykaj" yestext="Zamknij" />
	</notification>
	<notification name="NoWorldMap">
		Oglądanie mapy świata jest możliwe tylko w trybie zaawansowanym. Czy chcesz się wylogować i zmienić tryb? Opcja wyboru trybu życia jest widoczna na ekranie logowania.
		<usetemplate name="okcancelbuttons" notext="Nie zamykaj" yestext="Zamknij" />
	</notification>
	<notification name="NoVoiceCall">
		Rozmowy głosowe są możliwe tylko w trybie zaawansowanym. Czy chcesz wylogować się i zmienić tryb? Opcja wyboru trybu życia jest widoczna na ekranie logowania.
		<usetemplate name="okcancelbuttons" notext="Nie zamykaj" yestext="Zamknij" />
	</notification>
	<notification name="NoAvatarShare">
		Udostępnienie jest możliwe tylko w trybie zaawansowanym. Czy chcesz wylogować się i zmienić tryb? Opcja wyboru trybu życia jest widoczna na ekranie logowania.
		<usetemplate name="okcancelbuttons" notext="Nie zamykaj" yestext="Zamknij" />
	</notification>
	<notification name="NoAvatarPay">
		Płacenie innym Rezydentom jest możliwe tylko w trybie zaawansowanym. Czy chcesz się wylogować i zmienić tryb? Opcja wyboru trybu życia jest widoczna na ekranie logowania.
		<usetemplate name="okcancelbuttons" notext="Nie zamykaj" yestext="Zamknij" />
	</notification>
	<notification name="NoInventory">
		Przeglądanie Szafy jest możliwe tylko w trybie zaawansowanym. Czy chcesz się wylogować i zmienić tryb? Opcja wyboru trybu życia jest widoczna na ekranie logowania.
		<usetemplate name="okcancelbuttons" yestext="Zamknij" notext="Nie zamykaj" />
	</notification>
	<notification name="NoAppearance">
		Zmiana wyglądu jest możliwa tylko w trybie zaawansowanym. Czy chcesz się wylogować i zmienić tryb? Opcja wyboru trybu życia jest widoczna na ekranie logowania.
		<usetemplate name="okcancelbuttons" yestext="Zamknij" notext="Nie zamykaj" />
	</notification>
	<notification name="NoSearch">
		Wyszukiwanie jest możliwe tylko w trybie zaawansowanym. Czy chcesz się wylogować i zmienić tryb? Opcja wyboru trybu życia jest widoczna na ekranie logowania.
		<usetemplate name="okcancelbuttons" yestext="Zamknij" notext="Nie zamykaj" />
	</notification>
	<notification name="ConfirmHideUI">
		Ta akcja ukryje wszystkie menu i przyciski. Aby je pokazać użyj skrótu [SHORTCUT] ponownie.
		<usetemplate name="okcancelignore"  notext="Anuluj" ignoretext="Potwierdź przed ukryciem interfejsu" />
	</notification>
	<notification name="PathfindingLinksets_WarnOnPhantom">
		Niektórym z zaznaczonych zbiorów części zostanie przełączony status Widmowy.

Czy chcesz kontynuować?
		<usetemplate ignoretext="Niektórym z zaznaczonych zbiorów części zostanie przełączony status Widmowy." name="okcancelignore" notext="Anuluj" />
	</notification>
	<notification name="PathfindingLinksets_MismatchOnRestricted">
		Niektóre z zaznaczonych zbiorów części nie mogą zostać ustawione na '[REQUESTED_TYPE]' ze względu na restrykcje zezwoleń zbioru części. Te zbiory części zostaną zamiast tego ustawione na '[RESTRICTED_TYPE]'.

Czy chcesz kontynuować?
		<usetemplate ignoretext="Niektóre z zaznaczonych zbiorów części nie mogą zostać ustawione ze względu na restrykcje zezwoleń zbioru części." name="okcancelignore" notext="Anuluj" />
	</notification>
	<notification name="PathfindingLinksets_MismatchOnVolume">
		Niektóre z zaznaczonych zbiorów części nie mogą zostać ustawione na '[REQUESTED_TYPE]', ponieważ kształt nie jest wypukły.

Czy chcesz kontynuować?
		<usetemplate ignoretext="Niektóre z zaznaczonych zbiorów części nie mogą zostać ustawione, ponieważ kształt nie jest wypukły." name="okcancelignore" notext="Anuluj" />
	</notification>
	<notification name="PathfindingLinksets_WarnOnPhantom_MismatchOnRestricted">
		Niektórym z zaznaczonych zbiorów części zostanie przełączony status Widmowy.

Niektóre z zaznaczonych zbiorów części nie mogą zostać ustawione na '[REQUESTED_TYPE]' ze względu na restrykcje zezwoleń zbioru części. Te zbiory części zostaną zamiast tego ustawione na '[RESTRICTED_TYPE]'.

Czy chcesz kontynuować?
		<usetemplate ignoretext="Niektórym z zaznaczonych zbiorów części zostanie przełączony status Widmowy, a inne nie mogą zostać ustawione ze względu na restrykcje zezwoleń zbioru części." name="okcancelignore" notext="Anuluj" />
	</notification>
	<notification name="PathfindingLinksets_WarnOnPhantom_MismatchOnVolume">
		Niektórym z zaznaczonych zbiorów części zostanie przełączony status Widmowy.

Niektóre z zaznaczonych zbiorów części nie mogą zostać ustawione na '[REQUESTED_TYPE]', ponieważ kształt nie jest wypukły.

Czy chcesz kontynuować?
		<usetemplate ignoretext="Niektórym z zaznaczonych zbiorów części zostanie przełączony status Widmowy, a inne nie mogą zostać ustawione, ponieważ kształt nie jest wypukły." name="okcancelignore" notext="Anuluj" />
	</notification>
	<notification name="PathfindingLinksets_MismatchOnRestricted_MismatchOnVolume">
		Niektóre z zaznaczonych zbiorów części nie mogą zostać ustawione na '[REQUESTED_TYPE]' ze względu na restrykcje zezwoleń zbioru części. Te zbiory części zostaną zamiast tego ustawione na '[RESTRICTED_TYPE]'.

Niektóre z zaznaczonych zbiorów części nie mogą zostać ustawione na '[REQUESTED_TYPE]', ponieważ kształt nie jest wypukły. Ich typ nie ulegnie zmianie.

Czy chcesz kontynuować?
		<usetemplate ignoretext="Niektóre z zaznaczonych zbiorów części nie mogą zostać ustawione ze względu na restrykcje zezwoleń zbioru części i niewypukły kształt." name="okcancelignore" notext="Anuluj" />
	</notification>
	<notification name="PathfindingLinksets_WarnOnPhantom_MismatchOnRestricted_MismatchOnVolume">
		Niektórym z zaznaczonych zbiorów części zostanie przełączony status Widmowy.

Niektóre z zaznaczonych zbiorów części nie mogą zostać ustawione na '[REQUESTED_TYPE]' ze względu na restrykcje zezwoleń zbioru części. Te zbiory części zostaną zamiast tego ustawione na '[RESTRICTED_TYPE]'.

Niektóre z zaznaczonych zbiorów części nie mogą zostać ustawione na '[REQUESTED_TYPE]', ponieważ kształt nie jest wypukły. Ich typ nie ulegnie zmianie.

Czy chcesz kontynuować?
		<usetemplate ignoretext="Niektórym z zaznaczonych zbiorów części zostanie przełączony status Widmowy, a inne nie mogą zostać ustawione ze względu na restrykcje zezwoleń zbioru części i niewypukły kształt." name="okcancelignore" notext="Anuluj" />
	</notification>
	<notification name="PathfindingLinksets_ChangeToFlexiblePath">
		Wybrany obiekt ma wpływ na Navmesh. Dodanie elastyczności spowoduje usunięcie go z Navmesha.
		<usetemplate ignoretext="Wybrany obiekt ma wpływ na Navmesh. Dodanie elastyczności spowoduje usunięcie go z Navmesha." name="okcancelignore" notext="Anuluj" />
	</notification>
	<global name="UnsupportedGLRequirements">
		Wygląda na to, że Twój system nie spełnia wymagań sprzętowych [APP_NAME]. [APP_NAME] wymaga karty graficznej kompatybilnej z OpenGL z multiteksturami. Jeżeli masz taką kartę zainstaluj najnowsze sterowniki do niej i uaktualnienia systemu operacyjnego.

Jeżeli wciąż masz problemy sprawdź: [SUPPORT_SITE].
	</global>
	<global name="UnsupportedGPU">
		- Twoja karta graficzna nie spełnia minimalnych wymagań.
	</global>
	<global name="UnsupportedRAM">
		- Pamięć Twojego systemu nie spełnia minimalnych wymagań.
	</global>
	<global name="You can only set your 'Home Location' on your land or at a mainland Infohub.">
		If you own a piece of land, you can make it your home location.
Otherwise, you can look at the Map and find places marked &quot;Infohub&quot;.
	</global>
	<global name="You died and have been teleported to your home location">
		Nastąpiła śmierć i teleportacja do Miejsca Startu.
	</global>
	<notification name="LocalBitmapsUpdateFileNotFound">
		[FNAME] nie może zostać zaktualizowany, ponieważ plik nie może zostać znaleziony.
Aktualizacje dla tego pliku wyłączone.
	</notification>
	<notification name="LocalBitmapsUpdateFailedFinal">
		[FNAME] nie mógł zostać otwarty lub zdekodowany [NRETRIES] razy i został uznany za uszkodzony.
Aktualizacje dla tego pliku wyłączone.
	</notification>
	<notification name="LocalBitmapsVerifyFail">
		Próba dodania niewłaściwego lub niemożliwego do odczytania pliku graficznego [FNAME], który nie może zostać otwarty lub zdekodowany.
Anulowano.
	</notification>
	<notification name="PathfindingReturnMultipleItems">
		Zwracasz [NUM_ITEMS] przedmiotów. Na pewno chcesz kontynuować?
		<usetemplate ignoretext="Na pewno chcesz zwrócić wiele przedmiotów?" name="okcancelignore" notext="Nie" yestext="Tak" />
	</notification>
	<notification name="PathfindingDeleteMultipleItems">
		Usuwasz [NUM_ITEMS] przedmiotów. Na pewno chcesz kontynuować?
		<usetemplate ignoretext="Na pewno chcesz usunąć wiele przedmiotów?" name="okcancelignore" notext="Nie" yestext="Tak" />
	</notification>
	<notification name="AvatarFrozen">
		[AV_FREEZER] unieruchomił/a Cię. Nie możesz się poruszać ani podejmować interakcji ze światem.
	</notification>
	<notification name="AvatarFrozenDuration">
		[AV_FREEZER] unieruchomił/a Cię na [AV_FREEZE_TIME] sekund. Nie możesz się poruszać ani podejmować interakcji ze światem.
	</notification>
	<notification name="YouFrozeAvatar">
		Awatar unieruchomiony.
	</notification>
	<notification name="AvatarHasUnFrozenYou">
		[AV_FREEZER] odblokował/a Cię.
	</notification>
	<notification name="AvatarUnFrozen">
		Awatar odblokowany.
	</notification>
	<notification name="AvatarFreezeFailure">
		Unieruchomienie nie powiodło się, ponieważ nie masz uprawnień administratora na tej działce.
	</notification>
	<notification name="AvatarFreezeThaw">
		Czas Twojego unieruchomienia minął, możesz zająć się swoimi sprawami.
	</notification>
	<notification name="AvatarCantFreeze">
		Przepraszam, ale nie mogę unieruchomić tego użytkownika.
	</notification>
	<notification name="NowOwnObject">
		Jesteś od teraz właścicielem obiektu [OBJECT_NAME]
	</notification>
	<notification name="CantRezOnLand">
		Nie można zrezzować obiektu na pozycji [OBJECT_POS], ponieważ właściciel działki na to nie zezwala. Użyj narzędzia ziemi, aby zobaczyć kto nim jest.
	</notification>
	<notification name="RezFailTooManyRequests">
		Obiekt nie może zostać zrezzowany, ponieważ jest zbyt wiele żądań.
	</notification>
	<notification name="SitFailCantMove">
		Nie możesz usiąść, ponieważ nie możesz się teraz poruszać.
	</notification>
	<notification name="SitFailNotAllowedOnLand">
		Nie możesz usiąść, ponieważ nie masz zezwolenia do przebywania na tej ziemi.
	</notification>
	<notification name="SitFailNotSameRegion">
		Spróbuj podejść bliżej. Nie można usiąść na obiekcie, bo nie jest w tym samym regionie, co Ty.
	</notification>
	<notification name="NoNewObjectRegionFull">
		Nie można utworzyć nowego obiektu. Region jest pełny.
	</notification>
	<notification name="FailedToPlaceObject">
		Nie udało się ustawić obiektu w podanym miejscu. Spróbuj ponownie.
	</notification>
	<notification name="NoOwnNoGardening">
		Nie możesz tworzyć drzew i trawy na ziemi, która nie należy do Ciebie.
	</notification>
	<notification name="NoCopyPermsNoObject">
		Kopiowanie nie powiodło się, ponieważ nie masz zezwoleń na kopiowanie obiektu '[OBJ_NAME]'.
	</notification>
	<notification name="NoTransPermsNoObject">
		Kopiowanie nie powiodło się, ponieważ obiekt '[OBJ_NAME]' nie może zostać przetransferowany do Ciebie.
	</notification>
	<notification name="AddToNavMeshNoCopy">
		Kopiowanie nie powiodło się, ponieważ obiekt '[OBJ_NAME]' ma wpływ na Navmesh.
	</notification>
	<notification name="DupeWithNoRootsSelected">
		Wybrano duplikat bez obiektów głównych.
	</notification>
	<notification name="CantDupeCuzRegionIsFull">
		Nie można zduplikować obiektów, ponieważ region jest pełny.
	</notification>
	<notification name="CantDupeCuzParcelNotFound">
		Nie można zduplikować obiektów - nie można znaleźć działki, na której one są.
	</notification>
	<notification name="CantCreateCuzParcelFull">
		Nie można utworzyć obiektu, ponieważ działka jest pełna.
	</notification>
	<notification name="RezAttemptFailed">
		Próba zrezzowania obiektu nie powiodła się.
	</notification>
	<notification name="ToxicInvRezAttemptFailed">
		Nie można utworzyć obiektu, który spowodował problemy w tym regionie.
	</notification>
	<notification name="InvItemIsBlacklisted">
		Ten przedmiot znajduje się na czarnej liście.
	</notification>
	<notification name="NoCanRezObjects">
		W tej chwili nie masz zezwolenia na tworzenie obiektów.
	</notification>
	<notification name="LandSearchBlocked">
		Wyszukiwanie ziemi zablokowane.
Zostało wysłanych zbyt wiele żądań wyszukiwania w zbyt krótkim czasie.
Spróbuj ponownie za minutę.
	</notification>
	<notification name="NotEnoughResourcesToAttach">
		Za mało dostępnych zasobów skryptów, aby dołączyć obiekt!
	</notification>
	<notification name="YouDiedAndGotTPHome">
		Zginąłeś/aś i zostałeś/aś przeteleportowany/a do swojego miejsca startu
	</notification>
	<notification name="EjectComingSoon">
		Nie masz już dłużej pozwolenia na przebywanie w tym miejscu i w ciągu [EJECT_TIME] sekund musisz je opuścić.
	</notification>
	<notification name="NoEnterRegionMaybeFull">
		Nie możesz wejść do regionu "[NAME]", może być pełny lub właśnie restartuje.
	</notification>
	<notification name="SaveBackToInvDisabled">
		Zabieranie z powrotem do Szafy zostało wyłączone.
	</notification>
	<notification name="NoExistNoSaveToContents">
		Nie można zapisać '[OBJ_NAME]' do zawartości obiektu, ponieważ obiekt z którego został zrezzowany już nie istnieje.
	</notification>
	<notification name="NoModNoSaveToContents">
		Nie można zapisać '[OBJ_NAME]' do zawartości obiektu, ponieważ nie masz praw do modyfikacji obiektu '[DEST_NAME]'.
	</notification>
	<notification name="NoSaveBackToInvDisabled">
		Nie można zabrać '[OBJ_NAME]' z powrotem do Szafy -- ta operacja została wyłączona.
	</notification>
	<notification name="NoCopyNoSelCopy">
		Nie możesz skopiować tego, co jest zaznaczone, ponieważ nie masz prawa do skopiowania obiektu '[OBJ_NAME]'.
	</notification>
	<notification name="NoTransNoSelCopy">
		Nie możesz skopiować tego, co jest zaznaczone, ponieważ obiektu '[OBJ_NAME]' nie można transferować.
	</notification>
	<notification name="NoTransNoCopy">
		Nie możesz skopiować tego, co jest zaznaczone, ponieważ obiektu '[OBJ_NAME]' nie można transferować.
	</notification>
	<notification name="NoPermsNoRemoval">
		Usunięcie obiektu '[OBJ_NAME]' z symulatora zostało wzbronione przez system zezwoleń.
	</notification>
	<notification name="NoModNoSaveSelection">
		Nie możesz zapisać tego, co jest zaznaczone, ponieważ nie masz prawa do modyfikacji obiektu '[OBJ_NAME]'.
	</notification>
	<notification name="NoCopyNoSaveSelection">
		Nie możesz zapisać tego, co jest zaznaczone, ponieważ obiektu '[OBJ_NAME]' nie można kopiować.
	</notification>
	<notification name="NoModNoTaking">
		Nie możesz zabrać tego, co jest zaznaczone, ponieważ nie masz prawa do modyfikacji obiektu '[OBJ_NAME]'.
	</notification>
	<notification name="RezDestInternalError">
		Błąd wewnętrzny: Nieznany typ lokalizacji docelowej.
	</notification>
	<notification name="DeleteFailObjNotFound">
		Usuwanie nie powiodło się, ponieważ obiekt nie został znaleziony
	</notification>
	<notification name="SorryCantEjectUser">
		Przepraszam, ale nie można wyrzucić tego użytkownika.
	</notification>
	<notification name="RegionSezNotAHome">
		Ten region nie pozwala Ci na ustawienie miejsca startu w tej lokalizacji.
	</notification>
	<notification name="HomeLocationLimits">
		Możesz ustawić 'miejsce startu' tylko na swojej własnej ziemi lub obok Infohuba na Mainlandzie.
	</notification>
	<notification name="HomePositionSet">
		Ustawiono miejsce startu.
	</notification>
	<notification name="AvatarEjected">
		Awatar wyrzucony.
	</notification>
	<notification name="AvatarEjectFailed">
		Wyrzucenie nie powiodło się, ponieważ nie masz uprawnień administratora na tej działce.
	</notification>
	<notification name="CantMoveObjectParcelFull">
		Nie można przesunąć obiektu '[OBJECT_NAME]' do
[OBJ_POSITION] w regionie [REGION_NAME], ponieważ działka jest zbyt pełna.
	</notification>
	<notification name="CantMoveObjectParcelPerms">
		Nie można przesunąć obiektu '[OBJECT_NAME]' do
[OBJ_POSITION] w regionie [REGION_NAME], ponieważ Twoje obiekty nie są dozwolone na tej działce.
	</notification>
	<notification name="CantMoveObjectParcelResources">
		Nie można przesunąć obiektu '[OBJECT_NAME]' do
[OBJ_POSITION] w regionie [REGION_NAME], ponieważ nie ma wystarczającej ilości zasobów na tej działce.
	</notification>
	<notification name="CantMoveObjectRegionVersion">
		Nie można przesunąć obiektu '[OBJECT_NAME]' do
[OBJ_POSITION] w regionie [REGION_NAME], ponieważ the region działa na starszej wersji symulatora, która nie obsługuje otrzymywania obiektów przez granice działek.
	</notification>
	<notification name="CantMoveObjectNavMesh">
		Nie można przesunąć obiektu '[OBJECT_NAME]' do
[OBJ_POSITION] w regionie [REGION_NAME], ponieważ nie możesz modyfikować Navmesha przez granice regionów.
	</notification>
	<notification name="CantMoveObjectWTF">
		Nie można przesunąć obiektu '[OBJECT_NAME]' do
[OBJ_POSITION] w regionie [REGION_NAME] ze względu na nieznany powód. ([FAILURE_TYPE])
	</notification>
	<notification name="NoPermModifyObject">
		Nie masz uprawnień do modyfikowania tego obiektu
	</notification>
	<notification name="CantEnablePhysObjContributesToNav">
		Nie można włączyć fizyki dla obiektu, który ma wpływ na Navmesh.
	</notification>
	<notification name="CantEnablePhysKeyframedObj">
		Nie można włączyć fizyki dla obiektów, które używają animacji opartej o klatki kluczowe.
	</notification>
	<notification name="CantEnablePhysNotEnoughLandResources">
		Nie można włączyć fizyki dla obiektu -- niewystarczające zasoby na działce.
	</notification>
	<notification name="CantEnablePhysCostTooGreat">
		Nie można włączyć fizyki dla obiektu, którego łączny koszt zajmowanych zasobów fizycznych jest większy, niż [MAX_OBJECTS]
	</notification>
	<notification name="PhantomWithConcavePiece">
		Ten obiekt nie może mieć części wklęsłej, ponieważ jest widmowy i ma wpływ na Navmesh.
	</notification>
	<notification name="UnableAddItem">
		Nie można dodać przedmiotu!
	</notification>
	<notification name="UnableEditItem">
		Nie można tego edytować!
	</notification>
	<notification name="NoPermToEdit">
		Brak zezwoleń na zmianę tego.
	</notification>
	<notification name="NoPermToCopyInventory">
		Brak zezwoleń na kopiowanie tego przedmiotu.
	</notification>
	<notification name="CantSaveItemDoesntExist">
		Nie można zapisać do zawartości obiektu: Przedmiot już nie istnieje.
	</notification>
	<notification name="CantSaveItemAlreadyExists">
		Nie można zapisać do zawartości obiektu: Przedmiot z tą nazwą już w niej istnieje.
	</notification>
	<notification name="CantSaveModifyAttachment">
		Nie można zapisać do zawartości obiektu: To zmodyfikowałoby prawa dodatku.
	</notification>
	<notification name="TooManyScripts">
		Za dużo skryptów.
	</notification>
	<notification name="UnableAddScript">
		Nie można dodać skryptu!
	</notification>
	<notification name="AssetServerTimeoutObjReturn">
		Czas odpowiedzi z serwera zasobów danych przekroczył dozwolony limit. Obiekt został zwrócony do sima.
	</notification>
	<notification name="RegionDisablePhysicsShapes">
		Ten region nie ma włączonych kształtów fizycznych.
	</notification>
	<notification name="NoModNavmeshAcrossRegions">
		Nie możesz modyfikować Navmeshu przez granice regionów.
	</notification>
	<notification name="NoSetPhysicsPropertiesOnObjectType">
		Nie można ustawić właściwości fizycznych na tym typie obiektu.
	</notification>
	<notification name="NoSetRootPrimWithNoShape">
		Nie można ustawić primy głównej bez żadnego kształtu.
	</notification>
	<notification name="NoRegionSupportPhysMats">
		Ten region nie ma włączonych materiałów fizycznych.
	</notification>
	<notification name="OnlyRootPrimPhysMats">
		Tylko primy główne mogą mieć dostrajane materiały fizyczne.
	</notification>
	<notification name="NoSupportCharacterPhysMats">
		Ustawianie materiałów fizycznych na postaciach nie jest jeszcze wspierane.
	</notification>
	<notification name="InvalidPhysMatProperty">
		Jedna lub więcej właściwości określonego materiału fizycznego jest nieprawidłowa.
	</notification>
	<notification name="NoPermsAlterStitchingMeshObj">
		Nie możesz zmieniać typu zszywania obiektu meszowego.
	</notification>
	<notification name="NoPermsAlterShapeMeshObj">
		Nie możesz zmieniać kształtu obiektu meszowego.
	</notification>
	<notification name="FullRegionCantEnter">
		Nie możesz wejść do tego regionu, \nponieważ jest pełny.
	</notification>
	<notification name="LinkFailedOwnersDiffer">
		Scalanie nie powiodło się -- właściciele są różni
	</notification>
	<notification name="LinkFailedNoModNavmeshAcrossRegions">
		Scalanie nie powiodło się -- nie można modyfikować Navmeshu przez granice regionów.
	</notification>
	<notification name="LinkFailedNoPermToEdit">
		Scalanie nie powiodło się, ponieważ nie masz praw modyfikacji.
	</notification>
	<notification name="LinkFailedTooManyPrims">
		Scalanie nie powiodło się -- za dużo prim
	</notification>
	<notification name="LinkFailedCantLinkNoCopyNoTrans">
		Scalanie nie powiodło się -- nie można scalić obiektu niekopiowalnego z nietransferowalnym
	</notification>
	<notification name="LinkFailedNothingLinkable">
		Scalanie nie powiodło się -- nic nie wygląda na możliwe do scalenia.
	</notification>
	<notification name="LinkFailedTooManyPathfindingChars">
		Scalanie nie powiodło się -- zbyt dużo postaci odnajdywania ścieżek
	</notification>
	<notification name="LinkFailedInsufficientLand">
		Scalanie nie powiodło się -- niewystarczające zasoby ziemi
	</notification>
	<notification name="LinkFailedTooMuchPhysics">
		Obiekt zużywa zbyt dużo zasobów fizycznych -- jego cechy dynamiczne zostały wyłączone.
	</notification>
	<notification name="EstateManagerFailedllTeleportHome">
		Obiekt '[OBJECT_NAME]' na pozycji [SLURL] nie może teleportować zarządców majątku do ich miejsc startu.
	</notification>
	<notification name="TeleportedHomeByObjectOnParcel">
		Zostałeś/aś przeniesiony/a do lokalizacji startowej przez obiekt '[OBJECT_NAME]' na działce '[PARCEL_NAME]'
	</notification>
	<notification name="TeleportedHomeByObject">
		Zostałeś/aś przeniesiony/a do lokalizacji startowej przez obiekt '[OBJECT_NAME]'
	</notification>
	<notification name="TeleportedByAttachment">
		Zostałeś/aś teleportowany/a przez dodatek na [ITEM_ID]
		<usetemplate ignoretext="Teleport: Zostałeś/aś teleportowany/a przez dodatek" name="notifyignore" />
	</notification>
	<notification name="TeleportedByObjectOnParcel">
		Zostałeś/aś teleportowany/a przez obiekt '[OBJECT_NAME]' na działce '[PARCEL_NAME]'
		<usetemplate ignoretext="Teleport: Zostałeś/aś teleportowany/a przez obiekt na działce" name="notifyignore" />
	</notification>
	<notification name="TeleportedByObjectOwnedBy">
		Zostałeś/aś teleportowany/a przez obiekt '[OBJECT_NAME]' należący do [OWNER_ID]
	</notification>
	<notification name="TeleportedByObjectUnknownUser">
		Zostałeś/aś teleportowany/a przez obiekt '[OBJECT_NAME]' należący do nieznanej osoby.
	</notification>
	<notification name="CantCreateObjectRegionFull">
		Nie można utworzyć żądanego obiektu. Region jest pełny.
	</notification>
	<notification name="CantAttackMultipleObjOneSpot">
		Nie możesz podłączyć wielu obiektów do jednego punktu.
	</notification>
	<notification name="CantCreateMultipleObjAtLoc">
		Nie możesz tutaj stworzyć wielu obiektów.
	</notification>
	<notification name="UnableToCreateObjTimeOut">
		Nie można utworzyć żądanego obiektu. Obiektu nie ma w bazie danych.
	</notification>
	<notification name="UnableToCreateObjUnknown">
		Nie można utworzyć żądanego obiektu. Upłynął limit czasu żądania. Spróbuj jeszcze raz.
	</notification>
	<notification name="UnableToCreateObjMissingFromDB">
		Nie można utworzyć żądanego obiektu. Spróbuj jeszcze raz.
	</notification>
	<notification name="RezFailureTookTooLong">
		Rezzowanie nie powiodło się, żądany obiekt ładował się zbyt długo.
	</notification>
	<notification name="FailedToPlaceObjAtLoc">
		Nie udało się ustawić obiektu w podanej lokalizacji. Spróbuj ponownie.
	</notification>
	<notification name="CantCreatePlantsOnLand">
		Nie możesz tworzyć roślin na tej ziemi.
	</notification>
	<notification name="CantRestoreObjectNoWorldPos">
		Nie można przywrócić obiektu. Nie znaleziono pozycji w świecie.
	</notification>
	<notification name="CantRezObjectInvalidMeshData">
		Nie można zrezzować obiektu, ponieważ dane jego mesza są nieprawidłowe.
	</notification>
	<notification name="CantRezObjectTooManyScripts">
		Nie można zrezzować obiektu, ponieważ w regionie jest już zbyt dużo skryptów.
	</notification>
	<notification name="CantCreateObjectNoAccess">
		Twoje prawa dostępu nie zezwalają Ci na tworzenie tutaj obiektów.
	</notification>
	<notification name="CantCreateObject">
		W tej chwili nie masz pozwolenia na tworzenie obiektów.
	</notification>
	<notification name="InvalidObjectParams">
		Nieprawidłowe parametry obiektu
	</notification>
	<notification name="CantDuplicateObjectNoAcess">
		Twoje uprawnienia nie pozwalają Ci na duplikowanie obiektów w tym miejscu.
	</notification>
	<notification name="CantChangeShape">
		Nie masz pozwolenia na zmianę tego kształtu.
	</notification>
	<notification name="NoAccessToClaimObjects">
		Twoje uprawnienia nie pozwalają Ci na żądanie obiektów w tym miejscu.
	</notification>
	<notification name="DeedFailedNoPermToDeedForGroup">
		Przypisywanie obiektu na grupę nie powiodło się, ponieważ nie masz w niej na to uprawnień.
	</notification>
	<notification name="NoPrivsToBuyObject">
		Twoje uprawnienia nie pozwalają Ci na kupowanie obiektów w tym miejscu.
	</notification>
	<notification name="CantAttachObjectAvatarSittingOnIt">
		Nie można założyć obiektu, ponieważ siedzi na nim awatar.
	</notification>
	<notification name="WhyAreYouTryingToWearShrubbery">
		Drzewa i trawa nie mogą zostać założone jako dodatki.
	</notification>
	<notification name="CantAttachGroupOwnedObjs">
		Nie można zakładać obiektów, które należą do grupy.
	</notification>
	<notification name="CantAttachObjectsNotOwned">
		Nie możesz zakładać obiektów, jakie nie należą do Ciebie.
	</notification>
	<notification name="CantAttachNavmeshObjects">
		Nie możesz zakładać obiektów, jakie mają wpływ na Navmesh.
	</notification>
	<notification name="CantAttachObjectNoMovePermissions">
		Nie można założyć obiektu, ponieważ nie masz uprawnień do poruszenia go.
	</notification>
	<notification name="CantAttachNotEnoughScriptResources">
		Niewystarczające dostępne zasoby skryptowe, aby założyć obiekt!
	</notification>
	<notification name="CantAttachObjectBeingRemoved">
		Nie możesz odłączyć dodatku, ponieważ jest on już odłączony.
	</notification>
	<notification name="CantDropItemTrialUser">
		Nie możesz tutaj upuszczać obiektów; spróbuj w strefie Darmowej Próby.
	</notification>
	<notification name="CantDropMeshAttachment">
		Nie możesz upuszczać meszowych dodatków. Odłącz do Szafy, a potem zrezzuj w świecie.
	</notification>
	<notification name="CantDropAttachmentNoPermission">
		Upuszczenie dodatku nie powiodło się: nie masz uprawnień do ich upuszczania w tym miejscu.
	</notification>
	<notification name="CantDropAttachmentInsufficientLandResources">
		Upuszczenie dodatku nie powiodło się: niewystarczające zasoby ziemi.
	</notification>
	<notification name="CantDropAttachmentInsufficientResources">
		Upuszczenie dodatku nie powiodło się: niewystarczające dostępne zasoby.
	</notification>
	<notification name="CantDropObjectFullParcel">
		Nie można tutaj upuścić obiektu. Działka jest pełna.
	</notification>
	<notification name="CantTouchObjectBannedFromParcel">
		Nie można dotknąć/chwycić tego obiektu, ponieważ jesteś zbanowany/a z działki ziemi.
	</notification>
	<notification name="PlzNarrowDeleteParams">
		Sprecyzuj proszę swoje parametry usuwania.
	</notification>
	<notification name="UnableToUploadAsset">
		Nie można załadować zasobu danych (assetu).
	</notification>
	<notification name="CantTeleportCouldNotFindUser">
		Nie można znaleźć użytkownika, aby teleportować do domu
	</notification>
	<notification name="GodlikeRequestFailed">
		żądanie administracyjne nie powiodło się
	</notification>
	<notification name="GenericRequestFailed">
		żądanie ogólne nie powiodło się
	</notification>
	<notification name="CantUploadPostcard">
		Nie można załadować pocztówki. Spróbuj ponownie później.
	</notification>
	<notification name="CantFetchInventoryForGroupNotice">
		Nie można pobrać szczegółów dołączonego przedmiotu dla ogłoszenia grupy.
	</notification>
	<notification name="CantSendGroupNoticeNotPermitted">
		Nie można wysłać ogłoszenia grupy -- brak zezwoleń.
	</notification>
	<notification name="CantSendGroupNoticeCantConstructInventory">
		Nie można wysłać ogłoszenia grupy -- nie można stworzyć przedmiotu.
	</notification>
	<notification name="CantParceInventoryInNotice">
		Nie można zanalizować przedmiotu z ogłoszenia.
	</notification>
	<notification name="TerrainUploadFailed">
		Ładowanie podłoża na serwer nie powiodło się.
	</notification>
	<notification name="TerrainFileWritten">
		Plik podłoża zapisany.
	</notification>
	<notification name="TerrainFileWrittenStartingDownload">
		Plik podłoża zapisany, pobieranie rozpoczęte...
	</notification>
	<notification name="TerrainBaked">
		Podłoże zostało zrenderowane.
	</notification>
	<notification name="TenObjectsDisabledPlzRefresh">
		Tylko pierwszych 10 zaznaczonych obiektów zostało wyłączonych. Odśwież i zaznacz więcej, jeśli potrzeba.
	</notification>
	<notification name="UpdateViewerBuyParcel">
		Musisz zaktualizować swoją przeglądarkę, aby móc kupić tą działkę.
	</notification>
	<notification name="CantBuyParcelNotForSale">
		Nie można kupić, ta działka nie jest na sprzedaż.
	</notification>
	<notification name="CantBuySalePriceOrLandAreaChanged">
		Nie można kupić, cena sprzedaży lub obszar działki uległy zmianie.
	</notification>
	<notification name="CantBuyParcelNotAuthorized">
		Nie jesteś upoważnionym kupcem dla tej działki.
	</notification>
	<notification name="CantBuyParcelAwaitingPurchaseAuth">
		Nie możesz kupić tej działki, ponieważ oczekuje już ona na autoryzację zakupu.
	</notification>
	<notification name="CantBuildOverflowParcel">
		Nie możesz tutaj budować obiektów, ponieważ mogłoby to przekroczyć pojemność działki.
	</notification>
	<notification name="SelectedMultipleOwnedLand">
		Zaznaczona przez Ciebie ziemia ma różnych właścicieli. Zaznacz mniejszy obszar i spróbuj ponownie.
	</notification>
	<notification name="CantJoinTooFewLeasedParcels">
		Zbyt mało dzierżawionych działek w zaznaczeniu do przyłączenia.
	</notification>
	<notification name="CantDivideLandMultipleParcelsSelected">
		Nie można podzielić ziemi.
Zaznaczono więcej niż jedną działkę.
Spróbuj zaznaczyć mniejszy obszar ziemi.
	</notification>
	<notification name="CantDivideLandCantFindParcel">
		Nie można podzielić ziemi.
Nie można znaleźć działki.
Prosimy o zgłoszenie błędu, w menu Pomoc.
	</notification>
	<notification name="CantDivideLandWholeParcelSelected">
		Nie można podzielić ziemi.
Cała działka jest zaznaczona.
Spróbuj zaznaczyć mniejszy obszar ziemi.
	</notification>
	<notification name="LandHasBeenDivided">
		Ziemia została podzielona.
	</notification>
	<notification name="PassPurchased">
		Kupiłeś/aś przepustkę.
	</notification>
	<notification name="RegionDisallowsClassifieds">
		Region nie zezwala na ogłoszenia reklamowe.
	</notification>
	<notification name="LandPassExpireSoon">
		Twoja przepustka na tej ziemi za chwilę wygaśnie.
	</notification>
	<notification name="CantSitNoSuitableSurface">
		Nie znaleziono odpowiedniej powierzchni, aby usiąść. Spróbuj w innym miejscu.
	</notification>
	<notification name="CantSitNoRoom">
		Nie ma gdzie tutaj usiąść, spróbuj w innym miejscu.
	</notification>
	<notification name="ClaimObjectFailedNoPermission">
		Zażądanie obiektu nie powiodło się, ponieważ nie masz uprawnień
	</notification>
	<notification name="ClaimObjectFailedNoMoney">
		Zażądanie obiektu nie powiodło się, ponieważ nie masz wystarczającej ilości L$.
	</notification>
	<notification name="CantDeedGroupLand">
		Nie można przypisać ziemi, której właścicielem jest grupa.
	</notification>
	<notification name="BuyObjectFailedNoMoney">
		Kupowanie obiektu nie powiodło się, ponieważ nie masz wystarczającej ilości L$.
	</notification>
	<notification name="BuyInventoryFailedNoMoney">
		Kupowanie przedmiotu nie powiodło się, ponieważ nie masz wystarczającej ilości L$
	</notification>
	<notification name="BuyPassFailedNoMoney">
		Nie masz wystarczającej ilości L$, any kupić przepustkę na tą ziemię.
	</notification>
	<notification name="CantBuyPassTryAgain">
		Nie można w tej chwili kupić przepustki. Spróbuj ponownie później.
	</notification>
	<notification name="CantCreateObjectParcelFull">
		Nie można utworzyć obiektu, \n ponieważ działka jest pełna.
	</notification>
	<notification name="FailedPlacingObject">
		Nie udało się umieścić obiektu w żądanej lokalizacji. Spróbuj ponownie.
	</notification>
	<notification name="CantCreateLandmarkForEvent">
		Nie można utworzyć landmarka dla wydarzenia.
	</notification>
	<notification name="GodBeatsFreeze">
		Twoje Boskie moce przezwyciężyły unieruchomienie!
	</notification>
	<notification name="SpecialPowersRequestFailedLogged">
		Zażądanie specjalnych uprawnień nie powiodło się. To żądanie zostało zapisane w logach serwera.
	</notification>
	<notification name="ExpireExplanation">
		System nie jest teraz w stanie przetworzyć Twojego żądania. Upłynął limit czasu.
	</notification>
	<notification name="DieExplanation">
		System nie jest w stanie przetworzyć Twojego żądania.
	</notification>
	<notification name="AddPrimitiveFailure">
		Niewystarczające fundusze do utworzenia primy.
	</notification>
	<notification name="RezObjectFailure">
		Niewystarczające fundusze do utworzenia obiektu.
	</notification>
	<notification name="ResetHomePositionNotLegal">
		Twoje miejsce startu zostało zresetowane, ponieważ poprzednie było nielegalne/niepoprawne.
	</notification>
	<notification name="CantInviteRegionFull">
		Nie możesz nikogo w tej chwili zaprosić do Twojej lokalizacji, ponieważ region jest pełny. Spróbuj ponownie później.
	</notification>
	<notification name="CantSetHomeAtRegion">
		Ten region nie pozwala Ci na ustawienie miejsca startu w tej lokalizacji.
	</notification>
	<notification name="ListValidHomeLocations">
		Możesz ustawić 'miejsce startu' tylko na swojej własnej ziemi lub obok Infohuba na Mainlandzie.
	</notification>
	<notification name="SetHomePosition">
		Ustawiono miejsce startu.
	</notification>
	<notification name="CantDerezInventoryError">
		Nie można zderezzować obiektu ze względu na błąd przedmiotu.
	</notification>
	<notification name="CantCreateRequestedInv">
		Nie można utworzyć żądanego przedmiotu.
	</notification>
	<notification name="CantCreateRequestedInvFolder">
		Nie można utworzyć żądanego folderu przedmiotów.
	</notification>
	<notification name="CantCreateInventory">
		Nie można utworzyć tego przedmiotu.
	</notification>
	<notification name="CantCreateLandmark">
		Nie można utworzyć landmarka.
	</notification>
	<notification name="CantCreateOutfit">
		Nie można utworzyć stroju w tej chwili. Spróbuj ponownie za minutę.
	</notification>
	<notification name="InventoryNotForSale">
		Przedmiot nie jest na sprzedaż.
	</notification>
	<notification name="CantFindInvItem">
		Nie można znaleźć przedmiotu.
	</notification>
	<notification name="CantFindObject">
		Nie można znaleźć obiektu.
	</notification>
	<notification name="CantTransfterMoneyRegionDisabled">
		Transfery pieniędzy do obiektów są obecnie wyłączone w tym regionie.
	</notification>
	<notification name="CantPayNoAgent">
		Nie udało się ustalić, komu zapłacić.
	</notification>
	<notification name="CantDonateToPublicObjects">
		Nie możesz dawać L$ publicznym obiektom.
	</notification>
	<notification name="InventoryCreationInWorldObjectFailed">
		Utworzenie przedmiotu w obiekcie będącym w świecie nie powiodło się.
	</notification>
	<notification name="UserBalanceOrLandUsageError">
		Błąd wewnętrzny uniemożliwił poprawną aktualizację danych przeglądarki. Stan konta L$ lub posiadane działki wyświetlane w przeglądarce mogą nie odzwierciedlać faktycznego stanu posiadania na serwerach.
	</notification>
	<notification name="LargePrimAgentIntersect">
		Nie można utworzyć wielkich prim, które nachodzą na innych rezydentów. Spróbuj jeszcze raz, gdy przesuną się oni.
	</notification>
	<notification name="PreferenceChatClearLog">
		Ta opcja usunie dzienniki poprzednich rozmów i wszelkie kopie zapasowe tego pliku.
		<usetemplate ignoretext="Potwierdź, zanim usunę dzienniki poprzednich rozmów." name="okcancelignore" notext="Anuluj" />
	</notification>
	<notification name="PreferenceChatDeleteTranscripts">
		Ta opcja usunie logi wszystkich poprzednich rozmów. Nie będzie to miało wpływu na listę rozmów odbytych w przeszłości. Wszystkie pliki z przyrostkami .txt oraz txt.backup w folderze [FOLDER] zostaną usunięte.
		<usetemplate ignoretext="Potwierdź, zanim usunę logi rozmów." name="okcancelignore" notext="Anuluj" />
	</notification>
	<notification name="PreferenceChatPathChanged">
		Nie można przenieść plików. Przywrócono poprzednią ścieżkę.
		<usetemplate ignoretext="Nie można przenieść plików. Przywrócono poprzednią ścieżkę." name="okignore" />
	</notification>
	<notification name="DefaultObjectPermissions">
		Wystąpił problem z zapisywaniem domyślnych zezwoleń obiektu: [REASON]. Spróbuj ustawić je ponownie później.
	</notification>
	<notification name="ChatHistoryIsBusyAlert">
		Plik historii czatu jest w tej chwili przetwarzany przez poprzednią operację. Spróbuj ponownie za kilka minut lub wybierz czat innej osoby.
	</notification>
</notifications><|MERGE_RESOLUTION|>--- conflicted
+++ resolved
@@ -2501,12 +2501,6 @@
 	<notification name="NoValidCircuit">
 		Brak poprawnego obwodu kodowania.
 	</notification>
-<<<<<<< HEAD
-	<notification name="NoValidTimestamp">
-		Brak poprawnego znacznika czasu.
-	</notification>
-=======
->>>>>>> 4312629e
 	<notification name="NoPendingConnection">
 		Brak możliwości wykonania połączenia.
 	</notification>
