<?xml version="1.0" encoding="utf-8" standalone="yes"?>
<floater name="camera_floater" title="">
	<floater.string name="rotate_tooltip">
		Obracaj kamerę wokół obiektu
	</floater.string>
	<floater.string name="zoom_tooltip">
		Najedź kamerą w kierunku obiektu
	</floater.string>
	<floater.string name="move_tooltip">
		Poruszaj kamerą w dół/górę oraz w prawo/lewo
	</floater.string>
	<floater.string name="camera_modes_title">
		Ustawienia
	</floater.string>
	<floater.string name="pan_mode_title">
		W prawo lub w lewo
	</floater.string>
	<floater.string name="presets_mode_title">
		Preset Views
	</floater.string>
	<floater.string name="free_mode_title">
		Zobacz obiekt
	</floater.string>
	<panel name="controls">
<<<<<<< HEAD
		<panel name="preset_views_list">
			<panel_camera_item name="front_view">
				<panel_camera_item.text name="front_view_text">
					Widok z przodu
				</panel_camera_item.text>
			</panel_camera_item>
			<panel_camera_item name="group_view">
				<panel_camera_item.text name="side_view_text">
					Podgląd grupy
				</panel_camera_item.text>
			</panel_camera_item>
			<panel_camera_item name="rear_view">
				<panel_camera_item.text name="rear_view_text">
					Widok z tyłu
				</panel_camera_item.text>
			</panel_camera_item>
		</panel>
		<panel name="camera_modes_list">
			<panel_camera_item name="object_view">
				<panel_camera_item.text name="object_view_text">
					Widok obiektu
				</panel_camera_item.text>
			</panel_camera_item>
			<panel_camera_item name="mouselook_view">
				<panel_camera_item.text name="mouselook_view_text">
					Widok panoramiczny
				</panel_camera_item.text>
			</panel_camera_item>
		</panel>
=======
>>>>>>> 15247f08
		<panel name="zoom" tool_tip="Najedź kamerą w kierunku obiektu">
			<joystick_rotate name="cam_rotate_stick" tool_tip="Obracaj kamerę wokoł osi"/>
			<slider_bar name="zoom_slider" tool_tip="Przybliż kamerę do ogniskowej"/>
			<joystick_track name="cam_track_stick" tool_tip="Poruszaj kamerą w górę, w dół, w lewo i w prawo"/>
		</panel>
	</panel>
	<panel name="buttons">
		<button label="" name="presets_btn" tool_tip="Preset Views"/>
		<button label="" name="pan_btn" tool_tip="Kamera horyzontalna"/>
		<button label="" name="avatarview_btn" tool_tip="Ustawienia"/>
	</panel>
</floater><|MERGE_RESOLUTION|>--- conflicted
+++ resolved
@@ -22,38 +22,6 @@
 		Zobacz obiekt
 	</floater.string>
 	<panel name="controls">
-<<<<<<< HEAD
-		<panel name="preset_views_list">
-			<panel_camera_item name="front_view">
-				<panel_camera_item.text name="front_view_text">
-					Widok z przodu
-				</panel_camera_item.text>
-			</panel_camera_item>
-			<panel_camera_item name="group_view">
-				<panel_camera_item.text name="side_view_text">
-					Podgląd grupy
-				</panel_camera_item.text>
-			</panel_camera_item>
-			<panel_camera_item name="rear_view">
-				<panel_camera_item.text name="rear_view_text">
-					Widok z tyłu
-				</panel_camera_item.text>
-			</panel_camera_item>
-		</panel>
-		<panel name="camera_modes_list">
-			<panel_camera_item name="object_view">
-				<panel_camera_item.text name="object_view_text">
-					Widok obiektu
-				</panel_camera_item.text>
-			</panel_camera_item>
-			<panel_camera_item name="mouselook_view">
-				<panel_camera_item.text name="mouselook_view_text">
-					Widok panoramiczny
-				</panel_camera_item.text>
-			</panel_camera_item>
-		</panel>
-=======
->>>>>>> 15247f08
 		<panel name="zoom" tool_tip="Najedź kamerą w kierunku obiektu">
 			<joystick_rotate name="cam_rotate_stick" tool_tip="Obracaj kamerę wokoł osi"/>
 			<slider_bar name="zoom_slider" tool_tip="Przybliż kamerę do ogniskowej"/>
