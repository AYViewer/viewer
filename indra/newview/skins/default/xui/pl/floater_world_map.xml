<?xml version="1.0" encoding="utf-8" standalone="yes"?>
<floater name="worldmap" title="Mapa Świata">
	<tab_container name="maptab">
		<panel label="Obiekty" name="objects_mapview"/>
		<panel label="Teren" name="terrain_mapview"/>
	</tab_container>
	<text name="you_label">
		Ty
	</text>
	<icon left="1058" name="home"/>
	<text name="home_label">
		Start
	</text>
	<text name="auction_label">
		Aukcja
	</text>
	<text name="land_for_sale_label">
		Na Sprzedaż
	</text>
	<button width="122" left="1116" label="Teleportuj do Start" label_selected="Teleportuj do Start" name="Go Home" tool_tip="Teleportuj się do miejsca startowego"/>
	<check_box label="Rezydent" name="people_chk"/>
	<check_box label="Infohub" name="infohub_chk"/>
	<check_box label="Telehub" name="telehubchk"/>
	<check_box label="Posiadłość na &#10;sprzedaż" name="land_for_sale_chk"/>
	<text name="events_label">
		Wydarzenia:
	</text>
	<check_box label="&apos;PG&apos;" name="event_chk"/>
	<check_box label="&apos;Mature&apos;" name="event_mature_chk"/>
	<check_box label="&apos;Adult&apos;" name="event_adult_chk"/>
	<icon bottom="-196" name="avatar_icon"/>
	<combo_box label="Dostępni Znajomi" name="friend combo" tool_tip="Znajomi na mapie">
		<combo_box.item name="none_selected" label="Dostępni Znajomi" />
	</combo_box>
<<<<<<< HEAD
	<combo_box label="Zapisane Miejsca" name="landmark combo"
	     tool_tip="Zapisane miejsca na mapie">
=======
	<combo_box label="Zapisane Miejsca" name="landmark combo" tool_tip="Zapisane miejsca na mapie">
>>>>>>> fcaa1ad4
		<combo_box.item name="none_selected" label="Zapisane Miejsca" />
	</combo_box>
	<line_editor label="Szukaj po nazwie regionu" name="location" tool_tip="Wpisz nazwę regionu"/>
	<button label="Szukaj" name="DoSearch" tool_tip="Wyszukiwaie regionu"/>
	<text name="search_label">
		Wyniki wyszukiwania:
	</text>
	<scroll_list name="search_results" bottom_delta="-310" height="304" >
		<column label="" name="icon"/>
		<column label="" name="sim_name"/>
	</scroll_list>
	<text name="location_label">
		Położenie:
	</text>
	<spinner name="spin x" tool_tip="współrzędne X na mapie"/>
	<spinner name="spin y" tool_tip="współrzędne Y na mapie"/>
	<spinner name="spin z" tool_tip="współrzędne Z na mapie"/>
	<button label="Teleportuj" label_selected="Teleportuj" name="Teleport" tool_tip="Teleportuj do wybranego miejsca"/>
	<button label="Pokaż Cel" label_selected="Pokaż Cel" name="Show Destination" tool_tip="Wycentruj miejsce celu na mapie"/>
	<button label="Wyczyść" label_selected="Wyczyść" name="Clear" tool_tip="Stop tracking"/>
	<button label="Pokaż moje miejsce" label_selected="Pokaż moje miejsce" name="Show My Location" tool_tip="Wycentruj pozcję awatara na mapie"/>
	<button label="Kopiuj SLURL do schowka" name="copy_slurl" tool_tip="Kopie SLURL obecnego miejsca będę mogły zostać użyte na stronie internetowej."/>
	<slider label="Skala" name="zoom slider"/>
</floater><|MERGE_RESOLUTION|>--- conflicted
+++ resolved
@@ -32,12 +32,7 @@
 	<combo_box label="Dostępni Znajomi" name="friend combo" tool_tip="Znajomi na mapie">
 		<combo_box.item name="none_selected" label="Dostępni Znajomi" />
 	</combo_box>
-<<<<<<< HEAD
-	<combo_box label="Zapisane Miejsca" name="landmark combo"
-	     tool_tip="Zapisane miejsca na mapie">
-=======
 	<combo_box label="Zapisane Miejsca" name="landmark combo" tool_tip="Zapisane miejsca na mapie">
->>>>>>> fcaa1ad4
 		<combo_box.item name="none_selected" label="Zapisane Miejsca" />
 	</combo_box>
 	<line_editor label="Szukaj po nazwie regionu" name="location" tool_tip="Wpisz nazwę regionu"/>
