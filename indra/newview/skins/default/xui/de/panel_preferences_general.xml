--- conflicted
+++ resolved
@@ -1,105 +1,68 @@
-<?xml version="1.0" encoding="utf-8" standalone="yes"?>
-<panel label="Allgemein" name="general_panel">
-	<text name="language_textbox">
-		Sprache:
-	</text>
-	<combo_box name="language_combobox">
-<<<<<<< HEAD
-		<combo_box.item label="Systemstandard" name="System Default Language"/>
-=======
-		<combo_box.item label="Systemvorgabe" name="System Default Language"/>
->>>>>>> 109b79e9
-		<combo_box.item label="English (Englisch)" name="English"/>
-		<combo_box.item label="Danks (Dänisch) - Beta" name="Danish"/>
-		<combo_box.item label="Deutsch - Beta" name="Deutsch(German)"/>
-		<combo_box.item label="Español (Spanisch) - Beta" name="Spanish"/>
-		<combo_box.item label="Français (Französisch) - Beta" name="French"/>
-		<combo_box.item label="Italiano (Italienisch) - Beta" name="Italian"/>
-		<combo_box.item label="Nederlands (Niederländisch) - Beta" name="Dutch"/>
-		<combo_box.item label="Polski (Polnisch) - Beta" name="Polish"/>
-		<combo_box.item label="Português (Portugiesisch) - Beta" name="Portugese"/>
-		<combo_box.item label="日本語 (Japanisch) - Beta" name="(Japanese)"/>
-		<combo_box.item label="Testsprache" name="TestLanguage"/>
-	</combo_box>
-	<text name="language_textbox2">
-<<<<<<< HEAD
-		(Neustart erforderlich)
-=======
-		(Erfordert Neustart)
->>>>>>> 109b79e9
-	</text>
-	<text name="maturity_desired_prompt">
-		Ich möchte auf Inhalt mit folgender Alterseinstufung zugreifen:
-	</text>
-	<text name="maturity_desired_textbox"/>
-	<combo_box name="maturity_desired_combobox">
-		<combo_box.item label="PG, Mature und Adult" name="Desired_Adult"/>
-		<combo_box.item label="PG und Mature" name="Desired_Mature"/>
-<<<<<<< HEAD
-		<combo_box.item label="PG" name="Desired_PG"/>
-	</combo_box>
-	<text name="start_location_textbox">
-		Startposition:
-=======
-		<combo_box.item label="Allgemein" name="Desired_PG"/>
-	</combo_box>
-	<text name="start_location_textbox">
-		Startstandort:
->>>>>>> 109b79e9
-	</text>
-	<combo_box name="start_location_combo">
-		<combo_box.item label="Mein letzter Standort" name="MyLastLocation" tool_tip="Als Standardeinstellung in letztem Standort anmelden."/>
-		<combo_box.item label="Mein Heimatort" name="MyHome" tool_tip="Als Standardeinstellung in Zuhauseposition anmelden."/>
-	</combo_box>
-<<<<<<< HEAD
-	<check_box initial_value="true" label="Bei Anmeldung anzeigen" name="show_location_checkbox"/>
-	<text name="name_tags_textbox">
-		Namensschilder:
-	</text>
-	<radio_group name="Name_Tag_Preference">
-		<radio_item label="Aus" name="radio"/>
-		<radio_item label="Ein" name="radio2"/>
-		<radio_item label="Kurz anzeigen" name="radio3"/>
-	</radio_group>
-	<check_box label="Meinen Namen anzeigen" name="show_my_name_checkbox1"/>
-	<check_box initial_value="true" label="Kleine Namensschilder" name="small_avatar_names_checkbox"/>
-=======
-	<check_box initial_value="true" label="Beim Anmelden anzeigen" name="show_location_checkbox"/>
-	<text name="name_tags_textbox">
-		Avatarnamen:
-	</text>
-	<radio_group name="Name_Tag_Preference">
-		<radio_item label="Aus" name="radio"/>
-		<radio_item label="An" name="radio2"/>
-		<radio_item label="Vorübergehend anzeigen" name="radio3"/>
-	</radio_group>
-	<check_box label="Meinen Namen anzeigen" name="show_my_name_checkbox1"/>
-	<check_box initial_value="true" label="Kleine Avatarnamen" name="small_avatar_names_checkbox"/>
->>>>>>> 109b79e9
-	<check_box label="Gruppentitel anzeigen" name="show_all_title_checkbox1"/>
-	<text name="effects_color_textbox">
-		Meine Effekte:
-	</text>
-	<color_swatch label="" name="effect_color_swatch" tool_tip="Klicken Sie hier, um die Farbauswahl zu öffnen"/>
-	<text name="title_afk_text">
-<<<<<<< HEAD
-		Timeout für Abwesenheit:
-=======
-		Zeit bis zur Abwesenheit:
->>>>>>> 109b79e9
-	</text>
-	<spinner label="" name="afk_timeout_spinner"/>
-	<text name="seconds_textbox">
-		Sekunden
-	</text>
-	<text name="text_box3">
-<<<<<<< HEAD
-		Beschäftigt-Modus-Antwort:
-=======
-		Antwort, wenn im „Beschäftigt“-Modus:
->>>>>>> 109b79e9
-	</text>
-	<text_editor name="busy_response">
-		log_in_to_change
-	</text_editor>
-</panel>
+<?xml version="1.0" encoding="utf-8" standalone="yes"?>
+<panel label="Allgemein" name="general_panel">
+	<text name="language_textbox">
+		Sprache:
+	</text>
+	<combo_box name="language_combobox">
+		<combo_box.item label="Systemvorgabe" name="System Default Language"/>
+		<combo_box.item label="English (Englisch)" name="English"/>
+		<combo_box.item label="Danks (Dänisch) - Beta" name="Danish"/>
+		<combo_box.item label="Deutsch - Beta" name="Deutsch(German)"/>
+		<combo_box.item label="Español (Spanisch) - Beta" name="Spanish"/>
+		<combo_box.item label="Français (Französisch) - Beta" name="French"/>
+		<combo_box.item label="Italiano (Italienisch) - Beta" name="Italian"/>
+		<combo_box.item label="Nederlands (Niederländisch) - Beta" name="Dutch"/>
+		<combo_box.item label="Polski (Polnisch) - Beta" name="Polish"/>
+		<combo_box.item label="Português (Portugiesisch) - Beta" name="Portugese"/>
+		<combo_box.item label="日本語 (Japanisch) - Beta" name="(Japanese)"/>
+		<combo_box.item label="Testsprache" name="TestLanguage"/>
+	</combo_box>
+	<text name="language_textbox2">
+		(Erfordert Neustart)
+	</text>
+	<text name="maturity_desired_prompt">
+		Ich möchte auf Inhalt mit folgender Alterseinstufung zugreifen:
+	</text>
+	<text name="maturity_desired_textbox"/>
+	<combo_box name="maturity_desired_combobox">
+		<combo_box.item label="PG, Mature und Adult" name="Desired_Adult"/>
+		<combo_box.item label="PG und Mature" name="Desired_Mature"/>
+		<combo_box.item label="Allgemein" name="Desired_PG"/>
+	</combo_box>
+	<text name="start_location_textbox">
+		Startstandort:
+	</text>
+	<combo_box name="start_location_combo">
+		<combo_box.item label="Mein letzter Standort" name="MyLastLocation" tool_tip="Als Standardeinstellung in letztem Standort anmelden."/>
+		<combo_box.item label="Mein Heimatort" name="MyHome" tool_tip="Als Standardeinstellung in Zuhauseposition anmelden."/>
+	</combo_box>
+	<check_box initial_value="true" label="Beim Anmelden anzeigen" name="show_location_checkbox"/>
+	<text name="name_tags_textbox">
+		Avatarnamen:
+	</text>
+	<radio_group name="Name_Tag_Preference">
+		<radio_item label="Aus" name="radio"/>
+		<radio_item label="An" name="radio2"/>
+		<radio_item label="Vorübergehend anzeigen" name="radio3"/>
+	</radio_group>
+	<check_box label="Meinen Namen anzeigen" name="show_my_name_checkbox1"/>
+	<check_box initial_value="true" label="Kleine Avatarnamen" name="small_avatar_names_checkbox"/>
+	<check_box label="Gruppentitel anzeigen" name="show_all_title_checkbox1"/>
+	<text name="effects_color_textbox">
+		Meine Effekte:
+	</text>
+	<color_swatch label="" name="effect_color_swatch" tool_tip="Klicken Sie hier, um die Farbauswahl zu öffnen"/>
+	<text name="title_afk_text">
+		Zeit bis zur Abwesenheit:
+	</text>
+	<spinner label="" name="afk_timeout_spinner"/>
+	<text name="seconds_textbox">
+		Sekunden
+	</text>
+	<text name="text_box3">
+		Antwort, wenn im „Beschäftigt“-Modus:
+	</text>
+	<text_editor name="busy_response">
+		log_in_to_change
+	</text_editor>
+</panel>