<?xml version="1.0" encoding="utf-8" standalone="yes" ?>
<teleport_messages name="">
	<message_set name="errors">
		<message name="invalid_tport">
<<<<<<< HEAD
			Bei der Bearbeitung Ihrer Teleport-Anfrage ist ein Problem aufgetreten. Sie müssen
sich zum Teleportieren eventuell neu anmelden. Wenn Sie diese
Nachricht weiterhin erhalten, konsultieren Sie bitte die Tech-Support-FAQ unter:
www.secondlife.com/support
		</message>
		<message name="invalid_region_handoff">
			Bei der Bearbeitung Ihres Regionswechsels ist ein Problem aufgetreten. Sie müssen
sich zum Wechsel der Region eventuell neu anmelden. Wenn Sie diese
Nachricht weiterhin erhalten, konsultieren Sie bitte die Tech-Support-FAQ unter:
www.secondlife.com/support.
		</message>
		<message name="blocked_tport">
			Teleportieren ist zurzeit leider nicht möglich. Versuchen Sie es später noch einmal.
Wenn der Teleport dann immer noch nicht funktioniert, melden Sie
sich bitte ab und wieder an.
=======
			Bei der Bearbeitung Ihrer Teleport-Anfrage ist ein Problem aufgetreten. Sie müssen sich zum Teleportieren eventuell neu anmelden. Wenn Sie diese Nachricht weiterhin erhalten, konsultieren Sie bitte die Tech-Support-FAQ unter:
www.secondlife.com/support
		</message>
		<message name="invalid_region_handoff">
			Bei der Bearbeitung Ihres Regionswechsels ist ein Problem aufgetreten. Sie müssen sich zum Wechsel der Region eventuell neu anmelden. Wenn Sie diese Nachricht weiterhin erhalten, konsultieren Sie bitte die Tech-Support-FAQ unter:
www.secondlife.com/support
		</message>
		<message name="blocked_tport">
			Teleportieren ist zurzeit leider nicht möglich. Versuchen Sie es später noch einmal.
Wenn der Teleport dann immer noch nicht funktioniert, melden Sie sich bitte ab und wieder an.
>>>>>>> fcaa1ad4
		</message>
		<message name="nolandmark_tport">
			Das System konnte das Landmarken-Ziel nicht finden.
		</message>
		<message name="timeout_tport">
			Das System konnte keine Teleport-Verbindung herstellen.
Versuchen Sie es später noch einmal.
		</message>
		<message name="noaccess_tport">
			Sie haben leider keinen Zugang zu diesem Teleport-Ziel.
		</message>
		<message name="missing_attach_tport">
<<<<<<< HEAD
			Ihre Anhänge sind noch nicht eingetroffen. Warten Sie kurz
oder melden Sie sich ab und wieder an, bevor Sie einen neuen
Teleport-Versuch unternehmen.
		</message>
		<message name="too_many_uploads_tport">
			Die Asset-Warteschlange in dieser Region ist zurzeit überlastet.
Ihre Teleport-Anfrage kann nicht sofort bearbeitet werden. Versuchen Sie es
in einigen Minuten erneut oder besuchen Sie eine weniger überfüllte Region.
		</message>
		<message name="expired_tport">
			Das System konnte Ihre Teleport-Anfrage nicht
rechtzeitig bearbeiten. Versuchen Sie es in einigen Minuten erneut.
		</message>
		<message name="expired_region_handoff">
			Das System konnte Ihre Anfrage zum Regionswechsel nicht
rechtzeitig bearbeiten. Versuchen Sie es in einigen Minuten erneut.
		</message>
		<message name="no_host">
			Teleport-Ziel wurde nicht gefunden. Das Ziel ist
entweder im Moment nicht verfügbar oder existiert nicht mehr. Versuchen Sie es
in einigen Minuten erneut.
=======
			Ihre Anhänge sind noch nicht eingetroffen. Warten Sie kurz oder melden Sie sich ab und wieder an, bevor Sie einen neuen Teleport-Versuch unternehmen.
		</message>
		<message name="too_many_uploads_tport">
			Die Asset-Warteschlange in dieser Region ist zurzeit überlastet.
Ihre Teleport-Anfrage kann nicht sofort bearbeitet werden. Versuchen Sie es in einigen Minuten erneut oder besuchen Sie eine weniger überfüllte Region.
		</message>
		<message name="expired_tport">
			Das System konnte Ihre Teleport-Anfrage nicht rechtzeitig bearbeiten. Versuchen Sie es in einigen Minuten erneut.
		</message>
		<message name="expired_region_handoff">
			Das System konnte Ihre Anfrage zum Regionswechsel nicht rechtzeitig bearbeiten. Versuchen Sie es in einigen Minuten erneut.
		</message>
		<message name="no_host">
			Teleport-Ziel wurde nicht gefunden. Das Ziel ist entweder im Moment nicht verfügbar oder existiert nicht mehr. Versuchen Sie es in einigen Minuten erneut.
>>>>>>> fcaa1ad4
		</message>
		<message name="no_inventory_host">
			Das Inventarsystem ist zurzeit nicht verfügbar.
		</message>
	</message_set>
	<message_set name="progress">
		<message name="sending_dest">
			Transport zum Ziel.
		</message>
		<message name="redirecting">
			Weiterleitung an anderes Ziel.
		</message>
		<message name="relaying">
			Weiterleitung zum Ziel.
		</message>
		<message name="sending_home">
			Zuhause-Position wird ermittelt.
		</message>
		<message name="sending_landmark">
			Landmarken-Position wird ermittelt.
		</message>
		<message name="completing">
			Teleport wird abgeschlossen.
		</message>
		<message name="resolving">
			Ziel wird ermittelt.
		</message>
		<message name="contacting">
			Verbindung zu neuer Region.
		</message>
		<message name="arriving">
			Ziel erreicht...
		</message>
		<message name="requesting">
			Teleport wird initialisiert...
		</message>
	</message_set>
</teleport_messages><|MERGE_RESOLUTION|>--- conflicted
+++ resolved
@@ -2,23 +2,6 @@
 <teleport_messages name="">
 	<message_set name="errors">
 		<message name="invalid_tport">
-<<<<<<< HEAD
-			Bei der Bearbeitung Ihrer Teleport-Anfrage ist ein Problem aufgetreten. Sie müssen
-sich zum Teleportieren eventuell neu anmelden. Wenn Sie diese
-Nachricht weiterhin erhalten, konsultieren Sie bitte die Tech-Support-FAQ unter:
-www.secondlife.com/support
-		</message>
-		<message name="invalid_region_handoff">
-			Bei der Bearbeitung Ihres Regionswechsels ist ein Problem aufgetreten. Sie müssen
-sich zum Wechsel der Region eventuell neu anmelden. Wenn Sie diese
-Nachricht weiterhin erhalten, konsultieren Sie bitte die Tech-Support-FAQ unter:
-www.secondlife.com/support.
-		</message>
-		<message name="blocked_tport">
-			Teleportieren ist zurzeit leider nicht möglich. Versuchen Sie es später noch einmal.
-Wenn der Teleport dann immer noch nicht funktioniert, melden Sie
-sich bitte ab und wieder an.
-=======
 			Bei der Bearbeitung Ihrer Teleport-Anfrage ist ein Problem aufgetreten. Sie müssen sich zum Teleportieren eventuell neu anmelden. Wenn Sie diese Nachricht weiterhin erhalten, konsultieren Sie bitte die Tech-Support-FAQ unter:
 www.secondlife.com/support
 		</message>
@@ -29,7 +12,6 @@
 		<message name="blocked_tport">
 			Teleportieren ist zurzeit leider nicht möglich. Versuchen Sie es später noch einmal.
 Wenn der Teleport dann immer noch nicht funktioniert, melden Sie sich bitte ab und wieder an.
->>>>>>> fcaa1ad4
 		</message>
 		<message name="nolandmark_tport">
 			Das System konnte das Landmarken-Ziel nicht finden.
@@ -42,29 +24,6 @@
 			Sie haben leider keinen Zugang zu diesem Teleport-Ziel.
 		</message>
 		<message name="missing_attach_tport">
-<<<<<<< HEAD
-			Ihre Anhänge sind noch nicht eingetroffen. Warten Sie kurz
-oder melden Sie sich ab und wieder an, bevor Sie einen neuen
-Teleport-Versuch unternehmen.
-		</message>
-		<message name="too_many_uploads_tport">
-			Die Asset-Warteschlange in dieser Region ist zurzeit überlastet.
-Ihre Teleport-Anfrage kann nicht sofort bearbeitet werden. Versuchen Sie es
-in einigen Minuten erneut oder besuchen Sie eine weniger überfüllte Region.
-		</message>
-		<message name="expired_tport">
-			Das System konnte Ihre Teleport-Anfrage nicht
-rechtzeitig bearbeiten. Versuchen Sie es in einigen Minuten erneut.
-		</message>
-		<message name="expired_region_handoff">
-			Das System konnte Ihre Anfrage zum Regionswechsel nicht
-rechtzeitig bearbeiten. Versuchen Sie es in einigen Minuten erneut.
-		</message>
-		<message name="no_host">
-			Teleport-Ziel wurde nicht gefunden. Das Ziel ist
-entweder im Moment nicht verfügbar oder existiert nicht mehr. Versuchen Sie es
-in einigen Minuten erneut.
-=======
 			Ihre Anhänge sind noch nicht eingetroffen. Warten Sie kurz oder melden Sie sich ab und wieder an, bevor Sie einen neuen Teleport-Versuch unternehmen.
 		</message>
 		<message name="too_many_uploads_tport">
@@ -79,7 +38,6 @@
 		</message>
 		<message name="no_host">
 			Teleport-Ziel wurde nicht gefunden. Das Ziel ist entweder im Moment nicht verfügbar oder existiert nicht mehr. Versuchen Sie es in einigen Minuten erneut.
->>>>>>> fcaa1ad4
 		</message>
 		<message name="no_inventory_host">
 			Das Inventarsystem ist zurzeit nicht verfügbar.
