<?xml version="1.0" encoding="utf-8" standalone="yes"?>
<panel name="item properties" title="Objektprofil">
<<<<<<< HEAD
	<panel.string name="loading_experience">
		(laden)
	</panel.string>
	<panel.string name="unknown">
		(unbekannt)
	</panel.string>
	<panel.string name="unknown_multiple">
		(unbekannt/mehrere)
	</panel.string>
	<panel.string name="public">
		(öffentlich)
	</panel.string>
	<panel.string name="you_can">
		Sie können:
	</panel.string>
	<panel.string name="owner_can">
		Eigentümer kann:
	</panel.string>
	<panel.string name="acquiredDate">
		[wkday,datetime,local] [mth,datetime,local] [day,datetime,local] [hour,datetime,local]:[min,datetime,local]:[second,datetime,local] [year,datetime,local]
	</panel.string>
	<panel.string name="origin_inventory">
		(Inventar)
	</panel.string>
	<panel.string name="origin_inworld">
		(Inworld)
	</panel.string>
=======
	<panel.string name="unknown">(unbekannt)</panel.string>
	<panel.string name="unknown_multiple">(unbekannt/mehrere)</panel.string>
	<panel.string name="public">(öffentlich)</panel.string>
	<panel.string name="you_can">Sie können:</panel.string>
	<panel.string name="owner_can">Eigentümer kann:</panel.string>
	<panel.string name="acquiredDate">[wkday,datetime,local] [mth,datetime,local] [day,datetime,local] [hour,datetime,local]:[min,datetime,local]:[second,datetime,local] [year,datetime,local]</panel.string>
	<panel.string name="origin_inventory">(Inventar)</panel.string>
	<panel.string name="origin_inworld">(Inworld)</panel.string>
>>>>>>> 02757fc9
	<text name="title" value="Objektprofil"/>
	<text name="origin" value="(Inventar)"/>
	<scroll_container name="item_profile_scroll">
		<panel label="" name="item_profile">
<<<<<<< HEAD
			<text name="LabelItemNameTitle">
				Name:
			</text>
			<text name="LabelItemDescTitle">
				Beschreibung:
			</text>
			<text name="LabelCreatorTitle">
				Ersteller:
			</text>
			<text name="LabelOwnerTitle">
				Eigentümer:
			</text>
			<text name="LabelAcquiredTitle">
				Erworben:
			</text>
			<text name="LabelItemExperienceTitle">
				Erlebnis:
			</text>
=======
			<text name="LabelItemNameTitle">Name:</text>
			<text name="LabelItemDescTitle">Beschreibung:</text>
			<text name="LabelCreatorTitle">Ersteller:</text>
			<text name="LabelOwnerTitle">Eigentümer:</text>
			<text name="LabelAcquiredTitle">Erworben:</text>
>>>>>>> 02757fc9
			<panel name="perms_inv">
				<text name="perm_modify">Sie können:</text>
				<check_box label="Bearbeiten" name="CheckOwnerModify"/>
				<check_box label="Kopieren" name="CheckOwnerCopy"/>
				<check_box label="Übertragen" name="CheckOwnerTransfer"/>
				<text name="AnyoneLabel">Jeder:</text>
				<check_box label="Kopieren" name="CheckEveryoneCopy"/>
				<text name="GroupLabel">Gruppe:</text>
				<check_box label="Teilen" name="CheckShareWithGroup" tool_tip="Mit allen Mitgliedern der zugeordneten Gruppe, Ihre Berechtigungen dieses Objekt zu ändern, teilen. Sie müssen eine Übereignung durchführen, um Rollenbeschränkungen zu aktivieren."/>
				<text name="NextOwnerLabel">Nächster Eigentümer:</text>
				<check_box label="Bearbeiten" name="CheckNextOwnerModify"/>
				<check_box label="Kopieren" name="CheckNextOwnerCopy"/>
				<check_box label="Übertragen" name="CheckNextOwnerTransfer" tool_tip="Nächster Eigentümer kann dieses Objekt weitergeben oder -verkaufen"/>
			</panel>
			<check_box label="Zum Verkauf" name="CheckPurchase"/>
			<combo_box name="ComboBoxSaleType">
				<combo_box.item label="Kopie" name="Copy"/>
				<combo_box.item label="Inhalt" name="Contents"/>
				<combo_box.item label="Original" name="Original"/>
			</combo_box>
			<spinner label="Preis: L$" name="Edit Cost"/>
		</panel>
	</scroll_container>
	<panel name="button_panel">
		<button label="Abbrechen" name="cancel_btn"/>
	</panel>
</panel><|MERGE_RESOLUTION|>--- conflicted
+++ resolved
@@ -1,34 +1,6 @@
 <?xml version="1.0" encoding="utf-8" standalone="yes"?>
 <panel name="item properties" title="Objektprofil">
-<<<<<<< HEAD
-	<panel.string name="loading_experience">
-		(laden)
-	</panel.string>
-	<panel.string name="unknown">
-		(unbekannt)
-	</panel.string>
-	<panel.string name="unknown_multiple">
-		(unbekannt/mehrere)
-	</panel.string>
-	<panel.string name="public">
-		(öffentlich)
-	</panel.string>
-	<panel.string name="you_can">
-		Sie können:
-	</panel.string>
-	<panel.string name="owner_can">
-		Eigentümer kann:
-	</panel.string>
-	<panel.string name="acquiredDate">
-		[wkday,datetime,local] [mth,datetime,local] [day,datetime,local] [hour,datetime,local]:[min,datetime,local]:[second,datetime,local] [year,datetime,local]
-	</panel.string>
-	<panel.string name="origin_inventory">
-		(Inventar)
-	</panel.string>
-	<panel.string name="origin_inworld">
-		(Inworld)
-	</panel.string>
-=======
+	<panel.string name="loading_experience">(laden)</panel.string>
 	<panel.string name="unknown">(unbekannt)</panel.string>
 	<panel.string name="unknown_multiple">(unbekannt/mehrere)</panel.string>
 	<panel.string name="public">(öffentlich)</panel.string>
@@ -37,37 +9,16 @@
 	<panel.string name="acquiredDate">[wkday,datetime,local] [mth,datetime,local] [day,datetime,local] [hour,datetime,local]:[min,datetime,local]:[second,datetime,local] [year,datetime,local]</panel.string>
 	<panel.string name="origin_inventory">(Inventar)</panel.string>
 	<panel.string name="origin_inworld">(Inworld)</panel.string>
->>>>>>> 02757fc9
 	<text name="title" value="Objektprofil"/>
 	<text name="origin" value="(Inventar)"/>
 	<scroll_container name="item_profile_scroll">
 		<panel label="" name="item_profile">
-<<<<<<< HEAD
-			<text name="LabelItemNameTitle">
-				Name:
-			</text>
-			<text name="LabelItemDescTitle">
-				Beschreibung:
-			</text>
-			<text name="LabelCreatorTitle">
-				Ersteller:
-			</text>
-			<text name="LabelOwnerTitle">
-				Eigentümer:
-			</text>
-			<text name="LabelAcquiredTitle">
-				Erworben:
-			</text>
-			<text name="LabelItemExperienceTitle">
-				Erlebnis:
-			</text>
-=======
 			<text name="LabelItemNameTitle">Name:</text>
 			<text name="LabelItemDescTitle">Beschreibung:</text>
 			<text name="LabelCreatorTitle">Ersteller:</text>
 			<text name="LabelOwnerTitle">Eigentümer:</text>
 			<text name="LabelAcquiredTitle">Erworben:</text>
->>>>>>> 02757fc9
+			<text name="LabelItemExperienceTitle">Erlebnis:</text>
 			<panel name="perms_inv">
 				<text name="perm_modify">Sie können:</text>
 				<check_box label="Bearbeiten" name="CheckOwnerModify"/>
