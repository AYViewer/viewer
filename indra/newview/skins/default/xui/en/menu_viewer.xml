--- conflicted
+++ resolved
@@ -2341,7 +2341,6 @@
             <menu_item_check
              label="Automatic Alpha Masks (deferred)"
              name="Automatic Alpha Masks (deferred)">
-<<<<<<< HEAD
                 <menu_item_check.on_check
                  function="CheckControl"
                  parameter="RenderAutoMaskAlphaDeferred" />
@@ -2357,23 +2356,6 @@
                  parameter="RenderAutoMaskAlphaNonDeferred" />
                 <menu_item_check.on_click
                  function="ToggleControl"
-=======
-                <menu_item_check.on_check
-                 function="CheckControl"
-                 parameter="RenderAutoMaskAlphaDeferred" />
-                <menu_item_check.on_click
-                 function="ToggleControl"
-                 parameter="RenderAutoMaskAlphaDeferred" />
-            </menu_item_check>
-            <menu_item_check
-             label="Automatic Alpha Masks (non-deferred)"
-             name="Automatic Alpha Masks (non-deferred)">
-                <menu_item_check.on_check
-                 function="CheckControl"
-                 parameter="RenderAutoMaskAlphaNonDeferred" />
-                <menu_item_check.on_click
-                 function="ToggleControl"
->>>>>>> 77119586
                  parameter="RenderAutoMaskAlphaNonDeferred" />
             </menu_item_check>
             <menu_item_check
