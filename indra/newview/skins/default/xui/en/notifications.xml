<?xml version="1.0" ?><notifications>
    <global name="skipnexttime">

		Don&apos;t show me this again
  </global>

  <global name="alwayschoose">

		Always choose this option
  </global>

  <global name="implicitclosebutton">
		Close
  </global>

  <template name="okbutton">
    <form>
      <button
       default="true"
       index="0"
       name="OK_okbutton"
       text="$yestext"/>
    </form>
  </template>

  <template name="okignore">
    <form>
      <button
       default="true"
       index="0"
       name="OK_okignore"
       text="$yestext"/>
      <ignore text="$ignoretext"/>
    </form>
  </template>

  <template name="okcancelbuttons">
    <form>
      <button
       default="true"
       index="0"
       name="OK_okcancelbuttons"
       text="$yestext"/>
      <button
       index="1"
       name="Cancel_okcancelbuttons"
       text="$notext"/>
    </form>
  </template>

  <template name="okcancelignore">
    <form>
      <button
       default="true"
       index="0"
       name="OK_okcancelignore"
       text="$yestext"/>
      <button
       index="1"
       name="Cancel_okcancelignore"
       text="$notext"/>
      <ignore text="$ignoretext"/>
    </form>
  </template>

  <template name="okhelpbuttons">
    <form>
      <button
       default="true"
       index="0"
       name="OK_okhelpbuttons"
       text="$yestext"/>
      <button
       index="1"
       name="Help"
       text="$helptext"/>
    </form>
  </template>

  <template name="okhelpignore">
    <form>
      <button
       default="true"
       index="0"
       name="OK_okhelpignore"
       text="$yestext"/>
      <button
       index="1"
       name="Help_okhelpignore"
       text="$helptext"/>
      <ignore text="$ignoretext"/>
    </form>
  </template>

  <template name="yesnocancelbuttons">
    <form>
      <button
       default="true"
       index="0"
       name="Yes"
       text="$yestext"/>
      <button
       index="1"
       name="No"
       text="$notext"/>
      <button
       index="2"
       name="Cancel_yesnocancelbuttons"
       text="$canceltext"/>
    </form>
  </template>

  <notification
 functor="GenericAcknowledge"
   icon="alertmodal.tga"
   name="MissingAlert"
   label="Unknown Notification Message"
   type="alertmodal">
Your version of [APP_NAME] does not know how to display the notification it just received.  Please verify that you have the latest Viewer installed.

Error details: The notification called &apos;[_NAME]&apos; was not found in notifications.xml.
    <tag>fail</tag>
    <usetemplate
     name="okbutton"
     yestext="OK"/>
  </notification>

  <notification
   icon="alertmodal.tga"
   name="FloaterNotFound"
   type="alertmodal">
Floater error: Could not find the following controls:

[CONTROLS]
    <tag>fail</tag>
    <usetemplate
     name="okbutton"
     yestext="OK"/>
  </notification>

  <notification
   icon="alertmodal.tga"
   name="TutorialNotFound"
   type="alertmodal">
No tutorial is currently available.
    <tag>fail</tag>
    <usetemplate
     name="okbutton"
     yestext="OK"/>
  </notification>

  <notification
   icon="alertmodal.tga"
   name="GenericAlert"
   type="alertmodal">
[MESSAGE]
  </notification>

  <notification
   icon="alertmodal.tga"
   name="GenericAlertYesCancel"
   type="alertmodal">
[MESSAGE]
    <usetemplate
     name="okcancelbuttons"
     notext="Cancel"
     yestext="Yes"/>
  </notification>

  <notification
   icon="alertmodal.tga"
   name="BadInstallation"
   type="alertmodal">
 An error occurred while updating [APP_NAME].  Please [http://get.secondlife.com download the latest version] of the Viewer.
    <tag>fail</tag>
    <usetemplate
     name="okbutton"
     yestext="OK"/>
  </notification>

  <notification
   icon="alertmodal.tga"
   name="LoginFailedNoNetwork"
   type="alertmodal">
    <tag>fail</tag>
    Could not connect to the [SECOND_LIFE_GRID].
    &apos;[DIAGNOSTIC]&apos;
Make sure your Internet connection is working properly.
	<usetemplate
     name="okbutton"
     yestext="OK"/>
  </notification>

  <notification
   icon="alertmodal.tga"
   name="MessageTemplateNotFound"
   type="alertmodal">
Message Template [PATH] not found.
   <tag>fail</tag>
	<usetemplate
     name="okbutton"
     yestext="OK"/>
  </notification>

  <notification
   icon="alertmodal.tga"
   name="WearableSave"
   type="alertmodal">
Save changes to current clothing/body part?
    <usetemplate
     canceltext="Cancel"
     name="yesnocancelbuttons"
     notext="Don&apos;t Save"
     yestext="Save"/>
  </notification>

  <notification
   icon="alertmodal.tga"
     name="ConfirmNoCopyToOutbox"
     type="alertmodal">
You don't have permission to copy one or more of these items to the Merchant Outbox.  You can move them or leave them behind.
    <usetemplate
     name="okcancelbuttons"
     notext="Don't move item(s)"
     yestext="Move item(s)"/>
  </notification>

  <notification
   icon="OutboxStatus_Success"
   name="OutboxFolderCreated"
   type="outbox">
    <unique/>
A new folder has been created for each item you have transferred into the top level of your Merchant Outbox.

    <usetemplate
     ignoretext="A new folder was created in the Merchant Outbox"
     name="okignore"
     yestext="OK"/>
  </notification>

  <notification
   icon="OutboxStatus_Success"
   name="OutboxImportComplete"
   type="outbox">
Success

All folders were successfully sent to the Marketplace.

        <usetemplate
         ignoretext="All folders sent to the Marketplace"
         name="okignore"
         yestext="OK"/>
  </notification>

  <notification
   icon="OutboxStatus_Warning"
   name="OutboxImportHadErrors"
   type="outbox">
Some folders did not transfer

Errors occurred when some folders were sent to the Marketplace.  Those folders are still in your Merchant Outbox.

See the [[MARKETPLACE_IMPORTS_URL] error log] for more information.

        <usetemplate
         name="okbutton"
         yestext="OK"/>
  </notification>

  <notification
   icon="OutboxStatus_Error"
   name="OutboxImportFailed"
   type="outbox">
Transfer failed

No folders were sent to the Marketplace because of a system or network error.  Try again later.

        <usetemplate
         name="okbutton"
         yestext="OK"/>
  </notification>

  <notification
   icon="OutboxStatus_Error"
   name="OutboxInitFailed"
   type="outbox">
Marketplace initialization failed

Initialization with the Marketplace failed because of a system or network error.  Try again later.

        <usetemplate
         name="okbutton"
         yestext="OK"/>
  </notification>
    

    <notification
   icon="alertmodal.tga"
   name="CompileQueueSaveText"
   type="alertmodal">
There was a problem uploading the text for a script due to the following reason: [REASON]. Please try again later.
    <tag>fail</tag>
  </notification>

  <notification
   icon="alertmodal.tga"
   name="CompileQueueSaveBytecode"
   type="alertmodal">
There was a problem uploading the compiled script due to the following reason: [REASON]. Please try again later.
    <tag>fail</tag>
  </notification>

  <notification
   icon="alertmodal.tga"
   name="WriteAnimationFail"
   type="alertmodal">
There was a problem writing animation data.  Please try again later.
    <tag>fail</tag>
  </notification>

  <notification
   icon="alertmodal.tga"
   name="UploadAuctionSnapshotFail"
   type="alertmodal">
There was a problem uploading the auction snapshot due to the following reason: [REASON]
    <tag>fail</tag>
  </notification>

  <notification
   icon="alertmodal.tga"
   name="UnableToViewContentsMoreThanOne"
   type="alertmodal">
Unable to view the contents of more than one item at a time.
Please select only one object and try again.
    <tag>fail</tag>
  </notification>

  <notification
   icon="alertmodal.tga"
   name="SaveClothingBodyChanges"
   type="alertmodal">
Save all changes to clothing/body parts?
<tag>confirm</tag>
<usetemplate
     canceltext="Cancel"
     name="yesnocancelbuttons"
     notext="Don&apos;t Save"
     yestext="Save All"/>
  </notification>

  <notification
   icon="alertmodal.tga"
   name="FriendsAndGroupsOnly"
   type="alertmodal">
    Non-friends won't know that you've chosen to ignore their calls and instant messages.
    <usetemplate
     name="okbutton"
     yestext="OK"/>
  </notification>

  <notification
   icon="alertmodal.tga"
   name="FavoritesOnLogin"
   type="alertmodal">    
    Note: When you turn on this option, anyone who uses this computer can see your list of favorite locations.
    <usetemplate
     name="okbutton"
     yestext="OK"/>
  </notification>

  <notification
   icon="alertmodal.tga"
   name="GrantModifyRights"
   type="alertmodal">
Granting modify rights to another Resident allows them to change, delete or take ANY objects you may have in-world. Be VERY careful when handing out this permission.
Do you want to grant modify rights for [NAME]?
<tag>confirm</tag>
    <usetemplate
     name="okcancelbuttons"
     notext="No"
     yestext="Yes"/>
  </notification>

  <notification
   icon="alertmodal.tga"
   name="GrantModifyRightsMultiple"
   type="alertmodal">
Granting modify rights to another Resident allows them to change ANY objects you may have in-world. Be VERY careful when handing out this permission.
Do you want to grant modify rights for the selected Residents?
<tag>confirm</tag>
    <usetemplate
     name="okcancelbuttons"
     notext="No"
     yestext="Yes"/>
  </notification>

  <notification
   icon="alertmodal.tga"
   name="RevokeModifyRights"
   type="alertmodal">
Do you want to revoke modify rights for [NAME]?
<tag>confirm</tag>
    <usetemplate
     name="okcancelbuttons"
     notext="No"
     yestext="Yes"/>
  </notification>

  <notification
   icon="alertmodal.tga"
   name="RevokeModifyRightsMultiple"
   type="alertmodal">
Do you want to revoke modify rights for the selected Residents?
<tag>confirm</tag>
    <usetemplate
     name="okcancelbuttons"
     notext="No"
     yestext="Yes"/>
  </notification>

  <notification
   icon="alertmodal.tga"
   name="UnableToCreateGroup"
   type="alertmodal">
Unable to create group.
[MESSAGE]
    <tag>group</tag>
    <tag>fail</tag>
  <usetemplate
     name="okbutton"
     yestext="OK"/>
  </notification>

  <notification
   icon="alertmodal.tga"
   name="PanelGroupApply"
   type="alertmodal">
[NEEDS_APPLY_MESSAGE]
[WANT_APPLY_MESSAGE]
    <tag>confirm</tag>
    <tag>group</tag>
  <usetemplate
     canceltext="Cancel"
     name="yesnocancelbuttons"
     notext="Ignore Changes"
     yestext="Apply Changes"/>
  </notification>

  <notification
   icon="alertmodal.tga"
   name="MustSpecifyGroupNoticeSubject"
   type="alertmodal">
You must specify a subject to send a group notice.
  <tag>group</tag>
  <tag>fail</tag>
  <usetemplate
     name="okbutton"
     yestext="OK"/>
  </notification>

  <notification
   icon="alertmodal.tga"
   name="AddGroupOwnerWarning"
   type="alertmodal">
You are about to add group members to the role of [ROLE_NAME].
Members cannot be removed from that role.
The members must resign from the role themselves.
Are you sure you want to continue?
    <tag>group</tag>
    <tag>confirm</tag>
    <usetemplate
     ignoretext="Confirm before I add a new group Owner"
     name="okcancelignore"
     notext="No"
     yestext="Yes"/>
  </notification>

  <notification
   icon="alertmodal.tga"
   name="AssignDangerousActionWarning"
   type="alertmodal">
You are about to add the Ability &apos;[ACTION_NAME]&apos; to the Role &apos;[ROLE_NAME]&apos;.

 *WARNING*
 Any Member in a Role with this Ability can assign themselves -- and any other member -- to Roles that have more powers than they  currently have, potentially elevating themselves to near-Owner power. Be sure you know what you&apos;re doing before assigning this Ability.

Add this Ability to &apos;[ROLE_NAME]&apos;?
    <usetemplate
     name="okcancelbuttons"
     notext="No"
     yestext="Yes"/>
  </notification>

  <notification
   icon="alertmodal.tga"
   name="AssignDangerousAbilityWarning"
   type="alertmodal">
You are about to add the Ability &apos;[ACTION_NAME]&apos; to the Role &apos;[ROLE_NAME]&apos;.

 *WARNING*
 Any Member in a Role with this Ability can assign themselves -- and any other member -- all Abilities, elevating themselves to near-Owner power.

Add this Ability to &apos;[ROLE_NAME]&apos;?
    <usetemplate
     name="okcancelbuttons"
     notext="No"
     yestext="Yes"/>
  </notification>

  <notification
   icon="alertmodal.tga"
   name="AttachmentDrop"
   type="alertmodal">
    You are about to drop your attachment.
    Are you sure you want to continue?
    <tag>confirm</tag>
    <usetemplate
     ignoretext="Confirm before dropping attachments"
     name="okcancelignore"
     notext="No"
     yestext="Yes"/>
  </notification>
  <notification
   icon="alertmodal.tga"
   name="JoinGroupCanAfford"
   type="alertmodal">
Joining this group costs L$[COST].
Do you wish to proceed?
    <tag>confirm</tag>
    <tag>funds</tag>
    <tag>group</tag>
    <usetemplate
     name="okcancelbuttons"
     notext="Cancel"
     yestext="Join"/>
  </notification>

  <notification
   icon="alertmodal.tga"
   name="JoinGroupNoCost"
   type="alertmodal">
You are joining group [NAME].
Do you wish to proceed?
    <tag>group</tag>
    <tag>confirm</tag>
    <usetemplate
     name="okcancelbuttons"
     notext="Cancel"
     yestext="Join"/>
  </notification>


  <notification
   icon="alertmodal.tga"
   name="JoinGroupCannotAfford"
   type="alertmodal">
Joining this group costs L$[COST].
You do not have enough L$ to join this group.
    <tag>group</tag>
    <tag>fail</tag>
    <tag>funds</tag>
  </notification>

  <notification
   icon="alertmodal.tga"
   name="CreateGroupCost"
   type="alertmodal">
Creating this group will cost L$100.
Groups need more than one member, or they are deleted forever.
Please invite members within 48 hours.
    <tag>group</tag>
    <tag>funds</tag>
    <usetemplate
     canceltext="Cancel"
     name="okcancelbuttons"
     notext="Cancel"
     yestext="Create group for L$100"/>
  </notification>

  <notification
   icon="alertmodal.tga"
   name="LandBuyPass"
   type="alertmodal">
   <tag>fail</tag>
For L$[COST] you can enter this land (&apos;[PARCEL_NAME]&apos;) for [TIME] hours.  Buy a pass?
    <tag>funds</tag>
    <tag>confirm</tag>
    <usetemplate
     name="okcancelbuttons"
     notext="Cancel"
     yestext="OK"/>
  </notification>

  <notification
   icon="alertmodal.tga"
   name="SalePriceRestriction"
   type="alertmodal">
Sale price must be set to more than L$0 if selling to anyone.
Please select an individual to sell to if selling for L$0.
  <tag>fail</tag>
  </notification>

  <notification
   icon="alertmodal.tga"
   name="ConfirmLandSaleChange"
   priority="high"
   type="alertmodal">
The selected [LAND_SIZE] m² land is being set for sale.
Your selling price will be L$[SALE_PRICE] and will be authorized for sale to [NAME].
    <tag>confirm</tag>
    <usetemplate
     name="okcancelbuttons"
     notext="Cancel"
     yestext="OK"/>
  </notification>

  <notification
   icon="alertmodal.tga"
   name="ConfirmLandSaleToAnyoneChange"
   type="alertmodal">
ATTENTION: Clicking &apos;sell to anyone&apos; makes your land available to the entire [SECOND_LIFE] community, even those not in this region.

The selected [LAND_SIZE] m² land is being set for sale.
Your selling price will be L$[SALE_PRICE] and will be authorized for sale to [NAME].
    <tag>confirm</tag>
    <usetemplate
     name="okcancelbuttons"
     notext="Cancel"
     yestext="OK"/>
  </notification>

  <notification
   icon="alertmodal.tga"
   name="ReturnObjectsDeededToGroup"
   type="alertmodal">
Are you sure you want to return all objects shared with the group &apos;[NAME]&apos; on this parcel of land back to their previous owner&apos;s inventory?

*WARNING* This will delete the non-transferable objects deeded to the group!

Objects: [N]
    <tag>confirm</tag>
    <tag>group</tag>
    <usetemplate
     name="okcancelbuttons"
     notext="Cancel"
     yestext="OK"/>
  </notification>

  <notification
   icon="alertmodal.tga"
   name="ReturnObjectsOwnedByUser"
   type="alertmodal">
Are you sure you want to return all objects owned by the Resident &apos;[NAME]&apos; on this parcel of land back to their inventory?

Objects: [N]
    <tag>confirm</tag>
    <usetemplate
     name="okcancelbuttons"
     notext="Cancel"
     yestext="OK"/>
  </notification>

  <notification
   icon="alertmodal.tga"
   name="ReturnObjectsOwnedBySelf"
   type="alertmodal">
Are you sure you want to return all objects owned by you on this parcel of land back to your inventory?

Objects: [N]
    <tag>confirm</tag>
    <usetemplate
     name="okcancelbuttons"
     notext="Cancel"
     yestext="OK"/>
  </notification>

  <notification
   icon="alertmodal.tga"
   name="ReturnObjectsNotOwnedBySelf"
   type="alertmodal">
Are you sure you want to return all objects NOT owned by you on this parcel of land back to their owner&apos;s inventory?
Transferable objects deeded to a group will be returned to their previous owners.

*WARNING* This will delete the non-transferable objects deeded to the group!

Objects: [N]
    <tag>confirm</tag>
    <usetemplate
     name="okcancelbuttons"
     notext="Cancel"
     yestext="OK"/>
  </notification>

  <notification
   icon="alertmodal.tga"
   name="ReturnObjectsNotOwnedByUser"
   type="alertmodal">
Are you sure you want to return all objects NOT owned by [NAME] on this parcel of land back to their owner&apos;s inventory?
Transferable objects deeded to a group will be returned to their previous owners.

*WARNING* This will delete the non-transferable objects deeded to the group!

Objects: [N]
    <tag>confirm</tag>
    <usetemplate
     name="okcancelbuttons"
     notext="Cancel"
     yestext="OK"/>
  </notification>

  <notification
   icon="alertmodal.tga"
   name="ReturnAllTopObjects"
   type="alertmodal">
Are you sure you want to return all listed objects back to their owner&apos;s inventory?
    <tag>confirm</tag>
    <usetemplate
     name="okcancelbuttons"
     notext="Cancel"
     yestext="OK"/>
  </notification>

  <notification
   icon="alertmodal.tga"
   name="DisableAllTopObjects"
   type="alertmodal">
Are you sure you want to disable all objects in this region?
    <tag>confirm</tag>
    <usetemplate
     name="okcancelbuttons"
     notext="Cancel"
     yestext="OK"/>
  </notification>

  <notification
   icon="alertmodal.tga"
   name="ReturnObjectsNotOwnedByGroup"
   type="alertmodal">
Return the objects on this parcel of land that are NOT shared with the group [NAME] back to their owners?

Objects: [N]
    <tag>confirm</tag>
    <tag>group</tag>
    <usetemplate
     name="okcancelbuttons"
     notext="Cancel"
     yestext="OK"/>
  </notification>

  <notification
   icon="alertmodal.tga"
   name="UnableToDisableOutsideScripts"
   type="alertmodal">
Can not disable scripts.
This entire region is damage enabled.
Scripts must be allowed to run for weapons to work.
  <tag>fail</tag>
  </notification>

<notification
   icon="alertmodal.tga"
   name="MultipleFacesSelected"
   type="alertmodal">
Multiple faces are currently selected.
If you continue this action, separate instances of media will be set on multiple faces of the object.
To place the media on only one face, choose Select Face and click on the desired face of that object then click Add.
    <tag>confirm</tag>
    <usetemplate
      ignoretext="Media will be set on multiple selected faces"
      name="okcancelignore"
      notext="Cancel"
      yestext="OK"/>
  </notification>

  <notification
   icon="alertmodal.tga"
   name="MustBeInParcel"
   type="alertmodal">
You must be standing inside the land parcel to set its Landing Point.
  <tag>fail</tag>
  </notification>

  <notification
   icon="alertmodal.tga"
   name="PromptRecipientEmail"
   type="alertmodal">
Please enter a valid email address for the recipient(s).
  <tag>fail</tag>
  </notification>

  <notification
   icon="alertmodal.tga"
   name="PromptSelfEmail"
   type="alertmodal">
Please enter your email address.
  <tag>fail</tag>
  </notification>

  <notification
   icon="alertmodal.tga"
   name="PromptMissingSubjMsg"
   type="alertmodal">
Email snapshot with the default subject or message?
    <tag>confirm</tag>
    <usetemplate
     name="okcancelbuttons"
     notext="Cancel"
     yestext="OK"/>
  </notification>

  <notification
   icon="alertmodal.tga"
   name="ErrorProcessingSnapshot"
   type="alertmodal">
Error processing snapshot data
  <tag>fail</tag>
  </notification>

  <notification
   icon="alertmodal.tga"
   name="ErrorEncodingSnapshot"
   type="alertmodal">
Error encoding snapshot.
  <tag>fail</tag>
  </notification>

  <notification
   icon="alertmodal.tga"
   name="ErrorUploadingPostcard"
   type="alertmodal">
There was a problem sending a snapshot due to the following reason: [REASON]
  <tag>fail</tag>
  </notification>

  <notification
   icon="alertmodal.tga"
   name="ErrorUploadingReportScreenshot"
   type="alertmodal">
There was a problem uploading a report screenshot due to the following reason: [REASON]
  <tag>fail</tag>
  </notification>

  <notification
   icon="alertmodal.tga"
   name="MustAgreeToLogIn"
   type="alertmodal">
   <tag>fail</tag>
You must agree to the Terms of Service to continue logging into [SECOND_LIFE].
  </notification>

  <notification
   icon="alertmodal.tga"
   name="CouldNotPutOnOutfit"
   type="alertmodal">
Could not put on outfit.
The outfit folder contains no clothing, body parts, or attachments.
  <tag>fail</tag>
  </notification>

  <notification
   icon="alertmodal.tga"
   name="CannotWearTrash"
   type="alertmodal">
You can not wear clothes or body parts that are in the trash
  <tag>fail</tag>
  </notification>

  <notification
   icon="alertmodal.tga"
   name="MaxAttachmentsOnOutfit"
   type="alertmodal">
Could not attach object.
Exceeds the attachments limit of [MAX_ATTACHMENTS] objects. Please detach another object first.
  <tag>fail</tag>
  </notification>

  <notification
   icon="alertmodal.tga"
   name="CannotWearInfoNotComplete"
   type="alertmodal">
You can not wear that item because it has not yet loaded. Please try again in a minute.
  <tag>fail</tag>
  </notification>

  <notification
   icon="alertmodal.tga"
   name="MustHaveAccountToLogIn"
   type="alertmodal">
   <tag>fail</tag>
Oops! Something was left blank.
You need to enter the Username name of your avatar.

You need an account to enter [SECOND_LIFE]. Would you like to create one now?
    <tag>confirm</tag>
    <url
	option="0"
	name="url"
	target = "_external">
		[create_account_url]
    </url>
    <usetemplate
     name="okcancelbuttons"
     notext="Try again"
     yestext="Create a new account"/>
  </notification>

  <notification
   icon="alertmodal.tga"
   name="InvalidCredentialFormat"
   type="alertmodal">
   <tag>fail</tag>
You need to enter either the Username or both the First and Last name of your avatar into the Username field, then login again.
  </notification>
  
  <notification
   icon="alertmodal.tga"
   name="InvalidGrid"
   type="alertmodal">
   <tag>fail</tag>
'[GRID]' is not a valid grid identifier.
  </notification>
  
  <notification
   icon="alertmodal.tga"
   name="InvalidLocationSLURL"
   type="alertmodal">
   <tag>fail</tag>
Your start location did not specify a valid grid.
  </notification>
  
  <notification
   icon="alertmodal.tga"
   name="DeleteClassified"
   type="alertmodal">
Delete classified &apos;[NAME]&apos;?
There is no reimbursement for fees paid.
    <tag>confirm</tag>
    <usetemplate
     name="okcancelbuttons"
     notext="Cancel"
     yestext="OK"/>
  </notification>


<notification
   icon="alertmodal.tga"
   name="DeleteMedia"
   type="alertmodal">
You have selected to delete the media associated with this face.
Are you sure you want to continue?
    <tag>confirm</tag>
    <usetemplate
     ignoretext="Confirm before I delete media from an object"
     name="okcancelignore"
     notext="No"
     yestext="Yes"/>
  </notification>

  <notification
   icon="alertmodal.tga"
   name="ClassifiedSave"
   type="alertmodal">
Save changes to classified [NAME]?
    <tag>confirm</tag>
    <usetemplate
     canceltext="Cancel"
     name="yesnocancelbuttons"
     notext="Don&apos;t Save"
     yestext="Save"/>
  </notification>

  <notification
   icon="alertmodal.tga"
   name="ClassifiedInsufficientFunds"
   type="alertmodal">
Insufficient funds to create classified.
    <tag>fail</tag>
    <usetemplate
     name="okbutton"
     yestext="OK"/>
  </notification>

  <notification
   icon="alertmodal.tga"
   name="DeleteAvatarPick"
   type="alertmodal">
Delete pick &lt;nolink&gt;[PICK]&lt;/nolink&gt;?
    <tag>confirm</tag>
    <usetemplate
     name="okcancelbuttons"
     notext="Cancel"
     yestext="OK"/>
  </notification>

  <notification
   icon="alertmodal.tga"
   name="DeleteOutfits"
   type="alertmodal">
    Delete the selected outfit?
    <tag>confirm</tag>
    <usetemplate
     name="okcancelbuttons"
     notext="Cancel"
     yestext="OK"/>
  </notification>

  <notification
   icon="alertmodal.tga"
   name="PromptGoToEventsPage"
   type="alertmodal">
Go to the [SECOND_LIFE] events web page?
    <tag>confirm</tag>
    <url option="0" name="url">

			http://secondlife.com/events/
    </url>
    <usetemplate
     name="okcancelbuttons"
     notext="Cancel"
     yestext="OK"/>
  </notification>

  <notification
   icon="alertmodal.tga"
   name="SelectProposalToView"
   type="alertmodal">
Please select a proposal to view.
  <tag>fail</tag>
  </notification>

  <notification
   icon="alertmodal.tga"
   name="SelectHistoryItemToView"
   type="alertmodal">
Please select a history item to view.
  <tag>fail</tag>
  </notification>

<!--
  <notification
   icon="alertmodal.tga"
   name="ResetShowNextTimeDialogs"
   type="alertmodal">
Would you like to re-enable all these popups, which you previously indicated &apos;Don&apos;t show me again&apos;?
    <usetemplate
     name="okcancelbuttons"
     notext="Cancel"
     yestext="OK"/>
  </notification>

  <notification
   icon="alertmodal.tga"
   name="SkipShowNextTimeDialogs"
   type="alertmodal">
Would you like to disable all popups which can be skipped?
    <usetemplate
     name="okcancelbuttons"
     notext="Cancel"
     yestext="OK"/>
  </notification>
-->

  <notification
   icon="alertmodal.tga"
   name="CacheWillClear"
   type="alertmodal">
Cache will be cleared after you restart [APP_NAME].
  </notification>

  <notification
   icon="alertmodal.tga"
   name="CacheWillBeMoved"
   type="alertmodal">
Cache will be moved after you restart [APP_NAME].
Note: This will clear the cache.
  </notification>

  <notification
   icon="alertmodal.tga"
   name="ChangeConnectionPort"
   type="alertmodal">
Port settings take effect after you restart [APP_NAME].
  </notification>

  <notification
   icon="alertmodal.tga"
   name="ChangeSkin"
   type="alertmodal">
The new skin will appear after you restart [APP_NAME].
  </notification>

  <notification
   icon="alertmodal.tga"
   name="ChangeLanguage"
   type="alertmodal">
Changing language will take effect after you restart [APP_NAME].
  </notification>

  <notification
   icon="alertmodal.tga"
   name="GoToAuctionPage"
   type="alertmodal">
    Go to the [SECOND_LIFE] web page to see auction details or make a bid?
    <tag>confirm</tag>
    <url option="0" name="url">
			http://secondlife.com/auctions/auction-detail.php?id=[AUCTION_ID]
    </url>
    <usetemplate
     name="okcancelbuttons"
     notext="Cancel"
     yestext="OK"/>
  </notification>

  <notification
   icon="alertmodal.tga"
   name="SaveChanges"
   type="alertmodal">
Save Changes?
    <tag>confirm</tag>
    <usetemplate
     canceltext="Cancel"
     name="yesnocancelbuttons"
     notext="Don&apos;t Save"
     yestext="Save"/>
  </notification>

  <notification
   icon="alertmodal.tga"
   name="GestureSaveFailedTooManySteps"
   type="alertmodal">
Gesture save failed.
This gesture has too many steps.
Try removing some steps, then save again.
<tag>fail</tag>
  </notification>

  <notification
   icon="alertmodal.tga"
   name="GestureSaveFailedTryAgain"
   type="alertmodal">
Gesture save failed.  Please try again in a minute.
<tag>fail</tag>
  </notification>

  <notification
   icon="alertmodal.tga"
   name="GestureSaveFailedObjectNotFound"
   type="alertmodal">
Could not save gesture because the object or the associated object inventory could not be found.
The object may be out of range or may have been deleted.
<tag>fail</tag>
  </notification>

  <notification
   icon="alertmodal.tga"
   name="GestureSaveFailedReason"
   type="alertmodal">
There was a problem saving a gesture due to the following reason: [REASON].  Please try resaving the gesture later.
<tag>fail</tag>
  </notification>

  <notification
   icon="alertmodal.tga"
   name="SaveNotecardFailObjectNotFound"
   type="alertmodal">
Could not save notecard because the object or the associated object inventory could not be found.
The object may be out of range or may have been deleted.
<tag>fail</tag>
  </notification>

  <notification
   icon="alertmodal.tga"
   name="SaveNotecardFailReason"
   type="alertmodal">
There was a problem saving a notecard due to the following reason: [REASON].  Please try re-saving the notecard later.
<tag>fail</tag>
  </notification>

  <notification
   icon="alertmodal.tga"
   name="ScriptCannotUndo"
   type="alertmodal">
Could not undo all changes in your version of the script.
Would you like to load the server&apos;s last saved version?
(**Warning** This operation cannot be undone.)
    <tag>confirm</tag>
    <usetemplate
     name="okcancelbuttons"
     notext="Cancel"
     yestext="OK"/>
  </notification>

  <notification
   icon="alertmodal.tga"
   name="SaveScriptFailReason"
   type="alertmodal">
There was a problem saving a script due to the following reason: [REASON].  Please try re-saving the script later.
<tag>fail</tag>
  </notification>

  <notification
   icon="alertmodal.tga"
   name="SaveScriptFailObjectNotFound"
   type="alertmodal">
Could not save the script because the object it is in could not be found.
The object may be out of range or may have been deleted.
<tag>fail</tag>
  </notification>

  <notification
   icon="alertmodal.tga"
   name="SaveBytecodeFailReason"
   type="alertmodal">
There was a problem saving a compiled script due to the following reason: [REASON].  Please try re-saving the script later.
<tag>fail</tag>
  </notification>

  <notification
   icon="alertmodal.tga"
   name="StartRegionEmpty"
   type="alertmodal">
Your Start Region is not defined.
Please type the Region name in Start Location box or choose My Last Location or My Home as your Start Location.
<tag>fail</tag>
    <usetemplate
     name="okbutton"
     yestext="OK"/>
  </notification>

  <notification
   icon="alertmodal.tga"
   name="CouldNotStartStopScript"
   type="alertmodal">
Could not start or stop the script because the object it is on could not be found.
The object may be out of range or may have been deleted.
  <tag>fail</tag>
  </notification>

  <notification
   icon="alertmodal.tga"
   name="CannotDownloadFile"
   type="alertmodal">
Unable to download file
  <tag>fail</tag>
  </notification>

  <notification
   icon="alertmodal.tga"
   name="CannotWriteFile"
   type="alertmodal">
Unable to write file [[FILE]]
  <tag>fail</tag>
  </notification>

  <notification
   icon="alertmodal.tga"
   name="UnsupportedHardware"
   type="alertmodal">
Just so you know, your computer does not meet [APP_NAME]&apos;s minimum system requirements. You may experience poor performance. Unfortunately, the [SUPPORT_SITE] can't provide technical support for unsupported system configurations.

Visit [_URL] for more information?
    <tag>confirm</tag>
    <url option="0" name="url">

			http://www.secondlife.com/corporate/sysreqs.php
    </url>
    <usetemplate
     ignoretext="My computer hardware is not supported"
     name="okcancelignore"
     notext="No"
     yestext="Yes"/>
  <tag>fail</tag>
  </notification>

  <notification
   icon="alertmodal.tga"
   name="IntelOldDriver"
   type="alertmodal">
     There is likely a newer driver for your graphics chip.  Updating graphics drivers can substantially improve performance.

    Visit [_URL] to check for driver updates?
    <tag>confirm</tag>
    <url option="0" name="url">
      http://www.intel.com/p/en_US/support/detect/graphics
    </url>
    <usetemplate
     ignoretext="My graphics driver is out of date"
     name="okcancelignore"
     notext="No"
     yestext="Yes"/>
    <tag>fail</tag>
  </notification>

  <notification
   icon="alertmodal.tga"
   name="AMDOldDriver"
   type="alertmodal">
    There is likely a newer driver for your graphics chip.  Updating graphics drivers can substantially improve performance.

    Visit [_URL] to check for driver updates?
    <tag>confirm</tag>
    <url option="0" name="url">
      http://support.amd.com/us/Pages/AMDSupportHub.aspx
    </url>
    <usetemplate
     ignoretext="My graphics driver is out of date"
     name="okcancelignore"
     notext="No"
     yestext="Yes"/>
    <tag>fail</tag>
  </notification>

  <notification
 icon="alertmodal.tga"
 name="NVIDIAOldDriver"
 type="alertmodal">
    There is likely a newer driver for your graphics chip.  Updating graphics drivers can substantially improve performance.

    Visit [_URL] to check for driver updates?
    <tag>confirm</tag>
    <url option="0" name="url">
      http://www.nvidia.com/Download/index.aspx?lang=en-us
    </url>
    <usetemplate
     ignoretext="My graphics driver is out of date"
     name="okcancelignore"
     notext="No"
     yestext="Yes"/>
    <tag>fail</tag>
  </notification>


  <notification
   icon="alertmodal.tga"
   name="UnknownGPU"
   type="alertmodal">
Your system contains a graphics card that [APP_NAME] doesn't recognize.
This is often the case with new hardware that hasn&apos;t been tested yet with [APP_NAME].  It will probably be ok, but you may need to adjust your graphics settings.
(Me &gt; Preferences &gt; Graphics).
    <form name="form">
      <ignore name="ignore"
       text="My graphics card could not be identified"/>
    </form>
  <tag>fail</tag>
  </notification>

  <notification
   icon="alertmodal.tga"
   name="DisplaySettingsNoShaders"
   type="alertmodal">
[APP_NAME] crashed while initializing graphics drivers.
Graphics Quality will be set to Low to avoid some common driver errors. This will disable some graphics features.
We recommend updating your graphics card drivers.
Graphics Quality can be raised in Preferences &gt; Graphics.
  <tag>fail</tag>
  </notification>

  <notification
   icon="alertmodal.tga"
   name="RegionNoTerraforming"
   type="alertmodal">
The region [REGION] does not allow terraforming.
  <tag>fail</tag>
  </notification>

  <notification
   icon="alertmodal.tga"
   name="CannotCopyWarning"
   type="alertmodal">
You do not have permission to copy the following items:
[ITEMS]
and will lose it from your inventory if you give it away. Do you really want to offer these items?
    <tag>confirm</tag>
    <usetemplate
     name="okcancelbuttons"
     notext="No"
     yestext="Yes"/>
  <tag>fail</tag>
  </notification>

  <notification
   icon="alertmodal.tga"
   name="CannotGiveItem"
   type="alertmodal">
Unable to give inventory item.
  <tag>fail</tag>
  </notification>

  <notification
   icon="alertmodal.tga"
   name="TransactionCancelled"
   type="alertmodal">
Transaction cancelled.
  </notification>

  <notification
   icon="alertmodal.tga"
   name="TooManyItems"
   type="alertmodal">
Cannot give more than 42 items in a single inventory transfer.
  <tag>fail</tag>
  </notification>

  <notification
   icon="alertmodal.tga"
   name="NoItems"
   type="alertmodal">
You do not have permission to transfer the selected items.
  <tag>fail</tag>
  </notification>

  <notification
   icon="alertmodal.tga"
   name="CannotCopyCountItems"
   type="alertmodal">
You do not have permission to copy [COUNT] of the selected items. You will lose these items from your inventory.
Do you really want to give these items?
    <tag>confirm</tag>
  <tag>fail</tag>
    <usetemplate
     name="okcancelbuttons"
     notext="No"
     yestext="Yes"/>
  </notification>

  <notification
   icon="alertmodal.tga"
   name="CannotGiveCategory"
   type="alertmodal">
You do not have permission to transfer the selected folder.
  <tag>fail</tag>
  </notification>

  <notification
   icon="alertmodal.tga"
   name="FreezeAvatar"
   type="alertmodal">
Freeze this avatar?
He or she will temporarily be unable to move, chat, or interact with the world.
    <tag>confirm</tag>
    <usetemplate
     canceltext="Cancel"
     name="yesnocancelbuttons"
     notext="Unfreeze"
     yestext="Freeze"/>
  </notification>

  <notification
   icon="alertmodal.tga"
   name="FreezeAvatarFullname"
   type="alertmodal">
Freeze [AVATAR_NAME]?
He or she will temporarily be unable to move, chat, or interact with the world.
    <tag>confirm</tag>
    <usetemplate
     canceltext="Cancel"
     name="yesnocancelbuttons"
     notext="Unfreeze"
     yestext="Freeze"/>
  </notification>

  <notification
   icon="alertmodal.tga"
   name="EjectAvatarFullname"
   type="alertmodal">
Eject [AVATAR_NAME] from your land?
    <tag>confirm</tag>
    <usetemplate
     canceltext="Cancel"
     name="yesnocancelbuttons"
     notext="Eject and Ban"
     yestext="Eject"/>
  </notification>

  <notification
   icon="alertmodal.tga"
   name="EjectAvatarNoBan"
   type="alertmodal">
Eject this avatar from your land?
    <tag>confirm</tag>
    <usetemplate
     name="okcancelbuttons"
     notext="Cancel"
     yestext="Eject"/>
  </notification>

  <notification
   icon="alertmodal.tga"
   name="EjectAvatarFullnameNoBan"
   type="alertmodal">
Eject [AVATAR_NAME] from your land?
    <tag>confirm</tag>
    <usetemplate
     name="okcancelbuttons"
     notext="Cancel"
     yestext="Eject"/>
  </notification>

  <notification
   icon="alertmodal.tga"
   name="EjectAvatarFromGroup"
   persist="true"
   type="notify">
You ejected [AVATAR_NAME] from group [GROUP_NAME]
    <tag>group</tag>
  </notification>

  <notification
   icon="alertmodal.tga"
   name="AcquireErrorTooManyObjects"
   type="alertmodal">
ACQUIRE ERROR: Too many objects selected.
  <tag>fail</tag>
  </notification>

  <notification
   icon="alertmodal.tga"
   name="AcquireErrorObjectSpan"
   type="alertmodal">
ACQUIRE ERROR: Objects span more than one region.
Please move all objects to be acquired onto the same region.
  <tag>fail</tag>
  </notification>

  <notification
   icon="alertmodal.tga"
   name="PromptGoToCurrencyPage"
   type="alertmodal">
[EXTRA]

Go to [_URL] for information on purchasing L$?
    <tag>confirm</tag>
    <url option="0" name="url">

			http://secondlife.com/app/currency/
    </url>
    <usetemplate
     name="okcancelbuttons"
     notext="Cancel"
     yestext="OK"/>
  </notification>

  <notification
   icon="alertmodal.tga"
   name="UnableToLinkObjects"
   type="alertmodal">
Unable to link these [COUNT] objects.
You can link a maximum of [MAX] objects.
  <tag>fail</tag>
  </notification>

  <notification
   icon="alertmodal.tga"
   name="CannotLinkIncompleteSet"
   type="alertmodal">
You can only link complete sets of objects, and must select more than one object.
  <tag>fail</tag>
  </notification>

  <notification
   icon="alertmodal.tga"
   name="CannotLinkModify"
   type="alertmodal">
Unable to link because you don&apos;t have modify permission on all the objects.

Please make sure none are locked, and that you own all of them.
  <tag>fail</tag>
  </notification>

  <notification
   icon="alertmodal.tga"
   name="CannotLinkPermanent"
   type="alertmodal">
    Objects cannot be linked across region boundaries.
    <tag>fail</tag>
  </notification>

  <notification
   icon="alertmodal.tga"
   name="CannotLinkDifferentOwners"
   type="alertmodal">
Unable to link because not all of the objects have the same owner.

Please make sure you own all of the selected objects.
  <tag>fail</tag>
  </notification>

  <notification
   icon="alertmodal.tga"
   name="NoFileExtension"
   type="alertmodal">
No file extension for the file: &apos;[FILE]&apos;

Please make sure the file has a correct file extension.
  <tag>fail</tag>
  </notification>

  <notification
   icon="alertmodal.tga"
   name="InvalidFileExtension"
   type="alertmodal">
Invalid file extension [EXTENSION]
Expected [VALIDS]
    <usetemplate
     name="okbutton"
     yestext="OK"/>
  <tag>fail</tag>
  </notification>

  <notification
   icon="alertmodal.tga"
   name="CannotUploadSoundFile"
   type="alertmodal">
Couldn&apos;t open uploaded sound file for reading:
[FILE]
  <tag>fail</tag>
  </notification>

  <notification
   icon="alertmodal.tga"
   name="SoundFileNotRIFF"
   type="alertmodal">
File does not appear to be a RIFF WAVE file:
[FILE]
  <tag>fail</tag>
  </notification>

  <notification
   icon="alertmodal.tga"
   name="SoundFileNotPCM"
   type="alertmodal">
File does not appear to be a PCM WAVE audio file:
[FILE]
  <tag>fail</tag>
  </notification>

  <notification
   icon="alertmodal.tga"
   name="SoundFileInvalidChannelCount"
   type="alertmodal">
File has invalid number of channels (must be mono or stereo):
[FILE]
  <tag>fail</tag>
  </notification>

  <notification
   icon="alertmodal.tga"
   name="SoundFileInvalidSampleRate"
   type="alertmodal">
File does not appear to be a supported sample rate (must be 44.1k):
[FILE]
  <tag>fail</tag>
  </notification>

  <notification
   icon="alertmodal.tga"
   name="SoundFileInvalidWordSize"
   type="alertmodal">
File does not appear to be a supported word size (must be 8 or 16 bit):
[FILE]
  <tag>fail</tag>
  </notification>

  <notification
   icon="alertmodal.tga"
   name="SoundFileInvalidHeader"
   type="alertmodal">
Could not find &apos;data&apos; chunk in WAV header:
[FILE]
  <tag>fail</tag>
  </notification>

  <notification
   icon="alertmodal.tga"
   name="SoundFileInvalidChunkSize"
   type="alertmodal">
Wrong chunk size in WAV file:
[FILE]
  <tag>fail</tag>
  </notification>

  <notification
   icon="alertmodal.tga"
   name="SoundFileInvalidTooLong"
   type="alertmodal">
Audio file is too long (10 second maximum):
[FILE]
  <tag>fail</tag>
  </notification>

  <notification
   icon="alertmodal.tga"
   name="ProblemWithFile"
   type="alertmodal">
Problem with file [FILE]:

[ERROR]
  <tag>fail</tag>
  </notification>

  <notification
   icon="alertmodal.tga"
   name="CannotOpenTemporarySoundFile"
   type="alertmodal">
Couldn&apos;t open temporary compressed sound file for writing: [FILE]
  <tag>fail</tag>
  </notification>

  <notification
   icon="alertmodal.tga"
   name="UnknownVorbisEncodeFailure"
   type="alertmodal">
Unknown Vorbis encode failure on: [FILE]
  <tag>fail</tag>
  </notification>

  <notification
   icon="alertmodal.tga"
   name="CannotEncodeFile"
   type="alertmodal">
Unable to encode file: [FILE]
  <tag>fail</tag>
  </notification>

  <notification
   icon="alertmodal.tga"
   name="CorruptedProtectedDataStore"
   type="alertmodal">
   We can't fill in your username and password.  This may happen when you change network setup

  <tag>fail</tag>
    <usetemplate
     name="okbutton"
     yestext="OK"/>
  </notification>
    
  <notification
   icon="alertmodal.tga"
   name="CorruptResourceFile"
   type="alertmodal">
Corrupt resource file: [FILE]
  <tag>fail</tag>
  </notification>

  <notification
   icon="alertmodal.tga"
   name="UnknownResourceFileVersion"
   type="alertmodal">
Unknown Linden resource file version in file: [FILE]
  <tag>fail</tag>
  </notification>

  <notification
   icon="alertmodal.tga"
   name="UnableToCreateOutputFile"
   type="alertmodal">
Unable to create output file: [FILE]
  <tag>fail</tag>
  </notification>

  <notification
   icon="alertmodal.tga"
   name="DoNotSupportBulkAnimationUpload"
   type="alertmodal">
[APP_NAME] does not currently support bulk upload of BVH format animation files.
  <tag>fail</tag>
  </notification>

  <notification
   icon="alertmodal.tga"
   name="CannotUploadReason"
   type="alertmodal">
Unable to upload [FILE] due to the following reason: [REASON]
Please try again later.
  <tag>fail</tag>
  </notification>

  <notification
   icon="notifytip.tga"
   name="LandmarkCreated"
   type="notifytip">
You have added "[LANDMARK_NAME]" to your [FOLDER_NAME] folder.
  </notification>

  <notification
   icon="alert.tga"
   name="LandmarkAlreadyExists"
   type="alert">
You already have a landmark for this location.
    <usetemplate
     name="okbutton"
     yestext="OK"/>
  <tag>fail</tag>
  </notification>

  <notification
   icon="alertmodal.tga"
   name="CannotCreateLandmarkNotOwner"
   type="alertmodal">
You cannot create a landmark here because the owner of the land doesn&apos;t allow it.
  <tag>fail</tag>
  </notification>

  <notification
   icon="alertmodal.tga"
   name="CannotRecompileSelectObjectsNoScripts"
   type="alertmodal">
Not able to perform &apos;recompilation&apos;.
Select an object with a script.
  <tag>fail</tag>
  </notification>

  <notification
   icon="alertmodal.tga"
   name="CannotRecompileSelectObjectsNoPermission"
   type="alertmodal">
Not able to perform &apos;recompilation&apos;.

Select objects with scripts that you have permission to modify.
  <tag>fail</tag>
  </notification>

  <notification
   icon="alertmodal.tga"
   name="CannotResetSelectObjectsNoScripts"
   type="alertmodal">
Not able to perform &apos;reset&apos;.

Select objects with scripts.
  <tag>fail</tag>
  </notification>

  <notification
   icon="alertmodal.tga"
   name="CannotResetSelectObjectsNoPermission"
   type="alertmodal">
Not able to perform &apos;reset&apos;.

Select objects with scripts that you have permission to modify.
  <tag>fail</tag>
  </notification>

  <notification
   icon="alertmodal.tga"
   name="CannotOpenScriptObjectNoMod"
   type="alertmodal">
    Unable to open script in object without modify permissions.
  <tag>fail</tag>
  </notification>

  <notification
   icon="alertmodal.tga"
   name="CannotSetRunningSelectObjectsNoScripts"
   type="alertmodal">
Not able to set any scripts to &apos;running&apos;.

Select objects with scripts.
  <tag>fail</tag>
  </notification>

  <notification
   icon="alertmodal.tga"
   name="CannotSetRunningNotSelectObjectsNoScripts"
   type="alertmodal">
Unable to set any scripts to &apos;not running&apos;.

Select objects with scripts.
  <tag>fail</tag>
  </notification>

  <notification
   icon="alertmodal.tga"
   name="NoFrontmostFloater"
   type="alertmodal">
No frontmost floater to save.
  <tag>fail</tag>
  </notification>

  <notification
   icon="alertmodal.tga"
   name="SeachFilteredOnShortWords"
   type="alertmodal">
Your search query was modified and the words that were too short were removed.

Searched for: [FINALQUERY]
  </notification>

  <notification
   icon="alertmodal.tga"
   name="SeachFilteredOnShortWordsEmpty"
   type="alertmodal">
Your search terms were too short so no search was performed.
  <tag>fail</tag>
  </notification>

  <!-- Generic Teleport failure modes - strings will be inserted from
       teleport_strings.xml if available. -->
  <notification
   icon="alertmodal.tga"
   name="CouldNotTeleportReason"
   type="alertmodal">
Teleport failed.
[REASON]
  <tag>fail</tag>
  </notification>

  <!-- Teleport failure modes not delivered via the generic mechanism
       above (for example, delivered as an AlertMessage on
       region-crossing :( ) - these paths should really be merged
       in the future. -->
  <notification
   icon="alertmodal.tga"
   name="invalid_tport"
   type="alertmodal">
Problem encountered processing your teleport request. You may need to log back in before you can teleport.
If you continue to get this message, please check the [SUPPORT_SITE].
  <tag>fail</tag>
  </notification>
  <notification
   icon="alertmodal.tga"
   name="invalid_region_handoff"
   type="alertmodal">
Problem encountered processing your region crossing. You may need to log back in before you can cross regions.
If you continue to get this message, please check the [SUPPORT_SITE].
  <tag>fail</tag>
  </notification>
  <notification
   icon="alertmodal.tga"
   name="blocked_tport"
   type="alertmodal">
Sorry, teleport is currently blocked. Try again in a moment.  If you still cannot teleport, please log out and log back in to resolve the problem.
  <tag>fail</tag>
  </notification>
  <notification
   icon="alertmodal.tga"
   name="nolandmark_tport"
   type="alertmodal">
Sorry, but system was unable to locate landmark destination.
  <tag>fail</tag>
  </notification>
  <notification
   icon="alertmodal.tga"
   name="timeout_tport"
   type="alertmodal">
   <tag>fail</tag>
Sorry, but system was unable to complete the teleport connection.  Try again in a moment.
  </notification>
  <notification
   icon="alertmodal.tga"
   name="noaccess_tport"
   type="alertmodal">
   <tag>fail</tag>
Sorry, you do not have access to that teleport destination.
  </notification>
  <notification
   icon="alertmodal.tga"
   name="missing_attach_tport"
   type="alertmodal">
   <tag>fail</tag>
Your attachments have not arrived yet. Try waiting for a few more seconds or log out and back in again before attempting to teleport.
  </notification>
  <notification
   icon="alertmodal.tga"
   name="too_many_uploads_tport"
   type="alertmodal">
   <tag>fail</tag>
The asset queue in this region is currently clogged so your teleport request will not be able to succeed in a timely manner. Please try again in a few minutes or go to a less busy area.
  </notification>
  <notification
   icon="alertmodal.tga"
   name="expired_tport"
   type="alertmodal">
   <tag>fail</tag>
Sorry, but the system was unable to complete your teleport request in a timely fashion. Please try again in a few minutes.
  </notification>
  <notification
   icon="alertmodal.tga"
   name="expired_region_handoff"
   type="alertmodal">
   <tag>fail</tag>
Sorry, but the system was unable to complete your region crossing in a timely fashion. Please try again in a few minutes.
  </notification>
  <notification
   icon="alertmodal.tga"
   name="no_host"
   type="alertmodal">
   <tag>fail</tag>
Unable to find teleport destination. The destination may be temporarily unavailable or no longer exists. Please try again in a few minutes.
  </notification>
  <notification
   icon="alertmodal.tga"
   name="no_inventory_host"
   type="alertmodal">
The inventory system is currently unavailable.
  <tag>fail</tag>
  </notification>

  <notification
   icon="alertmodal.tga"
   name="CannotSetLandOwnerNothingSelected"
   type="alertmodal">
Unable to set land owner:
No parcel selected.
  <tag>fail</tag>
  </notification>

  <notification
   icon="alertmodal.tga"
   name="CannotSetLandOwnerMultipleRegions"
   type="alertmodal">
Unable to force land ownership because selection spans multiple regions. Please select a smaller area and try again.
  <tag>fail</tag>
  </notification>

  <notification
   icon="alertmodal.tga"
   name="ForceOwnerAuctionWarning"
   type="alertmodal">
This parcel is up for auction. Forcing ownership will cancel the auction and potentially make some Residents unhappy if bidding has begun.
Force ownership?
    <tag>confirm</tag>
    <usetemplate
     name="okcancelbuttons"
     notext="Cancel"
     yestext="OK"/>
  </notification>

  <notification
   icon="alertmodal.tga"
   name="CannotContentifyNothingSelected"
   type="alertmodal">
Unable to contentify:
No parcel selected.
  <tag>fail</tag>
  </notification>

  <notification
   icon="alertmodal.tga"
   name="CannotContentifyNoRegion"
   type="alertmodal">
Unable to contentify:
No region selected.
  <tag>fail</tag>
  </notification>

  <notification
   icon="alertmodal.tga"
   name="CannotReleaseLandNothingSelected"
   type="alertmodal">
Unable to abandon land:
No parcel selected.
  <tag>fail</tag>
  </notification>

  <notification
   icon="alertmodal.tga"
   name="CannotReleaseLandNoRegion"
   type="alertmodal">
Unable to abandon land:
Cannot find region.
  <tag>fail</tag>
  </notification>

  <notification
   icon="alertmodal.tga"
   name="CannotBuyLandNothingSelected"
   type="alertmodal">
Unable to buy land:
No parcel selected.
  <tag>fail</tag>
  </notification>

  <notification
   icon="alertmodal.tga"
   name="CannotBuyLandNoRegion"
   type="alertmodal">
Unable to buy land:
Cannot find the region this land is in.
  <tag>fail</tag>
  </notification>

  <notification
   icon="alertmodal.tga"
   name="CannotCloseFloaterBuyLand"
   type="alertmodal">
You cannot close the Buy Land window until [APP_NAME] estimates the price of this transaction.
  <tag>fail</tag>
  </notification>

  <notification
   icon="alertmodal.tga"
   name="CannotDeedLandNothingSelected"
   type="alertmodal">
Unable to deed land:
No parcel selected.
  <tag>fail</tag>
  </notification>

  <notification
   icon="alertmodal.tga"
   name="CannotDeedLandNoGroup"
   type="alertmodal">
Unable to deed land:
No Group selected.
    <tag>group</tag>
  <tag>fail</tag>
  </notification>

  <notification
   icon="alertmodal.tga"
   name="CannotDeedLandNoRegion"
   type="alertmodal">
Unable to deed land:
Cannot find the region this land is in.
  <tag>fail</tag>
  </notification>

  <notification
   icon="alertmodal.tga"
   name="CannotDeedLandMultipleSelected"
   type="alertmodal">
Unable to deed land:
Multiple parcels selected.

Try selecting a single parcel.
  <tag>fail</tag>
  </notification>

  <notification
   icon="alertmodal.tga"
   name="CannotDeedLandWaitingForServer"
   type="alertmodal">
Unable to deed land:
Waiting for server to report ownership.

Please try again.
  <tag>fail</tag>
  </notification>

  <notification
   icon="alertmodal.tga"
   name="CannotDeedLandNoTransfer"
   type="alertmodal">
Unable to deed land:
The region [REGION] does not allow transfer of land.
  <tag>fail</tag>
  </notification>

  <notification
   icon="alertmodal.tga"
   name="CannotReleaseLandWatingForServer"
   type="alertmodal">
Unable to abandon land:
Waiting for server to update parcel information.

Try again in a few seconds.
  <tag>fail</tag>
  </notification>

  <notification
   icon="alertmodal.tga"
   name="CannotReleaseLandSelected"
   type="alertmodal">
Unable to abandon land:
You do not own all the parcels selected.

Please select a single parcel.
  <tag>fail</tag>
  </notification>

  <notification
   icon="alertmodal.tga"
   name="CannotReleaseLandDontOwn"
   type="alertmodal">
Unable to abandon land:
You don&apos;t have permission to release this parcel.
Parcels you own appear in green.
  <tag>fail</tag>
  </notification>

  <notification
   icon="alertmodal.tga"
   name="CannotReleaseLandRegionNotFound"
   type="alertmodal">
Unable to abandon land:
Cannot find the region this land is in.
  <tag>fail</tag>
  </notification>

  <notification
   icon="alertmodal.tga"
   name="CannotReleaseLandNoTransfer"
   type="alertmodal">
Unable to abandon land:
The region [REGION] does not allow transfer of land.
  <tag>fail</tag>
  </notification>

  <notification
   icon="alertmodal.tga"
   name="CannotReleaseLandPartialSelection"
   type="alertmodal">
Unable to abandon land:
You must select an entire parcel to release it.

Select an entire parcel, or divide your parcel first.
  <tag>fail</tag>
  </notification>

  <notification
   icon="alertmodal.tga"
   name="ReleaseLandWarning"
   type="alertmodal">
You are about to release [AREA] m² of land.
Releasing this parcel will remove it from your land holdings, but will not grant any L$.

Release this land?
    <tag>confirm</tag>
    <usetemplate
     name="okcancelbuttons"
     notext="Cancel"
     yestext="OK"/>
  </notification>

  <notification
   icon="alertmodal.tga"
   name="CannotDivideLandNothingSelected"
   type="alertmodal">
Unable to divide land:

No parcels selected.
  <tag>fail</tag>
  </notification>

  <notification
   icon="alertmodal.tga"
   name="CannotDivideLandPartialSelection"
   type="alertmodal">
Unable to divide land:

You have an entire parcel selected.
Try selecting a part of the parcel.
  <tag>fail</tag>
  </notification>

  <notification
   icon="alertmodal.tga"
   name="LandDivideWarning"
   type="alertmodal">
Dividing this land will split this parcel into two and each parcel can have its own settings. Some settings will be reset to defaults after the operation.

Divide land?
    <tag>confirm</tag>
    <usetemplate
     name="okcancelbuttons"
     notext="Cancel"
     yestext="OK"/>
  </notification>

  <notification
   icon="alertmodal.tga"
   name="CannotDivideLandNoRegion"
   type="alertmodal">
Unable to divide land:
Cannot find the region this land is in.
  <tag>fail</tag>
  </notification>

  <notification
   icon="alertmodal.tga"
   name="CannotJoinLandNoRegion"
   type="alertmodal">
Unable to join land:
Cannot find the region this land is in.
  <tag>fail</tag>
  </notification>

  <notification
   icon="alertmodal.tga"
   name="CannotJoinLandNothingSelected"
   type="alertmodal">
Unable to join land:
No parcels selected.
  <tag>fail</tag>
  </notification>

  <notification
   icon="alertmodal.tga"
   name="CannotJoinLandEntireParcelSelected"
   type="alertmodal">
Unable to join land:
You only have one parcel selected.

Select land across both parcels.
  <tag>fail</tag>
  </notification>

  <notification
   icon="alertmodal.tga"
   name="CannotJoinLandSelection"
   type="alertmodal">
Unable to join land:
You must select more than one parcel.

Select land across both parcels.
  <tag>fail</tag>
  </notification>

  <notification
   icon="alertmodal.tga"
   name="JoinLandWarning"
   type="alertmodal">
Joining this land will create one large parcel out of all parcels intersecting the selected rectangle.
You will need to reset the name and options of the new parcel.

Join land?
    <tag>confirm</tag>
    <usetemplate
     name="okcancelbuttons"
     notext="Cancel"
     yestext="OK"/>
  </notification>

  <notification
   icon="alertmodal.tga"
   name="ConfirmNotecardSave"
   type="alertmodal">
This notecard needs to be saved before the item can be copied or viewed. Save notecard?
    <tag>confirm</tag>
    <usetemplate
     name="okcancelbuttons"
     notext="Cancel"
     yestext="OK"/>
  </notification>

  <notification
   icon="alertmodal.tga"
   name="ConfirmItemCopy"
   type="alertmodal">
Copy this item to your inventory?
    <tag>confirm</tag>
    <usetemplate
     name="okcancelbuttons"
     notext="Cancel"
     yestext="Copy"/>
  </notification>

  <notification
   icon="alertmodal.tga"
   name="ResolutionSwitchFail"
   type="alertmodal">
Failed to switch resolution to [RESX] by [RESY]
  <tag>fail</tag>
  </notification>

  <notification
   icon="alertmodal.tga"
   name="ErrorUndefinedGrasses"
   type="alertmodal">
Error: Undefined grasses: [SPECIES]
  <tag>fail</tag>
  </notification>

  <notification
   icon="alertmodal.tga"
   name="ErrorUndefinedTrees"
   type="alertmodal">
Error: Undefined trees: [SPECIES]
  <tag>fail</tag>
  </notification>

  <notification
   icon="alertmodal.tga"
   name="CannotSaveWearableOutOfSpace"
   type="alertmodal">
Unable to save &apos;[NAME]&apos; to wearable file.  You will need to free up some space on your computer and save the wearable again.
  <tag>fail</tag>
  </notification>

  <notification
   icon="alertmodal.tga"
   name="CannotSaveToAssetStore"
   type="alertmodal">
Unable to save [NAME] to central asset store.
This is usually a temporary failure. Please customize and save the wearable again in a few minutes.
  <tag>fail</tag>
  </notification>

  <notification
   icon="alertmodal.tga"
   name="YouHaveBeenLoggedOut"
   type="alertmodal">
Darn. You have been logged out of [SECOND_LIFE]
            [MESSAGE]
    <usetemplate
     name="okcancelbuttons"
     notext="Quit"
     yestext="View IM &amp; Chat"/>
  </notification>

  <notification
   icon="alertmodal.tga"
   name="OnlyOfficerCanBuyLand"
   type="alertmodal">
Unable to buy land for the group:
You do not have permission to buy land for your active group.
    <tag>group</tag>
  <tag>fail</tag>
  </notification>

  <notification
   icon="alertmodal.tga"
   label="Add Friend"
   name="AddFriendWithMessage"
   type="alertmodal">
    <tag>friendship</tag>
Friends can give permissions to track each other on the map and receive online status updates.

Offer friendship to [NAME]?
    <tag>confirm</tag>
    <form name="form">
      <input name="message" type="text">
Would you be my friend?
      </input>
      <button
       default="true"
       index="0"
       name="Offer"
       text="OK"/>
      <button
       index="1"
       name="Cancel"
       text="Cancel"/>
    </form>
  </notification>

  <notification
   icon="alertmodal.tga"
   label="Add Auto-Replace List"
   name="AddAutoReplaceList"
   type="alertmodal">
    <tag>addlist</tag>
    Name for the new list:
    <tag>confirm</tag>
    <form name="form">
      <input name="listname" type="text"/>
      <button
       default="true"
       index="0"
       name="SetName"
       text="OK"/>
    </form>
  </notification>

  <notification
   icon="alertmodal.tga"
   label="Rename Auto-Replace List"
   name="RenameAutoReplaceList"
   type="alertmodal">
    The name '[DUPNAME]' is in use
    Enter a new unique name:
    <tag>confirm</tag>
    <form name="form">
      <input name="listname" type="text"/>
      <button
       default="false"
       index="0"
       name="ReplaceList"
       text="Replace Current List"/>
      <button
       default="true"
       index="1"
       name="SetName"
       text="Use New Name"/>
    </form>
  </notification>

  <notification
   icon="alertmodal.tga"
   name="InvalidAutoReplaceEntry"
   type="alertmodal">
    The keyword must be a single word, and the replacement may not be empty.
    <tag>fail</tag>
  </notification>

  <notification
   icon="alertmodal.tga"
   name="InvalidAutoReplaceList"
   type="alertmodal">
    That replacement list is not valid.
    <tag>fail</tag>
  </notification>

  <notification
   icon="alertmodal.tga"
   name="SpellingDictImportRequired"
   type="alertmodal">
    You must specify a file, a name, and a language.
    <tag>fail</tag>
  </notification>

  <notification
   icon="alertmodal.tga"
   name="SpellingDictIsSecondary"
   type="alertmodal">
The dictionary [DIC_NAME] does not appear to have an "aff" file; this means that it is a "secondary" dictionary.
It can be used as an additional dictionary, but not as your Main dictionary.

See https://wiki.secondlife.com/wiki/Adding_Spelling_Dictionaries
    <tag>confirm</tag>
  </notification>

  <notification
   icon="alertmodal.tga"
   name="SpellingDictImportFailed"
   type="alertmodal">
    Unable to copy
    [FROM_NAME]
    to
    [TO_NAME]
    <tag>fail</tag>
  </notification>

  <notification
 icon="alertmodal.tga"
 label="Save Outfit"
 name="SaveOutfitAs"
 type="alertmodal">
    <unique/>
    Save what I'm wearing as a new Outfit:
    <tag>confirm</tag>
    <form name="form">
      <input name="message" type="text">
        [DESC] (new)
      </input>
      <button
       default="true"
       index="0"
       name="OK"
       text="OK"/>
      <button
       index="1"
       name="Cancel"
       text="Cancel"/>
    </form>
  </notification>

  <notification
 icon="alertmodal.tga"
 label="Save Wearable"
 name="SaveWearableAs"
 type="alertmodal">
    Save item to my inventory as:
    <tag>confirm</tag>
    <form name="form">
      <input name="message" type="text">
        [DESC] (new)
      </input>
      <button
       default="true"
       index="0"
       name="OK"
       text="OK"/>
      <button
       index="1"
       name="Cancel"
       text="Cancel"/>
    </form>
  </notification>


  <notification
   icon="alertmodal.tga"
   label="Rename Outfit"
   name="RenameOutfit"
   type="alertmodal">
    New outfit name:
    <tag>confirm</tag>
    <form name="form">
      <input name="new_name" type="text" width="300">
        [NAME]
      </input>
      <button
       default="true"
       index="0"
       name="OK"
       text="OK"/>
      <button
       index="1"
       name="Cancel"
       text="Cancel"/>
    </form>
  </notification>

  <notification
   icon="alertmodal.tga"
   name="RemoveFromFriends"
   type="alertmodal">
    <tag>friendship</tag>
Do you want to remove &lt;nolink&gt;[NAME]&lt;/nolink&gt; from your Friends List?
    <tag>confirm</tag>
    <usetemplate
     name="okcancelbuttons"
     notext="Cancel"
     yestext="OK"/>
  </notification>

  <notification
   icon="alertmodal.tga"
   name="RemoveMultipleFromFriends"
   type="alertmodal">
    <tag>friendship</tag>
Do you want to remove multiple friends from your Friends list?
    <tag>confirm</tag>
    <usetemplate
     name="okcancelbuttons"
     notext="Cancel"
     yestext="OK"/>
  </notification>

  <notification
   icon="alertmodal.tga"
   name="GodDeleteAllScriptedPublicObjectsByUser"
   type="alertmodal">
Are you sure you want to delete all scripted objects owned by
** [AVATAR_NAME] **
on all others land in this sim?
    <tag>confirm</tag>
    <usetemplate
     name="okcancelbuttons"
     notext="Cancel"
     yestext="OK"/>
  </notification>

  <notification
   icon="alertmodal.tga"
   name="GodDeleteAllScriptedObjectsByUser"
   type="alertmodal">
Are you sure you want to DELETE ALL scripted objects owned by
** [AVATAR_NAME] **
on ALL LAND in this sim?
    <tag>confirm</tag>
    <usetemplate
     name="okcancelbuttons"
     notext="Cancel"
     yestext="OK"/>
  </notification>

  <notification
   icon="alertmodal.tga"
   name="GodDeleteAllObjectsByUser"
   type="alertmodal">
Are you sure you want to DELETE ALL objects (scripted or not) owned by
** [AVATAR_NAME] **
on ALL LAND in this sim?
    <tag>confirm</tag>
    <usetemplate
     name="okcancelbuttons"
     notext="Cancel"
     yestext="OK"/>
  </notification>

  <notification
   icon="alertmodal.tga"
   name="BlankClassifiedName"
   type="alertmodal">
You must specify a name for your classified.
  <tag>fail</tag>
  </notification>

  <notification
   icon="alertmodal.tga"
   name="MinClassifiedPrice"
   type="alertmodal">
Price to pay for listing must be at least L$[MIN_PRICE].

Please enter a higher price.
  <tag>fail</tag>
  </notification>

  <notification
   icon="alertmodal.tga"
   name="ConfirmItemDeleteHasLinks"
   type="alertmodal">
At least one of the items you has link items that point to it.  If you delete this item, its links will permanently stop working.  It is strongly advised to delete the links first.

Are you sure you want to delete these items?
    <tag>confirm</tag>
    <usetemplate
     name="okcancelbuttons"
     notext="Cancel"
     yestext="OK"/>
  </notification>

  <notification
   icon="alertmodal.tga"
   name="ConfirmObjectDeleteLock"
   type="alertmodal">
At least one of the items you have selected is locked.

Are you sure you want to delete these items?
    <tag>confirm</tag>
    <usetemplate
     name="okcancelbuttons"
     notext="Cancel"
     yestext="OK"/>
  </notification>

  <notification
   icon="alertmodal.tga"
   name="ConfirmObjectDeleteNoCopy"
   type="alertmodal">
At least one of the items you have selected is not copyable.

Are you sure you want to delete these items?
    <tag>confirm</tag>
    <usetemplate
     name="okcancelbuttons"
     notext="Cancel"
     yestext="OK"/>
  </notification>

  <notification
   icon="alertmodal.tga"
   name="ConfirmObjectDeleteNoOwn"
   type="alertmodal">
You do not own least one of the items you have selected.

Are you sure you want to delete these items?
    <tag>confirm</tag>
    <usetemplate
     name="okcancelbuttons"
     notext="Cancel"
     yestext="OK"/>
  </notification>

  <notification
   icon="alertmodal.tga"
   name="ConfirmObjectDeleteLockNoCopy"
   type="alertmodal">
At least one object is locked.
At least one object is not copyable.

Are you sure you want to delete these items?
    <tag>confirm</tag>
    <usetemplate
     name="okcancelbuttons"
     notext="Cancel"
     yestext="OK"/>
  </notification>

  <notification
   icon="alertmodal.tga"
   name="ConfirmObjectDeleteLockNoOwn"
   type="alertmodal">
At least one object is locked.
You do not own least one object.

Are you sure you want to delete these items?
    <tag>confirm</tag>
    <usetemplate
     name="okcancelbuttons"
     notext="Cancel"
     yestext="OK"/>
  </notification>

  <notification
   icon="alertmodal.tga"
   name="ConfirmObjectDeleteNoCopyNoOwn"
   type="alertmodal">
At least one object is not copyable.
You do not own least one object.

Are you sure you want to delete these items?
    <tag>confirm</tag>
    <usetemplate
     name="okcancelbuttons"
     notext="Cancel"
     yestext="OK"/>
  </notification>

  <notification
   icon="alertmodal.tga"
   name="ConfirmObjectDeleteLockNoCopyNoOwn"
   type="alertmodal">
At least one object is locked.
At least one object is not copyable.
You do not own least one object.

Are you sure you want to delete these items?
    <tag>confirm</tag>
    <usetemplate
     name="okcancelbuttons"
     notext="cancel"
     yestext="OK"/>
  </notification>

  <notification
   icon="alertmodal.tga"
   name="ConfirmObjectTakeLock"
   type="alertmodal">
At least one object is locked.

Are you sure you want to take these items?
    <tag>confirm</tag>
    <usetemplate
     name="okcancelbuttons"
     notext="Cancel"
     yestext="OK"/>
  </notification>

  <notification
   icon="alertmodal.tga"
   name="ConfirmObjectTakeNoOwn"
   type="alertmodal">
You do not own all of the objects you are taking.
If you continue, next owner permissions will be applied and possibly restrict your ability to modify or copy them.

Are you sure you want to take these items?
    <tag>confirm</tag>
    <usetemplate
     name="okcancelbuttons"
     notext="Cancel"
     yestext="OK"/>
  </notification>

  <notification
   icon="alertmodal.tga"
   name="ConfirmObjectTakeLockNoOwn"
   type="alertmodal">
At least one object is locked.
You do not own all of the objects you are taking.
If you continue, next owner permissions will be applied and possibly restrict your ability to modify or copy them.
However, you can take the current selection.

Are you sure you want to take these items?
    <tag>confirm</tag>
    <usetemplate
     name="okcancelbuttons"
     notext="Cancel"
     yestext="OK"/>
  </notification>

  <notification
   icon="alertmodal.tga"
   name="CantBuyLandAcrossMultipleRegions"
   type="alertmodal">
Unable to buy land because selection spans multiple regions.

Please select a smaller area and try again.
  <tag>fail</tag>
  </notification>

  <notification
   icon="alertmodal.tga"
   name="DeedLandToGroup"
   type="alertmodal">
By deeding this parcel, the group will be required to have and maintain sufficient land use credits.
The purchase price of the land is not refunded to the owner. If a deeded parcel is sold, the sale price will be divided evenly among group members.

Deed this [AREA] m² of land to the group &apos;[GROUP_NAME]&apos;?
    <tag>group</tag>
    <tag>confirm</tag>
    <usetemplate
     name="okcancelbuttons"
     notext="Cancel"
     yestext="OK"/>
  </notification>

  <notification
   icon="alertmodal.tga"
   name="DeedLandToGroupWithContribution"
   type="alertmodal">
By deeding this parcel, the group will be required to have and maintain sufficient land use credits.
The deed will include a simultaneous land contribution to the group from &apos;[NAME]&apos;.
The purchase price of the land is not refunded to the owner. If a deeded parcel is sold, the sale price will be divided evenly among group members.

Deed this [AREA] m² of land to the group &apos;[GROUP_NAME]&apos;?
    <tag>group</tag>
    <tag>confirm</tag>
    <usetemplate
     name="okcancelbuttons"
     notext="Cancel"
     yestext="OK"/>
  </notification>

  <notification
   icon="alertmodal.tga"
   name="DisplaySetToSafe"
   type="alertmodal">
Display settings have been set to safe levels because you have specified the -safe option.
  </notification>

  <notification
   icon="alertmodal.tga"
   name="DisplaySetToRecommendedGPUChange"
   type="alertmodal">
Display settings have been set to recommended levels because your graphics card changed
from &apos;[LAST_GPU]&apos;
to &apos;[THIS_GPU]&apos;
  </notification>

  <notification
   icon="alertmodal.tga"
   name="DisplaySetToRecommendedFeatureChange"
   type="alertmodal">
Display settings have been set to recommended levels because of a change to the rendering subsystem.
  </notification>

  <notification
   icon="alertmodal.tga"
   name="ErrorMessage"
   type="alertmodal">
[ERROR_MESSAGE]
  <tag>fail</tag>
    <usetemplate
     name="okbutton"
     yestext="OK"/>
  </notification>

  <notification
   icon="alertmodal.tga"
   name="AvatarMovedDesired"
   type="alertmodal">
   <tag>fail</tag>
Your desired location is not currently available.
You have been moved into a nearby region.
  </notification>

  <notification
   icon="alertmodal.tga"
   name="AvatarMovedLast"
   type="alertmodal">
   <tag>fail</tag>
Your requested location is not currently available.
You have been moved into a nearby region.
  </notification>

  <notification
   icon="alertmodal.tga"
   name="AvatarMovedHome"
   type="alertmodal">
   <tag>fail</tag>
Your home location is not currently available.
You have been moved into a nearby region.
You may want to set a new home location.
  </notification>

  <notification
   icon="alertmodal.tga"
   name="ClothingLoading"
   type="alertmodal">
   <tag>fail</tag>
Your clothing is still downloading.
You can use [SECOND_LIFE] normally and other people will see you correctly.
    <form name="form">
      <ignore name="ignore"
       text="Clothing is taking a long time to download"/>
    </form>
  </notification>

  <notification
   icon="alertmodal.tga"
   name="FirstRun"
   type="alertmodal">

[APP_NAME] installation is complete.

If this is your first time using [SECOND_LIFE], you will need to create an account before you can log in.
    <tag>confirm</tag>
    <usetemplate
     name="okcancelbuttons"
     notext="Continue"
     yestext="Create Account..."/>
  </notification>

  <notification
   icon="alertmodal.tga"
   name="LoginPacketNeverReceived"
   type="alertmodal">
   <tag>fail</tag>
We&apos;re having trouble connecting. There may be a problem with your Internet connection or the [SECOND_LIFE_GRID].

You can either check your Internet connection and try again in a few minutes, click Help to view the [SUPPORT_SITE], or click Teleport to attempt to teleport home.
    <url option="1" name="url">

			http://secondlife.com/support/
    </url>
    <form name="form">
      <button
       default="true"
       index="0"
       name="OK"
       text="OK"/>
      <button
       index="1"
       name="Help"
       text="Help"/>
      <button
       index="2"
       name="Teleport"
       text="Teleport"/>
    </form>
  </notification>

  <notification
   icon="alertmodal.tga"
   name="WelcomeChooseSex"
   type="alertmodal">
Your character will appear in a moment.

Use arrow keys to walk.
Press the F1 key at any time for help or to learn more about [SECOND_LIFE].
Please choose the male or female avatar. You can change your mind later.
    <usetemplate
     name="okcancelbuttons"
     notext="Female"
     yestext="Male"/>
  </notification>
  <notification icon="alertmodal.tga"
		name="CantTeleportToGrid"
		type="alertmodal">
Could not teleport to [SLURL] as it's on a different grid ([GRID]) than the current grid ([CURRENT_GRID]).  Please close your viewer and try again.
  <tag>fail</tag>
    <usetemplate
     name="okbutton"
     yestext="OK"/>
  </notification>

  <notification icon="alertmodal.tga"
		name="GeneralCertificateError"
		type="alertmodal">
Could not connect to the server.
[REASON]

SubjectName: [SUBJECT_NAME_STRING]
IssuerName: [ISSUER_NAME_STRING]
Valid From: [VALID_FROM]
Valid To: [VALID_TO]
MD5 Fingerprint: [SHA1_DIGEST]
SHA1 Fingerprint: [MD5_DIGEST]
Key Usage: [KEYUSAGE]
Extended Key Usage: [EXTENDEDKEYUSAGE]
Subject Key Identifier: [SUBJECTKEYIDENTIFIER]
  <tag>fail</tag>
    <usetemplate
     name="okbutton"
     yestext="OK"/>
   </notification>

  <notification icon="alertmodal.tga"
		name="TrustCertificateError"
		type="alertmodal">
The certification authority for this server is not known.

Certificate Information:
SubjectName: [SUBJECT_NAME_STRING]
IssuerName: [ISSUER_NAME_STRING]
Valid From: [VALID_FROM]
Valid To: [VALID_TO]
MD5 Fingerprint: [SHA1_DIGEST]
SHA1 Fingerprint: [MD5_DIGEST]
Key Usage: [KEYUSAGE]
Extended Key Usage: [EXTENDEDKEYUSAGE]
Subject Key Identifier: [SUBJECTKEYIDENTIFIER]

Would you like to trust this authority?
    <tag>confirm</tag>
    <usetemplate
     name="okcancelbuttons"
     notext="Cancel"
     yestext="Trust"/>
  </notification>

  <notification
   icon="alertmodal.tga"
   name="NotEnoughCurrency"
   type="alertmodal">
[NAME] L$ [PRICE] You don&apos;t have enough L$ to do that.
  <tag>fail</tag>
  <tag>funds</tag>
  </notification>

  <notification
   icon="alertmodal.tga"
   name="GrantedModifyRights"
   persist="true"
   log_to_im="true"   
   type="notify">
[NAME] has given you permission to edit their objects.
  </notification>

  <notification
   icon="alertmodal.tga"
   name="RevokedModifyRights"
   persist="true"
   log_to_im="true"   
   type="notify">
Your privilege to modify [NAME]&apos;s objects has been revoked
  </notification>

  <notification
   icon="alertmodal.tga"
   name="FlushMapVisibilityCaches"
   type="alertmodal">
This will flush the map caches on this region.
This is really only useful for debugging.
(In production, wait 5 minutes, then everyone&apos;s map will update after they relog.)
    <usetemplate
     name="okcancelbuttons"
     notext="Cancel"
     yestext="OK"/>
  </notification>

  <notification
   icon="alertmodal.tga"
   name="BuyOneObjectOnly"
   type="alertmodal">
Unable to buy more than one object at a time.  Please select only one object and try again.
  <tag>fail</tag>
  </notification>

  <notification
   icon="alertmodal.tga"
   name="OnlyCopyContentsOfSingleItem"
   type="alertmodal">
Unable to copy the contents of more than one item at a time.
Please select only one object and try again.
  <tag>fail</tag>
    <usetemplate
     name="okcancelbuttons"
     notext="Cancel"
     yestext="OK"/>
  </notification>

  <notification
   icon="alertmodal.tga"
   name="KickUsersFromRegion"
   type="alertmodal">
Teleport all Residents in this region home?
    <tag>confirm</tag>
    <usetemplate
     name="okcancelbuttons"
     notext="Cancel"
     yestext="OK"/>
  </notification>

  <notification
   icon="alertmodal.tga"
   name="EstateObjectReturn"
   type="alertmodal">
Are you sure you want to return objects owned by [USER_NAME]?
    <tag>confirm</tag>
    <usetemplate
     name="okcancelbuttons"
     notext="Cancel"
     yestext="OK"/>
  </notification>

  <notification
   icon="alertmodal.tga"
   name="InvalidTerrainBitDepth"
   type="alertmodal">
Couldn&apos;t set region textures:
Terrain texture [TEXTURE_NUM] has an invalid bit depth of [TEXTURE_BIT_DEPTH].

Replace texture [TEXTURE_NUM] with a 24-bit 512x512 or smaller image then click &quot;Apply&quot; again.
  <tag>fail</tag>
  </notification>

  <notification
   icon="alertmodal.tga"
   name="InvalidTerrainSize"
   type="alertmodal">
Couldn&apos;t set region textures:
Terrain texture [TEXTURE_NUM] is too large at [TEXTURE_SIZE_X]x[TEXTURE_SIZE_Y].

Replace texture [TEXTURE_NUM] with a 24-bit 512x512 or smaller image then click &quot;Apply&quot; again.
  </notification>

  <notification
   icon="alertmodal.tga"
   name="RawUploadStarted"
   type="alertmodal">
Upload started. It may take up to two minutes, depending on your connection speed.
  </notification>

  <notification
   icon="alertmodal.tga"
   name="ConfirmBakeTerrain"
   type="alertmodal">
Do you really want to bake the current terrain, make it the center for terrain raise/lower limits and the default for the &apos;Revert&apos; tool?
    <tag>confirm</tag>
    <usetemplate
     name="okcancelbuttons"
     notext="Cancel"
     yestext="OK"/>
  </notification>

  <notification
   icon="alertmodal.tga"
   name="MaxAllowedAgentOnRegion"
   type="alertmodal">
You can only have [MAX_AGENTS] Allowed Residents.
  </notification>

  <notification
   icon="alertmodal.tga"
   name="MaxBannedAgentsOnRegion"
   type="alertmodal">
You can only have [MAX_BANNED] Banned Residents.
  </notification>

  <notification
   icon="alertmodal.tga"
   name="MaxAgentOnRegionBatch"
   type="alertmodal">
Failure while attempting to add [NUM_ADDED] agents:
Exceeds the [MAX_AGENTS] [LIST_TYPE] limit by [NUM_EXCESS].
  </notification>

  <notification
   icon="alertmodal.tga"
   name="MaxAllowedGroupsOnRegion"
   type="alertmodal">
You can only have [MAX_GROUPS] Allowed Groups.
    <tag>group</tag>
    <usetemplate
     name="okcancelbuttons"
     notext="Cancel"
     yestext="Bake"/>
  </notification>

  <notification
   icon="alertmodal.tga"
   name="MaxManagersOnRegion"
   type="alertmodal">
You can only have [MAX_MANAGER] Estate Managers.
  </notification>

  <notification
   icon="alertmodal.tga"
   name="OwnerCanNotBeDenied"
   type="alertmodal">
Can&apos;t add estate owner to estate &apos;Banned Resident&apos; list.
  </notification>

  <notification
   icon="alertmodal.tga"
   name="CanNotChangeAppearanceUntilLoaded"
   type="alertmodal">
Can&apos;t change appearance until clothing and shape are loaded.
  </notification>

  <notification
   icon="alertmodal.tga"
   name="ClassifiedMustBeAlphanumeric"
   type="alertmodal">
The name of your classified must start with a letter from A to Z or a number.  No punctuation is allowed.
  </notification>

  <notification
   icon="alertmodal.tga"
   name="CantSetBuyObject"
   type="alertmodal">
Can&apos;t set Buy Object, because the object is not for sale.
Please set the object for sale and try again.
  </notification>

  <notification
   icon="alertmodal.tga"
   name="FinishedRawDownload"
   type="alertmodal">
Finished download of raw terrain file to:
[DOWNLOAD_PATH].
  </notification>

  <notification
   icon="alertmodal.tga"
   name="DownloadWindowsMandatory"
   type="alertmodal">
A new version of [APP_NAME] is available.
[MESSAGE]
You must download this update to use [APP_NAME].
    <tag>confirm</tag>
    <usetemplate
     name="okcancelbuttons"
     notext="Quit"
     yestext="Download"/>
  </notification>

  <notification
   icon="alertmodal.tga"
   name="DownloadWindows"
   type="alertmodal">
An updated version of [APP_NAME] is available.
[MESSAGE]
This update is not required, but we suggest you install it to improve performance and stability.
    <tag>confirm</tag>
    <usetemplate
     name="okcancelbuttons"
     notext="Continue"
     yestext="Download"/>
  </notification>

  <notification
   icon="alertmodal.tga"
   name="DownloadWindowsReleaseForDownload"
   type="alertmodal">
An updated version of [APP_NAME] is available.
[MESSAGE]
This update is not required, but we suggest you install it to improve performance and stability.
    <tag>confirm</tag>
    <usetemplate
     name="okcancelbuttons"
     notext="Continue"
     yestext="Download"/>
  </notification>

  <notification
   icon="alertmodal.tga"
   name="DownloadLinuxMandatory"
   type="alertmodal">
A new version of [APP_NAME] is available.
[MESSAGE]
You must download this update to use [APP_NAME].
    <tag>confirm</tag>
    <usetemplate
     name="okcancelbuttons"
     notext="Quit"
     yestext="Download"/>
  </notification>

  <notification
   icon="alertmodal.tga"
   name="DownloadLinux"
   type="alertmodal">
An updated version of [APP_NAME] is available.
[MESSAGE]
This update is not required, but we suggest you install it to improve performance and stability.
    <tag>confirm</tag>
    <usetemplate
     name="okcancelbuttons"
     notext="Continue"
     yestext="Download"/>
  </notification>

  <notification
   icon="alertmodal.tga"
   name="DownloadLinuxReleaseForDownload"
   type="alertmodal">
An updated version of [APP_NAME] is available.
[MESSAGE]
This update is not required, but we suggest you install it to improve performance and stability.
    <tag>confirm</tag>
    <usetemplate
     name="okcancelbuttons"
     notext="Continue"
     yestext="Download"/>
  </notification>

  <notification
   icon="alertmodal.tga"
   name="DownloadMacMandatory"
   type="alertmodal">
A new version of [APP_NAME] is available.
[MESSAGE]
You must download this update to use [APP_NAME].

Download to your Applications folder?
    <tag>confirm</tag>
    <usetemplate
     name="okcancelbuttons"
     notext="Quit"
     yestext="Download"/>
  </notification>

  <notification
   icon="alertmodal.tga"
   name="DownloadMac"
   type="alertmodal">
An updated version of [APP_NAME] is available.
[MESSAGE]
This update is not required, but we suggest you install it to improve performance and stability.

Download to your Applications folder?
    <tag>confirm</tag>
    <usetemplate
     name="okcancelbuttons"
     notext="Continue"
     yestext="Download"/>
  </notification>

  <notification
   icon="alertmodal.tga"
   name="DownloadMacReleaseForDownload"
   type="alertmodal">
An updated version of [APP_NAME] is available.
[MESSAGE]
This update is not required, but we suggest you install it to improve performance and stability.

Download to your Applications folder?
    <tag>confirm</tag>
    <usetemplate
     name="okcancelbuttons"
     notext="Continue"
     yestext="Download"/>
  </notification>

  <notification
   icon="alertmodal.tga"
   name="FailedUpdateInstall"
   type="alertmodal">
An error occurred installing the viewer update.
Please download and install the latest viewer from
http://secondlife.com/download.
    <usetemplate
     name="okbutton"
     yestext="OK"/>
  </notification>

  <notification
   icon="alertmodal.tga"
   name="FailedRequiredUpdateInstall"
   type="alertmodal">
We were unable to install a required update. 
You will be unable to log in until [APP_NAME] has been updated.

Please download and install the latest viewer from
http://secondlife.com/download.
  <tag>fail</tag>
    <usetemplate
     name="okbutton"
     yestext="Quit"/>
  </notification>

  <notification
   icon="alertmodal.tga"
   name="UpdaterServiceNotRunning"
   type="alertmodal">
There is a required update for your Second Life Installation.

You may download this update from http://www.secondlife.com/downloads
or you can install it now.
    <tag>confirm</tag>
    <usetemplate
     name="okcancelbuttons"
     notext="Quit Second Life"
     yestext="Download and install now"/>
  </notification>

  <notification
   icon="notify.tga"
   name="DownloadBackgroundTip"
   type="notify">
We have downloaded an update to your [APP_NAME] installation.
Version [VERSION] [[RELEASE_NOTES_FULL_URL] Information about this update]
    <tag>confirm</tag>
    <usetemplate
     name="okcancelbuttons"
     notext="Later..."
     yestext="Install now and restart [APP_NAME]"/>
  </notification>

  <notification
 icon="alertmodal.tga"
 name="DownloadBackgroundDialog"
 type="alertmodal">
We have downloaded an update to your [APP_NAME] installation.
Version [VERSION] [[RELEASE_NOTES_FULL_URL] Information about this update]
    <tag>confirm</tag>
    <usetemplate
     name="okcancelbuttons"
     notext="Later..."
     yestext="Install now and restart [APP_NAME]"/>
  </notification>
  
  <notification
 icon="alertmodal.tga"
 name="RequiredUpdateDownloadedVerboseDialog"
 type="alertmodal">
We have downloaded a required software update.
Version [VERSION] [[INFO_URL] Information about this update]

We must restart [APP_NAME] to install the update.
    <tag>confirm</tag>
    <usetemplate
     name="okbutton"
     yestext="OK"/>
  </notification>
  
  <notification
 icon="alertmodal.tga"
 name="RequiredUpdateDownloadedDialog"
 type="alertmodal">
We must restart [APP_NAME] to install the update.
[[INFO_URL] Information about this update]
    <tag>confirm</tag>
    <usetemplate
     name="okbutton"
     yestext="OK"/>
  </notification>

  <notification
   icon="notify.tga"
   name="OtherChannelDownloadBackgroundTip"
   type="notify">
We have downloaded an update to your [APP_NAME] installation.
Version [VERSION] 
This experimental viewer has been replaced by a [NEW_CHANNEL] viewer;
see [[INFO_URL] for details about this update]
    <tag>confirm</tag>
    <usetemplate
     name="okcancelbuttons"
     notext="Later..."
     yestext="Install now and restart [APP_NAME]"/>
  </notification>

  <notification
 icon="alertmodal.tga"
 name="OtherChannelDownloadBackgroundDialog"
 type="alertmodal">
We have downloaded an update to your [APP_NAME] installation.
Version [VERSION]
This experimental viewer has been replaced by a [NEW_CHANNEL] viewer;
see [[INFO_URL] Information about this update]
    <tag>confirm</tag>
    <usetemplate
     name="okcancelbuttons"
     notext="Later..."
     yestext="Install now and restart [APP_NAME]"/>
  </notification>
  
  <notification
 icon="alertmodal.tga"
 name="OtherChannelRequiredUpdateDownloadedVerboseDialog"
 type="alertmodal">
We have downloaded a required software update.
Version [VERSION]
This experimental viewer has been replaced by a [NEW_CHANNEL] viewer;
see [[INFO_URL] Information about this update]

We must restart [APP_NAME] to install the update.
    <tag>confirm</tag>
    <usetemplate
     name="okbutton"
     yestext="OK"/>
  </notification>
  
  <notification
 icon="alertmodal.tga"
 name="OtherChannelRequiredUpdateDownloadedDialog"
 type="alertmodal">
We must restart [APP_NAME] to install the update.
This experimental viewer has been replaced by a [NEW_CHANNEL] viewer;
see [[INFO_URL] Information about this update]
    <tag>confirm</tag>
    <usetemplate
     name="okbutton"
     yestext="OK"/>
  </notification>

  <notification
   icon="alertmodal.tga"
   name="DeedObjectToGroup"
   type="alertmodal">
Deeding this object will cause the group to:
* Receive L$ paid into the object
    <tag>group</tag>
    <tag>confirm</tag>
    <usetemplate
     ignoretext="Confirm before I deed an object to a group"
     name="okcancelignore"
     notext="Cancel"
     yestext="Deed"/>
  </notification>

  <notification
   icon="alertmodal.tga"
   name="WebLaunchExternalTarget"
   type="alertmodal">
Do you want to open your Web browser to view this content?
    <tag>confirm</tag>
    <usetemplate
     ignoretext="Launch my browser to view a web page"
     name="okcancelignore"
     notext="Cancel"
     yestext="OK"/>
  </notification>

  <notification
   icon="alertmodal.tga"
   name="WebLaunchJoinNow"
   type="alertmodal">
Go to your [http://secondlife.com/account/ Dashboard] to manage your account?
    <tag>confirm</tag>
    <usetemplate
     ignoretext="Launch my browser to manage my account"
     name="okcancelignore"
     notext="Cancel"
     yestext="OK"/>
  </notification>

  <notification
   icon="alertmodal.tga"
   name="WebLaunchSecurityIssues"
   type="alertmodal">
Visit the [SECOND_LIFE] Wiki for details of how to report a security issue.
    <tag>confirm</tag>
    <usetemplate
     ignoretext="Launch my browser to learn how to report a Security Issue"
     name="okcancelignore"
     notext="Cancel"
     yestext="OK"/>
  </notification>

  <notification
   icon="alertmodal.tga"
   name="WebLaunchQAWiki"
   type="alertmodal">
Visit the [SECOND_LIFE] QA Wiki.
    <tag>confirm</tag>
    <usetemplate
     ignoretext="Launch my browser to view the QA Wiki"
     name="okcancelignore"
     notext="Cancel"
     yestext="OK"/>
  </notification>

  <notification
   icon="alertmodal.tga"
   name="WebLaunchPublicIssue"
   type="alertmodal">
Visit the [SECOND_LIFE] Public Issue Tracker, where you can report bugs and other issues.
    <tag>confirm</tag>
    <usetemplate
     ignoretext="Launch my browser to use the Public Issue Tracker"
     name="okcancelignore"
     notext="Cancel"
     yestext="Go to page"/>
  </notification>

  <notification
   icon="alertmodal.tga"
   name="WebLaunchSupportWiki"
   type="alertmodal">
Go to the Official Linden Blog, for the latest news and information.
    <tag>confirm</tag>
    <usetemplate
     ignoretext="Launch my browser to view the blog"
     name="okcancelignore"
     notext="Cancel"
     yestext="OK"/>
  </notification>

  <notification
   icon="alertmodal.tga"
   name="WebLaunchLSLGuide"
   type="alertmodal">
Do you want to open the Scripting Guide for help with scripting?
    <tag>confirm</tag>
    <usetemplate
     ignoretext="Launch my browser to view the Scripting Guide"
     name="okcancelignore"
     notext="Cancel"
     yestext="OK"/>
  </notification>

  <notification
   icon="alertmodal.tga"
   name="WebLaunchLSLWiki"
   type="alertmodal">
Do you want to visit the LSL Portal for help with scripting?
    <tag>confirm</tag>
    <usetemplate
     ignoretext="Launch my browser to view the LSL Portal"
     name="okcancelignore"
     notext="Cancel"
     yestext="Go to page"/>
  </notification>

  <notification
   icon="alertmodal.tga"
   name="ReturnToOwner"
   type="alertmodal">
Are you sure you want to return the selected objects to their owners? Transferable deeded objects will be returned to their previous owners.

*WARNING* No-transfer deeded objects will be deleted!
    <tag>confirm</tag>
    <usetemplate
     ignoretext="Confirm before I return objects to their owners"
     name="okcancelignore"
     notext="Cancel"
     yestext="OK"/>
  </notification>

  <notification
   icon="alert.tga"
   name="GroupLeaveConfirmMember"
   type="alert">
You are currently a member of the group &lt;nolink&gt;[GROUP]&lt;/nolink&gt;.
Leave Group?
    <tag>group</tag>
    <tag>confirm</tag>
    <usetemplate
     name="okcancelbuttons"
     notext="Cancel"
     yestext="OK"/>
  </notification>

  <notification
   icon="alert.tga"
   name="ConfirmKick"
   type="alert">
Do you REALLY want to kick all Residents off the grid?
    <tag>confirm</tag>
    <usetemplate
     name="okcancelbuttons"
     notext="Cancel"
     yestext="Kick All Residents"/>
  </notification>

  <notification
   icon="alertmodal.tga"
   name="MuteLinden"
   type="alertmodal">
Sorry, you cannot block a Linden.
  <tag>fail</tag>
    <usetemplate
     name="okbutton"
     yestext="OK"/>
  </notification>

  <notification
   icon="alertmodal.tga"
   name="CannotStartAuctionAlreadyForSale"
   type="alertmodal">
    You cannot start an auction on a parcel which is already set for sale.  Disable the land sale if you are sure you want to start an auction.
    <tag>fail</tag>
  </notification>

  <notification
   icon="alertmodal.tga"
   label="Block object by name failed"
   name="MuteByNameFailed"
   type="alertmodal">
You already have blocked this name.
  <tag>fail</tag>
    <usetemplate
     name="okbutton"
     yestext="OK"/>
  </notification>

  <notification
   icon="alert.tga"
   name="RemoveItemWarn"
   type="alert">
Though permitted, deleting contents may damage the object. Do you want to delete that item?
    <tag>confirm</tag>
    <usetemplate
     name="okcancelbuttons"
     notext="Cancel"
     yestext="OK"/>
  </notification>

  <notification
   icon="alert.tga"
   name="CantOfferCallingCard"
   type="alert">
Cannot offer a calling card at this time. Please try again in a moment.
    <tag>fail</tag>
    <usetemplate
     name="okbutton"
     yestext="OK"/>
  </notification>

  <notification
   icon="alert.tga"
   name="CantOfferFriendship"
   type="alert">
    <tag>friendship</tag>
    <tag>fail</tag>
Cannot offer friendship at this time. Please try again in a moment.
    <usetemplate
     name="okbutton"
     yestext="OK"/>
  </notification>

  <notification
   icon="alert.tga"
   name="DoNotDisturbModeSet"
   type="alert">
Do Not Disturb is on.  You will not be notified of incoming communications.

- Other residents will receive your Do Not Disturb response (set in Preferences &gt; General).
- Teleportation offers will be declined.
- Voice calls will be rejected.
    <usetemplate
     ignoretext="I change my status to Do Not Disturb mode"
     name="okignore"
     yestext="OK"/>
  </notification>

  <notification
   icon="alert.tga"
   name="JoinedTooManyGroupsMember"
   type="alert">
You have reached your maximum number of groups. Please leave another group before joining this one, or decline the offer.
[NAME] has invited you to join a group as a member.
    <tag>group</tag>
    <tag>fail</tag>
    <usetemplate
     name="okcancelbuttons"
     notext="Decline"
     yestext="Join"/>
  </notification>

  <notification
   icon="alert.tga"
   name="JoinedTooManyGroups"
   type="alert">
You have reached your maximum number of groups. Please leave some group before joining or creating a new one.
    <tag>group</tag>
    <tag>fail</tag>
    <usetemplate
     name="okbutton"
     yestext="OK"/>
  </notification>

  <notification
   icon="alert.tga"
   name="KickUser"
   type="alert">
   <tag>win</tag>
Kick this Resident with what message?
    <tag>confirm</tag>
    <form name="form">
      <input name="message" type="text">
An administrator has logged you off.
      </input>
      <button
       default="true"
       index="0"
       name="OK"
       text="OK"/>
      <button
       index="1"
       name="Cancel"
       text="Cancel"/>
    </form>
  </notification>

  <notification
   icon="alert.tga"
   name="KickAllUsers"
   type="alert">
   <tag>win</tag>
Kick everyone currently on the grid with what message?
    <tag>confirm</tag>
    <form name="form">
      <input name="message" type="text">
An administrator has logged you off.
      </input>
      <button
       default="true"
       index="0"
       name="OK"
       text="OK"/>
      <button
       index="1"
       name="Cancel"
       text="Cancel"/>
    </form>
  </notification>

  <notification
   icon="alert.tga"
   name="FreezeUser"
   type="alert">
    <tag>win</tag>
    <tag>confirm</tag>
Freeze this Resident with what message?
    <form name="form">
      <input name="message" type="text">
You have been frozen. You cannot move or chat. An administrator will contact you via instant message (IM).
      </input>
      <button
       default="true"
       index="0"
       name="OK"
       text="OK"/>
      <button
       index="1"
       name="Cancel"
       text="Cancel"/>
    </form>
  </notification>

  <notification
   icon="alert.tga"
   name="UnFreezeUser"
   type="alert">
   <tag>win</tag>
    <tag>confirm</tag>
Unfreeze this Resident with what message?
    <form name="form">
      <input name="message" type="text">
You are no longer frozen.
      </input>
      <button
       default="true"
       index="0"
       name="OK"
       text="OK"/>
      <button
       index="1"
       name="Cancel"
       text="Cancel"/>
    </form>
  </notification>

  <notification
   icon="alertmodal.tga"
   name="SetDisplayNameSuccess"
   type="alert">
Hi [DISPLAY_NAME]!

Just like in real life, it takes a while for everyone to learn about a new name.  Please allow several days for [http://wiki.secondlife.com/wiki/Setting_your_display_name your name to update] in objects, scripts, search, etc.
  </notification>

  <notification
 icon="alertmodal.tga"
 name="SetDisplayNameBlocked"
 type="alert">
Sorry, you cannot change your display name. If you feel this is in error, please contact support.
  <tag>fail</tag>
  </notification>

  <notification
   icon="alertmodal.tga"
   name="SetDisplayNameFailedLength"
   type="alertmodal">
Sorry, that name is too long.  Display names can have a maximum of [LENGTH] characters.

Please try a shorter name.
  <tag>fail</tag>
  </notification>

  <notification
   icon="alertmodal.tga"
   name="SetDisplayNameFailedGeneric"
   type="alertmodal">
    Sorry, we could not set your display name.  Please try again later.
    <tag>fail</tag>
  </notification>

  <notification
   icon="alertmodal.tga"
   name="SetDisplayNameMismatch"
   type="alertmodal">
    The display names you entered do not match. Please re-enter.
    <tag>fail</tag>
  </notification>

  <!-- *NOTE: This should never happen -->
  <notification
   icon="alertmodal.tga"
   name="AgentDisplayNameUpdateThresholdExceeded"
   type="alertmodal">
Sorry, you have to wait longer before you can change your display name.

See http://wiki.secondlife.com/wiki/Setting_your_display_name

Please try again later.
  <tag>fail</tag>
  </notification>

  <notification
   icon="alertmodal.tga"
   name="AgentDisplayNameSetBlocked"
   type="alertmodal">
 Sorry, we could not set your requested name because it contains a banned word.
 
 Please try a different name.
 <tag>fail</tag>
  </notification>

  <notification
   icon="alertmodal.tga"
 name="AgentDisplayNameSetInvalidUnicode"
 type="alertmodal">
    The display name you wish to set contains invalid characters.
    <tag>fail</tag>
  </notification>

  <notification
   icon="alertmodal.tga"
 name="AgentDisplayNameSetOnlyPunctuation"
 type="alertmodal">
    Your display name must contain letters other than punctuation.
    <tag>fail</tag>
  </notification>


  <notification
   icon="notifytip.tga"
   name="DisplayNameUpdate"
   type="notifytip">
    [OLD_NAME] ([SLID]) is now known as [NEW_NAME].
  </notification>

  <notification
   icon="alertmodal.tga"
   name="OfferTeleport"
   type="alertmodal">
Offer a teleport to your location with the following message?
    <tag>confirm</tag>
    <form name="form">
      <input name="message" type="text">
Join me in [REGION]
      </input>
      <button
       default="true"
       index="0"
       name="OK"
       text="OK"/>
      <button
       index="1"
       name="Cancel"
       text="Cancel"/>
    </form>
  </notification>

  <notification
   icon="alertmodal.tga"
   name="TooManyTeleportOffers"
   type="alertmodal">
You attempted to make [OFFERS] teleport offers
which exceeds the limit of [LIMIT].
    <tag>group</tag>
    <tag>fail</tag>
  <usetemplate
     name="okbutton"
     yestext="OK"/>
  </notification>

  <notification
   icon="alertmodal.tga"
   name="OfferTeleportFromGod"
   type="alertmodal">
God summon Resident to your location?
    <tag>confirm</tag>
    <form name="form">
      <input name="message" type="text">
Join me in [REGION]
      </input>
      <button
       default="true"
       index="0"
       name="OK"
       text="OK"/>
      <button
       index="1"
       name="Cancel"
       text="Cancel"/>
    </form>
  </notification>

  <notification
   icon="alertmodal.tga"
   name="TeleportFromLandmark"
   type="alertmodal">
Are you sure you want to teleport to &lt;nolink&gt;[LOCATION]&lt;/nolink&gt;?
    <tag>confirm</tag>
    <usetemplate
     ignoretext="Confirm that I want to teleport to a landmark"
     name="okcancelignore"
     notext="Cancel"
     yestext="Teleport"/>
  </notification>

  <notification
   icon="alertmodal.tga"
   name="TeleportToPick"
   type="alertmodal">
    Teleport to [PICK]?
    <tag>confirm</tag>
    <usetemplate
     ignoretext="Confirm that I want to teleport to a location in Picks"
     name="okcancelignore"
     notext="Cancel"
     yestext="Teleport"/>
  </notification>

  <notification
   icon="alertmodal.tga"
   name="TeleportToClassified"
   type="alertmodal">
    Teleport to [CLASSIFIED]?
    <tag>confirm</tag>
    <usetemplate
     ignoretext="Confirm that I want to teleport to a location in Classifieds"
     name="okcancelignore"
     notext="Cancel"
     yestext="Teleport"/>
  </notification>

  <notification
   icon="alertmodal.tga"
   name="TeleportToHistoryEntry"
   type="alertmodal">
Teleport to [HISTORY_ENTRY]?
    <tag>confirm</tag>
    <usetemplate
     ignoretext="Confirm that I want to teleport to a history location"
     name="okcancelignore"
     notext="Cancel"
     yestext="Teleport"/>
  </notification>

  <notification
   icon="alert.tga"
   label="Message everyone in your Estate"
   name="MessageEstate"
   type="alert">
Type a short announcement which will be sent to everyone currently in your estate.
    <tag>confirm</tag>
    <form name="form">
      <input name="message" type="text"/>
      <button
       default="true"
       index="0"
       name="OK"
       text="OK"/>
      <button
       index="1"
       name="Cancel"
       text="Cancel"/>
    </form>
  </notification>

  <notification
   icon="alert.tga"
   label="Change Linden Estate"
   name="ChangeLindenEstate"
   type="alert">
You are about to change a Linden owned estate (mainland, teen grid, orientation, etc.).

This is EXTREMELY DANGEROUS because it can fundamentally affect the Resident experience.  On the mainland, it will change thousands of regions and make the spaceserver hiccup.

Proceed?
    <tag>confirm</tag>
    <usetemplate
     name="okcancelbuttons"
     notext="Cancel"
     yestext="OK"/>
  </notification>

  <notification
   icon="alert.tga"
   label="Change Linden Estate Access"
   name="ChangeLindenAccess"
   type="alert">
You are about to change the access list for a Linden owned estate (mainland, teen grid, orientation, etc.).

This is DANGEROUS and should only be done to invoke the hack allowing objects/L$ to be transfered in/out of a grid.
It will change thousands of regions and make the spaceserver hiccup.
    <tag>confirm</tag>
    <usetemplate
     name="okcancelbuttons"
     notext="Cancel"
     yestext="OK"/>
  </notification>

  <notification
   icon="alert.tga"
   label="Select estate"
   name="EstateAllowedAgentAdd"
   type="alert">
Add to allowed list for this estate only or for [ALL_ESTATES]?
    <tag>confirm</tag>
    <usetemplate
     canceltext="Cancel"
     name="yesnocancelbuttons"
     notext="All Estates"
     yestext="This Estate"/>
  </notification>

  <notification
   icon="alert.tga"
   label="Select estate"
   name="EstateAllowedAgentRemove"
   type="alert">
Remove from allowed list for this estate only or for [ALL_ESTATES]?
    <tag>confirm</tag>
    <usetemplate
     canceltext="Cancel"
     name="yesnocancelbuttons"
     notext="All Estates"
     yestext="This Estate"/>
  </notification>

  <notification
   icon="alert.tga"
   label="Select estate"
   name="EstateAllowedGroupAdd"
   type="alert">
Add to group allowed list for this estate only or for [ALL_ESTATES]?
    <tag>group</tag>
    <tag>confirm</tag>
    <usetemplate
     canceltext="Cancel"
     name="yesnocancelbuttons"
     notext="All Estates"
     yestext="This Estate"/>
  </notification>

  <notification
   icon="alert.tga"
   label="Select estate"
   name="EstateAllowedGroupRemove"
   type="alert">
Remove from group allowed list for this estate only or [ALL_ESTATES]?
    <tag>group</tag>
    <tag>confirm</tag>
    <usetemplate
     canceltext="Cancel"
     name="yesnocancelbuttons"
     notext="All Estates"
     yestext="This Estate"/>
  </notification>

  <notification
   icon="alert.tga"
   label="Select estate"
   name="EstateBannedAgentAdd"
   type="alert">
Deny access for this estate only or for [ALL_ESTATES]?
    <tag>confirm</tag>
    <usetemplate
     canceltext="Cancel"
     name="yesnocancelbuttons"
     notext="All Estates"
     yestext="This Estate"/>
  </notification>

  <notification
   icon="alert.tga"
   label="Select estate"
   name="EstateBannedAgentRemove"
   type="alert">
Remove this Resident from the ban list for  access for this estate only or for [ALL_ESTATES]?
    <tag>confirm</tag>
    <usetemplate
     canceltext="Cancel"
     name="yesnocancelbuttons"
     notext="All Estates"
     yestext="This Estate"/>
  </notification>

  <notification
   icon="alert.tga"
   label="Select estate"
   name="EstateManagerAdd"
   type="alert">
Add estate manager for this estate only or for [ALL_ESTATES]?
    <tag>confirm</tag>
    <usetemplate
     canceltext="Cancel"
     name="yesnocancelbuttons"
     notext="All Estates"
     yestext="This Estate"/>
  </notification>

  <notification
   icon="alert.tga"
   label="Select estate"
   name="EstateManagerRemove"
   type="alert">
Remove estate manager for this estate only or for [ALL_ESTATES]?
    <tag>confirm</tag>
    <usetemplate
     canceltext="Cancel"
     name="yesnocancelbuttons"
     notext="All Estates"
     yestext="This Estate"/>
  </notification>

  <notification
   icon="alert.tga"
   label="Confirm Kick"
   name="EstateKickUser"
   type="alert">
Kick [EVIL_USER] from this estate?
    <tag>confirm</tag>
    <usetemplate
     name="okcancelbuttons"
     notext="Cancel"
     yestext="OK"/>
  </notification>

  <notification
   icon="alertmodal.tga"
   name="EstateChangeCovenant"
   type="alertmodal">
Are you sure you want to change the Estate Covenant?
    <tag>confirm</tag>
    <usetemplate
     name="okcancelbuttons"
     notext="Cancel"
     yestext="OK"/>
  </notification>

  <notification
   icon="alertmodal.tga"
   name="RegionEntryAccessBlocked"
   type="alertmodal">
   <tag>fail</tag>
    The region you're trying to visit contains content exceeding your current preferences.  You can change your preferences using Me &gt; Preferences &gt; General.
    <usetemplate
     name="okbutton"
     yestext="OK"/>
  </notification>

  <notification
   icon="alertmodal.tga"
   name="RegionEntryAccessBlocked_AdultsOnlyContent"
   type="alertmodal">
   <tag>fail</tag>
    <tag>confirm</tag>
    The region you're trying to visit contains [REGIONMATURITY] content, which is accessible to adults only.
    <url option="0" name="url">
		http://wiki.secondlife.com/wiki/Linden_Lab_Official:Maturity_ratings:_an_overview
    </url>
    <usetemplate
     name="okcancelignore"
     yestext="Go to Knowledge Base"
	 notext="Close"
	 ignoretext="Region crossing: The region you&apos;re trying to visit contains content which is accessible to adults only."/>
  </notification>

  <notification
   icon="notifytip.tga"
   name="RegionEntryAccessBlocked_Notify"
   log_to_im="false"
   log_to_chat="true"
   type="notifytip">
   <tag>fail</tag>
The region you're trying to visit contains [REGIONMATURITY] content, but your current preferences are set to exclude [REGIONMATURITY] content.
  </notification>

  <notification
   icon="notifytip.tga"
   name="RegionEntryAccessBlocked_NotifyAdultsOnly"
   log_to_im="false"
   log_to_chat="true"
   type="notifytip">
    <tag>fail</tag>
    The region you're trying to visit contains [REGIONMATURITY] content, which is accessible to adults only.
  </notification>

  <notification
   icon="alertmodal.tga"
   name="RegionEntryAccessBlocked_Change"
   type="alertmodal">
    <tag>fail</tag>
    <tag>confirm</tag>
The region you're trying to visit contains [REGIONMATURITY] content, but your current preferences are set to exclude [REGIONMATURITY] content. We can change your preferences, or you can cancel. After your preferences are changed, you may attempt to enter the region again.
    <form name="form">
      <button
       index="0"
       name="OK"
       text="Change preferences"/>
      <button 
       default="true"
       index="1"
       name="Cancel"
       text="Cancel"/>
      <ignore name="ignore" text="Region crossing: The region you&apos;re trying to visit contains content excluded by your preferences."/>
    </form>
  </notification>

  <notification
   icon="alertmodal.tga"
   name="RegionEntryAccessBlocked_PreferencesOutOfSync"
   type="alertmodal">
    <tag>fail</tag>
    We are having technical difficulties with your teleport because your preferences are out of sync with the server.
    <usetemplate
     name="okbutton"
     yestext="OK"/>
  </notification>

  <notification
   icon="alertmodal.tga"
   name="TeleportEntryAccessBlocked"
   type="alertmodal">
    <tag>fail</tag>
    The region you're trying to visit contains content exceeding your current preferences.  You can change your preferences using Me &gt; Preferences &gt; General.
    <usetemplate
     name="okbutton"
     yestext="OK"/>
  </notification>

  <notification
   icon="alertmodal.tga"
   name="TeleportEntryAccessBlocked_AdultsOnlyContent"
   type="alertmodal">
    <unique>
      <context>REGIONMATURITY</context>
    </unique>
    <tag>fail</tag>
    <tag>confirm</tag>
    The region you're trying to visit contains [REGIONMATURITY] content, which is accessible to adults only.
    <url option="0" name="url">
      http://wiki.secondlife.com/wiki/Linden_Lab_Official:Maturity_ratings:_an_overview
    </url>
    <usetemplate
     name="okcancelignore"
     yestext="Go to Knowledge Base"
	 notext="Close"
	 ignoretext="Teleport: The region you&apos;re trying to visit contains content which is accessible to adults only."/>
  </notification>

  <notification
   icon="notifytip.tga"
   name="TeleportEntryAccessBlocked_Notify"
   log_to_im="false"
   log_to_chat="true"
   type="notifytip">
    <unique>
      <context>REGIONMATURITY</context>
    </unique>
    <tag>fail</tag>
    The region you're trying to visit contains [REGIONMATURITY] content, but your current preferences are set to exclude [REGIONMATURITY] content.
  </notification>

  <notification
   icon="notifytip.tga"
   name="TeleportEntryAccessBlocked_NotifyAdultsOnly"
   log_to_im="false"
   log_to_chat="true"
   type="notifytip">
    <unique>
      <context>REGIONMATURITY</context>
    </unique>
    <tag>fail</tag>
    The region you're trying to visit contains [REGIONMATURITY] content, which is accessible to adults only.
  </notification>

  <notification
   icon="alertmodal.tga"
   name="TeleportEntryAccessBlocked_ChangeAndReTeleport"
   type="alertmodal">
    <unique>
      <context>REGIONMATURITY</context>
    </unique>
    <tag>fail</tag>
    <tag>confirm</tag>
    The region you're trying to visit contains [REGIONMATURITY] content, but your current preferences are set to exclude [REGIONMATURITY] content. We can change your preferences and continue with the teleport, or you can cancel this teleport.
    <form name="form">
      <button
       index="0"
       name="OK"
       text="Change and continue"/>
      <button
       default="true"
       index="1"
       name="Cancel"
       text="Cancel"/>
      <ignore name="ignore" text="Teleport (restartable): The region you&apos;re trying to visit contains content excluded by your preferences."/>
    </form>
  </notification>

  <notification
   icon="alertmodal.tga"
   name="TeleportEntryAccessBlocked_Change"
   type="alertmodal">
    <unique>
      <context>REGIONMATURITY</context>
    </unique>
    <tag>fail</tag>
    <tag>confirm</tag>
    The region you're trying to visit contains [REGIONMATURITY] content, but your current preferences are set to exclude [REGIONMATURITY] content. We can change your preferences, or you can cancel the teleport. After your preferences are changed, you will need to attempt the teleport again.
    <form name="form">
      <button
       index="0"
       name="OK"
       text="Change preferences"/>
      <button
       default="true"
       index="1"
       name="Cancel"
       text="Cancel"/>
      <ignore name="ignore" text="Teleport (non-restartable): The region you&apos;re trying to visit contains content excluded by your preferences."/>
    </form>
  </notification>

  <notification
   icon="alertmodal.tga"
   name="TeleportEntryAccessBlocked_PreferencesOutOfSync"
   type="alertmodal">
    <tag>fail</tag>
    We are having technical difficulties with your teleport because your preferences are out of sync with the server.
    <usetemplate
     name="okbutton"
     yestext="OK"/>
  </notification>

  <notification
   icon="alertmodal.tga"
   name="PreferredMaturityChanged"
   type="alertmodal">
You won't receive any more notifications that you're about to visit a region with [RATING] content.  You may change your content preferences in the future by using Me &gt; Preferences &gt; General from the menu bar.
  <tag>confirm</tag>
    <usetemplate
     name="okbutton"
     yestext="OK"/>
  </notification>

  <notification
   icon="alertmodal.tga"
   name="MaturityChangeError"
   type="alertmodal">
    We were unable to change your preferences to view [PREFERRED_MATURITY] content at this time.  Your preferences have been reset to view [ACTUAL_MATURITY] content.  You may attempt to change your preferences again by using Me &gt; Preferences &gt; General from the menu bar.
    <tag>confirm</tag>
    <usetemplate
     name="okbutton"
     yestext="OK"/>
  </notification>

  <notification
   icon="alertmodal.tga"
   name="LandClaimAccessBlocked"
   type="alertmodal">
    The land you're trying to claim has a maturity rating exceeding your current preferences.  You can change your preferences using Me &gt; Preferences &gt; General.
    <tag>fail</tag>
    <usetemplate
     name="okbutton"
     yestext="OK"/>
  </notification>

  <notification
   icon="alertmodal.tga"
   name="LandClaimAccessBlocked_AdultsOnlyContent"
   type="alertmodal">
    Only adults can claim this land.
    <tag>fail</tag>
    <tag>confirm</tag>
    <url option="0" name="url">
		http://wiki.secondlife.com/wiki/Linden_Lab_Official:Maturity_ratings:_an_overview
    </url>
    <usetemplate
     name="okcancelignore"
     yestext="Go to Knowledge Base"
	 notext="Close"
	 ignoretext="Only adults can claim this land."/>
  </notification>

  <notification
   icon="notifytip.tga"
   name="LandClaimAccessBlocked_Notify"
   log_to_im="false"
   log_to_chat="true"
   type="notifytip">
    The land you're trying to claim contains [REGIONMATURITY] content, but your current preferences are set to exclude [REGIONMATURITY] content.
    <tag>fail</tag>
  </notification>

  <notification
   icon="notifytip.tga"
   name="LandClaimAccessBlocked_NotifyAdultsOnly"
   log_to_im="false"
   log_to_chat="true"
   type="notifytip">
    <tag>fail</tag>
    The land you're trying to claim contains [REGIONMATURITY] content, which is accessible to adults only.
  </notification>

  <notification
   icon="alertmodal.tga"
   name="LandClaimAccessBlocked_Change"
   type="alertmodal">
    The land you're trying to claim contains [REGIONMATURITY] content, but your current preferences are set to exclude [REGIONMATURITY] content. We can change your preferences, then you can try claiming the land again.
    <tag>fail</tag>
    <tag>confirm</tag>
    <form name="form">
      <button
       index="0"
       name="OK"
       text="Change preferences"/>
      <button
       default="true"
       index="1"
       name="Cancel"
       text="Cancel"/>
      <ignore name="ignore" text="The land you&apos;re trying to claim contains content excluded by your preferences."/>
    </form>
  </notification>

  <notification
   icon="alertmodal.tga"
   name="LandBuyAccessBlocked"
   type="alertmodal">
    The land you're trying to buy has a maturity rating exceeding your current preferences.  You can change your preferences using Me &gt; Preferences &gt; General.
    <tag>fail</tag>
    <usetemplate
     name="okbutton"
     yestext="OK"/>
  </notification>

  <notification
   icon="alertmodal.tga"
   name="LandBuyAccessBlocked_AdultsOnlyContent"
   type="alertmodal">
    Only adults can buy this land.
    <tag>confirm</tag>
  <tag>fail</tag>
    <url option="0" name="url">
		http://wiki.secondlife.com/wiki/Linden_Lab_Official:Maturity_ratings:_an_overview
    </url>
    <usetemplate
     name="okcancelignore"
     yestext="Go to Knowledge Base"
	 notext="Close"
	 ignoretext="Only adults can buy this land."/>
  </notification>

  <notification
   icon="notifytip.tga"
   name="LandBuyAccessBlocked_Notify"
   log_to_im="false"
   log_to_chat="true"
   type="notifytip">
    The land you're trying to buy contains [REGIONMATURITY] content, but your current preferences are set to exclude [REGIONMATURITY] content.
    <tag>fail</tag>
  </notification>

  <notification
   icon="notifytip.tga"
   name="LandBuyAccessBlocked_NotifyAdultsOnly"
   log_to_im="false"
   log_to_chat="true"
   type="notifytip">
    <tag>fail</tag>
    The land you're trying to buy contains [REGIONMATURITY] content, which is accessible to adults only.
  </notification>

  <notification
   icon="alertmodal.tga"
   name="LandBuyAccessBlocked_Change"
   type="alertmodal">
    The land you're trying to buy contains [REGIONMATURITY] content, but your current preferences are set to exclude [REGIONMATURITY] content. We can change your preferences, then you can try buying the land again.
    <tag>confirm</tag>
    <tag>fail</tag>
    <form name="form">
      <button
       index="0"
       name="OK"
       text="Change preferences"/>
      <button
       default="true"
       index="1"
       name="Cancel"
       text="Cancel"/>
      <ignore name="ignore" text="The land you&apos;re trying to buy contains content excluded by your preferences."/>
    </form>
  </notification>

	<notification
	  icon="alertmodal.tga"
	  name="TooManyPrimsSelected"
	  type="alertmodal">
There are too many prims selected.  Please select [MAX_PRIM_COUNT] or fewer prims and try again
  <tag>fail</tag>
		<usetemplate
		 name="okbutton"
		 yestext="OK"/>
	</notification>

	<notification
   icon="alertmodal.tga"
   name="ProblemImportingEstateCovenant"
   type="alertmodal">
Problem importing estate covenant.
  <tag>fail</tag>
    <usetemplate
     name="okbutton"
     yestext="OK"/>
  </notification>

  <notification
   icon="alertmodal.tga"
   name="ProblemAddingEstateManager"
   type="alertmodal">
Problems adding a new estate manager.  One or more estates may have a full manager list.
  <tag>fail</tag>
  </notification>

  <notification
   icon="alertmodal.tga"
   name="ProblemAddingEstateGeneric"
   type="alertmodal">
Problems adding to this estate list.  One or more estates may have a full list.
  <tag>fail</tag>
  </notification>

  <notification
   icon="alertmodal.tga"
   name="UnableToLoadNotecardAsset"
   type="alertmodal">
Unable to load notecard&apos;s asset at this time.
    <usetemplate
     name="okbutton"
     yestext="OK"/>
    <tag>fail</tag>
  </notification>

  <notification
   icon="alertmodal.tga"
   name="NotAllowedToViewNotecard"
   type="alertmodal">
Insufficient permissions to view notecard associated with asset ID requested.
    <usetemplate
     name="okbutton"
     yestext="OK"/>
    <tag>fail</tag>
  </notification>

  <notification
   icon="alertmodal.tga"
   name="MissingNotecardAssetID"
   type="alertmodal">
Asset ID for notecard is missing from database.
  <tag>fail</tag>
    <usetemplate
     name="okbutton"
     yestext="OK"/>
  </notification>

  <notification
   icon="alert.tga"
   name="PublishClassified"
   type="alert">
Remember: Classified ad fees are non-refundable.

Publish this classified now for L$[AMOUNT]?
    <tag>confirm</tag>
  <tag>funds</tag>
    <usetemplate
     name="okcancelbuttons"
     notext="Cancel"
     yestext="OK"/>
  </notification>

  <notification
   icon="alertmodal.tga"
   name="SetClassifiedMature"
   type="alertmodal">
Does this classified contain Moderate content?
    <tag>confirm</tag>
    <usetemplate
     canceltext="Cancel"
     name="yesnocancelbuttons"
     notext="No"
     yestext="Yes"/>
  </notification>

  <notification
   icon="alertmodal.tga"
   name="SetGroupMature"
   type="alertmodal">
Does this group contain Moderate content?
    <tag>group</tag>
    <tag>confirm</tag>
    <usetemplate
     canceltext="Cancel"
     name="yesnocancelbuttons"
     notext="No"
     yestext="Yes"/>
  </notification>

  <notification
   icon="alert.tga"
   label="Confirm restart"
   name="ConfirmRestart"
   type="alert">
Do you really want to restart this region in 2 minutes?
    <tag>confirm</tag>
    <usetemplate
     name="okcancelbuttons"
     notext="Cancel"
     yestext="OK"/>
  </notification>

  <notification
   icon="alert.tga"
   label="Message everyone in this region"
   name="MessageRegion"
   type="alert">
Type a short announcement which will be sent to everyone in this region.
    <tag>confirm</tag>
    <form name="form">
      <input name="message" type="text"/>
      <button
       default="true"
       index="0"
       name="OK"
       text="OK"/>
      <button
       index="1"
       name="Cancel"
       text="Cancel"/>
    </form>
  </notification>

  <notification
   icon="alertmodal.tga"
   label="Changed Region Maturity"
   name="RegionMaturityChange"
   type="alertmodal">
The maturity rating for this region has been changed.
It may take some time for this change to be reflected on the map.
    <usetemplate
     name="okbutton"
     yestext="OK"/>
  </notification>

  <notification
   icon="alertmodal.tga"
   label="Voice Version Mismatch"
   name="VoiceVersionMismatch"
   type="alertmodal">
This version of [APP_NAME] is not compatible with the Voice Chat feature in this region. In order for Voice Chat to function correctly you will need to update [APP_NAME].
  <tag>fail</tag>
  <tag>voice</tag>
  </notification>

  <notification
   icon="alertmodal.tga"
   label="Can&apos;t Buy Objects"
   name="BuyObjectOneOwner"
   type="alertmodal">
Cannot buy objects from different owners at the same time.
Please select only one object and try again.
  <tag>fail</tag>
  </notification>

  <notification
   icon="alertmodal.tga"
   label="Can&apos;t Buy Contents"
   name="BuyContentsOneOnly"
   type="alertmodal">
Unable to buy the contents of more than one object at a time.
Please select only one object and try again.
  <tag>fail</tag>
  </notification>

  <notification
   icon="alertmodal.tga"
   label="Can&apos;t Buy Contents"
   name="BuyContentsOneOwner"
   type="alertmodal">
Cannot buy objects from different owners at the same time.
Please select only one object and try again.
  <tag>fail</tag>
  </notification>

  <notification
   icon="alertmodal.tga"
   name="BuyOriginal"
   type="alertmodal">
Buy original object from [OWNER] for L$[PRICE]?
You will become the owner of this object.
You will be able to:
 Modify: [MODIFYPERM]
 Copy: [COPYPERM]
 Resell or Give Away: [RESELLPERM]
  <tag>confirm</tag>
  <tag>funds</tag>
    <usetemplate
     name="okcancelbuttons"
     notext="Cancel"
     yestext="OK"/>
  </notification>

  <notification
   icon="alertmodal.tga"
   name="BuyOriginalNoOwner"
   type="alertmodal">
Buy original object for L$[PRICE]?
You will become the owner of this object.
You will be able to:
 Modify: [MODIFYPERM]
 Copy: [COPYPERM]
 Resell or Give Away: [RESELLPERM]
  <tag>confirm</tag>
  <tag>funds</tag>
    <usetemplate
     name="okcancelbuttons"
     notext="Cancel"
     yestext="OK"/>
  </notification>

  <notification
   icon="alertmodal.tga"
   name="BuyCopy"
   type="alertmodal">
Buy a copy from [OWNER] for L$[PRICE]?
The object will be copied to your inventory.
You will be able to:
 Modify: [MODIFYPERM]
 Copy: [COPYPERM]
 Resell or Give Away: [RESELLPERM]
  <tag>confirm</tag>
  <tag>funds</tag>
    <usetemplate
     name="okcancelbuttons"
     notext="Cancel"
     yestext="OK"/>
  </notification>

  <notification
   icon="alertmodal.tga"
   name="BuyCopyNoOwner"
   type="alertmodal">
Buy a copy for L$[PRICE]?
The object will be copied to your inventory.
You will be able to:
 Modify: [MODIFYPERM]
 Copy: [COPYPERM]
 Resell or Give Away: [RESELLPERM]
  <tag>confirm</tag>
  <tag>funds</tag>
    <usetemplate
     name="okcancelbuttons"
     notext="Cancel"
     yestext="OK"/>
  </notification>

  <notification
   icon="alertmodal.tga"
   name="BuyContents"
   type="alertmodal">
Buy contents from [OWNER] for L$[PRICE]?
They will be copied to your inventory.
  <tag>confirm</tag>
  <tag>funds</tag>
    <usetemplate
     name="okcancelbuttons"
     notext="Cancel"
     yestext="OK"/>
  </notification>

  <notification
   icon="alertmodal.tga"
   name="BuyContentsNoOwner"
   type="alertmodal">
Buy contents for L$[PRICE]?
They will be copied to your inventory.
  <tag>confirm</tag>
  <tag>funds</tag>
    <usetemplate
     name="okcancelbuttons"
     notext="Cancel"
     yestext="OK"/>
  </notification>

  <notification
   icon="alertmodal.tga"
   name="ConfirmPurchase"
   type="alertmodal">
This transaction will:
[ACTION]

Are you sure you want to proceed with this purchase?
    <tag>confirm</tag>
    <tag>funds</tag>
    <usetemplate
     name="okcancelbuttons"
     notext="Cancel"
     yestext="OK"/>
  </notification>

  <notification
   icon="alertmodal.tga"
   name="ConfirmPurchasePassword"
   type="password">
This transaction will:
[ACTION]

Are you sure you want to proceed with this purchase?
Please re-enter your password and click OK.
    <tag>funds</tag>
    <tag>confirm</tag>
    <form name="form">
      <input
       name="message"
       type="password"/>
      <button
       default="true"
       index="0"
       name="ConfirmPurchase"
       text="OK"/>
      <button
       index="1"
       name="Cancel"
       text="Cancel"/>
    </form>
  </notification>

  <notification
   icon="alert.tga"
   name="SetPickLocation"
   type="alert">
Note:
You have updated the location of this pick but the other details will retain their original values.
    <usetemplate
     name="okbutton"
     yestext="OK"/>
  </notification>

  <notification
   icon="alertmodal.tga"
   name="MoveInventoryFromObject"
   type="alertmodal">
You have selected &apos;no copy&apos; inventory items.
These items will be moved to your inventory, not copied.

Move the inventory item(s)?
    <tag>confirm</tag>
    <usetemplate
     ignoretext="Warn me before I move &apos;no-copy&apos; items from an object"
     name="okcancelignore"
     notext="Cancel"
     yestext="OK"/>
  </notification>

  <notification
   icon="alertmodal.tga"
   name="MoveInventoryFromScriptedObject"
   type="alertmodal">
You have selected &apos;no copy&apos; inventory items.  These items will be moved to your inventory, not copied.
Because this object is scripted, moving these items to your inventory may cause the script to malfunction.

Move the inventory item(s)?    
    <tag>confirm</tag>
    <usetemplate
     ignoretext="Warn me before I move &apos;no-copy&apos; items which might break a scripted object"
     name="okcancelignore"
     notext="Cancel"
     yestext="OK"/>
  </notification>

  <notification
   icon="alert.tga"
   name="ClickActionNotPayable"
   type="alert">
Warning: The &apos;Pay object&apos; click action has been set, but it will only work if a script is added with a money() event.
    <form name="form">
      <ignore name="ignore"
       text="I set the action &apos;Pay object&apos; when building an object without a money() script"/>
    </form>
  </notification>

  <notification
   icon="alertmodal.tga"
   name="OpenObjectCannotCopy"
   type="alertmodal">
There are no items in this object that you are allowed to copy.
  <tag>fail</tag>
  </notification>

  <notification
   icon="alertmodal.tga"
   name="WebLaunchAccountHistory"
   type="alertmodal">
Go to your [http://secondlife.com/account/ Dashboard] to see your account history?
    <tag>confirm</tag>
    <usetemplate
     ignoretext="Launch my browser to see my account history"
     name="okcancelignore"
     notext="Cancel"
     yestext="Go to page"/>
  </notification>

  <notification
   icon="alertmodal.tga"
   name="ConfirmAddingChatParticipants"
   type="alertmodal">
    <unique/>
When you add a person to an existing conversation, a new conversation will be created.  All participants will receive new conversation notifications.
    <tag>confirm</tag>
    <usetemplate
     ignoretext="Confirm adding chat paticipants"
     name="okcancelignore"
     notext="Cancel"
     yestext="Ok"/>
  </notification>
 
  <notification
   icon="alertmodal.tga"
   name="ConfirmQuit"
   type="alertmodal">
    <unique/>
Are you sure you want to quit?
    <tag>confirm</tag>
    <usetemplate
     ignoretext="Confirm before I quit"
     name="okcancelignore"
     notext="Don&apos;t Quit"
     yestext="Quit"/>
  </notification>

  <notification
   icon="alertmodal.tga"
   name="ConfirmRestoreToybox"
   type="alertmodal">
    <unique/>
This action will restore your default buttons and toolbars.

You cannot undo this action.
    <usetemplate
     name="okcancelbuttons"
     notext="Cancel"
     yestext="OK"/>
  </notification>

  <notification
   icon="alertmodal.tga"
   name="ConfirmClearAllToybox"
   type="alertmodal">
    <unique/>
This action will return all buttons to the toolbox and your toolbars will be empty.
    
You cannot undo this action.
    <usetemplate
     name="okcancelbuttons"
     notext="Cancel"
     yestext="OK"/>
  </notification>

  <notification
   icon="alertmodal.tga"
   name="DeleteItems"
   type="alertmodal">
    <unique/>
    [QUESTION]
    <tag>confirm</tag>
    <usetemplate
     ignoretext="Confirm before deleting items"
     name="okcancelignore"
     notext="Cancel"
     yestext="OK"/>
  </notification>

  <notification
   icon="alertmodal.tga"
   name="HelpReportAbuseEmailLL"
   type="alert">
    <unique/>
    
Use this tool to report violations of the [http://secondlife.com/corporate/tos.php Terms of Service] and [http://secondlife.com/corporate/cs.php Community Standards].

All reported abuses are investigated and resolved.
  </notification>

  <notification
   icon="alertmodal.tga"
   name="HelpReportAbuseSelectCategory"
   type="alertmodal">
Please select a category for this abuse report.
Selecting a category helps us file and process abuse reports.
  <tag>fail</tag>
  </notification>

  <notification
   icon="alertmodal.tga"
   name="HelpReportAbuseAbuserNameEmpty"
   type="alertmodal">
Please enter the name of the abuser.
Entering an accurate value helps us file and process abuse reports.
  <tag>fail</tag>
  </notification>

  <notification
   icon="alertmodal.tga"
   name="HelpReportAbuseAbuserLocationEmpty"
   type="alertmodal">
Please enter the location where the abuse took place.
Entering an accurate value helps us file and process abuse reports.
  <tag>fail</tag>
  </notification>

  <notification
   icon="alertmodal.tga"
   name="HelpReportAbuseSummaryEmpty"
   type="alertmodal">
Please enter a summary of the abuse that took place.
Entering an accurate summary helps us file and process abuse reports.
  <tag>fail</tag>
  </notification>

  <notification
   icon="alertmodal.tga"
   name="HelpReportAbuseDetailsEmpty"
   type="alertmodal">
Please enter a detailed description of the abuse that took place.
Be as specific as you can, including names and the details of the incident you are reporting.
Entering an accurate description helps us file and process abuse reports.
  <tag>fail</tag>
  </notification>

  <notification
   icon="alertmodal.tga"
   name="HelpReportAbuseContainsCopyright"
   type="alertmodal">
Dear Resident,

You appear to be reporting intellectual property infringement. Please make sure you are reporting it correctly:

(1) The Abuse Process. You may submit an abuse report if you believe a Resident is exploiting the [SECOND_LIFE] permissions system, for example, by using CopyBot or similar copying tools, to infringe intellectual property rights. The Abuse Team investigates and issues appropriate disciplinary action for behavior that violates the [SECOND_LIFE] [http://secondlife.com/corporate/tos.php Terms of Service] or [http://secondlife.com/corporate/cs.php Community Standards]. However, the Abuse Team does not handle and will not respond to requests to remove content from the [SECOND_LIFE] world.

(2) The DMCA or Content Removal Process. To request removal of content from [SECOND_LIFE], you MUST submit a valid notification of infringement as provided in our [http://secondlife.com/corporate/dmca.php DMCA Policy].

If you still wish to continue with the abuse process, please close this window and finish submitting your report.  You may need to select the specific category &apos;CopyBot or Permissions Exploit&apos;.

Thank you,

Linden Lab
  </notification>

  <notification
   icon="alertmodal.tga"
   name="FailedRequirementsCheck"
   type="alertmodal">
The following required components are missing from [FLOATER]:
[COMPONENTS]
  <tag>fail</tag>
  </notification>

  <notification
   icon="alert.tga"
   label="Replace Existing Attachment"
   name="ReplaceAttachment"
   type="alert">
There is already an object attached to this point on your body.
Do you want to replace it with the selected object?
    <tag>confirm</tag>
    <form name="form">
      <ignore name="ignore"
       save_option="true"
       text="Replace an existing attachment with the selected item"/>
      <button
       default="true"
       ignore="Replace Automatically"
       index="0"
       name="Yes"
       text="OK"/>
      <button
       ignore="Never Replace"
       index="1"
       name="No"
       text="Cancel"/>
    </form>
  </notification>

  <notification
   icon="alert.tga"
   label="Do Not Disturb Mode Warning"
   name="DoNotDisturbModePay"
   type="alert">
You have turned on Do Not Disturb. You will not receive any items offered in exchange for this payment.

Would you like to turn off Do Not Disturb before completing this transaction?
    <tag>confirm</tag>
    <form name="form">
      <ignore name="ignore"
       save_option="true"
       text="I am about to pay a person or object while I am in Do Not Disturb mode"/>
      <button
       default="true"
       ignore="Always leave Do Not Disturb Mode"
       index="0"
       name="Yes"
       text="OK"/>
      <button
       ignore="Never leave Do Not Disturb Mode"
       index="1"
       name="No"
       text="Cancel"/>
    </form>
  </notification>

  <notification
   icon="alertmodal.tga"
   name="ConfirmDeleteProtectedCategory"
   type="alertmodal">
The folder &apos;[FOLDERNAME]&apos; is a system folder. Deleting system folders can cause instability.  Are you sure you want to delete it?
    <tag>confirm</tag>
    <usetemplate
     ignoretext="Confirm before I delete a system folder"
     name="okcancelignore"
     notext="Cancel"
     yestext="OK"/>
  </notification>

  <notification
   icon="alertmodal.tga"
   name="ConfirmEmptyTrash"
   type="alertmodal">
Are you sure you want to permanently delete the contents of your Trash?
    <tag>confirm</tag>
    <usetemplate
     ignoretext="Confirm before I empty the inventory Trash folder"
     name="okcancelignore"
     notext="Cancel"
     yestext="OK"/>
  </notification>

  <notification
   icon="alertmodal.tga"
   name="ConfirmClearBrowserCache"
   type="alertmodal">
Are you sure you want to delete your travel, web, and search history?
    <tag>confirm</tag>
    <usetemplate
     name="okcancelbuttons"
     notext="Cancel"
     yestext="OK"/>
  </notification>
  
  <notification
   icon="alertmodal.tga"
   name="ConfirmClearCache"
   type="alertmodal">
Are you sure you want to clear your viewer cache?
    <tag>confirm</tag>
    <usetemplate
     name="okcancelbuttons"
     notext="Cancel"
     yestext="OK"/>
  </notification>

  <notification
   icon="alertmodal.tga"
   name="ConfirmClearCookies"
   type="alertmodal">
Are you sure you want to clear your cookies?
    <tag>confirm</tag>
    <usetemplate
     name="okcancelbuttons"
     notext="Cancel"
     yestext="Yes"/>
  </notification>

  <notification
   icon="alertmodal.tga"
   name="ConfirmClearMediaUrlList"
   type="alertmodal">
Are you sure you want to clear your list of saved URLs?
    <tag>confirm</tag>
    <usetemplate
     name="okcancelbuttons"
     notext="Cancel"
     yestext="Yes"/>
  </notification>

  <notification
   icon="alertmodal.tga"
   name="ConfirmEmptyLostAndFound"
   type="alertmodal">
Are you sure you want to permanently delete the contents of your Lost And Found?
    <tag>confirm</tag>
    <usetemplate
     ignoretext="Confirm before I empty the inventory Lost And Found folder"
     name="okcancelignore"
     notext="No"
     yestext="Yes"/>
  </notification>

  <notification
   icon="alertmodal.tga"
   name="CopySLURL"
   type="alertmodal">
The following SLurl has been copied to your clipboard:
 [SLURL]

Link to this from a web page to give others easy access to this location, or try it out yourself by pasting it into the address bar of any web browser.
    <form name="form">
      <ignore name="ignore"
       text="SLurl is copied to my clipboard"/>
    </form>
  </notification>

  <notification
   icon="alertmodal.tga"
   name="WLSavePresetAlert"
   type="alertmodal">
Do you wish to overwrite the saved preset?
    <tag>confirm</tag>
    <usetemplate
     name="okcancelbuttons"
     notext="No"
     yestext="Yes"/>
  </notification>

  <notification
   icon="alertmodal.tga"
   name="WLNoEditDefault"
   type="alertmodal">
You cannot edit or delete a default preset.
  <tag>fail</tag>
  </notification>

  <notification
   icon="alertmodal.tga"
   name="WLMissingSky"
   type="alertmodal">
This day cycle file references a missing sky file: [SKY].
  <tag>fail</tag>
  </notification>

  <notification
   icon="alertmodal.tga"
   name="WLRegionApplyFail"
   type="alertmodal">
Sorry, the settings couldn't be applied to the region.  Leaving the region and then returning may help rectify the problem.  The reason given was: [FAIL_REASON]
  </notification>

  <notification
   functor="GenericAcknowledge"
   icon="alertmodal.tga"
   name="EnvCannotDeleteLastDayCycleKey"
   type="alertmodal">
Unable to delete the last key in this day cycle because you cannot have an empty day cycle.  You should modify the last remaining key instead of attempting to delete it and then to create a new one.
    <usetemplate
     name="okbutton"
     yestext="OK"/>
  </notification>

  <notification
   functor="GenericAcknowledge"
   icon="alertmodal.tga"
   name="DayCycleTooManyKeyframes"
   type="alertmodal">
You cannot add any more keyframes to this day cycle.  The maximum number of keyframes for day cycles of [SCOPE] scope is [MAX].
    <usetemplate
     name="okbutton"
     yestext="OK"/>
  </notification>

  <notification
   functor="GenericAcknowledge"
   icon="alertmodal.tga"
   name="EnvUpdateRate"
   type="alertmodal">
    You may only update region environmental settings every [WAIT] seconds.  Wait at least that long and then try again.
    <usetemplate
     name="okbutton"
     yestext="OK"/>
  </notification>

  <notification
   icon="alertmodal.tga"
   name="PPSaveEffectAlert"
   type="alertmodal">
PostProcess Effect exists. Do you still wish overwrite it?
    <usetemplate
     name="okcancelbuttons"
     notext="No"
     yestext="Yes"/>
  </notification>

  <notification
   icon="alertmodal.tga"
   name="ChatterBoxSessionStartError"
   type="alertmodal">
Unable to start a new chat session with [RECIPIENT].
[REASON]
  <tag>fail</tag>
    <usetemplate
     name="okbutton"
     yestext="OK"/>
  </notification>

  <notification
   icon="alertmodal.tga"
   name="ChatterBoxSessionEventError"
   type="alertmodal">
[EVENT]
[REASON]
  <tag>fail</tag>
    <usetemplate
     name="okbutton"
     yestext="OK"/>
  </notification>

  <notification
   icon="alertmodal.tga"
   name="ForceCloseChatterBoxSession"
   type="alertmodal">
Your chat session with [NAME] must close.
[REASON]
    <usetemplate
     name="okbutton"
     yestext="OK"/>
  </notification>

  <notification
   icon="alertmodal.tga"
   name="Cannot_Purchase_an_Attachment"
   type="alertmodal">
You can&apos;t buy an object while it is attached.
  <tag>fail</tag>
  </notification>

  <notification
   icon="alertmodal.tga"
   label="About Requests for the Debit Permission"
   name="DebitPermissionDetails"
   type="alertmodal">
Granting this request gives a script ongoing permission to take Linden dollars (L$) from your account. To revoke this permission, the object owner must delete the object or reset the scripts in the object.
    <usetemplate
     name="okbutton"
     yestext="OK"/>
  </notification>

  <notification
   icon="alertmodal.tga"
   name="AutoWearNewClothing"
   type="alertmodal">
Would you like to automatically wear the clothing you are about to create?
    <tag>confirm</tag>
    <usetemplate
     ignoretext="Wear the clothing I create while editing My Appearance"
     name="okcancelignore"
     notext="No"
     yestext="Yes"/>
  </notification>

  <notification
   icon="alertmodal.tga"
   name="NotAgeVerified"
   type="alertmodal">
    The location you're trying to visit is restricted to residents age 18 and over.
    <tag>fail</tag>
    <usetemplate
     ignoretext="I am not old enough to visit age restricted areas."
     name="okignore"
     yestext="OK"/>
  </notification>

  <notification
   icon="notifytip.tga"
   name="NotAgeVerified_Notify"
   type="notifytip">
    Location restricted to age 18 and over.
    <tag>fail</tag>
  </notification>

  <notification
   icon="alertmodal.tga"
   name="Cannot enter parcel: no payment info on file"
   type="alertmodal">
You must have payment information on file to visit this area.  Do you want to go to the [SECOND_LIFE] website and set this up?

[_URL]
    <tag>confirm</tag>
    <url option="0" name="url">

			https://secondlife.com/account/
    </url>
    <usetemplate
     ignoretext="I lack payment information on file"
     name="okcancelignore"
     notext="No"
     yestext="Yes"/>
  </notification>

  <notification
   icon="alertmodal.tga"
   name="MissingString"
   type="alertmodal">
The string [STRING_NAME] is missing from strings.xml
  <tag>fail</tag>
  </notification>

  <notification
   icon="notifytip.tga"
   name="SystemMessageTip"
   type="notifytip">
[MESSAGE]
  </notification>
  
  <notification
   icon="notifytip.tga"
   name="IMSystemMessageTip"
   log_to_im="true"   
   log_to_chat="false"   
   type="notifytip">
[MESSAGE]
  </notification>

  <notification
   icon="notifytip.tga"
   name="Cancelled"
   type="notifytip">
Cancelled
  </notification>

  <notification
   icon="notifytip.tga"
   name="CancelledSit"
   type="notifytip">
Cancelled Sit
  </notification>

  <notification
   icon="notifytip.tga"
   name="CancelledAttach"
   type="notifytip">
Cancelled Attach
  </notification>

  <notification
   icon="notifytip.tga"
   name="ReplacedMissingWearable"
   type="notifytip">
Replaced missing clothing/body part with default.
  </notification>

  <notification
   icon="groupnotify"
   name="GroupNotice"
   persist="true"
   type="groupnotify">
Topic: [SUBJECT], Message: [MESSAGE]
    <tag>group</tag>
  </notification>

  <notification
   icon="notifytip.tga"
   name="FriendOnlineOffline"
   log_to_chat="false"
   type="notifytip">
    <tag>friendship</tag>
&lt;nolink&gt;[NAME]&lt;/nolink&gt; is [STATUS]
    <unique combine="cancel_old">
      <context>NAME</context>
    </unique>
  </notification>

  <notification
   icon="notifytip.tga"
   name="AddSelfFriend"
   type="notifytip">
    <tag>friendship</tag>
Although you&apos;re very nice, you can&apos;t add yourself as a friend.
  </notification>

  <notification
   icon="notifytip.tga"
   name="UploadingAuctionSnapshot"
   type="notifytip">
Uploading in-world and web site snapshots...
(Takes about 5 minutes.)
  </notification>

  <notification
   icon="notify.tga"
   name="UploadPayment"
   persist="true"
   type="notify">
You paid L$[AMOUNT] to upload.
<tag>funds</tag>
  </notification>

  <notification
   icon="notifytip.tga"
   name="UploadWebSnapshotDone"
   type="notifytip">
Web site snapshot upload done.
  </notification>

  <notification
   icon="notifytip.tga"
   name="UploadSnapshotDone"
   type="notifytip">
In-world snapshot upload done
  </notification>

  <notification
   icon="notifytip.tga"
   name="TerrainDownloaded"
   type="notifytip">
Terrain.raw downloaded
  </notification>

  <notification
   icon="notifytip.tga"
   name="GestureMissing"
   type="notifytip">
Gesture [NAME] is missing from the database.
  <tag>fail</tag>
  </notification>

  <notification
   icon="notifytip.tga"
   name="UnableToLoadGesture"
   type="notifytip">
Unable to load gesture [NAME].
  <tag>fail</tag>
  </notification>

  <notification
   icon="notifytip.tga"
   name="LandmarkMissing"
   type="notifytip">
Landmark is missing from database.
  <tag>fail</tag>
  </notification>

  <notification
   icon="notifytip.tga"
   name="UnableToLoadLandmark"
   type="notifytip">
Unable to load landmark.  Please try again.
  <tag>fail</tag>
  </notification>

  <notification
   icon="notifytip.tga"
   name="CapsKeyOn"
   type="notifytip">
Your Caps Lock key is on.
This might affect your password.
  </notification>

  <notification
   icon="notifytip.tga"
   name="NotecardMissing"
   type="notifytip">
Notecard is missing from database.
  <tag>fail</tag>
  </notification>

  <notification
   icon="notifytip.tga"
   name="NotecardNoPermissions"
   type="notifytip">
You don&apos;t have permission to view this notecard.
  <tag>fail</tag>
  </notification>

  <notification
   icon="notifytip.tga"
   name="RezItemNoPermissions"
   type="notifytip">
Insufficient permissions to rez object.
  <tag>fail</tag>
  </notification>

  <notification
   icon="notifytip.tga"
   name="IMAcrossParentEstates"
   type="notifytip">
Unable to send IM across parent estates.
  </notification>

  <notification
   icon="notifytip.tga"
   name="TransferInventoryAcrossParentEstates"
   type="notifytip">
Unable to transfer inventory across parent estates.
  </notification>

  <notification
   icon="notifytip.tga"
   name="UnableToLoadNotecard"
   type="notifytip">
Unable to load notecard.
Please try again.
  <tag>fail</tag>
  </notification>

  <notification
   icon="notifytip.tga"
   name="ScriptMissing"
   type="notifytip">
Script is missing from database.
  <tag>fail</tag>
  </notification>

  <notification
   icon="notifytip.tga"
   name="ScriptNoPermissions"
   type="notifytip">
Insufficient permissions to view script.
  <tag>fail</tag>
  </notification>

  <notification
   icon="notifytip.tga"
   name="UnableToLoadScript"
   type="notifytip">
Unable to load script.  Please try again.
  <tag>fail</tag>
  </notification>

  <notification
   icon="notifytip.tga"
   name="IncompleteInventory"
   type="notifytip">
The complete contents you are offering are not yet locally available. Please try offering those items again in a minute.
  <tag>fail</tag>
  </notification>

  <notification
   icon="notifytip.tga"
   name="CannotModifyProtectedCategories"
   type="notifytip">
You cannot modify protected categories.
  <tag>fail</tag>
  </notification>

  <notification
   icon="notifytip.tga"
   name="CannotRemoveProtectedCategories"
   type="notifytip">
You cannot remove protected categories.
  <tag>fail</tag>
  </notification>

  <notification
   icon="notifytip.tga"
   name="UnableToBuyWhileDownloading"
   type="notifytip">
Unable to buy while downloading object data.
Please try again.
  <tag>fail</tag>
  </notification>

  <notification
   icon="notifytip.tga"
   name="UnableToLinkWhileDownloading"
   type="notifytip">
Unable to link while downloading object data.
Please try again.
  <tag>fail</tag>
  </notification>

  <notification
   icon="notifytip.tga"
   name="CannotBuyObjectsFromDifferentOwners"
   type="notifytip">
You can only buy objects from one owner at a time.
Please select a single object.
  <tag>fail</tag>
  </notification>

  <notification
   icon="notifytip.tga"
   name="ObjectNotForSale"
   type="notifytip">
This object is not for sale.
  <tag>fail</tag>
  </notification>

  <notification
   icon="notifytip.tga"
   name="EnteringGodMode"
   type="notifytip">
Entering god mode, level [LEVEL]
  </notification>

  <notification
   icon="notifytip.tga"
   name="LeavingGodMode"
   type="notifytip">
Now leaving god mode, level [LEVEL]
  </notification>

  <notification
   icon="notifytip.tga"
   name="CopyFailed"
   type="notifytip">
You don&apos;t have permission to copy this.
  <tag>fail</tag>
  </notification>

  <notification
   icon="notifytip.tga"
   name="InventoryAccepted"
   log_to_im="true"   
   log_to_chat="false"
   type="notifytip">
[NAME] received your inventory offer.
  </notification>

  <notification
   icon="notifytip.tga"
   name="InventoryDeclined"
   log_to_im="true"   
   log_to_chat="false"
   type="notifytip">
[NAME] declined your inventory offer.
  </notification>

  <notification
   icon="notifytip.tga"
   name="ObjectMessage"
   type="notifytip">
[NAME]: [MESSAGE]
  </notification>

  <notification
   icon="notifytip.tga"
   name="CallingCardAccepted"
   type="notifytip">
Your calling card was accepted.
  </notification>

  <notification
   icon="notifytip.tga"
   name="CallingCardDeclined"
   type="notifytip">
Your calling card was declined.
  </notification>

  <notification
 icon="notifytip.tga"
 name="TeleportToLandmark"
 type="notifytip">
    To teleport to locations like &apos;[NAME]&apos;, click on the &quot;Places&quot; button,
    then select the Landmarks tab in the window that opens. Click on any
    landmark to select it, then click &apos;Teleport&apos; at the bottom of the window.
    (You can also double-click on the landmark, or right-click it and
    choose &apos;Teleport&apos;.)
  </notification>

  <notification
   icon="notifytip.tga"
   name="TeleportToPerson"
   type="notifytip">
    To contact Residents like &apos;[NAME]&apos;, click on the &quot;People&quot; button , select a Resident from the window that opens, then click &apos;IM&apos; at the
    bottom of the window.
    (You can also double-click on their name in the list, or right-click and choose &apos;IM&apos;).
  </notification>

  <notification
   icon="notifytip.tga"
   name="CantSelectLandFromMultipleRegions"
   type="notifytip">
Can&apos;t select land across server boundaries.
Try selecting a smaller piece of land.
  <tag>fail</tag>
  </notification>

  <notification
   icon="notifytip.tga"
   name="SearchWordBanned"
   type="notifytip">
Some terms in your search query were excluded due to content restrictions as clarified in the Community Standards.
  <tag>fail</tag>
  </notification>

  <notification
   icon="notifytip.tga"
   name="NoContentToSearch"
   type="notifytip">
Please select at least one type of content to search (General, Moderate, or Adult).
  <tag>fail</tag>
  </notification>

  <notification
   icon="notify.tga"
   name="SystemMessage"
   persist="true"
   type="notify">
[MESSAGE]
  </notification>

  <notification
   icon="notify.tga"
   name="PaymentReceived"
   log_to_im="true"   
   persist="true"
   type="notify">
    <tag>funds</tag>
[MESSAGE]
  </notification>

  <notification
   icon="notify.tga"
   name="PaymentSent"
   log_to_im="true"   
   persist="true"
   type="notify">
    <tag>funds</tag>
[MESSAGE]
  </notification>

  <notification
   icon="notify.tga"
   name="PaymentFailure"
   persist="true"
   type="notify">
    <tag>funds</tag>
[MESSAGE]
  </notification>

   <!-- EventNotification couldn't be persist since server decide is it necessary to notify 
   user about subscribed event via LLEventNotifier-->
  <notification
   icon="notify.tga"
   name="EventNotification"
   type="notify">
Event Notification:

[NAME]
[DATE]
    <form name="form">
      <button
       index="0"
       name="Details"
       text="Details"/>
      <button
       index="1"
       name="Cancel"
       text="Cancel"/>
    </form>
  </notification>

  <notification
   icon="notify.tga"
   name="TransferObjectsHighlighted"
   persist="true"
   type="notify">
All objects on this parcel that will transfer to the purchaser of this parcel are now highlighted.

* Trees and grasses that will transfer are not highlighted.
    <form name="form">
      <button
       index="0"
       name="Done"
       text="Done"/>
    </form>
  </notification>

  <notification
   icon="notify.tga"
   name="DeactivatedGesturesTrigger"
   persist="true"
   type="notify">
Deactivated gestures with same trigger:
[NAMES]
  </notification>

  <notification
   icon="notify.tga"
   name="NoQuickTime"
   persist="true"
   type="notify">
Apple&apos;s QuickTime software does not appear to be installed on your system.
If you want to view streaming media on parcels that support it you should go to the [http://www.apple.com/quicktime QuickTime site] and install the QuickTime Player.
  <tag>fail</tag>
  </notification>

  <notification
   icon="notify.tga"
   name="NoPlugin"
   persist="true"
   type="notify">
No Media Plugin was found to handle the "[MIME_TYPE]" mime type.  Media of this type will be unavailable.
  <tag>fail</tag>
    <unique>
      <context>MIME_TYPE</context>
    </unique>

  </notification>
  <notification
   icon="alertmodal.tga"
   name="MediaPluginFailed"
   type="alertmodal">
The following Media Plugin has failed:
    [PLUGIN]

Please re-install the plugin or contact the vendor if you continue to experience problems.
  <tag>fail</tag>
    <form name="form">
      <ignore name="ignore"
       text="A Media Plugin fails to run"/>
    </form>
  </notification>
  <notification
   icon="notify.tga"
   name="OwnedObjectsReturned"
   persist="true"
   type="notify">
The objects you own on the selected parcel of land have been returned back to your inventory.
  </notification>

  <notification
   icon="notify.tga"
   name="OtherObjectsReturned"
   persist="true"
   type="notify">
The objects on the selected parcel of land that is owned by [NAME] have been returned to his or her inventory.
  </notification>

  <notification
   icon="notify.tga"
   name="OtherObjectsReturned2"
   persist="true"
   type="notify">
The objects on the selected parcel of land owned by the Resident &apos;[NAME]&apos; have been returned to their owner.
  </notification>

  <notification
   icon="notify.tga"
   name="GroupObjectsReturned"
   persist="true"
   type="notify">
The objects on the selected parcel of land shared with the group [GROUPNAME] have been returned back to their owner&apos;s inventory.
Transferable deeded objects have been returned to their previous owners.
Non-transferable objects that are deeded to the group have been deleted.
    <tag>group</tag>
  </notification>

  <notification
   icon="notify.tga"
   name="UnOwnedObjectsReturned"
   persist="true"
   type="notify">
The objects on the selected parcel that are NOT owned by you have been returned to their owners.
  </notification>

  <notification
   icon="notify.tga"
   name="ServerObjectMessage"
   log_to_im="true"   
   persist="true"
   type="notify">
Message from [NAME]:
&lt;nolink&gt;[MSG]&lt;/nolink&gt;
  </notification>

  <notification
   icon="notify.tga"
   name="NotSafe"
   persist="true"
   type="notify">
    <unique/>
This land has damage enabled.
You can be hurt here. If you die, you will be teleported to your home location.
  </notification>

  <notification
   icon="notify.tga"
   name="NoFly"
   persist="true"
   type="notify">
    <unique/>
   <tag>fail</tag>
This area has flying disabled.
You can&apos;t fly here.
  </notification>

  <notification
   icon="notify.tga"
   name="PushRestricted"
   persist="true"
   type="notify">
    <unique/>    
This area does not allow pushing. You can&apos;t push others here unless you own the land.
  </notification>

  <notification
   icon="notify.tga"
   name="NoVoice"
   persist="true"
   type="notify">
    <unique/>    
This area has voice chat disabled. You won&apos;t be able to hear anyone talking.
    <tag>voice</tag>
  </notification>

  <notification
   icon="notify.tga"
   name="NoBuild"
   persist="true"
   type="notify">
    <unique/>    
This area has building disabled. You can&apos;t build or rez objects here.
  </notification>

  <notification
     icon="notify.tga"
     name="PathfindingDirty"
     persist="true"
     type="notify">
    <unique/>
    The region has pending pathfinding changes.  If you have build rights, you may rebake the region by clicking on the “Rebake region” button.
  </notification>

  <notification
     icon="notify.tga"
     name="DynamicPathfindingDisabled"
     persist="true"
     type="notify">
    <unique/>
    Dynamic pathfinding is not enabled on this region.  Scripted objects using pathfinding LSL calls may not operate as expected on this region.
  </notification>

  <notification
   icon="alertmodal.tga"
   name="PathfindingCannotRebakeNavmesh"
   type="alertmodal">
    <unique/>
    An error occurred.  There may be a network or server problem, or you may not have build rights.  Sometimes logging out and back in will solve this problem.
    <usetemplate
     name="okbutton"
     yestext="OK"
     />
  </notification>

  <notification
   icon="notify.tga"
   name="SeeAvatars"
   persist="true"
   type="notify">
    <unique/>    
This parcel hides avatars and text chat from another parcel.   You can&apos;t see other residents outside the parcel, and those outside are not able to see you.  Regular text chat on channel 0 is also blocked.
  </notification>

  <notification
   icon="notify.tga"
   name="ScriptsStopped"
   persist="true"
   type="notify">
An administrator has temporarily stopped scripts in this region.
  </notification>

  <notification
   icon="notify.tga"
   name="ScriptsNotRunning"
   persist="true"
   type="notify">
This region is not running any scripts.
  </notification>

  <notification
   icon="notify.tga"
   name="NoOutsideScripts"
   persist="true"
   type="notify">
   <tag>fail</tag>
This land has outside scripts disabled.

No scripts will work here except those belonging to the land owner.
  </notification>

  <notification
   icon="notify.tga"
   name="ClaimPublicLand"
   persist="true"
   type="notify">
You can only claim public land in the Region you&apos;re in.
  <tag>fail</tag>
  </notification>

  <notification
   icon="notify.tga"
   name="RegionTPAccessBlocked"
   persist="true"
   type="notify">
   <tag>fail</tag>
    The region you're trying to visit contains content exceeding your current preferences.  You can change your preferences using Me &gt; Preferences &gt; General.
  </notification>

  <notification
	icon="notify.tga"
	name="URBannedFromRegion"
   persist="true"
	type="notify">
   <tag>fail</tag>
You are banned from the region.
  </notification>

  <notification
	icon="notify.tga"
	name="NoTeenGridAccess"
   persist="true"
	type="notify">
   <tag>fail</tag>
Your account cannot connect to this teen grid region.
  </notification>

  <notification
	icon="notify.tga"
	name="ImproperPaymentStatus"
   persist="true"
	type="notify">
   <tag>fail</tag>
You do not have proper payment status to enter this region.
  </notification>

  <notification
	icon="notify.tga"
	name="MustGetAgeRegion"
   persist="true"
	type="notify">
   <tag>fail</tag>
You must be age 18 or over to enter this region.
  </notification>

  <notification
	icon="notify.tga"
	name="MustGetAgeParcel"
   persist="true"
	type="notify">
   <tag>fail</tag>
    You must be age 18 or over to enter this parcel.
  </notification>

  <notification
	icon="notify.tga"
	name="NoDestRegion"
   persist="true"
	type="notify">
   <tag>fail</tag>
No destination region found.
  </notification>

  <notification
	icon="notify.tga"
	name="NotAllowedInDest"
   persist="true"
	type="notify">
   <tag>fail</tag>
You are not allowed into the destination.
  </notification>

  <notification
	icon="notify.tga"
	name="RegionParcelBan"
   persist="true"
	type="notify">
   <tag>fail</tag>
Cannot region cross into banned parcel. Try another way.
  </notification>

  <notification
	icon="notify.tga"
	name="TelehubRedirect"
   persist="true"
	type="notify">
   <tag>fail</tag>
You have been redirected to a telehub.
  </notification>

  <notification
	icon="notify.tga"
	name="CouldntTPCloser"
   persist="true"
	type="notify">
   <tag>fail</tag>
Could not teleport closer to destination.
  </notification>

  <notification
	icon="notify.tga"
	name="TPCancelled"
   persist="true"
	type="notify">
Teleport cancelled.
  </notification>

  <notification
	icon="notify.tga"
	name="FullRegionTryAgain"
   persist="true"
	type="notify">
   <tag>fail</tag>
The region you are attempting to enter is currently full.
Please try again in a few moments.
  </notification>

  <notification
	icon="notify.tga"
	name="GeneralFailure"
   persist="true"
	type="notify">
   <tag>fail</tag>
General failure.
  </notification>

  <notification
	icon="notify.tga"
	name="RoutedWrongRegion"
   persist="true"
	type="notify">
   <tag>fail</tag>
Routed to wrong region. Please try again.
  </notification>

  <notification
	icon="notify.tga"
	name="NoValidAgentID"
   persist="true"
	type="notify">
   <tag>fail</tag>
No valid agent id.
  </notification>

  <notification
	icon="notify.tga"
	name="NoValidSession"
   persist="true"
	type="notify">
   <tag>fail</tag>
No valid session id.
  </notification>

  <notification
	icon="notify.tga"
	name="NoValidCircuit"
   persist="true"
	type="notify">
   <tag>fail</tag>
No valid circuit code.
  </notification>

  <notification
	icon="notify.tga"
	name="NoValidTimestamp"
   persist="true"
	type="notify">
   <tag>fail</tag>
No valid timestamp.
  </notification>

  <notification
	icon="notify.tga"
	name="NoPendingConnection"
   persist="true"
	type="notify">
   <tag>fail</tag>
Unable to create pending connection.
  </notification>

  <notification
	icon="notify.tga"
	name="InternalUsherError"
   persist="true"
	type="notify">
   <tag>fail</tag>
Internal error attempting to connect agent usher.
  </notification>

  <notification
	icon="notify.tga"
	name="NoGoodTPDestination"
   persist="true"
	type="notify">
   <tag>fail</tag>
Unable to find a good teleport destination in this region.
  </notification>

  <notification
	icon="notify.tga"
	name="InternalErrorRegionResolver"
   persist="true"
	type="notify">
   <tag>fail</tag>
Internal error attempting to activate region resolver.
  </notification>

  <notification
	icon="notify.tga"
	name="NoValidLanding"
   persist="true"
	type="notify">
   <tag>fail</tag>
A valid landing point could not be found.
  </notification>

  <notification
	icon="notify.tga"
	name="NoValidParcel"
   persist="true"
	type="notify">
   <tag>fail</tag>
No valid parcel could be found.
  </notification>

  <notification
   icon="notify.tga"
   name="ObjectGiveItem"
   type="offer">
An object named &lt;nolink&gt;[OBJECTFROMNAME]&lt;/nolink&gt; owned by [NAME_SLURL] has given you this [OBJECTTYPE]:
&lt;nolink&gt;[ITEM_SLURL]&lt;/nolink&gt;
    <form name="form">
      <button
       index="0"
       name="Keep"
       text="Keep"/>
      <button
       index="1"
       name="Discard"
       text="Discard"/>
      <button
       index="2"
       name="Mute"
       text="Block Owner"/>
    </form>
  </notification>

  <notification
   icon="notify.tga"
   name="OwnObjectGiveItem"
   type="offer">
Your object named &lt;nolink&gt;[OBJECTFROMNAME]&lt;/nolink&gt; has given you this [OBJECTTYPE]:
&lt;nolink&gt;[ITEM_SLURL]&lt;/nolink&gt;
    <form name="form">
      <button
       index="0"
       name="Keep"
       text="Keep"/>
      <button
       index="1"
       name="Discard"
       text="Discard"/>
    </form>
  </notification>

  <notification
   icon="notify.tga"
   name="UserGiveItem"
   log_to_im ="true"
   type="offer"
   sound="UISndNewIncomingIMSession">
[NAME_SLURL] has given you this [OBJECTTYPE]:
[ITEM_SLURL]
    <form name="form">
      <button
       index="3"
       name="Show"
       text="Show"/>
      <button
       index="1"
       name="Discard"
       text="Discard"/>
      <button
       index="2"
       name="Mute"
       text="Block"/>
    </form>
  </notification>

  <notification
   icon="notify.tga"
   name="GodMessage"
   persist="true"
   type="notify">
[NAME]

[MESSAGE]
  </notification>

  <notification
   icon="notify.tga"
   name="JoinGroup"
   persist="true"
   type="notify">
    <tag>group</tag>
[MESSAGE]
    <form name="form">
      <button
       index="0"
       name="Join"
       text="Join"/>
      <button
       index="1"
       name="Decline"
       text="Decline"/>
      <button
       index="2"
       name="Info"
       text="Info"/>
    </form>
  </notification>

  <notification
   icon="notify.tga"
   name="TeleportOffered"
   log_to_im="true"
   log_to_chat="false"
   type="offer"
   sound="UISndNewIncomingIMSession">
[NAME_SLURL] has offered to teleport you to their location:

“[MESSAGE]”
&lt;icon&gt;[MATURITY_ICON]&lt;/icon&gt; - [MATURITY_STR]
    <tag>confirm</tag>
    <form name="form">
      <button
       index="0"
       name="Teleport"
       text="Teleport"/>
      <button
       index="1"
       name="Cancel"
       text="Cancel"/>
    </form>
  </notification>

  <notification
   icon="notify.tga"
   name="TeleportOffered_MaturityExceeded"
   log_to_im="true"
   log_to_chat="false"
   type="offer">
[NAME_SLURL] has offered to teleport you to their location:

“[MESSAGE]”
&lt;icon&gt;[MATURITY_ICON]&lt;/icon&gt; - [MATURITY_STR]

This region contains [REGION_CONTENT_MATURITY] content, but your current preferences are set to exclude [REGION_CONTENT_MATURITY] content.  We can change your preferences and continue with the teleport, or you can cancel this teleport.
    <tag>confirm</tag>
    <form name="form">
      <button
       index="0"
       name="Teleport"
       text="Change and Continue"/>
      <button
       index="1"
       name="Cancel"
       text="Cancel"/>
    </form>
  </notification>

  <notification
   icon="notify.tga"
   name="TeleportOffered_MaturityBlocked"
   log_to_im="true"
   log_to_chat="false"
   type="notifytip">
[NAME_SLURL] has offered to teleport you to their location:

“[MESSAGE]”
&lt;icon&gt;[MATURITY_ICON]&lt;/icon&gt; - [MATURITY_STR]

However, this region contains content accessible to adults only.
    <tag>fail</tag>
  </notification>

  <notification
   icon="notify.tga"
   name="TeleportOfferSent"
   log_to_im="true"
   log_to_chat="false"
   show_toast="false"
   type="notify">
	Teleport offer sent to [TO_NAME]
  </notification>


  <notification
   icon="notify.tga"
   name="GotoURL"
   persist="true"
   type="notify">
[MESSAGE]
[URL]
    <form name="form">
      <button
       index="0"
       name="Later"
       text="Later"/>
      <button
       index="1"
       name="GoNow..."
       text="Go Now..."/>
    </form>
  </notification>

  <notification
   icon="notify.tga"
   name="OfferFriendship"
   log_to_im="true"
   type="offer">
    <tag>friendship</tag>
    <tag>confirm</tag>
[NAME_SLURL] is offering friendship.

[MESSAGE]

(By default, you will be able to see each other&apos;s online status.)
    <form name="form">
      <button
       index="0"
       name="Accept"
       text="Accept"/>
      <button
       index="1"
       name="Decline"
       text="Decline"/>
    </form>
  </notification>

  <notification
   icon="notify.tga"
   name="FriendshipOffered"
   log_to_im="true"   
   show_toast="false"   
   type="notify">
    <tag>friendship</tag>
	You have offered friendship to [TO_NAME]
  </notification>

  <notification
   icon="notify.tga"
   name="OfferFriendshipNoMessage"
   persist="true"
   type="notify">
    <tag>friendship</tag>
[NAME_SLURL] is offering friendship.

(By default, you will be able to see each other&apos;s online status.)
    <form name="form">
      <button
       index="0"
       name="Accept"
       text="Accept"/>
      <button
       index="1"
       name="Decline"
       text="Decline"/>
    </form>
  </notification>

  <notification
   icon="notify.tga"
   name="FriendshipAccepted"
   log_to_im="true"   
   type="notify">
    <tag>friendship</tag>
&lt;nolink&gt;[NAME]&lt;/nolink&gt; accepted your friendship offer.
  </notification>

  <notification
   icon="notify.tga"
   name="FriendshipDeclined"
   log_to_im="true"   
   persist="true"
   type="notify">
    <tag>friendship</tag>
&lt;nolink&gt;[NAME]&lt;/nolink&gt; declined your friendship offer.
  </notification>
  
    <notification
   icon="notify.tga"
   name="FriendshipAcceptedByMe"
   log_to_im="true"   
   show_toast="false"
   type="notify">
    <tag>friendship</tag>
Friendship offer accepted.
  </notification>

  <notification
   icon="notify.tga"
   name="FriendshipDeclinedByMe"
   log_to_im="true"   
   show_toast="false"   
   type="notify">
    <tag>friendship</tag>
Friendship offer declined.
  </notification>
  
  <notification
   icon="notify.tga"
   name="OfferCallingCard"
   persist="true"
   type="notify">
[NAME] is offering their calling card.
This will add a bookmark in your inventory so you can quickly IM this Resident.
    <form name="form">
      <button
       index="0"
       name="Accept"
       text="Accept"/>
      <button
       index="1"
       name="Decline"
       text="Decline"/>
    </form>
  </notification>

  <notification
   icon="notify.tga"
   name="RegionRestartMinutes"
   priority="high"
   sound="UISndAlert"
   persist="true"
   type="notify">
This region will restart in [MINUTES] minutes.
If you stay in this region you will be logged out.
  </notification>

  <notification
   icon="notify.tga"
   name="RegionRestartSeconds"
   priority="high"
   sound="UISndAlert"
   persist="true"
   type="notify">
This region will restart in [SECONDS] seconds.
If you stay in this region you will be logged out.
  </notification>

  <notification
   icon="notify.tga"
   name="LoadWebPage"
   show_toast="false"
   type="notify">
Load web page [URL]?

[MESSAGE]

From object: &lt;nolink&gt;[OBJECTNAME]&lt;/nolink&gt;, owner: [NAME]?
    <tag>confirm</tag>
    <form name="form">
      <button
       index="0"
       name="Gotopage"
       text="Go to page"/>
      <button
       index="1"
       name="Cancel"
       text="Cancel"/>
    </form>
  </notification>

  <notification
   icon="notify.tga"
   name="FailedToFindWearableUnnamed"
   persist="true"
   type="notify">
Failed to find [TYPE] in database.
  <tag>fail</tag>
  </notification>

  <notification
   icon="notify.tga"
   name="FailedToFindWearable"
   persist="true"
   type="notify">
Failed to find [TYPE] named [DESC] in database.
  <tag>fail</tag>
  </notification>

  <notification
   icon="notify.tga"
   name="InvalidWearable"
   persist="true"
   type="notify">
The item you are trying to wear uses a feature that your Viewer can&apos;t read. Please upgrade your version of [APP_NAME] to wear this item.
  <tag>fail</tag>
  </notification>

  <notification
   icon="notify.tga"
   name="ScriptQuestion"
   persist="true"
   type="notify">
&apos;&lt;nolink&gt;[OBJECTNAME]&lt;/nolink&gt;&apos;, an object owned by &apos;[NAME]&apos;, would like to:

[QUESTIONS]
Is this OK?
  <tag>confirm</tag>
    <form name="form">
      <button
       index="0"
       name="Yes"
       text="Yes"/>
      <button
       index="1"
       name="No"
       text="No"/>
      <button
       index="2"
       name="Mute"
       text="Block"/>
    </form>
  </notification>

  <notification
   icon="notify.tga"
   name="ScriptQuestionCaution"
   priority="critical"
   persist="true"
   type="notify">
Warning: The object &apos;&lt;nolink&gt;[OBJECTNAME]&lt;/nolink&gt;&apos; wants total access to your Linden Dollars account. If you allow access, it can remove funds from your account at any time, or empty your account completely, on an ongoing basis with no additional warnings.
  
Do not allow access if you do not fully understand why it wants access to your account.

  <tag>confirm</tag>
    <form name="form">
      <button
       index="0"
       name="Grant"
       text="Allow total access"/>
      <button
       default="true"
       index="1"
       name="Deny"
       text="Deny"/>
    </form>
    <footer>
[FOOTERTEXT]
    </footer>
  </notification>

<<<<<<< HEAD
  <notification
   icon="notify.tga"
=======
	<notification
	 icon="notify.tga"
>>>>>>> e2e69636
	 name="UnknownScriptQuestion"
	 persist="false"
	 type="notify">
The runtime script permission requested by &apos;&lt;nolink&gt;[OBJECTNAME]&lt;/nolink&gt;&apos;, an object owned by &apos;[NAME]&apos;, isn&apos;t recognized by the viewer and can&apos;t be granted.

To grant this permission please update your viewer to the latest version from [DOWNLOADURL].
		<tag>confirm</tag>
		<form name="form">
			<button
			 default="true"
			 index="1"
			 name="Deny"
			 text="Ok"/>
			<button
			 index="2"
			 name="Mute"
			 text="Block"/>
		</form>
	</notification>

	<notification
   icon="notify.tga"
   name="ScriptDialog"
   show_toast="false"
   type="notify">
[NAME]&apos;s &apos;&lt;nolink&gt;[TITLE]&lt;/nolink&gt;&apos;
[MESSAGE]
    <form name="form">
      <button
       index="-2"
       name="Client_Side_Mute"
       text="Block"/>
      <button
       index="-1"
       name="Client_Side_Ignore"
       text="Ignore"/>
    </form>
  </notification>

  <notification
   icon="notify.tga"
   name="ScriptDialogGroup"
   show_toast="false"
   type="notify">
    <tag>group</tag>
[GROUPNAME]&apos;s &apos;&lt;nolink&gt;[TITLE]&lt;/nolink&gt;&apos;
[MESSAGE]
    <form name="form">
      <button
       index="-2"
       name="Client_Side_Mute"
       text="Block"/>
      <button
       index="-1"
       name="Client_Side_Ignore"
       text="Ignore"/>
    </form>
  </notification>

<!--
  <notification
   icon="notify.tga"
   name="FirstBalanceIncrease"
   persist="true"
   type="notify">
   <tag>win</tag>
You just received L$[AMOUNT].
Your L$ balance is shown in the upper-right.
  </notification>

  <notification
   icon="notify.tga"
   name="FirstBalanceDecrease"
   persist="true"
   type="notify">
You just paid L$[AMOUNT].
Your L$ balance is shown in the upper-right.
  </notification>
-->

  <notification
   icon="notify.tga"
   name="BuyLindenDollarSuccess"
   persist="true"
   type="notify">
    <tag>funds</tag>
Thank you for your payment!

Your L$ balance will be updated when processing completes. If processing takes more than 20 mins, your transaction may be cancelled. In that case, the purchase amount will be credited to your US$ balance.

The status of your payment can be checked on your Transaction History page on your [http://secondlife.com/account/ Dashboard]
  </notification>

  <notification
   icon="notify.tga"
   name="FirstOverrideKeys"
   persist="true"
   type="notify">
Your movement keys are now being handled by an object.
Try the arrow keys or AWSD to see what they do.
Some objects (like guns) require you to go into mouselook  to use them.
Press &apos;M&apos; to do this.
  </notification>

  <notification
   icon="notify.tga"
   name="FirstSandbox"
   persist="true"
   type="notify">
This is a sandbox area, and is meant to help Residents learn how to build.

Things you build here will be deleted after you leave, so don&apos;t forget to right-click and choose &apos;Take&apos; to move your creation to your Inventory.
  </notification>

  <notification
   icon="notifytip.tga"
   name="MaxListSelectMessage"
   type="notifytip">
You may only select up to [MAX_SELECT] items from this list.
  </notification>

  <notification
   icon="notify.tga"
   name="VoiceInviteP2P"
   type="notify">
[NAME] is inviting you to a Voice Chat call.
Click Accept to join the call or Decline to decline the invitation. Click Block to block this caller.
    <tag>confirm</tag>
    <tag>voice</tag>
    <unique>
      <context>NAME</context>
    </unique>
    <form name="form">
      <button
       index="0"
       name="Accept"
       text="Accept"/>
      <button
       index="1"
       name="Decline"
       text="Decline"/>
      <button
       index="2"
       name="Mute"
       text="Block"/>
    </form>
  </notification>

  <notification
   icon="notify.tga"
   name="AutoUnmuteByIM"
   persist="true"
   type="notify">
[NAME] was sent an instant message and has been automatically unblocked.
  </notification>

  <notification
   icon="notify.tga"
   name="AutoUnmuteByMoney"
   persist="true"
   type="notify">
[NAME] was given money and has been automatically unblocked.
  </notification>

  <notification
   icon="notify.tga"
   name="AutoUnmuteByInventory"
   persist="true"
   type="notify">
[NAME] was offered inventory and has been automatically unblocked.
  </notification>

  <notification
   icon="notify.tga"
   name="VoiceInviteGroup"
   type="notify">
[NAME] has joined a Voice Chat call with the group [GROUP].
Click Accept to join the call or Decline to decline the invitation. Click Block to block this caller.
    <tag>group</tag>
    <tag>confirm</tag>
    <tag>voice</tag>
    <unique>
      <context>NAME</context>
      <context>GROUP</context>
    </unique>
    <form name="form">
      <button
       index="0"
       name="Accept"
       text="Accept"/>
      <button
       index="1"
       name="Decline"
       text="Decline"/>
      <button
       index="2"
       name="Mute"
       text="Block"/>
    </form>
  </notification>

  <notification
   icon="notify.tga"
   name="VoiceInviteAdHoc"
   type="notify">
[NAME] has joined a voice chat call with a conference chat.
Click Accept to join the call or Decline to decline the invitation. Click Block to block this caller.
  <tag>confirm</tag>
    <tag>voice</tag>
    <unique>
      <context>NAME</context>
    </unique>
    <form name="form">
      <button
       index="0"
       name="Accept"
       text="Accept"/>
      <button
       index="1"
       name="Decline"
       text="Decline"/>
      <button
       index="2"
       name="Mute"
       text="Block"/>
    </form>
  </notification>

  <notification
   icon="notify.tga"
   name="InviteAdHoc"
   type="notify">
[NAME] is inviting you to a conference chat.
Click Accept to join the chat or Decline to decline the invitation. Click Block to block this caller.
  <tag>confirm</tag>
    <tag>voice</tag>
    <unique>
      <context>NAME</context>
    </unique>
    <form name="form">
      <button
       index="0"
       name="Accept"
       text="Accept"/>
      <button
       index="1"
       name="Decline"
       text="Decline"/>
      <button
       index="2"
       name="Mute"
       text="Block"/>
    </form>
  </notification>

  <notification
   icon="notifytip.tga"
   name="VoiceChannelFull"
   type="notifytip">
The voice call you are trying to join, [VOICE_CHANNEL_NAME], has reached maximum capacity. Please try again later.
  <tag>fail</tag>
    <tag>voice</tag>
    <unique>
      <context>VOICE_CHANNEL_NAME</context>
    </unique>
  </notification>

  <notification
   icon="notifytip.tga"
   name="ProximalVoiceChannelFull"
   type="notifytip">
    <unique/>
    We&apos;re sorry.  This area has reached maximum capacity for voice conversations.  Please try to use voice in another area.
    <tag>fail</tag>
    <tag>voice</tag>
  </notification>

  <notification
   icon="notifytip.tga"
   name="VoiceChannelDisconnected"
   type="notifytip">
You have been disconnected from [VOICE_CHANNEL_NAME].  You will now be reconnected to Nearby Voice Chat.
    <tag>voice</tag>
    <unique>
      <context>VOICE_CHANNEL_NAME</context>
    </unique>
  </notification>

  <notification
   icon="notifytip.tga"
   name="VoiceChannelDisconnectedP2P"
   type="notifytip">
[VOICE_CHANNEL_NAME] has ended the call.  You will now be reconnected to Nearby Voice Chat.
    <tag>voice</tag>
    <unique>
      <context>VOICE_CHANNEL_NAME</context>
    </unique>
  </notification>

  <notification
   icon="notifytip.tga"
   name="P2PCallDeclined"
   type="notifytip">
[VOICE_CHANNEL_NAME] has declined your call.  You will now be reconnected to Nearby Voice Chat.
    <tag>voice</tag>
    <tag>fail</tag>
    <unique>
      <context>VOICE_CHANNEL_NAME</context>
    </unique>
  </notification>

  <notification
   icon="notifytip.tga"
   name="P2PCallNoAnswer"
   type="notifytip">
[VOICE_CHANNEL_NAME] is not available to take your call.  You will now be reconnected to Nearby Voice Chat.
    <tag>fail</tag>
    <tag>voice</tag>
    <unique>
      <context>VOICE_CHANNEL_NAME</context>
    </unique>
  </notification>

  <notification
   icon="notifytip.tga"
   name="VoiceChannelJoinFailed"
   type="notifytip">
Failed to connect to [VOICE_CHANNEL_NAME], please try again later.  You will now be reconnected to Nearby Voice Chat.
    <tag>fail</tag>
    <tag>voice</tag>
    <unique>
      <context>VOICE_CHANNEL_NAME</context>
    </unique>
  </notification>

  <notification
   duration="10"
   icon="notifytip.tga"
   name="VoiceLoginRetry"
   type="notifytip">
    <unique/>    
We are creating a voice channel for you. This may take up to one minute.
  <tag>status</tag>
  <tag>voice</tag>
  </notification>

  <notification
   icon="notify.tga"
   name="VoiceEffectsExpired"
   sound="UISndAlert"
   persist="true"
   type="notify">
    <unique/>    
One or more of your subscribed Voice Morphs has expired.
[[URL] Click here] to renew your subscription.
  <tag>fail</tag>
  <tag>voice</tag>
  </notification>

  <notification
   icon="notify.tga"
   name="VoiceEffectsExpiredInUse"
   sound="UISndAlert"
   persist="true"
   type="notify">
    <unique/>
The active Voice Morph has expired, your normal voice settings have been applied.
[[URL] Click here] to renew your subscription.
    <tag>fail</tag>
    <tag>voice</tag>
  </notification>

  <notification
   icon="notify.tga"
   name="VoiceEffectsWillExpire"
   sound="UISndAlert"
   persist="true"
   type="notify">
    <unique/>    
One or more of your Voice Morphs will expire in less than [INTERVAL] days.
[[URL] Click here] to renew your subscription.
  <tag>fail</tag>
    <tag>voice</tag>
  </notification>

  <notification
   icon="notify.tga"
   name="VoiceEffectsNew"
   sound="UISndAlert"
   persist="true"
   type="notify">
    <unique/>    
New Voice Morphs are available!
   <tag>voice</tag>
  </notification>

  <notification
   icon="notifytip.tga"
   name="Cannot enter parcel: not a group member"
   type="notifytip">
   <tag>fail</tag>
    <tag>group</tag>
Only members of a certain group can visit this area.
  </notification>

  <notification
   icon="notifytip.tga"
   name="Cannot enter parcel: banned"
   type="notifytip">
   <tag>fail</tag>
Cannot enter parcel, you have been banned.
  </notification>

  <notification
   icon="notifytip.tga"
   name="Cannot enter parcel: not on access list"
   type="notifytip">
   <tag>fail</tag>
Cannot enter parcel, you are not on the access list.
  </notification>

  <notification
   icon="notifytip.tga"
   name="VoiceNotAllowed"
   type="notifytip">
You do not have permission to connect to voice chat for [VOICE_CHANNEL_NAME].
  <tag>fail</tag>
    <tag>voice</tag>
    <unique>
      <context>VOICE_CHANNEL_NAME</context>
    </unique>
  </notification>

  <notification
   icon="notifytip.tga"
   name="VoiceCallGenericError"
   type="notifytip">
An error has occurred while trying to connect to voice chat for [VOICE_CHANNEL_NAME].  Please try again later.
  <tag>fail</tag>
    <tag>voice</tag>
    <unique>
      <context>VOICE_CHANNEL_NAME</context>
    </unique>
  </notification>

  <notification
   icon="notifytip.tga"
   name="UnsupportedCommandSLURL"
   priority="high"
   type="notifytip">
The SLurl you clicked on is not supported.
  <tag>fail</tag>
  </notification>

  <notification
   icon="notifytip.tga"
   name="BlockedSLURL"
   priority="high"
   type="notifytip">
   <tag>security</tag>
A SLurl was received from an untrusted browser and has been blocked for your security.
  </notification>

  <notification
   icon="notifytip.tga"
   name="ThrottledSLURL"
   priority="high"
   type="notifytip">
   <tag>security</tag>
Multiple SLurls were received from an untrusted browser within a short period.
They will be blocked for a few seconds for your security.
  </notification>

  <notification name="IMToast" type="notifytoast">
[MESSAGE]
    <form name="form">
      <button index="0" name="respondbutton" text="Respond"/>
    </form>
  </notification>

  <notification
   icon="alert.tga"
   name="ConfirmCloseAll"
   type="alertmodal">
Are you sure you want to close all IMs?
  <tag>confirm</tag>
    <usetemplate
     name="okcancelignore"
     notext="Cancel"
     yestext="OK"
     ignoretext="Confirm before I close all IMs"/>
  </notification>

  <notification icon="notifytip.tga"
		name="AttachmentSaved" type="notifytip">
Attachment has been saved.
  </notification>

  <notification
    icon="alertmodal.tga"
    name="UnableToFindHelpTopic"
    type="alertmodal">
Unable to find the help topic for this element.
  <tag>fail</tag>
  </notification>

     <notification
 icon="alertmodal.tga"
 name="ObjectMediaFailure"
 type="alertmodal">
Server Error: Media update or get failed.
&apos;[ERROR]&apos;
  <tag>fail</tag>
        <usetemplate
         name="okbutton"
         yestext="OK"/>
    </notification>

    <notification
 icon="alertmodal.tga"
 name="TextChatIsMutedByModerator"
 type="alertmodal">
Your text chat has been muted by moderator.
        <usetemplate
         name="okbutton"
         yestext="OK"/>
    </notification>

    <notification
 icon="alertmodal.tga"
 name="VoiceIsMutedByModerator"
 type="alertmodal">
Your voice has been muted by moderator.
    <tag>voice</tag>
        <usetemplate
         name="okbutton"
         yestext="OK"/>
    </notification>
  
   <notification
    icon="alertmodal.tga"
    name="UploadCostConfirmation"
    type="alertmodal">
This upload will cost L$[PRICE], do you wish to continue with the upload?
    <usetemplate
     name="okcancelbuttons"
     notext="Cancel"
     yestext="Upload"/>
  </notification>

  <notification
   icon="alertmodal.tga"
   name="ConfirmClearTeleportHistory"
   type="alertmodal">
Are you sure you want to delete your teleport history?
  <tag>confirm</tag>
    <usetemplate
     name="okcancelbuttons"
     notext="Cancel"
     yestext="OK"/>
  </notification>

  <notification
   icon="alert.tga"
   name="BottomTrayButtonCanNotBeShown"
   type="alert">
Selected button can not be shown right now.
The button will be shown when there is enough space for it.
  <tag>fail</tag>
  </notification>

  <notification
   icon="notifytip.tga"
   name="ShareNotification"
   type="notifytip">
Select residents to share with.
  </notification>

  <notification
    name="MeshUploadError"
    icon="alert.tga"
    type="alert">
    [LABEL] failed to upload: [MESSAGE] [IDENTIFIER] 

See the log file for details.
  </notification>
   
  <notification
    name="MeshUploadPermError"
    icon="alert.tga"
    type="alert">
    Error while requesting mesh upload permissons.
  </notification>
  
  <notification
    name="RegionCapabilityRequestError"
    icon="alert.tga"
    type="alert">
    Could not get region capability &apos;[CAPABILITY]&apos;.
  </notification>
   
  <notification
   icon="notifytip.tga"
   name="ShareItemsConfirmation"
   type="alertmodal">
Are you sure you want to share the following items:

&lt;nolink&gt;[ITEMS]&lt;/nolink&gt;

With the following Residents:

[RESIDENTS]
  <tag>confirm</tag>
	<usetemplate
     name="okcancelbuttons"
     notext="Cancel"
     yestext="OK"/>
  </notification>
  
  <notification
   icon="notifytip.tga"
   name="ShareFolderConfirmation"
   type="alertmodal">
Only one folder at a time can be shared.

Are you sure you want to share the following items:

&lt;nolink&gt;[ITEMS]&lt;/nolink&gt;

With the following Residents:

[RESIDENTS]
  <tag>confirm</tag>
	<usetemplate
     name="okcancelbuttons"
     notext="Cancel"
     yestext="Ok"/>
  </notification>
  
  <notification
   icon="notifytip.tga"
   name="ItemsShared"
   type="notifytip">
Items successfully shared.
  </notification>
  
  <notification
   icon="notifytip.tga"
   name="DeedToGroupFail"
   type="notifytip">
Deed to group failed.
    <tag>group</tag>
  <tag>fail</tag>
  </notification>

  <notification
   icon="notifytip.tga"
   name="ReleaseLandThrottled"
   type="notifytip">
The parcel [PARCEL_NAME] can not be abandoned at this time.
   <tag>fail</tag>
  </notification>
	
  <notification
   icon="notifytip.tga"
   name="ReleasedLandWithReclaim"
   type="notifytip">
The [AREA] m² parcel &apos;[PARCEL_NAME]&apos; has been released.

You will have [RECLAIM_PERIOD] hours to reclaim for L$0 before it is set for sale to anyone.
   <tag>fail</tag>
  </notification>
	
  <notification
   icon="notifytip.tga"
   name="ReleasedLandNoReclaim"
   type="notifytip">
The [AREA] m² parcel &apos;[PARCEL_NAME]&apos; has been released.

It is now available for purchase by anyone.
   <tag>fail</tag>
  </notification>

  <notification
   icon="notifytip.tga"
   name="AvatarRezNotification"
   type="notifytip">
( [EXISTENCE] seconds alive )
Avatar '[NAME]' declouded after [TIME] seconds.
  </notification>

  <notification
   icon="notifytip.tga"
   name="AvatarRezSelfBakedDoneNotification"
   type="notifytip">
( [EXISTENCE] seconds alive )
You finished baking your outfit after [TIME] seconds.
  </notification>

  <notification
   icon="notifytip.tga"
   name="AvatarRezSelfBakedUpdateNotification"
   type="notifytip">
( [EXISTENCE] seconds alive )
You sent out an update of your appearance after [TIME] seconds.
[STATUS]
  </notification>

  <notification
   icon="notifytip.tga"
   name="AvatarRezCloudNotification"
   type="notifytip">
( [EXISTENCE] seconds alive )
Avatar '[NAME]' became cloud.
  </notification>

  <notification
   icon="notifytip.tga"
   name="AvatarRezArrivedNotification"
   type="notifytip">
( [EXISTENCE] seconds alive )
Avatar '[NAME]' appeared.
  </notification>

  <notification
   icon="notifytip.tga"
   name="AvatarRezLeftCloudNotification"
   type="notifytip">
( [EXISTENCE] seconds alive )
Avatar '[NAME]' left after [TIME] seconds as cloud.
  </notification>

  <notification
   icon="notifytip.tga"
   name="AvatarRezEnteredAppearanceNotification"
   type="notifytip">
( [EXISTENCE] seconds alive )
Avatar '[NAME]' entered appearance mode.
  </notification>

  <notification
   icon="notifytip.tga"
   name="AvatarRezLeftAppearanceNotification"
   type="notifytip">
( [EXISTENCE] seconds alive )
Avatar '[NAME]' left appearance mode.
  </notification>

  <notification
   icon="alertmodal.tga"
   name="NoConnect"
   type="alertmodal">
We're having trouble connecting using [PROTOCOL] [HOSTID].
Please check your network and firewall setup.
  <tag>fail</tag>
    <usetemplate
     name="okbutton"
     yestext="OK"/>
  </notification>

  <notification
   icon="alertmodal.tga"
   name="NoVoiceConnect"
   type="alertmodal">
We're having trouble connecting to your voice server:

[HOSTID]

Voice communications will not be available.
Please check your network and firewall setup.
    <tag>voice</tag>
  <tag>fail</tag>
    <usetemplate
     name="okbutton"
     yestext="OK"/>
  </notification>

  <notification
   icon="notifytip.tga"
   name="AvatarRezLeftNotification"
   type="notifytip">
( [EXISTENCE] seconds alive )
Avatar '[NAME]' left as fully loaded.
  </notification>

  <notification
   icon="notifytip.tga"
   name="AvatarRezSelfBakedTextureUploadNotification"
   type="notifytip">
( [EXISTENCE] seconds alive )
You uploaded a [RESOLUTION] baked texture for '[BODYREGION]' after [TIME] seconds.
  </notification>

  <notification
   icon="notifytip.tga"
   name="AvatarRezSelfBakedTextureUpdateNotification"
   type="notifytip">
( [EXISTENCE] seconds alive )
You locally updated a [RESOLUTION] baked texture for '[BODYREGION]' after [TIME] seconds.
  </notification>

  <notification
   icon="alertmodal.tga"
   name="LivePreviewUnavailable"
   type="alert">
   
We cannot display a preview of this texture because it is no-copy and/or no-transfer.
  <usetemplate
    ignoretext="Warn me that Live Preview mode is not available for no-copy and/or no-transfer textures"
    name="okignore"
    yestext="OK"/>
  </notification>

  <notification
   icon="alertmodal.tga"
   name="ConfirmLeaveCall"
   type="alert">
Are you sure you want to leave this call?
    <tag>confirm</tag>
    <tag>voice</tag>
    <usetemplate
     ignoretext="Confirm before I leave call"
     name="okcancelignore"
     notext="No"
     yestext="Yes">
      <unique/>
    </usetemplate>
  </notification>

  <notification
   icon="alertmodal.tga"
   name="ConfirmMuteAll"
   type="alert">
You have selected to mute all participants in a group call.
This will also cause all residents that later join the call to be
muted, even after you have left the call.

Mute everyone?
    <tag>group</tag>
    <tag>confirm</tag>
    <tag>voice</tag>
    <usetemplate
     ignoretext="Confirm before I mute all participants in a group call"
     name="okcancelignore"
     yestext="OK"
     notext="Cancel">
      <unique/>
    </usetemplate>
  </notification>
  <notification
  name="HintChat"
  label="Chat"
  type="hint">
    <unique/>
    To join the conversation, type into the chat field below.
  </notification>

  <notification
  name="HintSit"
  label="Stand"
  type="hint">
    <unique/>
    To stand up and exit the sitting position, click the Stand button.
  </notification>

  <notification
  name="HintSpeak"
  label="Speak"
  type="hint">
    <unique/>    
Click the Speak button to turn your microphone on and off.

Click on the up arrow to see the voice control panel.

Hiding the Speak button will disable the voice feature.
  </notification>

  <notification
  name="HintDestinationGuide"
  label="Explore the World"
  type="hint">
    <unique/>
    The Destination Guide contains thousands of new places to discover. Select a location and choose Teleport to start exploring.
  </notification>

  <notification
    name="HintSidePanel"
    label="Side Panel"
    type="hint">
    <unique/>
    Get quick access to your inventory, outfits, profiles and more in the side panel.
  </notification>

  <notification
  name="HintMove"
  label="Move"
  type="hint">
    <unique/>
    To walk or run, open the Move Panel and use the directional arrows to navigate. You can also use the directional keys on your keyboard.
  </notification>

  <notification
  name="HintMoveClick"
  label=""
  type="hint">
    <unique/>    
1. Click to Walk
Click anywhere on the ground to walk to that spot.

2. Click and Drag to Rotate View
Click and drag anywhere on the world to rotate your view
    <tag>custom_skin</tag>
  </notification>

  <notification
  name="HintDisplayName"
  label="Display Name"
  type="hint">
    <unique/>
    Set your customizable display name here. This is in addition to your unique username, which can't be changed. You can change how you see other people's names in your preferences.
  </notification>


  <notification
  name="HintView"
  label="View"
  type="hint">
    <unique/>
    To change your camera view, use the Orbit and Pan controls. Reset your view by pressing Escape or walking.
    <tag>custom_skin</tag>
  </notification>

  <notification
  name="HintInventory"
  label="Inventory"
  type="hint">
    <unique/>
    Check your inventory to find items. Newest items can be easily found in the Recent tab.
  </notification>

  <notification
  name="HintLindenDollar"
  label="You've got Linden Dollars!"
  type="hint">
    <unique/>
    Here's your current balance of L$. Click Buy L$ to purchase more Linden Dollars.
    <tag>funds</tag>
  </notification>

   <notification
   icon="alertmodal.tga"
   name="LowMemory"
   type="alertmodal">
    Your memory pool is low. Some functions of SL are disabled to avoid crash. Please close other applications. Restart SL if this persists.
  </notification>

  <notification
     icon="alertmodal.tga"
     name="ForceQuitDueToLowMemory"
     type="alertmodal">
    SL will quit in 30 seconds due to out of memory.
  </notification>

  <notification
  name="PopupAttempt"
  icon="Popup_Caution"
  type="browser">
    A pop-up was prevented from opening.
    <form name="form">
      <ignore name="ignore"
              control="MediaEnablePopups"
              invert_control="true"
              text="Enable all pop-ups"/>
      <button default="true"
              index="0"
              name="open"
              text="Open pop-up window"/>
    </form>
  </notification>

  <notification
   icon="alertmodal.tga"
   name="SOCKS_NOT_PERMITTED"
   type="alertmodal">
	The SOCKS 5 proxy "[HOST]:[PORT]" refused the connection, not allowed by rule set.
	<tag>fail</tag>
   <usetemplate
     name="okbutton"
     yestext="OK"/>
  </notification>

  <notification
   icon="alertmodal.tga"
   name="SOCKS_CONNECT_ERROR"
   type="alertmodal">
	The SOCKS 5 proxy "[HOST]:[PORT]" refused the connection, could not open TCP channel.
	<tag>fail</tag>
   <usetemplate
     name="okbutton"
     yestext="OK"/>	 
  </notification>

  <notification
   icon="alertmodal.tga"
   name="SOCKS_NOT_ACCEPTABLE"
   type="alertmodal">
	The SOCKS 5 proxy "[HOST]:[PORT]" refused the selected authentication system.
	<tag>fail</tag>
   <usetemplate
     name="okbutton"
     yestext="OK"/>
  </notification>

  <notification
   icon="alertmodal.tga"
   name="SOCKS_AUTH_FAIL"
   type="alertmodal">
	The SOCKS 5 proxy "[HOST]:[PORT]" reported your credentials are invalid.
	<tag>fail</tag>
   <usetemplate
     name="okbutton"
     yestext="OK"/>
  </notification>

  <notification
   icon="alertmodal.tga"
   name="SOCKS_UDP_FWD_NOT_GRANTED"
   type="alertmodal">
	The SOCKS 5 proxy "[HOST]:[PORT]" refused the UDP associate request.
	<tag>fail</tag>
   <usetemplate
     name="okbutton"
     yestext="OK"/>
  </notification>

  <notification
   icon="alertmodal.tga"
   name="SOCKS_HOST_CONNECT_FAILED"
   type="alertmodal">
	Could not connect to SOCKS 5 proxy server "[HOST]:[PORT]".
	<tag>fail</tag>
   <usetemplate
     name="okbutton"
     yestext="OK"/>
  </notification>
  
  <notification
   icon="alertmodal.tga"
   name="SOCKS_UNKNOWN_STATUS"
   type="alertmodal">
	Unknown proxy error with server "[HOST]:[PORT]".
	<tag>fail</tag>
   <usetemplate
     name="okbutton"
     yestext="OK"/>
  </notification>
  
  <notification
   icon="alertmodal.tga"
   name="SOCKS_INVALID_HOST"
   type="alertmodal">
	Invalid SOCKS proxy address or port "[HOST]:[PORT]".
	<tag>fail</tag>
   <usetemplate
     name="okbutton"
     yestext="OK"/>
  </notification>
  
  <notification
   icon="alertmodal.tga"
   name="SOCKS_BAD_CREDS"
   type="alertmodal">
	Invalid SOCKS 5 username or password.
	<tag>fail</tag>
   <usetemplate
     name="okbutton"
     yestext="OK"/>
  </notification>
  
  <notification
   icon="alertmodal.tga"
   name="PROXY_INVALID_HTTP_HOST"
   type="alertmodal">
    Invalid HTTP proxy address or port "[HOST]:[PORT]".
	<tag>fail</tag>
   <usetemplate
     name="okbutton"
     yestext="OK"/>
  </notification>

  <notification
   icon="alertmodal.tga"
   name="PROXY_INVALID_SOCKS_HOST"
   type="alertmodal">
	Invalid SOCKS proxy address or port "[HOST]:[PORT]".
	<tag>fail</tag>
   <usetemplate
     name="okbutton"
     yestext="OK"/>
  </notification>

  <notification
   icon="alertmodal.tga"
   name="ChangeProxySettings"
   type="alert">
	Proxy settings take effect after you restart [APP_NAME].
	<tag>fail</tag>
   <usetemplate
     name="okbutton"
     yestext="OK"/>
  </notification>

  <notification
  name="AuthRequest"
  type="browser">
The site at &apos;&lt;nolink&gt;[HOST_NAME]&lt;/nolink&gt;&apos; in realm &apos;[REALM]&apos; requires a user name and password.
    <tag>confirm</tag>
    <form name="form">
      <input name="username" type="text" text="User Name"/>
      <input name="password" type="password" text="Password    "/>
      <button default="true"
              index="0"
              name="ok"
              text="Submit"/>
      <button index="1"
              name="cancel"
              text="Cancel"/>
    </form>
  </notification>

  <notification
 name="NoClassifieds"
 label=""
 type="alertmodal">
    <unique/>
    <tag>fail</tag>
    <tag>confirm</tag>
    Creation and editing of Classifieds is only available in Advanced mode. Would you like to quit and change modes? The mode selector can be found on the login screen.
    <usetemplate
   name="okcancelbuttons"
   yestext="Quit"
   notext="Don't Quit"/>
    </notification>

  <notification
 name="NoGroupInfo"
 label=""
 type="alertmodal">
    <unique/>
    <tag>fail</tag>
    <tag>confirm</tag>
    Creation and editing of Groups is only available in Advanced mode. Would you like to quit and change modes? The mode selector can be found on the login screen.
    <usetemplate
   name="okcancelbuttons"
   yestext="Quit"
   notext="Don't Quit"/>
  </notification>

  <notification
 name="NoPlaceInfo"
 label=""
 type="alertmodal">
    <unique/>
    <tag>fail</tag>
    <tag>confirm</tag>
    Viewing place profile is only available in Advanced mode. Would you like to quit and change modes? The mode selector can be found on the login screen.
    <usetemplate
   name="okcancelbuttons"
   yestext="Quit"
   notext="Don't Quit"/>
  </notification>
  
  <notification
 name="NoPicks"
 label=""
 type="alertmodal">
    <unique/>
    <tag>fail</tag>
    <tag>confirm</tag>
    Creation and editing of Picks is only available in Advanced mode. Would you like to quit and change modes? The mode selector can be found on the login screen.
    <usetemplate
   name="okcancelbuttons"
   yestext="Quit"
   notext="Don't Quit"/>
  </notification>

  <notification
 name="NoWorldMap"
 label=""
 type="alertmodal">
    <unique/>
    <tag>fail</tag>
    <tag>confirm</tag>
    Viewing of the world map is only available in Advanced mode. Would you like to quit and change modes? The mode selector can be found on the login screen.
    <usetemplate
   name="okcancelbuttons"
   yestext="Quit"
   notext="Don't Quit"/>
  </notification>

  <notification
 name="NoVoiceCall"
 label=""
 type="alertmodal">
    <unique/>
    <tag>fail</tag>
    <tag>confirm</tag>
    Voice calls are only available in Advanced mode. Would you like to logout and change modes?
    <usetemplate
   name="okcancelbuttons"
   yestext="Quit"
   notext="Don't Quit"/>
  </notification>

  <notification
 name="NoAvatarShare"
 label=""
 type="alertmodal">
    <unique/>
    <tag>fail</tag>
    <tag>confirm</tag>
    Sharing is only available in Advanced mode. Would you like to logout and change modes?
    <usetemplate
   name="okcancelbuttons"
   yestext="Quit"
   notext="Don't Quit"/>
  </notification>
  
  <notification
 name="NoAvatarPay"
 label=""
 type="alertmodal">
    <unique/>
    <tag>fail</tag>
    <tag>confirm</tag>
	  Paying other residents is only available in Advanced mode. Would you like to logout and change modes?
	  <usetemplate
   name="okcancelbuttons"
   yestext="Quit"
   notext="Don't Quit"/>
  </notification>

  <notification
 name="NoInventory"
 label=""
 type="alertmodal">
    <unique/>
    <tag>fail</tag>
    <tag>confirm</tag>
    Viewing inventory is only available in Advanced mode. Would you like to logout and change modes?
    <usetemplate
   name="okcancelbuttons"
   yestext="Quit"
   notext="Don't Quit"/>
  </notification>

  <notification
 name="NoAppearance"
 label=""
 type="alertmodal">
    <unique/>
    <tag>fail</tag>
    <tag>confirm</tag>
    The appearance editor is only available in Advanced mode. Would you like to logout and change modes?
    <usetemplate
   name="okcancelbuttons"
   yestext="Quit"
   notext="Don't Quit"/>
  </notification>

  <notification
 name="NoSearch"
 label=""
 type="alertmodal">
    <unique/>
    <tag>fail</tag>
    <tag>confirm</tag>
    Search is only available in Advanced mode. Would you like to logout and change modes?
    <usetemplate
   name="okcancelbuttons"
   yestext="Quit"
   notext="Don't Quit"/>
  </notification>

  <notification
    name="ConfirmHideUI"
    label=""
    type="alertmodal">
    <unique/>
    <tag>confirm</tag>
    This action will hide all menu items and buttons. To get them back, click [SHORTCUT] again.
    <usetemplate
      name="okcancelignore"
      yestext="OK"
      notext="Cancel"
      ignoretext="Confirm before hiding UI"/>
  </notification>

  <notification
   icon="alertmodal.tga"
   name="PathfindingLinksets_WarnOnPhantom"
   type="alertmodal">
Some selected linksets will have the Phantom flag toggled.

Do you wish to continue?
    <tag>confirm</tag>
    <usetemplate
     ignoretext="Some selected linksets phantom flag will be toggled."
     name="okcancelignore"
     notext="Cancel"
     yestext="OK"/>
  </notification>

  <notification
   icon="alertmodal.tga"
   name="PathfindingLinksets_MismatchOnRestricted"
   type="alertmodal">
Some selected linksets cannot be set to be '[REQUESTED_TYPE]' because of permission restrictions on the linkset.  These linksets will be set to be '[RESTRICTED_TYPE]' instead.

Do you wish to continue?
    <tag>confirm</tag>
    <usetemplate
     ignoretext="Some selected linksets cannot be set because of permission restrictions on the linkset."
     name="okcancelignore"
     notext="Cancel"
     yestext="OK"/>
  </notification>

  <notification
   icon="alertmodal.tga"
   name="PathfindingLinksets_MismatchOnVolume"
   type="alertmodal">
Some selected linksets cannot be set to be '[REQUESTED_TYPE]' because the shape is non-convex.

Do you wish to continue?
    <tag>confirm</tag>
    <usetemplate
     ignoretext="Some selected linksets cannot be set because the shape is non-convex"
     name="okcancelignore"
     notext="Cancel"
     yestext="OK"/>
  </notification>

  <notification
   icon="alertmodal.tga"
   name="PathfindingLinksets_WarnOnPhantom_MismatchOnRestricted"
   type="alertmodal">
Some selected linksets will have the Phantom flag toggled.

Some selected linksets cannot be set to be '[REQUESTED_TYPE]' because of permission restrictions on the linkset.  These linksets will be set to be '[RESTRICTED_TYPE]' instead.

Do you wish to continue?
    <tag>confirm</tag>
    <usetemplate
     ignoretext="Some selected linksets phantom flag will be toggled and others cannot be set because of permission restrictions on the linkset."
     name="okcancelignore"
     notext="Cancel"
     yestext="OK"/>
  </notification>

  <notification
   icon="alertmodal.tga"
   name="PathfindingLinksets_WarnOnPhantom_MismatchOnVolume"
   type="alertmodal">
Some selected linksets will have the Phantom flag toggled.

Some selected linksets cannot be set to be '[REQUESTED_TYPE]' because the shape is non-convex.

Do you wish to continue?
    <tag>confirm</tag>
    <usetemplate
     ignoretext="Some selected linksets phantom flag will be toggled and others cannot be set because the shape is non-convex"
     name="okcancelignore"
     notext="Cancel"
     yestext="OK"/>
  </notification>

  <notification
   icon="alertmodal.tga"
   name="PathfindingLinksets_MismatchOnRestricted_MismatchOnVolume"
   type="alertmodal">
Some selected linksets cannot be set to be '[REQUESTED_TYPE]' because of permission restrictions on the linkset.  These linksets will be set to be '[RESTRICTED_TYPE]' instead.

Some selected linksets cannot be set to be '[REQUESTED_TYPE]' because the shape is non-convex. These linksets&apos; use types will not change.

Do you wish to continue?
    <tag>confirm</tag>
    <usetemplate
     ignoretext="Some selected linksets cannot be set because of permission restrictions on the linkset and because the shape is non-convex."
     name="okcancelignore"
     notext="Cancel"
     yestext="OK"/>
  </notification>

  <notification
   icon="alertmodal.tga"
   name="PathfindingLinksets_WarnOnPhantom_MismatchOnRestricted_MismatchOnVolume"
   type="alertmodal">
Some selected linksets will have the Phantom flag toggled.

Some selected linksets cannot be set to be '[REQUESTED_TYPE]' because of permission restrictions on the linkset.  These linksets will be set to be '[RESTRICTED_TYPE]' instead.

Some selected linksets cannot be set to be '[REQUESTED_TYPE]' because the shape is non-convex. These linksets&apos; use types will not change.

Do you wish to continue?
    <tag>confirm</tag>
    <usetemplate
     ignoretext="Some selected linksets phantom flag will be toggled and others cannot be set because of permission restrictions on the linkset and because the shape is non-convex."
     name="okcancelignore"
     notext="Cancel"
     yestext="OK"/>
  </notification>

  <notification
   icon="alertmodal.tga"
   name="PathfindingLinksets_ChangeToFlexiblePath"
   type="alertmodal">
    The selected object affects the navmesh.  Changing it to a Flexible Path will remove it from the navmesh.
    <tag>confirm</tag>
    <usetemplate
     ignoretext="The selected object affects the navmesh.  Changing it to a Flexible Path will remove it from the navmesh."
     name="okcancelignore"
     notext="Cancel"
     yestext="OK"/>
  </notification>

  <global name="UnsupportedGLRequirements">
You do not appear to have the proper hardware requirements for [APP_NAME]. [APP_NAME] requires an OpenGL graphics card that has multitexture support. If this is the case, you may want to make sure that you have the latest drivers for your graphics card, and service packs and patches for your operating system.

If you continue to have problems, please visit the [SUPPORT_SITE].
  </global>

  <global name="UnsupportedCPUAmount">
796
  </global>

  <global name="UnsupportedRAMAmount">
510
  </global>

  <global name="UnsupportedGPU">
- Your graphics card does not meet the minimum requirements.
  </global>

  <global name="UnsupportedRAM">
- Your system memory does not meet the minimum requirements.
  </global>

<!-- these are alert strings from server. the name needs to match entire the server string, and needs to be changed
	whenever the server string changes -->
   <global name="You can only set your 'Home Location' on your land or at a mainland Infohub.">
If you own a piece of land, you can make it your home location.
Otherwise, you can look at the Map and find places marked &quot;Infohub&quot;.
  </global>
  <global name="You died and have been teleported to your home location">
You died and have been teleported to your home location.
  </global>

  <notification
   icon="alertmodal.tga"
   name="LocalBitmapsUpdateFileNotFound"
   persist="true"
   type="notify">
[FNAME] could not be updated because the file could no longer be found.
Disabling future updates for this file.
  </notification>

  <notification
   icon="alertmodal.tga"
   name="LocalBitmapsUpdateFailedFinal"
   persist="true"
   type="notify">
[FNAME] could not be opened or decoded for [NRETRIES] attempts, and is now considered broken.
Disabling future updates for this file.
  </notification>

  <notification
   icon="alertmodal.tga"
   name="LocalBitmapsVerifyFail"
   persist="true"
   type="notify">
Attempted to add an invalid or unreadable image file [FNAME] which could not be opened or decoded.
Attempt cancelled.
  </notification>

  <notification
   icon="alertmodal.tga"
   name="PathfindingReturnMultipleItems"
   type="alertmodal">
    You are returning [NUM_ITEMS] items.  Are you sure you want to continue?
    <tag>confirm</tag>
    <usetemplate
     ignoretext="Are you sure you want to return multiple items?"
     name="okcancelignore"
     notext="No"
     yestext="Yes"/>
  </notification>

  <notification
   icon="alertmodal.tga"
   name="PathfindingDeleteMultipleItems"
   type="alertmodal">
    You are deleting [NUM_ITEMS] items.  Are you sure you want to continue?
    <tag>confirm</tag>
    <usetemplate
     ignoretext="Are you sure you want to delete multiple items?"
     name="okcancelignore"
     notext="No"
     yestext="Yes"/>
  </notification>


  <notification
   icon="alertmodal.tga"
   name="AvatarFrozen"
   type="notify">
   <tag>fail</tag>
[AV_FREEZER] has frozen you. You cannot move or interact with the world.
  </notification>

  <notification
   icon="alertmodal.tga"
   name="AvatarFrozenDuration"
   type="notify">
   <tag>fail</tag>
[AV_FREEZER] has frozen you for [AV_FREEZE_TIME] seconds. You cannot move or interact with the world.
  </notification>

  <notification
   icon="alertmodal.tga"
   name="YouFrozeAvatar"
   type="notify">
   <tag>fail</tag>
Avatar frozen.
  </notification>

  <notification
   icon="alertmodal.tga"
   name="AvatarHasUnFrozenYou"
   type="notify">
   <tag>fail</tag>
[AV_FREEZER] has unfrozen you.
  </notification>

  <notification
   icon="alertmodal.tga"
   name="AvatarUnFrozen"
   type="notify">
   <tag>fail</tag>
Avatar unfrozen.
  </notification>

  <notification
   icon="alertmodal.tga"
   name="AvatarFreezeFailure"
   type="notify">
   <tag>fail</tag>
Freeze failed because you don't have admin permission for that parcel.
  </notification>

  <notification
   icon="alertmodal.tga"
   name="AvatarFreezeThaw"
   type="notify">
   <tag>fail</tag>
Your freeze expired, go about your business.
  </notification>

  <notification
   icon="alertmodal.tga"
   name="AvatarCantFreeze"
   type="notify">
   <tag>fail</tag>
Sorry, can't freeze that user.
  </notification>

  <notification
   icon="alertmodal.tga"
   name="NowOwnObject"
   type="notify">
   <tag>fail</tag>
You are now the owner of object [OBJECT_NAME]
  </notification>

  <notification
   icon="alertmodal.tga"
   name="CantRezOnLand"
   type="notify">
   <tag>fail</tag>
Can't rez object at [OBJECT_POS] because the owner of this land does not allow it.  Use the land tool to see land ownership.
  </notification>

  <notification
   icon="alertmodal.tga"
   name="RezFailTooManyRequests"
   type="notify">
   <tag>fail</tag>
Object can not be rezzed because there are too many requests.
  </notification>
 
  <notification
   icon="alertmodal.tga"
   name="SitFailCantMove"
   type="notify">
   <tag>fail</tag>
You cannot sit because you cannot move at this time.
  </notification>

  <notification
   icon="alertmodal.tga"
   name="SitFailNotAllowedOnLand"
   type="notify">
   <tag>fail</tag>
You cannot sit because you are not allowed on that land.
  </notification>
 
  <notification
   icon="alertmodal.tga"
   name="SitFailNotSameRegion"
   type="notify">
   <tag>fail</tag>
Try moving closer.  Can't sit on object because
it is not in the same region as you.
  </notification>
  
  <notification
   icon="alertmodal.tga"
   name="NoNewObjectRegionFull"
   type="notify">
   <tag>fail</tag>
Unable to create new object. The region is full.
  </notification>

  <notification
   icon="alertmodal.tga"
   name="FailedToPlaceObject"
   type="notify">
   <tag>fail</tag>
Failed to place object at specified location.  Please try again.
  </notification>

  <notification
   icon="alertmodal.tga"
   name="NoOwnNoGardening"
   type="notify">
   <tag>fail</tag>
You Can't create trees and grass on land you don't own.
  </notification>

  <notification
   icon="alertmodal.tga"
   name="NoCopyPermsNoObject"
   type="notify">
   <tag>fail</tag>
Copy failed because you lack permission to copy the object '[OBJ_NAME]'.
  </notification>

  <notification
   icon="alertmodal.tga"
   name="NoTransPermsNoObject"
   type="notify">
   <tag>fail</tag>
Copy failed because the object '[OBJ_NAME]' cannot be transferred to you.
  </notification>

  <notification
   icon="alertmodal.tga"
   name="AddToNavMeshNoCopy"
   type="notify">
   <tag>fail</tag>
Copy failed because the object '[OBJ_NAME]' contributes to navmesh.
  </notification>

  <notification
   icon="alertmodal.tga"
   name="DupeWithNoRootsSelected"
   type="notify">
   <tag>fail</tag>
Duplicate with no root objects selected.
  </notification>

  <notification
   icon="alertmodal.tga"
   name="CantDupeCuzRegionIsFull"
   type="notify">
   <tag>fail</tag>
Can't duplicate objects because the region is full.
  </notification>

  <notification
   icon="alertmodal.tga"
   name="CantDupeCuzParcelNotFound"
   type="notify">
   <tag>fail</tag>
Can't duplicate objects - Can't find the parcel they are on.
  </notification>

  <notification
   icon="alertmodal.tga"
   name="CantCreateCuzParcelFull"
   type="notify">
   <tag>fail</tag>
Can't create object because 
the parcel is full.
  </notification>

  <notification
   icon="alertmodal.tga"
   name="RezAttemptFailed"
   type="notify">
   <tag>fail</tag>
Attempt to rez an object failed.
  </notification>

  <notification
   icon="alertmodal.tga"
   name="ToxicInvRezAttemptFailed"
   type="notify">
   <tag>fail</tag>
Unable to create item that has caused problems on this region.
  </notification>

  <notification
   icon="alertmodal.tga"
   name="InvItemIsBlacklisted"
   type="notify">
   <tag>fail</tag>
That inventory item has been blacklisted.
  </notification>

  <notification
   icon="alertmodal.tga"
   name="NoCanRezObjects"
   type="notify">
   <tag>fail</tag>
You are not currently allowed to create objects.
  </notification>
 
  <notification
   icon="alertmodal.tga"
   name="LandSearchBlocked"
   type="notify">
   <tag>fail</tag>
Land Search Blocked.
You have performed too many land searches too quickly.
Please try again in a minute.
  </notification>

  <notification
   icon="alertmodal.tga"
   name="NotEnoughResourcesToAttach"
   type="notify">
   <tag>fail</tag>
Not enough script resources available to attach object!
  </notification>

  <notification
   icon="alertmodal.tga"
   name="YouDiedAndGotTPHome"
   type="notify">
   <tag>fail</tag>
You died and have been teleported to your home location
  </notification>

  <notification
   icon="alertmodal.tga"
   name="EjectComingSoon"
   type="notify">
   <tag>fail</tag>
You are no longer allowed here and have [EJECT_TIME] seconds to leave.
  </notification>

  <notification
   icon="alertmodal.tga"
   name="NoEnterServerFull"
   type="notify">
   <tag>fail</tag>
You can't enter this region because 
the server is full.
  </notification>

  <notification
   icon="alertmodal.tga"
   name="SaveBackToInvDisabled"
   type="notify">
   <tag>fail</tag>
Save Back To Inventory has been disabled.
  </notification>

  <notification
   icon="alertmodal.tga"
   name="NoExistNoSaveToContents"
   type="notify">
   <tag>fail</tag>
Cannot save '[OBJ_NAME]' to object contents because the object it was rezzed from no longer exists.
  </notification>

  <notification
   icon="alertmodal.tga"
   name="NoModNoSaveToContents"
   type="notify">
   <tag>fail</tag>
Cannot save '[OBJ_NAME]' to object contents because you do not have permission to modify the object '[DEST_NAME]'.
  </notification>

  <notification
   icon="alertmodal.tga"
   name="NoSaveBackToInvDisabled"
   type="notify">
   <tag>fail</tag>
Cannot save '[OBJ_NAME]' back to inventory -- this operation has been disabled.
  </notification>

  <notification
   icon="alertmodal.tga"
   name="NoCopyNoSelCopy"
   type="notify">
   <tag>fail</tag>
You cannot copy your selection because you do not have permission to copy the object '[OBJ_NAME]'.
  </notification>

  <notification
   icon="alertmodal.tga"
   name="NoTransNoSelCopy"
   type="notify">
   <tag>fail</tag>
You cannot copy your selection because the object '[OBJ_NAME]' is not transferrable.
  </notification>

  <notification
   icon="alertmodal.tga"
   name="NoTransNoCopy"
   type="notify">
   <tag>fail</tag>
You cannot copy your selection because the object '[OBJ_NAME]' is not transferrable.
  </notification>

  <notification
   icon="alertmodal.tga"
   name="NoPermsNoRemoval"
   type="notify">
   <tag>fail</tag>
Removal of the object '[OBJ_NAME]' from the simulator is disallowed by the permissions system.
  </notification>

  <notification
   icon="alertmodal.tga"
   name="NoModNoSaveSelection"
   type="notify">
   <tag>fail</tag>
Cannot save your selection because you do not have permission to modify the object '[OBJ_NAME]'.
  </notification>

  <notification
   icon="alertmodal.tga"
   name="NoCopyNoSaveSelection"
   type="notify">
   <tag>fail</tag>
Cannot save your selection because the object '[OBJ_NAME]' is not copyable.
  </notification>

  <notification
   icon="alertmodal.tga"
   name="NoModNoTaking"
   type="notify">
   <tag>fail</tag>
You cannot take your selection because you do not have permission to modify the object '[OBJ_NAME]'.
  </notification>

  <notification
   icon="alertmodal.tga"
   name="RezDestInternalError"
   type="notify">
   <tag>fail</tag>
Internal Error: Unknown destination type.
  </notification>

  <notification
   icon="alertmodal.tga"
   name="DeleteFailObjNotFound"
   type="notify">
   <tag>fail</tag>
Delete failed because object not found
  </notification>

  <notification
   icon="alertmodal.tga"
   name="SorryCantEjectUser"
   type="notify">
   <tag>fail</tag>
Sorry, can't eject that user.
  </notification>

  <notification
   icon="alertmodal.tga"
   name="RegionSezNotAHome"
   type="notify">
   <tag>fail</tag>
This region does not allow you to set your home location here.
  </notification>

  <notification
   icon="alertmodal.tga"
   name="HomeLocationLimits"
   type="notify">
   <tag>fail</tag>
You can only set your 'Home Location' on your land or at a mainland Infohub.
   </notification>

  <notification
   icon="alertmodal.tga"
   name="HomePositionSet"
   type="notify">
   <tag>fail</tag>
Home position set.
  </notification>

  <notification
   icon="alertmodal.tga"
   name="AvatarEjected"
   type="notify">
   <tag>fail</tag>
Avatar ejected.
  </notification>

  <notification
   icon="alertmodal.tga"
   name="AvatarEjectFailed"
   type="notify">
   <tag>fail</tag>
Eject failed because you don't have admin permission for that parcel.
  </notification>

  <notification
   icon="alertmodal.tga"
   name="CantMoveObjectParcelFull"
   type="notify">
   <tag>fail</tag>
Can't move object '[OBJECT_NAME]' to
[OBJ_POSITION] in region [REGION_NAME] because the parcel is full.
  </notification>

  <notification
   icon="alertmodal.tga"
   name="CantMoveObjectParcelPerms"
   type="notify">
   <tag>fail</tag>
Can't move object '[OBJECT_NAME]' to
[OBJ_POSITION] in region [REGION_NAME] because your objects are not allowed on this parcel.
  </notification>

  <notification
   icon="alertmodal.tga"
   name="CantMoveObjectParcelResources"
   type="notify">
   <tag>fail</tag>
Can't move object '[OBJECT_NAME]' to
[OBJ_POSITION] in region [REGION_NAME] because there are not enough resources for this object on this parcel.
  </notification>

  <notification
   icon="alertmodal.tga"
   name="CantMoveObjectRegionVersion"
   type="notify">
   <tag>fail</tag>
Can't move object '[OBJECT_NAME]' to
[OBJ_POSITION] in region [REGION_NAME] because the other region is running an older version which does not support receiving this object via region crossing.
  </notification>

  <notification
   icon="alertmodal.tga"
   name="CantMoveObjectNavMesh"
   type="notify">
   <tag>fail</tag>
Can't move object '[OBJECT_NAME]' to
[OBJ_POSITION] in region [REGION_NAME] because you cannot modify the navmesh across region boundaries.
  </notification>

  <notification
   icon="alertmodal.tga"
   name="CantMoveObjectWTF"
   type="notify">
   <tag>fail</tag>
Can't move object '[OBJECT_NAME]' to
[OBJ_POSITION] in region [REGION_NAME] because of an unknown reason. ([FAILURE_TYPE])
  </notification>

  <notification
   icon="alertmodal.tga"
   name="NoPermModifyObject"
   type="notify">
   <tag>fail</tag>
You don't have permission to modify that object
  </notification>

  <notification
   icon="alertmodal.tga"
   name="CantEnablePhysObjContributesToNav"
   type="notify">
   <tag>fail</tag>
Can't enable physics for an object that contributes to the navmesh.
  </notification>

  <notification
   icon="alertmodal.tga"
   name="CantEnablePhysKeyframedObj"
   type="notify">
   <tag>fail</tag>
Can't enable physics for keyframed objects.
  </notification>

  <notification
   icon="alertmodal.tga"
   name="CantEnablePhysNotEnoughLandResources"
   type="notify">
   <tag>fail</tag>
Can't enable physics for object -- insufficient land resources.
  </notification>

  <notification
   icon="alertmodal.tga"
   name="CantEnablePhysCostTooGreat"
   persist="true"
   type="notify">
   <tag>fail</tag>
Can't enable physics for object with physics resource cost greater than [MAX_OBJECTS]
  </notification>

  <notification
   icon="alertmodal.tga"
   name="PhantomWithConcavePiece"
   type="notify">
   <tag>fail</tag>
This object cannot have a concave piece because it is phantom and contributes to the navmesh.
  </notification>

  <notification
   icon="alertmodal.tga"
   name="UnableAddItem"
   type="notify">
   <tag>fail</tag>
Unable to add item!
  </notification>

  <notification
   icon="alertmodal.tga"
   name="UnableEditItem"
   type="notify">
   <tag>fail</tag>
Unable to edit this!
  </notification>

  <notification
   icon="alertmodal.tga"
   name="NoPermToEdit"
   type="notify">
   <tag>fail</tag>
Not permitted to edit this.
  </notification>

  <notification
   icon="alertmodal.tga"
   name="NoPermToCopyInventory"
   type="notify">
   <tag>fail</tag>
Not permitted to copy that inventory.
  </notification>

  <notification
   icon="alertmodal.tga"
   name="CantSaveItemDoesntExist"
   type="notify">
   <tag>fail</tag>
Cannot save to object contents: Item no longer exists.
  </notification>

  <notification
   icon="alertmodal.tga"
   name="CantSaveItemAlreadyExists"
   type="notify">
   <tag>fail</tag>
Cannot save to object contents: Item with that name already exists in inventory
  </notification>

  <notification
   icon="alertmodal.tga"
   name="CantSaveModifyAttachment"
   type="notify">
   <tag>fail</tag>
Cannot save to object contents: This would modify the attachment permissions.
  </notification>

  <notification
   icon="alertmodal.tga"
   name="TooManyScripts"
   type="notify">
   <tag>fail</tag>
Too many scripts.
  </notification>

  <notification
   icon="alertmodal.tga"
   name="UnableAddScript"
   type="notify">
   <tag>fail</tag>
Unable to add script!
  </notification>

  <notification
   icon="alertmodal.tga"
   name="AssetServerTimeoutObjReturn"
   type="notify">
   <tag>fail</tag>
Asset server didn't respond in a timely fashion.  Object returned to sim.
  </notification>

  <notification
   icon="alertmodal.tga"
   name="RegionDisablePhysicsShapes"
   type="notify">
   <tag>fail</tag>
This region does not have physics shapes enabled.
  </notification>

  <notification
   icon="alertmodal.tga"
   name="NoModNavmeshAcrossRegions"
   type="notify">
   <tag>fail</tag>
You cannot modify the navmesh across region boundaries.
  </notification>

  <notification
   icon="alertmodal.tga"
   name="NoSetPhysicsPropertiesOnObjectType"
   type="notify">
   <tag>fail</tag>
Cannot set physics properties on that object type.
  </notification>

  <notification
   icon="alertmodal.tga"
   name="NoSetRootPrimWithNoShape"
   type="notify">
   <tag>fail</tag>
Cannot set root prim to have no shape.
  </notification>

  <notification
   icon="alertmodal.tga"
   name="NoRegionSupportPhysMats"
   type="notify">
   <tag>fail</tag>
This region does not have physics materials enabled.
  </notification>

  <notification
   icon="alertmodal.tga"
   name="OnlyRootPrimPhysMats"
   type="notify">
   <tag>fail</tag>
Only root prims may have their physics materials adjusted.
  </notification>

  <notification
   icon="alertmodal.tga"
   name="NoSupportCharacterPhysMats"
   type="notify">
   <tag>fail</tag>
Setting physics materials on characters is not yet supported.
  </notification>

  <notification
   icon="alertmodal.tga"
   name="InvalidPhysMatProperty"
   type="notify">
   <tag>fail</tag>
One or more of the specified physics material properties was invalid.
  </notification>

  <notification
   icon="alertmodal.tga"
   name="NoPermsAlterStitchingMeshObj"
   type="notify">
   <tag>fail</tag>
You may not alter the stitching type of a mesh object.
  </notification>

  <notification
   icon="alertmodal.tga"
   name="NoPermsAlterShapeMeshObj"
   type="notify">
   <tag>fail</tag>
You may not alter the shape of a mesh object
  </notification>

  <notification
   icon="alertmodal.tga"
   name="FullRegionCantEnter"
   type="notify">
   <tag>fail</tag>
You can't enter this region because \nthe region is full.
  </notification>

  <notification
   icon="alertmodal.tga"
   name="LinkFailedOwnersDiffer"
   type="notify">
   <tag>fail</tag>
Link failed -- owners differ
  </notification>

  <notification
   icon="alertmodal.tga"
   name="LinkFailedNoModNavmeshAcrossRegions"
   type="notify">
   <tag>fail</tag>
Link failed -- cannot modify the navmesh across region boundaries.
  </notification>

  <notification
   icon="alertmodal.tga"
   name="LinkFailedNoPermToEdit"
   type="notify">
   <tag>fail</tag>
Link failed because you do not have edit permission.
  </notification>

  <notification
   icon="alertmodal.tga"
   name="LinkFailedTooManyPrims"
   type="notify">
   <tag>fail</tag>
Link failed -- too many primitives
  </notification>

  <notification
   icon="alertmodal.tga"
   name="LinkFailedCantLinkNoCopyNoTrans"
   type="notify">
   <tag>fail</tag>
Link failed -- cannot link no-copy with no-transfer
  </notification>

  <notification
   icon="alertmodal.tga"
   name="LinkFailedNothingLinkable"
   type="notify">
   <tag>fail</tag>
Link failed -- nothing linkable.
  </notification>

  <notification
   icon="alertmodal.tga"
   name="LinkFailedTooManyPathfindingChars"
   type="notify">
   <tag>fail</tag>
Link failed -- too many pathfinding characters
  </notification>

  <notification
   icon="alertmodal.tga"
   name="LinkFailedInsufficientLand"
   type="notify">
   <tag>fail</tag>
Link failed -- insufficient land resources
  </notification>

  <notification
   icon="alertmodal.tga"
   name="LinkFailedTooMuchPhysics"
   type="notify">
   <tag>fail</tag>
Object uses too many physics resources -- its dynamics have been disabled.
  </notification>

  <notification
   icon="alertmodal.tga"
   name="TeleportedHomeByObjectOnParcel"
   persist="true"
   type="notify">
   <tag>fail</tag>
You have been teleported home by the object '[OBJECT_NAME]' on the parcel '[PARCEL_NAME]'
  </notification>

  <notification
   icon="alertmodal.tga"
   name="TeleportedHomeByObject"
   persist="true"
   type="notify">
   <tag>fail</tag>
You have been teleported home by the object '[OBJECT_NAME]'
  </notification>

  <notification
   icon="alertmodal.tga"
   name="TeleportedByAttachment"
   type="notify">
   <tag>fail</tag>
You have been teleported by an attachment on [ITEM_ID]
  </notification>

  <notification
   icon="alertmodal.tga"
   name="TeleportedByObjectOnParcel"
   type="notify">
   <tag>fail</tag>
You have been teleported by the object '[OBJECT_NAME]' on the parcel '[PARCEL_NAME]'
  </notification>

  <notification
   icon="alertmodal.tga"
   name="TeleportedByObjectOwnedBy"
   type="notify">
   <tag>fail</tag>
You have been teleported by the object '[OBJECT_NAME]' owned by [OWNER_ID]
  </notification>

  <notification
   icon="alertmodal.tga"
   name="TeleportedByObjectUnknownUser"
   type="notify">
   <tag>fail</tag>
You have been teleported by the object '[OBJECT_NAME]' owned by an unknown user.
  </notification>

  <notification
   icon="alertmodal.tga"
   name="CantCreateObjectRegionFull"
   type="notify">
   <tag>fail</tag>
Unable to create requested object. The region is full.
  </notification>

  <notification
   icon="alertmodal.tga"
   name="CantAttackMultipleObjOneSpot"
   type="notify">
   <tag>fail</tag>
You can't attach multiple objects to one spot.
  </notification>

  <notification
   icon="alertmodal.tga"
   name="CantCreateMultipleObjAtLoc"
   type="notify">
   <tag>fail</tag>
You can't create multiple objects here.
  </notification>

  <notification
   icon="alertmodal.tga"
   name="UnableToCreateObjTimeOut"
   type="notify">
   <tag>fail</tag>
Unable to create requested object. Object is missing from database.
  </notification>

  <notification
   icon="alertmodal.tga"
   name="UnableToCreateObjUnknown"
   type="notify">
   <tag>fail</tag>
Unable to create requested object. The request timed out. Please try again.
  </notification>

  <notification
   icon="alertmodal.tga"
   name="UnableToCreateObjMissingFromDB"
   type="notify">
   <tag>fail</tag>
Unable to create requested object. Please try again.
  </notification>

  <notification
   icon="alertmodal.tga"
   name="RezFailureTookTooLong"
   type="notify">
   <tag>fail</tag>
Rez failed, requested object took too long to load.
  </notification>

  <notification
   icon="alertmodal.tga"
   name="FailedToPlaceObjAtLoc"
   type="notify">
   <tag>fail</tag>
Failed to place object at specified location.  Please try again.
  </notification>

  <notification
   icon="alertmodal.tga"
   name="CantCreatePlantsOnLand"
   type="notify">
   <tag>fail</tag>
You cannot create plants on this land.
  </notification>

  <notification
   icon="alertmodal.tga"
   name="CantRestoreObjectNoWorldPos"
   type="notify">
   <tag>fail</tag>
Cannot restore object. No world position found.
  </notification>

  <notification
   icon="alertmodal.tga"
   name="CantRezObjectInvalidMeshData"
   type="notify">
   <tag>fail</tag>
Unable to rez object because its mesh data is invalid.
  </notification>

  <notification
   icon="alertmodal.tga"
   name="CantRezObjectTooManyScripts"
   type="notify">
   <tag>fail</tag>
Unable to rez object because there are already too many scripts in this region.
  </notification>

  <notification
   icon="alertmodal.tga"
   name="CantCreateObjectNoAccess"
   type="notify">
   <tag>fail</tag>
Your access privileges don't allow you to create objects there.
  </notification>

  <notification
   icon="alertmodal.tga"
   name="CantCreateObject"
   type="notify">
   <tag>fail</tag>
You are not currently allowed to create objects.
  </notification>

  <notification
   icon="alertmodal.tga"
   name="InvalidObjectParams"
   type="notify">
   <tag>fail</tag>
Invalid object parameters
  </notification>

  <notification
   icon="alertmodal.tga"
   name="CantDuplicateObjectNoAcess"
   type="notify">
   <tag>fail</tag>
Your access privileges don't allow you to duplicate objects here.
  </notification>

  <notification
   icon="alertmodal.tga"
   name="CantChangeShape"
   type="notify">
   <tag>fail</tag>
You are not allowed to change this shape.
  </notification>

  <notification
   icon="alertmodal.tga"
   name="NoAccessToClaimObjects"
   type="notify">
   <tag>fail</tag>
Your access privileges don't allow you to claim objects here.
  </notification>

  <notification
   icon="alertmodal.tga"
   name="DeedFailedNoPermToDeedForGroup"
   type="notify">
   <tag>fail</tag>
Deed failed because you do not have permission to deed objects for your group.
  </notification>

  <notification
   icon="alertmodal.tga"
   name="NoPrivsToBuyObject"
   type="notify">
   <tag>fail</tag>
Your access privileges don't allow you to buy objects here.
  </notification>

  <notification
   icon="alertmodal.tga"
   name="CantAttachObjectAvatarSittingOnIt"
   type="notify">
   <tag>fail</tag>
Cannot attach object because an avatar is sitting on it.
  </notification>

  <notification
   icon="alertmodal.tga"
   name="WhyAreYouTryingToWearShrubbery"
   type="notify">
   <tag>fail</tag>
Trees and grasses cannot be worn as attachments.
  </notification>

  <notification
   icon="alertmodal.tga"
   name="CantAttachGroupOwnedObjs"
   type="notify">
   <tag>fail</tag>
Cannot attach group-owned objects.
  </notification>

  <notification
   icon="alertmodal.tga"
   name="CantAttachObjectsNotOwned"
   type="notify">
   <tag>fail</tag>
Cannot attach objects that you don't own.
  </notification>

  <notification
   icon="alertmodal.tga"
   name="CantAttachNavmeshObjects"
   type="notify">
   <tag>fail</tag>
Cannot attach objects that contribute to navmesh.
  </notification>

  <notification
   icon="alertmodal.tga"
   name="CantAttachObjectNoMovePermissions"
   type="notify">
   <tag>fail</tag>
Cannot attach object because you do not have permission to move it.
  </notification>

  <notification
   icon="alertmodal.tga"
   name="CantAttachNotEnoughScriptResources"
   type="notify">
   <tag>fail</tag>
Not enough script resources available to attach object!
  </notification>

  <notification
   icon="alertmodal.tga"
   name="CantDropItemTrialUser"
   type="notify">
   <tag>fail</tag>
You can't drop objects here; try the Free Trial area.
  </notification>

  <notification
   icon="alertmodal.tga"
   name="CantDropMeshAttachment"
   type="notify">
   <tag>fail</tag>
You can't drop mesh attachments. Detach to inventory and then rez in world.
  </notification>

  <notification
   icon="alertmodal.tga"
   name="CantDropAttachmentNoPermission"
   type="notify">
   <tag>fail</tag>
Failed to drop attachment: you don't have permission to drop there.
  </notification>

  <notification
   icon="alertmodal.tga"
   name="CantDropAttachmentInsufficientLandResources"
   type="notify">
   <tag>fail</tag>
Failed to drop attachment: insufficient available land resource.
  </notification>

  <notification
   icon="alertmodal.tga"
   name="CantDropAttachmentInsufficientResources"
   type="notify">
   <tag>fail</tag>
Failed to drop attachments: insufficient available resources.
  </notification>

  <notification
   icon="alertmodal.tga"
   name="CantDropObjectFullParcel"
   type="notify">
   <tag>fail</tag>
Cannot drop object here.  Parcel is full.
  </notification>

  <notification
   icon="alertmodal.tga"
   name="CantTouchObjectBannedFromParcel"
   type="notify">
   <tag>fail</tag>
Can't touch/grab this object because you are banned from the land parcel.
  </notification>

  <notification
   icon="alertmodal.tga"
   name="PlzNarrowDeleteParams"
   type="notify">
   <tag>fail</tag>
Please narrow your delete parameters.
  </notification>

  <notification
   icon="alertmodal.tga"
   name="UnableToUploadAsset"
   type="notify">
   <tag>fail</tag>
Unable to upload asset.
  </notification>

  <notification
   icon="alertmodal.tga"
   name="CantTeleportCouldNotFindUser"
   type="notify">
   <tag>fail</tag>
Could not find user to teleport home
  </notification>

  <notification
   icon="alertmodal.tga"
   name="GodlikeRequestFailed"
   type="notify">
   <tag>fail</tag>
godlike request failed
  </notification>

  <notification
   icon="alertmodal.tga"
   name="GenericRequestFailed"
   type="notify">
   <tag>fail</tag>
generic request failed
  </notification>

  <notification
   icon="alertmodal.tga"
   name="CantUploadPostcard"
   type="notify">
   <tag>fail</tag>
Unable to upload postcard.  Try again later.
  </notification>

  <notification
   icon="alertmodal.tga"
   name="CantFetchInventoryForGroupNotice"
   type="notify">
   <tag>fail</tag>
Unable to fetch inventory details for the group notice.
  </notification>

  <notification
   icon="alertmodal.tga"
   name="CantSendGroupNoticeNotPermitted"
   type="notify">
   <tag>fail</tag>
Unable to send group notice -- not permitted.
  </notification>

  <notification
   icon="alertmodal.tga"
   name="CantSendGroupNoticeCantConstructInventory"
   type="notify">
   <tag>fail</tag>
Unable to send group notice -- could not construct inventory.
  </notification>

  <notification
   icon="alertmodal.tga"
   name="CantParceInventoryInNotice"
   type="notify">
   <tag>fail</tag>
Unable to parse inventory in notice.
  </notification>

  <notification
   icon="alertmodal.tga"
   name="TerrainUploadFailed"
   type="notify">
   <tag>fail</tag>
Terrain upload failed.
  </notification>

  <notification
   icon="alertmodal.tga"
   name="TerrainFileWritten"
   type="notify">
   <tag>fail</tag>
Terrain file written.
  </notification>

  <notification
   icon="alertmodal.tga"
   name="TerrainFileWrittenStartingDownload"
   type="notify">
   <tag>fail</tag>
Terrain file written, starting download...
  </notification>

  <notification
   icon="alertmodal.tga"
   name="TerrainBaked"
   type="notify">
   <tag>fail</tag>
Terrain baked.
  </notification>

  <notification
   icon="alertmodal.tga"
   name="TenObjectsDisabledPlzRefresh"
   type="notify">
   <tag>fail</tag>
Only the first 10 selected objects have been disabled. Refresh and make additional selections if required.
  </notification>

  <notification
   icon="alertmodal.tga"
   name="UpdateViewerBuyParcel"
   type="notify">
   <tag>fail</tag>
You need to update your viewer to buy this parcel.
  </notification>

  <notification
   icon="alertmodal.tga"
   name="LandBuyAccessBlocked"
   type="notify">
   <tag>fail</tag>
You can't buy this land due to your maturity Rating. You may need to validate your age and/or install the latest Viewer. Please go to the Knowledge Base for details on accessing areas with this maturity Rating.
  </notification>

  <notification
   icon="alertmodal.tga"
   name="CantBuyParcelNotForSale"
   type="notify">
   <tag>fail</tag>
Unable to buy, this parcel is not for sale.
  </notification>

  <notification
   icon="alertmodal.tga"
   name="CantBuySalePriceOrLandAreaChanged"
   type="notify">
   <tag>fail</tag>
Unable to buy, the sale price or land area has changed.
  </notification>

  <notification
   icon="alertmodal.tga"
   name="CantBuyParcelNotAuthorized"
   type="notify">
   <tag>fail</tag>
You are not the authorized buyer for this parcel.
  </notification>

  <notification
   icon="alertmodal.tga"
   name="CantBuyParcelAwaitingPurchaseAuth"
   type="notify">
   <tag>fail</tag>
You cannot purchase this parcel because it is already awaiting purchase aut
  </notification>

  <notification
   icon="alertmodal.tga"
   name="CantBuildOverflowParcel"
   type="notify">
   <tag>fail</tag>
You cannot build objects here because doing so would overflow the parcel.
  </notification>

  <notification
   icon="alertmodal.tga"
   name="SelectedMultipleOwnedLand"
   type="notify">
   <tag>fail</tag>
You selected land with different owners. Please select a smaller area and try again.
  </notification>

  <notification
   icon="alertmodal.tga"
   name="CantJoinTooFewLeasedParcels"
   type="notify">
   <tag>fail</tag>
Not enough leased parcels in selection to join.
  </notification>

  <notification
   icon="alertmodal.tga"
   name="CantDivideLandMultipleParcelsSelected"
   type="notify">
   <tag>fail</tag>
Can't divide land.\nThere is more than one parcel selected.\nTry selecting a smaller piece of land.
  </notification>

  <notification
   icon="alertmodal.tga"
   name="CantDivideLandCantFindParcel"
   type="notify">
   <tag>fail</tag>
Can't divide land.\nCan't find the parcel.\nPlease report with Help -> Reprt Bug...
  </notification>

  <notification
   icon="alertmodal.tga"
   name="CantDivideLandWholeParcelSelected"
   type="notify">
   <tag>fail</tag>
Can't divide land. Whole parcel is selected.\nTry selecting a smaller piece of land.
  </notification>

  <notification
   icon="alertmodal.tga"
   name="LandHasBeenDivided"
   type="notify">
   <tag>fail</tag>
Land has been divided.
  </notification>

  <notification
   icon="alertmodal.tga"
   name="PassPurchased"
   type="notify">
   <tag>fail</tag>
You purchased a pass.
  </notification>

  <notification
   icon="alertmodal.tga"
   name="RegionDisallowsClassifieds"
   type="notify">
   <tag>fail</tag>
Region does not allow classified advertisements.
  </notification>

  <notification
   icon="alertmodal.tga"
   name="LandPassExpireSoon"
   type="notify">
   <tag>fail</tag>
Your pass to this land is about to expire.
  </notification>

  <notification
   icon="alertmodal.tga"
   name="CantSitNoSuitableSurface"
   type="notify">
   <tag>fail</tag>
There is no suitable surface to sit on, try another spot.
  </notification>

  <notification
   icon="alertmodal.tga"
   name="CantSitNoRoom"
   type="notify">
   <tag>fail</tag>
No room to sit here, try another spot.
  </notification>

  <notification
   icon="alertmodal.tga"
   name="ClaimObjectFailedNoPermission"
   type="notify">
   <tag>fail</tag>
Claim object failed because you don't have permission
  </notification>

  <notification
   icon="alertmodal.tga"
   name="ClaimObjectFailedNoMoney"
   type="notify">
   <tag>fail</tag>
Claim object failed because you don't have enough L$.
  </notification>

  <notification
   icon="alertmodal.tga"
   name="CantDeedGroupLand"
   type="notify">
   <tag>fail</tag>
Cannot deed group-owned land.
  </notification>

  <notification
   icon="alertmodal.tga"
   name="BuyObjectFailedNoMoney"
   type="notify">
   <tag>fail</tag>
Buy object failed because you don't have enough L$.
  </notification>

  <notification
   icon="alertmodal.tga"
   name="BuyInventoryFailedNoMoney"
   type="notify">
   <tag>fail</tag>
Buy inventory failed because you do not have enough L$
  </notification>

  <notification
   icon="alertmodal.tga"
   name="BuyPassFailedNoMoney"
   type="notify">
   <tag>fail</tag>
You don't have enough L$ to buy a pass to this land.
  </notification>

  <notification
   icon="alertmodal.tga"
   name="CantBuyPassTryAgain"
   type="notify">
   <tag>fail</tag>
Unable to buy pass right now.  Try again later.
  </notification>

  <notification
   icon="alertmodal.tga"
   name="CantCreateObjectParcelFull"
   type="notify">
   <tag>fail</tag>
Can't create object because \nthe parcel is full.
  </notification>

  <notification
   icon="alertmodal.tga"
   name="FailedPlacingObject"
   type="notify">
   <tag>fail</tag>
Failed to place object at specified location.  Please try again.
  </notification>

  <notification
   icon="alertmodal.tga"
   name="CantCreateLandmarkForEvent"
   type="notify">
   <tag>fail</tag>
Unable to create landmark for event.
  </notification>

  <notification
   icon="alertmodal.tga"
   name="GodBeatsFreeze"
   type="notify">
   <tag>fail</tag>
Your godlike powers break the freeze!
  </notification>

  <notification
   icon="alertmodal.tga"
   name="SpecialPowersRequestFailedLogged"
   type="notify">
   <tag>fail</tag>
Request for special powers failed. This request has been logged.
  </notification>

  <notification
   icon="alertmodal.tga"
   name="ExpireExplanation"
   type="notify">
   <tag>fail</tag>
The system is currently unable to process your request. The request timed out.
  </notification>

  <notification
   icon="alertmodal.tga"
   name="DieExplanation"
   type="notify">
   <tag>fail</tag>
The system is unable to process your request.
  </notification>

  <notification
   icon="alertmodal.tga"
   name="AddPrimitiveFailure"
   type="notify">
   <tag>fail</tag>
Insufficient funds to create primitve.
  </notification>

  <notification
   icon="alertmodal.tga"
   name="RezObjectFailure"
   type="notify">
   <tag>fail</tag>
Insufficient funds to create object.
  </notification>

  <notification
   icon="alertmodal.tga"
   name="ResetHomePositionNotLegal"
   type="notify">
   <tag>fail</tag>
Reset Home position since Home wasn't legal.
  </notification>

  <notification
   icon="alertmodal.tga"
   name="CantInviteRegionFull"
   type="notify">
   <tag>fail</tag>
You cannot currently invite anyone to your location because the region is full. Try again later.
  </notification>

  <notification
   icon="alertmodal.tga"
   name="CantSetHomeAtRegion"
   type="notify">
   <tag>fail</tag>
This region does not allow you to set your home location here.
  </notification>

  <notification
   icon="alertmodal.tga"
   name="ListValidHomeLocations"
   type="notify">
   <tag>fail</tag>
You can only set your 'Home Location' on your land or at a mainland Infohub.
  </notification>

  <notification
   icon="alertmodal.tga"
   name="SetHomePosition"
   type="notify">
   <tag>fail</tag>
Home position set.
  </notification>

  <notification
   icon="alertmodal.tga"
   name="CantDerezInventoryError"
   type="notify">
   <tag>fail</tag>
Cannot derez object due to inventory fault.
  </notification>

  <notification
   icon="alertmodal.tga"
   name="CantCreateRequestedInv"
   type="notify">
   <tag>fail</tag>
Cannot create requested inventory.
  </notification>

  <notification
   icon="alertmodal.tga"
   name="CantCreateRequestedInvFolder"
   type="notify">
   <tag>fail</tag>
Cannot create requested inventory folder.
  </notification>

  <notification
   icon="alertmodal.tga"
   name="CantCreateInventory"
   type="notify">
   <tag>fail</tag>
Cannot create that inventory.
  </notification>

  <notification
   icon="alertmodal.tga"
   name="CantCreateLandmark"
   type="notify">
   <tag>fail</tag>
Cannot create landmark.
  </notification>

  <notification
   icon="alertmodal.tga"
   name="CantCreateOutfit"
   type="notify">
   <tag>fail</tag>
Cannot create outfit right now. Try again in a minute.
  </notification>

  <notification
   icon="alertmodal.tga"
   name="InventoryNotForSale"
   type="notify">
   <tag>fail</tag>
Inventory is not for sale.
  </notification>

  <notification
   icon="alertmodal.tga"
   name="CantFindInvItem"
   type="notify">
   <tag>fail</tag>
Unable to find inventory item.
  </notification>

  <notification
   icon="alertmodal.tga"
   name="CantFindObject"
   type="notify">
   <tag>fail</tag>
Unable to find object.
  </notification>

  <notification
   icon="alertmodal.tga"
   name="CantTransfterMoneyRegionDisabled"
   type="notify">
   <tag>fail</tag>
Money transfers to objects are currently disabled in this region.
  </notification>

  <notification
   icon="alertmodal.tga"
   name="CantPayNoAgent"
   type="notify">
   <tag>fail</tag>
Could not figure out who to pay.
  </notification>

  <notification
   icon="alertmodal.tga"
   name="CantDonateToPublicObjects"
   type="notify">
   <tag>fail</tag>
You cannot give L$ to public objects.
  </notification>

  <notification
   icon="alertmodal.tga"
   name="InventoryCreationInWorldObjectFailed"
   type="notify">
   <tag>fail</tag>
Inventory creation on in-world object failed.
  </notification>

  <notification
   icon="alertmodal.tga"
   name="UserBalanceOrLandUsageError"
   type="notify">
   <tag>fail</tag>
An internal error prevented us from properly updating your viewer.  The L$ balance or parcel holdings displayed in your viewer may not reflect your actual balance on the servers.
  </notification>

  <notification
   icon="alertmodal.tga"
   name="LargePrimAgentIntersect"
   type="notify">
   <tag>fail</tag>
Cannot create large prims that intersect other players.  Please re-try when other players have moved.
  </notification>

  <notification
   icon="alertmodal.tga"
   name="PreferenceChatClearLog"
   type="alertmodal">
    This will delete the logs of previous conversations, and any backups of that file.
    <tag>confirm</tag>
    <usetemplate
     ignoretext="Confirm before I delete the log of previous conversations."
     name="okcancelignore"
     notext="Cancel"
     yestext="OK"/>
  </notification>
    
  <notification
   icon="alertmodal.tga"
   name="PreferenceChatDeleteTranscripts"
   type="alertmodal">
    This will delete the transcripts for all previous conversations. The list of past conversations will not be affected. All files with the suffixes .txt and txt.backup in the folder [FOLDER] will be deleted.
    <tag>confirm</tag>
    <usetemplate
     ignoretext="Confirm before I delete transcripts."
     name="okcancelignore"
     notext="Cancel"
     yestext="OK"/>
  </notification>

  <notification
   icon="alert.tga"
   name="PreferenceChatPathChanged"
   type="alert">
   Unable to move files. Restored previous path.
    <usetemplate
     ignoretext="Unable to move files. Restored previous path."
     name="okignore"
     yestext="OK"/>
  </notification>
  
</notifications><|MERGE_RESOLUTION|>--- conflicted
+++ resolved
@@ -6923,14 +6923,9 @@
 [FOOTERTEXT]
     </footer>
   </notification>
-
-<<<<<<< HEAD
-  <notification
-   icon="notify.tga"
-=======
+	
 	<notification
 	 icon="notify.tga"
->>>>>>> e2e69636
 	 name="UnknownScriptQuestion"
 	 persist="false"
 	 type="notify">
