--- conflicted
+++ resolved
@@ -793,22 +793,6 @@
              height="4"
              start_url="about:blank"
              decouple_texture_size="true" />
-<<<<<<< HEAD
-            <line_editor
-             enabled="true"
-             follows="top|left"
-             height="16"
-             layout="topleft"
-             left="7"
-             label="Material UUID"
-             name="materialID"
-             select_on_focus="true"
-             top="380"
-             width="200"
-             tool_tip="UUID for a material asset"
-             />
-	   </panel>
-=======
       <button
        left="90"
        top="222"
@@ -821,5 +805,17 @@
        tool_tip="Save material to inventory"
        width="110" />
 
-</panel>
->>>>>>> b08742d0
+            <line_editor
+             enabled="true"
+             follows="top|left"
+             height="16"
+             layout="topleft"
+             left="7"
+             label="Material UUID"
+             name="materialID"
+             select_on_focus="true"
+             top="380"
+             width="200"
+             tool_tip="UUID for a material asset"
+             />
+</panel>