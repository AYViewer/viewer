<?xml version="1.0" encoding="utf-8" standalone="yes" ?>
<panel
 follows="all"
 height="600"
 layout="topleft"
 left="0"
 name="panel_login"
 top="600"
 width="996">
    <panel.string
     name="create_account_url">
        http://join.secondlife.com/
    </panel.string>
    <panel.string
     name="real_url">
        http://secondlife.com/app/login/
    </panel.string>
    <string name="reg_in_client_url">
      http://secondlife.eniac15.lindenlab.com/reg-in-client/
    </string>
    <panel.string
     name="forgot_password_url">
        http://secondlife.com/account/request.php
    </panel.string>
  <!-- *NOTE: Custom resize logic for login_html in llpanellogin.cpp -->
    <web_browser
     border_visible="false"
     bottom="600"
     follows="all"
     hide_loading="true"
     left="0"
     name="login_html"
     start_url=""
     top="0"
     height="600"
     width="996" />
    <panel
     follows="left|bottom|right"
     name="login_widgets"
     layout="topleft"
     top="519"
     width="996"
     height="80">
    <text
     follows="left|bottom"
     font="SansSerifSmall"
     height="16"
     left="20"
     name="first_name_text"
     top="20"
     width="150">
        First name:
    </text>
    <line_editor
     follows="left|bottom"
     handle_edit_keys_directly="true"
     height="22"
     label="First"
     left_delta="0"
     max_length="31"
     name="first_name_edit"
     select_on_focus="true"
     tool_tip="[SECOND_LIFE] First Name"
     top_pad="0"
     width="135" />
    <text
     follows="left|bottom"
     font="SansSerifSmall"
     height="16"
     left_pad="8"
     name="last_name_text"
     top="20"
     width="150">
        Last name:
    </text>
    <line_editor
     follows="left|bottom"
     handle_edit_keys_directly="true"
     height="22"
     label="Last"
     max_length="31"
     name="last_name_edit"
     select_on_focus="true"
     tool_tip="[SECOND_LIFE] Last Name"
     top_pad="0"
     width="135" />
     <text
     follows="left|bottom"
     font="SansSerifSmall"
     height="15"
     left_pad="8"
     name="password_text"
     top="20"
     width="150">
        Password:
    </text>
    <line_editor
     follows="left|bottom"
     handle_edit_keys_directly="true"
     height="22"
     max_length="16"
     name="password_edit"
     select_on_focus="true"
     top_pad="0"
     width="135" />
    <check_box
     control_name="RememberPassword"
     follows="left|bottom"
     font="SansSerifSmall"
     height="16"
     label="Remember"
     top_pad="3"
     name="remember_check"
     width="135" />
     <text
     follows="left|bottom"
     font="SansSerifSmall"
     height="15"
     left_pad="8"
     name="start_location_text"
     top="20"
     width="130">
        Start at:
    </text>
    <combo_box
     allow_text_entry="true"
     control_name="LoginLocation"
     follows="left|bottom"
     height="23"
     max_chars="128"
     top_pad="0"
     name="start_location_combo"
     width="135">
        <combo_box.item
         label="My last location"
         name="MyLastLocation"
         value="last" />
        <combo_box.item
         label="My home"
         name="MyHome"
         value="home" />
        <combo_box.item
         label="&lt;Type region name&gt;"
         name="Typeregionname"
         value="" />
    </combo_box>
    <combo_box
     allow_text_entry="true"
     font="SansSerifSmall"
     follows="left|bottom"
     height="23"
     layout="topleft"
     top_pad="2"
     name="server_combo"
     width="135"
     visible="false" />
     <button
     follows="left|bottom"
     height="23"
     image_unselected="PushButton_On"
     image_selected="PushButton_On_Selected"
     label="Log In"
     label_color="White"
     layout="topleft"
     left_pad="15"
     name="connect_btn"
     top="35"
     width="90" />
    <text
     follows="right|bottom"
     font="SansSerifSmall"
     text_color="EmphasisColor"
     halign="right"
     height="16"
     top="12"
     left_pad="5"
     right="-10"
     name="create_new_account_text"
     width="180">
        Sign up
    </text>
    <text
     follows="right|bottom"
     font="SansSerifSmall"
     text_color="EmphasisColor"
     halign="right"
     height="16"
     name="forgot_password_text"
     top_pad="12"
     width="180">
        Forgot your name or password?
    </text>
    <text
     follows="right|bottom"
     font="SansSerifSmall"
     text_color="EmphasisColor"
     halign="right"
     height="16"
     name="login_help"
     top_pad="2"
     width="180">
<<<<<<< HEAD
        Need help logging in?
    </text>
    <text
=======
        Need help?
    </text>
  <!--  <text
>>>>>>> ffca4ec5
     follows="right|bottom"
     font="SansSerifSmall"
     halign="right"
     height="28"
     top_pad="2"
     name="channel_text"
     width="180"
     word_wrap="true">
        [VERSION]
    </text>-->
  </panel>
</panel><|MERGE_RESOLUTION|>--- conflicted
+++ resolved
@@ -1,222 +1,212 @@
 <?xml version="1.0" encoding="utf-8" standalone="yes" ?>
 <panel
- follows="all"
- height="600"
- layout="topleft"
- left="0"
- name="panel_login"
- top="600"
+follows="all"
+height="600"
+layout="topleft"
+left="0"
+name="panel_login"
+top="600"
  width="996">
-    <panel.string
+<panel.string
      name="create_account_url">
-        http://join.secondlife.com/
-    </panel.string>
-    <panel.string
+       http://join.secondlife.com/
+</panel.string>
+<panel.string
      name="real_url">
-        http://secondlife.com/app/login/
-    </panel.string>
+       http://secondlife.com/app/login/
+</panel.string>
     <string name="reg_in_client_url">
-      http://secondlife.eniac15.lindenlab.com/reg-in-client/
-    </string>
-    <panel.string
+     http://secondlife.eniac15.lindenlab.com/reg-in-client/
+</string>
+<panel.string
      name="forgot_password_url">
-        http://secondlife.com/account/request.php
-    </panel.string>
-  <!-- *NOTE: Custom resize logic for login_html in llpanellogin.cpp -->
-    <web_browser
-     border_visible="false"
-     bottom="600"
-     follows="all"
-     hide_loading="true"
-     left="0"
-     name="login_html"
-     start_url=""
-     top="0"
-     height="600"
+       http://secondlife.com/account/request.php
+</panel.string>
+<!-- *NOTE: Custom resize logic for login_html in llpanellogin.cpp -->
+<web_browser
+border_visible="false"
+bottom="600"
+follows="all"
+hide_loading="true"
+left="0"
+name="login_html"
+start_url=""
+top="0"
+height="600"
      width="996" />
-    <panel
-     follows="left|bottom|right"
-     name="login_widgets"
-     layout="topleft"
-     top="519"
-     width="996"
+<panel
+follows="left|bottom|right"
+name="login_widgets"
+layout="topleft"
+top="519"
+width="996"
      height="80">
-    <text
-     follows="left|bottom"
-     font="SansSerifSmall"
-     height="16"
-     left="20"
-     name="first_name_text"
-     top="20"
-     width="150">
-        First name:
-    </text>
-    <line_editor
-     follows="left|bottom"
-     handle_edit_keys_directly="true"
-     height="22"
-     label="First"
-     left_delta="0"
-     max_length="31"
-     name="first_name_edit"
-     select_on_focus="true"
-     tool_tip="[SECOND_LIFE] First Name"
-     top_pad="0"
-     width="135" />
-    <text
-     follows="left|bottom"
-     font="SansSerifSmall"
-     height="16"
-     left_pad="8"
-     name="last_name_text"
-     top="20"
-     width="150">
-        Last name:
-    </text>
-    <line_editor
-     follows="left|bottom"
-     handle_edit_keys_directly="true"
-     height="22"
-     label="Last"
-     max_length="31"
-     name="last_name_edit"
-     select_on_focus="true"
-     tool_tip="[SECOND_LIFE] Last Name"
-     top_pad="0"
-     width="135" />
-     <text
-     follows="left|bottom"
-     font="SansSerifSmall"
-     height="15"
-     left_pad="8"
-     name="password_text"
-     top="20"
-     width="150">
-        Password:
-    </text>
-    <line_editor
-     follows="left|bottom"
-     handle_edit_keys_directly="true"
-     height="22"
-     max_length="16"
-     name="password_edit"
-     select_on_focus="true"
-     top_pad="0"
-     width="135" />
-    <check_box
-     control_name="RememberPassword"
-     follows="left|bottom"
-     font="SansSerifSmall"
-     height="16"
-     label="Remember"
-     top_pad="3"
-     name="remember_check"
-     width="135" />
-     <text
-     follows="left|bottom"
-     font="SansSerifSmall"
-     height="15"
-     left_pad="8"
-     name="start_location_text"
-     top="20"
-     width="130">
-        Start at:
-    </text>
-    <combo_box
-     allow_text_entry="true"
-     control_name="LoginLocation"
-     follows="left|bottom"
-     height="23"
-     max_chars="128"
-     top_pad="0"
-     name="start_location_combo"
+<text
+follows="left|bottom"
+font="SansSerifSmall"
+height="16"
+left="20"
+name="first_name_text"
+top="20"
+width="150">
+First name:
+</text>
+<line_editor
+follows="left|bottom"
+handle_edit_keys_directly="true"
+height="22"
+label="First"
+left_delta="0"
+max_length="31"
+name="first_name_edit"
+select_on_focus="true"
+tool_tip="[SECOND_LIFE] First Name"
+top_pad="0"
+   width="135" />
+  <text
+   follows="left|bottom"
+   font="SansSerifSmall"
+   height="16"
+   left_pad="8"
+   name="last_name_text"
+   top="20"
+   width="150">
+    Last name:   </text>
+<line_editor
+follows="left|bottom"
+handle_edit_keys_directly="true"
+height="22"
+label="Last"
+max_length="31"
+name="last_name_edit"
+select_on_focus="true"
+tool_tip="[SECOND_LIFE] Last Name"
+  top_pad="0"
+  width="135" />
+<text
+follows="left|bottom"
+font="SansSerifSmall"
+height="15"
+left_pad="8"
+name="password_text"
+top="20"
+    width="150">
+       Password:
+</text>
+<line_editor
+follows="left|bottom"
+handle_edit_keys_directly="true"
+  height="22"
+  max_length="16"
+name="password_edit"
+select_on_focus="true"
+  top_pad="0"
+  width="135" />
+ <check_box
+control_name="RememberPassword"
+follows="left|bottom"
+font="SansSerifSmall"
+height="16"
+label="Remember"
+  top_pad="3"
+  name="remember_check"
+ width="135" />
+  <text
+  follows="left|bottom"
+  font="SansSerifSmall"
+  height="15"
+  left_pad="8"
+  name="start_location_text"
+top="20"
+  width="130">
+       Start at:
+ </text>
+<combo_box
+allow_text_entry="true"
+control_name="LoginLocation"
+  follows="left|bottom"
+  height="23"
+max_chars="128"
+top_pad="0"
+name="start_location_combo"
      width="135">
-        <combo_box.item
-         label="My last location"
-         name="MyLastLocation"
+<combo_box.item
+label="My last location"
+name="MyLastLocation"
          value="last" />
-        <combo_box.item
-         label="My home"
-         name="MyHome"
+<combo_box.item
+label="My home"
+name="MyHome"
          value="home" />
-        <combo_box.item
-         label="&lt;Type region name&gt;"
-         name="Typeregionname"
-         value="" />
-    </combo_box>
-    <combo_box
-     allow_text_entry="true"
-     font="SansSerifSmall"
-     follows="left|bottom"
-     height="23"
-     layout="topleft"
-     top_pad="2"
-     name="server_combo"
-     width="135"
-     visible="false" />
-     <button
-     follows="left|bottom"
-     height="23"
-     image_unselected="PushButton_On"
-     image_selected="PushButton_On_Selected"
-     label="Log In"
-     label_color="White"
-     layout="topleft"
-     left_pad="15"
-     name="connect_btn"
-     top="35"
-     width="90" />
-    <text
-     follows="right|bottom"
-     font="SansSerifSmall"
-     text_color="EmphasisColor"
-     halign="right"
-     height="16"
-     top="12"
-     left_pad="5"
-     right="-10"
-     name="create_new_account_text"
-     width="180">
-        Sign up
-    </text>
-    <text
-     follows="right|bottom"
-     font="SansSerifSmall"
-     text_color="EmphasisColor"
-     halign="right"
-     height="16"
-     name="forgot_password_text"
-     top_pad="12"
-     width="180">
-        Forgot your name or password?
-    </text>
-    <text
-     follows="right|bottom"
-     font="SansSerifSmall"
-     text_color="EmphasisColor"
-     halign="right"
-     height="16"
-     name="login_help"
-     top_pad="2"
-     width="180">
-<<<<<<< HEAD
-        Need help logging in?
-    </text>
-    <text
-=======
-        Need help?
-    </text>
-  <!--  <text
->>>>>>> ffca4ec5
-     follows="right|bottom"
-     font="SansSerifSmall"
-     halign="right"
-     height="28"
-     top_pad="2"
-     name="channel_text"
-     width="180"
-     word_wrap="true">
-        [VERSION]
-    </text>-->
-  </panel>
+<combo_box.item
+label="&lt;Type region name&gt;"
+name="Typeregionname"   value="" />
+</combo_box>
+<combo_box
+allow_text_entry="true"
+font="SansSerifSmall"
+   follows="left|bottom"
+   height="23"
+layout="topleft"
+top_pad="2"
+name="server_combo"
+width="135"
+  visible="false" />
+<button
+  follows="left|bottom"
+  height="23"
+  image_unselected="PushButton_On"
+  image_selected="PushButton_On_Selected"
+  label="Log In"
+  label_color="White"
+  layout="topleft"
+  left_pad="15"
+  name="connect_btn"
+  top="35"
+  width="90" />
+ <text
+follows="right|bottom"
+font="SansSerifSmall"
+text_color="EmphasisColor"
+halign="right"
+height="16"
+top="12"
+left_pad="5"
+right="-10"
+name="create_new_account_text"
+  width="180">
+       Sign up
+ </text>
+<text
+follows="right|bottom"
+font="SansSerifSmall"
+text_color="EmphasisColor"
+halign="right"
+height="16"
+name="forgot_password_text"    top_pad="12"
+  width="180">
+       Forgot your name or password?
+</text>
+<text
+follows="right|bottom"
+font="SansSerifSmall"
+text_color="EmphasisColor"
+halign="right"
+height="16"
+name="login_help"
+top_pad="2"
+    width="180">
+       Need help logging in?   </text>
+<!--  <text
+    follows="right|bottom"
+    font="SansSerifSmall"
+    halign="right"
+    height="28"
+    top_pad="2"
+    name="channel_text"
+    width="180"
+    word_wrap="true">
+       [VERSION]
+   </text>-->
+</panel>
 </panel>