--- conflicted
+++ resolved
@@ -115,11 +115,7 @@
           wrap="true"
           halign="left"
           valign="center"
-<<<<<<< HEAD
-          font="SansSerif"/>
-=======
           font="SansSerif" />
->>>>>>> 6e4e971f
       <button
           label="Send to Marketplace"
           tool_tip="Push to my Marketplace Storefront"
