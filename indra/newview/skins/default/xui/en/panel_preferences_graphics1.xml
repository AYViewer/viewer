--- conflicted
+++ resolved
@@ -323,6 +323,7 @@
       function="Pref.PrefLoad"
 	  parameter="graphic"/>
   </button>
+         min_val="0.125"
 
   <button
     follows="top|left"
@@ -351,7 +352,6 @@
       function="Pref.HardwareDefaults" />
   </button>
 
-<<<<<<< HEAD
   <button
     follows="top|left"
     height="23"
@@ -365,299 +365,5 @@
       function="Pref.Advanced"
       parameter="advanced" />
   </button>
-=======
-		<slider
-		 control_name="RenderFarClip"
-		 decimal_digits="0"
-		 follows="left|top"
-		 height="16"
-		 increment="8"
-		 initial_value="160"
-		 label="Draw distance:"
-		 label_width="185"
-		 layout="topleft"
-		 left="200"
-		 max_val="512"
-		 min_val="64"
-		 name="DrawDistance"
-		 top="3"
-		 width="296" />
-		<text
-		 type="string"
-		 length="1"
-		 follows="left|top"
-		 height="12"
-		 layout="topleft"
-		 left_delta="291"
-		 name="DrawDistanceMeterText2"
-		 top_delta="0"
-		 width="128">
-			m
-		</text>    
-		<slider
-		 control_name="RenderMaxPartCount"
-		 decimal_digits="0"
-		 follows="left|top"
-		 height="16"
-		 increment="256"
-		 initial_value="4096"
-		 label="Max. particle count:"
-		 label_width="185"
-		 layout="topleft"
-		 left="200"
-		 max_val="8192"
-		 name="MaxParticleCount"
-		 top_pad="7"
-		 width="303" />
-        <slider
-         control_name="RenderAvatarMaxVisible"
-         decimal_digits="0"
-         follows="left|top"
-         height="16"
-         increment="1"
-         initial_value="12"
-         label="Max. # of non-impostor avatars:"
-         label_width="185"
-         layout="topleft"
-         left_delta="0"
-         max_val="65"
-         min_val="1"
-         name="MaxNumberAvatarDrawn"
-         top_pad="4"
-         width="290" />
-		<slider
- 		 control_name="RenderGlowResolutionPow"
-		 decimal_digits="0"
-		 follows="left|top"
-		 height="16"
-		 increment="1"
-		 initial_value="8"
-		 label="Post process quality:"
-		 label_width="185"
-		 layout="topleft"
-		 left="200"
-		 max_val="9"
-		 min_val="8"
-		 name="RenderPostProcess"
-		 show_text="false"
-		 top_pad="4"
-		 width="264">
-			<slider.commit_callback
-			 function="Pref.UpdateSliderText"
-			 parameter="PostProcessText" />
-		</slider>
-		<text
-		 type="string"
-		 length="1"
-		 follows="left|top"
-		 height="12"
-		 layout="topleft"
-		 left_delta="0"
-		 name="MeshDetailText"
-		 top_pad="5"
-		 width="128">
-			Mesh detail:
-		</text>
-		<slider
-		 control_name="RenderVolumeLODFactor"
-		 follows="left|top"
-		 height="16"
-		 increment="0.125"
-		 initial_value="160"
-		 label="  Objects:"
-		 label_width="185"
-		 layout="topleft"
-		 left_delta="0"
-		 max_val="2"
-		 name="ObjectMeshDetail"
-		 show_text="false"
-		 top_pad="6"
-		 width="264">
-			<slider.commit_callback
-			 function="Pref.UpdateSliderText"
-			 parameter="ObjectMeshDetailText" />
-		</slider>
-		<slider
-		 control_name="RenderFlexTimeFactor"
-		 follows="left|top"
-		 height="16"
-		 initial_value="160"
-		 label="  Flexiprims:"
-		 label_width="185"
-		 layout="topleft"
-		 left_delta="0"
-		 name="FlexibleMeshDetail"
-		 show_text="false"
-		 top_pad="4"
-		 width="264">
-			<slider.commit_callback
-			 function="Pref.UpdateSliderText"
-			 parameter="FlexibleMeshDetailText" />
-		</slider>
-        <slider
-         control_name="RenderTreeLODFactor"
-         follows="left|top"
-         height="16"
-         increment="0.125"
-         initial_value="160"
-         min_val="0.125"
-         label="  Trees:"
-         label_width="185"
-         layout="topleft"
-         left_delta="0"
-         name="TreeMeshDetail"
-         show_text="false"
-         top_pad="4"
-         width="264">
-            <slider.commit_callback
-             function="Pref.UpdateSliderText"
-             parameter="TreeMeshDetailText" />
-            </slider>
-        <slider
-         control_name="RenderAvatarLODFactor"
-         follows="left|top"
-         height="16"
-         increment="0.125"
-         initial_value="160"
-         label="  Avatars:"
-         label_width="185"
-         layout="topleft"
-         left_delta="0"
-         name="AvatarMeshDetail"
-         show_text="false"
-         top_pad="4"
-         width="264">
-            <slider.commit_callback
-             function="Pref.UpdateSliderText"
-             parameter="AvatarMeshDetailText" />
-        </slider>
-        <slider
-         control_name="RenderTerrainLODFactor"
-         follows="left|top"
-         height="16"
-         increment="0.125"
-         initial_value="160"
-         label="  Terrain:"
-         label_width="185"
-         layout="topleft"
-         left_delta="0"
-         max_val="2"
-         min_val="1"
-         name="TerrainMeshDetail"
-         show_text="false"
-         top_pad="4"
-         width="264">
-            <slider.commit_callback
-             function="Pref.UpdateSliderText"
-             parameter="TerrainMeshDetailText" />
-        </slider>
-        <slider
-         control_name="WLSkyDetail"
-		 enabled_control="WindLightUseAtmosShaders"
-         decimal_digits="0"
-         follows="left|top"
-         height="16"
-         increment="8"
-         initial_value="160"
-         label="  Sky:"
-         label_width="185"
-         layout="topleft"
-         left_delta="0"
-         max_val="128"
-         min_val="16"
-         name="SkyMeshDetail"
-         show_text="false"
-         top_pad="4"
-         width="264">
-            <slider.commit_callback
-             function="Pref.UpdateSliderText"
-             parameter="SkyMeshDetailText" />
-        </slider>
-        <text
-         type="string"
-         length="1"
-         follows="left|top"
-         height="12"
-         layout="topleft"
-         left="469"
-         name="PostProcessText"
-         top="60"
-         width="128">
-            Low
-        </text>
-        <text
-         type="string"
-         length="1"
-         follows="left|top"
-         height="12"
-         layout="topleft"
-         left_delta="0"
-         name="ObjectMeshDetailText"
-         top_pad="26"
-         width="128">
-            Low
-        </text>
-        <text
-         type="string"
-         length="1"
-         follows="left|top"
-         height="12"
-         layout="topleft"
-         left_delta="0"
-         name="FlexibleMeshDetailText"
-         top_pad="8"
-         width="128">
-            Low
-        </text>
-        <text
-         type="string"
-         length="1"
-         follows="left|top"
-         height="12"
-         layout="topleft"
-         left_delta="0"
-         name="TreeMeshDetailText"
-         top_pad="8"
-         width="128">
-            Low
-        </text>
-        <text
-         type="string"
-         length="1"
-         follows="left|top"
-         height="12"
-         layout="topleft"
-         left_delta="0"
-         name="AvatarMeshDetailText"
-         top_pad="8"
-         width="128">
-            Low
-        </text>
-        <text
-         type="string"
-         length="1"
-         follows="left|top"
-         height="12"
-         layout="topleft"
-         left_delta="0"
-         name="TerrainMeshDetailText"
-         top_pad="8"
-         width="128">
-            Low
-        </text>
-        <text
-		 enabled_control="WindLightUseAtmosShaders"
-         type="string"
-         length="1"
-         follows="left|top"
-         height="12"
-         layout="topleft"
-         left_delta="0"
-         name="SkyMeshDetailText"
-         top_pad="8"
-         width="128">
-            Low
-        </text>
->>>>>>> 7f5e6cea
 
 </panel>