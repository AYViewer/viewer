--- conflicted
+++ resolved
@@ -47,18 +47,6 @@
          mouse_opaque="false"
 		 name="chat_bar_layout_panel"
          user_resize="true"
-<<<<<<< HEAD
-     width="310" >
-      <panel
-		   name="chat_bar"
-			  filename="panel_nearby_chat_bar.xml"
-			  left="0"
-			  height="28"
-        width="308"
-			  top="0"
-			  mouse_opaque="false"
-			  follows="left|right"
-=======
          width="250" >
           <panel
             name="chat_bar"
@@ -69,7 +57,6 @@
             top="0"
             mouse_opaque="false"
             follows="left|right"
->>>>>>> 51818120
           />
     </layout_panel>
     <!--
@@ -296,102 +283,37 @@
          mouse_opaque="false"
      name="search_btn_panel"
          user_resize="false"
-<<<<<<< HEAD
-     width="83">
-      <bottomtray_button
-			  follows="left|right"
-			  height="23"
-			  image_pressed="PushButton_Press"
-			  image_pressed_selected="PushButton_Selected_Press"
-			  image_selected="PushButton_Selected_Press"
-       is_toggle="true"
-       label="Search"
-			  layout="topleft"
-			  left="0"
-       name="search_btn"
-       tool_tip="Shows/hides Search"
-			  top="5"
-			  use_ellipses="true"
-       width="80">
-        <init_callback
-         function="Button.SetFloaterToggle"
-         parameter="search" />
-      </bottomtray_button>
-    </layout_panel>
-    <layout_panel
-		   auto_resize="false"
-     follows="left|right"
-		   height="28"
-		   layout="topleft"
-		   min_height="28"
-     min_width="52"
-		   mouse_opaque="false"
-     name="world_map_btn_panel"
-		   user_resize="false"
-     width="83">
-      <bottomtray_button
-			  follows="left|right"
-			  height="23"
-			  image_pressed="PushButton_Press"
-			  image_pressed_selected="PushButton_Selected_Press"
-			  image_selected="PushButton_Selected_Press"
-       is_toggle="true"
-       label="Map"
-			  layout="topleft"
-			  left="0"
-       name="world_map_btn"
-       tool_tip="Shows/hides World Map"
-			  top="5"
-			  use_ellipses="true"
-       width="80">
-        <init_callback
-         function="Button.SetFloaterToggle"
-         parameter="world_map" />
-      </bottomtray_button>
-    </layout_panel>
-    <layout_panel
-		   auto_resize="false"
-     follows="left|right"
-		   height="28"
-		   layout="topleft"
-		   min_height="28"
-     min_width="52"
-		   mouse_opaque="false"
-     name="mini_map_btn_panel"
-		   user_resize="false"
-     width="83">
-      <bottomtray_button
-			  follows="left|right"
-			  height="23"
-			  image_pressed="PushButton_Press"
-			  image_pressed_selected="PushButton_Selected_Press"
-			  image_selected="PushButton_Selected_Press"
-       is_toggle="true"
-       label="Mini-Map"
-			  layout="topleft"
-			  left="0"
-       name="mini_map_btn"
-       tool_tip="Shows/hides Mini-Map"
-			  top="5"
-			  use_ellipses="true"
-       width="80">
-        <init_callback
-         function="Button.SetFloaterToggle"
-         parameter="mini_map" />
-      </bottomtray_button>
-    </layout_panel>
-    <layout_panel
-		   follows="left|right"
-		   height="30"
-		   layout="topleft"
-		   min_width="95"
-		   mouse_opaque="false"
-		   name="chiclet_list_panel"
-		   top="0"
-		   user_resize="false"
-		   width="189">
-      <!--*NOTE: min_width of the chiclet_panel (chiclet_list) must be the same
-=======
+         width="83">
+            <bottomtray_button
+             follows="left|right"
+             height="23"
+             image_pressed="PushButton_Press"
+             image_pressed_selected="PushButton_Selected_Press"
+             image_selected="PushButton_Selected_Press"
+             is_toggle="true"
+             label="Search"
+             layout="topleft"
+             left="0"
+             name="search_btn"
+             tool_tip="Shows/hides Search"
+             top="5"
+             use_ellipses="true"
+             width="80">
+                <init_callback
+                 function="Button.SetFloaterToggle"
+                 parameter="search" />
+            </bottomtray_button>
+        </layout_panel>
+        <layout_panel
+         auto_resize="false"
+         follows="left|right"
+         height="28"
+         layout="topleft"
+         min_height="28"
+         min_width="52"
+         mouse_opaque="false"
+         name="world_map_btn_panel"
+         user_resize="false"
          width="83">
             <bottomtray_button
              follows="left|right"
@@ -455,7 +377,6 @@
          user_resize="false"
          width="189">
 <!--*NOTE: min_width of the chiclet_panel (chiclet_list) must be the same
->>>>>>> 51818120
 as for parent layout_panel (chiclet_list_panel) to resize bottom tray properly. EXT-991-->
       <chiclet_panel
              chiclet_padding="4"
