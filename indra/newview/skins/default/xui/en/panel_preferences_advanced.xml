<?xml version="1.0" encoding="UTF-8"?>
<panel
 border="true"
 follows="all"
 height="408"
 label="Advanced"
 layout="topleft"
 left="102"
 name="advanced"
 top="1"
 width="517">
	<panel.string
     name="aspect_ratio_text">
        [NUM]:[DEN]
    </panel.string>
    <panel.string
     name="middle_mouse">
        Middle Mouse
    </panel.string>
         <icon
	 follows="left|top"
	 height="18"
	 image_name="Cam_FreeCam_Off"
         layout="topleft"
	 name="camera_icon"
	 mouse_opaque="false"
	 visible="true"
	 width="18"
         left="30"
         top="10"/>
    <slider
     can_edit_text="true"
     control_name="CameraAngle"
     decimal_digits="2"
     follows="left|top"
     height="16"
     increment="0.025"
     initial_value="1.57"
     layout="topleft"
     label_width="100"
     label="View angle"
     left_pad="30"
     max_val="2.97"
     min_val="0.17"
     name="camera_fov"
     show_text="false"
     width="240" />
    <slider
     can_edit_text="true"
     control_name="CameraOffsetScale"
     decimal_digits="2"
     follows="left|top"
     height="16"
     increment="0.025"
     initial_value="1"
     layout="topleft"
     label="Distance"
     left_delta="0"
     label_width="100"
     max_val="3"
     min_val="0.5"
     name="camera_offset_scale"
     show_text="false"
     width="240"
     top_pad="5"/>
     <text
     follows="left|top"
     type="string"
     length="1"
     height="10"
     left="80"
     name="heading2"
     width="270"
     top_pad="5">
Automatic position for:
	</text>
        <check_box
     control_name="EditCameraMovement"
     height="20"
     follows="left|top"
     label="Build/Edit"
     layout="topleft"
     left_delta="30"
     name="edit_camera_movement"
     tool_tip="Use automatic camera positioning when entering and exiting edit mode"
     width="280"
     top_pad="5" />
    <check_box
     control_name="AppearanceCameraMovement"
     follows="left|top"
     height="16"
     label="Appearance"
     layout="topleft"
     name="appearance_camera_movement"
     tool_tip="Use automatic camera positioning while in edit mode"
     width="242" />
    <check_box
     control_name="SidebarCameraMovement"
     follows="left|top"
     height="16"
     initial_value="1"
     label="Sidebar"
     layout="topleft"
     name="appearance_sidebar_positioning"
     tool_tip="Use automatic camera positioning for sidebar"
     width="242" />
     	<icon
	 follows="left|top"
	 height="18"
	 image_name="Move_Walk_Off"
         layout="topleft"
	 name="avatar_icon"
	 mouse_opaque="false"
	 visible="true"
	 width="18"
         top_pad="2"
         left="30"
         />
    <check_box
     control_name="FirstPersonAvatarVisible"
     follows="left|top"
     height="20"
     label="Show me in Mouselook"
     layout="topleft"
     left_pad="30"
     name="first_person_avatar_visible"
     width="256" />
   
<check_box
     control_name="ArrowKeysAlwaysMove"
     follows="left|top"
     height="20"
     label="Arrow keys always move me"
     layout="topleft"
     left_delta="0"
     name="arrow_keys_move_avatar_check"
     width="237"
     top_pad="0"/>
    <check_box
     control_name="AllowTapTapHoldRun"
     follows="left|top"
     height="20"
     label="Tap-tap-hold to run"
     layout="topleft"
     left_delta="0"
     name="tap_tap_hold_to_run"
     width="237"
     top_pad="0"/>
    <check_box
     control_name="LipSyncEnabled"
     follows="left|top"
     height="20"
     label="Move avatar lips when speaking"
     layout="topleft"
     left_delta="0"
     name="enable_lip_sync"
     width="237"
     top_pad="0" />
        <check_box
     control_name="UseChatBubbles"
     follows="left|top"
     height="16"
     label="Bubble chat"
     layout="topleft"
     left="78"
     top_pad="6"
     name="bubble_text_chat"
     width="150" />
    <slider
     control_name="ChatBubbleOpacity"
     follows="left|top"
     height="16"
     increment="0.05"
     initial_value="1"
     label="Opacity"
     layout="topleft"
     left="80"
     label_width="156"
     name="bubble_chat_opacity"
     top_pad = "10"
     width="347" />
    <color_swatch
     can_apply_immediately="true"
     color="0 0 0 1"
     control_name="BackgroundChatColor"
     follows="left|top"
     height="50"
     layout="topleft"
     left_pad="30"
     top="190"
     name="background"
     tool_tip="Choose color for bubble chat"
     width="38">
        <color_swatch.init_callback
		     function="Pref.getUIColor"
		     parameter="BackgroundChatColor" />
		    <color_swatch.commit_callback
		     function="Pref.applyUIColor"
		     parameter="BackgroundChatColor" />
    </color_swatch>
  <text
   type="string"
   length="1"
   follows="left|top"
   height="12"
   layout="topleft"
   left="80"
   name="UI Size:"
<<<<<<< HEAD
   top_pad="25"
   width="160">
=======
   top_pad="15"
   width="300">
>>>>>>> d674d11f
    UI size
  </text>
  <slider
   control_name="UIScaleFactor"
   decimal_digits="2"
   follows="left|top"
   height="17"
   increment="0.025"
   initial_value="1"
   layout="topleft"
   left_pad="0"
   max_val="1.4"
   min_val="0.75"
   name="ui_scale_slider"
   top_pad="-14"
   width="180" />
    <check_box
     control_name="ShowScriptErrors"
     follows="left|top"
     height="20"
     label="Show script errors in:"
     layout="topleft"
     left="30"
     top_pad="10" 
     name="show_script_errors"
     width="256" />
    <radio_group
     enabled_control="ShowScriptErrors"
     control_name="ShowScriptErrorsLocation"
     follows="top|left"
     draw_border="false"
     height="16"
     layout="topleft"
     left_delta="50"
     name="show_location"
     top_pad="5"
     width="364">
        <radio_item
         height="16"
         label="Nearby chat"
         layout="topleft"
         left="3"
         name="0"
         top="0"
         width="315" />
        <radio_item
         height="16"
         label="Separate window"
         layout="topleft"
         left_delta="175"
         name="1"
         top_delta="0"
         width="315" />
    </radio_group>
     <check_box
     follows="top|left"
     enabled_control="EnableVoiceChat"
     control_name="PushToTalkToggle"
     height="15"
     label="Toggle speak on/off when I press:"
     layout="topleft"
     left="30"
     name="push_to_talk_toggle_check"
     width="237"
     tool_tip="When in toggle mode, press and release the trigger key ONCE to switch your microphone on or off. When not in toggle mode, the microphone broadcasts your voice only while the trigger is being held down."/>
    <line_editor
     follows="top|left"
     control_name="PushToTalkButton"
     enabled="false"
     enabled_control="EnableVoiceChat"
     height="23"
     left="80"
     max_length="200"
     name="modifier_combo"
     label="Push-to-Speak trigger"
     top_pad="5"
     width="200" />
    <button
     layout="topleft" 
     follows="top|left"
     enabled_control="EnableVoiceChat"
     height="23"
     label="Set Key"
     left_pad="5"
     name="set_voice_hotkey_button"
     width="100">
          <button.commit_callback
          function="Pref.VoiceSetKey" />
    </button>
  <button
   enabled_control="EnableVoiceChat"
     follows="top|left"
     halign="center"
     height="23"
     image_overlay="Refresh_Off"
   layout="topleft" 
     tool_tip="Reset to Middle Mouse Button"
     mouse_opaque="true"
     name="set_voice_middlemouse_button"
     left_pad="5"
     width="25">
          <button.commit_callback
          function="Pref.VoiceSetMiddleMouse" />
    </button>
  <button
 height="23"
 label="Other Devices"
 left="30"
 name="joystick_setup_button"
<<<<<<< HEAD
 top="27"
=======
 top_pad="10"
>>>>>>> d674d11f
 width="155">
    <button.commit_callback
     function="Floater.Show"
     parameter="pref_joystick" />
  </button>
</panel><|MERGE_RESOLUTION|>--- conflicted
+++ resolved
@@ -206,13 +206,8 @@
    layout="topleft"
    left="80"
    name="UI Size:"
-<<<<<<< HEAD
    top_pad="25"
-   width="160">
-=======
-   top_pad="15"
    width="300">
->>>>>>> d674d11f
     UI size
   </text>
   <slider
@@ -322,11 +317,7 @@
  label="Other Devices"
  left="30"
  name="joystick_setup_button"
-<<<<<<< HEAD
- top="27"
-=======
- top_pad="10"
->>>>>>> d674d11f
+ top_pad="27"
  width="155">
     <button.commit_callback
      function="Floater.Show"
