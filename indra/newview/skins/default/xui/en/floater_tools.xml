--- conflicted
+++ resolved
@@ -13,58 +13,58 @@
  single_instance="true"
  sound_flags="0"
  width="280">
-    <string
+    <floater.string
      name="status_rotate">
         Drag colored bands to rotate object
-    </string>
-    <string
+    </floater.string>
+    <floater.string
      name="status_scale">
         Click and drag to stretch selected side
-    </string>
-    <string
+    </floater.string>
+    <floater.string
      name="status_move">
         Drag to move, shift-drag to copy
-    </string>
-    <string
+    </floater.string>
+    <floater.string
      name="status_modifyland">
         Click and hold to modify land
-    </string>
-    <string
+    </floater.string>
+    <floater.string
      name="status_camera">
         Click and drag to move camera
-    </string>
-    <string
+    </floater.string>
+    <floater.string
      name="status_grab">
         Drag to move, Ctrl to lift, Ctrl+Shift to rotate
-    </string>
-    <string
+    </floater.string>
+    <floater.string
      name="status_place">
         Click inworld to build
-    </string>
-    <string
+    </floater.string>
+    <floater.string
      name="status_selectland">
         Click and drag to select land
-    </string>
-    <string
+    </floater.string>
+    <floater.string
      name="grid_screen_text">
         Screen
-    </string>
-    <string
+    </floater.string>
+    <floater.string
      name="grid_local_text">
         Local
-    </string>
-    <string
+    </floater.string>
+    <floater.string
      name="grid_world_text">
         World
-    </string>
-    <string
+    </floater.string>
+    <floater.string
      name="grid_reference_text">
         Reference
-    </string>
-    <string
+    </floater.string>
+    <floater.string
      name="grid_attachment_text">
         Attachment
-    </string>
+    </floater.string>
     <button
      follows="left|top"
      height="20"
@@ -1011,10 +1011,7 @@
            label="Original"
            value="1" />
       </combo_box>
-<!-- NEW PRICE SPINNER
-  Objects are allowed to be for sale for L$0 to invoke buy UI behavior
-  even though the user gets a free copy.
--->
+<!-- NEW PRICE SPINNER -->
       <spinner
         follows="left|top"
         decimal_digits="0"
@@ -1026,7 +1023,7 @@
         label="Price: L$"
         label_width="65"
         width="150"
-        min_val="0"
+        min_val="1"
         height="20"
         max_val="999999999" />
       <check_box
@@ -2770,7 +2767,7 @@
              left_pad="8"
              name="button permissions"
              width="130" />
-            <panel_inventory_object
+            <panel_inventory
              follows="left|top"
              height="210"
              layout="topleft"
@@ -2845,8 +2842,6 @@
          tool_tip="Colorize the parcels according to the type of owner: &#10;&#10;Green = Your land &#10;Aqua = Your group&apos;s land &#10;Red = Owned by others &#10;Yellow = For sale &#10;Purple = For auction &#10;Grey = Public"
          top_pad="8"
          width="205" />
-<<<<<<< HEAD
-=======
         <!--TODO: HOOK UP TO HELP VIEWER-->
        <!-- <button
          image_overlay="Arrow_Right_Off"
@@ -2855,7 +2850,6 @@
          tool_tip="See an explanation of colors"
          width="26"
          height="22" />-->
->>>>>>> 0ee42601
         <text
          type="string"
          length="1"
