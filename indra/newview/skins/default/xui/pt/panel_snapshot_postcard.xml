--- conflicted
+++ resolved
@@ -12,17 +12,10 @@
 	<text name="title">
 		Email
 	</text>
-<<<<<<< HEAD
-        <tab_container name="postcard_tabs">
-		<panel name="panel_postcard_message" label="Mensagem"/>
-		<panel name="panel_postcard_settings" label="Configurações"/>
-		</tab_container>
-=======
 	<tab_container name="postcard_tabs">
 		<panel label="Mensagem" name="panel_postcard_message"/>
 		<panel label="Configurações" name="panel_postcard_settings"/>
 	</tab_container>
 	<button label="Cancelar" name="cancel_btn"/>
 	<button label="Enviar" name="send_btn"/>
->>>>>>> 4aa64b99
 </panel>