--- conflicted
+++ resolved
@@ -13,13 +13,6 @@
 			</scroll_container>
 		</layout_panel>
 		<layout_panel name="notes_buttons_panel">
-<<<<<<< HEAD
-			<button label="Adicionar amigo" name="add_friend" tool_tip="Oferecer amizade ao residente"/>
-			<button label="MI" name="im" tool_tip="Abrir sessão de mensagem instantânea"/>
-			<button label="Ligar" name="call" tool_tip="Ligar para este residente"/>
-			<button label="Mapa" name="show_on_map_btn" tool_tip="Exibir o residente no mapa"/>
-			<button label="Teletransportar" name="teleport" tool_tip="Oferecer teletransporte"/>
-=======
 			<layout_stack name="bottom_bar_ls">
 				<layout_panel name="add_friend_btn_lp">
 					<button label="Adicionar amigo" name="add_friend" tool_tip="Oferecer amizade ao residente"/>
@@ -37,7 +30,6 @@
 					<button label="Teletransportar" name="teleport" tool_tip="Oferecer teletransporte"/>
 				</layout_panel>
 			</layout_stack>
->>>>>>> 418cb868
 		</layout_panel>
 	</layout_stack>
 </panel>