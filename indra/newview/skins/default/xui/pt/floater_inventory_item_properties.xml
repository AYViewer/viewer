<?xml version="1.0" encoding="utf-8" standalone="yes"?>
<floater name="item properties" title="Propriedades do Item de Inventário">
	<text name="LabelItemNameTitle">
		Nome:
	</text>
	<text name="LabelItemDescTitle">
		Descrição:
	</text>
	<text name="LabelCreatorTitle">
		Criador:
	</text>
	<text name="LabelCreatorName">
		Nicole Linden
	</text>
	<button label="Perfil..." label_selected="" name="BtnCreator"/>
	<text name="LabelOwnerTitle">
		Dono:
	</text>
	<text name="LabelOwnerName">
		Thrax Linden
	</text>
	<button label="Perfil..." label_selected="" name="BtnOwner"/>
	<text name="LabelAcquiredTitle">
		Adquirido:
	</text>
	<text name="LabelAcquiredDate">
		Qua Mai 24 12:50:46 2006
	</text>
	<text name="OwnerLabel">
		Você pode:
	</text>
	<check_box label="Modificar" name="CheckOwnerModify"/>
	<check_box label="Copiar" name="CheckOwnerCopy"/>
	<check_box label="Revender/Doar" name="CheckOwnerTransfer"/>
	<text name="BaseMaskDebug">
		B:
	</text>
	<text name="OwnerMaskDebug">
		O:
	</text>
	<text name="GroupMaskDebug">
		G:
	</text>
	<text name="EveryoneMaskDebug">
		E:
	</text>
	<text name="NextMaskDebug">
		N:
	</text>
	<check_box label="Compartilhar com o grupo" name="CheckShareWithGroup"/>
	<check_box label="Permitir qualquer um copiar" name="CheckEveryoneCopy"/>
<<<<<<< HEAD
	<text name="NextOwnerLabel">
=======
	<text name="NextOwnerLabel" width="230">
>>>>>>> fcaa1ad4
		Próximo dono pode:
	</text>
	<check_box label="Modificar" name="CheckNextOwnerModify"/>
	<check_box label="Copiar" name="CheckNextOwnerCopy"/>
	<check_box label="Revender/Doar" name="CheckNextOwnerTransfer"/>
	<text name="SaleLabel">
		Marcar Item:
	</text>
	<check_box label="À venda" name="CheckPurchase"/>
	<radio_group name="RadioSaleType">
<<<<<<< HEAD
		<radio_item name="radio">
			Original
		</radio_item>
		<radio_item name="radio2">
			Cópia
		</radio_item>
=======
		<radio_item name="radio" label="Original" />
		<radio_item name="radio2" label="Cópia" />
>>>>>>> fcaa1ad4
	</radio_group>
	<text name="TextPrice">
		Price:  L$
	</text>
	<string name="unknown">
		(desconhecido)
	</string>
	<string name="public">
		(público)
	</string>
	<string name="you_can">
		Você pode:
	</string>
	<string name="owner_can">
		Proprietário pode :
	</string>
</floater><|MERGE_RESOLUTION|>--- conflicted
+++ resolved
@@ -49,11 +49,7 @@
 	</text>
 	<check_box label="Compartilhar com o grupo" name="CheckShareWithGroup"/>
 	<check_box label="Permitir qualquer um copiar" name="CheckEveryoneCopy"/>
-<<<<<<< HEAD
-	<text name="NextOwnerLabel">
-=======
 	<text name="NextOwnerLabel" width="230">
->>>>>>> fcaa1ad4
 		Próximo dono pode:
 	</text>
 	<check_box label="Modificar" name="CheckNextOwnerModify"/>
@@ -64,17 +60,8 @@
 	</text>
 	<check_box label="À venda" name="CheckPurchase"/>
 	<radio_group name="RadioSaleType">
-<<<<<<< HEAD
-		<radio_item name="radio">
-			Original
-		</radio_item>
-		<radio_item name="radio2">
-			Cópia
-		</radio_item>
-=======
 		<radio_item name="radio" label="Original" />
 		<radio_item name="radio2" label="Cópia" />
->>>>>>> fcaa1ad4
 	</radio_group>
 	<text name="TextPrice">
 		Price:  L$
