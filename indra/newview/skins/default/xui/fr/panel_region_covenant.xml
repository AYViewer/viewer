--- conflicted
+++ resolved
@@ -1,55 +1,3 @@
-<<<<<<< HEAD
-<?xml version="1.0" encoding="utf-8" standalone="yes" ?>
-<panel label="Règlement" name="Covenant">
-	<text name="covenant_help_text" bottom="-25">
-		Les changements apportés au règlement apparaîtront sur toutes les
-parcelles du domaine.
-	</text>
-	<text name="region_name_lbl" bottom_delta="-31">
-		Région :
-	</text>
-	<text name="region_name_text">
-		(inconnue)
-	</text>
-	<text name="estate_name_lbl" bottom_delta="-19">
-		Domaine :
-	</text>
-	<text name="estate_name_text">
-		(inconnu)
-	</text>
-	<text name="covenent_instructions">
-		Pour modifier le règlement de ce domaine, glissez-déposez une note.
-	</text>
-	<button label="?" name="covenant_help" />
-	<button label="Redéfinir" name="reset_covenant" />
-	<text name="estate_owner_lbl" bottom_delta="-19">
-		Propriétaire :
-	</text>
-	<text name="estate_owner_text">
-		(inconnu)
-	</text>
-	<text name="resellable_clause">
-		Le terrain acheté dans cette région peut être revendu ou pas.
-	</text>
-	<text name="changeable_clause">
-		Le terrain acheté dans cette région peut être fusionné/divisé ou pas.
-	</text>
-	<text_editor name="covenant_editor">
-		Chargement...
-	</text_editor>
-	<text name="can_resell">
-		Le terrain acheté dans cette région peut être revendu.
-	</text>
-	<text name="can_not_resell">
-		Le terrain acheté dans cette région ne peut pas être revendu.
-	</text>
-	<text name="can_change">
-		Le terrain acheté dans cette région peut être fusionné ou divisé.
-	</text>
-	<text name="can_not_change">
-		Le terrain acheté dans cette région ne peut pas être fusionné ou divisé.
-	</text>
-=======
 <?xml version="1.0" encoding="utf-8" standalone="yes"?>
 <panel label="Règlement" name="Covenant">
 	<text name="estate_section_lbl">
@@ -131,5 +79,4 @@
 		Le terrain acheté dans cette région ne peut pas être fusionné ou
 divisé.
 	</string>
->>>>>>> fcaa1ad4
 </panel>