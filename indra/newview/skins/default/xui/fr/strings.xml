--- conflicted
+++ resolved
@@ -71,11 +71,7 @@
 Version serveur vocal : [VOICE_VERSION]
 	</string>
 	<string name="AboutTraffic">
-<<<<<<< HEAD
-		Paquets perdus : [PACKETS_LOST,number,0]/[PACKETS_IN,number,0] ([PACKETS_PCT,number,1]%)
-=======
 		Paquets perdus : [PACKETS_LOST,number,0]/[PACKETS_IN,number,0] ([PACKETS_PCT,number,1]%)
->>>>>>> b1c5edc5
 	</string>
 	<string name="ErrorFetchingServerReleaseNotesURL">
 		Erreur lors de la récupération de l&apos;URL des notes de version du serveur.
