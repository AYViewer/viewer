--- conflicted
+++ resolved
@@ -6,15 +6,12 @@
 	<text name="region_name_text">
 		(inconnue)
 	</text>
-<<<<<<< HEAD
-=======
 	<text name="region_type_label">
 		Type :
 	</text>
 	<text name="region_type_text">
 		(inconnu)
 	</text>
->>>>>>> fcaa1ad4
 	<text name="estate_name_label">
 		Domaine :
 	</text>
@@ -31,25 +28,15 @@
 		Terrain acheté dans cette région :
 	</text>
 	<text name="resellable_clause">
-<<<<<<< HEAD
-		Le terrain acheté dans cette région peut être revendu ou pas.
-	</text>
-	<text name="changeable_clause">
-		peut être fusionné/divisé ou pas.
-=======
 		Peut être revendu ou pas.
 	</text>
 	<text name="changeable_clause">
 		Peut être fusionné/divisé ou pas.
->>>>>>> fcaa1ad4
 	</text>
 	<text name="covenant_text">
 		Vous devez accepter le règlement du domaine :
 	</text>
-<<<<<<< HEAD
-=======
 	<text left="470" name="covenant_timestamp_text"/>
->>>>>>> fcaa1ad4
 	<text_editor name="covenant_editor">
 		Chargement...
 	</text_editor>
@@ -74,11 +61,7 @@
 		(1,1 L$/m²)
 		vendu avec objets
 	</text>
-<<<<<<< HEAD
-	<text name="info_action" width="275">
-=======
 	<text name="info_action" width="380">
->>>>>>> fcaa1ad4
 		Si vous achetez ce terrain :
 	</text>
 	<text name="error_message">
@@ -96,21 +79,12 @@
 		<combo_box.item name="US$7.50/month,billedquarterly" label="7,50 US$/mois, facturation trimestrielle"/>
 		<combo_box.item name="US$6.00/month,billedannually" label="6,00 US$/mois, facturation annuelle"/>
 	</combo_box>
-<<<<<<< HEAD
-	<text name="land_use_action" right="430" width="210">
-		Augmentez vos frais d&apos;occupation de terrain à 40 US$/mois.
-	</text>
-	<text name="land_use_reason">
-		Vous possédez un terrain de 1,309 mètres carrés. 
-Cette parcelle fait 512 mètres carrés.
-=======
 	<text name="land_use_action">
 		Augmentez vos frais d&apos;occupation de terrain à 40 US$/mois.
 	</text>
 	<text name="land_use_reason">
 		Vous êtes propriétaire de 1 309 m² de terrain. 
 Cette parcelle fait 512 m².
->>>>>>> fcaa1ad4
 	</text>
 	<text name="purchase_action">
 		Payez au résident X 4 000 L$ pour le terrain
@@ -189,11 +163,7 @@
 		Si vous achetez ce terrain :
 	</string>
 	<string name="buying_for_group">
-<<<<<<< HEAD
-		Achat de terrain pour le groupe :
-=======
 		Si vous achetez le terrain pour le groupe :
->>>>>>> fcaa1ad4
 	</string>
 	<string name="cannot_buy_now">
 		Impossible d&apos;acheter maintenant :
@@ -247,11 +217,7 @@
 		Ce groupe, [GROUP], aura besoin de suffisamment de crédit pour payer les frais d&apos;occupation de terrain avant que l&apos;achat de cette parcelle ne soit finalisé.
 	</string>
 	<string name="have_enough_lindens">
-<<<<<<< HEAD
-		Vous avez [AMOUNT]L$, ce qui est suffisant pour acheter ce terrain.
-=======
 		Vous avez [AMOUNT] L$, ce qui est suffisant pour acheter ce terrain.
->>>>>>> fcaa1ad4
 	</string>
 	<string name="not_enough_lindens">
 		Vous n&apos;avez que [AMOUNT] L$ et vous avez besoin de [AMOUNT2] L$ de plus.
