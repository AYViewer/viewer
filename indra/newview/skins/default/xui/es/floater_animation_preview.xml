--- conflicted
+++ resolved
@@ -6,16 +6,6 @@
 	<text name="description_label">
 		Descripción:
 	</text>
-<<<<<<< HEAD
-	<spinner label="Prioridad" name="priority" tool_tip="Controle qué otras animaciones pueden ser anuladas por ésta."/>
-	<check_box label="Bucle" name="loop_check" tool_tip="Haga esta animación en bucle."/>
-	<spinner label="Empieza(%)" name="loop_in_point" tool_tip="Indique el punto en el que la animación empieza el bucle."/>
-	<spinner label="Acaba(%)" name="loop_out_point" tool_tip="Indique el punto en el que la animación acaba el bucle."/>
-	<text name="hand_label">
-		Posición de las manos
-	</text>
-	<combo_box label="" name="hand_pose_combo" tool_tip="Control de lo que hacen las manos durante la animación.">
-=======
 	<spinner label_width="72" width="110" label="Prioridad:" name="priority" tool_tip="Controle qué otras animaciones pueden ser anuladas por ésta."/>
 	<check_box left="8" label="Bucle:" name="loop_check" tool_tip="Haga esta animación en bucle."/>
 	<spinner label_width="65" left="65" width="116" label="Empieza(%)" name="loop_in_point" tool_tip="Indique el punto en el que la animación empieza el bucle."/>
@@ -24,7 +14,6 @@
 		Posición de las manos
 	</text>
 	<combo_box left_delta="120" width="164" name="hand_pose_combo" tool_tip="Control de lo que hacen las manos durante la animación.">
->>>>>>> fcaa1ad4
 		<combo_box.item name="Spread" label="Extendidas"/>
 		<combo_box.item name="Relaxed" label="Relajadas"/>
 		<combo_box.item name="PointBoth" label="Ambas señalan"/>
@@ -42,11 +31,7 @@
 	<text name="emote_label">
 		Expresión
 	</text>
-<<<<<<< HEAD
-	<combo_box label="" name="emote_combo" tool_tip="Controle qué hace la cara durante la animación.">
-=======
 	<combo_box left_delta="120" width="164" name="emote_combo" tool_tip="Controle qué hace la cara durante la animación.">
->>>>>>> fcaa1ad4
 		<combo_box.item name="[None]" label="Nada]"/>
 		<combo_box.item name="Aaaaah" label="Aaaaah"/>
 		<combo_box.item name="Afraid" label="Con miedo"/>
@@ -68,42 +53,25 @@
 		<combo_box.item name="Wink" label="Guiño"/>
 		<combo_box.item name="Worry" label="Preocupación"/>
 	</combo_box>
-<<<<<<< HEAD
-	<text name="preview_label">
-		Vista previa mientras
-	</text>
-	<combo_box label="" name="preview_base_anim" tool_tip="Compruebe cómo se comporta su animación a la vez que el avatar realiza acciones comunes.">
-=======
 	<text name="preview_label" width="250">
 		Vista previa mientras
 	</text>
 	<combo_box left_delta="120" width="130" name="preview_base_anim" tool_tip="Compruebe cómo se comporta su animación a la vez que el avatar realiza acciones comunes.">
->>>>>>> fcaa1ad4
 		<combo_box.item name="Standing" label="Estar de pie"/>
 		<combo_box.item name="Walking" label="Caminar"/>
 		<combo_box.item name="Sitting" label="Estar sentado"/>
 		<combo_box.item name="Flying" label="Volar"/>
 	</combo_box>
-<<<<<<< HEAD
-	<spinner label="Combinar (sec)" name="ease_in_time" tool_tip="Tiempo (en segundos) en el que se combinan las animaciones."/>
-	<spinner label="Dejar de combinar (sec)" name="ease_out_time" tool_tip="Tiempo (en segundos) en el que dejan de combinarse las animaciones."/>
-	<button label="" name="play_btn" tool_tip="Mover/Pausar su animación."/>
-=======
 	<spinner label_width="125" width="192" label="Combinar (sec)" name="ease_in_time" tool_tip="Tiempo (en segundos) en el que se combinan las animaciones."/>
 	<spinner bottom_delta="-20"  label_width="125" left="10"  width="192" label="Dejar de combinar (sec)" name="ease_out_time" tool_tip="Tiempo (en segundos) en el que dejan de combinarse las animaciones."/>
 	<button bottom_delta="-32" name="play_btn" tool_tip="Mover/Pausar su animación."/>
->>>>>>> fcaa1ad4
 	<button label="" name="stop_btn" tool_tip="Parar la repetición de la animación"/>
 	<slider label="" name="playback_slider"/>
 	<text name="bad_animation_text">
 		No se ha podido leer el archivo de la animación.
 
-<<<<<<< HEAD
-Recomendamos usar archivos BVH exportados de Poser 4.
-=======
 Recomendamos usar archivos BVH exportados de
 Poser 4.
->>>>>>> fcaa1ad4
 	</text>
 	<button label="Cancelar" name="cancel_btn"/>
 	<button label="Subir ([AMOUNT] L$)" name="ok_btn"/>
