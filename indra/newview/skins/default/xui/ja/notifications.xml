<?xml version="1.0" encoding="utf-8" standalone="yes"?>
<notifications>
  <global name="skipnexttime">次回からこのメッセージを表示しない</global>

  <global name="skipnexttimesessiononly">次回からこのメッセージを表示しない
（現セッションで）</global>

  <global name="alwayschoose">常にこのオプションを選択</global>

  <global name="implicitclosebutton">閉じる</global>

  <template name="okbutton">
    <form>
      <button name="OK_okbutton" text="$yestext" />
    </form>
  </template>

  <template name="okignore">
    <form>
      <button name="OK_okignore" text="$yestext" />
    </form>
  </template>

  <template name="okcancelbuttons">
    <form>
      <button name="OK_okcancelbuttons" text="$yestext" />
      <button name="Cancel_okcancelbuttons" text="$notext" />
    </form>
  </template>

  <template name="okcancelignore">
    <form>
      <button name="OK_okcancelignore" text="$yestext" />
      <button name="Cancel_okcancelignore" text="$notext" />
    </form>
  </template>

  <template name="okhelpbuttons">
    <form>
      <button name="OK_okhelpbuttons" text="$yestext" />
      <button name="Help" text="$helptext" />
    </form>
  </template>

  <template name="okhelpignore">
    <form>
      <button name="OK_okhelpignore" text="$yestext" />
      <button name="Help_okhelpignore" text="$helptext" />
    </form>
  </template>

  <template name="yesnocancelbuttons">
    <form>
      <button name="Yes" text="$yestext" />
      <button name="No" text="$notext" />
      <button name="Cancel_yesnocancelbuttons" text="$canceltext" />
    </form>
  </template>

  <notification functor="GenericAcknowledge" label="不明な通知メッセージ" name="MissingAlert">現在使用中の[APP_NAME]のバージョンでは、受け取った通知メッセージを表示することができません。
最新のビューアーがインストールされている事をご確認ください。

エラー詳細：「 [_NAME] 」という通知メッセージは、notifications.xmlに定義されていませんでした。
    <tag>fail</tag>
    <usetemplate name="okbutton" yestext="ＯＫ" />
  </notification>

  <notification name="FloaterNotFound">フローターエラー：以下のコントロールが見つかりませんでした：

[CONTROLS]
    <tag>fail</tag>
    <usetemplate name="okbutton" yestext="ＯＫ" />
  </notification>

  <notification name="TutorialNotFound">現在利用可能なチュートリアルはありません。
    <tag>fail</tag>
    <usetemplate name="okbutton" yestext="ＯＫ" />
  </notification>

  <notification name="GenericAlert">[MESSAGE]</notification>

  <notification name="GenericAlertYesCancel">[MESSAGE]
    <usetemplate name="okcancelbuttons" notext="キャンセル" yestext="はい" />
  </notification>

  <notification name="GenericAlertOK">[MESSAGE]
    <usetemplate name="okbutton" yestext="ＯＫ" />
  </notification>

  <notification name="BadInstallation">[APP_NAME]のアップデート中にエラーが発生しました。[http://get.secondlife.com 最新バージョンのビューアーをダウンロード]してください。
    <usetemplate name="okbutton" yestext="ＯＫ" />
  </notification>

  <notification name="LoginFailedNoNetwork">[SECOND_LIFE_GRID]に接続できませんでした。
[DIAGNOSTIC]

インターネット接続が正常かご確認ください。
    <tag>fail</tag>
    <usetemplate name="okbutton" yestext="ＯＫ" />
  </notification>

  <notification name="LoginFailedToParse">ビューアがサーバーから不正な形式の応答を受け取りました。インターネット接続が正常に機能していることを確認してから、後でもう一度お試しください。

これが誤りだと思われる場合は、サポートにお問い合わせください。
    <tag>fail</tag>
    <usetemplate name="okbutton" yestext="ＯＫ"/>
  </notification>

  <notification name="MessageTemplateNotFound">メッセージテンプレート[PATH]がありませんでした。
    <usetemplate name="okbutton" yestext="ＯＫ" />
    <tag>fail</tag>
  </notification>

  <notification name="WearableSave">現在の服装／身体部位の変更を保存しますか？
    <usetemplate canceltext="キャンセル" name="yesnocancelbuttons" notext="保存しない" yestext="保存" />
  </notification>

  <notification name="ConfirmNoCopyToOutbox">これらのアイテムの１つ以上を販売用の送信トレイにコピーする権限がありません。移動したり残したままにすることはできます。
    <usetemplate name="okcancelbuttons" notext="アイテムを販売ボックスに移動できなかった" yestext="アイテムを移動" />
  </notification>

  <notification name="OutboxFolderCreated">販売ボックスの最上位に転送した各アイテムにつき、それぞれ１つの新しいフォルダが作成されました。
    <unique />
    <usetemplate ignoretext="販売ボックス内に新しいフォルダを作成した" name="okignore" yestext="ＯＫ" />
  </notification>

  <notification name="OutboxImportComplete">成功しました。

すべてのフォルダが、マーケットプレイスに正常に送信されました。
    <usetemplate ignoretext="マーケットプレイスへフォルダの送信に成功した" name="okignore" yestext="ＯＫ" />
  </notification>

  <notification name="OutboxImportHadErrors">一部のフォルダは送信できていません。

一部のフォルダが、マーケットプレイスに送信されるときにエラーが発生しました。これらのフォルダは、販売者の送信トレイにまだ残っています。

詳細につきましては、[[MARKETPLACE_IMPORTS_URL] エラーログ]をご確認ください。
    <usetemplate name="okbutton" yestext="ＯＫ" />
  </notification>
  <notification name="OutboxImportFailed">以下のエラーで転送できませんでした：[ERROR_CODE]

システムまたはネットワークのエラーのため、フォルダはマーケットプレイスに送信されませんでした。お手数ですが、後でもう一度やり直してください。
    <usetemplate name="okbutton" yestext="ＯＫ" />
  </notification>

  <notification name="OutboxInitFailed">以下のエラーでマーケットプレイスを初期化できませんでした：[ERROR_CODE]

システムまたはネットワークのエラーのため、マーケットプレイスの初期化に失敗しました。お手数ですが、後でもう一度やり直してください。
    <usetemplate name="okbutton" yestext="ＯＫ" />
  </notification>

  <notification name="StockPasteFailed">在庫フォルダへのコピーまたは移動がエラーにより失敗しました：[ERROR_CODE]
    <usetemplate name="okbutton" yestext="ＯＫ" />
  </notification>
  <notification name="MerchantPasteFailed">マーケットプレイスのリストへのコピーまたは移動が以下のエラーにより失敗しました：[ERROR_CODE]
    <usetemplate name="okbutton" yestext="ＯＫ" />
  </notification>
  <notification name="MerchantTransactionFailed">マーケットプレイスによる取引が以下のエラーにより失敗しました：[ERROR_REASON]
[ERROR_DESCRIPTION]
    <usetemplate name="okbutton" yestext="ＯＫ" />
  </notification>
  <notification name="MerchantUnprocessableEntity">この商品をリストに表示できないか、バージョンフォルダを有効にできません。通常、これはリスト説明フォームに情報が不足しているために起こりますが、フォルダ構造のエラーが原因の場合もあります。
リストを編集するか、リストフォルダにエラーがないか確認してください。
    <usetemplate name="okbutton" yestext="ＯＫ" />
  </notification>
  <notification name="MerchantListingFailed">マーケットプレイスへのリスト表示が次のエラーで失敗しました：
'[ERROR_CODE]'
    <usetemplate name="okbutton" yestext="ＯＫ" />
  </notification>
  <notification name="MerchantFolderActivationFailed">このバージョンフォルダの有効化が次のエラーにより失敗しました：
'[ERROR_CODE]'
    <usetemplate name="okbutton" yestext="ＯＫ" />
  </notification>
  <notification name="MerchantForceValidateListing">リストを作成するために、リストするコンテンツの階層を固定しました。
    <tag>confirm</tag>
    <usetemplate ignoretext="リストの作成によりコンテンツの階層が修正されることを警告する" name="okignore" yestext="ＯＫ" />
  </notification>
  <notification name="ConfirmMerchantActiveChange">この操作により、このリストの有効な内容が変更されます。続けてもよろしいですか？
    <tag>confirm</tag>
    <usetemplate ignoretext="マーケットプレイスで有効なリストを変更する前に確認する" name="okcancelignore" notext="キャンセル" yestext="ＯＫ" />
  </notification>
  <notification name="ConfirmMerchantMoveInventory">マーケットプレイスのリストウィンドウにドラッグしたアイテムは、元の場所からコピーされるのではなく移動となります。続けてもよろしいですか？
    <tag>confirm</tag>
    <usetemplate ignoretext="アイテムをインベントリからマーケットプレイスに移動する前に確認する" name="okcancelignore" notext="キャンセル" yestext="ＯＫ" />
  </notification>
  <notification name="ConfirmListingCutOrDelete">リストフォルダを移動または削除すると、マーケットプレイスのリストが削除されます。マーケットプレイスのリストを維持する場合は、変更するバージョンフォルダの中身を移動または削除してください。続けてもよろしいですか？
    <tag>confirm</tag>
    <usetemplate ignoretext="マーケットプレイスからリストを移動または削除する前に確認する" name="okcancelignore" notext="キャンセル" yestext="ＯＫ" />
  </notification>
  <notification name="ConfirmCopyToMarketplace">これらのアイテムの１つまたは複数をマーケットプレイスにコピーする権限がありません。移動するか、残したままにすることはできます。
    <tag>confirm</tag>
    <usetemplate canceltext="キャンセル" ignoretext="マーケットプレイスへコピーする際に、コピー不可のアイテムが選択内容に含まれている場合の確認" name="yesnocancelbuttons" notext="アイテムを移動しない" yestext="アイテムを移動" />
  </notification>
  <notification name="ConfirmMerchantUnlist">この操作により、このリストが削除されます。続けてもよろしいですか？
    <tag>confirm</tag>
    <usetemplate ignoretext="マーケットプレイスで有効なリストを削除する前に確認する" name="okcancelignore" notext="キャンセル" yestext="ＯＫ" />
  </notification>
  <notification name="ConfirmMerchantClearVersion">この操作により、現在のリストのバージョンフォルダが無効になります。続けてもよろしいですか？
    <tag>confirm</tag>
    <usetemplate ignoretext="マーケットプレイスでリストのバージョンフォルダを無効にする前に確認する" name="okcancelignore" notext="キャンセル" yestext="ＯＫ" />
  </notification>
  <notification name="AlertMerchantListingNotUpdated">このリストをアップデートできませんでした。
[[URL] ここをクリック]してマーケットプレイスで編集します。
    <usetemplate name="okbutton" yestext="ＯＫ" />
  </notification>
  <notification name="AlertMerchantListingCannotWear">マーケットプレイスのリストフォルダにある衣服装やボディパーツを着用できません。
    <tag>fail</tag>
  </notification>
  <notification name="AlertMerchantListingInvalidID">リストIDが無効です。
    <tag>fail</tag>
  </notification>
  <notification name="AlertMerchantListingActivateRequired">このリストには複数のバージョンフォルダがあるか、バージョンフォルダがありません。後で、単独でバージョンフォルダを選択して有効にする必要があります。
    <tag>confirm</tag>
    <usetemplate ignoretext="複数のバージョンフォルダのあるリストを作成するときに、バージョンフォルダの有効化に関する警告を表示" name="okignore" yestext="ＯＫ" />
  </notification>
  <notification name="AlertMerchantStockFolderSplit">各種の在庫品目を別々の在庫フォルダに分けたため、フォルダはリストに表示できるように配置されています。
    <tag>confirm</tag>
    <usetemplate ignoretext="商品リストで在庫フォルダを分割する際に警告を表示" name="okignore" yestext="ＯＫ" />
  </notification>
  <notification name="AlertMerchantStockFolderEmpty">在庫が空のため、リストを削除しました。もう一度リストを表示するには、在庫フォルダにユニットを追加する必要があります。
    <tag>confirm</tag>
    <usetemplate ignoretext="商品リストで在庫フォルダが空だったときに警告を表示" name="okignore" yestext="ＯＫ" />
  </notification>
  <notification name="AlertMerchantVersionFolderEmpty">バージョンフォルダが空のため、リストを削除しました。もう一度リストを表示するには、バージョンフォルダにアイテムを追加する必要があります。
    <tag>confirm</tag>
    <usetemplate ignoretext="商品リストでバージョンフォルダが空で表示されないときに警告を表示" name="okignore" yestext="ＯＫ" />
  </notification>
  <notification name="WriteAnimationFail">アニメーションデータの書き込みに問題があります。後でもう一度お試しください。
    <tag>fail</tag>
  </notification>
  <notification name="UploadAuctionSnapshotFail">以下の理由で、オークションのスナップショットのアップロード時に問題が起こりました：[REASON]
    <tag>fail</tag>
  </notification>
  <notification name="UnableToViewContentsMoreThanOne">一度に複数のアイテムの中身を表示できません。
アイテムを１つだけ選択して、もう一度お試しください。
    <tag>fail</tag>
  </notification>
  <notification name="SaveClothingBodyChanges">服装、身体部位に対する変更をすべて保存しますか？
    <tag>confirm</tag>
    <usetemplate canceltext="キャンセル" name="yesnocancelbuttons" notext="保存しない" yestext="すべて保存" />
  </notification>
  <notification name="FriendsAndGroupsOnly">フレンド以外の人からのコールや、インスタントメッセージを無視する設定にしたことを、相手に知られることはありません。
    <usetemplate name="okbutton" yestext="ＯＫ" />
  </notification>
  <notification name="FavoritesOnLogin">注意：このオプションを有効にすると、このパソコンを使うユーザーは誰でも、あなたのお気に入りの場所を見ることができるようになります。
    <usetemplate name="okbutton" yestext="ＯＫ" />
  </notification>
  <notification name="AllowMultipleViewers">Second Lifeビューアーの多重起動はサポートされていません。
テクスチャキャッシュの競合による破損や、およびビジュアルとパフォーマンスの低下につながる恐れがあります。
    <usetemplate name="okbutton" yestext="ＯＫ" />
  </notification>
  <notification name="GrantModifyRights">他人に修正権限を与えると、権限を与えられた人はあなたが所有する、インワールドのオブジェクトを変更、削除、持ち帰ることができます。この権限を与える際には十分に注意してください。
[NAME]に修正権限を与えますか？
    <usetemplate name="okcancelbuttons" notext="いいえ" yestext="はい" />
  </notification>
  <notification name="GrantModifyRightsMultiple">他人に修正権限を与えると、権限を与えられた人はあなたが所有する、インワールドのオブジェクトを変更することができます。
この権限を与える際には十分に注意してください。選択した住人に修正権限を与えますか？
    <tag>confirm</tag>
    <usetemplate name="okcancelbuttons" notext="いいえ" yestext="はい" />
  </notification>
  <notification name="RevokeModifyRights">[NAME]の修正権限を解除しますか？ 
    <tag>confirm</tag>
    <usetemplate name="okcancelbuttons" notext="いいえ" yestext="はい" />
  </notification>
  <notification name="RevokeModifyRightsMultiple">選択した住人から変更権限を取り下げますか？
    <tag>confirm</tag>
    <usetemplate name="okcancelbuttons" notext="いいえ" yestext="はい" />
  </notification>
  <notification name="GroupNameLengthWarning">グループ名は[MIN_LEN]～[MAX_LEN]文字である必要があります。
    <tag>group</tag>
    <tag>fail</tag>
    <usetemplate name="okbutton" yestext="ＯＫ" />
  </notification>
  <notification name="UnableToCreateGroup">グループを作成できません。
[MESSAGE] 
    <tag>group</tag>
    <tag>fail</tag>
    <usetemplate name="okbutton" yestext="ＯＫ" />
  </notification>
  <notification name="PanelGroupApply">[NEEDS_APPLY_MESSAGE]
[WANT_APPLY_MESSAGE]
    <tag>group</tag>
    <tag>fail</tag>
    <usetemplate canceltext="キャンセル" name="yesnocancelbuttons" notext="変更を無視" yestext="変更を適用" />
  </notification>
  <notification name="MustSpecifyGroupNoticeSubject">グループ通知の送信には、件名の記入が必要です。
    <tag>group</tag>
    <tag>fail</tag>
    <usetemplate name="okbutton" yestext="ＯＫ" />
  </notification>
  <notification name="AddGroupOwnerWarning">あなたは、[ROLE_NAME]の役割にメンバーを与えようとしています。任命されたメンバーが自ら退任しない限り、 役柄から削除できません。
操作を続行しますか？
    <usetemplate ignoretext="グループオーナーを新しく追加する前の確認" name="okcancelignore" notext="いいえ" yestext="はい" />
  </notification>
  <notification name="AssignDangerousActionWarning">あなたは[ROLE_NAME]に[ACTION_NAME]の能力を与えようとしています。

*警告*
この能力を持つ役割のメンバーは、 自分と他のメンバーに現在より強力な権限を割り当て、 自分をオーナーとほぼ同様の立場に任命することもできるようになります。
この行為の意味をよく理解してから実行してください。
この能力を [ROLE_NAME] に割り当てますか？
    <usetemplate name="okcancelbuttons" notext="いいえ" yestext="はい" />
  </notification>
  <notification name="AssignDangerousAbilityWarning">あなたは、[ROLE_NAME]に[ACTION_NAME]の能力を与えようとしています。

*警告*
この能力をもつ役割のメンバーは、自分と他のメンバーにすべての能力を割り当て、自分をオーナーとほぼ同様の立場に任命できます。
この能力を[ROLE_NAME] に割り当てますか？
    <usetemplate name="okcancelbuttons" notext="いいえ" yestext="はい" />
  </notification>
  <notification name="AssignBanAbilityWarning">役割「[ROLE_NAME]」に能力「[ACTION_NAME]」を追加しようとしています。

*警告*
この能力を持つ役割のメンバーにも能力「[ACTION_NAME_2]」と「[ACTION_NAME_3]」が許可されます。
    <usetemplate name="okbutton" yestext="ＯＫ" />
  </notification>
  <notification name="RemoveBanAbilityWarning">役割「[ROLE_NAME]」から能力「[ACTION_NAME]」を削除しようとしています。

*警告*
この能力を削除しても能力「[ACTION_NAME_2]」と「[ACTION_NAME_3]」は削除されません。
これらの能力をこの役割に許可しない場合は、すぐに削除してください!
    <usetemplate name="okbutton" yestext="ＯＫ" />
  </notification>
  <notification name="EjectGroupMemberWarning">[AVATAR_NAME]をグループから追放しようとしています。
    <tag>group</tag>
    <tag>confirm</tag>
    <usetemplate ignoretext="グループからの参加者の追放を確認します" name="okcancelignore" notext="キャンセル" yestext="追放" />
  </notification>
  <notification name="EjectGroupMembersWarning">[COUNT]名のメンバーをグループから追放しようとしています。
    <tag>group</tag>
    <tag>confirm</tag>
    <usetemplate ignoretext="グループからの複数のメンバーの追放を確認します" name="okcancelignore" notext="キャンセル" yestext="追放" />
  </notification>
  <notification name="BanGroupMemberWarning">[AVATAR_NAME]をグループから追放しようとしています。
    <tag>group</tag>
    <tag>confirm</tag>
    <usetemplate ignoretext="グループからの参加者の追放を確認します" name="okcancelignore" notext="キャンセル" yestext="禁止" />
  </notification>
  <notification name="BanGroupMembersWarning">[COUNT]名のメンバーをグループから追放しようとしています。
    <tag>group</tag>
    <tag>confirm</tag>
    <usetemplate ignoretext="グループからの複数のメンバーの追放を確認します" name="okcancelignore" notext="キャンセル" yestext="禁止" />
  </notification>
  <notification name="GroupBanUserOnBanlist">一部の住人がグループから追放されたため、招待状が送られませんでした。</notification>
  <notification name="AttachmentDrop">装着物を下に置こうとしています。
このまま続けてもよろしいですか？
    <usetemplate ignoretext="装着物を下に落とす前の確認" name="okcancelignore" notext="いいえ" yestext="はい" />
  </notification>
  <notification name="JoinGroupCanAfford">このグループに参加するには、L$ [COST]かかります。
このまま続けてもよろしいですか？
    <tag>confirm</tag>
    <tag>funds</tag>
    <tag>group</tag>
    <usetemplate name="okcancelbuttons" notext="キャンセル" yestext="参加" />
  </notification>
  <notification name="JoinGroupNoCost">「&lt;nolink&gt;[NAME]&lt;/nolink&gt;」というグループに入ろうとしています。
このまま続けてもよろしいですか？
    <tag>group</tag>
    <tag>confirm</tag>
    <usetemplate name="okcancelbuttons" notext="キャンセル" yestext="参加" />
  </notification>
  <notification name="JoinGroupCannotAfford">このグループに加入するには、L$ [COST]必要です。
L$が不足しているので、このグループに参加することができません。
    <tag>group</tag>
    <tag>fail</tag>
    <tag>funds</tag>
  </notification>
<<<<<<< HEAD
  <notification name="CreateGroupCost">このグループ作成にかかる費用：L$[COST]
=======
  <notification name="CreateGroupCost">このグループ作成にかかる費用：L$ [COST]
>>>>>>> e4906b2a
一人ではグループにならないので、永久に削除されてしまいます。
４８時間以内にメンバーを勧誘し、入会してもらってください。
    <tag>group</tag>
    <tag>funds</tag>
    <usetemplate canceltext="キャンセル" name="okcancelbuttons" notext="キャンセル" yestext="L$100 でグループを作成" />
  </notification>
  <notification name="JoinGroupInaccessible">あなたはグループに参加することはできません。
    <tag>group_id</tag>
    <tag>success</tag>
    <usetemplate name="okbutton" yestext="ＯＫ" />
  </notification>
  <notification name="JoinGroupError">グループ参加リクエスト中にエラーが発生しました。
    <tag>group_id</tag>
    <tag>success</tag>
    <usetemplate name="okbutton" yestext="ＯＫ" />
  </notification>
  <notification name="JoinGroupErrorReason">以下のグループに参加できませんでした：[reason]
    <tag>group_id</tag>
    <tag>success</tag>
    <tag>reason</tag>
    <usetemplate name="okbutton" yestext="ＯＫ" />
  </notification>
  <notification name="JoinGroupTrialUser">申し訳ありませんが、トライアルユーザーはグループに参加できません。
    <tag>group_id</tag>
    <tag>success</tag>
    <usetemplate name="okbutton" yestext="ＯＫ" />
  </notification>
  <notification name="JoinGroupMaxGroups">「&lt;nolink&gt;[group_name]&lt;/nolink&gt;」に参加できません：
既に[group_count]個のグループのメンバーになっています。参加できるのは最大[max_groups]グループまでです。
    <tag>success</tag>
    <tag>group_id</tag>
    <tag>group_name</tag>
    <tag>group_count</tag>
    <tag>max_groups</tag>
    <usetemplate name="okbutton" yestext="ＯＫ" />
  </notification>
  <notification name="JoinGroupClosedEnrollment">「&lt;nolink&gt;[group_name]&lt;/nolink&gt;」に参加できません：
このグループは現在、参加が制限されています。
    <tag>group_id</tag>
    <tag>success</tag>
    <usetemplate name="okbutton" yestext="ＯＫ" />
  </notification>
  <notification name="JoinGroupSuccess">このユーザーグループに入会しました。
    <tag>group_id</tag>
    <tag>success</tag>
    <usetemplate name="okbutton" yestext="ＯＫ" />
  </notification>
  <notification name="JoinGroupInsufficientFunds">会員料金として必要なL$ [membership_fee]を送金することができません。
    <tag>group_id</tag>
    <tag>success</tag>
    <usetemplate name="okbutton" yestext="ＯＫ" />
  </notification>
  <notification name="LandBuyPass">この区画（[PARCEL_NAME]）は、L$ [COST]で[TIME]時間入ることができます。入場許可証を購入しますか？
    <tag>fail</tag>
    <tag>funds</tag>
    <tag>confirm</tag>
    <usetemplate name="okcancelbuttons" notext="キャンセル" yestext="ＯＫ" />
  </notification>
  <notification name="SalePriceRestriction">不特定の人に売却する場合には、売却価格はL$ 0以上に設定する必要があります。
売却価格をL$ 0に設定する場合は、売却する個人を選択してください。
    <tag>fail</tag>
  </notification>
  <notification name="ConfirmLandSaleChange">選択した[LAND_SIZE]㎡の土地は、売り出し中に設定されています。
売却価格L$ [SALE_PRICE]で、[NAME]に売却を認可します。
    <tag>confirm</tag>
    <usetemplate name="okcancelbuttons" notext="キャンセル" yestext="ＯＫ" />
  </notification>
  <notification name="ConfirmLandSaleToAnyoneChange">注意：「誰にでも販売」をクリックすることで、あなたの土地はこのリージョンにいる人に限らず、[SECOND_LIFE]コミュニティ全体で利用可能となります。
選択した[LAND_SIZE]㎡の土地は、販売対象に設定されました。
販売価格L$ [SALE_PRICE]で、[NAME]が販売対象者となります。
    <tag>confirm</tag>
    <usetemplate name="okcancelbuttons" notext="キャンセル" yestext="ＯＫ" />
  </notification>
  <notification name="ReturnObjectsDeededToGroup">グループ「&lt;nolink&gt;[NAME]&lt;/nolink&gt;」と共有するこのにある区画のすべてのオブジェクトを前のオーナーのインベントリに返却しますか？
*警告*
この操作をすると、グループに譲渡された譲渡禁止のオブジェクトを削除することになります。
オブジェクト：[N]
    <tag>confirm</tag>
    <tag>group</tag>
    <usetemplate name="okcancelbuttons" notext="キャンセル" yestext="ＯＫ" />
  </notification>
  <notification name="ReturnObjectsOwnedByUser">この区画で、住人[NAME]が所有する全てのオブジェクトを本人のインベントリに本当に返却してもよいですか？
オブジェクト：[N]
    <tag>confirm</tag>
    <usetemplate name="okcancelbuttons" notext="キャンセル" yestext="ＯＫ" />
  </notification>
  <notification name="ReturnObjectsOwnedBySelf">この土地区画内にある、あなたが所有するすべてのオブジェクトを、あなたのインベントリに戻そうとしています。このまま続けてもよろしいですか？
オブジェクト：[N]
    <tag>confirm</tag>
    <usetemplate name="okcancelbuttons" notext="キャンセル" yestext="ＯＫ" />
  </notification>
  <notification name="ReturnObjectsNotOwnedBySelf">この土地区画内にある、あなた以外が所有するすべてのオブジェクトを、それぞれの所有者のインベントリに戻そうとしています。このまま操作を続行してもよろしいですか？
グループに譲渡された「再販・譲渡可」のオブジェクトは、以前の所有者に返却されます。

*警告*

これにより、グループに譲渡された「再販・譲渡不可」のオブジェクトは削除されます！
オブジェクト：[N]
    <tag>confirm</tag>
    <usetemplate name="okcancelbuttons" notext="キャンセル" yestext="ＯＫ" />
  </notification>
  <notification name="ReturnObjectsNotOwnedByUser">この土地区画内にある、[NAME]以外による所有のオブジェクトをすべてそれぞれの所有者のインベントリに返却しようとしています。このまま操作を続行してもよろしいですか？
グループに譲渡された「再販・譲渡可」のオブジェクトは、以前の所有者に返却されます。

*警告*

これにより、グループに譲渡された「再販・譲渡不可」のオブジェクトは削除されます！ 
オブジェクト：[N]
    <tag>confirm</tag>
    <usetemplate name="okcancelbuttons" notext="キャンセル" yestext="ＯＫ" />
  </notification>
<<<<<<< HEAD
  <notification name="ReturnAllTopObjects">リストされた全てのオブジェクトを所有者の持ち物に戻しますか？
=======
  <notification name="ReturnAllTopObjects">リストされた全てのオブジェクトを所有者のインベントリに戻しますか？
>>>>>>> e4906b2a
これによりすべてのスクリプト化されたオブジェクトがリージョンに戻ります！
    <tag>confirm</tag>
    <usetemplate name="okcancelbuttons" notext="キャンセル" yestext="ＯＫ" />
  </notification>
  <notification name="DisableAllTopObjects">このリージョン（地域）内のすべてのオブジェクトを無効にしようとしています。このまま操作を続行してもよろしいですか？
    <tag>confirm</tag>
    <usetemplate name="okcancelbuttons" notext="キャンセル" yestext="ＯＫ" />
  </notification>
  <notification name="ReturnObjectsNotOwnedByGroup">グループ &lt;nolink&gt;[NAME]&lt;/nolink&gt;と共有されていない、この区画にあるオブジェクトを前のオーナーに返却しますか？
オブジェクト：[N] 
    <tag>confirm</tag>
    <usetemplate name="okcancelbuttons" notext="キャンセル" yestext="ＯＫ" />
  </notification>
  <notification name="UnableToDisableOutsideScripts">スクリプトを無効にできません。
このリージョン（地域）全体が「ダメージ有効」に設定されています。
武器を使用するには、スクリプトの実行を許可する必要があります。
    <tag>fail</tag>
  </notification>
  <notification name="MultipleFacesSelected">現在複数の面が選択されています。
このまま続けた場合、メディアの別々のインスタンスがオブジェクトの複数の面に設定されます。
メディアを１つの面だけに取り付けるには、「面を選択」を選んでオブジェクトの希望する面をクリック、それから「追加」をクリックしてください。
    <tag>confirm</tag>
    <usetemplate ignoretext="メディアが選択した複数の面にセットされるとき" name="okcancelignore" notext="キャンセル" yestext="ＯＫ" />
  </notification>
  <notification name="MustBeInParcel">着地点を設定するには、この区画の内側に立ってください。
    <tag>fail</tag>
  </notification>
  <notification name="PromptRecipientEmail">受信者の有効なメールアドレスを入力してください。
    <tag>fail</tag>
  </notification>
  <notification name="PromptSelfEmail">あなたのメールアドレスを入力してください。
    <tag>fail</tag>
  </notification>
  <notification name="PromptMissingSubjMsg">デフォルトの件名またはメッセージを付けて、スナップショットを送信しますか？
    <tag>confirm</tag>
    <usetemplate name="okcancelbuttons" notext="キャンセル" yestext="ＯＫ" />
  </notification>
  <notification name="ErrorProcessingSnapshot">スナップショットデータの処理エラー
    <tag>fail</tag>
  </notification>
  <notification name="ErrorEncodingSnapshot">スナップショットのエンコードエラー
    <tag>fail</tag>
  </notification>
  <notification name="ErrorCannotAffordUpload">このアイテムをアップロードするには、L$ [COST]が必要です。
    <tag>fail</tag>
  </notification>
  <notification name="ErrorPhotoCannotAfford">インベントリに写真を保存するには、L$ [COST]が必要です。L$を購入するか、代わりに写真をコンピュータに保存できます。
    <tag>fail</tag>
  </notification>
  <notification name="ErrorTextureCannotAfford">インベントリにテクスチャを保存するには、L$ [COST]が必要です。L$を購入するか、代わりに写真をコンピュータに保存できます。
    <tag>fail</tag>
  </notification>
  <notification name="ErrorUploadingPostcard">以下の理由でスナップショットの送信時に問題が起こりました：[REASON]
    <tag>fail</tag>
  </notification>
  <notification name="ErrorUploadingReportScreenshot">以下の理由で、レポートのスクリーンショットのアップロード時に問題が起こりました：[REASON]
    <tag>fail</tag>
  </notification>
  <notification name="MustAgreeToLogIn">[SECOND_LIFE]へのログインを続けるには、Second Lifeの利用規約、プライバシーポリシー、およびサービス規約に同意する必要があります。
    <tag>fail</tag>
  </notification>
  <notification name="CouldNotPutOnOutfit">アウトフィットを装着できません。
アウトフィットフォルダに服装、身体部位、装着物がありません。
    <tag>fail</tag>
  </notification>
  <notification name="CannotWearTrash">ごみ箱にある服装や身体部位は、着用できません。
    <tag>fail</tag>
  </notification>
  <notification name="MaxAttachmentsOnOutfit">オブジェクトを装着できませんでした。
最大装着数[MAX_ATTACHMENTS]個を越えています。どれか取り外してからお試しください。
    <tag>fail</tag>
  </notification>
  <notification name="CannotWearInfoNotComplete">まだ読み込まれていないため、そのアイテムを装着できません。後でやり直してください。
    <tag>fail</tag>
  </notification>
  <notification name="MustEnterPasswordToLogIn">ログインするためにパスワードを入力してください。
    <tag>fail</tag>
  </notification>
  <notification name="MustHaveAccountToLogIn">おっと、記入漏れがあります。
アバターのユーザー名を入力してください。

[SECOND_LIFE]に入るにはアカウントが必要です。今すぐアカウントを作成しますか？
    <tag>confirm</tag>
    <url name="url">[create_account_url]</url>
    <usetemplate name="okcancelbuttons" notext="もう一度試す" yestext="新しいアカウントを作成" />
  </notification>
  <notification name="InvalidCredentialFormat">ユーザー名のフィールドにアバターのユーザー名もしくは氏名を入力してから、再度ログインする必要があります。
    <tag>fail</tag>
  </notification>
  <notification name="InvalidGrid">「[GRID]」は、有効なグリッドIDではありません。
    <tag>fail</tag>
  </notification>
  <notification name="InvalidLocationSLURL">ログイン位置で有効なグリッドが指定されませんでした。
    <tag>fail</tag>
  </notification>
  <notification name="DeleteClassified">クラシファイド広告『[NAME]』を削除してもよろしいですか？
支払い済みの料金は返金されません。
    <tag>confirm</tag>
    <usetemplate name="okcancelbuttons" notext="キャンセル" yestext="ＯＫ" />
  </notification>
  <notification name="DeleteMedia">この顔に紐づけられたメディアの削除を選択しました。
続行してもよろしいですか？
    <tag>confirm</tag>
    <usetemplate ignoretext="オブジェクトからメディアを削除する前の確認" name="okcancelignore" notext="いいえ" yestext="はい" />
  </notification>
  <notification name="ClassifiedSave">クラシファイド広告[NAME]への変更を保存しますか？
    <tag>confirm</tag>
    <usetemplate canceltext="キャンセル" name="yesnocancelbuttons" notext="保存しない" yestext="保存" />
  </notification>
  <notification name="ClassifiedInsufficientFunds">クラシファイド広告を出すには、資金が足りません。
    <tag>fail</tag>
    <usetemplate name="okbutton" yestext="ＯＫ" />
  </notification>

  <notification name="ProfileDeleteClassified">クラシファイド広告&lt;nolink&gt;[CLASSIFIED]&lt;/nolink&gt;を削除してもよろしいですか？
    <tag>confirm</tag>
    <usetemplate name="okcancelbuttons" notext="キャンセル" yestext="ＯＫ" />
  </notification>
  <notification name="ProfileDeletePick">ピック&lt;nolink&gt;[PICK]&lt;/nolink&gt;を削除してもよろしいですか？
    <tag>confirm</tag>
    <usetemplate name="okcancelbuttons" notext="キャンセル" yestext="ＯＫ" />
  </notification>
  <notification name="ProfileUnpublishedClassified">未公開のクラシファイド広告があります。
ウィンドウを閉じると変更が失われます。
    <tag>confirm</tag>
    <usetemplate name="okcancelbuttons" notext="キャンセル" yestext="ＯＫ" />
  </notification>
  <notification name="ProfileUnsavedChanges">保存されていない変更があります。
    <tag>confirm</tag>
    <tag>save</tag>
    <usetemplate canceltext="キャンセル" name="yesnocancelbuttons" notext="破棄" yestext="保存" />
  </notification>
  <notification name="DeleteAvatarPick">「&lt;nolink&gt;[PICK]&lt;/nolink&gt;」を削除してもよろしいですか？
    <usetemplate name="okcancelbuttons" notext="キャンセル" yestext="ＯＫ" />
  </notification>
  <notification name="DeleteOutfits">このアウトフィットを削除してもよろしいですか？
    <tag>confirm</tag>
    <usetemplate name="okcancelbuttons" notext="キャンセル" yestext="ＯＫ" />
  </notification>
  <notification name="PromptGoToEventsPage">[SECOND_LIFE]イベントWebページに移動しますか？
    <url name="url">https://secondlife.com/my/community/events/?lang=ja-JP</url>
    <tag>confirm</tag>
    <usetemplate name="okcancelbuttons" notext="キャンセル" yestext="ＯＫ" />
  </notification>
  <notification name="SelectProposalToView">表示する提案を選択してください。
    <tag>fail</tag>
  </notification>
  <notification name="SelectHistoryItemToView">表示する履歴アイテムを選択してください。
    <tag>fail</tag>
  </notification>

  <!--
  <notification name="ResetShowNextTimeDialogs">Would you like to re-enable all these popups, which you previously indicated &apos;Don&apos;t show me again&apos;?
    <usetemplate name="okcancelbuttons" notext="Cancel" yestext="ＯＫ"/>
  </notification>
  <notification name="SkipShowNextTimeDialogs">Would you like to disable all popups which can be skipped?
    <usetemplate name="okcancelbuttons" notext="Cancel" yestext="ＯＫ"/>
  </notification>
  -->

  <notification name="CacheWillClear">キャッシュは、[APP_NAME]再起動後にクリアされます。</notification>
  <notification name="CacheWillBeMoved">キャッシュは、[APP_NAME]再起動後が移動されます。
注意：キャッシュがクリアされます。</notification>
  <notification name="ChangeConnectionPort">ポートの設定は、[APP_NAME]再起動後に反映されます。</notification>
  <notification name="ChangeDeferredDebugSetting">デバッグ設定の変更は、[APP_NAME]再起動後に反映されます。</notification>
  <notification name="ChangeSkin">新しいスキンは、[APP_NAME]再起動後に表示されます。</notification>
  <notification name="ChangeLanguage">言語の変更は、[APP_NAME]再起動後に反映されます。</notification>
  <notification name="GoToAuctionPage">[SECOND_LIFE]のWebページに移動し、入札あるいはオークションの詳細を確認しますか？
    <tag>confirm</tag>
<<<<<<< HEAD
    <url name="url">http://secondlife.com/auctions/auction-detail.php?id=[AUCTION_ID]</url>
=======
    <url name="url">http://secondlife.com/auctions/auction-detail.php?id=[AUCTION_ID]&amp;lang=ja-JP</url>
>>>>>>> e4906b2a
    <usetemplate name="okcancelbuttons" notext="キャンセル" yestext="ＯＫ" />
  </notification>
  <notification name="SaveChanges">変更を保存しますか？
    <tag>confirm</tag>
    <usetemplate canceltext="キャンセル" name="yesnocancelbuttons" notext="保存しない" yestext="保存" />
  </notification>
  <notification name="DeleteNotecard">このノートカードを削除してもよろしいですか？
    <unique />
    <tag>confirm</tag>
    <usetemplate name="okcancelbuttons" notext="キャンセル" yestext="ＯＫ" />
  </notification>
  <notification name="LoadPreviousReportScreenshot">以前のスクリーンショットをレポートに使用しますか？
    <usetemplate name="okcancelbuttons" notext="キャンセル" yestext="ＯＫ" />
  </notification>
  <notification name="GestureSaveFailedTooManySteps">ジェスチャーの保存に失敗しました。
ステップが多すぎます。
ステップをいくつか削除してから再保存してください
    <tag>fail</tag>
  </notification>
  <notification name="GestureSaveFailedTryAgain">ジェスチャーの保存に失敗しました。
少し待ってからもう一度試してください。
    <tag>fail</tag>
  </notification>
  <notification name="GestureSaveFailedObjectNotFound">ジェスチャーの保存に失敗しました。オブジェクト、または関連するオブジェクトインベントリが見つかりません。
オブジェクトが範囲内に存在しないか、削除された可能性があります。
    <tag>fail</tag>
  </notification>
  <notification name="GestureSaveFailedReason">以下の理由で、ジェスチャーの保存時に問題が起こりました：[REASON]
お手数ですが、後でもう一度試してください。
    <tag>fail</tag>
  </notification>
  <notification name="SaveNotecardFailObjectNotFound">ノートカードの保存に失敗しました。オブジェクト、または関連するオブジェクトインベントリが見つかりません。
オブジェクトが範囲内に存在しないか、削除された可能性があります。
    <tag>fail</tag>
  </notification>
  <notification name="SaveNotecardFailReason">以下の理由で、ノートカードの保存時に問題が起こりました：[REASON]
お手数ですが、後でもう一度試してください。
    <tag>fail</tag>
  </notification>
  <notification name="ScriptCannotUndo">あなたのスクリプトのバージョンでは、変更を元に戻すことはできませんでした。
サーバーの最新保存バージョンをロードしますか？
（**警告**：この操作後元に戻すことはできません）
    <tag>confirm</tag>
    <usetemplate name="okcancelbuttons" notext="キャンセル" yestext="ＯＫ" />
  </notification>
  <notification name="SaveScriptFailObjectNotFound">スクリプトの保存に失敗しました。スクリプトが入ったオブジェクトが見つかりません。
オブジェクトは範囲外か、または削除されているかもしれません。
    <tag>fail</tag>
  </notification>
  <notification name="StartRegionEmpty">ログイン位置が指定されていません。
ログイン位置の欄にリージョン名を入力するか、「最後にログアウトした場所」か「自宅（ホーム）」を選択してください。
    <tag>fail</tag>
    <usetemplate name="okbutton" yestext="ＯＫ" />
  </notification>
  <notification name="CouldNotStartStopScript">スクリプトの起動または停止に失敗しました。スクリプトが格納されているオブジェクトが見つかりません。
オブジェクトが範囲内に存在しないか、または削除された可能性があります。
    <tag>fail</tag>
  </notification>
  <notification name="CannotDownloadFile">ファイルをダウンロードできません。
    <tag>fail</tag>
  </notification>
  <notification label="" name="MediaFileDownloadUnsupported">ダウンロードをリクエストしたファイルは、[SECOND_LIFE]でサポートされていません。
    <unique />
    <tag>confirm</tag>
    <usetemplate ignoretext="サポートされていないファイルのダウンロードを警告する" name="okignore" yestext="ＯＫ" />
  </notification>
  <notification name="CannotWriteFile">ファイル[[FILE]]に書き込むことができませんでした。
    <tag>fail</tag>
  </notification>
  <notification name="UnsupportedHardware">お使いのコンピュータは、[APP_NAME]の最小システム要件を満たしていません。
このためパフォーマンスが低下する場合があります。恐れ入りますが[SUPPORT_SITE]は、サポートされていないシステム構成に対する技術的サポートを提供できません。

<<<<<<< HEAD
詳細について、[_URL]を確認しますか？
    <url name="url" option="0">http://secondlife.com/support/sysreqs.php?lang=ja</url>
=======
詳細について、[_URL] を確認しますか？
    <url name="url" option="0">https://secondlife.com/system-requirements?lang=ja</url>
>>>>>>> e4906b2a
    <tag>fail</tag>
    <usetemplate ignoretext="使用中のコンピューターのハードウェアがサポートされていないとき" name="okcancelignore" notext="いいえ" yestext="はい" />
  </notification>
  <notification name="OldGPUDriver">グラフィックスチップに最新のドライバがある可能性があります。グラフィックドライバを更新することにより、大幅にパフォーマンスが向上します。
<<<<<<< HEAD
ドライバの更新を確認するために[URL]にアクセスしますか？
=======
ドライバの更新を確認するために[URL] にアクセスしますか？
>>>>>>> e4906b2a
    <url name="url">[URL]</url>
    <tag>confirm</tag>
    <tag>fail</tag>
    <usetemplate ignoretext="使用中のグラフィックドライバが古くなっています" name="okcancelignore" notext="いいえ" yestext="はい" />
  </notification>
  <notification name="UnknownGPU">お使いのシステムには、[APP_NAME]が認識できないグラフィックカードが搭載されています。[APP_NAME]でまだテストされていない最新ハードウェアのためだと考えられます。
問題ないとは思いますが、グラフィックの設定を調整する必要があるかもしれません。
（「私」＞「初期設定」＞「グラフィック」）
    <tag>fail</tag>
    <form name="form">
      <ignore name="ignore" text="使用中のグラフックカードが認識されないとき" />
    </form>
  </notification>
  <notification name="DisplaySettingsNoShaders">グラフィックドライバを初期化中に[APP_NAME]がクラッシュしました。
ドライバの一般的なエラーを防ぐために、画質が低に設定されます。このため、一部のグラフィック特性に制限が出ます。
お使いのグラフィックカードのドライバをアップデートするようおすすめします。
画質は、「初期設定」＞「グラフィック」で設定できます。
    <tag>fail</tag>
  </notification>
  <notification name="AutoFPSConfirmDisable">この設定を変更すると、「自動調整」の設定が無効になります。
続けてもよろしいですか？
    <tag>confirm</tag>
    <usetemplate name="okcancelbuttons" notext="キャンセル" yestext="続ける"/>
  </notification>
  <notification name="AdvancedLightingConfirm">高度な照明をオンにするには、品質をレベル4以上にする必要があります。
    <tag>confirm</tag>
    <usetemplate name="okcancelbuttons" notext="キャンセル" yestext="ＯＫ"/>
  </notification>
  <notification name="ShadowsConfirm">影を有効にするには、品質をレベルを4以上にする必要があります。
    <tag>confirm</tag>
    <usetemplate name="okcancelbuttons" notext="キャンセル" yestext="ＯＫ"/>
  </notification>
  <notification name="RegionNoTerraforming">[REGION]では、地形の変更ができません。
    <tag>fail</tag>
  </notification>
  <notification name="ParcelNoTerraforming">[PARCEL]区画の地形を編集する権限がありません。
    <tag>fail</tag>
  </notification>
  <notification name="CannotCopyWarning">以下のアイテムをコピーする権限がありません：
&lt;nolink&gt;[ITEMS]&lt;/nolink&gt;
<<<<<<< HEAD
他の人に譲ると、そのアイテムはあなたの持ち物から削除されます。本当にこれらのアイテムを譲ってもよろしいですか？
=======
他の人に譲ると、そのアイテムはあなたのインベントリから削除されます。本当にこれらのアイテムを譲ってもよろしいですか？
>>>>>>> e4906b2a
    <tag>confirm</tag>
    <tag>fail</tag>
    <usetemplate name="okcancelbuttons" notext="いいえ" yestext="はい" />
  </notification>
  <notification name="CannotGiveItem">インベントリのアイテムを渡すことができません。
    <tag>fail</tag>
  </notification>
  <notification name="TransactionCancelled">取引がキャンセルされました。
    <tag>fail</tag>
  </notification>
  <notification name="TooManyItems">一度に42個以上のアイテムを渡すことはできません。
    <tag>fail</tag>
  </notification>
  <notification name="NoItems">選択したアイテムを渡す権限がありません。
    <tag>fail</tag>
  </notification>
  <notification name="CannotCopyCountItems">あなたは選択した[COUNT]個のアイテムをコピーする権限がありません。
これらのアイテムはあなたのインベントリから失われます。
本当にアイテムを渡してもよろしいですか？
    <tag>confirm</tag>
    <tag>fail</tag>
    <usetemplate name="okcancelbuttons" notext="いいえ" yestext="はい" />
  </notification>
  <notification name="CannotGiveCategory">選択したフォルダを渡す権限がありません。
    <tag>fail</tag>
  </notification>
  <notification name="FreezeAvatar">このアバターをフリーズしますか？
アバターは一時的に動けなくなり、チャットを含めインワールドで何もできなくなります。
    <tag>confirm</tag>
    <usetemplate canceltext="キャンセル" name="yesnocancelbuttons" notext="解除" yestext="フリーズ" />
  </notification>
  <notification name="FreezeAvatarFullname">[AVATAR_NAME]をフリーズしますか？
フリーズされた人は一時的に動けなくなり、チャットなど、この世界に対する関わりを持つことができなくなります。
    <tag>confirm</tag>
    <usetemplate canceltext="キャンセル" name="yesnocancelbuttons" notext="解除" yestext="フリーズ" />
  </notification>
  <notification name="EjectAvatarFullname">あなたの土地から[AVATAR_NAME]を追放しますか？
    <tag>confirm</tag>
    <usetemplate canceltext="キャンセル" name="yesnocancelbuttons" notext="追放しバンする" yestext="追放する" />
  </notification>
  <notification name="EjectAvatarNoBan">このアバターをあなたの土地から追放しますか？
    <tag>confirm</tag>
    <usetemplate name="okcancelbuttons" notext="キャンセル" yestext="追放" />
  </notification>
  <notification name="EjectAvatarFullnameNoBan">[AVATAR_NAME]をあなたの土地から追放しますか？
    <tag>confirm</tag>
    <usetemplate name="okcancelbuttons" notext="キャンセル" yestext="追放" />
  </notification>
  <notification name="EjectAvatarFromGroup">&lt;nolink&gt;[GROUP_NAME]&lt;/nolink&gt;から[AVATAR_NAME]を追放しました。
    <tag>group</tag>
  </notification>
  <notification name="AcquireErrorTooManyObjects">取得エラー：選択したオブジェクトの数が多すぎます。
    <tag>fail</tag>
  </notification>
  <notification name="AcquireErrorObjectSpan">取得エラー：オブジェクトが複数のリージョン（地域）にまたがって存在しています。
すべて同じリージョン内に移動させてから取得してください。
    <tag>fail</tag>
  </notification>
  <notification name="PromptGoToCurrencyPage">[EXTRA]
  
<<<<<<< HEAD
[_URL]に移動してリンデンドル購入に関する情報を確認しますか？ 
=======
[_URL] に移動してリンデンドル購入に関する情報を確認しますか？ 
>>>>>>> e4906b2a
    <url name="url">https://secondlife.com/my/lindex/?lang=ja-JP</url>
    <usetemplate name="okcancelbuttons" notext="キャンセル" yestext="ＯＫ" />
  </notification>
  <notification name="MuteLimitReached">[MUTE_LIMIT]エントリの制限に達したため、ブロックリストに新しいエントリを追加できません。
    <tag>fail</tag>
  </notification>
  <notification name="UnableToLinkObjects">[COUNT]個のオブジェクトをリンクできませんでした。
リンクできるオブジェクトは最大[MAX]個です。
    <tag>fail</tag>
  </notification>
  <notification name="CannotLinkIncompleteSet">セットが揃っているオブジェクトのみリンクできます。複数のオブジェクトを選択してください。
    <tag>fail</tag>
  </notification>
  <notification name="CannotLinkModify">すべてのオブジェクトの修正許可がないためリンクできません。

どのオブジェクトもロックされておらず、あなたのものであることを確認してください。
    <tag>fail</tag>
  </notification>
  <notification name="CannotLinkPermanent">リージョン（地域）の境界を越えてオブジェクトをリンクできません。
    <tag>fail</tag>
  </notification>
  <notification name="CannotLinkAcrossRegions">リージョン（地域）の境界を越えてオブジェクトをリンクできません。
    <tag>fail</tag>
  </notification>
  <notification name="CannotLinkDifferentOwners">所有者が異なるため、オブジェクトをリンクできません。
自分が所有しているオブジェクトだけを選択してください。
    <tag>fail</tag>
  </notification>
  <notification name="NoFileExtension">ファイル「[FILE]」は、無効な拡張子です。

このファイルの拡張子が正しいかどうかを確認してください。</notification>
  <notification name="InvalidFileExtension">「[EXTENSION]」は、無効な拡張子です。
有効な拡張子：[VALIDS] 
    <tag>fail</tag>
    <usetemplate name="okbutton" yestext="ＯＫ" />
  </notification>
  <notification name="CannotUploadSoundFile">読み込みのためにアップロードされたサウンドファイルを開けません：
[FILE]
    <tag>fail</tag>
  </notification>
  <notification name="SoundFileNotRIFF">RIFF WAVEファイルとして認識されません：
[FILE]
    <tag>fail</tag>
  </notification>
  <notification name="SoundFileNotPCM">PCM WAVEオーディオファイルとして認識されません：
[FILE]
    <tag>fail</tag>
  </notification>
  <notification name="SoundFileInvalidChannelCount">このファイルのチャンネル数は無効です（モノラルか、ステレオである必要があります）：
[FILE]
    <tag>fail</tag>
  </notification>
  <notification name="SoundFileInvalidSampleRate">このファイルのサンプリングレートはサポートされていません（44.1kである必要があります）：
[FILE]
    <tag>fail</tag>
  </notification>
  <notification name="SoundFileInvalidWordSize">このファイルのビットサイズはサポートされていません（8bitか、16bitである必要があります）：
[FILE]
    <tag>fail</tag>
  </notification>
  <notification name="SoundFileInvalidHeader">WAVヘッダーにデータチャンクが見つかりません：
[FILE]
    <tag>fail</tag>
  </notification>
  <notification name="SoundFileInvalidChunkSize">WAVファイルのチャンクサイズが間違っています：
[FILE]
    <tag>fail</tag>
  </notification>
  <notification name="SoundFileInvalidTooLong">オーディオファイルが長すぎます。（最大１０秒）：
[FILE]
    <tag>fail</tag>
  </notification>
  <notification name="ProblemWithFile">「[FILE]」に問題があります。

[ERROR]
    <tag>fail</tag>
  </notification>
  <notification name="CannotOpenTemporarySoundFile">書き込み用の一時圧縮サウンドファイルを開くことができません：
[FILE]
    <tag>fail</tag>
  </notification>
  <notification name="UnknownVorbisEncodeFailure">不明なVorbisのエンコードに失敗しました：
[FILE]
    <tag>fail</tag>
  </notification>
  <notification name="CannotEncodeFile">次のファイルのエンコードができません：
[FILE]
    <tag>fail</tag>
  </notification>
  <notification name="CorruptedProtectedDataStore">ユーザー名とパスワードを自動入力できません。これはネットワーク設定が変更された場合に起こります
    <tag>fail</tag>
    <usetemplate name="okbutton" yestext="ＯＫ" />
  </notification>
  <notification name="CorruptResourceFile">破損したリソースファイル：
[FILE]
    <tag>fail</tag>
  </notification>
  <notification name="UnknownResourceFileVersion">不明なLindenリソースファイルのバージョンです：
[FILE]
    <tag>fail</tag>
  </notification>
  <notification name="UnableToCreateOutputFile">出力ファイルを作成できません：
[FILE]
    <tag>fail</tag>
  </notification>
  <notification name="DoNotSupportBulkAnimationUpload">現在[APP_NAME]では、BVH形式のアニメーションファイルの一括アップロードはサポートされていません。
    <tag>fail</tag>
  </notification>
  <notification name="CannotUploadReason">以下の理由で「[FILE]」をアップロードできませんでした：
[REASON]

お手数ですがもう一度やり直してください。
    <tag>fail</tag>
  </notification>
  <notification name="LandmarkCreated">「[LANDMARK_NAME]」を「[FOLDER_NAME]」フォルダに追加しました。</notification>
  <notification name="LandmarkAlreadyExists">この場所のランドマークは、既に持っています。
    <tag>fail</tag>
    <usetemplate name="okbutton" yestext="ＯＫ" />
  </notification>
  <notification label="フォルダ作成" name="CreateLandmarkFolder">
    <unique />
フォルダ名を入力してください：
    <tag>confirm</tag>
    <form name="form">
      <input name="message" type="text">
      </input>
      <button default="true" index="0" name="ＯＫ" text="ＯＫ"/>
      <button index="1" name="Cancel" text="キャンセル"/>
    </form>
  </notification>
  <notification name="CannotRecompileSelectObjectsNoScripts">「再コンパイル」できませんでした。
スクリプトが入ったオブジェクトを選択してください。
    <tag>fail</tag>
  </notification>
  <notification name="CannotRecompileSelectObjectsNoPermission">「再コンパイル」できませんでした。
修正権限のある、スクリプトが入ったオブジェクトを選択してください。
    <tag>fail</tag>
  </notification>
  <notification name="CannotResetSelectObjectsNoScripts">「再設定」ができません。

スクリプトが入ったオブジェクトを選択してください。
    <tag>fail</tag>
  </notification>
  <notification name="CannotResetSelectObjectsNoPermission">「再設定」ができません。
修正権限のある、スクリプトが入ったオブジェクトを選択してください。
    <tag>fail</tag>
  </notification>
  <notification name="CannotOpenScriptObjectNoMod">修正権限のないオブジェクトのスクリプトは開くことはできません。
    <tag>fail</tag>
  </notification>
  <notification name="CannotSetRunningSelectObjectsNoScripts">スクリプトの「実行」ができません。
スクリプトが入ったオブジェクトを選択してください。
    <tag>fail</tag>
  </notification>
  <notification name="CannotSetRunningNotSelectObjectsNoScripts">スクリプトを「実行しない」設定にできません。
スクリプトが入ったオブジェクトを選択してください。
    <tag>fail</tag>
  </notification>
  <notification name="NoFrontmostFloater">保存するfrontmostフロータがありません。</notification>
  <notification name="SeachFilteredOnShortWords">指定した検索クエリは変更され、短すぎる語句は取り除かれています。

検索語句：[FINALQUERY]</notification>
  <notification name="SeachFilteredOnShortWordsEmpty">指定した検索語句が短すぎたため、検索は行われませんでした。
    <tag>fail</tag>
  </notification>
  <!-- Generic Teleport failure modes - strings will be inserted from teleport_strings.xml if available. -->
  <notification name="CouldNotTeleportReason">テレポートに失敗しました。
[REASON]
    <tag>fail</tag>
  </notification>
  <!-- Teleport failure modes not delivered via the generic mechanism
    above (for example, delivered as an AlertMessage on
    region-crossing :( ) - these paths should really be merged
    in the future. -->
  <notification name="invalid_tport">テレポートの試行は１分間に６回までと制限されています。１分待ってからもう一度テレポートしてみてください。問題が解決しない場合は、ログインし直してください。
    <tag>fail</tag>
  </notification>
  <notification name="invalid_region_handoff">リージョン間の移動中に問題が発生しました。ログインし直す必要があるかもしれません。
このメッセージが何度も出る場合は、[SUPPORT_SITE]をご確認ください。
    <tag>fail</tag>
  </notification>
  <notification name="blocked_tport">申し訳ございません。テレポートは現在ブロックされています。お手数ですが、しばらくしてから再度お試しください。
それでもテレポートできない場合は、ログアウトし、ログインし直して問題を解決してください。
    <tag>fail</tag>
  </notification>
  <notification name="nolandmark_tport">申し訳ございません。ランドマークの目的地が見つかりませんでした。
    <tag>fail</tag>
  </notification>
  <notification name="timeout_tport">申し訳ございません。システムによるテレポート接続が完了できませんでした。
しばらくしてから再度お試しください。
    <tag>fail</tag>
  </notification>
  <notification name="noaccess_tport">残念ながら、目的地へアクセスが許可されていないため、テレポートできません。
    <tag>fail</tag>
  </notification>
  <notification name="missing_attach_tport">添付物がまだ届いていません。テレポートをする前にあと数秒間お待ちいただくか、いったんログアウトし、再度ログインしてください。
    <tag>fail</tag>
  </notification>
  <notification name="too_many_uploads_tport">このリージョンのアセットキューが現在混み合っているため、テレポートのリクエストをすぐに処理することが難しい状況です。
数分後にやり直すか、混雑していない他のリージョンでお試しください。
    <tag>fail</tag>
  </notification>
  <notification name="expired_tport">申し訳ございません。システムはテレポートのリクエストを時間どおりに完了できませんでした。
数分後にやり直してください。
    <tag>fail</tag>
  </notification>
  <notification name="expired_region_handoff">申し訳ございません。システムはリージョン間の移動を時間どおりに完了できませんでした。
数分後にやり直してください。
    <tag>fail</tag>
  </notification>
  <notification name="no_host">テレポート目的地を見つけられません。目的地が一時的に利用できない状態か、すでに消滅している可能性があります。
  数分後にやり直してください。
    <tag>fail</tag>
  </notification>
  <notification name="no_inventory_host">インベントリシステムは現在利用できません。
    <tag>fail</tag>
  </notification>

  <notification name="CannotSetLandOwnerNothingSelected">土地所有者設定ができません：
区画が選定されていません。
    <tag>fail</tag>
  </notification>

  <notification name="CannotSetLandOwnerMultipleRegions">複数のリージョンが選択されたため、土地の所有権を取得できません。
選択する面積を小さくして、もう一度お試しください。
    <tag>fail</tag>
  </notification>

  <notification name="ForceOwnerAuctionWarning">この区画はオークションに出されています。所有権を変更するとオークションはキャンセルとなり、既にオークションに参加している住人がいればその人に迷惑をかけてしまいます。
所有権を変更しますか？
    <tag>confirm</tag>
    <usetemplate name="okcancelbuttons" notext="キャンセル" yestext="ＯＫ" />
  </notification>

  <notification name="CannotContentifyNothingSelected">コンテンツ化は不可能です：
区画が選定されていません。
    <tag>fail</tag>
  </notification>

  <notification name="CannotContentifyNoRegion">コンテンツ化は不可能です：
土地が選択されていません。
    <tag>fail</tag>
  </notification>

  <notification name="CannotReleaseLandNothingSelected">土地を破棄できません：
区画が選定されていません。
    <tag>fail</tag>
  </notification>

  <notification name="CannotReleaseLandNoRegion">土地を破棄できません：
リージョンが見つかりません。
    <tag>fail</tag>
  </notification>

  <notification name="CannotBuyLandNothingSelected">土地を購入できません：
区画が選定されていません。
    <tag>fail</tag>
  </notification>

  <notification name="CannotBuyLandNoRegion">土地を購入できません：
この土地があるリージョンを見つけることができません。
    <tag>fail</tag>
  </notification>

  <notification name="CannotCloseFloaterBuyLand">[APP_NAME] がこの取引価格を見積もるまでは、土地の購入ウィンドウを閉じることはできません。
    <tag>fail</tag>
  </notification>

  <notification name="CannotDeedLandNothingSelected">土地を譲渡できません：
区画が選定されていません。
    <tag>fail</tag>
  </notification>

  <notification name="CannotDeedLandNoGroup">土地を譲渡できません：
グループが選択されていません。
    <tag>fail</tag>
  </notification>

  <notification name="CannotDeedLandNoRegion">土地を譲渡できません：
この土地があるリージョンが見つかりません。
    <tag>fail</tag>
  </notification>

  <notification name="CannotDeedLandMultipleSelected">土地を譲渡できません：
複数の区画が選択されています。

区画を１つ選択してください。
    <tag>fail</tag>
  </notification>

  <notification name="CannotDeedLandWaitingForServer">土地を譲渡できません：
サーバーからの所有権情報を待っています。

お手数ですが、もう一度やり直してください。
    <tag>fail</tag>
  </notification>

  <notification name="CannotDeedLandNoTransfer">土地を譲渡できません：
[REGION]では、土地の譲渡が許可されていません。
    <tag>fail</tag>
  </notification>

  <notification name="CannotReleaseLandWatingForServer">土地を破棄できません：
サーバーが区画情報を更新するのを待っています。

お手数ですが、もう一度やり直してください。
    <tag>fail</tag>
  </notification>

  <notification name="CannotReleaseLandSelected">土地を破棄できません：
あなたは、選択した区画のすべてを所有していません。

区画を１つ選択してください。
    <tag>fail</tag>
  </notification>

  <notification name="CannotReleaseLandDontOwn">土地を破棄できません：
あなたはこの土地を手放すことを許可されていません。
あなたの区画は緑色で表示されています。
    <tag>fail</tag>
  </notification>

  <notification name="CannotReleaseLandRegionNotFound">土地を放棄できません：
この土地があるリージョンが見つかりません。
    <tag>fail</tag>
  </notification>

  <notification name="CannotReleaseLandNoTransfer">土地を破棄できません：
[REGION]では土地の譲渡が許可されていません。
    <tag>fail</tag>
  </notification>

  <notification name="CannotReleaseLandPartialSelection">土地を破棄できません：
区画全体を選択して破棄する必要があります。

区画全体を選択するか、まず最初に区画を分割してください。
    <tag>fail</tag>
  </notification>

  <notification name="ReleaseLandWarning">あなたは、[AREA]㎡の土地を破棄しようとしています。
この区画を破棄するとあなたの土地ではなくなりますが、L$ は返金されません。

土地を破棄してもよろしいですか？
    <usetemplate name="okcancelbuttons" notext="キャンセル" yestext="ＯＫ" />
  </notification>

  <notification name="CannotDivideLandNothingSelected">土地を分割できません：

区画が選定されていません。
    <tag>fail</tag>
  </notification>

  <notification name="CannotDivideLandPartialSelection">土地を分割できません：

区画全体が選択されています。
区画の一部を選択してください。
    <tag>fail</tag>
  </notification>

  <notification name="LandDivideWarning">この土地を分割すると、２つの区画に分割され各々の設定が可能になります。
この操作を行うと、一部の設定がデフォルトにリセットされます。

土地を分割してもよろしいですか？
    <tag>confirm</tag>
    <usetemplate name="okcancelbuttons" notext="キャンセル" yestext="ＯＫ" />
  </notification>
  <notification name="CannotDivideLandNoRegion">土地を分割できません：
この土地があるリージョンが見つかりません。
    <tag>fail</tag>
  </notification>

  <notification name="CannotJoinLandNoRegion">土地を結合できません：
この土地があるリージョンが見つかりません。
    <tag>fail</tag>
  </notification>

  <notification name="CannotJoinLandNothingSelected">土地を結合できませんでした：
区画が選定されていません。
    <tag>fail</tag>
  </notification>

  <notification name="CannotJoinLandEntireParcelSelected">土地を結合できません：
区画が１つしか選択されていません。

両方の区画をまたいで土地を選択してください。
    <tag>fail</tag>
  </notification>

  <notification name="CannotJoinLandSelection">土地を結合できません：
区画を１つ以上選択する必要があります。

両方の区画をまたいで土地を選択してください。
    <tag>fail</tag>
  </notification>

  <notification name="JoinLandWarning">この土地を結合すると、選択された長方形に交差する全ての区画を基にして、大きな区画が１つ作成されます。
新しい区画の名前とオプションを再設定する必要があります。

土地を結合してもよろしいですか？
    <tag>confirm</tag>
    <usetemplate name="okcancelbuttons" notext="キャンセル" yestext="ＯＫ" />
  </notification>

  <notification name="ConfirmNotecardSave">このアイテムをコピー、表示する前に、ノートカードの保存が必要です。
保存してもよろしいですか？
    <tag>confirm</tag>
    <usetemplate name="okcancelbuttons" notext="キャンセル" yestext="ＯＫ" />
  </notification>

  <notification name="ConfirmItemCopy">このアイテムをあなたのインベントリにコピーしますか？
    <tag>confirm</tag>
    <usetemplate name="okcancelbuttons" notext="キャンセル" yestext="コピー" />
  </notification>

  <notification name="ResolutionSwitchFail">解像度を[RESX]✕[RESY]に変更することができませんでした。
    <tag>fail</tag>
  </notification>

  <notification name="ErrorUndefinedGrasses">エラー：未定義の植物：[SPECIES]
    <tag>fail</tag>
  </notification>

  <notification name="ErrorUndefinedTrees">エラー：未定義の樹木：[SPECIES]
    <tag>fail</tag>
  </notification>

  <notification name="CannotSaveWearableOutOfSpace">「[NAME]」を服装のファイルに保存できません。
コンピューターのディスクスペースを少し増やしてから、もう一度保存してみてください。
    <tag>fail</tag>
  </notification>

  <notification name="CannotSaveToAssetStore">「[NAME]」を保存できません。
通常これは一時的なエラーです。数分後にもう一度着用物をカスタマイズ・保存してください。
    <tag>fail</tag>
  </notification>

  <notification name="YouHaveBeenLoggedOut">しまった、[SECOND_LIFE]からログアウトされてしまいました。[MESSAGE]
    <usetemplate name="okcancelbuttons" notext="終了" yestext="ＩＭでチャット" />
  </notification>

  <notification name="InventoryUnusable">インベントリの読み込み中に問題が発生しました。まず、ログアウトして再度ログインし直してみてください。
このメッセージが再度表示される場合は、サポートに連絡して問題を解決してください。
    <tag>fail</tag>
  </notification>

  <notification name="OnlyOfficerCanBuyLand">グループ用の土地の購入ができません：
あなたにはアクティブなグループのために土地を購入する権限がありません。
    <tag>group</tag>
    <tag>fail</tag>
  </notification>

  <notification label="フレンド登録" name="AddFriendWithMessage">フレンド登録すると、お互いの現在いる場所のマップへの表示許可や、オンライン状態の表示設定ができます。

[NAME]にフレンドの申請を行いますか？
    <tag>friendship</tag>
    <tag>confirm</tag>
    <form name="form">
      <input name="message">フレンド登録してくれますか？</input>
      <button name="Offer" text="ＯＫ" />
      <button name="Cancel" text="キャンセル" />
    </form>
  </notification>

  <notification label="自動置換リストを追加" name="AddAutoReplaceList">新しいリストの名前：
    <tag>addlist</tag>
    <tag>confirm</tag>
    <form name="form">
      <button name="SetName" text="ＯＫ" />
    </form>
  </notification>

  <notification label="自動置換リストの名前を変更" name="RenameAutoReplaceList">名前「[DUPNAME]」は既に使われています。
一意の名前を入力してください：
    <tag>confirm</tag>
    <form name="form">
      <button name="ReplaceList" text="着用中のリストを入れ替える" />
      <button name="SetName" text="新しい名前を使用" />
    </form>
  </notification>

  <notification name="InvalidAutoReplaceEntry">キーワードは一語でなければならず、置換は空にできません。
    <tag>fail</tag>
  </notification>

  <notification name="InvalidAutoReplaceList">その置換リストは無効です。
    <tag>fail</tag>
  </notification>

  <notification name="SpellingDictImportRequired">ファイル、名前および言語を指定する必要があります。
    <tag>fail</tag>
  </notification>

  <notification name="SpellingDictIsSecondary">辞書 [DIC_NAME]に「aff」ファイルがないようです。これはこの辞書が「セカンダリ」辞書であることを意味します。
この辞書は追加辞書として使用できますが、メイン辞書としては使用できません。詳細については下記をご覧ください。
https://wiki.secondlife.com/wiki/Adding_Spelling_Dictionaries
    <tag>fail</tag>
  </notification>

  <notification name="SpellingDictImportFailed">[FROM_NAME]から[TO_NAME]へコピーすることはできません。
    <tag>fail</tag>
  </notification>

  <!-- [DESC] (new)は日本語が使えないので翻訳しない。-->
  <notification label="アウトフィットの保存" name="SaveOutfitAs">着用中のアウトフィットを新しいアウトフィットとして保存：
    <unique />
    <tag>confirm</tag>
    <form name="form">
      <input name="message">[DESC] (new)</input>
      <button name="ＯＫ" text="ＯＫ" />
      <button name="Cancel" text="キャンセル" />
    </form>
  </notification>

  <notification label="着用物の保存" name="SaveWearableAs">アイテムを別名でインベントリに保存：
    <tag>confirm</tag>
    <form name="form">
      <input name="message">[DESC] (new)</input>
      <button name="ＯＫ" text="ＯＫ" />
      <button name="Cancel" text="キャンセル" />
    </form>
  </notification>

  <notification label="アウトフィットの名前変更" name="RenameOutfit">新しいアウトフィット名：
    <tag>confirm</tag>
    <form name="form">
      <input name="new_name">[NAME]</input>
      <button name="ＯＫ" text="ＯＫ" />
      <button name="Cancel" text="キャンセル" />
    </form>
  </notification>

  <notification label="ジェスチャーの名前変更" name="RenameGesture">新しいジェスチャー名：
    <tag>confirm</tag>
    <form name="form">
      <input name="new_name">[NAME]</input>
      <button name="ＯＫ" text="ＯＫ"/>
      <button name="Cancel" text="キャンセル"/>
    </form>
  </notification>

  <notification label="ランドマークの名前変更" name="RenameLandmark">[NAME]の新しい名前を入力してください。
    <tag>confirm</tag>
    <form name="form">
      <input name="new_name">[NAME]</input>
      <button name="ＯＫ" text="ＯＫ"/>
      <button name="Cancel" text="キャンセル"/>
    </form>
  </notification>

  <notification name="RemoveFromFriends">フレンドリストから&lt;nolink&gt;[NAME]&lt;/nolink&gt;を削除しますか？
    <tag>friendship</tag>
    <tag>confirm</tag>
    <usetemplate name="okcancelbuttons" notext="キャンセル" yestext="ＯＫ" />
  </notification>

  <notification name="RemoveMultipleFromFriends">フレンドリストから複数のフレンドを削除しますか？
    <tag>friendship</tag>
    <tag>confirm</tag>
    <usetemplate name="okcancelbuttons" notext="キャンセル" yestext="ＯＫ" />
  </notification>

  <notification name="GodDeleteAllScriptedPublicObjectsByUser">**[AVATAR_NAME]**
が所有するすべてのスクリプトオブジェクトを、このシム内の他のすべての土地から削除しようとしています。
操作を続行しますか？
    <tag>confirm</tag>
    <usetemplate name="okcancelbuttons" notext="キャンセル" yestext="ＯＫ" />
  </notification>

  <notification name="GodDeleteAllScriptedObjectsByUser">**[AVATAR_NAME]**
が所有するすべてのスクリプトオブジェクトを、このシム内の他のすべての土地から削除しようとしています。
操作を続行しますか？
    <tag>confirm</tag>
    <usetemplate name="okcancelbuttons" notext="キャンセル" yestext="ＯＫ" />
  </notification>

  <notification name="GodDeleteAllObjectsByUser">**[AVATAR_NAME]**
が所有するすべてのオブジェクト（スクリプトオブジェクトと非スクリプトオブジェクト）を、このシム内のすべての土地から削除しようとしています。
操作を続行しますか？
    <tag>confirm</tag>
    <usetemplate name="okcancelbuttons" notext="キャンセル" yestext="ＯＫ" />
  </notification>

  <notification name="BlankClassifiedName">クラシファイド広告の名前を指定してください。
    <tag>fail</tag>
  </notification>

  <notification name="MinClassifiedPrice">クラシファイド広告掲載料は最低L$ [MIN_PRICE]必要です。

金額を増やしてください。
    <tag>fail</tag>
  </notification>

  <notification name="ConfirmItemDeleteHasLinks">１つ以上のアイテムにポイントするリンクがあります。このアイテムを削除する場合、そのリンクは永久に機能しなくなります。
まず最初にリンクを削除することを強くお勧めします。
  
これらのアイテムを削除しますか？
    <tag>confirm</tag>
    <usetemplate name="okcancelbuttons" notext="キャンセル" yestext="ＯＫ" />
  </notification>
  <notification name="ConfirmObjectDeleteLock">選択したアイテムのうち、少なくとも１つがロックされています。

本当に削除しますか？
    <tag>confirm</tag>
    <usetemplate name="okcancelbuttons" notext="キャンセル" yestext="ＯＫ" />
  </notification>
  <notification name="ConfirmObjectDeleteNoCopy">選択したアイテムのうち、少なくとも１つがコピーできません。
  
本当に削除しますか？
    <tag>confirm</tag>
    <usetemplate name="okcancelbuttons" notext="キャンセル" yestext="ＯＫ" />
  </notification>

  <notification name="ConfirmObjectDeleteNoOwn">選択したアイテムの１つ以上を所有していません。
  
これらのアイテムを削除しますか？
    <tag>confirm</tag>
    <usetemplate name="okcancelbuttons" notext="キャンセル" yestext="ＯＫ" />
  </notification>

  <notification name="ConfirmObjectDeleteLockNoCopy">少なくとも１つのオブジェクトがロックされています。
少なくとも１つのオブジェクトがコピーできません。

本当に削除しますか？
    <tag>confirm</tag>
    <usetemplate name="okcancelbuttons" notext="キャンセル" yestext="ＯＫ" />
  </notification>

  <notification name="ConfirmObjectDeleteLockNoOwn">１つ以上のオブジェクトがロックされました。
１つ以上のオブジェクトを所有していません。

これらのアイテムを削除しますか？
    <tag>confirm</tag>
    <usetemplate name="okcancelbuttons" notext="キャンセル" yestext="ＯＫ" />
  </notification>

  <notification name="ConfirmObjectDeleteNoCopyNoOwn">１つ以上のオブジェクトがコピーできません。
１つ以上のオブジェクトを所有していません。

これらのアイテムを削除しますか？
    <tag>confirm</tag>
    <usetemplate name="okcancelbuttons" notext="キャンセル" yestext="ＯＫ" />
  </notification>

  <notification name="ConfirmObjectDeleteLockNoCopyNoOwn">１つ以上のオブジェクトがロックされています。
１つ以上のオブジェクトがコピーできません。
１つ以上のオブジェクトを所有していません。

これらのアイテムを削除しますか？
    <tag>confirm</tag>
    <usetemplate name="okcancelbuttons" notext="キャンセル" yestext="ＯＫ" />
  </notification>

  <notification name="ConfirmObjectTakeLock">少なくとも１つのオブジェクトがロックされています。
  
本当にこのまま取得を続けてもよろしいですか？
    <tag>confirm</tag>
    <usetemplate name="okcancelbuttons" notext="キャンセル" yestext="ＯＫ" />
  </notification>

  <notification name="ConfirmObjectTakeNoOwn">取得しようとしているオブジェクトには、あなたの所有物ではないオブジェクトが含まれています。
あなたの所有物ではないオブジェクトを取得すると、次の所有者の権限がそのオブジェクトに適用されます。そのため、将来、修正やコピーの能力が制限される可能性があります。

本当にこのまま取得を続けてもよろしいですか？
    <tag>confirm</tag>
    <usetemplate name="okcancelbuttons" notext="キャンセル" yestext="ＯＫ" />
  </notification>

  <notification name="ConfirmObjectTakeLockNoOwn">少なくとも１つのオブジェクトがロックされています。
取得しようとしているオブジェクトには、あなたの所有物ではないオブジェクトが含まれています。あなたの所有物ではないオブジェクトを取得すると、次の所有者の権限がそのオブジェクトに適用されます。
そのため、将来、編集やコピーの能力が制限される可能性があります。

この選択内容のままで続行することは可能ですが、本当にこのまま取得を続けてもよろしいですか？
    <tag>confirm</tag>
    <usetemplate name="okcancelbuttons" notext="キャンセル" yestext="ＯＫ" />
  </notification>

  <notification name="CantBuyLandAcrossMultipleRegions">複数のリージョンが選択されたため、土地を購入できません。
選択する面積を小さくしてもう一度試してください。
    <tag>fail</tag>
  </notification>

  <notification name="DeedLandToGroup">この区画が譲渡されると、グループはその土地利用料として十分な残高を維持していく必要があります。
土地の購入価格は所有者に返金されません。譲渡された区画が売却されると、販売価格はグループメンバーの間で均等に分配されます。

この[AREA]㎡の土地を「&lt;nolink&gt;[GROUP_NAME]&lt;/nolink&gt;」というグループに譲渡しますか？ 
    <tag>confirm</tag>
    <usetemplate name="okcancelbuttons" notext="キャンセル" yestext="ＯＫ" />
  </notification>

  <notification name="DeedLandToGroupWithContribution">この区画が譲渡されると、グループはその土地利用料として十分な残高を維持していく必要があります。
譲渡には同時に [NAME]からグループへの土地の貢献が含まれます。土地の購入価格は所有者に返金されません。
譲渡された区画が売却されると、販売価格はグループメンバーの間で均等に分配されます。

この[AREA]㎡の土地を「&lt;nolink&gt;[GROUP_NAME]&lt;/nolink&gt;」というグループに譲渡しますか？
    <tag>group</tag>
    <tag>confirm</tag>
    <usetemplate name="okcancelbuttons" notext="キャンセル" yestext="ＯＫ" />
  </notification>

  <notification name="DisplaySetToSafe">-safe オプションを指定したので、表示設定はセーフレベルに設定されています。</notification>

  <notification name="DisplaySetToRecommendedGPUChange">グラフィックの変更により、画面設定は推奨レベルに設定されました。
「[LAST_GPU]」から
「[THIS_GPU]」まで</notification>

  <notification name="DisplaySetToRecommendedFeatureChange">レンダリングサブシステムの変更により、画面設定は推奨レベルに設定されました。</notification>

  <notification name="ErrorMessage">
[ERROR_MESSAGE]
    <unique>
      <context>ERROR_MESSAGE</context>
    </unique>
    <usetemplate name="okbutton" yestext="ＯＫ" />
  </notification>

  <notification name="AvatarMovedDesired">目的地は現在ご利用いただけません。
近くのリージョンに移動しました。
    <tag>fail</tag>
  </notification>

  <notification name="AvatarMovedLast">リクエストされた場所は現在ご利用いただけません。
近くのリージョンに移動しました。
    <tag>fail</tag>
  </notification>

  <notification name="AvatarMovedHome">ホームロケーションは現在ご利用いただけません。
近くのリージョンに移動しました。
新たにホームを設定し直す必要があるかもしれません。
    <tag>fail</tag>
  </notification>

  <notification name="ClothingLoading">現在服装をダウンロード中です。
このまま[SECOND_LIFE]を通常通りご使用いただけます。他人からはあなたは正しく表示されます。
    <form name="form">
      <ignore name="ignore" text="服装がダウンロードされるまで時間がかかっているとき" />
    </form>
  </notification>

  <notification name="AgentComplexityWithVisibility">あなたの[https://community.secondlife.com/knowledgebase/%E6%97%A5%E6%9C%AC%E8%AA%9E%E3%83%8A%E3%83%AC%E3%83%83%E3%82%B8%E3%83%99%E3%83%BC%E3%82%B9/%E3%82%A2%E3%83%90%E3%82%BF%E3%83%BC%E3%81%AE%E8%A4%87%E9%9B%91%E3%81%95%E3%81%A8%E3%81%AF-r1417/ アバター複雑度]は、[AGENT_COMPLEXITY]です。
[OVERLIMIT_MSG]
    <unique combine="cancel_old">
      <context>AgentComplexityNotice</context>
    </unique>
    <usetemplate ignoretext="アバターの複雑度が高すぎる場合の警告" name="notifyignore" />
  </notification>

  <notification name="AgentComplexity">あなたの[https://community.secondlife.com/knowledgebase/%E6%97%A5%E6%9C%AC%E8%AA%9E%E3%83%8A%E3%83%AC%E3%83%83%E3%82%B8%E3%83%99%E3%83%BC%E3%82%B9/%E3%82%A2%E3%83%90%E3%82%BF%E3%83%BC%E3%81%AE%E8%A4%87%E9%9B%91%E3%81%95%E3%81%A8%E3%81%AF-r1417/ アバター複雑度]は、[AGENT_COMPLEXITY]です。
    <unique combine="cancel_old">
      <context>AgentComplexityNotice</context>
    </unique>
    <usetemplate ignoretext="アバターの複雑さの変更についての警告" name="notifyignore" />
  </notification>

  <notification name="HUDComplexityWarning">[HUD_REASON]
このため、パフォーマンスに悪影響を与える恐れがあります。
    <unique combine="cancel_old">
      <context>HUDComplexityWarning</context>
    </unique>
    <usetemplate ignoretext="ＨＵＤが複雑すぎる場合の警告" name="notifyignore" />
  </notification>

  <notification name="FirstRun">[APP_NAME]のインストールが完了しました。
[SECOND_LIFE]を使ったことがない場合は、ログインする前にアカウントの作成を行ってください。
    <tag>confirm</tag>
    <usetemplate name="okcancelbuttons" notext="続行" yestext="アカウントを作成…" />
  </notification>

  <notification name="LoginCantRemoveUsername">すでに記憶されているユーザーは「私」メニューの「初期設定」＞「拡張設定」＞「記憶されたユーザー名」から削除することができます。
    <tag>fail</tag>
  </notification>

  <notification name="LoginCantRemoveCurUsername">ログインしているユーザーを忘れた場合は、ログアウトする必要があります。
    <tag>confirm</tag>
    <usetemplate name="okcancelbuttons" notext="キャンセル" yestext="Confirm and log out"/>
  </notification>

  <notification name="LoginPacketNeverReceived">接続に時間がかかっております。お使いのインターネット接続か、[SECOND_LIFE_GRID]の問題と考えられます。

インターネット接続を確認してから数分後に再接続するか、ヘルプをクリックして [SUPPORT_SITE]をご覧になるか、テレポートをクリックしてホームに移動してみてください。
    <tag>fail</tag>
    <url name="url">https://support.secondlife.com/</url>
    <form name="form">
      <button name="ＯＫ" text="ＯＫ" />
      <button name="Help" text="ヘルプ" />
      <button name="Teleport" text="テレポート" />
    </form>
  </notification>

  <notification name="WelcomeChooseSex">まもなく、あなたのアバターが表示されます。矢印キーを使用して歩きます。
ヘルプが必要なときや、[SECOND_LIFE]について知りたいときは、Ｆ１キーを押してください。
男性あるいは女性のアバターを選択してください。この設定は後で変更できます。
    <tag>confirm</tag>
    <usetemplate name="okcancelbuttons" notext="女性" yestext="男性" />
  </notification>
  <notification name="CantTeleportToGrid">現在のグリッド（[CURRENT_GRID]）とはグリッド（[GRID]）が異なるため、[SLURL] にテレポートできませんでした。ビューアーを閉じてからもう一度お試しください。
    <tag>fail</tag>
    <usetemplate name="okbutton" yestext="ＯＫ" />
  </notification>

  <notification name="GeneralCertificateErrorShort">サーバーに接続できませんでした。
[REASON]
    <tag>fail</tag>
    <usetemplate name="okbutton" yestext="ＯＫ"/>
  </notification>

  <notification name="GeneralCertificateError">サーバーに接続できませんでした。
[REASON]

サブジェクト名：[SUBJECT_NAME_STRING]
発行元：[ISSUER_NAME_STRING]
有効日：[VALID_FROM]
次の更新日：[VALID_TO]
ＭＤ５フィンガープリント：[SHA1_DIGEST]
ＳＨＡ１フィンガープリント：[MD5_DIGEST]
キー使用法：[KEYUSAGE] 
拡張キー使用法：[EXTENDEDKEYUSAGE]
サブジェクトキー認識別子：[SUBJECTKEYIDENTIFIER]
    <tag>fail</tag>
    <usetemplate name="okbutton" yestext="ＯＫ" />
  </notification>

  <notification name="TrustCertificateError">このサーバーの認証機関は不明です。
認証情報：
　サブジェクト名：[SUBJECT_NAME_STRING]
　発行元：[ISSUER_NAME_STRING]
　有効日：[VALID_FROM]
　次の更新日：[VALID_TO]
　ＭＤ５フィンガープリント：[SHA1_DIGEST] 
　ＳＨＡ１フィンガープリント：[MD5_DIGEST]
　キー使用法：[KEYUSAGE] 
　拡張キー使用法：[EXTENDEDKEYUSAGE] 
　サブジェクトキー認識別子：[SUBJECTKEYIDENTIFIER] 

この認証局を信頼しますか？
    <tag>confirm</tag>
    <usetemplate name="okcancelbuttons" notext="キャンセル" yestext="信用する" />
  </notification>

  <notification name="NotEnoughCurrency">[NAME]は、L$ [PRICE]残高不足のため実行不可です。
    <tag>fail</tag>
    <tag>funds</tag>
  </notification>

  <notification name="GrantedModifyRights">[NAME]は、あなたにオブジェクトの編集権限を与えました。</notification>

  <notification name="RevokedModifyRights">[NAME]は、オブジェクトを編集する権限を取り消されました。</notification>

  <notification name="FlushMapVisibilityCaches">このリージョンのマップのキャッシュを消去します。デバッグ目的のみに便利な操作です。
（作成中は５分経過すると、全員のマップが再度ログイン後に更新されます）
    <tag>fail</tag>
    <usetemplate name="okcancelbuttons" notext="キャンセル" yestext="ＯＫ" />
  </notification>

  <notification name="BuyOneObjectOnly">一度に１つ以上のオブジェクトを買うことはできません。オブジェクトを１つだけ選んでもう一度お試しください。
    <tag>fail</tag>
  </notification>

  <notification name="OnlyCopyContentsOfSingleItem">一度に複数のアイテムの中身をコピーできません。
オブジェクトを１つだけ選択して、もう一度お試しください。
    <tag>fail</tag>
    <usetemplate name="okcancelbuttons" notext="キャンセル" yestext="ＯＫ" />
  </notification>

  <notification name="KickUsersFromRegion">このリージョンにいる全ての住人をホームにテレポートさせますか？
    <tag>confirm</tag>
    <usetemplate name="okcancelbuttons" notext="キャンセル" yestext="ＯＫ" />
  </notification>

  <notification name="ChangeObjectBonusFactor">リージョン（地域）のオブジェクトボーナスを下げると、制作されたオブジェクトが返却されたり、削除されます。本当にオブジェクトボーナスを変更してもよろしいですか？
    <tag>confirm</tag>
    <usetemplate ignoretext="オブジェクトボーナス係数変更の確認" name="okcancelignore" notext="キャンセル" yestext="ＯＫ" />
  </notification>

  <notification name="EstateObjectReturn">[USER_NAME]が、所有しているオブジェクトを返却しますか？
    <tag>confirm</tag>
    <usetemplate name="okcancelbuttons" notext="キャンセル" yestext="ＯＫ" />
  </notification>

  <notification name="InvalidTerrainBitDepth">地域テクスチャを設定できませんでした：
地形テクスチャ「[TEXTURE_NUM]」は、無効なビット深度（[TEXTURE_BIT_DEPTH]ビット）です。

テクスチャは、24ビットの512✕512以下の画像を選択し、「適用」ボタンを再度クリックしてください。</notification>

  <notification name="InvalidTerrainSize">地域テクスチャを設定できませんでした：
地形テクスチャ「[TEXTURE_NUM]」は、[TEXTURE_SIZE_X]x[TEXTURE_SIZE_Y] では大きすぎます。

テクスチャは、24ビットの512✕512以下の画像を選択し、「適用」ボタンを再度クリックしてください。</notification>

  <notification name="RawUploadStarted">アップロードを開始しました。接続速度によっては、最大２分程度かかります。</notification>

  <notification name="ConfirmBakeTerrain">現在の地形を構築しようとしています。この操作を行うと現在の地形が、土地の隆起と沈降の制限範囲の基準となり、「復元」ツールのデフォルトになります。操作を続行しますか？
    <tag>confirm</tag>
    <usetemplate name="okcancelbuttons" notext="キャンセル" yestext="ＯＫ" />
  </notification>

  <notification name="ConfirmTextureHeights">標高範囲に、最高値よりも大きい値を最低値にしようとしています。このまま続行してもよろしいですか？
    <tag>confirm</tag>
    <usetemplate canceltext="聞かないでください" name="yesnocancelbuttons" notext="キャンセル" yestext="Ok" />
  </notification>

  <notification name="MaxAllowedAgentOnRegion">許可できる住人は、[MAX_AGENTS]人までです。</notification>

  <notification name="MaxBannedAgentsOnRegion">バンできる住人は、[MAX_BANNED]人までです。</notification>

  <notification name="MaxAgentOnRegionBatch">[NUM_ADDED]人のエージェントを追加しようとして失敗しました：[MAX_AGENTS]
[LIST_TYPE]人中[NUM_EXCESS]人超過しています。</notification>

  <notification name="MaxAllowedGroupsOnRegion">許可グループは、[MAX_GROUPS]グループまでです。
    <usetemplate name="okcancelbuttons" notext="キャンセル" yestext="構築する" />
  </notification>

  <notification name="MaxManagersOnRegion">不動産マネージャーは、[MAX_MANAGER]人までです。</notification>

  <notification name="OwnerCanNotBeDenied">不動産所有者を不動産の「バンした住人」リストに追加することはできません。</notification>

  <notification name="ProblemAddingEstateManagerBanned">「バンした住人」を不動産管理者リストに追加することはできません。</notification>

  <notification name="ProblemBanningEstateManager">「バンした住民」リストに不動産マネージャー[AGENT]を追加することはできません。</notification>

  <notification name="GroupIsAlreadyInList">「&lt;nolink&gt;[GROUP]&lt;/nolink&gt;」は、すでに許可されたグループのリストに追加されています。</notification>

  <notification name="AgentIsAlreadyInList">[AGENT]は、すでにあなたの[LIST_TYPE]リストに追加されています。</notification>

  <notification name="AgentsAreAlreadyInList">[AGENT]は、すでにあなたの[LIST_TYPE]リストに追加されています。</notification>

  <notification name="AgentWasAddedToList">[AGENT]が、[ESTATE]の[LIST_TYPE]リストに追加されました。</notification>

  <notification name="AgentsWereAddedToList">[AGENT]が、[ESTATE]の[LIST_TYPE]リストに追加されました。</notification>

  <notification name="AgentWasRemovedFromList">[AGENT]が、[ESTATE]の[LIST_TYPE]リストから削除されました。</notification>

  <notification name="AgentsWereRemovedFromList">[AGENT]が、[ESTATE]の[LIST_TYPE]リストから削除されました。</notification>

  <notification name="CanNotChangeAppearanceUntilLoaded">服装およびシェイプが読み込まれるまでは、容姿の変更はできません。</notification>

  <notification name="ClassifiedMustBeAlphanumeric">クラシファイド広告の名前は、アルファベットか数字で始めます。句読点から始めることはできません。</notification>

  <notification name="CantSetBuyObject">オブジェクトが販売対象ではないため、オブジェクトの購入ができません。
販売対象のオブジェクトを指定してもう一度試してください。</notification>

  <notification name="FinishedRawDownload">未加工の地形ファイルをダウンロードしました：[DOWNLOAD_PATH]</notification>

  <notification name="RequiredUpdate">ログインするには、バージョン[VERSION]が必要です。以下からダウンロードしてください。
https://secondlife.com/support/downloads/
    <tag>confirm</tag>
    <usetemplate name="okbutton" yestext="ＯＫ" />
  </notification>
  <notification name="PauseForUpdate">ログインするには、バージョン[VERSION]が必要です。
リリースノート：[URL]

OKをクリックして、ダウンロードとインストールを開始します。
    <tag>confirm</tag>
    <usetemplate name="okbutton" yestext="ＯＫ" />
  </notification>

  <notification name="OptionalUpdateReady">バージョン[VERSION]のダウンロードが完了し、インストールの準備ができました。
リリースノート：[URL]

ＯＫをクリックして、ダウンロードとインストールを開始します。
    <tag>confirm</tag>
    <usetemplate name="okbutton" yestext="ＯＫ" />
  </notification>

  <notification name="PromptOptionalUpdate">バージョン[VERSION]のダウンロードが完了し、インストールの準備ができました。
リリースノート：[URL]

このまま続けてもよろしいですか？
    <tag>confirm</tag>
    <usetemplate canceltext="あとで" name="yesnocancelbuttons" notext="スキップ" yestext="インストール" />
  </notification>

  <notification name="LoginFailedUnknown">申し訳ありませんが、不明な理由によってログインに失敗しました。
このメッセージが何度も出る場合は、[SUPPORT_SITE] をご確認ください。
    <tag>confirm</tag>
    <usetemplate name="okbutton" yestext="終了" />
  </notification>

  <notification name="DeedObjectToGroup">このオブジェクトを譲渡するとグループは以下のことが可能です：
・オブジェクトに支払われたL$を受領します。
    <tag>group</tag>
    <tag>confirm</tag>
    <usetemplate ignoretext="オブジェクトをグループに譲渡する前の確認" name="okcancelignore" notext="キャンセル" yestext="譲渡する" />
  </notification>

  <notification name="WebLaunchExternalTarget">Webブラウザを開いてこのコンテンツを表示しますか？
    <tag>confirm</tag>
    <usetemplate ignoretext="ブラウザを起動して、Webページを閲覧するとき" name="okcancelignore" notext="キャンセル" yestext="ＯＫ" />
  </notification>

  <notification name="WebLaunchJoinNow">[https://secondlife.com/my/account/?lang=ja-JP マイアカウント]ページに移動してアカウントを管理しますか？
    <tag>confirm</tag>
    <usetemplate ignoretext="ブラウザを起動して、アカウントを管理するとき" name="okcancelignore" notext="キャンセル" yestext="ＯＫ" />
  </notification>

  <notification name="WebLaunchSecurityIssues">[SECOND_LIFE] Wikiで、セキュリティ問題を報告する方法をご覧ください。
    <tag>confirm</tag>
    <usetemplate ignoretext="ブラウザを起動して、セキュリティ問題の報告方法を確認するとき" name="okcancelignore" notext="キャンセル" yestext="ＯＫ" />
  </notification>

  <notification name="WebLaunchQAWiki">[SECOND_LIFE] QA（品質保証）Wikiをご覧ください。
    <tag>confirm</tag>
    <usetemplate ignoretext="ブラウザを起動して、QA Wikiを閲覧するとき" name="okcancelignore" notext="キャンセル" yestext="ＯＫ" />
  </notification>

  <notification name="WebLaunchPublicIssue">[SECOND_LIFE] Public Issue Trackerにアクセスして、バグやその他の問題を報告できます。
    <tag>confirm</tag>
    <usetemplate ignoretext="ブラウザを起動して、Public Issue Trackerにアクセスするとき" name="okcancelignore" notext="キャンセル" yestext="ページへ行く" />
  </notification>

  <notification name="WebLaunchSupportWiki">Linden公式ブログで、最新のニュースや情報を入手してください。
    <tag>confirm</tag>
    <usetemplate ignoretext="ブラウザを起動して、公式ブログを閲覧するとき" name="okcancelignore" notext="キャンセル" yestext="ＯＫ" />
  </notification>

  <notification name="WebLaunchLSLGuide">スクリプトガイドを開きますか？
    <tag>confirm</tag>
    <usetemplate ignoretext="ブラウザを起動して、スクリプトガイドを閲覧するとき" name="okcancelignore" notext="キャンセル" yestext="ＯＫ" />
  </notification>

  <notification name="WebLaunchLSLWiki">LSLポータルでスクリプトに関する情報を確認しますか？
    <tag>confirm</tag>
    <usetemplate ignoretext="ブラウザを起動して LSL ポータルを見るとき" name="okcancelignore" notext="キャンセル" yestext="ページに移動" />
  </notification>
  <notification name="ReturnToOwner">選択したオブジェクトを、所有者に返却しますか？「再販・譲渡可」の譲渡されたオブジェクトは、以前の所有者に返却されます。

*警告*「再販・譲渡不可」の譲渡されたオブジェクトは、削除されます！
    <tag>confirm</tag>
    <usetemplate ignoretext="オブジェクトを所有者に返却するとき" name="okcancelignore" notext="キャンセル" yestext="ＯＫ" />
  </notification>

  <notification name="GroupLeaveConfirmMember">現在、あなたは &lt;nolink&gt;[GROUP]&lt;/nolink&gt;グループのメンバーです。グループから脱退しますか？
    <tag>group</tag>
    <tag>confirm</tag>
    <usetemplate name="okcancelbuttons" notext="キャンセル" yestext="ＯＫ" />
  </notification>

  <notification name="GroupDepart">グループ「&lt;nolink&gt;[group_name]&lt;/nolink&gt;」から抜けました。</notification>
  <notification name="OwnerCannotLeaveGroup">グループを抜けることができません。グループの最後のオーナーであるため、グループを抜けることができません。最初に、別のメンバーをオーナーの役割に割り当ててください。
    <usetemplate name="okbutton" yestext="ＯＫ" />
  </notification>

  <notification name="GroupDepartError">グループを抜けることができません。
    <tag>group</tag>
    <usetemplate name="okbutton" yestext="ＯＫ" />
  </notification>

  <notification name="ConfirmKick">本当に住人全員をグリッドから追い出してもよろしいですか？
    <tag>confirm</tag>
    <usetemplate name="okcancelbuttons" notext="キャンセル" yestext="住人全員を追い出す" />
  </notification>

  <notification name="MuteLinden">リンデンをブロックすることはできません。
    <tag>fail</tag>
    <usetemplate name="okbutton" yestext="ＯＫ" />
  </notification>

  <notification name="CannotStartAuctionAlreadyForSale">既に売り出し中の区画なので、オークションにかけることはできません。
オークションにかけたい場合は、売り出し設定を解除してから行ってください。
    <tag>fail</tag>
  </notification>

  <notification label="名前でのオブジェクトのブロックに失敗しました" name="MuteByNameFailed">この名前は既にブロック済みです。
    <tag>fail</tag>
    <usetemplate name="okbutton" yestext="ＯＫ" />
  </notification>

  <notification name="RemoveItemWarn">コンテンツを削除すると、許可があってもオブジェクトに損傷を与えることがあります。削除を続けてもよろしいですか？
    <tag>fail</tag>
    <usetemplate name="okcancelbuttons" notext="キャンセル" yestext="ＯＫ" />
  </notification>

  <notification name="CantOfferCallingCard">現在コーリングカードを送れません。数分後にもう一度お試しください。
    <tag>fail</tag>
    <usetemplate name="okbutton" yestext="ＯＫ" />
  </notification>

  <notification name="CantOfferFriendship">現在フレンド申請を送れません。数分後にもう一度お試しください。
    <tag>fail</tag>
    <usetemplate name="okbutton" yestext="ＯＫ" />
  </notification>

  <notification name="DoNotDisturbModeSet">「着信拒否」がオンになっています。通信の受信は通知されません。
  
・他の居住者はあなたの「着信拒否」応答を受け取ります。（「初期設定」＞「全般」で設定）
・音声通話は拒否されます。
    <usetemplate ignoretext="ログイン状態を「着信拒否」モードに変更したとき" name="okignore" yestext="ＯＫ" />
  </notification>

  <notification name="JoinedTooManyGroupsMember">グループの最大数に達しました。このグループに参加する前に別のグループから退会するか、オファーを断ってください。
[NAME]さんが、あなたをグループのメンバーに参加するよう招待しました。
    <tag>group</tag>
    <tag>fail</tag>
    <usetemplate name="okcancelbuttons" notext="辞退" yestext="参加" />
  </notification>

  <notification name="JoinedTooManyGroups">グループの最大数に達しました。新しいグループに参加、作成する前に、グループから退出してください。
    <tag>group</tag>
    <tag>fail</tag>
    <usetemplate name="okbutton" yestext="ＯＫ" />
  </notification>

  <notification name="GroupLimitInfo">ベーシック会員の住民は、最大[MAX_BASIC]個のグループまで参加することができます。プレミアム会員は最大[MAX_PREMIUM]個まで参加可能です。[https://accounts.secondlife.com/change_membership/?lang=ja-JP 詳細またはアップグレード] 
    <tag>group</tag>
    <tag>fail</tag>
    <usetemplate name="okbutton" yestext="閉じる" />
  </notification>

  <notification name="GroupLimitInfoPlus">ベーシック会員の住人は、最大[MAX_BASIC]個までグループに参加できます。プレミアム会員は最大[MAX_PREMIUM]個まで参加可能です。プレミアム・プラス会員は最大[MAX_PREMIUM_PLUS]個です。[https://accounts.secondlife.com/change_membership/?lang=ja-JP 詳細またはアップグレード]
    <tag>group</tag>
    <tag>fail</tag>
    <usetemplate name="okbutton" yestext="閉じる" />
  </notification>

  <notification name="KickUser">どのようなメッセージを添えて、この住人を追い出しますか？
    <tag>win</tag>
    <tag>confirm</tag>
    <form name="form">
      <input name="message">あなたは管理者によりログオフされました。</input>
      <button name="ＯＫ" text="ＯＫ" />
      <button name="Cancel" text="キャンセル" />
    </form>
  </notification>

  <notification name="KickAllUsers">どのようなメッセージをつけて、グリッドにいる全員を追い出しますか？
    <tag>win</tag>
    <tag>confirm</tag>
    <form name="form">
      <input name="message">あなたは管理者によりログオフされました。</input>
      <button name="ＯＫ" text="ＯＫ" />
      <button name="Cancel" text="キャンセル" />
    </form>
  </notification>

  <notification name="FreezeUser">どのようなメッセージを添えて、この住人をフリーズしますか？
    <tag>win</tag>
    <tag>confirm</tag>
    <form name="form">
      <input name="message">あなたはフリーズされています。動くこともチャットすることもできません。管理者がＩＭであなたに連絡します。</input>
      <button name="ＯＫ" text="ＯＫ" />
      <button name="Cancel" text="キャンセル" />
    </form>
  </notification>

  <notification name="UnFreezeUser">どのようなメッセージを添えて、この住人のフリーズを解除しますか？
    <tag>win</tag>
    <tag>confirm</tag>
    <form name="form">
      <input name="message">もうフリーズされていません。</input>
      <button name="ＯＫ" text="ＯＫ" />
      <button name="Cancel" text="キャンセル" />
    </form>
  </notification>
  <notification name="SetDisplayNameSuccess">[DISPLAY_NAME]さん、

現実の世界と同じく、Second Lifeでも新しい名前が浸透するには時間がかかります。
[https://community.secondlife.com/knowledgebase/%E6%97%A5%E6%9C%AC%E8%AA%9E%E3%83%8A%E3%83%AC%E3%83%83%E3%82%B8%E3%83%99%E3%83%BC%E3%82%B9/%E3%83%A6%E3%83%BC%E3%82%B6%E3%83%BC%E5%90%8D%E3%81%A8%E8%A1%A8%E7%A4%BA%E5%90%8D-r1333/ ユーザー名と表示名]が、オブジェクトやスクリプト、検索結果などに更新されるまで、数日かかりますのでご了承ください。</notification>

  <notification name="SetDisplayNameBlocked">申し訳ありませんが、現在表示名は変更できません。システムエラーと思われる場合は、サポートにお問い合わせください。</notification>

  <notification name="SetDisplayNameFailedLength">申し訳ありませんが、その名前は長すぎます。表示名で使用できる文字数は、[LENGTH]文字までです。

もう少し短い名前をお試しください。</notification>

  <notification name="SetDisplayNameFailedGeneric">申し訳ありませんが、表示名を設定できませんでした。あとでもう一度お試しください。</notification>

  <notification name="SetDisplayNameMismatch">入力した表示名が一致しません。もう一度入力してください。
    <tag>fail</tag>
  </notification>

  <!-- *NOTE: This should never happen -->
  <notification name="AgentDisplayNameUpdateThresholdExceeded">申し訳ありませんが、表示名を変更できるようになるまで、さらに長く待つ必要があります。

https://community.secondlife.com/knowledgebase/%E6%97%A5%E6%9C%AC%E8%AA%9E%E3%83%8A%E3%83%AC%E3%83%83%E3%82%B8%E3%83%99%E3%83%BC%E3%82%B9/%E3%83%A6%E3%83%BC%E3%82%B6%E3%83%BC%E5%90%8D%E3%81%A8%E8%A1%A8%E7%A4%BA%E5%90%8D-r1333/ を参照してください。

あとでもう一度お試しください。
    <tag>fail</tag>
  </notification>

  <notification name="AgentDisplayNameSetBlocked">申し訳ありませんが、要求された名前には禁止ワードが含まれているため、設定できませんでした。

別の名前をお試しください。
    <tag>fail</tag>
  </notification>

  <notification name="AgentDisplayNameSetInvalidUnicode">設定しようとしている表示名に、使用できない文字が含まれます。
    <tag>fail</tag>
  </notification>

  <notification name="AgentDisplayNameSetOnlyPunctuation">設定しようとしている表示名には、句読点以外の文字を含む必要があります。
    <tag>fail</tag>
  </notification>

  <notification name="DisplayNameUpdate">[OLD_NAME] ([SLID]) は、[NEW_NAME]に変更されました。
    <tag>fail</tag>
  </notification>

  <notification name="OfferTeleport">次のメッセージを使用して、あなたのいる場所へのテレポートのオファーしますか？
    <tag>confirm</tag>
    <form name="form">
      <input name="message">[REGION]に来てみませんか？</input>
      <button name="ＯＫ" text="ＯＫ" />
      <button name="Cancel" text="キャンセル" />
    </form>
  </notification>

  <notification name="TooManyTeleportOffers">[OFFERS]回にわたってテレポートを送ろうとしましたが、限度数[LIMIT]を超えてしましました。
    <tag>group</tag>
    <tag>fail</tag>
    <usetemplate name="okbutton" yestext="ＯＫ" />
  </notification>

  <notification name="OfferTeleportFromGod">現在地に住人をゴッド・サモンしますか？
    <tag>confirm</tag>
    <form name="form">
      <input name="message">[REGION]に来てみませんか？</input>
      <button name="ＯＫ" text="ＯＫ" />
      <button name="Cancel" text="キャンセル" />
    </form>
  </notification>

  <notification name="TeleportFromLandmark">&lt;nolink&gt;[LOCATION]&lt;/nolink&gt;にテレポートしてもよろしいですか？
    <tag>confirm</tag>
    <usetemplate ignoretext="ランドマークに指定されている場所へテレポートする前の確認" name="okcancelignore" notext="キャンセル" yestext="テレポート" />
  </notification>

  <notification name="TeleportViaSLAPP">&lt;nolink&gt;[LOCATION]&lt;/nolink&gt;にテレポートしてもよろしいですか？
    <tag>confirm</tag>
    <usetemplate ignoretext="SLAPPからテレポートする前の確認" name="okcancelignore" notext="キャンセル" yestext="テレポート" />
  </notification>

  <notification name="TeleportToPick">[PICK]にテレポートしますか？
    <tag>confirm</tag>
    <usetemplate ignoretext="ピックに指定されてる場所にテレポートする前の確認" name="okcancelignore" notext="キャンセル" yestext="テレポート" />
  </notification>

  <notification name="TeleportToClassified">[CLASSIFIED]にテレポートしますか？
    <tag>confirm</tag>
    <usetemplate ignoretext="クラシファイド広告で指定されている場所へテレポートする前の確認" name="okcancelignore" notext="キャンセル" yestext="テレポート" />
  </notification>

  <notification name="TeleportToHistoryEntry">[HISTORY_ENTRY]にテレポートしますか？
    <tag>confirm</tag>
    <usetemplate ignoretext="履歴の場所にテレポートする前の確認" name="okcancelignore" notext="キャンセル" yestext="テレポート" />
  </notification>

  <notification label="あなたの不動産にいる全員に送信するメッセージ" name="MessageEstate">今あなたの不動産にいる人全員に送る、短いメッセージを入力してください。
    <tag>confirm</tag>
    <form name="form">
      <input name="message" />
      <button name="ＯＫ" text="ＯＫ" />
      <button name="Cancel" text="キャンセル" />
    </form>
  </notification>

  <notification label="Lindenの不動産を変更" name="ChangeLindenEstate">リンデンが所有する不動産（メインランド、ティーングリッド、オリエンテーションなど）を変更しようとしています。住人の体験に根本的に影響を与えるため、非常に危険な行為です。

メインランドでは、何千というリージョンが変更による影響を受け、そのためスペースサーバーに負担をかけることになります。

それでも続けてもよろしいですか？
    <tag>confirm</tag>
    <usetemplate name="okcancelbuttons" notext="キャンセル" yestext="ＯＫ" />
  </notification>

  <notification label="Lindenの不動産へのアクセスを変更" name="ChangeLindenAccess">あなたはリンデン所有の不動産（メインランド、ティーングリッド、オリエンテーションなど）へのアクセスリストを変更しようとしています。

この行為は「危険」であり、グリッドからオブジェクトやお金の転送をもたらすハッキングを引き起こす可能性があるため、完全にそれを意図した場合のみ行うべきものです。

これにより多数のリージョン（地域）が変更され、スペースサーバーに悪影響が生じます。
    <tag>confirm</tag>
    <usetemplate name="okcancelbuttons" notext="キャンセル" yestext="ＯＫ" />
  </notification>

  <notification label="不動産を選択" name="EstateAllowedAgentAdd">この不動産限定の許可リストに追加しますか？それとも、[ALL_ESTATES]の許可リストに追加しますか？
    <tag>confirm</tag>
    <usetemplate canceltext="キャンセル" name="yesnocancelbuttons" notext="すべての不動産" yestext="この不動産" />
  </notification>

  <notification label="不動産を選択" name="EstateAllowedAgentRemove">この不動産限定の許可リストから削除しますか？それとも、[ALL_ESTATES]から削除しますか？
    <tag>confirm</tag>
    <usetemplate canceltext="キャンセル" name="yesnocancelbuttons" notext="すべての不動産" yestext="この不動産" />
  </notification>

  <notification label="不動産を選択" name="EstateAllowedGroupAdd">この不動産限定のグループ許可リストに追加しますか？それとも、[ALL_ESTATES]のグループ許可リストに追加しますか？
    <tag>confirm</tag>
    <usetemplate canceltext="キャンセル" name="yesnocancelbuttons" notext="すべての不動産" yestext="この不動産" />
  </notification>

  <notification label="不動産を選択" name="EstateAllowedGroupRemove">この不動産限定の許可リストから削除しますか？それとも、[ALL_ESTATES] から削除しますか？
    <tag>confirm</tag>
    <usetemplate canceltext="キャンセル" name="yesnocancelbuttons" notext="すべての不動産" yestext="この不動産" />
  </notification>

  <notification label="不動産を選択" name="EstateBannedAgentAdd">この不動産限定でアクセスを拒否しますか？それとも、[ALL_ESTATE]へのアクセスを拒否しますか？
    <tag>confirm</tag>
    <usetemplate canceltext="キャンセル" name="yesnocancelbuttons" notext="すべての不動産" yestext="この不動産" />
  </notification>

  <notification label="不動産を選択" name="EstateBannedAgentRemove">この住人をこの不動産のバンリストからのみ削除しますか？それとも、[ALL_ESTATES]のバンリストから削除しますか？
    <tag>confirm</tag>
    <usetemplate canceltext="キャンセル" name="yesnocancelbuttons" notext="すべての不動産" yestext="この不動産" />
  </notification>

  <notification label="不動産を選択" name="EstateManagerAdd">この不動産限定、または[ALL_ESTATES]の不動産マネージャーを追加しますか？
    <tag>confirm</tag>
    <usetemplate canceltext="キャンセル" name="yesnocancelbuttons" notext="すべての不動産" yestext="この不動産" />
  </notification>

  <notification label="不動産を選択" name="EstateManagerRemove">不動産マネージャーをこの不動産限定、または[ALL_ESTATES]から削除しますか？
    <tag>confirm</tag>
    <usetemplate canceltext="キャンセル" name="yesnocancelbuttons" notext="すべての不動産" yestext="この不動産" />
  </notification>

  <notification label="不動産を選択" name="EstateAllowedExperienceAdd">この不動産の許可リストにのみ追加しますか、それとも[ALL_ESTATES]の許可リストに追加しますか？
    <tag>confirm</tag>
    <usetemplate canceltext="キャンセル" name="yesnocancelbuttons" notext="すべての不動産" yestext="この不動産" />
  </notification>

  <notification label="不動産を選択" name="EstateAllowedExperienceRemove">この不動産の許可リストからのみ削除しますか、それとも[ALL_ESTATES]の許可リストから削除しますか？
    <tag>confirm</tag>
    <usetemplate canceltext="キャンセル" name="yesnocancelbuttons" notext="すべての不動産" yestext="この不動産" />
  </notification>

  <notification label="不動産を選択" name="EstateBlockedExperienceAdd">この不動産のブロックされたリストにのみ追加しますか、それとも[ALL_ESTATES]のブロックされたリストに追加しますか？
    <tag>confirm</tag>
    <usetemplate canceltext="キャンセル" name="yesnocancelbuttons" notext="すべての不動産" yestext="この不動産" />
  </notification>

  <notification label="不動産を選択" name="EstateBlockedExperienceRemove">この不動産のブロックされたリストからのみ削除しますか、それとも[ALL_ESTATES]のブロックされたリストから削除しますか？
    <tag>confirm</tag>
    <usetemplate canceltext="キャンセル" name="yesnocancelbuttons" notext="すべての不動産" yestext="この不動産" />
  </notification>

  <notification label="不動産を選択" name="EstateTrustedExperienceAdd">この不動産のキー リストにのみ追加しますか、それとも[ALL_ESTATES]のキーリストに追加しますか？
    <tag>confirm</tag>
    <usetemplate canceltext="キャンセル" name="yesnocancelbuttons" notext="すべての不動産" yestext="この不動産" />
  </notification>

  <notification label="不動産を選択" name="EstateTrustedExperienceRemove">この不動産のキーリストからのみ削除しますか、それとも[ALL_ESTATES]のキーリストから削除しますか？
    <usetemplate canceltext="キャンセル" name="yesnocancelbuttons" notext="すべての不動産" yestext="この不動産" />
  </notification>

  <notification label="バンの確認" name="EstateKickUser">この不動産から[EVIL_USER]を追い出しますか？
    <tag>confirm</tag>
    <usetemplate name="okcancelbuttons" notext="キャンセル" yestext="ＯＫ" />
  </notification>

  <notification name="EstateChangeCovenant">不動産約款を変更しようとしています。続けてもよろしいですか？
    <tag>confirm</tag>
    <usetemplate name="okcancelbuttons" notext="キャンセル" yestext="ＯＫ" />
  </notification>

  <notification name="EstateParcelAccessOverride">このオプションのチェックを外すと、グリーティングの防止、プライバシーの維持、成人向けコンテンツから未成年の居住者を保護するために区画所有者が追加した制限が削除される場合があります。必要に応じて土地所有者と相談してください。
    <tag>confirm</tag>
    <usetemplate name="okbutton" yestext="ＯＫ" />
  </notification>

  <notification name="EstateParcelEnvironmentOverride">（不動産全体の変更：[ESTATENAME]）このオプションのチェックを外すと、区画所有者が区画に追加したカスタム環境がすべて削除されます。必要に応じて土地所有者と相談してください。
続けてもよろしいですか？
    <tag>confirm</tag>
    <usetemplate name="okcancelbuttons" notext="キャンセル" yestext="ＯＫ" />
  </notification>

  <notification name="RegionEntryAccessBlocked">訪問しようとしているリージョン（地域）には、現在の初期設定を超えるレーティングのコンテンツが含まれています。「私」＞「初期設定」＞「一般」を選択して、初期設定を変更できます。

レーティング制限に関する詳細情報は、[https://community.secondlife.com/knowledgebase/%E6%97%A5%E6%9C%AC%E8%AA%9E%E3%83%8A%E3%83%AC%E3%83%83%E3%82%B8%E3%83%99%E3%83%BC%E3%82%B9/%E3%83%AC%E3%83%BC%E3%83%86%E3%82%A3%E3%83%B3%E3%82%B0%E5%8C%BA%E5%88%86-r323/ こちら]をご覧になってください。
    <tag>confirm</tag>
    <usetemplate name="okbutton" yestext="ＯＫ" />
  </notification>

  <notification name="RegionEntryAccessBlocked_AdultsOnlyContent">訪問しようとしているリージョン（地域）には、成人のみアクセスできる[REGIONMATURITY]コンテンツが含まれています。
    <url name="url">https://community.secondlife.com/knowledgebase/%E6%97%A5%E6%9C%AC%E8%AA%9E%E3%83%8A%E3%83%AC%E3%83%83%E3%82%B8%E3%83%99%E3%83%BC%E3%82%B9/%E3%83%AC%E3%83%BC%E3%83%86%E3%82%A3%E3%83%B3%E3%82%B0%E5%8C%BA%E5%88%86-r323/</url>
    <tag>fail</tag>
    <usetemplate ignoretext="リージョン（地域）の横断：成人のみアクセスできるコンテンツが含まれているときの警告" name="okcancelignore" notext="閉じる" yestext="ナレッジベースを開く" />
  </notification>

  <notification name="SLM_UPDATE_FOLDER">[MESSAGE]</notification>

  <notification name="RegionEntryAccessBlocked_Notify">訪問しようとしているリージョン（地域）には、[REGIONMATURITY]コンテンツが含まれていますが、現在の初期設定は、[REGIONMATURITY]コンテンツ除外するように設定されています。
    <tag>fail</tag>
  </notification>

  <notification name="RegionEntryAccessBlocked_NotifyAdultsOnly">訪問しようとしているリージョン（地域）には、成人のみアクセスできる[REGIONMATURITY] コンテンツが含まれています。
    <tag>fail</tag>
  </notification>

  <notification name="RegionEntryAccessBlocked_Change">訪問しようとしているリ－ジョン（地域）は、[REGIONMATURITY]コンテンツが含まれていますが、現在の設定では[REGIONMATURITY]コンテンツを除外するように設定されています。ご希望を変更することも、キャンセルすることもできます。この設定を変更すると、そのリージョンに入ることができるようになります。
    <tag>fail</tag>
    <tag>confirm</tag>
    <form name="form">
      <button name="ＯＫ" text="初期設定の変更" />
      <button default="true" name="Cancel" text="キャンセル" />
      <ignore name="ignore" text="リージョン（地域）の横断：訪問しようとしているリージョン（地域）には現在の初期設定により除外されたコンテンツが含まれています。" />
    </form>
  </notification>

  <notification name="RegionEntryAccessBlocked_PreferencesOutOfSync">あなたの初期設定がサーバーと同期していないため、テレポートに技術的な問題が発生しています。
    <tag>fail</tag>
    <usetemplate name="okbutton" yestext="ＯＫ" />
  </notification>

  <notification name="TeleportEntryAccessBlocked">訪問しようとしているリージョン（地域）には現在の初期設定を超えるコンテンツが含まれています。「私」＞「初期設定」＞「一般」を選択して、初期設定を変更できます。
    <tag>fail</tag>
    <usetemplate name="okbutton" yestext="ＯＫ" />
  </notification>

  <notification name="TeleportEntryAccessBlocked_AdultsOnlyContent">訪問しようとしているリージョン（地域）には、成人のみアクセスできる[REGIONMATURITY]コンテンツが含まれています。
    <unique>
      <context>REGIONMATURITY</context>
    </unique>
    <tag>fail</tag>
    <tag>confirm</tag>
    <url name="url">https://community.secondlife.com/knowledgebase/%E6%97%A5%E6%9C%AC%E8%AA%9E%E3%83%8A%E3%83%AC%E3%83%83%E3%82%B8%E3%83%99%E3%83%BC%E3%82%B9/%E3%83%AC%E3%83%BC%E3%83%86%E3%82%A3%E3%83%B3%E3%82%B0%E5%8C%BA%E5%88%86-r323/</url>
    <usetemplate ignoretext="テレポート：成人のみアクセスできるコンテンツが含まれているときの警告" name="okcancelignore" notext="閉じる" yestext="ナレッジベースを開く" />
  </notification>

  <notification name="TeleportEntryAccessBlocked_Notify">訪問しようとしているリージョン（地域）には、[REGIONMATURITY]コンテンツが含まれていますが、現在の初期設定は[REGIONMATURITY]コンテンツを除外するように設定されています。
    <unique>
      <context>REGIONMATURITY</context>
    </unique>
    <tag>fail</tag>
  </notification>

  <notification name="TeleportEntryAccessBlocked_NotifyAdultsOnly">訪問しようとしているリージョン（地域）には、成人のみアクセスできる[REGIONMATURITY]コンテンツが含まれています。
    <unique>
      <context>REGIONMATURITY</context>
    </unique>
    <tag>fail</tag>
  </notification>

  <notification name="TeleportEntryAccessBlocked_ChangeAndReTeleport">訪問しようとしているリージョン（地域）には、[REGIONMATURITY]コンテンツが含まれていますが、現在の初期設定は[REGIONMATURITY]コンテンツを除外するように設定されています。
初期設定を変更してテレポートを続けるか、このテレポートを取り消すことができます。
    <unique>
      <context>REGIONMATURITY</context>
    </unique>
    <tag>fail</tag>
    <tag>confirm</tag>
    <form name="form">
      <button name="ＯＫ" text="変更して続ける" />
      <button name="Cancel" text="キャンセル" />
      <ignore name="ignore" text="テレポート（再起動可能）：訪問しようとしているリージョン（地域）には、現在の初期設定により除外されたコンテンツが含まれています。" />
    </form>
  </notification>

  <notification name="TeleportEntryAccessBlocked_Change">訪問しようとしているリージョン（地域）には、 [REGIONMATURITY]コンテンツが含まれていますが、現在の初期設定は[REGIONMATURITY]コンテンツを除外するように設定されています。
初期設定を変更するか、テレポートを取り消すことができます。初期設定を変更した後、もう一度テレポートを実行する必要があります。
    <unique>
      <context>REGIONMATURITY</context>
    </unique>
    <tag>fail</tag>
    <tag>confirm</tag>
    <form name="form">
      <button name="ＯＫ" text="初期設定の変更" />
      <button name="Cancel" text="キャンセル" />
      <ignore name="ignore" text="テレポート（再起動不可）：訪問しようとしているリージョン（地域）には、現在の初期設定により除外されたコンテンツが含まれています。" />
    </form>
  </notification>

  <notification name="TeleportEntryAccessBlocked_PreferencesOutOfSync">あなたの初期設定がサーバーと同期していないため、テレポートに技術的な問題が発生しています。
    <tag>fail</tag>
    <usetemplate name="okbutton" yestext="ＯＫ" />
  </notification>

  <notification name="RegionTPSpecialUsageBlocked">リージョン（地域）に入ることができません。「[REGION_NAME]」は、スキルゲーミングリージョンであり、あなたはこのリージョンに入るための特定の基準を満たす必要があります。
詳しくは、[https://wiki.secondlife.com/wiki/Linden_Lab_Official:Second_Life_Skill_Gaming_FAQ スキルゲーミングのよくある質問]を参照してください。
    <tag>fail</tag>
    <usetemplate name="okbutton" yestext="ＯＫ" />
  </notification>

  <notification name="PreferredMaturityChanged">今後、[RATING]コンテンツ付きのリージョン（地域）を訪問しようとしているという通知を受け取りません。後でメニューバーの「私」＞「初期設定」＞「一般」を使用して、コンテンツの初期設定を変更できます。
    <tag>fail</tag>
    <usetemplate name="okbutton" yestext="ＯＫ" />
  </notification>

  <notification name="MaturityChangeError">現在、[PREFERRED_MATURITY]コンテンツを表示するように初期設定を変更できませんでした。あなたの初期設定は、[ACTUAL_MATURITY]コンテンツを表示するようにリセットされました。メニューバーの「私」＞「初期設定」＞「一般」を使用して、もう一度初期設定を変更できます。
    <tag>fail</tag>
    <usetemplate name="okbutton" yestext="ＯＫ" />
  </notification>

  <notification name="LandClaimAccessBlocked">取得しようとしている土地には現在の初期設定を超えるレーティング区分が含まれています。「私」＞「初期設定」＞「一般」を選択して、初期設定を変更できます。
    <tag>fail</tag>
    <usetemplate name="okbutton" yestext="ＯＫ" />
  </notification>

  <notification name="LandClaimAccessBlocked_AdultsOnlyContent">この土地を購入できるのは、成人だけです。   
    <tag>fail</tag>
    <url name="url">https://community.secondlife.com/knowledgebase/%E6%97%A5%E6%9C%AC%E8%AA%9E%E3%83%8A%E3%83%AC%E3%83%83%E3%82%B8%E3%83%99%E3%83%BC%E3%82%B9/%E3%83%AC%E3%83%BC%E3%83%86%E3%82%A3%E3%83%B3%E3%82%B0%E5%8C%BA%E5%88%86-r323/</url>
    <usetemplate ignoretext="土地を購入：成人のみアクセスできるコンテンツが含まれているときの警告" name="okcancelignore" notext="閉じる" yestext="ナレッジベースを開く" />
  </notification>

  <notification name="LandClaimAccessBlocked_Notify">取得しようとしている土地には。[REGIONMATURITY]コンテンツが含まれていますが、現在の初期設定は、[REGIONMATURITY]コンテンツを除外するように設定されています。
    <tag>fail</tag>
  </notification>

  <notification name="LandClaimAccessBlocked_NotifyAdultsOnly">取得しようとしている土地には、成人のみアクセスできる[REGIONMATURITY]コンテンツが含まれています。
    <tag>fail</tag>
  </notification>

  <notification name="LandClaimAccessBlocked_Change">取得しようとしている土地には、[REGIONMATURITY]コンテンツが含まれていますが、現在の初期設定は、[REGIONMATURITY]コンテンツを除外するように設定されています。初期設定を変更して、もう一度土地の取得を試みることができます。
    <tag>fail</tag>
    <tag>confirm</tag>
    <form name="form">
      <button name="ＯＫ" text="初期設定の変更" />
      <button name="Cancel" text="キャンセル" />
      <ignore name="ignore" text="取得しようとしている土地には、現在の初期設定により除外されたコンテンツが含まれています。" />
    </form>
  </notification>

  <notification name="LandBuyAccessBlocked">購入しようとしている土地には、現在の初期設定を超えるレーティング区分が含まれています。「私」＞「初期設定」＞「一般」から設定を変更できます。
    <tag>fail</tag>
    <usetemplate name="okbutton" yestext="ＯＫ" />
  </notification>

  <notification name="LandBuyAccessBlocked_AdultsOnlyContent">この土地を取得できるのは、成人だけです。
    <tag>confirm</tag>
    <tag>fail</tag>
    <url name="url">https://community.secondlife.com/knowledgebase/%E6%97%A5%E6%9C%AC%E8%AA%9E%E3%83%8A%E3%83%AC%E3%83%83%E3%82%B8%E3%83%99%E3%83%BC%E3%82%B9/%E3%83%AC%E3%83%BC%E3%83%86%E3%82%A3%E3%83%B3%E3%82%B0%E5%8C%BA%E5%88%86-r323/</url>
    <usetemplate ignoretext="土地の取得：成人のみアクセスできるコンテンツが含まれているときの警告" name="okcancelignore" notext="閉じる" yestext="ナレッジベースを開く" />
  </notification>

  <notification name="LandBuyAccessBlocked_Notify">購入しようとしている土地には [REGIONMATURITY]コンテンツが含まれていますが、現在の初期設定は、[REGIONMATURITY]コンテンツを除外するように設定されています。
    <tag>fail</tag>
  </notification>

  <notification name="LandBuyAccessBlocked_NotifyAdultsOnly">購入しようとしている土地には、成人のみアクセスできる[REGIONMATURITY]コンテンツが含まれています。
    <tag>fail</tag>
  </notification>

  <notification name="LandBuyAccessBlocked_Change">購入しようとしている土地には [REGIONMATURITY]コンテンツが含まれていますが、現在の初期設定は、[REGIONMATURITY]コンテンツを除外するように設定されています。初期設定を変更して、もう一度土地の購入を試みることができます。
    <tag>confirm</tag>
    <tag>fail</tag>
    <form name="form">
      <button name="ＯＫ" text="初期設定の変更" />
      <button name="Cancel" text="キャンセル" />
      <ignore name="ignore" text="購入しようとしている土地には現在の初期設定により除外されたコンテンツが含まれています。" />
    </form>
  </notification>

  <notification name="TooManyPrimsSelected">選択したプリムが多すぎます：[MAX_PRIM_COUNT]
個選択するか、プリム数を減らしてもう一度お試しください。
    <tag>fail</tag>
    <usetemplate name="okbutton" yestext="ＯＫ" />
  </notification>

  <notification name="TooManyScriptsSelected">
スクリプト内で選択されたオブジェクトが多すぎます。選択するオブジェクトを減らして、もう一度やり直してください。
    <tag>fail</tag>
    <usetemplate name="okbutton" yestext="ＯＫ" />
  </notification>

  <notification name="ProblemImportingEstateCovenant">不動産約款のインポート時に問題が発生しました。
    <tag>fail</tag>
    <usetemplate name="okbutton" yestext="ＯＫ" />
  </notification>

  <notification name="ProblemAddingEstateManager">新しい不動産マネージャーの追加に関する問題：
いずれかの不動産のマネージャーリストが満杯になっています。
    <tag>fail</tag>
  </notification>

  <notification name="ProblemAddingEstateBanManager">不動産所有者または管理者を禁止リストに追加できません。
    <tag>fail</tag>
  </notification>

  <notification name="ProblemAddingEstateGeneric">不動産リストの追加に関する問題：
いずれかの不動産のリストが満杯になっています。
    <tag>fail</tag>
  </notification>

  <notification name="UnableToLoadNotecardAsset">現在ノートカードのアセットＩＤを読み込むことができません。
    <tag>fail</tag>
    <usetemplate name="okbutton" yestext="ＯＫ" />
  </notification>

  <notification name="NotAllowedToViewNotecard">要求したアセットＩＤに関するノートカードを閲覧するには、権限が不十分です。
    <tag>fail</tag>
    <usetemplate name="okbutton" yestext="ＯＫ" />
  </notification>

  <notification name="MissingNotecardAssetID">ノートカード用のアセットＩＤがデータベースに登録されていません。
    <tag>fail</tag>
    <usetemplate name="okbutton" yestext="ＯＫ" />
  </notification>

  <notification name="PublishClassified">注意：クラシファイド広告の掲載料金の払い戻しはできません。L$ [AMOUNT]で、このクラシファイド広告を今すぐ公開しますか？
    <tag>confirm</tag>
    <tag>funds</tag>
    <usetemplate name="okcancelbuttons" notext="キャンセル" yestext="ＯＫ" />
  </notification>

  <notification name="SetClassifiedMature">この広告に「Moderate」コンテンツは含まれていますか？
    <tag>confirm</tag>
    <usetemplate canceltext="キャンセル" name="yesnocancelbuttons" notext="いいえ" yestext="はい" />
  </notification>

  <notification name="SetGroupMature">このグループに「Moderate」コンテンツが含まれていますか？
    <tag>confirm</tag>
    <usetemplate canceltext="キャンセル" name="yesnocancelbuttons" notext="いいえ" yestext="はい" />
  </notification>

  <notification label="再起動を確認" name="ConfirmRestart">このリージョンを２分後に再起動しようとしています。このまま続けてもよろしいですか？
    <tag>confirm</tag>
    <usetemplate name="okcancelbuttons" notext="キャンセル" yestext="ＯＫ" />
  </notification>

  <notification label="このリージョンにメッセージを送信" name="MessageRegion">このリージョン（地域）にいる人全員に送る、短いメッセージを入力してください。
    <tag>confirm</tag>
    <form name="form">
      <input name="message" />
      <button name="ＯＫ" text="ＯＫ" />
      <button name="Cancel" text="キャンセル" />
    </form>
  </notification>

  <notification label="地域のレーティング区分指定変更しました" name="RegionMaturityChange">このリージョン（地域）のレーティング区分が変更されました。
マップにこの変更が反映するには数分かかることがあります。
    <usetemplate name="okbutton" yestext="ＯＫ" />
  </notification>

  <notification label="ボイスバージョンの不一致" name="VoiceVersionMismatch">[APP_NAME]のこのバージョンは、このリージョン（地域）におけるボイスチャットの互換性がありません。ボイスチャットを正常に行うためには、[APP_NAME]のアップデートが必要です。
    <tag>fail</tag>
    <tag>voice</tag>
  </notification>

  <notification label="オブジェクトを購入できません" name="BuyObjectOneOwner">複数の所有者から同時にオブジェクトを購入することはできません。
単一のオブジェクトを選択し、もう一度試してください。
    <tag>fail</tag>
  </notification>

  <notification label="コンテンツを購入できません" name="BuyContentsOneOnly">一度に複数のオブジェクトのコンテンツは購入できません。
選択するオブジェクトを一つだけにして、もう一度試してください。
    <tag>fail</tag>
  </notification>

  <notification label="コンテンツを購入できません" name="BuyContentsOneOwner">複数の所有者から同時にオブジェクトを購入することはできません。
単一のオブジェクトを選択し、もう一度試してください。
    <tag>fail</tag>
  </notification>

  <notification name="BuyOriginal">オリジナルのオブジェクトを[OWNER]からL$ [PRICE]で購入しますか？
購入すると、あなたがオブジェクトの所有者となり、以下の操作が可能になります。
修正：[MODIFYPERM]
コピー：[COPYPERM]
再販・譲渡：[RESELLPERM]
    <tag>confirm</tag>
    <tag>funds</tag>
    <usetemplate name="okcancelbuttons" notext="キャンセル" yestext="ＯＫ" />
  </notification>

  <notification name="BuyOriginalNoOwner">L$ [PRICE]でオリジナルのオブジェクトを購入しますか？
購入すると、あなたがオブジェクトの所有者となり、以下の操作が可能になります。
修正：[MODIFYPERM]
コピー：[COPYPERM]
再販・譲渡：[RESELLPERM]
    <tag>confirm</tag>
    <tag>funds</tag>
    <usetemplate name="okcancelbuttons" notext="キャンセル" yestext="ＯＫ" />
  </notification>

  <notification name="BuyCopy">コピーを[OWNER]からL$ [PRICE]で購入しますか？
購入したオブジェクトは、あなたのインベントリにコピーされ、以下の操作が可能になります。
修正：[MODIFYPERM]
コピー：[COPYPERM]
再販・譲渡：[RESELLPERM]
    <tag>confirm</tag>
    <tag>funds</tag>
    <usetemplate name="okcancelbuttons" notext="キャンセル" yestext="ＯＫ" />
  </notification>

  <notification name="BuyCopyNoOwner">L$ [PRICE]でコピーを購入しますか？
購入したオブジェクトは、あなたのインベントリにコピーされ、以下の操作が可能になります。
修正：[MODIFYPERM]
コピー：[COPYPERM]
再販・譲渡：[RESELLPERM]
    <tag>confirm</tag>
    <tag>funds</tag>
    <usetemplate name="okcancelbuttons" notext="キャンセル" yestext="ＯＫ" />
  </notification>

  <notification name="BuyContents">中身を[OWNER]からL$ [PRICE]で購入しますか？購入した中身は、あなたのインベントリにコピーされます。
    <tag>confirm</tag>
    <tag>funds</tag>
    <usetemplate name="okcancelbuttons" notext="キャンセル" yestext="ＯＫ" />
  </notification>

  <notification name="BuyContentsNoOwner">L$ [PRICE]で中身を購入しますか？ 購入した中身は、あなたのインベントリにコピーされます。
    <tag>confirm</tag>
    <tag>funds</tag>
    <usetemplate name="okcancelbuttons" notext="キャンセル" yestext="ＯＫ" />
  </notification>

  <notification name="ConfirmPurchase">この取引は以下のとおり行われます：
[ACTION]

このまま購入を続けてもよろしいですか？
    <tag>confirm</tag>
    <tag>funds</tag>
    <usetemplate name="okcancelbuttons" notext="キャンセル" yestext="ＯＫ" />
  </notification>

  <notification name="ConfirmPurchasePassword">この取引は以下のとおり行われます：
[ACTION]

このまま購入を続けてもよろしいですか？
パスワードを再入力し、「ＯＫ」をクリックしてください。
    <tag>confirm</tag>
    <tag>funds</tag>
    <form name="form">
      <input name="message" />
      <button name="ConfirmPurchase" text="ＯＫ" />
      <button name="Cancel" text="キャンセル" />
    </form>
  </notification>

  <notification name="SetPickLocation">メモ：
本ピックの位置を更新しましたが、 他の詳細は元の値のままになります。
    <usetemplate name="okbutton" yestext="ＯＫ" />
  </notification>

  <notification name="MoveInventoryFromObject">「コピー不可」のインベントリアイテムを選択しました。
これらのアイテムはコピーされないまま、あなたのインベントリに移動されます。

このままインベントリにアイテムを移動しますか？
    <tag>confirm</tag>
    <usetemplate ignoretext="「コピー不可」のアイテムをオブジェクトから動かす前の警告" name="okcancelignore" notext="キャンセル" yestext="ＯＫ" />
  </notification>

  <notification name="MoveInventoryFromScriptedObject">「コピー不可」のインベントリアイテムを選択しました。
これらのアイテムはコピーされずに、あなたのインベントリに移動されます。このオブジェクトはスクリプト付きなので、インベントリに移動させると、スクリプトに誤動作が起きる可能性があります。

このままインベントリにアイテムを移動しますか？
    <tag>confirm</tag>
    <usetemplate ignoretext="スクリプト入りのオブジェクトを壊す恐れのある「コピー不可」のアイテムを動かす前の警告" name="okcancelignore" notext="キャンセル" yestext="ＯＫ" />
  </notification>

  <notification name="ClickActionNotPayable">警告：クリックで「オブジェクトに支払う」設定をしました。スクリプトにmoney()イベントが追加されると動作します。
    <form name="form">
      <ignore name="ignore" text="オブジェクトを作成中に、money() スクリプトを入れずに「オブジェクトに支払う」アクションを設定したとき" />
    </form>
  </notification>

  <notification name="PayConfirmation">[TARGET]にL$ [AMOUNT]を支払うことを確認してください。
    <tag>confirm</tag>
    <usetemplate ignoretext="支払い前に確認 (合計金額がL$ 200を超える場合)" name="okcancelignore" notext="キャンセル" yestext="支払い" />
  </notification>

  <notification name="PayObjectFailed">支払いが失敗しました：オブジェクトが見つかりませんでした。
    <tag>fail</tag>
    <usetemplate name="okbutton" yestext="ＯＫ" />
  </notification>

  <notification name="PaymentBlockedButtonMismatch">支払いが停止されました：
支払われた価格が、このオブジェクトに設定された支払いボタンのどれとも一致しません。
    <tag>fail</tag>
    <usetemplate name="okbutton" yestext="ＯＫ" />
  </notification>

  <notification name="OpenObjectCannotCopy">このオブジェクトには、あなたがコピーできるアイテムはありません。
    <tag>fail</tag>
  </notification>

  <notification name="WebLaunchAccountHistory">[https://secondlife.com/my/account/?lang=ja-JP マイアカウント]
ページに移動してアカウント履歴を確認しますか？
    <tag>confirm</tag>
    <usetemplate ignoretext="ブラウザを起動してアカウント履歴を見るとき" name="okcancelignore" notext="キャンセル" yestext="ページに移動" />
  </notification>

  <notification name="ConfirmAddingChatParticipants">既存の会話に人を加えると、新しい会話が作成されます。参加者全員に新しい会話についての通知が配信されます。
    <tag>confirm</tag>
    <usetemplate ignoretext="会話へ参加者を追加する前の確認" name="okcancelignore" notext="キャンセル" yestext="ＯＫ" />
  </notification>

  <notification name="ConfirmQuit">終了してもよろしいですか？
    <tag>confirm</tag>
    <usetemplate ignoretext="終了時の確認" name="okcancelignore" notext="終了しない" yestext="終了" />
  </notification>

  <notification name="ConfirmRestoreToybox">この操作を実行すると、デフォルト設定のボタンとツールバーが復元されます。

この操作は元に戻せません。
    <tag>confirm</tag>
    <usetemplate name="okcancelbuttons" notext="キャンセル" yestext="ＯＫ" />
  </notification>

  <notification name="ConfirmClearAllToybox">この操作により、全てのボタンはツールボックスに戻り、ツールバーは空になります。

この操作は元に戻せません。
    <unique />
    <usetemplate name="okcancelbuttons" notext="キャンセル" yestext="ＯＫ" />
  </notification>

  <notification name="DeleteItems">[QUESTION]
    <tag>confirm</tag>
    <form name="form">
      <ignore name="ignore" text="アイテムを削除する前の確認" />
      <button name="Yes" text="ＯＫ" />
      <button name="No" text="キャンセル" />
    </form>
  </notification>

  <notification name="DeleteFilteredItems">あなたのインベントリには現在フィルタがかけられているため、削除しようとしているアイテムによっては表示されないことがあります。
  
これらのアイテムを削除しますか？
    <tag>confirm</tag>
    <usetemplate ignoretext="フィルリングされたアイテムを削除する前の確認" name="okcancelignore" notext="キャンセル" yestext="ＯＫ" />
  </notification>

  <notification name="ConfirmUnlink">これは、リンクセットによる広範囲の選択です。リンクを解除すると、もう一度リンクできなくなる可能性があります。
そのような場合に備えて、リンクセットを自分のインベントリにコピーできます。
    <tag>confirm</tag>
    <usetemplate ignoretext="リンクセットのリンクを解除する前の確認" name="okcancelignore" notext="キャンセル" yestext="リンクを外す" />
  </notification>

  <notification name="HelpReportAbuseConfirm">この問題のご報告にお時間を割いていただきありがとうございます。
お知らせいただいた内容について違反がないか確認し、適切に 対処いたします。
    <unique />
    <usetemplate name="okbutton" yestext="ＯＫ" />
  </notification>

  <notification name="HelpReportAbuseSelectCategory">嫌がらせ報告のカテゴリを選択してください。
カテゴリを選択することにより、嫌がらせ報告の処理や保管に大変役立ちます。
    <tag>fail</tag>
  </notification>

  <notification name="HelpReportAbuseAbuserNameEmpty">嫌がらせ行為をした人の名前を入力してください。
正確な情報の入力により、嫌がらせ報告の処理や保管に大変役立ちます。
    <tag>fail</tag>
  </notification>

  <notification name="HelpReportAbuseAbuserLocationEmpty">嫌がらせがあった場所を入力してください。
正確な情報の入力により、嫌がらせ報告の処理や保管に大変役立ちます。
    <tag>fail</tag>
  </notification>

  <notification name="HelpReportAbuseSummaryEmpty">嫌がらせの概要を入力してください。
正確な概要の入力により、
嫌がらせ報告の処理や保管に大変役立ちます。
    <tag>fail</tag>
  </notification>

  <notification name="HelpReportAbuseDetailsEmpty">嫌がらせの詳細な説明を入力してください。
名前や嫌がらせの詳細を、できるだけ具体的に入力してください。

正確な説明の入力により、
嫌がらせ報告の処理や保管に大変役立ちます。
    <tag>fail</tag>
  </notification>
  <notification name="HelpReportAbuseContainsCopyright">親愛なる居住者様

知的財産権の侵害を報告しているようです。正しく報告していることを確認してください。

⑴嫌がらせの報告の手順。居住者が、[SECOND_LIFE]権限システムを悪用していると思われる場合（たとえば、CopyBotまたは同様のコピーツールを使用して、知的財産権を侵害していると思われる場合）は、不正使用報告を提出することができます。不正行為チームは、[SECOND_LIFE][http://secondlife.com/corporate/tos.php 利用規約]や、[http://jp.secondlife.com/corporate/cs.php コミュニティ・スタンダード]に違反する行為を調査し、に違反する行為に対する適切な処罰を下します。ただし、担当チームは[SECOND_LIFE]の世界からコンテンツを削除して欲しいというリクエストには応じません。

⑵DMCA またはコンテンツ削除プロセス。[SECOND_LIFE]からコンテンツの削除をリクエストするには、[https://www.lindenlab.com/legal/intellectual-property-infringement-notification-policy ＤＣＭＡポリシー]に規定されている有効な権利侵害通知を提出する必要があります。

このまま嫌がらせの報告を続けたい場合は、このウィンドウを閉じて報告の送信を完了してください。特定のカテゴリ「コピー Bot 及び権限の悪用」を選択する必要がある場合があります。

ご協力ありがとうございます。

Linden Lab</notification>

  <notification name="FailedRequirementsCheck">以下の必要なコンポーネントが、[FLOATER]から抜け落ちています
[COMPONENTS]
    <tag>fail</tag>
  </notification>

  <notification label="既存の付属品を置換" name="ReplaceAttachment">体のこの部位には既にオブジェクトが装着されています。
選択されたオブジェクトと置き換えますか？
    <tag>confirm</tag>
    <form name="form">
      <ignore name="ignore" save_option="true" text="装着しているアイテムと選択したアイテムを入れ替える" />
      <button ignore="自動的に交換" name="Yes" text="ＯＫ" />
      <button ignore="交換しない" name="No" text="キャンセル" />
    </form>
  </notification>

  <notification name="TooManyWearables">[AMOUNT]個以上のアイテムを含むフォルダを装着できません。「詳細設定」＞「デバッグ設定を表示」＞「WearFolderLimit」でこの制限を変更できます。
    <tag>fail</tag>
  </notification>

  <notification label="「着信拒否」モードの警告" name="DoNotDisturbModePay">「着信拒否」をオンにします。この支払との交換で提供されるアイテムが受信されなくなります。
このトランザクションを完了するために、「着信拒否」をオフにしてもよろしいですか。
    <tag>confirm</tag>
    <form name="form">
      <ignore name="ignore" text="「着信拒否」モード時に、人や物を支払う予定です。" />
      <button ignore="「着信拒否」モードを解除する" name="Yes" text="ＯＫ" />
      <button ignore="「着信拒否」モードを維持する" name="No" text="キャンセル" />
    </form>
  </notification>

  <notification name="ConfirmDeleteProtectedCategory">「[FOLDERNAME]」は、システムフォルダです。
システムフォルダを削除すると不安定になることがあります。このまま続けてもよろしいですか？
    <tag>confirm</tag>
    <usetemplate ignoretext="システムフォルダを削除する前の確認" name="okcancelignore" notext="キャンセル" yestext="ＯＫ" />
  </notification>

  <notification name="PurgeSelectedItems">[COUNT]個のアイテムが完全に削除されます。ごみ箱内の選択した項目を削除してもよろしいですか？ 
    <tag>confirm</tag>
    <usetemplate name="okcancelbuttons" notext="キャンセル" yestext="ＯＫ" />
  </notification>

  <notification name="ConfirmEmptyTrash">[COUNT]個のアイテムとフォルダーが完全に削除されます。ごみ箱の項目をすべて削除してもよろしいですか？
    <tag>confirm</tag>
    <usetemplate name="okcancelbuttons" notext="キャンセル" yestext="ＯＫ" />
  </notification>

  <notification name="TrashIsFull">ゴミ箱があふれています。これはログイン時に問題を引き起こします。
    <tag>confirm</tag>
    <usetemplate name="okcancelbuttons" notext="後でゴミ箱を空にする" yestext="ごみ箱フォルダーを確認する" />
  </notification>

<<<<<<< HEAD
=======
  <notification name="InventoryLimitReachedAIS">インベントリに問題が発生しています。お手数ですが、サポートにお問い合わせください。
    <tag>fail</tag>
  </notification>

>>>>>>> e4906b2a
  <notification name="ConfirmClearBrowserCache">トラベル、Web、検索の履歴をすべて削除しますか？ 
    <tag>confirm</tag>
    <usetemplate name="okcancelbuttons" notext="キャンセル" yestext="ＯＫ" />
  </notification>

  <notification name="ConfirmClearCache">ビューアーのキャッシュをクリアしますか？
    <tag>confirm</tag>
    <usetemplate name="okcancelbuttons" notext="キャンセル" yestext="ＯＫ" />
  </notification>

  <notification name="ConfirmClearCookies">本当にクッキーをクリアしますか？
    <tag>confirm</tag>
    <usetemplate name="okcancelbuttons" notext="キャンセル" yestext="はい" />
  </notification>

<<<<<<< HEAD
  <notification name="ConfirmClearMediaUrlList">保存されたＵＲＬのリストを消去します。よろしいですか？
=======
  <notification name="ConfirmClearMediaUrlList">保存されたＵＲＬのリストを消去します。このまま、リストを消去してもよろしいですか？
>>>>>>> e4906b2a
    <tag>confirm</tag>
    <usetemplate name="okcancelbuttons" notext="キャンセル" yestext="はい" />
  </notification>

  <notification name="ConfirmEmptyLostAndFound">紛失物の中身をすべて削除しますか？
    <tag>confirm</tag>
    <usetemplate ignoretext="紛失物フォルダを空にする前の確認" name="okcancelignore" notext="いいえ" yestext="はい" />
  </notification>

  <notification name="CopySLURL">次のSLurlがクリップボードにコピーされました：
[SLURL]
  
Webページにリンクすると、他人がこの場所に簡単にアクセスできます。Webブラウザのアドレスバーに貼り付けて試してみてください。
    <form name="form">
      <ignore name="ignore" text="クリップボードにSLurlをコピーする" />
    </form>
  </notification>

  <notification name="WLSavePresetAlert">保存されたプリセットを上書きしてもよろしいですか？
    <unique />
    <tag>confirm</tag>
    <usetemplate name="okcancelbuttons" notext="いいえ" yestext="はい" />
  </notification>

  <notification name="WLNoEditDefault">デフォルトの設定を編集したり削除したりすることはできません。
    <tag>fail</tag>
  </notification>

  <notification name="WLMissingSky">このデイサイクルのファイルは、以下の存在しない「空」ファイルを参照しています：[SKY]
    <tag>fail</tag>
  </notification>

  <notification name="WLRegionApplyFail">申し訳ございませんが、設定をリージョンに適用できませんでした。理由：[FAIL_REASON]</notification>

  <notification name="WLLocalTextureDayBlock">ローカルテクスチャは、フィールド[FIELD]内のトラック[TRACK]、フレーム＃[FRAMENO] ([FRAME]％) で使用されています。
ローカルテクスチャを使った設定は保存されない可能性があります。</notification>

  <notification name="WLLocalTextureFixedBlock">ローカルテクスチャは、フィールド[FIELD]で使用されています。
ローカルテクスチャを使った設定は保存されない可能性があります。</notification>

  <notification name="EnvCannotDeleteLastDayCycleKey">デイサイクルを空にはできないので、このデイサイクルの最後のキーを削除することはできません。
最後のキーを削除して新しいキーを作成するのではなく、最後のキーを変更してください。
    <usetemplate name="okbutton" yestext="ＯＫ" />
  </notification>

  <notification name="DayCycleTooManyKeyframes">このデイサイクルにはこれ以上キーフレームを追加できません。[SCOPE]の範囲のデイサイクルに追加できるキーフレーム数は最高 [MAX] です。
    <usetemplate name="okbutton" yestext="ＯＫ" />
  </notification>

  <notification name="EnvUpdateRate">リージョンの自然環境の設定は、[WAIT]秒ごとにしか更新できません。その間隔を置いてからもう一度お試しください。
    <usetemplate name="okbutton" yestext="ＯＫ" />
  </notification>

  <notification name="PPSaveEffectAlert">ポストプロセス効果が存在します。上書きしますか？
    <usetemplate name="okcancelbuttons" notext="いいえ" yestext="はい" />
  </notification>

  <notification name="ChatterBoxSessionStartError">[RECIPIENT]と新しいチャットを開始することができません。
[REASON]
    <tag>fail</tag>
    <usetemplate name="okbutton" yestext="ＯＫ" />
  </notification>

  <notification name="ChatterBoxSessionEventError">[EVENT]
[REASON]
    <tag>fail</tag>
    <usetemplate name="okbutton" yestext="ＯＫ" />
  </notification>

  <notification name="ForceCloseChatterBoxSession">[NAME]とのチャットセッションを閉じます。
[REASON]
    <usetemplate name="okbutton" yestext="ＯＫ" />
  </notification>

  <notification name="Cannot_Purchase_an_Attachment">オブジェクトが取り付けられているままでは購入できません。
    <tag>fail</tag>
  </notification>

  <notification label="引き出し許可のリクエストについて" name="DebitPermissionDetails">このリクエストを許可すると、スクリプトであなたのアカウントからリンデンドルを引き出せるようになります。
この許可を取り消すには、オブジェクトの所有者がオブジェクトを削除するか、オブジェクトのスクリプトをリセットしなければなりません。
    <usetemplate name="okbutton" yestext="ＯＫ" />
  </notification>

  <notification name="AutoWearNewClothing">作成する服装を自動的に装着しますか？
    <usetemplate ignoretext="「容姿」を編集中に、作成する服装を装着するとき" name="okcancelignore" notext="いいえ" yestext="はい" />
  </notification>

  <notification name="NotAgeVerified">訪問しようとしている場所は、１８歳以上の住人に制限されています。
    <usetemplate ignoretext="年齢制限付きのエリアを訪問する年齢に達していません。" name="okignore" yestext="ＯＫ" />
  </notification>

  <notification name="NotAgeVerified_Notify">この場所への入場は、１８歳以上に制限されています。
    <tag>fail</tag>
  </notification>

  <notification name="Cannot enter parcel: no payment info on file">支払情報が登録されていないため、このエリアを訪れることができません。[SECOND_LIFE]サイトで登録を行いますか？
  
[_URL]
    <tag>confirm</tag>
    <url name="url" option="0">https://secondlife.com/account/index.php?lang=ja</url>
    <usetemplate ignoretext="支払情報が登録されていません" name="okcancelignore" notext="いいえ" yestext="はい" />
  </notification>

  <notification name="MissingString">文字列[STRING_NAME]がstrings.xmlに含まれていません。
    <tag>fail</tag>
  </notification>

  <notification name="SystemMessageTip">[MESSAGE]</notification>

  <notification name="IMSystemMessageTip">[MESSAGE]</notification>

  <notification name="Cancelled">取り消されました。</notification>

  <notification name="CancelledAttach">添付が取り消されました。</notification>

  <notification name="ReplacedMissingWearable">欠落している服装や身体部位をデフォルトに置き換えます。</notification>

  <notification name="GroupNotice">件名：[SUBJECT]　メッセージ：[MESSAGE]
    <tag>group</tag>
  </notification>

  <notification name="FriendOnlineOffline">&lt;nolink&gt;[NAME]&lt;/nolink&gt;は、[STATUS]です。
    <tag>friendship</tag>
  </notification>

  <notification name="AddSelfFriend">残念ながら自分自身をフレンド登録することはできません。</notification>

  <notification name="AddSelfRenderExceptions">あなた自身をレンダリングの例外リストに加えることはできません。</notification>

  <notification name="UploadingAuctionSnapshot">インワールドとWebサイトのスナップショットをアップロード中です…
（所要時間：約５分）</notification>
  <notification name="UploadPayment">アップロードにL$ [AMOUNT]支払いました。
    <tag>funds</tag>
  </notification>

  <notification name="UploadWebSnapshotDone">Webサイトのスナップショットにアップロードされました。</notification>

  <notification name="UploadSnapshotDone">インワールドでのスナップショットのアップロードが完了しました。</notification>

  <notification name="TerrainDownloaded">Terrain.rawがダウンロードされました。</notification>

  <notification name="GestureMissing">ジェスチャー「[NAME]」がデータベースに見つかりません。</notification>

  <notification name="UnableToLoadGesture">ジェスチャー「[NAME]」を読み込むことができませんでした。</notification>

  <notification name="LandmarkMissing">データベースにランドマークがありません。</notification>

  <notification name="UnableToLoadLandmark">ランドマークを読み込めませんでした。もう一度お試しください。</notification>

  <notification name="CapsKeyOn">CapsLockキーが有効になっています。
パスワードに影響するかもしれません。</notification>

  <notification name="NotecardMissing">ノートカードがデータベースにありません。
    <tag>fail</tag>
  </notification>

  <notification name="NotecardNoPermissions">このノートカードを見る権限がありません。
    <tag>fail</tag>
  </notification>

  <notification name="RezItemNoPermissions">オブジェクトをRezするには権限が不足しています。
    <tag>fail</tag>
  </notification>

  <notification name="IMAcrossParentEstates">親不動産間では、ＩＭを送信できません。</notification>

  <notification name="TransferInventoryAcrossParentEstates">親不動産間でインベントリを移動することはできません。</notification>

  <notification name="UnableToLoadNotecard">ノートカードを読み込めません。
あとで再度お試しください。
    <tag>fail</tag>
  </notification>

  <notification name="ScriptMissing">データベースにスクリプトがありません。
    <tag>fail</tag>
  </notification>

  <notification name="ScriptNoPermissions">スクリプトを閲覧するには権限が不十分です。
    <tag>fail</tag>
  </notification>

  <notification name="UnableToLoadScript">スクリプトをロードできません。もう一度試してください。
    <tag>fail</tag>
  </notification>

  <notification name="IncompleteInventory">あなたの提供するコンテンツは、ローカルではまだ全部揃っていません。
しばらくしてからもう一度お試しください。
    <tag>fail</tag>
  </notification>

  <notification name="CannotModifyProtectedCategories">保護されたカテゴリは修正できません。
    <tag>fail</tag>
  </notification>

  <notification name="CannotRemoveProtectedCategories">保護されたカテゴリは削除できません。
    <tag>fail</tag>
  </notification>

  <notification name="UnableToBuyWhileDownloading">オブジェクトデータのダウンロード中は購入できません。
もう一度お試しください。
    <tag>fail</tag>
  </notification>

  <notification name="UnableToLinkWhileDownloading">オブジェクトデータのウンロード中はリンクできません。
もう一度お試しください。
    <tag>fail</tag>
  </notification>

  <notification name="CannotBuyObjectsFromDifferentOwners">オブジェクトは一度に一人の所有者から購入できます。
オブジェクトを１つだけ選んでください。
    <tag>fail</tag>
  </notification>

  <notification name="ObjectNotForSale">このオブジェクトは販売対象ではありません。</notification>

  <notification name="EnteringGodMode">レベル[LEVEL]のゴッドモードに入ります。</notification>

  <notification name="LeavingGodMode">レベル[LEVEL]のゴッドモードを解除します。</notification>

  <notification name="CopyFailed">これをコピーする権限がありません。
    <tag>fail</tag>
  </notification>

  <notification name="InventoryAccepted">[NAME]は、あなたが渡したアイテムを受け取りました。</notification>

  <notification name="InventoryDeclined">[NAME]は、インベントリの提供を断りました。</notification>

  <notification name="ObjectMessage">[NAME]：[MESSAGE]</notification>

  <notification name="CallingCardAccepted">コーリングカードが受理されました。</notification>

  <notification name="CallingCardDeclined">コーリングカードが拒否されました。</notification>

  <notification name="TeleportToLandmark">[NAME]などの場所にテレポートするには、「場所」ボタンをクリックしてから、
表示されたウィンドウで「ランドマーク」タブを選択します。
ランドマークをいずれか１つ選択してから、ウィンドウ下部にある「テレポート」をクリックします。
（この操作は、ランドマークをダブルクリックするか、右クリックして「テレポート」を選択して実行することもできます。）</notification>

  <notification name="TeleportToPerson">誰かとのプライベートな会話を開くには、相手のアバターをクリックして、メニューから「ＩＭ」を選択します。</notification>

  <notification name="CantSelectLandFromMultipleRegions">サーバーの境界を越えて土地を選択することできません。
もっと小さな土地を選択してください。
    <tag>fail</tag>
  </notification>

  <notification name="SearchWordBanned">コミュニティスタンダードに明記されているコンテンツ制限により、あなたの検索語の一部が除外されました。
    <tag>fail</tag>
  </notification>

  <notification name="NoContentToSearch">少なくともどれか一つコンテンツの種類を選択して検索を行ってください。（General、Moderate、Adult）
    <tag>fail</tag>
  </notification>

  <notification name="SystemMessage">[MESSAGE]
    <tag>funds</tag>
  </notification>

  <notification name="PaymentReceived">[MESSAGE]
    <tag>funds</tag>
  </notification>

  <notification name="PaymentSent">[MESSAGE]
    <tag>funds</tag>
  </notification>

  <notification name="PaymentFailure">[MESSAGE]
    <tag>funds</tag>
  </notification>

  <!-- EventNotification couldn't be persist since server decide is it necessary to notify user about subscribed event via LLEventNotifier-->
  <notification name="EventNotification">イベント通知：

[NAME]
[DATE]
    <form name="form">
      <button name="Details" text="詳細" />
      <button name="Cancel" text="キャンセル" />
    </form>
  </notification>

  <notification name="TransferObjectsHighlighted">この区画の購入者に受け渡されるオブジェクトは、すべて区画上で強調表示されています。

・受け渡される樹木や植物は、強調表示されていません。
    <form name="form">
      <button name="Done" text="完了" />
    </form>
  </notification>

  <notification name="DeactivatedGesturesTrigger">同じトリガーでアクティブにしないジェスチャー：
[NAMES]</notification>

  <notification name="NoQuickTime">Apple の QuickTime ソフトウェアがお使いのシステムにインストールされていないようです。
ストリーミングメディアをサポートする区画で見たい場合は、[http://www.apple.com/jp/quicktime QuickTimeサイト] から QuickTimeプレイヤーをインストールしてください。
    <tag>fail</tag>
  </notification>

  <notification name="NoPlugin">「[MIME_TYPE]」のmimeタイプを扱うメディアプラグインが見つかりませんでした。
このタイプのメディアはご利用いただけません。
    <tag>fail</tag>
  </notification>

  <notification name="MediaPluginFailed">次のメディアプラグインが実行できませんでした：[PLUGIN]
プラグインをインストールしなおすか、問題が解決しない場合はメーカーにお問い合わせください。
    <tag>fail</tag>
    <form name="form">
      <ignore name="ignore" text="メディアプラグインの実行に失敗したとき" />
    </form>
  </notification>

  <notification name="OwnedObjectsReturned">選択した土地の区画上にあったあなたのオブジェクトは、すべてあなたのインベントリに返却されました。</notification>

  <notification name="OtherObjectsReturned">[NAME]が所有する、選択した区画にあるオブジェクトは、所有者のインベントリに返却されました。</notification>

  <notification name="OtherObjectsReturned2">「[NAME]」という名前の住人が所有する、選択した区画上のオブジェクトは、本人に返却されました。</notification>

  <notification name="GroupObjectsReturned">グループ&lt;nolink&gt;[GROUPNAME]&lt;/nolink&gt;と共有する、選択した区画にあるオブジェクトは、オブジェクトのオーナーのインベントリに返却されました。
譲渡済みの譲渡可能なオブジェクトが前のオーナーに返却されました。
グループに譲渡された譲渡禁止のオブジェクトは削除されました。
    <tag>group</tag>
  </notification>

  <notification name="UnOwnedObjectsReturned">選択した土地の区画上の、あなたの所有物では「なかった」オブジェクトは、本来の所有者に返却されました。</notification>

  <notification name="ServerObjectMessage">[NAME]からのメッセージ：
&lt;nolink&gt;[MSG]&lt;/nolink&gt;</notification>

  <notification name="NotSafe">この土地ではダメージが有効になっています。ケガをするかもしれません。
死んでしまった場合は「ホーム」にテレポートされます。</notification>

  <notification name="NoFly">このエリアでの飛行は禁止されています。
ここでは飛べません。</notification>

  <notification name="PushRestricted">このエリアでのプッシュは禁止されています。
土地所有者以外は他人をプッシュすることはできません。</notification>

  <notification name="NoVoice">このエリアでのボイスチャットは無効になっています。
音声で誰かと話ことはできません。
    <tag>voice</tag>
  </notification>

  <notification name="NoBuild">このエリアでの制作は禁止されています。オブジェクトを制作したりRezすることはできません。</notification>
<<<<<<< HEAD

  <notification name="PathfindingDirty">このリージョン（地域）において、保留中の経路探索の変更があります。制作できる権限がある場合は、「リージョンの再構築」ボタンをクリックして、リージョンを再構築できます。
    <unique />
  </notification>

  <notification name="PathfindingDirtyRebake">このリージョン（地域）において、保留中の経路探索の変更があります。制作できる権限がある場合は、「リージョンの再構築」ボタンをクリックして、リージョンを再構築できます。
    <unique />
    <usetemplate name="okbutton" yestext="リージョンの再構築" />
  </notification>

  <notification name="DynamicPathfindingDisabled">このリージョン（地域）において、動的経路探索が有効になっていません。経路探索ＬＳＬ呼び出しを使用するスクリプトの入ったオブジェクトは、このリージョンで期待どおりに動作しない可能性があります。
    <unique />
  </notification>

  <notification name="PathfindingCannotRebakeNavmesh">エラーが発生しました。ネットワークまたはサーバーに問題があるか、制作する権限がない可能性があります。この問題は、一度ログアウトしてから、ログインし直すと解決される場合があります。
    <unique />
    <usetemplate name="okbutton" yestext="ＯＫ" />
  </notification>

  <notification name="SeeAvatars">この区画にいるアバターやこの区画内で行われる文字チャットは、他の区画から見えません。あなたには、この区画外にいる住人が見えず、外の住人にはあなたの姿が見えません。チャンネル０での通常の文字チャットもブロックされます。
    <unique />
  </notification>

  <notification name="ScriptsStopped">管理者が、このリージョンのスクリプトを一時停止しました。</notification>

  <notification name="ScriptsNotRunning">このリージョンでは、スクリプトの使用が禁止されています。</notification>

  <notification name="NoOutsideScripts">この土地では、外部スクリプトの実行が無効になっています。

ここでは、土地所有者に属するスクリプト以外のスクリプトは機能しません。
    <tag>fail</tag>
  </notification>

  <notification name="ClaimPublicLand">あなたが所有できるのは、自分がいるリージョン（地域）の公有地のみです。
    <tag>fail</tag>
  </notification>

  <notification name="RegionTPAccessBlocked">訪問しようとしているリージョン（地域）には現在の初期設定を超えるコンテンツが含まれています。「私」＞「初期設定」＞「一般」を選択して、初期設定を変更できます。
    <tag>fail</tag>
  </notification>

  <notification name="URBannedFromRegion">あなたは、このリージョン（地域）への立ち入りが禁止されています。
    <tag>fail</tag>
  </notification>

  <notification name="NoTeenGridAccess">お使いのアカウントは、ティーングリッドに接続できません。
    <tag>fail</tag>
  </notification>

  <notification name="ImproperPaymentStatus">このリージョン（地域）に入るための適切な支払い状況がありません。
    <tag>fail</tag>
  </notification>

  <notification name="MustGetAgeRegion">このリージョン（地域）に入るには、１８歳以上である必要があります。
    <tag>fail</tag>
  </notification>

  <notification name="MustGetAgeParcel">この区画に入るには、１８歳以上である必要があります。
    <tag>fail</tag>
  </notification>

  <notification name="NoDestRegion">目的地のリージョン（地域）が見つかりませんでした。
    <tag>fail</tag>
  </notification>

  <notification name="NotAllowedInDest">目的地に入る許可がありません。
    <tag>fail</tag>
  </notification>

  <notification name="RegionParcelBan">立入禁止された区画を横断することはできません。別の方法をお試しください。
    <tag>fail</tag>
  </notification>

  <notification name="TelehubRedirect">テレハブに転送されました。
    <tag>fail</tag>
  </notification>

  <notification name="CouldntTPCloser">これ以上目的地に近い場所にテレポートができませんでした。
    <tag>fail</tag>
  </notification>

  <notification name="TPCancelled">テレポートがキャンセルされました。</notification>

  <notification name="FullRegionTryAgain">入ろうとしているリージョンは現在満員です。
しばらくしてから再度お試しください。
    <tag>fail</tag>
  </notification>

  <notification name="GeneralFailure">よくある失敗
    <tag>fail</tag>
  </notification>

  <notification name="RoutedWrongRegion">異なるリージョンに迂回されました。もう一度お試しください。
    <tag>fail</tag>
  </notification>

  <notification name="NoValidAgentID">無効なエージェントIDです。
    <tag>fail</tag>
  </notification>

=======

  <notification name="PathfindingDirty">このリージョン（地域）において、保留中の経路探索の変更があります。制作できる権限がある場合は、「リージョンの再構築」ボタンをクリックして、リージョンを再構築できます。
    <unique />
  </notification>

  <notification name="PathfindingDirtyRebake">このリージョン（地域）において、保留中の経路探索の変更があります。制作できる権限がある場合は、「リージョンの再構築」ボタンをクリックして、リージョンを再構築できます。
    <unique />
    <usetemplate name="okbutton" yestext="リージョンの再構築" />
  </notification>

  <notification name="DynamicPathfindingDisabled">このリージョン（地域）において、動的経路探索が有効になっていません。経路探索ＬＳＬ呼び出しを使用するスクリプトの入ったオブジェクトは、このリージョンで期待どおりに動作しない可能性があります。
    <unique />
  </notification>

  <notification name="PathfindingCannotRebakeNavmesh">エラーが発生しました。ネットワークまたはサーバーに問題があるか、制作する権限がない可能性があります。この問題は、一度ログアウトしてから、ログインし直すと解決される場合があります。
    <unique />
    <usetemplate name="okbutton" yestext="ＯＫ" />
  </notification>

  <notification name="SeeAvatars">この区画にいるアバターやこの区画内で行われる文字チャットは、他の区画から見えません。あなたには、この区画外にいる住人が見えず、外の住人にはあなたの姿が見えません。チャンネル０での通常の文字チャットもブロックされます。
    <unique />
  </notification>

  <notification name="ScriptsStopped">管理者が、このリージョンのスクリプトを一時停止しました。</notification>

  <notification name="ScriptsNotRunning">このリージョンでは、スクリプトの使用が禁止されています。</notification>

  <notification name="NoOutsideScripts">この土地では、外部スクリプトの実行が無効になっています。

ここでは、土地所有者に属するスクリプト以外のスクリプトは機能しません。
    <tag>fail</tag>
  </notification>

  <notification name="ClaimPublicLand">あなたが所有できるのは、自分がいるリージョン（地域）の公有地のみです。
    <tag>fail</tag>
  </notification>

  <notification name="RegionTPAccessBlocked">訪問しようとしているリージョン（地域）には現在の初期設定を超えるコンテンツが含まれています。「私」＞「初期設定」＞「一般」を選択して、初期設定を変更できます。
    <tag>fail</tag>
  </notification>

  <notification name="URBannedFromRegion">あなたは、このリージョン（地域）への立ち入りが禁止されています。
    <tag>fail</tag>
  </notification>

  <notification name="NoTeenGridAccess">お使いのアカウントは、ティーングリッドに接続できません。
    <tag>fail</tag>
  </notification>

  <notification name="ImproperPaymentStatus">このリージョン（地域）に入るための適切な支払い状況がありません。
    <tag>fail</tag>
  </notification>

  <notification name="MustGetAgeRegion">このリージョン（地域）に入るには、１８歳以上である必要があります。
    <tag>fail</tag>
  </notification>

  <notification name="MustGetAgeParcel">この区画に入るには、１８歳以上である必要があります。
    <tag>fail</tag>
  </notification>

  <notification name="NoDestRegion">目的地のリージョン（地域）が見つかりませんでした。
    <tag>fail</tag>
  </notification>

  <notification name="NotAllowedInDest">目的地に入る許可がありません。
    <tag>fail</tag>
  </notification>

  <notification name="RegionParcelBan">立入禁止された区画を横断することはできません。別の方法をお試しください。
    <tag>fail</tag>
  </notification>

  <notification name="TelehubRedirect">テレハブに転送されました。
    <tag>fail</tag>
  </notification>

  <notification name="CouldntTPCloser">これ以上目的地に近い場所にテレポートができませんでした。
    <tag>fail</tag>
  </notification>

  <notification name="TPCancelled">テレポートがキャンセルされました。</notification>

  <notification name="FullRegionTryAgain">入ろうとしているリージョンは現在満員です。
しばらくしてから再度お試しください。
    <tag>fail</tag>
  </notification>

  <notification name="GeneralFailure">よくある失敗
    <tag>fail</tag>
  </notification>

  <notification name="RoutedWrongRegion">異なるリージョンに迂回されました。もう一度お試しください。
    <tag>fail</tag>
  </notification>

  <notification name="NoValidAgentID">無効なエージェントIDです。
    <tag>fail</tag>
  </notification>

>>>>>>> e4906b2a
  <notification name="NoValidSession">無効なセッションIDです。
    <tag>fail</tag>
  </notification>

  <notification name="NoValidCircuit">無効な回路コードです。
    <tag>fail</tag>
  </notification>

  <notification name="NoPendingConnection">接続を生成できません。
    <tag>fail</tag>
  </notification>

  <notification name="InternalUsherError">エージェント案内に接続時に、内部エラーが発生しました。
    <tag>fail</tag>
  </notification>

  <notification name="NoGoodTPDestination">このリージョン（地域）では、適切なテレポート目的地が見つかりませんでした。
    <tag>fail</tag>
  </notification>

  <notification name="InternalErrorRegionResolver">リージョンリゾルバーを有効化しようとしたときに内部エラーが発生しました。
    <tag>fail</tag>
  </notification>

  <notification name="NoValidLanding">有効な着地点が見つかりませんでした。
    <tag>fail</tag>
  </notification>

  <notification name="NoValidParcel">有効な区画が見つかりませんでした。
    <tag>fail</tag>
  </notification>

<<<<<<< HEAD
  <notification name="ObjectGiveItem">[NAME_SLURL]が所有する&lt;nolink&gt;[OBJECTFROMNAME]&lt;/nolink&gt;という名前のオブジェクトが、あなたに[OBJECTTYPE]を渡しました：
=======
  <notification name="ObjectGiveItem">[NAME_SLURL] が所有する&lt;nolink&gt;[OBJECTFROMNAME]&lt;/nolink&gt;という名前のオブジェクトが、あなたに[OBJECTTYPE]を渡しました：
>>>>>>> e4906b2a
&lt;nolink&gt;[ITEM_SLURL]&lt;/nolink&gt;
    <form name="form">
      <button name="Keep" text="受け取る" />
      <button name="Discard" text="破棄" />
      <button name="Mute" text="所有者をブロック" />
    </form>
  </notification>

  <notification name="OwnObjectGiveItem">オブジェクト「&lt;nolink&gt;[OBJECTFROMNAME]&lt;/nolink&gt;」が、あなたに[OBJECTTYPE]を渡しました：

&lt;nolink&gt;[ITEM_SLURL]&lt;/nolink&gt;
    <form name="form">
      <button name="Keep" text="キープ" />
      <button name="Discard" text="処分する" />
    </form>
  </notification>

  <notification name="UserGiveItem">[NAME_SLURL] が、あなたに[OBJECTTYPE]を渡しました：
[ITEM_SLURL]
    <form name="form">
      <button name="Show" text="表示" />
      <button name="Discard" text="破棄" />
      <button name="Mute" text="ブロック" />
    </form>
  </notification>

  <notification name="GodMessage">[NAME]

[MESSAGE]</notification>

  <notification name="JoinGroup">[MESSAGE]
    <tag>group</tag>
    <form name="form">
      <button name="Join" text="参加" />
      <button name="Decline" text="辞退" />
      <button name="Info" text="情報" />
    </form>
  </notification>

  <notification name="TeleportOffered">[NAME_SLURL] は、テレポートであなたを呼んでいます。
[MESSAGE]

&lt;icon&gt;[MATURITY_ICON]&lt;/icon&gt;－[MATURITY_STR]
    <tag>confirm</tag>
    <form name="form">
      <button name="Teleport" text="テレポート" />
      <button name="Cancel" text="キャンセル" />
    </form>
  </notification>

  <notification name="TeleportOffered_MaturityExceeded">[NAME_SLURL] は、テレポートであなたを呼んでいます。
[MESSAGE]

&lt;icon&gt;[MATURITY_ICON]&lt;/icon&gt;－[MATURITY_STR]

このリージョン（地域）には[REGION_CONTENT_MATURITY]コンテンツが含まれていますが、現在の初期設定は[REGION_CONTENT_MATURITY]コンテンツを除外するように設定されています。初期設定を変更してテレポートを続けるか、このテレポートを取り消すことができます。
    <tag>confirm</tag>
    <form name="form">
      <button name="Teleport" text="変更して続ける" />
      <button name="Cancel" text="キャンセル" />
    </form>
  </notification>
  <notification name="TeleportOffered_MaturityBlocked">[NAME_SLURL] は、テレポートであなたを呼んでいます。
[MESSAGE]

&lt;icon&gt;[MATURITY_ICON]&lt;/icon&gt;－[MATURITY_STR]

ただし、このリージョン（地域）には成人のみアクセスできるコンテンツが含まれています。
    <tag>fail</tag>
  </notification>

<<<<<<< HEAD
  <notification name="TeleportOfferSent">[TO_NAME]にテレポートを送りました。</notification>

  <notification name="TeleportRequest">[NAME_SLURL]は、テレポートであなたを呼んでいます。
=======
  <notification name="TeleportOfferSent">[TO_NAME]にテレポートのオファーを送りました。</notification>

  <notification name="TeleportRequest">[NAME_SLURL] は、テレポートであなたを呼んでいます。
>>>>>>> e4906b2a
[MESSAGE]

テレポートのオファーを受けますか？
    <tag>confirm</tag>
    <form name="form">
      <button name="Yes" text="はい"/>
      <button name="No" text="いいえ"/>
    </form>
  </notification>

  <notification name="GotoURL">
[MESSAGE]
[URL]
    <form name="form">
      <button name="Later" text="あとで" />
      <button name="GoNow..." text="今すぐ行く…" />
    </form>
  </notification>

  <notification name="OfferFriendship">[NAME_SLURL] は、あなたにフレンド登録を申し込んでいます。

[MESSAGE]

<<<<<<< HEAD
（デフォルト設定だとお互いのオンライン状態を見ることができます）
=======
（デフォルトの設定では、お互いのオンライン状態を知ることができます。）
>>>>>>> e4906b2a
    <tag>friendship</tag>
    <tag>confirm</tag>
    <form name="form">
      <button name="Accept" text="受け入れる" />
      <button name="Decline" text="断る" />
    </form>
  </notification>

  <notification name="FriendshipOffered">[TO_NAME]にフレンド登録依頼を送りました。
    <tag>friendship</tag>
  </notification>

  <notification name="OfferFriendshipNoMessage">[NAME_SLURL] は、フレンド登録を申し込んでいます。（デフォルト設定だとお互いのオンライン状態を見ることができます）
    <tag>friendship</tag>
    <form name="form">
      <button name="Accept" text="受け入れる" />
      <button name="Decline" text="断る" />
    </form>
  </notification>

  <notification name="FriendshipAccepted">&lt;nolink&gt;[NAME]&lt;/nolink&gt;は、あなたからのフレンド登録依頼を受け入れました。
    <tag>friendship</tag>
  </notification>

  <notification name="FriendshipDeclined">&lt;nolink&gt;[NAME]&lt;/nolink&gt;は、あなたからのフレンド登録依頼を断りました。
    <tag>friendship</tag>
  </notification>

  <notification name="FriendshipAcceptedByMe">フレンドの登録依頼を受け入れました。
    <tag>friendship</tag>
  </notification>

  <notification name="FriendshipDeclinedByMe">フレンドの登録依頼を断りました。
    <tag>friendship</tag>
  </notification>

  <notification name="OfferCallingCard">[NAME]が、コーリングカードを渡そうとしています。
あなたのインベントリにブックマークが追加され、この住人に素早くＩＭを送ることができます。
    <tag>friendship</tag>
    <form name="form">
      <button name="Accept" text="受け入れる" />
      <button name="Decline" text="辞退" />
    </form>
  </notification>

  <notification name="RegionRestartMinutes">このリージョン「[NAME]」は、[SECONDS]分後に再起動されます。
このまま、このリージョンに留まっているとログアウトされます。</notification>

  <notification name="RegionRestartSeconds">このリージョン「[NAME]」は、[SECONDS]秒後に再起動されます。
このまま、このリージョンに留まっているとログアウトされます。</notification>

  <notification name="LoadWebPage">のWebページ[URL] を開きますか？

[MESSAGE]

送信元のオブジェクト：&lt;nolink&gt;[OBJECTNAME]&lt;/nolink&gt;　所有者：[NAME_SLURL]
    <tag>confirm</tag>
    <form name="form">
      <button name="Gotopage" text="ページに移動" />
      <button name="Cancel" text="キャンセル" />
    </form>
  </notification>

  <notification name="FailedToFindWearableUnnamed">データベースに[TYPE]は見つかりませんでした。
    <tag>fail</tag>
  </notification>

  <notification name="FailedToFindWearable">データベースに[DESC]という名前の[TYPE]は見つかりませんでした。
    <tag>fail</tag>
  </notification>

  <notification name="InvalidWearable">着用しようとしているアイテムはあなたのビューアーでは読み込むことができません。[APP_NAME]のバージョンをアップグレードしてからこのアイテムを着用してください。
    <tag>fail</tag>
  </notification>

  <notification name="ScriptQuestion">[NAME]が所有する「&lt;nolink&gt;[OBJECTNAME]&lt;/nolink&gt;」というオブジェクトが、次のことをしようとしています：

[QUESTIONS]
よろしいですか？ 
    <tag>fail</tag>
    <form name="form">
      <button name="Yes" text="はい" />
      <button name="No" text="いいえ" />
      <button name="Mute" text="ブロック" />
    </form>
  </notification>

  <notification name="ExperienceAcquireFailed">新しい体験を取得できません：
[ERROR_MESSAGE]
    <tag>fail</tag>
    <usetemplate name="okbutton" yestext="ＯＫ" />
  </notification>

  <notification name="NotInGroupExperienceProfileMessage">所有者が選択されたグループのメンバーでないため、体験グループへの変更が無視されました。</notification>

  <notification name="UneditableExperienceProfileMessage">体験プロフィールを更新するときに、編集不可の「[field]」フィールドが無視されました。</notification>

  <notification name="RestrictedToOwnerExperienceProfileMessage">体験の所有者のみが設定できる「[field]」フィールドへの変更を無視しました。</notification>

  <notification name="MaturityRatingExceedsOwnerExperienceProfileMessage">所有者のレーティング区分より高いレーティング区分の体験を設定できません。</notification>

  <notification name="RestrictedTermExperienceProfileMessage">次の条件により、体験プロフィール名および説明の更新ができませんでした：[extra_info]</notification>

  <notification name="TeleportedHomeExperienceRemoved">体験 secondlife:///app/experience/[public_id]/profile を削除するために、[region_name]リージョンからテレポートされ、このリージョンに入ることはできなくなりました。
    <form name="form">
      <ignore name="ignore" text="体験を削除するために、リージョンから追放されました" />
    </form>
  </notification>

  <notification name="TrustedExperienceEntry">キー体験 secondlife:///app/experience/[public_id]/profile に参加することにより、[region_name]リージョンに入ることを許可されました。
この体験を削除すると、このリージョンから追放される可能性があります。
    <form name="form">
      <ignore name="ignore" text="体験によりリージョンに入ることを許可されました" />
    </form>
  </notification>

  <notification name="TrustedExperiencesAvailable">この目的地へのアクセス権がありません。下の体験を受け入れることにより、このリージョンに入ることができます：
[EXPERIENCE_LIST]

その他のキー体験を利用できます。</notification>

  <notification name="ExperienceEvent">[EventType] by the secondlife:///app/experience/[public_id]/profile experience により、オブジェクトでアクション（[EventType]）を実行することが許可されました。
所有者：secondlife:///app/agent/[OwnerID]/inspect
オブジェクト名：[ObjectName]
区画名：[ParcelName]</notification>

  <notification name="ExperienceEventAttachment">[EventType] by the secondlife:///app/experience/[public_id]/profile experience により、添付ファイルでアクション（[EventType]）を実行することが許可されました。
所有者：secondlife:///app/agent/[OwnerID]/inspect</notification>

  <notification name="ScriptQuestionExperience">[NAME]が所有する「&lt;nolink&gt;[OBJECTNAME]&lt;/nolink&gt;」というオブジェクトが、[GRID_WIDE]体験への参加を要求しています：
[EXPERIENCE]権限が許可されると、体験プロフィールから呼び出さない限り、この体験にこのメッセージが再び表示されることはありません。
この体験に関連付けられたスクリプトにより、この体験が有効なリージョンで以下のことを実行できます：
[QUESTIONS]
よろしいですか？
    <unique combine="combine_with_new">
      <context>experience</context>
    </unique>
    <tag>confirm</tag>
    <form name="form">
      <button name="BlockExperience" text="体験をブロック" />
      <button name="Mute" text="オブジェクトをブロックする" />
      <button name="Yes" text="はい" />
      <button name="No" text="いいえ" />
    </form>
  </notification>

  <notification name="ScriptQuestionCaution">警告：オブジェクト「&lt;nolink&gt;[OBJECTNAME]&lt;/nolink&gt;」は、あなたのリンデンドルアカウントへの完全なアクセスを求めています。アクセスを許可すると、追加の警告なしで、いつでもアカウントから資金が削除されたり、アカウントが完全に空になったりする可能性があります。
  
アカウントへのアクセスが必要な理由が十分に理解できない場合は、アクセスを許可しないでください。

    <tag>confirm</tag>
    <form name="form">
      <button name="Grant" text="トータルアクセスを許可" />
      <button name="Deny" text="拒否" />
    </form>
    <footer>[FOOTERTEXT]</footer>
  </notification>

  <notification name="ScriptDialog">[NAME]の「&lt;nolink&gt;[TITLE]&lt;/nolink&gt;」
[MESSAGE]
    <form name="form">
      <button name="Client_Side_Mute" text="ブロック" />
      <button name="Client_Side_Ignore" text="無視" />
    </form>
  </notification>

  <notification name="ScriptDialogGroup">&lt;nolink&gt;[GROUPNAME]&lt;/nolink&gt;の「&lt;nolink&gt;[TITLE]&lt;/nolink&gt;」
[MESSAGE] 
    <tag>group</tag>
    <form name="form">
      <button name="Client_Side_Mute" text="ブロック" />
      <button name="Client_Side_Ignore" text="無視" />
    </form>
  </notification>

  <!--
  <notification name="FirstBalanceIncrease"">
   <tag>win</tag>
You just received L$[AMOUNT].
Your L$ balance is shown in the upper-right.
  </notification>

  <notification name="FirstBalanceDecrease">
You just paid L$[AMOUNT].
Your L$ balance is shown in the upper-right.
  </notification>
-->

  <notification name="BuyLindenDollarSuccess">お支払ありがとうございます。

<<<<<<< HEAD
あなたのL$残高は、処理が完了するとアップデートされます。処理に２０分以上かかった場合、お取り引きがキャンセルされることがあります。その場合は、購入金額はあなたの US$残高に追加されます。

[https://secondlife.com/my/account/?lang=ja-JP マイアカウント]の取引履歴ページで、支払状況を確認できます。
=======
あなたのL$残高は、処理が完了するとアップデートされます。処理に２０分以上かかった場合、お取り引きがキャンセルされることがあります。その場合は、購入金額はあなたの US$残高に追加されます。 [https://secondlife.com/my/account/?lang=ja-JP マイアカウント]の取引履歴ページで、支払状況を確認できます。
>>>>>>> e4906b2a
    <tag>funds</tag>
  </notification>

  <notification name="FirstOverrideKeys">あなたの移動キーをオブジェクトが操作しています。
矢印かAWSDのキーで動作を確認してください。
銃などのオブジェクトだと、一人称視点に変更する必要があります。
「M」キーを押して変更します。</notification>

  <notification name="FirstSandbox">ここはサンドボックスエリアです。住人が制作を学ぶことができます。
ここで制作されたものは時間が経つと削除されます。制作したアイテムを右クリックして「取る」を選び、インベントリに入れてお持ち帰りするのをお忘れなく。</notification>

  <notification name="MaxListSelectMessage">このリストから[MAX_SELECT]個までのアイテムを選択できます。</notification>

  <notification name="VoiceInviteP2P">[NAME]があなたをボイスチャットコールに招待しています。
受け入れるをクリックするか、断る場合は拒否をクリックしてください。ブロックをクリックすると、この発信者をブロックします。
    <tag>confirm</tag>
    <tag>voice</tag>
    <unique>
      <context>NAME</context>
    </unique>
    <form name="form">
      <button name="Accept" text="受け入れる" />
      <button name="Decline" text="拒否" />
      <button name="Mute" text="ブロック" />
    </form>
  </notification>

  <notification name="AutoUnmuteByIM">[NAME]はインスタントメッセージを受け取り、自動的にブロックが解除されました。</notification>

  <notification name="AutoUnmuteByMoney">[NAME]はお金を受け取り、自動的にブロックが解除されました。</notification>

  <notification name="AutoUnmuteByInventory">[NAME]はインベントリを受け取り、自動的にブロックが解除されました。</notification>

  <notification name="VoiceInviteGroup">[NAME]は &lt;nolink&gt;[GROUP]&lt;/nolink&gt;のボイスチャットコールに参加しました。
受け入れるをクリックするか、断る場合は拒否をクリックしてください。ブロックをクリックすると、この発信者をブロックします。
    <tag>group</tag>
    <tag>confirm</tag>
    <tag>voice</tag>
    <unique>
      <context>NAME</context>
      <context>GROUP</context>
    </unique>
    <form name="form">
      <button name="Accept" text="受け入れる" />
      <button name="Decline" text="拒否" />
      <button name="Mute" text="ブロック" />
    </form>
  </notification>

  <notification name="VoiceInviteAdHoc">[NAME]は、会話チャットでボイスチャットコールに参加しました。
受け入れるをクリックするか、断る場合は拒否をクリックしてください。ブロックをクリックすると、この発信者をブロックします。
    <form name="form">
      <button name="Accept" text="受け入れる" />
      <button name="Decline" text="拒否" />
      <button name="Mute" text="ブロック" />
    </form>
  </notification>

  <notification name="InviteAdHoc">[NAME]があなたを会話チャットに招待しています。
受け入れるをクリックするか、断る場合は拒否をクリックしてください。ブロックをクリックすると、この発信者をブロックします。
    <tag>confirm</tag>
    <tag>voice</tag>
    <unique>
      <context>NAME</context>
    </unique>
    <form name="form">
      <button name="Accept" text="受け入れる" />
      <button name="Decline" text="拒否" />
      <button name="Mute" text="ブロック" />
    </form>
  </notification>

  <notification name="VoiceChannelFull">あなたが参加しようとしているボイスコール[VOICE_CHANNEL_NAME]は、参加者が最大限に達しました。後でもう一度お試しください。
    <tag>fail</tag>
    <tag>voice</tag>
    <unique>
      <context>VOICE_CHANNEL_NAME</context>
    </unique>
  </notification>

  <notification name="ProximalVoiceChannelFull">
このエリアのボイスチャットは、混雑のため容量を超えてしまっています。申し訳ありませんが、他のエリアでボイスチャットをお試しください。
    <tag>fail</tag>
    <tag>voice</tag>
  </notification>

  <notification name="VoiceChannelDisconnected">[VOICE_CHANNEL_NAME]への接続が切れました。
「近隣のボイスチャット」に再接続されます。
    <tag>voice</tag>
    <unique>
      <context>VOICE_CHANNEL_NAME</context>
    </unique>
  </notification>

  <notification name="VoiceChannelDisconnectedP2P">[VOICE_CHANNEL_NAME]がコールを終了しました。
「近隣のボイスチャット」に再接続されます。
    <tag>voice</tag>
    <unique>
      <context>VOICE_CHANNEL_NAME</context>
    </unique>
  </notification>

  <notification name="P2PCallDeclined">[VOICE_CHANNEL_NAME]があなたのコールを拒否しました。
「近隣のボイスチャット」に再接続されます。
    <tag>voice</tag>
    <tag>fail</tag>
    <unique>
      <context>VOICE_CHANNEL_NAME</context>
    </unique>
  </notification>

  <notification name="P2PCallNoAnswer">[VOICE_CHANNEL_NAME]はあなたのコールを受けることができません。
「近隣のボイスチャット」に再接続されます。
    <tag>fail</tag>
    <tag>voice</tag>
    <unique>
      <context>VOICE_CHANNEL_NAME</context>
    </unique>
  </notification>

  <notification name="VoiceChannelJoinFailed">[VOICE_CHANNEL_NAME]への接続に失敗しました。あとで再度お試しください。
「近隣のボイスチャット」に再接続されます。
    <tag>fail</tag>
    <tag>voice</tag>
    <unique>
      <context>VOICE_CHANNEL_NAME</context>
    </unique>
  </notification>

  <notification name="VoiceEffectsExpired">ボイスモーフィング効果の１つ、または複数の有効期限が終了しました。
<<<<<<< HEAD
期限を延長・更新するには [[URL] Click here] をクリックしてください。
=======
期限を延長・更新するには[[URL] ここ]をクリックしてください。
>>>>>>> e4906b2a

プレミアム会員の方は、[[PREMIUM_URL] ここ]をクリックしてボイスモーフィング特典をお受け取りください。
    <tag>fail</tag>
    <tag>voice</tag>
  </notification>

  <notification name="VoiceEffectsExpiredInUse">ボイスモーフィング効果の有効期限が終了したため、あなたの通常のボイス設定が適用されました。
期限を延長・更新するには[[URL] ここ]をクリックしてください。

プレミアム会員の方は、[[PREMIUM_URL] ここ]をクリックしてボイスモーフィング特典をお受け取りください。
    <tag>fail</tag>
    <tag>voice</tag>
  </notification>

  <notification name="VoiceEffectsWillExpire">ボイスモーフィング効果の１つ、または複数の有効期限が[INTERVAL]日以内に終了します。
期限を延長・更新するには[[URL] ここ]をクリックしてください。

プレミアム会員の方は、[[PREMIUM_URL] ここ]をクリックしてボイスモーフィング特典をお受け取りください。
    <tag>fail</tag>
    <tag>voice</tag>
  </notification>

  <notification name="VoiceEffectsNew">新しいボイスモーフィング効果が登場！
    <tag>voice</tag>
  </notification>

  <notification name="Cannot enter parcel: not a group member">特定のグループメンバーのみこのエリアを訪問することができます。
    <tag>fail</tag>
    <tag>group</tag>
  </notification>

  <notification name="Cannot enter parcel: banned">立入禁止されているため、この区画に入ることができません。
    <tag>fail</tag>
  </notification>

  <notification name="Cannot enter parcel: not on access list">アクセスリストに含まれていないため、この区画に入ることができません。
    <tag>fail</tag>
  </notification>

  <notification name="VoiceNotAllowed">あなたには[VOICE_CHANNEL_NAME]のボイスチャットに接続する権限がありません。
    <tag>fail</tag>
    <tag>voice</tag>
    <unique>
      <context>VOICE_CHANNEL_NAME</context>
    </unique>
  </notification>

  <notification name="VoiceCallGenericError">[VOICE_CHANNEL_NAME]のボイスチャットに接続中に、エラーが発生しました。後でもう一度お試しください。
    <tag>fail</tag>
    <tag>voice</tag>
    <unique>
      <context>VOICE_CHANNEL_NAME</context>
    </unique>
  </notification>

  <notification name="UnsupportedCommandSLURL">クリックしたSLurlはサポートされていません。
    <tag>fail</tag>
  </notification>

  <notification name="BlockedSLURL">信用できないブラウザからSLurlが送られてきたので、セキュリティのためブロックされました。
    <tag>security</tag>
  </notification>

  <notification name="ThrottledSLURL">短期間のあいだに、信用できないブラウザから複数のSLurlが送られてきました。
安全のために数秒間ブロックされます。</notification>
  <notification name="IMToast">[MESSAGE]
    <tag>security</tag>
    <form name="form">
      <button name="respondbutton" text="返答" />
    </form>
  </notification>

  <notification name="ConfirmCloseAll">すべてのＩＭを閉じますか？
    <tag>confirm</tag>
    <usetemplate ignoretext="すべてのＩＭを閉じる前の確認" name="okcancelignore" notext="キャンセル" yestext="ＯＫ" />
  </notification>

  <notification name="AttachmentSaved">装着物が保存されました。</notification>

  <notification name="AppearanceToXMLSaved">外観がXML[PATH]に保存されました</notification>

  <notification name="AppearanceToXMLFailed">外観をXMLに保存できませんでした。</notification>

  <notification name="SnapshotToComputerFailed">スナップショットを[PATH]に保存できませんでした：ディスクの空き容量が不足しています。
[NEED_MEMORY]㎅が必要ですが、[FREE_MEMORY]㎅しかありません。</notification>

  <notification name="SnapshotToLocalDirNotExist">スナップショットを[PATH]に保存できませんでした：ディレクトリは存在しません。</notification>

  <notification name="PresetNotSaved">プリセット[NAME]の保存時にエラーが発生しました。</notification>

  <notification name="DefaultPresetNotSaved">デフォルトのプリセットを上書きすることはできません。</notification>

  <notification name="PresetAlreadyExists">「[NAME]」は使用中です。
このプリセットを置き換えるか、別の名前を選択することができます。
    <tag>fail</tag>
    <usetemplate name="okbutton" yestext="ＯＫ"/>
  </notification>

  <notification name="PresetNotDeleted">プリセット[NAME]の削除時にエラーが発生しました。</notification>

  <notification name="UnableToFindHelpTopic">ヘルプトピックが見つかりませんでした。
    <tag>fail</tag>
  </notification>

  <notification name="ObjectMediaFailure">サーバーエラー：メディアの更新に失敗しました。
[ERROR]
    <tag>fail</tag>
    <usetemplate name="okbutton" yestext="ＯＫ" />
  </notification>

  <notification name="TextChatIsMutedByModerator">モデレーターがあなたの文字チャットをミュートしました。
    <usetemplate name="okbutton" yestext="ＯＫ" />
  </notification>

  <notification name="VoiceIsMutedByModerator">モデレーターがあなたのボイスをミュートしました。
    <usetemplate name="okbutton" yestext="ＯＫ" />
  </notification>

  <notification name="FailedToGetBenefits">残念ながら、このセッションで特典情報を得ることができませんでした。これは通常の本番環境で起こるものではありません。
恐れ入りますがサポートまでご連絡ください。このセッションが通常通り作動することはありません。再起動することをお勧めします。
    <usetemplate name="okbutton" yestext="ＯＫ" />
  </notification>

  <notification name="BulkUploadCostConfirmation">[COUNT]個アイテムを一括アップロードします。総費用はL$ [COST]です。アップロードを続けてもよろしいですか？
    <usetemplate name="okcancelbuttons" notext="キャンセル" yestext="アップロード" />
  </notification>

  <notification name="BulkUploadNoCompatibleFiles">選択されたファイルは一括アップロードできません。
    <usetemplate name="okbutton" yestext="ＯＫ" />
  </notification>

  <notification name="BulkUploadIncompatibleFiles">選択されたファイルのいくつかは一括アップロードできません。
    <usetemplate name="okbutton" yestext="ＯＫ" />
  </notification>

  <notification name="UploadCostConfirmation">このアップロードは L$ [PRICE]の費用がかかります。このままアップロードを続けてもよろしいですか？
    <usetemplate name="okcancelbuttons" notext="キャンセル" yestext="アップロード" />
  </notification>

  <notification name="ConfirmClearTeleportHistory">テレポート履歴を削除しますか？
    <usetemplate name="okcancelbuttons" notext="キャンセル" yestext="ＯＫ" />
  </notification>

  <notification name="BottomTrayButtonCanNotBeShown">選択したボタンを現在表示することができません。
十分なスペースができればボタンは表示されます。
    <tag>fail</tag>
  </notification>

  <notification name="ShareNotification">共有する住人を選択します。</notification>

  <notification name="MeshUploadErrorDetails">[LABEL]をアップロードできませんでした：[MESSAGE]
[DETAILS]
詳しくは、SecondLife.logをご覧ください。</notification>

  <notification name="MeshUploadError">[LABEL]をアップロードできませんでした：[MESSAGE]

詳しくは、SecondLife.logをご覧ください</notification>

  <notification name="MeshUploadPermError">メッシュのアップロード許可をリクエスト中にエラーが発生しました。</notification>

  <notification name="RegionCapabilityRequestError">リージョンの「[CAPABILITY]」という機能を取得できませんでした。</notification>

  <notification name="ShareItemsConfirmation">次のアイテムを共有しますか？

&lt;nolink&gt;[ITEMS]&lt;/nolink&gt;

次の住人と共有：&lt;nolink&gt;[RESIDENTS]&lt;/nolink&gt;
    <tag>confirm</tag>
    <usetemplate name="okcancelbuttons" notext="キャンセル" yestext="ＯＫ" />
  </notification>

  <notification name="ShareFolderConfirmation">フォルダは一度に１つしか共有できません。
  
次のアイテムを共有しますか？

&lt;nolink&gt;[ITEMS]&lt;/nolink&gt;

次の住人と共有：&lt;nolink&gt;[RESIDENTS]&lt;/nolink&gt;
    <tag>confirm</tag>
    <usetemplate name="okcancelbuttons" notext="キャンセル" yestext="Ok" />
  </notification>

  <notification name="ItemsShared">アイテムが共有されました。</notification>
  <notification name="DeedToGroupFail">グループへの譲渡に失敗しました。
    <tag>group</tag>
    <tag>fail</tag>
  </notification>

  <notification name="ReleaseLandThrottled">区画「[PARCEL_NAME]」は現在放棄できません。
    <tag>fail</tag>
  </notification>

  <notification name="ReleasedLandWithReclaim">[AREA]m²の区画「[PARCEL_NAME]」が公開されました。

同区画が他の住人に売り出される前の[RECLAIM_PERIOD]時間内であれば、無償で土地を取り戻すことができます。
    <tag>fail</tag>
  </notification>

  <notification name="ReleasedLandNoReclaim">[AREA]m²の区画「[PARCEL_NAME]」が公開されました。
一般に公開されたので、今なら誰でも購入可能です。
    <tag>fail</tag>
  </notification>

  <notification name="AvatarRezNotification">（作成後[EXISTENCE]秒経過）
「[NAME]」というアバターは、[TIME]秒後に姿を現わします。</notification>

  <notification name="AvatarRezSelfBakedDoneNotification">（作成後[EXISTENCE]秒経過）
アウトフィットのベークは、[TIME]秒後に完了します。</notification>

  <notification name="AvatarRezSelfBakedUpdateNotification">（作成後[EXISTENCE]秒経過）
容姿の更新は、[TIME]秒後に送信されます。
[STATUS]</notification>
  <notification name="AvatarRezCloudNotification">（[EXISTENCE]秒）
アバター「[NAME]」が、クラウドになります。</notification>

  <notification name="AvatarRezArrivedNotification">（[EXISTENCE]秒）
アバター「[NAME]」が、現れます。</notification>

  <notification name="AvatarRezLeftCloudNotification">（[EXISTENCE]秒）
アバター「[NAME]」は、[TIME]秒でクラウド状態から出現します。</notification>

  <notification name="AvatarRezEnteredAppearanceNotification">（[EXISTENCE]秒）
アバター「[NAME]」が、容姿編集モードに入りました。</notification>

  <notification name="AvatarRezLeftAppearanceNotification">（[EXISTENCE]秒）
アバター「[NAME]」が、容姿編集モードを解除しました。</notification>

  <notification name="NoConnect">[PROTOCOL] [HOSTID]を使って接続できません。
お使いのネットワークやファイアウォールの設定を確認してください。
    <tag>fail</tag>
    <usetemplate name="okbutton" yestext="ＯＫ" />
  </notification>

  <notification name="NoVoiceConnect">ボイスサーバーに接続できません：

[ホストID]

音声に対して許可する必要があるポートは次のとおりです。
TCP： 80, 443
UDP：3478, 3479, 5060, 5062, 6250, 12000-32000

ネットワークとファイアウォールの設定を確認してください。
ルーターの SIP ALG 機能を無効にします。

音声通話は利用できなくなります。
    <tag>voice</tag>
    <tag>fail</tag>
    <usetemplate name="okbutton" yestext="ＯＫ" />
  </notification>

  <notification name="NoVoiceConnect-GIAB">ボイスサーバーに接続できません。
  
ボイスチャットによるコミュニケーションが利用できません。
お使いのネットワークやファイアウォールの設定を確認してください。
    <tag>voice</tag>
    <tag>fail</tag>
    <usetemplate name="okbutton" yestext="ＯＫ" />
  </notification>

  <notification name="AvatarRezLeftNotification">（[EXISTENCE]秒経過）
アバター「[NAME]」は、完全に読み込まれています。</notification>

  <notification name="AvatarRezSelfBakedTextureUploadNotification">（[EXISTENCE]秒経過）
[TIME]秒後に「[BODYREGION]」の[RESOLUTION]のベークドテクスチャは、アップロードされます。</notification>

  <notification name="AvatarRezSelfBakedTextureUpdateNotification">（[EXISTENCE]秒経過）
[TIME]秒後に「[BODYREGION]」の[RESOLUTION]のベークドテクスチャは、ローカル反映されます。</notification>

  <notification name="CannotUploadTexture">テクスチャをアップロードできません。
[REASON]
    <tag>fail</tag>
  </notification>

  <notification name="LivePreviewUnavailable">コピー不可／転送不可のため、このテクスチャを表示できません。
    <usetemplate ignoretext="コピー不可／転送不可テクスチャでライブプレビューモードを使用できないことを警告する" name="okignore" yestext="ＯＫ" />
  </notification>

  <notification name="FacePasteFailed">ペーストに失敗しました：[REASON]
    <usetemplate name="okbutton" yestext="ＯＫ"/>
  </notification>

  <notification name="FacePasteTexturePermissions">アクセス許可が制限されたテクスチャを適用したため、オブジェクトはテクスチャの持つアクセス制限を継承します。
    <usetemplate ignoretext="ペースト：権限が制限されているテクスチャを適用した。" name="notifyignore"/>
    <usetemplate name="okbutton" yestext="ＯＫ"/>
  </notification>

  <notification name="ConfirmLeaveCall">このコールから抜けてもよろしいですか？
    <tag>confirm</tag>
    <tag>voice</tag>
    <usetemplate ignoretext="コールから抜ける前の確認" name="okcancelignore" notext="いいえ" yestext="はい" />
  </notification>

  <notification name="ConfirmMuteAll">グループコールの参加者全員をミュートしました。
あとからこのコールに参加する住人もミュートされます。
あなたがコールを終了しても他の参加者のミュート状態が続きます。

全員をミュートしますか？
    <unique />
    <tag>group</tag>
    <tag>confirm</tag>
    <tag>voice</tag>
    <usetemplate ignoretext="グループコールの参加者全員をミュートする前の確認" name="okcancelignore" notext="キャンセル" yestext="ＯＫ" />
  </notification>

  <notification label="チャット" name="HintChat">チャットに参加するには、画面下のチャットフィールドにテキストを入力します。
    <unique />
  </notification>

  <notification label="立ち上がる" name="HintSit">座る姿勢から立ち上がるには、「立ち上がる」ボタンをクリックします。
    <unique />
  </notification>

  <notification label="話す" name="HintSpeak">「スピーカー」ボタンをクリックすると、マイクのオン・オフが切り替わります。

上矢印をクリックすると、ボイスコントロールパネルが表示されます。

「スピーカー」ボタンを非表示にすると、ボイス機能も無効になります。
    <unique />
  </notification>

  <notification label="世界を探検" name="HintDestinationGuide">行き先ガイドには数多くの探索場所が含まれます。どこか行きたい場所をみつけたら、テレポートして探索に出かけましょう。
    <unique />
  </notification>

  <notification label="サイドパネル" name="HintSidePanel">サイドパネルから、インベントリや服装、プロフィールなどに素早くアクセスできます。
    <unique />
  </notification>

  <notification label="移動" name="HintMove">歩行や走行は、「移動」パネルを開き、矢印コントロールによって操作します。この操作はキーボードの矢印キーで実行することも可能です。
    <unique />
  </notification>

<<<<<<< HEAD
  <notification label="" name="HintMoveClick">⒈クリックで移動
行地面の一箇所をクリックすると、その場所まで歩きます。

⒉クリック・ドラッグで視界を回転
=======
  <notification label="" name="HintMoveClick">１，クリックで移動
地面をクリックすると、その場所まで歩きます。

２，クリック・ドラッグで視界を回転
>>>>>>> e4906b2a
任意の場所をクリックしてドラッグすると視界を回転させることができます。
    <tag>custom_skin</tag>
  </notification>

  <notification label="表示名" name="HintDisplayName">表示名（カスタマイズ可能）を設定します。ユーザー名は固有で変更できませんが、ここで追加する表示名は変更可能です。他の住人の名前の表示方法は初期設定で変更してください。
    <unique />
  </notification>

  <notification label="表示" name="HintView">カメラの視点を変更するには、水平・垂直コントロールを使います。Escキーを押すか、移動キーを押すると、視点がリセットされます。
    <unique />
    <tag>custom_skin</tag>
  </notification>

  <notification label="インベントリ" name="HintInventory">インベントリには、あなたのアイテムがすべて含まれます。新しく追加されたアイテムは「最新」タブに一覧表示されています。
    <unique />
  </notification>

  <notification label="あなたのリンデンドル" name="HintLindenDollar">これがあなたのL$残高です。リンデンドルを購入するには「L$の購入」をクリックします。
    <unique />
    <tag>funds</tag>
  </notification>

  <notification name="LowMemory">メモリプール残量が少なくなっています。クラッシュを避けるため[APP_NAME]の機能の一部は無効になりました。他のアプリケーションを終了し、状況が継続または再発する場合にはSecond Lifeを再起動してください。</notification>

  <notification name="ForceQuitDueToLowMemory">メモリ不足のため３０秒以内に[APP_NAME]は終了します。</notification>

  <notification name="SOCKS_NOT_PERMITTED">ルールセットによって許可されていないため、SOCKS 5プロキシ&quot;[HOST]:[PORT]&quot;が接続を拒絶しました。
    <tag>fail</tag>
    <usetemplate name="okbutton" yestext="ＯＫ" />
  </notification>

  <notification name="SOCKS_CONNECT_ERROR">SOCKS 5プロキシ&quot;[HOST]:[PORT]&quot; が接続を拒絶したため、TCPチャンネルを開くことができませんでした。
    <tag>fail</tag>
    <usetemplate name="okbutton" yestext="ＯＫ" />
  </notification>

  <notification name="SOCKS_NOT_ACCEPTABLE">OCKS 5プロキシ&quot;[HOST]:[PORT]&quot;は、選択された認証システムを拒絶しました。
    <tag>fail</tag>
    <usetemplate name="okbutton" yestext="ＯＫ" />
  </notification>

  <notification name="SOCKS_AUTH_FAIL">SOCKS 5プロキシ&quot;[HOST]:[PORT]&quot;は、あなたの資格が無効だと報告しました。
    <tag>fail</tag>
    <usetemplate name="okbutton" yestext="ＯＫ" />
  </notification>

  <notification name="SOCKS_UDP_FWD_NOT_GRANTED">SOCKS 5プロキシ&quot;[HOST]:[PORT]&quot;は、UDPアソシエートのリクエストを拒絶しました。
    <tag>fail</tag>
    <usetemplate name="okbutton" yestext="ＯＫ" />
  </notification>

  <notification name="SOCKS_HOST_CONNECT_FAILED">SOCKS 5プロキシサーバー&quot;[HOST]:[PORT]&quot;に接続できませんでした。
    <tag>fail</tag>
    <usetemplate name="okbutton" yestext="ＯＫ" />
  </notification>

  <notification name="SOCKS_UNKNOWN_STATUS">不明のプロキシエラーがサーバー&quot;[HOST]:[PORT]&quot;で発生しました。
    <tag>fail</tag>
    <usetemplate name="okbutton" yestext="ＯＫ" />
  </notification>

  <notification name="SOCKS_INVALID_HOST">SOCKS 5プロキシのアドレスまたはポート&quot;[HOST]:[PORT]&quot;が無効です。
    <tag>fail</tag>
    <usetemplate name="okbutton" yestext="ＯＫ" />
  </notification>

  <notification name="SOCKS_BAD_CREDS">SOCKS 5 のユーザー名またはパスワードが正しくありません。
    <tag>fail</tag>
    <usetemplate name="okbutton" yestext="ＯＫ" />
  </notification>

  <notification name="PROXY_INVALID_HTTP_HOST">HTTP プロキシのアドレス、またはポート &quot;[HOST]:[PORT]&quot;が無効です。
    <tag>fail</tag>
    <usetemplate name="okbutton" yestext="ＯＫ" />
  </notification>

  <notification name="PROXY_INVALID_SOCKS_HOST">SOCKS プロキシのアドレス、またはポート&quot;[HOST]:[PORT]&quot;が無効です。
    <tag>fail</tag>
    <usetemplate name="okbutton" yestext="ＯＫ" />
  </notification>

  <notification name="ChangeProxySettings">プロキシの設定は[APP_NAME]を再起動後に反映されます。
    <tag>fail</tag>
    <usetemplate name="okbutton" yestext="ＯＫ" />
  </notification>

  <notification name="AuthRequest">「[REALM]」にある「&lt;nolink&gt;[HOST_NAME]&lt;/nolink&gt;」のサイトには、ユーザー名とパスワードが必要です。
    <tag>confirm</tag>
    <form name="form">
      <input name="username" text="ユーザー名" />
      <input name="password" text="パスワード" />
      <button name="ok" text="送信" />
      <button name="cancel" text="キャンセル" />
    </form>
  </notification>

  <notification label="" name="NoClassifieds">クラシファイド広告の作成と編集は、拡張モードでのみ利用できます。終了してモードを変更しますか？モードはログイン画面で選択できます。
    <unique />
    <tag>fail</tag>
    <tag>confirm</tag>
    <usetemplate name="okcancelbuttons" notext="終了しない" yestext="終了" />
  </notification>

  <notification label="" name="NoGroupInfo">グループの作成と編集は拡張モードでのみ利用できます。終了してモードを変更しますか？モードはログイン画面で選択できます。
    <unique />
    <tag>fail</tag>
    <tag>confirm</tag>
    <usetemplate name="okcancelbuttons" notext="終了しない" yestext="終了" />
  </notification>

  <notification label="" name="NoPlaceInfo">場所のプロフィールの表示は拡張モードでのみ利用できます。終了してモードを変更しますか？モードはログイン画面で選択できます。
    <unique />
    <tag>fail</tag>
    <tag>confirm</tag>
    <usetemplate name="okcancelbuttons" notext="終了しない" yestext="終了" />
  </notification>

  <notification label="" name="NoPicks">ピックの作成と編集は拡張モードでのみ利用できます。終了してモードを変更しますか？モードはログイン画面で選択できます。
    <unique />
    <tag>fail</tag>
    <tag>confirm</tag>
    <usetemplate name="okcancelbuttons" notext="終了しない" yestext="終了" />
  </notification>

  <notification label="" name="NoWorldMap">ワールドマップの表示は拡張モードでのみ利用できます。終了してモードを変更しますか？モードはログイン画面で選択できます。
    <unique />
    <tag>fail</tag>
    <tag>confirm</tag>
    <usetemplate name="okcancelbuttons" notext="終了しない" yestext="終了" />
  </notification>

  <notification label="" name="NoVoiceCall">ボイスコールは拡張モードでのみ利用できます。ログアウトしてモードを変更しますか？
    <unique />
    <tag>fail</tag>
    <tag>confirm</tag>
    <usetemplate name="okcancelbuttons" notext="終了しない" yestext="終了" />
  </notification>

  <notification label="" name="NoAvatarShare">共有は拡張モードでのみ利用できます。ログアウトしてモードを変更しますか？
    <unique />
    <tag>fail</tag>
    <tag>confirm</tag>
    <usetemplate name="okcancelbuttons" notext="終了しない" yestext="終了" />
  </notification>

  <notification label="" name="NoAvatarPay">他の住人への支払いは拡張モードでのみ利用できます。ログアウトしてモードを変更しますか？
    <unique />
    <tag>fail</tag>
    <tag>confirm</tag>
    <usetemplate name="okcancelbuttons" notext="終了しない" yestext="終了" />
  </notification>

  <notification label="" name="NoInventory">インベントリの表示は拡張モードでのみ利用できます。ログアウトしてモードを変更しますか？
    <unique />
    <tag>fail</tag>
    <tag>confirm</tag>
    <usetemplate name="okcancelbuttons" notext="終了しない" yestext="終了" />
  </notification>

  <notification label="" name="NoAppearance">容姿エディターは拡張モードでのみ利用できます。ログアウトしてモードを変更しますか？
    <unique />
    <tag>fail</tag>
    <tag>confirm</tag>
    <usetemplate name="okcancelbuttons" notext="終了しない" yestext="終了" />
  </notification>

  <notification label="" name="NoSearch">検索は拡張モードでのみ利用できます。ログアウトしてモードを変更しますか？
    <unique />
    <tag>fail</tag>
    <tag>confirm</tag>
    <usetemplate name="okcancelbuttons" notext="終了しない" yestext="終了" />
  </notification>

  <notification label="" name="ConfirmHideUI">この操作により、全てのメニュー項目とボタンが非表示になります。再び表示するには、[SHORTCUT]をもう一度クリックしてください。
    <unique />
    <tag>confirm</tag>
    <usetemplate ignoretext="ＵＩを非表示前の確認" name="okcancelignore" notext="キャンセル" yestext="ＯＫ" />
  </notification>

  <notification name="PathfindingLinksets_WarnOnPhantom">選択された一部のリンクセットはファントムフラグが切り替えられます。
  
続けてもよろしいですか？
    <tag>confirm</tag>
    <usetemplate ignoretext="リンクセットのファントムフラグの切替えができなかった時" name="okcancelignore" notext="キャンセル" yestext="ＯＫ" />
  </notification>

  <notification name="PathfindingLinksets_MismatchOnRestricted">一部の選択されたリンクセットは、リンクセットへの権限が制限されているため、「[REQUESTED_TYPE]」に設定できません。これらのリンクセットは代わりに「[RESTRICTED_TYPE]」 に設定されます。
  
続けてもよろしいですか？
    <tag>confirm</tag>？
    <usetemplate ignoretext="リンクセットの権限制限のため変更ができなかった時" name="okcancelignore" notext="キャンセル" yestext="ＯＫ" />
  </notification>

  <notification name="PathfindingLinksets_MismatchOnVolume">選択された一部のリンクセットは、形状が凸状でないため「[REQUESTED_TYPE]」に設定できません。
  
続けてもよろしいですか？
    <tag>confirm</tag>
    <usetemplate ignoretext="リンクセットの形状が凸状でないため変更できなかった時" name="okcancelignore" notext="キャンセル" yestext="ＯＫ" />
  </notification>

  <notification name="PathfindingLinksets_WarnOnPhantom_MismatchOnRestricted">選択された一部のリンクセットはファントムフラグが切り替えられます。
  
一部の選択されたリンクセットは、リンクセットへの権限が制限されているため「[REQUESTED_TYPE]」に設定できません。これらのリンクセットは代わりに「[RESTRICTED_TYPE]」に設定されます。

続けてもよろしいですか？
    <tag>confirm</tag>
    <usetemplate ignoretext="リンクセットの一部のファントムフラグの設定ができたが、権限設定できなかったものがあった時" name="okcancelignore" notext="キャンセル" yestext="ＯＫ" />
  </notification>

  <notification name="PathfindingLinksets_WarnOnPhantom_MismatchOnVolume">選択された一部のリンクセットはファントムフラグが切り替えられます。
  
選択された一部のリンクセットは、形状が凸状でないため「[REQUESTED_TYPE]」に設定できません。

続けてもよろしいですか？
    <tag>confirm</tag>
    <usetemplate ignoretext="リンクセットの一部のファントムフラグは切り替えられたが、他のリンクセットは形状が凸状でなかった時" name="okcancelignore" notext="キャンセル" yestext="ＯＫ" />
  </notification>

  <notification name="PathfindingLinksets_MismatchOnRestricted_MismatchOnVolume">一部の選択されたリンクセットは、リンクセットへの権限が制限されているため「[REQUESTED_TYPE]」に設定できません。

これらのリンクセットは代わりに「[RESTRICTED_TYPE]」に設定されます。選択された一部のリンクセットは、形状が凸状でないため、「[REQUESTED_TYPE]」に設定できません。

これらのリンクセットの用途タイプは変わりません。

続けてもよろしいですか？
    <tag>confirm</tag>
    <usetemplate ignoretext="リンクセットの一部の権限が制限されており、また形状が凸状でなかった時" name="okcancelignore" notext="キャンセル" yestext="ＯＫ" />
  </notification>

  <notification name="PathfindingLinksets_WarnOnPhantom_MismatchOnRestricted_MismatchOnVolume">選択された一部のリンクセットはファントムフラグが切り替えられます。

一部の選択されたリンクセットは、リンクセットへの権限が制限されているため、「[REQUESTED_TYPE]」に設定できません。これらのリンクセットは代わりに「[RESTRICTED_TYPE]」に設定されます。

選択された一部のリンクセットは、形状が凸状でないため、「[REQUESTED_TYPE]」に設定できません。これらのリンクセットの用途タイプは変わりません。

続けてもよろしいですか？
    <tag>confirm</tag>
    <usetemplate ignoretext="リンクセットの一部のファントムフラグが切り替えられ、他のリンクセットはリンクセットへの権限が制限され、また形状が凸状でないため設定できません。" name="okcancelignore" notext="キャンセル" yestext="ＯＫ" />
  </notification>

  <notification name="PathfindingLinksets_ChangeToFlexiblePath">選択されたオブジェクトはナビメッシュに影響を与えます。オブジェクトをフレキシブルパスに変更すると、ナビメッシュから削除されます。
    <tag>confirm</tag>
    <usetemplate ignoretext="選択されたオブジェクトはナビメッシュに影響を与えます。オブジェクトをフレキシブルパスに変更すると、ナビメッシュから削除されます。" name="okcancelignore" notext="キャンセル" yestext="ＯＫ" />
  </notification>

  <global name="UnsupportedGLRequirements">[APP_NAME]の動作に必要なハードウェア要件を満たしていないようです。[APP_NAME]にはマルチテクスチャをサポートするOpenGLグラフィックカードが必要です。
お使いのグラフィックカードの最新ドライバがインストールされているか、もしくは、オペレーティングシステムに最新のサービスパックやパッチが当たっているかをご確認ください。

この問題が何度も起きる場合は、[SUPPORT_SITE]をご確認ください。</global>
  <global name="UnsupportedCPUAmount">796</global>

  <global name="UnsupportedRAMAmount">510</global>

  <global name="UnsupportedGPU">－あなたのグラフィックカードは、必須動作環境の条件を満たしていません。</global>

  <global name="UnsupportedRAM">－あなたのシステムメモリは、必須動作環境の条件を満たしていません。</global>

  <global name="You can only set your 'Home Location' on your land or at a mainland Infohub.">自分の土地を持っている場合、そこを「ホーム」に設定できます。持っていない場合は、マップから「情報ハブ」をお探しください。</global>

  <global name="You died and have been teleported to your home location">死んでしまったので、ホームにテレポートされました。</global>

  <notification name="LocalBitmapsUpdateFileNotFound">[FNAME]が見つからなかったため、更新できませんでした。
このファイルに対する今後の更新を無効にします。</notification>

  <notification name="LocalBitmapsUpdateFailedFinal">[FNAME]は、[NRETRIES]回の試行で開くこともデコードすることもできなかったため、壊れているとみなしました。
このファイルに対する今後の更新を無効にします。</notification>

  <notification name="LocalBitmapsVerifyFail">開いたりデコードすることができない、無効である、もしくは読み取り不能な画像ファイル「[FNAME]」を追加しようとしました。
この試行はキャンセルされました。</notification>

  <notification name="PathfindingReturnMultipleItems">[NUM_ITEMS]個のアイテムを返却中しようとしています。
このまま続けてもよろしいですか？
    <tag>confirm</tag>
    <usetemplate ignoretext="複数のアイテムを返しますか？" name="okcancelignore" notext="いいえ" yestext="はい" />
  </notification>

  <notification name="PathfindingDeleteMultipleItems">[NUM_ITEMS]個のアイテムを削除しようとしています。
このまま続けてもよろしいですか？
    <tag>confirm</tag>
    <usetemplate ignoretext="複数のアイテムを削除しますか？" name="okcancelignore" notext="いいえ" yestext="はい" />
  </notification>


  <notification name="AvatarFrozen">[AV_FREEZER]によってあなたはフリーズされています。世界を動かすことも、世界とインタラクションすることもできません。
    <tag>fail</tag>
  </notification>

  <notification name="AvatarFrozenDuration">[AV_FREEZER]によって、あなたは[AV_FREEZE_TIME]秒間フリーズされました。世界を動かすことも、世界とインタラクションすることもできません。
    <tag>fail</tag>
  </notification>

  <notification name="YouFrozeAvatar">アバターがフリーズされています。
    <tag>fail</tag>
  </notification>

  <notification name="AvatarHasUnFrozenYou">[AV_FREEZER]によってフリーズが解除されています。
    <tag>fail</tag>
  </notification>

  <notification name="AvatarUnFrozen">アバターのフリーズが解除されました。
    <tag>fail</tag>
  </notification>

  <notification name="AvatarFreezeFailure">その区画の管理権限を持っていないため、フリーズに失敗しました。
    <tag>fail</tag>
  </notification>

  <notification name="AvatarFreezeThaw">フリーズ期間が切れました。仕事に戻ってください。
    <tag>fail</tag>
  </notification>

  <notification name="AvatarCantFreeze">残念ながら、そのユーザーをフリーズできません。
    <tag>fail</tag>
  </notification>

  <notification name="NowOwnObject">これで、オブジェクト[OBJECT_NAME]の所有者になりました。
    <tag>fail</tag>
  </notification>

  <notification name="CantRezOnLand">この土地の所有者が許可していないため、[OBJECT_POS]でオブジェクトをRezすることができません。土地ツールを使用して、土地の所有を確認してください。
    <tag>fail</tag>
  </notification>

  <notification name="RezFailTooManyRequests">リクエストが多すぎて、オブジェクトをRezすることができません。
    <tag>fail</tag>
  </notification>

  <notification name="SitFailCantMove">今回移動できなかったため、座ることができません。
    <tag>fail</tag>
  </notification>

  <notification name="SitFailNotAllowedOnLand">その土地に対して許可を受けていないため、座ることができません。
    <tag>fail</tag>
  </notification>

  <notification name="SitFailNotSameRegion">移動して近づけてみてください。オブジェクトが同じリージョンにないため、オブジェクトを配置できません。
    <tag>fail</tag>
  </notification>

  <notification name="NoNewObjectRegionFull">新しいオブジェクトを作成できません。リージョンが埋まっています。
    <tag>fail</tag>
  </notification>

  <notification name="FailedToPlaceObject">指定した場所にオブジェクトを配置できませんでした。もう一度お試しください。
    <tag>fail</tag>
  </notification>

  <notification name="NoOwnNoGardening">所有していない土地に木や草を植えることはできません。
    <tag>fail</tag>
  </notification>

  <notification name="NoCopyPermsNoObject">あなたには、オブジェクト&lt;nolink&gt;「[OBJ_NAME]」&lt;/nolink&gt;をコピーする権限がないため、コピーに失敗しました。
    <tag>fail</tag>
  </notification>

  <notification name="NoTransPermsNoObject">あなたには、オブジェクト&lt;nolink&gt;「[OBJ_NAME]」&lt;/nolink&gt;を譲渡する権限がないため、コピーに失敗しました。
    <tag>fail</tag>
  </notification>

  <notification name="AddToNavMeshNoCopy">オブジェクト&lt;nolink&gt;「[OBJ_NAME]」&lt;/nolink&gt; は、ナビメッシュに関連付けがあるため、コピーに失敗しました。
    <tag>fail</tag>
  </notification>

  <notification name="DupeWithNoRootsSelected">ルートオブジェクトを選択せずに複製します。
    <tag>fail</tag>
  </notification>

  <notification name="CantDupeCuzRegionIsFull">リージョン（地域）が埋まっているため、オブジェクトのコピーを作成することができません。
    <tag>fail</tag>
  </notification>

  <notification name="CantDupeCuzParcelNotFound">オブジェクトのコピーを作成できません。オブジェクトのある区画が見つかりません。
    <tag>fail</tag>
  </notification>

  <notification name="CantCreateCuzParcelFull">区画がいっぱいのため、オブジェクトを作成できません。
    <tag>fail</tag>
  </notification>

  <notification name="RezAttemptFailed">オブジェクトのRezに失敗しました。
    <tag>fail</tag>
  </notification>

  <notification name="ToxicInvRezAttemptFailed">このリージョン（地域）で問題を引き起こすアイテムは作成できません。
    <tag>fail</tag>
  </notification>

  <notification name="InvItemIsBlacklisted">そのインベントリアイテムは、ブラックリストに登録されています。
    <tag>fail</tag>
  </notification>

  <notification name="NoCanRezObjects">現在あなたには、オブジェクトを作成する権限がありません。
    <tag>fail</tag>
  </notification>

  <notification name="LandSearchBlocked">土地の検索がブロックされました。
短期間に多くの土地を検索したためです。

お手数ですが、しばらくしてからもう一度やり直してください。
    <tag>fail</tag>
  </notification>

  <notification name="NotEnoughResourcesToAttach">オブジェクトの着用に使用できるスクリプトのリソースが足りません。
    <tag>fail</tag>
  </notification>

  <notification name="YouDiedAndGotTPHome">死んでしまったので、ホームにテレポートされました。
    <tag>fail</tag>
  </notification>

  <notification name="EjectComingSoon">ここへの入場が許可されていないため、[EJECT_TIME]秒後に追放されます。
    <tag>fail</tag>
  </notification>

  <notification name="NoEnterRegionMaybeFull">このリージョン（地域）「[NAME]」へ入場することはできません。
いっぱいになるか、すぐに再起動される可能性があります。
    <tag>fail</tag>
  </notification>

  <notification name="SaveBackToInvDisabled">「インベントリに保存」が無効になっています。
    <tag>fail</tag>
  </notification>

  <notification name="NoExistNoSaveToContents">「存在しません」からrezされたため、&lt;nolink&gt;「[OBJ_NAME]」&lt;/nolink&gt;をオブジェクトの中身に保存できませんでした。
    <tag>fail</tag>
  </notification>

  <notification name="NoModNoSaveToContents">あなたには、オブジェクト &lt;nolink&gt;'[DEST_NAME]'&lt;/nolink&gt;を修正する権限がないため、&lt;nolink&gt;「[OBJ_NAME]」&lt;/nolink&gt;をオブジェクトの中身に保存できませんでした。
    <tag>fail</tag>
  </notification>

  <notification name="NoSaveBackToInvDisabled">オブジェクト&lt;nolink&gt;「[OBJ_NAME]」&lt;/nolink&gt;をインベントリに保存できません。この操作は無効になりました。
    <tag>fail</tag>
  </notification>

  <notification name="NoCopyNoSelCopy">あなたには、オブジェクト &lt;nolink&gt;「[OBJ_NAME]」&lt;/nolink&gt;をコピーする権限がないため、選択内容をコピーできません。
    <tag>fail</tag>
  </notification>

  <notification name="NoTransNoSelCopy">オブジェクト&lt;nolink&gt;「[OBJ_NAME]」&lt;/nolink&gt;は譲渡できないため、選択内容をコピーできません。
    <tag>fail</tag>
  </notification>

  <notification name="NoTransNoCopy">オブジェクト&lt;nolink&gt;「[OBJ_NAME]」&lt;/nolink&gt;は譲渡できないため、選択内容をコピーできません。
    <tag>fail</tag>
  </notification>

  <notification name="NoPermsNoRemoval">オブジェクト&lt;nolink&gt;「[OBJ_NAME]」&lt;/nolink&gt;をシミュレーターから削除することは、権限のシステムにより許可されていません。
    <tag>fail</tag>
  </notification>

  <notification name="NoModNoSaveSelection">あなたには、オブジェクト&lt;nolink&gt;「[OBJ_NAME]」&lt;/nolink&gt;を修正する権限がないため、選択内容を保存できません。
    <tag>fail</tag>
  </notification>

  <notification name="NoCopyNoSaveSelection">オブジェクト&lt;nolink&gt;「[OBJ_NAME]」&lt;/nolink&gt;はコピー不可なため、選択内容を保存できません。
    <tag>fail</tag>
  </notification>

  <notification name="NoModNoTaking">あなたには、オブジェクト&lt;nolink&gt;「[OBJ_NAME]」&lt;/nolink&gt;を修正する権限がないため、選択内容を選ぶことはできません。
    <tag>fail</tag>
  </notification>

  <notification name="RezDestInternalError">内部エラー：不明な宛先タイプ。
    <tag>fail</tag>
  </notification>

  <notification name="DeleteFailObjNotFound">そのオブジェクトは、見つからないため削除できませんでした。
    <tag>fail</tag>
  </notification>

  <notification name="SorryCantEjectUser">残念ながら、そのユーザーを追放することはできません。
    <tag>fail</tag>
  </notification>

  <notification name="RegionSezNotAHome">このリージョンでは、ここにホームの位置を設定できません。
    <tag>fail</tag>
  </notification>

  <notification name="HomeLocationLimits">ホームの場所を設定できるのは、自分の土地か、またはメインランドの情報ハブでのみです。
    <tag>fail</tag>
  </notification>

  <notification name="HomePositionSet">家の配置の設定。
    <tag>fail</tag>
  </notification>

  <notification name="AvatarEjected">アバターが追放されました。
    <tag>fail</tag>
  </notification>

  <notification name="AvatarEjectFailed">その区画の管理権限がないため、追放できませんでした。
    <tag>fail</tag>
  </notification>

  <notification name="CMOParcelFull">区画がいっぱいなので、オブジェクト「[O]」を
リージョン（地域）[R]の[P]に移動できません。
    <tag>fail</tag>
  </notification>

  <notification name="CMOParcelPerms">ご使用のオブジェクトは、この区画で使用が許可されていないため、
オブジェクト「[O]」をリージョン（地域）[R]の[P]に移動できません。
    <tag>fail</tag>
  </notification>

  <notification name="CMOParcelResources">この区画にこのオブジェクトのリソースが不足しているため、
オブジェクト「[O]」をリージョン（地域）[R]の[P]に移動できません。
    <tag>fail</tag>
  </notification>

  <notification name="NoParcelPermsNoObject">その区画へのアクセス権がないため、コピーが失敗しました。
    <tag>fail</tag>
  </notification>

  <notification name="CMORegionVersion">オブジェクトの受け取りに対応していない、旧バージョンを実行しているため、
他のリージョン（地域）でリージョンをまたがる
オブジェクト「[O]」をリージョン（地域）[R]の[P]に移動できません。
    <tag>fail</tag>
  </notification>

  <notification name="CMONavMesh">リージョンの境界にわたって、ナビメッシュを変更できないため、
オブジェクト「[O]」をリージョン（地域）[R]の[P]に移動できません。
    <tag>fail</tag>
  </notification>

  <notification name="CMOWTF">不明な理由により、オブジェクト「[O]」を
リージョン（地域）[R]の[P]に移動できません。（[F]）
    <tag>fail</tag>
  </notification>

  <notification name="NoPermModifyObject">そのオブジェクトを変更する権限がありません。
    <tag>fail</tag>
  </notification>

  <notification name="TooMuchObjectInventorySelected">大きなインベントリを持つオブジェクトの選択が多すぎます。選択するオブジェクトを減らして、もう一度やり直してください。
    <tag>fail</tag>
    <usetemplate name="okbutton" yestext="ＯＫ" />
  </notification>

  <notification name="CantEnablePhysObjContributesToNav">ナビメッシュに貢献するオブジェクトに対して物理作用を有効にできません。
    <tag>fail</tag>
  </notification>

  <notification name="CantEnablePhysKeyframedObj">キーフレームオブジェクトのために物理作用を有効にできません。
    <tag>fail</tag>
  </notification>

  <notification name="CantEnablePhysNotEnoughLandResources">土地のリソースが足りないため、オブジェクトの物理作用を有効にできません。
    <tag>fail</tag>
  </notification>

  <notification name="CantEnablePhysCostTooGreat">[MAX_OBJECTS]より大きい物理リソースコストを持つオブジェクトでは、物理作用を有効にできません。
    <tag>fail</tag>
  </notification>

  <notification name="PhantomWithConcavePiece">このオブジェクトはファントムで、ナビメッシュに貢献しているため、くぼみを持たせることができません。
    <tag>fail</tag>
  </notification>

  <notification name="UnableAddItem">アイテムを追加できません！
    <tag>fail</tag>
  </notification>

  <notification name="UnableEditItem">これは編集できません！
    <tag>fail</tag>
  </notification>

  <notification name="NoPermToEdit">これを編集する許可がありません。
    <tag>fail</tag>
  </notification>

  <notification name="NoPermToCopyInventory">そのインベントリをコピーすることは許可されません。
    <tag>fail</tag>
  </notification>

  <notification name="CantSaveItemDoesntExist">オブジェクトのコンテンツに保存できません。アイテムが存在していません。
    <tag>fail</tag>
  </notification>

  <notification name="CantSaveItemAlreadyExists">オブジェクトのコンテンツに保存できません。同じ名前を持つアイテムがすでにインベントリに存在します。
    <tag>fail</tag>
  </notification>

  <notification name="CantSaveModifyAttachment">オブジェクトのコンテンツに保存できません。このため、装着物の権限が変更されます。
    <tag>fail</tag>
  </notification>

  <notification name="AttachmentHasTooMuchInventory">ご使用の装着物に含まれるインベントリが多すぎるため、インベントリを追加できません。
    <tag>fail</tag>
  </notification>

  <notification name="IllegalAttachment">添付ファイルはアバターの存在しない点を要求しました。代わりに胸に添付されていました。
    <tag>fail</tag>
  </notification>

  <notification name="TooManyScripts">スクリプトが多すぎます。
    <tag>fail</tag>
  </notification>

  <notification name="UnableAddScript">テキストを追加できません！
    <tag>fail</tag>
  </notification>

  <notification name="AssetServerTimeoutObjReturn">アセットサーバーが適時に応答しませんでした。オブジェクトが地域に返されました。
    <tag>fail</tag>
  </notification>

  <notification name="RegionDisablePhysicsShapes">このリージョンでは、物理的シェイプが有効にされていません。
    <tag>fail</tag>
  </notification>

  <notification name="NoModNavmeshAcrossRegions">リージョンの境界をまたぐナビメッシュは変更できません。
    <tag>fail</tag>
  </notification>

  <notification name="NoSetPhysicsPropertiesOnObjectType">そのオブジェクトタイプの物理的プロパティを設定できません。
    <tag>fail</tag>
  </notification>

  <notification name="NoSetRootPrimWithNoShape">ルートプリムを設定できないため、シェイプがありません。
    <tag>fail</tag>
  </notification>

  <notification name="NoRegionSupportPhysMats">このリージョンでは、物理的素材が有効にされていません。
    <tag>fail</tag>
  </notification>

  <notification name="OnlyRootPrimPhysMats">物理的素材を調整できるのは、ルートプリムだけです。
    <tag>fail</tag>
  </notification>

  <notification name="NoSupportCharacterPhysMats">キャラクターへの物理的素材の設定はまだサポートされていません。
    <tag>fail</tag>
  </notification>

  <notification name="InvalidPhysMatProperty">指定した物理的素材のプロパティが１つ以上無効です。
    <tag>fail</tag>
  </notification>

  <notification name="NoPermsAlterStitchingMeshObj">メッシュオブジェクトのメッシュ種別を変更することはできません。
    <tag>fail</tag>
  </notification>

  <notification name="NoPermsAlterShapeMeshObj">メッシュオブジェクトの形状を変更することはできません。
    <tag>fail</tag>
  </notification>

  <notification name="FullRegionCantEnter">リージョンが埋まっているため、このリージョンに入場できません。
    <tag>fail</tag>
  </notification>

  <notification name="LinkFailedOwnersDiffer">リンクエラー－所有者が違います。
    <tag>fail</tag>
  </notification>

  <notification name="LinkFailedNoModNavmeshAcrossRegions">リンクエラー－リージョンの境界をまたぐナビメッシュは変更できません。
    <tag>fail</tag>
  </notification>

  <notification name="LinkFailedNoPermToEdit">リンクエラー－編集権限がありません。
    <tag>fail</tag>
  </notification>

  <notification name="LinkFailedTooManyPrims">リンクエラー－プリミティブが多すぎます。
    <tag>fail</tag>
  </notification>

  <notification name="LinkFailedCantLinkNoCopyNoTrans">リンクエラー－コピーなしと転送なしをリンクできません。
    <tag>fail</tag>
  </notification>

  <notification name="LinkFailedNothingLinkable">リンクエラー－リンクできるものがありません。
    <tag>fail</tag>
  </notification>

  <notification name="LinkFailedTooManyPathfindingChars">リンクエラー－経路探索の文字数が多すぎます。
    <tag>fail</tag>
  </notification>

  <notification name="LinkFailedInsufficientLand">リンクエラー－土地のリソースが足りません。
    <tag>fail</tag>
  </notification>

  <notification name="LinkFailedTooMuchPhysics">オブジェクトが使用する物理リソースが多すぎます－そのダイナミクスが無効になっています。
    <tag>fail</tag>
  </notification>

  <notification name="EstateManagerFailedllTeleportHome">[SLURL] のオブジェクト「[OBJECT_NAME]」で不動産マネージャーのホームをテレポートできません。
    <tag>fail</tag>
  </notification>

  <notification name="TeleportedHomeByObjectOnParcel">区画「[PARCEL_NAME]」のオブジェクト「[OBJECT_NAME]」によって、あなたはホームにテレポートされました。
    <tag>fail</tag>
  </notification>

  <notification name="TeleportedHomeByObject">​オブジェクト​「[OBJECT_NAME]」によって、あなたはホームへテレポートされています。
    <tag>fail</tag>
  </notification>

  <notification name="TeleportedByAttachment">[ITEM_ID]への装着物によって、あなたはテレポートされています。
    <tag>fail</tag>
    <usetemplate ignoretext="テレポート：装着物によりテレポートされました" name="notifyignore" />
  </notification>

  <notification name="TeleportedByObjectOnParcel">区画「[PARCEL_NAME]」のオブジェクト「[OBJECT_NAME]」によって、あなたはテレポートされています。
    <tag>fail</tag>
    <usetemplate ignoretext="テレポート：区画上のオブジェクトによりテレポートされました" name="notifyignore" />
  </notification>

  <notification name="TeleportedByObjectOwnedBy">[OWNER_ID]が所有しているオブジェクト「[OBJECT_NAME]」によって、あなたはテレポートされています。
    <tag>fail</tag>
  </notification>

  <notification name="TeleportedByObjectUnknownUser">不明なユーザーが所有しているオブジェクト「[OBJECT_NAME]」によって、あなたはテレポートされています。
    <tag>fail</tag>
  </notification>

  <notification name="StandDeniedByObject">「[OBJECT_NAME]」は、この時点であなたが立つことを許可しません。
    <tag>fail</tag>
  </notification>

  <notification name="ResitDeniedByObject">「[OBJECT_NAME]」は、この時点であなたが席を変更することを許可しません。
    <tag>fail</tag>
  </notification>

  <notification name="CantCreateObjectRegionFull">リクエストされたオブジェクトを作成できません。リージョンが埋まっています。
    <tag>fail</tag>
  </notification>

  <notification name="CantCreateAnimatedObjectTooLarge">リグ入三角形の限度数を超えるため、リクエストされたアニメーションオブジェクトを作成することができません。
    <tag>fail</tag>
  </notification>

  <notification name="CantAttackMultipleObjOneSpot">１つの箇所に複数のオブジェクトを着用することはできません。
    <tag>fail</tag>
  </notification>

  <notification name="CantCreateMultipleObjAtLoc">ここでは、複数のオブジェクトを作成することはできません。
    <tag>fail</tag>
  </notification>

  <notification name="UnableToCreateObjTimeOut">リクエストされたオブジェクトを作成できません。オブジェクトがデータベースに見つかりません。
    <tag>fail</tag>
  </notification>

  <notification name="UnableToCreateObjUnknown">リクエストされたオブジェクトを作成できません。リクエストがタイムアウトになりました。もう一度お試しください。
    <tag>fail</tag>
  </notification>

  <notification name="UnableToCreateObjMissingFromDB">要求されたオブジェクトを作成できません。もう一度お試しください。
    <tag>fail</tag>
  </notification>

  <notification name="RezFailureTookTooLong">リクエストされたオブジェクトのロードに時間がかかりすぎたため、Rezに失敗しました。
    <tag>fail</tag>
  </notification>

  <notification name="FailedToPlaceObjAtLoc">指定した場所にオブジェクトを配置できませんでした。もう一度お試しください。
    <tag>fail</tag>
  </notification>

  <notification name="CantCreatePlantsOnLand">この土地に木を植えることはできません。
    <tag>fail</tag>
  </notification>

  <notification name="CantRestoreObjectNoWorldPos">オブジェクトをリストアできません。ワールドの位置が見つかりません。
    <tag>fail</tag>
  </notification>

  <notification name="CantRezObjectInvalidMeshData">メッシュデータが無効なため、オブジェクトをRezすることができません。
    <tag>fail</tag>
  </notification>

  <notification name="CantRezObjectTooManyScripts">このリージョンに既に多くのスクリプトが存在するため、オブジェクトをRezすることができません。
    <tag>fail</tag>
  </notification>

  <notification name="CantCreateObjectNoAccess">現在のアクセス権限では、そこにオブジェクトを作成できません。
    <tag>fail</tag>
  </notification>

  <notification name="CantCreateObject">現在あなたにはオブジェクト作成する権限がありません。
    <tag>fail</tag>
  </notification>

  <notification name="InvalidObjectParams">無効なオブジェクトパラメーター
    <tag>fail</tag>
  </notification>

  <notification name="CantDuplicateObjectNoAcess">現在のアクセス権限では、ここにオブジェクトのコピーを作成できません。
    <tag>fail</tag>
  </notification>

  <notification name="CantChangeShape">あなたにはこのシェイプを変更する権限がありません。
    <tag>fail</tag>
  </notification>

  <notification name="NoPermsTooManyAttachedAnimatedObjects">この操作を行うと、装着されたアニメーションオブジェクトが限度数を超えます。
    <tag>fail</tag>
  </notification>

  <notification name="NoPermsLinkAnimatedObjectTooLarge">結果として、アニメーションオブジェクトがリグ入り三角形の限度数を超えるため、これらのオブジェクトを結合できません。
    <tag>fail</tag>
  </notification>

  <notification name="NoPermsSetFlagAnimatedObjectTooLarge">リグ入り三角形の限度数を超えるため、このオブジェクトをアニメーションオブジェクトにすることはできません。
    <tag>fail</tag>
  </notification>

  <notification name="CantChangeAnimatedObjectStateInsufficientLand">このオブジェクトをアニメーションオブジェクトの状態に変えると、区画の限度数を超えるため変更できません。
    <tag>fail</tag>
  </notification>

  <notification name="ErrorNoMeshData">サーバーエラー：メッシュデータが読み込まれていないため、この操作を完了できません。
    <tag>fail</tag>
  </notification>

  <notification name="NoAccessToClaimObjects">現在のアクセス権限では、ここにオブジェクトを取得できません。
    <tag>fail</tag>
  </notification>

  <notification name="DeedFailedNoPermToDeedForGroup">あなたのグループにオブジェクトを譲渡する権限がないため、譲渡に失敗しました。
    <tag>fail</tag>
  </notification>

  <notification name="NoPrivsToBuyObject">現在のアクセス権限では、ここでオブジェクトを購入できません。
    <tag>fail</tag>
  </notification>

  <notification name="CantAttachObjectAvatarSittingOnIt">アバターがオブジェクトに存在するため、オブジェクトを着用できません。
    <tag>fail</tag>
  </notification>

  <notification name="WhyAreYouTryingToWearShrubbery">木や草を装着物として着用できません。
    <tag>fail</tag>
  </notification>

  <notification name="CantAttachGroupOwnedObjs">グループが所有しているオブジェクトは着用できません。
    <tag>fail</tag>
  </notification>

  <notification name="CantAttachObjectsNotOwned">所有していないオブジェクトは着用できません。
    <tag>fail</tag>
  </notification>

  <notification name="CantAttachNavmeshObjects">ナビメッシュに貢献しているオブジェクトは着用できません。
    <tag>fail</tag>
  </notification>

  <notification name="CantAttachObjectNoMovePermissions">あなたにはオブジェクトを移動する権限がないため、そのオブジェクト添付できません。
    <tag>fail</tag>
  </notification>

  <notification name="CantAttachNotEnoughScriptResources">オブジェクトの着用に使用できるスクリプトリソースが足りません。
    <tag>fail</tag>
  </notification>

  <notification name="CantDropItemTrialUser">オブジェクトを下に置く事はできません。フリートライアル領域をお試しください。
    <tag>fail</tag>
  </notification>

  <notification name="CantDropMeshAttachment">メッシュ装着物を下に置く事はできません。インベントリから切り離して、ワールドでRezしてください。
    <tag>fail</tag>
  </notification>

  <notification name="CantDropAttachmentNoPermission">装着物を下に置く事に失敗しました。そこへ置ける権限がありません。
    <tag>fail</tag>
  </notification>

  <notification name="CantDropAttachmentInsufficientLandResources">装着物のドロップに失敗しました。利用できる土地リソースの数が足りません。
    <tag>fail</tag>
  </notification>

  <notification name="CantDropAttachmentInsufficientResources">利用できるリソースが足りないため、装着物のドロップに失敗しました。
    <tag>fail</tag>
  </notification>

  <notification name="CantDropObjectFullParcel">ここにオブジェクトをドロップできません。区画が埋まっています。
    <tag>fail</tag>
  </notification>

  <notification name="CantTouchObjectBannedFromParcel">この土地区画に入場することを禁止されているため、このオブジェクトを触ったり、つかむことができません。
    <tag>fail</tag>
  </notification>

  <notification name="PlzNarrowDeleteParams">削除パラメーターを絞ってください。
    <tag>fail</tag>
  </notification>

  <notification name="UnableToUploadAsset">アセットをアップロードできません。
    <tag>fail</tag>
  </notification>

  <notification name="CantTeleportCouldNotFindUser">ホームをテレポートするユーザーが見つかりませんでした。
    <tag>fail</tag>
  </notification>

  <notification name="GodlikeRequestFailed">過剰なリクエストで失敗しました。
    <tag>fail</tag>
  </notification>

  <notification name="GenericRequestFailed">一般的なリクエストに失敗しました。
    <tag>fail</tag>
  </notification>

  <notification name="CantUploadPostcard">ポストカードをアップロードできません。後でもう一度お試しください。
    <tag>fail</tag>
  </notification>

  <notification name="CantFetchInventoryForGroupNotice">グループ通知のインベントリの詳細を取得できません。
    <tag>fail</tag>
  </notification>

  <notification name="CantSendGroupNoticeNotPermitted">グループ通知の送信が許可されないため、送信できません。
    <tag>fail</tag>
  </notification>

<<<<<<< HEAD
  <notification name="CantSendGroupNoticeCantConstructInventory">グループ通知を送信できません。持ち物を作成することもできません。
    <tag>fail</tag>
  </notification>

  <notification name="CantParceInventoryInNotice">通知内の持ち物を検出できません。
=======
  <notification name="CantSendGroupNoticeCantConstructInventory">グループ通知を送信できません。インベントリを作成することもできません。
    <tag>fail</tag>
  </notification>

  <notification name="CantParceInventoryInNotice">通知内のインベントリを検出できません。
>>>>>>> e4906b2a
    <tag>fail</tag>
  </notification>

  <notification name="TerrainUploadFailed">地形のアップロードに失敗しました。
    <tag>fail</tag>
  </notification>

  <notification name="TerrainFileWritten">地形ファイルが書き込まれました。
    <tag>fail</tag>
  </notification>

  <notification name="TerrainFileWrittenStartingDownload">地形ファイルを書き出し、ダウンロードを開始しています…
    <tag>fail</tag>
  </notification>

  <notification name="TerrainBaked">地形がベークされました。
    <tag>fail</tag>
  </notification>

  <notification name="TenObjectsDisabledPlzRefresh">選択された最初の１０個のオブジェクトのみが無効にされました。必要に応じて、リフレッシュして選択内容を追加してください。
    <tag>fail</tag>
  </notification>

  <notification name="UpdateViewerBuyParcel">この区画を購入するには、ビューアーを更新する必要があります。
    <tag>fail</tag>
  </notification>

  <notification name="CantBuyParcelNotForSale">購入することができません。この区画は販売対象ではありません。
    <tag>fail</tag>
  </notification>

  <notification name="CantBuySalePriceOrLandAreaChanged">販売価格または土地の面積が変わったため、購入できません。
    <tag>fail</tag>
  </notification>

  <notification name="CantBuyParcelNotAuthorized">あなたは、この区画の委任された購入者ではありません。
    <tag>fail</tag>
  </notification>

  <notification name="CantBuyParcelAwaitingPurchaseAuth">すでに購入の認証を待機しているため、この区画を購入できません。
    <tag>fail</tag>
  </notification>

  <notification name="CantBuildOverflowParcel">区画をオーバーフローするため、ここでオブジェクトを構築することはできません。
    <tag>fail</tag>
  </notification>

  <notification name="SelectedMultipleOwnedLand">所有者の違う土地を選びました。選択する面積を小さくして、もう一度試してください。
    <tag>fail</tag>
  </notification>

  <notification name="CantJoinTooFewLeasedParcels">選択範囲のリース区画の数が少ないため、参加できません。
    <tag>fail</tag>
  </notification>

  <notification name="CantDivideLandMultipleParcelsSelected">土地を分割できません。
複数の区画が選択されました。
小さい区画を選択してください。
    <tag>fail</tag>
  </notification>

  <notification name="CantDivideLandCantFindParcel">土地を分割できません。
区画が見つかりません。
「ヘルプ」→「バグの報告」で報告してください。
    <tag>fail</tag>
  </notification>

  <notification name="CantDivideLandWholeParcelSelected">土地を分割できません。区画全体が選択されています。
小さい区画を選択してください。
    <tag>fail</tag>
  </notification>

  <notification name="LandHasBeenDivided">土地が分割されています。
    <tag>fail</tag>
  </notification>

  <notification name="PassPurchased">入場許可を購入しました。
    <tag>fail</tag>
  </notification>

  <notification name="RegionDisallowsClassifieds">このリージョン（地域）では、クラシファイド広告の掲載が許可されていません。
    <tag>fail</tag>
  </notification>

  <notification name="LandPassExpireSoon">この土地への入場許可は、まもなく期限が切れます。
    <tag>fail</tag>
  </notification>

  <notification name="CantSitNoSuitableSurface">配置に適した表面がありません。別の場所を試してみたください。
    <tag>fail</tag>
  </notification>

  <notification name="CantSitNoRoom">ここには座れる場所がありません。他の場所を試してください。
    <tag>fail</tag>
  </notification>

  <notification name="ClaimObjectFailedNoPermission">権限がないため、オブジェクトを取得できませんでした。
    <tag>fail</tag>
  </notification>

  <notification name="ClaimObjectFailedNoMoney">リンデンドルが足りないため、オブジェクトの取得に失敗しました。
    <tag>fail</tag>
  </notification>

  <notification name="CantDeedGroupLand">グループ所有の土地は、譲渡できません。
    <tag>fail</tag>
  </notification>

  <notification name="BuyObjectFailedNoMoney">リンデンドルが足りないため、オブジェクトの購入に失敗しました。
    <tag>fail</tag>
  </notification>

  <notification name="BuyInventoryFailedNoMoney">リンデンドルが不足しているため、インベントリを購入できませんでした。
    <tag>fail</tag>
  </notification>

  <notification name="BuyPassFailedNoMoney">リンデンドルが足りないため、この土地への入場許可を購入できません。
    <tag>fail</tag>
  </notification>

  <notification name="CantBuyPassTryAgain">今すぐには入場許可を購入できません。お手数ですが、しばらく経ってからもう一度やりなおしてください。
    <tag>fail</tag>
  </notification>

  <notification name="CantCreateObjectParcelFull">区画が埋まっているため、オブジェクトを作成することができません。
    <tag>fail</tag>
  </notification>

  <notification name="FailedPlacingObject">指定した場所にオブジェクトを配置できませんでした。お手数ですが、もう一度やりなおしてください。
    <tag>fail</tag>
  </notification>

  <notification name="CantCreateLandmarkForEvent">イベントのためのランドマークを作成することができません。
    <tag>fail</tag>
  </notification>

  <notification name="GodBeatsFreeze">強力な力でフリーズを解除します。
    <tag>fail</tag>
  </notification>

  <notification name="SpecialPowersRequestFailedLogged">特殊な権限のリクエストに失敗しました。このリクエストはログに記録されています。
    <tag>fail</tag>
  </notification>

  <notification name="ExpireExplanation">システムは、現在あなたのリクエストを処理できません。リクエストがタイムアウトになりました。
    <tag>fail</tag>
  </notification>

  <notification name="DieExplanation">システムは、あなたのリクエストを処理できません。
    <tag>fail</tag>
  </notification>

  <notification name="AddPrimitiveFailure">プリミティブ広告を出すには、資金が足りません。
    <tag>fail</tag>
  </notification>

  <notification name="RezObjectFailure">資金が足りないため、オブジェクトを作成できません。
    <tag>fail</tag>
  </notification>

  <notification name="ResetHomePositionNotLegal">ホームが不正なため、ホームの位置をリセットします。
    <tag>fail</tag>
  </notification>

  <notification name="CantInviteRegionFull">リージョンが埋まっているため、現在の場所に誰かを招待することはできません。お手数ですが、しばらく経ってからもう一度やりなおしてください。
    <tag>fail</tag>
  </notification>

  <notification name="CantSetHomeAtRegion">このリージョンでは、この位置にホームを設定できません。
    <tag>fail</tag>
  </notification>

  <notification name="ListValidHomeLocations">ホームの場所を設定できるのは、自分の土地かメインランドの情報ハブのみです。
    <tag>fail</tag>
  </notification>

  <notification name="SetHomePosition">家の配置の設定。
    <tag>fail</tag>
  </notification>

  <notification name="CantDerezInventoryError">インベントリエラーのため、オブジェクトのRezの解除ができません。
    <tag>fail</tag>
  </notification>

  <notification name="CantCreateRequestedInv">リクエストされたインベントリを作成できません。
    <tag>fail</tag>
  </notification>

<<<<<<< HEAD
  <notification name="CantCreateRequestedInvFolder">リクエストされた持ち物フォルダーを作成できません。
=======
  <notification name="CantCreateRequestedInvFolder">リクエストされたインベントリフォルダーを作成できません。
>>>>>>> e4906b2a
    <tag>fail</tag>
  </notification>

  <notification name="CantCreateInventory">そのインベントリを作成できません。
    <tag>fail</tag>
  </notification>

  <notification name="CantCreateLandmark">ランドマークを作成できません。
    <tag>fail</tag>
  </notification>

  <notification name="CantCreateOutfit">アウトフィットをすぐには作成できません。しばらくしてから再度お試しください。
    <tag>fail</tag>
  </notification>

  <notification name="InventoryNotForSale">インベントリは販売対象ではありません。
    <tag>fail</tag>
  </notification>

<<<<<<< HEAD
  <notification name="CantFindInvItem">持ち物アイテムを見つけることができません。
=======
  <notification name="CantFindInvItem">インベントリアイテムを見つけることができません。
>>>>>>> e4906b2a
    <tag>fail</tag>
  </notification>

  <notification name="CantFindObject">オブジェクトが見つかりません。
    <tag>fail</tag>
  </notification>

  <notification name="CantTransfterMoneyRegionDisabled">オブジェクトへの送金は、このリージョンでは現在無効にされています。
    <tag>fail</tag>
  </notification>

  <notification name="DroppedMoneyTransferRequest">システムロードにより、支払いを実行できません。
    <tag>fail</tag>
  </notification>

  <notification name="CantPayNoAgent">支払いの相手を把握できませんでした。
    <tag>fail</tag>
  </notification>

  <notification name="CantDonateToPublicObjects">パブリックオブジェクトにリンデンドルを与えることはできません。
    <tag>fail</tag>
  </notification>

  <notification name="InventoryCreationInWorldObjectFailed">インワールドオブジェクトでのインベントリ作成に失敗しました。
    <tag>fail</tag>
  </notification>

  <notification name="UserBalanceOrLandUsageError">内部エラーが発生したため、ビューアーを正しく更新できませんでした。ビューアーに表示されるリンデンドルの残高または区画の所有は、サーバー上の実際の残高を反映していない可能性があります。
    <tag>fail</tag>
  </notification>

  <notification name="LargePrimAgentIntersect">他の住民と交差する大きなプリムを作成することはできません。他の住民が移動した場合は再度お試しください。
    <tag>fail</tag>
  </notification>

  <notification name="PreferenceChatClearLog">これにより、過去の会話のログ、およびそのファイルのすべてのバックアップが削除されます。
    <tag>confirm</tag>
    <usetemplate ignoretext="以前の会話のログを削除する前に確認してください。" name="okcancelignore" notext="キャンセル" yestext="ＯＫ" />
  </notification>

  <notification name="PreferenceChatDeleteTranscripts">これにより、以前のすべての会話のテキストが削除されます。過去の会話のリストには影響しません。
.txtおよびtxt.backupの拡張子が付いたすべてのファイルが[FOLDER]フォルダから削除されます。
    <tag>confirm</tag>
    <usetemplate ignoretext="テキストを削除するまえに確認してください。" name="okcancelignore" notext="キャンセル" yestext="ＯＫ" />
  </notification>

  <notification name="PreferenceChatPathChanged">ファイルを移動できません。以前のパスがリストアされました。
    <usetemplate ignoretext="ファイルを移動できません。以前のパスがリストアされました。" name="okignore" yestext="ＯＫ" />
  </notification>

  <notification name="DefaultObjectPermissions">デフォルトのオブジェクト権限を保存するときに問題が発生しました：[REASON]
後でデフォルトの権限を設定してください。
    <tag>fail</tag>
    <usetemplate name="okbutton" yestext="ＯＫ" />
  </notification>

  <notification name="ChatHistoryIsBusyAlert">チャット履歴ファイルが前の操作でビジーです。２、３分経ってからもう一度試すか、別の人とのチャットを選択してください。
    <tag>fail</tag>
    <usetemplate name="okbutton" yestext="ＯＫ" />
  </notification>

  <notification name="OutfitPhotoLoadError">[REASON]
    <tag>fail</tag>
    <usetemplate name="okbutton" yestext="ＯＫ" />
  </notification>

  <notification name="FailedToFindSettings">データベースから「[NAME]」の設定の読み込みができませんでした。
    <tag>fail</tag>
  </notification>

  <notification name="FailedToLoadSettingsApply">環境にこれらの設定を適用することができません。
    <tag>fail</tag>
  </notification>

  <notification name="FailedToBuildSettingsDay">環境にこれらの設定を適用することができません。
    <tag>fail</tag>
  </notification>

  <notification name="NoEnvironmentSettings">このリージョン（地域）は初期設定をサポートしていません。
    <tag>fail</tag>
  </notification>

  <!-- messageには日本語が使えないため翻訳しない -->
  <notification label="アウトフィットを保存する" name="SaveSettingAs">現在の設定を次の内容で保存する：
    <unique />
    <tag>confirm</tag>
    <form name="form">
      <input name="message">[DESC] (New)</input>
      <button name="ＯＫ" text="ＯＫ" />
      <button name="Cancel" text="キャンセル" />
    </form>
  </notification>

  <notification name="WLImportFail">[FILE]から過去のウインドライトの設定「[NAME]」をインポートできません。

[REASONS]
    <tag>fail</tag>
  </notification>

  <notification name="WLParcelApplyFail">この区画で環境を設定することはできません。
変更する権限のある区画を入力または選択してください。
    <tag>fail</tag>
  </notification>

  <notification name="SettingsUnsuported">このリージョン（地域）では設定をサポートしていません。
設定に対応しているリージョンに移動し、アクションを再試行してください。
    <tag>fail</tag>
  </notification>

  <notification name="SettingsConfirmLoss">「[NAME]」と名付けられたこの[TYPE]に加えられた変更が失われます。
続けてもよろしいですか？
    <tag>confirm</tag>
    <usetemplate ignoretext="変更を失いますがよろしいですか？" name="okcancelignore" notext="いいえ" yestext="はい" />
  </notification>

  <notification name="SettingsConfirmReset">適用されたすべての設定を削除しようとしています。
続けてもよろしいですか？
    <tag>confirm</tag>
    <usetemplate name="okcancelbuttons" notext="いいえ" yestext="はい" />
  </notification>

  <notification name="PersonalSettingsConfirmReset">適用されたすべての個人的な照明の設定を削除しようとしています。
続けてもよろしいですか？
    <tag>confirm</tag>
    <usetemplate name="okcancelbuttons" notext="いいえ" yestext="はい" />
  </notification>

  <notification name="SettingsMakeNoTrans">このデイサイクルに移行不可の設定をインポートしようとしています。このまま続けると、編集中の設定も移行不可になります。

この変更は元に戻すことができません。

続けてもよろしいですか？
    <tag>confirm</tag>
    <usetemplate ignoretext="設定を移行不可にしますか？" name="okcancelignore" notext="いいえ" yestext="はい" />
  </notification>

<<<<<<< HEAD
  <notification name="NoEditFromLibrary">ライブラリから直接設定を変更することはできません。自分の持ち物からコピーしてやり直してください。
=======
  <notification name="NoEditFromLibrary">ライブラリから直接設定を変更することはできません。自分のインベントリからコピーしてやり直してください。
>>>>>>> e4906b2a
    <tag>fail</tag>
  </notification>

  <notification name="EnvironmentApplyFailed">この設定で問題が発生しました。この設定は現在保存または適用ができません。
    <tag>fail</tag>
  </notification>

  <notification name="TrackLoadFailed">トラックを[TRACK]にロードできません。
    <tag>fail</tag>
  </notification>

  <notification name="TrackLoadMismatch">トラックを[TRACK1]から[TRACK2]にロードできません。
    <tag>fail</tag>
  </notification>

  <notification name="CompressionTestResults">サイズ[SIZE]㎅のファイル[FILE]をgzipのレベル６で圧縮したテスト結果：
圧縮：[PACK_TIME]秒　[PSIZE]㎅
解凍：[UNPACK_TIME]秒　[USIZE]㎅
    <tag>fail</tag>
  </notification>

  <notification label="二段階認証トークンプロンプト" name="PromptMFAToken">[MESSAGE]
    <tag>confirm</tag>
    <form name="form">
      <input name="token" />
      <button name="continue" text="確認"/>
      <button name="cancel" text="キャンセル"/>
    </form>
  </notification>

  <notification label="サブフォルダの作成" name="CreateSubfolder">新しいフォルダーに名前を付けます：
    <unique />
    <tag>confirm</tag>
    <form name="form">
      <input name="message">[DESC]</input>
      <button name="ＯＫ" text="ＯＫ"/>
      <button name="Cancel" text="キャンセル"/>
    </form>
  </notification>

  <notification name="SameFolderRequired">選択したアイテムは、同じフォルダー内に存在する必要があります。
    <tag>fail</tag>
    <usetemplate name="okbutton" yestext="ＯＫ"/>
  </notification>

  <notification name="RiggedMeshAttachedToHUD">ＨＵＤポイント「[POINT]」にアタッチされたオブジェクト「[NAME]」にはリグメッシュが含まれています。

リグメッシュオブジェクトは、アバターに取り付けるように設計されています。あなたにはこのオブジェクトが表示されますが、他の人には表示されません。

他の人にこのオブジェクトを見てもらいたい場合は、オブジェクトを削除して、アバターのアタッチメントポイントに再度アタッチします。
    <tag>confirm</tag>
    <usetemplate ignoretext="リグメッシュがＨＵＤポイントにアタッチされている場合に警告します。" name="okignore" yestext="ＯＫ"/>
  </notification>

  <notification name="EnableAutoFPSWarning" type="alertmodal">自動ＦＰＳを有効にしようとしています。保存されていないグラフィック設定はすべて失われます。

まずそれらを保存しますか？
    <tag>confirm</tag>
    <usetemplate name="okcancelbuttons" notext="いいえ" yestext="はい"/>
  </notification>
</notifications><|MERGE_RESOLUTION|>--- conflicted
+++ resolved
@@ -364,11 +364,7 @@
     <tag>fail</tag>
     <tag>funds</tag>
   </notification>
-<<<<<<< HEAD
-  <notification name="CreateGroupCost">このグループ作成にかかる費用：L$[COST]
-=======
   <notification name="CreateGroupCost">このグループ作成にかかる費用：L$ [COST]
->>>>>>> e4906b2a
 一人ではグループにならないので、永久に削除されてしまいます。
 ４８時間以内にメンバーを勧誘し、入会してもらってください。
     <tag>group</tag>
@@ -480,11 +476,7 @@
     <tag>confirm</tag>
     <usetemplate name="okcancelbuttons" notext="キャンセル" yestext="ＯＫ" />
   </notification>
-<<<<<<< HEAD
-  <notification name="ReturnAllTopObjects">リストされた全てのオブジェクトを所有者の持ち物に戻しますか？
-=======
   <notification name="ReturnAllTopObjects">リストされた全てのオブジェクトを所有者のインベントリに戻しますか？
->>>>>>> e4906b2a
 これによりすべてのスクリプト化されたオブジェクトがリージョンに戻ります！
     <tag>confirm</tag>
     <usetemplate name="okcancelbuttons" notext="キャンセル" yestext="ＯＫ" />
@@ -654,11 +646,7 @@
   <notification name="ChangeLanguage">言語の変更は、[APP_NAME]再起動後に反映されます。</notification>
   <notification name="GoToAuctionPage">[SECOND_LIFE]のWebページに移動し、入札あるいはオークションの詳細を確認しますか？
     <tag>confirm</tag>
-<<<<<<< HEAD
-    <url name="url">http://secondlife.com/auctions/auction-detail.php?id=[AUCTION_ID]</url>
-=======
     <url name="url">http://secondlife.com/auctions/auction-detail.php?id=[AUCTION_ID]&amp;lang=ja-JP</url>
->>>>>>> e4906b2a
     <usetemplate name="okcancelbuttons" notext="キャンセル" yestext="ＯＫ" />
   </notification>
   <notification name="SaveChanges">変更を保存しますか？
@@ -731,22 +719,13 @@
   <notification name="UnsupportedHardware">お使いのコンピュータは、[APP_NAME]の最小システム要件を満たしていません。
 このためパフォーマンスが低下する場合があります。恐れ入りますが[SUPPORT_SITE]は、サポートされていないシステム構成に対する技術的サポートを提供できません。
 
-<<<<<<< HEAD
-詳細について、[_URL]を確認しますか？
-    <url name="url" option="0">http://secondlife.com/support/sysreqs.php?lang=ja</url>
-=======
 詳細について、[_URL] を確認しますか？
     <url name="url" option="0">https://secondlife.com/system-requirements?lang=ja</url>
->>>>>>> e4906b2a
     <tag>fail</tag>
     <usetemplate ignoretext="使用中のコンピューターのハードウェアがサポートされていないとき" name="okcancelignore" notext="いいえ" yestext="はい" />
   </notification>
   <notification name="OldGPUDriver">グラフィックスチップに最新のドライバがある可能性があります。グラフィックドライバを更新することにより、大幅にパフォーマンスが向上します。
-<<<<<<< HEAD
-ドライバの更新を確認するために[URL]にアクセスしますか？
-=======
 ドライバの更新を確認するために[URL] にアクセスしますか？
->>>>>>> e4906b2a
     <url name="url">[URL]</url>
     <tag>confirm</tag>
     <tag>fail</tag>
@@ -787,11 +766,7 @@
   </notification>
   <notification name="CannotCopyWarning">以下のアイテムをコピーする権限がありません：
 &lt;nolink&gt;[ITEMS]&lt;/nolink&gt;
-<<<<<<< HEAD
-他の人に譲ると、そのアイテムはあなたの持ち物から削除されます。本当にこれらのアイテムを譲ってもよろしいですか？
-=======
 他の人に譲ると、そのアイテムはあなたのインベントリから削除されます。本当にこれらのアイテムを譲ってもよろしいですか？
->>>>>>> e4906b2a
     <tag>confirm</tag>
     <tag>fail</tag>
     <usetemplate name="okcancelbuttons" notext="いいえ" yestext="はい" />
@@ -852,11 +827,7 @@
   </notification>
   <notification name="PromptGoToCurrencyPage">[EXTRA]
   
-<<<<<<< HEAD
-[_URL]に移動してリンデンドル購入に関する情報を確認しますか？ 
-=======
 [_URL] に移動してリンデンドル購入に関する情報を確認しますか？ 
->>>>>>> e4906b2a
     <url name="url">https://secondlife.com/my/lindex/?lang=ja-JP</url>
     <usetemplate name="okcancelbuttons" notext="キャンセル" yestext="ＯＫ" />
   </notification>
@@ -2767,13 +2738,10 @@
     <usetemplate name="okcancelbuttons" notext="後でゴミ箱を空にする" yestext="ごみ箱フォルダーを確認する" />
   </notification>
 
-<<<<<<< HEAD
-=======
   <notification name="InventoryLimitReachedAIS">インベントリに問題が発生しています。お手数ですが、サポートにお問い合わせください。
     <tag>fail</tag>
   </notification>
 
->>>>>>> e4906b2a
   <notification name="ConfirmClearBrowserCache">トラベル、Web、検索の履歴をすべて削除しますか？ 
     <tag>confirm</tag>
     <usetemplate name="okcancelbuttons" notext="キャンセル" yestext="ＯＫ" />
@@ -2789,11 +2757,7 @@
     <usetemplate name="okcancelbuttons" notext="キャンセル" yestext="はい" />
   </notification>
 
-<<<<<<< HEAD
-  <notification name="ConfirmClearMediaUrlList">保存されたＵＲＬのリストを消去します。よろしいですか？
-=======
   <notification name="ConfirmClearMediaUrlList">保存されたＵＲＬのリストを消去します。このまま、リストを消去してもよろしいですか？
->>>>>>> e4906b2a
     <tag>confirm</tag>
     <usetemplate name="okcancelbuttons" notext="キャンセル" yestext="はい" />
   </notification>
@@ -3135,7 +3099,6 @@
   </notification>
 
   <notification name="NoBuild">このエリアでの制作は禁止されています。オブジェクトを制作したりRezすることはできません。</notification>
-<<<<<<< HEAD
 
   <notification name="PathfindingDirty">このリージョン（地域）において、保留中の経路探索の変更があります。制作できる権限がある場合は、「リージョンの再構築」ボタンをクリックして、リージョンを再構築できます。
     <unique />
@@ -3236,108 +3199,6 @@
     <tag>fail</tag>
   </notification>
 
-=======
-
-  <notification name="PathfindingDirty">このリージョン（地域）において、保留中の経路探索の変更があります。制作できる権限がある場合は、「リージョンの再構築」ボタンをクリックして、リージョンを再構築できます。
-    <unique />
-  </notification>
-
-  <notification name="PathfindingDirtyRebake">このリージョン（地域）において、保留中の経路探索の変更があります。制作できる権限がある場合は、「リージョンの再構築」ボタンをクリックして、リージョンを再構築できます。
-    <unique />
-    <usetemplate name="okbutton" yestext="リージョンの再構築" />
-  </notification>
-
-  <notification name="DynamicPathfindingDisabled">このリージョン（地域）において、動的経路探索が有効になっていません。経路探索ＬＳＬ呼び出しを使用するスクリプトの入ったオブジェクトは、このリージョンで期待どおりに動作しない可能性があります。
-    <unique />
-  </notification>
-
-  <notification name="PathfindingCannotRebakeNavmesh">エラーが発生しました。ネットワークまたはサーバーに問題があるか、制作する権限がない可能性があります。この問題は、一度ログアウトしてから、ログインし直すと解決される場合があります。
-    <unique />
-    <usetemplate name="okbutton" yestext="ＯＫ" />
-  </notification>
-
-  <notification name="SeeAvatars">この区画にいるアバターやこの区画内で行われる文字チャットは、他の区画から見えません。あなたには、この区画外にいる住人が見えず、外の住人にはあなたの姿が見えません。チャンネル０での通常の文字チャットもブロックされます。
-    <unique />
-  </notification>
-
-  <notification name="ScriptsStopped">管理者が、このリージョンのスクリプトを一時停止しました。</notification>
-
-  <notification name="ScriptsNotRunning">このリージョンでは、スクリプトの使用が禁止されています。</notification>
-
-  <notification name="NoOutsideScripts">この土地では、外部スクリプトの実行が無効になっています。
-
-ここでは、土地所有者に属するスクリプト以外のスクリプトは機能しません。
-    <tag>fail</tag>
-  </notification>
-
-  <notification name="ClaimPublicLand">あなたが所有できるのは、自分がいるリージョン（地域）の公有地のみです。
-    <tag>fail</tag>
-  </notification>
-
-  <notification name="RegionTPAccessBlocked">訪問しようとしているリージョン（地域）には現在の初期設定を超えるコンテンツが含まれています。「私」＞「初期設定」＞「一般」を選択して、初期設定を変更できます。
-    <tag>fail</tag>
-  </notification>
-
-  <notification name="URBannedFromRegion">あなたは、このリージョン（地域）への立ち入りが禁止されています。
-    <tag>fail</tag>
-  </notification>
-
-  <notification name="NoTeenGridAccess">お使いのアカウントは、ティーングリッドに接続できません。
-    <tag>fail</tag>
-  </notification>
-
-  <notification name="ImproperPaymentStatus">このリージョン（地域）に入るための適切な支払い状況がありません。
-    <tag>fail</tag>
-  </notification>
-
-  <notification name="MustGetAgeRegion">このリージョン（地域）に入るには、１８歳以上である必要があります。
-    <tag>fail</tag>
-  </notification>
-
-  <notification name="MustGetAgeParcel">この区画に入るには、１８歳以上である必要があります。
-    <tag>fail</tag>
-  </notification>
-
-  <notification name="NoDestRegion">目的地のリージョン（地域）が見つかりませんでした。
-    <tag>fail</tag>
-  </notification>
-
-  <notification name="NotAllowedInDest">目的地に入る許可がありません。
-    <tag>fail</tag>
-  </notification>
-
-  <notification name="RegionParcelBan">立入禁止された区画を横断することはできません。別の方法をお試しください。
-    <tag>fail</tag>
-  </notification>
-
-  <notification name="TelehubRedirect">テレハブに転送されました。
-    <tag>fail</tag>
-  </notification>
-
-  <notification name="CouldntTPCloser">これ以上目的地に近い場所にテレポートができませんでした。
-    <tag>fail</tag>
-  </notification>
-
-  <notification name="TPCancelled">テレポートがキャンセルされました。</notification>
-
-  <notification name="FullRegionTryAgain">入ろうとしているリージョンは現在満員です。
-しばらくしてから再度お試しください。
-    <tag>fail</tag>
-  </notification>
-
-  <notification name="GeneralFailure">よくある失敗
-    <tag>fail</tag>
-  </notification>
-
-  <notification name="RoutedWrongRegion">異なるリージョンに迂回されました。もう一度お試しください。
-    <tag>fail</tag>
-  </notification>
-
-  <notification name="NoValidAgentID">無効なエージェントIDです。
-    <tag>fail</tag>
-  </notification>
-
->>>>>>> e4906b2a
   <notification name="NoValidSession">無効なセッションIDです。
     <tag>fail</tag>
   </notification>
@@ -3370,11 +3231,7 @@
     <tag>fail</tag>
   </notification>
 
-<<<<<<< HEAD
-  <notification name="ObjectGiveItem">[NAME_SLURL]が所有する&lt;nolink&gt;[OBJECTFROMNAME]&lt;/nolink&gt;という名前のオブジェクトが、あなたに[OBJECTTYPE]を渡しました：
-=======
   <notification name="ObjectGiveItem">[NAME_SLURL] が所有する&lt;nolink&gt;[OBJECTFROMNAME]&lt;/nolink&gt;という名前のオブジェクトが、あなたに[OBJECTTYPE]を渡しました：
->>>>>>> e4906b2a
 &lt;nolink&gt;[ITEM_SLURL]&lt;/nolink&gt;
     <form name="form">
       <button name="Keep" text="受け取る" />
@@ -3446,15 +3303,9 @@
     <tag>fail</tag>
   </notification>
 
-<<<<<<< HEAD
-  <notification name="TeleportOfferSent">[TO_NAME]にテレポートを送りました。</notification>
-
-  <notification name="TeleportRequest">[NAME_SLURL]は、テレポートであなたを呼んでいます。
-=======
   <notification name="TeleportOfferSent">[TO_NAME]にテレポートのオファーを送りました。</notification>
 
   <notification name="TeleportRequest">[NAME_SLURL] は、テレポートであなたを呼んでいます。
->>>>>>> e4906b2a
 [MESSAGE]
 
 テレポートのオファーを受けますか？
@@ -3478,11 +3329,7 @@
 
 [MESSAGE]
 
-<<<<<<< HEAD
-（デフォルト設定だとお互いのオンライン状態を見ることができます）
-=======
 （デフォルトの設定では、お互いのオンライン状態を知ることができます。）
->>>>>>> e4906b2a
     <tag>friendship</tag>
     <tag>confirm</tag>
     <form name="form">
@@ -3673,13 +3520,7 @@
 
   <notification name="BuyLindenDollarSuccess">お支払ありがとうございます。
 
-<<<<<<< HEAD
-あなたのL$残高は、処理が完了するとアップデートされます。処理に２０分以上かかった場合、お取り引きがキャンセルされることがあります。その場合は、購入金額はあなたの US$残高に追加されます。
-
-[https://secondlife.com/my/account/?lang=ja-JP マイアカウント]の取引履歴ページで、支払状況を確認できます。
-=======
 あなたのL$残高は、処理が完了するとアップデートされます。処理に２０分以上かかった場合、お取り引きがキャンセルされることがあります。その場合は、購入金額はあなたの US$残高に追加されます。 [https://secondlife.com/my/account/?lang=ja-JP マイアカウント]の取引履歴ページで、支払状況を確認できます。
->>>>>>> e4906b2a
     <tag>funds</tag>
   </notification>
 
@@ -3810,11 +3651,7 @@
   </notification>
 
   <notification name="VoiceEffectsExpired">ボイスモーフィング効果の１つ、または複数の有効期限が終了しました。
-<<<<<<< HEAD
-期限を延長・更新するには [[URL] Click here] をクリックしてください。
-=======
 期限を延長・更新するには[[URL] ここ]をクリックしてください。
->>>>>>> e4906b2a
 
 プレミアム会員の方は、[[PREMIUM_URL] ここ]をクリックしてボイスモーフィング特典をお受け取りください。
     <tag>fail</tag>
@@ -4147,17 +3984,10 @@
     <unique />
   </notification>
 
-<<<<<<< HEAD
-  <notification label="" name="HintMoveClick">⒈クリックで移動
-行地面の一箇所をクリックすると、その場所まで歩きます。
-
-⒉クリック・ドラッグで視界を回転
-=======
   <notification label="" name="HintMoveClick">１，クリックで移動
 地面をクリックすると、その場所まで歩きます。
 
 ２，クリック・ドラッグで視界を回転
->>>>>>> e4906b2a
 任意の場所をクリックしてドラッグすると視界を回転させることができます。
     <tag>custom_skin</tag>
   </notification>
@@ -5075,19 +4905,11 @@
     <tag>fail</tag>
   </notification>
 
-<<<<<<< HEAD
-  <notification name="CantSendGroupNoticeCantConstructInventory">グループ通知を送信できません。持ち物を作成することもできません。
-    <tag>fail</tag>
-  </notification>
-
-  <notification name="CantParceInventoryInNotice">通知内の持ち物を検出できません。
-=======
   <notification name="CantSendGroupNoticeCantConstructInventory">グループ通知を送信できません。インベントリを作成することもできません。
     <tag>fail</tag>
   </notification>
 
   <notification name="CantParceInventoryInNotice">通知内のインベントリを検出できません。
->>>>>>> e4906b2a
     <tag>fail</tag>
   </notification>
 
@@ -5276,11 +5098,7 @@
     <tag>fail</tag>
   </notification>
 
-<<<<<<< HEAD
-  <notification name="CantCreateRequestedInvFolder">リクエストされた持ち物フォルダーを作成できません。
-=======
   <notification name="CantCreateRequestedInvFolder">リクエストされたインベントリフォルダーを作成できません。
->>>>>>> e4906b2a
     <tag>fail</tag>
   </notification>
 
@@ -5300,11 +5118,7 @@
     <tag>fail</tag>
   </notification>
 
-<<<<<<< HEAD
-  <notification name="CantFindInvItem">持ち物アイテムを見つけることができません。
-=======
   <notification name="CantFindInvItem">インベントリアイテムを見つけることができません。
->>>>>>> e4906b2a
     <tag>fail</tag>
   </notification>
 
@@ -5441,11 +5255,7 @@
     <usetemplate ignoretext="設定を移行不可にしますか？" name="okcancelignore" notext="いいえ" yestext="はい" />
   </notification>
 
-<<<<<<< HEAD
-  <notification name="NoEditFromLibrary">ライブラリから直接設定を変更することはできません。自分の持ち物からコピーしてやり直してください。
-=======
   <notification name="NoEditFromLibrary">ライブラリから直接設定を変更することはできません。自分のインベントリからコピーしてやり直してください。
->>>>>>> e4906b2a
     <tag>fail</tag>
   </notification>
 
