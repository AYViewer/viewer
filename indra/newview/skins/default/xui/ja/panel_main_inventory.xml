--- conflicted
+++ resolved
@@ -1,36 +1,3 @@
-<<<<<<< HEAD
-<?xml version="1.0" encoding="utf-8" standalone="yes"?>
-<panel label="もの" name="main inventory panel">
-  <panel.string name="ItemcountFetching">[ITEM_COUNT]個のアイテムと[CATEGORY_COUNT]個のフォルダーを取得中です…。[FILTER]</panel.string>
-  <panel.string name="ItemcountCompleted">[ITEM_COUNT]個のアイテムと[CATEGORY_COUNT]個のフォルダー[FILTER]</panel.string>
-  <panel.string name="ItemcountUnknown">[ITEM_COUNT]個のアイテムと[CATEGORY_COUNT]個のフォルダーを取得しました[FILTER]</panel.string>
-  <text name="ItemcountText">アイテム：</text>
-  <filter_editor label="検索用語を入力する" name="inventory search editor" />
-  <combo_box name="search_type">
-    <item label="名前" name="Name" value="search_by_name" />
-    <item label="制作者" name="Creator" value="search_by_creator" />
-    <item label="説明" name="Description" value="search_by_description" />
-    <item label="ＵＵＩＤ" name="UUID" value="search_by_UUID" />
-  </combo_box>
-  <menu_button tool_tip="検索表示オプションを表示" name="options_visibility_btn" />
-  <filter_editor label="検索語句を入力" name="inventory search editor" />
-  <tab_container name="inventory filter tabs">
-    <inventory_panel label="インベントリ" name="All Items" />
-    <recent_inventory_panel label="最新" name="Recent Items" />
-    <inventory_panel label="着用中" name="Worn Items" />
-  </tab_container>
-  <layout_stack name="bottom_panel">
-    <layout_panel name="options_gear_btn_panel">
-      <menu_button name="options_gear_btn" tool_tip="オプションを表示します。" />
-    </layout_panel>
-    <layout_panel name="add_btn_panel">
-      <button name="add_btn" tool_tip="新しいアイテムを追加します。" />
-    </layout_panel>
-    <layout_panel name="trash_btn_panel">
-      <dnd_button name="trash_btn" tool_tip="選択したアイテムを削除します。" />
-    </layout_panel>
-  </layout_stack>
-=======
 <?xml version="1.0" encoding="utf-8" standalone="yes"?>
 <panel label="もの" name="main inventory panel">
   <panel.string name="ItemcountFetching">[ITEM_COUNT]個のアイテムと[CATEGORY_COUNT]個のフォルダーを取得中です…。[FILTER]</panel.string>
@@ -62,5 +29,4 @@
       <dnd_button name="trash_btn" tool_tip="選択したアイテムを削除します。" />
     </layout_panel>
   </layout_stack>
->>>>>>> e4906b2a
 </panel>