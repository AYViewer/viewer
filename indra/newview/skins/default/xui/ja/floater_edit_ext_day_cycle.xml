<?xml version="1.0" encoding="utf-8" standalone="yes"?>
<floater name="env_edit_extdaycycle" title="デイサイクルを編集">

  <!-- obsolete?, add as hint for 'save' button? -->
  <string name="title_new">新しいデイサイクルを作成</string>
  <string name="title_edit">デイサイクルを編集</string>
  <string name="hint_new">新しいデイサイクルに名前をつけ、希望の設定に調節して、「保存」をクリックします。</string>
  <string name="hint_edit">自分で作成したデイサイクルを編集するには、希望の設定に調節して、「保存」をクリックします。</string>

  <!-- Substitutions -->
  <string name="time_label">（[HH]：[MM]）</string>
  <string name="sky_track_label">空[ALT]</string>
  <string name="sky_label">空</string>
<<<<<<< HEAD
  <string name="water_label">水</string>
=======
  <string name="water_label">水面</string>
>>>>>>> e4906b2a

  <string name="commit_parcel">区画に適用</string>
  <string name="commit_region">リージョン（地域）に適用</string>

  <!-- Layout -->
  <layout_stack name="outer_stack">
    <layout_panel name="name_and_import">
      <!-- This layout_panel is for loading legacy presets -->
      <text name="label">デイサイクル名：</text>
      <line_editor name="day_cycle_name" />
      <button label="インポート" fname="btn_import" tool_tip="ディスクから過去の設定をインポートする。" />
    </layout_panel>
    <layout_panel name="content">
      <layout_stack name="content_stack">
        <layout_panel name="timeline_track_selection">
          <panel name="timeline_layers">
            <button label="空４" name="sky4_track" />
            <button label="空３" name="sky3_track" />
            <button label="空２" name="sky2_track" />
<<<<<<< HEAD
            <button label="地表レベル" name="sky1_track" />
=======
            <button label="地面" name="sky1_track" />
>>>>>>> e4906b2a
            <button label="水面" name="water_track" />
          </panel>
          <panel name="timeline">
            <!-- Todo: These 5 tests might be subjected to a change to be dynamically generated,
            consider using layout_stack to get dynamic width adjustment-->
            <text value="0％[DSC]" />
            <text name="p1" value="25％ [DSC]" />
            <text name="p2" value="50％ [DSC]" />
            <text name="p3" value="75％ [DSC]" />
            <text name="p4" value="100％ [DSC]" />
            <multi_slider name="WLTimeSlider" />

            <multi_slider name="WLDayCycleFrames" />

            <text name="current_time" value="[PRCNT]％ [DSC]" />

            <layout_stack name="track_options_ls">
              <layout_panel name="track_options_lp">
<<<<<<< HEAD
                <button label="トラックを以下からクローン" name="copy_track" />
                <button label="ラックを以下からロード" name="load_track" />
                <button label="トラックをクリア" name="clear_track" />
=======
                <button label="トラックを以下から複製" name="copy_track" />
                <button label="トラックを以下から読み込み" name="load_track" />
                <button label="トラックを消去" name="clear_track" />
>>>>>>> e4906b2a

              </layout_panel>
              <layout_panel name="track_progress_lp">
                <layout_stack name="progress_control">

                  <layout_panel name="skip_back">
                    <button name="skip_back_btn" tool_tip="後ろに移動" />
                  </layout_panel>

                  <layout_panel name="play_layout" />

                  <layout_panel name="pause_layout" />

                  <layout_panel name="skip_forward" />
                </layout_stack>
              </layout_panel>
              <layout_panel name="frames_lp">
                <button label="[FRAME]を追加" name="add_frame" />
                <button label="[FRAME]を読み込む" name="btn_load_frame" />
                <button label="[FRAME]を削除" name="delete_frame" />
              </layout_panel>
            </layout_stack>
          </panel>
        </layout_panel>
        <layout_panel name="frame_edit_controls">
          <!--bg_alpha_color="blue" background_visible="true" -->
          <text name="icn_lock_edit">上部のタイムラインからキーフレームを選択し、設定を編集します。</text>
        </layout_panel>
        <layout_panel name="frame_settings_water">
          <tab_container name="water_tabs">
<<<<<<< HEAD
            <panel filename="panel_settings_water.xml" label="水" name="water_panel" />
=======
            <panel filename="panel_settings_water.xml" label="水面" name="water_panel" />
>>>>>>> e4906b2a
          </tab_container>
        </layout_panel>
        <layout_panel name="frame_settings_sky">
          <tab_container name="sky_tabs">
<<<<<<< HEAD
            <panel filename="panel_settings_sky_atmos.xml" label="大気＆雷" name="atmosphere_panel" />
=======
            <panel filename="panel_settings_sky_atmos.xml" label="大気＆光源" name="atmosphere_panel" />
>>>>>>> e4906b2a
            <panel filename="panel_settings_sky_clouds.xml" label="雲" name="clouds_panel" />
            <panel filename="panel_settings_sky_sunmoon.xml" label="太陽＆月" name="moon_panel" />
            <!-- added programatically so it doesn't show up whether we want it or not
            <panel name="density_panel" label="密度" />
            -->
          </tab_container>
        </layout_panel>
      </layout_stack>
    </layout_panel>
    <layout_panel name="buttons">
      <button label="保存" name="save_btn" />

      <button label="" name="btn_flyout" />

      <button label="キャンセル" name="cancel_btn" />

    </layout_panel>
  </layout_stack>

</floater><|MERGE_RESOLUTION|>--- conflicted
+++ resolved
@@ -11,11 +11,7 @@
   <string name="time_label">（[HH]：[MM]）</string>
   <string name="sky_track_label">空[ALT]</string>
   <string name="sky_label">空</string>
-<<<<<<< HEAD
-  <string name="water_label">水</string>
-=======
   <string name="water_label">水面</string>
->>>>>>> e4906b2a
 
   <string name="commit_parcel">区画に適用</string>
   <string name="commit_region">リージョン（地域）に適用</string>
@@ -35,11 +31,7 @@
             <button label="空４" name="sky4_track" />
             <button label="空３" name="sky3_track" />
             <button label="空２" name="sky2_track" />
-<<<<<<< HEAD
-            <button label="地表レベル" name="sky1_track" />
-=======
             <button label="地面" name="sky1_track" />
->>>>>>> e4906b2a
             <button label="水面" name="water_track" />
           </panel>
           <panel name="timeline">
@@ -58,15 +50,9 @@
 
             <layout_stack name="track_options_ls">
               <layout_panel name="track_options_lp">
-<<<<<<< HEAD
-                <button label="トラックを以下からクローン" name="copy_track" />
-                <button label="ラックを以下からロード" name="load_track" />
-                <button label="トラックをクリア" name="clear_track" />
-=======
                 <button label="トラックを以下から複製" name="copy_track" />
                 <button label="トラックを以下から読み込み" name="load_track" />
                 <button label="トラックを消去" name="clear_track" />
->>>>>>> e4906b2a
 
               </layout_panel>
               <layout_panel name="track_progress_lp">
@@ -97,20 +83,12 @@
         </layout_panel>
         <layout_panel name="frame_settings_water">
           <tab_container name="water_tabs">
-<<<<<<< HEAD
-            <panel filename="panel_settings_water.xml" label="水" name="water_panel" />
-=======
             <panel filename="panel_settings_water.xml" label="水面" name="water_panel" />
->>>>>>> e4906b2a
           </tab_container>
         </layout_panel>
         <layout_panel name="frame_settings_sky">
           <tab_container name="sky_tabs">
-<<<<<<< HEAD
-            <panel filename="panel_settings_sky_atmos.xml" label="大気＆雷" name="atmosphere_panel" />
-=======
             <panel filename="panel_settings_sky_atmos.xml" label="大気＆光源" name="atmosphere_panel" />
->>>>>>> e4906b2a
             <panel filename="panel_settings_sky_clouds.xml" label="雲" name="clouds_panel" />
             <panel filename="panel_settings_sky_sunmoon.xml" label="太陽＆月" name="moon_panel" />
             <!-- added programatically so it doesn't show up whether we want it or not
