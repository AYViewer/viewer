--- conflicted
+++ resolved
@@ -8,20 +8,12 @@
   <floater.string name="navmesh_viewer_status_updating">サーバー上でナビメッシュが変わりました。最新のナビメッシュをダウンロードしています。</floater.string>
   <floater.string name="navmesh_viewer_status_has_navmesh">最新のナビメッシュがダウンロードされました。
   </floater.string>
-<<<<<<< HEAD
-  <floater.string name="navmesh_viewer_status_error">ナビメッシュを正しくダウンロードできません。</floater.string>
-=======
   <floater.string name="navmesh_viewer_status_error">ナビメッシュが正しくダウンロードできませんでした。</floater.string>
->>>>>>> e4906b2a
   <floater.string name="navmesh_simulator_status_pending">ナビメッシュに保留中の変更があります。</floater.string>
   <floater.string name="navmesh_simulator_status_building">ナビメッシュを作成しています。</floater.string>
   <floater.string name="navmesh_simulator_status_some_pending">ナビメッシュの一部のリージョン（地域）に保留中の変更があります。</floater.string>
   <floater.string name="navmesh_simulator_status_some_building">一部のナビメッシュのリージョン（地域）を構築しています。</floater.string>
-<<<<<<< HEAD
-  <floater.string name="navmesh_simulator_status_pending_and_building">ナビメッシュの一部のリージョン（地域）に保留中の変更があり、その他のリージョン（地域）は構築中です。</floater.string>
-=======
   <floater.string name="navmesh_simulator_status_pending_and_building">ナビメッシュの一部のリージョン（地域）に保留中の変更があり、その他のリージョンは構築中です。</floater.string>
->>>>>>> e4906b2a
   <floater.string name="navmesh_simulator_status_complete">ナビメッシュは最新です。</floater.string>
   <floater.string name="pathing_library_not_implemented">経路探索ライブラリの実装が見つかりません。</floater.string>
   <floater.string name="pathing_region_not_enabled">このリージョン（地域）は経路探索に対応していません。</floater.string>
@@ -32,11 +24,7 @@
   <floater.string name="pathing_path_invalid">選択した２点間のパスが見つかりません。</floater.string>
   <floater.string name="pathing_error">パスの生成中にエラーが発生しました。</floater.string>
   <panel name="pathfinding_console_main">
-<<<<<<< HEAD
-    <text name="viewer_status_label">ビューアーのステータス</text>
-=======
     <text name="viewer_status_label">ビューアのステータス</text>
->>>>>>> e4906b2a
   </panel>
   <panel name="pathfinding_console_simulator">
     <text name="simulator_status_label">シミュレータのステータス</text>
@@ -44,18 +32,6 @@
   <tab_container name="view_test_tab_container">
     <panel label="表示" name="view_panel">
       <text name="show_label">表示：</text>
-<<<<<<< HEAD
-      <check_box label="世界" name="show_world" />
-      <check_box label="可動物のみ" name="show_world_movables_only" />
-      <check_box label="ナビメッシュ" name="show_navmesh" />
-      <text name="show_walkability_label">歩行可能マップを表示:</text>
-      <combo_box name="show_heatmap_mode">
-        <combo_box.item label="表示しない" name="show_heatmap_mode_none" />
-        <combo_box.item label="キャラクター タイプ A" name="show_heatmap_mode_a" />
-        <combo_box.item label="キャラクター タイプ B" name="show_heatmap_mode_b" />
-        <combo_box.item label="キャラクター タイプ C" name="show_heatmap_mode_c" />
-        <combo_box.item label="キャラクター タイプ D" name="show_heatmap_mode_d" />
-=======
       <check_box label="ワールド" name="show_world" />
       <check_box label="可動物のみ" name="show_world_movables_only" />
       <check_box label="ナビメッシュ" name="show_navmesh" />
@@ -66,30 +42,12 @@
         <combo_box.item label="キャラクタータイプＢ" name="show_heatmap_mode_b" />
         <combo_box.item label="キャラクタータイプＣ" name="show_heatmap_mode_c" />
         <combo_box.item label="キャラクタータイプＤ" name="show_heatmap_mode_d" />
->>>>>>> e4906b2a
       </combo_box>
       <check_box label="歩行可能" name="show_walkables" />
       <check_box label="素材ボリューム" name="show_material_volumes" />
       <check_box label="静的障害物" name="show_static_obstacles" />
       <check_box label="除外ボリューム" name="show_exclusion_volumes" />
       <check_box label="水上飛行機" name="show_water_plane" />
-<<<<<<< HEAD
-      <check_box label="X 線表示による" name="show_xray" />
-    </panel>
-    <panel label="パスをテスト" name="test_panel">
-      <text name="ctrl_click_label">Ctrl キーを押しながらクリックして、開始点を選択します。</text>
-      <text name="shift_click_label">Shift キーを押しながらクリックして、終了点を選択します。</text>
-      <text name="character_width_label">キャラクターの幅</text>
-      <slider name="character_width" value="1" />
-      <text name="character_width_unit_label">m</text>
-      <text name="character_type_label">キャラクタータイプ</text>
-      <combo_box name="path_character_type">
-        <combo_box.item label="なし" name="path_character_type_none" />
-        <combo_box.item label="A" name="path_character_type_a" />
-        <combo_box.item label="B" name="path_character_type_b" />
-        <combo_box.item label="C" name="path_character_type_c" />
-        <combo_box.item label="D" name="path_character_type_d" />
-=======
       <check_box label="Ｘ線表示" name="show_xray" />
     </panel>
     <panel label="パスをテスト" name="test_panel">
@@ -105,7 +63,6 @@
         <combo_box.item label="Ｂ" name="path_character_type_b" />
         <combo_box.item label="Ｃ" name="path_character_type_c" />
         <combo_box.item label="Ｄ" name="path_character_type_d" />
->>>>>>> e4906b2a
       </combo_box>
       <button label="経路をクリア" name="clear_path" />
     </panel>
