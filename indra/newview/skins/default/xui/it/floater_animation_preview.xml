<<<<<<< HEAD
<?xml version="1.0" encoding="utf-8" standalone="yes"?>
<floater name="Animation Preview" title="">
	<text name="name_label">
		Nome:
	</text>
	<text name="description_label">
		Descrizione:
	</text>
	<spinner label="Priorità" name="priority" tool_tip="Controlla quali altre animazioni possono essere annullate da questa animazione."/>
	<check_box label="Ciclica" name="loop_check" tool_tip="Rende questa animazione ciclica."/>
	<spinner label="In(%)" name="loop_in_point" tool_tip="Imposta il punto nell&apos;animazione in cui ritornare dopo ogni ciclo."/>
	<spinner label="Out(%)" name="loop_out_point" tool_tip="Imposta il punto nell&apos;animazione in cui terminare dopo ogni ciclo."/>
	<text name="hand_label">
		Postura della mano
	</text>
	<combo_box label="" name="hand_pose_combo" tool_tip="Controlla cosa fanno le mani durante l&apos;animazione.">
		<combo_box.item name="Spread" label="Aperte"/>
		<combo_box.item name="Relaxed" label="Rilassate"/>
		<combo_box.item name="PointBoth" label="Entrambe indicano"/>
		<combo_box.item name="Fist" label="Pugno"/>
		<combo_box.item name="RelaxedLeft" label="Sinistra Rilassata"/>
		<combo_box.item name="PointLeft" label="Sinistra Indica"/>
		<combo_box.item name="FistLeft" label="Sinistra a pugno"/>
		<combo_box.item name="RelaxedRight" label="Destra rilassata"/>
		<combo_box.item name="PointRight" label="Destra Indica"/>
		<combo_box.item name="FistRight" label="Destra a Pugno"/>
		<combo_box.item name="SaluteRight" label="Destra Saluta"/>
		<combo_box.item name="Typing" label="Digitano"/>
		<combo_box.item name="PeaceRight" label="Destra &apos;segno di pace&apos;"/>
	</combo_box>
	<text name="emote_label">
		Espressione
	</text>
	<combo_box label="" name="emote_combo" tool_tip="Controlla l&apos;espressione del viso durante l&apos;animazione.">
		<combo_box.item name="[None]" label="None]"/>
		<combo_box.item name="Aaaaah" label="Aaaaah"/>
		<combo_box.item name="Afraid" label="Paura"/>
		<combo_box.item name="Angry" label="Rabbia"/>
		<combo_box.item name="BigSmile" label="Sorriso Aperto"/>
		<combo_box.item name="Bored" label="Noia"/>
		<combo_box.item name="Cry" label="Pianto"/>
		<combo_box.item name="Disdain" label="Sdegno"/>
		<combo_box.item name="Embarrassed" label="Imbarazzo"/>
		<combo_box.item name="Frown" label="Accigliato"/>
		<combo_box.item name="Kiss" label="Bacio"/>
		<combo_box.item name="Laugh" label="Risata"/>
		<combo_box.item name="Plllppt" label="Linguaccia"/>
		<combo_box.item name="Repulsed" label="Repulsione"/>
		<combo_box.item name="Sad" label="Tristezza"/>
		<combo_box.item name="Shrug" label="Spallucce"/>
		<combo_box.item name="Smile" label="Sorriso"/>
		<combo_box.item name="Surprise" label="Sorpresa"/>
		<combo_box.item name="Wink" label="Ammiccamento"/>
		<combo_box.item name="Worry" label="Preoccupazione"/>
	</combo_box>
	<text name="preview_label">
		Vedi anteprima mentre
	</text>
	<combo_box label="" name="preview_base_anim" tool_tip="Da usarsi per controllare il comportamento dell&apos;animazione mentre l&apos;avatar svolge azioni abituali.">
		<combo_box.item name="Standing" label="In piedi"/>
		<combo_box.item name="Walking" label="Passeggia"/>
		<combo_box.item name="Sitting" label="Siede"/>
		<combo_box.item name="Flying" label="Vola"/>
	</combo_box>
	<spinner label="Avvio lento (sec)" name="ease_in_time" tool_tip="Tempo (in secondi) in cui le animazioni iniziano a sfumare."/>
	<spinner label="Arresto lento (sec)" name="ease_out_time" tool_tip="Tempo (in secondi) in cui le animazioni iniziano a sfumare."/>
	<button label="" name="play_btn" tool_tip="Attiva/sospendi l&apos;animazione."/>
	<button label="" name="stop_btn" tool_tip="Ferma la riproduzione dell&apos;animazione"/>
	<text name="bad_animation_text">
		Impossibile leggere il file dell&apos;animazione.

Raccomandiamo file di tipo BVH esportati da Poser 4.
	</text>
	<button label="Annulla" name="cancel_btn"/>
	<button label="Importa ([AMOUNT]L$)" name="ok_btn"/>
	<string name="failed_to_initialize">
		Impossibile inizializzare la sequenza
	</string>
	<string name="anim_too_long">
		Il file dell&apos;animazione è lungo [LENGTH] secondi.

La lunghezza massima è [MAX_LENGTH] secondi.
	</string>
	<string name="failed_file_read">
		Impossibile leggere il file dell&apos;animazione.

[STATUS]
	</string>
</floater>
=======
<?xml version="1.0" encoding="utf-8" standalone="yes"?>
<floater name="Animation Preview" title="">
	<text name="name_label">
		Nome:
	</text>
	<text name="description_label">
		Descrizione:
	</text>
	<spinner label_width="72" width="110" label="Priorità" name="priority" tool_tip="Controlla quali altre animazioni possono essere annullate da questa animazione."/>
	<check_box label="Ciclica" name="loop_check" tool_tip="Rende questa animazione ciclica."/>
	<spinner label="In(%)" name="loop_in_point" tool_tip="Imposta il punto nell&apos;animazione in cui ritornare dopo ogni ciclo."/>
	<spinner label="Out(%)" name="loop_out_point" tool_tip="Imposta il punto nell&apos;animazione in cui terminare dopo ogni ciclo."/>
	<text name="hand_label">
		Postura della mano
	</text>
	<combo_box left_delta="100"  width="184" name="hand_pose_combo" tool_tip="Controlla cosa fanno le mani durante l&apos;animazione.">
		<combo_box.item name="Spread" label="Aperte"/>
		<combo_box.item name="Relaxed" label="Rilassate"/>
		<combo_box.item name="PointBoth" label="Entrambe indicano"/>
		<combo_box.item name="Fist" label="Pugno"/>
		<combo_box.item name="RelaxedLeft" label="Sinistra Rilassata"/>
		<combo_box.item name="PointLeft" label="Sinistra Indica"/>
		<combo_box.item name="FistLeft" label="Sinistra a pugno"/>
		<combo_box.item name="RelaxedRight" label="Destra rilassata"/>
		<combo_box.item name="PointRight" label="Destra Indica"/>
		<combo_box.item name="FistRight" label="Destra a Pugno"/>
		<combo_box.item name="SaluteRight" label="Destra Saluta"/>
		<combo_box.item name="Typing" label="Digitano"/>
		<combo_box.item name="PeaceRight" label="Destra &apos;segno di pace&apos;"/>
	</combo_box>
	<text name="emote_label">
		Espressione
	</text>
	<combo_box left_delta="100" width="184" name="emote_combo" tool_tip="Controlla l&apos;espressione del viso durante l&apos;animazione.">
		<combo_box.item name="[None]" label="None]"/>
		<combo_box.item name="Aaaaah" label="Aaaaah"/>
		<combo_box.item name="Afraid" label="Paura"/>
		<combo_box.item name="Angry" label="Rabbia"/>
		<combo_box.item name="BigSmile" label="Sorriso Aperto"/>
		<combo_box.item name="Bored" label="Noia"/>
		<combo_box.item name="Cry" label="Pianto"/>
		<combo_box.item name="Disdain" label="Sdegno"/>
		<combo_box.item name="Embarrassed" label="Imbarazzo"/>
		<combo_box.item name="Frown" label="Accigliato"/>
		<combo_box.item name="Kiss" label="Bacio"/>
		<combo_box.item name="Laugh" label="Risata"/>
		<combo_box.item name="Plllppt" label="Linguaccia"/>
		<combo_box.item name="Repulsed" label="Repulsione"/>
		<combo_box.item name="Sad" label="Tristezza"/>
		<combo_box.item name="Shrug" label="Spallucce"/>
		<combo_box.item name="Smile" label="Sorriso"/>
		<combo_box.item name="Surprise" label="Sorpresa"/>
		<combo_box.item name="Wink" label="Ammiccamento"/>
		<combo_box.item name="Worry" label="Preoccupazione"/>
	</combo_box>
	<text name="preview_label" width="250">
		Vedi anteprima mentre
	</text>
	<combo_box left_delta="154" width="130" name="preview_base_anim" tool_tip="Da usarsi per controllare il comportamento dell&apos;animazione mentre l&apos;avatar svolge azioni abituali.">
		<combo_box.item name="Standing" label="In piedi"/>
		<combo_box.item name="Walking" label="Passeggia"/>
		<combo_box.item name="Sitting" label="Siede"/>
		<combo_box.item name="Flying" label="Vola"/>
	</combo_box>
	<spinner label_width="125" width="192" label="Avvio lento (sec)" name="ease_in_time" tool_tip="Tempo (in secondi) in cui le animazioni iniziano a sfumare."/>
	<spinner bottom_delta="-20"  label_width="125" left="10"  width="192" label="Arresto lento (sec)" name="ease_out_time" tool_tip="Tempo (in secondi) in cui le animazioni iniziano a sfumare."/>
	<button bottom_delta="-32" name="play_btn" tool_tip="Attiva/sospendi l&apos;animazione."/>
	<button label="" name="stop_btn" tool_tip="Ferma la riproduzione dell&apos;animazione"/>
	<text name="bad_animation_text">
		Impossibile leggere il file dell&apos;animazione.

Raccomandiamo file di tipo BVH esportati da
Poser 4.
	</text>
	<button label="Annulla" name="cancel_btn"/>
	<button label="Importa ([AMOUNT]L$)" name="ok_btn"/>
	<string name="failed_to_initialize">
		Impossibile inizializzare la sequenza
	</string>
	<string name="anim_too_long">
		Il file dell&apos;animazione è lungo [LENGTH] secondi.

La lunghezza massima è [MAX_LENGTH] secondi.
	</string>
	<string name="failed_file_read">
		Impossibile leggere il file dell&apos;animazione.

[STATUS]
	</string>
</floater>
>>>>>>> fcaa1ad4
<|MERGE_RESOLUTION|>--- conflicted
+++ resolved
@@ -1,94 +1,3 @@
-<<<<<<< HEAD
-<?xml version="1.0" encoding="utf-8" standalone="yes"?>
-<floater name="Animation Preview" title="">
-	<text name="name_label">
-		Nome:
-	</text>
-	<text name="description_label">
-		Descrizione:
-	</text>
-	<spinner label="Priorità" name="priority" tool_tip="Controlla quali altre animazioni possono essere annullate da questa animazione."/>
-	<check_box label="Ciclica" name="loop_check" tool_tip="Rende questa animazione ciclica."/>
-	<spinner label="In(%)" name="loop_in_point" tool_tip="Imposta il punto nell&apos;animazione in cui ritornare dopo ogni ciclo."/>
-	<spinner label="Out(%)" name="loop_out_point" tool_tip="Imposta il punto nell&apos;animazione in cui terminare dopo ogni ciclo."/>
-	<text name="hand_label">
-		Postura della mano
-	</text>
-	<combo_box label="" name="hand_pose_combo" tool_tip="Controlla cosa fanno le mani durante l&apos;animazione.">
-		<combo_box.item name="Spread" label="Aperte"/>
-		<combo_box.item name="Relaxed" label="Rilassate"/>
-		<combo_box.item name="PointBoth" label="Entrambe indicano"/>
-		<combo_box.item name="Fist" label="Pugno"/>
-		<combo_box.item name="RelaxedLeft" label="Sinistra Rilassata"/>
-		<combo_box.item name="PointLeft" label="Sinistra Indica"/>
-		<combo_box.item name="FistLeft" label="Sinistra a pugno"/>
-		<combo_box.item name="RelaxedRight" label="Destra rilassata"/>
-		<combo_box.item name="PointRight" label="Destra Indica"/>
-		<combo_box.item name="FistRight" label="Destra a Pugno"/>
-		<combo_box.item name="SaluteRight" label="Destra Saluta"/>
-		<combo_box.item name="Typing" label="Digitano"/>
-		<combo_box.item name="PeaceRight" label="Destra &apos;segno di pace&apos;"/>
-	</combo_box>
-	<text name="emote_label">
-		Espressione
-	</text>
-	<combo_box label="" name="emote_combo" tool_tip="Controlla l&apos;espressione del viso durante l&apos;animazione.">
-		<combo_box.item name="[None]" label="None]"/>
-		<combo_box.item name="Aaaaah" label="Aaaaah"/>
-		<combo_box.item name="Afraid" label="Paura"/>
-		<combo_box.item name="Angry" label="Rabbia"/>
-		<combo_box.item name="BigSmile" label="Sorriso Aperto"/>
-		<combo_box.item name="Bored" label="Noia"/>
-		<combo_box.item name="Cry" label="Pianto"/>
-		<combo_box.item name="Disdain" label="Sdegno"/>
-		<combo_box.item name="Embarrassed" label="Imbarazzo"/>
-		<combo_box.item name="Frown" label="Accigliato"/>
-		<combo_box.item name="Kiss" label="Bacio"/>
-		<combo_box.item name="Laugh" label="Risata"/>
-		<combo_box.item name="Plllppt" label="Linguaccia"/>
-		<combo_box.item name="Repulsed" label="Repulsione"/>
-		<combo_box.item name="Sad" label="Tristezza"/>
-		<combo_box.item name="Shrug" label="Spallucce"/>
-		<combo_box.item name="Smile" label="Sorriso"/>
-		<combo_box.item name="Surprise" label="Sorpresa"/>
-		<combo_box.item name="Wink" label="Ammiccamento"/>
-		<combo_box.item name="Worry" label="Preoccupazione"/>
-	</combo_box>
-	<text name="preview_label">
-		Vedi anteprima mentre
-	</text>
-	<combo_box label="" name="preview_base_anim" tool_tip="Da usarsi per controllare il comportamento dell&apos;animazione mentre l&apos;avatar svolge azioni abituali.">
-		<combo_box.item name="Standing" label="In piedi"/>
-		<combo_box.item name="Walking" label="Passeggia"/>
-		<combo_box.item name="Sitting" label="Siede"/>
-		<combo_box.item name="Flying" label="Vola"/>
-	</combo_box>
-	<spinner label="Avvio lento (sec)" name="ease_in_time" tool_tip="Tempo (in secondi) in cui le animazioni iniziano a sfumare."/>
-	<spinner label="Arresto lento (sec)" name="ease_out_time" tool_tip="Tempo (in secondi) in cui le animazioni iniziano a sfumare."/>
-	<button label="" name="play_btn" tool_tip="Attiva/sospendi l&apos;animazione."/>
-	<button label="" name="stop_btn" tool_tip="Ferma la riproduzione dell&apos;animazione"/>
-	<text name="bad_animation_text">
-		Impossibile leggere il file dell&apos;animazione.
-
-Raccomandiamo file di tipo BVH esportati da Poser 4.
-	</text>
-	<button label="Annulla" name="cancel_btn"/>
-	<button label="Importa ([AMOUNT]L$)" name="ok_btn"/>
-	<string name="failed_to_initialize">
-		Impossibile inizializzare la sequenza
-	</string>
-	<string name="anim_too_long">
-		Il file dell&apos;animazione è lungo [LENGTH] secondi.
-
-La lunghezza massima è [MAX_LENGTH] secondi.
-	</string>
-	<string name="failed_file_read">
-		Impossibile leggere il file dell&apos;animazione.
-
-[STATUS]
-	</string>
-</floater>
-=======
 <?xml version="1.0" encoding="utf-8" standalone="yes"?>
 <floater name="Animation Preview" title="">
 	<text name="name_label">
@@ -178,5 +87,4 @@
 
 [STATUS]
 	</string>
-</floater>
->>>>>>> fcaa1ad4
+</floater>