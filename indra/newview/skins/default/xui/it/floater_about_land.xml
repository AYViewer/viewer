<<<<<<< HEAD
<?xml version="1.0" encoding="utf-8" standalone="yes"?>
<floater name="floaterland" title="Informazioni sul terreno">
	<tab_container name="landtab">
		<panel label="Generale" name="land_general_panel">
			<text name="Name:">
				Nome:
			</text>
			<text name="Description:">
				Descrizione:
			</text>
			<text name="Owner:">
				Proprietario:
			</text>
			<text name="OwnerText">
				Leyla Linden
			</text>
			<button label="Profilo..." label_selected="Profilo..." name="Profile..."/>
			<text name="Group:">
				Gruppo:
			</text>
			<button label="Imposta..." label_selected="Imposta..." name="Set..."/>
			<check_box label="Permetti cessione al gruppo" name="check deed" tool_tip="Un funzionario del gruppo può cedere questa terra al gruppo stesso cosicchè essa sarà  supportata  dalle terre del gruppo."/>
			<button label="Cedi..." label_selected="Cedi..." name="Deed..." tool_tip="Puoi solo offrire terra se sei un funzionario del gruppo selezionato."/>
			<check_box label="Il proprietario fa un contributo con la cessione" name="check contrib" tool_tip="Quando la terra è ceduta al gruppo, il proprietario precedente contribuisce con abbastanza allocazione di terra per supportarlo."/>
			<text name="For Sale:">
				In vendita:
			</text>
			<text name="Not for sale.">
				Non in vendita.
			</text>
			<text name="For Sale: Price L$[PRICE].">
				Prezzo: [PRICE] L$.
			</text>
			<button label="Vendi la terra..." label_selected="Vendi la terra..." name="Sell Land..."/>
			<text name="For sale to">
				In vendita a: [BUYER]
			</text>
			<text name="Sell with landowners objects in parcel.">
				Gli oggetti sono inclusi nella vendita.
			</text>
			<text name="Selling with no objects in parcel.">
				Gli oggetti non sono inclusi nella vendita.
			</text>
			<button label="Annulla la vendita del terreno" label_selected="Annulla la vendita del terreno" name="Cancel Land Sale"/>
			<text name="Claimed:">
				Presa in possesso il:
			</text>
			<text name="DateClaimText">
				Tue Aug 15 13:47:25 2006
			</text>
			<text name="PriceLabel">
				Area:
			</text>
			<text name="PriceText">
				4048 m²
			</text>
			<text name="Traffic:">
				Traffico:
			</text>
			<text name="DwellText">
				0
			</text>
			<button label="Acquista il terreno..." label_selected="Acquista il terreno..." name="Buy Land..."/>
			<button label="Acquista per il gruppo..." label_selected="Acquista per il gruppo..." name="Buy For Group..."/>
			<button label="Compra pass..." label_selected="Compra pass..." name="Buy Pass..." tool_tip="Un pass ti da un accesso temporaneo in questo territorio."/>
			<button label="Abbandona la terra..." label_selected="Abbandona la terra..." name="Abandon Land..."/>
			<button label="Reclama la terra..." label_selected="Reclama la terra..." name="Reclaim Land..."/>
			<button label="Vendita Linden..." label_selected="Vendita Linden..." name="Linden Sale..." tool_tip="La terra deve essere posseduta, con contenuto impostato, e non già messa in asta."/>
			<string name="new users only">
				Solo ai nuovi residenti
			</string>
			<string name="anyone">
				A chiunque
			</string>
			<string name="area_text">
				Area
			</string>
			<string name="area_size_text">
				[AREA] m²
			</string>
			<string name="auction_id_text">
				Asta n.: [ID]
			</string>
			<string name="need_tier_to_modify">
				Devi confermare l&apos;acquisto prima di poter modificare il terreno.
			</string>
			<string name="group_owned_text">
				(Posseduta dal gruppo)
			</string>
			<string name="profile_text">
				Profilo...
			</string>
			<string name="info_text">
				Info...
			</string>
			<string name="public_text">
				(pubblica)
			</string>
			<string name="none_text">
				(nessuno)
			</string>
			<string name="sale_pending_text">
				(vendita in corso)
			</string>
			<string name="no_selection_text">
				Nessun appezzamento selezionato.
Vai al menu Mondo &gt; Informazioni sul terreno oppure seleziona un altro appezzamento per vederne i dettagli.
			</string>
		</panel>
		<panel label="Regolamento" name="land_covenant_panel">
			<text name="covenant_timestamp_text">
				Ultima modifica Wed Dec 31 16:00:00 1969
			</text>
			<text name="region_name_lbl">
				Regione:
			</text>
			<text name="region_name_text">
				leyla
			</text>
			<text name="estate_name_lbl">
				Proprietà immobiliare:
			</text>
			<text name="estate_name_text">
				Continente
			</text>
			<text name="estate_owner_lbl">
				Proprietario immobiliare:
			</text>
			<text name="estate_owner_text">
				(nessuno)
			</text>
			<text name="resellable_clause">
				La terra acquistata in questa regione non può essere rivenduta.
			</text>
			<text name="changeable_clause">
				La terra acquistata in questa regione non può essere unita o suddivisa.
			</text>
			<text_editor name="covenant_editor">
				Non c&apos;è nessun regolamento imposto in questa regione.
			</text_editor>
			<string name="can_resell">
				La terra acquistata in questa regione può essere rivenduta.
			</string>
			<string name="can_not_resell">
				La terra acquistata in questa regione non può essere rivenduta.
			</string>
			<string name="can_change">
				La terra acquistata in questa regione può essere unita o suddivisa.
			</string>
			<string name="can_not_change">
				La terra acquistata in questa regione non può essere unita o suddivisa.
			</string>
		</panel>
		<panel label="Oggetti" name="land_objects_panel">
			<text name="parcel_object_bonus">
				Fattore bonus degli oggetti della regione: [BONUS]
			</text>
			<text name="Simulator primitive usage:">
				Oggetti presenti sul simulatore:
			</text>
			<text name="objects_available">
				[COUNT] dei [MAX] ([AVAILABLE] dsponibili)
			</text>
			<string name="objects_available_text">
				[COUNT] dei [MAX] ([AVAILABLE] disponibili)
			</string>
			<string name="objects_deleted_text">
				[COUNT] dei [MAX] ([DELETED] saranno cancellati)
			</string>
			<text name="Primitives parcel supports:">
				Numero massimo degli oggetti che il simulatore supporta:
			</text>
			<text name="object_contrib_text">
				[COUNT]
			</text>
			<text name="Primitives on parcel:">
				Oggetti sul terreno:
			</text>
			<text name="total_objects_text">
				[COUNT]
			</text>
			<text name="Owned by parcel owner:">
				Posseduti dal proprietario:
			</text>
			<text name="owner_objects_text">
				[COUNT]
			</text>
			<button label="Mostra" label_selected="Mostra" name="ShowOwner"/>
			<button label="Restituisci..." label_selected="Restituisci..." name="ReturnOwner..." tool_tip="Restituisci gli oggetti ai loro proprietari."/>
			<text name="Set to group:">
				Imposta al gruppo:
			</text>
			<text name="group_objects_text">
				[COUNT]
			</text>
			<button label="Mostra" label_selected="Mostra" name="ShowGroup"/>
			<button label="Restituisci..." label_selected="Restituisci..." name="ReturnGroup..." tool_tip="Restituisci gli oggetti ai loro proprietari."/>
			<text name="Owned by others:">
				Posseduti da altri:
			</text>
			<text name="other_objects_text">
				[COUNT]
			</text>
			<button label="Mostra" label_selected="Mostra" name="ShowOther"/>
			<button label="Restituisci..." label_selected="Restituisci..." name="ReturnOther..." tool_tip="Restituisci gli oggetti ai loro proprietari."/>
			<text name="Selected / sat upon:">
				Selezionati / sui quali sei sopra:
			</text>
			<text name="selected_objects_text">
				[COUNT]
			</text>
			<text name="Autoreturn">
				Autorestituisci gli oggetti degli altri residenti (minuti, 0 per disabilitata):
			</text>
			<text name="Object Owners:">
				Proprietari degli oggetti:
			</text>
			<button label="Aggiorna Elenco" label_selected="Aggiorna Elenco" name="Refresh List"/>
			<button label="Restituisci oggetti..." label_selected="Restituisci oggetti..." name="Return objects..."/>
			<name_list name="owner list">
				<column label="Tipo" name="type"/>
				<column label="Nome" name="name"/>
				<column label="Conta" name="count"/>
				<column label="Più recenti" name="mostrecent"/>
			</name_list>
		</panel>
		<panel label="Opzioni" name="land_options_panel">
			<text name="allow_label">
				Permetti agli altri residenti di:
			</text>
			<check_box label="Modificare il terreno" name="edit land check" tool_tip="Se spuntato, chiunque può terraformare il tuo terreno. E&apos; preferibile lasciare questo quadrato non spuntato, dato che sarai sempre in grado di modificare il tuo terreno."/>
			<check_box label="Creare dei landmark" name="check landmark"/>
			<check_box label="Permetti il volo" name="check fly" tool_tip="Se spuntato, gli altri residenti potranno volare sul tuo terreno. Se non spuntato, potranno solamente arrivare in volo o sorvolare il terreno."/>
			<text name="allow_label2">
				Creare oggetti:
			</text>
			<check_box label="Tutti i residenti" name="edit objects check"/>
			<check_box label="Gruppo" name="edit group objects check"/>
			<text name="allow_label3">
				Entrata oggetti:
			</text>
			<check_box label="Tutti i residenti" name="all object entry check"/>
			<check_box label="Gruppo" name="group object entry check"/>
			<text name="allow_label4">
				Avere script attivi:
			</text>
			<check_box label="Tutti i residenti" name="check other scripts"/>
			<check_box label="Gruppo" name="check group scripts"/>
			<text name="land_options_label">
				Opzioni della terra:
			</text>
			<check_box label="Sicuro (senza danno)" name="check safe" tool_tip="Se spuntato, imposta il terreno su &apos;sicuro&apos;, disabilitando i danni da combattimento. Se non spuntato, viene abilitato il combattimento a morte."/>
			<check_box label="Nessuna spinta" name="PushRestrictCheck" tool_tip="Previeni i colpi. Selezionare questa opzione può essere utile per prevenire comportamenti dannosi sul tuo terreno."/>
			<check_box label="Mostra il luogo nella ricerca (30 L$/week) sotto" name="ShowDirectoryCheck" tool_tip="Lascia che questa terra sia vista dagli altri nei risultati di ricerca"/>
			<combo_box name="land category">
				<combo_box.item name="AnyCategory" label="Tutte le categorie"/>
				<combo_box.item name="LindenLocation" label="Luogo dei Linden"/>

				<combo_box.item name="Arts&amp;Culture" label="Arte &amp; Cultura"/>
				<combo_box.item name="Business" label="Affari"/>
				<combo_box.item name="Educational" label="Educazione"/>
				<combo_box.item name="Gaming" label="Gioco"/>
				<combo_box.item name="Hangout" label="Divertimento"/>
				<combo_box.item name="NewcomerFriendly" label="Accoglienza nuovi residenti"/>
				<combo_box.item name="Parks&amp;Nature" label="Parchi &amp; Natura"/>
				<combo_box.item name="Residential" label="Residenziale"/>
				<combo_box.item name="Shopping" label="Shopping"/>
				<combo_box.item name="Other" label="Altro"/>
			</combo_box>
			<button label="?" label_selected="?" name="?"/>
			<check_box name="MatureCheck" />
			<text name="Snapshot:">
				Fotografia:
			</text>
			<texture_picker label="" name="snapshot_ctrl" tool_tip="Clicca per scegliere una immagine"/>
			<text name="landing_point">
				Punto di atterraggio: [LANDING]
			</text>
			<string name="landing_point_none">
				(nessuno)
			</string>
			<button label="Imposta" label_selected="Imposta" name="Set" tool_tip="Imposta il punto di atterraggio dove arrivano i visitatori. Impostalo nel punto dove si trova il tuo avatar in questo terreno."/>
			<button label="Elimina" label_selected="Elimina" name="Clear" tool_tip="Elimina punto di atterraggio."/>
			<text name="Teleport Routing: ">
				Rotte dei teleport:
			</text>
			<combo_box name="landing type" tool_tip="Rotte dei teleport -- seleziona come vuoi organizzare i teleport nella tua terra.">
				<combo_box.item name="Blocked" label="Bloccati"/>
				<combo_box.item name="LandingPoint" label="Punto di atterraggio"/>
				<combo_box.item name="Anywhere" label="Ovunque"/>
			</combo_box>
			<string name="push_restrict_text">
				Nessuna spinta
			</string>
			<string name="push_restrict_region_text">
				Nessuna spinta (Impostazione regionale)
			</string>
		</panel>
		<panel label="Media" name="land_media_panel">
			<text name="with media:">
				Tipo di Media:
			</text>
			<combo_box name="media type" tool_tip="Specifica se l&apos;Url è un video, una pagina web, o un altro tipo di media"/>
			<text name="at URL:">
				Media URL:
			</text>
			<button label="Imposta..." label_selected="Imposta..." name="set_media_url"/>
			<text name="Description:">
				Descrizione:
			</text>
			<line_editor name="url_description" tool_tip="Testo che appare vicino al bottone play/carica"/>
			<text name="Media texture:">
				Cambia
Texture:
			</text>
			<texture_picker label="" name="media texture" tool_tip="Clicca per scegliere un&apos;immagine"/>
			<text name="replace_texture_help">
				(Gli oggetti che hanno questa texture applicata mostreranno il video o
la pagina web dopo che avrai cliccato sulla freccia play.)
			</text>
			<text name="Options:">
				Opzioni
Media:
			</text>
			<check_box label="Auto ridimensiona" name="media_auto_scale" tool_tip="Spuntando questa opzione, nell&apos;appezzamento il contenuto media si ridimensionerà automaticamente. Potrebbe darsi che appaia un po&apos; più lento e che diminuisca la qualità visiva ma nessun altro riadattamento o allineamento della texture sarà necessario."/>
			<check_box label="Fai ripetere il video" name="media_loop" tool_tip="Fai ripetere il video continuamente. Quando il video è finito, reinizierà dal principio."/>
			<check_box label="Nascondi indirizzo url dei media" name="hide_media_url" tool_tip="Abilitando questa opzione nasconderai l&apos;indirizzo url dei media a tutte le persone non autorizzate a vedere le informazioni del terreno. Nota che questo non è disponibile per contenuto di tipo HTML."/>
			<check_box label="Nascondi indirizzo url della musica" name="hide_music_url" tool_tip="Abilitando questa opzione nasconderai l&apos;indirizzo url della musica a tutte le persone non autorizzate a vedere le informazioni del terreno."/>
			<text name="media_size" tool_tip="Aumenta grandezza per far vedere meglio i media web, lascia a 0 per impostare il default.">
				Grandezza Media:
			</text>
			<spinner name="media_size_width" tool_tip="Aumenta larghezza per far vedere meglio i media web, lascia a 0 per impostare il default."/>
			<spinner name="media_size_height" tool_tip="Aumenta altezza per far vedere meglio i media web, lascia a 0 per impostare il default."/>
			<text name="pixels">
				pixels
			</text>
			<text name="MusicURL:">
				URL Musica:
			</text>
			<text name="Sound:">
				Suono:
			</text>
			<check_box label="Restringi il suono dello spazio a questo terreno" name="check sound local"/>
			<text name="Voice settings:">
				Voice:
			</text>
			<radio_group name="parcel_voice_channel">
				<radio_item name="Estate">
					Usa il canale spaziale della regione
				</radio_item>
				<radio_item name="Private">
					Usa un canale privato
				</radio_item>
				<radio_item name="Disabled">
					Disabilita audio spaziale in questo terreno
				</radio_item>
			</radio_group>
		</panel>
		<panel label="Accesso" name="land_access_panel">
			<text name="Limit access to this parcel to:">
				Accesso a questo terreno
			</text>
			<check_box label="Permetti accesso pubblico" name="public_access"/>
			<text name="Only Allow">
				Blocca l&apos;accesso con:
			</text>
			<check_box label="Residenti che non hanno dato le proprie informazioni di pagamento alla Linden Lab" name="limit_payment" tool_tip="Manda via residenti non identificati."/>
			<check_box label="Residenti che non sono adulti con età verificata" name="limit_age_verified" tool_tip="Manda via residenti che non hanno verificato la loro età. Guarda il sito support.secondlife.com per ulteriori informazioni."/>
			<string name="estate_override">
				Una o più di queste impostazioni sono già impostate a livello regionale
			</string>
			<check_box label="Permetti accesso al gruppo: [Gruppo]" name="GroupCheck" tool_tip="Imposta il gruppo nel pannello generale."/>
			<check_box label="Vendi pass a:" name="PassCheck" tool_tip="Permetti in questo terreno l&apos;accesso temporaneo"/>
			<combo_box name="pass_combo">
				<combo_box.item name="Anyone" label="Chiunque"/>
				<combo_box.item name="Group" label="Gruppo"/>
			</combo_box>
			<spinner label="Prezzo in L$:" name="PriceSpin"/>
			<spinner label="Ore di accesso:" name="HoursSpin"/>
			<text label="Permetti sempre" name="AllowedText">
				Residenti permessi
			</text>
			<name_list name="AccessList" tool_tip="([LISTED] in elenco, [MAX] massimo)"/>
			<button label="Aggiungi..." label_selected="Aggiungi..." name="add_allowed"/>
			<button label="Rimuovi" label_selected="Rimuovi" name="remove_allowed"/>
			<text label="Blocca" name="BanCheck">
				Residenti bloccati
			</text>
			<name_list name="BannedList" tool_tip="([LISTED] in elenco, [MAX] massimo)"/>
			<button label="Aggiungi..." label_selected="Aggiungi..." name="add_banned"/>
			<button label="Rimuovi" label_selected="Rimuovi" name="remove_banned"/>
		</panel>
	</tab_container>
</floater>
=======
<?xml version="1.0" encoding="utf-8" standalone="yes"?>
<floater name="floaterland" title="Informazioni sul terreno">
	<tab_container name="landtab">
		<panel label="Generale" name="land_general_panel">
			<text name="Name:">
				Nome:
			</text>
			<text name="Description:">
				Descrizione:
			</text>
			<text name="LandType">
				Tipo:
			</text>
			<text name="LandTypeText" left="119">
				Mainland / Homestead
			</text>
			<text name="ContentRating" width="115">
				Categoria di accesso:
			</text>
			<text name="ContentRatingText" left="119">
				Adult
			</text>
			<text name="Owner:">
				Proprietario:
			</text>
			<text name="OwnerText" left="119" width="227">
				Leyla Linden
			</text>
			<button label="Profilo..." label_selected="Profilo..." name="Profile..."/>
			<text name="Group:">
				Gruppo:
			</text>
			<text left="119" name="GroupText" width="227" />
			<button label="Imposta..." label_selected="Imposta..." name="Set..."/>
			<check_box left="119" label="Permetti cessione al gruppo" name="check deed" tool_tip="Un funzionario del gruppo può cedere questa terra al gruppo stesso cosicchè essa sarà  supportata  dalle terre del gruppo."/>
			<button label="Cedi..." label_selected="Cedi..." name="Deed..." tool_tip="Puoi solo offrire terra se sei un funzionario del gruppo selezionato."/>
			<check_box left="119" label="Il proprietario fa un contributo con la cessione" name="check contrib" tool_tip="Quando la terra è ceduta al gruppo, il proprietario precedente contribuisce con abbastanza allocazione di terra per supportarlo."/>
			<text name="For Sale:">
				In vendita:
			</text>
			<text name="Not for sale." left="119">
				Non in vendita.
			</text>
			<text name="For Sale: Price L$[PRICE]." left="119">
				Prezzo: [PRICE]L$ ([PRICE_PER_SQM]L$/m²).
			</text>
			<text name="SalePending" left="119" width="321"/>
			<button bottom="-242" label="Vendi la terra..." label_selected="Vendi la terra..." name="Sell Land..."/>
			<text name="For sale to" left="119">
				In vendita a: [BUYER]
			</text>
			<text name="Sell with landowners objects in parcel." width="240" left="119">
				Gli oggetti sono inclusi nella vendita.
			</text>
			<text name="Selling with no objects in parcel." width="240" left="119">
				Gli oggetti non sono inclusi nella vendita.
			</text>
			<button bottom="-242" font="SansSerifSmall" left="275" width="165" label="Annulla la vendita del terreno" label_selected="Annulla la vendita del terreno" name="Cancel Land Sale"/>
			<text name="Claimed:" width="115">
				Presa in possesso il:
			</text>
			<text name="DateClaimText" left="119">
				Tue Aug 15 13:47:25 2006
			</text>
			<text name="PriceLabel">
				Area:
			</text>
			<text name="PriceText" left="119" width="140">
				4048 m²
			</text>
			<text name="Traffic:">
				Traffico:
			</text>
			<text name="DwellText" left="119" width="140">
				0
			</text>
			<button label="Acquista il terreno..." label_selected="Acquista il terreno..." left="130" name="Buy Land..." width="125"/>
			<button label="Acquista per il gruppo..." label_selected="Acquista per il gruppo..." name="Buy For Group..."/>
			<button label="Compra pass..." label_selected="Compra pass..." left="130" width="125" name="Buy Pass..." tool_tip="Un pass ti da un accesso temporaneo in questo territorio."/>
			<button label="Abbandona la terra..." label_selected="Abbandona la terra..." name="Abandon Land..."/>
			<button label="Reclama la terra..." label_selected="Reclama la terra..." name="Reclaim Land..."/>
			<button label="Vendita Linden..." label_selected="Vendita Linden..." name="Linden Sale..." tool_tip="La terra deve essere posseduta, con contenuto impostato, e non già messa in asta."/>
			<string name="new users only">
				Solo ai nuovi residenti
			</string>
			<string name="anyone">
				A chiunque
			</string>
			<string name="area_text">
				Area
			</string>
			<string name="area_size_text">
				[AREA] m²
			</string>
			<string name="auction_id_text">
				Asta n.: [ID]
			</string>
			<string name="need_tier_to_modify">
				Devi confermare l&apos;acquisto prima di poter modificare il terreno.
			</string>
			<string name="group_owned_text">
				(Posseduta dal gruppo)
			</string>
			<string name="profile_text">
				Profilo...
			</string>
			<string name="info_text">
				Info...
			</string>
			<string name="public_text">
				(pubblica)
			</string>
			<string name="none_text">
				(nessuno)
			</string>
			<string name="sale_pending_text">
				(vendita in corso)
			</string>
			<string name="no_selection_text">
				Nessun appezzamento selezionato.
Vai al menu Mondo &gt; Informazioni sul terreno oppure seleziona un altro appezzamento per vederne i dettagli.
			</string>
		</panel>
		<panel label="Regolamento" name="land_covenant_panel">
			<text name="estate_section_lbl">
				Proprietà:
			</text>
			<text name="estate_name_lbl">
				Nome:
			</text>
			<text name="estate_name_text">
				Continente
			</text>
			<text name="estate_owner_lbl">
				Proprietario:
			</text>
			<text name="estate_owner_text">
				(nessuno)
			</text>
			<text_editor name="covenant_editor">
				Non c&apos;è nessun regolamento imposto in questa regione.
			</text_editor>
			<text name="covenant_timestamp_text">
				Ultima modifica Wed Dec 31 16:00:00 1969
			</text>
			<text name="region_section_lbl">
				Regione:
			</text>
			<text name="region_name_lbl">
				Nome:
			</text>
			<text name="region_name_text" left="125">
				leyla
			</text>
			<text name="region_landtype_lbl">
				Tipo:
			</text>
			<text name="region_landtype_text" left="125">
				Mainland / Homestead
			</text>
			<text name="region_maturity_lbl" width="115">
				Categoria di accesso:
			</text>
			<text name="region_maturity_text" left="125">
				Adult
			</text>
			<text name="resellable_lbl">
				Rivendita:
			</text>
			<text name="resellable_clause" left="125">
				La terra in questa regione non può essere rivenduta.
			</text>
			<text name="changeable_lbl">
				Suddividi:
			</text>
			<text name="changeable_clause" left="125">
				La terra in questa regione non può essere unita/suddivisa.
			</text>
			<string name="can_resell">
				La terra acquistata in questa regione può essere rivenduta.
			</string>
			<string name="can_not_resell">
				La terra acquistata in questa regione non può essere rivenduta.
			</string>
			<string name="can_change">
				La terra acquistata in questa regione può essere unita
o suddivisa.
			</string>
			<string name="can_not_change">
				La terra acquistata in questa regione non può essere unita
o suddivisa.
			</string>
		</panel>
		<panel label="Oggetti" name="land_objects_panel">
			<text name="parcel_object_bonus">
				Fattore bonus degli oggetti della regione: [BONUS]
			</text>
			<text name="Simulator primitive usage:">
				Oggetti presenti sul simulatore:
			</text>
			<text name="objects_available" left="214" width="230" >
				[COUNT] dei [MAX] ([AVAILABLE] dsponibili)
			</text>
			<string name="objects_available_text">
				[COUNT] dei [MAX] ([AVAILABLE] disponibili)
			</string>
			<string name="objects_deleted_text">
				[COUNT] dei [MAX] ([DELETED] saranno cancellati)
			</string>
			<text name="Primitives parcel supports:" width="200">
				Oggetti che il terreno supporta:
			</text>
			<text name="object_contrib_text" left="214" width="152">
				[COUNT]
			</text>
			<text name="Primitives on parcel:">
				Oggetti sul terreno:
			</text>
			<text name="total_objects_text" left="214"  width="48">
				[COUNT]
			</text>
			<text name="Owned by parcel owner:" left="14" width="180" >
				Posseduti dal proprietario:
			</text>
			<text name="owner_objects_text" left="214"  width="48">
				[COUNT]
			</text>
			<button label="Mostra" label_selected="Mostra" name="ShowOwner" right="-135" width="60"/>
			<button label="Restituisci..." label_selected="Restituisci..." name="ReturnOwner..." tool_tip="Restituisci gli oggetti ai loro proprietari." right="-10" width="119"/>
			<text name="Set to group:" left="14"  width="180">
				Imposta al gruppo:
			</text>
			<text name="group_objects_text" left="214"  width="48">
				[COUNT]
			</text>
			<button label="Mostra" label_selected="Mostra" name="ShowGroup" right="-135" width="60"/>
			<button label="Restituisci..." label_selected="Restituisci..." name="ReturnGroup..." tool_tip="Restituisci gli oggetti ai loro proprietari." right="-10" width="119"/>
			<text name="Owned by others:" left="14"  width="180">
				Posseduti da altri:
			</text>
			<text name="other_objects_text" left="214"  width="48">
				[COUNT]
			</text>
			<button label="Mostra" label_selected="Mostra" name="ShowOther" right="-135" width="60"/>
			<button label="Restituisci..." label_selected="Restituisci..." name="ReturnOther..." tool_tip="Restituisci gli oggetti ai loro proprietari." right="-10" width="119"/>
			<text name="Selected / sat upon:" left="14" width="193">
				Selezionati / sui quali sei sopra:
			</text>
			<text name="selected_objects_text" left="214"  width="48">
				[COUNT]
			</text>
			<text name="Autoreturn" left="4" width="412">
				Autorestituisci gli oggetti degli altri residenti (minuti, 0 per disabilitata):
			</text>
			<line_editor name="clean other time" right="-20" />
			<text name="Object Owners:" width="150">
				Proprietari degli oggetti:
			</text>
			<button label="Aggiorna Elenco" label_selected="Aggiorna Elenco" name="Refresh List" left="158"/>
			<button label="Restituisci oggetti..." label_selected="Restituisci oggetti..." name="Return objects..." left="270" width="164"/>
			<name_list name="owner list">
				<column label="Tipo" name="type"/>
				<column label="Nome" name="name"/>
				<column label="Conta" name="count"/>
				<column label="Più recenti" name="mostrecent"/>
			</name_list>
		</panel>
		<panel label="Opzioni" name="land_options_panel">
			<text name="allow_label">
				Permetti agli altri residenti di:
			</text>
			<check_box label="Modificare il terreno" name="edit land check" tool_tip="Se spuntato, chiunque può terraformare il tuo terreno. E&apos; preferibile lasciare questo quadrato non spuntato, dato che sarai sempre in grado di modificare il tuo terreno."/>
			<check_box label="Creare dei landmark" name="check landmark"/>
			<check_box label="Permetti il volo" name="check fly" tool_tip="Se spuntato, gli altri residenti potranno volare sul tuo terreno. Se non spuntato, potranno solamente arrivare in volo o sorvolare il terreno."/>
			<text name="allow_label2">
				Creare oggetti:
			</text>
			<check_box label="Tutti i residenti" name="edit objects check"/>
			<check_box label="Gruppo" name="edit group objects check"/>
			<text name="allow_label3">
				Entrata oggetti:
			</text>
			<check_box label="Tutti i residenti" name="all object entry check"/>
			<check_box label="Gruppo" name="group object entry check"/>
			<text name="allow_label4">
				Avere script attivi:
			</text>
			<check_box label="Tutti i residenti" name="check other scripts"/>
			<check_box label="Gruppo" name="check group scripts"/>
			<text name="land_options_label">
				Opzioni della terra:
			</text>
			<check_box label="Sicuro (senza danno)" name="check safe" tool_tip="Se spuntato, imposta il terreno su &apos;sicuro&apos;, disabilitando i danni da combattimento. Se non spuntato, viene abilitato il combattimento a morte."/>
			<check_box label="Nessuna spinta" name="PushRestrictCheck" tool_tip="Previeni i colpi. Selezionare questa opzione può essere utile per prevenire comportamenti dannosi sul tuo terreno."/>
			<check_box label="Mostra il luogo nella ricerca (30 L$/week) sotto" name="ShowDirectoryCheck" tool_tip="Lascia che questa terra sia vista dagli altri nei risultati di ricerca"/>
			<string name="search_enabled_tooltip">
				Fai in modo che la gente trovi questo terreno nei risultati della ricerca.
			</string>
			<string name="search_disabled_small_tooltip">
				Questa opzione è disabilitata perchè questo terreno ha un&apos;area di 128 m² o inferiore.
Solamente terreni più grandi possono essere abilitati nella ricerca.
			</string>
			<string name="search_disabled_permissions_tooltip">
				Questa opzione è disabilitata perchè tu non puoi modificare le opzioni di questo terreno.
			</string>
			<combo_box name="land category with adult">
				<combo_item name="AnyCategory">
					Tutte le categorie
				</combo_item>
				<combo_item name="LindenLocation">
					Luoghi Linden
				</combo_item>
				<combo_item name="Adult">
					Adult
				</combo_item>
				<combo_item name="Arts&amp;Culture">
					Arte &amp; Cultura
				</combo_item>
				<combo_item name="Business">
					Affari
				</combo_item>
				<combo_item name="Educational">
					Educazione
				</combo_item>
				<combo_item name="Gaming">
					Giochi
				</combo_item>
				<combo_item name="Hangout">
					Divertimento
				</combo_item>
				<combo_item name="NewcomerFriendly">
					Ospitalità per i nuovi entrati
				</combo_item>
				<combo_item name="Parks&amp;Nature">
					Parchi &amp; Natura
				</combo_item>
				<combo_item name="Residential">
					Residenziale
				</combo_item>
				<combo_item name="Shopping">
					Shopping
				</combo_item>
				<combo_item name="Other">
					Altro
				</combo_item>
			</combo_box>
			<combo_box name="land category">
				<combo_item name="AnyCategory">
					Tutte le categorie
				</combo_item>
				<combo_item name="LindenLocation">
					Luogo dei Linden
				</combo_item>
				<combo_item name="Arts&amp;Culture">
					Arte &amp; Cultura
				</combo_item>
				<combo_item name="Business">
					Affari
				</combo_item>
				<combo_item name="Educational">
					Educazione
				</combo_item>
				<combo_item name="Gaming">
					Gioco
				</combo_item>
				<combo_item name="Hangout">
					Divertimento
				</combo_item>
				<combo_item name="NewcomerFriendly">
					Accoglienza nuovi residenti
				</combo_item>
				<combo_item name="Parks&amp;Nature">
					Parchi &amp; Natura
				</combo_item>
				<combo_item name="Residential">
					Residenziale
				</combo_item>
				<combo_item name="Shopping">
					Shopping
				</combo_item>
				<combo_item name="Other">
					Altro
				</combo_item>
			</combo_box>
			<button label="?" label_selected="?" name="?"/>
			<check_box label="Contenuto Mature" name="MatureCheck" tool_tip=" "/>
			<string name="mature_check_mature">
				Contenuto Mature
			</string>
			<string name="mature_check_adult">
				Contenuto Adult
			</string>
			<string name="mature_check_mature_tooltip">
				Il contenuto o le informazioni del tuo terreno sono considerate Mature.
			</string>
			<string name="mature_check_adult_tooltip">
				Il contenuto o le informazioni del tuo terreno sono considerate Adult.
			</string>
			<text name="Snapshot:">
				Fotografia:
			</text>
			<texture_picker label="" name="snapshot_ctrl" tool_tip="Clicca per scegliere una immagine"/>
			<text name="landing_point">
				Punto di atterraggio: [LANDING]
			</text>
			<string name="landing_point_none">
				(nessuno)
			</string>
			<button width="60" label="Imposta" label_selected="Imposta" name="Set" tool_tip="Imposta il punto di atterraggio dove arrivano i visitatori. Impostalo nel punto dove si trova il tuo avatar in questo terreno."/>
			<button width="60" left="301" label="Elimina" label_selected="Elimina" name="Clear" tool_tip="Elimina punto di atterraggio."/>
			<text name="Teleport Routing: ">
				Rotte dei teleport:
			</text>
			<combo_box width="140" name="landing type" tool_tip="Rotte dei teleport -- seleziona come vuoi organizzare i teleport nella tua terra.">
				<combo_item name="Blocked">
					Bloccati
				</combo_item>
				<combo_item name="LandingPoint">
					Punto di atterraggio
				</combo_item>
				<combo_item name="Anywhere">
					Ovunque
				</combo_item>
			</combo_box>
			<string name="push_restrict_text">
				Nessuna spinta
			</string>
			<string name="push_restrict_region_text">
				Nessuna spinta (Impostazione regionale)
			</string>
		</panel>
		<panel label="Media" name="land_media_panel">
			<text name="with media:" width="85">
				Tipo di Media:
			</text>
			<combo_box  left="97" name="media type" tool_tip="Specifica se l&apos;Url è un video, una pagina web, o un altro tipo di media"/>
			<text name="at URL:" width="85">
				URL Media:
			</text>
			<line_editor left="97" name="media_url"/>
			<button label="Imposta..." label_selected="Imposta..." name="set_media_url" width="63"/>
			<text name="Description:">
				Descrizione:
			</text>
			<line_editor left="97" name="url_description" tool_tip="Testo che appare vicino al bottone play/carica"/>
			<text name="Media texture:">
				Cambia
Texture:
			</text>
			<texture_picker left="97" label="" name="media texture" tool_tip="Clicca per scegliere un&apos;immagine"/>
			<text name="replace_texture_help" width="285">
				(Gli oggetti che hanno questa texture applicata
mostreranno il video o la pagina web dopo che avrai
cliccato sulla freccia play.)
			</text>
			<text name="Options:">
				Opzioni
Media:
			</text>
			<check_box left="94" label="Auto ridimensiona" name="media_auto_scale" tool_tip="Spuntando questa opzione, nell&apos;appezzamento il contenuto media si ridimensionerà automaticamente. Potrebbe darsi che appaia un po&apos; più lento e che diminuisca la qualità visiva ma nessun altro riadattamento o allineamento della texture sarà necessario."/>
			<check_box left="265" label="Fai ripetere il video" name="media_loop" tool_tip="Fai ripetere il video continuamente. Quando il video è finito, reinizierà dal principio."/>
			<check_box left="94" label="Nascondi indirizzo URL Media" name="hide_media_url" tool_tip="Abilitando questa opzione nasconderai l&apos;indirizzo url dei media a tutte le persone non autorizzate a vedere le informazioni del terreno. Nota che questo non è disponibile per contenuto di tipo HTML."/>
			<check_box left="265" label="Nascondi indirizzo URL Musica" name="hide_music_url" tool_tip="Abilitando questa opzione nasconderai l&apos;indirizzo url della musica a tutte le persone non autorizzate a vedere le informazioni del terreno."/>
			<text left="99" width="120" name="media_size" tool_tip="Aumenta grandezza per far vedere meglio i media web, lascia a 0 per impostare il default.">
				Grandezza Media:
			</text>
			<spinner left_delta="104" name="media_size_width" tool_tip="Aumenta larghezza per far vedere meglio i media web, lascia a 0 per impostare il default."/>
			<spinner name="media_size_height" tool_tip="Aumenta altezza per far vedere meglio i media web, lascia a 0 per impostare il default."/>
			<text name="pixels">
				pixels
			</text>
			<text name="MusicURL:">
				URL Musica:
			</text>
			<line_editor left="97" name="music_url"/>
			<text name="Sound:">
				Suono:
			</text>
			<check_box left="94" label="Limita le gesture e i suoni degli oggetti in questo territorio" name="check sound local"/>
			<button label="?" label_selected="?" name="?" left="420"/>
			<text name="Voice settings:">
				Voice:
			</text>
			<check_box left="94" label="Abilita il Voice" name="parcel_enable_voice_channel"/>
			<check_box left="94" label="Abilita il Voice (stabilito su tutta la proprietà)" name="parcel_enable_voice_channel_is_estate_disabled"/>
			<check_box left="114" label="Limita il voice a questa porzione di terreno" name="parcel_enable_voice_channel_parcel"/>
		</panel>
		<panel label="Accesso" name="land_access_panel">
			<text name="Limit access to this parcel to:">
				Accesso a questo terreno
			</text>
			<check_box label="Permetti accesso pubblico" name="public_access"/>
			<text name="Only Allow">
				Blocca l&apos;accesso con Residenti:
			</text>
			<check_box label="Che non hanno dato le proprie informazioni di pagamento alla Linden Lab" name="limit_payment" tool_tip="Manda via residenti non identificati."/>
			<check_box label="Che non sono adulti con età verificata" name="limit_age_verified" tool_tip="Manda via residenti che non hanno verificato la loro età. Guarda il sito support.secondlife.com per ulteriori informazioni."/>
			<string name="estate_override">
				Una o più di queste impostazioni sono già impostate a livello regionale
			</string>
			<check_box label="Permetti accesso al gruppo: [GROUP]" name="GroupCheck" tool_tip="Imposta il gruppo nel pannello generale."/>
			<check_box label="Vendi pass a:" name="PassCheck" tool_tip="Permetti in questo terreno l&apos;accesso temporaneo"/>
			<combo_box name="pass_combo">
				<combo_item name="Anyone">
					Chiunque
				</combo_item>
				<combo_item name="Group">
					Gruppo
				</combo_item>
			</combo_box>
			<spinner label="Prezzo in L$:" name="PriceSpin"/>
			<spinner label="Ore di accesso:" name="HoursSpin"/>
			<text label="Permetti sempre" name="AllowedText">
				Residenti permessi
			</text>
			<name_list name="AccessList" tool_tip="([LISTED] in elenco, [MAX] massimo)"/>
			<button label="Aggiungi..." label_selected="Aggiungi..." name="add_allowed"/>
			<button label="Rimuovi" label_selected="Rimuovi" name="remove_allowed"/>
			<text label="Blocca" name="BanCheck">
				Residenti bloccati
			</text>
			<name_list name="BannedList" tool_tip="([LISTED] in elenco, [MAX] massimo)"/>
			<button label="Aggiungi..." label_selected="Aggiungi..." name="add_banned"/>
			<button label="Rimuovi" label_selected="Rimuovi" name="remove_banned"/>
		</panel>
	</tab_container>
</floater>
>>>>>>> fcaa1ad4
<|MERGE_RESOLUTION|>--- conflicted
+++ resolved
@@ -1,4 +1,3 @@
-<<<<<<< HEAD
 <?xml version="1.0" encoding="utf-8" standalone="yes"?>
 <floater name="floaterland" title="Informazioni sul terreno">
 	<tab_container name="landtab">
@@ -9,61 +8,75 @@
 			<text name="Description:">
 				Descrizione:
 			</text>
+			<text name="LandType">
+				Tipo:
+			</text>
+			<text name="LandTypeText" left="119">
+				Mainland / Homestead
+			</text>
+			<text name="ContentRating" width="115">
+				Categoria di accesso:
+			</text>
+			<text name="ContentRatingText" left="119">
+				Adult
+			</text>
 			<text name="Owner:">
 				Proprietario:
 			</text>
-			<text name="OwnerText">
+			<text name="OwnerText" left="119" width="227">
 				Leyla Linden
 			</text>
 			<button label="Profilo..." label_selected="Profilo..." name="Profile..."/>
 			<text name="Group:">
 				Gruppo:
 			</text>
+			<text left="119" name="GroupText" width="227" />
 			<button label="Imposta..." label_selected="Imposta..." name="Set..."/>
-			<check_box label="Permetti cessione al gruppo" name="check deed" tool_tip="Un funzionario del gruppo può cedere questa terra al gruppo stesso cosicchè essa sarà  supportata  dalle terre del gruppo."/>
+			<check_box left="119" label="Permetti cessione al gruppo" name="check deed" tool_tip="Un funzionario del gruppo può cedere questa terra al gruppo stesso cosicchè essa sarà  supportata  dalle terre del gruppo."/>
 			<button label="Cedi..." label_selected="Cedi..." name="Deed..." tool_tip="Puoi solo offrire terra se sei un funzionario del gruppo selezionato."/>
-			<check_box label="Il proprietario fa un contributo con la cessione" name="check contrib" tool_tip="Quando la terra è ceduta al gruppo, il proprietario precedente contribuisce con abbastanza allocazione di terra per supportarlo."/>
+			<check_box left="119" label="Il proprietario fa un contributo con la cessione" name="check contrib" tool_tip="Quando la terra è ceduta al gruppo, il proprietario precedente contribuisce con abbastanza allocazione di terra per supportarlo."/>
 			<text name="For Sale:">
 				In vendita:
 			</text>
-			<text name="Not for sale.">
+			<text name="Not for sale." left="119">
 				Non in vendita.
 			</text>
-			<text name="For Sale: Price L$[PRICE].">
-				Prezzo: [PRICE] L$.
-			</text>
-			<button label="Vendi la terra..." label_selected="Vendi la terra..." name="Sell Land..."/>
-			<text name="For sale to">
+			<text name="For Sale: Price L$[PRICE]." left="119">
+				Prezzo: [PRICE]L$ ([PRICE_PER_SQM]L$/m²).
+			</text>
+			<text name="SalePending" left="119" width="321"/>
+			<button bottom="-242" label="Vendi la terra..." label_selected="Vendi la terra..." name="Sell Land..."/>
+			<text name="For sale to" left="119">
 				In vendita a: [BUYER]
 			</text>
-			<text name="Sell with landowners objects in parcel.">
+			<text name="Sell with landowners objects in parcel." width="240" left="119">
 				Gli oggetti sono inclusi nella vendita.
 			</text>
-			<text name="Selling with no objects in parcel.">
+			<text name="Selling with no objects in parcel." width="240" left="119">
 				Gli oggetti non sono inclusi nella vendita.
 			</text>
-			<button label="Annulla la vendita del terreno" label_selected="Annulla la vendita del terreno" name="Cancel Land Sale"/>
-			<text name="Claimed:">
+			<button bottom="-242" font="SansSerifSmall" left="275" width="165" label="Annulla la vendita del terreno" label_selected="Annulla la vendita del terreno" name="Cancel Land Sale"/>
+			<text name="Claimed:" width="115">
 				Presa in possesso il:
 			</text>
-			<text name="DateClaimText">
+			<text name="DateClaimText" left="119">
 				Tue Aug 15 13:47:25 2006
 			</text>
 			<text name="PriceLabel">
 				Area:
 			</text>
-			<text name="PriceText">
+			<text name="PriceText" left="119" width="140">
 				4048 m²
 			</text>
 			<text name="Traffic:">
 				Traffico:
 			</text>
-			<text name="DwellText">
+			<text name="DwellText" left="119" width="140">
 				0
 			</text>
-			<button label="Acquista il terreno..." label_selected="Acquista il terreno..." name="Buy Land..."/>
+			<button label="Acquista il terreno..." label_selected="Acquista il terreno..." left="130" name="Buy Land..." width="125"/>
 			<button label="Acquista per il gruppo..." label_selected="Acquista per il gruppo..." name="Buy For Group..."/>
-			<button label="Compra pass..." label_selected="Compra pass..." name="Buy Pass..." tool_tip="Un pass ti da un accesso temporaneo in questo territorio."/>
+			<button label="Compra pass..." label_selected="Compra pass..." left="130" width="125" name="Buy Pass..." tool_tip="Un pass ti da un accesso temporaneo in questo territorio."/>
 			<button label="Abbandona la terra..." label_selected="Abbandona la terra..." name="Abandon Land..."/>
 			<button label="Reclama la terra..." label_selected="Reclama la terra..." name="Reclaim Land..."/>
 			<button label="Vendita Linden..." label_selected="Vendita Linden..." name="Linden Sale..." tool_tip="La terra deve essere posseduta, con contenuto impostato, e non già messa in asta."/>
@@ -109,36 +122,60 @@
 			</string>
 		</panel>
 		<panel label="Regolamento" name="land_covenant_panel">
-			<text name="covenant_timestamp_text">
-				Ultima modifica Wed Dec 31 16:00:00 1969
-			</text>
-			<text name="region_name_lbl">
-				Regione:
-			</text>
-			<text name="region_name_text">
-				leyla
+			<text name="estate_section_lbl">
+				Proprietà:
 			</text>
 			<text name="estate_name_lbl">
-				Proprietà immobiliare:
+				Nome:
 			</text>
 			<text name="estate_name_text">
 				Continente
 			</text>
 			<text name="estate_owner_lbl">
-				Proprietario immobiliare:
+				Proprietario:
 			</text>
 			<text name="estate_owner_text">
 				(nessuno)
-			</text>
-			<text name="resellable_clause">
-				La terra acquistata in questa regione non può essere rivenduta.
-			</text>
-			<text name="changeable_clause">
-				La terra acquistata in questa regione non può essere unita o suddivisa.
 			</text>
 			<text_editor name="covenant_editor">
 				Non c&apos;è nessun regolamento imposto in questa regione.
 			</text_editor>
+			<text name="covenant_timestamp_text">
+				Ultima modifica Wed Dec 31 16:00:00 1969
+			</text>
+			<text name="region_section_lbl">
+				Regione:
+			</text>
+			<text name="region_name_lbl">
+				Nome:
+			</text>
+			<text name="region_name_text" left="125">
+				leyla
+			</text>
+			<text name="region_landtype_lbl">
+				Tipo:
+			</text>
+			<text name="region_landtype_text" left="125">
+				Mainland / Homestead
+			</text>
+			<text name="region_maturity_lbl" width="115">
+				Categoria di accesso:
+			</text>
+			<text name="region_maturity_text" left="125">
+				Adult
+			</text>
+			<text name="resellable_lbl">
+				Rivendita:
+			</text>
+			<text name="resellable_clause" left="125">
+				La terra in questa regione non può essere rivenduta.
+			</text>
+			<text name="changeable_lbl">
+				Suddividi:
+			</text>
+			<text name="changeable_clause" left="125">
+				La terra in questa regione non può essere unita/suddivisa.
+			</text>
 			<string name="can_resell">
 				La terra acquistata in questa regione può essere rivenduta.
 			</string>
@@ -146,10 +183,12 @@
 				La terra acquistata in questa regione non può essere rivenduta.
 			</string>
 			<string name="can_change">
-				La terra acquistata in questa regione può essere unita o suddivisa.
+				La terra acquistata in questa regione può essere unita
+o suddivisa.
 			</string>
 			<string name="can_not_change">
-				La terra acquistata in questa regione non può essere unita o suddivisa.
+				La terra acquistata in questa regione non può essere unita
+o suddivisa.
 			</string>
 		</panel>
 		<panel label="Oggetti" name="land_objects_panel">
@@ -159,7 +198,7 @@
 			<text name="Simulator primitive usage:">
 				Oggetti presenti sul simulatore:
 			</text>
-			<text name="objects_available">
+			<text name="objects_available" left="214" width="230" >
 				[COUNT] dei [MAX] ([AVAILABLE] dsponibili)
 			</text>
 			<string name="objects_available_text">
@@ -168,56 +207,57 @@
 			<string name="objects_deleted_text">
 				[COUNT] dei [MAX] ([DELETED] saranno cancellati)
 			</string>
-			<text name="Primitives parcel supports:">
-				Numero massimo degli oggetti che il simulatore supporta:
-			</text>
-			<text name="object_contrib_text">
+			<text name="Primitives parcel supports:" width="200">
+				Oggetti che il terreno supporta:
+			</text>
+			<text name="object_contrib_text" left="214" width="152">
 				[COUNT]
 			</text>
 			<text name="Primitives on parcel:">
 				Oggetti sul terreno:
 			</text>
-			<text name="total_objects_text">
-				[COUNT]
-			</text>
-			<text name="Owned by parcel owner:">
+			<text name="total_objects_text" left="214"  width="48">
+				[COUNT]
+			</text>
+			<text name="Owned by parcel owner:" left="14" width="180" >
 				Posseduti dal proprietario:
 			</text>
-			<text name="owner_objects_text">
-				[COUNT]
-			</text>
-			<button label="Mostra" label_selected="Mostra" name="ShowOwner"/>
-			<button label="Restituisci..." label_selected="Restituisci..." name="ReturnOwner..." tool_tip="Restituisci gli oggetti ai loro proprietari."/>
-			<text name="Set to group:">
+			<text name="owner_objects_text" left="214"  width="48">
+				[COUNT]
+			</text>
+			<button label="Mostra" label_selected="Mostra" name="ShowOwner" right="-135" width="60"/>
+			<button label="Restituisci..." label_selected="Restituisci..." name="ReturnOwner..." tool_tip="Restituisci gli oggetti ai loro proprietari." right="-10" width="119"/>
+			<text name="Set to group:" left="14"  width="180">
 				Imposta al gruppo:
 			</text>
-			<text name="group_objects_text">
-				[COUNT]
-			</text>
-			<button label="Mostra" label_selected="Mostra" name="ShowGroup"/>
-			<button label="Restituisci..." label_selected="Restituisci..." name="ReturnGroup..." tool_tip="Restituisci gli oggetti ai loro proprietari."/>
-			<text name="Owned by others:">
+			<text name="group_objects_text" left="214"  width="48">
+				[COUNT]
+			</text>
+			<button label="Mostra" label_selected="Mostra" name="ShowGroup" right="-135" width="60"/>
+			<button label="Restituisci..." label_selected="Restituisci..." name="ReturnGroup..." tool_tip="Restituisci gli oggetti ai loro proprietari." right="-10" width="119"/>
+			<text name="Owned by others:" left="14"  width="180">
 				Posseduti da altri:
 			</text>
-			<text name="other_objects_text">
-				[COUNT]
-			</text>
-			<button label="Mostra" label_selected="Mostra" name="ShowOther"/>
-			<button label="Restituisci..." label_selected="Restituisci..." name="ReturnOther..." tool_tip="Restituisci gli oggetti ai loro proprietari."/>
-			<text name="Selected / sat upon:">
+			<text name="other_objects_text" left="214"  width="48">
+				[COUNT]
+			</text>
+			<button label="Mostra" label_selected="Mostra" name="ShowOther" right="-135" width="60"/>
+			<button label="Restituisci..." label_selected="Restituisci..." name="ReturnOther..." tool_tip="Restituisci gli oggetti ai loro proprietari." right="-10" width="119"/>
+			<text name="Selected / sat upon:" left="14" width="193">
 				Selezionati / sui quali sei sopra:
 			</text>
-			<text name="selected_objects_text">
-				[COUNT]
-			</text>
-			<text name="Autoreturn">
+			<text name="selected_objects_text" left="214"  width="48">
+				[COUNT]
+			</text>
+			<text name="Autoreturn" left="4" width="412">
 				Autorestituisci gli oggetti degli altri residenti (minuti, 0 per disabilitata):
 			</text>
-			<text name="Object Owners:">
+			<line_editor name="clean other time" right="-20" />
+			<text name="Object Owners:" width="150">
 				Proprietari degli oggetti:
 			</text>
-			<button label="Aggiorna Elenco" label_selected="Aggiorna Elenco" name="Refresh List"/>
-			<button label="Restituisci oggetti..." label_selected="Restituisci oggetti..." name="Return objects..."/>
+			<button label="Aggiorna Elenco" label_selected="Aggiorna Elenco" name="Refresh List" left="158"/>
+			<button label="Restituisci oggetti..." label_selected="Restituisci oggetti..." name="Return objects..." left="270" width="164"/>
 			<name_list name="owner list">
 				<column label="Tipo" name="type"/>
 				<column label="Nome" name="name"/>
@@ -253,10 +293,60 @@
 			<check_box label="Sicuro (senza danno)" name="check safe" tool_tip="Se spuntato, imposta il terreno su &apos;sicuro&apos;, disabilitando i danni da combattimento. Se non spuntato, viene abilitato il combattimento a morte."/>
 			<check_box label="Nessuna spinta" name="PushRestrictCheck" tool_tip="Previeni i colpi. Selezionare questa opzione può essere utile per prevenire comportamenti dannosi sul tuo terreno."/>
 			<check_box label="Mostra il luogo nella ricerca (30 L$/week) sotto" name="ShowDirectoryCheck" tool_tip="Lascia che questa terra sia vista dagli altri nei risultati di ricerca"/>
+			<string name="search_enabled_tooltip">
+				Fai in modo che la gente trovi questo terreno nei risultati della ricerca.
+			</string>
+			<string name="search_disabled_small_tooltip">
+				Questa opzione è disabilitata perchè questo terreno ha un&apos;area di 128 m² o inferiore.
+Solamente terreni più grandi possono essere abilitati nella ricerca.
+			</string>
+			<string name="search_disabled_permissions_tooltip">
+				Questa opzione è disabilitata perchè tu non puoi modificare le opzioni di questo terreno.
+			</string>
+			<combo_box name="land category with adult">
+				<combo_item name="AnyCategory">
+					Tutte le categorie
+				</combo_item>
+				<combo_item name="LindenLocation">
+					Luoghi Linden
+				</combo_item>
+				<combo_item name="Adult">
+					Adult
+				</combo_item>
+				<combo_item name="Arts&amp;Culture">
+					Arte &amp; Cultura
+				</combo_item>
+				<combo_item name="Business">
+					Affari
+				</combo_item>
+				<combo_item name="Educational">
+					Educazione
+				</combo_item>
+				<combo_item name="Gaming">
+					Giochi
+				</combo_item>
+				<combo_item name="Hangout">
+					Divertimento
+				</combo_item>
+				<combo_item name="NewcomerFriendly">
+					Ospitalità per i nuovi entrati
+				</combo_item>
+				<combo_item name="Parks&amp;Nature">
+					Parchi &amp; Natura
+				</combo_item>
+				<combo_item name="Residential">
+					Residenziale
+				</combo_item>
+				<combo_item name="Shopping">
+					Shopping
+				</combo_item>
+				<combo_item name="Other">
+					Altro
+				</combo_item>
+			</combo_box>
 			<combo_box name="land category">
 				<combo_box.item name="AnyCategory" label="Tutte le categorie"/>
 				<combo_box.item name="LindenLocation" label="Luogo dei Linden"/>
-
 				<combo_box.item name="Arts&amp;Culture" label="Arte &amp; Cultura"/>
 				<combo_box.item name="Business" label="Affari"/>
 				<combo_box.item name="Educational" label="Educazione"/>
@@ -269,7 +359,19 @@
 				<combo_box.item name="Other" label="Altro"/>
 			</combo_box>
 			<button label="?" label_selected="?" name="?"/>
-			<check_box name="MatureCheck" />
+			<check_box label="Contenuto Mature" name="MatureCheck" tool_tip=" "/>
+			<string name="mature_check_mature">
+				Contenuto Mature
+			</string>
+			<string name="mature_check_adult">
+				Contenuto Adult
+			</string>
+			<string name="mature_check_mature_tooltip">
+				Il contenuto o le informazioni del tuo terreno sono considerate Mature.
+			</string>
+			<string name="mature_check_adult_tooltip">
+				Il contenuto o le informazioni del tuo terreno sono considerate Adult.
+			</string>
 			<text name="Snapshot:">
 				Fotografia:
 			</text>
@@ -280,12 +382,12 @@
 			<string name="landing_point_none">
 				(nessuno)
 			</string>
-			<button label="Imposta" label_selected="Imposta" name="Set" tool_tip="Imposta il punto di atterraggio dove arrivano i visitatori. Impostalo nel punto dove si trova il tuo avatar in questo terreno."/>
-			<button label="Elimina" label_selected="Elimina" name="Clear" tool_tip="Elimina punto di atterraggio."/>
+			<button width="60" label="Imposta" label_selected="Imposta" name="Set" tool_tip="Imposta il punto di atterraggio dove arrivano i visitatori. Impostalo nel punto dove si trova il tuo avatar in questo terreno."/>
+			<button width="60" left="301" label="Elimina" label_selected="Elimina" name="Clear" tool_tip="Elimina punto di atterraggio."/>
 			<text name="Teleport Routing: ">
 				Rotte dei teleport:
 			</text>
-			<combo_box name="landing type" tool_tip="Rotte dei teleport -- seleziona come vuoi organizzare i teleport nella tua terra.">
+			<combo_box width="140" name="landing type" tool_tip="Rotte dei teleport -- seleziona come vuoi organizzare i teleport nella tua terra.">
 				<combo_box.item name="Blocked" label="Bloccati"/>
 				<combo_box.item name="LandingPoint" label="Punto di atterraggio"/>
 				<combo_box.item name="Anywhere" label="Ovunque"/>
@@ -298,39 +400,41 @@
 			</string>
 		</panel>
 		<panel label="Media" name="land_media_panel">
-			<text name="with media:">
+			<text name="with media:" width="85">
 				Tipo di Media:
 			</text>
-			<combo_box name="media type" tool_tip="Specifica se l&apos;Url è un video, una pagina web, o un altro tipo di media"/>
-			<text name="at URL:">
-				Media URL:
-			</text>
-			<button label="Imposta..." label_selected="Imposta..." name="set_media_url"/>
+			<combo_box  left="97" name="media type" tool_tip="Specifica se l&apos;Url è un video, una pagina web, o un altro tipo di media"/>
+			<text name="at URL:" width="85">
+				URL Media:
+			</text>
+			<line_editor left="97" name="media_url"/>
+			<button label="Imposta..." label_selected="Imposta..." name="set_media_url" width="63"/>
 			<text name="Description:">
 				Descrizione:
 			</text>
-			<line_editor name="url_description" tool_tip="Testo che appare vicino al bottone play/carica"/>
+			<line_editor left="97" name="url_description" tool_tip="Testo che appare vicino al bottone play/carica"/>
 			<text name="Media texture:">
 				Cambia
 Texture:
 			</text>
-			<texture_picker label="" name="media texture" tool_tip="Clicca per scegliere un&apos;immagine"/>
-			<text name="replace_texture_help">
-				(Gli oggetti che hanno questa texture applicata mostreranno il video o
-la pagina web dopo che avrai cliccato sulla freccia play.)
+			<texture_picker left="97" label="" name="media texture" tool_tip="Clicca per scegliere un&apos;immagine"/>
+			<text name="replace_texture_help" width="285">
+				(Gli oggetti che hanno questa texture applicata
+mostreranno il video o la pagina web dopo che avrai
+cliccato sulla freccia play.)
 			</text>
 			<text name="Options:">
 				Opzioni
 Media:
 			</text>
-			<check_box label="Auto ridimensiona" name="media_auto_scale" tool_tip="Spuntando questa opzione, nell&apos;appezzamento il contenuto media si ridimensionerà automaticamente. Potrebbe darsi che appaia un po&apos; più lento e che diminuisca la qualità visiva ma nessun altro riadattamento o allineamento della texture sarà necessario."/>
-			<check_box label="Fai ripetere il video" name="media_loop" tool_tip="Fai ripetere il video continuamente. Quando il video è finito, reinizierà dal principio."/>
-			<check_box label="Nascondi indirizzo url dei media" name="hide_media_url" tool_tip="Abilitando questa opzione nasconderai l&apos;indirizzo url dei media a tutte le persone non autorizzate a vedere le informazioni del terreno. Nota che questo non è disponibile per contenuto di tipo HTML."/>
-			<check_box label="Nascondi indirizzo url della musica" name="hide_music_url" tool_tip="Abilitando questa opzione nasconderai l&apos;indirizzo url della musica a tutte le persone non autorizzate a vedere le informazioni del terreno."/>
-			<text name="media_size" tool_tip="Aumenta grandezza per far vedere meglio i media web, lascia a 0 per impostare il default.">
+			<check_box left="94" label="Auto ridimensiona" name="media_auto_scale" tool_tip="Spuntando questa opzione, nell&apos;appezzamento il contenuto media si ridimensionerà automaticamente. Potrebbe darsi che appaia un po&apos; più lento e che diminuisca la qualità visiva ma nessun altro riadattamento o allineamento della texture sarà necessario."/>
+			<check_box left="265" label="Fai ripetere il video" name="media_loop" tool_tip="Fai ripetere il video continuamente. Quando il video è finito, reinizierà dal principio."/>
+			<check_box left="94" label="Nascondi indirizzo URL Media" name="hide_media_url" tool_tip="Abilitando questa opzione nasconderai l&apos;indirizzo url dei media a tutte le persone non autorizzate a vedere le informazioni del terreno. Nota che questo non è disponibile per contenuto di tipo HTML."/>
+			<check_box left="265" label="Nascondi indirizzo URL Musica" name="hide_music_url" tool_tip="Abilitando questa opzione nasconderai l&apos;indirizzo url della musica a tutte le persone non autorizzate a vedere le informazioni del terreno."/>
+			<text left="99" width="120" name="media_size" tool_tip="Aumenta grandezza per far vedere meglio i media web, lascia a 0 per impostare il default.">
 				Grandezza Media:
 			</text>
-			<spinner name="media_size_width" tool_tip="Aumenta larghezza per far vedere meglio i media web, lascia a 0 per impostare il default."/>
+			<spinner left_delta="104" name="media_size_width" tool_tip="Aumenta larghezza per far vedere meglio i media web, lascia a 0 per impostare il default."/>
 			<spinner name="media_size_height" tool_tip="Aumenta altezza per far vedere meglio i media web, lascia a 0 per impostare il default."/>
 			<text name="pixels">
 				pixels
@@ -338,24 +442,18 @@
 			<text name="MusicURL:">
 				URL Musica:
 			</text>
+			<line_editor left="97" name="music_url"/>
 			<text name="Sound:">
 				Suono:
 			</text>
-			<check_box label="Restringi il suono dello spazio a questo terreno" name="check sound local"/>
+			<check_box left="94" label="Limita le gesture e i suoni degli oggetti in questo territorio" name="check sound local"/>
+			<button label="?" label_selected="?" name="?" left="420"/>
 			<text name="Voice settings:">
 				Voice:
 			</text>
-			<radio_group name="parcel_voice_channel">
-				<radio_item name="Estate">
-					Usa il canale spaziale della regione
-				</radio_item>
-				<radio_item name="Private">
-					Usa un canale privato
-				</radio_item>
-				<radio_item name="Disabled">
-					Disabilita audio spaziale in questo terreno
-				</radio_item>
-			</radio_group>
+			<check_box left="94" label="Abilita il Voice" name="parcel_enable_voice_channel"/>
+			<check_box left="94" label="Abilita il Voice (stabilito su tutta la proprietà)" name="parcel_enable_voice_channel_is_estate_disabled"/>
+			<check_box left="114" label="Limita il voice a questa porzione di terreno" name="parcel_enable_voice_channel_parcel"/>
 		</panel>
 		<panel label="Accesso" name="land_access_panel">
 			<text name="Limit access to this parcel to:">
@@ -363,14 +461,14 @@
 			</text>
 			<check_box label="Permetti accesso pubblico" name="public_access"/>
 			<text name="Only Allow">
-				Blocca l&apos;accesso con:
-			</text>
-			<check_box label="Residenti che non hanno dato le proprie informazioni di pagamento alla Linden Lab" name="limit_payment" tool_tip="Manda via residenti non identificati."/>
-			<check_box label="Residenti che non sono adulti con età verificata" name="limit_age_verified" tool_tip="Manda via residenti che non hanno verificato la loro età. Guarda il sito support.secondlife.com per ulteriori informazioni."/>
+				Blocca l&apos;accesso con Residenti:
+			</text>
+			<check_box label="Che non hanno dato le proprie informazioni di pagamento alla Linden Lab" name="limit_payment" tool_tip="Manda via residenti non identificati."/>
+			<check_box label="Che non sono adulti con età verificata" name="limit_age_verified" tool_tip="Manda via residenti che non hanno verificato la loro età. Guarda il sito support.secondlife.com per ulteriori informazioni."/>
 			<string name="estate_override">
 				Una o più di queste impostazioni sono già impostate a livello regionale
 			</string>
-			<check_box label="Permetti accesso al gruppo: [Gruppo]" name="GroupCheck" tool_tip="Imposta il gruppo nel pannello generale."/>
+			<check_box label="Permetti accesso al gruppo: [GROUP]" name="GroupCheck" tool_tip="Imposta il gruppo nel pannello generale."/>
 			<check_box label="Vendi pass a:" name="PassCheck" tool_tip="Permetti in questo terreno l&apos;accesso temporaneo"/>
 			<combo_box name="pass_combo">
 				<combo_box.item name="Anyone" label="Chiunque"/>
@@ -392,533 +490,4 @@
 			<button label="Rimuovi" label_selected="Rimuovi" name="remove_banned"/>
 		</panel>
 	</tab_container>
-</floater>
-=======
-<?xml version="1.0" encoding="utf-8" standalone="yes"?>
-<floater name="floaterland" title="Informazioni sul terreno">
-	<tab_container name="landtab">
-		<panel label="Generale" name="land_general_panel">
-			<text name="Name:">
-				Nome:
-			</text>
-			<text name="Description:">
-				Descrizione:
-			</text>
-			<text name="LandType">
-				Tipo:
-			</text>
-			<text name="LandTypeText" left="119">
-				Mainland / Homestead
-			</text>
-			<text name="ContentRating" width="115">
-				Categoria di accesso:
-			</text>
-			<text name="ContentRatingText" left="119">
-				Adult
-			</text>
-			<text name="Owner:">
-				Proprietario:
-			</text>
-			<text name="OwnerText" left="119" width="227">
-				Leyla Linden
-			</text>
-			<button label="Profilo..." label_selected="Profilo..." name="Profile..."/>
-			<text name="Group:">
-				Gruppo:
-			</text>
-			<text left="119" name="GroupText" width="227" />
-			<button label="Imposta..." label_selected="Imposta..." name="Set..."/>
-			<check_box left="119" label="Permetti cessione al gruppo" name="check deed" tool_tip="Un funzionario del gruppo può cedere questa terra al gruppo stesso cosicchè essa sarà  supportata  dalle terre del gruppo."/>
-			<button label="Cedi..." label_selected="Cedi..." name="Deed..." tool_tip="Puoi solo offrire terra se sei un funzionario del gruppo selezionato."/>
-			<check_box left="119" label="Il proprietario fa un contributo con la cessione" name="check contrib" tool_tip="Quando la terra è ceduta al gruppo, il proprietario precedente contribuisce con abbastanza allocazione di terra per supportarlo."/>
-			<text name="For Sale:">
-				In vendita:
-			</text>
-			<text name="Not for sale." left="119">
-				Non in vendita.
-			</text>
-			<text name="For Sale: Price L$[PRICE]." left="119">
-				Prezzo: [PRICE]L$ ([PRICE_PER_SQM]L$/m²).
-			</text>
-			<text name="SalePending" left="119" width="321"/>
-			<button bottom="-242" label="Vendi la terra..." label_selected="Vendi la terra..." name="Sell Land..."/>
-			<text name="For sale to" left="119">
-				In vendita a: [BUYER]
-			</text>
-			<text name="Sell with landowners objects in parcel." width="240" left="119">
-				Gli oggetti sono inclusi nella vendita.
-			</text>
-			<text name="Selling with no objects in parcel." width="240" left="119">
-				Gli oggetti non sono inclusi nella vendita.
-			</text>
-			<button bottom="-242" font="SansSerifSmall" left="275" width="165" label="Annulla la vendita del terreno" label_selected="Annulla la vendita del terreno" name="Cancel Land Sale"/>
-			<text name="Claimed:" width="115">
-				Presa in possesso il:
-			</text>
-			<text name="DateClaimText" left="119">
-				Tue Aug 15 13:47:25 2006
-			</text>
-			<text name="PriceLabel">
-				Area:
-			</text>
-			<text name="PriceText" left="119" width="140">
-				4048 m²
-			</text>
-			<text name="Traffic:">
-				Traffico:
-			</text>
-			<text name="DwellText" left="119" width="140">
-				0
-			</text>
-			<button label="Acquista il terreno..." label_selected="Acquista il terreno..." left="130" name="Buy Land..." width="125"/>
-			<button label="Acquista per il gruppo..." label_selected="Acquista per il gruppo..." name="Buy For Group..."/>
-			<button label="Compra pass..." label_selected="Compra pass..." left="130" width="125" name="Buy Pass..." tool_tip="Un pass ti da un accesso temporaneo in questo territorio."/>
-			<button label="Abbandona la terra..." label_selected="Abbandona la terra..." name="Abandon Land..."/>
-			<button label="Reclama la terra..." label_selected="Reclama la terra..." name="Reclaim Land..."/>
-			<button label="Vendita Linden..." label_selected="Vendita Linden..." name="Linden Sale..." tool_tip="La terra deve essere posseduta, con contenuto impostato, e non già messa in asta."/>
-			<string name="new users only">
-				Solo ai nuovi residenti
-			</string>
-			<string name="anyone">
-				A chiunque
-			</string>
-			<string name="area_text">
-				Area
-			</string>
-			<string name="area_size_text">
-				[AREA] m²
-			</string>
-			<string name="auction_id_text">
-				Asta n.: [ID]
-			</string>
-			<string name="need_tier_to_modify">
-				Devi confermare l&apos;acquisto prima di poter modificare il terreno.
-			</string>
-			<string name="group_owned_text">
-				(Posseduta dal gruppo)
-			</string>
-			<string name="profile_text">
-				Profilo...
-			</string>
-			<string name="info_text">
-				Info...
-			</string>
-			<string name="public_text">
-				(pubblica)
-			</string>
-			<string name="none_text">
-				(nessuno)
-			</string>
-			<string name="sale_pending_text">
-				(vendita in corso)
-			</string>
-			<string name="no_selection_text">
-				Nessun appezzamento selezionato.
-Vai al menu Mondo &gt; Informazioni sul terreno oppure seleziona un altro appezzamento per vederne i dettagli.
-			</string>
-		</panel>
-		<panel label="Regolamento" name="land_covenant_panel">
-			<text name="estate_section_lbl">
-				Proprietà:
-			</text>
-			<text name="estate_name_lbl">
-				Nome:
-			</text>
-			<text name="estate_name_text">
-				Continente
-			</text>
-			<text name="estate_owner_lbl">
-				Proprietario:
-			</text>
-			<text name="estate_owner_text">
-				(nessuno)
-			</text>
-			<text_editor name="covenant_editor">
-				Non c&apos;è nessun regolamento imposto in questa regione.
-			</text_editor>
-			<text name="covenant_timestamp_text">
-				Ultima modifica Wed Dec 31 16:00:00 1969
-			</text>
-			<text name="region_section_lbl">
-				Regione:
-			</text>
-			<text name="region_name_lbl">
-				Nome:
-			</text>
-			<text name="region_name_text" left="125">
-				leyla
-			</text>
-			<text name="region_landtype_lbl">
-				Tipo:
-			</text>
-			<text name="region_landtype_text" left="125">
-				Mainland / Homestead
-			</text>
-			<text name="region_maturity_lbl" width="115">
-				Categoria di accesso:
-			</text>
-			<text name="region_maturity_text" left="125">
-				Adult
-			</text>
-			<text name="resellable_lbl">
-				Rivendita:
-			</text>
-			<text name="resellable_clause" left="125">
-				La terra in questa regione non può essere rivenduta.
-			</text>
-			<text name="changeable_lbl">
-				Suddividi:
-			</text>
-			<text name="changeable_clause" left="125">
-				La terra in questa regione non può essere unita/suddivisa.
-			</text>
-			<string name="can_resell">
-				La terra acquistata in questa regione può essere rivenduta.
-			</string>
-			<string name="can_not_resell">
-				La terra acquistata in questa regione non può essere rivenduta.
-			</string>
-			<string name="can_change">
-				La terra acquistata in questa regione può essere unita
-o suddivisa.
-			</string>
-			<string name="can_not_change">
-				La terra acquistata in questa regione non può essere unita
-o suddivisa.
-			</string>
-		</panel>
-		<panel label="Oggetti" name="land_objects_panel">
-			<text name="parcel_object_bonus">
-				Fattore bonus degli oggetti della regione: [BONUS]
-			</text>
-			<text name="Simulator primitive usage:">
-				Oggetti presenti sul simulatore:
-			</text>
-			<text name="objects_available" left="214" width="230" >
-				[COUNT] dei [MAX] ([AVAILABLE] dsponibili)
-			</text>
-			<string name="objects_available_text">
-				[COUNT] dei [MAX] ([AVAILABLE] disponibili)
-			</string>
-			<string name="objects_deleted_text">
-				[COUNT] dei [MAX] ([DELETED] saranno cancellati)
-			</string>
-			<text name="Primitives parcel supports:" width="200">
-				Oggetti che il terreno supporta:
-			</text>
-			<text name="object_contrib_text" left="214" width="152">
-				[COUNT]
-			</text>
-			<text name="Primitives on parcel:">
-				Oggetti sul terreno:
-			</text>
-			<text name="total_objects_text" left="214"  width="48">
-				[COUNT]
-			</text>
-			<text name="Owned by parcel owner:" left="14" width="180" >
-				Posseduti dal proprietario:
-			</text>
-			<text name="owner_objects_text" left="214"  width="48">
-				[COUNT]
-			</text>
-			<button label="Mostra" label_selected="Mostra" name="ShowOwner" right="-135" width="60"/>
-			<button label="Restituisci..." label_selected="Restituisci..." name="ReturnOwner..." tool_tip="Restituisci gli oggetti ai loro proprietari." right="-10" width="119"/>
-			<text name="Set to group:" left="14"  width="180">
-				Imposta al gruppo:
-			</text>
-			<text name="group_objects_text" left="214"  width="48">
-				[COUNT]
-			</text>
-			<button label="Mostra" label_selected="Mostra" name="ShowGroup" right="-135" width="60"/>
-			<button label="Restituisci..." label_selected="Restituisci..." name="ReturnGroup..." tool_tip="Restituisci gli oggetti ai loro proprietari." right="-10" width="119"/>
-			<text name="Owned by others:" left="14"  width="180">
-				Posseduti da altri:
-			</text>
-			<text name="other_objects_text" left="214"  width="48">
-				[COUNT]
-			</text>
-			<button label="Mostra" label_selected="Mostra" name="ShowOther" right="-135" width="60"/>
-			<button label="Restituisci..." label_selected="Restituisci..." name="ReturnOther..." tool_tip="Restituisci gli oggetti ai loro proprietari." right="-10" width="119"/>
-			<text name="Selected / sat upon:" left="14" width="193">
-				Selezionati / sui quali sei sopra:
-			</text>
-			<text name="selected_objects_text" left="214"  width="48">
-				[COUNT]
-			</text>
-			<text name="Autoreturn" left="4" width="412">
-				Autorestituisci gli oggetti degli altri residenti (minuti, 0 per disabilitata):
-			</text>
-			<line_editor name="clean other time" right="-20" />
-			<text name="Object Owners:" width="150">
-				Proprietari degli oggetti:
-			</text>
-			<button label="Aggiorna Elenco" label_selected="Aggiorna Elenco" name="Refresh List" left="158"/>
-			<button label="Restituisci oggetti..." label_selected="Restituisci oggetti..." name="Return objects..." left="270" width="164"/>
-			<name_list name="owner list">
-				<column label="Tipo" name="type"/>
-				<column label="Nome" name="name"/>
-				<column label="Conta" name="count"/>
-				<column label="Più recenti" name="mostrecent"/>
-			</name_list>
-		</panel>
-		<panel label="Opzioni" name="land_options_panel">
-			<text name="allow_label">
-				Permetti agli altri residenti di:
-			</text>
-			<check_box label="Modificare il terreno" name="edit land check" tool_tip="Se spuntato, chiunque può terraformare il tuo terreno. E&apos; preferibile lasciare questo quadrato non spuntato, dato che sarai sempre in grado di modificare il tuo terreno."/>
-			<check_box label="Creare dei landmark" name="check landmark"/>
-			<check_box label="Permetti il volo" name="check fly" tool_tip="Se spuntato, gli altri residenti potranno volare sul tuo terreno. Se non spuntato, potranno solamente arrivare in volo o sorvolare il terreno."/>
-			<text name="allow_label2">
-				Creare oggetti:
-			</text>
-			<check_box label="Tutti i residenti" name="edit objects check"/>
-			<check_box label="Gruppo" name="edit group objects check"/>
-			<text name="allow_label3">
-				Entrata oggetti:
-			</text>
-			<check_box label="Tutti i residenti" name="all object entry check"/>
-			<check_box label="Gruppo" name="group object entry check"/>
-			<text name="allow_label4">
-				Avere script attivi:
-			</text>
-			<check_box label="Tutti i residenti" name="check other scripts"/>
-			<check_box label="Gruppo" name="check group scripts"/>
-			<text name="land_options_label">
-				Opzioni della terra:
-			</text>
-			<check_box label="Sicuro (senza danno)" name="check safe" tool_tip="Se spuntato, imposta il terreno su &apos;sicuro&apos;, disabilitando i danni da combattimento. Se non spuntato, viene abilitato il combattimento a morte."/>
-			<check_box label="Nessuna spinta" name="PushRestrictCheck" tool_tip="Previeni i colpi. Selezionare questa opzione può essere utile per prevenire comportamenti dannosi sul tuo terreno."/>
-			<check_box label="Mostra il luogo nella ricerca (30 L$/week) sotto" name="ShowDirectoryCheck" tool_tip="Lascia che questa terra sia vista dagli altri nei risultati di ricerca"/>
-			<string name="search_enabled_tooltip">
-				Fai in modo che la gente trovi questo terreno nei risultati della ricerca.
-			</string>
-			<string name="search_disabled_small_tooltip">
-				Questa opzione è disabilitata perchè questo terreno ha un&apos;area di 128 m² o inferiore.
-Solamente terreni più grandi possono essere abilitati nella ricerca.
-			</string>
-			<string name="search_disabled_permissions_tooltip">
-				Questa opzione è disabilitata perchè tu non puoi modificare le opzioni di questo terreno.
-			</string>
-			<combo_box name="land category with adult">
-				<combo_item name="AnyCategory">
-					Tutte le categorie
-				</combo_item>
-				<combo_item name="LindenLocation">
-					Luoghi Linden
-				</combo_item>
-				<combo_item name="Adult">
-					Adult
-				</combo_item>
-				<combo_item name="Arts&amp;Culture">
-					Arte &amp; Cultura
-				</combo_item>
-				<combo_item name="Business">
-					Affari
-				</combo_item>
-				<combo_item name="Educational">
-					Educazione
-				</combo_item>
-				<combo_item name="Gaming">
-					Giochi
-				</combo_item>
-				<combo_item name="Hangout">
-					Divertimento
-				</combo_item>
-				<combo_item name="NewcomerFriendly">
-					Ospitalità per i nuovi entrati
-				</combo_item>
-				<combo_item name="Parks&amp;Nature">
-					Parchi &amp; Natura
-				</combo_item>
-				<combo_item name="Residential">
-					Residenziale
-				</combo_item>
-				<combo_item name="Shopping">
-					Shopping
-				</combo_item>
-				<combo_item name="Other">
-					Altro
-				</combo_item>
-			</combo_box>
-			<combo_box name="land category">
-				<combo_item name="AnyCategory">
-					Tutte le categorie
-				</combo_item>
-				<combo_item name="LindenLocation">
-					Luogo dei Linden
-				</combo_item>
-				<combo_item name="Arts&amp;Culture">
-					Arte &amp; Cultura
-				</combo_item>
-				<combo_item name="Business">
-					Affari
-				</combo_item>
-				<combo_item name="Educational">
-					Educazione
-				</combo_item>
-				<combo_item name="Gaming">
-					Gioco
-				</combo_item>
-				<combo_item name="Hangout">
-					Divertimento
-				</combo_item>
-				<combo_item name="NewcomerFriendly">
-					Accoglienza nuovi residenti
-				</combo_item>
-				<combo_item name="Parks&amp;Nature">
-					Parchi &amp; Natura
-				</combo_item>
-				<combo_item name="Residential">
-					Residenziale
-				</combo_item>
-				<combo_item name="Shopping">
-					Shopping
-				</combo_item>
-				<combo_item name="Other">
-					Altro
-				</combo_item>
-			</combo_box>
-			<button label="?" label_selected="?" name="?"/>
-			<check_box label="Contenuto Mature" name="MatureCheck" tool_tip=" "/>
-			<string name="mature_check_mature">
-				Contenuto Mature
-			</string>
-			<string name="mature_check_adult">
-				Contenuto Adult
-			</string>
-			<string name="mature_check_mature_tooltip">
-				Il contenuto o le informazioni del tuo terreno sono considerate Mature.
-			</string>
-			<string name="mature_check_adult_tooltip">
-				Il contenuto o le informazioni del tuo terreno sono considerate Adult.
-			</string>
-			<text name="Snapshot:">
-				Fotografia:
-			</text>
-			<texture_picker label="" name="snapshot_ctrl" tool_tip="Clicca per scegliere una immagine"/>
-			<text name="landing_point">
-				Punto di atterraggio: [LANDING]
-			</text>
-			<string name="landing_point_none">
-				(nessuno)
-			</string>
-			<button width="60" label="Imposta" label_selected="Imposta" name="Set" tool_tip="Imposta il punto di atterraggio dove arrivano i visitatori. Impostalo nel punto dove si trova il tuo avatar in questo terreno."/>
-			<button width="60" left="301" label="Elimina" label_selected="Elimina" name="Clear" tool_tip="Elimina punto di atterraggio."/>
-			<text name="Teleport Routing: ">
-				Rotte dei teleport:
-			</text>
-			<combo_box width="140" name="landing type" tool_tip="Rotte dei teleport -- seleziona come vuoi organizzare i teleport nella tua terra.">
-				<combo_item name="Blocked">
-					Bloccati
-				</combo_item>
-				<combo_item name="LandingPoint">
-					Punto di atterraggio
-				</combo_item>
-				<combo_item name="Anywhere">
-					Ovunque
-				</combo_item>
-			</combo_box>
-			<string name="push_restrict_text">
-				Nessuna spinta
-			</string>
-			<string name="push_restrict_region_text">
-				Nessuna spinta (Impostazione regionale)
-			</string>
-		</panel>
-		<panel label="Media" name="land_media_panel">
-			<text name="with media:" width="85">
-				Tipo di Media:
-			</text>
-			<combo_box  left="97" name="media type" tool_tip="Specifica se l&apos;Url è un video, una pagina web, o un altro tipo di media"/>
-			<text name="at URL:" width="85">
-				URL Media:
-			</text>
-			<line_editor left="97" name="media_url"/>
-			<button label="Imposta..." label_selected="Imposta..." name="set_media_url" width="63"/>
-			<text name="Description:">
-				Descrizione:
-			</text>
-			<line_editor left="97" name="url_description" tool_tip="Testo che appare vicino al bottone play/carica"/>
-			<text name="Media texture:">
-				Cambia
-Texture:
-			</text>
-			<texture_picker left="97" label="" name="media texture" tool_tip="Clicca per scegliere un&apos;immagine"/>
-			<text name="replace_texture_help" width="285">
-				(Gli oggetti che hanno questa texture applicata
-mostreranno il video o la pagina web dopo che avrai
-cliccato sulla freccia play.)
-			</text>
-			<text name="Options:">
-				Opzioni
-Media:
-			</text>
-			<check_box left="94" label="Auto ridimensiona" name="media_auto_scale" tool_tip="Spuntando questa opzione, nell&apos;appezzamento il contenuto media si ridimensionerà automaticamente. Potrebbe darsi che appaia un po&apos; più lento e che diminuisca la qualità visiva ma nessun altro riadattamento o allineamento della texture sarà necessario."/>
-			<check_box left="265" label="Fai ripetere il video" name="media_loop" tool_tip="Fai ripetere il video continuamente. Quando il video è finito, reinizierà dal principio."/>
-			<check_box left="94" label="Nascondi indirizzo URL Media" name="hide_media_url" tool_tip="Abilitando questa opzione nasconderai l&apos;indirizzo url dei media a tutte le persone non autorizzate a vedere le informazioni del terreno. Nota che questo non è disponibile per contenuto di tipo HTML."/>
-			<check_box left="265" label="Nascondi indirizzo URL Musica" name="hide_music_url" tool_tip="Abilitando questa opzione nasconderai l&apos;indirizzo url della musica a tutte le persone non autorizzate a vedere le informazioni del terreno."/>
-			<text left="99" width="120" name="media_size" tool_tip="Aumenta grandezza per far vedere meglio i media web, lascia a 0 per impostare il default.">
-				Grandezza Media:
-			</text>
-			<spinner left_delta="104" name="media_size_width" tool_tip="Aumenta larghezza per far vedere meglio i media web, lascia a 0 per impostare il default."/>
-			<spinner name="media_size_height" tool_tip="Aumenta altezza per far vedere meglio i media web, lascia a 0 per impostare il default."/>
-			<text name="pixels">
-				pixels
-			</text>
-			<text name="MusicURL:">
-				URL Musica:
-			</text>
-			<line_editor left="97" name="music_url"/>
-			<text name="Sound:">
-				Suono:
-			</text>
-			<check_box left="94" label="Limita le gesture e i suoni degli oggetti in questo territorio" name="check sound local"/>
-			<button label="?" label_selected="?" name="?" left="420"/>
-			<text name="Voice settings:">
-				Voice:
-			</text>
-			<check_box left="94" label="Abilita il Voice" name="parcel_enable_voice_channel"/>
-			<check_box left="94" label="Abilita il Voice (stabilito su tutta la proprietà)" name="parcel_enable_voice_channel_is_estate_disabled"/>
-			<check_box left="114" label="Limita il voice a questa porzione di terreno" name="parcel_enable_voice_channel_parcel"/>
-		</panel>
-		<panel label="Accesso" name="land_access_panel">
-			<text name="Limit access to this parcel to:">
-				Accesso a questo terreno
-			</text>
-			<check_box label="Permetti accesso pubblico" name="public_access"/>
-			<text name="Only Allow">
-				Blocca l&apos;accesso con Residenti:
-			</text>
-			<check_box label="Che non hanno dato le proprie informazioni di pagamento alla Linden Lab" name="limit_payment" tool_tip="Manda via residenti non identificati."/>
-			<check_box label="Che non sono adulti con età verificata" name="limit_age_verified" tool_tip="Manda via residenti che non hanno verificato la loro età. Guarda il sito support.secondlife.com per ulteriori informazioni."/>
-			<string name="estate_override">
-				Una o più di queste impostazioni sono già impostate a livello regionale
-			</string>
-			<check_box label="Permetti accesso al gruppo: [GROUP]" name="GroupCheck" tool_tip="Imposta il gruppo nel pannello generale."/>
-			<check_box label="Vendi pass a:" name="PassCheck" tool_tip="Permetti in questo terreno l&apos;accesso temporaneo"/>
-			<combo_box name="pass_combo">
-				<combo_item name="Anyone">
-					Chiunque
-				</combo_item>
-				<combo_item name="Group">
-					Gruppo
-				</combo_item>
-			</combo_box>
-			<spinner label="Prezzo in L$:" name="PriceSpin"/>
-			<spinner label="Ore di accesso:" name="HoursSpin"/>
-			<text label="Permetti sempre" name="AllowedText">
-				Residenti permessi
-			</text>
-			<name_list name="AccessList" tool_tip="([LISTED] in elenco, [MAX] massimo)"/>
-			<button label="Aggiungi..." label_selected="Aggiungi..." name="add_allowed"/>
-			<button label="Rimuovi" label_selected="Rimuovi" name="remove_allowed"/>
-			<text label="Blocca" name="BanCheck">
-				Residenti bloccati
-			</text>
-			<name_list name="BannedList" tool_tip="([LISTED] in elenco, [MAX] massimo)"/>
-			<button label="Aggiungi..." label_selected="Aggiungi..." name="add_banned"/>
-			<button label="Rimuovi" label_selected="Rimuovi" name="remove_banned"/>
-		</panel>
-	</tab_container>
-</floater>
->>>>>>> fcaa1ad4
+</floater>