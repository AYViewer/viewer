<?xml version="1.0" encoding="utf-8" standalone="yes"?>
<floater name="Image Preview" title="">
	<text name="name_label">
		Nome:
	</text>
	<text name="description_label">
		Descrizione:
	</text>
	<text name="preview_label">
		Anteprima dell&apos;
immagine come:
	</text>
	<combo_box label="Tipo d&apos;abito" name="clothing_type_combo" left="120" width="166">
<<<<<<< HEAD
		<combo_item name="Image">
			Immagine
		</combo_item>
		<combo_item name="Hair">
			Capelli
		</combo_item>
		<combo_item name="FemaleHead">
			Testa femminile
		</combo_item>
		<combo_item name="FemaleUpperBody">
			Corpo femminile superiore
		</combo_item>
		<combo_item name="FemaleLowerBody">
			Corpo femminile inferiore
		</combo_item>
		<combo_item name="MaleHead">
			Testa maschile
		</combo_item>
		<combo_item name="MaleUpperBody">
			Corpo maschile superiore
		</combo_item>
		<combo_item name="MaleLowerBody">
			Corpo maschile inferiore
		</combo_item>
		<combo_item name="Skirt">
			Gonna
		</combo_item>
		<combo_item name="SculptedPrim">
			Oggetto sculpt
		</combo_item>
=======
		<combo_box.item name="Image" label="Immagine"/>
		<combo_box.item name="Hair" label="Capelli"/>
		<combo_box.item name="FemaleHead" label="Testa femminile"/>
		<combo_box.item name="FemaleUpperBody" label="Corpo femminile superiore"/>
		<combo_box.item name="FemaleLowerBody" label="Corpo femminile inferiore"/>
		<combo_box.item name="MaleHead" label="Testa maschile"/>
		<combo_box.item name="MaleUpperBody" label="Corpo maschile superiore"/>
		<combo_box.item name="MaleLowerBody" label="Corpo maschile inferiore"/>
		<combo_box.item name="Skirt" label="Gonna"/>
		<combo_box.item name="SculptedPrim" label="Oggetto sculpt"/>
>>>>>>> 3ac3a4b2
	</combo_box>
	<text name="bad_image_text">
		Non è stato possibile leggere l&apos;immagine.

Prova a salvare in formato targa (.tga) a 24 bit.
	</text>
	<check_box label="Usa compressione ottimizzata" name="lossless_check"/>
	<button label="Annulla" name="cancel_btn"/>
	<button label="Carica ([AMOUNT] L$)" name="ok_btn"/>
</floater><|MERGE_RESOLUTION|>--- conflicted
+++ resolved
@@ -11,38 +11,6 @@
 immagine come:
 	</text>
 	<combo_box label="Tipo d&apos;abito" name="clothing_type_combo" left="120" width="166">
-<<<<<<< HEAD
-		<combo_item name="Image">
-			Immagine
-		</combo_item>
-		<combo_item name="Hair">
-			Capelli
-		</combo_item>
-		<combo_item name="FemaleHead">
-			Testa femminile
-		</combo_item>
-		<combo_item name="FemaleUpperBody">
-			Corpo femminile superiore
-		</combo_item>
-		<combo_item name="FemaleLowerBody">
-			Corpo femminile inferiore
-		</combo_item>
-		<combo_item name="MaleHead">
-			Testa maschile
-		</combo_item>
-		<combo_item name="MaleUpperBody">
-			Corpo maschile superiore
-		</combo_item>
-		<combo_item name="MaleLowerBody">
-			Corpo maschile inferiore
-		</combo_item>
-		<combo_item name="Skirt">
-			Gonna
-		</combo_item>
-		<combo_item name="SculptedPrim">
-			Oggetto sculpt
-		</combo_item>
-=======
 		<combo_box.item name="Image" label="Immagine"/>
 		<combo_box.item name="Hair" label="Capelli"/>
 		<combo_box.item name="FemaleHead" label="Testa femminile"/>
@@ -53,7 +21,6 @@
 		<combo_box.item name="MaleLowerBody" label="Corpo maschile inferiore"/>
 		<combo_box.item name="Skirt" label="Gonna"/>
 		<combo_box.item name="SculptedPrim" label="Oggetto sculpt"/>
->>>>>>> 3ac3a4b2
 	</combo_box>
 	<text name="bad_image_text">
 		Non è stato possibile leggere l&apos;immagine.
