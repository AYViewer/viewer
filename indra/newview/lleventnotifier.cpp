--- conflicted
+++ resolved
@@ -1,320 +1,313 @@
-/**
- * @file lleventnotifier.cpp
- * @brief Viewer code for managing event notifications
- *
- * $LicenseInfo:firstyear=2004&license=viewerlgpl$
- * Second Life Viewer Source Code
- * Copyright (C) 2010, Linden Research, Inc.
- *
- * This library is free software; you can redistribute it and/or
- * modify it under the terms of the GNU Lesser General Public
- * License as published by the Free Software Foundation;
- * version 2.1 of the License only.
- *
- * This library is distributed in the hope that it will be useful,
- * but WITHOUT ANY WARRANTY; without even the implied warranty of
- * MERCHANTABILITY or FITNESS FOR A PARTICULAR PURPOSE.  See the GNU
- * Lesser General Public License for more details.
- *
- * You should have received a copy of the GNU Lesser General Public
- * License along with this library; if not, write to the Free Software
- * Foundation, Inc., 51 Franklin Street, Fifth Floor, Boston, MA  02110-1301  USA
- *
- * Linden Research, Inc., 945 Battery Street, San Francisco, CA  94111  USA
- * $/LicenseInfo$
- */
-
-#include "llviewerprecompiledheaders.h"
-
-#include "lleventnotifier.h"
-
-#include "llnotificationsutil.h"
-#include "message.h"
-
-#include "llfloaterreg.h"
-#include "llfloaterworldmap.h"
-#include "llfloaterevent.h"
-#include "llagent.h"
-#include "llcommandhandler.h"   // secondlife:///app/... support
-#include "lltrans.h"
-
-class LLEventHandler : public LLCommandHandler
-{
-public:
-    // requires trusted browser to trigger
-    LLEventHandler() : LLCommandHandler("event", UNTRUSTED_THROTTLE) { }
-    bool handle(const LLSD& params,
-                const LLSD& query_map,
-                const std::string& grid,
-                LLMediaCtrl* web)
-    {
-        if (params.size() < 2)
-        {
-            return false;
-        }
-        std::string event_command = params[1].asString();
-        S32 event_id = params[0].asInteger();
-        if(event_command == "details")
-        {
-            LLFloaterEvent* floater = LLFloaterReg::getTypedInstance<LLFloaterEvent>("event");
-            if (floater)
-            {
-                floater->setEventID(event_id);
-                LLFloaterReg::showTypedInstance<LLFloaterEvent>("event");
-                return true;
-            }
-        }
-        else if(event_command == "notify")
-        {
-            // we're adding or removing a notification, so grab the date, name and notification bool
-            if (params.size() < 3)
-            {
-                return false;
-            }
-            if(params[2].asString() == "enable")
-            {
-                gEventNotifier.add(event_id);
-                // tell the server to modify the database as this was a slurl event notification command
-                gEventNotifier.serverPushRequest(event_id, true);
-
-            }
-            else
-            {
-                gEventNotifier.remove(event_id);
-            }
-            return true;
-        }
-
-
-        return false;
-    }
-};
-LLEventHandler gEventHandler;
-
-
-LLEventNotifier gEventNotifier;
-
-LLEventNotifier::LLEventNotifier()
-{
-}
-
-
-LLEventNotifier::~LLEventNotifier()
-{
-    en_map::iterator iter;
-
-    for (iter = mEventNotifications.begin();
-         iter != mEventNotifications.end();
-         iter++)
-    {
-        delete iter->second;
-    }
-}
-
-
-void LLEventNotifier::update()
-{
-    if (mNotificationTimer.getElapsedTimeF32() > 30.f)
-    {
-        // Check our notifications again and send out updates
-        // if they happen.
-
-        F64 alert_time = LLDate::now().secondsSinceEpoch() + 5 * 60;
-        en_map::iterator iter;
-        for (iter = mEventNotifications.begin();
-             iter != mEventNotifications.end();)
-        {
-            LLEventNotification *np = iter->second;
-
-            iter++;
-            if (np->getEventDateEpoch() < alert_time)
-            {
-                LLSD args;
-                args["NAME"] = np->getEventName();
-
-                args["DATE"] = np->getEventDateStr();
-                LLNotificationsUtil::add("EventNotification", args, LLSD(),
-                    boost::bind(&LLEventNotifier::handleResponse, this, np->getEventID(), _1, _2));
-                remove(np->getEventID());
-
-            }
-        }
-        mNotificationTimer.reset();
-    }
-}
-
-
-
-bool LLEventNotifier::handleResponse(U32 eventId, const LLSD& notification, const LLSD& response)
-{
-    S32 option = LLNotificationsUtil::getSelectedOption(notification, response);
-    switch (option)
-    {
-        case 0:
-        {
-            LLFloaterEvent* floater = LLFloaterReg::getTypedInstance<LLFloaterEvent>("event");
-            if (floater)
-            {
-                floater->setEventID(eventId);
-                LLFloaterReg::showTypedInstance<LLFloaterEvent>("event");
-            }
-            break;
-        }
-        case 1:
-            break;
-    }
-    return true;
-}
-
-bool LLEventNotifier::add(U32 eventId, F64 eventEpoch, const std::string& eventDateStr, const std::string &eventName)
-{
-    LLEventNotification *new_enp = new LLEventNotification(eventId, eventEpoch, eventDateStr, eventName);
-
-    LL_INFOS() << "Add event " << eventName << " id " << eventId << " date " << eventDateStr << LL_ENDL;
-    if(!new_enp->isValid())
-    {
-        delete new_enp;
-        return false;
-    }
-
-    mEventNotifications[new_enp->getEventID()] = new_enp;
-    return true;
-
-}
-
-void LLEventNotifier::add(U32 eventId)
-{
-
-    gMessageSystem->newMessageFast(_PREHASH_EventInfoRequest);
-    gMessageSystem->nextBlockFast(_PREHASH_AgentData);
-    gMessageSystem->addUUIDFast(_PREHASH_AgentID, gAgent.getID() );
-    gMessageSystem->addUUIDFast(_PREHASH_SessionID, gAgent.getSessionID() );
-    gMessageSystem->nextBlockFast(_PREHASH_EventData);
-    gMessageSystem->addU32Fast(_PREHASH_EventID, eventId);
-    gAgent.sendReliableMessage();
-
-}
-
-//static
-void LLEventNotifier::processEventInfoReply(LLMessageSystem *msg, void **)
-{
-    // extract the agent id
-    LLUUID agent_id;
-    U32 event_id;
-    std::string event_name;
-    std::string eventd_date;
-    U32 event_time_utc;
-
-    msg->getUUIDFast(_PREHASH_AgentData, _PREHASH_AgentID, agent_id );
-    msg->getU32("EventData", "EventID", event_id);
-    msg->getString("EventData", "Name", event_name);
-    msg->getString("EventData", "Date", eventd_date);
-    msg->getU32("EventData", "DateUTC", event_time_utc);
-
-    gEventNotifier.add(event_id, (F64)event_time_utc, eventd_date, event_name);
-}
-
-
-void LLEventNotifier::load(const LLSD& event_options)
-{
-    for(LLSD::array_const_iterator resp_it = event_options.beginArray(),
-        end = event_options.endArray(); resp_it != end; ++resp_it)
-    {
-        LLSD response = *resp_it;
-        LLDate date;
-        bool is_iso8601_date = false;
-
-        if (response["event_date"].isDate())
-        {
-            date = response["event_date"].asDate();
-            is_iso8601_date = true;
-        }
-        else if (date.fromString(response["event_date"].asString()))
-        {
-            is_iso8601_date = true;
-        }
-
-        if (is_iso8601_date)
-        {
-            std::string dateStr;
-
-            dateStr = "[" + LLTrans::getString("LTimeYear") + "]-["
-                + LLTrans::getString("LTimeMthNum") + "]-["
-                + LLTrans::getString("LTimeDay") + "] ["
-                + LLTrans::getString("LTimeHour") + "]:["
-                + LLTrans::getString("LTimeMin") + "]:["
-                + LLTrans::getString("LTimeSec") + "]";
-
-            LLSD substitution;
-            substitution["datetime"] = date;
-            LLStringUtil::format(dateStr, substitution);
-
-            add(response["event_id"].asInteger(), response["event_date_ut"], dateStr, response["event_name"].asString());
-        }
-        else
-        {
-            add(response["event_id"].asInteger(), response["event_date_ut"], response["event_date"].asString(), response["event_name"].asString());
-        }
-    }
-}
-
-
-bool LLEventNotifier::hasNotification(const U32 event_id)
-{
-<<<<<<< HEAD
-	if (mEventNotifications.find(event_id) != mEventNotifications.end())
-	{
-		return true;
-	}
-	return false;
-=======
-    if (mEventNotifications.find(event_id) != mEventNotifications.end())
-    {
-        return TRUE;
-    }
-    return FALSE;
->>>>>>> e1623bb2
-}
-
-void LLEventNotifier::remove(const U32 event_id)
-{
-    en_map::iterator iter;
-    iter = mEventNotifications.find(event_id);
-    if (iter == mEventNotifications.end())
-    {
-        // We don't have a notification for this event, don't bother.
-        return;
-    }
-
-    serverPushRequest(event_id, false);
-    delete iter->second;
-    mEventNotifications.erase(iter);
-}
-
-
-void LLEventNotifier::serverPushRequest(U32 event_id, bool add)
-{
-    // Push up a message to tell the server we have this notification.
-    gMessageSystem->newMessage(add?"EventNotificationAddRequest":"EventNotificationRemoveRequest");
-    gMessageSystem->nextBlockFast(_PREHASH_AgentData);
-    gMessageSystem->addUUIDFast(_PREHASH_AgentID, gAgent.getID() );
-    gMessageSystem->addUUIDFast(_PREHASH_SessionID, gAgent.getSessionID());
-    gMessageSystem->nextBlock("EventData");
-    gMessageSystem->addU32("EventID", event_id);
-    gAgent.sendReliableMessage();
-}
-
-
-LLEventNotification::LLEventNotification(U32 eventId, F64 eventEpoch, const std::string& eventDateStr, const std::string &eventName) :
-    mEventID(eventId),
-    mEventName(eventName),
-    mEventDateEpoch(eventEpoch),
-    mEventDateStr(eventDateStr)
-{
-
-}
-
-
-
-
-
+/**
+ * @file lleventnotifier.cpp
+ * @brief Viewer code for managing event notifications
+ *
+ * $LicenseInfo:firstyear=2004&license=viewerlgpl$
+ * Second Life Viewer Source Code
+ * Copyright (C) 2010, Linden Research, Inc.
+ *
+ * This library is free software; you can redistribute it and/or
+ * modify it under the terms of the GNU Lesser General Public
+ * License as published by the Free Software Foundation;
+ * version 2.1 of the License only.
+ *
+ * This library is distributed in the hope that it will be useful,
+ * but WITHOUT ANY WARRANTY; without even the implied warranty of
+ * MERCHANTABILITY or FITNESS FOR A PARTICULAR PURPOSE.  See the GNU
+ * Lesser General Public License for more details.
+ *
+ * You should have received a copy of the GNU Lesser General Public
+ * License along with this library; if not, write to the Free Software
+ * Foundation, Inc., 51 Franklin Street, Fifth Floor, Boston, MA  02110-1301  USA
+ *
+ * Linden Research, Inc., 945 Battery Street, San Francisco, CA  94111  USA
+ * $/LicenseInfo$
+ */
+
+#include "llviewerprecompiledheaders.h"
+
+#include "lleventnotifier.h"
+
+#include "llnotificationsutil.h"
+#include "message.h"
+
+#include "llfloaterreg.h"
+#include "llfloaterworldmap.h"
+#include "llfloaterevent.h"
+#include "llagent.h"
+#include "llcommandhandler.h"   // secondlife:///app/... support
+#include "lltrans.h"
+
+class LLEventHandler : public LLCommandHandler
+{
+public:
+    // requires trusted browser to trigger
+    LLEventHandler() : LLCommandHandler("event", UNTRUSTED_THROTTLE) { }
+    bool handle(const LLSD& params,
+                const LLSD& query_map,
+                const std::string& grid,
+                LLMediaCtrl* web)
+    {
+        if (params.size() < 2)
+        {
+            return false;
+        }
+        std::string event_command = params[1].asString();
+        S32 event_id = params[0].asInteger();
+        if(event_command == "details")
+        {
+            LLFloaterEvent* floater = LLFloaterReg::getTypedInstance<LLFloaterEvent>("event");
+            if (floater)
+            {
+                floater->setEventID(event_id);
+                LLFloaterReg::showTypedInstance<LLFloaterEvent>("event");
+                return true;
+            }
+        }
+        else if(event_command == "notify")
+        {
+            // we're adding or removing a notification, so grab the date, name and notification bool
+            if (params.size() < 3)
+            {
+                return false;
+            }
+            if(params[2].asString() == "enable")
+            {
+                gEventNotifier.add(event_id);
+                // tell the server to modify the database as this was a slurl event notification command
+                gEventNotifier.serverPushRequest(event_id, true);
+
+            }
+            else
+            {
+                gEventNotifier.remove(event_id);
+            }
+            return true;
+        }
+
+
+        return false;
+    }
+};
+LLEventHandler gEventHandler;
+
+
+LLEventNotifier gEventNotifier;
+
+LLEventNotifier::LLEventNotifier()
+{
+}
+
+
+LLEventNotifier::~LLEventNotifier()
+{
+    en_map::iterator iter;
+
+    for (iter = mEventNotifications.begin();
+         iter != mEventNotifications.end();
+         iter++)
+    {
+        delete iter->second;
+    }
+}
+
+
+void LLEventNotifier::update()
+{
+    if (mNotificationTimer.getElapsedTimeF32() > 30.f)
+    {
+        // Check our notifications again and send out updates
+        // if they happen.
+
+        F64 alert_time = LLDate::now().secondsSinceEpoch() + 5 * 60;
+        en_map::iterator iter;
+        for (iter = mEventNotifications.begin();
+             iter != mEventNotifications.end();)
+        {
+            LLEventNotification *np = iter->second;
+
+            iter++;
+            if (np->getEventDateEpoch() < alert_time)
+            {
+                LLSD args;
+                args["NAME"] = np->getEventName();
+
+                args["DATE"] = np->getEventDateStr();
+                LLNotificationsUtil::add("EventNotification", args, LLSD(),
+                    boost::bind(&LLEventNotifier::handleResponse, this, np->getEventID(), _1, _2));
+                remove(np->getEventID());
+
+            }
+        }
+        mNotificationTimer.reset();
+    }
+}
+
+
+
+bool LLEventNotifier::handleResponse(U32 eventId, const LLSD& notification, const LLSD& response)
+{
+    S32 option = LLNotificationsUtil::getSelectedOption(notification, response);
+    switch (option)
+    {
+        case 0:
+        {
+            LLFloaterEvent* floater = LLFloaterReg::getTypedInstance<LLFloaterEvent>("event");
+            if (floater)
+            {
+                floater->setEventID(eventId);
+                LLFloaterReg::showTypedInstance<LLFloaterEvent>("event");
+            }
+            break;
+        }
+        case 1:
+            break;
+    }
+    return true;
+}
+
+bool LLEventNotifier::add(U32 eventId, F64 eventEpoch, const std::string& eventDateStr, const std::string &eventName)
+{
+    LLEventNotification *new_enp = new LLEventNotification(eventId, eventEpoch, eventDateStr, eventName);
+
+    LL_INFOS() << "Add event " << eventName << " id " << eventId << " date " << eventDateStr << LL_ENDL;
+    if(!new_enp->isValid())
+    {
+        delete new_enp;
+        return false;
+    }
+
+    mEventNotifications[new_enp->getEventID()] = new_enp;
+    return true;
+
+}
+
+void LLEventNotifier::add(U32 eventId)
+{
+
+    gMessageSystem->newMessageFast(_PREHASH_EventInfoRequest);
+    gMessageSystem->nextBlockFast(_PREHASH_AgentData);
+    gMessageSystem->addUUIDFast(_PREHASH_AgentID, gAgent.getID() );
+    gMessageSystem->addUUIDFast(_PREHASH_SessionID, gAgent.getSessionID() );
+    gMessageSystem->nextBlockFast(_PREHASH_EventData);
+    gMessageSystem->addU32Fast(_PREHASH_EventID, eventId);
+    gAgent.sendReliableMessage();
+
+}
+
+//static
+void LLEventNotifier::processEventInfoReply(LLMessageSystem *msg, void **)
+{
+    // extract the agent id
+    LLUUID agent_id;
+    U32 event_id;
+    std::string event_name;
+    std::string eventd_date;
+    U32 event_time_utc;
+
+    msg->getUUIDFast(_PREHASH_AgentData, _PREHASH_AgentID, agent_id );
+    msg->getU32("EventData", "EventID", event_id);
+    msg->getString("EventData", "Name", event_name);
+    msg->getString("EventData", "Date", eventd_date);
+    msg->getU32("EventData", "DateUTC", event_time_utc);
+
+    gEventNotifier.add(event_id, (F64)event_time_utc, eventd_date, event_name);
+}
+
+
+void LLEventNotifier::load(const LLSD& event_options)
+{
+    for(LLSD::array_const_iterator resp_it = event_options.beginArray(),
+        end = event_options.endArray(); resp_it != end; ++resp_it)
+    {
+        LLSD response = *resp_it;
+        LLDate date;
+        bool is_iso8601_date = false;
+
+        if (response["event_date"].isDate())
+        {
+            date = response["event_date"].asDate();
+            is_iso8601_date = true;
+        }
+        else if (date.fromString(response["event_date"].asString()))
+        {
+            is_iso8601_date = true;
+        }
+
+        if (is_iso8601_date)
+        {
+            std::string dateStr;
+
+            dateStr = "[" + LLTrans::getString("LTimeYear") + "]-["
+                + LLTrans::getString("LTimeMthNum") + "]-["
+                + LLTrans::getString("LTimeDay") + "] ["
+                + LLTrans::getString("LTimeHour") + "]:["
+                + LLTrans::getString("LTimeMin") + "]:["
+                + LLTrans::getString("LTimeSec") + "]";
+
+            LLSD substitution;
+            substitution["datetime"] = date;
+            LLStringUtil::format(dateStr, substitution);
+
+            add(response["event_id"].asInteger(), response["event_date_ut"], dateStr, response["event_name"].asString());
+        }
+        else
+        {
+            add(response["event_id"].asInteger(), response["event_date_ut"], response["event_date"].asString(), response["event_name"].asString());
+        }
+    }
+}
+
+
+bool LLEventNotifier::hasNotification(const U32 event_id)
+{
+    if (mEventNotifications.find(event_id) != mEventNotifications.end())
+    {
+        return true;
+    }
+    return false;
+}
+
+void LLEventNotifier::remove(const U32 event_id)
+{
+    en_map::iterator iter;
+    iter = mEventNotifications.find(event_id);
+    if (iter == mEventNotifications.end())
+    {
+        // We don't have a notification for this event, don't bother.
+        return;
+    }
+
+    serverPushRequest(event_id, false);
+    delete iter->second;
+    mEventNotifications.erase(iter);
+}
+
+
+void LLEventNotifier::serverPushRequest(U32 event_id, bool add)
+{
+    // Push up a message to tell the server we have this notification.
+    gMessageSystem->newMessage(add?"EventNotificationAddRequest":"EventNotificationRemoveRequest");
+    gMessageSystem->nextBlockFast(_PREHASH_AgentData);
+    gMessageSystem->addUUIDFast(_PREHASH_AgentID, gAgent.getID() );
+    gMessageSystem->addUUIDFast(_PREHASH_SessionID, gAgent.getSessionID());
+    gMessageSystem->nextBlock("EventData");
+    gMessageSystem->addU32("EventID", event_id);
+    gAgent.sendReliableMessage();
+}
+
+
+LLEventNotification::LLEventNotification(U32 eventId, F64 eventEpoch, const std::string& eventDateStr, const std::string &eventName) :
+    mEventID(eventId),
+    mEventName(eventName),
+    mEventDateEpoch(eventEpoch),
+    mEventDateStr(eventDateStr)
+{
+
+}
+
+
+
+
+
+