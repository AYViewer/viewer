/** 
 * @file llviewerim_peningtats.h
 * @brief LLViewerStats class header file
 *
 * $LicenseInfo:firstyear=2002&license=viewerlgpl$
 * Second Life Viewer Source Code
 * Copyright (C) 2010, Linden Research, Inc.
 * 
 * This library is free software; you can redistribute it and/or
 * modify it under the terms of the GNU Lesser General Public
 * License as published by the Free Software Foundation;
 * version 2.1 of the License only.
 * 
 * This library is distributed in the hope that it will be useful,
 * but WITHOUT ANY WARRANTY; without even the implied warranty of
 * MERCHANTABILITY or FITNESS FOR A PARTICULAR PURPOSE.  See the GNU
 * Lesser General Public License for more details.
 * 
 * You should have received a copy of the GNU Lesser General Public
 * License along with this library; if not, write to the Free Software
 * Foundation, Inc., 51 Franklin Street, Fifth Floor, Boston, MA  02110-1301  USA
 * 
 * Linden Research, Inc., 945 Battery Street, San Francisco, CA  94111  USA
 * $/LicenseInfo$
 */

#ifndef LL_LLVIEWERSTATS_H
#define LL_LLVIEWERSTATS_H

#include "llstatenums.h"
#include "lltextureinfo.h"
#include "lltracerecording.h"
#include "lltrace.h"

namespace LLStatViewer
{

struct SimMeasurementSampler : public LLInstanceTracker<SimMeasurementSampler, ESimStatID>
{
	SimMeasurementSampler(ESimStatID id)
	:	LLInstanceTracker<SimMeasurementSampler, ESimStatID>(id)
	{}
	virtual ~SimMeasurementSampler() {}

	virtual void sample(F64 value) = 0;
};

template<typename T = F64>
struct SimMeasurement : public LLTrace::SampleStatHandle<T>, public SimMeasurementSampler
{
	SimMeasurement(const char* name, const char* description, ESimStatID stat_id)
	:	LLTrace::SampleStatHandle<T>(name, description),
		SimMeasurementSampler(stat_id)	
	{}

	using SimMeasurementSampler::getInstance;

	/*virtual*/ void sample(F64 value)
	{
		LLTrace::sample(*this, value);
	}
};

template<typename T, typename VALUE_T>
void sample(SimMeasurement<T>& measurement, VALUE_T value)
{
	LLTrace::sample(measurement, value);
}

extern LLTrace::CountStatHandle<>			FPS,
											PACKETS_IN,
											PACKETS_LOST,
											PACKETS_OUT,
											TEXTURE_PACKETS,
											TRIANGLES_DRAWN,
											CHAT_COUNT,
											IM_COUNT,
											OBJECT_CREATE,
											OBJECT_REZ,
											LOGIN_TIMEOUTS,
											LSL_SAVES,
											ANIMATION_UPLOADS,
											FLY,
											TELEPORT,
											DELETE_OBJECT,
											SNAPSHOT,
											UPLOAD_SOUND,
											UPLOAD_TEXTURE,
											EDIT_TEXTURE,
											KILLED,
											FRAMETIME_DOUBLED,
											TEX_BAKES,
											TEX_REBAKES,
											NUM_NEW_OBJECTS;


extern LLTrace::CountStatHandle<LLTrace::Kibibits>	KBIT,
											LAYERS_KBIT,
											OBJECT_KBIT,
											ASSET_KBIT,
											TEXTURE_KBIT,
											ACTUAL_IN_KBIT,
											ACTUAL_OUT_KBIT;

extern LLTrace::CountStatHandle<LLTrace::Seconds>		SIM_20_FPS_TIME,
														SIM_PHYSICS_20_FPS_TIME,
														LOSS_5_PERCENT_TIME;

extern SimMeasurement<>						SIM_TIME_DILATION,
											SIM_FPS,
											SIM_PHYSICS_FPS,
											SIM_AGENT_UPS,
											SIM_SCRIPT_EPS,
											SIM_SKIPPED_SILHOUETTE,
											SIM_SKIPPED_CHARACTERS_PERCENTAGE,
											SIM_MAIN_AGENTS,
											SIM_CHILD_AGENTS,
											SIM_OBJECTS,
											SIM_ACTIVE_OBJECTS,
											SIM_ACTIVE_SCRIPTS,
											SIM_PERCENTAGE_SCRIPTS_RUN,
											SIM_IN_PACKETS_PER_SEC,
											SIM_OUT_PACKETS_PER_SEC,
											SIM_PENDING_DOWNLOADS,
											SIM_PENDING_UPLOADS,
											SIM_PENDING_LOCAL_UPLOADS,
											SIM_PHYSICS_PINNED_TASKS,
											SIM_PHYSICS_LOD_TASKS;

extern LLTrace::SampleStatHandle<>		FPS_SAMPLE,
										NUM_IMAGES,
										NUM_RAW_IMAGES,
										NUM_OBJECTS,
										NUM_ACTIVE_OBJECTS,
										NUM_SIZE_CULLED,
										NUM_VIS_CULLED,
										ENABLE_VBO,
										LIGHTING_DETAIL,
										VISIBLE_AVATARS,
										SHADER_OBJECTS,
										DRAW_DISTANCE,
										PENDING_VFS_OPERATIONS,
										PACKETS_LOST_PERCENT,
										WINDOW_WIDTH,
										WINDOW_HEIGHT;

extern LLTrace::SampleStatHandle<LLTrace::Bytes>	DELTA_BANDWIDTH,
													MAX_BANDWIDTH,
													GL_TEX_MEM,
													GL_BOUND_MEM,
													RAW_MEM,
													FORMATTED_MEM;

extern SimMeasurement<LLTrace::Milliseconds>	SIM_FRAME_TIME,
												SIM_NET_TIME,
												SIM_OTHER_TIME,
												SIM_PHYSICS_TIME,
												SIM_PHYSICS_STEP_TIME,
												SIM_PHYSICS_SHAPE_UPDATE_TIME,
												SIM_PHYSICS_OTHER_TIME,
												SIM_AI_TIME,
												SIM_AGENTS_TIME,
												SIM_IMAGES_TIME,
												SIM_SCRIPTS_TIME,
												SIM_SPARE_TIME,
												SIM_SLEEP_TIME,
												SIM_PUMP_IO_TIME;

extern SimMeasurement<LLTrace::Bytes>			SIM_UNACKED_BYTES,
												SIM_PHYSICS_MEM;


extern LLTrace::SampleStatHandle<LLTrace::Milliseconds>	FRAMETIME_JITTER,
														FRAMETIME_SLEW,
														SIM_PING;

extern LLTrace::EventStatHandle<LLTrace::Meters> AGENT_POSITION_SNAP;

extern LLTrace::EventStatHandle<>	LOADING_WEARABLES_LONG_DELAY;

extern LLTrace::EventStatHandle<LLTrace::Milliseconds>	REGION_CROSSING_TIME,
														FRAME_STACKTIME,
														UPDATE_STACKTIME,
														NETWORK_STACKTIME,
														IMAGE_STACKTIME,
														REBUILD_STACKTIME,
														RENDER_STACKTIME;

extern LLTrace::EventStatHandle<LLTrace::Seconds>	AVATAR_EDIT_TIME,
													TOOLBOX_TIME,
													MOUSELOOK_TIME,
													FPS_10_TIME,
													FPS_8_TIME,
													FPS_2_TIME;

}

class LLViewerStats : public LLSingleton<LLViewerStats>
{
public:
	void resetStats();

public:

	LLViewerStats();
	~LLViewerStats();

	void updateFrameStats(const F64 time_diff);
	
	void addToMessage(LLSD &body);

	struct  StatsAccumulator
	{
		S32 mCount;
		F32 mSum;
		F32 mSumOfSquares;
		F32 mMinValue;
		F32 mMaxValue;
		U32 mCountOfNextUpdatesToIgnore;

		inline StatsAccumulator()
		{
			reset();
		}

		inline void push( F32 val )
		{
			if ( mCountOfNextUpdatesToIgnore > 0 )
			{
				mCountOfNextUpdatesToIgnore--;
				return;
			}
			
			mCount++;
			mSum += val;
			mSumOfSquares += val * val;
			if (mCount == 1 || val > mMaxValue)
			{
				mMaxValue = val;
			}
			if (mCount == 1 || val < mMinValue)
			{
				mMinValue = val;
			}
		}
		
		inline F32 getMean() const
		{
			return (mCount == 0) ? 0.f : ((F32)mSum)/mCount;
		}

		inline F32 getMinValue() const
		{
			return mMinValue;
		}

		inline F32 getMaxValue() const
		{
			return mMaxValue;
		}

		inline F32 getStdDev() const
		{
			const F32 mean = getMean();
			return (mCount < 2) ? 0.f : sqrt(llmax(0.f,mSumOfSquares/mCount - (mean * mean)));
		}
		
		inline U32 getCount() const
		{
			return mCount;
		}

		inline void reset()
		{
			mCount = 0;
			mSum = mSumOfSquares = 0.f;
			mMinValue = 0.0f;
			mMaxValue = 0.0f;
			mCountOfNextUpdatesToIgnore = 0;
		}
		
		inline LLSD asLLSD() const
		{
			LLSD data;
			data["mean"] = getMean();
			data["std_dev"] = getStdDev();
			data["count"] = (S32)mCount;
			data["min"] = getMinValue();
			data["max"] = getMaxValue();
			return data;
		}
	};

	// Phase tracking (originally put in for avatar rezzing), tracking
	// progress of active/completed phases for activities like outfit changing.
	typedef std::map<std::string,LLFrameTimer>	phase_map_t;
	typedef std::map<std::string,StatsAccumulator>	phase_stats_t;
	class PhaseMap
	{
	private:
		phase_map_t mPhaseMap;
		static phase_stats_t sStats;
	public:
		PhaseMap();
		LLFrameTimer& 	getPhaseTimer(const std::string& phase_name);
		bool 			getPhaseValues(const std::string& phase_name, F32& elapsed, bool& completed);
		void			startPhase(const std::string& phase_name);
		void			stopPhase(const std::string& phase_name);
		void			stopAllPhases();
		void			clearPhases();
		LLSD			asLLSD();
		static StatsAccumulator& getPhaseStats(const std::string& phase_name);
		static void recordPhaseStat(const std::string& phase_name, F32 value);
		phase_map_t::iterator begin() { return mPhaseMap.begin(); }
		phase_map_t::iterator end() { return mPhaseMap.end(); }
	};

<<<<<<< HEAD
=======
	LLTrace::Recording& getRecording() { return mRecording; }
	const LLTrace::Recording& getRecording() const { return mRecording; }
>>>>>>> a74b5dfa

private:
	LLTrace::Recording				mRecording;

	F64 mLastTimeDiff;  // used for time stat updates
};

static const F32 SEND_STATS_PERIOD = 300.0f;

// The following are from (older?) statistics code found in appviewer.
void update_statistics();
void send_stats();

extern LLFrameTimer gTextureTimer;
extern LLUnit<LLUnits::Bytes, U32>	gTotalTextureData;
extern LLUnit<LLUnits::Bytes, U32>  gTotalObjectData;
extern LLUnit<LLUnits::Bytes, U32>  gTotalTextureBytesPerBoostLevel[] ;
#endif // LL_LLVIEWERSTATS_H<|MERGE_RESOLUTION|>--- conflicted
+++ resolved
@@ -315,11 +315,8 @@
 		phase_map_t::iterator end() { return mPhaseMap.end(); }
 	};
 
-<<<<<<< HEAD
-=======
 	LLTrace::Recording& getRecording() { return mRecording; }
 	const LLTrace::Recording& getRecording() const { return mRecording; }
->>>>>>> a74b5dfa
 
 private:
 	LLTrace::Recording				mRecording;
