/**
 * @file lldrawpoolwlsky.h
 * @brief LLDrawPoolWLSky class definition
 *
 * $LicenseInfo:firstyear=2007&license=viewerlgpl$
 * Second Life Viewer Source Code
 * Copyright (C) 2010, Linden Research, Inc.
 *
 * This library is free software; you can redistribute it and/or
 * modify it under the terms of the GNU Lesser General Public
 * License as published by the Free Software Foundation;
 * version 2.1 of the License only.
 *
 * This library is distributed in the hope that it will be useful,
 * but WITHOUT ANY WARRANTY; without even the implied warranty of
 * MERCHANTABILITY or FITNESS FOR A PARTICULAR PURPOSE.  See the GNU
 * Lesser General Public License for more details.
 *
 * You should have received a copy of the GNU Lesser General Public
 * License along with this library; if not, write to the Free Software
 * Foundation, Inc., 51 Franklin Street, Fifth Floor, Boston, MA  02110-1301  USA
 *
 * Linden Research, Inc., 945 Battery Street, San Francisco, CA  94111  USA
 * $/LicenseInfo$
 */

#ifndef LL_DRAWPOOLWLSKY_H
#define LL_DRAWPOOLWLSKY_H

#include "lldrawpool.h"

class LLGLSLShader;

class LLDrawPoolWLSky : public LLDrawPool {
public:

    static const U32 SKY_VERTEX_DATA_MASK = LLVertexBuffer::MAP_VERTEX |
                            LLVertexBuffer::MAP_TEXCOORD0;
    static const U32 STAR_VERTEX_DATA_MASK =    LLVertexBuffer::MAP_VERTEX |
        LLVertexBuffer::MAP_COLOR | LLVertexBuffer::MAP_TEXCOORD0;
    static const U32 ADV_ATMO_SKY_VERTEX_DATA_MASK = LLVertexBuffer::MAP_VERTEX
                                                   | LLVertexBuffer::MAP_TEXCOORD0;
    LLDrawPoolWLSky(void);
    /*virtual*/ ~LLDrawPoolWLSky();

    /*virtual*/ BOOL isDead() { return FALSE; }

<<<<<<< HEAD
	/*virtual*/ bool isDead() { return false; }
=======
    /*virtual*/ S32 getNumDeferredPasses() { return 1; }
    /*virtual*/ void beginDeferredPass(S32 pass);
    /*virtual*/ void endDeferredPass(S32 pass);
    /*virtual*/ void renderDeferred(S32 pass);
>>>>>>> e1623bb2

    /*virtual*/ LLViewerTexture *getDebugTexture();
    /*virtual*/ U32 getVertexDataMask() { return SKY_VERTEX_DATA_MASK; }
    /*virtual*/ BOOL verify() const { return TRUE; }        // Verify that all data in the draw pool is correct!
    /*virtual*/ S32 getShaderLevel() const { return mShaderLevel; }

<<<<<<< HEAD
	/*virtual*/ LLViewerTexture *getDebugTexture();
	/*virtual*/ U32 getVertexDataMask() { return SKY_VERTEX_DATA_MASK; }
	/*virtual*/ bool verify() const { return true; }		// Verify that all data in the draw pool is correct!
	/*virtual*/ S32 getShaderLevel() const { return mShaderLevel; }
	
	//static LLDrawPool* createPool(const U32 type, LLViewerTexture *tex0 = NULL);

	/*virtual*/ LLViewerTexture* getTexture();
	/*virtual*/ bool isFacePool() { return false; }
	/*virtual*/ void resetDrawOrders();
=======
    //static LLDrawPool* createPool(const U32 type, LLViewerTexture *tex0 = NULL);

    /*virtual*/ LLViewerTexture* getTexture();
    /*virtual*/ BOOL isFacePool() { return FALSE; }
    /*virtual*/ void resetDrawOrders();
>>>>>>> e1623bb2

    static void cleanupGL();
    static void restoreGL();
private:
    void renderDome(const LLVector3& camPosLocal, F32 camHeightLocal, LLGLSLShader * shader) const;

    void renderSkyHazeDeferred(const LLVector3& camPosLocal, F32 camHeightLocal) const;
    void renderSkyCloudsDeferred(const LLVector3& camPosLocal, F32 camHeightLocal, LLGLSLShader* cloudshader) const;

    void renderStarsDeferred(const LLVector3& camPosLocal) const;
    void renderHeavenlyBodies();
};

#endif // LL_DRAWPOOLWLSKY_H<|MERGE_RESOLUTION|>--- conflicted
+++ resolved
@@ -1,93 +1,76 @@
-/**
- * @file lldrawpoolwlsky.h
- * @brief LLDrawPoolWLSky class definition
- *
- * $LicenseInfo:firstyear=2007&license=viewerlgpl$
- * Second Life Viewer Source Code
- * Copyright (C) 2010, Linden Research, Inc.
- *
- * This library is free software; you can redistribute it and/or
- * modify it under the terms of the GNU Lesser General Public
- * License as published by the Free Software Foundation;
- * version 2.1 of the License only.
- *
- * This library is distributed in the hope that it will be useful,
- * but WITHOUT ANY WARRANTY; without even the implied warranty of
- * MERCHANTABILITY or FITNESS FOR A PARTICULAR PURPOSE.  See the GNU
- * Lesser General Public License for more details.
- *
- * You should have received a copy of the GNU Lesser General Public
- * License along with this library; if not, write to the Free Software
- * Foundation, Inc., 51 Franklin Street, Fifth Floor, Boston, MA  02110-1301  USA
- *
- * Linden Research, Inc., 945 Battery Street, San Francisco, CA  94111  USA
- * $/LicenseInfo$
- */
-
-#ifndef LL_DRAWPOOLWLSKY_H
-#define LL_DRAWPOOLWLSKY_H
-
-#include "lldrawpool.h"
-
-class LLGLSLShader;
-
-class LLDrawPoolWLSky : public LLDrawPool {
-public:
-
-    static const U32 SKY_VERTEX_DATA_MASK = LLVertexBuffer::MAP_VERTEX |
-                            LLVertexBuffer::MAP_TEXCOORD0;
-    static const U32 STAR_VERTEX_DATA_MASK =    LLVertexBuffer::MAP_VERTEX |
-        LLVertexBuffer::MAP_COLOR | LLVertexBuffer::MAP_TEXCOORD0;
-    static const U32 ADV_ATMO_SKY_VERTEX_DATA_MASK = LLVertexBuffer::MAP_VERTEX
-                                                   | LLVertexBuffer::MAP_TEXCOORD0;
-    LLDrawPoolWLSky(void);
-    /*virtual*/ ~LLDrawPoolWLSky();
-
-    /*virtual*/ BOOL isDead() { return FALSE; }
-
-<<<<<<< HEAD
-	/*virtual*/ bool isDead() { return false; }
-=======
-    /*virtual*/ S32 getNumDeferredPasses() { return 1; }
-    /*virtual*/ void beginDeferredPass(S32 pass);
-    /*virtual*/ void endDeferredPass(S32 pass);
-    /*virtual*/ void renderDeferred(S32 pass);
->>>>>>> e1623bb2
-
-    /*virtual*/ LLViewerTexture *getDebugTexture();
-    /*virtual*/ U32 getVertexDataMask() { return SKY_VERTEX_DATA_MASK; }
-    /*virtual*/ BOOL verify() const { return TRUE; }        // Verify that all data in the draw pool is correct!
-    /*virtual*/ S32 getShaderLevel() const { return mShaderLevel; }
-
-<<<<<<< HEAD
-	/*virtual*/ LLViewerTexture *getDebugTexture();
-	/*virtual*/ U32 getVertexDataMask() { return SKY_VERTEX_DATA_MASK; }
-	/*virtual*/ bool verify() const { return true; }		// Verify that all data in the draw pool is correct!
-	/*virtual*/ S32 getShaderLevel() const { return mShaderLevel; }
-	
-	//static LLDrawPool* createPool(const U32 type, LLViewerTexture *tex0 = NULL);
-
-	/*virtual*/ LLViewerTexture* getTexture();
-	/*virtual*/ bool isFacePool() { return false; }
-	/*virtual*/ void resetDrawOrders();
-=======
-    //static LLDrawPool* createPool(const U32 type, LLViewerTexture *tex0 = NULL);
-
-    /*virtual*/ LLViewerTexture* getTexture();
-    /*virtual*/ BOOL isFacePool() { return FALSE; }
-    /*virtual*/ void resetDrawOrders();
->>>>>>> e1623bb2
-
-    static void cleanupGL();
-    static void restoreGL();
-private:
-    void renderDome(const LLVector3& camPosLocal, F32 camHeightLocal, LLGLSLShader * shader) const;
-
-    void renderSkyHazeDeferred(const LLVector3& camPosLocal, F32 camHeightLocal) const;
-    void renderSkyCloudsDeferred(const LLVector3& camPosLocal, F32 camHeightLocal, LLGLSLShader* cloudshader) const;
-
-    void renderStarsDeferred(const LLVector3& camPosLocal) const;
-    void renderHeavenlyBodies();
-};
-
-#endif // LL_DRAWPOOLWLSKY_H+/**
+ * @file lldrawpoolwlsky.h
+ * @brief LLDrawPoolWLSky class definition
+ *
+ * $LicenseInfo:firstyear=2007&license=viewerlgpl$
+ * Second Life Viewer Source Code
+ * Copyright (C) 2010, Linden Research, Inc.
+ *
+ * This library is free software; you can redistribute it and/or
+ * modify it under the terms of the GNU Lesser General Public
+ * License as published by the Free Software Foundation;
+ * version 2.1 of the License only.
+ *
+ * This library is distributed in the hope that it will be useful,
+ * but WITHOUT ANY WARRANTY; without even the implied warranty of
+ * MERCHANTABILITY or FITNESS FOR A PARTICULAR PURPOSE.  See the GNU
+ * Lesser General Public License for more details.
+ *
+ * You should have received a copy of the GNU Lesser General Public
+ * License along with this library; if not, write to the Free Software
+ * Foundation, Inc., 51 Franklin Street, Fifth Floor, Boston, MA  02110-1301  USA
+ *
+ * Linden Research, Inc., 945 Battery Street, San Francisco, CA  94111  USA
+ * $/LicenseInfo$
+ */
+
+#ifndef LL_DRAWPOOLWLSKY_H
+#define LL_DRAWPOOLWLSKY_H
+
+#include "lldrawpool.h"
+
+class LLGLSLShader;
+
+class LLDrawPoolWLSky : public LLDrawPool {
+public:
+
+    static const U32 SKY_VERTEX_DATA_MASK = LLVertexBuffer::MAP_VERTEX |
+                            LLVertexBuffer::MAP_TEXCOORD0;
+    static const U32 STAR_VERTEX_DATA_MASK =    LLVertexBuffer::MAP_VERTEX |
+        LLVertexBuffer::MAP_COLOR | LLVertexBuffer::MAP_TEXCOORD0;
+    static const U32 ADV_ATMO_SKY_VERTEX_DATA_MASK = LLVertexBuffer::MAP_VERTEX
+                                                   | LLVertexBuffer::MAP_TEXCOORD0;
+    LLDrawPoolWLSky(void);
+    /*virtual*/ ~LLDrawPoolWLSky();
+
+    /*virtual*/ bool isDead() { return false; }
+
+    /*virtual*/ S32 getNumDeferredPasses() { return 1; }
+    /*virtual*/ void beginDeferredPass(S32 pass);
+    /*virtual*/ void endDeferredPass(S32 pass);
+    /*virtual*/ void renderDeferred(S32 pass);
+
+    /*virtual*/ LLViewerTexture *getDebugTexture();
+    /*virtual*/ U32 getVertexDataMask() { return SKY_VERTEX_DATA_MASK; }
+    /*virtual*/ bool verify() const { return true; }        // Verify that all data in the draw pool is correct!
+    /*virtual*/ S32 getShaderLevel() const { return mShaderLevel; }
+
+    //static LLDrawPool* createPool(const U32 type, LLViewerTexture *tex0 = NULL);
+
+    /*virtual*/ LLViewerTexture* getTexture();
+    /*virtual*/ bool isFacePool() { return false; }
+    /*virtual*/ void resetDrawOrders();
+
+    static void cleanupGL();
+    static void restoreGL();
+private:
+    void renderDome(const LLVector3& camPosLocal, F32 camHeightLocal, LLGLSLShader * shader) const;
+
+    void renderSkyHazeDeferred(const LLVector3& camPosLocal, F32 camHeightLocal) const;
+    void renderSkyCloudsDeferred(const LLVector3& camPosLocal, F32 camHeightLocal, LLGLSLShader* cloudshader) const;
+
+    void renderStarsDeferred(const LLVector3& camPosLocal) const;
+    void renderHeavenlyBodies();
+};
+
+#endif // LL_DRAWPOOLWLSKY_H