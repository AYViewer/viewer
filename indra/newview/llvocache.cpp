/** 
 * @file llvocache.cpp
 * @brief Cache of objects on the viewer.
 *
 * $LicenseInfo:firstyear=2003&license=viewerlgpl$
 * Second Life Viewer Source Code
 * Copyright (C) 2010, Linden Research, Inc.
 * 
 * This library is free software; you can redistribute it and/or
 * modify it under the terms of the GNU Lesser General Public
 * License as published by the Free Software Foundation;
 * version 2.1 of the License only.
 * 
 * This library is distributed in the hope that it will be useful,
 * but WITHOUT ANY WARRANTY; without even the implied warranty of
 * MERCHANTABILITY or FITNESS FOR A PARTICULAR PURPOSE.  See the GNU
 * Lesser General Public License for more details.
 * 
 * You should have received a copy of the GNU Lesser General Public
 * License along with this library; if not, write to the Free Software
 * Foundation, Inc., 51 Franklin Street, Fifth Floor, Boston, MA  02110-1301  USA
 * 
 * Linden Research, Inc., 945 Battery Street, San Francisco, CA  94111  USA
 * $/LicenseInfo$
 */

#include "llviewerprecompiledheaders.h"
#include "llvocache.h"
#include "llerror.h"
#include "llregionhandle.h"
#include "llviewercontrol.h"

BOOL check_read(LLAPRFile* apr_file, void* src, S32 n_bytes) 
{
	return apr_file->read(src, n_bytes) == n_bytes ;
}

BOOL check_write(LLAPRFile* apr_file, void* src, S32 n_bytes) 
{
	return apr_file->write(src, n_bytes) == n_bytes ;
}

//---------------------------------------------------------------------------
// LLVOCacheEntry
//---------------------------------------------------------------------------

LLVOCacheEntry::LLVOCacheEntry(U32 local_id, U32 crc, LLDataPackerBinaryBuffer &dp)
	:
	mLocalID(local_id),
	mCRC(crc),
	mHitCount(0),
	mDupeCount(0),
	mCRCChangeCount(0)
{
	mBuffer = new U8[dp.getBufferSize()];
	mDP.assignBuffer(mBuffer, dp.getBufferSize());
	mDP = dp;
}

LLVOCacheEntry::LLVOCacheEntry()
	:
	mLocalID(0),
	mCRC(0),
	mHitCount(0),
	mDupeCount(0),
	mCRCChangeCount(0),
	mBuffer(NULL)
{
	mDP.assignBuffer(mBuffer, 0);
}

LLVOCacheEntry::LLVOCacheEntry(LLAPRFile* apr_file)
{
	S32 size = -1;
	BOOL success;

	success = check_read(apr_file, &mLocalID, sizeof(U32));
	if(success)
	{
		success = check_read(apr_file, &mCRC, sizeof(U32));
	}
	if(success)
	{
		success = check_read(apr_file, &mHitCount, sizeof(S32));
	}
	if(success)
	{
		success = check_read(apr_file, &mDupeCount, sizeof(S32));
	}
	if(success)
	{
		success = check_read(apr_file, &mCRCChangeCount, sizeof(S32));
	}
	if(success)
	{
		success = check_read(apr_file, &size, sizeof(S32));

		// Corruption in the cache entries
		if ((size > 10000) || (size < 1))
		{
			// We've got a bogus size, skip reading it.
			// We won't bother seeking, because the rest of this file
			// is likely bogus, and will be tossed anyway.
			llwarns << "Bogus cache entry, size " << size << ", aborting!" << llendl;
			success = FALSE;
		}
	}
	if(success && size > 0)
	{
		mBuffer = new U8[size];
		success = check_read(apr_file, mBuffer, size);

		if(success)
		{
			mDP.assignBuffer(mBuffer, size);
		}
		else
		{
			delete[] mBuffer ;
			mBuffer = NULL ;
		}
	}

	if(!success)
	{
		mLocalID = 0;
		mCRC = 0;
		mHitCount = 0;
		mDupeCount = 0;
		mCRCChangeCount = 0;
		mBuffer = NULL;
	}
}

LLVOCacheEntry::~LLVOCacheEntry()
{
	delete [] mBuffer;
}


// New CRC means the object has changed.
void LLVOCacheEntry::assignCRC(U32 crc, LLDataPackerBinaryBuffer &dp)
{
	if (  (mCRC != crc)
		||(mDP.getBufferSize() == 0))
	{
		mCRC = crc;
		mHitCount = 0;
		mCRCChangeCount++;

		mDP.freeBuffer();
		mBuffer = new U8[dp.getBufferSize()];
		mDP.assignBuffer(mBuffer, dp.getBufferSize());
		mDP = dp;
	}
}

LLDataPackerBinaryBuffer *LLVOCacheEntry::getDP(U32 crc)
{
	if (  (mCRC != crc)
		||(mDP.getBufferSize() == 0))
	{
		//llinfos << "Not getting cache entry, invalid!" << llendl;
		return NULL;
	}
	mHitCount++;
	return &mDP;
}


void LLVOCacheEntry::recordHit()
{
	mHitCount++;
}


void LLVOCacheEntry::dump() const
{
	llinfos << "local " << mLocalID
		<< " crc " << mCRC
		<< " hits " << mHitCount
		<< " dupes " << mDupeCount
		<< " change " << mCRCChangeCount
		<< llendl;
}

BOOL LLVOCacheEntry::writeToFile(LLAPRFile* apr_file) const
{
	BOOL success;
	success = check_write(apr_file, (void*)&mLocalID, sizeof(U32));
	if(success)
	{
		success = check_write(apr_file, (void*)&mCRC, sizeof(U32));
	}
	if(success)
	{
		success = check_write(apr_file, (void*)&mHitCount, sizeof(S32));
	}
	if(success)
	{
		success = check_write(apr_file, (void*)&mDupeCount, sizeof(S32));
	}
	if(success)
	{
		success = check_write(apr_file, (void*)&mCRCChangeCount, sizeof(S32));
	}
	if(success)
	{
		S32 size = mDP.getBufferSize();
		success = check_write(apr_file, (void*)&size, sizeof(S32));
	
		if(success)
		{
			success = check_write(apr_file, (void*)mBuffer, size);
	}
}

	return success ;
}

//-------------------------------------------------------------------
//LLVOCache
//-------------------------------------------------------------------
// Format string used to construct filename for the object cache
static const char OBJECT_CACHE_FILENAME[] = "objects_%d_%d.slc";

const U32 NUM_ENTRIES_TO_PURGE = 16 ;
const char* object_cache_dirname = "objectcache";
const char* header_filename = "object.cache";

LLVOCache* LLVOCache::sInstance = NULL;

//static 
LLVOCache* LLVOCache::getInstance() 
{	
	if(!sInstance)
	{
		sInstance = new LLVOCache() ;
	}
	return sInstance ;
}

//static 
BOOL LLVOCache::hasInstance() 
{
	return sInstance != NULL ;
}

//static 
void LLVOCache::destroyClass() 
{
	if(sInstance)
	{
		delete sInstance ;
		sInstance = NULL ;
	}
}

LLVOCache::LLVOCache():
	mInitialized(FALSE),
	mReadOnly(TRUE),
	mNumEntries(0),
	mCacheSize(1)
{
	mEnabled = gSavedSettings.getBOOL("ObjectCacheEnabled");
	mLocalAPRFilePoolp = new LLVolatileAPRPool() ;
}

LLVOCache::~LLVOCache()
{
	if(mEnabled)
	{
		writeCacheHeader();
		clearCacheInMemory();
	}
	delete mLocalAPRFilePoolp;
}

void LLVOCache::setDirNames(ELLPath location)
{
	std::string delem = gDirUtilp->getDirDelimiter();

	mHeaderFileName = gDirUtilp->getExpandedFilename(location, object_cache_dirname, header_filename);
	mObjectCacheDirName = gDirUtilp->getExpandedFilename(location, object_cache_dirname);
}

void LLVOCache::initCache(ELLPath location, U32 size, U32 cache_version)
{
	if(mInitialized || !mEnabled)
	{
		return ;
	}

	setDirNames(location);
	if (!mReadOnly)
	{
		LLFile::mkdir(mObjectCacheDirName);
	}

	mCacheSize = size;

	mMetaInfo.mVersion = cache_version;
	readCacheHeader();
	mInitialized = TRUE ;

	if(mMetaInfo.mVersion != cache_version) 
	{
		mMetaInfo.mVersion = cache_version ;
		if(mReadOnly) //disable cache
		{
			clearCacheInMemory();
		}
		else //delete the current cache if the format does not match.
		{			
			removeCache();
		}
	}	
}
	
void LLVOCache::removeCache(ELLPath location) 
{
	if(mReadOnly)
	{
		return ;
	}

	std::string delem = gDirUtilp->getDirDelimiter();
	std::string mask = delem + "*";
	std::string cache_dir = gDirUtilp->getExpandedFilename(location, object_cache_dirname);
	gDirUtilp->deleteFilesInDir(cache_dir, mask); //delete all files
	LLFile::rmdir(cache_dir);

	clearCacheInMemory();
	mInitialized = FALSE ;
}

void LLVOCache::removeCache() 
{
	llassert_always(mInitialized) ;
	if(mReadOnly)
	{
		return ;
	}

	std::string delem = gDirUtilp->getDirDelimiter();
	std::string mask = delem + "*";
	gDirUtilp->deleteFilesInDir(mObjectCacheDirName, mask); 

	clearCacheInMemory() ;
	writeCacheHeader();
}

void LLVOCache::clearCacheInMemory()
{
	if(!mHeaderEntryQueue.empty()) 
	{
		for(header_entry_queue_t::iterator iter = mHeaderEntryQueue.begin(); iter != mHeaderEntryQueue.end(); ++iter)
		{
			delete *iter ;
		}
		mHeaderEntryQueue.clear();
		mHandleEntryMap.clear();
		mNumEntries = 0 ;
	}
}

void LLVOCache::getObjectCacheFilename(U64 handle, std::string& filename) 
{
	U32 region_x, region_y;

	grid_from_region_handle(handle, &region_x, &region_y);
	filename = gDirUtilp->getExpandedFilename(LL_PATH_CACHE, object_cache_dirname,
			   llformat(OBJECT_CACHE_FILENAME, region_x, region_y));

	return ;
}

void LLVOCache::removeFromCache(U64 handle)
{
	if(mReadOnly)
	{
		return ;
	}

	std::string filename;
	getObjectCacheFilename(handle, filename);
	LLAPRFile::remove(filename, mLocalAPRFilePoolp);	
}

BOOL LLVOCache::checkRead(LLAPRFile* apr_file, void* src, S32 n_bytes) 
{
	if(!check_read(apr_file, src, n_bytes))
	{
		delete apr_file ;
		removeCache() ;
		return FALSE ;
	}

	return TRUE ;
}

BOOL LLVOCache::checkWrite(LLAPRFile* apr_file, void* src, S32 n_bytes) 
{
	if(!check_write(apr_file, src, n_bytes))
	{
		delete apr_file ;
		removeCache() ;
		return FALSE ;
	}

	return TRUE ;
}

void LLVOCache::readCacheHeader()
{
	if(!mEnabled)
	{
		return ;
	}

	//clear stale info.
	clearCacheInMemory();	

	if (LLAPRFile::isExist(mHeaderFileName, mLocalAPRFilePoolp))
	{
		LLAPRFile* apr_file = new LLAPRFile(mHeaderFileName, APR_READ|APR_BINARY, mLocalAPRFilePoolp);		
		
		//read the meta element
		if(!checkRead(apr_file, &mMetaInfo, sizeof(HeaderMetaInfo)))
		{
			return ;
		}

		HeaderEntryInfo* entry ;
		mNumEntries = 0 ;
		while(mNumEntries < mCacheSize)
		{
			entry = new HeaderEntryInfo() ;
			if(!checkRead(apr_file, entry, sizeof(HeaderEntryInfo)))
			{
				delete entry ;			
				return ;
			}
			else if(!entry->mTime) //end of the cache.
			{
				delete entry ;
				return ;
			}

			entry->mIndex = mNumEntries++ ;
			mHeaderEntryQueue.insert(entry) ;
			mHandleEntryMap[entry->mHandle] = entry ;
		}

		delete apr_file ;
	}
	else
	{
		writeCacheHeader() ;
	}
}

void LLVOCache::writeCacheHeader()
{
	if(mReadOnly || !mEnabled)
	{
		return ;
	}	

	LLAPRFile* apr_file = new LLAPRFile(mHeaderFileName, APR_CREATE|APR_WRITE|APR_BINARY, mLocalAPRFilePoolp);

	//write the meta element
	if(!checkWrite(apr_file, &mMetaInfo, sizeof(HeaderMetaInfo)))
	{
		return ;
	}

	mNumEntries = 0 ;
	for(header_entry_queue_t::iterator iter = mHeaderEntryQueue.begin() ; iter != mHeaderEntryQueue.end(); ++iter)
	{
		(*iter)->mIndex = mNumEntries++ ;
		if(!checkWrite(apr_file, (void*)*iter, sizeof(HeaderEntryInfo)))
		{
			return ;
		}
	}

	mNumEntries = mHeaderEntryQueue.size() ;
	if(mNumEntries < mCacheSize)
	{
		HeaderEntryInfo* entry = new HeaderEntryInfo() ;
<<<<<<< HEAD
		for(S32 i = mNumEntries ; i < mCacheSize; i++)
=======
		for(U32 i = mNumEntries ; i < mCacheSize; i++)
>>>>>>> a9eb6395
		{
			//fill the cache with the default entry.
			if(!checkWrite(apr_file, entry, sizeof(HeaderEntryInfo)))
			{
				mReadOnly = TRUE ; //disable the cache.
				return ;
			}
		}
		delete entry ;
	}
	delete apr_file ;
}

BOOL LLVOCache::updateEntry(const HeaderEntryInfo* entry)
{
	LLAPRFile* apr_file = new LLAPRFile(mHeaderFileName, APR_WRITE|APR_BINARY, mLocalAPRFilePoolp);
	apr_file->seek(APR_SET, entry->mIndex * sizeof(HeaderEntryInfo) + sizeof(HeaderMetaInfo)) ;

	return checkWrite(apr_file, (void*)entry, sizeof(HeaderEntryInfo)) ;
}

void LLVOCache::readFromCache(U64 handle, const LLUUID& id, LLVOCacheEntry::vocache_entry_map_t& cache_entry_map) 
{
	if(!mEnabled)
	{
		return ;
	}
	llassert_always(mInitialized);

	handle_entry_map_t::iterator iter = mHandleEntryMap.find(handle) ;
	if(iter == mHandleEntryMap.end()) //no cache
	{
		return ;
	}

	std::string filename;
	getObjectCacheFilename(handle, filename);
	LLAPRFile* apr_file = new LLAPRFile(filename, APR_READ|APR_BINARY, mLocalAPRFilePoolp);

	LLUUID cache_id ;
	if(!checkRead(apr_file, cache_id.mData, UUID_BYTES))
	{
		return ;
	}
	if(cache_id != id)
	{
		llinfos << "Cache ID doesn't match for this region, discarding"<< llendl;

		delete apr_file ;
		return ;
	}

	S32 num_entries;
	if(!checkRead(apr_file, &num_entries, sizeof(S32)))
	{
		return ;
	}
	
	for (S32 i = 0; i < num_entries; i++)
	{
		LLVOCacheEntry* entry = new LLVOCacheEntry(apr_file);
		if (!entry->getLocalID())
		{
			llwarns << "Aborting cache file load for " << filename << ", cache file corruption!" << llendl;
			delete entry ;
			break;
		}
		cache_entry_map[entry->getLocalID()] = entry;
	}
	num_entries = cache_entry_map.size() ;

	delete apr_file ;
	return ;
}
	
void LLVOCache::purgeEntries()
{
	U32 limit = mCacheSize - NUM_ENTRIES_TO_PURGE ;
	while(mHeaderEntryQueue.size() > limit)
	{
		header_entry_queue_t::iterator iter = mHeaderEntryQueue.begin() ;
		HeaderEntryInfo* entry = *iter ;
		
		removeFromCache(entry->mHandle) ;
		mHandleEntryMap.erase(entry->mHandle) ;		
		mHeaderEntryQueue.erase(iter) ;
		delete entry ;
	}

	writeCacheHeader() ;
	readCacheHeader() ;
	mNumEntries = mHandleEntryMap.size() ;
}

void LLVOCache::writeToCache(U64 handle, const LLUUID& id, const LLVOCacheEntry::vocache_entry_map_t& cache_entry_map, BOOL dirty_cache) 
{
	if(!mEnabled)
	{
		return ;
	}
	llassert_always(mInitialized);

	if(mReadOnly)
	{
		return ;
	}

	HeaderEntryInfo* entry;
	handle_entry_map_t::iterator iter = mHandleEntryMap.find(handle) ;
	if(iter == mHandleEntryMap.end()) //new entry
	{		
		if(mNumEntries >= mCacheSize)
		{
			purgeEntries() ;
		}
		
		entry = new HeaderEntryInfo();
		entry->mHandle = handle ;
		entry->mTime = time(NULL) ;
		entry->mIndex = mNumEntries++ ;
		mHeaderEntryQueue.insert(entry) ;
		mHandleEntryMap[handle] = entry ;
	}
	else
	{
		entry = iter->second ;
		entry->mTime = time(NULL) ;

		//resort
		mHeaderEntryQueue.erase(entry) ;
		mHeaderEntryQueue.insert(entry) ;
	}

	//update cache header
	if(!updateEntry(entry))
	{
		return ; //update failed.
	}

	if(!dirty_cache)
	{
		return ; //nothing changed, no need to update.
	}

	//write to cache file
	std::string filename;
	getObjectCacheFilename(handle, filename);
	LLAPRFile* apr_file = new LLAPRFile(filename, APR_CREATE|APR_WRITE|APR_BINARY, mLocalAPRFilePoolp);
	
	if(!checkWrite(apr_file, (void*)id.mData, UUID_BYTES))
	{
		return ;
	}

	S32 num_entries = cache_entry_map.size() ;
	if(!checkWrite(apr_file, &num_entries, sizeof(S32)))
	{
		return ;
	}

	for (LLVOCacheEntry::vocache_entry_map_t::const_iterator iter = cache_entry_map.begin(); iter != cache_entry_map.end(); ++iter)
	{
		if(!iter->second->writeToFile(apr_file))
		{
			//failed
			delete apr_file ;
			removeCache() ;
			return ;
		}
	}

	delete apr_file ;
	return ;
}
<|MERGE_RESOLUTION|>--- conflicted
+++ resolved
@@ -489,11 +489,7 @@
 	if(mNumEntries < mCacheSize)
 	{
 		HeaderEntryInfo* entry = new HeaderEntryInfo() ;
-<<<<<<< HEAD
-		for(S32 i = mNumEntries ; i < mCacheSize; i++)
-=======
 		for(U32 i = mNumEntries ; i < mCacheSize; i++)
->>>>>>> a9eb6395
 		{
 			//fill the cache with the default entry.
 			if(!checkWrite(apr_file, entry, sizeof(HeaderEntryInfo)))
