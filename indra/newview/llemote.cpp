/**
 * @file llemote.cpp
 * @brief Implementation of LLEmote class
 *
 * $LicenseInfo:firstyear=2002&license=viewerlgpl$
 * Second Life Viewer Source Code
 * Copyright (C) 2010, Linden Research, Inc.
 *
 * This library is free software; you can redistribute it and/or
 * modify it under the terms of the GNU Lesser General Public
 * License as published by the Free Software Foundation;
 * version 2.1 of the License only.
 *
 * This library is distributed in the hope that it will be useful,
 * but WITHOUT ANY WARRANTY; without even the implied warranty of
 * MERCHANTABILITY or FITNESS FOR A PARTICULAR PURPOSE.  See the GNU
 * Lesser General Public License for more details.
 *
 * You should have received a copy of the GNU Lesser General Public
 * License along with this library; if not, write to the Free Software
 * Foundation, Inc., 51 Franklin Street, Fifth Floor, Boston, MA  02110-1301  USA
 *
 * Linden Research, Inc., 945 Battery Street, San Francisco, CA  94111  USA
 * $/LicenseInfo$
 */

//-----------------------------------------------------------------------------
// Header Files
//-----------------------------------------------------------------------------
#include "llviewerprecompiledheaders.h"

#include "llemote.h"
#include "llcharacter.h"
#include "m3math.h"
#include "llvoavatar.h"

//-----------------------------------------------------------------------------
// Constants
//-----------------------------------------------------------------------------

//-----------------------------------------------------------------------------
// LLEmote()
// Class Constructor
//-----------------------------------------------------------------------------
LLEmote::LLEmote(const LLUUID &id) : LLMotion(id)
{
    mCharacter = NULL;

    //RN: flag face joint as highest priority for now, until we implement a proper animation track
    mJointSignature[0][LL_FACE_JOINT_NUM] = 0xff;
    mJointSignature[1][LL_FACE_JOINT_NUM] = 0xff;
    mJointSignature[2][LL_FACE_JOINT_NUM] = 0xff;
}


//-----------------------------------------------------------------------------
// ~LLEmote()
// Class Destructor
//-----------------------------------------------------------------------------
LLEmote::~LLEmote()
{
}

//-----------------------------------------------------------------------------
// LLEmote::onInitialize(LLCharacter *character)
//-----------------------------------------------------------------------------
LLMotion::LLMotionInitStatus LLEmote::onInitialize(LLCharacter *character)
{
    mCharacter = character;
    return STATUS_SUCCESS;
}


//-----------------------------------------------------------------------------
// LLEmote::onActivate()
//-----------------------------------------------------------------------------
bool LLEmote::onActivate()
{
<<<<<<< HEAD
	LLVisualParam* default_param = mCharacter->getVisualParam( "Express_Closed_Mouth" );
	if( default_param )
	{
		default_param->setWeight( default_param->getMaxWeight());
	}

	mParam = mCharacter->getVisualParam(mName.c_str());
	if (mParam)
	{
		mParam->setWeight(0.f);
		mCharacter->updateVisualParams();
	}
	
	return true;
=======
    LLVisualParam* default_param = mCharacter->getVisualParam( "Express_Closed_Mouth" );
    if( default_param )
    {
        default_param->setWeight( default_param->getMaxWeight());
    }

    mParam = mCharacter->getVisualParam(mName.c_str());
    if (mParam)
    {
        mParam->setWeight(0.f);
        mCharacter->updateVisualParams();
    }

    return TRUE;
>>>>>>> e1623bb2
}


//-----------------------------------------------------------------------------
// LLEmote::onUpdate()
//-----------------------------------------------------------------------------
bool LLEmote::onUpdate(F32 time, U8* joint_mask)
{
<<<<<<< HEAD
	if( mParam )
	{
		F32 weight = mParam->getMinWeight() + mPose.getWeight() * (mParam->getMaxWeight() - mParam->getMinWeight());
		mParam->setWeight(weight);

		// Cross fade against the default parameter
		LLVisualParam* default_param = mCharacter->getVisualParam( "Express_Closed_Mouth" );
		if( default_param )
		{
			F32 default_param_weight = default_param->getMinWeight() + 
				(1.f - mPose.getWeight()) * ( default_param->getMaxWeight() - default_param->getMinWeight() );
			
			default_param->setWeight( default_param_weight);
		}

		mCharacter->updateVisualParams();
	}

	return true;
=======
    if( mParam )
    {
        F32 weight = mParam->getMinWeight() + mPose.getWeight() * (mParam->getMaxWeight() - mParam->getMinWeight());
        mParam->setWeight(weight);

        // Cross fade against the default parameter
        LLVisualParam* default_param = mCharacter->getVisualParam( "Express_Closed_Mouth" );
        if( default_param )
        {
            F32 default_param_weight = default_param->getMinWeight() +
                (1.f - mPose.getWeight()) * ( default_param->getMaxWeight() - default_param->getMinWeight() );

            default_param->setWeight( default_param_weight);
        }

        mCharacter->updateVisualParams();
    }

    return TRUE;
>>>>>>> e1623bb2
}


//-----------------------------------------------------------------------------
// LLEmote::onDeactivate()
//-----------------------------------------------------------------------------
void LLEmote::onDeactivate()
{
    if( mParam )
    {
        mParam->setWeight( mParam->getDefaultWeight());
    }

    LLVisualParam* default_param = mCharacter->getVisualParam( "Express_Closed_Mouth" );
    if( default_param )
    {
        default_param->setWeight( default_param->getMaxWeight());
    }

    mCharacter->updateVisualParams();
}


// End<|MERGE_RESOLUTION|>--- conflicted
+++ resolved
@@ -1,182 +1,143 @@
-/**
- * @file llemote.cpp
- * @brief Implementation of LLEmote class
- *
- * $LicenseInfo:firstyear=2002&license=viewerlgpl$
- * Second Life Viewer Source Code
- * Copyright (C) 2010, Linden Research, Inc.
- *
- * This library is free software; you can redistribute it and/or
- * modify it under the terms of the GNU Lesser General Public
- * License as published by the Free Software Foundation;
- * version 2.1 of the License only.
- *
- * This library is distributed in the hope that it will be useful,
- * but WITHOUT ANY WARRANTY; without even the implied warranty of
- * MERCHANTABILITY or FITNESS FOR A PARTICULAR PURPOSE.  See the GNU
- * Lesser General Public License for more details.
- *
- * You should have received a copy of the GNU Lesser General Public
- * License along with this library; if not, write to the Free Software
- * Foundation, Inc., 51 Franklin Street, Fifth Floor, Boston, MA  02110-1301  USA
- *
- * Linden Research, Inc., 945 Battery Street, San Francisco, CA  94111  USA
- * $/LicenseInfo$
- */
-
-//-----------------------------------------------------------------------------
-// Header Files
-//-----------------------------------------------------------------------------
-#include "llviewerprecompiledheaders.h"
-
-#include "llemote.h"
-#include "llcharacter.h"
-#include "m3math.h"
-#include "llvoavatar.h"
-
-//-----------------------------------------------------------------------------
-// Constants
-//-----------------------------------------------------------------------------
-
-//-----------------------------------------------------------------------------
-// LLEmote()
-// Class Constructor
-//-----------------------------------------------------------------------------
-LLEmote::LLEmote(const LLUUID &id) : LLMotion(id)
-{
-    mCharacter = NULL;
-
-    //RN: flag face joint as highest priority for now, until we implement a proper animation track
-    mJointSignature[0][LL_FACE_JOINT_NUM] = 0xff;
-    mJointSignature[1][LL_FACE_JOINT_NUM] = 0xff;
-    mJointSignature[2][LL_FACE_JOINT_NUM] = 0xff;
-}
-
-
-//-----------------------------------------------------------------------------
-// ~LLEmote()
-// Class Destructor
-//-----------------------------------------------------------------------------
-LLEmote::~LLEmote()
-{
-}
-
-//-----------------------------------------------------------------------------
-// LLEmote::onInitialize(LLCharacter *character)
-//-----------------------------------------------------------------------------
-LLMotion::LLMotionInitStatus LLEmote::onInitialize(LLCharacter *character)
-{
-    mCharacter = character;
-    return STATUS_SUCCESS;
-}
-
-
-//-----------------------------------------------------------------------------
-// LLEmote::onActivate()
-//-----------------------------------------------------------------------------
-bool LLEmote::onActivate()
-{
-<<<<<<< HEAD
-	LLVisualParam* default_param = mCharacter->getVisualParam( "Express_Closed_Mouth" );
-	if( default_param )
-	{
-		default_param->setWeight( default_param->getMaxWeight());
-	}
-
-	mParam = mCharacter->getVisualParam(mName.c_str());
-	if (mParam)
-	{
-		mParam->setWeight(0.f);
-		mCharacter->updateVisualParams();
-	}
-	
-	return true;
-=======
-    LLVisualParam* default_param = mCharacter->getVisualParam( "Express_Closed_Mouth" );
-    if( default_param )
-    {
-        default_param->setWeight( default_param->getMaxWeight());
-    }
-
-    mParam = mCharacter->getVisualParam(mName.c_str());
-    if (mParam)
-    {
-        mParam->setWeight(0.f);
-        mCharacter->updateVisualParams();
-    }
-
-    return TRUE;
->>>>>>> e1623bb2
-}
-
-
-//-----------------------------------------------------------------------------
-// LLEmote::onUpdate()
-//-----------------------------------------------------------------------------
-bool LLEmote::onUpdate(F32 time, U8* joint_mask)
-{
-<<<<<<< HEAD
-	if( mParam )
-	{
-		F32 weight = mParam->getMinWeight() + mPose.getWeight() * (mParam->getMaxWeight() - mParam->getMinWeight());
-		mParam->setWeight(weight);
-
-		// Cross fade against the default parameter
-		LLVisualParam* default_param = mCharacter->getVisualParam( "Express_Closed_Mouth" );
-		if( default_param )
-		{
-			F32 default_param_weight = default_param->getMinWeight() + 
-				(1.f - mPose.getWeight()) * ( default_param->getMaxWeight() - default_param->getMinWeight() );
-			
-			default_param->setWeight( default_param_weight);
-		}
-
-		mCharacter->updateVisualParams();
-	}
-
-	return true;
-=======
-    if( mParam )
-    {
-        F32 weight = mParam->getMinWeight() + mPose.getWeight() * (mParam->getMaxWeight() - mParam->getMinWeight());
-        mParam->setWeight(weight);
-
-        // Cross fade against the default parameter
-        LLVisualParam* default_param = mCharacter->getVisualParam( "Express_Closed_Mouth" );
-        if( default_param )
-        {
-            F32 default_param_weight = default_param->getMinWeight() +
-                (1.f - mPose.getWeight()) * ( default_param->getMaxWeight() - default_param->getMinWeight() );
-
-            default_param->setWeight( default_param_weight);
-        }
-
-        mCharacter->updateVisualParams();
-    }
-
-    return TRUE;
->>>>>>> e1623bb2
-}
-
-
-//-----------------------------------------------------------------------------
-// LLEmote::onDeactivate()
-//-----------------------------------------------------------------------------
-void LLEmote::onDeactivate()
-{
-    if( mParam )
-    {
-        mParam->setWeight( mParam->getDefaultWeight());
-    }
-
-    LLVisualParam* default_param = mCharacter->getVisualParam( "Express_Closed_Mouth" );
-    if( default_param )
-    {
-        default_param->setWeight( default_param->getMaxWeight());
-    }
-
-    mCharacter->updateVisualParams();
-}
-
-
-// End+/**
+ * @file llemote.cpp
+ * @brief Implementation of LLEmote class
+ *
+ * $LicenseInfo:firstyear=2002&license=viewerlgpl$
+ * Second Life Viewer Source Code
+ * Copyright (C) 2010, Linden Research, Inc.
+ *
+ * This library is free software; you can redistribute it and/or
+ * modify it under the terms of the GNU Lesser General Public
+ * License as published by the Free Software Foundation;
+ * version 2.1 of the License only.
+ *
+ * This library is distributed in the hope that it will be useful,
+ * but WITHOUT ANY WARRANTY; without even the implied warranty of
+ * MERCHANTABILITY or FITNESS FOR A PARTICULAR PURPOSE.  See the GNU
+ * Lesser General Public License for more details.
+ *
+ * You should have received a copy of the GNU Lesser General Public
+ * License along with this library; if not, write to the Free Software
+ * Foundation, Inc., 51 Franklin Street, Fifth Floor, Boston, MA  02110-1301  USA
+ *
+ * Linden Research, Inc., 945 Battery Street, San Francisco, CA  94111  USA
+ * $/LicenseInfo$
+ */
+
+//-----------------------------------------------------------------------------
+// Header Files
+//-----------------------------------------------------------------------------
+#include "llviewerprecompiledheaders.h"
+
+#include "llemote.h"
+#include "llcharacter.h"
+#include "m3math.h"
+#include "llvoavatar.h"
+
+//-----------------------------------------------------------------------------
+// Constants
+//-----------------------------------------------------------------------------
+
+//-----------------------------------------------------------------------------
+// LLEmote()
+// Class Constructor
+//-----------------------------------------------------------------------------
+LLEmote::LLEmote(const LLUUID &id) : LLMotion(id)
+{
+    mCharacter = NULL;
+
+    //RN: flag face joint as highest priority for now, until we implement a proper animation track
+    mJointSignature[0][LL_FACE_JOINT_NUM] = 0xff;
+    mJointSignature[1][LL_FACE_JOINT_NUM] = 0xff;
+    mJointSignature[2][LL_FACE_JOINT_NUM] = 0xff;
+}
+
+
+//-----------------------------------------------------------------------------
+// ~LLEmote()
+// Class Destructor
+//-----------------------------------------------------------------------------
+LLEmote::~LLEmote()
+{
+}
+
+//-----------------------------------------------------------------------------
+// LLEmote::onInitialize(LLCharacter *character)
+//-----------------------------------------------------------------------------
+LLMotion::LLMotionInitStatus LLEmote::onInitialize(LLCharacter *character)
+{
+    mCharacter = character;
+    return STATUS_SUCCESS;
+}
+
+
+//-----------------------------------------------------------------------------
+// LLEmote::onActivate()
+//-----------------------------------------------------------------------------
+bool LLEmote::onActivate()
+{
+    LLVisualParam* default_param = mCharacter->getVisualParam( "Express_Closed_Mouth" );
+    if( default_param )
+    {
+        default_param->setWeight( default_param->getMaxWeight());
+    }
+
+    mParam = mCharacter->getVisualParam(mName.c_str());
+    if (mParam)
+    {
+        mParam->setWeight(0.f);
+        mCharacter->updateVisualParams();
+    }
+
+    return true;
+}
+
+
+//-----------------------------------------------------------------------------
+// LLEmote::onUpdate()
+//-----------------------------------------------------------------------------
+bool LLEmote::onUpdate(F32 time, U8* joint_mask)
+{
+    if( mParam )
+    {
+        F32 weight = mParam->getMinWeight() + mPose.getWeight() * (mParam->getMaxWeight() - mParam->getMinWeight());
+        mParam->setWeight(weight);
+
+        // Cross fade against the default parameter
+        LLVisualParam* default_param = mCharacter->getVisualParam( "Express_Closed_Mouth" );
+        if( default_param )
+        {
+            F32 default_param_weight = default_param->getMinWeight() +
+                (1.f - mPose.getWeight()) * ( default_param->getMaxWeight() - default_param->getMinWeight() );
+
+            default_param->setWeight( default_param_weight);
+        }
+
+        mCharacter->updateVisualParams();
+    }
+
+    return true;
+}
+
+
+//-----------------------------------------------------------------------------
+// LLEmote::onDeactivate()
+//-----------------------------------------------------------------------------
+void LLEmote::onDeactivate()
+{
+    if( mParam )
+    {
+        mParam->setWeight( mParam->getDefaultWeight());
+    }
+
+    LLVisualParam* default_param = mCharacter->getVisualParam( "Express_Closed_Mouth" );
+    if( default_param )
+    {
+        default_param->setWeight( default_param->getMaxWeight());
+    }
+
+    mCharacter->updateVisualParams();
+}
+
+
+// End