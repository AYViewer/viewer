--- conflicted
+++ resolved
@@ -457,12 +457,7 @@
 void LLPanelGroupInvite::addUserCallback(const LLUUID& id, const std::string& full_name)
 {
 	std::vector<std::string> names;
-<<<<<<< HEAD
-	std::vector<LLUUID> agent_ids;
-=======
 	uuid_vec_t agent_ids;
-	std::string full_name = first_name + " " + last_name;
->>>>>>> 8e1dbbbb
 	agent_ids.push_back(id);
 	names.push_back(full_name);
 
