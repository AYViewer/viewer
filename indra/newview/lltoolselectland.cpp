/**
 * @file lltoolselectland.cpp
 * @brief LLToolSelectLand class implementation
 *
 * $LicenseInfo:firstyear=2002&license=viewerlgpl$
 * Second Life Viewer Source Code
 * Copyright (C) 2010, Linden Research, Inc.
 *
 * This library is free software; you can redistribute it and/or
 * modify it under the terms of the GNU Lesser General Public
 * License as published by the Free Software Foundation;
 * version 2.1 of the License only.
 *
 * This library is distributed in the hope that it will be useful,
 * but WITHOUT ANY WARRANTY; without even the implied warranty of
 * MERCHANTABILITY or FITNESS FOR A PARTICULAR PURPOSE.  See the GNU
 * Lesser General Public License for more details.
 *
 * You should have received a copy of the GNU Lesser General Public
 * License along with this library; if not, write to the Free Software
 * Foundation, Inc., 51 Franklin Street, Fifth Floor, Boston, MA  02110-1301  USA
 *
 * Linden Research, Inc., 945 Battery Street, San Francisco, CA  94111  USA
 * $/LicenseInfo$
 */

#include "llviewerprecompiledheaders.h"

#include "lltoolselectland.h"

// indra includes
#include "llparcel.h"

// Viewer includes
#include "llviewercontrol.h"
#include "llfloatertools.h"
#include "llselectmgr.h"
#include "llstatusbar.h"
#include "llviewerparcelmgr.h"
#include "llviewerwindow.h"

//
// Member functions
//

LLToolSelectLand::LLToolSelectLand( )
<<<<<<< HEAD
:	LLTool( std::string("Parcel") ),
	mDragStartGlobal(),
	mDragEndGlobal(),
	mDragEndValid(false),
	mDragStartX(0),
	mDragStartY(0),
	mDragEndX(0),
	mDragEndY(0),
	mMouseOutsideSlop(false),
	mWestSouthBottom(),
	mEastNorthTop()
=======
:   LLTool( std::string("Parcel") ),
    mDragStartGlobal(),
    mDragEndGlobal(),
    mDragEndValid(FALSE),
    mDragStartX(0),
    mDragStartY(0),
    mDragEndX(0),
    mDragEndY(0),
    mMouseOutsideSlop(FALSE),
    mWestSouthBottom(),
    mEastNorthTop()
>>>>>>> e1623bb2
{ }

LLToolSelectLand::~LLToolSelectLand()
{
}


bool LLToolSelectLand::handleMouseDown(S32 x, S32 y, MASK mask)
{
<<<<<<< HEAD
	bool hit_land = gViewerWindow->mousePointOnLandGlobal(x, y, &mDragStartGlobal);
	if (hit_land)
	{
		setMouseCapture( true );
=======
    BOOL hit_land = gViewerWindow->mousePointOnLandGlobal(x, y, &mDragStartGlobal);
    if (hit_land)
    {
        setMouseCapture( TRUE );
>>>>>>> e1623bb2

        mDragStartX = x;
        mDragStartY = y;
        mDragEndX = x;
        mDragEndY = y;

<<<<<<< HEAD
		mDragEndValid		= true;
		mDragEndGlobal		= mDragStartGlobal;
=======
        mDragEndValid       = TRUE;
        mDragEndGlobal      = mDragStartGlobal;
>>>>>>> e1623bb2

        sanitize_corners(mDragStartGlobal, mDragEndGlobal, mWestSouthBottom, mEastNorthTop);

        mWestSouthBottom -= LLVector3d( PARCEL_GRID_STEP_METERS/2, PARCEL_GRID_STEP_METERS/2, 0 );
        mEastNorthTop += LLVector3d( PARCEL_GRID_STEP_METERS/2, PARCEL_GRID_STEP_METERS/2, 0 );

        roundXY(mWestSouthBottom);
        roundXY(mEastNorthTop);

<<<<<<< HEAD
		mMouseOutsideSlop = true; //false;
=======
        mMouseOutsideSlop = TRUE; //FALSE;
>>>>>>> e1623bb2

        LLViewerParcelMgr::getInstance()->deselectLand();
    }

    return hit_land;
}


bool LLToolSelectLand::handleDoubleClick(S32 x, S32 y, MASK mask)
{
<<<<<<< HEAD
	LLVector3d pos_global;
	bool hit_land = gViewerWindow->mousePointOnLandGlobal(x, y, &pos_global);
	if (hit_land)
	{
		// Auto-select this parcel
		LLViewerParcelMgr::getInstance()->selectParcelAt( pos_global );
		return true;
	}
	return false;
=======
    LLVector3d pos_global;
    BOOL hit_land = gViewerWindow->mousePointOnLandGlobal(x, y, &pos_global);
    if (hit_land)
    {
        // Auto-select this parcel
        LLViewerParcelMgr::getInstance()->selectParcelAt( pos_global );
        return TRUE;
    }
    return FALSE;
>>>>>>> e1623bb2
}


bool LLToolSelectLand::handleMouseUp(S32 x, S32 y, MASK mask)
{
<<<<<<< HEAD
	if(	hasMouseCapture() )
	{
		setMouseCapture( false );

		if (mMouseOutsideSlop && mDragEndValid)
		{
			// Take the drag start and end locations, then map the southwest
			// point down to the next grid location, and the northeast point up
			// to the next grid location.

			sanitize_corners(mDragStartGlobal, mDragEndGlobal, mWestSouthBottom, mEastNorthTop);

			mWestSouthBottom -= LLVector3d( PARCEL_GRID_STEP_METERS/2, PARCEL_GRID_STEP_METERS/2, 0 );
			mEastNorthTop += LLVector3d( PARCEL_GRID_STEP_METERS/2, PARCEL_GRID_STEP_METERS/2, 0 );

			roundXY(mWestSouthBottom);
			roundXY(mEastNorthTop);

			// Don't auto-select entire parcel.
			mSelection = LLViewerParcelMgr::getInstance()->selectLand( mWestSouthBottom, mEastNorthTop, false );
		}

		mMouseOutsideSlop = false;
		mDragEndValid = false;
		
		return true;
	}
	return false;
=======
    if( hasMouseCapture() )
    {
        setMouseCapture( FALSE );

        if (mMouseOutsideSlop && mDragEndValid)
        {
            // Take the drag start and end locations, then map the southwest
            // point down to the next grid location, and the northeast point up
            // to the next grid location.

            sanitize_corners(mDragStartGlobal, mDragEndGlobal, mWestSouthBottom, mEastNorthTop);

            mWestSouthBottom -= LLVector3d( PARCEL_GRID_STEP_METERS/2, PARCEL_GRID_STEP_METERS/2, 0 );
            mEastNorthTop += LLVector3d( PARCEL_GRID_STEP_METERS/2, PARCEL_GRID_STEP_METERS/2, 0 );

            roundXY(mWestSouthBottom);
            roundXY(mEastNorthTop);

            // Don't auto-select entire parcel.
            mSelection = LLViewerParcelMgr::getInstance()->selectLand( mWestSouthBottom, mEastNorthTop, FALSE );
        }

        mMouseOutsideSlop = FALSE;
        mDragEndValid = FALSE;

        return TRUE;
    }
    return FALSE;
>>>>>>> e1623bb2
}


bool LLToolSelectLand::handleHover(S32 x, S32 y, MASK mask)
{
<<<<<<< HEAD
	if(	hasMouseCapture() )
	{
		if (mMouseOutsideSlop || outsideSlop(x, y, mDragStartX, mDragStartY))
		{
			mMouseOutsideSlop = true;

			// Must do this every frame, in case the camera moved or the land moved
			// since last frame.

			// If doesn't hit land, doesn't change old value
			LLVector3d land_global;
			bool hit_land = gViewerWindow->mousePointOnLandGlobal(x, y, &land_global);
			if (hit_land)
			{
				mDragEndValid = true;
				mDragEndGlobal = land_global;

				sanitize_corners(mDragStartGlobal, mDragEndGlobal, mWestSouthBottom, mEastNorthTop);

				mWestSouthBottom -= LLVector3d( PARCEL_GRID_STEP_METERS/2, PARCEL_GRID_STEP_METERS/2, 0 );
				mEastNorthTop += LLVector3d( PARCEL_GRID_STEP_METERS/2, PARCEL_GRID_STEP_METERS/2, 0 );

				roundXY(mWestSouthBottom);
				roundXY(mEastNorthTop);

				LL_DEBUGS("UserInput") << "hover handled by LLToolSelectLand (active, land)" << LL_ENDL;
				gViewerWindow->setCursor(UI_CURSOR_ARROW);
			}
			else
			{
				mDragEndValid = false;
				LL_DEBUGS("UserInput") << "hover handled by LLToolSelectLand (active, no land)" << LL_ENDL;
				gViewerWindow->setCursor(UI_CURSOR_NO);
			}

			mDragEndX = x;
			mDragEndY = y;
		}
		else
		{
			LL_DEBUGS("UserInput") << "hover handled by LLToolSelectLand (active, in slop)" << LL_ENDL;
			gViewerWindow->setCursor(UI_CURSOR_ARROW);
		}
	}
	else
	{
		LL_DEBUGS("UserInput") << "hover handled by LLToolSelectLand (inactive)" << LL_ENDL;		
		gViewerWindow->setCursor(UI_CURSOR_ARROW);
	}

	return true;
=======
    if( hasMouseCapture() )
    {
        if (mMouseOutsideSlop || outsideSlop(x, y, mDragStartX, mDragStartY))
        {
            mMouseOutsideSlop = TRUE;

            // Must do this every frame, in case the camera moved or the land moved
            // since last frame.

            // If doesn't hit land, doesn't change old value
            LLVector3d land_global;
            BOOL hit_land = gViewerWindow->mousePointOnLandGlobal(x, y, &land_global);
            if (hit_land)
            {
                mDragEndValid = TRUE;
                mDragEndGlobal = land_global;

                sanitize_corners(mDragStartGlobal, mDragEndGlobal, mWestSouthBottom, mEastNorthTop);

                mWestSouthBottom -= LLVector3d( PARCEL_GRID_STEP_METERS/2, PARCEL_GRID_STEP_METERS/2, 0 );
                mEastNorthTop += LLVector3d( PARCEL_GRID_STEP_METERS/2, PARCEL_GRID_STEP_METERS/2, 0 );

                roundXY(mWestSouthBottom);
                roundXY(mEastNorthTop);

                LL_DEBUGS("UserInput") << "hover handled by LLToolSelectLand (active, land)" << LL_ENDL;
                gViewerWindow->setCursor(UI_CURSOR_ARROW);
            }
            else
            {
                mDragEndValid = FALSE;
                LL_DEBUGS("UserInput") << "hover handled by LLToolSelectLand (active, no land)" << LL_ENDL;
                gViewerWindow->setCursor(UI_CURSOR_NO);
            }

            mDragEndX = x;
            mDragEndY = y;
        }
        else
        {
            LL_DEBUGS("UserInput") << "hover handled by LLToolSelectLand (active, in slop)" << LL_ENDL;
            gViewerWindow->setCursor(UI_CURSOR_ARROW);
        }
    }
    else
    {
        LL_DEBUGS("UserInput") << "hover handled by LLToolSelectLand (inactive)" << LL_ENDL;
        gViewerWindow->setCursor(UI_CURSOR_ARROW);
    }

    return TRUE;
>>>>>>> e1623bb2
}


void LLToolSelectLand::render()
{
    if( hasMouseCapture() && /*mMouseOutsideSlop &&*/ mDragEndValid)
    {
        LLViewerParcelMgr::getInstance()->renderRect( mWestSouthBottom, mEastNorthTop );
    }
}

void LLToolSelectLand::handleSelect()
{
    gFloaterTools->setStatusText("selectland");
}


void LLToolSelectLand::handleDeselect()
{
    mSelection = NULL;
}


void LLToolSelectLand::roundXY(LLVector3d &vec)
{
    vec.mdV[VX] = ll_round( vec.mdV[VX], (F64)PARCEL_GRID_STEP_METERS );
    vec.mdV[VY] = ll_round( vec.mdV[VY], (F64)PARCEL_GRID_STEP_METERS );
}


// true if x,y outside small box around start_x,start_y
bool LLToolSelectLand::outsideSlop(S32 x, S32 y, S32 start_x, S32 start_y)
{
    S32 dx = x - start_x;
    S32 dy = y - start_y;

    return (dx <= -2 || 2 <= dx || dy <= -2 || 2 <= dy);
}<|MERGE_RESOLUTION|>--- conflicted
+++ resolved
@@ -1,361 +1,234 @@
-/**
- * @file lltoolselectland.cpp
- * @brief LLToolSelectLand class implementation
- *
- * $LicenseInfo:firstyear=2002&license=viewerlgpl$
- * Second Life Viewer Source Code
- * Copyright (C) 2010, Linden Research, Inc.
- *
- * This library is free software; you can redistribute it and/or
- * modify it under the terms of the GNU Lesser General Public
- * License as published by the Free Software Foundation;
- * version 2.1 of the License only.
- *
- * This library is distributed in the hope that it will be useful,
- * but WITHOUT ANY WARRANTY; without even the implied warranty of
- * MERCHANTABILITY or FITNESS FOR A PARTICULAR PURPOSE.  See the GNU
- * Lesser General Public License for more details.
- *
- * You should have received a copy of the GNU Lesser General Public
- * License along with this library; if not, write to the Free Software
- * Foundation, Inc., 51 Franklin Street, Fifth Floor, Boston, MA  02110-1301  USA
- *
- * Linden Research, Inc., 945 Battery Street, San Francisco, CA  94111  USA
- * $/LicenseInfo$
- */
-
-#include "llviewerprecompiledheaders.h"
-
-#include "lltoolselectland.h"
-
-// indra includes
-#include "llparcel.h"
-
-// Viewer includes
-#include "llviewercontrol.h"
-#include "llfloatertools.h"
-#include "llselectmgr.h"
-#include "llstatusbar.h"
-#include "llviewerparcelmgr.h"
-#include "llviewerwindow.h"
-
-//
-// Member functions
-//
-
-LLToolSelectLand::LLToolSelectLand( )
-<<<<<<< HEAD
-:	LLTool( std::string("Parcel") ),
-	mDragStartGlobal(),
-	mDragEndGlobal(),
-	mDragEndValid(false),
-	mDragStartX(0),
-	mDragStartY(0),
-	mDragEndX(0),
-	mDragEndY(0),
-	mMouseOutsideSlop(false),
-	mWestSouthBottom(),
-	mEastNorthTop()
-=======
-:   LLTool( std::string("Parcel") ),
-    mDragStartGlobal(),
-    mDragEndGlobal(),
-    mDragEndValid(FALSE),
-    mDragStartX(0),
-    mDragStartY(0),
-    mDragEndX(0),
-    mDragEndY(0),
-    mMouseOutsideSlop(FALSE),
-    mWestSouthBottom(),
-    mEastNorthTop()
->>>>>>> e1623bb2
-{ }
-
-LLToolSelectLand::~LLToolSelectLand()
-{
-}
-
-
-bool LLToolSelectLand::handleMouseDown(S32 x, S32 y, MASK mask)
-{
-<<<<<<< HEAD
-	bool hit_land = gViewerWindow->mousePointOnLandGlobal(x, y, &mDragStartGlobal);
-	if (hit_land)
-	{
-		setMouseCapture( true );
-=======
-    BOOL hit_land = gViewerWindow->mousePointOnLandGlobal(x, y, &mDragStartGlobal);
-    if (hit_land)
-    {
-        setMouseCapture( TRUE );
->>>>>>> e1623bb2
-
-        mDragStartX = x;
-        mDragStartY = y;
-        mDragEndX = x;
-        mDragEndY = y;
-
-<<<<<<< HEAD
-		mDragEndValid		= true;
-		mDragEndGlobal		= mDragStartGlobal;
-=======
-        mDragEndValid       = TRUE;
-        mDragEndGlobal      = mDragStartGlobal;
->>>>>>> e1623bb2
-
-        sanitize_corners(mDragStartGlobal, mDragEndGlobal, mWestSouthBottom, mEastNorthTop);
-
-        mWestSouthBottom -= LLVector3d( PARCEL_GRID_STEP_METERS/2, PARCEL_GRID_STEP_METERS/2, 0 );
-        mEastNorthTop += LLVector3d( PARCEL_GRID_STEP_METERS/2, PARCEL_GRID_STEP_METERS/2, 0 );
-
-        roundXY(mWestSouthBottom);
-        roundXY(mEastNorthTop);
-
-<<<<<<< HEAD
-		mMouseOutsideSlop = true; //false;
-=======
-        mMouseOutsideSlop = TRUE; //FALSE;
->>>>>>> e1623bb2
-
-        LLViewerParcelMgr::getInstance()->deselectLand();
-    }
-
-    return hit_land;
-}
-
-
-bool LLToolSelectLand::handleDoubleClick(S32 x, S32 y, MASK mask)
-{
-<<<<<<< HEAD
-	LLVector3d pos_global;
-	bool hit_land = gViewerWindow->mousePointOnLandGlobal(x, y, &pos_global);
-	if (hit_land)
-	{
-		// Auto-select this parcel
-		LLViewerParcelMgr::getInstance()->selectParcelAt( pos_global );
-		return true;
-	}
-	return false;
-=======
-    LLVector3d pos_global;
-    BOOL hit_land = gViewerWindow->mousePointOnLandGlobal(x, y, &pos_global);
-    if (hit_land)
-    {
-        // Auto-select this parcel
-        LLViewerParcelMgr::getInstance()->selectParcelAt( pos_global );
-        return TRUE;
-    }
-    return FALSE;
->>>>>>> e1623bb2
-}
-
-
-bool LLToolSelectLand::handleMouseUp(S32 x, S32 y, MASK mask)
-{
-<<<<<<< HEAD
-	if(	hasMouseCapture() )
-	{
-		setMouseCapture( false );
-
-		if (mMouseOutsideSlop && mDragEndValid)
-		{
-			// Take the drag start and end locations, then map the southwest
-			// point down to the next grid location, and the northeast point up
-			// to the next grid location.
-
-			sanitize_corners(mDragStartGlobal, mDragEndGlobal, mWestSouthBottom, mEastNorthTop);
-
-			mWestSouthBottom -= LLVector3d( PARCEL_GRID_STEP_METERS/2, PARCEL_GRID_STEP_METERS/2, 0 );
-			mEastNorthTop += LLVector3d( PARCEL_GRID_STEP_METERS/2, PARCEL_GRID_STEP_METERS/2, 0 );
-
-			roundXY(mWestSouthBottom);
-			roundXY(mEastNorthTop);
-
-			// Don't auto-select entire parcel.
-			mSelection = LLViewerParcelMgr::getInstance()->selectLand( mWestSouthBottom, mEastNorthTop, false );
-		}
-
-		mMouseOutsideSlop = false;
-		mDragEndValid = false;
-		
-		return true;
-	}
-	return false;
-=======
-    if( hasMouseCapture() )
-    {
-        setMouseCapture( FALSE );
-
-        if (mMouseOutsideSlop && mDragEndValid)
-        {
-            // Take the drag start and end locations, then map the southwest
-            // point down to the next grid location, and the northeast point up
-            // to the next grid location.
-
-            sanitize_corners(mDragStartGlobal, mDragEndGlobal, mWestSouthBottom, mEastNorthTop);
-
-            mWestSouthBottom -= LLVector3d( PARCEL_GRID_STEP_METERS/2, PARCEL_GRID_STEP_METERS/2, 0 );
-            mEastNorthTop += LLVector3d( PARCEL_GRID_STEP_METERS/2, PARCEL_GRID_STEP_METERS/2, 0 );
-
-            roundXY(mWestSouthBottom);
-            roundXY(mEastNorthTop);
-
-            // Don't auto-select entire parcel.
-            mSelection = LLViewerParcelMgr::getInstance()->selectLand( mWestSouthBottom, mEastNorthTop, FALSE );
-        }
-
-        mMouseOutsideSlop = FALSE;
-        mDragEndValid = FALSE;
-
-        return TRUE;
-    }
-    return FALSE;
->>>>>>> e1623bb2
-}
-
-
-bool LLToolSelectLand::handleHover(S32 x, S32 y, MASK mask)
-{
-<<<<<<< HEAD
-	if(	hasMouseCapture() )
-	{
-		if (mMouseOutsideSlop || outsideSlop(x, y, mDragStartX, mDragStartY))
-		{
-			mMouseOutsideSlop = true;
-
-			// Must do this every frame, in case the camera moved or the land moved
-			// since last frame.
-
-			// If doesn't hit land, doesn't change old value
-			LLVector3d land_global;
-			bool hit_land = gViewerWindow->mousePointOnLandGlobal(x, y, &land_global);
-			if (hit_land)
-			{
-				mDragEndValid = true;
-				mDragEndGlobal = land_global;
-
-				sanitize_corners(mDragStartGlobal, mDragEndGlobal, mWestSouthBottom, mEastNorthTop);
-
-				mWestSouthBottom -= LLVector3d( PARCEL_GRID_STEP_METERS/2, PARCEL_GRID_STEP_METERS/2, 0 );
-				mEastNorthTop += LLVector3d( PARCEL_GRID_STEP_METERS/2, PARCEL_GRID_STEP_METERS/2, 0 );
-
-				roundXY(mWestSouthBottom);
-				roundXY(mEastNorthTop);
-
-				LL_DEBUGS("UserInput") << "hover handled by LLToolSelectLand (active, land)" << LL_ENDL;
-				gViewerWindow->setCursor(UI_CURSOR_ARROW);
-			}
-			else
-			{
-				mDragEndValid = false;
-				LL_DEBUGS("UserInput") << "hover handled by LLToolSelectLand (active, no land)" << LL_ENDL;
-				gViewerWindow->setCursor(UI_CURSOR_NO);
-			}
-
-			mDragEndX = x;
-			mDragEndY = y;
-		}
-		else
-		{
-			LL_DEBUGS("UserInput") << "hover handled by LLToolSelectLand (active, in slop)" << LL_ENDL;
-			gViewerWindow->setCursor(UI_CURSOR_ARROW);
-		}
-	}
-	else
-	{
-		LL_DEBUGS("UserInput") << "hover handled by LLToolSelectLand (inactive)" << LL_ENDL;		
-		gViewerWindow->setCursor(UI_CURSOR_ARROW);
-	}
-
-	return true;
-=======
-    if( hasMouseCapture() )
-    {
-        if (mMouseOutsideSlop || outsideSlop(x, y, mDragStartX, mDragStartY))
-        {
-            mMouseOutsideSlop = TRUE;
-
-            // Must do this every frame, in case the camera moved or the land moved
-            // since last frame.
-
-            // If doesn't hit land, doesn't change old value
-            LLVector3d land_global;
-            BOOL hit_land = gViewerWindow->mousePointOnLandGlobal(x, y, &land_global);
-            if (hit_land)
-            {
-                mDragEndValid = TRUE;
-                mDragEndGlobal = land_global;
-
-                sanitize_corners(mDragStartGlobal, mDragEndGlobal, mWestSouthBottom, mEastNorthTop);
-
-                mWestSouthBottom -= LLVector3d( PARCEL_GRID_STEP_METERS/2, PARCEL_GRID_STEP_METERS/2, 0 );
-                mEastNorthTop += LLVector3d( PARCEL_GRID_STEP_METERS/2, PARCEL_GRID_STEP_METERS/2, 0 );
-
-                roundXY(mWestSouthBottom);
-                roundXY(mEastNorthTop);
-
-                LL_DEBUGS("UserInput") << "hover handled by LLToolSelectLand (active, land)" << LL_ENDL;
-                gViewerWindow->setCursor(UI_CURSOR_ARROW);
-            }
-            else
-            {
-                mDragEndValid = FALSE;
-                LL_DEBUGS("UserInput") << "hover handled by LLToolSelectLand (active, no land)" << LL_ENDL;
-                gViewerWindow->setCursor(UI_CURSOR_NO);
-            }
-
-            mDragEndX = x;
-            mDragEndY = y;
-        }
-        else
-        {
-            LL_DEBUGS("UserInput") << "hover handled by LLToolSelectLand (active, in slop)" << LL_ENDL;
-            gViewerWindow->setCursor(UI_CURSOR_ARROW);
-        }
-    }
-    else
-    {
-        LL_DEBUGS("UserInput") << "hover handled by LLToolSelectLand (inactive)" << LL_ENDL;
-        gViewerWindow->setCursor(UI_CURSOR_ARROW);
-    }
-
-    return TRUE;
->>>>>>> e1623bb2
-}
-
-
-void LLToolSelectLand::render()
-{
-    if( hasMouseCapture() && /*mMouseOutsideSlop &&*/ mDragEndValid)
-    {
-        LLViewerParcelMgr::getInstance()->renderRect( mWestSouthBottom, mEastNorthTop );
-    }
-}
-
-void LLToolSelectLand::handleSelect()
-{
-    gFloaterTools->setStatusText("selectland");
-}
-
-
-void LLToolSelectLand::handleDeselect()
-{
-    mSelection = NULL;
-}
-
-
-void LLToolSelectLand::roundXY(LLVector3d &vec)
-{
-    vec.mdV[VX] = ll_round( vec.mdV[VX], (F64)PARCEL_GRID_STEP_METERS );
-    vec.mdV[VY] = ll_round( vec.mdV[VY], (F64)PARCEL_GRID_STEP_METERS );
-}
-
-
-// true if x,y outside small box around start_x,start_y
-bool LLToolSelectLand::outsideSlop(S32 x, S32 y, S32 start_x, S32 start_y)
-{
-    S32 dx = x - start_x;
-    S32 dy = y - start_y;
-
-    return (dx <= -2 || 2 <= dx || dy <= -2 || 2 <= dy);
-}+/**
+ * @file lltoolselectland.cpp
+ * @brief LLToolSelectLand class implementation
+ *
+ * $LicenseInfo:firstyear=2002&license=viewerlgpl$
+ * Second Life Viewer Source Code
+ * Copyright (C) 2010, Linden Research, Inc.
+ *
+ * This library is free software; you can redistribute it and/or
+ * modify it under the terms of the GNU Lesser General Public
+ * License as published by the Free Software Foundation;
+ * version 2.1 of the License only.
+ *
+ * This library is distributed in the hope that it will be useful,
+ * but WITHOUT ANY WARRANTY; without even the implied warranty of
+ * MERCHANTABILITY or FITNESS FOR A PARTICULAR PURPOSE.  See the GNU
+ * Lesser General Public License for more details.
+ *
+ * You should have received a copy of the GNU Lesser General Public
+ * License along with this library; if not, write to the Free Software
+ * Foundation, Inc., 51 Franklin Street, Fifth Floor, Boston, MA  02110-1301  USA
+ *
+ * Linden Research, Inc., 945 Battery Street, San Francisco, CA  94111  USA
+ * $/LicenseInfo$
+ */
+
+#include "llviewerprecompiledheaders.h"
+
+#include "lltoolselectland.h"
+
+// indra includes
+#include "llparcel.h"
+
+// Viewer includes
+#include "llviewercontrol.h"
+#include "llfloatertools.h"
+#include "llselectmgr.h"
+#include "llstatusbar.h"
+#include "llviewerparcelmgr.h"
+#include "llviewerwindow.h"
+
+//
+// Member functions
+//
+
+LLToolSelectLand::LLToolSelectLand( )
+:   LLTool( std::string("Parcel") ),
+    mDragStartGlobal(),
+    mDragEndGlobal(),
+    mDragEndValid(false),
+    mDragStartX(0),
+    mDragStartY(0),
+    mDragEndX(0),
+    mDragEndY(0),
+    mMouseOutsideSlop(false),
+    mWestSouthBottom(),
+    mEastNorthTop()
+{ }
+
+LLToolSelectLand::~LLToolSelectLand()
+{
+}
+
+
+bool LLToolSelectLand::handleMouseDown(S32 x, S32 y, MASK mask)
+{
+    bool hit_land = gViewerWindow->mousePointOnLandGlobal(x, y, &mDragStartGlobal);
+    if (hit_land)
+    {
+        setMouseCapture( true );
+
+        mDragStartX = x;
+        mDragStartY = y;
+        mDragEndX = x;
+        mDragEndY = y;
+
+        mDragEndValid       = true;
+        mDragEndGlobal      = mDragStartGlobal;
+
+        sanitize_corners(mDragStartGlobal, mDragEndGlobal, mWestSouthBottom, mEastNorthTop);
+
+        mWestSouthBottom -= LLVector3d( PARCEL_GRID_STEP_METERS/2, PARCEL_GRID_STEP_METERS/2, 0 );
+        mEastNorthTop += LLVector3d( PARCEL_GRID_STEP_METERS/2, PARCEL_GRID_STEP_METERS/2, 0 );
+
+        roundXY(mWestSouthBottom);
+        roundXY(mEastNorthTop);
+
+        mMouseOutsideSlop = true; //false;
+
+        LLViewerParcelMgr::getInstance()->deselectLand();
+    }
+
+    return hit_land;
+}
+
+
+bool LLToolSelectLand::handleDoubleClick(S32 x, S32 y, MASK mask)
+{
+    LLVector3d pos_global;
+    bool hit_land = gViewerWindow->mousePointOnLandGlobal(x, y, &pos_global);
+    if (hit_land)
+    {
+        // Auto-select this parcel
+        LLViewerParcelMgr::getInstance()->selectParcelAt( pos_global );
+        return true;
+    }
+    return false;
+}
+
+
+bool LLToolSelectLand::handleMouseUp(S32 x, S32 y, MASK mask)
+{
+    if( hasMouseCapture() )
+    {
+        setMouseCapture( false );
+
+        if (mMouseOutsideSlop && mDragEndValid)
+        {
+            // Take the drag start and end locations, then map the southwest
+            // point down to the next grid location, and the northeast point up
+            // to the next grid location.
+
+            sanitize_corners(mDragStartGlobal, mDragEndGlobal, mWestSouthBottom, mEastNorthTop);
+
+            mWestSouthBottom -= LLVector3d( PARCEL_GRID_STEP_METERS/2, PARCEL_GRID_STEP_METERS/2, 0 );
+            mEastNorthTop += LLVector3d( PARCEL_GRID_STEP_METERS/2, PARCEL_GRID_STEP_METERS/2, 0 );
+
+            roundXY(mWestSouthBottom);
+            roundXY(mEastNorthTop);
+
+            // Don't auto-select entire parcel.
+            mSelection = LLViewerParcelMgr::getInstance()->selectLand( mWestSouthBottom, mEastNorthTop, false );
+        }
+
+        mMouseOutsideSlop = false;
+        mDragEndValid = false;
+
+        return true;
+    }
+    return false;
+}
+
+
+bool LLToolSelectLand::handleHover(S32 x, S32 y, MASK mask)
+{
+    if( hasMouseCapture() )
+    {
+        if (mMouseOutsideSlop || outsideSlop(x, y, mDragStartX, mDragStartY))
+        {
+            mMouseOutsideSlop = true;
+
+            // Must do this every frame, in case the camera moved or the land moved
+            // since last frame.
+
+            // If doesn't hit land, doesn't change old value
+            LLVector3d land_global;
+            bool hit_land = gViewerWindow->mousePointOnLandGlobal(x, y, &land_global);
+            if (hit_land)
+            {
+                mDragEndValid = true;
+                mDragEndGlobal = land_global;
+
+                sanitize_corners(mDragStartGlobal, mDragEndGlobal, mWestSouthBottom, mEastNorthTop);
+
+                mWestSouthBottom -= LLVector3d( PARCEL_GRID_STEP_METERS/2, PARCEL_GRID_STEP_METERS/2, 0 );
+                mEastNorthTop += LLVector3d( PARCEL_GRID_STEP_METERS/2, PARCEL_GRID_STEP_METERS/2, 0 );
+
+                roundXY(mWestSouthBottom);
+                roundXY(mEastNorthTop);
+
+                LL_DEBUGS("UserInput") << "hover handled by LLToolSelectLand (active, land)" << LL_ENDL;
+                gViewerWindow->setCursor(UI_CURSOR_ARROW);
+            }
+            else
+            {
+                mDragEndValid = false;
+                LL_DEBUGS("UserInput") << "hover handled by LLToolSelectLand (active, no land)" << LL_ENDL;
+                gViewerWindow->setCursor(UI_CURSOR_NO);
+            }
+
+            mDragEndX = x;
+            mDragEndY = y;
+        }
+        else
+        {
+            LL_DEBUGS("UserInput") << "hover handled by LLToolSelectLand (active, in slop)" << LL_ENDL;
+            gViewerWindow->setCursor(UI_CURSOR_ARROW);
+        }
+    }
+    else
+    {
+        LL_DEBUGS("UserInput") << "hover handled by LLToolSelectLand (inactive)" << LL_ENDL;
+        gViewerWindow->setCursor(UI_CURSOR_ARROW);
+    }
+
+    return true;
+}
+
+
+void LLToolSelectLand::render()
+{
+    if( hasMouseCapture() && /*mMouseOutsideSlop &&*/ mDragEndValid)
+    {
+        LLViewerParcelMgr::getInstance()->renderRect( mWestSouthBottom, mEastNorthTop );
+    }
+}
+
+void LLToolSelectLand::handleSelect()
+{
+    gFloaterTools->setStatusText("selectland");
+}
+
+
+void LLToolSelectLand::handleDeselect()
+{
+    mSelection = NULL;
+}
+
+
+void LLToolSelectLand::roundXY(LLVector3d &vec)
+{
+    vec.mdV[VX] = ll_round( vec.mdV[VX], (F64)PARCEL_GRID_STEP_METERS );
+    vec.mdV[VY] = ll_round( vec.mdV[VY], (F64)PARCEL_GRID_STEP_METERS );
+}
+
+
+// true if x,y outside small box around start_x,start_y
+bool LLToolSelectLand::outsideSlop(S32 x, S32 y, S32 start_x, S32 start_y)
+{
+    S32 dx = x - start_x;
+    S32 dy = y - start_y;
+
+    return (dx <= -2 || 2 <= dx || dy <= -2 || 2 <= dy);
+}