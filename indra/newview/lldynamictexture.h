/**
 * @file lldynamictexture.h
 * @brief Implementation of LLViewerDynamicTexture class
 *
 * $LicenseInfo:firstyear=2002&license=viewerlgpl$
 * Second Life Viewer Source Code
 * Copyright (C) 2010, Linden Research, Inc.
 *
 * This library is free software; you can redistribute it and/or
 * modify it under the terms of the GNU Lesser General Public
 * License as published by the Free Software Foundation;
 * version 2.1 of the License only.
 *
 * This library is distributed in the hope that it will be useful,
 * but WITHOUT ANY WARRANTY; without even the implied warranty of
 * MERCHANTABILITY or FITNESS FOR A PARTICULAR PURPOSE.  See the GNU
 * Lesser General Public License for more details.
 *
 * You should have received a copy of the GNU Lesser General Public
 * License along with this library; if not, write to the Free Software
 * Foundation, Inc., 51 Franklin Street, Fifth Floor, Boston, MA  02110-1301  USA
 *
 * Linden Research, Inc., 945 Battery Street, San Francisco, CA  94111  USA
 * $/LicenseInfo$
 */

#ifndef LL_LLDYNAMICTEXTURE_H
#define LL_LLDYNAMICTEXTURE_H

#include "llcamera.h"
#include "llgl.h"
#include "llcoord.h"
#include "llviewertexture.h"
#include "llcamera.h"

class LLViewerDynamicTexture : public LLViewerTexture
{
    LL_ALIGN_NEW
public:

    enum
    {
        LL_VIEWER_DYNAMIC_TEXTURE = LLViewerTexture::DYNAMIC_TEXTURE,
        LL_TEX_LAYER_SET_BUFFER = LLViewerTexture::INVALID_TEXTURE_TYPE + 1,
        LL_VISUAL_PARAM_HINT,
        LL_VISUAL_PARAM_RESET,
        LL_PREVIEW_ANIMATION,
        LL_IMAGE_PREVIEW_SCULPTED,
        LL_IMAGE_PREVIEW_AVATAR,
        INVALID_DYNAMIC_TEXTURE
    };

protected:
    /*virtual*/ ~LLViewerDynamicTexture();

public:
    enum EOrder { ORDER_FIRST = 0, ORDER_MIDDLE = 1, ORDER_LAST = 2, ORDER_RESET = 3, ORDER_COUNT = 4 };

<<<<<<< HEAD
	LLViewerDynamicTexture(S32 width,
					 S32 height,
					 S32 components,		// = 4,
					 EOrder order,			// = ORDER_MIDDLE,
					 bool clamp);
	
	/*virtual*/ S8 getType() const ;
=======
    LLViewerDynamicTexture(S32 width,
                     S32 height,
                     S32 components,        // = 4,
                     EOrder order,          // = ORDER_MIDDLE,
                     BOOL clamp);
>>>>>>> e1623bb2

    /*virtual*/ S8 getType() const ;

<<<<<<< HEAD
	virtual bool needsRender() { return true; }
	virtual void preRender(bool clear_depth = true);
	virtual bool render();
	virtual void postRender(bool success);
=======
    S32         getOriginX() const  { return mOrigin.mX; }
    S32         getOriginY() const  { return mOrigin.mY; }
>>>>>>> e1623bb2

    S32         getSize()       { return mFullWidth * mFullHeight * mComponents; }

<<<<<<< HEAD
	static bool	updateAllInstances();
	static void destroyGL() ;
	static void restoreGL() ;
=======
    virtual BOOL needsRender() { return TRUE; }
    virtual void preRender(BOOL clear_depth = TRUE);
    virtual BOOL render();
    virtual void postRender(BOOL success);

    virtual void restoreGLTexture() {}
    virtual void destroyGLTexture() {}

    static BOOL updateAllInstances();
    static void destroyGL() ;
    static void restoreGL() ;
>>>>>>> e1623bb2

    void setBoundTarget(LLRenderTarget* target) { mBoundTarget = target; }

protected:
<<<<<<< HEAD
	void generateGLTexture();
	void generateGLTexture(LLGLint internal_format, LLGLenum primary_format, LLGLenum type_format, bool swap_bytes = false);

protected:
	bool mClamp;
	LLCoordGL mOrigin;
	LL_ALIGN_16(LLCamera mCamera);
	
=======
    void generateGLTexture();
    void generateGLTexture(LLGLint internal_format, LLGLenum primary_format, LLGLenum type_format, BOOL swap_bytes = FALSE);

protected:
    BOOL mClamp;
    LLCoordGL mOrigin;
    LL_ALIGN_16(LLCamera mCamera);

>>>>>>> e1623bb2
    LLRenderTarget* mBoundTarget;

    typedef std::set<LLViewerDynamicTexture*> instance_list_t;
    static instance_list_t sInstances[ LLViewerDynamicTexture::ORDER_COUNT ];
    static S32 sNumRenders;
};

#endif<|MERGE_RESOLUTION|>--- conflicted
+++ resolved
@@ -1,136 +1,102 @@
-/**
- * @file lldynamictexture.h
- * @brief Implementation of LLViewerDynamicTexture class
- *
- * $LicenseInfo:firstyear=2002&license=viewerlgpl$
- * Second Life Viewer Source Code
- * Copyright (C) 2010, Linden Research, Inc.
- *
- * This library is free software; you can redistribute it and/or
- * modify it under the terms of the GNU Lesser General Public
- * License as published by the Free Software Foundation;
- * version 2.1 of the License only.
- *
- * This library is distributed in the hope that it will be useful,
- * but WITHOUT ANY WARRANTY; without even the implied warranty of
- * MERCHANTABILITY or FITNESS FOR A PARTICULAR PURPOSE.  See the GNU
- * Lesser General Public License for more details.
- *
- * You should have received a copy of the GNU Lesser General Public
- * License along with this library; if not, write to the Free Software
- * Foundation, Inc., 51 Franklin Street, Fifth Floor, Boston, MA  02110-1301  USA
- *
- * Linden Research, Inc., 945 Battery Street, San Francisco, CA  94111  USA
- * $/LicenseInfo$
- */
-
-#ifndef LL_LLDYNAMICTEXTURE_H
-#define LL_LLDYNAMICTEXTURE_H
-
-#include "llcamera.h"
-#include "llgl.h"
-#include "llcoord.h"
-#include "llviewertexture.h"
-#include "llcamera.h"
-
-class LLViewerDynamicTexture : public LLViewerTexture
-{
-    LL_ALIGN_NEW
-public:
-
-    enum
-    {
-        LL_VIEWER_DYNAMIC_TEXTURE = LLViewerTexture::DYNAMIC_TEXTURE,
-        LL_TEX_LAYER_SET_BUFFER = LLViewerTexture::INVALID_TEXTURE_TYPE + 1,
-        LL_VISUAL_PARAM_HINT,
-        LL_VISUAL_PARAM_RESET,
-        LL_PREVIEW_ANIMATION,
-        LL_IMAGE_PREVIEW_SCULPTED,
-        LL_IMAGE_PREVIEW_AVATAR,
-        INVALID_DYNAMIC_TEXTURE
-    };
-
-protected:
-    /*virtual*/ ~LLViewerDynamicTexture();
-
-public:
-    enum EOrder { ORDER_FIRST = 0, ORDER_MIDDLE = 1, ORDER_LAST = 2, ORDER_RESET = 3, ORDER_COUNT = 4 };
-
-<<<<<<< HEAD
-	LLViewerDynamicTexture(S32 width,
-					 S32 height,
-					 S32 components,		// = 4,
-					 EOrder order,			// = ORDER_MIDDLE,
-					 bool clamp);
-	
-	/*virtual*/ S8 getType() const ;
-=======
-    LLViewerDynamicTexture(S32 width,
-                     S32 height,
-                     S32 components,        // = 4,
-                     EOrder order,          // = ORDER_MIDDLE,
-                     BOOL clamp);
->>>>>>> e1623bb2
-
-    /*virtual*/ S8 getType() const ;
-
-<<<<<<< HEAD
-	virtual bool needsRender() { return true; }
-	virtual void preRender(bool clear_depth = true);
-	virtual bool render();
-	virtual void postRender(bool success);
-=======
-    S32         getOriginX() const  { return mOrigin.mX; }
-    S32         getOriginY() const  { return mOrigin.mY; }
->>>>>>> e1623bb2
-
-    S32         getSize()       { return mFullWidth * mFullHeight * mComponents; }
-
-<<<<<<< HEAD
-	static bool	updateAllInstances();
-	static void destroyGL() ;
-	static void restoreGL() ;
-=======
-    virtual BOOL needsRender() { return TRUE; }
-    virtual void preRender(BOOL clear_depth = TRUE);
-    virtual BOOL render();
-    virtual void postRender(BOOL success);
-
-    virtual void restoreGLTexture() {}
-    virtual void destroyGLTexture() {}
-
-    static BOOL updateAllInstances();
-    static void destroyGL() ;
-    static void restoreGL() ;
->>>>>>> e1623bb2
-
-    void setBoundTarget(LLRenderTarget* target) { mBoundTarget = target; }
-
-protected:
-<<<<<<< HEAD
-	void generateGLTexture();
-	void generateGLTexture(LLGLint internal_format, LLGLenum primary_format, LLGLenum type_format, bool swap_bytes = false);
-
-protected:
-	bool mClamp;
-	LLCoordGL mOrigin;
-	LL_ALIGN_16(LLCamera mCamera);
-	
-=======
-    void generateGLTexture();
-    void generateGLTexture(LLGLint internal_format, LLGLenum primary_format, LLGLenum type_format, BOOL swap_bytes = FALSE);
-
-protected:
-    BOOL mClamp;
-    LLCoordGL mOrigin;
-    LL_ALIGN_16(LLCamera mCamera);
-
->>>>>>> e1623bb2
-    LLRenderTarget* mBoundTarget;
-
-    typedef std::set<LLViewerDynamicTexture*> instance_list_t;
-    static instance_list_t sInstances[ LLViewerDynamicTexture::ORDER_COUNT ];
-    static S32 sNumRenders;
-};
-
-#endif+/**
+ * @file lldynamictexture.h
+ * @brief Implementation of LLViewerDynamicTexture class
+ *
+ * $LicenseInfo:firstyear=2002&license=viewerlgpl$
+ * Second Life Viewer Source Code
+ * Copyright (C) 2010, Linden Research, Inc.
+ *
+ * This library is free software; you can redistribute it and/or
+ * modify it under the terms of the GNU Lesser General Public
+ * License as published by the Free Software Foundation;
+ * version 2.1 of the License only.
+ *
+ * This library is distributed in the hope that it will be useful,
+ * but WITHOUT ANY WARRANTY; without even the implied warranty of
+ * MERCHANTABILITY or FITNESS FOR A PARTICULAR PURPOSE.  See the GNU
+ * Lesser General Public License for more details.
+ *
+ * You should have received a copy of the GNU Lesser General Public
+ * License along with this library; if not, write to the Free Software
+ * Foundation, Inc., 51 Franklin Street, Fifth Floor, Boston, MA  02110-1301  USA
+ *
+ * Linden Research, Inc., 945 Battery Street, San Francisco, CA  94111  USA
+ * $/LicenseInfo$
+ */
+
+#ifndef LL_LLDYNAMICTEXTURE_H
+#define LL_LLDYNAMICTEXTURE_H
+
+#include "llcamera.h"
+#include "llgl.h"
+#include "llcoord.h"
+#include "llviewertexture.h"
+#include "llcamera.h"
+
+class LLViewerDynamicTexture : public LLViewerTexture
+{
+    LL_ALIGN_NEW
+public:
+
+    enum
+    {
+        LL_VIEWER_DYNAMIC_TEXTURE = LLViewerTexture::DYNAMIC_TEXTURE,
+        LL_TEX_LAYER_SET_BUFFER = LLViewerTexture::INVALID_TEXTURE_TYPE + 1,
+        LL_VISUAL_PARAM_HINT,
+        LL_VISUAL_PARAM_RESET,
+        LL_PREVIEW_ANIMATION,
+        LL_IMAGE_PREVIEW_SCULPTED,
+        LL_IMAGE_PREVIEW_AVATAR,
+        INVALID_DYNAMIC_TEXTURE
+    };
+
+protected:
+    /*virtual*/ ~LLViewerDynamicTexture();
+
+public:
+    enum EOrder { ORDER_FIRST = 0, ORDER_MIDDLE = 1, ORDER_LAST = 2, ORDER_RESET = 3, ORDER_COUNT = 4 };
+
+    LLViewerDynamicTexture(S32 width,
+                     S32 height,
+                     S32 components,        // = 4,
+                     EOrder order,          // = ORDER_MIDDLE,
+                     bool clamp);
+
+    /*virtual*/ S8 getType() const ;
+
+    S32         getOriginX() const  { return mOrigin.mX; }
+    S32         getOriginY() const  { return mOrigin.mY; }
+
+    S32         getSize()       { return mFullWidth * mFullHeight * mComponents; }
+
+    virtual bool needsRender() { return true; }
+    virtual void preRender(bool clear_depth = true);
+    virtual bool render();
+    virtual void postRender(bool success);
+
+    virtual void restoreGLTexture() {}
+    virtual void destroyGLTexture() {}
+
+    static bool updateAllInstances();
+    static void destroyGL() ;
+    static void restoreGL() ;
+
+    void setBoundTarget(LLRenderTarget* target) { mBoundTarget = target; }
+
+protected:
+    void generateGLTexture();
+    void generateGLTexture(LLGLint internal_format, LLGLenum primary_format, LLGLenum type_format, bool swap_bytes = false);
+
+protected:
+    bool mClamp;
+    LLCoordGL mOrigin;
+    LL_ALIGN_16(LLCamera mCamera);
+
+    LLRenderTarget* mBoundTarget;
+
+    typedef std::set<LLViewerDynamicTexture*> instance_list_t;
+    static instance_list_t sInstances[ LLViewerDynamicTexture::ORDER_COUNT ];
+    static S32 sNumRenders;
+};
+
+#endif