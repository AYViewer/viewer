--- conflicted
+++ resolved
@@ -46,14 +46,11 @@
 #include "llcombobox.h"
 #include "lldrawpoolbump.h"
 #include "llface.h"
-<<<<<<< HEAD
-#include "llfloatermediasettings.h"
-#include "llfloaterreg.h"
-=======
 #include "llinventoryfunctions.h"
 #include "llinventorymodel.h" // gInventory
 #include "llinventorymodelbackgroundfetch.h"
->>>>>>> 9dba9f80
+#include "llfloatermediasettings.h"
+#include "llfloaterreg.h"
 #include "lllineeditor.h"
 #include "llmaterialmgr.h"
 #include "llmediactrl.h"
@@ -313,13 +310,11 @@
 		mCtrlGlow->setCommitCallback(LLPanelFace::onCommitGlow, this);
 	}
 
-<<<<<<< HEAD
+    mMenuClipboardColor = getChild<LLMenuButton>("clipboard_color_params_btn");
+    mMenuClipboardTexture = getChild<LLMenuButton>("clipboard_texture_params_btn");
+    
     mTitleMedia = getChild<LLMediaCtrl>("title_media");
     mTitleMediaText = getChild<LLTextBox>("media_info");
-=======
-    mMenuClipboardColor = getChild<LLMenuButton>("clipboard_color_params_btn");
-    mMenuClipboardTexture = getChild<LLMenuButton>("clipboard_texture_params_btn");
->>>>>>> 9dba9f80
 
 	clearCtrls();
 
@@ -3411,8 +3406,6 @@
     self->alignTestureLayer();
 }
 
-<<<<<<< HEAD
-=======
 enum EPasteMode
 {
     PASTE_COLOR,
@@ -4226,7 +4219,6 @@
 {
 }
 
->>>>>>> 9dba9f80
 // static
 void LLPanelFace::onCommitPlanarAlign(LLUICtrl* ctrl, void* userdata)
 {
