/**
 * @file llpanelface.cpp
 * @brief Panel in the tools floater for editing face textures, colors, etc.
 *
 * $LicenseInfo:firstyear=2001&license=viewerlgpl$
 * Second Life Viewer Source Code
 * Copyright (C) 2010, Linden Research, Inc.
 *
 * This library is free software; you can redistribute it and/or
 * modify it under the terms of the GNU Lesser General Public
 * License as published by the Free Software Foundation;
 * version 2.1 of the License only.
 *
 * This library is distributed in the hope that it will be useful,
 * but WITHOUT ANY WARRANTY; without even the implied warranty of
 * MERCHANTABILITY or FITNESS FOR A PARTICULAR PURPOSE.  See the GNU
 * Lesser General Public License for more details.
 *
 * You should have received a copy of the GNU Lesser General Public
 * License along with this library; if not, write to the Free Software
 * Foundation, Inc., 51 Franklin Street, Fifth Floor, Boston, MA  02110-1301  USA
 *
 * Linden Research, Inc., 945 Battery Street, San Francisco, CA  94111  USA
 * $/LicenseInfo$
 */

#include "llviewerprecompiledheaders.h"

// file include
#include "llpanelface.h"

// library includes
#include "llcalc.h"
#include "llerror.h"
#include "llrect.h"
#include "llstring.h"
#include "llfontgl.h"

// project includes
#include "llagent.h"
#include "llagentdata.h"
#include "llbutton.h"
#include "llcheckboxctrl.h"
#include "llcolorswatch.h"
#include "llcombobox.h"
#include "lldrawpoolbump.h"
#include "llface.h"
#include "llgltfmateriallist.h"
#include "llinventoryfunctions.h"
#include "llinventorymodel.h" // gInventory
#include "llinventorymodelbackgroundfetch.h"
#include "llfloatermediasettings.h"
#include "llfloaterreg.h"
#include "llfloatertools.h"
#include "lllineeditor.h"
#include "llmaterialmgr.h"
#include "llmaterialeditor.h"
#include "llmediactrl.h"
#include "llmediaentry.h"
#include "llmenubutton.h"
#include "llnotificationsutil.h"
#include "llpanelcontents.h"
#include "llradiogroup.h"
#include "llresmgr.h"
#include "llselectmgr.h"
#include "llspinctrl.h"
#include "lltextbox.h"
#include "lltexturectrl.h"
#include "lltextureentry.h"
#include "lltooldraganddrop.h"
#include "lltoolface.h"
#include "lltoolmgr.h"
#include "lltrans.h"
#include "llui.h"
#include "llviewercontrol.h"
#include "llviewermedia.h"
#include "llviewerobject.h"
#include "llviewerregion.h"
#include "llviewerstats.h"
#include "llvovolume.h"
#include "llvoinventorylistener.h"
#include "lluictrlfactory.h"
#include "llpluginclassmedia.h"
#include "llviewertexturelist.h"// Update sel manager as to which channel we're editing so it can reflect the correct overlay UI



#include "llagent.h"
#include "llfilesystem.h"
#include "llviewerassetupload.h"
#include "llviewermenufile.h"
#include "llsd.h"
#include "llsdutil.h"
#include "llsdserialize.h"
#include "llinventorymodel.h"

using namespace std::literals;

LLPanelFace::Selection LLPanelFace::sMaterialOverrideSelection;

//
// Constant definitions for comboboxes
// Must match the commbobox definitions in panel_tools_texture.xml
//
const S32 MATMEDIA_MATERIAL = 0;    // Material
const S32 MATMEDIA_PBR = 1;         // PBR
const S32 MATMEDIA_MEDIA = 2;       // Media
const S32 MATTYPE_DIFFUSE = 0;      // Diffuse material texture
const S32 MATTYPE_NORMAL = 1;       // Normal map
const S32 MATTYPE_SPECULAR = 2;     // Specular map
const S32 ALPHAMODE_MASK = 2;       // Alpha masking mode
const S32 BUMPY_TEXTURE = 18;       // use supplied normal map
const S32 SHINY_TEXTURE = 4;        // use supplied specular map
const S32 PBRTYPE_RENDER_MATERIAL_ID = 0;  // Render Material ID
const S32 PBRTYPE_BASE_COLOR = 1;   // PBR Base Color
const S32 PBRTYPE_METALLIC_ROUGHNESS = 2; // PBR Metallic
const S32 PBRTYPE_EMISSIVE = 3;     // PBR Emissive
const S32 PBRTYPE_NORMAL = 4;       // PBR Normal

LLGLTFMaterial::TextureInfo texture_info_from_pbrtype(S32 pbr_type)
{
    switch (pbr_type)
    {
    case PBRTYPE_BASE_COLOR:
        return LLGLTFMaterial::GLTF_TEXTURE_INFO_BASE_COLOR;
        break;
    case PBRTYPE_NORMAL:
        return LLGLTFMaterial::GLTF_TEXTURE_INFO_NORMAL;
        break;
    case PBRTYPE_METALLIC_ROUGHNESS:
        return LLGLTFMaterial::GLTF_TEXTURE_INFO_METALLIC_ROUGHNESS;
        break;
    case PBRTYPE_EMISSIVE:
        return LLGLTFMaterial::GLTF_TEXTURE_INFO_EMISSIVE;
        break;
    default:
        return LLGLTFMaterial::GLTF_TEXTURE_INFO_COUNT;
        break;
    }
}

void LLPanelFace::updateSelectedGLTFMaterials(std::function<void(LLGLTFMaterial*)> func)
{
    struct LLSelectedTEGLTFMaterialFunctor : public LLSelectedTEFunctor
    {
        LLSelectedTEGLTFMaterialFunctor(std::function<void(LLGLTFMaterial*)> func) : mFunc(func) {}
        virtual ~LLSelectedTEGLTFMaterialFunctor() {};
        bool apply(LLViewerObject* object, S32 face) override
        {
            LLGLTFMaterial new_override;
            const LLTextureEntry* tep = object->getTE(face);
            if (tep->getGLTFMaterialOverride())
            {
                new_override = *tep->getGLTFMaterialOverride();
            }
            mFunc(&new_override);
            LLGLTFMaterialList::queueModify(object, face, &new_override);

            return true;
        }

        std::function<void(LLGLTFMaterial*)> mFunc;
    } select_func(func);

    LLSelectMgr::getInstance()->getSelection()->applyToTEs(&select_func);
}

template<typename T>
void readSelectedGLTFMaterial(std::function<T(const LLGLTFMaterial*)> func, T& value, bool& identical, bool has_tolerance, T tolerance)
{
    struct LLSelectedTEGetGLTFMaterialFunctor : public LLSelectedTEGetFunctor<T>
    {
        LLSelectedTEGetGLTFMaterialFunctor(std::function<T(const LLGLTFMaterial*)> func) : mFunc(func) {}
        virtual ~LLSelectedTEGetGLTFMaterialFunctor() {};
        T get(LLViewerObject* object, S32 face) override
        {
            const LLTextureEntry* tep = object->getTE(face);
            const LLGLTFMaterial* render_material = tep->getGLTFRenderMaterial();

            return mFunc(render_material);
        }

        std::function<T(const LLGLTFMaterial*)> mFunc;
    } select_func(func);
    identical = LLSelectMgr::getInstance()->getSelection()->getSelectedTEValue(&select_func, value, has_tolerance, tolerance);
}

BOOST_STATIC_ASSERT(MATTYPE_DIFFUSE == LLRender::DIFFUSE_MAP && MATTYPE_NORMAL == LLRender::NORMAL_MAP && MATTYPE_SPECULAR == LLRender::SPECULAR_MAP);

//
// "Use texture" label for normal/specular type comboboxes
// Filled in at initialization from translated strings
//
std::string USE_TEXTURE;

LLRender::eTexIndex LLPanelFace::getTextureChannelToEdit()
{
    LLRender::eTexIndex channel_to_edit = LLRender::DIFFUSE_MAP;
    if (mComboMatMedia)
    {
        U32 matmedia_selection = mComboMatMedia->getCurrentIndex();
        if (matmedia_selection == MATMEDIA_MATERIAL)
        {
            LLRadioGroup* radio_mat_type = getChild<LLRadioGroup>("radio_material_type");
            channel_to_edit = (LLRender::eTexIndex)radio_mat_type->getSelectedIndex();
        }
        if (matmedia_selection == MATMEDIA_PBR)
        {
            LLRadioGroup* radio_mat_type = getChild<LLRadioGroup>("radio_pbr_type");
            channel_to_edit = (LLRender::eTexIndex)radio_mat_type->getSelectedIndex();
        }
    }

    channel_to_edit = (channel_to_edit == LLRender::NORMAL_MAP)     ? (getCurrentNormalMap().isNull()       ? LLRender::DIFFUSE_MAP : channel_to_edit) : channel_to_edit;
    channel_to_edit = (channel_to_edit == LLRender::SPECULAR_MAP)   ? (getCurrentSpecularMap().isNull()     ? LLRender::DIFFUSE_MAP : channel_to_edit) : channel_to_edit;
    return channel_to_edit;
}

LLRender::eTexIndex LLPanelFace::getTextureDropChannel()
{
    if (mComboMatMedia && mComboMatMedia->getCurrentIndex() == MATMEDIA_MATERIAL)
    {
        LLRadioGroup* radio_mat_type = getChild<LLRadioGroup>("radio_material_type");
        return LLRender::eTexIndex(radio_mat_type->getSelectedIndex());
    }

    return LLRender::eTexIndex(MATTYPE_DIFFUSE);
}

LLGLTFMaterial::TextureInfo LLPanelFace::getPBRDropChannel()
{
    if (mComboMatMedia && mComboMatMedia->getCurrentIndex() == MATMEDIA_PBR)
    {
        LLRadioGroup* radio_pbr_type = getChild<LLRadioGroup>("radio_pbr_type");
        return texture_info_from_pbrtype(radio_pbr_type->getSelectedIndex());
    }

    return texture_info_from_pbrtype(PBRTYPE_BASE_COLOR);
}

// Things the UI provides...
//
LLUUID  LLPanelFace::getCurrentNormalMap()          { return getChild<LLTextureCtrl>("bumpytexture control")->getImageAssetID();    }
LLUUID  LLPanelFace::getCurrentSpecularMap()        { return getChild<LLTextureCtrl>("shinytexture control")->getImageAssetID();    }
U32     LLPanelFace::getCurrentShininess()          { return getChild<LLComboBox>("combobox shininess")->getCurrentIndex();         }
U32     LLPanelFace::getCurrentBumpiness()          { return getChild<LLComboBox>("combobox bumpiness")->getCurrentIndex();         }
U8          LLPanelFace::getCurrentDiffuseAlphaMode()   { return (U8)getChild<LLComboBox>("combobox alphamode")->getCurrentIndex(); }
U8          LLPanelFace::getCurrentAlphaMaskCutoff()    { return (U8)getChild<LLUICtrl>("maskcutoff")->getValue().asInteger();      }
U8          LLPanelFace::getCurrentEnvIntensity()       { return (U8)getChild<LLUICtrl>("environment")->getValue().asInteger();     }
U8          LLPanelFace::getCurrentGlossiness()         { return (U8)getChild<LLUICtrl>("glossiness")->getValue().asInteger();      }
F32     LLPanelFace::getCurrentBumpyRot()           { return (F32)getChild<LLUICtrl>("bumpyRot")->getValue().asReal();              }
F32     LLPanelFace::getCurrentBumpyScaleU()        { return (F32)getChild<LLUICtrl>("bumpyScaleU")->getValue().asReal();           }
F32     LLPanelFace::getCurrentBumpyScaleV()        { return (F32)getChild<LLUICtrl>("bumpyScaleV")->getValue().asReal();           }
F32     LLPanelFace::getCurrentBumpyOffsetU()       { return (F32)getChild<LLUICtrl>("bumpyOffsetU")->getValue().asReal();          }
F32     LLPanelFace::getCurrentBumpyOffsetV()       { return (F32)getChild<LLUICtrl>("bumpyOffsetV")->getValue().asReal();          }
F32     LLPanelFace::getCurrentShinyRot()           { return (F32)getChild<LLUICtrl>("shinyRot")->getValue().asReal();              }
F32     LLPanelFace::getCurrentShinyScaleU()        { return (F32)getChild<LLUICtrl>("shinyScaleU")->getValue().asReal();           }
F32     LLPanelFace::getCurrentShinyScaleV()        { return (F32)getChild<LLUICtrl>("shinyScaleV")->getValue().asReal();           }
F32     LLPanelFace::getCurrentShinyOffsetU()       { return (F32)getChild<LLUICtrl>("shinyOffsetU")->getValue().asReal();          }
F32     LLPanelFace::getCurrentShinyOffsetV()       { return (F32)getChild<LLUICtrl>("shinyOffsetV")->getValue().asReal();          }

//
// Methods
//

bool    LLPanelFace::postBuild()
{
    childSetCommitCallback("combobox shininess",&LLPanelFace::onCommitShiny,this);
    childSetCommitCallback("combobox bumpiness",&LLPanelFace::onCommitBump,this);
    childSetCommitCallback("combobox alphamode",&LLPanelFace::onCommitAlphaMode,this);
    childSetCommitCallback("TexScaleU",&LLPanelFace::onCommitTextureScaleX, this);
    childSetCommitCallback("TexScaleV",&LLPanelFace::onCommitTextureScaleY, this);
    childSetCommitCallback("TexRot",&LLPanelFace::onCommitTextureRot, this);
    childSetCommitCallback("rptctrl",&LLPanelFace::onCommitRepeatsPerMeter, this);
    childSetCommitCallback("checkbox planar align",&LLPanelFace::onCommitPlanarAlign, this);
    childSetCommitCallback("TexOffsetU",LLPanelFace::onCommitTextureOffsetX, this);
    childSetCommitCallback("TexOffsetV",LLPanelFace::onCommitTextureOffsetY, this);

    childSetCommitCallback("bumpyScaleU",&LLPanelFace::onCommitMaterialBumpyScaleX, this);
    childSetCommitCallback("bumpyScaleV",&LLPanelFace::onCommitMaterialBumpyScaleY, this);
    childSetCommitCallback("bumpyRot",&LLPanelFace::onCommitMaterialBumpyRot, this);
    childSetCommitCallback("bumpyOffsetU",&LLPanelFace::onCommitMaterialBumpyOffsetX, this);
    childSetCommitCallback("bumpyOffsetV",&LLPanelFace::onCommitMaterialBumpyOffsetY, this);
    childSetCommitCallback("shinyScaleU",&LLPanelFace::onCommitMaterialShinyScaleX, this);
    childSetCommitCallback("shinyScaleV",&LLPanelFace::onCommitMaterialShinyScaleY, this);
    childSetCommitCallback("shinyRot",&LLPanelFace::onCommitMaterialShinyRot, this);
    childSetCommitCallback("shinyOffsetU",&LLPanelFace::onCommitMaterialShinyOffsetX, this);
    childSetCommitCallback("shinyOffsetV",&LLPanelFace::onCommitMaterialShinyOffsetY, this);
    childSetCommitCallback("glossiness",&LLPanelFace::onCommitMaterialGloss, this);
    childSetCommitCallback("environment",&LLPanelFace::onCommitMaterialEnv, this);
    childSetCommitCallback("maskcutoff",&LLPanelFace::onCommitMaterialMaskCutoff, this);
    childSetCommitCallback("add_media", &LLPanelFace::onClickBtnAddMedia, this);
    childSetCommitCallback("delete_media", &LLPanelFace::onClickBtnDeleteMedia, this);

    getChild<LLUICtrl>("gltfTextureScaleU")->setCommitCallback(boost::bind(&LLPanelFace::onCommitGLTFTextureScaleU, this, _1), nullptr);
    getChild<LLUICtrl>("gltfTextureScaleV")->setCommitCallback(boost::bind(&LLPanelFace::onCommitGLTFTextureScaleV, this, _1), nullptr);
    getChild<LLUICtrl>("gltfTextureRotation")->setCommitCallback(boost::bind(&LLPanelFace::onCommitGLTFRotation, this, _1), nullptr);
    getChild<LLUICtrl>("gltfTextureOffsetU")->setCommitCallback(boost::bind(&LLPanelFace::onCommitGLTFTextureOffsetU, this, _1), nullptr);
    getChild<LLUICtrl>("gltfTextureOffsetV")->setCommitCallback(boost::bind(&LLPanelFace::onCommitGLTFTextureOffsetV, this, _1), nullptr);

    LLGLTFMaterialList::addSelectionUpdateCallback(&LLPanelFace::onMaterialOverrideReceived);
    sMaterialOverrideSelection.connect();

    childSetAction("button align",&LLPanelFace::onClickAutoFix,this);
    childSetAction("button align textures", &LLPanelFace::onAlignTexture, this);
    childSetAction("pbr_from_inventory", &LLPanelFace::onClickBtnLoadInvPBR, this);
    childSetAction("edit_selected_pbr", &LLPanelFace::onClickBtnEditPBR, this);
    childSetAction("save_selected_pbr", &LLPanelFace::onClickBtnSavePBR, this);

    LLTextureCtrl*  mTextureCtrl;
    LLTextureCtrl*  mShinyTextureCtrl;
    LLTextureCtrl*  mBumpyTextureCtrl;
    LLColorSwatchCtrl*  mColorSwatch;
    LLColorSwatchCtrl*  mShinyColorSwatch;

    LLComboBox*     mComboTexGen;

    LLCheckBoxCtrl  *mCheckFullbright;

    LLTextBox*      mLabelColorTransp;
    LLSpinCtrl*     mCtrlColorTransp;       // transparency = 1 - alpha

    LLSpinCtrl*     mCtrlGlow;

    setMouseOpaque(false);

    LLTextureCtrl*  pbr_ctrl = findChild<LLTextureCtrl>("pbr_control");
    if (pbr_ctrl)
    {
        pbr_ctrl->setDefaultImageAssetID(LLUUID::null);
        pbr_ctrl->setBlankImageAssetID(BLANK_MATERIAL_ASSET_ID);
        pbr_ctrl->setCommitCallback(boost::bind(&LLPanelFace::onCommitPbr, this, _2));
        pbr_ctrl->setOnCancelCallback(boost::bind(&LLPanelFace::onCancelPbr, this, _2));
        pbr_ctrl->setOnSelectCallback(boost::bind(&LLPanelFace::onSelectPbr, this, _2));
        pbr_ctrl->setDragCallback(boost::bind(&LLPanelFace::onDragPbr, this, _2));
        pbr_ctrl->setOnTextureSelectedCallback(boost::bind(&LLPanelFace::onPbrSelectionChanged, this, _1));
        pbr_ctrl->setOnCloseCallback(boost::bind(&LLPanelFace::onCloseTexturePicker, this, _2));

        pbr_ctrl->setFollowsTop();
        pbr_ctrl->setFollowsLeft();
        pbr_ctrl->setImmediateFilterPermMask(PERM_NONE);
        pbr_ctrl->setDnDFilterPermMask(PERM_COPY | PERM_TRANSFER);
        pbr_ctrl->setBakeTextureEnabled(false);
        pbr_ctrl->setInventoryPickType(PICK_MATERIAL);
    }

    mTextureCtrl = getChild<LLTextureCtrl>("texture control");
    if(mTextureCtrl)
    {
        mTextureCtrl->setDefaultImageAssetID(DEFAULT_OBJECT_TEXTURE);
        mTextureCtrl->setCommitCallback( boost::bind(&LLPanelFace::onCommitTexture, this, _2) );
        mTextureCtrl->setOnCancelCallback( boost::bind(&LLPanelFace::onCancelTexture, this, _2) );
        mTextureCtrl->setOnSelectCallback( boost::bind(&LLPanelFace::onSelectTexture, this, _2) );
        mTextureCtrl->setDragCallback(boost::bind(&LLPanelFace::onDragTexture, this, _2));
        mTextureCtrl->setOnTextureSelectedCallback(boost::bind(&LLPanelFace::onTextureSelectionChanged, this, _1));
        mTextureCtrl->setOnCloseCallback( boost::bind(&LLPanelFace::onCloseTexturePicker, this, _2) );

        mTextureCtrl->setFollowsTop();
        mTextureCtrl->setFollowsLeft();
        mTextureCtrl->setImmediateFilterPermMask(PERM_NONE);
        mTextureCtrl->setDnDFilterPermMask(PERM_COPY | PERM_TRANSFER);
    }

    mShinyTextureCtrl = getChild<LLTextureCtrl>("shinytexture control");
    if(mShinyTextureCtrl)
    {
        mShinyTextureCtrl->setDefaultImageAssetID(DEFAULT_OBJECT_SPECULAR);
        mShinyTextureCtrl->setCommitCallback( boost::bind(&LLPanelFace::onCommitSpecularTexture, this, _2) );
        mShinyTextureCtrl->setOnCancelCallback( boost::bind(&LLPanelFace::onCancelSpecularTexture, this, _2) );
        mShinyTextureCtrl->setOnSelectCallback( boost::bind(&LLPanelFace::onSelectSpecularTexture, this, _2) );
        mShinyTextureCtrl->setOnCloseCallback( boost::bind(&LLPanelFace::onCloseTexturePicker, this, _2) );

        mShinyTextureCtrl->setDragCallback(boost::bind(&LLPanelFace::onDragTexture, this, _2));
        mShinyTextureCtrl->setOnTextureSelectedCallback(boost::bind(&LLPanelFace::onTextureSelectionChanged, this, _1));
        mShinyTextureCtrl->setFollowsTop();
        mShinyTextureCtrl->setFollowsLeft();
        mShinyTextureCtrl->setImmediateFilterPermMask(PERM_NONE);
        mShinyTextureCtrl->setDnDFilterPermMask(PERM_COPY | PERM_TRANSFER);
    }

    mBumpyTextureCtrl = getChild<LLTextureCtrl>("bumpytexture control");
    if(mBumpyTextureCtrl)
    {
        mBumpyTextureCtrl->setDefaultImageAssetID(DEFAULT_OBJECT_NORMAL);
        mBumpyTextureCtrl->setBlankImageAssetID(BLANK_OBJECT_NORMAL);
        mBumpyTextureCtrl->setCommitCallback( boost::bind(&LLPanelFace::onCommitNormalTexture, this, _2) );
        mBumpyTextureCtrl->setOnCancelCallback( boost::bind(&LLPanelFace::onCancelNormalTexture, this, _2) );
        mBumpyTextureCtrl->setOnSelectCallback( boost::bind(&LLPanelFace::onSelectNormalTexture, this, _2) );
        mBumpyTextureCtrl->setOnCloseCallback( boost::bind(&LLPanelFace::onCloseTexturePicker, this, _2) );

        mBumpyTextureCtrl->setDragCallback(boost::bind(&LLPanelFace::onDragTexture, this, _2));
        mBumpyTextureCtrl->setOnTextureSelectedCallback(boost::bind(&LLPanelFace::onTextureSelectionChanged, this, _1));
        mBumpyTextureCtrl->setFollowsTop();
        mBumpyTextureCtrl->setFollowsLeft();
        mBumpyTextureCtrl->setImmediateFilterPermMask(PERM_NONE);
        mBumpyTextureCtrl->setDnDFilterPermMask(PERM_COPY | PERM_TRANSFER);
    }

    mColorSwatch = getChild<LLColorSwatchCtrl>("colorswatch");
    if(mColorSwatch)
    {
        mColorSwatch->setCommitCallback(boost::bind(&LLPanelFace::onCommitColor, this, _2));
        mColorSwatch->setOnCancelCallback(boost::bind(&LLPanelFace::onCancelColor, this, _2));
        mColorSwatch->setOnSelectCallback(boost::bind(&LLPanelFace::onSelectColor, this, _2));
        mColorSwatch->setFollowsTop();
        mColorSwatch->setFollowsLeft();
        mColorSwatch->setCanApplyImmediately(true);
    }

    mShinyColorSwatch = getChild<LLColorSwatchCtrl>("shinycolorswatch");
    if(mShinyColorSwatch)
    {
        mShinyColorSwatch->setCommitCallback(boost::bind(&LLPanelFace::onCommitShinyColor, this, _2));
        mShinyColorSwatch->setOnCancelCallback(boost::bind(&LLPanelFace::onCancelShinyColor, this, _2));
        mShinyColorSwatch->setOnSelectCallback(boost::bind(&LLPanelFace::onSelectShinyColor, this, _2));
        mShinyColorSwatch->setFollowsTop();
        mShinyColorSwatch->setFollowsLeft();
        mShinyColorSwatch->setCanApplyImmediately(true);
    }

    mLabelColorTransp = getChild<LLTextBox>("color trans");
    if(mLabelColorTransp)
    {
        mLabelColorTransp->setFollowsTop();
        mLabelColorTransp->setFollowsLeft();
    }

    mCtrlColorTransp = getChild<LLSpinCtrl>("ColorTrans");
    if(mCtrlColorTransp)
    {
        mCtrlColorTransp->setCommitCallback(boost::bind(&LLPanelFace::onCommitAlpha, this, _2));
        mCtrlColorTransp->setPrecision(0);
        mCtrlColorTransp->setFollowsTop();
        mCtrlColorTransp->setFollowsLeft();
    }

    mCheckFullbright = getChild<LLCheckBoxCtrl>("checkbox fullbright");
    if (mCheckFullbright)
    {
        mCheckFullbright->setCommitCallback(LLPanelFace::onCommitFullbright, this);
    }

    mComboTexGen = getChild<LLComboBox>("combobox texgen");
    if(mComboTexGen)
    {
        mComboTexGen->setCommitCallback(LLPanelFace::onCommitTexGen, this);
        mComboTexGen->setFollows(FOLLOWS_LEFT | FOLLOWS_TOP);
    }

    mComboMatMedia = getChild<LLComboBox>("combobox matmedia");
    if(mComboMatMedia)
    {
        mComboMatMedia->setCommitCallback(LLPanelFace::onCommitMaterialsMedia,this);
        mComboMatMedia->selectNthItem(MATMEDIA_MATERIAL);
    }

    LLRadioGroup* radio_mat_type = findChild<LLRadioGroup>("radio_material_type");
    if(radio_mat_type)
    {
        radio_mat_type->setCommitCallback(LLPanelFace::onCommitMaterialType, this);
        radio_mat_type->selectNthItem(MATTYPE_DIFFUSE);
    }

    LLRadioGroup* radio_pbr_type = findChild<LLRadioGroup>("radio_pbr_type");
    if (radio_pbr_type)
    {
        radio_pbr_type->setCommitCallback(LLPanelFace::onCommitPbrType, this);
        radio_pbr_type->selectNthItem(PBRTYPE_RENDER_MATERIAL_ID);
    }

    mCtrlGlow = getChild<LLSpinCtrl>("glow");
    if(mCtrlGlow)
    {
        mCtrlGlow->setCommitCallback(LLPanelFace::onCommitGlow, this);
    }

    mMenuClipboardColor = getChild<LLMenuButton>("clipboard_color_params_btn");
    mMenuClipboardTexture = getChild<LLMenuButton>("clipboard_texture_params_btn");

    mTitleMedia = getChild<LLMediaCtrl>("title_media");
    mTitleMediaText = getChild<LLTextBox>("media_info");

    clearCtrls();

    return true;
}

LLPanelFace::LLPanelFace()
:   LLPanel(),
    mIsAlpha(false),
    mComboMatMedia(NULL),
    mTitleMedia(NULL),
    mTitleMediaText(NULL),
    mNeedMediaTitle(true)
{
    USE_TEXTURE = LLTrans::getString("use_texture");
    mCommitCallbackRegistrar.add("PanelFace.menuDoToSelected", boost::bind(&LLPanelFace::menuDoToSelected, this, _2));
    mEnableCallbackRegistrar.add("PanelFace.menuEnable", boost::bind(&LLPanelFace::menuEnableItem, this, _2));
}

LLPanelFace::~LLPanelFace()
{
    unloadMedia();
}

void LLPanelFace::onVisibilityChange(bool new_visibility)
{
    if (new_visibility)
    {
        gAgent.showLatestFeatureNotification("gltf");
    }
    LLPanel::onVisibilityChange(new_visibility);
}

void LLPanelFace::draw()
{
    updateCopyTexButton();

    // grab media name/title and update the UI widget
    // Todo: move it, it's preferable not to update
    // labels inside draw
    updateMediaTitle();

    LLPanel::draw();

    if (sMaterialOverrideSelection.update())
    {
        setMaterialOverridesFromSelection();
        LLMaterialEditor::updateLive();
    }
}

void LLPanelFace::sendTexture()
{
    LLTextureCtrl* mTextureCtrl = getChild<LLTextureCtrl>("texture control");
    if(!mTextureCtrl) return;
    if( !mTextureCtrl->getTentative() )
    {
        // we grab the item id first, because we want to do a
        // permissions check in the selection manager. ARGH!
        LLUUID id = mTextureCtrl->getImageItemID();
        if(id.isNull())
        {
            id = mTextureCtrl->getImageAssetID();
        }
        if (!LLSelectMgr::getInstance()->selectionSetImage(id))
        {
            // need to refresh value in texture ctrl
            refresh();
        }
    }
}

void LLPanelFace::sendBump(U32 bumpiness)
{
    LLTextureCtrl* bumpytexture_ctrl = getChild<LLTextureCtrl>("bumpytexture control");
    if (bumpiness < BUMPY_TEXTURE)
{
        LL_DEBUGS("Materials") << "clearing bumptexture control" << LL_ENDL;
        bumpytexture_ctrl->clear();
        bumpytexture_ctrl->setImageAssetID(LLUUID());
    }

    updateBumpyControls(bumpiness == BUMPY_TEXTURE, true);

    LLUUID current_normal_map = bumpytexture_ctrl->getImageAssetID();

    U8 bump = (U8) bumpiness & TEM_BUMP_MASK;

    // Clear legacy bump to None when using an actual normal map
    //
    if (!current_normal_map.isNull())
        bump = 0;

    // Set the normal map or reset it to null as appropriate
    //
    LLSelectedTEMaterial::setNormalID(this, current_normal_map);

    LLSelectMgr::getInstance()->selectionSetBumpmap( bump, bumpytexture_ctrl->getImageItemID() );
}

void LLPanelFace::sendTexGen()
{
    LLComboBox* mComboTexGen = getChild<LLComboBox>("combobox texgen");
    if(!mComboTexGen)return;
    U8 tex_gen = (U8) mComboTexGen->getCurrentIndex() << TEM_TEX_GEN_SHIFT;
    LLSelectMgr::getInstance()->selectionSetTexGen( tex_gen );
}

void LLPanelFace::sendShiny(U32 shininess)
{
    LLTextureCtrl* texture_ctrl = getChild<LLTextureCtrl>("shinytexture control");

    if (shininess < SHINY_TEXTURE)
{
        texture_ctrl->clear();
        texture_ctrl->setImageAssetID(LLUUID());
    }

    LLUUID specmap = getCurrentSpecularMap();

    U8 shiny = (U8) shininess & TEM_SHINY_MASK;
    if (!specmap.isNull())
        shiny = 0;

    LLSelectedTEMaterial::setSpecularID(this, specmap);

    LLSelectMgr::getInstance()->selectionSetShiny( shiny, texture_ctrl->getImageItemID() );

    updateShinyControls(!specmap.isNull(), true);

}

void LLPanelFace::sendFullbright()
{
    LLCheckBoxCtrl* mCheckFullbright = getChild<LLCheckBoxCtrl>("checkbox fullbright");
    if(!mCheckFullbright)return;
    U8 fullbright = mCheckFullbright->get() ? TEM_FULLBRIGHT_MASK : 0;
    LLSelectMgr::getInstance()->selectionSetFullbright( fullbright );
}

void LLPanelFace::sendColor()
{

    LLColorSwatchCtrl*  mColorSwatch = getChild<LLColorSwatchCtrl>("colorswatch");
    if(!mColorSwatch)return;
    LLColor4 color = mColorSwatch->get();

    LLSelectMgr::getInstance()->selectionSetColorOnly( color );
}

void LLPanelFace::sendAlpha()
{
    LLSpinCtrl* mCtrlColorTransp = getChild<LLSpinCtrl>("ColorTrans");
    if(!mCtrlColorTransp)return;
    F32 alpha = (100.f - mCtrlColorTransp->get()) / 100.f;

    LLSelectMgr::getInstance()->selectionSetAlphaOnly( alpha );
}


void LLPanelFace::sendGlow()
{
    LLSpinCtrl* mCtrlGlow = getChild<LLSpinCtrl>("glow");
    llassert(mCtrlGlow);
    if (mCtrlGlow)
    {
        F32 glow = mCtrlGlow->get();
        LLSelectMgr::getInstance()->selectionSetGlow( glow );
    }
}

struct LLPanelFaceSetTEFunctor : public LLSelectedTEFunctor
{
    LLPanelFaceSetTEFunctor(LLPanelFace* panel) : mPanel(panel) {}
    virtual bool apply(LLViewerObject* object, S32 te)
    {
        bool valid;
        F32 value;
        std::string prefix;

        // Effectively the same as MATMEDIA_PBR sans using different radio,
        // separate for the sake of clarity
        LLRadioGroup * radio_mat_type = mPanel->getChild<LLRadioGroup>("radio_material_type");
        switch (radio_mat_type->getSelectedIndex())
        {
        case MATTYPE_DIFFUSE:
            prefix = "Tex";
            break;
        case MATTYPE_NORMAL:
            prefix = "bumpy";
            break;
        case MATTYPE_SPECULAR:
            prefix = "shiny";
            break;
        }

        LLSpinCtrl * ctrlTexScaleS = mPanel->getChild<LLSpinCtrl>(prefix + "ScaleU");
        LLSpinCtrl * ctrlTexScaleT = mPanel->getChild<LLSpinCtrl>(prefix + "ScaleV");
        LLSpinCtrl * ctrlTexOffsetS = mPanel->getChild<LLSpinCtrl>(prefix + "OffsetU");
        LLSpinCtrl * ctrlTexOffsetT = mPanel->getChild<LLSpinCtrl>(prefix + "OffsetV");
        LLSpinCtrl * ctrlTexRotation = mPanel->getChild<LLSpinCtrl>(prefix + "Rot");

        LLComboBox* comboTexGen = mPanel->getChild<LLComboBox>("combobox texgen");
        LLCheckBoxCtrl* cb_planar_align = mPanel->getChild<LLCheckBoxCtrl>("checkbox planar align");
        bool align_planar = (cb_planar_align && cb_planar_align->get());

        llassert(comboTexGen);
        llassert(object);

        if (ctrlTexScaleS)
        {
            valid = !ctrlTexScaleS->getTentative(); // || !checkFlipScaleS->getTentative();
            if (valid || align_planar)
            {
                value = ctrlTexScaleS->get();
                if (comboTexGen &&
                    comboTexGen->getCurrentIndex() == 1)
                {
                    value *= 0.5f;
                }
                object->setTEScaleS( te, value );

                if (align_planar)
                {
                    LLPanelFace::LLSelectedTEMaterial::setNormalRepeatX(mPanel, value, te, object->getID());
                    LLPanelFace::LLSelectedTEMaterial::setSpecularRepeatX(mPanel, value, te, object->getID());
                }
            }
        }

        if (ctrlTexScaleT)
        {
            valid = !ctrlTexScaleT->getTentative(); // || !checkFlipScaleT->getTentative();
            if (valid || align_planar)
            {
                value = ctrlTexScaleT->get();
                //if( checkFlipScaleT->get() )
                //{
                //  value = -value;
                //}
                if (comboTexGen &&
                    comboTexGen->getCurrentIndex() == 1)
                {
                    value *= 0.5f;
                }
                object->setTEScaleT( te, value );

                if (align_planar)
                {
                    LLPanelFace::LLSelectedTEMaterial::setNormalRepeatY(mPanel, value, te, object->getID());
                    LLPanelFace::LLSelectedTEMaterial::setSpecularRepeatY(mPanel, value, te, object->getID());
                }
            }
        }

        if (ctrlTexOffsetS)
        {
            valid = !ctrlTexOffsetS->getTentative();
            if (valid || align_planar)
            {
                value = ctrlTexOffsetS->get();
                object->setTEOffsetS( te, value );

                if (align_planar)
                {
                    LLPanelFace::LLSelectedTEMaterial::setNormalOffsetX(mPanel, value, te, object->getID());
                    LLPanelFace::LLSelectedTEMaterial::setSpecularOffsetX(mPanel, value, te, object->getID());
                }
            }
        }

        if (ctrlTexOffsetT)
        {
            valid = !ctrlTexOffsetT->getTentative();
            if (valid || align_planar)
            {
                value = ctrlTexOffsetT->get();
                object->setTEOffsetT( te, value );

                if (align_planar)
                {
                    LLPanelFace::LLSelectedTEMaterial::setNormalOffsetY(mPanel, value, te, object->getID());
                    LLPanelFace::LLSelectedTEMaterial::setSpecularOffsetY(mPanel, value, te, object->getID());
                }
            }
        }

        if (ctrlTexRotation)
        {
            valid = !ctrlTexRotation->getTentative();
            if (valid || align_planar)
            {
                value = ctrlTexRotation->get() * DEG_TO_RAD;
                object->setTERotation( te, value );

                if (align_planar)
                {
                    LLPanelFace::LLSelectedTEMaterial::setNormalRotation(mPanel, value, te, object->getID());
                    LLPanelFace::LLSelectedTEMaterial::setSpecularRotation(mPanel, value, te, object->getID());
                }
            }
        }
        return true;
    }
private:
    LLPanelFace* mPanel;
};

// Functor that aligns a face to mCenterFace
struct LLPanelFaceSetAlignedTEFunctor : public LLSelectedTEFunctor
{
    LLPanelFaceSetAlignedTEFunctor(LLPanelFace* panel, LLFace* center_face) :
        mPanel(panel),
        mCenterFace(center_face) {}

    virtual bool apply(LLViewerObject* object, S32 te)
    {
        LLFace* facep = object->mDrawable->getFace(te);
        if (!facep)
        {
            return true;
        }

        if (facep->getViewerObject()->getVolume()->getNumVolumeFaces() <= te)
        {
            return true;
        }

        bool set_aligned = true;
        if (facep == mCenterFace)
        {
            set_aligned = false;
        }
        if (set_aligned)
        {
            LLVector2 uv_offset, uv_scale;
            F32 uv_rot;
            set_aligned = facep->calcAlignedPlanarTE(mCenterFace, &uv_offset, &uv_scale, &uv_rot);
            if (set_aligned)
            {
                object->setTEOffset(te, uv_offset.mV[VX], uv_offset.mV[VY]);
                object->setTEScale(te, uv_scale.mV[VX], uv_scale.mV[VY]);
                object->setTERotation(te, uv_rot);

                LLPanelFace::LLSelectedTEMaterial::setNormalRotation(mPanel, uv_rot, te, object->getID());
                LLPanelFace::LLSelectedTEMaterial::setSpecularRotation(mPanel, uv_rot, te, object->getID());

                LLPanelFace::LLSelectedTEMaterial::setNormalOffsetX(mPanel, uv_offset.mV[VX], te, object->getID());
                LLPanelFace::LLSelectedTEMaterial::setNormalOffsetY(mPanel, uv_offset.mV[VY], te, object->getID());
                LLPanelFace::LLSelectedTEMaterial::setNormalRepeatX(mPanel, uv_scale.mV[VX], te, object->getID());
                LLPanelFace::LLSelectedTEMaterial::setNormalRepeatY(mPanel, uv_scale.mV[VY], te, object->getID());

                LLPanelFace::LLSelectedTEMaterial::setSpecularOffsetX(mPanel, uv_offset.mV[VX], te, object->getID());
                LLPanelFace::LLSelectedTEMaterial::setSpecularOffsetY(mPanel, uv_offset.mV[VY], te, object->getID());
                LLPanelFace::LLSelectedTEMaterial::setSpecularRepeatX(mPanel, uv_scale.mV[VX], te, object->getID());
                LLPanelFace::LLSelectedTEMaterial::setSpecularRepeatY(mPanel, uv_scale.mV[VY], te, object->getID());
            }
        }
        if (!set_aligned)
        {
            LLPanelFaceSetTEFunctor setfunc(mPanel);
            setfunc.apply(object, te);
        }
        return true;
    }
private:
    LLPanelFace* mPanel;
    LLFace* mCenterFace;
};

struct LLPanelFaceSetAlignedConcreteTEFunctor : public LLSelectedTEFunctor
{
    LLPanelFaceSetAlignedConcreteTEFunctor(LLPanelFace* panel, LLFace* center_face, LLRender::eTexIndex map) :
        mPanel(panel),
        mChefFace(center_face),
        mMap(map)
    {}

    virtual bool apply(LLViewerObject* object, S32 te)
    {
        LLFace* facep = object->mDrawable->getFace(te);
        if (!facep)
        {
            return true;
        }

        if (facep->getViewerObject()->getVolume()->getNumVolumeFaces() <= te)
        {
            return true;
        }

        if (mChefFace != facep)
        {
            LLVector2 uv_offset, uv_scale;
            F32 uv_rot;
            if (facep->calcAlignedPlanarTE(mChefFace, &uv_offset, &uv_scale, &uv_rot, mMap))
            {
                switch (mMap)
                {
                case LLRender::DIFFUSE_MAP:
                        object->setTEOffset(te, uv_offset.mV[VX], uv_offset.mV[VY]);
                        object->setTEScale(te, uv_scale.mV[VX], uv_scale.mV[VY]);
                        object->setTERotation(te, uv_rot);
                    break;
                case LLRender::NORMAL_MAP:
                        LLPanelFace::LLSelectedTEMaterial::setNormalRotation(mPanel, uv_rot, te, object->getID());
                        LLPanelFace::LLSelectedTEMaterial::setNormalOffsetX(mPanel, uv_offset.mV[VX], te, object->getID());
                        LLPanelFace::LLSelectedTEMaterial::setNormalOffsetY(mPanel, uv_offset.mV[VY], te, object->getID());
                        LLPanelFace::LLSelectedTEMaterial::setNormalRepeatX(mPanel, uv_scale.mV[VX], te, object->getID());
                        LLPanelFace::LLSelectedTEMaterial::setNormalRepeatY(mPanel, uv_scale.mV[VY], te, object->getID());
                    break;
                case LLRender::SPECULAR_MAP:
                        LLPanelFace::LLSelectedTEMaterial::setSpecularRotation(mPanel, uv_rot, te, object->getID());
                        LLPanelFace::LLSelectedTEMaterial::setSpecularOffsetX(mPanel, uv_offset.mV[VX], te, object->getID());
                        LLPanelFace::LLSelectedTEMaterial::setSpecularOffsetY(mPanel, uv_offset.mV[VY], te, object->getID());
                        LLPanelFace::LLSelectedTEMaterial::setSpecularRepeatX(mPanel, uv_scale.mV[VX], te, object->getID());
                        LLPanelFace::LLSelectedTEMaterial::setSpecularRepeatY(mPanel, uv_scale.mV[VY], te, object->getID());
                    break;
                default: /*make compiler happy*/
                    break;
                }
            }
        }

        return true;
    }
private:
    LLPanelFace* mPanel;
    LLFace* mChefFace;
    LLRender::eTexIndex mMap;
};

// Functor that tests if a face is aligned to mCenterFace
struct LLPanelFaceGetIsAlignedTEFunctor : public LLSelectedTEFunctor
{
    LLPanelFaceGetIsAlignedTEFunctor(LLFace* center_face) :
        mCenterFace(center_face) {}

    virtual bool apply(LLViewerObject* object, S32 te)
    {
        LLFace* facep = object->mDrawable->getFace(te);
        if (!facep)
        {
            return false;
        }

        if (facep->getViewerObject()->getVolume()->getNumVolumeFaces() <= te)
        { //volume face does not exist, can't be aligned
            return false;
        }

        if (facep == mCenterFace)
        {
            return true;
        }

        LLVector2 aligned_st_offset, aligned_st_scale;
        F32 aligned_st_rot;
        if ( facep->calcAlignedPlanarTE(mCenterFace, &aligned_st_offset, &aligned_st_scale, &aligned_st_rot) )
        {
            const LLTextureEntry* tep = facep->getTextureEntry();
            LLVector2 st_offset, st_scale;
            tep->getOffset(&st_offset.mV[VX], &st_offset.mV[VY]);
            tep->getScale(&st_scale.mV[VX], &st_scale.mV[VY]);
            F32 st_rot = tep->getRotation();

            bool eq_offset_x = is_approx_equal_fraction(st_offset.mV[VX], aligned_st_offset.mV[VX], 12);
            bool eq_offset_y = is_approx_equal_fraction(st_offset.mV[VY], aligned_st_offset.mV[VY], 12);
            bool eq_scale_x  = is_approx_equal_fraction(st_scale.mV[VX], aligned_st_scale.mV[VX], 12);
            bool eq_scale_y  = is_approx_equal_fraction(st_scale.mV[VY], aligned_st_scale.mV[VY], 12);
            bool eq_rot      = is_approx_equal_fraction(st_rot, aligned_st_rot, 6);

            // needs a fuzzy comparison, because of fp errors
            if (eq_offset_x &&
                eq_offset_y &&
                eq_scale_x &&
                eq_scale_y &&
                eq_rot)
            {
                return true;
            }
        }
        return false;
    }
private:
    LLFace* mCenterFace;
};

struct LLPanelFaceSendFunctor : public LLSelectedObjectFunctor
{
    virtual bool apply(LLViewerObject* object)
    {
        object->sendTEUpdate();
        return true;
    }
};

void LLPanelFace::sendTextureInfo()
{
    if ((bool)childGetValue("checkbox planar align").asBoolean())
    {
        LLFace* last_face = NULL;
        bool identical_face =false;
        LLSelectedTE::getFace(last_face, identical_face);
        LLPanelFaceSetAlignedTEFunctor setfunc(this, last_face);
        LLSelectMgr::getInstance()->getSelection()->applyToTEs(&setfunc);
    }
    else
    {
        LLPanelFaceSetTEFunctor setfunc(this);
        LLSelectMgr::getInstance()->getSelection()->applyToTEs(&setfunc);
    }

    LLPanelFaceSendFunctor sendfunc;
    LLSelectMgr::getInstance()->getSelection()->applyToObjects(&sendfunc);
}

void LLPanelFace::alignTestureLayer()
{
    LLFace* last_face = NULL;
    bool identical_face = false;
    LLSelectedTE::getFace(last_face, identical_face);

    LLRadioGroup * radio_mat_type = getChild<LLRadioGroup>("radio_material_type");
    LLPanelFaceSetAlignedConcreteTEFunctor setfunc(this, last_face, static_cast<LLRender::eTexIndex>(radio_mat_type->getSelectedIndex()));
    LLSelectMgr::getInstance()->getSelection()->applyToTEs(&setfunc);
}

void LLPanelFace::getState()
{
    updateUI();
}

void LLPanelFace::updateUI(bool force_set_values /*false*/)
{ //set state of UI to match state of texture entry(ies)  (calls setEnabled, setValue, etc, but NOT setVisible)
    LLSelectNode* node = LLSelectMgr::getInstance()->getSelection()->getFirstNode();
    LLViewerObject* objectp = node ? node->getObject() : NULL;

    if (objectp
        && objectp->getPCode() == LL_PCODE_VOLUME
        && objectp->permModify())
    {
        bool editable = objectp->permModify() && !objectp->isPermanentEnforced();
        bool attachment = objectp->isAttachment();

        bool has_pbr_material;
        bool has_faces_without_pbr;
        updateUIGLTF(objectp, has_pbr_material, has_faces_without_pbr, force_set_values);

        const bool has_material = !has_pbr_material;

        // only turn on auto-adjust button if there is a media renderer and the media is loaded
        childSetEnabled("button align", editable);

        if (mComboMatMedia->getCurrentIndex() < MATMEDIA_MATERIAL)
        {
            // When selecting an object with a pbr and UI combo is not set,
            // set to pbr option, otherwise to a texture (material)
            if (has_pbr_material)
            {
                mComboMatMedia->selectNthItem(MATMEDIA_PBR);
            }
            else
            {
                mComboMatMedia->selectNthItem(MATMEDIA_MATERIAL);
            }
        }

        // *NOTE: The "identical" variable is currently only used to decide if
        // the texgen control should be tentative - this is not used by GLTF
        // materials. -Cosmic;2022-11-09
        bool identical         = true;  // true because it is anded below
        bool identical_diffuse = false;
        bool identical_norm    = false;
        bool identical_spec    = false;

        LLTextureCtrl *texture_ctrl      = getChild<LLTextureCtrl>("texture control");
        LLTextureCtrl *shinytexture_ctrl = getChild<LLTextureCtrl>("shinytexture control");
        LLTextureCtrl *bumpytexture_ctrl = getChild<LLTextureCtrl>("bumpytexture control");

        LLUUID id;
        LLUUID normmap_id;
        LLUUID specmap_id;

        LLSelectedTE::getTexId(id, identical_diffuse);
        LLSelectedTEMaterial::getNormalID(normmap_id, identical_norm);
        LLSelectedTEMaterial::getSpecularID(specmap_id, identical_spec);

        static S32 selected_te = -1;
        static LLUUID prev_obj_id;
        if ((LLToolFace::getInstance() == LLToolMgr::getInstance()->getCurrentTool()) &&
            !LLSelectMgr::getInstance()->getSelection()->isMultipleTESelected())
        {
            S32 new_selection = -1; // Don't use getLastSelectedTE, it could have been deselected
            S32 num_tes = llmin((S32)objectp->getNumTEs(), (S32)objectp->getNumFaces());
            for (S32 te = 0; te < num_tes; ++te)
            {
                if (node->isTESelected(te))
                {
                    new_selection = te;
                    break;
                }
            }

            if ((new_selection != selected_te)
                || (prev_obj_id != objectp->getID()))
            {
                bool te_has_media = objectp->getTE(new_selection) && objectp->getTE(new_selection)->hasMedia();
                bool te_has_pbr = objectp->getRenderMaterialID(new_selection).notNull();

                if (te_has_pbr && !((mComboMatMedia->getCurrentIndex() == MATMEDIA_MEDIA) && te_has_media))
                {
                    mComboMatMedia->selectNthItem(MATMEDIA_PBR);
                }
                else if (te_has_media)
                {
                    mComboMatMedia->selectNthItem(MATMEDIA_MEDIA);
                }
                else if (id.notNull() || normmap_id.notNull() || specmap_id.notNull())
                {
                    mComboMatMedia->selectNthItem(MATMEDIA_MATERIAL);
                }
                selected_te = new_selection;
                prev_obj_id = objectp->getID();
            }
        }
        else
        {
            if (prev_obj_id != objectp->getID())
            {
                if (has_pbr_material && (mComboMatMedia->getCurrentIndex() == MATMEDIA_MATERIAL))
                {
                    mComboMatMedia->selectNthItem(MATMEDIA_PBR);
                }
                else if (!has_pbr_material && (mComboMatMedia->getCurrentIndex() == MATMEDIA_PBR))
                {
                    mComboMatMedia->selectNthItem(MATMEDIA_MATERIAL);
                }
                prev_obj_id = objectp->getID();
            }
        }
        mComboMatMedia->setEnabled(editable);

        LLRadioGroup* radio_mat_type = getChild<LLRadioGroup>("radio_material_type");
        if (radio_mat_type->getSelectedIndex() < MATTYPE_DIFFUSE)
        {
            radio_mat_type->selectNthItem(MATTYPE_DIFFUSE);
        }
        radio_mat_type->setEnabled(editable);

        LLRadioGroup* radio_pbr_type = getChild<LLRadioGroup>("radio_pbr_type");
        if (radio_pbr_type->getSelectedIndex() < PBRTYPE_RENDER_MATERIAL_ID)
        {
            radio_pbr_type->selectNthItem(PBRTYPE_RENDER_MATERIAL_ID);
        }
        radio_pbr_type->setEnabled(editable);
        const bool pbr_selected = mComboMatMedia->getCurrentIndex() == MATMEDIA_PBR;
        const bool texture_info_selected = pbr_selected && radio_pbr_type->getSelectedIndex() != PBRTYPE_RENDER_MATERIAL_ID;

        getChildView("checkbox_sync_settings")->setEnabled(editable);
        childSetValue("checkbox_sync_settings", gSavedSettings.getBOOL("SyncMaterialSettings"));

        updateVisibility(objectp);

        // Color swatch
        {
            getChildView("color label")->setEnabled(editable);
        }
        LLColorSwatchCtrl* color_swatch = findChild<LLColorSwatchCtrl>("colorswatch");

        LLColor4 color = LLColor4::white;
        bool identical_color = false;

        if (color_swatch)
        {
            LLSelectedTE::getColor(color, identical_color);
            LLColor4 prev_color = color_swatch->get();

            color_swatch->setOriginal(color);
            color_swatch->set(color, force_set_values || (prev_color != color) || !editable);

            color_swatch->setValid(editable && !has_pbr_material);
            color_swatch->setEnabled( editable && !has_pbr_material);
            color_swatch->setCanApplyImmediately( editable && !has_pbr_material);
        }

        // Color transparency
        getChildView("color trans")->setEnabled(editable);

        F32 transparency = (1.f - color.mV[VALPHA]) * 100.f;
        getChild<LLUICtrl>("ColorTrans")->setValue(editable ? transparency : 0);
        getChildView("ColorTrans")->setEnabled(editable && has_material);

        U8 shiny = 0;
        bool identical_shiny = false;

        // Shiny
        LLSelectedTE::getShiny(shiny, identical_shiny);
        identical = identical && identical_shiny;

        shiny = specmap_id.isNull() ? shiny : SHINY_TEXTURE;

        LLCtrlSelectionInterface* combobox_shininess = childGetSelectionInterface("combobox shininess");
        if (combobox_shininess)
        {
            combobox_shininess->selectNthItem((S32)shiny);
        }

        getChildView("label shininess")->setEnabled(editable);
        getChildView("combobox shininess")->setEnabled(editable);

        getChildView("label glossiness")->setEnabled(editable);
        getChildView("glossiness")->setEnabled(editable);

        getChildView("label environment")->setEnabled(editable);
        getChildView("environment")->setEnabled(editable);
        getChildView("label shinycolor")->setEnabled(editable);

        getChild<LLUICtrl>("combobox shininess")->setTentative(!identical_spec);
        getChild<LLUICtrl>("glossiness")->setTentative(!identical_spec);
        getChild<LLUICtrl>("environment")->setTentative(!identical_spec);
        getChild<LLUICtrl>("shinycolorswatch")->setTentative(!identical_spec);

        LLColorSwatchCtrl*  mShinyColorSwatch = getChild<LLColorSwatchCtrl>("shinycolorswatch");
        if (mShinyColorSwatch)
        {
            mShinyColorSwatch->setValid(editable);
            mShinyColorSwatch->setEnabled( editable );
            mShinyColorSwatch->setCanApplyImmediately( editable );
        }

        U8 bumpy = 0;
        // Bumpy
        {
            bool identical_bumpy = false;
            LLSelectedTE::getBumpmap(bumpy,identical_bumpy);

            LLUUID norm_map_id = getCurrentNormalMap();
            LLCtrlSelectionInterface* combobox_bumpiness = childGetSelectionInterface("combobox bumpiness");

            bumpy = norm_map_id.isNull() ? bumpy : BUMPY_TEXTURE;

            if (combobox_bumpiness)
            {
                combobox_bumpiness->selectNthItem((S32)bumpy);
            }
            else
            {
                LL_WARNS() << "failed childGetSelectionInterface for 'combobox bumpiness'" << LL_ENDL;
            }

            getChildView("combobox bumpiness")->setEnabled(editable);
            getChild<LLUICtrl>("combobox bumpiness")->setTentative(!identical_bumpy);
            getChildView("label bumpiness")->setEnabled(editable);
        }

        // Texture
        {
            LLGLenum image_format = GL_RGB;
            bool identical_image_format = false;
            bool missing_asset = false;
            LLSelectedTE::getImageFormat(image_format, identical_image_format, missing_asset);

            if (!missing_asset)
            {
                mIsAlpha = false;
                switch (image_format)
                {
                case GL_RGBA:
                case GL_ALPHA:
                    {
                        mIsAlpha = true;
                    }
                    break;

                case GL_RGB: break;
                default:
                    {
                        LL_WARNS() << "Unexpected tex format in LLPanelFace...resorting to no alpha" << LL_ENDL;
                    }
                    break;
                }
            }
            else
            {
                // Don't know image's properties, use material's mode value
                mIsAlpha = true;
            }

            if (LLViewerMedia::getInstance()->textureHasMedia(id))
            {
                getChildView("button align")->setEnabled(editable);
            }

            // Diffuse Alpha Mode

            // Init to the default that is appropriate for the alpha content of the asset
            //
            U8 alpha_mode = mIsAlpha ? LLMaterial::DIFFUSE_ALPHA_MODE_BLEND : LLMaterial::DIFFUSE_ALPHA_MODE_NONE;

            bool identical_alpha_mode = false;

            // See if that's been overridden by a material setting for same...
            //
            LLSelectedTEMaterial::getCurrentDiffuseAlphaMode(alpha_mode, identical_alpha_mode, mIsAlpha);

            LLCtrlSelectionInterface* combobox_alphamode = childGetSelectionInterface("combobox alphamode");
            if (combobox_alphamode)
            {
                //it is invalid to have any alpha mode other than blend if transparency is greater than zero ...
                // Want masking? Want emissive? Tough! You get BLEND!
                alpha_mode = (transparency > 0.f) ? LLMaterial::DIFFUSE_ALPHA_MODE_BLEND : alpha_mode;

                // ... unless there is no alpha channel in the texture, in which case alpha mode MUST be none
                alpha_mode = mIsAlpha ? alpha_mode : LLMaterial::DIFFUSE_ALPHA_MODE_NONE;

                combobox_alphamode->selectNthItem(alpha_mode);
            }
            else
            {
                LL_WARNS() << "failed childGetSelectionInterface for 'combobox alphamode'" << LL_ENDL;
            }

            updateAlphaControls();

            if (texture_ctrl)
            {
                if (identical_diffuse)
                {
                    texture_ctrl->setTentative(false);
                    texture_ctrl->setEnabled(editable && !has_pbr_material);
                    texture_ctrl->setImageAssetID(id);

                    bool can_change_alpha = editable && mIsAlpha && !missing_asset && !has_pbr_material;
                    getChildView("combobox alphamode")->setEnabled(can_change_alpha && transparency <= 0.f);
                    getChildView("label alphamode")->setEnabled(can_change_alpha);
                    getChildView("maskcutoff")->setEnabled(can_change_alpha);
                    getChildView("label maskcutoff")->setEnabled(can_change_alpha);

                    texture_ctrl->setBakeTextureEnabled(true);
                }
                else if (id.isNull())
                {
                    // None selected
                    texture_ctrl->setTentative(false);
                    texture_ctrl->setEnabled(false);
                    texture_ctrl->setImageAssetID(LLUUID::null);
                    getChildView("combobox alphamode")->setEnabled(false);
                    getChildView("label alphamode")->setEnabled(false);
                    getChildView("maskcutoff")->setEnabled(false);
                    getChildView("label maskcutoff")->setEnabled(false);

                    texture_ctrl->setBakeTextureEnabled(false);
                }
                else
                {
                    // Tentative: multiple selected with different textures
                    texture_ctrl->setTentative(true);
                    texture_ctrl->setEnabled(editable && !has_pbr_material);
                    texture_ctrl->setImageAssetID(id);

                    bool can_change_alpha = editable && mIsAlpha && !missing_asset && !has_pbr_material;
                    getChildView("combobox alphamode")->setEnabled(can_change_alpha && transparency <= 0.f);
                    getChildView("label alphamode")->setEnabled(can_change_alpha);
                    getChildView("maskcutoff")->setEnabled(can_change_alpha);
                    getChildView("label maskcutoff")->setEnabled(can_change_alpha);

                    texture_ctrl->setBakeTextureEnabled(true);
                }

                if (attachment)
                {
                    // attachments are in world and in inventory,
                    // server doesn't support changing permissions
                    // in such case
                    texture_ctrl->setImmediateFilterPermMask(PERM_COPY | PERM_TRANSFER);
                }
                else
                {
                    texture_ctrl->setImmediateFilterPermMask(PERM_NONE);
                }
            }

            if (shinytexture_ctrl)
            {
                shinytexture_ctrl->setTentative( !identical_spec );
                shinytexture_ctrl->setEnabled( editable && !has_pbr_material);
                shinytexture_ctrl->setImageAssetID( specmap_id );

                if (attachment)
                {
                    shinytexture_ctrl->setImmediateFilterPermMask(PERM_COPY | PERM_TRANSFER);
                }
                else
                {
                    shinytexture_ctrl->setImmediateFilterPermMask(PERM_NONE);
                }
            }

            if (bumpytexture_ctrl)
            {
                bumpytexture_ctrl->setTentative( !identical_norm );
                bumpytexture_ctrl->setEnabled( editable && !has_pbr_material);
                bumpytexture_ctrl->setImageAssetID( normmap_id );

                if (attachment)
                {
                    bumpytexture_ctrl->setImmediateFilterPermMask(PERM_COPY | PERM_TRANSFER);
                }
                else
                {
                    bumpytexture_ctrl->setImmediateFilterPermMask(PERM_NONE);
                }
            }
        }

        // planar align
        bool align_planar = false;
        bool identical_planar_aligned = false;
        {
            LLCheckBoxCtrl* cb_planar_align = getChild<LLCheckBoxCtrl>("checkbox planar align");
            align_planar = (cb_planar_align && cb_planar_align->get());

            bool enabled = (editable && isIdenticalPlanarTexgen() && !texture_info_selected);
            childSetValue("checkbox planar align", align_planar && enabled);
            childSetVisible("checkbox planar align", enabled);
            childSetEnabled("checkbox planar align", enabled);
            childSetEnabled("button align textures", enabled && LLSelectMgr::getInstance()->getSelection()->getObjectCount() > 1);

            if (align_planar && enabled)
            {
                LLFace* last_face = NULL;
                bool identical_face = false;
                LLSelectedTE::getFace(last_face, identical_face);

                LLPanelFaceGetIsAlignedTEFunctor get_is_aligend_func(last_face);
                // this will determine if the texture param controls are tentative:
                identical_planar_aligned = LLSelectMgr::getInstance()->getSelection()->applyToTEs(&get_is_aligend_func);
            }
        }

        // Needs to be public and before tex scale settings below to properly reflect
        // behavior when in planar vs default texgen modes in the
        // NORSPEC-84 et al
        //
        LLTextureEntry::e_texgen selected_texgen = LLTextureEntry::TEX_GEN_DEFAULT;
        bool identical_texgen = true;
        bool identical_planar_texgen = false;

        {
            LLSelectedTE::getTexGen(selected_texgen, identical_texgen);
            identical_planar_texgen = (identical_texgen && (selected_texgen == LLTextureEntry::TEX_GEN_PLANAR));
        }

        // Texture scale
        {
            bool identical_diff_scale_s = false;
            bool identical_spec_scale_s = false;
            bool identical_norm_scale_s = false;

            identical = align_planar ? identical_planar_aligned : identical;

            F32 diff_scale_s = 1.f;
            F32 spec_scale_s = 1.f;
            F32 norm_scale_s = 1.f;

            LLSelectedTE::getScaleS(diff_scale_s, identical_diff_scale_s);
            LLSelectedTEMaterial::getSpecularRepeatX(spec_scale_s, identical_spec_scale_s);
            LLSelectedTEMaterial::getNormalRepeatX(norm_scale_s, identical_norm_scale_s);

            diff_scale_s = editable ? diff_scale_s : 1.0f;
            diff_scale_s *= identical_planar_texgen ? 2.0f : 1.0f;

            norm_scale_s = editable ? norm_scale_s : 1.0f;
            norm_scale_s *= identical_planar_texgen ? 2.0f : 1.0f;

            spec_scale_s = editable ? spec_scale_s : 1.0f;
            spec_scale_s *= identical_planar_texgen ? 2.0f : 1.0f;

            getChild<LLUICtrl>("TexScaleU")->setValue(diff_scale_s);
            getChild<LLUICtrl>("shinyScaleU")->setValue(spec_scale_s);
            getChild<LLUICtrl>("bumpyScaleU")->setValue(norm_scale_s);

            getChildView("TexScaleU")->setEnabled(editable && has_material);
            getChildView("shinyScaleU")->setEnabled(editable && has_material && specmap_id.notNull());
            getChildView("bumpyScaleU")->setEnabled(editable && has_material && normmap_id.notNull());

            bool diff_scale_tentative = !(identical && identical_diff_scale_s);
            bool norm_scale_tentative = !(identical && identical_norm_scale_s);
            bool spec_scale_tentative = !(identical && identical_spec_scale_s);

            getChild<LLUICtrl>("TexScaleU")->setTentative(  LLSD(diff_scale_tentative));
            getChild<LLUICtrl>("shinyScaleU")->setTentative(LLSD(spec_scale_tentative));
            getChild<LLUICtrl>("bumpyScaleU")->setTentative(LLSD(norm_scale_tentative));
        }

        {
            bool identical_diff_scale_t = false;
            bool identical_spec_scale_t = false;
            bool identical_norm_scale_t = false;

            F32 diff_scale_t = 1.f;
            F32 spec_scale_t = 1.f;
            F32 norm_scale_t = 1.f;

            LLSelectedTE::getScaleT(diff_scale_t, identical_diff_scale_t);
            LLSelectedTEMaterial::getSpecularRepeatY(spec_scale_t, identical_spec_scale_t);
            LLSelectedTEMaterial::getNormalRepeatY(norm_scale_t, identical_norm_scale_t);

            diff_scale_t = editable ? diff_scale_t : 1.0f;
            diff_scale_t *= identical_planar_texgen ? 2.0f : 1.0f;

            norm_scale_t = editable ? norm_scale_t : 1.0f;
            norm_scale_t *= identical_planar_texgen ? 2.0f : 1.0f;

            spec_scale_t = editable ? spec_scale_t : 1.0f;
            spec_scale_t *= identical_planar_texgen ? 2.0f : 1.0f;

            bool diff_scale_tentative = !identical_diff_scale_t;
            bool norm_scale_tentative = !identical_norm_scale_t;
            bool spec_scale_tentative = !identical_spec_scale_t;

            getChildView("TexScaleV")->setEnabled(editable && has_material);
            getChildView("shinyScaleV")->setEnabled(editable && has_material && specmap_id.notNull());
            getChildView("bumpyScaleV")->setEnabled(editable && has_material && normmap_id.notNull());

            if (force_set_values)
            {
                getChild<LLSpinCtrl>("TexScaleV")->forceSetValue(diff_scale_t);
            }
            else
            {
                getChild<LLSpinCtrl>("TexScaleV")->setValue(diff_scale_t);
            }
            getChild<LLUICtrl>("shinyScaleV")->setValue(norm_scale_t);
            getChild<LLUICtrl>("bumpyScaleV")->setValue(spec_scale_t);

            getChild<LLUICtrl>("TexScaleV")->setTentative(LLSD(diff_scale_tentative));
            getChild<LLUICtrl>("shinyScaleV")->setTentative(LLSD(norm_scale_tentative));
            getChild<LLUICtrl>("bumpyScaleV")->setTentative(LLSD(spec_scale_tentative));
        }

        // Texture offset
        {
            bool identical_diff_offset_s = false;
            bool identical_norm_offset_s = false;
            bool identical_spec_offset_s = false;

            F32 diff_offset_s = 0.0f;
            F32 norm_offset_s = 0.0f;
            F32 spec_offset_s = 0.0f;

            LLSelectedTE::getOffsetS(diff_offset_s, identical_diff_offset_s);
            LLSelectedTEMaterial::getNormalOffsetX(norm_offset_s, identical_norm_offset_s);
            LLSelectedTEMaterial::getSpecularOffsetX(spec_offset_s, identical_spec_offset_s);

            bool diff_offset_u_tentative = !(align_planar ? identical_planar_aligned : identical_diff_offset_s);
            bool norm_offset_u_tentative = !(align_planar ? identical_planar_aligned : identical_norm_offset_s);
            bool spec_offset_u_tentative = !(align_planar ? identical_planar_aligned : identical_spec_offset_s);

            getChild<LLUICtrl>("TexOffsetU")->setValue(  editable ? diff_offset_s : 0.0f);
            getChild<LLUICtrl>("bumpyOffsetU")->setValue(editable ? norm_offset_s : 0.0f);
            getChild<LLUICtrl>("shinyOffsetU")->setValue(editable ? spec_offset_s : 0.0f);

            getChild<LLUICtrl>("TexOffsetU")->setTentative(LLSD(diff_offset_u_tentative));
            getChild<LLUICtrl>("shinyOffsetU")->setTentative(LLSD(norm_offset_u_tentative));
            getChild<LLUICtrl>("bumpyOffsetU")->setTentative(LLSD(spec_offset_u_tentative));

            getChildView("TexOffsetU")->setEnabled(editable && has_material);
            getChildView("shinyOffsetU")->setEnabled(editable && has_material && specmap_id.notNull());
            getChildView("bumpyOffsetU")->setEnabled(editable && has_material && normmap_id.notNull());
        }

        {
            bool identical_diff_offset_t = false;
            bool identical_norm_offset_t = false;
            bool identical_spec_offset_t = false;

            F32 diff_offset_t = 0.0f;
            F32 norm_offset_t = 0.0f;
            F32 spec_offset_t = 0.0f;

            LLSelectedTE::getOffsetT(diff_offset_t, identical_diff_offset_t);
            LLSelectedTEMaterial::getNormalOffsetY(norm_offset_t, identical_norm_offset_t);
            LLSelectedTEMaterial::getSpecularOffsetY(spec_offset_t, identical_spec_offset_t);

            bool diff_offset_v_tentative = !(align_planar ? identical_planar_aligned : identical_diff_offset_t);
            bool norm_offset_v_tentative = !(align_planar ? identical_planar_aligned : identical_norm_offset_t);
            bool spec_offset_v_tentative = !(align_planar ? identical_planar_aligned : identical_spec_offset_t);

            getChild<LLUICtrl>("TexOffsetV")->setValue(  editable ? diff_offset_t : 0.0f);
            getChild<LLUICtrl>("bumpyOffsetV")->setValue(editable ? norm_offset_t : 0.0f);
            getChild<LLUICtrl>("shinyOffsetV")->setValue(editable ? spec_offset_t : 0.0f);

            getChild<LLUICtrl>("TexOffsetV")->setTentative(LLSD(diff_offset_v_tentative));
            getChild<LLUICtrl>("shinyOffsetV")->setTentative(LLSD(norm_offset_v_tentative));
            getChild<LLUICtrl>("bumpyOffsetV")->setTentative(LLSD(spec_offset_v_tentative));

            getChildView("TexOffsetV")->setEnabled(editable && has_material);
            getChildView("shinyOffsetV")->setEnabled(editable && has_material && specmap_id.notNull());
            getChildView("bumpyOffsetV")->setEnabled(editable && has_material && normmap_id.notNull());
        }

        // Texture rotation
        {
            bool identical_diff_rotation = false;
            bool identical_norm_rotation = false;
            bool identical_spec_rotation = false;

            F32 diff_rotation = 0.f;
            F32 norm_rotation = 0.f;
            F32 spec_rotation = 0.f;

            LLSelectedTE::getRotation(diff_rotation,identical_diff_rotation);
            LLSelectedTEMaterial::getSpecularRotation(spec_rotation,identical_spec_rotation);
            LLSelectedTEMaterial::getNormalRotation(norm_rotation,identical_norm_rotation);

            bool diff_rot_tentative = !(align_planar ? identical_planar_aligned : identical_diff_rotation);
            bool norm_rot_tentative = !(align_planar ? identical_planar_aligned : identical_norm_rotation);
            bool spec_rot_tentative = !(align_planar ? identical_planar_aligned : identical_spec_rotation);

            F32 diff_rot_deg = diff_rotation * RAD_TO_DEG;
            F32 norm_rot_deg = norm_rotation * RAD_TO_DEG;
            F32 spec_rot_deg = spec_rotation * RAD_TO_DEG;

            getChildView("TexRot")->setEnabled(editable && has_material);
            getChildView("shinyRot")->setEnabled(editable && has_material && specmap_id.notNull());
            getChildView("bumpyRot")->setEnabled(editable && has_material && normmap_id.notNull());

            getChild<LLUICtrl>("TexRot")->setTentative(diff_rot_tentative);
            getChild<LLUICtrl>("shinyRot")->setTentative(LLSD(norm_rot_tentative));
            getChild<LLUICtrl>("bumpyRot")->setTentative(LLSD(spec_rot_tentative));

            getChild<LLUICtrl>("TexRot")->setValue(  editable ? diff_rot_deg : 0.0f);
            getChild<LLUICtrl>("shinyRot")->setValue(editable ? spec_rot_deg : 0.0f);
            getChild<LLUICtrl>("bumpyRot")->setValue(editable ? norm_rot_deg : 0.0f);
        }

        {
            F32 glow = 0.f;
            bool identical_glow = false;
            LLSelectedTE::getGlow(glow,identical_glow);
            getChild<LLUICtrl>("glow")->setValue(glow);
            getChild<LLUICtrl>("glow")->setTentative(!identical_glow);
            getChildView("glow")->setEnabled(editable);
            getChildView("glow label")->setEnabled(editable);
        }

        {
            LLCtrlSelectionInterface* combobox_texgen = childGetSelectionInterface("combobox texgen");
            if (combobox_texgen)
            {
                // Maps from enum to combobox entry index
                combobox_texgen->selectNthItem(((S32)selected_texgen) >> 1);
            }
            else
            {
                LL_WARNS() << "failed childGetSelectionInterface for 'combobox texgen'" << LL_ENDL;
            }

            getChildView("combobox texgen")->setEnabled(editable);
            getChild<LLUICtrl>("combobox texgen")->setTentative(!identical);
            getChildView("tex gen")->setEnabled(editable);
        }

        {
            U8 fullbright_flag = 0;
            bool identical_fullbright = false;

            LLSelectedTE::getFullbright(fullbright_flag,identical_fullbright);

            getChild<LLUICtrl>("checkbox fullbright")->setValue((S32)(fullbright_flag != 0));
            getChildView("checkbox fullbright")->setEnabled(editable && !has_pbr_material);
            getChild<LLUICtrl>("checkbox fullbright")->setTentative(!identical_fullbright);
            mComboMatMedia->setEnabledByValue("Materials", !has_pbr_material);
        }

        // Repeats per meter
        {
            F32 repeats_diff = 1.f;
            F32 repeats_norm = 1.f;
            F32 repeats_spec = 1.f;

            bool identical_diff_repeats = false;
            bool identical_norm_repeats = false;
            bool identical_spec_repeats = false;

            LLSelectedTE::getMaxDiffuseRepeats(repeats_diff, identical_diff_repeats);
            LLSelectedTEMaterial::getMaxNormalRepeats(repeats_norm, identical_norm_repeats);
            LLSelectedTEMaterial::getMaxSpecularRepeats(repeats_spec, identical_spec_repeats);

            LLComboBox* mComboTexGen = getChild<LLComboBox>("combobox texgen");
            if (mComboTexGen)
            {
                S32 index = mComboTexGen ? mComboTexGen->getCurrentIndex() : 0;
                bool enabled = editable && (index != 1);
                bool identical_repeats = true;
                S32 material_selection = mComboMatMedia->getCurrentIndex();
                F32  repeats = 1.0f;

                U32 material_type = MATTYPE_DIFFUSE;
                if (material_selection == MATMEDIA_MATERIAL)
                {
                    material_type = radio_mat_type->getSelectedIndex();
                }
                else if (material_selection == MATMEDIA_PBR)
                {
                    enabled = editable && has_pbr_material;
                    material_type = radio_pbr_type->getSelectedIndex();
                }

                switch (material_type)
                {
                default:
                case MATTYPE_DIFFUSE:
                {
                    if (material_selection != MATMEDIA_PBR)
                    {
                        enabled = editable && !id.isNull();
                    }
                    identical_repeats = identical_diff_repeats;
                    repeats = repeats_diff;
                }
                break;

                case MATTYPE_SPECULAR:
                {
                    if (material_selection != MATMEDIA_PBR)
                    {
                        enabled = (editable && ((shiny == SHINY_TEXTURE) && !specmap_id.isNull()));
                    }
                    identical_repeats = identical_spec_repeats;
                    repeats = repeats_spec;
                }
                break;

                case MATTYPE_NORMAL:
                {
                    if (material_selection != MATMEDIA_PBR)
                    {
                        enabled = (editable && ((bumpy == BUMPY_TEXTURE) && !normmap_id.isNull()));
                    }
                    identical_repeats = identical_norm_repeats;
                    repeats = repeats_norm;
                }
                break;
                }

                bool repeats_tentative = !identical_repeats;

                LLSpinCtrl* rpt_ctrl = getChild<LLSpinCtrl>("rptctrl");
                if (force_set_values)
                {
                    //onCommit, previosly edited element updates related ones
                    rpt_ctrl->forceSetValue(editable ? repeats : 1.0f);
                }
                else
                {
                    rpt_ctrl->setValue(editable ? repeats : 1.0f);
                }
                rpt_ctrl->setTentative(LLSD(repeats_tentative));
                rpt_ctrl->setEnabled(has_material && !identical_planar_texgen && enabled);
            }
        }

        // Materials
        {
            LLMaterialPtr material;
            LLSelectedTEMaterial::getCurrent(material, identical);

            if (material && editable)
            {
                LL_DEBUGS("Materials") << material->asLLSD() << LL_ENDL;

                // Alpha
                LLCtrlSelectionInterface* combobox_alphamode =
                    childGetSelectionInterface("combobox alphamode");
                if (combobox_alphamode)
                {
                    U32 alpha_mode = material->getDiffuseAlphaMode();

                    if (transparency > 0.f)
                    { //it is invalid to have any alpha mode other than blend if transparency is greater than zero ...
                        alpha_mode = LLMaterial::DIFFUSE_ALPHA_MODE_BLEND;
                    }

                    if (!mIsAlpha)
                    { // ... unless there is no alpha channel in the texture, in which case alpha mode MUST ebe none
                        alpha_mode = LLMaterial::DIFFUSE_ALPHA_MODE_NONE;
                    }

                    combobox_alphamode->selectNthItem(alpha_mode);
                }
                else
                {
                    LL_WARNS() << "failed childGetSelectionInterface for 'combobox alphamode'" << LL_ENDL;
                }
                getChild<LLUICtrl>("maskcutoff")->setValue(material->getAlphaMaskCutoff());
                updateAlphaControls();

                identical_planar_texgen = isIdenticalPlanarTexgen();

                // Shiny (specular)
                F32 offset_x, offset_y, repeat_x, repeat_y, rot;
                LLTextureCtrl* texture_ctrl = getChild<LLTextureCtrl>("shinytexture control");
                texture_ctrl->setImageAssetID(material->getSpecularID());

                if (!material->getSpecularID().isNull() && (shiny == SHINY_TEXTURE))
                {
                    material->getSpecularOffset(offset_x,offset_y);
                    material->getSpecularRepeat(repeat_x,repeat_y);

                    if (identical_planar_texgen)
                    {
                        repeat_x *= 2.0f;
                        repeat_y *= 2.0f;
                    }

                    rot = material->getSpecularRotation();
                    getChild<LLUICtrl>("shinyScaleU")->setValue(repeat_x);
                    getChild<LLUICtrl>("shinyScaleV")->setValue(repeat_y);
                    getChild<LLUICtrl>("shinyRot")->setValue(rot*RAD_TO_DEG);
                    getChild<LLUICtrl>("shinyOffsetU")->setValue(offset_x);
                    getChild<LLUICtrl>("shinyOffsetV")->setValue(offset_y);
                    getChild<LLUICtrl>("glossiness")->setValue(material->getSpecularLightExponent());
                    getChild<LLUICtrl>("environment")->setValue(material->getEnvironmentIntensity());

                    updateShinyControls(!material->getSpecularID().isNull(), true);
                }

                // Assert desired colorswatch color to match material AFTER updateShinyControls
                // to avoid getting overwritten with the default on some UI state changes.
                //
                if (!material->getSpecularID().isNull())
                {
                    LLColorSwatchCtrl*  shiny_swatch = getChild<LLColorSwatchCtrl>("shinycolorswatch");
                    LLColor4 new_color = material->getSpecularLightColor();
                    LLColor4 old_color = shiny_swatch->get();

                    shiny_swatch->setOriginal(new_color);
                    shiny_swatch->set(new_color, force_set_values || old_color != new_color || !editable);
                }

                // Bumpy (normal)
                texture_ctrl = getChild<LLTextureCtrl>("bumpytexture control");
                texture_ctrl->setImageAssetID(material->getNormalID());

                if (!material->getNormalID().isNull())
                {
                    material->getNormalOffset(offset_x,offset_y);
                    material->getNormalRepeat(repeat_x,repeat_y);

                    if (identical_planar_texgen)
                    {
                        repeat_x *= 2.0f;
                        repeat_y *= 2.0f;
                    }

                    rot = material->getNormalRotation();
                    getChild<LLUICtrl>("bumpyScaleU")->setValue(repeat_x);
                    getChild<LLUICtrl>("bumpyScaleV")->setValue(repeat_y);
                    getChild<LLUICtrl>("bumpyRot")->setValue(rot*RAD_TO_DEG);
                    getChild<LLUICtrl>("bumpyOffsetU")->setValue(offset_x);
                    getChild<LLUICtrl>("bumpyOffsetV")->setValue(offset_y);

                    updateBumpyControls(!material->getNormalID().isNull(), true);
                }
            }
        }
        S32 selected_count = LLSelectMgr::getInstance()->getSelection()->getObjectCount();
        bool single_volume = (selected_count == 1);
        mMenuClipboardColor->setEnabled(editable && single_volume);

        // Set variable values for numeric expressions
        LLCalc* calcp = LLCalc::getInstance();
        calcp->setVar(LLCalc::TEX_U_SCALE, (F32)childGetValue("TexScaleU").asReal());
        calcp->setVar(LLCalc::TEX_V_SCALE, (F32)childGetValue("TexScaleV").asReal());
        calcp->setVar(LLCalc::TEX_U_OFFSET, (F32)childGetValue("TexOffsetU").asReal());
        calcp->setVar(LLCalc::TEX_V_OFFSET, (F32)childGetValue("TexOffsetV").asReal());
        calcp->setVar(LLCalc::TEX_ROTATION, (F32)childGetValue("TexRot").asReal());
        calcp->setVar(LLCalc::TEX_TRANSPARENCY, (F32)childGetValue("ColorTrans").asReal());
        calcp->setVar(LLCalc::TEX_GLOW, (F32)childGetValue("glow").asReal());
    }
    else
    {
        // Disable all UICtrls
        clearCtrls();

        // Disable non-UICtrls
        LLTextureCtrl*  pbr_ctrl = findChild<LLTextureCtrl>("pbr_control");
        if (pbr_ctrl)
        {
            pbr_ctrl->setImageAssetID(LLUUID::null);
            pbr_ctrl->setEnabled(false);
        }
        LLTextureCtrl*  texture_ctrl = getChild<LLTextureCtrl>("texture control");
        if (texture_ctrl)
        {
            texture_ctrl->setImageAssetID( LLUUID::null );
            texture_ctrl->setEnabled( false );  // this is a LLUICtrl, but we don't want it to have keyboard focus so we add it as a child, not a ctrl.
//          texture_ctrl->setValid(false);
        }
        LLColorSwatchCtrl* mColorSwatch = getChild<LLColorSwatchCtrl>("colorswatch");
        if (mColorSwatch)
        {
            mColorSwatch->setEnabled( false );
            mColorSwatch->setFallbackImage(LLUI::getUIImage("locked_image.j2c") );
            mColorSwatch->setValid(false);
        }
        LLRadioGroup* radio_mat_type = getChild<LLRadioGroup>("radio_material_type");
        if (radio_mat_type)
        {
            radio_mat_type->setSelectedIndex(0);
        }
        getChildView("color trans")->setEnabled(false);
        getChildView("rptctrl")->setEnabled(false);
        getChildView("tex gen")->setEnabled(false);
        getChildView("label shininess")->setEnabled(false);
        getChildView("label bumpiness")->setEnabled(false);
        getChildView("button align")->setEnabled(false);
        getChildView("pbr_from_inventory")->setEnabled(false);
        getChildView("edit_selected_pbr")->setEnabled(false);
        getChildView("save_selected_pbr")->setEnabled(false);

        updateVisibility();

        // Set variable values for numeric expressions
        LLCalc* calcp = LLCalc::getInstance();
        calcp->clearVar(LLCalc::TEX_U_SCALE);
        calcp->clearVar(LLCalc::TEX_V_SCALE);
        calcp->clearVar(LLCalc::TEX_U_OFFSET);
        calcp->clearVar(LLCalc::TEX_V_OFFSET);
        calcp->clearVar(LLCalc::TEX_ROTATION);
        calcp->clearVar(LLCalc::TEX_TRANSPARENCY);
        calcp->clearVar(LLCalc::TEX_GLOW);
    }
}

// One-off listener that updates the build floater UI when the agent inventory adds or removes an item
class PBRPickerAgentListener : public LLInventoryObserver
{
protected:
    bool mChangePending = true;
public:
    PBRPickerAgentListener() : LLInventoryObserver()
    {
        gInventory.addObserver(this);
    }

    const bool isListening()
    {
        return mChangePending;
    }

    void changed(U32 mask) override
    {
        if (!(mask & (ADD | REMOVE)))
        {
            return;
        }

        if (gFloaterTools)
        {
            gFloaterTools->dirty();
        }
        gInventory.removeObserver(this);
        mChangePending = false;
    }

    ~PBRPickerAgentListener() override
    {
        gInventory.removeObserver(this);
        mChangePending = false;
    }
};

// One-off listener that updates the build floater UI when the prim inventory updates
class PBRPickerObjectListener : public LLVOInventoryListener
{
protected:
    LLViewerObject* mObjectp;
    bool mChangePending = true;
public:

    PBRPickerObjectListener(LLViewerObject* object)
    : mObjectp(object)
    {
        registerVOInventoryListener(mObjectp, nullptr);
    }

    const bool isListeningFor(const LLViewerObject* objectp) const
    {
        return mChangePending && (objectp == mObjectp);
    }

    void inventoryChanged(LLViewerObject* object,
        LLInventoryObject::object_list_t* inventory,
        S32 serial_num,
        void* user_data) override
    {
        if (gFloaterTools)
        {
            gFloaterTools->dirty();
        }
        removeVOInventoryListener();
        mChangePending = false;
    }

    ~PBRPickerObjectListener()
    {
        removeVOInventoryListener();
        mChangePending = false;
    }
};

void LLPanelFace::updateUIGLTF(LLViewerObject* objectp, bool& has_pbr_material, bool& has_faces_without_pbr, bool force_set_values)
{
    has_pbr_material = false;

    bool has_pbr_capabilities = LLMaterialEditor::capabilitiesAvailable();
    bool identical_pbr = true;
    const bool settable = has_pbr_capabilities && objectp->permModify() && !objectp->isPermanentEnforced();
    const bool editable = LLMaterialEditor::canModifyObjectsMaterial();
    const bool saveable = LLMaterialEditor::canSaveObjectsMaterial();

    // pbr material
    LLTextureCtrl* pbr_ctrl = findChild<LLTextureCtrl>("pbr_control");
    LLUUID pbr_id;
    if (pbr_ctrl)
    {
        LLSelectedTE::getPbrMaterialId(pbr_id, identical_pbr, has_pbr_material, has_faces_without_pbr);

        pbr_ctrl->setTentative(!identical_pbr);
        pbr_ctrl->setEnabled(settable);
        pbr_ctrl->setImageAssetID(pbr_id);

        if (objectp->isAttachment())
        {
            pbr_ctrl->setFilterPermissionMasks(PERM_COPY | PERM_TRANSFER | PERM_MODIFY);
        }
        else
        {
            pbr_ctrl->setImmediateFilterPermMask(PERM_NONE);
        }
    }

    getChildView("pbr_from_inventory")->setEnabled(settable);
    getChildView("edit_selected_pbr")->setEnabled(editable && !has_faces_without_pbr);
    getChildView("save_selected_pbr")->setEnabled(saveable && identical_pbr);
    if (objectp->isInventoryPending())
    {
        // Reuse the same listener when possible
        if (!mVOInventoryListener || !mVOInventoryListener->isListeningFor(objectp))
        {
            mVOInventoryListener = std::make_unique<PBRPickerObjectListener>(objectp);
        }
    }
    else
    {
        mVOInventoryListener = nullptr;
    }
    if (!identical_pbr || pbr_id.isNull() || pbr_id == BLANK_MATERIAL_ASSET_ID)
    {
        mAgentInventoryListener = nullptr;
    }
    else
    {
        if (!mAgentInventoryListener || !mAgentInventoryListener->isListening())
        {
            mAgentInventoryListener = std::make_unique<PBRPickerAgentListener>();
        }
    }

    const bool show_pbr = mComboMatMedia->getCurrentIndex() == MATMEDIA_PBR && mComboMatMedia->getEnabled();
    if (show_pbr)
    {
        const bool new_state = has_pbr_capabilities && has_pbr_material && !has_faces_without_pbr;

        LLUICtrl* gltfCtrlTextureScaleU = getChild<LLUICtrl>("gltfTextureScaleU");
        LLUICtrl* gltfCtrlTextureScaleV = getChild<LLUICtrl>("gltfTextureScaleV");
        LLUICtrl* gltfCtrlTextureRotation = getChild<LLUICtrl>("gltfTextureRotation");
        LLUICtrl* gltfCtrlTextureOffsetU = getChild<LLUICtrl>("gltfTextureOffsetU");
        LLUICtrl* gltfCtrlTextureOffsetV = getChild<LLUICtrl>("gltfTextureOffsetV");

        gltfCtrlTextureScaleU->setEnabled(new_state);
        gltfCtrlTextureScaleV->setEnabled(new_state);
        gltfCtrlTextureRotation->setEnabled(new_state);
        gltfCtrlTextureOffsetU->setEnabled(new_state);
        gltfCtrlTextureOffsetV->setEnabled(new_state);

        // Control values will be set once per frame in
        // setMaterialOverridesFromSelection
        sMaterialOverrideSelection.setDirty();
    }
}

void LLPanelFace::updateVisibilityGLTF(LLViewerObject* objectp /*= nullptr */)
{
    const bool show_pbr = mComboMatMedia->getCurrentIndex() == MATMEDIA_PBR && mComboMatMedia->getEnabled();
    const bool inventory_pending = objectp && objectp->isInventoryPending();

    LLRadioGroup* radio_pbr_type = findChild<LLRadioGroup>("radio_pbr_type");
    radio_pbr_type->setVisible(show_pbr);

    const U32 pbr_type = radio_pbr_type->getSelectedIndex();
    const bool show_pbr_render_material_id = show_pbr && (pbr_type == PBRTYPE_RENDER_MATERIAL_ID);

    getChildView("pbr_control")->setVisible(show_pbr_render_material_id);

    getChildView("pbr_from_inventory")->setVisible(show_pbr_render_material_id);
    getChildView("edit_selected_pbr")->setVisible(show_pbr_render_material_id && !inventory_pending);
    getChildView("save_selected_pbr")->setVisible(show_pbr_render_material_id && !inventory_pending);
    getChildView("material_permissions_loading_label")->setVisible(show_pbr_render_material_id && inventory_pending);

    getChildView("gltfTextureScaleU")->setVisible(show_pbr);
    getChildView("gltfTextureScaleV")->setVisible(show_pbr);
    getChildView("gltfTextureRotation")->setVisible(show_pbr);
    getChildView("gltfTextureOffsetU")->setVisible(show_pbr);
    getChildView("gltfTextureOffsetV")->setVisible(show_pbr);
}

void LLPanelFace::updateCopyTexButton()
{
    LLViewerObject* objectp = LLSelectMgr::getInstance()->getSelection()->getFirstObject();
    mMenuClipboardTexture->setEnabled(objectp && objectp->getPCode() == LL_PCODE_VOLUME && objectp->permModify()
                                                    && !objectp->isPermanentEnforced() && !objectp->isInventoryPending()
                                                    && (LLSelectMgr::getInstance()->getSelection()->getObjectCount() == 1)
                                                    && LLMaterialEditor::canClipboardObjectsMaterial());
    std::string tooltip = (objectp && objectp->isInventoryPending()) ? LLTrans::getString("LoadingContents") : getString("paste_options");
    mMenuClipboardTexture->setToolTip(tooltip);
}

void LLPanelFace::refresh()
{
    LL_DEBUGS("Materials") << LL_ENDL;
    getState();
}

void LLPanelFace::refreshMedia()
{
    LLObjectSelectionHandle selected_objects = LLSelectMgr::getInstance()->getSelection();
    LLViewerObject* first_object = selected_objects->getFirstObject();

    if (!(first_object
        && first_object->getPCode() == LL_PCODE_VOLUME
        && first_object->permModify()
        ))
    {
        getChildView("add_media")->setEnabled(false);
        mTitleMediaText->clear();
        clearMediaSettings();
        return;
    }

    std::string url = first_object->getRegion()->getCapability("ObjectMedia");
    bool has_media_capability = (!url.empty());

    if (!has_media_capability)
    {
        getChildView("add_media")->setEnabled(false);
        LL_WARNS("LLFloaterToolsMedia") << "Media not enabled (no capability) in this region!" << LL_ENDL;
        clearMediaSettings();
        return;
    }

    bool is_nonpermanent_enforced = (LLSelectMgr::getInstance()->getSelection()->getFirstRootNode()
        && LLSelectMgr::getInstance()->selectGetRootsNonPermanentEnforced())
        || LLSelectMgr::getInstance()->selectGetNonPermanentEnforced();
    bool editable = is_nonpermanent_enforced && (first_object->permModify() || selectedMediaEditable());

    // Check modify permissions and whether any selected objects are in
    // the process of being fetched.  If they are, then we're not editable
    if (editable)
    {
        LLObjectSelection::iterator iter = selected_objects->begin();
        LLObjectSelection::iterator end = selected_objects->end();
        for (; iter != end; ++iter)
        {
            LLSelectNode* node = *iter;
            LLVOVolume* object = dynamic_cast<LLVOVolume*>(node->getObject());
            if (NULL != object)
            {
                if (!object->permModify())
                {
                    LL_INFOS("LLFloaterToolsMedia")
                        << "Selection not editable due to lack of modify permissions on object id "
                        << object->getID() << LL_ENDL;

                    editable = false;
                    break;
                }
            }
        }
    }

    // Media settings
    bool bool_has_media = false;
    struct media_functor : public LLSelectedTEGetFunctor<bool>
    {
        bool get(LLViewerObject* object, S32 face)
        {
            LLTextureEntry *te = object->getTE(face);
            if (te)
            {
                return te->hasMedia();
            }
            return false;
        }
    } func;


    // check if all faces have media(or, all dont have media)
    LLFloaterMediaSettings::getInstance()->mIdenticalHasMediaInfo = selected_objects->getSelectedTEValue(&func, bool_has_media);

    const LLMediaEntry default_media_data;

    struct functor_getter_media_data : public LLSelectedTEGetFunctor< LLMediaEntry>
    {
        functor_getter_media_data(const LLMediaEntry& entry) : mMediaEntry(entry) {}

        LLMediaEntry get(LLViewerObject* object, S32 face)
        {
            if (object)
                if (object->getTE(face))
                    if (object->getTE(face)->getMediaData())
                        return *(object->getTE(face)->getMediaData());
            return mMediaEntry;
        };

        const LLMediaEntry& mMediaEntry;

    } func_media_data(default_media_data);

    LLMediaEntry media_data_get;
    LLFloaterMediaSettings::getInstance()->mMultipleMedia = !(selected_objects->getSelectedTEValue(&func_media_data, media_data_get));

    std::string multi_media_info_str = LLTrans::getString("Multiple Media");
    std::string media_title = "";
    // update UI depending on whether "object" (prim or face) has media
    // and whether or not you are allowed to edit it.

    getChildView("add_media")->setEnabled(editable);
    // IF all the faces have media (or all dont have media)
    if (LLFloaterMediaSettings::getInstance()->mIdenticalHasMediaInfo)
    {
        // TODO: get media title and set it.
        mTitleMediaText->clear();
        // if identical is set, all faces are same (whether all empty or has the same media)
        if (!(LLFloaterMediaSettings::getInstance()->mMultipleMedia))
        {
            // Media data is valid
            if (media_data_get != default_media_data)
            {
                // initial media title is the media URL (until we get the name)
                media_title = media_data_get.getHomeURL();
            }
            // else all faces might be empty.
        }
        else // there' re Different Medias' been set on on the faces.
        {
            media_title = multi_media_info_str;
        }

        getChildView("delete_media")->setEnabled(bool_has_media && editable);
        // TODO: display a list of all media on the face - use 'identical' flag
    }
    else // not all face has media but at least one does.
    {
        // seleted faces have not identical value
        LLFloaterMediaSettings::getInstance()->mMultipleValidMedia = selected_objects->isMultipleTEValue(&func_media_data, default_media_data);

        if (LLFloaterMediaSettings::getInstance()->mMultipleValidMedia)
        {
            media_title = multi_media_info_str;
        }
        else
        {
            // Media data is valid
            if (media_data_get != default_media_data)
            {
                // initial media title is the media URL (until we get the name)
                media_title = media_data_get.getHomeURL();
            }
        }

        getChildView("delete_media")->setEnabled(true);
    }

    U32 materials_media = mComboMatMedia->getCurrentIndex();
    if (materials_media == MATMEDIA_MEDIA)
    {
        // currently displaying media info, navigateTo and update title
        navigateToTitleMedia(media_title);
    }
    else
    {
        // Media can be heavy, don't keep it around
        // MAC specific: MAC doesn't support setVolume(0) so if  not
        // unloaded, it might keep playing audio until user closes editor
        unloadMedia();
        mNeedMediaTitle = false;
    }

    mTitleMediaText->setText(media_title);

    // load values for media settings
    updateMediaSettings();

    LLFloaterMediaSettings::initValues(mMediaSettings, editable);
}

void LLPanelFace::unloadMedia()
{
    // destroy media source used to grab media title
    if (mTitleMedia)
        mTitleMedia->unloadMediaSource();
}

// static
void LLPanelFace::onMaterialOverrideReceived(const LLUUID& object_id, S32 side)
{
    sMaterialOverrideSelection.onSelectedObjectUpdated(object_id, side);
}

//////////////////////////////////////////////////////////////////////////////
//
void LLPanelFace::navigateToTitleMedia( const std::string url )
{
    std::string multi_media_info_str = LLTrans::getString("Multiple Media");
    if (url.empty() || multi_media_info_str == url)
    {
        // nothing to show
        mNeedMediaTitle = false;
    }
    else if (mTitleMedia)
    {
        LLPluginClassMedia* media_plugin = mTitleMedia->getMediaPlugin();
        // check if url changed or if we need a new media source
        if (mTitleMedia->getCurrentNavUrl() != url || media_plugin == NULL)
        {
            mTitleMedia->navigateTo( url );

            LLViewerMediaImpl* impl = LLViewerMedia::getInstance()->getMediaImplFromTextureID(mTitleMedia->getTextureID());
            if (impl)
            {
                // if it's a page with a movie, we don't want to hear it
                impl->setVolume(0);
            };
        }

        // flag that we need to update the title (even if no request were made)
        mNeedMediaTitle = true;
    }
}

bool LLPanelFace::selectedMediaEditable()
{
    U32 owner_mask_on;
    U32 owner_mask_off;
    U32 valid_owner_perms = LLSelectMgr::getInstance()->selectGetPerm(PERM_OWNER,
        &owner_mask_on, &owner_mask_off);
    U32 group_mask_on;
    U32 group_mask_off;
    U32 valid_group_perms = LLSelectMgr::getInstance()->selectGetPerm(PERM_GROUP,
        &group_mask_on, &group_mask_off);
    U32 everyone_mask_on;
    U32 everyone_mask_off;
    S32 valid_everyone_perms = LLSelectMgr::getInstance()->selectGetPerm(PERM_EVERYONE,
        &everyone_mask_on, &everyone_mask_off);

    bool selected_Media_editable = false;

    // if perms we got back are valid
    if (valid_owner_perms &&
        valid_group_perms &&
        valid_everyone_perms)
    {

        if ((owner_mask_on & PERM_MODIFY) ||
            (group_mask_on & PERM_MODIFY) ||
            (everyone_mask_on & PERM_MODIFY))
        {
            selected_Media_editable = true;
        }
        else
            // user is NOT allowed to press the RESET button
        {
            selected_Media_editable = false;
        };
    };

    return selected_Media_editable;
}

void LLPanelFace::clearMediaSettings()
{
    LLFloaterMediaSettings::clearValues(false);
}

void LLPanelFace::updateMediaSettings()
{
    bool identical(false);
    std::string base_key("");
    std::string value_str("");
    int value_int = 0;
    bool value_bool = false;
    LLObjectSelectionHandle selected_objects = LLSelectMgr::getInstance()->getSelection();
    // TODO: (CP) refactor this using something clever or boost or both !!

    const LLMediaEntry default_media_data;

    // controls
    U8 value_u8 = default_media_data.getControls();
    struct functor_getter_controls : public LLSelectedTEGetFunctor< U8 >
    {
        functor_getter_controls(const LLMediaEntry &entry) : mMediaEntry(entry) {}

        U8 get(LLViewerObject* object, S32 face)
        {
            if (object)
                if (object->getTE(face))
                    if (object->getTE(face)->getMediaData())
                        return object->getTE(face)->getMediaData()->getControls();
            return mMediaEntry.getControls();
        };

        const LLMediaEntry &mMediaEntry;

    } func_controls(default_media_data);
    identical = selected_objects->getSelectedTEValue(&func_controls, value_u8);
    base_key = std::string(LLMediaEntry::CONTROLS_KEY);
    mMediaSettings[base_key] = value_u8;
    mMediaSettings[base_key + std::string(LLPanelContents::TENTATIVE_SUFFIX)] = !identical;

    // First click (formerly left click)
    value_bool = default_media_data.getFirstClickInteract();
    struct functor_getter_first_click : public LLSelectedTEGetFunctor< bool >
    {
        functor_getter_first_click(const LLMediaEntry& entry) : mMediaEntry(entry) {}

        bool get(LLViewerObject* object, S32 face)
        {
            if (object)
                if (object->getTE(face))
                    if (object->getTE(face)->getMediaData())
                        return object->getTE(face)->getMediaData()->getFirstClickInteract();
            return mMediaEntry.getFirstClickInteract();
        };

        const LLMediaEntry &mMediaEntry;

    } func_first_click(default_media_data);
    identical = selected_objects->getSelectedTEValue(&func_first_click, value_bool);
    base_key = std::string(LLMediaEntry::FIRST_CLICK_INTERACT_KEY);
    mMediaSettings[base_key] = value_bool;
    mMediaSettings[base_key + std::string(LLPanelContents::TENTATIVE_SUFFIX)] = !identical;

    // Home URL
    value_str = default_media_data.getHomeURL();
    struct functor_getter_home_url : public LLSelectedTEGetFunctor< std::string >
    {
        functor_getter_home_url(const LLMediaEntry& entry) : mMediaEntry(entry) {}

        std::string get(LLViewerObject* object, S32 face)
        {
            if (object)
                if (object->getTE(face))
                    if (object->getTE(face)->getMediaData())
                        return object->getTE(face)->getMediaData()->getHomeURL();
            return mMediaEntry.getHomeURL();
        };

        const LLMediaEntry &mMediaEntry;

    } func_home_url(default_media_data);
    identical = selected_objects->getSelectedTEValue(&func_home_url, value_str);
    base_key = std::string(LLMediaEntry::HOME_URL_KEY);
    mMediaSettings[base_key] = value_str;
    mMediaSettings[base_key + std::string(LLPanelContents::TENTATIVE_SUFFIX)] = !identical;

    // Current URL
    value_str = default_media_data.getCurrentURL();
    struct functor_getter_current_url : public LLSelectedTEGetFunctor< std::string >
    {
        functor_getter_current_url(const LLMediaEntry& entry) : mMediaEntry(entry) {}

        std::string get(LLViewerObject* object, S32 face)
        {
            if (object)
                if (object->getTE(face))
                    if (object->getTE(face)->getMediaData())
                        return object->getTE(face)->getMediaData()->getCurrentURL();
            return mMediaEntry.getCurrentURL();
        };

        const LLMediaEntry &mMediaEntry;

    } func_current_url(default_media_data);
    identical = selected_objects->getSelectedTEValue(&func_current_url, value_str);
    base_key = std::string(LLMediaEntry::CURRENT_URL_KEY);
    mMediaSettings[base_key] = value_str;
    mMediaSettings[base_key + std::string(LLPanelContents::TENTATIVE_SUFFIX)] = !identical;

    // Auto zoom
    value_bool = default_media_data.getAutoZoom();
    struct functor_getter_auto_zoom : public LLSelectedTEGetFunctor< bool >
    {

        functor_getter_auto_zoom(const LLMediaEntry& entry) : mMediaEntry(entry) {}

        bool get(LLViewerObject* object, S32 face)
        {
            if (object)
                if (object->getTE(face))
                    if (object->getTE(face)->getMediaData())
                        return object->getTE(face)->getMediaData()->getAutoZoom();
            return mMediaEntry.getAutoZoom();
        };

        const LLMediaEntry &mMediaEntry;

    } func_auto_zoom(default_media_data);
    identical = selected_objects->getSelectedTEValue(&func_auto_zoom, value_bool);
    base_key = std::string(LLMediaEntry::AUTO_ZOOM_KEY);
    mMediaSettings[base_key] = value_bool;
    mMediaSettings[base_key + std::string(LLPanelContents::TENTATIVE_SUFFIX)] = !identical;

    // Auto play
    //value_bool = default_media_data.getAutoPlay();
    // set default to auto play true -- angela  EXT-5172
    value_bool = true;
    struct functor_getter_auto_play : public LLSelectedTEGetFunctor< bool >
    {
        functor_getter_auto_play(const LLMediaEntry& entry) : mMediaEntry(entry) {}

        bool get(LLViewerObject* object, S32 face)
        {
            if (object)
                if (object->getTE(face))
                    if (object->getTE(face)->getMediaData())
                        return object->getTE(face)->getMediaData()->getAutoPlay();
            //return mMediaEntry.getAutoPlay(); set default to auto play true -- angela  EXT-5172
            return true;
        };

        const LLMediaEntry &mMediaEntry;

    } func_auto_play(default_media_data);
    identical = selected_objects->getSelectedTEValue(&func_auto_play, value_bool);
    base_key = std::string(LLMediaEntry::AUTO_PLAY_KEY);
    mMediaSettings[base_key] = value_bool;
    mMediaSettings[base_key + std::string(LLPanelContents::TENTATIVE_SUFFIX)] = !identical;


    // Auto scale
    // set default to auto scale true -- angela  EXT-5172
    //value_bool = default_media_data.getAutoScale();
    value_bool = true;
    struct functor_getter_auto_scale : public LLSelectedTEGetFunctor< bool >
    {
        functor_getter_auto_scale(const LLMediaEntry& entry) : mMediaEntry(entry) {}

        bool get(LLViewerObject* object, S32 face)
        {
            if (object)
                if (object->getTE(face))
                    if (object->getTE(face)->getMediaData())
                        return object->getTE(face)->getMediaData()->getAutoScale();
            // return mMediaEntry.getAutoScale();  set default to auto scale true -- angela  EXT-5172
            return true;
        };

        const LLMediaEntry &mMediaEntry;

    } func_auto_scale(default_media_data);
    identical = selected_objects->getSelectedTEValue(&func_auto_scale, value_bool);
    base_key = std::string(LLMediaEntry::AUTO_SCALE_KEY);
    mMediaSettings[base_key] = value_bool;
    mMediaSettings[base_key + std::string(LLPanelContents::TENTATIVE_SUFFIX)] = !identical;

    // Auto loop
    value_bool = default_media_data.getAutoLoop();
    struct functor_getter_auto_loop : public LLSelectedTEGetFunctor< bool >
    {
        functor_getter_auto_loop(const LLMediaEntry& entry) : mMediaEntry(entry) {}

        bool get(LLViewerObject* object, S32 face)
        {
            if (object)
                if (object->getTE(face))
                    if (object->getTE(face)->getMediaData())
                        return object->getTE(face)->getMediaData()->getAutoLoop();
            return mMediaEntry.getAutoLoop();
        };

        const LLMediaEntry &mMediaEntry;

    } func_auto_loop(default_media_data);
    identical = selected_objects->getSelectedTEValue(&func_auto_loop, value_bool);
    base_key = std::string(LLMediaEntry::AUTO_LOOP_KEY);
    mMediaSettings[base_key] = value_bool;
    mMediaSettings[base_key + std::string(LLPanelContents::TENTATIVE_SUFFIX)] = !identical;

    // width pixels (if not auto scaled)
    value_int = default_media_data.getWidthPixels();
    struct functor_getter_width_pixels : public LLSelectedTEGetFunctor< int >
    {
        functor_getter_width_pixels(const LLMediaEntry& entry) : mMediaEntry(entry) {}

        int get(LLViewerObject* object, S32 face)
        {
            if (object)
                if (object->getTE(face))
                    if (object->getTE(face)->getMediaData())
                        return object->getTE(face)->getMediaData()->getWidthPixels();
            return mMediaEntry.getWidthPixels();
        };

        const LLMediaEntry &mMediaEntry;

    } func_width_pixels(default_media_data);
    identical = selected_objects->getSelectedTEValue(&func_width_pixels, value_int);
    base_key = std::string(LLMediaEntry::WIDTH_PIXELS_KEY);
    mMediaSettings[base_key] = value_int;
    mMediaSettings[base_key + std::string(LLPanelContents::TENTATIVE_SUFFIX)] = !identical;

    // height pixels (if not auto scaled)
    value_int = default_media_data.getHeightPixels();
    struct functor_getter_height_pixels : public LLSelectedTEGetFunctor< int >
    {
        functor_getter_height_pixels(const LLMediaEntry& entry) : mMediaEntry(entry) {}

        int get(LLViewerObject* object, S32 face)
        {
            if (object)
                if (object->getTE(face))
                    if (object->getTE(face)->getMediaData())
                        return object->getTE(face)->getMediaData()->getHeightPixels();
            return mMediaEntry.getHeightPixels();
        };

        const LLMediaEntry &mMediaEntry;

    } func_height_pixels(default_media_data);
    identical = selected_objects->getSelectedTEValue(&func_height_pixels, value_int);
    base_key = std::string(LLMediaEntry::HEIGHT_PIXELS_KEY);
    mMediaSettings[base_key] = value_int;
    mMediaSettings[base_key + std::string(LLPanelContents::TENTATIVE_SUFFIX)] = !identical;

    // Enable Alt image
    value_bool = default_media_data.getAltImageEnable();
    struct functor_getter_enable_alt_image : public LLSelectedTEGetFunctor< bool >
    {
        functor_getter_enable_alt_image(const LLMediaEntry& entry) : mMediaEntry(entry) {}

        bool get(LLViewerObject* object, S32 face)
        {
            if (object)
                if (object->getTE(face))
                    if (object->getTE(face)->getMediaData())
                        return object->getTE(face)->getMediaData()->getAltImageEnable();
            return mMediaEntry.getAltImageEnable();
        };

        const LLMediaEntry &mMediaEntry;

    } func_enable_alt_image(default_media_data);
    identical = selected_objects->getSelectedTEValue(&func_enable_alt_image, value_bool);
    base_key = std::string(LLMediaEntry::ALT_IMAGE_ENABLE_KEY);
    mMediaSettings[base_key] = value_bool;
    mMediaSettings[base_key + std::string(LLPanelContents::TENTATIVE_SUFFIX)] = !identical;

    // Perms - owner interact
    value_bool = 0 != (default_media_data.getPermsInteract() & LLMediaEntry::PERM_OWNER);
    struct functor_getter_perms_owner_interact : public LLSelectedTEGetFunctor< bool >
    {
        functor_getter_perms_owner_interact(const LLMediaEntry& entry) : mMediaEntry(entry) {}

        bool get(LLViewerObject* object, S32 face)
        {
            if (object)
                if (object->getTE(face))
                    if (object->getTE(face)->getMediaData())
                        return (0 != (object->getTE(face)->getMediaData()->getPermsInteract() & LLMediaEntry::PERM_OWNER));
            return 0 != (mMediaEntry.getPermsInteract() & LLMediaEntry::PERM_OWNER);
        };

        const LLMediaEntry &mMediaEntry;

    } func_perms_owner_interact(default_media_data);
    identical = selected_objects->getSelectedTEValue(&func_perms_owner_interact, value_bool);
    base_key = std::string(LLPanelContents::PERMS_OWNER_INTERACT_KEY);
    mMediaSettings[base_key] = value_bool;
    mMediaSettings[base_key + std::string(LLPanelContents::TENTATIVE_SUFFIX)] = !identical;

    // Perms - owner control
    value_bool = 0 != (default_media_data.getPermsControl() & LLMediaEntry::PERM_OWNER);
    struct functor_getter_perms_owner_control : public LLSelectedTEGetFunctor< bool >
    {
        functor_getter_perms_owner_control(const LLMediaEntry& entry) : mMediaEntry(entry) {}

        bool get(LLViewerObject* object, S32 face)
        {
            if (object)
                if (object->getTE(face))
                    if (object->getTE(face)->getMediaData())
                        return (0 != (object->getTE(face)->getMediaData()->getPermsControl() & LLMediaEntry::PERM_OWNER));
            return 0 != (mMediaEntry.getPermsControl() & LLMediaEntry::PERM_OWNER);
        };

        const LLMediaEntry &mMediaEntry;

    } func_perms_owner_control(default_media_data);
    identical = selected_objects->getSelectedTEValue(&func_perms_owner_control, value_bool);
    base_key = std::string(LLPanelContents::PERMS_OWNER_CONTROL_KEY);
    mMediaSettings[base_key] = value_bool;
    mMediaSettings[base_key + std::string(LLPanelContents::TENTATIVE_SUFFIX)] = !identical;

    // Perms - group interact
    value_bool = 0 != (default_media_data.getPermsInteract() & LLMediaEntry::PERM_GROUP);
    struct functor_getter_perms_group_interact : public LLSelectedTEGetFunctor< bool >
    {
        functor_getter_perms_group_interact(const LLMediaEntry& entry) : mMediaEntry(entry) {}

        bool get(LLViewerObject* object, S32 face)
        {
            if (object)
                if (object->getTE(face))
                    if (object->getTE(face)->getMediaData())
                        return (0 != (object->getTE(face)->getMediaData()->getPermsInteract() & LLMediaEntry::PERM_GROUP));
            return 0 != (mMediaEntry.getPermsInteract() & LLMediaEntry::PERM_GROUP);
        };

        const LLMediaEntry &mMediaEntry;

    } func_perms_group_interact(default_media_data);
    identical = selected_objects->getSelectedTEValue(&func_perms_group_interact, value_bool);
    base_key = std::string(LLPanelContents::PERMS_GROUP_INTERACT_KEY);
    mMediaSettings[base_key] = value_bool;
    mMediaSettings[base_key + std::string(LLPanelContents::TENTATIVE_SUFFIX)] = !identical;

    // Perms - group control
    value_bool = 0 != (default_media_data.getPermsControl() & LLMediaEntry::PERM_GROUP);
    struct functor_getter_perms_group_control : public LLSelectedTEGetFunctor< bool >
    {
        functor_getter_perms_group_control(const LLMediaEntry& entry) : mMediaEntry(entry) {}

        bool get(LLViewerObject* object, S32 face)
        {
            if (object)
                if (object->getTE(face))
                    if (object->getTE(face)->getMediaData())
                        return (0 != (object->getTE(face)->getMediaData()->getPermsControl() & LLMediaEntry::PERM_GROUP));
            return 0 != (mMediaEntry.getPermsControl() & LLMediaEntry::PERM_GROUP);
        };

        const LLMediaEntry &mMediaEntry;

    } func_perms_group_control(default_media_data);
    identical = selected_objects->getSelectedTEValue(&func_perms_group_control, value_bool);
    base_key = std::string(LLPanelContents::PERMS_GROUP_CONTROL_KEY);
    mMediaSettings[base_key] = value_bool;
    mMediaSettings[base_key + std::string(LLPanelContents::TENTATIVE_SUFFIX)] = !identical;

    // Perms - anyone interact
    value_bool = 0 != (default_media_data.getPermsInteract() & LLMediaEntry::PERM_ANYONE);
    struct functor_getter_perms_anyone_interact : public LLSelectedTEGetFunctor< bool >
    {
        functor_getter_perms_anyone_interact(const LLMediaEntry& entry) : mMediaEntry(entry) {}

        bool get(LLViewerObject* object, S32 face)
        {
            if (object)
                if (object->getTE(face))
                    if (object->getTE(face)->getMediaData())
                        return (0 != (object->getTE(face)->getMediaData()->getPermsInteract() & LLMediaEntry::PERM_ANYONE));
            return 0 != (mMediaEntry.getPermsInteract() & LLMediaEntry::PERM_ANYONE);
        };

        const LLMediaEntry &mMediaEntry;

    } func_perms_anyone_interact(default_media_data);
    identical = LLSelectMgr::getInstance()->getSelection()->getSelectedTEValue(&func_perms_anyone_interact, value_bool);
    base_key = std::string(LLPanelContents::PERMS_ANYONE_INTERACT_KEY);
    mMediaSettings[base_key] = value_bool;
    mMediaSettings[base_key + std::string(LLPanelContents::TENTATIVE_SUFFIX)] = !identical;

    // Perms - anyone control
    value_bool = 0 != (default_media_data.getPermsControl() & LLMediaEntry::PERM_ANYONE);
    struct functor_getter_perms_anyone_control : public LLSelectedTEGetFunctor< bool >
    {
        functor_getter_perms_anyone_control(const LLMediaEntry& entry) : mMediaEntry(entry) {}

        bool get(LLViewerObject* object, S32 face)
        {
            if (object)
                if (object->getTE(face))
                    if (object->getTE(face)->getMediaData())
                        return (0 != (object->getTE(face)->getMediaData()->getPermsControl() & LLMediaEntry::PERM_ANYONE));
            return 0 != (mMediaEntry.getPermsControl() & LLMediaEntry::PERM_ANYONE);
        };

        const LLMediaEntry &mMediaEntry;

    } func_perms_anyone_control(default_media_data);
    identical = selected_objects->getSelectedTEValue(&func_perms_anyone_control, value_bool);
    base_key = std::string(LLPanelContents::PERMS_ANYONE_CONTROL_KEY);
    mMediaSettings[base_key] = value_bool;
    mMediaSettings[base_key + std::string(LLPanelContents::TENTATIVE_SUFFIX)] = !identical;

    // security - whitelist enable
    value_bool = default_media_data.getWhiteListEnable();
    struct functor_getter_whitelist_enable : public LLSelectedTEGetFunctor< bool >
    {
        functor_getter_whitelist_enable(const LLMediaEntry& entry) : mMediaEntry(entry) {}

        bool get(LLViewerObject* object, S32 face)
        {
            if (object)
                if (object->getTE(face))
                    if (object->getTE(face)->getMediaData())
                        return object->getTE(face)->getMediaData()->getWhiteListEnable();
            return mMediaEntry.getWhiteListEnable();
        };

        const LLMediaEntry &mMediaEntry;

    } func_whitelist_enable(default_media_data);
    identical = selected_objects->getSelectedTEValue(&func_whitelist_enable, value_bool);
    base_key = std::string(LLMediaEntry::WHITELIST_ENABLE_KEY);
    mMediaSettings[base_key] = value_bool;
    mMediaSettings[base_key + std::string(LLPanelContents::TENTATIVE_SUFFIX)] = !identical;

    // security - whitelist URLs
    std::vector<std::string> value_vector_str = default_media_data.getWhiteList();
    struct functor_getter_whitelist_urls : public LLSelectedTEGetFunctor< std::vector<std::string> >
    {
        functor_getter_whitelist_urls(const LLMediaEntry& entry) : mMediaEntry(entry) {}

        std::vector<std::string> get(LLViewerObject* object, S32 face)
        {
            if (object)
                if (object->getTE(face))
                    if (object->getTE(face)->getMediaData())
                        return object->getTE(face)->getMediaData()->getWhiteList();
            return mMediaEntry.getWhiteList();
        };

        const LLMediaEntry &mMediaEntry;

    } func_whitelist_urls(default_media_data);
    identical = selected_objects->getSelectedTEValue(&func_whitelist_urls, value_vector_str);
    base_key = std::string(LLMediaEntry::WHITELIST_KEY);
    mMediaSettings[base_key].clear();
    std::vector< std::string >::iterator iter = value_vector_str.begin();
    while (iter != value_vector_str.end())
    {
        std::string white_list_url = *iter;
        mMediaSettings[base_key].append(white_list_url);
        ++iter;
    };

    mMediaSettings[base_key + std::string(LLPanelContents::TENTATIVE_SUFFIX)] = !identical;
}

void LLPanelFace::updateMediaTitle()
{
    // only get the media name if we need it
    if (!mNeedMediaTitle)
        return;

    // get plugin impl
    LLPluginClassMedia* media_plugin = mTitleMedia->getMediaPlugin();
    if (media_plugin && mTitleMedia->getCurrentNavUrl() == media_plugin->getNavigateURI())
    {
        // get the media name (asynchronous - must call repeatedly)
        std::string media_title = media_plugin->getMediaName();

        // only replace the title if what we get contains something
        if (!media_title.empty())
        {
            // update the UI widget
            if (mTitleMediaText)
            {
                mTitleMediaText->setText(media_title);

                // stop looking for a title when we get one
                mNeedMediaTitle = false;
            };
        };
    };
}

//
// Static functions
//

// static
F32 LLPanelFace::valueGlow(LLViewerObject* object, S32 face)
{
    return (F32)(object->getTE(face)->getGlow());
}


void LLPanelFace::onCommitColor(const LLSD& data)
{
    sendColor();
}

void LLPanelFace::onCommitShinyColor(const LLSD& data)
{
    LLSelectedTEMaterial::setSpecularLightColor(this, getChild<LLColorSwatchCtrl>("shinycolorswatch")->get());
}

void LLPanelFace::onCommitAlpha(const LLSD& data)
{
    sendAlpha();
}

void LLPanelFace::onCancelColor(const LLSD& data)
{
    LLSelectMgr::getInstance()->selectionRevertColors();
}

void LLPanelFace::onCancelShinyColor(const LLSD& data)
{
    LLSelectMgr::getInstance()->selectionRevertShinyColors();
}

void LLPanelFace::onSelectColor(const LLSD& data)
{
    LLSelectMgr::getInstance()->saveSelectedObjectColors();
    sendColor();
}

void LLPanelFace::onSelectShinyColor(const LLSD& data)
{
    LLSelectedTEMaterial::setSpecularLightColor(this, getChild<LLColorSwatchCtrl>("shinycolorswatch")->get());
    LLSelectMgr::getInstance()->saveSelectedShinyColors();
}

// static
void LLPanelFace::onCommitMaterialsMedia(LLUICtrl* ctrl, void* userdata)
{
    LLPanelFace* self = (LLPanelFace*) userdata;
    // Force to default states to side-step problems with menu contents
    // and generally reflecting old state when switching tabs or objects
    //
    self->updateShinyControls(false,true);
    self->updateBumpyControls(false,true);
    self->updateUI();
    self->refreshMedia();
}

void LLPanelFace::updateVisibility(LLViewerObject* objectp /* = nullptr */)
{
    LLRadioGroup* radio_mat_type = findChild<LLRadioGroup>("radio_material_type");
    LLRadioGroup* radio_pbr_type = findChild<LLRadioGroup>("radio_pbr_type");
    LLComboBox* combo_shininess = findChild<LLComboBox>("combobox shininess");
    LLComboBox* combo_bumpiness = findChild<LLComboBox>("combobox bumpiness");
    if (!radio_mat_type || !radio_pbr_type || !mComboMatMedia || !combo_shininess || !combo_bumpiness)
    {
        LL_WARNS("Materials") << "Combo box not found...exiting." << LL_ENDL;
        return;
    }
    U32 materials_media = mComboMatMedia->getCurrentIndex();
    U32 material_type = radio_mat_type->getSelectedIndex();
    bool show_media = (materials_media == MATMEDIA_MEDIA) && mComboMatMedia->getEnabled();
    bool show_material = materials_media == MATMEDIA_MATERIAL;
    bool show_texture = (show_media || (show_material && (material_type == MATTYPE_DIFFUSE) && mComboMatMedia->getEnabled()));
    bool show_bumpiness = show_material && (material_type == MATTYPE_NORMAL) && mComboMatMedia->getEnabled();
    bool show_shininess = show_material && (material_type == MATTYPE_SPECULAR) && mComboMatMedia->getEnabled();
    const bool show_pbr = mComboMatMedia->getCurrentIndex() == MATMEDIA_PBR && mComboMatMedia->getEnabled();
    const U32 pbr_type = findChild<LLRadioGroup>("radio_pbr_type")->getSelectedIndex();
    const LLGLTFMaterial::TextureInfo texture_info = texture_info_from_pbrtype(pbr_type);
    const bool show_pbr_asset = show_pbr && texture_info == LLGLTFMaterial::GLTF_TEXTURE_INFO_COUNT;

    radio_mat_type->setVisible(show_material);

    // Shared material controls
    getChildView("checkbox_sync_settings")->setVisible(show_material || show_media);
    getChildView("tex gen")->setVisible(show_material || show_media || show_pbr_asset);
    getChildView("combobox texgen")->setVisible(show_material || show_media || show_pbr_asset);
    getChildView("button align textures")->setVisible(show_material || show_media);

    // Media controls
    mTitleMediaText->setVisible(show_media);
    getChildView("add_media")->setVisible(show_media);
    getChildView("delete_media")->setVisible(show_media);
    getChildView("button align")->setVisible(show_media);

    // Diffuse texture controls
    getChildView("texture control")->setVisible(show_texture && show_material);
    getChildView("label alphamode")->setVisible(show_texture && show_material);
    getChildView("combobox alphamode")->setVisible(show_texture && show_material);
    getChildView("label maskcutoff")->setVisible(false);
    getChildView("maskcutoff")->setVisible(false);
    if (show_texture && show_material)
    {
        updateAlphaControls();
    }
    // texture scale and position controls
    getChildView("TexScaleU")->setVisible(show_texture);
    getChildView("TexScaleV")->setVisible(show_texture);
    getChildView("TexRot")->setVisible(show_texture);
    getChildView("TexOffsetU")->setVisible(show_texture);
    getChildView("TexOffsetV")->setVisible(show_texture);

    // Specular map controls
    getChildView("shinytexture control")->setVisible(show_shininess);
    getChildView("combobox shininess")->setVisible(show_shininess);
    getChildView("label shininess")->setVisible(show_shininess);
    getChildView("label glossiness")->setVisible(false);
    getChildView("glossiness")->setVisible(false);
    getChildView("label environment")->setVisible(false);
    getChildView("environment")->setVisible(false);
    getChildView("label shinycolor")->setVisible(false);
    getChildView("shinycolorswatch")->setVisible(false);
    if (show_shininess)
    {
        updateShinyControls();
    }
    getChildView("shinyScaleU")->setVisible(show_shininess);
    getChildView("shinyScaleV")->setVisible(show_shininess);
    getChildView("shinyRot")->setVisible(show_shininess);
    getChildView("shinyOffsetU")->setVisible(show_shininess);
    getChildView("shinyOffsetV")->setVisible(show_shininess);

    // Normal map controls
    if (show_bumpiness)
    {
        updateBumpyControls();
    }
    getChildView("bumpytexture control")->setVisible(show_bumpiness);
    getChildView("combobox bumpiness")->setVisible(show_bumpiness);
    getChildView("label bumpiness")->setVisible(show_bumpiness);
    getChildView("bumpyScaleU")->setVisible(show_bumpiness);
    getChildView("bumpyScaleV")->setVisible(show_bumpiness);
    getChildView("bumpyRot")->setVisible(show_bumpiness);
    getChildView("bumpyOffsetU")->setVisible(show_bumpiness);
    getChildView("bumpyOffsetV")->setVisible(show_bumpiness);

    getChild<LLSpinCtrl>("rptctrl")->setVisible(show_material || show_media);

    // PBR controls
    updateVisibilityGLTF(objectp);
}

// static
void LLPanelFace::onCommitMaterialType(LLUICtrl* ctrl, void* userdata)
{
    LLPanelFace* self = (LLPanelFace*) userdata;
     // Force to default states to side-step problems with menu contents
     // and generally reflecting old state when switching tabs or objects
     //
     self->updateShinyControls(false,true);
     self->updateBumpyControls(false,true);
    self->updateUI();
}

// static
void LLPanelFace::onCommitPbrType(LLUICtrl* ctrl, void* userdata)
{
    LLPanelFace* self = (LLPanelFace*)userdata;
    // Force to default states to side-step problems with menu contents
    // and generally reflecting old state when switching tabs or objects
    //
    self->updateUI();
}

// static
void LLPanelFace::onCommitBump(LLUICtrl* ctrl, void* userdata)
{
    LLPanelFace* self = (LLPanelFace*) userdata;

    LLComboBox* mComboBumpiness = self->getChild<LLComboBox>("combobox bumpiness");
    if(!mComboBumpiness)
        return;

    U32 bumpiness = mComboBumpiness->getCurrentIndex();

    self->sendBump(bumpiness);
}

// static
void LLPanelFace::onCommitTexGen(LLUICtrl* ctrl, void* userdata)
{
    LLPanelFace* self = (LLPanelFace*) userdata;
    self->sendTexGen();
}

// static
void LLPanelFace::updateShinyControls(bool is_setting_texture, bool mess_with_shiny_combobox)
{
    LLTextureCtrl* texture_ctrl = getChild<LLTextureCtrl>("shinytexture control");
    LLUUID shiny_texture_ID = texture_ctrl->getImageAssetID();
    LL_DEBUGS("Materials") << "Shiny texture selected: " << shiny_texture_ID << LL_ENDL;
    LLComboBox* comboShiny = getChild<LLComboBox>("combobox shininess");

    if(mess_with_shiny_combobox)
    {
        if (!comboShiny)
        {
            return;
        }
        if (!shiny_texture_ID.isNull() && is_setting_texture)
        {
            if (!comboShiny->itemExists(USE_TEXTURE))
            {
                comboShiny->add(USE_TEXTURE);
            }
            comboShiny->setSimple(USE_TEXTURE);
        }
        else
        {
            if (comboShiny->itemExists(USE_TEXTURE))
            {
                comboShiny->remove(SHINY_TEXTURE);
                comboShiny->selectFirstItem();
            }
        }
    }
    else
    {
        if (shiny_texture_ID.isNull() && comboShiny && comboShiny->itemExists(USE_TEXTURE))
        {
            comboShiny->remove(SHINY_TEXTURE);
            comboShiny->selectFirstItem();
        }
    }


    LLRadioGroup* radio_mat_type = getChild<LLRadioGroup>("radio_material_type");
    U32 materials_media = mComboMatMedia->getCurrentIndex();
    U32 material_type = radio_mat_type->getSelectedIndex();
    bool show_material = (materials_media == MATMEDIA_MATERIAL);
    bool show_shininess = show_material && (material_type == MATTYPE_SPECULAR) && mComboMatMedia->getEnabled();
    U32 shiny_value = comboShiny->getCurrentIndex();
    bool show_shinyctrls = (shiny_value == SHINY_TEXTURE) && show_shininess; // Use texture
    getChildView("label glossiness")->setVisible(show_shinyctrls);
    getChildView("glossiness")->setVisible(show_shinyctrls);
    getChildView("label environment")->setVisible(show_shinyctrls);
    getChildView("environment")->setVisible(show_shinyctrls);
    getChildView("label shinycolor")->setVisible(show_shinyctrls);
    getChildView("shinycolorswatch")->setVisible(show_shinyctrls);
}

// static
void LLPanelFace::updateBumpyControls(bool is_setting_texture, bool mess_with_combobox)
{
    LLTextureCtrl* texture_ctrl = getChild<LLTextureCtrl>("bumpytexture control");
    LLUUID bumpy_texture_ID = texture_ctrl->getImageAssetID();
    LL_DEBUGS("Materials") << "texture: " << bumpy_texture_ID << (mess_with_combobox ? "" : " do not") << " update combobox" << LL_ENDL;
    LLComboBox* comboBumpy = getChild<LLComboBox>("combobox bumpiness");
    if (!comboBumpy)
    {
        return;
    }

    if (mess_with_combobox)
    {
        LLTextureCtrl* texture_ctrl = getChild<LLTextureCtrl>("bumpytexture control");
        LLUUID bumpy_texture_ID = texture_ctrl->getImageAssetID();
        LL_DEBUGS("Materials") << "texture: " << bumpy_texture_ID << (mess_with_combobox ? "" : " do not") << " update combobox" << LL_ENDL;

        if (!bumpy_texture_ID.isNull() && is_setting_texture)
        {
            if (!comboBumpy->itemExists(USE_TEXTURE))
            {
                comboBumpy->add(USE_TEXTURE);
            }
            comboBumpy->setSimple(USE_TEXTURE);
        }
        else
        {
            if (comboBumpy->itemExists(USE_TEXTURE))
            {
                comboBumpy->remove(BUMPY_TEXTURE);
                comboBumpy->selectFirstItem();
            }
        }
    }
}

// static
void LLPanelFace::onCommitShiny(LLUICtrl* ctrl, void* userdata)
{
    LLPanelFace* self = (LLPanelFace*) userdata;


    LLComboBox* mComboShininess = self->getChild<LLComboBox>("combobox shininess");
    if(!mComboShininess)
        return;

    U32 shininess = mComboShininess->getCurrentIndex();

    self->sendShiny(shininess);
}

// static
void LLPanelFace::updateAlphaControls()
{
    LLComboBox* comboAlphaMode = getChild<LLComboBox>("combobox alphamode");
    if (!comboAlphaMode)
    {
        return;
    }
    U32 alpha_value = comboAlphaMode->getCurrentIndex();
    bool show_alphactrls = (alpha_value == ALPHAMODE_MASK); // Alpha masking

    U32 mat_media = MATMEDIA_MATERIAL;
    if (mComboMatMedia)
    {
        mat_media = mComboMatMedia->getCurrentIndex();
    }

    U32 mat_type = MATTYPE_DIFFUSE;
    LLRadioGroup* radio_mat_type = getChild<LLRadioGroup>("radio_material_type");
    if(radio_mat_type)
    {
        mat_type = radio_mat_type->getSelectedIndex();
    }

    show_alphactrls = show_alphactrls && (mat_media == MATMEDIA_MATERIAL);
    show_alphactrls = show_alphactrls && (mat_type == MATTYPE_DIFFUSE);

    getChildView("label maskcutoff")->setVisible(show_alphactrls);
    getChildView("maskcutoff")->setVisible(show_alphactrls);
}

// static
void LLPanelFace::onCommitAlphaMode(LLUICtrl* ctrl, void* userdata)
{
    LLPanelFace* self = (LLPanelFace*) userdata;
    self->updateAlphaControls();
    LLSelectedTEMaterial::setDiffuseAlphaMode(self,self->getCurrentDiffuseAlphaMode());
}

// static
void LLPanelFace::onCommitFullbright(LLUICtrl* ctrl, void* userdata)
{
    LLPanelFace* self = (LLPanelFace*) userdata;
    self->sendFullbright();
}

// static
void LLPanelFace::onCommitGlow(LLUICtrl* ctrl, void* userdata)
{
    LLPanelFace* self = (LLPanelFace*) userdata;
    self->sendGlow();
}

// static
bool LLPanelFace::onDragPbr(LLUICtrl*, LLInventoryItem* item)
{
    bool accept = true;
    for (LLObjectSelection::root_iterator iter = LLSelectMgr::getInstance()->getSelection()->root_begin();
        iter != LLSelectMgr::getInstance()->getSelection()->root_end(); iter++)
    {
        LLSelectNode* node = *iter;
        LLViewerObject* obj = node->getObject();
        if (!LLToolDragAndDrop::isInventoryDropAcceptable(obj, item))
        {
            accept = false;
            break;
        }
    }
    return accept;
}

void LLPanelFace::onCommitPbr(const LLSD& data)
{
    LLTextureCtrl* pbr_ctrl = findChild<LLTextureCtrl>("pbr_control");
    if (!pbr_ctrl) return;
    if (!pbr_ctrl->getTentative())
    {
        // we grab the item id first, because we want to do a
        // permissions check in the selection manager. ARGH!
        LLUUID id = pbr_ctrl->getImageItemID();
        if (id.isNull())
        {
            id = pbr_ctrl->getImageAssetID();
        }
        if (!LLSelectMgr::getInstance()->selectionSetGLTFMaterial(id))
        {
            // If failed to set material, refresh pbr_ctrl's value
            refresh();
        }
    }
}

void LLPanelFace::onCancelPbr(const LLSD& data)
{
    LLSelectMgr::getInstance()->selectionRevertGLTFMaterials();
}

void LLPanelFace::onSelectPbr(const LLSD& data)
{
    LLSelectMgr::getInstance()->saveSelectedObjectTextures();

    LLTextureCtrl* pbr_ctrl = findChild<LLTextureCtrl>("pbr_control");
    if (!pbr_ctrl) return;
    if (!pbr_ctrl->getTentative())
    {
        // we grab the item id first, because we want to do a
        // permissions check in the selection manager. ARGH!
        LLUUID id = pbr_ctrl->getImageItemID();
        if (id.isNull())
        {
            id = pbr_ctrl->getImageAssetID();
        }
        if (!LLSelectMgr::getInstance()->selectionSetGLTFMaterial(id))
        {
            refresh();
        }
    }
}

// static
bool LLPanelFace::onDragTexture(LLUICtrl*, LLInventoryItem* item)
{
    bool accept = true;
    for (LLObjectSelection::root_iterator iter = LLSelectMgr::getInstance()->getSelection()->root_begin();
        iter != LLSelectMgr::getInstance()->getSelection()->root_end(); iter++)
    {
        LLSelectNode* node = *iter;
        LLViewerObject* obj = node->getObject();
        if (!LLToolDragAndDrop::isInventoryDropAcceptable(obj, item))
        {
            accept = false;
            break;
        }
    }
    return accept;
}

void LLPanelFace::onCommitTexture( const LLSD& data )
{
    add(LLStatViewer::EDIT_TEXTURE, 1);
    sendTexture();
}

void LLPanelFace::onCancelTexture(const LLSD& data)
{
    LLSelectMgr::getInstance()->selectionRevertTextures();
}

void LLPanelFace::onSelectTexture(const LLSD& data)
{
    LLSelectMgr::getInstance()->saveSelectedObjectTextures();
    sendTexture();

    LLGLenum image_format;
    bool identical_image_format = false;
    bool missing_asset = false;
    LLSelectedTE::getImageFormat(image_format, identical_image_format, missing_asset);

    LLCtrlSelectionInterface* combobox_alphamode =
        childGetSelectionInterface("combobox alphamode");

    U32 alpha_mode = LLMaterial::DIFFUSE_ALPHA_MODE_NONE;
    if (combobox_alphamode && !missing_asset)
    {
        switch (image_format)
        {
        case GL_RGBA:
        case GL_ALPHA:
            {
                alpha_mode = LLMaterial::DIFFUSE_ALPHA_MODE_BLEND;
            }
            break;

        case GL_RGB: break;
        default:
            {
                LL_WARNS() << "Unexpected tex format in LLPanelFace...resorting to no alpha" << LL_ENDL;
            }
            break;
        }

        combobox_alphamode->selectNthItem(alpha_mode);
    }
    LLSelectedTEMaterial::setDiffuseAlphaMode(this, getCurrentDiffuseAlphaMode());
}

void LLPanelFace::onCloseTexturePicker(const LLSD& data)
{
    LL_DEBUGS("Materials") << data << LL_ENDL;
    updateUI();
}

void LLPanelFace::onCommitSpecularTexture( const LLSD& data )
{
    LL_DEBUGS("Materials") << data << LL_ENDL;
    sendShiny(SHINY_TEXTURE);
}

void LLPanelFace::onCommitNormalTexture( const LLSD& data )
{
    LL_DEBUGS("Materials") << data << LL_ENDL;
    LLUUID nmap_id = getCurrentNormalMap();
    sendBump(nmap_id.isNull() ? 0 : BUMPY_TEXTURE);
}

void LLPanelFace::onCancelSpecularTexture(const LLSD& data)
{
    U8 shiny = 0;
    bool identical_shiny = false;
    LLSelectedTE::getShiny(shiny, identical_shiny);
    LLUUID spec_map_id = getChild<LLTextureCtrl>("shinytexture control")->getImageAssetID();
    shiny = spec_map_id.isNull() ? shiny : SHINY_TEXTURE;
    sendShiny(shiny);
}

void LLPanelFace::onCancelNormalTexture(const LLSD& data)
{
    U8 bumpy = 0;
    bool identical_bumpy = false;
    LLSelectedTE::getBumpmap(bumpy, identical_bumpy);
    LLUUID spec_map_id = getChild<LLTextureCtrl>("bumpytexture control")->getImageAssetID();
    bumpy = spec_map_id.isNull() ? bumpy : BUMPY_TEXTURE;
    sendBump(bumpy);
}

void LLPanelFace::onSelectSpecularTexture(const LLSD& data)
{
    LL_DEBUGS("Materials") << data << LL_ENDL;
    sendShiny(SHINY_TEXTURE);
}

void LLPanelFace::onSelectNormalTexture(const LLSD& data)
{
    LL_DEBUGS("Materials") << data << LL_ENDL;
    LLUUID nmap_id = getCurrentNormalMap();
    sendBump(nmap_id.isNull() ? 0 : BUMPY_TEXTURE);
}

//////////////////////////////////////////////////////////////////////////////
// called when a user wants to edit existing media settings on a prim or prim face
// TODO: test if there is media on the item and only allow editing if present
void LLPanelFace::onClickBtnEditMedia(LLUICtrl* ctrl, void* userdata)
{
    LLPanelFace* self = (LLPanelFace*)userdata;
    self->refreshMedia();
    LLFloaterReg::showInstance("media_settings");
}

//////////////////////////////////////////////////////////////////////////////
// called when a user wants to delete media from a prim or prim face
void LLPanelFace::onClickBtnDeleteMedia(LLUICtrl* ctrl, void* userdata)
{
    LLNotificationsUtil::add("DeleteMedia", LLSD(), LLSD(), deleteMediaConfirm);
}

//////////////////////////////////////////////////////////////////////////////
// called when a user wants to add media to a prim or prim face
void LLPanelFace::onClickBtnAddMedia(LLUICtrl* ctrl, void* userdata)
{
    // check if multiple faces are selected
    if (LLSelectMgr::getInstance()->getSelection()->isMultipleTESelected())
    {
        LLPanelFace* self = (LLPanelFace*)userdata;
        self->refreshMedia();
        LLNotificationsUtil::add("MultipleFacesSelected", LLSD(), LLSD(), multipleFacesSelectedConfirm);
    }
    else
    {
        onClickBtnEditMedia(ctrl, userdata);
    }
}

// static
bool LLPanelFace::deleteMediaConfirm(const LLSD& notification, const LLSD& response)
{
    S32 option = LLNotificationsUtil::getSelectedOption(notification, response);
    switch (option)
    {
    case 0:  // "Yes"
        LLSelectMgr::getInstance()->selectionSetMedia(0, LLSD());
        if (LLFloaterReg::instanceVisible("media_settings"))
        {
            LLFloaterReg::hideInstance("media_settings");
        }
        break;

    case 1:  // "No"
    default:
        break;
    }
    return false;
}

// static
bool LLPanelFace::multipleFacesSelectedConfirm(const LLSD& notification, const LLSD& response)
{
    S32 option = LLNotificationsUtil::getSelectedOption(notification, response);
    switch (option)
    {
    case 0:  // "Yes"
        LLFloaterReg::showInstance("media_settings");
        break;
    case 1:  // "No"
    default:
        break;
    }
    return false;
}

//static
void LLPanelFace::syncOffsetX(LLPanelFace* self, F32 offsetU)
{
    LLSelectedTEMaterial::setNormalOffsetX(self,offsetU);
    LLSelectedTEMaterial::setSpecularOffsetX(self,offsetU);
    self->getChild<LLSpinCtrl>("TexOffsetU")->forceSetValue(offsetU);
    self->sendTextureInfo();
}

//static
void LLPanelFace::syncOffsetY(LLPanelFace* self, F32 offsetV)
{
    LLSelectedTEMaterial::setNormalOffsetY(self,offsetV);
    LLSelectedTEMaterial::setSpecularOffsetY(self,offsetV);
    self->getChild<LLSpinCtrl>("TexOffsetV")->forceSetValue(offsetV);
    self->sendTextureInfo();
}

//static
void LLPanelFace::onCommitMaterialBumpyOffsetX(LLUICtrl* ctrl, void* userdata)
{
    LLPanelFace* self = (LLPanelFace*) userdata;
    llassert_always(self);

    if (gSavedSettings.getBOOL("SyncMaterialSettings"))
    {
        syncOffsetX(self,self->getCurrentBumpyOffsetU());
    }
    else
    {
        LLSelectedTEMaterial::setNormalOffsetX(self,self->getCurrentBumpyOffsetU());
    }

}

//static
void LLPanelFace::onCommitMaterialBumpyOffsetY(LLUICtrl* ctrl, void* userdata)
{
    LLPanelFace* self = (LLPanelFace*) userdata;
    llassert_always(self);

    if (gSavedSettings.getBOOL("SyncMaterialSettings"))
    {
        syncOffsetY(self,self->getCurrentBumpyOffsetV());
    }
    else
    {
        LLSelectedTEMaterial::setNormalOffsetY(self,self->getCurrentBumpyOffsetV());
    }
}

//static
void LLPanelFace::onCommitMaterialShinyOffsetX(LLUICtrl* ctrl, void* userdata)
{
    LLPanelFace* self = (LLPanelFace*) userdata;
    llassert_always(self);

    if (gSavedSettings.getBOOL("SyncMaterialSettings"))
    {
        syncOffsetX(self, self->getCurrentShinyOffsetU());
    }
    else
    {
        LLSelectedTEMaterial::setSpecularOffsetX(self,self->getCurrentShinyOffsetU());
    }
}

//static
void LLPanelFace::onCommitMaterialShinyOffsetY(LLUICtrl* ctrl, void* userdata)
{
    LLPanelFace* self = (LLPanelFace*) userdata;
    llassert_always(self);

    if (gSavedSettings.getBOOL("SyncMaterialSettings"))
    {
        syncOffsetY(self,self->getCurrentShinyOffsetV());
    }
    else
    {
        LLSelectedTEMaterial::setSpecularOffsetY(self,self->getCurrentShinyOffsetV());
    }
}

//static
void LLPanelFace::syncRepeatX(LLPanelFace* self, F32 scaleU)
{
    LLSelectedTEMaterial::setNormalRepeatX(self,scaleU);
    LLSelectedTEMaterial::setSpecularRepeatX(self,scaleU);
    self->sendTextureInfo();
}

//static
void LLPanelFace::syncRepeatY(LLPanelFace* self, F32 scaleV)
{
    LLSelectedTEMaterial::setNormalRepeatY(self,scaleV);
    LLSelectedTEMaterial::setSpecularRepeatY(self,scaleV);
    self->sendTextureInfo();
}

//static
void LLPanelFace::onCommitMaterialBumpyScaleX(LLUICtrl* ctrl, void* userdata)
{
    LLPanelFace* self = (LLPanelFace*) userdata;
    llassert_always(self);
    F32 bumpy_scale_u = self->getCurrentBumpyScaleU();
    if (self->isIdenticalPlanarTexgen())
    {
        bumpy_scale_u *= 0.5f;
    }

    if (gSavedSettings.getBOOL("SyncMaterialSettings"))
    {
        self->getChild<LLSpinCtrl>("TexScaleU")->forceSetValue(self->getCurrentBumpyScaleU());
        syncRepeatX(self, bumpy_scale_u);
    }
    else
    {
        LLSelectedTEMaterial::setNormalRepeatX(self,bumpy_scale_u);
    }
}

//static
void LLPanelFace::onCommitMaterialBumpyScaleY(LLUICtrl* ctrl, void* userdata)
{
    LLPanelFace* self = (LLPanelFace*) userdata;
    llassert_always(self);
    F32 bumpy_scale_v = self->getCurrentBumpyScaleV();
    if (self->isIdenticalPlanarTexgen())
    {
        bumpy_scale_v *= 0.5f;
    }


    if (gSavedSettings.getBOOL("SyncMaterialSettings"))
    {
        self->getChild<LLSpinCtrl>("TexScaleV")->forceSetValue(self->getCurrentBumpyScaleV());
        syncRepeatY(self, bumpy_scale_v);
    }
    else
    {
        LLSelectedTEMaterial::setNormalRepeatY(self,bumpy_scale_v);
    }
}

//static
void LLPanelFace::onCommitMaterialShinyScaleX(LLUICtrl* ctrl, void* userdata)
{
    LLPanelFace* self = (LLPanelFace*) userdata;
    llassert_always(self);
    F32 shiny_scale_u = self->getCurrentShinyScaleU();
    if (self->isIdenticalPlanarTexgen())
    {
        shiny_scale_u *= 0.5f;
    }

    if (gSavedSettings.getBOOL("SyncMaterialSettings"))
    {
        self->getChild<LLSpinCtrl>("TexScaleU")->forceSetValue(self->getCurrentShinyScaleU());
        syncRepeatX(self, shiny_scale_u);
    }
    else
    {
        LLSelectedTEMaterial::setSpecularRepeatX(self,shiny_scale_u);
    }
}

//static
void LLPanelFace::onCommitMaterialShinyScaleY(LLUICtrl* ctrl, void* userdata)
{
    LLPanelFace* self = (LLPanelFace*) userdata;
    llassert_always(self);
    F32 shiny_scale_v = self->getCurrentShinyScaleV();
    if (self->isIdenticalPlanarTexgen())
    {
        shiny_scale_v *= 0.5f;
    }

    if (gSavedSettings.getBOOL("SyncMaterialSettings"))
    {
        self->getChild<LLSpinCtrl>("TexScaleV")->forceSetValue(self->getCurrentShinyScaleV());
        syncRepeatY(self, shiny_scale_v);
    }
    else
    {
        LLSelectedTEMaterial::setSpecularRepeatY(self,shiny_scale_v);
    }
}

//static
void LLPanelFace::syncMaterialRot(LLPanelFace* self, F32 rot, int te)
{
    LLSelectedTEMaterial::setNormalRotation(self,rot * DEG_TO_RAD, te);
    LLSelectedTEMaterial::setSpecularRotation(self,rot * DEG_TO_RAD, te);
    self->sendTextureInfo();
}

//static
void LLPanelFace::onCommitMaterialBumpyRot(LLUICtrl* ctrl, void* userdata)
{
    LLPanelFace* self = (LLPanelFace*) userdata;
    llassert_always(self);

    if (gSavedSettings.getBOOL("SyncMaterialSettings"))
    {
        self->getChild<LLSpinCtrl>("TexRot")->forceSetValue(self->getCurrentBumpyRot());
        syncMaterialRot(self, self->getCurrentBumpyRot());
    }
    else
    {
        if ((bool)self->childGetValue("checkbox planar align").asBoolean())
        {
            LLFace* last_face = NULL;
            bool identical_face = false;
            LLSelectedTE::getFace(last_face, identical_face);
            LLPanelFaceSetAlignedTEFunctor setfunc(self, last_face);
            LLSelectMgr::getInstance()->getSelection()->applyToTEs(&setfunc);
        }
        else
        {
            LLSelectedTEMaterial::setNormalRotation(self, self->getCurrentBumpyRot() * DEG_TO_RAD);
        }
    }
}

//static
void LLPanelFace::onCommitMaterialShinyRot(LLUICtrl* ctrl, void* userdata)
{
    LLPanelFace* self = (LLPanelFace*) userdata;
    llassert_always(self);

    if (gSavedSettings.getBOOL("SyncMaterialSettings"))
    {
        self->getChild<LLSpinCtrl>("TexRot")->forceSetValue(self->getCurrentShinyRot());
        syncMaterialRot(self, self->getCurrentShinyRot());
    }
    else
    {
        if ((bool)self->childGetValue("checkbox planar align").asBoolean())
        {
            LLFace* last_face = NULL;
            bool identical_face = false;
            LLSelectedTE::getFace(last_face, identical_face);
            LLPanelFaceSetAlignedTEFunctor setfunc(self, last_face);
            LLSelectMgr::getInstance()->getSelection()->applyToTEs(&setfunc);
        }
        else
        {
            LLSelectedTEMaterial::setSpecularRotation(self, self->getCurrentShinyRot() * DEG_TO_RAD);
        }
    }
}

//static
void LLPanelFace::onCommitMaterialGloss(LLUICtrl* ctrl, void* userdata)
{
    LLPanelFace* self = (LLPanelFace*) userdata;
    llassert_always(self);
    LLSelectedTEMaterial::setSpecularLightExponent(self,self->getCurrentGlossiness());
}

//static
void LLPanelFace::onCommitMaterialEnv(LLUICtrl* ctrl, void* userdata)
{
    LLPanelFace* self = (LLPanelFace*) userdata;
    llassert_always(self);
    LLSelectedTEMaterial::setEnvironmentIntensity(self,self->getCurrentEnvIntensity());
}

//static
void LLPanelFace::onCommitMaterialMaskCutoff(LLUICtrl* ctrl, void* userdata)
{
    LLPanelFace* self = (LLPanelFace*) userdata;
    LLSelectedTEMaterial::setAlphaMaskCutoff(self,self->getCurrentAlphaMaskCutoff());
}

// static
void LLPanelFace::onCommitTextureInfo( LLUICtrl* ctrl, void* userdata )
{
    LLPanelFace* self = (LLPanelFace*) userdata;
    self->sendTextureInfo();
    // vertical scale and repeats per meter depends on each other, so force set on changes
    self->updateUI(true);
}

// static
void LLPanelFace::onCommitTextureScaleX( LLUICtrl* ctrl, void* userdata )
{
    LLPanelFace* self = (LLPanelFace*) userdata;
    if (gSavedSettings.getBOOL("SyncMaterialSettings"))
    {
        F32 bumpy_scale_u = (F32)self->getChild<LLUICtrl>("TexScaleU")->getValue().asReal();
        if (self->isIdenticalPlanarTexgen())
        {
            bumpy_scale_u *= 0.5f;
        }
        syncRepeatX(self, bumpy_scale_u);
    }
    else
    {
        self->sendTextureInfo();
    }
    self->updateUI(true);
}

// static
void LLPanelFace::onCommitTextureScaleY( LLUICtrl* ctrl, void* userdata )
{
    LLPanelFace* self = (LLPanelFace*) userdata;
    if (gSavedSettings.getBOOL("SyncMaterialSettings"))
    {
        F32 bumpy_scale_v = (F32)self->getChild<LLUICtrl>("TexScaleV")->getValue().asReal();
        if (self->isIdenticalPlanarTexgen())
        {
            bumpy_scale_v *= 0.5f;
        }
        syncRepeatY(self, bumpy_scale_v);
    }
    else
    {
        self->sendTextureInfo();
    }
    self->updateUI(true);
}

// static
void LLPanelFace::onCommitTextureRot( LLUICtrl* ctrl, void* userdata )
{
    LLPanelFace* self = (LLPanelFace*) userdata;

    if (gSavedSettings.getBOOL("SyncMaterialSettings"))
    {
        syncMaterialRot(self, (F32)self->getChild<LLUICtrl>("TexRot")->getValue().asReal());
    }
    else
    {
        self->sendTextureInfo();
    }
    self->updateUI(true);
}

// static
void LLPanelFace::onCommitTextureOffsetX( LLUICtrl* ctrl, void* userdata )
{
    LLPanelFace* self = (LLPanelFace*) userdata;
    if (gSavedSettings.getBOOL("SyncMaterialSettings"))
    {
        syncOffsetX(self, (F32)self->getChild<LLUICtrl>("TexOffsetU")->getValue().asReal());
    }
    else
    {
        self->sendTextureInfo();
    }
    self->updateUI(true);
}

// static
void LLPanelFace::onCommitTextureOffsetY( LLUICtrl* ctrl, void* userdata )
{
    LLPanelFace* self = (LLPanelFace*) userdata;
    if (gSavedSettings.getBOOL("SyncMaterialSettings"))
    {
        syncOffsetY(self, (F32)self->getChild<LLUICtrl>("TexOffsetV")->getValue().asReal());
    }
    else
    {
        self->sendTextureInfo();
    }
    self->updateUI(true);
}

// Commit the number of repeats per meter
// static
void LLPanelFace::onCommitRepeatsPerMeter(LLUICtrl* ctrl, void* userdata)
{
    LLPanelFace *self = (LLPanelFace *) userdata;

    LLUICtrl *repeats_ctrl = self->getChild<LLUICtrl>("rptctrl");

    U32 materials_media = self->mComboMatMedia->getCurrentIndex();
    U32 material_type   = 0;
    if (materials_media == MATMEDIA_PBR)
    {
        LLRadioGroup *radio_mat_type = self->getChild<LLRadioGroup>("radio_pbr_type");
        material_type                = radio_mat_type->getSelectedIndex();
    }
    if (materials_media == MATMEDIA_MATERIAL)
    {
        LLRadioGroup *radio_mat_type = self->getChild<LLRadioGroup>("radio_material_type");
        material_type                = radio_mat_type->getSelectedIndex();
    }

    F32 repeats_per_meter = (F32) repeats_ctrl->getValue().asReal();

    F32 obj_scale_s = 1.0f;
    F32 obj_scale_t = 1.0f;

    bool identical_scale_s = false;
    bool identical_scale_t = false;

    LLSelectedTE::getObjectScaleS(obj_scale_s, identical_scale_s);
    LLSelectedTE::getObjectScaleS(obj_scale_t, identical_scale_t);

    LLUICtrl *bumpy_scale_u = self->getChild<LLUICtrl>("bumpyScaleU");
    LLUICtrl *bumpy_scale_v = self->getChild<LLUICtrl>("bumpyScaleV");
    LLUICtrl *shiny_scale_u = self->getChild<LLUICtrl>("shinyScaleU");
    LLUICtrl *shiny_scale_v = self->getChild<LLUICtrl>("shinyScaleV");

    if (gSavedSettings.getBOOL("SyncMaterialSettings"))
    {
        LLSelectMgr::getInstance()->selectionTexScaleAutofit( repeats_per_meter );

        bumpy_scale_u->setValue(obj_scale_s * repeats_per_meter);
        bumpy_scale_v->setValue(obj_scale_t * repeats_per_meter);

        LLSelectedTEMaterial::setNormalRepeatX(self,obj_scale_s * repeats_per_meter);
        LLSelectedTEMaterial::setNormalRepeatY(self,obj_scale_t * repeats_per_meter);

        shiny_scale_u->setValue(obj_scale_s * repeats_per_meter);
        shiny_scale_v->setValue(obj_scale_t * repeats_per_meter);

        LLSelectedTEMaterial::setSpecularRepeatX(self,obj_scale_s * repeats_per_meter);
        LLSelectedTEMaterial::setSpecularRepeatY(self,obj_scale_t * repeats_per_meter);
    }
    else
    {
        switch (material_type)
        {
            case MATTYPE_DIFFUSE:
            {
                LLSelectMgr::getInstance()->selectionTexScaleAutofit( repeats_per_meter );
            }
            break;

            case MATTYPE_NORMAL:
            {
                bumpy_scale_u->setValue(obj_scale_s * repeats_per_meter);
                bumpy_scale_v->setValue(obj_scale_t * repeats_per_meter);

                LLSelectedTEMaterial::setNormalRepeatX(self,obj_scale_s * repeats_per_meter);
                LLSelectedTEMaterial::setNormalRepeatY(self,obj_scale_t * repeats_per_meter);
            }
            break;

            case MATTYPE_SPECULAR:
            {
                shiny_scale_u->setValue(obj_scale_s * repeats_per_meter);
                shiny_scale_v->setValue(obj_scale_t * repeats_per_meter);

                LLSelectedTEMaterial::setSpecularRepeatX(self,obj_scale_s * repeats_per_meter);
                LLSelectedTEMaterial::setSpecularRepeatY(self,obj_scale_t * repeats_per_meter);
            }
            break;

            default:
                llassert(false);
                break;
        }
    }
    // vertical scale and repeats per meter depends on each other, so force set on changes
    self->updateUI(true);
}

struct LLPanelFaceSetMediaFunctor : public LLSelectedTEFunctor
{
    virtual bool apply(LLViewerObject* object, S32 te)
    {
        viewer_media_t pMediaImpl;

        const LLTextureEntry* tep = object->getTE(te);
        const LLMediaEntry* mep = tep->hasMedia() ? tep->getMediaData() : NULL;
        if ( mep )
        {
            pMediaImpl = LLViewerMedia::getInstance()->getMediaImplFromTextureID(mep->getMediaID());
        }

        if ( pMediaImpl.isNull())
        {
            // If we didn't find face media for this face, check whether this face is showing parcel media.
            pMediaImpl = LLViewerMedia::getInstance()->getMediaImplFromTextureID(tep->getID());
        }

        if ( pMediaImpl.notNull())
        {
            LLPluginClassMedia *media = pMediaImpl->getMediaPlugin();
            if(media)
            {
                S32 media_width = media->getWidth();
                S32 media_height = media->getHeight();
                S32 texture_width = media->getTextureWidth();
                S32 texture_height = media->getTextureHeight();
                F32 scale_s = (F32)media_width / (F32)texture_width;
                F32 scale_t = (F32)media_height / (F32)texture_height;

                // set scale and adjust offset
                object->setTEScaleS( te, scale_s );
                object->setTEScaleT( te, scale_t ); // don't need to flip Y anymore since QT does this for us now.
                object->setTEOffsetS( te, -( 1.0f - scale_s ) / 2.0f );
                object->setTEOffsetT( te, -( 1.0f - scale_t ) / 2.0f );
            }
        }
        return true;
    };
};

void LLPanelFace::onClickAutoFix(void* userdata)
{
    LLPanelFaceSetMediaFunctor setfunc;
    LLSelectMgr::getInstance()->getSelection()->applyToTEs(&setfunc);

    LLPanelFaceSendFunctor sendfunc;
    LLSelectMgr::getInstance()->getSelection()->applyToObjects(&sendfunc);
}

void LLPanelFace::onAlignTexture(void* userdata)
{
    LLPanelFace* self = (LLPanelFace*)userdata;
    self->alignTestureLayer();
}

void LLPanelFace::onClickBtnLoadInvPBR(void* userdata)
{
    // Shouldn't this be "save to inventory?"
    LLPanelFace* self = (LLPanelFace*)userdata;
    LLTextureCtrl* pbr_ctrl = self->findChild<LLTextureCtrl>("pbr_control");
    pbr_ctrl->showPicker(true);
}

void LLPanelFace::onClickBtnEditPBR(void* userdata)
{
    LLMaterialEditor::loadLive();
}

void LLPanelFace::onClickBtnSavePBR(void* userdata)
{
    LLMaterialEditor::saveObjectsMaterialAs();
}

enum EPasteMode
{
    PASTE_COLOR,
    PASTE_TEXTURE
};

struct LLPanelFacePasteTexFunctor : public LLSelectedTEFunctor
{
    LLPanelFacePasteTexFunctor(LLPanelFace* panel, EPasteMode mode) :
        mPanelFace(panel), mMode(mode) {}

    virtual bool apply(LLViewerObject* objectp, S32 te)
    {
        switch (mMode)
        {
        case PASTE_COLOR:
            mPanelFace->onPasteColor(objectp, te);
            break;
        case PASTE_TEXTURE:
            mPanelFace->onPasteTexture(objectp, te);
            break;
        }
        return true;
    }
private:
    LLPanelFace *mPanelFace;
    EPasteMode mMode;
};

struct LLPanelFaceUpdateFunctor : public LLSelectedObjectFunctor
{
    LLPanelFaceUpdateFunctor(bool update_media)
        : mUpdateMedia(update_media)
    {}

    virtual bool apply(LLViewerObject* object)
    {
        object->sendTEUpdate();

        if (mUpdateMedia)
        {
            LLVOVolume *vo = dynamic_cast<LLVOVolume*>(object);
            if (vo && vo->hasMedia())
            {
                vo->sendMediaDataUpdate();
            }
        }
        return true;
    }
private:
    bool mUpdateMedia;
};

struct LLPanelFaceNavigateHomeFunctor : public LLSelectedTEFunctor
{
    virtual bool apply(LLViewerObject* objectp, S32 te)
    {
        if (objectp && objectp->getTE(te))
        {
            LLTextureEntry* tep = objectp->getTE(te);
            const LLMediaEntry *media_data = tep->getMediaData();
            if (media_data)
            {
                if (media_data->getCurrentURL().empty() && media_data->getAutoPlay())
                {
                    viewer_media_t media_impl =
                        LLViewerMedia::getInstance()->getMediaImplFromTextureID(tep->getMediaData()->getMediaID());
                    if (media_impl)
                    {
                        media_impl->navigateHome();
                    }
                }
            }
        }
        return true;
    }
};

void LLPanelFace::onCopyColor()
{
    LLViewerObject* objectp = LLSelectMgr::getInstance()->getSelection()->getFirstObject();
    LLSelectNode* node = LLSelectMgr::getInstance()->getSelection()->getFirstNode();
    S32 selected_count = LLSelectMgr::getInstance()->getSelection()->getObjectCount();
    if (!objectp || !node
        || objectp->getPCode() != LL_PCODE_VOLUME
        || !objectp->permModify()
        || objectp->isPermanentEnforced()
        || selected_count > 1)
    {
        return;
    }

    if (mClipboardParams.has("color"))
    {
        mClipboardParams["color"].clear();
    }
    else
    {
        mClipboardParams["color"] = LLSD::emptyArray();
    }

    std::map<LLUUID, LLUUID> asset_item_map;

    // a way to resolve situations where source and target have different amount of faces
    S32 num_tes = llmin((S32)objectp->getNumTEs(), (S32)objectp->getNumFaces());
    mClipboardParams["color_all_tes"] = (num_tes != 1) || (LLToolFace::getInstance() == LLToolMgr::getInstance()->getCurrentTool());
    for (S32 te = 0; te < num_tes; ++te)
    {
        if (node->isTESelected(te))
        {
            LLTextureEntry* tep = objectp->getTE(te);
            if (tep)
            {
                LLSD te_data;

                // asLLSD() includes media
                te_data["te"] = tep->asLLSD(); // Note: includes a lot more than just color/alpha/glow

                mClipboardParams["color"].append(te_data);
            }
        }
    }
}

void LLPanelFace::onPasteColor()
{
    if (!mClipboardParams.has("color"))
    {
        return;
    }

    LLViewerObject* objectp = LLSelectMgr::getInstance()->getSelection()->getFirstObject();
    LLSelectNode* node = LLSelectMgr::getInstance()->getSelection()->getFirstNode();
    S32 selected_count = LLSelectMgr::getInstance()->getSelection()->getObjectCount();
    if (!objectp || !node
        || objectp->getPCode() != LL_PCODE_VOLUME
        || !objectp->permModify()
        || objectp->isPermanentEnforced()
        || selected_count > 1)
    {
        // not supposed to happen
        LL_WARNS() << "Failed to paste color due to missing or wrong selection" << LL_ENDL;
        return;
    }

    bool face_selection_mode = LLToolFace::getInstance() == LLToolMgr::getInstance()->getCurrentTool();
    LLSD &clipboard = mClipboardParams["color"]; // array
    S32 num_tes = llmin((S32)objectp->getNumTEs(), (S32)objectp->getNumFaces());
    S32 compare_tes = num_tes;

    if (face_selection_mode)
    {
        compare_tes = 0;
        for (S32 te = 0; te < num_tes; ++te)
        {
            if (node->isTESelected(te))
            {
                compare_tes++;
            }
        }
    }

    // we can copy if single face was copied in edit face mode or if face count matches
    if (!((clipboard.size() == 1) && mClipboardParams["color_all_tes"].asBoolean())
        && compare_tes != clipboard.size())
    {
        LLSD notif_args;
        if (face_selection_mode)
        {
            static std::string reason = getString("paste_error_face_selection_mismatch");
            notif_args["REASON"] = reason;
        }
        else
        {
            static std::string reason = getString("paste_error_object_face_count_mismatch");
            notif_args["REASON"] = reason;
        }
        LLNotificationsUtil::add("FacePasteFailed", notif_args);
        return;
    }

    LLObjectSelectionHandle selected_objects = LLSelectMgr::getInstance()->getSelection();

    LLPanelFacePasteTexFunctor paste_func(this, PASTE_COLOR);
    selected_objects->applyToTEs(&paste_func);

    LLPanelFaceUpdateFunctor sendfunc(false);
    selected_objects->applyToObjects(&sendfunc);
}

void LLPanelFace::onPasteColor(LLViewerObject* objectp, S32 te)
{
    LLSD te_data;
    LLSD &clipboard = mClipboardParams["color"]; // array
    if ((clipboard.size() == 1) && mClipboardParams["color_all_tes"].asBoolean())
    {
        te_data = *(clipboard.beginArray());
    }
    else if (clipboard[te])
    {
        te_data = clipboard[te];
    }
    else
    {
        return;
    }

    LLTextureEntry* tep = objectp->getTE(te);
    if (tep)
    {
        if (te_data.has("te"))
        {
            // Color / Alpha
            if (te_data["te"].has("colors"))
            {
                LLColor4 color = tep->getColor();

                LLColor4 clip_color;
                clip_color.setValue(te_data["te"]["colors"]);

                // Color
                color.mV[VRED] = clip_color.mV[VRED];
                color.mV[VGREEN] = clip_color.mV[VGREEN];
                color.mV[VBLUE] = clip_color.mV[VBLUE];

                // Alpha
                color.mV[VALPHA] = clip_color.mV[VALPHA];

                objectp->setTEColor(te, color);
            }

            // Color/fullbright
            if (te_data["te"].has("fullbright"))
            {
                objectp->setTEFullbright(te, te_data["te"]["fullbright"].asInteger());
            }

            // Glow
            if (te_data["te"].has("glow"))
            {
                objectp->setTEGlow(te, (F32)te_data["te"]["glow"].asReal());
            }
        }
    }
}

void LLPanelFace::onCopyTexture()
{
    LLViewerObject* objectp = LLSelectMgr::getInstance()->getSelection()->getFirstObject();
    LLSelectNode* node = LLSelectMgr::getInstance()->getSelection()->getFirstNode();
    S32 selected_count = LLSelectMgr::getInstance()->getSelection()->getObjectCount();
    if (!objectp || !node
        || objectp->getPCode() != LL_PCODE_VOLUME
        || !objectp->permModify()
        || objectp->isPermanentEnforced()
        || selected_count > 1
        || !LLMaterialEditor::canClipboardObjectsMaterial())
    {
        return;
    }

    if (mClipboardParams.has("texture"))
    {
        mClipboardParams["texture"].clear();
    }
    else
    {
        mClipboardParams["texture"] = LLSD::emptyArray();
    }

    std::map<LLUUID, LLUUID> asset_item_map;

    // a way to resolve situations where source and target have different amount of faces
    S32 num_tes = llmin((S32)objectp->getNumTEs(), (S32)objectp->getNumFaces());
    mClipboardParams["texture_all_tes"] = (num_tes != 1) || (LLToolFace::getInstance() == LLToolMgr::getInstance()->getCurrentTool());
    for (S32 te = 0; te < num_tes; ++te)
    {
        if (node->isTESelected(te))
        {
            LLTextureEntry* tep = objectp->getTE(te);
            if (tep)
            {
                LLSD te_data;

                // asLLSD() includes media
                te_data["te"] = tep->asLLSD();
                te_data["te"]["shiny"] = tep->getShiny();
                te_data["te"]["bumpmap"] = tep->getBumpmap();
                te_data["te"]["bumpshiny"] = tep->getBumpShiny();
                te_data["te"]["bumpfullbright"] = tep->getBumpShinyFullbright();
                te_data["te"]["texgen"] = tep->getTexGen();
                te_data["te"]["pbr"] = objectp->getRenderMaterialID(te);
                if (tep->getGLTFMaterialOverride() != nullptr)
                {
                    te_data["te"]["pbr_override"] = tep->getGLTFMaterialOverride()->asJSON();
                }

                if (te_data["te"].has("imageid"))
                {
                    LLUUID item_id;
                    LLUUID id = te_data["te"]["imageid"].asUUID();
                    bool from_library = get_is_predefined_texture(id);
                    bool full_perm = from_library;

                    if (!full_perm
                        && objectp->permCopy()
                        && objectp->permTransfer()
                        && objectp->permModify())
                    {
                        // If agent created this object and nothing is limiting permissions, mark as full perm
                        // If agent was granted permission to edit objects owned and created by somebody else, mark full perm
                        // This check is not perfect since we can't figure out whom textures belong to so this ended up restrictive
                        std::string creator_app_link;
                        LLUUID creator_id;
                        LLSelectMgr::getInstance()->selectGetCreator(creator_id, creator_app_link);
                        full_perm = objectp->mOwnerID == creator_id;
                    }

                    if (id.notNull() && !full_perm)
                    {
                        std::map<LLUUID, LLUUID>::iterator iter = asset_item_map.find(id);
                        if (iter != asset_item_map.end())
                        {
                            item_id = iter->second;
                        }
                        else
                        {
                            // What this does is simply searches inventory for item with same asset id,
                            // as result it is Hightly unreliable, leaves little control to user, borderline hack
                            // but there are little options to preserve permissions - multiple inventory
                            // items might reference same asset and inventory search is expensive.
                            bool no_transfer = false;
                            if (objectp->getInventoryItemByAsset(id))
                            {
                                no_transfer = !objectp->getInventoryItemByAsset(id)->getIsFullPerm();
                            }
                            item_id = get_copy_free_item_by_asset_id(id, no_transfer);
                            // record value to avoid repeating inventory search when possible
                            asset_item_map[id] = item_id;
                        }
                    }

                    if (item_id.notNull() && gInventory.isObjectDescendentOf(item_id, gInventory.getLibraryRootFolderID()))
                    {
                        full_perm = true;
                        from_library = true;
                    }

                    {
                        te_data["te"]["itemfullperm"] = full_perm;
                        te_data["te"]["fromlibrary"] = from_library;

                        // If full permission object, texture is free to copy,
                        // but otherwise we need to check inventory and extract permissions
                        //
                        // Normally we care only about restrictions for current user and objects
                        // don't inherit any 'next owner' permissions from texture, so there is
                        // no need to record item id if full_perm==true
                        if (!full_perm && !from_library && item_id.notNull())
                        {
                            LLViewerInventoryItem* itemp = gInventory.getItem(item_id);
                            if (itemp)
                            {
                                LLPermissions item_permissions = itemp->getPermissions();
                                if (item_permissions.allowOperationBy(PERM_COPY,
                                    gAgent.getID(),
                                    gAgent.getGroupID()))
                                {
                                    te_data["te"]["imageitemid"] = item_id;
                                    te_data["te"]["itemfullperm"] = itemp->getIsFullPerm();
                                    if (!itemp->isFinished())
                                    {
                                        // needed for dropTextureAllFaces
                                        LLInventoryModelBackgroundFetch::instance().start(item_id, false);
                                    }
                                }
                            }
                        }
                    }
                }

                LLMaterialPtr material_ptr = tep->getMaterialParams();
                if (!material_ptr.isNull())
                {
                    LLSD mat_data;

                    mat_data["NormMap"] = material_ptr->getNormalID();
                    mat_data["SpecMap"] = material_ptr->getSpecularID();

                    mat_data["NormRepX"] = material_ptr->getNormalRepeatX();
                    mat_data["NormRepY"] = material_ptr->getNormalRepeatY();
                    mat_data["NormOffX"] = material_ptr->getNormalOffsetX();
                    mat_data["NormOffY"] = material_ptr->getNormalOffsetY();
                    mat_data["NormRot"] = material_ptr->getNormalRotation();

                    mat_data["SpecRepX"] = material_ptr->getSpecularRepeatX();
                    mat_data["SpecRepY"] = material_ptr->getSpecularRepeatY();
                    mat_data["SpecOffX"] = material_ptr->getSpecularOffsetX();
                    mat_data["SpecOffY"] = material_ptr->getSpecularOffsetY();
                    mat_data["SpecRot"] = material_ptr->getSpecularRotation();

                    mat_data["SpecColor"] = material_ptr->getSpecularLightColor().getValue();
                    mat_data["SpecExp"] = material_ptr->getSpecularLightExponent();
                    mat_data["EnvIntensity"] = material_ptr->getEnvironmentIntensity();
                    mat_data["AlphaMaskCutoff"] = material_ptr->getAlphaMaskCutoff();
                    mat_data["DiffuseAlphaMode"] = material_ptr->getDiffuseAlphaMode();

                    // Replace no-copy textures, destination texture will get used instead if available
                    if (mat_data.has("NormMap"))
                    {
                        LLUUID id = mat_data["NormMap"].asUUID();
                        if (id.notNull() && !get_can_copy_texture(id))
                        {
                            mat_data["NormMap"] = DEFAULT_OBJECT_TEXTURE;
                            mat_data["NormMapNoCopy"] = true;
                        }

                    }
                    if (mat_data.has("SpecMap"))
                    {
                        LLUUID id = mat_data["SpecMap"].asUUID();
                        if (id.notNull() && !get_can_copy_texture(id))
                        {
                            mat_data["SpecMap"] = DEFAULT_OBJECT_TEXTURE;
                            mat_data["SpecMapNoCopy"] = true;
                        }

                    }

                    te_data["material"] = mat_data;
                }

                mClipboardParams["texture"].append(te_data);
            }
        }
    }
}

void LLPanelFace::onPasteTexture()
{
    if (!mClipboardParams.has("texture"))
    {
        return;
    }

    LLViewerObject* objectp = LLSelectMgr::getInstance()->getSelection()->getFirstObject();
    LLSelectNode* node = LLSelectMgr::getInstance()->getSelection()->getFirstNode();
    S32 selected_count = LLSelectMgr::getInstance()->getSelection()->getObjectCount();
    if (!objectp || !node
        || objectp->getPCode() != LL_PCODE_VOLUME
        || !objectp->permModify()
        || objectp->isPermanentEnforced()
        || selected_count > 1
        || !LLMaterialEditor::canClipboardObjectsMaterial())
    {
        // not supposed to happen
        LL_WARNS() << "Failed to paste texture due to missing or wrong selection" << LL_ENDL;
        return;
    }

    bool face_selection_mode = LLToolFace::getInstance() == LLToolMgr::getInstance()->getCurrentTool();
    LLSD &clipboard = mClipboardParams["texture"]; // array
    S32 num_tes = llmin((S32)objectp->getNumTEs(), (S32)objectp->getNumFaces());
    S32 compare_tes = num_tes;

    if (face_selection_mode)
    {
        compare_tes = 0;
        for (S32 te = 0; te < num_tes; ++te)
        {
            if (node->isTESelected(te))
            {
                compare_tes++;
            }
        }
    }

    // we can copy if single face was copied in edit face mode or if face count matches
    if (!((clipboard.size() == 1) && mClipboardParams["texture_all_tes"].asBoolean())
        && compare_tes != clipboard.size())
    {
        LLSD notif_args;
        if (face_selection_mode)
        {
            static std::string reason = getString("paste_error_face_selection_mismatch");
            notif_args["REASON"] = reason;
        }
        else
        {
            static std::string reason = getString("paste_error_object_face_count_mismatch");
            notif_args["REASON"] = reason;
        }
        LLNotificationsUtil::add("FacePasteFailed", notif_args);
        return;
    }

    bool full_perm_object = true;
    LLSD::array_const_iterator iter = clipboard.beginArray();
    LLSD::array_const_iterator end = clipboard.endArray();
    for (; iter != end; ++iter)
    {
        const LLSD& te_data = *iter;
        if (te_data.has("te") && te_data["te"].has("imageid"))
        {
            bool full_perm = te_data["te"].has("itemfullperm") && te_data["te"]["itemfullperm"].asBoolean();
            full_perm_object &= full_perm;
            if (!full_perm)
            {
                if (te_data["te"].has("imageitemid"))
                {
                    LLUUID item_id = te_data["te"]["imageitemid"].asUUID();
                    if (item_id.notNull())
                    {
                        LLViewerInventoryItem* itemp = gInventory.getItem(item_id);
                        if (!itemp)
                        {
                            // image might be in object's inventory, but it can be not up to date
                            LLSD notif_args;
                            static std::string reason = getString("paste_error_inventory_not_found");
                            notif_args["REASON"] = reason;
                            LLNotificationsUtil::add("FacePasteFailed", notif_args);
                            return;
                        }
                    }
                }
                else
                {
                    // Item was not found on 'copy' stage
                    // Since this happened at copy, might be better to either show this
                    // at copy stage or to drop clipboard here
                    LLSD notif_args;
                    static std::string reason = getString("paste_error_inventory_not_found");
                    notif_args["REASON"] = reason;
                    LLNotificationsUtil::add("FacePasteFailed", notif_args);
                    return;
                }
            }
        }
    }

    if (!full_perm_object)
    {
        LLNotificationsUtil::add("FacePasteTexturePermissions");
    }

    LLObjectSelectionHandle selected_objects = LLSelectMgr::getInstance()->getSelection();

    LLPanelFacePasteTexFunctor paste_func(this, PASTE_TEXTURE);
    selected_objects->applyToTEs(&paste_func);

    LLPanelFaceUpdateFunctor sendfunc(true);
    selected_objects->applyToObjects(&sendfunc);

    LLGLTFMaterialList::flushUpdates();

    LLPanelFaceNavigateHomeFunctor navigate_home_func;
    selected_objects->applyToTEs(&navigate_home_func);
}

void LLPanelFace::onPasteTexture(LLViewerObject* objectp, S32 te)
{
    LLSD te_data;
    LLSD &clipboard = mClipboardParams["texture"]; // array
    if ((clipboard.size() == 1) && mClipboardParams["texture_all_tes"].asBoolean())
    {
        te_data = *(clipboard.beginArray());
    }
    else if (clipboard[te])
    {
        te_data = clipboard[te];
    }
    else
    {
        return;
    }

    LLTextureEntry* tep = objectp->getTE(te);
    if (tep)
    {
        if (te_data.has("te"))
        {
            // Texture
            bool full_perm = te_data["te"].has("itemfullperm") && te_data["te"]["itemfullperm"].asBoolean();
            bool from_library = te_data["te"].has("fromlibrary") && te_data["te"]["fromlibrary"].asBoolean();
            if (te_data["te"].has("imageid"))
            {
                const LLUUID& imageid = te_data["te"]["imageid"].asUUID(); //texture or asset id
                LLViewerInventoryItem* itemp_res = NULL;

                if (te_data["te"].has("imageitemid"))
                {
                    LLUUID item_id = te_data["te"]["imageitemid"].asUUID();
                    if (item_id.notNull())
                    {
                        LLViewerInventoryItem* itemp = gInventory.getItem(item_id);
                        if (itemp && itemp->isFinished())
                        {
                            // dropTextureAllFaces will fail if incomplete
                            itemp_res = itemp;
                        }
                        else
                        {
                            // Theoretically shouldn't happend, but if it does happen, we
                            // might need to add a notification to user that paste will fail
                            // since inventory isn't fully loaded
                            LL_WARNS() << "Item " << item_id << " is incomplete, paste might fail silently." << LL_ENDL;
                        }
                    }
                }
                // for case when item got removed from inventory after we pressed 'copy'
                // or texture got pasted into previous object
                if (!itemp_res && !full_perm)
                {
                    // Due to checks for imageitemid in LLPanelFace::onPasteTexture() this should no longer be reachable.
                    LL_INFOS() << "Item " << te_data["te"]["imageitemid"].asUUID() << " no longer in inventory." << LL_ENDL;
                    // Todo: fix this, we are often searching same texture multiple times (equal to number of faces)
                    // Perhaps just mPanelFace->onPasteTexture(objectp, te, &asset_to_item_id_map); ? Not pretty, but will work
                    LLViewerInventoryCategory::cat_array_t cats;
                    LLViewerInventoryItem::item_array_t items;
                    LLAssetIDMatches asset_id_matches(imageid);
                    gInventory.collectDescendentsIf(LLUUID::null,
                        cats,
                        items,
                        LLInventoryModel::INCLUDE_TRASH,
                        asset_id_matches);

                    // Extremely unreliable and perfomance unfriendly.
                    // But we need this to check permissions and it is how texture control finds items
                    for (S32 i = 0; i < items.size(); i++)
                    {
                        LLViewerInventoryItem* itemp = items[i];
                        if (itemp && itemp->isFinished())
                        {
                            // dropTextureAllFaces will fail if incomplete
                            LLPermissions item_permissions = itemp->getPermissions();
                            if (item_permissions.allowOperationBy(PERM_COPY,
                                gAgent.getID(),
                                gAgent.getGroupID()))
                            {
                                itemp_res = itemp;
                                break; // first match
                            }
                        }
                    }
                }

                if (itemp_res)
                {
                    if (te == -1) // all faces
                    {
                        LLToolDragAndDrop::dropTextureAllFaces(objectp,
                            itemp_res,
                            from_library ? LLToolDragAndDrop::SOURCE_LIBRARY : LLToolDragAndDrop::SOURCE_AGENT,
                            LLUUID::null,
                            false);
                    }
                    else // one face
                    {
                        LLToolDragAndDrop::dropTextureOneFace(objectp,
                            te,
                            itemp_res,
                            from_library ? LLToolDragAndDrop::SOURCE_LIBRARY : LLToolDragAndDrop::SOURCE_AGENT,
                            LLUUID::null,
                            false,
                            0);
                    }
                }
                // not an inventory item or no complete items
                else if (full_perm)
                {
                    // Either library, local or existed as fullperm when user made a copy
                    LLViewerTexture* image = LLViewerTextureManager::getFetchedTexture(imageid, FTT_DEFAULT, true, LLGLTexture::BOOST_NONE, LLViewerTexture::LOD_TEXTURE);
                    objectp->setTEImage(U8(te), image);
                }
            }

            if (te_data["te"].has("bumpmap"))
            {
                objectp->setTEBumpmap(te, (U8)te_data["te"]["bumpmap"].asInteger());
            }
            if (te_data["te"].has("bumpshiny"))
            {
                objectp->setTEBumpShiny(te, (U8)te_data["te"]["bumpshiny"].asInteger());
            }
            if (te_data["te"].has("bumpfullbright"))
            {
                objectp->setTEBumpShinyFullbright(te, (U8)te_data["te"]["bumpfullbright"].asInteger());
            }
            if (te_data["te"].has("texgen"))
            {
                objectp->setTETexGen(te, (U8)te_data["te"]["texgen"].asInteger());
            }

            // PBR/GLTF
            if (te_data["te"].has("pbr"))
            {
                objectp->setRenderMaterialID(te, te_data["te"]["pbr"].asUUID(), false /*managing our own update*/);
                tep->setGLTFRenderMaterial(nullptr);
                tep->setGLTFMaterialOverride(nullptr);

                LLSD override_data;
                override_data["object_id"] = objectp->getID();
                override_data["side"] = te;
                if (te_data["te"].has("pbr_override"))
                {
                    override_data["gltf_json"] = te_data["te"]["pbr_override"];
                }
                else
                {
                    override_data["gltf_json"] = "";
                }

                override_data["asset_id"] = te_data["te"]["pbr"].asUUID();

                LLGLTFMaterialList::queueUpdate(override_data);
            }
            else
            {
                objectp->setRenderMaterialID(te, LLUUID::null, false /*send in bulk later*/ );
                tep->setGLTFRenderMaterial(nullptr);
                tep->setGLTFMaterialOverride(nullptr);

                // blank out most override data on the server
                LLGLTFMaterialList::queueApply(objectp, te, LLUUID::null);
            }

            // Texture map
            if (te_data["te"].has("scales") && te_data["te"].has("scalet"))
            {
                objectp->setTEScale(te, (F32)te_data["te"]["scales"].asReal(), (F32)te_data["te"]["scalet"].asReal());
            }
            if (te_data["te"].has("offsets") && te_data["te"].has("offsett"))
            {
                objectp->setTEOffset(te, (F32)te_data["te"]["offsets"].asReal(), (F32)te_data["te"]["offsett"].asReal());
            }
            if (te_data["te"].has("imagerot"))
            {
                objectp->setTERotation(te, (F32)te_data["te"]["imagerot"].asReal());
            }

            // Media
            if (te_data["te"].has("media_flags"))
            {
                U8 media_flags = te_data["te"]["media_flags"].asInteger();
                objectp->setTEMediaFlags(te, media_flags);
                LLVOVolume *vo = dynamic_cast<LLVOVolume*>(objectp);
                if (vo && te_data["te"].has(LLTextureEntry::TEXTURE_MEDIA_DATA_KEY))
                {
                    vo->syncMediaData(te, te_data["te"][LLTextureEntry::TEXTURE_MEDIA_DATA_KEY], true/*merge*/, true/*ignore_agent*/);
                }
            }
            else
            {
                // Keep media flags on destination unchanged
            }
        }

        if (te_data.has("material"))
        {
            LLUUID object_id = objectp->getID();

            // Normal
            // Replace placeholders with target's
            if (te_data["material"].has("NormMapNoCopy"))
            {
                LLMaterialPtr material = tep->getMaterialParams();
                if (material.notNull())
                {
                    LLUUID id = material->getNormalID();
                    if (id.notNull())
                    {
                        te_data["material"]["NormMap"] = id;
                    }
                }
            }
            LLSelectedTEMaterial::setNormalID(this, te_data["material"]["NormMap"].asUUID(), te, object_id);
            LLSelectedTEMaterial::setNormalRepeatX(this, (F32)te_data["material"]["NormRepX"].asReal(), te, object_id);
            LLSelectedTEMaterial::setNormalRepeatY(this, (F32)te_data["material"]["NormRepY"].asReal(), te, object_id);
            LLSelectedTEMaterial::setNormalOffsetX(this, (F32)te_data["material"]["NormOffX"].asReal(), te, object_id);
            LLSelectedTEMaterial::setNormalOffsetY(this, (F32)te_data["material"]["NormOffY"].asReal(), te, object_id);
            LLSelectedTEMaterial::setNormalRotation(this, (F32)te_data["material"]["NormRot"].asReal(), te, object_id);

            // Specular
                // Replace placeholders with target's
            if (te_data["material"].has("SpecMapNoCopy"))
            {
                LLMaterialPtr material = tep->getMaterialParams();
                if (material.notNull())
                {
                    LLUUID id = material->getSpecularID();
                    if (id.notNull())
                    {
                        te_data["material"]["SpecMap"] = id;
                    }
                }
            }
            LLSelectedTEMaterial::setSpecularID(this, te_data["material"]["SpecMap"].asUUID(), te, object_id);
            LLSelectedTEMaterial::setSpecularRepeatX(this, (F32)te_data["material"]["SpecRepX"].asReal(), te, object_id);
            LLSelectedTEMaterial::setSpecularRepeatY(this, (F32)te_data["material"]["SpecRepY"].asReal(), te, object_id);
            LLSelectedTEMaterial::setSpecularOffsetX(this, (F32)te_data["material"]["SpecOffX"].asReal(), te, object_id);
            LLSelectedTEMaterial::setSpecularOffsetY(this, (F32)te_data["material"]["SpecOffY"].asReal(), te, object_id);
            LLSelectedTEMaterial::setSpecularRotation(this, (F32)te_data["material"]["SpecRot"].asReal(), te, object_id);
            LLColor4U spec_color(te_data["material"]["SpecColor"]);
            LLSelectedTEMaterial::setSpecularLightColor(this, spec_color, te);
            LLSelectedTEMaterial::setSpecularLightExponent(this, (U8)te_data["material"]["SpecExp"].asInteger(), te, object_id);
            LLSelectedTEMaterial::setEnvironmentIntensity(this, (U8)te_data["material"]["EnvIntensity"].asInteger(), te, object_id);
            LLSelectedTEMaterial::setDiffuseAlphaMode(this, (U8)te_data["material"]["DiffuseAlphaMode"].asInteger(), te, object_id);
            LLSelectedTEMaterial::setAlphaMaskCutoff(this, (U8)te_data["material"]["AlphaMaskCutoff"].asInteger(), te, object_id);
            if (te_data.has("te") && te_data["te"].has("shiny"))
            {
                objectp->setTEShiny(te, (U8)te_data["te"]["shiny"].asInteger());
            }
        }
    }
}

void LLPanelFace::menuDoToSelected(const LLSD& userdata)
{
    std::string command = userdata.asString();

    // paste
    if (command == "color_paste")
    {
        onPasteColor();
    }
    else if (command == "texture_paste")
    {
        onPasteTexture();
    }
    // copy
    else if (command == "color_copy")
    {
        onCopyColor();
    }
    else if (command == "texture_copy")
    {
        onCopyTexture();
    }
}

bool LLPanelFace::menuEnableItem(const LLSD& userdata)
{
    std::string command = userdata.asString();

    // paste options
    if (command == "color_paste")
    {
        return mClipboardParams.has("color");
    }
    else if (command == "texture_paste")
    {
        return mClipboardParams.has("texture");
    }
    return false;
}


// static
void LLPanelFace::onCommitPlanarAlign(LLUICtrl* ctrl, void* userdata)
{
    LLPanelFace* self = (LLPanelFace*) userdata;
    self->getState();
    self->sendTextureInfo();
}

void LLPanelFace::updateGLTFTextureTransform(float value, U32 pbr_type, std::function<void(LLGLTFMaterial::TextureTransform*)> edit)
{
    U32 texture_info_start;
    U32 texture_info_end;
    const LLGLTFMaterial::TextureInfo texture_info = texture_info_from_pbrtype(pbr_type);
    if (texture_info == LLGLTFMaterial::GLTF_TEXTURE_INFO_COUNT)
    {
        texture_info_start = 0;
        texture_info_end = LLGLTFMaterial::GLTF_TEXTURE_INFO_COUNT;
    }
    else
    {
        texture_info_start = texture_info_from_pbrtype(pbr_type);
        texture_info_end = texture_info_start + 1;
    }
    updateSelectedGLTFMaterials([&](LLGLTFMaterial* new_override)
    {
        for (U32 ti = texture_info_start; ti < texture_info_end; ++ti)
        {
            LLGLTFMaterial::TextureTransform& new_transform = new_override->mTextureTransform[(LLGLTFMaterial::TextureInfo)ti];
            edit(&new_transform);
        }
    });
}

void LLPanelFace::setMaterialOverridesFromSelection()
{
    const U32 pbr_type = findChild<LLRadioGroup>("radio_pbr_type")->getSelectedIndex();
    const LLGLTFMaterial::TextureInfo texture_info = texture_info_from_pbrtype(pbr_type);
    U32 texture_info_start;
    U32 texture_info_end;
    if (texture_info == LLGLTFMaterial::TextureInfo::GLTF_TEXTURE_INFO_COUNT)
    {
        texture_info_start = 0;
        texture_info_end = LLGLTFMaterial::TextureInfo::GLTF_TEXTURE_INFO_COUNT;
    }
    else
    {
        texture_info_start = texture_info;
        texture_info_end = texture_info + 1;
    }

    bool read_transform = true;
    LLGLTFMaterial::TextureTransform transform;
    bool scale_u_same = true;
    bool scale_v_same = true;
    bool rotation_same = true;
    bool offset_u_same = true;
    bool offset_v_same = true;

    for (U32 i = texture_info_start; i < texture_info_end; ++i)
    {
        LLGLTFMaterial::TextureTransform this_transform;
        bool this_scale_u_same = true;
        bool this_scale_v_same = true;
        bool this_rotation_same = true;
        bool this_offset_u_same = true;
        bool this_offset_v_same = true;

        readSelectedGLTFMaterial<float>([&](const LLGLTFMaterial* mat)
        {
            return mat ? mat->mTextureTransform[i].mScale[VX] : 0.f;
        }, this_transform.mScale[VX], this_scale_u_same, true, 1e-3f);
        readSelectedGLTFMaterial<float>([&](const LLGLTFMaterial* mat)
        {
            return mat ? mat->mTextureTransform[i].mScale[VY] : 0.f;
        }, this_transform.mScale[VY], this_scale_v_same, true, 1e-3f);
        readSelectedGLTFMaterial<float>([&](const LLGLTFMaterial* mat)
        {
            return mat ? mat->mTextureTransform[i].mRotation : 0.f;
        }, this_transform.mRotation, this_rotation_same, true, 1e-3f);
        readSelectedGLTFMaterial<float>([&](const LLGLTFMaterial* mat)
        {
            return mat ? mat->mTextureTransform[i].mOffset[VX] : 0.f;
        }, this_transform.mOffset[VX], this_offset_u_same, true, 1e-3f);
        readSelectedGLTFMaterial<float>([&](const LLGLTFMaterial* mat)
        {
            return mat ? mat->mTextureTransform[i].mOffset[VY] : 0.f;
        }, this_transform.mOffset[VY], this_offset_v_same, true, 1e-3f);

        scale_u_same = scale_u_same && this_scale_u_same;
        scale_v_same = scale_v_same && this_scale_v_same;
        rotation_same = rotation_same && this_rotation_same;
        offset_u_same = offset_u_same && this_offset_u_same;
        offset_v_same = offset_v_same && this_offset_v_same;

        if (read_transform)
        {
            read_transform = false;
            transform = this_transform;
        }
        else
        {
            scale_u_same = scale_u_same && (this_transform.mScale[VX] == transform.mScale[VX]);
            scale_v_same = scale_v_same && (this_transform.mScale[VY] == transform.mScale[VY]);
            rotation_same = rotation_same && (this_transform.mRotation == transform.mRotation);
            offset_u_same = offset_u_same && (this_transform.mOffset[VX] == transform.mOffset[VX]);
            offset_v_same = offset_v_same && (this_transform.mOffset[VY] == transform.mOffset[VY]);
        }
    }

    LLUICtrl* gltfCtrlTextureScaleU = getChild<LLUICtrl>("gltfTextureScaleU");
    LLUICtrl* gltfCtrlTextureScaleV = getChild<LLUICtrl>("gltfTextureScaleV");
    LLUICtrl* gltfCtrlTextureRotation = getChild<LLUICtrl>("gltfTextureRotation");
    LLUICtrl* gltfCtrlTextureOffsetU = getChild<LLUICtrl>("gltfTextureOffsetU");
    LLUICtrl* gltfCtrlTextureOffsetV = getChild<LLUICtrl>("gltfTextureOffsetV");

    gltfCtrlTextureScaleU->setValue(transform.mScale[VX]);
    gltfCtrlTextureScaleV->setValue(transform.mScale[VY]);
    gltfCtrlTextureRotation->setValue(transform.mRotation * RAD_TO_DEG);
    gltfCtrlTextureOffsetU->setValue(transform.mOffset[VX]);
    gltfCtrlTextureOffsetV->setValue(transform.mOffset[VY]);

    gltfCtrlTextureScaleU->setTentative(!scale_u_same);
    gltfCtrlTextureScaleV->setTentative(!scale_v_same);
    gltfCtrlTextureRotation->setTentative(!rotation_same);
    gltfCtrlTextureOffsetU->setTentative(!offset_u_same);
    gltfCtrlTextureOffsetV->setTentative(!offset_v_same);
}

void LLPanelFace::Selection::connect()
{
    if (!mSelectConnection.connected())
    {
        mSelectConnection = LLSelectMgr::instance().mUpdateSignal.connect(boost::bind(&LLPanelFace::Selection::onSelectionChanged, this));
    }
}

bool LLPanelFace::Selection::update()
{
    const bool changed = mChanged || compareSelection();
    mChanged = false;
    return changed;
}

void LLPanelFace::Selection::onSelectedObjectUpdated(const LLUUID& object_id, S32 side)
{
    if (object_id == mSelectedObjectID)
    {
        if (side == mLastSelectedSide)
        {
            mChanged = true;
        }
        else if (mLastSelectedSide == -1) // if last selected face was deselected
        {
            LLSelectNode* node = LLSelectMgr::getInstance()->getSelection()->getFirstNode();
            if (node && node->isTESelected(side))
            {
                mChanged = true;
            }
        }
    }
}

bool LLPanelFace::Selection::compareSelection()
{
    if (!mNeedsSelectionCheck)
    {
        return false;
    }
    mNeedsSelectionCheck = false;

    const S32 old_object_count = mSelectedObjectCount;
    const S32 old_te_count = mSelectedTECount;
    const LLUUID old_object_id = mSelectedObjectID;
    const S32 old_side = mLastSelectedSide;

    LLObjectSelectionHandle selection = LLSelectMgr::getInstance()->getSelection();
    LLSelectNode* node = selection->getFirstNode();
    if (node)
    {
        LLViewerObject* object = node->getObject();
        mSelectedObjectCount = selection->getObjectCount();
        mSelectedTECount = selection->getTECount();
        mSelectedObjectID = object->getID();
        mLastSelectedSide = node->getLastSelectedTE();
    }
    else
    {
        mSelectedObjectCount = 0;
        mSelectedTECount = 0;
        mSelectedObjectID = LLUUID::null;
        mLastSelectedSide = -1;
    }

    const bool selection_changed =
        old_object_count != mSelectedObjectCount
        || old_te_count != mSelectedTECount
        || old_object_id != mSelectedObjectID
        || old_side != mLastSelectedSide;
    mChanged = mChanged || selection_changed;
    return selection_changed;
}

void LLPanelFace::onCommitGLTFTextureScaleU(LLUICtrl* ctrl)
{
    const float value = (F32)ctrl->getValue().asReal();
    const U32 pbr_type = findChild<LLRadioGroup>("radio_pbr_type")->getSelectedIndex();
    updateGLTFTextureTransform(value, pbr_type, [&](LLGLTFMaterial::TextureTransform* new_transform)
    {
        new_transform->mScale.mV[VX] = value;
    });
}

void LLPanelFace::onCommitGLTFTextureScaleV(LLUICtrl* ctrl)
{
    const float value = (F32)ctrl->getValue().asReal();
    const U32 pbr_type = findChild<LLRadioGroup>("radio_pbr_type")->getSelectedIndex();
    updateGLTFTextureTransform(value, pbr_type, [&](LLGLTFMaterial::TextureTransform* new_transform)
    {
        new_transform->mScale.mV[VY] = value;
    });
}

void LLPanelFace::onCommitGLTFRotation(LLUICtrl* ctrl)
{
    const float value = (F32)ctrl->getValue().asReal() * DEG_TO_RAD;
    const U32 pbr_type = findChild<LLRadioGroup>("radio_pbr_type")->getSelectedIndex();
    updateGLTFTextureTransform(value, pbr_type, [&](LLGLTFMaterial::TextureTransform* new_transform)
    {
        new_transform->mRotation = value;
    });
}

void LLPanelFace::onCommitGLTFTextureOffsetU(LLUICtrl* ctrl)
{
    const float value = (F32)ctrl->getValue().asReal();
    const U32 pbr_type = findChild<LLRadioGroup>("radio_pbr_type")->getSelectedIndex();
    updateGLTFTextureTransform(value, pbr_type, [&](LLGLTFMaterial::TextureTransform* new_transform)
    {
        new_transform->mOffset.mV[VX] = value;
    });
}

void LLPanelFace::onCommitGLTFTextureOffsetV(LLUICtrl* ctrl)
{
    const float value = (F32)ctrl->getValue().asReal();
    const U32 pbr_type = findChild<LLRadioGroup>("radio_pbr_type")->getSelectedIndex();
    updateGLTFTextureTransform(value, pbr_type, [&](LLGLTFMaterial::TextureTransform* new_transform)
    {
        new_transform->mOffset.mV[VY] = value;
    });
}

void LLPanelFace::onTextureSelectionChanged(LLInventoryItem* itemp)
{
    LL_DEBUGS("Materials") << "item asset " << itemp->getAssetUUID() << LL_ENDL;
    LLRadioGroup* radio_mat_type = findChild<LLRadioGroup>("radio_material_type");
    if(!radio_mat_type)
    {
        return;
    }
    U32 mattype = radio_mat_type->getSelectedIndex();
    std::string which_control="texture control";
    switch (mattype)
    {
        case MATTYPE_SPECULAR:
            which_control = "shinytexture control";
            break;
        case MATTYPE_NORMAL:
            which_control = "bumpytexture control";
            break;
        // no default needed
    }
    LL_DEBUGS("Materials") << "control " << which_control << LL_ENDL;
    LLTextureCtrl* texture_ctrl = getChild<LLTextureCtrl>(which_control);
    if (texture_ctrl)
    {
        LLUUID obj_owner_id;
        std::string obj_owner_name;
        LLSelectMgr::instance().selectGetOwner(obj_owner_id, obj_owner_name);

        LLSaleInfo sale_info;
        LLSelectMgr::instance().selectGetSaleInfo(sale_info);

        bool can_copy = itemp->getPermissions().allowCopyBy(gAgentID); // do we have perm to copy this texture?
        bool can_transfer = itemp->getPermissions().allowOperationBy(PERM_TRANSFER, gAgentID); // do we have perm to transfer this texture?
        bool is_object_owner = gAgentID == obj_owner_id; // does object for which we are going to apply texture belong to the agent?
        bool not_for_sale = !sale_info.isForSale(); // is object for which we are going to apply texture not for sale?

        if (can_copy && can_transfer)
        {
            texture_ctrl->setCanApply(true, true);
            return;
        }

        // if texture has (no-transfer) attribute it can be applied only for object which we own and is not for sale
        texture_ctrl->setCanApply(false, can_transfer ? true : is_object_owner && not_for_sale);

        if (gSavedSettings.getBOOL("TextureLivePreview"))
        {
            LLNotificationsUtil::add("LivePreviewUnavailable");
        }
    }
}

void LLPanelFace::onPbrSelectionChanged(LLInventoryItem* itemp)
{
    LLTextureCtrl* pbr_ctrl = findChild<LLTextureCtrl>("pbr_control");
    if (pbr_ctrl)
    {
        LLUUID obj_owner_id;
        std::string obj_owner_name;
        LLSelectMgr::instance().selectGetOwner(obj_owner_id, obj_owner_name);

        LLSaleInfo sale_info;
        LLSelectMgr::instance().selectGetSaleInfo(sale_info);

        bool can_copy = itemp->getPermissions().allowCopyBy(gAgentID); // do we have perm to copy this material?
        bool can_transfer = itemp->getPermissions().allowOperationBy(PERM_TRANSFER, gAgentID); // do we have perm to transfer this material?
        bool can_modify = itemp->getPermissions().allowOperationBy(PERM_MODIFY, gAgentID); // do we have perm to transfer this material?
        bool is_object_owner = gAgentID == obj_owner_id; // does object for which we are going to apply material belong to the agent?
        bool not_for_sale = !sale_info.isForSale(); // is object for which we are going to apply material not for sale?
        bool from_library = ALEXANDRIA_LINDEN_ID == itemp->getPermissions().getOwner();

        if ((can_copy && can_transfer && can_modify) || from_library)
        {
            pbr_ctrl->setCanApply(true, true);
            return;
        }

        // if material has (no-transfer) attribute it can be applied only for object which we own and is not for sale
        pbr_ctrl->setCanApply(false, can_transfer ? true : is_object_owner && not_for_sale);

        if (gSavedSettings.getBOOL("TextureLivePreview"))
        {
            LLNotificationsUtil::add("LivePreviewUnavailablePBR");
        }
    }
}

bool LLPanelFace::isIdenticalPlanarTexgen()
{
    LLTextureEntry::e_texgen selected_texgen = LLTextureEntry::TEX_GEN_DEFAULT;
    bool identical_texgen = false;
    LLSelectedTE::getTexGen(selected_texgen, identical_texgen);
    return (identical_texgen && (selected_texgen == LLTextureEntry::TEX_GEN_PLANAR));
}

void LLPanelFace::LLSelectedTE::getFace(LLFace*& face_to_return, bool& identical_face)
{
    struct LLSelectedTEGetFace : public LLSelectedTEGetFunctor<LLFace *>
    {
        LLFace* get(LLViewerObject* object, S32 te)
        {
            return (object->mDrawable) ? object->mDrawable->getFace(te): NULL;
        }
    } get_te_face_func;
    identical_face = LLSelectMgr::getInstance()->getSelection()->getSelectedTEValue(&get_te_face_func, face_to_return, false, (LLFace*)nullptr);
}

void LLPanelFace::LLSelectedTE::getImageFormat(LLGLenum& image_format_to_return, bool& identical_face, bool& missing_asset)
{
<<<<<<< HEAD
    struct LLSelectedTEGetmatId : public LLSelectedTEFunctor
=======
    LLGLenum image_format{};
    struct LLSelectedTEGetImageFormat : public LLSelectedTEGetFunctor<LLGLenum>
>>>>>>> a65bc46b
    {
        LLSelectedTEGetmatId()
            : mImageFormat(GL_RGB)
            , mIdentical(true)
            , mMissingAsset(false)
            , mFirstRun(true)
        {
        }
        bool apply(LLViewerObject* object, S32 te_index) override
        {
            LLViewerTexture* image = object ? object->getTEImage(te_index) : nullptr;
            LLGLenum format = GL_RGB;
            bool missing = false;
            if (image)
            {
                format = image->getPrimaryFormat();
                missing = image->isMissingAsset();
            }

            if (mFirstRun)
            {
                mFirstRun = false;
                mImageFormat = format;
                mMissingAsset = missing;
            }
            else
            {
                mIdentical &= (mImageFormat == format);
                mIdentical &= (mMissingAsset == missing);
            }
            return true;
        }
        LLGLenum mImageFormat;
        bool mIdentical;
        bool mMissingAsset;
        bool mFirstRun;
    } func;
    LLSelectMgr::getInstance()->getSelection()->applyToTEs(&func);

    image_format_to_return = func.mImageFormat;
    identical_face = func.mIdentical;
    missing_asset = func.mMissingAsset;
}

void LLPanelFace::LLSelectedTE::getTexId(LLUUID& id, bool& identical)
{
    struct LLSelectedTEGetTexId : public LLSelectedTEGetFunctor<LLUUID>
    {
        LLUUID get(LLViewerObject* object, S32 te_index)
        {
            LLTextureEntry *te = object->getTE(te_index);
            if (te)
            {
                if ((te->getID() == IMG_USE_BAKED_EYES) || (te->getID() == IMG_USE_BAKED_HAIR) || (te->getID() == IMG_USE_BAKED_HEAD) || (te->getID() == IMG_USE_BAKED_LOWER) || (te->getID() == IMG_USE_BAKED_SKIRT) || (te->getID() == IMG_USE_BAKED_UPPER)
                    || (te->getID() == IMG_USE_BAKED_LEFTARM) || (te->getID() == IMG_USE_BAKED_LEFTLEG) || (te->getID() == IMG_USE_BAKED_AUX1) || (te->getID() == IMG_USE_BAKED_AUX2) || (te->getID() == IMG_USE_BAKED_AUX3))
                {
                    return te->getID();
                }
            }

            LLUUID id;
            LLViewerTexture* image = object->getTEImage(te_index);
            if (image)
            {
                id = image->getID();
            }

            if (!id.isNull() && LLViewerMedia::getInstance()->textureHasMedia(id))
            {
                if (te)
                {
                    LLViewerTexture* tex = te->getID().notNull() ? gTextureList.findImage(te->getID(), TEX_LIST_STANDARD) : NULL;
                    if(!tex)
                    {
                        tex = LLViewerFetchedTexture::sDefaultImagep;
                    }
                    if (tex)
                    {
                        id = tex->getID();
                    }
                }
            }
            return id;
        }
    } func;
    identical = LLSelectMgr::getInstance()->getSelection()->getSelectedTEValue( &func, id );
}

void LLPanelFace::LLSelectedTE::getPbrMaterialId(LLUUID& id, bool& identical, bool& has_faces_with_pbr, bool& has_faces_without_pbr)
{
    struct LLSelectedTEGetmatId : public LLSelectedTEFunctor
    {
        LLSelectedTEGetmatId()
            : mHasFacesWithoutPBR(false)
            , mHasFacesWithPBR(false)
            , mIdenticalId(true)
            , mIdenticalOverride(true)
            , mInitialized(false)
            , mMaterialOverride(LLGLTFMaterial::sDefault)
        {
        }
        bool apply(LLViewerObject* object, S32 te_index) override
        {
            LLUUID pbr_id = object->getRenderMaterialID(te_index);
            if (pbr_id.isNull())
            {
                mHasFacesWithoutPBR = true;
            }
            else
            {
                mHasFacesWithPBR = true;
            }
            if (mInitialized)
            {
                if (mPBRId != pbr_id)
                {
                    mIdenticalId = false;
                }

                LLGLTFMaterial* te_override = object->getTE(te_index)->getGLTFMaterialOverride();
                if (te_override)
                {
                    LLGLTFMaterial override = *te_override;
                    override.sanitizeAssetMaterial();
                    mIdenticalOverride &= (override == mMaterialOverride);
                }
                else
                {
                    mIdenticalOverride &= (mMaterialOverride == LLGLTFMaterial::sDefault);
                }
            }
            else
            {
                mInitialized = true;
                mPBRId = pbr_id;
                LLGLTFMaterial* override = object->getTE(te_index)->getGLTFMaterialOverride();
                if (override)
                {
                    mMaterialOverride = *override;
                    mMaterialOverride.sanitizeAssetMaterial();
                }
            }
            return true;
        }
        bool mHasFacesWithoutPBR;
        bool mHasFacesWithPBR;
        bool mIdenticalId;
        bool mIdenticalOverride;
        bool mInitialized;
        LLGLTFMaterial mMaterialOverride;
        LLUUID mPBRId;
    } func;
    LLSelectMgr::getInstance()->getSelection()->applyToTEs(&func);
    id = func.mPBRId;
    identical = func.mIdenticalId && func.mIdenticalOverride;
    has_faces_with_pbr = func.mHasFacesWithPBR;
    has_faces_without_pbr = func.mHasFacesWithoutPBR;
}

void LLPanelFace::LLSelectedTEMaterial::getCurrent(LLMaterialPtr& material_ptr, bool& identical_material)
{
    struct MaterialFunctor : public LLSelectedTEGetFunctor<LLMaterialPtr>
    {
        LLMaterialPtr get(LLViewerObject* object, S32 te_index)
        {
            return object->getTE(te_index)->getMaterialParams();
        }
    } func;
    identical_material = LLSelectMgr::getInstance()->getSelection()->getSelectedTEValue( &func, material_ptr);
}

void LLPanelFace::LLSelectedTEMaterial::getMaxSpecularRepeats(F32& repeats, bool& identical)
{
    struct LLSelectedTEGetMaxSpecRepeats : public LLSelectedTEGetFunctor<F32>
    {
        F32 get(LLViewerObject* object, S32 face)
        {
            LLMaterial* mat = object->getTE(face)->getMaterialParams().get();
            U32 s_axis = VX;
            U32 t_axis = VY;
            F32 repeats_s = 1.0f;
            F32 repeats_t = 1.0f;
            if (mat)
            {
                mat->getSpecularRepeat(repeats_s, repeats_t);
                repeats_s /= object->getScale().mV[s_axis];
                repeats_t /= object->getScale().mV[t_axis];
            }
            return llmax(repeats_s, repeats_t);
        }

    } max_spec_repeats_func;
    identical = LLSelectMgr::getInstance()->getSelection()->getSelectedTEValue( &max_spec_repeats_func, repeats);
}

void LLPanelFace::LLSelectedTEMaterial::getMaxNormalRepeats(F32& repeats, bool& identical)
{
    struct LLSelectedTEGetMaxNormRepeats : public LLSelectedTEGetFunctor<F32>
    {
        F32 get(LLViewerObject* object, S32 face)
        {
            LLMaterial* mat = object->getTE(face)->getMaterialParams().get();
            U32 s_axis = VX;
            U32 t_axis = VY;
            F32 repeats_s = 1.0f;
            F32 repeats_t = 1.0f;
            if (mat)
            {
                mat->getNormalRepeat(repeats_s, repeats_t);
                repeats_s /= object->getScale().mV[s_axis];
                repeats_t /= object->getScale().mV[t_axis];
            }
            return llmax(repeats_s, repeats_t);
        }

    } max_norm_repeats_func;
    identical = LLSelectMgr::getInstance()->getSelection()->getSelectedTEValue( &max_norm_repeats_func, repeats);
}

void LLPanelFace::LLSelectedTEMaterial::getCurrentDiffuseAlphaMode(U8& diffuse_alpha_mode, bool& identical, bool diffuse_texture_has_alpha)
{
    struct LLSelectedTEGetDiffuseAlphaMode : public LLSelectedTEGetFunctor<U8>
    {
        LLSelectedTEGetDiffuseAlphaMode() : _isAlpha(false) {}
        LLSelectedTEGetDiffuseAlphaMode(bool diffuse_texture_has_alpha) : _isAlpha(diffuse_texture_has_alpha) {}
        virtual ~LLSelectedTEGetDiffuseAlphaMode() {}

        U8 get(LLViewerObject* object, S32 face)
        {
            U8 diffuse_mode = _isAlpha ? LLMaterial::DIFFUSE_ALPHA_MODE_BLEND : LLMaterial::DIFFUSE_ALPHA_MODE_NONE;

            LLTextureEntry* tep = object->getTE(face);
            if (tep)
            {
                LLMaterial* mat = tep->getMaterialParams().get();
                if (mat)
                {
                    diffuse_mode = mat->getDiffuseAlphaMode();
                }
            }

            return diffuse_mode;
        }
        bool _isAlpha; // whether or not the diffuse texture selected contains alpha information
    } get_diff_mode(diffuse_texture_has_alpha);
    identical = LLSelectMgr::getInstance()->getSelection()->getSelectedTEValue( &get_diff_mode, diffuse_alpha_mode);
}

void LLPanelFace::LLSelectedTE::getObjectScaleS(F32& scale_s, bool& identical)
{
    struct LLSelectedTEGetObjectScaleS : public LLSelectedTEGetFunctor<F32>
    {
        F32 get(LLViewerObject* object, S32 face)
        {
            U32 s_axis = VX;
            U32 t_axis = VY;
            LLPrimitive::getTESTAxes(face, &s_axis, &t_axis);
            return object->getScale().mV[s_axis];
        }

    } scale_s_func;
    identical = LLSelectMgr::getInstance()->getSelection()->getSelectedTEValue( &scale_s_func, scale_s );
}

void LLPanelFace::LLSelectedTE::getObjectScaleT(F32& scale_t, bool& identical)
{
    struct LLSelectedTEGetObjectScaleS : public LLSelectedTEGetFunctor<F32>
    {
        F32 get(LLViewerObject* object, S32 face)
        {
            U32 s_axis = VX;
            U32 t_axis = VY;
            LLPrimitive::getTESTAxes(face, &s_axis, &t_axis);
            return object->getScale().mV[t_axis];
        }

    } scale_t_func;
    identical = LLSelectMgr::getInstance()->getSelection()->getSelectedTEValue( &scale_t_func, scale_t );
}

void LLPanelFace::LLSelectedTE::getMaxDiffuseRepeats(F32& repeats, bool& identical)
{
    struct LLSelectedTEGetMaxDiffuseRepeats : public LLSelectedTEGetFunctor<F32>
    {
        F32 get(LLViewerObject* object, S32 face)
        {
            U32 s_axis = VX;
            U32 t_axis = VY;
            LLPrimitive::getTESTAxes(face, &s_axis, &t_axis);
            F32 repeats_s = object->getTE(face)->mScaleS / object->getScale().mV[s_axis];
            F32 repeats_t = object->getTE(face)->mScaleT / object->getScale().mV[t_axis];
            return llmax(repeats_s, repeats_t);
        }

    } max_diff_repeats_func;
    identical = LLSelectMgr::getInstance()->getSelection()->getSelectedTEValue( &max_diff_repeats_func, repeats );
}<|MERGE_RESOLUTION|>--- conflicted
+++ resolved
@@ -5242,12 +5242,7 @@
 
 void LLPanelFace::LLSelectedTE::getImageFormat(LLGLenum& image_format_to_return, bool& identical_face, bool& missing_asset)
 {
-<<<<<<< HEAD
     struct LLSelectedTEGetmatId : public LLSelectedTEFunctor
-=======
-    LLGLenum image_format{};
-    struct LLSelectedTEGetImageFormat : public LLSelectedTEGetFunctor<LLGLenum>
->>>>>>> a65bc46b
     {
         LLSelectedTEGetmatId()
             : mImageFormat(GL_RGB)
