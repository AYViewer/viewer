/**
 * @file lloutfitslist.h
 * @brief List of agent's outfits for My Appearance side panel.
 *
 * $LicenseInfo:firstyear=2010&license=viewerlgpl$
 * Second Life Viewer Source Code
 * Copyright (C) 2010, Linden Research, Inc.
 *
 * This library is free software; you can redistribute it and/or
 * modify it under the terms of the GNU Lesser General Public
 * License as published by the Free Software Foundation;
 * version 2.1 of the License only.
 *
 * This library is distributed in the hope that it will be useful,
 * but WITHOUT ANY WARRANTY; without even the implied warranty of
 * MERCHANTABILITY or FITNESS FOR A PARTICULAR PURPOSE.  See the GNU
 * Lesser General Public License for more details.
 *
 * You should have received a copy of the GNU Lesser General Public
 * License along with this library; if not, write to the Free Software
 * Foundation, Inc., 51 Franklin Street, Fifth Floor, Boston, MA  02110-1301  USA
 *
 * Linden Research, Inc., 945 Battery Street, San Francisco, CA  94111  USA
 * $/LicenseInfo$
 */

#ifndef LL_LLOUTFITSLIST_H
#define LL_LLOUTFITSLIST_H

#include "llaccordionctrl.h"
#include "llpanel.h"

// newview
#include "llaccordionctrltab.h"
#include "llinventorymodel.h"
#include "lllistcontextmenu.h"
#include "llpanelappearancetab.h"
#include "lltoggleablemenu.h"
#include "llviewermenu.h"

class LLAccordionCtrlTab;
class LLInventoryCategoriesObserver;
class LLOutfitListGearMenuBase;
class LLOutfitListSortMenuBase;
class LLWearableItemsList;
class LLListContextMenu;


/**
 * @class LLOutfitTabNameComparator
 *
 * Comparator of outfit tabs.
 */
class LLOutfitTabNameComparator : public LLAccordionCtrl::LLTabComparator
{
    LOG_CLASS(LLOutfitTabNameComparator);

public:
    LLOutfitTabNameComparator() {};
    virtual ~LLOutfitTabNameComparator() {};

    /*virtual*/ bool compare(const LLAccordionCtrlTab* tab1, const LLAccordionCtrlTab* tab2) const;
};

class LLOutfitTabFavComparator : public LLAccordionCtrl::LLTabComparator
{
    LOG_CLASS(LLOutfitTabFavComparator);

public:
    LLOutfitTabFavComparator() {};
    virtual ~LLOutfitTabFavComparator() {};

    /*virtual*/ bool compare(const LLAccordionCtrlTab* tab1, const LLAccordionCtrlTab* tab2) const;
};

class LLOutfitListBase : public LLPanelAppearanceTab
{
public:
    typedef boost::function<void(const LLUUID&)> selection_change_callback_t;
    typedef boost::signals2::signal<void(const LLUUID&)> selection_change_signal_t;

    LLOutfitListBase();
    virtual ~LLOutfitListBase();

    /*virtual*/ bool postBuild();
    /*virtual*/ void onOpen(const LLSD& info);

    void refreshList(const LLUUID& category_id);
    void computeDifference(const LLInventoryModel::cat_array_t& vcats, uuid_vec_t& vadded, uuid_vec_t& vremoved);
    // highlights currently worn outfit in list and unhighlights previously worn
    void highlightBaseOutfit();
    void ChangeOutfitSelection(LLWearableItemsList* list, const LLUUID& category_id);


    virtual void getCurrentCategories(uuid_vec_t& vcur) = 0;
    virtual void updateAddedCategory(LLUUID cat_id) = 0;
    virtual void updateRemovedCategory(LLUUID cat_id) = 0;
    virtual void updateChangedCategoryName(LLViewerInventoryCategory *cat, std::string name) = 0;
    virtual void sortOutfits();

    void removeSelected();
    void setSelectedOutfitByUUID(const LLUUID& outfit_uuid);
    const LLUUID& getSelectedOutfitUUID() const { return mSelectedOutfitUUID; }
    boost::signals2::connection setSelectionChangeCallback(selection_change_callback_t cb);
    void outfitRightClickCallBack(LLUICtrl* ctrl, S32 x, S32 y, const LLUUID& cat_id);

    void onAction(const LLSD& userdata);
    virtual bool isActionEnabled(const LLSD& userdata);
    virtual void performAction(std::string action);
    virtual bool hasItemSelected() = 0;
    virtual bool canWearSelected() = 0;

    virtual void deselectOutfit(const LLUUID& category_id);

    void signalSelectionOutfitUUID(const LLUUID& category_id);

    void collapseAllFolders();
    virtual void onCollapseAllFolders() = 0;

    void expandAllFolders();
    virtual void onExpandAllFolders() = 0;

    virtual bool getHasExpandableFolders() = 0;

    virtual void onChangeSortOrder(const LLSD& userdata) = 0;

    virtual void updateMenuItemsVisibility();
    virtual LLToggleableMenu* getGearMenu();
    virtual bool getTrashMenuVisible() { return true; };

protected:
    void observerCallback(const LLUUID& category_id);
    virtual LLOutfitListGearMenuBase* createGearMenu() = 0;
    virtual void onHighlightBaseOutfit(LLUUID base_id, LLUUID prev_id) = 0;
    virtual void onSetSelectedOutfitByUUID(const LLUUID& outfit_uuid) = 0;
    virtual void onOutfitRightClick(LLUICtrl* ctrl, S32 x, S32 y, const LLUUID& cat_id) = 0;
    void onOutfitsRemovalConfirmation(const LLSD& notification, const LLSD& response);
    virtual void onChangeOutfitSelection(LLWearableItemsList* list, const LLUUID& category_id) = 0;

    static void onIdle(void* userdata);
    void onIdleRefreshList();

    struct
    {
        LLUUID                      CategoryUUID;
        uuid_vec_t                  Added;
        uuid_vec_t                  Removed;
        uuid_vec_t::const_iterator  AddedIterator;
        uuid_vec_t::const_iterator  RemovedIterator;
    } mRefreshListState;
    std::set<LLUUID>                mChangedItems;

    bool                            mIsInitialized;
    LLInventoryCategoriesObserver*  mCategoriesObserver;
    LLUUID                          mSelectedOutfitUUID;
    // id of currently highlited outfit
<<<<<<< HEAD
    LLUUID                          mHighlightedOutfitUUID;
    selection_change_signal_t       mSelectionChangeSignal;
    LLListContextMenu*              mOutfitMenu;
    LLOutfitListGearMenuBase*       mGearMenu;
=======
    LLUUID							mHighlightedOutfitUUID;
    selection_change_signal_t		mSelectionChangeSignal;
    LLListContextMenu*				mOutfitMenu;
    LLOutfitListGearMenuBase*		mGearMenu;
    boost::signals2::connection     mGearMenuConnection;
>>>>>>> 738cf84c
};

//////////////////////////////////////////////////////////////////////////

class LLOutfitContextMenu : public LLListContextMenu
{
public:

    LLOutfitContextMenu(LLOutfitListBase* outfit_list)
        : LLListContextMenu(),
        mOutfitList(outfit_list)
    {}
protected:
    /* virtual */ LLContextMenu* createMenu();

    bool onEnable(LLSD::String param);
    bool onVisible(LLSD::String param);

    static void editOutfit();

    static void renameOutfit(const LLUUID& outfit_cat_id);

    void onThumbnail(const LLUUID &outfit_cat_id);
    void onFavorite(const LLUUID& outfit_cat_id);
    void onSave(const LLUUID &outfit_cat_id);

private:
    LLOutfitListBase*   mOutfitList;
};

class LLOutfitListGearMenuBase
{
public:
    LLOutfitListGearMenuBase(LLOutfitListBase* olist);
    virtual ~LLOutfitListGearMenuBase();

    void updateItemsVisibility();

    LLToggleableMenu* getMenu();

protected:
    virtual void onUpdateItemsVisibility();
    virtual void onThumbnail();
    virtual void onFavorite();
    virtual void onChangeSortOrder();

    const LLUUID& getSelectedOutfitID();

    LLOutfitListBase*       mOutfitList;
    LLToggleableMenu*       mMenu;
private:

    LLViewerInventoryCategory* getSelectedOutfit();

    void onWear();
    void onAdd();
    void onTakeOff();
    void onRename();
    void onSave();
    void onCreate(const LLSD& data);
    bool onEnable(LLSD::String param);
    bool onVisible(LLSD::String param);
};

class LLOutfitListSortMenu
{
public:
    LLOutfitListSortMenu(LLOutfitListBase* parent_panel);

    LLToggleableMenu* getMenu();
    void updateItemsVisibility();

private:
    void onUpdateItemsVisibility();
    bool onEnable(LLSD::String param);

    LLToggleableMenu* mMenu;
    LLHandle<LLPanel> mPanelHandle;
};


class LLOutfitListGearMenu : public LLOutfitListGearMenuBase
{
public:
    LLOutfitListGearMenu(LLOutfitListBase* olist);
    virtual ~LLOutfitListGearMenu();

protected:
    /*virtual*/ void onUpdateItemsVisibility();
};

class LLOutfitAccordionCtrlTab : public LLAccordionCtrlTab
{
public:
    struct Params : public LLInitParam::Block<Params, LLAccordionCtrlTab::Params>
    {
        Optional<LLUUID> cat_id;
        Params() : cat_id("cat_id") {}
    };

<<<<<<< HEAD
    virtual bool handleToolTip(S32 x, S32 y, MASK mask);
=======
    virtual void draw();
    virtual BOOL handleToolTip(S32 x, S32 y, MASK mask);
>>>>>>> 738cf84c

    void setFavorite(bool is_favorite);
    bool getFavorite() const { return mIsFavorite; }
    void setOutfitSelected(bool val);

    static LLUIImage* sFavoriteIcon;
    static LLUIColor sFgColor;

 protected:
    LLOutfitAccordionCtrlTab(const LLOutfitAccordionCtrlTab::Params &p)
        : LLAccordionCtrlTab(p),
          mFolderID(p.cat_id)
    {}
    friend class LLUICtrlFactory;

    void drawFavoriteIcon();

    LLUUID mFolderID;
    bool mIsFavorite = false;
    bool mIsSelected = false;
};
  /**
 * @class LLOutfitsList
 *
 * A list of agents's outfits from "My Outfits" inventory category
 * which displays each outfit in an accordion tab with a flat list
 * of items inside it.
 *
 * Starts fetching necessary inventory content on first opening.
 */
class LLOutfitsList : public LLOutfitListBase
{
public:

    LLOutfitsList();
    virtual ~LLOutfitsList();

<<<<<<< HEAD
    /*virtual*/ bool postBuild();
=======
	/*virtual*/ BOOL postBuild();
    void initComparator();
>>>>>>> 738cf84c

    /*virtual*/ void onOpen(const LLSD& info);


    //virtual void refreshList(const LLUUID& category_id);

    /*virtual*/ void updateAddedCategory(LLUUID cat_id);
    /*virtual*/ void updateRemovedCategory(LLUUID cat_id);

    // highlits currently worn outfit tab text and unhighlights previously worn
    /*virtual*/ void onHighlightBaseOutfit(LLUUID base_id, LLUUID prev_id);

    //void performAction(std::string action);


    /*virtual*/ void onFilterSubStringChanged(const std::string& new_string, const std::string& old_string);

    /*virtual*/ void getSelectedItemsUUIDs(uuid_vec_t& selected_uuids) const;

    // Collects selected items from all selected lists and wears them(if possible- adds, else replaces)
    void wearSelectedItems();

    /**
     * Returns true if there is a selection inside currently selected outfit
     */
    /*virtual*/ bool hasItemSelected();

    /**
    Collapses all outfit accordions.
    */
    /*virtual*/ void onCollapseAllFolders();
    /**
    Expands all outfit accordions.
    */
    void onExpandAllFolders();

    /*virtual*/ bool getHasExpandableFolders() { return true; }

    /*virtual*/ void onChangeSortOrder(const LLSD& userdata);
    virtual LLToggleableMenu* getSortMenu();
    void updateMenuItemsVisibility();

protected:
    LLOutfitListGearMenuBase* createGearMenu();

private:

    /**
     * Wrapper for LLCommonUtils::computeDifference. @see LLCommonUtils::computeDifference
     */
    //void computeDifference(const LLInventoryModel::cat_array_t& vcats, uuid_vec_t& vadded, uuid_vec_t& vremoved);

    void getCurrentCategories(uuid_vec_t& vcur);

    /**
     * Updates tab displaying outfit identified by category_id.
     */
    /*virtual*/ void updateChangedCategoryName(LLViewerInventoryCategory *cat, std::string name);

    /*virtual*/ void sortOutfits();

    /*virtual*/ void onSetSelectedOutfitByUUID(const LLUUID& outfit_uuid);

    /**
     * Resets previous selection and stores newly selected list and outfit id.
     */
    /*virtual*/ void onChangeOutfitSelection(LLWearableItemsList* list, const LLUUID& category_id);

    /**
     *Resets items selection inside outfit
     */
    void resetItemSelection(LLWearableItemsList* list, const LLUUID& category_id);

    /**
     * Removes the outfit from selection.
     */
    /*virtual*/ void deselectOutfit(const LLUUID& category_id);

    /**
     * Try restoring selection for a temporary hidden tab.
     *
     * A tab may be hidden if it doesn't match current filter.
     */
    void restoreOutfitSelection(LLAccordionCtrlTab* tab, const LLUUID& category_id);

    /**
     * Called upon list refresh event to update tab visibility depending on
     * the results of applying filter to the title and list items of the tab.
     */
    void onRefreshComplete(LLUICtrl* ctrl);

    /**
     * Applies filter to the given tab
     *
     * @see applyFilter()
     */
    void applyFilterToTab(const LLUUID& category_id, LLAccordionCtrlTab* tab, const std::string& filter_substring);

    /**
     * Returns true if all selected items can be worn.
     */
    bool canWearSelected();

    void onWearableItemsListRightClick(LLUICtrl* ctrl, S32 x, S32 y);
    void onCOFChanged();

    void onListSelectionChange(LLUICtrl* ctrl);

    /*virtual*/ void onOutfitRightClick(LLUICtrl* ctrl, S32 x, S32 y, const LLUUID& cat_id);

    static void onOutfitRename(const LLSD& notification, const LLSD& response);

<<<<<<< HEAD
    //LLInventoryCategoriesObserver*    mCategoriesObserver;
=======
    void handleInvFavColorChange();

	//LLInventoryCategoriesObserver* 	mCategoriesObserver;
>>>>>>> 738cf84c

    LLAccordionCtrl*                mAccordion;
    LLPanel*                        mListCommands;

    typedef std::map<LLUUID, LLWearableItemsList*>      wearables_lists_map_t;
    typedef wearables_lists_map_t::value_type           wearables_lists_map_value_t;
    wearables_lists_map_t           mSelectedListsMap;

    typedef std::map<LLUUID, LLAccordionCtrlTab*>       outfits_map_t;
    typedef outfits_map_t::value_type                   outfits_map_value_t;
    outfits_map_t                   mOutfitsMap;

    // IDs of original items which are worn and linked in COF.
    // Used to monitor COF changes for updating items worn state. See EXT-8636.
    uuid_vec_t                      mCOFLinkedItems;

<<<<<<< HEAD
    //LLOutfitListGearMenu*         mGearMenu;

    //bool                          mIsInitialized;
    /**
     * True if there is a selection inside currently selected outfit
     */
    bool                            mItemSelected;
=======
	LLOutfitListSortMenu*			mSortMenu;

	//bool							mIsInitialized;
	/**
	 * True if there is a selection inside currently selected outfit
	 */
	bool							mItemSelected;

    boost::signals2::connection                   mSavedSettingInvFavColor;
>>>>>>> 738cf84c
};

#endif //LL_LLOUTFITSLIST_H<|MERGE_RESOLUTION|>--- conflicted
+++ resolved
@@ -154,18 +154,11 @@
     LLInventoryCategoriesObserver*  mCategoriesObserver;
     LLUUID                          mSelectedOutfitUUID;
     // id of currently highlited outfit
-<<<<<<< HEAD
     LLUUID                          mHighlightedOutfitUUID;
     selection_change_signal_t       mSelectionChangeSignal;
     LLListContextMenu*              mOutfitMenu;
     LLOutfitListGearMenuBase*       mGearMenu;
-=======
-    LLUUID							mHighlightedOutfitUUID;
-    selection_change_signal_t		mSelectionChangeSignal;
-    LLListContextMenu*				mOutfitMenu;
-    LLOutfitListGearMenuBase*		mGearMenu;
     boost::signals2::connection     mGearMenuConnection;
->>>>>>> 738cf84c
 };
 
 //////////////////////////////////////////////////////////////////////////
@@ -266,12 +259,8 @@
         Params() : cat_id("cat_id") {}
     };
 
-<<<<<<< HEAD
+    virtual void draw();
     virtual bool handleToolTip(S32 x, S32 y, MASK mask);
-=======
-    virtual void draw();
-    virtual BOOL handleToolTip(S32 x, S32 y, MASK mask);
->>>>>>> 738cf84c
 
     void setFavorite(bool is_favorite);
     bool getFavorite() const { return mIsFavorite; }
@@ -309,12 +298,8 @@
     LLOutfitsList();
     virtual ~LLOutfitsList();
 
-<<<<<<< HEAD
     /*virtual*/ bool postBuild();
-=======
-	/*virtual*/ BOOL postBuild();
     void initComparator();
->>>>>>> 738cf84c
 
     /*virtual*/ void onOpen(const LLSD& info);
 
@@ -427,13 +412,9 @@
 
     static void onOutfitRename(const LLSD& notification, const LLSD& response);
 
-<<<<<<< HEAD
+    void handleInvFavColorChange();
+
     //LLInventoryCategoriesObserver*    mCategoriesObserver;
-=======
-    void handleInvFavColorChange();
-
-	//LLInventoryCategoriesObserver* 	mCategoriesObserver;
->>>>>>> 738cf84c
 
     LLAccordionCtrl*                mAccordion;
     LLPanel*                        mListCommands;
@@ -450,25 +431,15 @@
     // Used to monitor COF changes for updating items worn state. See EXT-8636.
     uuid_vec_t                      mCOFLinkedItems;
 
-<<<<<<< HEAD
-    //LLOutfitListGearMenu*         mGearMenu;
+    LLOutfitListSortMenu*         mSortMenu;
 
     //bool                          mIsInitialized;
     /**
      * True if there is a selection inside currently selected outfit
      */
     bool                            mItemSelected;
-=======
-	LLOutfitListSortMenu*			mSortMenu;
-
-	//bool							mIsInitialized;
-	/**
-	 * True if there is a selection inside currently selected outfit
-	 */
-	bool							mItemSelected;
 
     boost::signals2::connection                   mSavedSettingInvFavColor;
->>>>>>> 738cf84c
 };
 
 #endif //LL_LLOUTFITSLIST_H