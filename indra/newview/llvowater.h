/**
 * @file llvowater.h
 * @brief Description of LLVOWater class
 *
 * $LicenseInfo:firstyear=2001&license=viewerlgpl$
 * Second Life Viewer Source Code
 * Copyright (C) 2010, Linden Research, Inc.
 *
 * This library is free software; you can redistribute it and/or
 * modify it under the terms of the GNU Lesser General Public
 * License as published by the Free Software Foundation;
 * version 2.1 of the License only.
 *
 * This library is distributed in the hope that it will be useful,
 * but WITHOUT ANY WARRANTY; without even the implied warranty of
 * MERCHANTABILITY or FITNESS FOR A PARTICULAR PURPOSE.  See the GNU
 * Lesser General Public License for more details.
 *
 * You should have received a copy of the GNU Lesser General Public
 * License along with this library; if not, write to the Free Software
 * Foundation, Inc., 51 Franklin Street, Fifth Floor, Boston, MA  02110-1301  USA
 *
 * Linden Research, Inc., 945 Battery Street, San Francisco, CA  94111  USA
 * $/LicenseInfo$
 */

#ifndef LL_VOWATER_H
#define LL_VOWATER_H

#include "llviewerobject.h"
#include "llviewertexture.h"
#include "pipeline.h"
#include "v2math.h"

const U32 N_RES = 16; //32          // number of subdivisions of wave tile
const U8  WAVE_STEP     = 8;

class LLSurface;
class LLHeavenBody;
class LLVOSky;
class LLFace;

class LLVOWater : public LLStaticViewerObject
{
public:
    enum
    {
        VERTEX_DATA_MASK =  (1 << LLVertexBuffer::TYPE_VERTEX) |
                            (1 << LLVertexBuffer::TYPE_NORMAL) |
                            (1 << LLVertexBuffer::TYPE_TEXCOORD0)
    };

    LLVOWater(const LLUUID &id, const LLPCode pcode, LLViewerRegion *regionp);

    /*virtual*/ void markDead();

    // Initialize data that's only inited once per class.
    static void initClass();
    static void cleanupClass();

<<<<<<< HEAD
	/*virtual*/ void idleUpdate(LLAgent &agent, const F64 &time);
	/*virtual*/ LLDrawable* createDrawable(LLPipeline *pipeline);
	/*virtual*/ bool        updateGeometry(LLDrawable *drawable);
	/*virtual*/ void		updateSpatialExtents(LLVector4a& newMin, LLVector4a& newMax);
=======
    /*virtual*/ void idleUpdate(LLAgent &agent, const F64 &time);
    /*virtual*/ LLDrawable* createDrawable(LLPipeline *pipeline);
    /*virtual*/ BOOL        updateGeometry(LLDrawable *drawable);
    /*virtual*/ void        updateSpatialExtents(LLVector4a& newMin, LLVector4a& newMax);
>>>>>>> e1623bb2

    /*virtual*/ void updateTextures();
    /*virtual*/ void setPixelAreaAndAngle(LLAgent &agent); // generate accurate apparent angle and area

    virtual U32 getPartitionType() const;

<<<<<<< HEAD
	/*virtual*/ bool isActive() const; // Whether this object needs to do an idleUpdate.

	void setUseTexture(const bool use_texture);
	void setIsEdgePatch(const bool edge_patch);
	bool getUseTexture() const { return mUseTexture; }
	bool getIsEdgePatch() const { return mIsEdgePatch; }

protected:
	bool mUseTexture;
	bool mIsEdgePatch;
	S32  mRenderType; 
=======
    /*virtual*/ BOOL isActive() const; // Whether this object needs to do an idleUpdate.

    void setUseTexture(const BOOL use_texture);
    void setIsEdgePatch(const BOOL edge_patch);
    BOOL getUseTexture() const { return mUseTexture; }
    BOOL getIsEdgePatch() const { return mIsEdgePatch; }

protected:
    BOOL mUseTexture;
    BOOL mIsEdgePatch;
    S32  mRenderType;
>>>>>>> e1623bb2
};

class LLVOVoidWater : public LLVOWater
{
public:
    LLVOVoidWater(LLUUID const& id, LLPCode pcode, LLViewerRegion* regionp) : LLVOWater(id, pcode, regionp)
    {
        mRenderType = LLPipeline::RENDER_TYPE_VOIDWATER;
    }

    /*virtual*/ U32 getPartitionType() const;
};


#endif // LL_VOSURFACEPATCH_H<|MERGE_RESOLUTION|>--- conflicted
+++ resolved
@@ -1,117 +1,96 @@
-/**
- * @file llvowater.h
- * @brief Description of LLVOWater class
- *
- * $LicenseInfo:firstyear=2001&license=viewerlgpl$
- * Second Life Viewer Source Code
- * Copyright (C) 2010, Linden Research, Inc.
- *
- * This library is free software; you can redistribute it and/or
- * modify it under the terms of the GNU Lesser General Public
- * License as published by the Free Software Foundation;
- * version 2.1 of the License only.
- *
- * This library is distributed in the hope that it will be useful,
- * but WITHOUT ANY WARRANTY; without even the implied warranty of
- * MERCHANTABILITY or FITNESS FOR A PARTICULAR PURPOSE.  See the GNU
- * Lesser General Public License for more details.
- *
- * You should have received a copy of the GNU Lesser General Public
- * License along with this library; if not, write to the Free Software
- * Foundation, Inc., 51 Franklin Street, Fifth Floor, Boston, MA  02110-1301  USA
- *
- * Linden Research, Inc., 945 Battery Street, San Francisco, CA  94111  USA
- * $/LicenseInfo$
- */
-
-#ifndef LL_VOWATER_H
-#define LL_VOWATER_H
-
-#include "llviewerobject.h"
-#include "llviewertexture.h"
-#include "pipeline.h"
-#include "v2math.h"
-
-const U32 N_RES = 16; //32          // number of subdivisions of wave tile
-const U8  WAVE_STEP     = 8;
-
-class LLSurface;
-class LLHeavenBody;
-class LLVOSky;
-class LLFace;
-
-class LLVOWater : public LLStaticViewerObject
-{
-public:
-    enum
-    {
-        VERTEX_DATA_MASK =  (1 << LLVertexBuffer::TYPE_VERTEX) |
-                            (1 << LLVertexBuffer::TYPE_NORMAL) |
-                            (1 << LLVertexBuffer::TYPE_TEXCOORD0)
-    };
-
-    LLVOWater(const LLUUID &id, const LLPCode pcode, LLViewerRegion *regionp);
-
-    /*virtual*/ void markDead();
-
-    // Initialize data that's only inited once per class.
-    static void initClass();
-    static void cleanupClass();
-
-<<<<<<< HEAD
-	/*virtual*/ void idleUpdate(LLAgent &agent, const F64 &time);
-	/*virtual*/ LLDrawable* createDrawable(LLPipeline *pipeline);
-	/*virtual*/ bool        updateGeometry(LLDrawable *drawable);
-	/*virtual*/ void		updateSpatialExtents(LLVector4a& newMin, LLVector4a& newMax);
-=======
-    /*virtual*/ void idleUpdate(LLAgent &agent, const F64 &time);
-    /*virtual*/ LLDrawable* createDrawable(LLPipeline *pipeline);
-    /*virtual*/ BOOL        updateGeometry(LLDrawable *drawable);
-    /*virtual*/ void        updateSpatialExtents(LLVector4a& newMin, LLVector4a& newMax);
->>>>>>> e1623bb2
-
-    /*virtual*/ void updateTextures();
-    /*virtual*/ void setPixelAreaAndAngle(LLAgent &agent); // generate accurate apparent angle and area
-
-    virtual U32 getPartitionType() const;
-
-<<<<<<< HEAD
-	/*virtual*/ bool isActive() const; // Whether this object needs to do an idleUpdate.
-
-	void setUseTexture(const bool use_texture);
-	void setIsEdgePatch(const bool edge_patch);
-	bool getUseTexture() const { return mUseTexture; }
-	bool getIsEdgePatch() const { return mIsEdgePatch; }
-
-protected:
-	bool mUseTexture;
-	bool mIsEdgePatch;
-	S32  mRenderType; 
-=======
-    /*virtual*/ BOOL isActive() const; // Whether this object needs to do an idleUpdate.
-
-    void setUseTexture(const BOOL use_texture);
-    void setIsEdgePatch(const BOOL edge_patch);
-    BOOL getUseTexture() const { return mUseTexture; }
-    BOOL getIsEdgePatch() const { return mIsEdgePatch; }
-
-protected:
-    BOOL mUseTexture;
-    BOOL mIsEdgePatch;
-    S32  mRenderType;
->>>>>>> e1623bb2
-};
-
-class LLVOVoidWater : public LLVOWater
-{
-public:
-    LLVOVoidWater(LLUUID const& id, LLPCode pcode, LLViewerRegion* regionp) : LLVOWater(id, pcode, regionp)
-    {
-        mRenderType = LLPipeline::RENDER_TYPE_VOIDWATER;
-    }
-
-    /*virtual*/ U32 getPartitionType() const;
-};
-
-
-#endif // LL_VOSURFACEPATCH_H+/**
+ * @file llvowater.h
+ * @brief Description of LLVOWater class
+ *
+ * $LicenseInfo:firstyear=2001&license=viewerlgpl$
+ * Second Life Viewer Source Code
+ * Copyright (C) 2010, Linden Research, Inc.
+ *
+ * This library is free software; you can redistribute it and/or
+ * modify it under the terms of the GNU Lesser General Public
+ * License as published by the Free Software Foundation;
+ * version 2.1 of the License only.
+ *
+ * This library is distributed in the hope that it will be useful,
+ * but WITHOUT ANY WARRANTY; without even the implied warranty of
+ * MERCHANTABILITY or FITNESS FOR A PARTICULAR PURPOSE.  See the GNU
+ * Lesser General Public License for more details.
+ *
+ * You should have received a copy of the GNU Lesser General Public
+ * License along with this library; if not, write to the Free Software
+ * Foundation, Inc., 51 Franklin Street, Fifth Floor, Boston, MA  02110-1301  USA
+ *
+ * Linden Research, Inc., 945 Battery Street, San Francisco, CA  94111  USA
+ * $/LicenseInfo$
+ */
+
+#ifndef LL_VOWATER_H
+#define LL_VOWATER_H
+
+#include "llviewerobject.h"
+#include "llviewertexture.h"
+#include "pipeline.h"
+#include "v2math.h"
+
+const U32 N_RES = 16; //32          // number of subdivisions of wave tile
+const U8  WAVE_STEP     = 8;
+
+class LLSurface;
+class LLHeavenBody;
+class LLVOSky;
+class LLFace;
+
+class LLVOWater : public LLStaticViewerObject
+{
+public:
+    enum
+    {
+        VERTEX_DATA_MASK =  (1 << LLVertexBuffer::TYPE_VERTEX) |
+                            (1 << LLVertexBuffer::TYPE_NORMAL) |
+                            (1 << LLVertexBuffer::TYPE_TEXCOORD0)
+    };
+
+    LLVOWater(const LLUUID &id, const LLPCode pcode, LLViewerRegion *regionp);
+
+    /*virtual*/ void markDead();
+
+    // Initialize data that's only inited once per class.
+    static void initClass();
+    static void cleanupClass();
+
+    /*virtual*/ void idleUpdate(LLAgent &agent, const F64 &time);
+    /*virtual*/ LLDrawable* createDrawable(LLPipeline *pipeline);
+    /*virtual*/ bool        updateGeometry(LLDrawable *drawable);
+    /*virtual*/ void        updateSpatialExtents(LLVector4a& newMin, LLVector4a& newMax);
+
+    /*virtual*/ void updateTextures();
+    /*virtual*/ void setPixelAreaAndAngle(LLAgent &agent); // generate accurate apparent angle and area
+
+    virtual U32 getPartitionType() const;
+
+    /*virtual*/ bool isActive() const; // Whether this object needs to do an idleUpdate.
+
+    void setUseTexture(const bool use_texture);
+    void setIsEdgePatch(const bool edge_patch);
+    bool getUseTexture() const { return mUseTexture; }
+    bool getIsEdgePatch() const { return mIsEdgePatch; }
+
+protected:
+    bool mUseTexture;
+    bool mIsEdgePatch;
+    S32  mRenderType;
+};
+
+class LLVOVoidWater : public LLVOWater
+{
+public:
+    LLVOVoidWater(LLUUID const& id, LLPCode pcode, LLViewerRegion* regionp) : LLVOWater(id, pcode, regionp)
+    {
+        mRenderType = LLPipeline::RENDER_TYPE_VOIDWATER;
+    }
+
+    /*virtual*/ U32 getPartitionType() const;
+};
+
+
+#endif // LL_VOSURFACEPATCH_H