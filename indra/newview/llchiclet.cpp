--- conflicted
+++ resolved
@@ -66,15 +66,10 @@
 
 static const LLRect CHICLET_RECT(0, 25, 25, 0);
 static const LLRect CHICLET_ICON_RECT(0, 22, 22, 0);
-<<<<<<< HEAD
-static const LLRect VOICE_INDICATOR_RECT(25, 25, 45, 0);
+static const LLRect VOICE_INDICATOR_RECT(50, 25, 70, 0);
+static const LLRect COUNTER_RECT(25, 25, 50, 0);
 static const S32 OVERLAY_ICON_SHIFT = 2;	// used for shifting of an overlay icon for new massages in a chiclet
 static const S32 SCROLL_BUTTON_PAD = 5;
-=======
-static const LLRect VOICE_INDICATOR_RECT(50, 25, 70, 0);
-static const LLRect COUNTER_RECT(25, 25, 50, 0);
-static const S32	OVERLAY_ICON_SHIFT = 2;	// used for shifting of an overlay icon for new massages in a chiclet
->>>>>>> 05898105
 
 // static
 const S32 LLChicletPanel::s_scroll_ratio = 10;
