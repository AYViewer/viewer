/** 
 * @file llviewertexture.cpp
 * @brief Object which handles a received image (and associated texture(s))
 *
 * $LicenseInfo:firstyear=2000&license=viewerlgpl$
 * Second Life Viewer Source Code
 * Copyright (C) 2010, Linden Research, Inc.
 * 
 * This library is free software; you can redistribute it and/or
 * modify it under the terms of the GNU Lesser General Public
 * License as published by the Free Software Foundation;
 * version 2.1 of the License only.
 * 
 * This library is distributed in the hope that it will be useful,
 * but WITHOUT ANY WARRANTY; without even the implied warranty of
 * MERCHANTABILITY or FITNESS FOR A PARTICULAR PURPOSE.  See the GNU
 * Lesser General Public License for more details.
 * 
 * You should have received a copy of the GNU Lesser General Public
 * License along with this library; if not, write to the Free Software
 * Foundation, Inc., 51 Franklin Street, Fifth Floor, Boston, MA  02110-1301  USA
 * 
 * Linden Research, Inc., 945 Battery Street, San Francisco, CA  94111  USA
 * $/LicenseInfo$
 */

#include "llviewerprecompiledheaders.h"

#include "llviewertexture.h"

// Library includes
#include "llmath.h"
#include "llerror.h"
#include "llgl.h"
#include "llglheaders.h"
#include "llhost.h"
#include "llimage.h"
#include "llimagebmp.h"
#include "llimagej2c.h"
#include "llimagetga.h"
#include "llstl.h"
#include "llvfile.h"
#include "llvfs.h"
#include "message.h"
#include "lltimer.h"

// viewer includes
#include "llimagegl.h"
#include "lldrawpool.h"
#include "lltexturefetch.h"
#include "llviewertexturelist.h"
#include "llviewercontrol.h"
#include "pipeline.h"
#include "llappviewer.h"
#include "llface.h"
#include "llviewercamera.h"
#include "lltextureentry.h"
#include "lltexturemanagerbridge.h"
#include "llmediaentry.h"
#include "llvovolume.h"
#include "llviewermedia.h"
#include "lltexturecache.h"
///////////////////////////////////////////////////////////////////////////////

// extern
const S32Megabytes gMinVideoRam(32);
const S32Megabytes gMaxVideoRam(512);


// statics
LLPointer<LLViewerTexture>        LLViewerTexture::sNullImagep = NULL;
LLPointer<LLViewerTexture>        LLViewerTexture::sBlackImagep = NULL;
LLPointer<LLViewerTexture>        LLViewerTexture::sCheckerBoardImagep = NULL;
LLPointer<LLViewerFetchedTexture> LLViewerFetchedTexture::sMissingAssetImagep = NULL;
LLPointer<LLViewerFetchedTexture> LLViewerFetchedTexture::sWhiteImagep = NULL;
LLPointer<LLViewerFetchedTexture> LLViewerFetchedTexture::sDefaultImagep = NULL;
LLPointer<LLViewerFetchedTexture> LLViewerFetchedTexture::sSmokeImagep = NULL;
LLPointer<LLViewerFetchedTexture> LLViewerFetchedTexture::sFlatNormalImagep = NULL;
LLViewerMediaTexture::media_map_t LLViewerMediaTexture::sMediaMap;
LLTexturePipelineTester* LLViewerTextureManager::sTesterp = NULL;
const std::string sTesterName("TextureTester");

S32 LLViewerTexture::sImageCount = 0;
S32 LLViewerTexture::sRawCount = 0;
S32 LLViewerTexture::sAuxCount = 0;
LLFrameTimer LLViewerTexture::sEvaluationTimer;
F32 LLViewerTexture::sDesiredDiscardBias = 0.f;
F32 LLViewerTexture::sDesiredDiscardScale = 1.1f;
S32Bytes LLViewerTexture::sBoundTextureMemory;
S32Bytes LLViewerTexture::sTotalTextureMemory;
S32Megabytes LLViewerTexture::sMaxBoundTextureMem;
S32Megabytes LLViewerTexture::sMaxTotalTextureMem;
S32Bytes LLViewerTexture::sMaxDesiredTextureMem;
S8  LLViewerTexture::sCameraMovingDiscardBias = 0;
F32 LLViewerTexture::sCameraMovingBias = 0.0f;
S32 LLViewerTexture::sMaxSculptRez = 128; //max sculpt image size
const S32 MAX_CACHED_RAW_IMAGE_AREA = 64 * 64;
const S32 MAX_CACHED_RAW_SCULPT_IMAGE_AREA = LLViewerTexture::sMaxSculptRez * LLViewerTexture::sMaxSculptRez;
const S32 MAX_CACHED_RAW_TERRAIN_IMAGE_AREA = 128 * 128;
S32 LLViewerTexture::sMinLargeImageSize = 65536; //256 * 256.
S32 LLViewerTexture::sMaxSmallImageSize = MAX_CACHED_RAW_IMAGE_AREA;
BOOL LLViewerTexture::sFreezeImageScalingDown = FALSE;
F32 LLViewerTexture::sCurrentTime = 0.0f;
F32  LLViewerTexture::sTexelPixelRatio = 1.0f;

LLViewerTexture::EDebugTexels LLViewerTexture::sDebugTexelsMode = LLViewerTexture::DEBUG_TEXELS_OFF;

const F32 desired_discard_bias_min = -2.0f; // -max number of levels to improve image quality by
const F32 desired_discard_bias_max = (F32)MAX_DISCARD_LEVEL; // max number of levels to reduce image quality by
const F64 log_2 = log(2.0);

//----------------------------------------------------------------------------------------------
//namespace: LLViewerTextureAccess
//----------------------------------------------------------------------------------------------

LLLoadedCallbackEntry::LLLoadedCallbackEntry(loaded_callback_func cb,
					  S32 discard_level,
					  BOOL need_imageraw, // Needs image raw for the callback
					  void* userdata,
					  LLLoadedCallbackEntry::source_callback_list_t* src_callback_list,
					  LLViewerFetchedTexture* target,
					  BOOL pause) 
	: mCallback(cb),
	  mLastUsedDiscard(MAX_DISCARD_LEVEL+1),
	  mDesiredDiscard(discard_level),
	  mNeedsImageRaw(need_imageraw),
	  mUserData(userdata),
	  mSourceCallbackList(src_callback_list),
	  mPaused(pause)
{
	if(mSourceCallbackList)
	{
		mSourceCallbackList->insert(target->getID());
	}
}

LLLoadedCallbackEntry::~LLLoadedCallbackEntry()
{
}

void LLLoadedCallbackEntry::removeTexture(LLViewerFetchedTexture* tex)
{
	if(mSourceCallbackList)
	{
		mSourceCallbackList->erase(tex->getID());
	}
}

//static 
void LLLoadedCallbackEntry::cleanUpCallbackList(LLLoadedCallbackEntry::source_callback_list_t* callback_list)
{
	//clear texture callbacks.
	if(callback_list && !callback_list->empty())
	{
		for(LLLoadedCallbackEntry::source_callback_list_t::iterator iter = callback_list->begin();
				iter != callback_list->end(); ++iter)
		{
			LLViewerFetchedTexture* tex = gTextureList.findImage(*iter);
			if(tex)
			{
				tex->deleteCallbackEntry(callback_list);			
			}
		}
		callback_list->clear();
	}
}

LLViewerMediaTexture* LLViewerTextureManager::createMediaTexture(const LLUUID &media_id, BOOL usemipmaps, LLImageGL* gl_image)
{
	return new LLViewerMediaTexture(media_id, usemipmaps, gl_image);		
}
 
LLViewerTexture*  LLViewerTextureManager::findTexture(const LLUUID& id) 
{
	LLViewerTexture* tex;
	//search fetched texture list
	tex = gTextureList.findImage(id);
	
	//search media texture list
	if(!tex)
	{
		tex = LLViewerTextureManager::findMediaTexture(id);
	}
	return tex;
}

LLViewerFetchedTexture*  LLViewerTextureManager::findFetchedTexture(const LLUUID& id) 
{
	return gTextureList.findImage(id);
}

LLViewerMediaTexture* LLViewerTextureManager::findMediaTexture(const LLUUID &media_id)
{
	return LLViewerMediaTexture::findMediaTexture(media_id);	
}

LLViewerMediaTexture*  LLViewerTextureManager::getMediaTexture(const LLUUID& id, BOOL usemipmaps, LLImageGL* gl_image) 
{
	LLViewerMediaTexture* tex = LLViewerMediaTexture::findMediaTexture(id);	
	if(!tex)
	{
		tex = LLViewerTextureManager::createMediaTexture(id, usemipmaps, gl_image);
	}

	tex->initVirtualSize();

	return tex;
}

LLViewerFetchedTexture* LLViewerTextureManager::staticCastToFetchedTexture(LLTexture* tex, BOOL report_error)
{
	if(!tex)
	{
		return NULL;
	}

	S8 type = tex->getType();
	if(type == LLViewerTexture::FETCHED_TEXTURE || type == LLViewerTexture::LOD_TEXTURE)
	{
		return static_cast<LLViewerFetchedTexture*>(tex);
	}

	if(report_error)
	{
		LL_ERRS() << "not a fetched texture type: " << type << LL_ENDL;
	}

	return NULL;
}

LLPointer<LLViewerTexture> LLViewerTextureManager::getLocalTexture(BOOL usemipmaps, BOOL generate_gl_tex)
{
	LLPointer<LLViewerTexture> tex = new LLViewerTexture(usemipmaps);
	if(generate_gl_tex)
	{
		tex->generateGLTexture();
		tex->setCategory(LLGLTexture::LOCAL);
	}
	return tex;
}
LLPointer<LLViewerTexture> LLViewerTextureManager::getLocalTexture(const LLUUID& id, BOOL usemipmaps, BOOL generate_gl_tex) 
{
	LLPointer<LLViewerTexture> tex = new LLViewerTexture(id, usemipmaps);
	if(generate_gl_tex)
	{
		tex->generateGLTexture();
		tex->setCategory(LLGLTexture::LOCAL);
	}
	return tex;
}
LLPointer<LLViewerTexture> LLViewerTextureManager::getLocalTexture(const LLImageRaw* raw, BOOL usemipmaps) 
{
	LLPointer<LLViewerTexture> tex = new LLViewerTexture(raw, usemipmaps);
	tex->setCategory(LLGLTexture::LOCAL);
	return tex;
}
LLPointer<LLViewerTexture> LLViewerTextureManager::getLocalTexture(const U32 width, const U32 height, const U8 components, BOOL usemipmaps, BOOL generate_gl_tex) 
{
	LLPointer<LLViewerTexture> tex = new LLViewerTexture(width, height, components, usemipmaps);
	if(generate_gl_tex)
	{
		tex->generateGLTexture();
		tex->setCategory(LLGLTexture::LOCAL);
	}
	return tex;
}

LLViewerFetchedTexture* LLViewerTextureManager::getFetchedTexture(
	                                               const LLUUID &image_id,											       
												   FTType f_type,
												   BOOL usemipmaps,
												   LLViewerTexture::EBoostLevel boost_priority,
												   S8 texture_type,
												   LLGLint internal_format,
												   LLGLenum primary_format,
												   LLHost request_from_host)
{
	return gTextureList.getImage(image_id, f_type, usemipmaps, boost_priority, texture_type, internal_format, primary_format, request_from_host);
}
	
LLViewerFetchedTexture* LLViewerTextureManager::getFetchedTextureFromFile(
	                                               const std::string& filename,
												   FTType f_type,
												   BOOL usemipmaps,
												   LLViewerTexture::EBoostLevel boost_priority,
												   S8 texture_type,
												   LLGLint internal_format,
												   LLGLenum primary_format, 
												   const LLUUID& force_id)
{
	return gTextureList.getImageFromFile(filename, f_type, usemipmaps, boost_priority, texture_type, internal_format, primary_format, force_id);
}

//static 
LLViewerFetchedTexture* LLViewerTextureManager::getFetchedTextureFromUrl(const std::string& url,
									 FTType f_type,
									 BOOL usemipmaps,
									 LLViewerTexture::EBoostLevel boost_priority,
									 S8 texture_type,
									 LLGLint internal_format,
									 LLGLenum primary_format,
									 const LLUUID& force_id
									 )
{
	return gTextureList.getImageFromUrl(url, f_type, usemipmaps, boost_priority, texture_type, internal_format, primary_format, force_id);
}

LLViewerFetchedTexture* LLViewerTextureManager::getFetchedTextureFromHost(const LLUUID& image_id, FTType f_type, LLHost host) 
{
	return gTextureList.getImageFromHost(image_id, f_type, host);
}

// Create a bridge to the viewer texture manager.
class LLViewerTextureManagerBridge : public LLTextureManagerBridge
{
	/*virtual*/ LLPointer<LLGLTexture> getLocalTexture(BOOL usemipmaps = TRUE, BOOL generate_gl_tex = TRUE)
	{
		return LLViewerTextureManager::getLocalTexture(usemipmaps, generate_gl_tex);
	}

	/*virtual*/ LLPointer<LLGLTexture> getLocalTexture(const U32 width, const U32 height, const U8 components, BOOL usemipmaps, BOOL generate_gl_tex = TRUE)
	{
		return LLViewerTextureManager::getLocalTexture(width, height, components, usemipmaps, generate_gl_tex);
	}

	/*virtual*/ LLGLTexture* getFetchedTexture(const LLUUID &image_id)
	{
		return LLViewerTextureManager::getFetchedTexture(image_id);
	}
};


void LLViewerTextureManager::init()
{
	{
		LLPointer<LLImageRaw> raw = new LLImageRaw(1,1,3);
		raw->clear(0x77, 0x77, 0x77, 0xFF);
		LLViewerTexture::sNullImagep = LLViewerTextureManager::getLocalTexture(raw.get(), TRUE);
	}

	const S32 dim = 128;
	LLPointer<LLImageRaw> image_raw = new LLImageRaw(dim,dim,3);
	U8* data = image_raw->getData();
	
	memset(data, 0, dim * dim * 3);
	LLViewerTexture::sBlackImagep = LLViewerTextureManager::getLocalTexture(image_raw.get(), TRUE);

#if 1
	LLPointer<LLViewerFetchedTexture> imagep = LLViewerTextureManager::getFetchedTexture(IMG_DEFAULT);
	LLViewerFetchedTexture::sDefaultImagep = imagep;
	
	for (S32 i = 0; i<dim; i++)
	{
		for (S32 j = 0; j<dim; j++)
		{
#if 0
			const S32 border = 2;
			if (i<border || j<border || i>=(dim-border) || j>=(dim-border))
			{
				*data++ = 0xff;
				*data++ = 0xff;
				*data++ = 0xff;
			}
			else
#endif
			{
				*data++ = 0x7f;
				*data++ = 0x7f;
				*data++ = 0x7f;
			}
		}
	}
	imagep->createGLTexture(0, image_raw);
	//cache the raw image
	imagep->setCachedRawImage(0, image_raw);
	image_raw = NULL;
#else
 	LLViewerFetchedTexture::sDefaultImagep = LLViewerTextureManager::getFetchedTexture(IMG_DEFAULT, TRUE, LLGLTexture::BOOST_UI);
#endif
	LLViewerFetchedTexture::sDefaultImagep->dontDiscard();
	LLViewerFetchedTexture::sDefaultImagep->setCategory(LLGLTexture::OTHER);

 	LLViewerFetchedTexture::sSmokeImagep = LLViewerTextureManager::getFetchedTexture(IMG_SMOKE, FTT_DEFAULT, TRUE, LLGLTexture::BOOST_UI);
	LLViewerFetchedTexture::sSmokeImagep->setNoDelete();

	image_raw = new LLImageRaw(32,32,3);
	data = image_raw->getData();

	for (S32 i = 0; i < (32*32*3); i+=3)
	{
		S32 x = (i % (32*3)) / (3*16);
		S32 y = i / (32*3*16);
		U8 color = ((x + y) % 2) * 255;
		data[i] = color;
		data[i+1] = color;
		data[i+2] = color;
	}

	LLViewerTexture::sCheckerBoardImagep = LLViewerTextureManager::getLocalTexture(image_raw.get(), TRUE);

	LLViewerTexture::initClass();
	
	// Create a texture manager bridge.
	gTextureManagerBridgep = new LLViewerTextureManagerBridge;

	if (LLMetricPerformanceTesterBasic::isMetricLogRequested(sTesterName) && !LLMetricPerformanceTesterBasic::getTester(sTesterName))
	{
		sTesterp = new LLTexturePipelineTester();
		if (!sTesterp->isValid())
		{
			delete sTesterp;
			sTesterp = NULL;
		}
	}
}

void LLViewerTextureManager::cleanup()
{
	stop_glerror();

	delete gTextureManagerBridgep;
	LLImageGL::sDefaultGLTexture = NULL;
	LLViewerTexture::sNullImagep = NULL;
	LLViewerTexture::sBlackImagep = NULL;
	LLViewerTexture::sCheckerBoardImagep = NULL;
	LLViewerFetchedTexture::sDefaultImagep = NULL;	
	LLViewerFetchedTexture::sSmokeImagep = NULL;
	LLViewerFetchedTexture::sMissingAssetImagep = NULL;
	LLViewerFetchedTexture::sWhiteImagep = NULL;
	LLViewerFetchedTexture::sFlatNormalImagep = NULL;

	LLViewerMediaTexture::cleanUpClass();	
}

//----------------------------------------------------------------------------------------------
//----------------------------------------------------------------------------------------------
//start of LLViewerTexture
//----------------------------------------------------------------------------------------------
// static
void LLViewerTexture::initClass()
{
	LLImageGL::sDefaultGLTexture = LLViewerFetchedTexture::sDefaultImagep->getGLTexture();
	
	if(gSavedSettings.getBOOL("TextureFetchDebuggerEnabled"))
	{
		sTexelPixelRatio = gSavedSettings.getF32("TexelPixelRatio");
	}
}

// tuning params
const F32 discard_bias_delta = .25f;
const F32 discard_delta_time = 0.5f;
const S32 min_non_tex_system_mem = (128<<20); // 128 MB
// non-const (used externally
F32 texmem_lower_bound_scale = 0.85f;
F32 texmem_middle_bound_scale = 0.925f;

static LLFastTimer::DeclareTimer FTM_TEXTURE_MEMORY_CHECK("Memory Check");

//static 
bool LLViewerTexture::isMemoryForTextureLow()
{
	const F32 WAIT_TIME = 1.0f; //second
	static LLFrameTimer timer;

	if(timer.getElapsedTimeF32() < WAIT_TIME) //call this once per second.
	{
		return false;
	}
	timer.reset();

	LLFastTimer t(FTM_TEXTURE_MEMORY_CHECK);

	const S32Megabytes MIN_FREE_TEXTURE_MEMORY(5); //MB
	const S32Megabytes MIN_FREE_MAIN_MEMORY(100); //MB	

	bool low_mem = false;
	if (gGLManager.mHasATIMemInfo)
	{
		S32 meminfo[4];
		glGetIntegerv(GL_TEXTURE_FREE_MEMORY_ATI, meminfo);

		if((S32Megabytes)meminfo[0] < MIN_FREE_TEXTURE_MEMORY)
		{
			low_mem = true;
		}

		if(!low_mem) //check main memory, only works for windows.
		{
			LLMemory::updateMemoryInfo();
			if(LLMemory::getAvailableMemKB() < MIN_FREE_TEXTURE_MEMORY)
			{
				low_mem = true;
			}
		}
	}
#if 0  //ignore nVidia cards
	else if (gGLManager.mHasNVXMemInfo)
	{
		S32 free_memory;
		glGetIntegerv(GL_GPU_MEMORY_INFO_CURRENT_AVAILABLE_VIDMEM_NVX, &free_memory);
		
		if(free_memory / 1024 < MIN_FREE_TEXTURE_MEMORY)
		{
			low_mem = true;
		}
	}
#endif	

	return low_mem;
}

static LLFastTimer::DeclareTimer FTM_TEXTURE_UPDATE_MEDIA("Media");
static LLFastTimer::DeclareTimer FTM_TEXTURE_UPDATE_TEST("Test");

//static
void LLViewerTexture::updateClass(const F32 velocity, const F32 angular_velocity)
{
	sCurrentTime = gFrameTimeSeconds;

	LLTexturePipelineTester* tester = (LLTexturePipelineTester*)LLMetricPerformanceTesterBasic::getTester(sTesterName);
	if (tester)
	{
		LLFastTimer t(FTM_TEXTURE_UPDATE_TEST);
		tester->update();
	}

	{
		LLFastTimer t(FTM_TEXTURE_UPDATE_MEDIA);
		LLViewerMediaTexture::updateClass();
	}

	sBoundTextureMemory = LLImageGL::sBoundTextureMemory;
	sTotalTextureMemory = LLImageGL::sGlobalTextureMemory;
	sMaxBoundTextureMem = gTextureList.getMaxResidentTexMem();
	sMaxTotalTextureMem = gTextureList.getMaxTotalTextureMem();
	sMaxDesiredTextureMem = sMaxTotalTextureMem; //in Bytes, by default and when total used texture memory is small.

	if (sBoundTextureMemory >= sMaxBoundTextureMem ||
		sTotalTextureMemory >= sMaxTotalTextureMem)
	{
		//when texture memory overflows, lower down the threshold to release the textures more aggressively.
		sMaxDesiredTextureMem = llmin(sMaxDesiredTextureMem * 0.75f, F32Bytes(gMaxVideoRam));
	
		// If we are using more texture memory than we should,
		// scale up the desired discard level
		if (sEvaluationTimer.getElapsedTimeF32() > discard_delta_time)
		{
			sDesiredDiscardBias += discard_bias_delta;
			sEvaluationTimer.reset();
		}
	}
	else if(sEvaluationTimer.getElapsedTimeF32() > discard_delta_time && isMemoryForTextureLow())
	{
		sDesiredDiscardBias += discard_bias_delta;
		sEvaluationTimer.reset();
	}
	else if (sDesiredDiscardBias > 0.0f &&
			 sBoundTextureMemory < sMaxBoundTextureMem * texmem_lower_bound_scale &&
			 sTotalTextureMemory < sMaxTotalTextureMem * texmem_lower_bound_scale)
	{			 
		// If we are using less texture memory than we should,
		// scale down the desired discard level
		if (sEvaluationTimer.getElapsedTimeF32() > discard_delta_time)
		{
			sDesiredDiscardBias -= discard_bias_delta;
			sEvaluationTimer.reset();
		}
	}
	sDesiredDiscardBias = llclamp(sDesiredDiscardBias, desired_discard_bias_min, desired_discard_bias_max);
	
	F32 camera_moving_speed = LLViewerCamera::getInstance()->getAverageSpeed();
	F32 camera_angular_speed = LLViewerCamera::getInstance()->getAverageAngularSpeed();
	sCameraMovingBias = llmax(0.2f * camera_moving_speed, 2.0f * camera_angular_speed - 1);
	sCameraMovingDiscardBias = (S8)(sCameraMovingBias);

	LLViewerTexture::sFreezeImageScalingDown = (sBoundTextureMemory < 0.75f * sMaxBoundTextureMem * texmem_middle_bound_scale) &&
				(sTotalTextureMemory < 0.75f * sMaxTotalTextureMem * texmem_middle_bound_scale);
}

//end of static functions
//-------------------------------------------------------------------------------------------
const U32 LLViewerTexture::sCurrentFileVersion = 1;

LLViewerTexture::LLViewerTexture(BOOL usemipmaps) :
	LLGLTexture(usemipmaps)
{
	init(true);

	mID.generate();
	sImageCount++;
}

LLViewerTexture::LLViewerTexture(const LLUUID& id, BOOL usemipmaps) :
	LLGLTexture(usemipmaps),
	mID(id)
{
	init(true);
	
	sImageCount++;
}

LLViewerTexture::LLViewerTexture(const U32 width, const U32 height, const U8 components, BOOL usemipmaps)  :
	LLGLTexture(width, height, components, usemipmaps)
{
	init(true);

	mID.generate();
	sImageCount++;
}

LLViewerTexture::LLViewerTexture(const LLImageRaw* raw, BOOL usemipmaps) :
	LLGLTexture(raw, usemipmaps)
{
	init(true);
	
	mID.generate();
	sImageCount++;
}

LLViewerTexture::~LLViewerTexture()
{
	// LL_DEBUGS("Avatar") << mID << LL_ENDL;
	cleanup();
	sImageCount--;
}

// virtual
void LLViewerTexture::init(bool firstinit)
{
	mSelectedTime = 0.f;
	mMaxVirtualSize = 0.f;
	mMaxVirtualSizeResetInterval = 1;
	mMaxVirtualSizeResetCounter = mMaxVirtualSizeResetInterval;
	mAdditionalDecodePriority = 0.f;	
	mParcelMedia = NULL;
	
	mNumVolumes = 0;
	mFaceList[LLRender::DIFFUSE_MAP].clear();
	mFaceList[LLRender::NORMAL_MAP].clear();
	mFaceList[LLRender::SPECULAR_MAP].clear();
	mNumFaces[LLRender::DIFFUSE_MAP] = 
	mNumFaces[LLRender::NORMAL_MAP] = 
	mNumFaces[LLRender::SPECULAR_MAP] = 0;
	mVolumeList.clear();
}

//virtual 
S8 LLViewerTexture::getType() const
{
	return LLViewerTexture::LOCAL_TEXTURE;
}

void LLViewerTexture::cleanup()
{
	mFaceList[LLRender::DIFFUSE_MAP].clear();
	mFaceList[LLRender::NORMAL_MAP].clear();
	mFaceList[LLRender::SPECULAR_MAP].clear();
	mVolumeList.clear();
}

// virtual
void LLViewerTexture::dump()
{
	LLGLTexture::dump();

	LL_INFOS() << "LLViewerTexture"
			<< " mID " << mID
			<< LL_ENDL;
}

void LLViewerTexture::setBoostLevel(S32 level)
{
	if(mBoostLevel != level)
	{
		mBoostLevel = level;
		if(mBoostLevel != LLViewerTexture::BOOST_NONE && 
			mBoostLevel != LLViewerTexture::BOOST_SELECTED)
		{
			setNoDelete();		
		}
	}

	if (mBoostLevel == LLViewerTexture::BOOST_SELECTED)
	{
		mSelectedTime = gFrameTimeSeconds;
	}

}

bool LLViewerTexture::isActiveFetching()
{
	return false;
}

bool LLViewerTexture::bindDebugImage(const S32 stage)
{
	if (stage < 0) return false;

	bool res = true;
	if (LLViewerTexture::sCheckerBoardImagep.notNull() && (this != LLViewerTexture::sCheckerBoardImagep.get()))
	{
		res = gGL.getTexUnit(stage)->bind(LLViewerTexture::sCheckerBoardImagep);
	}

	if(!res)
	{
		return bindDefaultImage(stage);
	}

	return res;
}

bool LLViewerTexture::bindDefaultImage(S32 stage) 
{
	if (stage < 0) return false;

	bool res = true;
	if (LLViewerFetchedTexture::sDefaultImagep.notNull() && (this != LLViewerFetchedTexture::sDefaultImagep.get()))
	{
		// use default if we've got it
		res = gGL.getTexUnit(stage)->bind(LLViewerFetchedTexture::sDefaultImagep);
	}
	if (!res && LLViewerTexture::sNullImagep.notNull() && (this != LLViewerTexture::sNullImagep))
	{
		res = gGL.getTexUnit(stage)->bind(LLViewerTexture::sNullImagep);
	}
	if (!res)
	{
		LL_WARNS() << "LLViewerTexture::bindDefaultImage failed." << LL_ENDL;
	}
	stop_glerror();

	//check if there is cached raw image and switch to it if possible
	switchToCachedImage();

	LLTexturePipelineTester* tester = (LLTexturePipelineTester*)LLMetricPerformanceTesterBasic::getTester(sTesterName);
	if (tester)
	{
		tester->updateGrayTextureBinding();
	}
	return res;
}

//virtual 
BOOL LLViewerTexture::isMissingAsset()const		
{ 
	return FALSE; 
}

//virtual 
void LLViewerTexture::forceImmediateUpdate() 
{
}

void LLViewerTexture::addTextureStats(F32 virtual_size, BOOL needs_gltexture) const 
{
	if(needs_gltexture)
	{
		mNeedsGLTexture = TRUE;
	}

	virtual_size *= sTexelPixelRatio;
	if(!mMaxVirtualSizeResetCounter)
	{
		//flag to reset the values because the old values are used.
		resetMaxVirtualSizeResetCounter();
		mMaxVirtualSize = virtual_size;		
		mAdditionalDecodePriority = 0.f;	
		mNeedsGLTexture = needs_gltexture;
	}
	else if (virtual_size > mMaxVirtualSize)
	{
		mMaxVirtualSize = virtual_size;
	}	
}

void LLViewerTexture::resetTextureStats()
{
	mMaxVirtualSize = 0.0f;
	mAdditionalDecodePriority = 0.f;	
	mMaxVirtualSizeResetCounter = 0;
}

//virtual 
F32 LLViewerTexture::getMaxVirtualSize()
{
	return mMaxVirtualSize;
}

//virtual 
void LLViewerTexture::setKnownDrawSize(S32 width, S32 height)
{
	//nothing here.
}

//virtual
void LLViewerTexture::addFace(U32 ch, LLFace* facep) 
{
	llassert(ch < LLRender::NUM_TEXTURE_CHANNELS);

	if(mNumFaces[ch] >= mFaceList[ch].size())
	{
		mFaceList[ch].resize(2 * mNumFaces[ch] + 1);		
	}
	mFaceList[ch][mNumFaces[ch]] = facep;
	facep->setIndexInTex(ch, mNumFaces[ch]);
	mNumFaces[ch]++;
	mLastFaceListUpdateTimer.reset();
}

//virtual
void LLViewerTexture::removeFace(U32 ch, LLFace* facep) 
{
	llassert(ch < LLRender::NUM_TEXTURE_CHANNELS);

	if(mNumFaces[ch] > 1)
	{
		S32 index = facep->getIndexInTex(ch); 
		llassert(index < mFaceList[ch].size());
		llassert(index < mNumFaces[ch]);
		mFaceList[ch][index] = mFaceList[ch][--mNumFaces[ch]];
		mFaceList[ch][index]->setIndexInTex(ch, index);
	}
	else 
	{
		mFaceList[ch].clear();
		mNumFaces[ch] = 0;
	}
	mLastFaceListUpdateTimer.reset();
}

S32 LLViewerTexture::getTotalNumFaces() const
{
	S32 ret = 0;

	for (U32 i = 0; i < LLRender::NUM_TEXTURE_CHANNELS; ++i)
	{
		ret += mNumFaces[i];
	}

	return ret;
}

S32 LLViewerTexture::getNumFaces(U32 ch) const
{
	llassert(ch < LLRender::NUM_TEXTURE_CHANNELS);
	return mNumFaces[ch];
}


//virtual
void LLViewerTexture::addVolume(LLVOVolume* volumep) 
{
	if( mNumVolumes >= mVolumeList.size())
	{
		mVolumeList.resize(2 * mNumVolumes + 1);		
	}
	mVolumeList[mNumVolumes] = volumep;
	volumep->setIndexInTex(mNumVolumes);
	mNumVolumes++;
	mLastVolumeListUpdateTimer.reset();
}

//virtual
void LLViewerTexture::removeVolume(LLVOVolume* volumep) 
{
	if(mNumVolumes > 1)
	{
		S32 index = volumep->getIndexInTex(); 
		llassert(index < mVolumeList.size());
		llassert(index < mNumVolumes);
		mVolumeList[index] = mVolumeList[--mNumVolumes];
		mVolumeList[index]->setIndexInTex(index);
	}
	else 
	{
		mVolumeList.clear();
		mNumVolumes = 0;
	}
	mLastVolumeListUpdateTimer.reset();
}

S32 LLViewerTexture::getNumVolumes() const
{
	return mNumVolumes;
}

void LLViewerTexture::reorganizeFaceList()
{
	static const F32 MAX_WAIT_TIME = 20.f; // seconds
	static const U32 MAX_EXTRA_BUFFER_SIZE = 4;

	if(mLastFaceListUpdateTimer.getElapsedTimeF32() < MAX_WAIT_TIME)
	{
		return;
	}

	for (U32 i = 0; i < LLRender::NUM_TEXTURE_CHANNELS; ++i)
	{
		if(mNumFaces[i] + MAX_EXTRA_BUFFER_SIZE > mFaceList[i].size())
	{
		return;
	}

		mFaceList[i].erase(mFaceList[i].begin() + mNumFaces[i], mFaceList[i].end());
	}
	
	mLastFaceListUpdateTimer.reset();
}

void LLViewerTexture::reorganizeVolumeList()
{
	static const F32 MAX_WAIT_TIME = 20.f; // seconds
	static const U32 MAX_EXTRA_BUFFER_SIZE = 4;

	if(mNumVolumes + MAX_EXTRA_BUFFER_SIZE > mVolumeList.size())
	{
		return;
	}

	if(mLastVolumeListUpdateTimer.getElapsedTimeF32() < MAX_WAIT_TIME)
	{
		return;
	}

	mLastVolumeListUpdateTimer.reset();
	mVolumeList.erase(mVolumeList.begin() + mNumVolumes, mVolumeList.end());
}

//virtual
void LLViewerTexture::switchToCachedImage()
{
	//nothing here.
}

//virtual
void LLViewerTexture::setCachedRawImage(S32 discard_level, LLImageRaw* imageraw)
{
	//nothing here.
}

BOOL LLViewerTexture::isLargeImage()
{
	return  (S32)mTexelsPerImage > LLViewerTexture::sMinLargeImageSize;
}

//virtual 
void LLViewerTexture::updateBindStatsForTester()
{
	LLTexturePipelineTester* tester = (LLTexturePipelineTester*)LLMetricPerformanceTesterBasic::getTester(sTesterName);
	if (tester)
	{
		tester->updateTextureBindingStats(this);
	}
}

//----------------------------------------------------------------------------------------------
//end of LLViewerTexture
//----------------------------------------------------------------------------------------------

//----------------------------------------------------------------------------------------------
//start of LLViewerFetchedTexture
//----------------------------------------------------------------------------------------------

LLViewerFetchedTexture::LLViewerFetchedTexture(const LLUUID& id, FTType f_type, const LLHost& host, BOOL usemipmaps)
	: LLViewerTexture(id, usemipmaps),
	mTargetHost(host)
{
	init(TRUE);
	mFTType = f_type;
	if (mFTType == FTT_HOST_BAKE)
	{
		mCanUseHTTP = false;
	}
	generateGLTexture();
}
	
LLViewerFetchedTexture::LLViewerFetchedTexture(const LLImageRaw* raw, FTType f_type, BOOL usemipmaps)
	: LLViewerTexture(raw, usemipmaps)
{
	init(TRUE);
	mFTType = f_type;
}
	
LLViewerFetchedTexture::LLViewerFetchedTexture(const std::string& url, FTType f_type, const LLUUID& id, BOOL usemipmaps)
	: LLViewerTexture(id, usemipmaps),
	mUrl(url)
{
	init(TRUE);
	mFTType = f_type;
	generateGLTexture();
}

void LLViewerFetchedTexture::init(bool firstinit)
{
	mOrigWidth = 0;
	mOrigHeight = 0;
	mNeedsAux = FALSE;
	mRequestedDiscardLevel = -1;
	mRequestedDownloadPriority = 0.f;
	mFullyLoaded = FALSE;
	mCanUseHTTP = true;
	mDesiredDiscardLevel = MAX_DISCARD_LEVEL + 1;
	mMinDesiredDiscardLevel = MAX_DISCARD_LEVEL + 1;
	
	mDecodingAux = FALSE;

	mKnownDrawWidth = 0;
	mKnownDrawHeight = 0;
	mKnownDrawSizeChanged = FALSE;

	if (firstinit)
	{
		mDecodePriority = 0.f;
		mInImageList = 0;
	}

	// Only set mIsMissingAsset true when we know for certain that the database
	// does not contain this image.
	mIsMissingAsset = FALSE;

	mLoadedCallbackDesiredDiscardLevel = S8_MAX;
	mPauseLoadedCallBacks = FALSE;

	mNeedsCreateTexture = FALSE;
	
	mIsRawImageValid = FALSE;
	mRawDiscardLevel = INVALID_DISCARD_LEVEL;
	mMinDiscardLevel = 0;

	mHasFetcher = FALSE;
	mIsFetching = FALSE;
	mFetchState = 0;
	mFetchPriority = 0;
	mDownloadProgress = 0.f;
	mFetchDeltaTime = 999999.f;
	mRequestDeltaTime = 0.f;
	mForSculpt = FALSE;
	mIsFetched = FALSE;
	mInFastCacheList = FALSE;

	mCachedRawImage = NULL;
	mCachedRawDiscardLevel = -1;
	mCachedRawImageReady = FALSE;

	mSavedRawImage = NULL;
	mForceToSaveRawImage  = FALSE;
	mSaveRawImage = FALSE;
	mSavedRawDiscardLevel = -1;
	mDesiredSavedRawDiscardLevel = -1;
	mLastReferencedSavedRawImageTime = 0.0f;
	mKeptSavedRawImageTime = 0.f;
	mLastCallBackActiveTime = 0.f;

	mInDebug = FALSE;

	mFTType = FTT_UNKNOWN;
}

LLViewerFetchedTexture::~LLViewerFetchedTexture()
{
	//*NOTE getTextureFetch can return NULL when Viewer is shutting down.
	// This is due to LLWearableList is singleton and is destroyed after 
	// LLAppViewer::cleanup() was called. (see ticket EXT-177)
	if (mHasFetcher && LLAppViewer::getTextureFetch())
	{
		LLAppViewer::getTextureFetch()->deleteRequest(getID(), true);
	}
	cleanup();	
}

//virtual 
S8 LLViewerFetchedTexture::getType() const
{
	return LLViewerTexture::FETCHED_TEXTURE;
}

FTType LLViewerFetchedTexture::getFTType() const
{
	return mFTType;
}

void LLViewerFetchedTexture::cleanup()
{
	for(callback_list_t::iterator iter = mLoadedCallbackList.begin();
		iter != mLoadedCallbackList.end(); )
	{
		LLLoadedCallbackEntry *entryp = *iter++;
		// We never finished loading the image.  Indicate failure.
		// Note: this allows mLoadedCallbackUserData to be cleaned up.
		entryp->mCallback( FALSE, this, NULL, NULL, 0, TRUE, entryp->mUserData );
		entryp->removeTexture(this);
		delete entryp;
	}
	mLoadedCallbackList.clear();
	mNeedsAux = FALSE;
	
	// Clean up image data
	destroyRawImage();
	mCachedRawImage = NULL;
	mCachedRawDiscardLevel = -1;
	mCachedRawImageReady = FALSE;
	mSavedRawImage = NULL;
	mSavedRawDiscardLevel = -1;
}

//access the fast cache
void LLViewerFetchedTexture::loadFromFastCache()
{
	if(!mInFastCacheList)
	{
		return; //no need to access the fast cache.
	}
	mInFastCacheList = FALSE;

	mRawImage = LLAppViewer::getTextureCache()->readFromFastCache(getID(), mRawDiscardLevel);
	if(mRawImage.notNull())
	{
		mFullWidth = mRawImage->getWidth() << mRawDiscardLevel;
		mFullHeight = mRawImage->getHeight() << mRawDiscardLevel;
		setTexelsPerImage();

		if(mFullWidth > MAX_IMAGE_SIZE || mFullHeight > MAX_IMAGE_SIZE)
		{ 
			//discard all oversized textures.
			destroyRawImage();
			LL_WARNS() << "oversized, setting as missing" << LL_ENDL;
			setIsMissingAsset();
			mRawDiscardLevel = INVALID_DISCARD_LEVEL;
		}
		else
		{
			mRequestedDiscardLevel = mDesiredDiscardLevel + 1;
			mIsRawImageValid = TRUE;			
			addToCreateTexture();
		}
	}
}

void LLViewerFetchedTexture::setForSculpt()
{
	static const S32 MAX_INTERVAL = 8; //frames

	mForSculpt = TRUE;
	if(isForSculptOnly() && hasGLTexture() && !getBoundRecently())
	{
		destroyGLTexture(); //sculpt image does not need gl texture.
		mTextureState = ACTIVE;
	}
	checkCachedRawSculptImage();
	setMaxVirtualSizeResetInterval(MAX_INTERVAL);
}

BOOL LLViewerFetchedTexture::isForSculptOnly() const
{
	return mForSculpt && !mNeedsGLTexture;
}

BOOL LLViewerFetchedTexture::isDeleted()  
{ 
	return mTextureState == DELETED; 
}

BOOL LLViewerFetchedTexture::isInactive()  
{ 
	return mTextureState == INACTIVE; 
}

BOOL LLViewerFetchedTexture::isDeletionCandidate()  
{ 
	return mTextureState == DELETION_CANDIDATE; 
}

void LLViewerFetchedTexture::setDeletionCandidate()  
{ 
	if(mGLTexturep.notNull() && mGLTexturep->getTexName() && (mTextureState == INACTIVE))
	{
		mTextureState = DELETION_CANDIDATE;		
	}
}

//set the texture inactive
void LLViewerFetchedTexture::setInactive()
{
	if(mTextureState == ACTIVE && mGLTexturep.notNull() && mGLTexturep->getTexName() && !mGLTexturep->getBoundRecently())
	{
		mTextureState = INACTIVE; 
	}
}

BOOL LLViewerFetchedTexture::isFullyLoaded() const
{
	// Unfortunately, the boolean "mFullyLoaded" is never updated correctly so we use that logic
	// to check if the texture is there and completely downloaded
	return (mFullWidth != 0) && (mFullHeight != 0) && !mIsFetching && !mHasFetcher;
}


// virtual
void LLViewerFetchedTexture::dump()
{
	LLViewerTexture::dump();

	LL_INFOS() << "Dump : " << mID 
			<< ", mIsMissingAsset = " << (S32)mIsMissingAsset
			<< ", mFullWidth = " << (S32)mFullWidth
			<< ", mFullHeight = " << (S32)mFullHeight
			<< ", mOrigWidth = " << (S32)mOrigWidth
			<< ", mOrigHeight = " << (S32)mOrigHeight
			<< LL_ENDL;
	LL_INFOS() << "     : " 
			<< " mFullyLoaded = " << (S32)mFullyLoaded
			<< ", mFetchState = " << (S32)mFetchState
			<< ", mFetchPriority = " << (S32)mFetchPriority
			<< ", mDownloadProgress = " << (F32)mDownloadProgress
			<< LL_ENDL;
	LL_INFOS() << "     : " 
			<< " mHasFetcher = " << (S32)mHasFetcher
			<< ", mIsFetching = " << (S32)mIsFetching
			<< ", mIsFetched = " << (S32)mIsFetched
			<< ", mBoostLevel = " << (S32)mBoostLevel
			<< LL_ENDL;
}

///////////////////////////////////////////////////////////////////////////////
// ONLY called from LLViewerFetchedTextureList
void LLViewerFetchedTexture::destroyTexture() 
{
<<<<<<< HEAD
	//if(LLImageGL::sGlobalTextureMemoryInBytes < sMaxDesiredTextureMemInBytes)//not ready to release unused memory.
	//{
	//	return;
	//}
=======
	if(LLImageGL::sGlobalTextureMemory < sMaxDesiredTextureMem * 0.95f)//not ready to release unused memory.
	{
		return ;
	}
>>>>>>> d8c02bf0
	if (mNeedsCreateTexture)//return if in the process of generating a new texture.
	{
		return;
	}

	//LL_DEBUGS("Avatar") << mID << LL_ENDL;
	destroyGLTexture();
	mFullyLoaded = FALSE;
}

void LLViewerFetchedTexture::addToCreateTexture()
{
	bool force_update = false;
	if (getComponents() != mRawImage->getComponents())
	{
		// We've changed the number of components, so we need to move any
		// objects using this pool to a different pool.
		mComponents = mRawImage->getComponents();
		mGLTexturep->setComponents(mComponents);
		force_update = true;

		for (U32 j = 0; j < LLRender::NUM_TEXTURE_CHANNELS; ++j)
		{
			llassert(mNumFaces[j] <= mFaceList[j].size());

			for(U32 i = 0; i < mNumFaces[j]; i++)
		{
				mFaceList[j][i]->dirtyTexture();
			}
		}

		//discard the cached raw image and the saved raw image
		mCachedRawImageReady = FALSE;
		mCachedRawDiscardLevel = -1;
		mCachedRawImage = NULL;
		mSavedRawDiscardLevel = -1;
		mSavedRawImage = NULL;
	}	

	if(isForSculptOnly())
	{
		//just update some variables, not to create a real GL texture.
		createGLTexture(mRawDiscardLevel, mRawImage, 0, FALSE);
		mNeedsCreateTexture = FALSE;
		destroyRawImage();
	}
	else if(!force_update && getDiscardLevel() > -1 && getDiscardLevel() <= mRawDiscardLevel)
	{
		mNeedsCreateTexture = FALSE;
		destroyRawImage();
	}
	else
	{	
#if 1
		//
		//if mRequestedDiscardLevel > mDesiredDiscardLevel, we assume the required image res keep going up,
		//so do not scale down the over qualified image.
		//Note: scaling down image is expensensive. Do it only when very necessary.
		//
		if(mRequestedDiscardLevel <= mDesiredDiscardLevel && !mForceToSaveRawImage)
		{
			S32 w = mFullWidth >> mRawDiscardLevel;
			S32 h = mFullHeight >> mRawDiscardLevel;

			//if big image, do not load extra data
			//scale it down to size >= LLViewerTexture::sMinLargeImageSize
			if(w * h > LLViewerTexture::sMinLargeImageSize)
			{
				S32 d_level = llmin(mRequestedDiscardLevel, (S32)mDesiredDiscardLevel) - mRawDiscardLevel;
				
				if(d_level > 0)
				{
					S32 i = 0;
					while((d_level > 0) && ((w >> i) * (h >> i) > LLViewerTexture::sMinLargeImageSize))
					{
						i++;
						d_level--;
					}
					if(i > 0)
					{
						mRawDiscardLevel += i;
						if(mRawDiscardLevel >= getDiscardLevel() && getDiscardLevel() > 0)
						{
							mNeedsCreateTexture = FALSE;
							destroyRawImage();
							return;
						}
<<<<<<< HEAD
						mRawImage->scale(w >> i, h >> i);					
=======

						{
							//make a duplicate in case somebody else is using this raw image
							mRawImage = mRawImage->duplicate(); 
							mRawImage->scale(w >> i, h >> i) ;					
						}
>>>>>>> d8c02bf0
					}
				}
			}
		}
#endif
		mNeedsCreateTexture = TRUE;
		gTextureList.mCreateTextureList.insert(this);
	}	
	return;
}

// ONLY called from LLViewerTextureList
BOOL LLViewerFetchedTexture::createTexture(S32 usename/*= 0*/)
{
	if (!mNeedsCreateTexture)
	{
		destroyRawImage();
		return FALSE;
	}
	mNeedsCreateTexture	= FALSE;
	if (mRawImage.isNull())
	{
		LL_ERRS() << "LLViewerTexture trying to create texture with no Raw Image" << LL_ENDL;
	}
// 	LL_INFOS() << llformat("IMAGE Creating (%d) [%d x %d] Bytes: %d ",
// 						mRawDiscardLevel, 
// 						mRawImage->getWidth(), mRawImage->getHeight(),mRawImage->getDataSize())
// 			<< mID.getString() << LL_ENDL;
	BOOL res = TRUE;

	// store original size only for locally-sourced images
	if (mUrl.compare(0, 7, "file://") == 0)
	{
		mOrigWidth = mRawImage->getWidth();
		mOrigHeight = mRawImage->getHeight();

			
		if (mBoostLevel == BOOST_PREVIEW)
		{ 
			mRawImage->biasedScaleToPowerOfTwo(1024);
		}
		else
		{ // leave black border, do not scale image content
			mRawImage->expandToPowerOfTwo(MAX_IMAGE_SIZE, FALSE);
		}
		
		mFullWidth = mRawImage->getWidth();
		mFullHeight = mRawImage->getHeight();
		setTexelsPerImage();
	}
	else
	{
		mOrigWidth = mFullWidth;
		mOrigHeight = mFullHeight;
	}

	bool size_okay = true;
	
	U32 raw_width = mRawImage->getWidth() << mRawDiscardLevel;
	U32 raw_height = mRawImage->getHeight() << mRawDiscardLevel;
	if( raw_width > MAX_IMAGE_SIZE || raw_height > MAX_IMAGE_SIZE )
	{
		LL_INFOS() << "Width or height is greater than " << MAX_IMAGE_SIZE << ": (" << raw_width << "," << raw_height << ")" << LL_ENDL;
		size_okay = false;
	}
	
	if (!LLImageGL::checkSize(mRawImage->getWidth(), mRawImage->getHeight()))
	{
		// A non power-of-two image was uploaded (through a non standard client)
		LL_INFOS() << "Non power of two width or height: (" << mRawImage->getWidth() << "," << mRawImage->getHeight() << ")" << LL_ENDL;
		size_okay = false;
	}
	
	if( !size_okay )
	{
		// An inappropriately-sized image was uploaded (through a non standard client)
		// We treat these images as missing assets which causes them to
		// be renderd as 'missing image' and to stop requesting data
		LL_WARNS() << "!size_ok, setting as missing" << LL_ENDL;
		setIsMissingAsset();
		destroyRawImage();
		return FALSE;
	}
	
		res = mGLTexturep->createGLTexture(mRawDiscardLevel, mRawImage, usename, TRUE, mBoostLevel);
	
	setActive();

	if (!needsToSaveRawImage())
	{
		mNeedsAux = FALSE;
		destroyRawImage();
	}
	return res;
}

// Call with 0,0 to turn this feature off.
//virtual
void LLViewerFetchedTexture::setKnownDrawSize(S32 width, S32 height)
{
	if(mKnownDrawWidth < width || mKnownDrawHeight < height)
	{
		mKnownDrawWidth = llmax(mKnownDrawWidth, width);
		mKnownDrawHeight = llmax(mKnownDrawHeight, height);

		mKnownDrawSizeChanged = TRUE;
		mFullyLoaded = FALSE;
	}
	addTextureStats((F32)(mKnownDrawWidth * mKnownDrawHeight));
}

//virtual
void LLViewerFetchedTexture::processTextureStats()
{
	if(mFullyLoaded)
	{		
		if(mDesiredDiscardLevel > mMinDesiredDiscardLevel)//need to load more
		{
			mDesiredDiscardLevel = llmin(mDesiredDiscardLevel, mMinDesiredDiscardLevel);
			mFullyLoaded = FALSE;
		}
	}
	else
	{
		updateVirtualSize();
		
		static LLCachedControl<bool> textures_fullres(gSavedSettings,"TextureLoadFullRes");
		
		if (textures_fullres)
		{
			mDesiredDiscardLevel = 0;
		}
		else if(!mFullWidth || !mFullHeight)
		{
			mDesiredDiscardLevel = 	llmin(getMaxDiscardLevel(), (S32)mLoadedCallbackDesiredDiscardLevel);
		}
		else
		{	
			if(!mKnownDrawWidth || !mKnownDrawHeight || mFullWidth <= mKnownDrawWidth || mFullHeight <= mKnownDrawHeight)
			{
				if (mFullWidth > MAX_IMAGE_SIZE_DEFAULT || mFullHeight > MAX_IMAGE_SIZE_DEFAULT)
				{
					mDesiredDiscardLevel = 1; // MAX_IMAGE_SIZE_DEFAULT = 1024 and max size ever is 2048
				}
				else
				{
					mDesiredDiscardLevel = 0;
				}
			}
			else if(mKnownDrawSizeChanged)//known draw size is set
			{			
				mDesiredDiscardLevel = (S8)llmin(log((F32)mFullWidth / mKnownDrawWidth) / log_2, 
													 log((F32)mFullHeight / mKnownDrawHeight) / log_2);
				mDesiredDiscardLevel = 	llclamp(mDesiredDiscardLevel, (S8)0, (S8)getMaxDiscardLevel());
				mDesiredDiscardLevel = llmin(mDesiredDiscardLevel, mMinDesiredDiscardLevel);
			}
			mKnownDrawSizeChanged = FALSE;
		
			if(getDiscardLevel() >= 0 && (getDiscardLevel() <= mDesiredDiscardLevel))
			{
				mFullyLoaded = TRUE;
			}
		}
	}

	if(mForceToSaveRawImage && mDesiredSavedRawDiscardLevel >= 0) //force to refetch the texture.
	{
		mDesiredDiscardLevel = llmin(mDesiredDiscardLevel, (S8)mDesiredSavedRawDiscardLevel);
		if(getDiscardLevel() < 0 || getDiscardLevel() > mDesiredDiscardLevel)
		{
			mFullyLoaded = FALSE;
		}
	}
}

const F32 MAX_PRIORITY_PIXEL                         = 999.f;     //pixel area
const F32 PRIORITY_BOOST_LEVEL_FACTOR                = 1000.f;    //boost level
const F32 PRIORITY_DELTA_DISCARD_LEVEL_FACTOR        = 100000.f;  //delta discard
const S32 MAX_DELTA_DISCARD_LEVEL_FOR_PRIORITY       = 4;
const F32 PRIORITY_ADDITIONAL_FACTOR                 = 1000000.f; //additional 
const S32 MAX_ADDITIONAL_LEVEL_FOR_PRIORITY          = 8;
const F32 PRIORITY_BOOST_HIGH_FACTOR                 = 10000000.f;//boost high
F32 LLViewerFetchedTexture::calcDecodePriority()
{
#ifndef LL_RELEASE_FOR_DOWNLOAD
	if (mID == LLAppViewer::getTextureFetch()->mDebugID)
	{
		LLAppViewer::getTextureFetch()->mDebugCount++; // for setting breakpoints
	}
#endif
	
	if (mNeedsCreateTexture)
	{
		return mDecodePriority; // no change while waiting to create
	}
	if(mFullyLoaded && !mForceToSaveRawImage)//already loaded for static texture
	{
		return -1.0f; //alreay fetched
	}

	S32 cur_discard = getCurrentDiscardLevelForFetching();
	bool have_all_data = (cur_discard >= 0 && (cur_discard <= mDesiredDiscardLevel));
	F32 pixel_priority = (F32) sqrt(mMaxVirtualSize);

	F32 priority = 0.f;

	if (mIsMissingAsset)
	{
		priority = 0.0f;
	}
	else if(mDesiredDiscardLevel >= cur_discard && cur_discard > -1)
	{
		priority = -2.0f;
	}
	else if(mCachedRawDiscardLevel > -1 && mDesiredDiscardLevel >= mCachedRawDiscardLevel)
	{
		priority = -3.0f;
	}
	else if (mDesiredDiscardLevel > getMaxDiscardLevel())
	{
		// Don't decode anything we don't need
		priority = -4.0f;
	}
	else if ((mBoostLevel == LLGLTexture::BOOST_UI || mBoostLevel == LLGLTexture::BOOST_ICON) && !have_all_data)
	{
		priority = 1.f;
	}
	else if (pixel_priority < 0.001f && !have_all_data)
	{
		// Not on screen but we might want some data
		if (mBoostLevel > BOOST_SELECTED)
		{
			// Always want high boosted images
			priority = 1.f;
		}
		else
		{
			priority = -5.f; //stop fetching
		}
	}
	else if (cur_discard < 0)
	{
		//texture does not have any data, so we don't know the size of the image, treat it like 32 * 32.
		// priority range = 100,000 - 500,000
		static const F64 log_2 = log(2.0);
		F32 desired = (F32)(log(32.0/pixel_priority) / log_2);
		S32 ddiscard = MAX_DISCARD_LEVEL - (S32)desired;
		ddiscard = llclamp(ddiscard, 0, MAX_DELTA_DISCARD_LEVEL_FOR_PRIORITY);
		priority = (ddiscard + 1) * PRIORITY_DELTA_DISCARD_LEVEL_FACTOR;
		setAdditionalDecodePriority(0.1f);//boost the textures without any data so far.
	}
	else if ((mMinDiscardLevel > 0) && (cur_discard <= mMinDiscardLevel))
	{
		// larger mips are corrupted
		priority = -6.0f;
	}
	else
	{
		// priority range = 100,000 - 500,000
		S32 desired_discard = mDesiredDiscardLevel;
		if (!isJustBound() && mCachedRawImageReady)
		{
			if(mBoostLevel < BOOST_HIGH)
			{
				// We haven't rendered this in a while, de-prioritize it
				desired_discard += 2;
			}
			else
			{
				// We haven't rendered this in the last half second, and we have a cached raw image, leave the desired discard as-is
				desired_discard = cur_discard;
			}
		}

		S32 ddiscard = cur_discard - desired_discard;
		ddiscard = llclamp(ddiscard, -1, MAX_DELTA_DISCARD_LEVEL_FOR_PRIORITY);
		priority = (ddiscard + 1) * PRIORITY_DELTA_DISCARD_LEVEL_FACTOR;		
	}

	// Priority Formula:
	// BOOST_HIGH  +  ADDITIONAL PRI + DELTA DISCARD + BOOST LEVEL + PIXELS
	// [10,000,000] + [1,000,000-9,000,000]  + [100,000-500,000]   + [1-20,000]  + [0-999]
	if (priority > 0.0f)
	{
		bool large_enough = mCachedRawImageReady && ((S32)mTexelsPerImage > sMinLargeImageSize);
		if(large_enough)
		{
			//Note: 
			//to give small, low-priority textures some chance to be fetched, 
			//cut the priority in half if the texture size is larger than 256 * 256 and has a 64*64 ready.
			priority *= 0.5f; 
		}

		pixel_priority = llclamp(pixel_priority, 0.0f, MAX_PRIORITY_PIXEL); 

		priority += pixel_priority + PRIORITY_BOOST_LEVEL_FACTOR * mBoostLevel;

		if ( mBoostLevel > BOOST_HIGH)
		{
			if(mBoostLevel > BOOST_SUPER_HIGH)
			{
				//for very important textures, always grant the highest priority.
				priority += PRIORITY_BOOST_HIGH_FACTOR;
			}
			else if(mCachedRawImageReady)
			{
				//Note: 
				//to give small, low-priority textures some chance to be fetched, 
				//if high priority texture has a 64*64 ready, lower its fetching priority.
				setAdditionalDecodePriority(0.5f);
			}
			else
			{
				priority += PRIORITY_BOOST_HIGH_FACTOR;
			}
		}		

		if(mAdditionalDecodePriority > 0.0f)
		{
			// priority range += 1,000,000.f-9,000,000.f
			F32 additional = PRIORITY_ADDITIONAL_FACTOR * (1.0 + mAdditionalDecodePriority * MAX_ADDITIONAL_LEVEL_FOR_PRIORITY);
			if(large_enough)
			{
				//Note: 
				//to give small, low-priority textures some chance to be fetched, 
				//cut the additional priority to a quarter if the texture size is larger than 256 * 256 and has a 64*64 ready.
				additional *= 0.25f;
			}
			priority += additional;
		}
	}
	return priority;
}

//static
F32 LLViewerFetchedTexture::maxDecodePriority()
{
	static const F32 max_priority = PRIORITY_BOOST_HIGH_FACTOR +                           //boost_high
		PRIORITY_ADDITIONAL_FACTOR * (MAX_ADDITIONAL_LEVEL_FOR_PRIORITY + 1) +             //additional (view dependent factors)
		PRIORITY_DELTA_DISCARD_LEVEL_FACTOR * (MAX_DELTA_DISCARD_LEVEL_FOR_PRIORITY + 1) + //delta discard
		PRIORITY_BOOST_LEVEL_FACTOR * (BOOST_MAX_LEVEL - 1) +                              //boost level
		MAX_PRIORITY_PIXEL + 1.0f;                                                        //pixel area.
	
	return max_priority;
}

//============================================================================

void LLViewerFetchedTexture::setDecodePriority(F32 priority)
{
	mDecodePriority = priority;

	if(mDecodePriority < F_ALMOST_ZERO)
	{
		mStopFetchingTimer.reset();
	}
}

void LLViewerFetchedTexture::setAdditionalDecodePriority(F32 priority)
{
	priority = llclamp(priority, 0.f, 1.f);
	if(mAdditionalDecodePriority < priority)
	{
		mAdditionalDecodePriority = priority;
	}
}

void LLViewerFetchedTexture::updateVirtualSize() 
{	
	if(!mMaxVirtualSizeResetCounter)
	{
		addTextureStats(0.f, FALSE);//reset
	}

	for (U32 ch = 0; ch < LLRender::NUM_TEXTURE_CHANNELS; ++ch)
	{				
		llassert(mNumFaces[ch] <= mFaceList[ch].size());

		for(U32 i = 0; i < mNumFaces[ch]; i++)
		{				
			LLFace* facep = mFaceList[ch][i];
		if( facep )
		{
			LLDrawable* drawable = facep->getDrawable();
			if (drawable)
			{
				if(drawable->isRecentlyVisible())
				{
					if (getBoostLevel() == LLViewerTexture::BOOST_NONE && 
						drawable->getVObj() && drawable->getVObj()->isSelected())
					{
						setBoostLevel(LLViewerTexture::BOOST_SELECTED);
					}
					addTextureStats(facep->getVirtualSize());
					setAdditionalDecodePriority(facep->getImportanceToCamera());
				}
			}
		}
	}
	}
	//reset whether or not a face was selected after 10 seconds
	const F32 SELECTION_RESET_TIME = 10.f;

	if (getBoostLevel() ==  LLViewerTexture::BOOST_SELECTED && 
		gFrameTimeSeconds - mSelectedTime > SELECTION_RESET_TIME)
	{
		setBoostLevel(LLViewerTexture::BOOST_NONE);
	}

	if(mMaxVirtualSizeResetCounter > 0)
	{
		mMaxVirtualSizeResetCounter--;
	}
	reorganizeFaceList();
	reorganizeVolumeList();
}

S32 LLViewerFetchedTexture::getCurrentDiscardLevelForFetching()
{
	S32 current_discard = getDiscardLevel();
	if(mForceToSaveRawImage)
	{
		if(mSavedRawDiscardLevel < 0 || current_discard < 0)
		{
			current_discard = -1;
		}
		else
		{
			current_discard = llmax(current_discard, mSavedRawDiscardLevel);
		}		
	}

	return current_discard;
}

bool LLViewerFetchedTexture::setDebugFetching(S32 debug_level)
{
	if(debug_level < 0)
	{
		mInDebug = FALSE;
		return false;
	}
	mInDebug = TRUE;

	mDesiredDiscardLevel = debug_level;	

	return true;
}

bool LLViewerFetchedTexture::isActiveFetching()
{
	static LLCachedControl<bool> monitor_enabled(gSavedSettings,"DebugShowTextureInfo");

	return mFetchState > 7 && mFetchState < 10 && monitor_enabled; //in state of WAIT_HTTP_REQ or DECODE_IMAGE.
}

bool LLViewerFetchedTexture::updateFetch()
{
	static LLCachedControl<bool> textures_decode_disabled(gSavedSettings,"TextureDecodeDisabled");
	static LLCachedControl<F32>  sCameraMotionThreshold(gSavedSettings,"TextureCameraMotionThreshold");
	static LLCachedControl<S32>  sCameraMotionBoost(gSavedSettings,"TextureCameraMotionBoost");
	if(textures_decode_disabled)
	{
		return false;
	}

	mFetchState = 0;
	mFetchPriority = 0;
	mFetchDeltaTime = 999999.f;
	mRequestDeltaTime = 999999.f;

#ifndef LL_RELEASE_FOR_DOWNLOAD
	if (mID == LLAppViewer::getTextureFetch()->mDebugID)
	{
		LLAppViewer::getTextureFetch()->mDebugCount++; // for setting breakpoints
	}
#endif

	if (mNeedsCreateTexture)
	{
		// We may be fetching still (e.g. waiting on write)
		// but don't check until we've processed the raw data we have
		return false;
	}
	if (mIsMissingAsset)
	{
		llassert_always(!mHasFetcher);
		return false; // skip
	}
	if (!mLoadedCallbackList.empty() && mRawImage.notNull())
	{
		return false; // process any raw image data in callbacks before replacing
	}
	if(mInFastCacheList)
	{
		return false;
	}
	
	S32 current_discard = getCurrentDiscardLevelForFetching();
	S32 desired_discard = getDesiredDiscardLevel();
	F32 decode_priority = getDecodePriority();
	decode_priority = llclamp(decode_priority, 0.0f, maxDecodePriority());

	if (mIsFetching)
	{
		// Sets mRawDiscardLevel, mRawImage, mAuxRawImage
		S32 fetch_discard = current_discard;
		
		if (mRawImage.notNull()) sRawCount--;
		if (mAuxRawImage.notNull()) sAuxCount--;
		bool finished = LLAppViewer::getTextureFetch()->getRequestFinished(getID(), fetch_discard, mRawImage, mAuxRawImage);
		if (mRawImage.notNull()) sRawCount++;
		if (mAuxRawImage.notNull()) sAuxCount++;
		if (finished)
		{
			mIsFetching = FALSE;
			mLastPacketTimer.reset();
		}
		else
		{
			mFetchState = LLAppViewer::getTextureFetch()->getFetchState(mID, mDownloadProgress, mRequestedDownloadPriority,
																		mFetchPriority, mFetchDeltaTime, mRequestDeltaTime, mCanUseHTTP);
		}
		
		// We may have data ready regardless of whether or not we are finished (e.g. waiting on write)
		if (mRawImage.notNull())
		{
			LLTexturePipelineTester* tester = (LLTexturePipelineTester*)LLMetricPerformanceTesterBasic::getTester(sTesterName);
			if (tester)
			{
				mIsFetched = TRUE;
				tester->updateTextureLoadingStats(this, mRawImage, LLAppViewer::getTextureFetch()->isFromLocalCache(mID));
			}
			mRawDiscardLevel = fetch_discard;
			if ((mRawImage->getDataSize() > 0 && mRawDiscardLevel >= 0) &&
				(current_discard < 0 || mRawDiscardLevel < current_discard))
			{
				mFullWidth = mRawImage->getWidth() << mRawDiscardLevel;
				mFullHeight = mRawImage->getHeight() << mRawDiscardLevel;
				setTexelsPerImage();

				if(mFullWidth > MAX_IMAGE_SIZE || mFullHeight > MAX_IMAGE_SIZE)
				{ 
					//discard all oversized textures.
					destroyRawImage();
					LL_WARNS() << "oversize, setting as missing" << LL_ENDL;
					setIsMissingAsset();
					mRawDiscardLevel = INVALID_DISCARD_LEVEL;
					mIsFetching = FALSE;
					mLastPacketTimer.reset();
				}
				else
				{
					mIsRawImageValid = TRUE;			
					addToCreateTexture();
				}

				return TRUE;
			}
			else
			{
				// Data is ready but we don't need it
				// (received it already while fetcher was writing to disk)
				destroyRawImage();
				return false; // done
			}
		}
		
		if (!mIsFetching)
		{
			if ((decode_priority > 0) && (mRawDiscardLevel < 0 || mRawDiscardLevel == INVALID_DISCARD_LEVEL))
			{
				// We finished but received no data
				if (current_discard < 0)
				{
					LL_WARNS() << "!mIsFetching, setting as missing, decode_priority " << decode_priority
							<< " mRawDiscardLevel " << mRawDiscardLevel
							<< " current_discard " << current_discard
							<< LL_ENDL;
					setIsMissingAsset();
					desired_discard = -1;
				}
				else
				{
					//LL_WARNS() << mID << ": Setting min discard to " << current_discard << LL_ENDL;
					mMinDiscardLevel = current_discard;
					desired_discard = current_discard;
				}
				destroyRawImage();
			}
			else if (mRawImage.notNull())
			{
				// We have data, but our fetch failed to return raw data
				// *TODO: FIgure out why this is happening and fix it
				destroyRawImage();
			}
		}
		else
		{
// 			// Useful debugging code for undesired deprioritization of textures.
// 			if (decode_priority <= 0.0f && desired_discard >= 0 && desired_discard < current_discard)
// 			{
// 				LL_INFOS() << "Calling updateRequestPriority() with decode_priority = 0.0f" << LL_ENDL;
// 				calcDecodePriority();
// 			}
			static const F32 MAX_HOLD_TIME = 5.0f; //seconds to wait before canceling fecthing if decode_priority is 0.f.
			if(decode_priority > 0.0f || mStopFetchingTimer.getElapsedTimeF32() > MAX_HOLD_TIME)
			{
				mStopFetchingTimer.reset();
				LLAppViewer::getTextureFetch()->updateRequestPriority(mID, decode_priority);
			}
		}
	}

	bool make_request = true;	
	if (decode_priority <= 0)
	{
		make_request = false;
	}
	else if(mDesiredDiscardLevel > getMaxDiscardLevel())
	{
		make_request = false;
	}
	else if (mNeedsCreateTexture || mIsMissingAsset)
	{
		make_request = false;
	}
	else if (current_discard >= 0 && current_discard <= mMinDiscardLevel)
	{
		make_request = false;
	}
	else if(mCachedRawImage.notNull() && (current_discard < 0 || current_discard > mCachedRawDiscardLevel))
	{
		make_request = false;
		switchToCachedImage(); //use the cached raw data first
	}
	//else if (!isJustBound() && mCachedRawImageReady)
	//{
	//	make_request = false;
	//}
	
	if (make_request)
	{
		// Load the texture progressively: we try not to rush to the desired discard too fast.
		// If the camera is not moving, we do not tweak the discard level notch by notch but go to the desired discard with larger boosted steps
		// This mitigates the "textures stay blurry" problem when loading while not killing the texture memory while moving around
		S32 delta_level = (mBoostLevel > LLGLTexture::BOOST_NONE) ? 2 : 1; 
		if (current_discard < 0)
		{
			desired_discard = llmax(desired_discard, getMaxDiscardLevel() - delta_level);
		}
		else if (LLViewerTexture::sCameraMovingBias < sCameraMotionThreshold)
		{
			desired_discard = llmax(desired_discard, current_discard - sCameraMotionBoost);
		}
        else
        {
			desired_discard = llmax(desired_discard, current_discard - delta_level);
        }

		if (mIsFetching)
		{
			if (mRequestedDiscardLevel <= desired_discard)
			{
				make_request = false;
			}
		}
		else
		{
			if (current_discard >= 0 && current_discard <= desired_discard)
			{
				make_request = false;
			}
		}
	}
	
	if (make_request)
	{
		S32 w=0, h=0, c=0;
		if (getDiscardLevel() >= 0)
		{
			w = mGLTexturep->getWidth(0);
			h = mGLTexturep->getHeight(0);
			c = mComponents;
		}

		const U32 override_tex_discard_level = gSavedSettings.getU32("TextureDiscardLevel");
		if (override_tex_discard_level != 0)
		{
			desired_discard = override_tex_discard_level;
		}
		
		// bypass texturefetch directly by pulling from LLTextureCache
		bool fetch_request_created = false;
		fetch_request_created = LLAppViewer::getTextureFetch()->createRequest(mFTType, mUrl, getID(), getTargetHost(), decode_priority,
																			  w, h, c, desired_discard, needsAux(), mCanUseHTTP);
		
		if (fetch_request_created)
		{
			mHasFetcher = TRUE;
			mIsFetching = TRUE;
			mRequestedDiscardLevel = desired_discard;
			mFetchState = LLAppViewer::getTextureFetch()->getFetchState(mID, mDownloadProgress, mRequestedDownloadPriority,
													   mFetchPriority, mFetchDeltaTime, mRequestDeltaTime, mCanUseHTTP);
		}

		// if createRequest() failed, we're finishing up a request for this UUID,
		// wait for it to complete
	}
	else if (mHasFetcher && !mIsFetching)
	{
		// Only delete requests that haven't received any network data
		// for a while.  Note - this is the normal mechanism for
		// deleting requests, not just a place to handle timeouts.
		const F32 FETCH_IDLE_TIME = 5.f;
		if (mLastPacketTimer.getElapsedTimeF32() > FETCH_IDLE_TIME)
		{
 			LL_DEBUGS("Texture") << "exceeded idle time " << FETCH_IDLE_TIME << ", deleting request: " << getID() << LL_ENDL;
			LLAppViewer::getTextureFetch()->deleteRequest(getID(), true);
			mHasFetcher = FALSE;
		}
	}
	
	llassert_always(mRawImage.notNull() || (!mNeedsCreateTexture && !mIsRawImageValid));
	
	return mIsFetching ? true : false;
}

void LLViewerFetchedTexture::clearFetchedResults()
{
	if(mNeedsCreateTexture || mIsFetching)
	{
		return;
	}
	
	cleanup();
	destroyGLTexture();

	if(getDiscardLevel() >= 0) //sculpty texture, force to invalidate
	{
		mGLTexturep->forceToInvalidateGLTexture();
	}
}

void LLViewerFetchedTexture::forceToDeleteRequest()
{
	if (mHasFetcher)
	{
		mHasFetcher = FALSE;
		mIsFetching = FALSE;
	}
		
	resetTextureStats();

	mDesiredDiscardLevel = getMaxDiscardLevel() + 1;
}

void LLViewerFetchedTexture::setIsMissingAsset()
{
	if (mUrl.empty())
	{
		LL_WARNS() << mID << ": Marking image as missing" << LL_ENDL;
	}
	else
	{
		// This may or may not be an error - it is normal to have no
		// map tile on an empty region, but bad if we're failing on a
		// server bake texture.
		LL_WARNS() << mUrl << ": Marking image as missing" << LL_ENDL;
	}
	if (mHasFetcher)
	{
		LLAppViewer::getTextureFetch()->deleteRequest(getID(), true);
		mHasFetcher = FALSE;
		mIsFetching = FALSE;
		mLastPacketTimer.reset();
		mFetchState = 0;
		mFetchPriority = 0;
	}
	mIsMissingAsset = TRUE;
}

void LLViewerFetchedTexture::setLoadedCallback( loaded_callback_func loaded_callback,
									   S32 discard_level, BOOL keep_imageraw, BOOL needs_aux, void* userdata, 
									   LLLoadedCallbackEntry::source_callback_list_t* src_callback_list, BOOL pause)
{
	//
	// Don't do ANYTHING here, just add it to the global callback list
	//
	if (mLoadedCallbackList.empty())
	{
		// Put in list to call this->doLoadedCallbacks() periodically
		gTextureList.mCallbackList.insert(this);
		mLoadedCallbackDesiredDiscardLevel = (S8)discard_level;
	}
	else
	{
		mLoadedCallbackDesiredDiscardLevel = llmin(mLoadedCallbackDesiredDiscardLevel, (S8)discard_level);
	}

	if(mPauseLoadedCallBacks)
	{
		if(!pause)
		{
			unpauseLoadedCallbacks(src_callback_list);
		}
	}
	else if(pause)
	{
		pauseLoadedCallbacks(src_callback_list);
	}

	LLLoadedCallbackEntry* entryp = new LLLoadedCallbackEntry(loaded_callback, discard_level, keep_imageraw, userdata, src_callback_list, this, pause);
	mLoadedCallbackList.push_back(entryp);	

	mNeedsAux |= needs_aux;
	if(keep_imageraw)
	{
		mSaveRawImage = TRUE;
	}
	if (mNeedsAux && mAuxRawImage.isNull() && getDiscardLevel() >= 0)
	{
		// We need aux data, but we've already loaded the image, and it didn't have any
		LL_WARNS() << "No aux data available for callback for image:" << getID() << LL_ENDL;
	}
	mLastCallBackActiveTime = sCurrentTime;
}

void LLViewerFetchedTexture::clearCallbackEntryList()
{
	if(mLoadedCallbackList.empty())
	{
		return;
	}

	for(callback_list_t::iterator iter = mLoadedCallbackList.begin();
			iter != mLoadedCallbackList.end(); )
	{
		LLLoadedCallbackEntry *entryp = *iter;
			
		// We never finished loading the image.  Indicate failure.
		// Note: this allows mLoadedCallbackUserData to be cleaned up.
		entryp->mCallback(FALSE, this, NULL, NULL, 0, TRUE, entryp->mUserData);
		iter = mLoadedCallbackList.erase(iter);
		delete entryp;
	}
	gTextureList.mCallbackList.erase(this);
		
	mLoadedCallbackDesiredDiscardLevel = S8_MAX;
	if(needsToSaveRawImage())
	{
		destroySavedRawImage();
	}

	return;
}

void LLViewerFetchedTexture::deleteCallbackEntry(const LLLoadedCallbackEntry::source_callback_list_t* callback_list)
{
	if(mLoadedCallbackList.empty() || !callback_list)
	{
		return;
	}

	S32 desired_discard = S8_MAX;
	S32 desired_raw_discard = INVALID_DISCARD_LEVEL;
	for(callback_list_t::iterator iter = mLoadedCallbackList.begin();
			iter != mLoadedCallbackList.end(); )
	{
		LLLoadedCallbackEntry *entryp = *iter;
		if(entryp->mSourceCallbackList == callback_list)
		{
			// We never finished loading the image.  Indicate failure.
			// Note: this allows mLoadedCallbackUserData to be cleaned up.
			entryp->mCallback(FALSE, this, NULL, NULL, 0, TRUE, entryp->mUserData);
			iter = mLoadedCallbackList.erase(iter);
			delete entryp;
		}
		else
		{
			++iter;

			desired_discard = llmin(desired_discard, entryp->mDesiredDiscard);
			if(entryp->mNeedsImageRaw)
			{
				desired_raw_discard = llmin(desired_raw_discard, entryp->mDesiredDiscard);
			}
		}
	}

	mLoadedCallbackDesiredDiscardLevel = desired_discard;
	if (mLoadedCallbackList.empty())
	{
		// If we have no callbacks, take us off of the image callback list.
		gTextureList.mCallbackList.erase(this);
		
		if(needsToSaveRawImage())
		{
			destroySavedRawImage();
		}
	}
	else if(needsToSaveRawImage() && mBoostLevel != LLGLTexture::BOOST_PREVIEW)
	{
		if(desired_raw_discard != INVALID_DISCARD_LEVEL)
		{
			mDesiredSavedRawDiscardLevel = desired_raw_discard;
		}
		else
		{
			destroySavedRawImage();
		}
	}
}

void LLViewerFetchedTexture::unpauseLoadedCallbacks(const LLLoadedCallbackEntry::source_callback_list_t* callback_list)
{
	if(!callback_list)
{
		mPauseLoadedCallBacks = FALSE;
		return;
	}

	BOOL need_raw = FALSE;
	for(callback_list_t::iterator iter = mLoadedCallbackList.begin();
			iter != mLoadedCallbackList.end(); )
	{
		LLLoadedCallbackEntry *entryp = *iter++;
		if(entryp->mSourceCallbackList == callback_list)
		{
			entryp->mPaused = FALSE;
			if(entryp->mNeedsImageRaw)
			{
				need_raw = TRUE;
			}
		}
	}
	mPauseLoadedCallBacks = FALSE;
	mLastCallBackActiveTime = sCurrentTime;
	if(need_raw)
	{
		mSaveRawImage = TRUE;
	}
}

void LLViewerFetchedTexture::pauseLoadedCallbacks(const LLLoadedCallbackEntry::source_callback_list_t* callback_list)
{
	if(!callback_list)
{
		return;
	}

	bool paused = true;

	for(callback_list_t::iterator iter = mLoadedCallbackList.begin();
			iter != mLoadedCallbackList.end(); )
	{
		LLLoadedCallbackEntry *entryp = *iter++;
		if(entryp->mSourceCallbackList == callback_list)
		{
			entryp->mPaused = TRUE;
		}
		else if(!entryp->mPaused)
		{
			paused = false;
		}
	}

	if(paused)
	{
		mPauseLoadedCallBacks = TRUE;//when set, loaded callback is paused.
		resetTextureStats();
		mSaveRawImage = FALSE;
	}
}

bool LLViewerFetchedTexture::doLoadedCallbacks()
{
	static const F32 MAX_INACTIVE_TIME = 900.f; //seconds

	if (mNeedsCreateTexture)
	{
		return false;
	}
	if(mPauseLoadedCallBacks)
	{
		destroyRawImage();
		return false; //paused
	}	
	if(sCurrentTime - mLastCallBackActiveTime > MAX_INACTIVE_TIME && !mIsFetching)
	{
		clearCallbackEntryList(); //remove all callbacks.
		return false;
	}

	bool res = false;
	
	if (isMissingAsset())
	{
		for(callback_list_t::iterator iter = mLoadedCallbackList.begin();
			iter != mLoadedCallbackList.end(); )
		{
			LLLoadedCallbackEntry *entryp = *iter++;
			// We never finished loading the image.  Indicate failure.
			// Note: this allows mLoadedCallbackUserData to be cleaned up.
			entryp->mCallback(FALSE, this, NULL, NULL, 0, TRUE, entryp->mUserData);
			delete entryp;
		}
		mLoadedCallbackList.clear();

		// Remove ourself from the global list of textures with callbacks
		gTextureList.mCallbackList.erase(this);
		return false;
	}	

	S32 gl_discard = getDiscardLevel();

	// If we don't have a legit GL image, set it to be lower than the worst discard level
	if (gl_discard == -1)
	{
		gl_discard = MAX_DISCARD_LEVEL + 1;
	}

	//
	// Determine the quality levels of textures that we can provide to callbacks
	// and whether we need to do decompression/readback to get it
	//
	S32 current_raw_discard = MAX_DISCARD_LEVEL + 1; // We can always do a readback to get a raw discard
	S32 best_raw_discard = gl_discard;	// Current GL quality level
	S32 current_aux_discard = MAX_DISCARD_LEVEL + 1;
	S32 best_aux_discard = MAX_DISCARD_LEVEL + 1;

	if (mIsRawImageValid)
	{
		// If we have an existing raw image, we have a baseline for the raw and auxiliary quality levels.
		best_raw_discard = llmin(best_raw_discard, mRawDiscardLevel);
		best_aux_discard = llmin(best_aux_discard, mRawDiscardLevel); // We always decode the aux when we decode the base raw
		current_aux_discard = llmin(current_aux_discard, best_aux_discard);
	}
	else
	{
		// We have no data at all, we need to get it
		// Do this by forcing the best aux discard to be 0.
		best_aux_discard = 0;
	}


	//
	// See if any of the callbacks would actually run using the data that we can provide,
	// and also determine if we need to perform any readbacks or decodes.
	//
	bool run_gl_callbacks = false;
	bool run_raw_callbacks = false;
	bool need_readback = false;

	for(callback_list_t::iterator iter = mLoadedCallbackList.begin();
		iter != mLoadedCallbackList.end(); )
	{
		LLLoadedCallbackEntry *entryp = *iter++;
	
		if (entryp->mNeedsImageRaw)
		{
			if (mNeedsAux)
			{
				//
				// Need raw and auxiliary channels
				//
				if (entryp->mLastUsedDiscard > current_aux_discard)
				{
					// We have useful data, run the callbacks
					run_raw_callbacks = true;
				}
			}
			else
			{
				if (entryp->mLastUsedDiscard > current_raw_discard)
				{
					// We have useful data, just run the callbacks
					run_raw_callbacks = true;
				}
				else if (entryp->mLastUsedDiscard > best_raw_discard)
				{
					// We can readback data, and then run the callbacks
					need_readback = true;
					run_raw_callbacks = true;
				}
			}
		}
		else
		{
			// Needs just GL
			if (entryp->mLastUsedDiscard > gl_discard)
			{
				// We have enough data, run this callback requiring GL data
				run_gl_callbacks = true;
			}
		}
	}

	//
	// Do a readback if required, OR start off a texture decode
	//
	if (need_readback && (getMaxDiscardLevel() > gl_discard))
	{
		// Do a readback to get the GL data into the raw image
		// We have GL data.

		destroyRawImage();
		reloadRawImage(mLoadedCallbackDesiredDiscardLevel);
		llassert_always(mRawImage.notNull());
		llassert_always(!mNeedsAux || mAuxRawImage.notNull());
	}

	//
	// Run raw/auxiliary data callbacks
	//
	if (run_raw_callbacks && mIsRawImageValid && (mRawDiscardLevel <= getMaxDiscardLevel()))
	{
		// Do callbacks which require raw image data.
		//LL_INFOS() << "doLoadedCallbacks raw for " << getID() << LL_ENDL;

		// Call each party interested in the raw data.
		for(callback_list_t::iterator iter = mLoadedCallbackList.begin();
			iter != mLoadedCallbackList.end(); )
		{
			callback_list_t::iterator curiter = iter++;
			LLLoadedCallbackEntry *entryp = *curiter;
			if (entryp->mNeedsImageRaw && (entryp->mLastUsedDiscard > mRawDiscardLevel))
			{
				// If we've loaded all the data there is to load or we've loaded enough
				// to satisfy the interested party, then this is the last time that
				// we're going to call them.

				mLastCallBackActiveTime = sCurrentTime;
				//llassert_always(mRawImage.notNull());
				if(mNeedsAux && mAuxRawImage.isNull())
				{
					LL_WARNS() << "Raw Image with no Aux Data for callback" << LL_ENDL;
				}
				BOOL final = mRawDiscardLevel <= entryp->mDesiredDiscard ? TRUE : FALSE;
				//LL_INFOS() << "Running callback for " << getID() << LL_ENDL;
				//LL_INFOS() << mRawImage->getWidth() << "x" << mRawImage->getHeight() << LL_ENDL;
				entryp->mLastUsedDiscard = mRawDiscardLevel;
				entryp->mCallback(TRUE, this, mRawImage, mAuxRawImage, mRawDiscardLevel, final, entryp->mUserData);
				if (final)
				{
					iter = mLoadedCallbackList.erase(curiter);
					delete entryp;
				}
				res = true;
			}
		}
	}

	//
	// Run GL callbacks
	//
	if (run_gl_callbacks && (gl_discard <= getMaxDiscardLevel()))
	{
		//LL_INFOS() << "doLoadedCallbacks GL for " << getID() << LL_ENDL;

		// Call the callbacks interested in GL data.
		for(callback_list_t::iterator iter = mLoadedCallbackList.begin();
			iter != mLoadedCallbackList.end(); )
		{
			callback_list_t::iterator curiter = iter++;
			LLLoadedCallbackEntry *entryp = *curiter;
			if (!entryp->mNeedsImageRaw && (entryp->mLastUsedDiscard > gl_discard))
			{
				mLastCallBackActiveTime = sCurrentTime;
				BOOL final = gl_discard <= entryp->mDesiredDiscard ? TRUE : FALSE;
				entryp->mLastUsedDiscard = gl_discard;
				entryp->mCallback(TRUE, this, NULL, NULL, gl_discard, final, entryp->mUserData);
				if (final)
				{
					iter = mLoadedCallbackList.erase(curiter);
					delete entryp;
				}
				res = true;
			}
		}
	}

	//
	// If we have no callbacks, take us off of the image callback list.
	//
	if (mLoadedCallbackList.empty())
	{
		gTextureList.mCallbackList.erase(this);
	}

	// Done with any raw image data at this point (will be re-created if we still have callbacks)
	destroyRawImage();
	
	return res;
}

//virtual
void LLViewerFetchedTexture::forceImmediateUpdate()
{
	//only immediately update a deleted texture which is now being re-used.
	if(!isDeleted())
	{
		return;
	}
	//if already called forceImmediateUpdate()
	if(mInImageList && mDecodePriority == LLViewerFetchedTexture::maxDecodePriority())
	{
		return;
	}

	gTextureList.forceImmediateUpdate(this);
	return;
}

LLImageRaw* LLViewerFetchedTexture::reloadRawImage(S8 discard_level)
{
	llassert_always(mGLTexturep.notNull());
	llassert_always(discard_level >= 0);
	llassert_always(mComponents > 0);

	if (mRawImage.notNull())
	{
		//mRawImage is in use by somebody else, do not delete it.
		return NULL;
	}

	if(mSavedRawDiscardLevel >= 0 && mSavedRawDiscardLevel <= discard_level)
	{
		if(mSavedRawDiscardLevel != discard_level)
		{
			mRawImage = new LLImageRaw(getWidth(discard_level), getHeight(discard_level), getComponents());
			mRawImage->copy(getSavedRawImage());
		}
		else
		{
			mRawImage = getSavedRawImage();
		}
		mRawDiscardLevel = discard_level;
	}
	else
	{		
		//force to fetch raw image again if cached raw image is not good enough.
		if(mCachedRawDiscardLevel > discard_level)
		{
			mRawImage = mCachedRawImage;
			mRawDiscardLevel = mCachedRawDiscardLevel;
		}
		else //cached raw image is good enough, copy it.
		{
			if(mCachedRawDiscardLevel != discard_level)
			{
				mRawImage = new LLImageRaw(getWidth(discard_level), getHeight(discard_level), getComponents());
				mRawImage->copy(mCachedRawImage);
			}
			else
			{
				mRawImage = mCachedRawImage;
			}
			mRawDiscardLevel = discard_level;
		}
	}
	mIsRawImageValid = TRUE;
	sRawCount++;	
	
	return mRawImage;
}

bool LLViewerFetchedTexture::needsToSaveRawImage()
{
	return mForceToSaveRawImage || mSaveRawImage;
}

void LLViewerFetchedTexture::destroyRawImage()
{	
	if (mAuxRawImage.notNull())
	{
		sAuxCount--;
		mAuxRawImage = NULL;
	}

	if (mRawImage.notNull()) 
	{
		sRawCount--;		

		if(mIsRawImageValid)
		{
			if(needsToSaveRawImage())
			{
				saveRawImage();
			}		
			setCachedRawImage();
		}
		
		mRawImage = NULL;
	
		mIsRawImageValid = FALSE;
		mRawDiscardLevel = INVALID_DISCARD_LEVEL;
	}
}

//use the mCachedRawImage to (re)generate the gl texture.
//virtual
void LLViewerFetchedTexture::switchToCachedImage()
{
	if(mCachedRawImage.notNull())
	{
		mRawImage = mCachedRawImage;
						
		if (getComponents() != mRawImage->getComponents())
		{
			// We've changed the number of components, so we need to move any
			// objects using this pool to a different pool.
			mComponents = mRawImage->getComponents();
			mGLTexturep->setComponents(mComponents);
			gTextureList.dirtyImage(this);
		}			

		mIsRawImageValid = TRUE;
		mRawDiscardLevel = mCachedRawDiscardLevel;
		gTextureList.mCreateTextureList.insert(this);
		mNeedsCreateTexture = TRUE;		
	}
}

//cache the imageraw forcefully.
//virtual 
void LLViewerFetchedTexture::setCachedRawImage(S32 discard_level, LLImageRaw* imageraw) 
{
	if(imageraw != mRawImage.get())
	{
		mCachedRawImage = imageraw;
		mCachedRawDiscardLevel = discard_level;
		mCachedRawImageReady = TRUE;
	}
}

void LLViewerFetchedTexture::setCachedRawImage()
{	
	if(mRawImage == mCachedRawImage)
	{
		return;
	}
	if(!mIsRawImageValid)
	{
		return;
	}

	if(mCachedRawImageReady)
	{
		return;
	}

	if(mCachedRawDiscardLevel < 0 || mCachedRawDiscardLevel > mRawDiscardLevel)
	{
		S32 i = 0;
		S32 w = mRawImage->getWidth();
		S32 h = mRawImage->getHeight();

		S32 max_size = MAX_CACHED_RAW_IMAGE_AREA;
		if(LLGLTexture::BOOST_TERRAIN == mBoostLevel)
		{
			max_size = MAX_CACHED_RAW_TERRAIN_IMAGE_AREA;
		}		
		if(mForSculpt)
		{
			max_size = MAX_CACHED_RAW_SCULPT_IMAGE_AREA;
			mCachedRawImageReady = !mRawDiscardLevel;
		}
		else
		{
			mCachedRawImageReady = (!mRawDiscardLevel || ((w * h) >= max_size));
		}

		while(((w >> i) * (h >> i)) > max_size)
		{
			++i;
		}
		
		if(i)
		{
			if(!(w >> i) || !(h >> i))
			{
				--i;
			}
			
<<<<<<< HEAD
			mRawImage->scale(w >> i, h >> i);
=======
			{
				//make a duplicate in case somebody else is using this raw image
				mRawImage = mRawImage->duplicate(); 
				mRawImage->scale(w >> i, h >> i) ;
			}
>>>>>>> d8c02bf0
		}
		mCachedRawImage = mRawImage;
		mRawDiscardLevel += i;
		mCachedRawDiscardLevel = mRawDiscardLevel;			
	}
}

void LLViewerFetchedTexture::checkCachedRawSculptImage()
{
	if(mCachedRawImageReady && mCachedRawDiscardLevel > 0)
	{
		if(getDiscardLevel() != 0)
		{
			mCachedRawImageReady = FALSE;
		}
		else if(isForSculptOnly())
		{
			resetTextureStats(); //do not update this image any more.
		}
	}
}

void LLViewerFetchedTexture::saveRawImage() 
{
	if(mRawImage.isNull() || mRawImage == mSavedRawImage || (mSavedRawDiscardLevel >= 0 && mSavedRawDiscardLevel <= mRawDiscardLevel))
	{
		return;
	}

	mSavedRawDiscardLevel = mRawDiscardLevel;
	mSavedRawImage = new LLImageRaw(mRawImage->getData(), mRawImage->getWidth(), mRawImage->getHeight(), mRawImage->getComponents());

	if(mForceToSaveRawImage && mSavedRawDiscardLevel <= mDesiredSavedRawDiscardLevel)
	{
		mForceToSaveRawImage = FALSE;
	}

	mLastReferencedSavedRawImageTime = sCurrentTime;
}

void LLViewerFetchedTexture::forceToSaveRawImage(S32 desired_discard, F32 kept_time) 
{ 
	mKeptSavedRawImageTime = kept_time;
	mLastReferencedSavedRawImageTime = sCurrentTime;

	if(mSavedRawDiscardLevel > -1 && mSavedRawDiscardLevel <= desired_discard)
	{
		return; //raw imge is ready.
	}

	if(!mForceToSaveRawImage || mDesiredSavedRawDiscardLevel < 0 || mDesiredSavedRawDiscardLevel > desired_discard)
	{
		mForceToSaveRawImage = TRUE;
		mDesiredSavedRawDiscardLevel = desired_discard;
	
		//copy from the cached raw image if exists.
		if(mCachedRawImage.notNull() && mRawImage.isNull() )
		{
			mRawImage = mCachedRawImage;
			mRawDiscardLevel = mCachedRawDiscardLevel;

			saveRawImage();

			mRawImage = NULL;
			mRawDiscardLevel = INVALID_DISCARD_LEVEL;
		}		
	}
}
void LLViewerFetchedTexture::destroySavedRawImage()
{
	if(mLastReferencedSavedRawImageTime < mKeptSavedRawImageTime)
	{
		return; //keep the saved raw image.
	}

	mForceToSaveRawImage  = FALSE;
	mSaveRawImage = FALSE;

	clearCallbackEntryList();
	
	mSavedRawImage = NULL;
	mForceToSaveRawImage  = FALSE;
	mSaveRawImage = FALSE;
	mSavedRawDiscardLevel = -1;
	mDesiredSavedRawDiscardLevel = -1;
	mLastReferencedSavedRawImageTime = 0.0f;
	mKeptSavedRawImageTime = 0.f;
}

LLImageRaw* LLViewerFetchedTexture::getSavedRawImage() 
{
	mLastReferencedSavedRawImageTime = sCurrentTime;

	return mSavedRawImage;
}
	
BOOL LLViewerFetchedTexture::hasSavedRawImage() const
{
	return mSavedRawImage.notNull();
}
	
F32 LLViewerFetchedTexture::getElapsedLastReferencedSavedRawImageTime() const
{ 
	return sCurrentTime - mLastReferencedSavedRawImageTime;
}

//----------------------------------------------------------------------------------------------
//end of LLViewerFetchedTexture
//----------------------------------------------------------------------------------------------

//----------------------------------------------------------------------------------------------
//start of LLViewerLODTexture
//----------------------------------------------------------------------------------------------
LLViewerLODTexture::LLViewerLODTexture(const LLUUID& id, FTType f_type, const LLHost& host, BOOL usemipmaps)
	: LLViewerFetchedTexture(id, f_type, host, usemipmaps)
{
	init(TRUE);
}

LLViewerLODTexture::LLViewerLODTexture(const std::string& url, FTType f_type, const LLUUID& id, BOOL usemipmaps)
	: LLViewerFetchedTexture(url, f_type, id, usemipmaps)
{
	init(TRUE);
}

void LLViewerLODTexture::init(bool firstinit)
{
	mTexelsPerImage = 64.f*64.f;
	mDiscardVirtualSize = 0.f;
	mCalculatedDiscardLevel = -1.f;
}

//virtual 
S8 LLViewerLODTexture::getType() const
{
	return LLViewerTexture::LOD_TEXTURE;
}

BOOL LLViewerLODTexture::isUpdateFrozen()
{
	return LLViewerTexture::sFreezeImageScalingDown && !getDiscardLevel();
}

// This is gauranteed to get called periodically for every texture
//virtual
void LLViewerLODTexture::processTextureStats()
{
	updateVirtualSize();
	
	static LLCachedControl<bool> textures_fullres(gSavedSettings,"TextureLoadFullRes");
	
	if (textures_fullres)
	{
		mDesiredDiscardLevel = 0;
	}
	// Generate the request priority and render priority
	else if (mDontDiscard || !mUseMipMaps)
	{
		mDesiredDiscardLevel = 0;
		if (mFullWidth > MAX_IMAGE_SIZE_DEFAULT || mFullHeight > MAX_IMAGE_SIZE_DEFAULT)
			mDesiredDiscardLevel = 1; // MAX_IMAGE_SIZE_DEFAULT = 1024 and max size ever is 2048
	}
	else if (mBoostLevel < LLGLTexture::BOOST_HIGH && mMaxVirtualSize <= 10.f)
	{
		// If the image has not been significantly visible in a while, we don't want it
		mDesiredDiscardLevel = llmin(mMinDesiredDiscardLevel, (S8)(MAX_DISCARD_LEVEL + 1));
	}
	else if (!mFullWidth  || !mFullHeight)
	{
		mDesiredDiscardLevel = 	getMaxDiscardLevel();
	}
	else
	{
		//static const F64 log_2 = log(2.0);
		static const F64 log_4 = log(4.0);

		F32 discard_level = 0.f;

		// If we know the output width and height, we can force the discard
		// level to the correct value, and thus not decode more texture
		// data than we need to.
		if (mKnownDrawWidth && mKnownDrawHeight)
		{
			S32 draw_texels = mKnownDrawWidth * mKnownDrawHeight;

			// Use log_4 because we're in square-pixel space, so an image
			// with twice the width and twice the height will have mTexelsPerImage
			// 4 * draw_size
			discard_level = (F32)(log(mTexelsPerImage/draw_texels) / log_4);
		}
		else
		{
			if(isLargeImage() && !isJustBound() && mAdditionalDecodePriority < 0.3f)
			{
				//if is a big image and not being used recently, nor close to the view point, do not load hi-res data.
				mMaxVirtualSize = llmin(mMaxVirtualSize, (F32)LLViewerTexture::sMinLargeImageSize);
			}

			if ((mCalculatedDiscardLevel >= 0.f) &&
				(llabs(mMaxVirtualSize - mDiscardVirtualSize) < mMaxVirtualSize*.20f))
			{
				// < 20% change in virtual size = no change in desired discard
				discard_level = mCalculatedDiscardLevel; 
			}
			else
			{
				// Calculate the required scale factor of the image using pixels per texel
				discard_level = (F32)(log(mTexelsPerImage/mMaxVirtualSize) / log_4);
				mDiscardVirtualSize = mMaxVirtualSize;
				mCalculatedDiscardLevel = discard_level;
			}
		}
		if (mBoostLevel < LLGLTexture::BOOST_SCULPTED)
		{
			discard_level += sDesiredDiscardBias;
			discard_level *= sDesiredDiscardScale; // scale
			discard_level += sCameraMovingDiscardBias;
		}
		discard_level = floorf(discard_level);

		F32 min_discard = 0.f;
		if (mFullWidth > MAX_IMAGE_SIZE_DEFAULT || mFullHeight > MAX_IMAGE_SIZE_DEFAULT)
			min_discard = 1.f; // MAX_IMAGE_SIZE_DEFAULT = 1024 and max size ever is 2048

		discard_level = llclamp(discard_level, min_discard, (F32)MAX_DISCARD_LEVEL);
		
		// Can't go higher than the max discard level
		mDesiredDiscardLevel = llmin(getMaxDiscardLevel() + 1, (S32)discard_level);
		// Clamp to min desired discard
		mDesiredDiscardLevel = llmin(mMinDesiredDiscardLevel, mDesiredDiscardLevel);

		//
		// At this point we've calculated the quality level that we want,
		// if possible.  Now we check to see if we have it, and take the
		// proper action if we don't.
		//

		S32 current_discard = getDiscardLevel();
		if (sDesiredDiscardBias > 0.0f && mBoostLevel < LLGLTexture::BOOST_SCULPTED && current_discard >= 0)
		{
			if(desired_discard_bias_max <= sDesiredDiscardBias && !mForceToSaveRawImage)
			{
				//needs to release texture memory urgently
				scaleDown();
			}
			// Limit the amount of GL memory bound each frame
			else if ( sBoundTextureMemory > sMaxBoundTextureMem * texmem_middle_bound_scale &&
				(!getBoundRecently() || mDesiredDiscardLevel >= mCachedRawDiscardLevel))
			{
				scaleDown();
			}
			// Only allow GL to have 2x the video card memory
			else if ( sTotalTextureMemory > sMaxTotalTextureMem * texmem_middle_bound_scale &&
				(!getBoundRecently() || mDesiredDiscardLevel >= mCachedRawDiscardLevel))
			{
				scaleDown();
				
			}
		}
	}

	if(mForceToSaveRawImage && mDesiredSavedRawDiscardLevel >= 0)
	{
		mDesiredDiscardLevel = llmin(mDesiredDiscardLevel, (S8)mDesiredSavedRawDiscardLevel);
	}
	else if(LLPipeline::sMemAllocationThrottled)//release memory of large textures by decrease their resolutions.
	{
		if(scaleDown())
		{
			mDesiredDiscardLevel = mCachedRawDiscardLevel;
		}
	}
}

bool LLViewerLODTexture::scaleDown()
{
	if(hasGLTexture() && mCachedRawDiscardLevel > getDiscardLevel())
	{		
		switchToCachedImage();	

		LLTexturePipelineTester* tester = (LLTexturePipelineTester*)LLMetricPerformanceTesterBasic::getTester(sTesterName);
		if (tester)
		{
			tester->setStablizingTime();
		}

		return true;
	}
	return false;
}
//----------------------------------------------------------------------------------------------
//end of LLViewerLODTexture
//----------------------------------------------------------------------------------------------

//----------------------------------------------------------------------------------------------
//start of LLViewerMediaTexture
//----------------------------------------------------------------------------------------------
//static
void LLViewerMediaTexture::updateClass()
{
	static const F32 MAX_INACTIVE_TIME = 30.f;

#if 0
	//force to play media.
	gSavedSettings.setBOOL("AudioStreamingMedia", true);
#endif

	for(media_map_t::iterator iter = sMediaMap.begin(); iter != sMediaMap.end(); )
	{
		LLViewerMediaTexture* mediap = iter->second;	
		
		if(mediap->getNumRefs() == 1) //one reference by sMediaMap
		{
			//
			//Note: delay some time to delete the media textures to stop endlessly creating and immediately removing media texture.
			//
			if(mediap->getLastReferencedTimer()->getElapsedTimeF32() > MAX_INACTIVE_TIME)
			{
				media_map_t::iterator cur = iter++;
				sMediaMap.erase(cur);
				continue;
			}
		}
		++iter;
	}
}

//static 
void LLViewerMediaTexture::removeMediaImplFromTexture(const LLUUID& media_id) 
{
	LLViewerMediaTexture* media_tex = findMediaTexture(media_id);
	if(media_tex)
	{
		media_tex->invalidateMediaImpl();
	}
}

//static
void LLViewerMediaTexture::cleanUpClass()
{
	sMediaMap.clear();
}

//static
LLViewerMediaTexture* LLViewerMediaTexture::findMediaTexture(const LLUUID& media_id)
{
	media_map_t::iterator iter = sMediaMap.find(media_id);
	if(iter == sMediaMap.end())
	{
		return NULL;
	}

	LLViewerMediaTexture* media_tex = iter->second;
	media_tex->setMediaImpl();
	media_tex->getLastReferencedTimer()->reset();

	return media_tex;
}

LLViewerMediaTexture::LLViewerMediaTexture(const LLUUID& id, BOOL usemipmaps, LLImageGL* gl_image) 
	: LLViewerTexture(id, usemipmaps),
	mMediaImplp(NULL),
	mUpdateVirtualSizeTime(0)
{
	sMediaMap.insert(std::make_pair(id, this));

	mGLTexturep = gl_image;

	if(mGLTexturep.isNull())
	{
		generateGLTexture();
	}

	mGLTexturep->setAllowCompression(false);

	mGLTexturep->setNeedsAlphaAndPickMask(FALSE);

	mIsPlaying = FALSE;

	setMediaImpl();

	setCategory(LLGLTexture::MEDIA);
	
	LLViewerTexture* tex = gTextureList.findImage(mID);
	if(tex) //this media is a parcel media for tex.
	{
		tex->setParcelMedia(this);
	}
}

//virtual 
LLViewerMediaTexture::~LLViewerMediaTexture() 
{	
	LLViewerTexture* tex = gTextureList.findImage(mID);
	if(tex) //this media is a parcel media for tex.
	{
		tex->setParcelMedia(NULL);
	}
}

void LLViewerMediaTexture::reinit(BOOL usemipmaps /* = TRUE */)
{
	llassert(mGLTexturep.notNull());

	mUseMipMaps = usemipmaps;
	getLastReferencedTimer()->reset();
	mGLTexturep->setUseMipMaps(mUseMipMaps);
	mGLTexturep->setNeedsAlphaAndPickMask(FALSE);
}

void LLViewerMediaTexture::setUseMipMaps(BOOL mipmap) 
{
	mUseMipMaps = mipmap;

	if(mGLTexturep.notNull())
	{
		mGLTexturep->setUseMipMaps(mipmap);
	}
}

//virtual 
S8 LLViewerMediaTexture::getType() const
{
	return LLViewerTexture::MEDIA_TEXTURE;
}

void LLViewerMediaTexture::invalidateMediaImpl() 
{
	mMediaImplp = NULL;
}

void LLViewerMediaTexture::setMediaImpl()
{
	if(!mMediaImplp)
	{
		mMediaImplp = LLViewerMedia::getMediaImplFromTextureID(mID);
	}
}

//return true if all faces to reference to this media texture are found
//Note: mMediaFaceList is valid only for the current instant 
//      because it does not check the face validity after the current frame.
BOOL LLViewerMediaTexture::findFaces()
{	
	mMediaFaceList.clear();

	BOOL ret = TRUE;
	
	LLViewerTexture* tex = gTextureList.findImage(mID);
	if(tex) //this media is a parcel media for tex.
	{
		for (U32 ch = 0; ch < LLRender::NUM_TEXTURE_CHANNELS; ++ch)
		{
			const ll_face_list_t* face_list = tex->getFaceList(ch);
			U32 end = tex->getNumFaces(ch);
		for(U32 i = 0; i < end; i++)
		{
			mMediaFaceList.push_back((*face_list)[i]);
		}
	}
	}
	
	if(!mMediaImplp)
	{
		return TRUE; 
	}

	//for media on a face.
	const std::list< LLVOVolume* >* obj_list = mMediaImplp->getObjectList();
	std::list< LLVOVolume* >::const_iterator iter = obj_list->begin();
	for(; iter != obj_list->end(); ++iter)
	{
		LLVOVolume* obj = *iter;
		if(obj->mDrawable.isNull())
		{
			ret = FALSE;
			continue;
		}

		S32 face_id = -1;
		S32 num_faces = obj->mDrawable->getNumFaces();
		while((face_id = obj->getFaceIndexWithMediaImpl(mMediaImplp, face_id)) > -1 && face_id < num_faces)
		{
			LLFace* facep = obj->mDrawable->getFace(face_id);
			if(facep)
			{
				mMediaFaceList.push_back(facep);
			}
			else
			{
				ret = FALSE;
			}
		}
	}

	return ret;
}

void LLViewerMediaTexture::initVirtualSize()
{
	if(mIsPlaying)
	{
		return;
	}

	findFaces();
	for(std::list< LLFace* >::iterator iter = mMediaFaceList.begin(); iter!= mMediaFaceList.end(); ++iter)
	{
		addTextureStats((*iter)->getVirtualSize());
	}
}

void LLViewerMediaTexture::addMediaToFace(LLFace* facep) 
{
	if(facep)
	{
		facep->setHasMedia(true);
	}
	if(!mIsPlaying)
	{
		return; //no need to add the face because the media is not in playing.
	}

	switchTexture(LLRender::DIFFUSE_MAP, facep);
}
	
void LLViewerMediaTexture::removeMediaFromFace(LLFace* facep) 
{
	if(!facep)
	{
		return;
	}
	facep->setHasMedia(false);

	if(!mIsPlaying)
	{
		return; //no need to remove the face because the media is not in playing.
	}	

	mIsPlaying = FALSE; //set to remove the media from the face.
	switchTexture(LLRender::DIFFUSE_MAP, facep);
	mIsPlaying = TRUE; //set the flag back.

	if(getTotalNumFaces() < 1) //no face referencing to this media
	{
		stopPlaying();
	}
}

//virtual 
void LLViewerMediaTexture::addFace(U32 ch, LLFace* facep) 
{
	LLViewerTexture::addFace(ch, facep);

	const LLTextureEntry* te = facep->getTextureEntry();
	if(te && te->getID().notNull())
	{
		LLViewerTexture* tex = gTextureList.findImage(te->getID());
		if(tex)
		{
			mTextureList.push_back(tex);//increase the reference number by one for tex to avoid deleting it.
			return;
		}
	}

	//check if it is a parcel media
	if(facep->getTexture() && facep->getTexture() != this && facep->getTexture()->getID() == mID)
	{
		mTextureList.push_back(facep->getTexture()); //a parcel media.
		return;
	}
	
	if(te && te->getID().notNull()) //should have a texture
	{
		LL_ERRS() << "The face does not have a valid texture before media texture." << LL_ENDL;
	}
}

//virtual 
void LLViewerMediaTexture::removeFace(U32 ch, LLFace* facep) 
{
	LLViewerTexture::removeFace(ch, facep);

	const LLTextureEntry* te = facep->getTextureEntry();
	if(te && te->getID().notNull())
	{
		LLViewerTexture* tex = gTextureList.findImage(te->getID());
		if(tex)
		{
			for(std::list< LLPointer<LLViewerTexture> >::iterator iter = mTextureList.begin();
				iter != mTextureList.end(); ++iter)
			{
				if(*iter == tex)
				{
					mTextureList.erase(iter); //decrease the reference number for tex by one.
					return;
				}
			}

			std::vector<const LLTextureEntry*> te_list;
			
			for (U32 ch = 0; ch < 3; ++ch)
			{
			//
			//we have some trouble here: the texture of the face is changed.
			//we need to find the former texture, and remove it from the list to avoid memory leaking.
				
				llassert(mNumFaces[ch] <= mFaceList[ch].size());

				for(U32 j = 0; j < mNumFaces[ch]; j++)
				{
					te_list.push_back(mFaceList[ch][j]->getTextureEntry());//all textures are in use.
				}
			}

			if (te_list.empty())
			{
				mTextureList.clear();
				return;
			}

			S32 end = te_list.size();

			for(std::list< LLPointer<LLViewerTexture> >::iterator iter = mTextureList.begin();
				iter != mTextureList.end(); ++iter)
			{
				S32 i = 0;

				for(i = 0; i < end; i++)
				{
					if(te_list[i] && te_list[i]->getID() == (*iter)->getID())//the texture is in use.
					{
						te_list[i] = NULL;
						break;
					}
				}
				if(i == end) //no hit for this texture, remove it.
				{
					mTextureList.erase(iter); //decrease the reference number for tex by one.
					return;
				}
			}
		}
	}

	//check if it is a parcel media
	for(std::list< LLPointer<LLViewerTexture> >::iterator iter = mTextureList.begin();
				iter != mTextureList.end(); ++iter)
	{
		if((*iter)->getID() == mID)
		{
			mTextureList.erase(iter); //decrease the reference number for tex by one.
			return;
		}
	}

	if(te && te->getID().notNull()) //should have a texture
	{
		LL_ERRS() << "mTextureList texture reference number is corrupted." << LL_ENDL;
	}
}

void LLViewerMediaTexture::stopPlaying()
{
	// Don't stop the media impl playing here -- this breaks non-inworld media (login screen, search, and media browser).
//	if(mMediaImplp)
//	{
//		mMediaImplp->stop();
//	}
	mIsPlaying = FALSE;			
}

void LLViewerMediaTexture::switchTexture(U32 ch, LLFace* facep)
{
	if(facep)
	{
		//check if another media is playing on this face.
		if(facep->getTexture() && facep->getTexture() != this 
			&& facep->getTexture()->getType() == LLViewerTexture::MEDIA_TEXTURE)
		{
			if(mID == facep->getTexture()->getID()) //this is a parcel media
			{
				return; //let the prim media win.
			}
		}

		if(mIsPlaying) //old textures switch to the media texture
		{
			facep->switchTexture(ch, this);
		}
		else //switch to old textures.
		{
			const LLTextureEntry* te = facep->getTextureEntry();
			if(te)
			{
				LLViewerTexture* tex = te->getID().notNull() ? gTextureList.findImage(te->getID()) : NULL;
				if(!tex && te->getID() != mID)//try parcel media.
				{
					tex = gTextureList.findImage(mID);
				}
				if(!tex)
				{
					tex = LLViewerFetchedTexture::sDefaultImagep;
				}
				facep->switchTexture(ch, tex);
			}
		}
	}
}

void LLViewerMediaTexture::setPlaying(BOOL playing) 
{
	if(!mMediaImplp)
	{
		return; 
	}
	if(!playing && !mIsPlaying)
	{
		return; //media is already off
	}

	if(playing == mIsPlaying && !mMediaImplp->isUpdated())
	{
		return; //nothing has changed since last time.
	}	

	mIsPlaying = playing;
	if(mIsPlaying) //is about to play this media
	{
		if(findFaces())
		{
			//about to update all faces.
			mMediaImplp->setUpdated(FALSE);
		}

		if(mMediaFaceList.empty())//no face pointing to this media
		{
			stopPlaying();
			return;
		}

		for(std::list< LLFace* >::iterator iter = mMediaFaceList.begin(); iter!= mMediaFaceList.end(); ++iter)
		{
			switchTexture(LLRender::DIFFUSE_MAP, *iter);
		}
	}
	else //stop playing this media
	{
		U32 ch = LLRender::DIFFUSE_MAP;
		
		llassert(mNumFaces[ch] <= mFaceList[ch].size());
		for(U32 i = mNumFaces[ch]; i; i--)
		{
			switchTexture(ch, mFaceList[ch][i - 1]); //current face could be removed in this function.
		}
	}
	return;
}

//virtual 
F32 LLViewerMediaTexture::getMaxVirtualSize() 
{	
	if(LLFrameTimer::getFrameCount() == mUpdateVirtualSizeTime)
	{
		return mMaxVirtualSize;
	}
	mUpdateVirtualSizeTime = LLFrameTimer::getFrameCount();

	if(!mMaxVirtualSizeResetCounter)
	{
		addTextureStats(0.f, FALSE);//reset
	}

	if(mIsPlaying) //media is playing
	{
		for (U32 ch = 0; ch < LLRender::NUM_TEXTURE_CHANNELS; ++ch)
		{
			llassert(mNumFaces[ch] <= mFaceList[ch].size());
			for(U32 i = 0; i < mNumFaces[ch]; i++)
			{
				LLFace* facep = mFaceList[ch][i];
			if(facep->getDrawable()->isRecentlyVisible())
			{
				addTextureStats(facep->getVirtualSize());
			}
		}		
	}
	}
	else //media is not in playing
	{
		findFaces();
	
		if(!mMediaFaceList.empty())
		{
			for(std::list< LLFace* >::iterator iter = mMediaFaceList.begin(); iter!= mMediaFaceList.end(); ++iter)
			{
				LLFace* facep = *iter;
				if(facep->getDrawable()->isRecentlyVisible())
				{
					addTextureStats(facep->getVirtualSize());
				}
			}
		}
	}

	if(mMaxVirtualSizeResetCounter > 0)
	{
		mMaxVirtualSizeResetCounter--;
	}
	reorganizeFaceList();
	reorganizeVolumeList();

	return mMaxVirtualSize;
}
//----------------------------------------------------------------------------------------------
//end of LLViewerMediaTexture
//----------------------------------------------------------------------------------------------

//----------------------------------------------------------------------------------------------
//start of LLTexturePipelineTester
//----------------------------------------------------------------------------------------------
LLTexturePipelineTester::LLTexturePipelineTester() : LLMetricPerformanceTesterWithSession(sTesterName) 
{
	addMetric("TotalBytesLoaded");
	addMetric("TotalBytesLoadedFromCache");
	addMetric("TotalBytesLoadedForLargeImage");
	addMetric("TotalBytesLoadedForSculpties");
	addMetric("StartFetchingTime");
	addMetric("TotalGrayTime");
	addMetric("TotalStablizingTime");
	addMetric("StartTimeLoadingSculpties");
	addMetric("EndTimeLoadingSculpties");

	addMetric("Time");
	addMetric("TotalBytesBound");
	addMetric("TotalBytesBoundForLargeImage");
	addMetric("PercentageBytesBound");
	
	mTotalBytesLoaded = (S32Bytes)0;
	mTotalBytesLoadedFromCache = (S32Bytes)0;	
	mTotalBytesLoadedForLargeImage = (S32Bytes)0;
	mTotalBytesLoadedForSculpties = (S32Bytes)0;

	reset();
}

LLTexturePipelineTester::~LLTexturePipelineTester()
{
	LLViewerTextureManager::sTesterp = NULL;
}

void LLTexturePipelineTester::update()
{
	mLastTotalBytesUsed = mTotalBytesUsed;
	mLastTotalBytesUsedForLargeImage = mTotalBytesUsedForLargeImage;
	mTotalBytesUsed = (S32Bytes)0;
	mTotalBytesUsedForLargeImage = (S32Bytes)0;
	
	if(LLAppViewer::getTextureFetch()->getNumRequests() > 0) //fetching list is not empty
	{
		if(mPause)
		{
			//start a new fetching session
			reset();
			mStartFetchingTime = LLImageGL::sLastFrameTime;
			mPause = FALSE;
		}

		//update total gray time		
		if(mUsingDefaultTexture)
		{
			mUsingDefaultTexture = FALSE;
			mTotalGrayTime = LLImageGL::sLastFrameTime - mStartFetchingTime;		
		}

		//update the stablizing timer.
		updateStablizingTime();

		outputTestResults();
	}
	else if(!mPause)
	{
		//stop the current fetching session
		mPause = TRUE;
		outputTestResults();
		reset();
	}		
}
	
void LLTexturePipelineTester::reset() 
{
	mPause = TRUE;

	mUsingDefaultTexture = FALSE;
	mStartStablizingTime = 0.0f;
	mEndStablizingTime = 0.0f;

	mTotalBytesUsed = (S32Bytes)0;
	mTotalBytesUsedForLargeImage = (S32Bytes)0;
	mLastTotalBytesUsed = (S32Bytes)0;
	mLastTotalBytesUsedForLargeImage = (S32Bytes)0;
	
	mStartFetchingTime = 0.0f;
	
	mTotalGrayTime = 0.0f;
	mTotalStablizingTime = 0.0f;

	mStartTimeLoadingSculpties = 1.0f;
	mEndTimeLoadingSculpties = 0.0f;
}

//virtual 
void LLTexturePipelineTester::outputTestRecord(LLSD *sd) 
{	
	std::string currentLabel = getCurrentLabelName();
	(*sd)[currentLabel]["TotalBytesLoaded"]              = (LLSD::Integer)mTotalBytesLoaded.value();
	(*sd)[currentLabel]["TotalBytesLoadedFromCache"]     = (LLSD::Integer)mTotalBytesLoadedFromCache.value();
	(*sd)[currentLabel]["TotalBytesLoadedForLargeImage"] = (LLSD::Integer)mTotalBytesLoadedForLargeImage.value();
	(*sd)[currentLabel]["TotalBytesLoadedForSculpties"]  = (LLSD::Integer)mTotalBytesLoadedForSculpties.value();

	(*sd)[currentLabel]["StartFetchingTime"]             = (LLSD::Real)mStartFetchingTime;
	(*sd)[currentLabel]["TotalGrayTime"]                 = (LLSD::Real)mTotalGrayTime;
	(*sd)[currentLabel]["TotalStablizingTime"]           = (LLSD::Real)mTotalStablizingTime;

	(*sd)[currentLabel]["StartTimeLoadingSculpties"]     = (LLSD::Real)mStartTimeLoadingSculpties;
	(*sd)[currentLabel]["EndTimeLoadingSculpties"]       = (LLSD::Real)mEndTimeLoadingSculpties;

	(*sd)[currentLabel]["Time"]                          = LLImageGL::sLastFrameTime;
	(*sd)[currentLabel]["TotalBytesBound"]               = (LLSD::Integer)mLastTotalBytesUsed.value();
	(*sd)[currentLabel]["TotalBytesBoundForLargeImage"]  = (LLSD::Integer)mLastTotalBytesUsedForLargeImage.value();
	(*sd)[currentLabel]["PercentageBytesBound"]          = (LLSD::Real)(100.f * mLastTotalBytesUsed / mTotalBytesLoaded);
}

void LLTexturePipelineTester::updateTextureBindingStats(const LLViewerTexture* imagep) 
{
	U32Bytes mem_size = imagep->getTextureMemory();
	mTotalBytesUsed += mem_size; 

	if(MIN_LARGE_IMAGE_AREA <= (U32)(mem_size.value() / (U32)imagep->getComponents()))
	{
		mTotalBytesUsedForLargeImage += mem_size;
	}
}
	
void LLTexturePipelineTester::updateTextureLoadingStats(const LLViewerFetchedTexture* imagep, const LLImageRaw* raw_imagep, BOOL from_cache) 
{
	U32Bytes data_size = (U32Bytes)raw_imagep->getDataSize();
	mTotalBytesLoaded += data_size;

	if(from_cache)
	{
		mTotalBytesLoadedFromCache += data_size;
	}

	if(MIN_LARGE_IMAGE_AREA <= (U32)(data_size.value() / (U32)raw_imagep->getComponents()))
	{
		mTotalBytesLoadedForLargeImage += data_size;
	}

	if(imagep->forSculpt())
	{
		mTotalBytesLoadedForSculpties += data_size;

		if(mStartTimeLoadingSculpties > mEndTimeLoadingSculpties)
		{
			mStartTimeLoadingSculpties = LLImageGL::sLastFrameTime;
		}
		mEndTimeLoadingSculpties = LLImageGL::sLastFrameTime;
	}
}

void LLTexturePipelineTester::updateGrayTextureBinding()
{
	mUsingDefaultTexture = TRUE;
}

void LLTexturePipelineTester::setStablizingTime()
{
	if(mStartStablizingTime <= mStartFetchingTime)
	{
		mStartStablizingTime = LLImageGL::sLastFrameTime;
	}
	mEndStablizingTime = LLImageGL::sLastFrameTime;
}

void LLTexturePipelineTester::updateStablizingTime()
{
	if(mStartStablizingTime > mStartFetchingTime)
	{
		F32 t = mEndStablizingTime - mStartStablizingTime;

		if(t > F_ALMOST_ZERO && (t - mTotalStablizingTime) < F_ALMOST_ZERO)
		{
			//already stablized
			mTotalStablizingTime = LLImageGL::sLastFrameTime - mStartStablizingTime;

			//cancel the timer
			mStartStablizingTime = 0.f;
			mEndStablizingTime = 0.f;
		}
		else
		{
			mTotalStablizingTime = t;
		}
	}
	mTotalStablizingTime = 0.f;
}

//virtual 
void LLTexturePipelineTester::compareTestSessions(std::ofstream* os) 
{	
	LLTexturePipelineTester::LLTextureTestSession* base_sessionp = dynamic_cast<LLTexturePipelineTester::LLTextureTestSession*>(mBaseSessionp);
	LLTexturePipelineTester::LLTextureTestSession* current_sessionp = dynamic_cast<LLTexturePipelineTester::LLTextureTestSession*>(mCurrentSessionp);
	if(!base_sessionp || !current_sessionp)
	{
		LL_ERRS() << "type of test session does not match!" << LL_ENDL;
	}

	//compare and output the comparison
	*os << llformat("%s\n", getTesterName().c_str());
	*os << llformat("AggregateResults\n");

	compareTestResults(os, "TotalFetchingTime", base_sessionp->mTotalFetchingTime, current_sessionp->mTotalFetchingTime);
	compareTestResults(os, "TotalGrayTime", base_sessionp->mTotalGrayTime, current_sessionp->mTotalGrayTime);
	compareTestResults(os, "TotalStablizingTime", base_sessionp->mTotalStablizingTime, current_sessionp->mTotalStablizingTime);
	compareTestResults(os, "StartTimeLoadingSculpties", base_sessionp->mStartTimeLoadingSculpties, current_sessionp->mStartTimeLoadingSculpties);		
	compareTestResults(os, "TotalTimeLoadingSculpties", base_sessionp->mTotalTimeLoadingSculpties, current_sessionp->mTotalTimeLoadingSculpties);
	
	compareTestResults(os, "TotalBytesLoaded", base_sessionp->mTotalBytesLoaded, current_sessionp->mTotalBytesLoaded);
	compareTestResults(os, "TotalBytesLoadedFromCache", base_sessionp->mTotalBytesLoadedFromCache, current_sessionp->mTotalBytesLoadedFromCache);
	compareTestResults(os, "TotalBytesLoadedForLargeImage", base_sessionp->mTotalBytesLoadedForLargeImage, current_sessionp->mTotalBytesLoadedForLargeImage);
	compareTestResults(os, "TotalBytesLoadedForSculpties", base_sessionp->mTotalBytesLoadedForSculpties, current_sessionp->mTotalBytesLoadedForSculpties);
		
	*os << llformat("InstantResults\n");
	S32 size = llmin(base_sessionp->mInstantPerformanceListCounter, current_sessionp->mInstantPerformanceListCounter);
	for(S32 i = 0; i < size; i++)
	{
		*os << llformat("Time(B-T)-%.4f-%.4f\n", base_sessionp->mInstantPerformanceList[i].mTime, current_sessionp->mInstantPerformanceList[i].mTime);

		compareTestResults(os, "AverageBytesUsedPerSecond", base_sessionp->mInstantPerformanceList[i].mAverageBytesUsedPerSecond,
			current_sessionp->mInstantPerformanceList[i].mAverageBytesUsedPerSecond);
			
		compareTestResults(os, "AverageBytesUsedForLargeImagePerSecond", base_sessionp->mInstantPerformanceList[i].mAverageBytesUsedForLargeImagePerSecond,
			current_sessionp->mInstantPerformanceList[i].mAverageBytesUsedForLargeImagePerSecond);
			
		compareTestResults(os, "AveragePercentageBytesUsedPerSecond", base_sessionp->mInstantPerformanceList[i].mAveragePercentageBytesUsedPerSecond,
			current_sessionp->mInstantPerformanceList[i].mAveragePercentageBytesUsedPerSecond);
	}
	
	if(size < base_sessionp->mInstantPerformanceListCounter)
	{
		for(S32 i = size; i < base_sessionp->mInstantPerformanceListCounter; i++)
		{
			*os << llformat("Time(B-T)-%.4f- \n", base_sessionp->mInstantPerformanceList[i].mTime);

			*os << llformat(", AverageBytesUsedPerSecond, %d, N/A \n", base_sessionp->mInstantPerformanceList[i].mAverageBytesUsedPerSecond);
			*os << llformat(", AverageBytesUsedForLargeImagePerSecond, %d, N/A \n", base_sessionp->mInstantPerformanceList[i].mAverageBytesUsedForLargeImagePerSecond);				
			*os << llformat(", AveragePercentageBytesUsedPerSecond, %.4f, N/A \n", base_sessionp->mInstantPerformanceList[i].mAveragePercentageBytesUsedPerSecond);			
		}
	}
	else if(size < current_sessionp->mInstantPerformanceListCounter)
	{
		for(S32 i = size; i < current_sessionp->mInstantPerformanceListCounter; i++)
		{
			*os << llformat("Time(B-T)- -%.4f\n", current_sessionp->mInstantPerformanceList[i].mTime);

			*os << llformat(", AverageBytesUsedPerSecond, N/A, %d\n", current_sessionp->mInstantPerformanceList[i].mAverageBytesUsedPerSecond);
			*os << llformat(", AverageBytesUsedForLargeImagePerSecond, N/A, %d\n", current_sessionp->mInstantPerformanceList[i].mAverageBytesUsedForLargeImagePerSecond);				
			*os << llformat(", AveragePercentageBytesUsedPerSecond, N/A, %.4f\n", current_sessionp->mInstantPerformanceList[i].mAveragePercentageBytesUsedPerSecond);			
		}
	}
}

//virtual 
LLMetricPerformanceTesterWithSession::LLTestSession* LLTexturePipelineTester::loadTestSession(LLSD* log)
{
	LLTexturePipelineTester::LLTextureTestSession* sessionp = new LLTexturePipelineTester::LLTextureTestSession();
	if(!sessionp)
	{
		return NULL;
	}
	
	F32 total_fetching_time = 0.f;
	F32 total_gray_time = 0.f;
	F32 total_stablizing_time = 0.f;
	F32 total_loading_sculpties_time = 0.f;

	F32 start_fetching_time = -1.f;
	F32 start_fetching_sculpties_time = 0.f;

	F32 last_time = 0.0f;
	S32 frame_count = 0;

	sessionp->mInstantPerformanceListCounter = 0;
	sessionp->mInstantPerformanceList.resize(128);
	sessionp->mInstantPerformanceList[sessionp->mInstantPerformanceListCounter].mAverageBytesUsedPerSecond = 0;
	sessionp->mInstantPerformanceList[sessionp->mInstantPerformanceListCounter].mAverageBytesUsedForLargeImagePerSecond = 0;
	sessionp->mInstantPerformanceList[sessionp->mInstantPerformanceListCounter].mAveragePercentageBytesUsedPerSecond = 0.f;
	sessionp->mInstantPerformanceList[sessionp->mInstantPerformanceListCounter].mTime = 0.f;
	
	//load a session
	std::string currentLabel = getCurrentLabelName();
	BOOL in_log = (*log).has(currentLabel);
	while (in_log)
	{
		LLSD::String label = currentLabel;		

		if(sessionp->mInstantPerformanceListCounter >= (S32)sessionp->mInstantPerformanceList.size())
		{
			sessionp->mInstantPerformanceList.resize(sessionp->mInstantPerformanceListCounter + 128);
		}
		
		//time
		F32 start_time = (*log)[label]["StartFetchingTime"].asReal();
		F32 cur_time   = (*log)[label]["Time"].asReal();
		if(start_time - start_fetching_time > F_ALMOST_ZERO) //fetching has paused for a while
		{
			sessionp->mTotalFetchingTime += total_fetching_time;
			sessionp->mTotalGrayTime += total_gray_time;
			sessionp->mTotalStablizingTime += total_stablizing_time;

			sessionp->mStartTimeLoadingSculpties = start_fetching_sculpties_time; 
			sessionp->mTotalTimeLoadingSculpties += total_loading_sculpties_time;

			start_fetching_time = start_time;
			total_fetching_time = 0.0f;
			total_gray_time = 0.f;
			total_stablizing_time = 0.f;
			total_loading_sculpties_time = 0.f;
		}
		else
		{
			total_fetching_time = cur_time - start_time;
			total_gray_time = (*log)[label]["TotalGrayTime"].asReal();
			total_stablizing_time = (*log)[label]["TotalStablizingTime"].asReal();

			total_loading_sculpties_time = (*log)[label]["EndTimeLoadingSculpties"].asReal() - (*log)[label]["StartTimeLoadingSculpties"].asReal();
			if(start_fetching_sculpties_time < 0.f && total_loading_sculpties_time > 0.f)
			{
				start_fetching_sculpties_time = (*log)[label]["StartTimeLoadingSculpties"].asReal();
			}			
		}
		
		//total loaded bytes
		sessionp->mTotalBytesLoaded = (*log)[label]["TotalBytesLoaded"].asInteger(); 
		sessionp->mTotalBytesLoadedFromCache = (*log)[label]["TotalBytesLoadedFromCache"].asInteger();
		sessionp->mTotalBytesLoadedForLargeImage = (*log)[label]["TotalBytesLoadedForLargeImage"].asInteger();
		sessionp->mTotalBytesLoadedForSculpties = (*log)[label]["TotalBytesLoadedForSculpties"].asInteger(); 

		//instant metrics			
		sessionp->mInstantPerformanceList[sessionp->mInstantPerformanceListCounter].mAverageBytesUsedPerSecond +=
			(*log)[label]["TotalBytesBound"].asInteger();
		sessionp->mInstantPerformanceList[sessionp->mInstantPerformanceListCounter].mAverageBytesUsedForLargeImagePerSecond +=
			(*log)[label]["TotalBytesBoundForLargeImage"].asInteger();
		sessionp->mInstantPerformanceList[sessionp->mInstantPerformanceListCounter].mAveragePercentageBytesUsedPerSecond +=
			(*log)[label]["PercentageBytesBound"].asReal();
		frame_count++;
		if(cur_time - last_time >= 1.0f)
		{
			sessionp->mInstantPerformanceList[sessionp->mInstantPerformanceListCounter].mAverageBytesUsedPerSecond /= frame_count;
			sessionp->mInstantPerformanceList[sessionp->mInstantPerformanceListCounter].mAverageBytesUsedForLargeImagePerSecond /= frame_count;
			sessionp->mInstantPerformanceList[sessionp->mInstantPerformanceListCounter].mAveragePercentageBytesUsedPerSecond /= frame_count;
			sessionp->mInstantPerformanceList[sessionp->mInstantPerformanceListCounter].mTime = last_time;

			frame_count = 0;
			last_time = cur_time;
			sessionp->mInstantPerformanceListCounter++;
			sessionp->mInstantPerformanceList[sessionp->mInstantPerformanceListCounter].mAverageBytesUsedPerSecond = 0;
			sessionp->mInstantPerformanceList[sessionp->mInstantPerformanceListCounter].mAverageBytesUsedForLargeImagePerSecond = 0;
			sessionp->mInstantPerformanceList[sessionp->mInstantPerformanceListCounter].mAveragePercentageBytesUsedPerSecond = 0.f;
			sessionp->mInstantPerformanceList[sessionp->mInstantPerformanceListCounter].mTime = 0.f;
		}
		// Next label
		incrementCurrentCount();
		currentLabel = getCurrentLabelName();
		in_log = (*log).has(currentLabel);
	}

	sessionp->mTotalFetchingTime += total_fetching_time;
	sessionp->mTotalGrayTime += total_gray_time;
	sessionp->mTotalStablizingTime += total_stablizing_time;

	if(sessionp->mStartTimeLoadingSculpties < 0.f)
	{
		sessionp->mStartTimeLoadingSculpties = start_fetching_sculpties_time; 
	}
	sessionp->mTotalTimeLoadingSculpties += total_loading_sculpties_time;

	return sessionp;
}

LLTexturePipelineTester::LLTextureTestSession::LLTextureTestSession() 
{
	reset();
}
LLTexturePipelineTester::LLTextureTestSession::~LLTextureTestSession() 
{
}
void LLTexturePipelineTester::LLTextureTestSession::reset() 
{
	mTotalFetchingTime = 0.0f;

	mTotalGrayTime = 0.0f;
	mTotalStablizingTime = 0.0f;

	mStartTimeLoadingSculpties = 0.0f; 
	mTotalTimeLoadingSculpties = 0.0f;

	mTotalBytesLoaded = 0; 
	mTotalBytesLoadedFromCache = 0;
	mTotalBytesLoadedForLargeImage = 0;
	mTotalBytesLoadedForSculpties = 0; 

	mInstantPerformanceListCounter = 0;
}
//----------------------------------------------------------------------------------------------
//end of LLTexturePipelineTester
//----------------------------------------------------------------------------------------------
<|MERGE_RESOLUTION|>--- conflicted
+++ resolved
@@ -1227,17 +1227,10 @@
 // ONLY called from LLViewerFetchedTextureList
 void LLViewerFetchedTexture::destroyTexture() 
 {
-<<<<<<< HEAD
-	//if(LLImageGL::sGlobalTextureMemoryInBytes < sMaxDesiredTextureMemInBytes)//not ready to release unused memory.
-	//{
-	//	return;
-	//}
-=======
 	if(LLImageGL::sGlobalTextureMemory < sMaxDesiredTextureMem * 0.95f)//not ready to release unused memory.
 	{
 		return ;
 	}
->>>>>>> d8c02bf0
 	if (mNeedsCreateTexture)//return if in the process of generating a new texture.
 	{
 		return;
@@ -1325,16 +1318,12 @@
 							destroyRawImage();
 							return;
 						}
-<<<<<<< HEAD
-						mRawImage->scale(w >> i, h >> i);					
-=======
 
 						{
 							//make a duplicate in case somebody else is using this raw image
 							mRawImage = mRawImage->duplicate(); 
 							mRawImage->scale(w >> i, h >> i) ;					
 						}
->>>>>>> d8c02bf0
 					}
 				}
 			}
@@ -2720,15 +2709,11 @@
 				--i;
 			}
 			
-<<<<<<< HEAD
-			mRawImage->scale(w >> i, h >> i);
-=======
 			{
 				//make a duplicate in case somebody else is using this raw image
 				mRawImage = mRawImage->duplicate(); 
 				mRawImage->scale(w >> i, h >> i) ;
 			}
->>>>>>> d8c02bf0
 		}
 		mCachedRawImage = mRawImage;
 		mRawDiscardLevel += i;
