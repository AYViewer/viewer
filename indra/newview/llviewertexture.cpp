--- conflicted
+++ resolved
@@ -1912,22 +1912,21 @@
 	for(U32 i = 0 ; i < mNumFaces ; i++)
 	{				
 		LLFace* facep = mFaceList[i] ;
-<<<<<<< HEAD
-		if( facep && facep->getDrawable() && facep->getDrawable()->isRecentlyVisible())
-=======
-		LLDrawable* drawable = facep->getDrawable();
-		if (drawable)
->>>>>>> 03cff74f
-		{
-			if(drawable->isRecentlyVisible())
-			{
-				if (getBoostLevel() == LLViewerTexture::BOOST_NONE && 
-					drawable->getVObj() && drawable->getVObj()->isSelected())
+		if( facep )
+		{
+			LLDrawable* drawable = facep->getDrawable();
+			if (drawable)
+			{
+				if(drawable->isRecentlyVisible())
 				{
-					setBoostLevel(LLViewerTexture::BOOST_SELECTED);
+					if (getBoostLevel() == LLViewerTexture::BOOST_NONE && 
+						drawable->getVObj() && drawable->getVObj()->isSelected())
+					{
+						setBoostLevel(LLViewerTexture::BOOST_SELECTED);
+					}
+					addTextureStats(facep->getVirtualSize()) ;
+					setAdditionalDecodePriority(facep->getImportanceToCamera()) ;
 				}
-				addTextureStats(facep->getVirtualSize()) ;
-				setAdditionalDecodePriority(facep->getImportanceToCamera()) ;
 			}
 		}
 	}
