/**
 * @file llpaneleditwearable.h
 * @brief A LLPanel dedicated to the editing of wearables.
 *
 * $LicenseInfo:firstyear=2009&license=viewerlgpl$
 * Second Life Viewer Source Code
 * Copyright (C) 2010, Linden Research, Inc.
 *
 * This library is free software; you can redistribute it and/or
 * modify it under the terms of the GNU Lesser General Public
 * License as published by the Free Software Foundation;
 * version 2.1 of the License only.
 *
 * This library is distributed in the hope that it will be useful,
 * but WITHOUT ANY WARRANTY; without even the implied warranty of
 * MERCHANTABILITY or FITNESS FOR A PARTICULAR PURPOSE.  See the GNU
 * Lesser General Public License for more details.
 *
 * You should have received a copy of the GNU Lesser General Public
 * License along with this library; if not, write to the Free Software
 * Foundation, Inc., 51 Franklin Street, Fifth Floor, Boston, MA  02110-1301  USA
 *
 * Linden Research, Inc., 945 Battery Street, San Francisco, CA  94111  USA
 * $/LicenseInfo$
 */

#ifndef LL_LLPANELEDITWEARABLE_H
#define LL_LLPANELEDITWEARABLE_H

#include "llpanel.h"
#include "llscrollingpanellist.h"
#include "llmodaldialog.h"
#include "llavatarappearancedefines.h"
#include "llwearabletype.h"

class LLAccordionCtrl;
class LLCheckBoxCtrl;
class LLViewerWearable;
class LLTextBox;
class LLViewerInventoryItem;
class LLViewerVisualParam;
class LLVisualParamHint;
class LLViewerJointMesh;
class LLAccordionCtrlTab;
class LLJoint;
class LLLineEditor;

class LLPanelEditWearable : public LLPanel
{
public:
    LLPanelEditWearable( );
    virtual ~LLPanelEditWearable();

<<<<<<< HEAD
	/*virtual*/ bool 		postBuild();
	/*virtual*/ bool		isDirty() const;	// LLUICtrl
	/*virtual*/ void		draw();	
				void		onClose();
=======
    /*virtual*/ BOOL        postBuild();
    /*virtual*/ BOOL        isDirty() const;    // LLUICtrl
    /*virtual*/ void        draw();
                void        onClose();
>>>>>>> e1623bb2

    // changes camera angle to default for selected subpart
    void                changeCamera(U8 subpart);

<<<<<<< HEAD
	LLViewerWearable*	getWearable() { return mWearablePtr; }
	void				setWearable(LLViewerWearable *wearable, bool disable_camera_switch = false);
=======
    LLViewerWearable*   getWearable() { return mWearablePtr; }
    void                setWearable(LLViewerWearable *wearable, BOOL disable_camera_switch = FALSE);
>>>>>>> e1623bb2

    void                saveChanges(bool force_save_as = false);
    void                revertChanges();

    void                showDefaultSubpart();
    void                onTabExpandedCollapsed(const LLSD& param, U8 index);

    void                updateScrollingPanelList();

    static void         onRevertButtonClicked(void* userdata);
    static void         onBackButtonClicked(void* userdata);
    void                onCommitSexChange();
    void                onSaveAsButtonClicked();
    void                saveAsCallback(const LLSD& notification, const LLSD& response);

<<<<<<< HEAD
	virtual void		setVisible(bool visible);

private:
	typedef std::map<F32, LLViewerVisualParam*> value_map_t;

	void				showWearable(LLViewerWearable* wearable, bool show, bool disable_camera_switch = false);
	void				updateScrollingPanelUI();
	LLPanel*			getPanel(LLWearableType::EType type);
	void				getSortedParams(value_map_t &sorted_params, const std::string &edit_group);
	void				buildParamList(LLScrollingPanelList *panel_list, value_map_t &sorted_params, LLAccordionCtrlTab *tab, LLJoint* jointp);
	// update bottom bar buttons ("Save", "Revert", etc)
	void				updateVerbs();

	void				onColorSwatchCommit(const LLUICtrl*);
	void				onTexturePickerCommit(const LLUICtrl*);
	void				updatePanelPickerControls(LLWearableType::EType type);
	void				toggleTypeSpecificControls(LLWearableType::EType type);
	void				updateTypeSpecificControls(LLWearableType::EType type);

	//alpha mask checkboxes
	void configureAlphaCheckbox(LLAvatarAppearanceDefines::ETextureIndex te, const std::string& name);
	void onInvisibilityCommit(LLCheckBoxCtrl* checkbox_ctrl, LLAvatarAppearanceDefines::ETextureIndex te);
	void updateAlphaCheckboxes();
	void initPreviousAlphaTextures();
	void initPreviousAlphaTextureEntry(LLAvatarAppearanceDefines::ETextureIndex te);

	// callback for HeightUnits parameter.
	bool changeHeightUnits(const LLSD& new_value);

	// updates current metric and replacement metric label text
	void updateMetricLayout(bool new_value);

	// updates avatar height label
	void updateAvatarHeightLabel();

	void onWearablePanelVisibilityChange(const LLSD &in_visible_chain, LLAccordionCtrl* accordion_ctrl);

	void setWearablePanelVisibilityChangeCallback(LLPanel* bodypart_panel);

	// *HACK Remove this when serverside texture baking is available on all regions.
	void incrementCofVersionLegacy();

	// the pointer to the wearable we're editing. NULL means we're not editing a wearable.
	LLViewerWearable *mWearablePtr;
	LLViewerInventoryItem* mWearableItem;

	// these are constant no matter what wearable we're editing
	LLButton *mBtnRevert;
	LLButton *mBtnBack;
	std::string mBackBtnLabel;

	LLTextBox *mPanelTitle;
	LLTextBox *mDescTitle;
	LLTextBox *mTxtAvatarHeight;


	// localized and parameterized strings that used to build avatar_height_label
	std::string mMeters;
	std::string mFeet;
	std::string mHeight;
	LLUIString  mHeightValue;
	LLUIString  mReplacementMetricUrl;

	// color for mHeight string
	LLUIColor mAvatarHeightLabelColor;
	// color for mHeightValue string
	LLUIColor mAvatarHeightValueLabelColor;

	// This text editor reference will change each time we edit a new wearable - 
	// it will be grabbed from the currently visible panel
	LLLineEditor *mNameEditor;

	// The following panels will be shown/hidden based on what wearable we're editing
	// body parts
	LLPanel *mPanelShape;
	LLPanel *mPanelSkin;
	LLPanel *mPanelEyes;
	LLPanel *mPanelHair;

	//clothes
	LLPanel *mPanelShirt;
	LLPanel *mPanelPants;
	LLPanel *mPanelShoes;
	LLPanel *mPanelSocks;
	LLPanel *mPanelJacket;
	LLPanel *mPanelGloves;
	LLPanel *mPanelUndershirt;
	LLPanel *mPanelUnderpants;
	LLPanel *mPanelSkirt;
	LLPanel *mPanelAlpha;
	LLPanel *mPanelTattoo;
	LLPanel *mPanelUniversal;
	LLPanel *mPanelPhysics;

	typedef std::map<std::string, LLAvatarAppearanceDefines::ETextureIndex> string_texture_index_map_t;
	string_texture_index_map_t mAlphaCheckbox2Index;

	typedef std::map<LLAvatarAppearanceDefines::ETextureIndex, LLUUID> s32_uuid_map_t;
	s32_uuid_map_t mPreviousAlphaTexture;
=======
    virtual void        setVisible(BOOL visible);

private:
    typedef std::map<F32, LLViewerVisualParam*> value_map_t;

    void                showWearable(LLViewerWearable* wearable, BOOL show, BOOL disable_camera_switch = FALSE);
    void                updateScrollingPanelUI();
    LLPanel*            getPanel(LLWearableType::EType type);
    void                getSortedParams(value_map_t &sorted_params, const std::string &edit_group);
    void                buildParamList(LLScrollingPanelList *panel_list, value_map_t &sorted_params, LLAccordionCtrlTab *tab, LLJoint* jointp);
    // update bottom bar buttons ("Save", "Revert", etc)
    void                updateVerbs();

    void                onColorSwatchCommit(const LLUICtrl*);
    void                onTexturePickerCommit(const LLUICtrl*);
    void                updatePanelPickerControls(LLWearableType::EType type);
    void                toggleTypeSpecificControls(LLWearableType::EType type);
    void                updateTypeSpecificControls(LLWearableType::EType type);

    //alpha mask checkboxes
    void configureAlphaCheckbox(LLAvatarAppearanceDefines::ETextureIndex te, const std::string& name);
    void onInvisibilityCommit(LLCheckBoxCtrl* checkbox_ctrl, LLAvatarAppearanceDefines::ETextureIndex te);
    void updateAlphaCheckboxes();
    void initPreviousAlphaTextures();
    void initPreviousAlphaTextureEntry(LLAvatarAppearanceDefines::ETextureIndex te);

    // callback for HeightUnits parameter.
    bool changeHeightUnits(const LLSD& new_value);

    // updates current metric and replacement metric label text
    void updateMetricLayout(BOOL new_value);

    // updates avatar height label
    void updateAvatarHeightLabel();

    void onWearablePanelVisibilityChange(const LLSD &in_visible_chain, LLAccordionCtrl* accordion_ctrl);

    void setWearablePanelVisibilityChangeCallback(LLPanel* bodypart_panel);

    // *HACK Remove this when serverside texture baking is available on all regions.
    void incrementCofVersionLegacy();

    // the pointer to the wearable we're editing. NULL means we're not editing a wearable.
    LLViewerWearable *mWearablePtr;
    LLViewerInventoryItem* mWearableItem;

    // these are constant no matter what wearable we're editing
    LLButton *mBtnRevert;
    LLButton *mBtnBack;
    std::string mBackBtnLabel;

    LLTextBox *mPanelTitle;
    LLTextBox *mDescTitle;
    LLTextBox *mTxtAvatarHeight;


    // localized and parameterized strings that used to build avatar_height_label
    std::string mMeters;
    std::string mFeet;
    std::string mHeight;
    LLUIString  mHeightValue;
    LLUIString  mReplacementMetricUrl;

    // color for mHeight string
    LLUIColor mAvatarHeightLabelColor;
    // color for mHeightValue string
    LLUIColor mAvatarHeightValueLabelColor;

    // This text editor reference will change each time we edit a new wearable -
    // it will be grabbed from the currently visible panel
    LLLineEditor *mNameEditor;

    // The following panels will be shown/hidden based on what wearable we're editing
    // body parts
    LLPanel *mPanelShape;
    LLPanel *mPanelSkin;
    LLPanel *mPanelEyes;
    LLPanel *mPanelHair;

    //clothes
    LLPanel *mPanelShirt;
    LLPanel *mPanelPants;
    LLPanel *mPanelShoes;
    LLPanel *mPanelSocks;
    LLPanel *mPanelJacket;
    LLPanel *mPanelGloves;
    LLPanel *mPanelUndershirt;
    LLPanel *mPanelUnderpants;
    LLPanel *mPanelSkirt;
    LLPanel *mPanelAlpha;
    LLPanel *mPanelTattoo;
    LLPanel *mPanelUniversal;
    LLPanel *mPanelPhysics;

    typedef std::map<std::string, LLAvatarAppearanceDefines::ETextureIndex> string_texture_index_map_t;
    string_texture_index_map_t mAlphaCheckbox2Index;

    typedef std::map<LLAvatarAppearanceDefines::ETextureIndex, LLUUID> s32_uuid_map_t;
    s32_uuid_map_t mPreviousAlphaTexture;
>>>>>>> e1623bb2
};

#endif<|MERGE_RESOLUTION|>--- conflicted
+++ resolved
@@ -1,294 +1,180 @@
-/**
- * @file llpaneleditwearable.h
- * @brief A LLPanel dedicated to the editing of wearables.
- *
- * $LicenseInfo:firstyear=2009&license=viewerlgpl$
- * Second Life Viewer Source Code
- * Copyright (C) 2010, Linden Research, Inc.
- *
- * This library is free software; you can redistribute it and/or
- * modify it under the terms of the GNU Lesser General Public
- * License as published by the Free Software Foundation;
- * version 2.1 of the License only.
- *
- * This library is distributed in the hope that it will be useful,
- * but WITHOUT ANY WARRANTY; without even the implied warranty of
- * MERCHANTABILITY or FITNESS FOR A PARTICULAR PURPOSE.  See the GNU
- * Lesser General Public License for more details.
- *
- * You should have received a copy of the GNU Lesser General Public
- * License along with this library; if not, write to the Free Software
- * Foundation, Inc., 51 Franklin Street, Fifth Floor, Boston, MA  02110-1301  USA
- *
- * Linden Research, Inc., 945 Battery Street, San Francisco, CA  94111  USA
- * $/LicenseInfo$
- */
-
-#ifndef LL_LLPANELEDITWEARABLE_H
-#define LL_LLPANELEDITWEARABLE_H
-
-#include "llpanel.h"
-#include "llscrollingpanellist.h"
-#include "llmodaldialog.h"
-#include "llavatarappearancedefines.h"
-#include "llwearabletype.h"
-
-class LLAccordionCtrl;
-class LLCheckBoxCtrl;
-class LLViewerWearable;
-class LLTextBox;
-class LLViewerInventoryItem;
-class LLViewerVisualParam;
-class LLVisualParamHint;
-class LLViewerJointMesh;
-class LLAccordionCtrlTab;
-class LLJoint;
-class LLLineEditor;
-
-class LLPanelEditWearable : public LLPanel
-{
-public:
-    LLPanelEditWearable( );
-    virtual ~LLPanelEditWearable();
-
-<<<<<<< HEAD
-	/*virtual*/ bool 		postBuild();
-	/*virtual*/ bool		isDirty() const;	// LLUICtrl
-	/*virtual*/ void		draw();	
-				void		onClose();
-=======
-    /*virtual*/ BOOL        postBuild();
-    /*virtual*/ BOOL        isDirty() const;    // LLUICtrl
-    /*virtual*/ void        draw();
-                void        onClose();
->>>>>>> e1623bb2
-
-    // changes camera angle to default for selected subpart
-    void                changeCamera(U8 subpart);
-
-<<<<<<< HEAD
-	LLViewerWearable*	getWearable() { return mWearablePtr; }
-	void				setWearable(LLViewerWearable *wearable, bool disable_camera_switch = false);
-=======
-    LLViewerWearable*   getWearable() { return mWearablePtr; }
-    void                setWearable(LLViewerWearable *wearable, BOOL disable_camera_switch = FALSE);
->>>>>>> e1623bb2
-
-    void                saveChanges(bool force_save_as = false);
-    void                revertChanges();
-
-    void                showDefaultSubpart();
-    void                onTabExpandedCollapsed(const LLSD& param, U8 index);
-
-    void                updateScrollingPanelList();
-
-    static void         onRevertButtonClicked(void* userdata);
-    static void         onBackButtonClicked(void* userdata);
-    void                onCommitSexChange();
-    void                onSaveAsButtonClicked();
-    void                saveAsCallback(const LLSD& notification, const LLSD& response);
-
-<<<<<<< HEAD
-	virtual void		setVisible(bool visible);
-
-private:
-	typedef std::map<F32, LLViewerVisualParam*> value_map_t;
-
-	void				showWearable(LLViewerWearable* wearable, bool show, bool disable_camera_switch = false);
-	void				updateScrollingPanelUI();
-	LLPanel*			getPanel(LLWearableType::EType type);
-	void				getSortedParams(value_map_t &sorted_params, const std::string &edit_group);
-	void				buildParamList(LLScrollingPanelList *panel_list, value_map_t &sorted_params, LLAccordionCtrlTab *tab, LLJoint* jointp);
-	// update bottom bar buttons ("Save", "Revert", etc)
-	void				updateVerbs();
-
-	void				onColorSwatchCommit(const LLUICtrl*);
-	void				onTexturePickerCommit(const LLUICtrl*);
-	void				updatePanelPickerControls(LLWearableType::EType type);
-	void				toggleTypeSpecificControls(LLWearableType::EType type);
-	void				updateTypeSpecificControls(LLWearableType::EType type);
-
-	//alpha mask checkboxes
-	void configureAlphaCheckbox(LLAvatarAppearanceDefines::ETextureIndex te, const std::string& name);
-	void onInvisibilityCommit(LLCheckBoxCtrl* checkbox_ctrl, LLAvatarAppearanceDefines::ETextureIndex te);
-	void updateAlphaCheckboxes();
-	void initPreviousAlphaTextures();
-	void initPreviousAlphaTextureEntry(LLAvatarAppearanceDefines::ETextureIndex te);
-
-	// callback for HeightUnits parameter.
-	bool changeHeightUnits(const LLSD& new_value);
-
-	// updates current metric and replacement metric label text
-	void updateMetricLayout(bool new_value);
-
-	// updates avatar height label
-	void updateAvatarHeightLabel();
-
-	void onWearablePanelVisibilityChange(const LLSD &in_visible_chain, LLAccordionCtrl* accordion_ctrl);
-
-	void setWearablePanelVisibilityChangeCallback(LLPanel* bodypart_panel);
-
-	// *HACK Remove this when serverside texture baking is available on all regions.
-	void incrementCofVersionLegacy();
-
-	// the pointer to the wearable we're editing. NULL means we're not editing a wearable.
-	LLViewerWearable *mWearablePtr;
-	LLViewerInventoryItem* mWearableItem;
-
-	// these are constant no matter what wearable we're editing
-	LLButton *mBtnRevert;
-	LLButton *mBtnBack;
-	std::string mBackBtnLabel;
-
-	LLTextBox *mPanelTitle;
-	LLTextBox *mDescTitle;
-	LLTextBox *mTxtAvatarHeight;
-
-
-	// localized and parameterized strings that used to build avatar_height_label
-	std::string mMeters;
-	std::string mFeet;
-	std::string mHeight;
-	LLUIString  mHeightValue;
-	LLUIString  mReplacementMetricUrl;
-
-	// color for mHeight string
-	LLUIColor mAvatarHeightLabelColor;
-	// color for mHeightValue string
-	LLUIColor mAvatarHeightValueLabelColor;
-
-	// This text editor reference will change each time we edit a new wearable - 
-	// it will be grabbed from the currently visible panel
-	LLLineEditor *mNameEditor;
-
-	// The following panels will be shown/hidden based on what wearable we're editing
-	// body parts
-	LLPanel *mPanelShape;
-	LLPanel *mPanelSkin;
-	LLPanel *mPanelEyes;
-	LLPanel *mPanelHair;
-
-	//clothes
-	LLPanel *mPanelShirt;
-	LLPanel *mPanelPants;
-	LLPanel *mPanelShoes;
-	LLPanel *mPanelSocks;
-	LLPanel *mPanelJacket;
-	LLPanel *mPanelGloves;
-	LLPanel *mPanelUndershirt;
-	LLPanel *mPanelUnderpants;
-	LLPanel *mPanelSkirt;
-	LLPanel *mPanelAlpha;
-	LLPanel *mPanelTattoo;
-	LLPanel *mPanelUniversal;
-	LLPanel *mPanelPhysics;
-
-	typedef std::map<std::string, LLAvatarAppearanceDefines::ETextureIndex> string_texture_index_map_t;
-	string_texture_index_map_t mAlphaCheckbox2Index;
-
-	typedef std::map<LLAvatarAppearanceDefines::ETextureIndex, LLUUID> s32_uuid_map_t;
-	s32_uuid_map_t mPreviousAlphaTexture;
-=======
-    virtual void        setVisible(BOOL visible);
-
-private:
-    typedef std::map<F32, LLViewerVisualParam*> value_map_t;
-
-    void                showWearable(LLViewerWearable* wearable, BOOL show, BOOL disable_camera_switch = FALSE);
-    void                updateScrollingPanelUI();
-    LLPanel*            getPanel(LLWearableType::EType type);
-    void                getSortedParams(value_map_t &sorted_params, const std::string &edit_group);
-    void                buildParamList(LLScrollingPanelList *panel_list, value_map_t &sorted_params, LLAccordionCtrlTab *tab, LLJoint* jointp);
-    // update bottom bar buttons ("Save", "Revert", etc)
-    void                updateVerbs();
-
-    void                onColorSwatchCommit(const LLUICtrl*);
-    void                onTexturePickerCommit(const LLUICtrl*);
-    void                updatePanelPickerControls(LLWearableType::EType type);
-    void                toggleTypeSpecificControls(LLWearableType::EType type);
-    void                updateTypeSpecificControls(LLWearableType::EType type);
-
-    //alpha mask checkboxes
-    void configureAlphaCheckbox(LLAvatarAppearanceDefines::ETextureIndex te, const std::string& name);
-    void onInvisibilityCommit(LLCheckBoxCtrl* checkbox_ctrl, LLAvatarAppearanceDefines::ETextureIndex te);
-    void updateAlphaCheckboxes();
-    void initPreviousAlphaTextures();
-    void initPreviousAlphaTextureEntry(LLAvatarAppearanceDefines::ETextureIndex te);
-
-    // callback for HeightUnits parameter.
-    bool changeHeightUnits(const LLSD& new_value);
-
-    // updates current metric and replacement metric label text
-    void updateMetricLayout(BOOL new_value);
-
-    // updates avatar height label
-    void updateAvatarHeightLabel();
-
-    void onWearablePanelVisibilityChange(const LLSD &in_visible_chain, LLAccordionCtrl* accordion_ctrl);
-
-    void setWearablePanelVisibilityChangeCallback(LLPanel* bodypart_panel);
-
-    // *HACK Remove this when serverside texture baking is available on all regions.
-    void incrementCofVersionLegacy();
-
-    // the pointer to the wearable we're editing. NULL means we're not editing a wearable.
-    LLViewerWearable *mWearablePtr;
-    LLViewerInventoryItem* mWearableItem;
-
-    // these are constant no matter what wearable we're editing
-    LLButton *mBtnRevert;
-    LLButton *mBtnBack;
-    std::string mBackBtnLabel;
-
-    LLTextBox *mPanelTitle;
-    LLTextBox *mDescTitle;
-    LLTextBox *mTxtAvatarHeight;
-
-
-    // localized and parameterized strings that used to build avatar_height_label
-    std::string mMeters;
-    std::string mFeet;
-    std::string mHeight;
-    LLUIString  mHeightValue;
-    LLUIString  mReplacementMetricUrl;
-
-    // color for mHeight string
-    LLUIColor mAvatarHeightLabelColor;
-    // color for mHeightValue string
-    LLUIColor mAvatarHeightValueLabelColor;
-
-    // This text editor reference will change each time we edit a new wearable -
-    // it will be grabbed from the currently visible panel
-    LLLineEditor *mNameEditor;
-
-    // The following panels will be shown/hidden based on what wearable we're editing
-    // body parts
-    LLPanel *mPanelShape;
-    LLPanel *mPanelSkin;
-    LLPanel *mPanelEyes;
-    LLPanel *mPanelHair;
-
-    //clothes
-    LLPanel *mPanelShirt;
-    LLPanel *mPanelPants;
-    LLPanel *mPanelShoes;
-    LLPanel *mPanelSocks;
-    LLPanel *mPanelJacket;
-    LLPanel *mPanelGloves;
-    LLPanel *mPanelUndershirt;
-    LLPanel *mPanelUnderpants;
-    LLPanel *mPanelSkirt;
-    LLPanel *mPanelAlpha;
-    LLPanel *mPanelTattoo;
-    LLPanel *mPanelUniversal;
-    LLPanel *mPanelPhysics;
-
-    typedef std::map<std::string, LLAvatarAppearanceDefines::ETextureIndex> string_texture_index_map_t;
-    string_texture_index_map_t mAlphaCheckbox2Index;
-
-    typedef std::map<LLAvatarAppearanceDefines::ETextureIndex, LLUUID> s32_uuid_map_t;
-    s32_uuid_map_t mPreviousAlphaTexture;
->>>>>>> e1623bb2
-};
-
-#endif+/**
+ * @file llpaneleditwearable.h
+ * @brief A LLPanel dedicated to the editing of wearables.
+ *
+ * $LicenseInfo:firstyear=2009&license=viewerlgpl$
+ * Second Life Viewer Source Code
+ * Copyright (C) 2010, Linden Research, Inc.
+ *
+ * This library is free software; you can redistribute it and/or
+ * modify it under the terms of the GNU Lesser General Public
+ * License as published by the Free Software Foundation;
+ * version 2.1 of the License only.
+ *
+ * This library is distributed in the hope that it will be useful,
+ * but WITHOUT ANY WARRANTY; without even the implied warranty of
+ * MERCHANTABILITY or FITNESS FOR A PARTICULAR PURPOSE.  See the GNU
+ * Lesser General Public License for more details.
+ *
+ * You should have received a copy of the GNU Lesser General Public
+ * License along with this library; if not, write to the Free Software
+ * Foundation, Inc., 51 Franklin Street, Fifth Floor, Boston, MA  02110-1301  USA
+ *
+ * Linden Research, Inc., 945 Battery Street, San Francisco, CA  94111  USA
+ * $/LicenseInfo$
+ */
+
+#ifndef LL_LLPANELEDITWEARABLE_H
+#define LL_LLPANELEDITWEARABLE_H
+
+#include "llpanel.h"
+#include "llscrollingpanellist.h"
+#include "llmodaldialog.h"
+#include "llavatarappearancedefines.h"
+#include "llwearabletype.h"
+
+class LLAccordionCtrl;
+class LLCheckBoxCtrl;
+class LLViewerWearable;
+class LLTextBox;
+class LLViewerInventoryItem;
+class LLViewerVisualParam;
+class LLVisualParamHint;
+class LLViewerJointMesh;
+class LLAccordionCtrlTab;
+class LLJoint;
+class LLLineEditor;
+
+class LLPanelEditWearable : public LLPanel
+{
+public:
+    LLPanelEditWearable( );
+    virtual ~LLPanelEditWearable();
+
+    /*virtual*/ bool        postBuild();
+    /*virtual*/ bool        isDirty() const;    // LLUICtrl
+    /*virtual*/ void        draw();
+                void        onClose();
+
+    // changes camera angle to default for selected subpart
+    void                changeCamera(U8 subpart);
+
+    LLViewerWearable*   getWearable() { return mWearablePtr; }
+    void                setWearable(LLViewerWearable *wearable, bool disable_camera_switch = false);
+
+    void                saveChanges(bool force_save_as = false);
+    void                revertChanges();
+
+    void                showDefaultSubpart();
+    void                onTabExpandedCollapsed(const LLSD& param, U8 index);
+
+    void                updateScrollingPanelList();
+
+    static void         onRevertButtonClicked(void* userdata);
+    static void         onBackButtonClicked(void* userdata);
+    void                onCommitSexChange();
+    void                onSaveAsButtonClicked();
+    void                saveAsCallback(const LLSD& notification, const LLSD& response);
+
+    virtual void        setVisible(bool visible);
+
+private:
+    typedef std::map<F32, LLViewerVisualParam*> value_map_t;
+
+    void                showWearable(LLViewerWearable* wearable, bool show, bool disable_camera_switch = false);
+    void                updateScrollingPanelUI();
+    LLPanel*            getPanel(LLWearableType::EType type);
+    void                getSortedParams(value_map_t &sorted_params, const std::string &edit_group);
+    void                buildParamList(LLScrollingPanelList *panel_list, value_map_t &sorted_params, LLAccordionCtrlTab *tab, LLJoint* jointp);
+    // update bottom bar buttons ("Save", "Revert", etc)
+    void                updateVerbs();
+
+    void                onColorSwatchCommit(const LLUICtrl*);
+    void                onTexturePickerCommit(const LLUICtrl*);
+    void                updatePanelPickerControls(LLWearableType::EType type);
+    void                toggleTypeSpecificControls(LLWearableType::EType type);
+    void                updateTypeSpecificControls(LLWearableType::EType type);
+
+    //alpha mask checkboxes
+    void configureAlphaCheckbox(LLAvatarAppearanceDefines::ETextureIndex te, const std::string& name);
+    void onInvisibilityCommit(LLCheckBoxCtrl* checkbox_ctrl, LLAvatarAppearanceDefines::ETextureIndex te);
+    void updateAlphaCheckboxes();
+    void initPreviousAlphaTextures();
+    void initPreviousAlphaTextureEntry(LLAvatarAppearanceDefines::ETextureIndex te);
+
+    // callback for HeightUnits parameter.
+    bool changeHeightUnits(const LLSD& new_value);
+
+    // updates current metric and replacement metric label text
+    void updateMetricLayout(bool new_value);
+
+    // updates avatar height label
+    void updateAvatarHeightLabel();
+
+    void onWearablePanelVisibilityChange(const LLSD &in_visible_chain, LLAccordionCtrl* accordion_ctrl);
+
+    void setWearablePanelVisibilityChangeCallback(LLPanel* bodypart_panel);
+
+    // *HACK Remove this when serverside texture baking is available on all regions.
+    void incrementCofVersionLegacy();
+
+    // the pointer to the wearable we're editing. NULL means we're not editing a wearable.
+    LLViewerWearable *mWearablePtr;
+    LLViewerInventoryItem* mWearableItem;
+
+    // these are constant no matter what wearable we're editing
+    LLButton *mBtnRevert;
+    LLButton *mBtnBack;
+    std::string mBackBtnLabel;
+
+    LLTextBox *mPanelTitle;
+    LLTextBox *mDescTitle;
+    LLTextBox *mTxtAvatarHeight;
+
+
+    // localized and parameterized strings that used to build avatar_height_label
+    std::string mMeters;
+    std::string mFeet;
+    std::string mHeight;
+    LLUIString  mHeightValue;
+    LLUIString  mReplacementMetricUrl;
+
+    // color for mHeight string
+    LLUIColor mAvatarHeightLabelColor;
+    // color for mHeightValue string
+    LLUIColor mAvatarHeightValueLabelColor;
+
+    // This text editor reference will change each time we edit a new wearable -
+    // it will be grabbed from the currently visible panel
+    LLLineEditor *mNameEditor;
+
+    // The following panels will be shown/hidden based on what wearable we're editing
+    // body parts
+    LLPanel *mPanelShape;
+    LLPanel *mPanelSkin;
+    LLPanel *mPanelEyes;
+    LLPanel *mPanelHair;
+
+    //clothes
+    LLPanel *mPanelShirt;
+    LLPanel *mPanelPants;
+    LLPanel *mPanelShoes;
+    LLPanel *mPanelSocks;
+    LLPanel *mPanelJacket;
+    LLPanel *mPanelGloves;
+    LLPanel *mPanelUndershirt;
+    LLPanel *mPanelUnderpants;
+    LLPanel *mPanelSkirt;
+    LLPanel *mPanelAlpha;
+    LLPanel *mPanelTattoo;
+    LLPanel *mPanelUniversal;
+    LLPanel *mPanelPhysics;
+
+    typedef std::map<std::string, LLAvatarAppearanceDefines::ETextureIndex> string_texture_index_map_t;
+    string_texture_index_map_t mAlphaCheckbox2Index;
+
+    typedef std::map<LLAvatarAppearanceDefines::ETextureIndex, LLUUID> s32_uuid_map_t;
+    s32_uuid_map_t mPreviousAlphaTexture;
+};
+
+#endif