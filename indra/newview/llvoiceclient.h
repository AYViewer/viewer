--- conflicted
+++ resolved
@@ -452,21 +452,12 @@
 
     /////////////////////////////
     // Accessors for data related to nearby speakers
-<<<<<<< HEAD
-    bool getVoiceEnabled(const LLUUID& id);     // true if we've received data for this avatar
-    std::string getDisplayName(const LLUUID& id);
+    bool getVoiceEnabled(const LLUUID& id) const;     // true if we've received data for this avatar
+    std::string getDisplayName(const LLUUID& id) const;
     bool isOnlineSIP(const LLUUID &id);
     bool isParticipantAvatar(const LLUUID &id);
     bool getIsSpeaking(const LLUUID& id);
     bool getIsModeratorMuted(const LLUUID& id);
-=======
-    bool getVoiceEnabled(const LLUUID& id) const;     // true if we've received data for this avatar
-    std::string getDisplayName(const LLUUID& id) const;
-    BOOL isOnlineSIP(const LLUUID &id);
-    BOOL isParticipantAvatar(const LLUUID &id);
-    BOOL getIsSpeaking(const LLUUID& id);
-    BOOL getIsModeratorMuted(const LLUUID& id);
->>>>>>> 5cff84ff
     F32 getCurrentPower(const LLUUID& id);      // "power" is related to "amplitude" in a defined way.  I'm just not sure what the formula is...
     bool getOnMuteList(const LLUUID& id);
     F32 getUserVolume(const LLUUID& id);
