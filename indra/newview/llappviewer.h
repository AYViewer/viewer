--- conflicted
+++ resolved
@@ -31,11 +31,8 @@
 #include "llcontrol.h"
 #include "llsys.h"			// for LLOSInfo
 #include "lltimer.h"
-<<<<<<< HEAD
 #include "llappcorehttp.h"
-=======
 #include "llunit.h"
->>>>>>> 6db6cb39
 
 class LLCommandLineParser;
 class LLFrameTimer;
@@ -181,7 +178,7 @@
 	// Metrics policy helper statics.
 	static void metricsUpdateRegion(U64 region_handle);
 	static void metricsSend(bool enable_reporting);
-
+	
 	// llcorehttp init/shutdown/config information.
 	LLAppCoreHttp & getAppCoreHttp()			{ return mAppCoreHttp; }
 	
