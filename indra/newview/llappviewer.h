/**
 * @mainpage
 * @mainpage
 *
 * This is the sources for the Second Life Viewer;
 * information on the open source project is at
 * https://wiki.secondlife.com/wiki/Open_Source_Portal
 *
 * The Mercurial repository for the trunk version is at
 * https://bitbucket.org/lindenlab/viewer-release
 *
 * @section source-license Source License
 * @verbinclude LICENSE-source.txt
 *
 * @section artwork-license Artwork License
 * @verbinclude LICENSE-logos.txt
 *
 * $LicenseInfo:firstyear=2007&license=viewerlgpl$
 * Second Life Viewer Source Code
 * Copyright (C) 2010, Linden Research, Inc.
 *
 * This library is free software; you can redistribute it and/or
 * modify it under the terms of the GNU Lesser General Public
 * License as published by the Free Software Foundation;
 * version 2.1 of the License only.
 *
 * This library is distributed in the hope that it will be useful,
 * but WITHOUT ANY WARRANTY; without even the implied warranty of
 * MERCHANTABILITY or FITNESS FOR A PARTICULAR PURPOSE.  See the GNU
 * Lesser General Public License for more details.
 *
 * You should have received a copy of the GNU Lesser General Public
 * License along with this library; if not, write to the Free Software
 * Foundation, Inc., 51 Franklin Street, Fifth Floor, Boston, MA  02110-1301  USA
 *
 * Linden Research, Inc., 945 Battery Street, San Francisco, CA  94111  USA
 * $/LicenseInfo$
 *
 * @file llappviewer.h
 * @brief The LLAppViewer class declaration
 */

#ifndef LL_LLAPPVIEWER_H
#define LL_LLAPPVIEWER_H

#include "llallocator.h"
#include "llapr.h"
#include "llcontrol.h"
#include "llsys.h"          // for LLOSInfo
#include "lltimer.h"
#include "llappcorehttp.h"
#include "threadpool_fwd.h"

#include <boost/signals2.hpp>

class LLCommandLineParser;
class LLFrameTimer;
class LLPumpIO;
class LLTextureCache;
class LLImageDecodeThread;
class LLTextureFetch;
class LLWatchdogTimeout;
class LLViewerJoystick;
class LLPurgeDiskCacheThread;
class LLViewerRegion;

extern LLTrace::BlockTimerStatHandle FTM_FRAME;

class LLAppViewer : public LLApp
{
public:
    LLAppViewer();
    virtual ~LLAppViewer();

    /**
     * @brief Access to the LLAppViewer singleton.
     *
     * The LLAppViewer singleton is created in main()/WinMain().
     * So don't use it in pre-entry (static initialization) code.
     */
    static LLAppViewer* instance() {return sInstance; }

    //
    // Main application logic
    //
    virtual bool init();            // Override to do application initialization
    virtual bool cleanup();         // Override to do application cleanup
    virtual bool frame(); // Override for application body logic

    // Application control
    void flushLFSIO(); // waits for lfs transfers to complete
    void forceQuit(); // Puts the viewer into 'shutting down without error' mode.
    void fastQuit(S32 error_code = 0); // Shuts down the viewer immediately after sending a logout message
    void requestQuit(); // Request a quit. A kinder, gentler quit.
    void userQuit(); // The users asks to quit. Confirm, then requestQuit()
    void earlyExit(const std::string& name,
                   const LLSD& substitutions = LLSD()); // Display an error dialog and forcibly quit.
    void earlyExitNoNotify(); // Do not display error dialog then forcibly quit.
    void abortQuit();  // Called to abort a quit request.

    bool quitRequested() { return mQuitRequested; }
    bool logoutRequestSent() { return mLogoutRequestSent; }
    bool isSecondInstance() { return mSecondInstance; }
    bool isUpdaterMissing(); // In use by tests
    bool waitForUpdater();

    void writeDebugInfo(bool isStatic=true);

    void setServerReleaseNotesURL(const std::string& url) { mServerReleaseNotesURL = url; }
    LLSD getViewerInfo() const;
    std::string getViewerInfoString(bool default_string = false) const;

    // Report true if under the control of a debugger. A null-op default.
    virtual bool beingDebugged() { return false; }

    virtual bool restoreErrorTrap() = 0; // Require platform specific override to reset error handling mechanism.
                                         // return false if the error trap needed restoration.
    void checkForCrash();

    // Thread accessors
    static LLTextureCache* getTextureCache() { return sTextureCache; }
    static LLImageDecodeThread* getImageDecodeThread() { return sImageDecodeThread; }
    static LLTextureFetch* getTextureFetch() { return sTextureFetch; }
    static LLPurgeDiskCacheThread* getPurgeDiskCacheThread() { return sPurgeDiskCacheThread; }

    static U32 getTextureCacheVersion() ;
    static U32 getObjectCacheVersion() ;
    static U32 getDiskCacheVersion() ;

    const std::string& getSerialNumber() { return mSerialNumber; }

    bool getPurgeCache() const { return mPurgeCache; }

    std::string getSecondLifeTitle() const; // The Second Life title.
    std::string getWindowTitle() const; // The window display name.

    void forceDisconnect(const std::string& msg); // Force disconnection, with a message to the user.
    void badNetworkHandler(); // Cause a crash state due to bad network packet.

    bool hasSavedFinalSnapshot() { return mSavedFinalSnapshot; }
    void saveFinalSnapshot();

    void loadNameCache();
    void saveNameCache();

    void loadExperienceCache();
    void saveExperienceCache();

    void removeMarkerFiles();

    void removeDumpDir();
    // LLAppViewer testing helpers.
    // *NOTE: These will potentially crash the viewer. Only for debugging.
    virtual void forceErrorLLError();
    virtual void forceErrorLLErrorMsg();
    virtual void forceErrorBreakpoint();
    virtual void forceErrorBadMemoryAccess();
    virtual void forceErrorInfiniteLoop();
    virtual void forceErrorSoftwareException();
    virtual void forceErrorOSSpecificException();
    virtual void forceErrorDriverCrash();
    virtual void forceErrorCoroutineCrash();
    virtual void forceErrorThreadCrash();

    // The list is found in app_settings/settings_files.xml
    // but since they are used explicitly in code,
    // the follow consts should also do the trick.
    static const std::string sGlobalSettingsName;

    LLCachedControl<bool> mRandomizeFramerate;
    LLCachedControl<bool> mPeriodicSlowFrame;

    // Load settings from the location specified by loction_key.
    // Key availale and rules for loading, are specified in
    // 'app_settings/settings_files.xml'
    bool loadSettingsFromDirectory(const std::string& location_key,
                       bool set_defaults = false);

    std::string getSettingsFilename(const std::string& location_key,
                    const std::string& file);
    void loadColorSettings();

    // For thread debugging.
    // llstartup needs to control init.
    // llworld, send_agent_pause() also controls pause/resume.
    void initMainloopTimeout(const std::string& state, F32 secs = -1.0f);
    void destroyMainloopTimeout();
    void pauseMainloopTimeout();
    void resumeMainloopTimeout(const std::string& state = "", F32 secs = -1.0f);
    void pingMainloopTimeout(const std::string& state, F32 secs = -1.0f);

    // Handle the 'login completed' event.
    // *NOTE:Mani Fix this for login abstraction!!
    void handleLoginComplete();

    LLAllocator & getAllocator() { return mAlloc; }

    // On LoginCompleted callback
    typedef boost::signals2::signal<void (void)> login_completed_signal_t;
    login_completed_signal_t mOnLoginCompleted;
    boost::signals2::connection setOnLoginCompletedCallback( const login_completed_signal_t::slot_type& cb )
    {
        return mOnLoginCompleted.connect(cb);
    }

    void addOnIdleCallback(const boost::function<void()>& cb); // add a callback to fire (once) when idle

    void initGeneralThread();
    void purgeUserDataOnExit() { mPurgeUserDataOnExit = true; }
    void purgeCache(); // Clear the local cache.
    void purgeCacheImmediate(); //clear local cache immediately.
    S32  updateTextureThreads(F32 max_time);

    void loadKeyBindings();

    // mute/unmute the system's master audio
    virtual void setMasterSystemAudioMute(bool mute);
    virtual bool getMasterSystemAudioMute();

    // Metrics policy helper statics.
    static void metricsUpdateRegion(U64 region_handle);
    static void metricsSend(bool enable_reporting);

    // llcorehttp init/shutdown/config information.
    LLAppCoreHttp & getAppCoreHttp()            { return mAppCoreHttp; }

    void updateNameLookupUrl(const LLViewerRegion* regionp);

protected:
    virtual bool initWindow(); // Initialize the viewer's window.
    virtual void initLoggingAndGetLastDuration(); // Initialize log files, logging system
    virtual void initConsole() {}; // Initialize OS level debugging console.
    virtual bool initHardwareTest() { return true; } // A false result indicates the app should quit.
    virtual bool initSLURLHandler();
    virtual bool sendURLToOtherInstance(const std::string& url);

    virtual bool initParseCommandLine(LLCommandLineParser& clp)
        { return true; } // Allow platforms to specify the command line args.

    virtual std::string generateSerialNumber() = 0; // Platforms specific classes generate this.

    virtual bool meetsRequirementsForMaximizedStart(); // Used on first login to decide to launch maximized

private:

    bool doFrame();

    void initMaxHeapSize();
    bool initThreads(); // Initialize viewer threads, return false on failure.
    bool initConfiguration(); // Initialize settings from the command line/config file.
    void initStrings();       // Initialize LLTrans machinery
    bool initCache(); // Initialize local client cache.

    // We have switched locations of both Mac and Windows cache, make sure
    // files migrate and old cache is cleared out.
    void migrateCacheDirectory();

    void cleanupSavedSettings(); // Sets some config data to current or default values during cleanup.
    void removeCacheFiles(const std::string& filemask); // Deletes cached files the match the given wildcard.

    void writeSystemInfo(); // Write system info to "debug_info.log"

    void processMarkerFiles();
    static void recordMarkerVersion(LLAPRFile& marker_file);
    bool markerIsSameVersion(const std::string& marker_name) const;

    void idle();
    void idleShutdown();
    // update avatar SLID and display name caches
    void idleNameCache();
    void idleNetwork();

    void sendLogoutRequest();
    void disconnectViewer();

    // *FIX: the app viewer class should be some sort of singleton, no?
    // Perhaps its child class is the singleton and this should be an abstract base.
    static LLAppViewer* sInstance;

    bool mSecondInstance; // Is this a second instance of the app?
    bool mUpdaterNotFound; // True when attempt to start updater failed

    std::string mMarkerFileName;
    LLAPRFile mMarkerFile; // A file created to indicate the app is running.

    std::string mLogoutMarkerFileName;
    LLAPRFile mLogoutMarkerFile; // A file created to indicate the app is running.

    bool mReportedCrash;

    std::string mServerReleaseNotesURL;

    // Thread objects.
    static LLTextureCache* sTextureCache;
    static LLImageDecodeThread* sImageDecodeThread;
    static LLTextureFetch* sTextureFetch;
    static LLPurgeDiskCacheThread* sPurgeDiskCacheThread;
    LL::ThreadPool* mGeneralThreadPool;

    S32 mNumSessions;

    std::string mSerialNumber;
    bool mPurgeCache;
    bool mPurgeCacheOnExit;
    bool mPurgeUserDataOnExit;
    LLViewerJoystick* joystick;

    bool mSavedFinalSnapshot;
    bool mSavePerAccountSettings;       // only save per account settings if login succeeded

    boost::optional<U32> mForceGraphicsLevel;

    bool mQuitRequested;                // User wants to quit, may have modified documents open.
    bool mLogoutRequestSent;            // Disconnect message sent to simulator, no longer safe to send messages to the sim.
    U32 mLastAgentControlFlags;
    F32 mLastAgentForceUpdate;
    struct SettingsFiles* mSettingsLocationList;

    LLWatchdogTimeout* mMainloopTimeout;

    // For performance and metric gathering
    class LLThread* mFastTimerLogThread;

    // for tracking viewer<->region circuit death
    bool mAgentRegionLastAlive;
    LLUUID mAgentRegionLastID;

    LLAllocator mAlloc;

    // llcorehttp library init/shutdown helper
    LLAppCoreHttp mAppCoreHttp;

    bool mIsFirstRun;
};

// consts from viewer.h
const S32 AGENT_UPDATES_PER_SECOND  = 10;
const S32 AGENT_FORCE_UPDATES_PER_SECOND  = 1;

// Globals with external linkage. From viewer.h
// *NOTE:Mani - These will be removed as the Viewer App Cleanup project continues.
//
// "// llstartup" indicates that llstartup is the only client for this global.

extern LLSD gDebugInfo;
<<<<<<< HEAD
extern bool	gShowObjectUpdates;
=======
extern BOOL gShowObjectUpdates;
>>>>>>> e1623bb2

typedef enum
{
    LAST_EXEC_NORMAL = 0,
    LAST_EXEC_FROZE,
    LAST_EXEC_LLERROR_CRASH,
    LAST_EXEC_OTHER_CRASH,
    LAST_EXEC_LOGOUT_FROZE,
    LAST_EXEC_LOGOUT_CRASH
} eLastExecEvent;

extern eLastExecEvent gLastExecEvent; // llstartup
extern S32 gLastExecDuration; ///< the duration of the previous run in seconds (<0 indicates unknown)

extern const char* gPlatform;

extern U32 gFrameCount;
extern U32 gForegroundFrameCount;

extern LLPumpIO* gServicePump;

extern U64MicrosecondsImplicit  gStartTime;
extern U64MicrosecondsImplicit   gFrameTime;                    // The timestamp of the most-recently-processed frame
extern F32SecondsImplicit       gFrameTimeSeconds;          // Loses msec precision after ~4.5 hours...
extern F32SecondsImplicit       gFrameIntervalSeconds;      // Elapsed time between current and previous gFrameTimeSeconds
extern F32      gFPSClamped;                // Frames per second, smoothed, weighted toward last frame
extern F32      gFrameDTClamped;

extern LLTimer gRenderStartTime;
extern LLFrameTimer gForegroundTime;
extern LLFrameTimer gLoggedInTime;

extern F32 gLogoutMaxTime;
extern LLTimer gLogoutTimer;

extern S32 gPendingMetricsUploads;

extern F32 gSimLastTime;
extern F32 gSimFrames;

<<<<<<< HEAD
extern bool		gDisconnected;

extern LLFrameTimer	gRestoreGLTimer;
extern bool			gRestoreGL;
extern bool		gUseWireframe;
=======
extern BOOL     gDisconnected;

extern LLFrameTimer gRestoreGLTimer;
extern BOOL         gRestoreGL;
extern bool     gUseWireframe;
>>>>>>> e1623bb2

extern LLMemoryInfo gSysMemory;
extern U64Bytes gMemoryAllocated;

extern std::string gLastVersionChannel;

extern LLVector3 gWindVec;
extern LLVector3 gRelativeWindVec;
<<<<<<< HEAD
extern U32	gPacketsIn;
extern bool gPrintMessagesThisFrame;
=======
extern U32  gPacketsIn;
extern BOOL gPrintMessagesThisFrame;
>>>>>>> e1623bb2

extern LLUUID gBlackSquareID;

extern bool gRandomizeFramerate;
extern bool gPeriodicSlowFrame;

extern bool gSimulateMemLeak;

#endif // LL_LLAPPVIEWER_H<|MERGE_RESOLUTION|>--- conflicted
+++ resolved
@@ -1,427 +1,410 @@
-/**
- * @mainpage
- * @mainpage
- *
- * This is the sources for the Second Life Viewer;
- * information on the open source project is at
- * https://wiki.secondlife.com/wiki/Open_Source_Portal
- *
- * The Mercurial repository for the trunk version is at
- * https://bitbucket.org/lindenlab/viewer-release
- *
- * @section source-license Source License
- * @verbinclude LICENSE-source.txt
- *
- * @section artwork-license Artwork License
- * @verbinclude LICENSE-logos.txt
- *
- * $LicenseInfo:firstyear=2007&license=viewerlgpl$
- * Second Life Viewer Source Code
- * Copyright (C) 2010, Linden Research, Inc.
- *
- * This library is free software; you can redistribute it and/or
- * modify it under the terms of the GNU Lesser General Public
- * License as published by the Free Software Foundation;
- * version 2.1 of the License only.
- *
- * This library is distributed in the hope that it will be useful,
- * but WITHOUT ANY WARRANTY; without even the implied warranty of
- * MERCHANTABILITY or FITNESS FOR A PARTICULAR PURPOSE.  See the GNU
- * Lesser General Public License for more details.
- *
- * You should have received a copy of the GNU Lesser General Public
- * License along with this library; if not, write to the Free Software
- * Foundation, Inc., 51 Franklin Street, Fifth Floor, Boston, MA  02110-1301  USA
- *
- * Linden Research, Inc., 945 Battery Street, San Francisco, CA  94111  USA
- * $/LicenseInfo$
- *
- * @file llappviewer.h
- * @brief The LLAppViewer class declaration
- */
-
-#ifndef LL_LLAPPVIEWER_H
-#define LL_LLAPPVIEWER_H
-
-#include "llallocator.h"
-#include "llapr.h"
-#include "llcontrol.h"
-#include "llsys.h"          // for LLOSInfo
-#include "lltimer.h"
-#include "llappcorehttp.h"
-#include "threadpool_fwd.h"
-
-#include <boost/signals2.hpp>
-
-class LLCommandLineParser;
-class LLFrameTimer;
-class LLPumpIO;
-class LLTextureCache;
-class LLImageDecodeThread;
-class LLTextureFetch;
-class LLWatchdogTimeout;
-class LLViewerJoystick;
-class LLPurgeDiskCacheThread;
-class LLViewerRegion;
-
-extern LLTrace::BlockTimerStatHandle FTM_FRAME;
-
-class LLAppViewer : public LLApp
-{
-public:
-    LLAppViewer();
-    virtual ~LLAppViewer();
-
-    /**
-     * @brief Access to the LLAppViewer singleton.
-     *
-     * The LLAppViewer singleton is created in main()/WinMain().
-     * So don't use it in pre-entry (static initialization) code.
-     */
-    static LLAppViewer* instance() {return sInstance; }
-
-    //
-    // Main application logic
-    //
-    virtual bool init();            // Override to do application initialization
-    virtual bool cleanup();         // Override to do application cleanup
-    virtual bool frame(); // Override for application body logic
-
-    // Application control
-    void flushLFSIO(); // waits for lfs transfers to complete
-    void forceQuit(); // Puts the viewer into 'shutting down without error' mode.
-    void fastQuit(S32 error_code = 0); // Shuts down the viewer immediately after sending a logout message
-    void requestQuit(); // Request a quit. A kinder, gentler quit.
-    void userQuit(); // The users asks to quit. Confirm, then requestQuit()
-    void earlyExit(const std::string& name,
-                   const LLSD& substitutions = LLSD()); // Display an error dialog and forcibly quit.
-    void earlyExitNoNotify(); // Do not display error dialog then forcibly quit.
-    void abortQuit();  // Called to abort a quit request.
-
-    bool quitRequested() { return mQuitRequested; }
-    bool logoutRequestSent() { return mLogoutRequestSent; }
-    bool isSecondInstance() { return mSecondInstance; }
-    bool isUpdaterMissing(); // In use by tests
-    bool waitForUpdater();
-
-    void writeDebugInfo(bool isStatic=true);
-
-    void setServerReleaseNotesURL(const std::string& url) { mServerReleaseNotesURL = url; }
-    LLSD getViewerInfo() const;
-    std::string getViewerInfoString(bool default_string = false) const;
-
-    // Report true if under the control of a debugger. A null-op default.
-    virtual bool beingDebugged() { return false; }
-
-    virtual bool restoreErrorTrap() = 0; // Require platform specific override to reset error handling mechanism.
-                                         // return false if the error trap needed restoration.
-    void checkForCrash();
-
-    // Thread accessors
-    static LLTextureCache* getTextureCache() { return sTextureCache; }
-    static LLImageDecodeThread* getImageDecodeThread() { return sImageDecodeThread; }
-    static LLTextureFetch* getTextureFetch() { return sTextureFetch; }
-    static LLPurgeDiskCacheThread* getPurgeDiskCacheThread() { return sPurgeDiskCacheThread; }
-
-    static U32 getTextureCacheVersion() ;
-    static U32 getObjectCacheVersion() ;
-    static U32 getDiskCacheVersion() ;
-
-    const std::string& getSerialNumber() { return mSerialNumber; }
-
-    bool getPurgeCache() const { return mPurgeCache; }
-
-    std::string getSecondLifeTitle() const; // The Second Life title.
-    std::string getWindowTitle() const; // The window display name.
-
-    void forceDisconnect(const std::string& msg); // Force disconnection, with a message to the user.
-    void badNetworkHandler(); // Cause a crash state due to bad network packet.
-
-    bool hasSavedFinalSnapshot() { return mSavedFinalSnapshot; }
-    void saveFinalSnapshot();
-
-    void loadNameCache();
-    void saveNameCache();
-
-    void loadExperienceCache();
-    void saveExperienceCache();
-
-    void removeMarkerFiles();
-
-    void removeDumpDir();
-    // LLAppViewer testing helpers.
-    // *NOTE: These will potentially crash the viewer. Only for debugging.
-    virtual void forceErrorLLError();
-    virtual void forceErrorLLErrorMsg();
-    virtual void forceErrorBreakpoint();
-    virtual void forceErrorBadMemoryAccess();
-    virtual void forceErrorInfiniteLoop();
-    virtual void forceErrorSoftwareException();
-    virtual void forceErrorOSSpecificException();
-    virtual void forceErrorDriverCrash();
-    virtual void forceErrorCoroutineCrash();
-    virtual void forceErrorThreadCrash();
-
-    // The list is found in app_settings/settings_files.xml
-    // but since they are used explicitly in code,
-    // the follow consts should also do the trick.
-    static const std::string sGlobalSettingsName;
-
-    LLCachedControl<bool> mRandomizeFramerate;
-    LLCachedControl<bool> mPeriodicSlowFrame;
-
-    // Load settings from the location specified by loction_key.
-    // Key availale and rules for loading, are specified in
-    // 'app_settings/settings_files.xml'
-    bool loadSettingsFromDirectory(const std::string& location_key,
-                       bool set_defaults = false);
-
-    std::string getSettingsFilename(const std::string& location_key,
-                    const std::string& file);
-    void loadColorSettings();
-
-    // For thread debugging.
-    // llstartup needs to control init.
-    // llworld, send_agent_pause() also controls pause/resume.
-    void initMainloopTimeout(const std::string& state, F32 secs = -1.0f);
-    void destroyMainloopTimeout();
-    void pauseMainloopTimeout();
-    void resumeMainloopTimeout(const std::string& state = "", F32 secs = -1.0f);
-    void pingMainloopTimeout(const std::string& state, F32 secs = -1.0f);
-
-    // Handle the 'login completed' event.
-    // *NOTE:Mani Fix this for login abstraction!!
-    void handleLoginComplete();
-
-    LLAllocator & getAllocator() { return mAlloc; }
-
-    // On LoginCompleted callback
-    typedef boost::signals2::signal<void (void)> login_completed_signal_t;
-    login_completed_signal_t mOnLoginCompleted;
-    boost::signals2::connection setOnLoginCompletedCallback( const login_completed_signal_t::slot_type& cb )
-    {
-        return mOnLoginCompleted.connect(cb);
-    }
-
-    void addOnIdleCallback(const boost::function<void()>& cb); // add a callback to fire (once) when idle
-
-    void initGeneralThread();
-    void purgeUserDataOnExit() { mPurgeUserDataOnExit = true; }
-    void purgeCache(); // Clear the local cache.
-    void purgeCacheImmediate(); //clear local cache immediately.
-    S32  updateTextureThreads(F32 max_time);
-
-    void loadKeyBindings();
-
-    // mute/unmute the system's master audio
-    virtual void setMasterSystemAudioMute(bool mute);
-    virtual bool getMasterSystemAudioMute();
-
-    // Metrics policy helper statics.
-    static void metricsUpdateRegion(U64 region_handle);
-    static void metricsSend(bool enable_reporting);
-
-    // llcorehttp init/shutdown/config information.
-    LLAppCoreHttp & getAppCoreHttp()            { return mAppCoreHttp; }
-
-    void updateNameLookupUrl(const LLViewerRegion* regionp);
-
-protected:
-    virtual bool initWindow(); // Initialize the viewer's window.
-    virtual void initLoggingAndGetLastDuration(); // Initialize log files, logging system
-    virtual void initConsole() {}; // Initialize OS level debugging console.
-    virtual bool initHardwareTest() { return true; } // A false result indicates the app should quit.
-    virtual bool initSLURLHandler();
-    virtual bool sendURLToOtherInstance(const std::string& url);
-
-    virtual bool initParseCommandLine(LLCommandLineParser& clp)
-        { return true; } // Allow platforms to specify the command line args.
-
-    virtual std::string generateSerialNumber() = 0; // Platforms specific classes generate this.
-
-    virtual bool meetsRequirementsForMaximizedStart(); // Used on first login to decide to launch maximized
-
-private:
-
-    bool doFrame();
-
-    void initMaxHeapSize();
-    bool initThreads(); // Initialize viewer threads, return false on failure.
-    bool initConfiguration(); // Initialize settings from the command line/config file.
-    void initStrings();       // Initialize LLTrans machinery
-    bool initCache(); // Initialize local client cache.
-
-    // We have switched locations of both Mac and Windows cache, make sure
-    // files migrate and old cache is cleared out.
-    void migrateCacheDirectory();
-
-    void cleanupSavedSettings(); // Sets some config data to current or default values during cleanup.
-    void removeCacheFiles(const std::string& filemask); // Deletes cached files the match the given wildcard.
-
-    void writeSystemInfo(); // Write system info to "debug_info.log"
-
-    void processMarkerFiles();
-    static void recordMarkerVersion(LLAPRFile& marker_file);
-    bool markerIsSameVersion(const std::string& marker_name) const;
-
-    void idle();
-    void idleShutdown();
-    // update avatar SLID and display name caches
-    void idleNameCache();
-    void idleNetwork();
-
-    void sendLogoutRequest();
-    void disconnectViewer();
-
-    // *FIX: the app viewer class should be some sort of singleton, no?
-    // Perhaps its child class is the singleton and this should be an abstract base.
-    static LLAppViewer* sInstance;
-
-    bool mSecondInstance; // Is this a second instance of the app?
-    bool mUpdaterNotFound; // True when attempt to start updater failed
-
-    std::string mMarkerFileName;
-    LLAPRFile mMarkerFile; // A file created to indicate the app is running.
-
-    std::string mLogoutMarkerFileName;
-    LLAPRFile mLogoutMarkerFile; // A file created to indicate the app is running.
-
-    bool mReportedCrash;
-
-    std::string mServerReleaseNotesURL;
-
-    // Thread objects.
-    static LLTextureCache* sTextureCache;
-    static LLImageDecodeThread* sImageDecodeThread;
-    static LLTextureFetch* sTextureFetch;
-    static LLPurgeDiskCacheThread* sPurgeDiskCacheThread;
-    LL::ThreadPool* mGeneralThreadPool;
-
-    S32 mNumSessions;
-
-    std::string mSerialNumber;
-    bool mPurgeCache;
-    bool mPurgeCacheOnExit;
-    bool mPurgeUserDataOnExit;
-    LLViewerJoystick* joystick;
-
-    bool mSavedFinalSnapshot;
-    bool mSavePerAccountSettings;       // only save per account settings if login succeeded
-
-    boost::optional<U32> mForceGraphicsLevel;
-
-    bool mQuitRequested;                // User wants to quit, may have modified documents open.
-    bool mLogoutRequestSent;            // Disconnect message sent to simulator, no longer safe to send messages to the sim.
-    U32 mLastAgentControlFlags;
-    F32 mLastAgentForceUpdate;
-    struct SettingsFiles* mSettingsLocationList;
-
-    LLWatchdogTimeout* mMainloopTimeout;
-
-    // For performance and metric gathering
-    class LLThread* mFastTimerLogThread;
-
-    // for tracking viewer<->region circuit death
-    bool mAgentRegionLastAlive;
-    LLUUID mAgentRegionLastID;
-
-    LLAllocator mAlloc;
-
-    // llcorehttp library init/shutdown helper
-    LLAppCoreHttp mAppCoreHttp;
-
-    bool mIsFirstRun;
-};
-
-// consts from viewer.h
-const S32 AGENT_UPDATES_PER_SECOND  = 10;
-const S32 AGENT_FORCE_UPDATES_PER_SECOND  = 1;
-
-// Globals with external linkage. From viewer.h
-// *NOTE:Mani - These will be removed as the Viewer App Cleanup project continues.
-//
-// "// llstartup" indicates that llstartup is the only client for this global.
-
-extern LLSD gDebugInfo;
-<<<<<<< HEAD
-extern bool	gShowObjectUpdates;
-=======
-extern BOOL gShowObjectUpdates;
->>>>>>> e1623bb2
-
-typedef enum
-{
-    LAST_EXEC_NORMAL = 0,
-    LAST_EXEC_FROZE,
-    LAST_EXEC_LLERROR_CRASH,
-    LAST_EXEC_OTHER_CRASH,
-    LAST_EXEC_LOGOUT_FROZE,
-    LAST_EXEC_LOGOUT_CRASH
-} eLastExecEvent;
-
-extern eLastExecEvent gLastExecEvent; // llstartup
-extern S32 gLastExecDuration; ///< the duration of the previous run in seconds (<0 indicates unknown)
-
-extern const char* gPlatform;
-
-extern U32 gFrameCount;
-extern U32 gForegroundFrameCount;
-
-extern LLPumpIO* gServicePump;
-
-extern U64MicrosecondsImplicit  gStartTime;
-extern U64MicrosecondsImplicit   gFrameTime;                    // The timestamp of the most-recently-processed frame
-extern F32SecondsImplicit       gFrameTimeSeconds;          // Loses msec precision after ~4.5 hours...
-extern F32SecondsImplicit       gFrameIntervalSeconds;      // Elapsed time between current and previous gFrameTimeSeconds
-extern F32      gFPSClamped;                // Frames per second, smoothed, weighted toward last frame
-extern F32      gFrameDTClamped;
-
-extern LLTimer gRenderStartTime;
-extern LLFrameTimer gForegroundTime;
-extern LLFrameTimer gLoggedInTime;
-
-extern F32 gLogoutMaxTime;
-extern LLTimer gLogoutTimer;
-
-extern S32 gPendingMetricsUploads;
-
-extern F32 gSimLastTime;
-extern F32 gSimFrames;
-
-<<<<<<< HEAD
-extern bool		gDisconnected;
-
-extern LLFrameTimer	gRestoreGLTimer;
-extern bool			gRestoreGL;
-extern bool		gUseWireframe;
-=======
-extern BOOL     gDisconnected;
-
-extern LLFrameTimer gRestoreGLTimer;
-extern BOOL         gRestoreGL;
-extern bool     gUseWireframe;
->>>>>>> e1623bb2
-
-extern LLMemoryInfo gSysMemory;
-extern U64Bytes gMemoryAllocated;
-
-extern std::string gLastVersionChannel;
-
-extern LLVector3 gWindVec;
-extern LLVector3 gRelativeWindVec;
-<<<<<<< HEAD
-extern U32	gPacketsIn;
-extern bool gPrintMessagesThisFrame;
-=======
-extern U32  gPacketsIn;
-extern BOOL gPrintMessagesThisFrame;
->>>>>>> e1623bb2
-
-extern LLUUID gBlackSquareID;
-
-extern bool gRandomizeFramerate;
-extern bool gPeriodicSlowFrame;
-
-extern bool gSimulateMemLeak;
-
-#endif // LL_LLAPPVIEWER_H+/**
+ * @mainpage
+ * @mainpage
+ *
+ * This is the sources for the Second Life Viewer;
+ * information on the open source project is at
+ * https://wiki.secondlife.com/wiki/Open_Source_Portal
+ *
+ * The Mercurial repository for the trunk version is at
+ * https://bitbucket.org/lindenlab/viewer-release
+ *
+ * @section source-license Source License
+ * @verbinclude LICENSE-source.txt
+ *
+ * @section artwork-license Artwork License
+ * @verbinclude LICENSE-logos.txt
+ *
+ * $LicenseInfo:firstyear=2007&license=viewerlgpl$
+ * Second Life Viewer Source Code
+ * Copyright (C) 2010, Linden Research, Inc.
+ *
+ * This library is free software; you can redistribute it and/or
+ * modify it under the terms of the GNU Lesser General Public
+ * License as published by the Free Software Foundation;
+ * version 2.1 of the License only.
+ *
+ * This library is distributed in the hope that it will be useful,
+ * but WITHOUT ANY WARRANTY; without even the implied warranty of
+ * MERCHANTABILITY or FITNESS FOR A PARTICULAR PURPOSE.  See the GNU
+ * Lesser General Public License for more details.
+ *
+ * You should have received a copy of the GNU Lesser General Public
+ * License along with this library; if not, write to the Free Software
+ * Foundation, Inc., 51 Franklin Street, Fifth Floor, Boston, MA  02110-1301  USA
+ *
+ * Linden Research, Inc., 945 Battery Street, San Francisco, CA  94111  USA
+ * $/LicenseInfo$
+ *
+ * @file llappviewer.h
+ * @brief The LLAppViewer class declaration
+ */
+
+#ifndef LL_LLAPPVIEWER_H
+#define LL_LLAPPVIEWER_H
+
+#include "llallocator.h"
+#include "llapr.h"
+#include "llcontrol.h"
+#include "llsys.h"          // for LLOSInfo
+#include "lltimer.h"
+#include "llappcorehttp.h"
+#include "threadpool_fwd.h"
+
+#include <boost/signals2.hpp>
+
+class LLCommandLineParser;
+class LLFrameTimer;
+class LLPumpIO;
+class LLTextureCache;
+class LLImageDecodeThread;
+class LLTextureFetch;
+class LLWatchdogTimeout;
+class LLViewerJoystick;
+class LLPurgeDiskCacheThread;
+class LLViewerRegion;
+
+extern LLTrace::BlockTimerStatHandle FTM_FRAME;
+
+class LLAppViewer : public LLApp
+{
+public:
+    LLAppViewer();
+    virtual ~LLAppViewer();
+
+    /**
+     * @brief Access to the LLAppViewer singleton.
+     *
+     * The LLAppViewer singleton is created in main()/WinMain().
+     * So don't use it in pre-entry (static initialization) code.
+     */
+    static LLAppViewer* instance() {return sInstance; }
+
+    //
+    // Main application logic
+    //
+    virtual bool init();            // Override to do application initialization
+    virtual bool cleanup();         // Override to do application cleanup
+    virtual bool frame(); // Override for application body logic
+
+    // Application control
+    void flushLFSIO(); // waits for lfs transfers to complete
+    void forceQuit(); // Puts the viewer into 'shutting down without error' mode.
+    void fastQuit(S32 error_code = 0); // Shuts down the viewer immediately after sending a logout message
+    void requestQuit(); // Request a quit. A kinder, gentler quit.
+    void userQuit(); // The users asks to quit. Confirm, then requestQuit()
+    void earlyExit(const std::string& name,
+                   const LLSD& substitutions = LLSD()); // Display an error dialog and forcibly quit.
+    void earlyExitNoNotify(); // Do not display error dialog then forcibly quit.
+    void abortQuit();  // Called to abort a quit request.
+
+    bool quitRequested() { return mQuitRequested; }
+    bool logoutRequestSent() { return mLogoutRequestSent; }
+    bool isSecondInstance() { return mSecondInstance; }
+    bool isUpdaterMissing(); // In use by tests
+    bool waitForUpdater();
+
+    void writeDebugInfo(bool isStatic=true);
+
+    void setServerReleaseNotesURL(const std::string& url) { mServerReleaseNotesURL = url; }
+    LLSD getViewerInfo() const;
+    std::string getViewerInfoString(bool default_string = false) const;
+
+    // Report true if under the control of a debugger. A null-op default.
+    virtual bool beingDebugged() { return false; }
+
+    virtual bool restoreErrorTrap() = 0; // Require platform specific override to reset error handling mechanism.
+                                         // return false if the error trap needed restoration.
+    void checkForCrash();
+
+    // Thread accessors
+    static LLTextureCache* getTextureCache() { return sTextureCache; }
+    static LLImageDecodeThread* getImageDecodeThread() { return sImageDecodeThread; }
+    static LLTextureFetch* getTextureFetch() { return sTextureFetch; }
+    static LLPurgeDiskCacheThread* getPurgeDiskCacheThread() { return sPurgeDiskCacheThread; }
+
+    static U32 getTextureCacheVersion() ;
+    static U32 getObjectCacheVersion() ;
+    static U32 getDiskCacheVersion() ;
+
+    const std::string& getSerialNumber() { return mSerialNumber; }
+
+    bool getPurgeCache() const { return mPurgeCache; }
+
+    std::string getSecondLifeTitle() const; // The Second Life title.
+    std::string getWindowTitle() const; // The window display name.
+
+    void forceDisconnect(const std::string& msg); // Force disconnection, with a message to the user.
+    void badNetworkHandler(); // Cause a crash state due to bad network packet.
+
+    bool hasSavedFinalSnapshot() { return mSavedFinalSnapshot; }
+    void saveFinalSnapshot();
+
+    void loadNameCache();
+    void saveNameCache();
+
+    void loadExperienceCache();
+    void saveExperienceCache();
+
+    void removeMarkerFiles();
+
+    void removeDumpDir();
+    // LLAppViewer testing helpers.
+    // *NOTE: These will potentially crash the viewer. Only for debugging.
+    virtual void forceErrorLLError();
+    virtual void forceErrorLLErrorMsg();
+    virtual void forceErrorBreakpoint();
+    virtual void forceErrorBadMemoryAccess();
+    virtual void forceErrorInfiniteLoop();
+    virtual void forceErrorSoftwareException();
+    virtual void forceErrorOSSpecificException();
+    virtual void forceErrorDriverCrash();
+    virtual void forceErrorCoroutineCrash();
+    virtual void forceErrorThreadCrash();
+
+    // The list is found in app_settings/settings_files.xml
+    // but since they are used explicitly in code,
+    // the follow consts should also do the trick.
+    static const std::string sGlobalSettingsName;
+
+    LLCachedControl<bool> mRandomizeFramerate;
+    LLCachedControl<bool> mPeriodicSlowFrame;
+
+    // Load settings from the location specified by loction_key.
+    // Key availale and rules for loading, are specified in
+    // 'app_settings/settings_files.xml'
+    bool loadSettingsFromDirectory(const std::string& location_key,
+                       bool set_defaults = false);
+
+    std::string getSettingsFilename(const std::string& location_key,
+                    const std::string& file);
+    void loadColorSettings();
+
+    // For thread debugging.
+    // llstartup needs to control init.
+    // llworld, send_agent_pause() also controls pause/resume.
+    void initMainloopTimeout(const std::string& state, F32 secs = -1.0f);
+    void destroyMainloopTimeout();
+    void pauseMainloopTimeout();
+    void resumeMainloopTimeout(const std::string& state = "", F32 secs = -1.0f);
+    void pingMainloopTimeout(const std::string& state, F32 secs = -1.0f);
+
+    // Handle the 'login completed' event.
+    // *NOTE:Mani Fix this for login abstraction!!
+    void handleLoginComplete();
+
+    LLAllocator & getAllocator() { return mAlloc; }
+
+    // On LoginCompleted callback
+    typedef boost::signals2::signal<void (void)> login_completed_signal_t;
+    login_completed_signal_t mOnLoginCompleted;
+    boost::signals2::connection setOnLoginCompletedCallback( const login_completed_signal_t::slot_type& cb )
+    {
+        return mOnLoginCompleted.connect(cb);
+    }
+
+    void addOnIdleCallback(const boost::function<void()>& cb); // add a callback to fire (once) when idle
+
+    void initGeneralThread();
+    void purgeUserDataOnExit() { mPurgeUserDataOnExit = true; }
+    void purgeCache(); // Clear the local cache.
+    void purgeCacheImmediate(); //clear local cache immediately.
+    S32  updateTextureThreads(F32 max_time);
+
+    void loadKeyBindings();
+
+    // mute/unmute the system's master audio
+    virtual void setMasterSystemAudioMute(bool mute);
+    virtual bool getMasterSystemAudioMute();
+
+    // Metrics policy helper statics.
+    static void metricsUpdateRegion(U64 region_handle);
+    static void metricsSend(bool enable_reporting);
+
+    // llcorehttp init/shutdown/config information.
+    LLAppCoreHttp & getAppCoreHttp()            { return mAppCoreHttp; }
+
+    void updateNameLookupUrl(const LLViewerRegion* regionp);
+
+protected:
+    virtual bool initWindow(); // Initialize the viewer's window.
+    virtual void initLoggingAndGetLastDuration(); // Initialize log files, logging system
+    virtual void initConsole() {}; // Initialize OS level debugging console.
+    virtual bool initHardwareTest() { return true; } // A false result indicates the app should quit.
+    virtual bool initSLURLHandler();
+    virtual bool sendURLToOtherInstance(const std::string& url);
+
+    virtual bool initParseCommandLine(LLCommandLineParser& clp)
+        { return true; } // Allow platforms to specify the command line args.
+
+    virtual std::string generateSerialNumber() = 0; // Platforms specific classes generate this.
+
+    virtual bool meetsRequirementsForMaximizedStart(); // Used on first login to decide to launch maximized
+
+private:
+
+    bool doFrame();
+
+    void initMaxHeapSize();
+    bool initThreads(); // Initialize viewer threads, return false on failure.
+    bool initConfiguration(); // Initialize settings from the command line/config file.
+    void initStrings();       // Initialize LLTrans machinery
+    bool initCache(); // Initialize local client cache.
+
+    // We have switched locations of both Mac and Windows cache, make sure
+    // files migrate and old cache is cleared out.
+    void migrateCacheDirectory();
+
+    void cleanupSavedSettings(); // Sets some config data to current or default values during cleanup.
+    void removeCacheFiles(const std::string& filemask); // Deletes cached files the match the given wildcard.
+
+    void writeSystemInfo(); // Write system info to "debug_info.log"
+
+    void processMarkerFiles();
+    static void recordMarkerVersion(LLAPRFile& marker_file);
+    bool markerIsSameVersion(const std::string& marker_name) const;
+
+    void idle();
+    void idleShutdown();
+    // update avatar SLID and display name caches
+    void idleNameCache();
+    void idleNetwork();
+
+    void sendLogoutRequest();
+    void disconnectViewer();
+
+    // *FIX: the app viewer class should be some sort of singleton, no?
+    // Perhaps its child class is the singleton and this should be an abstract base.
+    static LLAppViewer* sInstance;
+
+    bool mSecondInstance; // Is this a second instance of the app?
+    bool mUpdaterNotFound; // True when attempt to start updater failed
+
+    std::string mMarkerFileName;
+    LLAPRFile mMarkerFile; // A file created to indicate the app is running.
+
+    std::string mLogoutMarkerFileName;
+    LLAPRFile mLogoutMarkerFile; // A file created to indicate the app is running.
+
+    bool mReportedCrash;
+
+    std::string mServerReleaseNotesURL;
+
+    // Thread objects.
+    static LLTextureCache* sTextureCache;
+    static LLImageDecodeThread* sImageDecodeThread;
+    static LLTextureFetch* sTextureFetch;
+    static LLPurgeDiskCacheThread* sPurgeDiskCacheThread;
+    LL::ThreadPool* mGeneralThreadPool;
+
+    S32 mNumSessions;
+
+    std::string mSerialNumber;
+    bool mPurgeCache;
+    bool mPurgeCacheOnExit;
+    bool mPurgeUserDataOnExit;
+    LLViewerJoystick* joystick;
+
+    bool mSavedFinalSnapshot;
+    bool mSavePerAccountSettings;       // only save per account settings if login succeeded
+
+    boost::optional<U32> mForceGraphicsLevel;
+
+    bool mQuitRequested;                // User wants to quit, may have modified documents open.
+    bool mLogoutRequestSent;            // Disconnect message sent to simulator, no longer safe to send messages to the sim.
+    U32 mLastAgentControlFlags;
+    F32 mLastAgentForceUpdate;
+    struct SettingsFiles* mSettingsLocationList;
+
+    LLWatchdogTimeout* mMainloopTimeout;
+
+    // For performance and metric gathering
+    class LLThread* mFastTimerLogThread;
+
+    // for tracking viewer<->region circuit death
+    bool mAgentRegionLastAlive;
+    LLUUID mAgentRegionLastID;
+
+    LLAllocator mAlloc;
+
+    // llcorehttp library init/shutdown helper
+    LLAppCoreHttp mAppCoreHttp;
+
+    bool mIsFirstRun;
+};
+
+// consts from viewer.h
+const S32 AGENT_UPDATES_PER_SECOND  = 10;
+const S32 AGENT_FORCE_UPDATES_PER_SECOND  = 1;
+
+// Globals with external linkage. From viewer.h
+// *NOTE:Mani - These will be removed as the Viewer App Cleanup project continues.
+//
+// "// llstartup" indicates that llstartup is the only client for this global.
+
+extern LLSD gDebugInfo;
+extern bool gShowObjectUpdates;
+
+typedef enum
+{
+    LAST_EXEC_NORMAL = 0,
+    LAST_EXEC_FROZE,
+    LAST_EXEC_LLERROR_CRASH,
+    LAST_EXEC_OTHER_CRASH,
+    LAST_EXEC_LOGOUT_FROZE,
+    LAST_EXEC_LOGOUT_CRASH
+} eLastExecEvent;
+
+extern eLastExecEvent gLastExecEvent; // llstartup
+extern S32 gLastExecDuration; ///< the duration of the previous run in seconds (<0 indicates unknown)
+
+extern const char* gPlatform;
+
+extern U32 gFrameCount;
+extern U32 gForegroundFrameCount;
+
+extern LLPumpIO* gServicePump;
+
+extern U64MicrosecondsImplicit  gStartTime;
+extern U64MicrosecondsImplicit   gFrameTime;                    // The timestamp of the most-recently-processed frame
+extern F32SecondsImplicit       gFrameTimeSeconds;          // Loses msec precision after ~4.5 hours...
+extern F32SecondsImplicit       gFrameIntervalSeconds;      // Elapsed time between current and previous gFrameTimeSeconds
+extern F32      gFPSClamped;                // Frames per second, smoothed, weighted toward last frame
+extern F32      gFrameDTClamped;
+
+extern LLTimer gRenderStartTime;
+extern LLFrameTimer gForegroundTime;
+extern LLFrameTimer gLoggedInTime;
+
+extern F32 gLogoutMaxTime;
+extern LLTimer gLogoutTimer;
+
+extern S32 gPendingMetricsUploads;
+
+extern F32 gSimLastTime;
+extern F32 gSimFrames;
+
+extern bool     gDisconnected;
+
+extern LLFrameTimer gRestoreGLTimer;
+extern bool         gRestoreGL;
+extern bool     gUseWireframe;
+
+extern LLMemoryInfo gSysMemory;
+extern U64Bytes gMemoryAllocated;
+
+extern std::string gLastVersionChannel;
+
+extern LLVector3 gWindVec;
+extern LLVector3 gRelativeWindVec;
+extern U32  gPacketsIn;
+extern bool gPrintMessagesThisFrame;
+
+extern LLUUID gBlackSquareID;
+
+extern bool gRandomizeFramerate;
+extern bool gPeriodicSlowFrame;
+
+extern bool gSimulateMemLeak;
+
+#endif // LL_LLAPPVIEWER_H