/** 
 * @file llviewertexturelist.cpp
 * @brief Object for managing the list of images within a region
 *
 * $LicenseInfo:firstyear=2000&license=viewerlgpl$
 * Second Life Viewer Source Code
 * Copyright (C) 2010, Linden Research, Inc.
 * 
 * This library is free software; you can redistribute it and/or
 * modify it under the terms of the GNU Lesser General Public
 * License as published by the Free Software Foundation;
 * version 2.1 of the License only.
 * 
 * This library is distributed in the hope that it will be useful,
 * but WITHOUT ANY WARRANTY; without even the implied warranty of
 * MERCHANTABILITY or FITNESS FOR A PARTICULAR PURPOSE.  See the GNU
 * Lesser General Public License for more details.
 * 
 * You should have received a copy of the GNU Lesser General Public
 * License along with this library; if not, write to the Free Software
 * Foundation, Inc., 51 Franklin Street, Fifth Floor, Boston, MA  02110-1301  USA
 * 
 * Linden Research, Inc., 945 Battery Street, San Francisco, CA  94111  USA
 * $/LicenseInfo$
 */

#include "llviewerprecompiledheaders.h"

#include <sys/stat.h>

#include "llviewertexturelist.h"

#include "imageids.h"
#include "llgl.h" // fot gathering stats from GL
#include "llimagegl.h"
#include "llimagebmp.h"
#include "llimagej2c.h"
#include "llimagetga.h"
#include "llimagejpeg.h"
#include "llimagepng.h"
#include "llimageworker.h"

#include "llsdserialize.h"
#include "llsys.h"
#include "llvfs.h"
#include "llvfile.h"
#include "llvfsthread.h"
#include "llxmltree.h"
#include "message.h"

#include "lltexturecache.h"
#include "lltexturefetch.h"
#include "llviewercontrol.h"
#include "llviewertexture.h"
#include "llviewermedia.h"
#include "llviewerregion.h"
#include "llviewerstats.h"
#include "pipeline.h"
#include "llappviewer.h"
#include "llxuiparser.h"
#include "lltracerecording.h"
#include "llviewerdisplay.h"

////////////////////////////////////////////////////////////////////////////

void (*LLViewerTextureList::sUUIDCallback)(void **, const LLUUID&) = NULL;

S32 LLViewerTextureList::sNumImages = 0;
<<<<<<< HEAD
LLStat LLViewerTextureList::sNumImagesStat("Num Images", 32, TRUE);
LLStat LLViewerTextureList::sNumRawImagesStat("Num Raw Images", 32, TRUE);
LLStat LLViewerTextureList::sGLTexMemStat("GL Texture Mem", 32, TRUE);
LLStat LLViewerTextureList::sGLBoundMemStat("GL Bound Mem", 32, TRUE);
LLStat LLViewerTextureList::sRawMemStat("Raw Image Mem", 32, TRUE);
LLStat LLViewerTextureList::sFormattedMemStat("Formatted Image Mem", 32, TRUE);
=======
>>>>>>> 368dd542

LLViewerTextureList gTextureList;
static LLFastTimer::DeclareTimer FTM_PROCESS_IMAGES("Process Images");

///////////////////////////////////////////////////////////////////////////////

LLViewerTextureList::LLViewerTextureList() 
	: mForceResetTextureStats(FALSE),
	mUpdateStats(FALSE),
	mMaxResidentTexMemInMegaBytes(0),
	mMaxTotalTextureMemInMegaBytes(0),
	mInitialized(FALSE)
{
}

void LLViewerTextureList::init()
{			
	mInitialized = TRUE ;
	sNumImages = 0;
	mUpdateStats = TRUE;
	mMaxResidentTexMemInMegaBytes = 0;
	mMaxTotalTextureMemInMegaBytes = 0 ;
	
	// Update how much texture RAM we're allowed to use.
	updateMaxResidentTexMem(0); // 0 = use current
	
	doPreloadImages();
}


void LLViewerTextureList::doPreloadImages()
{
	LL_DEBUGS("ViewerImages") << "Preloading images..." << LL_ENDL;
	
	llassert_always(mInitialized) ;
	llassert_always(mImageList.empty()) ;
	llassert_always(mUUIDMap.empty()) ;

	// Set the "missing asset" image
	LLViewerFetchedTexture::sMissingAssetImagep = LLViewerTextureManager::getFetchedTextureFromFile("missing_asset.tga", MIPMAP_NO, LLViewerFetchedTexture::BOOST_UI);
	
	// Set the "white" image
	LLViewerFetchedTexture::sWhiteImagep = LLViewerTextureManager::getFetchedTextureFromFile("white.tga", MIPMAP_NO, LLViewerFetchedTexture::BOOST_UI);
	LLTexUnit::sWhiteTexture = LLViewerFetchedTexture::sWhiteImagep->getTexName();
	LLUIImageList* image_list = LLUIImageList::getInstance();

	image_list->initFromFile();
	
	// turn off clamping and bilinear filtering for uv picking images
	//LLViewerFetchedTexture* uv_test = preloadUIImage("uv_test1.tga", LLUUID::null, FALSE);
	//uv_test->setClamp(FALSE, FALSE);
	//uv_test->setMipFilterNearest(TRUE, TRUE);
	//uv_test = preloadUIImage("uv_test2.tga", LLUUID::null, FALSE);
	//uv_test->setClamp(FALSE, FALSE);
	//uv_test->setMipFilterNearest(TRUE, TRUE);

	// prefetch specific UUIDs
	LLViewerTextureManager::getFetchedTexture(IMG_SHOT, TRUE);
	LLViewerTextureManager::getFetchedTexture(IMG_SMOKE_POOF, TRUE);
	LLViewerFetchedTexture* image = LLViewerTextureManager::getFetchedTextureFromFile("silhouette.j2c", MIPMAP_YES, LLViewerFetchedTexture::BOOST_UI);
	if (image) 
	{
		image->setAddressMode(LLTexUnit::TAM_WRAP);
		mImagePreloads.insert(image);
	}
	image = LLViewerTextureManager::getFetchedTextureFromFile("world/NoEntryLines.png", MIPMAP_YES, LLViewerFetchedTexture::BOOST_UI);
	if (image) 
	{
		image->setAddressMode(LLTexUnit::TAM_WRAP);	
		mImagePreloads.insert(image);
	}
	image = LLViewerTextureManager::getFetchedTextureFromFile("world/NoEntryPassLines.png", MIPMAP_YES, LLViewerFetchedTexture::BOOST_UI);
	if (image) 
	{
		image->setAddressMode(LLTexUnit::TAM_WRAP);
		mImagePreloads.insert(image);
	}
	image = LLViewerTextureManager::getFetchedTexture(DEFAULT_WATER_NORMAL, MIPMAP_YES, LLViewerFetchedTexture::BOOST_UI);
	if (image) 
	{
		image->setAddressMode(LLTexUnit::TAM_WRAP);	
		mImagePreloads.insert(image);
	}
	image = LLViewerTextureManager::getFetchedTextureFromFile("transparent.j2c", MIPMAP_YES, LLViewerFetchedTexture::BOOST_UI, LLViewerTexture::FETCHED_TEXTURE,
		0,0,LLUUID("8dcd4a48-2d37-4909-9f78-f7a9eb4ef903"));
	if (image) 
	{
		image->setAddressMode(LLTexUnit::TAM_WRAP);
		mImagePreloads.insert(image);
	}
	
}

static std::string get_texture_list_name()
{
	return std::string("texture_list_") + gSavedSettings.getString("LoginLocation") + ".xml";
}

void LLViewerTextureList::doPrefetchImages()
{
	if (LLAppViewer::instance()->getPurgeCache())
	{
		// cache was purged, no point
		return;
	}
	
	// Pre-fetch textures from last logout
	LLSD imagelist;
	std::string filename = gDirUtilp->getExpandedFilename(LL_PATH_PER_SL_ACCOUNT, get_texture_list_name());
	llifstream file;
	file.open(filename);
	if (file.is_open())
	{
		LLSDSerialize::fromXML(imagelist, file);
	}
	for (LLSD::array_iterator iter = imagelist.beginArray();
		 iter != imagelist.endArray(); ++iter)
	{
		LLSD imagesd = *iter;
		LLUUID uuid = imagesd["uuid"];
		S32 pixel_area = imagesd["area"];
		S32 texture_type = imagesd["type"];

		if(LLViewerTexture::FETCHED_TEXTURE == texture_type || LLViewerTexture::LOD_TEXTURE == texture_type)
		{
			LLViewerFetchedTexture* image = LLViewerTextureManager::getFetchedTexture(uuid, MIPMAP_TRUE, LLViewerTexture::BOOST_NONE, texture_type);
			if (image)
			{
				image->addTextureStats((F32)pixel_area);
			}
		}
	}
}

///////////////////////////////////////////////////////////////////////////////

LLViewerTextureList::~LLViewerTextureList()
{
}

void LLViewerTextureList::shutdown()
{
	// clear out preloads
	mImagePreloads.clear();

	// Write out list of currently loaded textures for precaching on startup
	typedef std::set<std::pair<S32,LLViewerFetchedTexture*> > image_area_list_t;
	image_area_list_t image_area_list;
	for (image_priority_list_t::iterator iter = mImageList.begin();
		 iter != mImageList.end(); ++iter)
	{
		LLViewerFetchedTexture* image = *iter;
		if (!image->hasGLTexture() ||
			!image->getUseDiscard() ||
			image->needsAux() ||
			image->getTargetHost() != LLHost::invalid)
		{
			continue; // avoid UI, baked, and other special images
		}
		if(!image->getBoundRecently())
		{
			continue ;
		}
		S32 desired = image->getDesiredDiscardLevel();
		if (desired >= 0 && desired < MAX_DISCARD_LEVEL)
		{
			S32 pixel_area = image->getWidth(desired) * image->getHeight(desired);
			image_area_list.insert(std::make_pair(pixel_area, image));
		}
	}
	
	LLSD imagelist;
	const S32 max_count = 1000;
	S32 count = 0;
	S32 image_type ;
	for (image_area_list_t::reverse_iterator riter = image_area_list.rbegin();
		 riter != image_area_list.rend(); ++riter)
	{
		LLViewerFetchedTexture* image = riter->second;
		image_type = (S32)image->getType() ;
		imagelist[count]["area"] = riter->first;
		imagelist[count]["uuid"] = image->getID();
		imagelist[count]["type"] = image_type;
		if (++count >= max_count)
			break;
	}
	
	if (count > 0 && !gDirUtilp->getExpandedFilename(LL_PATH_PER_SL_ACCOUNT, "").empty())
	{
		std::string filename = gDirUtilp->getExpandedFilename(LL_PATH_PER_SL_ACCOUNT, get_texture_list_name());
		llofstream file;
		file.open(filename);
		LLSDSerialize::toPrettyXML(imagelist, file);
	}
	
	//
	// Clean up "loaded" callbacks.
	//
	mCallbackList.clear();
	
	// Flush all of the references
	mLoadingStreamList.clear();
	mCreateTextureList.clear();
	mFastCacheList.clear();
	
	mUUIDMap.clear();
	
	mImageList.clear();

	mInitialized = FALSE ; //prevent loading textures again.
}

void LLViewerTextureList::dump()
{
	llinfos << "LLViewerTextureList::dump()" << llendl;
	for (image_priority_list_t::iterator it = mImageList.begin(); it != mImageList.end(); ++it)
	{
		LLViewerFetchedTexture* image = *it;

		llinfos << "priority " << image->getDecodePriority()
		<< " boost " << image->getBoostLevel()
		<< " size " << image->getWidth() << "x" << image->getHeight()
		<< " discard " << image->getDiscardLevel()
		<< " desired " << image->getDesiredDiscardLevel()
		<< " http://asset.siva.lindenlab.com/" << image->getID() << ".texture"
		<< llendl;
	}
}

void LLViewerTextureList::destroyGL(BOOL save_state)
{
	LLImageGL::destroyGL(save_state);
}

void LLViewerTextureList::restoreGL()
{
	llassert_always(mInitialized) ;
	LLImageGL::restoreGL();
}

/* Vertical tab container button image IDs
 Seem to not decode when running app in debug.
 
 const LLUUID BAD_IMG_ONE("1097dcb3-aef9-8152-f471-431d840ea89e");
 const LLUUID BAD_IMG_TWO("bea77041-5835-1661-f298-47e2d32b7a70");
 */

///////////////////////////////////////////////////////////////////////////////

LLViewerFetchedTexture* LLViewerTextureList::getImageFromFile(const std::string& filename,												   
												   BOOL usemipmaps,
												   LLViewerTexture::EBoostLevel boost_priority,
												   S8 texture_type,
												   LLGLint internal_format,
												   LLGLenum primary_format, 
												   const LLUUID& force_id)
{
	if(!mInitialized)
	{
		return NULL ;
	}

	std::string full_path = gDirUtilp->findSkinnedFilename("textures", filename);
	if (full_path.empty())
	{
		llwarns << "Failed to find local image file: " << filename << llendl;
		return LLViewerTextureManager::getFetchedTexture(IMG_DEFAULT, TRUE, LLViewerTexture::BOOST_UI);
	}

	std::string url = "file://" + full_path;

	return getImageFromUrl(url, usemipmaps, boost_priority, texture_type, internal_format, primary_format, force_id);
}

LLViewerFetchedTexture* LLViewerTextureList::getImageFromUrl(const std::string& url,
												   BOOL usemipmaps,
												   LLViewerTexture::EBoostLevel boost_priority,
												   S8 texture_type,
												   LLGLint internal_format,
												   LLGLenum primary_format, 
												   const LLUUID& force_id)
{
	if(!mInitialized)
	{
		return NULL ;
	}

	// generate UUID based on hash of filename
	LLUUID new_id;
	if (force_id.notNull())
	{
		new_id = force_id;
	}
	else
	{
		new_id.generate(url);
	}

	LLPointer<LLViewerFetchedTexture> imagep = findImage(new_id);
	
	if (imagep.isNull())
	{
		switch(texture_type)
		{
		case LLViewerTexture::FETCHED_TEXTURE:
			imagep = new LLViewerFetchedTexture(url, new_id, usemipmaps);
			break ;
		case LLViewerTexture::LOD_TEXTURE:
			imagep = new LLViewerLODTexture(url, new_id, usemipmaps);
			break ;
		default:
			llerrs << "Invalid texture type " << texture_type << llendl ;
		}		
		
		if (internal_format && primary_format)
		{
			imagep->setExplicitFormat(internal_format, primary_format);
		}

		addImage(imagep);
		
		if (boost_priority != 0)
		{
			if (boost_priority == LLViewerFetchedTexture::BOOST_UI ||
				boost_priority == LLViewerFetchedTexture::BOOST_ICON)
			{
				imagep->dontDiscard();
			}
			imagep->setBoostLevel(boost_priority);
		}
	}

	imagep->setGLTextureCreated(true);

	return imagep;
}


LLViewerFetchedTexture* LLViewerTextureList::getImage(const LLUUID &image_id,											       
												   BOOL usemipmaps,
												   LLViewerTexture::EBoostLevel boost_priority,
												   S8 texture_type,
												   LLGLint internal_format,
												   LLGLenum primary_format,
												   LLHost request_from_host)
{
	if(!mInitialized)
	{
		return NULL ;
	}

	// Return the image with ID image_id
	// If the image is not found, creates new image and
	// enqueues a request for transmission
	
	if ((&image_id == NULL) || image_id.isNull())
	{
		return (LLViewerTextureManager::getFetchedTexture(IMG_DEFAULT, TRUE, LLViewerTexture::BOOST_UI));
	}
	
	LLPointer<LLViewerFetchedTexture> imagep = findImage(image_id);
	
	if (imagep.isNull())
	{
		imagep = createImage(image_id, usemipmaps, boost_priority, texture_type, internal_format, primary_format, request_from_host) ;
	}

	imagep->setGLTextureCreated(true);
	
	return imagep;
}

//when this function is called, there is no such texture in the gTextureList with image_id.
LLViewerFetchedTexture* LLViewerTextureList::createImage(const LLUUID &image_id,											       
												   BOOL usemipmaps,
												   LLViewerTexture::EBoostLevel boost_priority,
												   S8 texture_type,
												   LLGLint internal_format,
												   LLGLenum primary_format,
												   LLHost request_from_host)
{
	static LLCachedControl<bool> fast_cache_fetching_enabled(gSavedSettings, "FastCacheFetchEnabled");

	LLPointer<LLViewerFetchedTexture> imagep ;
	switch(texture_type)
	{
	case LLViewerTexture::FETCHED_TEXTURE:
		imagep = new LLViewerFetchedTexture(image_id, request_from_host, usemipmaps);
		break ;
	case LLViewerTexture::LOD_TEXTURE:
		imagep = new LLViewerLODTexture(image_id, request_from_host, usemipmaps);
		break ;
	default:
		llerrs << "Invalid texture type " << texture_type << llendl ;
	}
	
	if (internal_format && primary_format)
	{
		imagep->setExplicitFormat(internal_format, primary_format);
	}
	
	addImage(imagep);
	
	if (boost_priority != 0)
	{
		if (boost_priority == LLViewerFetchedTexture::BOOST_UI ||
			boost_priority == LLViewerFetchedTexture::BOOST_ICON)
		{
			imagep->dontDiscard();
		}
		imagep->setBoostLevel(boost_priority);
	}
	else
	{
		//by default, the texture can not be removed from memory even if it is not used.
		//here turn this off
		//if this texture should be set to NO_DELETE, call setNoDelete() afterwards.
		imagep->forceActive() ;
	}

	if(fast_cache_fetching_enabled)
	{
		mFastCacheList.insert(imagep);
		imagep->setInFastCacheList(true);
	}
	return imagep ;
}

LLViewerFetchedTexture *LLViewerTextureList::findImage(const LLUUID &image_id)
{
	uuid_map_t::iterator iter = mUUIDMap.find(image_id);
	if(iter == mUUIDMap.end())
		return NULL;
	return iter->second;
}

void LLViewerTextureList::addImageToList(LLViewerFetchedTexture *image)
{
	assert_main_thread();
	llassert_always(mInitialized) ;
	llassert(image);
	if (image->isInImageList())
	{
		llerrs << "LLViewerTextureList::addImageToList - Image already in list" << llendl;
	}
	if((mImageList.insert(image)).second != true) 
	{
		llerrs << "Error happens when insert image to mImageList!" << llendl ;
	}
	
	image->setInImageList(TRUE) ;
}

void LLViewerTextureList::removeImageFromList(LLViewerFetchedTexture *image)
{
	assert_main_thread();
	llassert_always(mInitialized) ;
	llassert(image);
	if (!image->isInImageList())
	{
		llinfos << "RefCount: " << image->getNumRefs() << llendl ;
		uuid_map_t::iterator iter = mUUIDMap.find(image->getID());
		if(iter == mUUIDMap.end() || iter->second != image)
		{
			llinfos << "Image is not in mUUIDMap!" << llendl ;
		}
		llerrs << "LLViewerTextureList::removeImageFromList - Image not in list" << llendl;
	}

	S32 count = mImageList.erase(image) ;
	if(count != 1) 
	{
		llinfos << image->getID() << llendl ;
		llerrs << "Error happens when remove image from mImageList: " << count << llendl ;
	}
      
	image->setInImageList(FALSE) ;
}

void LLViewerTextureList::addImage(LLViewerFetchedTexture *new_image)
{
	if (!new_image)
	{
		llwarning("No image to add to image list", 0);
		return;
	}
	LLUUID image_id = new_image->getID();
	
	LLViewerFetchedTexture *image = findImage(image_id);
	if (image)
	{
		llwarns << "Image with ID " << image_id << " already in list" << llendl;
	}
	sNumImages++;
	
	addImageToList(new_image);
	mUUIDMap[image_id] = new_image;
}


void LLViewerTextureList::deleteImage(LLViewerFetchedTexture *image)
{
	if( image)
	{
		if (image->hasCallbacks())
		{
			mCallbackList.erase(image);
		}

		llverify(mUUIDMap.erase(image->getID()) == 1);
		sNumImages--;
		removeImageFromList(image);
	}
}

///////////////////////////////////////////////////////////////////////////////


////////////////////////////////////////////////////////////////////////////

void LLViewerTextureList::dirtyImage(LLViewerFetchedTexture *image)
{
	mDirtyTextureList.insert(image);
}

////////////////////////////////////////////////////////////////////////////
static LLFastTimer::DeclareTimer FTM_IMAGE_MARK_DIRTY("Dirty Images");
static LLFastTimer::DeclareTimer FTM_IMAGE_UPDATE_PRIORITIES("Prioritize");
static LLFastTimer::DeclareTimer FTM_IMAGE_CALLBACKS("Callbacks");
static LLFastTimer::DeclareTimer FTM_IMAGE_FETCH("Fetch");
static LLFastTimer::DeclareTimer FTM_FAST_CACHE_IMAGE_FETCH("Fast Cache Fetch");
static LLFastTimer::DeclareTimer FTM_IMAGE_CREATE("Create");
static LLFastTimer::DeclareTimer FTM_IMAGE_STATS("Stats");
static LLFastTimer::DeclareTimer FTM_UPDATE_IMAGES("Update Images");

void LLViewerTextureList::updateImages(F32 max_time)
{
	LLFastTimer _(FTM_UPDATE_IMAGES);
	static BOOL cleared = FALSE;
	if(gTeleportDisplay)
	{
		if(!cleared)
		{
			clearFetchingRequests();
			gPipeline.clearRebuildGroups();
			cleared = TRUE;
		}
		return;
	}
	cleared = FALSE;

	LLTrace::Recording& recording = LLTrace::get_frame_recording().getTotalRecording();

	LLAppViewer::getTextureFetch()->setTextureBandwidth(recording.getPerSec(LLStatViewer::TEXTURE_KBIT).value());

	{
		using namespace LLStatViewer;
		sample(NUM_IMAGES, sNumImages);
		sample(NUM_RAW_IMAGES, LLImageRaw::sRawImageCount);
		sample(GL_TEX_MEM, LLImageGL::sGlobalTextureMemory);
		sample(GL_BOUND_MEM, LLImageGL::sBoundTextureMemory);
		sample(RAW_MEM, LLTrace::Bytes(LLImageRaw::sGlobalRawMemory));
		sample(FORMATTED_MEM, LLTrace::Bytes(LLImageFormatted::sGlobalFormattedMemory));
	}

	{
		//loading from fast cache 
		LLFastTimer t(FTM_FAST_CACHE_IMAGE_FETCH);
		max_time -= updateImagesLoadingFastCache(max_time);
	}

	{
		LLFastTimer t(FTM_IMAGE_UPDATE_PRIORITIES);
		updateImagesDecodePriorities();
	}

	F32 total_max_time = max_time;

	{
		LLFastTimer t(FTM_IMAGE_FETCH);
		max_time -= updateImagesFetchTextures(max_time);
	}
	
	{
		LLFastTimer t(FTM_IMAGE_CREATE);
		max_time = llmax(max_time, total_max_time*.50f); // at least 50% of max_time
		max_time -= updateImagesCreateTextures(max_time);
	}
	
	if (!mDirtyTextureList.empty())
	{
		LLFastTimer t(FTM_IMAGE_MARK_DIRTY);
		gPipeline.dirtyPoolObjectTextures(mDirtyTextureList);
		mDirtyTextureList.clear();
	}

	{
		LLFastTimer t(FTM_IMAGE_CALLBACKS);
		bool didone = false;
		for (image_list_t::iterator iter = mCallbackList.begin();
			iter != mCallbackList.end(); )
		{
			//trigger loaded callbacks on local textures immediately
			LLViewerFetchedTexture* image = *iter++;
			if (!image->getUrl().empty())
			{
				// Do stuff to handle callbacks, update priorities, etc.
				didone = image->doLoadedCallbacks();
			}
			else if (!didone)
			{
				// Do stuff to handle callbacks, update priorities, etc.
				didone = image->doLoadedCallbacks();
			}
		}
	}

	{
		LLFastTimer t(FTM_IMAGE_STATS);
		updateImagesUpdateStats();
	}
}

void LLViewerTextureList::clearFetchingRequests()
{
	if (LLAppViewer::getTextureFetch()->getNumRequests() == 0)
	{
		return;
	}

	LLAppViewer::getTextureFetch()->deleteAllRequests();

	for (image_priority_list_t::iterator iter = mImageList.begin();
		 iter != mImageList.end(); ++iter)
	{
		LLViewerFetchedTexture* imagep = *iter;
		imagep->forceToDeleteRequest() ;
	}
}

void LLViewerTextureList::updateImagesDecodePriorities()
{
	// Update the decode priority for N images each frame
	{
        static const S32 MAX_PRIO_UPDATES = gSavedSettings.getS32("TextureFetchUpdatePriorities");         // default: 32
		const size_t max_update_count = llmin((S32) (MAX_PRIO_UPDATES*MAX_PRIO_UPDATES*gFrameIntervalSeconds.value()) + 1, MAX_PRIO_UPDATES);
		S32 update_counter = llmin(max_update_count, mUUIDMap.size());
		uuid_map_t::iterator iter = mUUIDMap.upper_bound(mLastUpdateUUID);
		while ((update_counter-- > 0) && !mUUIDMap.empty())
		{
			if (iter == mUUIDMap.end())
			{
				iter = mUUIDMap.begin();
			}
			mLastUpdateUUID = iter->first;
			LLPointer<LLViewerFetchedTexture> imagep = iter->second;
			++iter; // safe to increment now

			if(imagep->isInDebug())
			{
				update_counter--;
				continue; //is in debug, ignore.
			}

			//
			// Flush formatted images using a lazy flush
			//
			const F32 LAZY_FLUSH_TIMEOUT = 30.f; // stop decoding
			const F32 MAX_INACTIVE_TIME  = 20.f; // actually delete
			S32 min_refs = 3; // 1 for mImageList, 1 for mUUIDMap, 1 for local reference
			
			S32 num_refs = imagep->getNumRefs();
			if (num_refs == min_refs)
			{
				if (imagep->getLastReferencedTimer()->getElapsedTimeF32() > LAZY_FLUSH_TIMEOUT)
				{
					// Remove the unused image from the image list
					deleteImage(imagep);
					imagep = NULL; // should destroy the image								
				}
				continue;
			}
			else
			{
				if(imagep->hasSavedRawImage())
				{
					if(imagep->getElapsedLastReferencedSavedRawImageTime() > MAX_INACTIVE_TIME)
					{
						imagep->destroySavedRawImage() ;
					}
				}

				if(imagep->isDeleted())
				{
					continue ;
				}
				else if(imagep->isDeletionCandidate())
				{
					imagep->destroyTexture() ;																
					continue ;
				}
				else if(imagep->isInactive())
				{
					if (imagep->getLastReferencedTimer()->getElapsedTimeF32() > MAX_INACTIVE_TIME)
					{
						imagep->setDeletionCandidate() ;
					}
					continue ;
				}
				else
				{
					imagep->getLastReferencedTimer()->reset();

					//reset texture state.
					imagep->setInactive() ;										
				}
			}

			if (!imagep->isInImageList())
			{
				continue;
			}
			if(imagep->isInFastCacheList())
			{
				continue; //wait for loading from the fast cache.
			}

			imagep->processTextureStats();
			F32 old_priority = imagep->getDecodePriority();
			F32 old_priority_test = llmax(old_priority, 0.0f);
			F32 decode_priority = imagep->calcDecodePriority();
			F32 decode_priority_test = llmax(decode_priority, 0.0f);
			// Ignore < 20% difference
			if ((decode_priority_test < old_priority_test * .8f) ||
				(decode_priority_test > old_priority_test * 1.25f))
			{
				mImageList.erase(imagep) ;
				imagep->setDecodePriority(decode_priority);
				mImageList.insert(imagep);
			}
		}
	}
}

void LLViewerTextureList::setDebugFetching(LLViewerFetchedTexture* tex, S32 debug_level)
{
	if(!tex->setDebugFetching(debug_level))
	{
		return;
	}

	const F32 DEBUG_PRIORITY = 100000.f;
	F32 old_priority_test = llmax(tex->getDecodePriority(), 0.0f);
	F32 decode_priority_test = DEBUG_PRIORITY;
	
	// Ignore < 20% difference
	if ((decode_priority_test < old_priority_test * .8f) ||
		(decode_priority_test > old_priority_test * 1.25f))
	{
		removeImageFromList(tex);
		tex->setDecodePriority(decode_priority_test);
		addImageToList(tex);
	}
}

/*
 static U8 get_image_type(LLViewerFetchedTexture* imagep, LLHost target_host)
 {
 // Having a target host implies this is a baked image.  I don't
 // believe that boost level has been set at this point. JC
 U8 type_from_host = (target_host.isOk() 
 ? LLImageBase::TYPE_AVATAR_BAKE 
 : LLImageBase::TYPE_NORMAL);
 S32 boost_level = imagep->getBoostLevel();
 U8 type_from_boost = ( (boost_level == LLViewerFetchedTexture::BOOST_AVATAR_BAKED 
 || boost_level == LLViewerFetchedTexture::BOOST_AVATAR_BAKED_SELF)
 ? LLImageBase::TYPE_AVATAR_BAKE 
 : LLImageBase::TYPE_NORMAL);
 if (type_from_host == LLImageBase::TYPE_NORMAL
 && type_from_boost == LLImageBase::TYPE_AVATAR_BAKE)
 {
 llwarns << "TAT: get_image_type() type_from_host doesn't match type_from_boost"
 << " host " << target_host
 << " boost " << imagep->getBoostLevel()
 << " imageid " << imagep->getID()
 << llendl;
 imagep->dump();
 }
 return type_from_host;
 }
 */

F32 LLViewerTextureList::updateImagesCreateTextures(F32 max_time)
{
	if (gGLManager.mIsDisabled) return 0.0f;
	
	//
	// Create GL textures for all textures that need them (images which have been
	// decoded, but haven't been pushed into GL).
	//
		
	LLTimer create_timer;
	image_list_t::iterator enditer = mCreateTextureList.begin();
	for (image_list_t::iterator iter = mCreateTextureList.begin();
		 iter != mCreateTextureList.end();)
	{
		image_list_t::iterator curiter = iter++;
		enditer = iter;
		LLViewerFetchedTexture *imagep = *curiter;
		imagep->createTexture();
		if (create_timer.getElapsedTimeF32() > max_time)
		{
			break;
		}
	}
	mCreateTextureList.erase(mCreateTextureList.begin(), enditer);
	return create_timer.getElapsedTimeF32();
}

F32 LLViewerTextureList::updateImagesLoadingFastCache(F32 max_time)
{
	if (gGLManager.mIsDisabled) return 0.0f;
	if(mFastCacheList.empty())
	{
		return 0.f;
	}
	
	//
	// loading texture raw data from the fast cache directly.
	//
		
	LLTimer timer;
	image_list_t::iterator enditer = mFastCacheList.begin();
	for (image_list_t::iterator iter = mFastCacheList.begin();
		 iter != mFastCacheList.end();)
	{
		image_list_t::iterator curiter = iter++;
		enditer = iter;
		LLViewerFetchedTexture *imagep = *curiter;
		imagep->loadFromFastCache();
		if (timer.getElapsedTimeF32() > max_time)
		{
			break;
		}
	}
	mFastCacheList.erase(mFastCacheList.begin(), enditer);
	return timer.getElapsedTimeF32();
}

void LLViewerTextureList::forceImmediateUpdate(LLViewerFetchedTexture* imagep)
{
	if(!imagep)
	{
		return ;
	}
	if(imagep->isInImageList())
	{
		removeImageFromList(imagep);
	}

	imagep->processTextureStats();
	F32 decode_priority = LLViewerFetchedTexture::maxDecodePriority() ;
	imagep->setDecodePriority(decode_priority);
	addImageToList(imagep);
	
	return ;
}

F32 LLViewerTextureList::updateImagesFetchTextures(F32 max_time)
{
	LLTimer image_op_timer;
	
	// Update fetch for N images each frame
	static const S32 MAX_HIGH_PRIO_COUNT = gSavedSettings.getS32("TextureFetchUpdateHighPriority");         // default: 32
	static const S32 MAX_UPDATE_COUNT = gSavedSettings.getS32("TextureFetchUpdateMaxMediumPriority");       // default: 256
	static const S32 MIN_UPDATE_COUNT = gSavedSettings.getS32("TextureFetchUpdateMinMediumPriority");       // default: 32
	static const F32 MIN_PRIORITY_THRESHOLD = gSavedSettings.getF32("TextureFetchUpdatePriorityThreshold"); // default: 0.0
	static const bool SKIP_LOW_PRIO = gSavedSettings.getBOOL("TextureFetchUpdateSkipLowPriority");          // default: false

	size_t max_priority_count = llmin((S32) (MAX_HIGH_PRIO_COUNT*MAX_HIGH_PRIO_COUNT*gFrameIntervalSeconds.value())+1, MAX_HIGH_PRIO_COUNT);
	max_priority_count = llmin(max_priority_count, mImageList.size());
	
	size_t total_update_count = mUUIDMap.size();
	size_t max_update_count = llmin((S32) (MAX_UPDATE_COUNT*MAX_UPDATE_COUNT*gFrameIntervalSeconds.value())+1, MAX_UPDATE_COUNT);
	max_update_count = llmin(max_update_count, total_update_count);	
	
	// MAX_HIGH_PRIO_COUNT high priority entries
	typedef std::vector<LLViewerFetchedTexture*> entries_list_t;
	entries_list_t entries;
	size_t update_counter = max_priority_count;
	image_priority_list_t::iterator iter1 = mImageList.begin();
	while(update_counter > 0)
	{
		entries.push_back(*iter1);
		
		++iter1;
		update_counter--;
	}
	
	// MAX_UPDATE_COUNT cycled entries
	update_counter = max_update_count;	
	if(update_counter > 0)
	{
		uuid_map_t::iterator iter2 = mUUIDMap.upper_bound(mLastFetchUUID);
		while ((update_counter > 0) && (total_update_count > 0))
		{
			if (iter2 == mUUIDMap.end())
			{
				iter2 = mUUIDMap.begin();
			}
			LLViewerFetchedTexture* imagep = iter2->second;
            // Skip the textures where there's really nothing to do so to give some times to others. Also skip the texture if it's already in the high prio set.
            if (!SKIP_LOW_PRIO || (SKIP_LOW_PRIO && ((imagep->getDecodePriority() > MIN_PRIORITY_THRESHOLD) || imagep->hasFetcher())))
            {
                entries.push_back(imagep);
                update_counter--;
            }

			iter2++;
			total_update_count--;
		}
	}
	
	S32 fetch_count = 0;
	size_t min_update_count = llmin(MIN_UPDATE_COUNT,(S32)(entries.size()-max_priority_count));
	S32 min_count = max_priority_count + min_update_count;
	for (entries_list_t::iterator iter3 = entries.begin();
		 iter3 != entries.end(); )
	{
		LLViewerFetchedTexture* imagep = *iter3++;
		fetch_count += (imagep->updateFetch() ? 1 : 0);
		if (min_count <= min_update_count)
		{
			mLastFetchUUID = imagep->getID();
		}
		if ((min_count-- <= 0) && (image_op_timer.getElapsedTimeF32() > max_time))
		{
			break;
		}
	}
	return image_op_timer.getElapsedTimeF32();
}

void LLViewerTextureList::updateImagesUpdateStats()
{
	if (mUpdateStats && mForceResetTextureStats)
	{
		for (image_priority_list_t::iterator iter = mImageList.begin();
			 iter != mImageList.end(); )
		{
			LLViewerFetchedTexture* imagep = *iter++;
			imagep->resetTextureStats();
		}
		mUpdateStats = FALSE;
		mForceResetTextureStats = FALSE;
	}
}

void LLViewerTextureList::decodeAllImages(F32 max_time)
{
	LLTimer timer;

	//loading from fast cache 
	updateImagesLoadingFastCache(max_time);

	// Update texture stats and priorities
	std::vector<LLPointer<LLViewerFetchedTexture> > image_list;
	for (image_priority_list_t::iterator iter = mImageList.begin();
		 iter != mImageList.end(); )
	{
		LLViewerFetchedTexture* imagep = *iter++;
		image_list.push_back(imagep);
		imagep->setInImageList(FALSE) ;
	}

	llassert_always(image_list.size() == mImageList.size()) ;
	mImageList.clear();
	for (std::vector<LLPointer<LLViewerFetchedTexture> >::iterator iter = image_list.begin();
		 iter != image_list.end(); ++iter)
	{
		LLViewerFetchedTexture* imagep = *iter;
		imagep->processTextureStats();
		F32 decode_priority = imagep->calcDecodePriority();
		imagep->setDecodePriority(decode_priority);
		addImageToList(imagep);
	}
	image_list.clear();
	
	// Update fetch (decode)
	for (image_priority_list_t::iterator iter = mImageList.begin();
		 iter != mImageList.end(); )
	{
		LLViewerFetchedTexture* imagep = *iter++;
		imagep->updateFetch();
	}
	// Run threads
	S32 fetch_pending = 0;
	while (1)
	{
		LLAppViewer::instance()->getTextureCache()->update(1); // unpauses the texture cache thread
		LLAppViewer::instance()->getImageDecodeThread()->update(1); // unpauses the image thread
		fetch_pending = LLAppViewer::instance()->getTextureFetch()->update(1); // unpauses the texture fetch thread
		if (fetch_pending == 0 || timer.getElapsedTimeF32() > max_time)
		{
			break;
		}
	}
	// Update fetch again
	for (image_priority_list_t::iterator iter = mImageList.begin();
		 iter != mImageList.end(); )
	{
		LLViewerFetchedTexture* imagep = *iter++;
		imagep->updateFetch();
	}
	max_time -= timer.getElapsedTimeF32();
	max_time = llmax(max_time, .001f);
	F32 create_time = updateImagesCreateTextures(max_time);
	
	LL_DEBUGS("ViewerImages") << "decodeAllImages() took " << timer.getElapsedTimeF32() << " seconds. " 
	<< " fetch_pending " << fetch_pending
	<< " create_time " << create_time
	<< LL_ENDL;
}


BOOL LLViewerTextureList::createUploadFile(const std::string& filename,
										 const std::string& out_filename,
										 const U8 codec)
{	
	// Load the image
	LLPointer<LLImageFormatted> image = LLImageFormatted::createFromType(codec);
	if (image.isNull())
	{
		image->setLastError("Couldn't open the image to be uploaded.");
		return FALSE;
	}	
	if (!image->load(filename))
	{
		image->setLastError("Couldn't load the image to be uploaded.");
		return FALSE;
	}
	// Decompress or expand it in a raw image structure
	LLPointer<LLImageRaw> raw_image = new LLImageRaw;
	if (!image->decode(raw_image, 0.0f))
	{
		image->setLastError("Couldn't decode the image to be uploaded.");
		return FALSE;
	}
	// Check the image constraints
	if ((image->getComponents() != 3) && (image->getComponents() != 4))
	{
		image->setLastError("Image files with less than 3 or more than 4 components are not supported.");
		return FALSE;
	}
	// Convert to j2c (JPEG2000) and save the file locally
	LLPointer<LLImageJ2C> compressedImage = convertToUploadFile(raw_image);	
	if (compressedImage.isNull())
	{
		image->setLastError("Couldn't convert the image to jpeg2000.");
		llinfos << "Couldn't convert to j2c, file : " << filename << llendl;
		return FALSE;
	}
	if (!compressedImage->save(out_filename))
	{
		image->setLastError("Couldn't create the jpeg2000 image for upload.");
		llinfos << "Couldn't create output file : " << out_filename << llendl;
		return FALSE;
	}
	// Test to see if the encode and save worked
	LLPointer<LLImageJ2C> integrity_test = new LLImageJ2C;
	if (!integrity_test->loadAndValidate( out_filename ))
	{
		image->setLastError("The created jpeg2000 image is corrupt.");
		llinfos << "Image file : " << out_filename << " is corrupt" << llendl;
		return FALSE;
	}
	return TRUE;
}

// note: modifies the argument raw_image!!!!
LLPointer<LLImageJ2C> LLViewerTextureList::convertToUploadFile(LLPointer<LLImageRaw> raw_image)
{
	raw_image->biasedScaleToPowerOfTwo(LLViewerFetchedTexture::MAX_IMAGE_SIZE_DEFAULT);
	LLPointer<LLImageJ2C> compressedImage = new LLImageJ2C();
	
	if (gSavedSettings.getBOOL("LosslessJ2CUpload") &&
		(raw_image->getWidth() * raw_image->getHeight() <= LL_IMAGE_REZ_LOSSLESS_CUTOFF * LL_IMAGE_REZ_LOSSLESS_CUTOFF))
		compressedImage->setReversible(TRUE);
	

	if (gSavedSettings.getBOOL("Jpeg2000AdvancedCompression"))
	{
		// This test option will create jpeg2000 images with precincts for each level, RPCL ordering
		// and PLT markers. The block size is also optionally modifiable.
		// Note: the images hence created are compatible with older versions of the viewer.
		// Read the blocks and precincts size settings
		S32 block_size = gSavedSettings.getS32("Jpeg2000BlocksSize");
		S32 precinct_size = gSavedSettings.getS32("Jpeg2000PrecinctsSize");
		llinfos << "Advanced JPEG2000 Compression: precinct = " << precinct_size << ", block = " << block_size << llendl;
		compressedImage->initEncode(*raw_image, block_size, precinct_size, 0);
	}
	
	if (!compressedImage->encode(raw_image, 0.0f))
	{
		llinfos << "convertToUploadFile : encode returns with error!!" << llendl;
		// Clear up the pointer so we don't leak that one
		compressedImage = NULL;
	}
	
	return compressedImage;
}

const S32 MIN_VIDEO_RAM = 32;
const S32 MAX_VIDEO_RAM = 512; // 512MB max for performance reasons.

// Returns min setting for TextureMemory (in MB)
S32 LLViewerTextureList::getMinVideoRamSetting()
{
	S32 system_ram = (S32)BYTES_TO_MEGA_BYTES(gSysMemory.getPhysicalMemoryClamped());
	//min texture mem sets to 64M if total physical mem is more than 1.5GB
	return (system_ram > 1500) ? 64 : gMinVideoRam.value() ;
}

//static
// Returns max setting for TextureMemory (in MB)
S32 LLViewerTextureList::getMaxVideoRamSetting(bool get_recommended)
{
	S32 max_texmem;
	if (gGLManager.mVRAM != 0)
	{
		// Treat any card with < 32 MB (shudder) as having 32 MB
		//  - it's going to be swapping constantly regardless
		S32 max_vram = gGLManager.mVRAM;

		if(gGLManager.mIsATI)
		{
			//shrink the availabe vram for ATI cards because some of them do not handel texture swapping well.
			max_vram = (S32)(max_vram * 0.75f);  
		}

		max_vram = llmax(max_vram, getMinVideoRamSetting());
		max_texmem = max_vram;
		if (!get_recommended)
			max_texmem *= 2;
	}
	else
	{
		if (!get_recommended)
		{
			max_texmem = 512;
		}
		else if (gSavedSettings.getBOOL("NoHardwareProbe")) //did not do hardware detection at startup
		{
			max_texmem = 512;
		}
		else
		{
			max_texmem = 128;
		}

		llwarns << "VRAM amount not detected, defaulting to " << max_texmem << " MB" << llendl;
	}

	S32 system_ram = (S32)BYTES_TO_MEGA_BYTES(gSysMemory.getPhysicalMemoryClamped()); // In MB
	//llinfos << "*** DETECTED " << system_ram << " MB of system memory." << llendl;
	if (get_recommended)
		max_texmem = llmin(max_texmem, (S32)(system_ram/2));
	else
		max_texmem = llmin(max_texmem, (S32)(system_ram));
		
	max_texmem = llclamp(max_texmem, getMinVideoRamSetting(), gMaxVideoRam.value()); 
	
	return max_texmem;
}

const S32 VIDEO_CARD_FRAMEBUFFER_MEM = 12; // MB
const S32 MIN_MEM_FOR_NON_TEXTURE = 512 ; //MB
void LLViewerTextureList::updateMaxResidentTexMem(S32 mem)
{
	// Initialize the image pipeline VRAM settings
	S32 cur_mem = gSavedSettings.getS32("TextureMemory");
	F32 mem_multiplier = gSavedSettings.getF32("RenderTextureMemoryMultiple");
	S32 default_mem = getMaxVideoRamSetting(true); // recommended default
	if (mem == 0)
	{
		mem = cur_mem > 0 ? cur_mem : default_mem;
	}
	else if (mem < 0)
	{
		mem = default_mem;
	}

	// limit the texture memory to a multiple of the default if we've found some cards to behave poorly otherwise
	mem = llmin(mem, (S32) (mem_multiplier * (F32) default_mem));

	mem = llclamp(mem, getMinVideoRamSetting(), getMaxVideoRamSetting());
	if (mem != cur_mem)
	{
		gSavedSettings.setS32("TextureMemory", mem);
		return; //listener will re-enter this function
	}

	// TODO: set available resident texture mem based on use by other subsystems
	// currently max(12MB, VRAM/4) assumed...
	
	S32 vb_mem = mem;
	S32 fb_mem = llmax(VIDEO_CARD_FRAMEBUFFER_MEM, vb_mem/4);
	mMaxResidentTexMemInMegaBytes = (vb_mem - fb_mem) ; //in MB
	
	mMaxTotalTextureMemInMegaBytes = mMaxResidentTexMemInMegaBytes * 2;
	if (mMaxResidentTexMemInMegaBytes > 640)
	{
		mMaxTotalTextureMemInMegaBytes -= (mMaxResidentTexMemInMegaBytes >> 2);
	}

	//system mem
	S32 system_ram = (S32)BYTES_TO_MEGA_BYTES(gSysMemory.getPhysicalMemoryClamped()); // In MB

	//minimum memory reserved for non-texture use.
	//if system_raw >= 1GB, reserve at least 512MB for non-texture use;
	//otherwise reserve half of the system_ram for non-texture use.
	S32 min_non_texture_mem = llmin(system_ram / 2, MIN_MEM_FOR_NON_TEXTURE) ; 

	if (mMaxTotalTextureMemInMegaBytes > system_ram - min_non_texture_mem)
	{
		mMaxTotalTextureMemInMegaBytes = system_ram - min_non_texture_mem ;
	}
	
	llinfos << "Total Video Memory set to: " << vb_mem << " MB" << llendl;
	llinfos << "Available Texture Memory set to: " << (vb_mem - fb_mem) << " MB" << llendl;
}

///////////////////////////////////////////////////////////////////////////////

// static
void LLViewerTextureList::receiveImageHeader(LLMessageSystem *msg, void **user_data)
{
	static LLCachedControl<bool> log_texture_traffic(gSavedSettings,"LogTextureNetworkTraffic") ;

	LLFastTimer t(FTM_PROCESS_IMAGES);
	
	// Receive image header, copy into image object and decompresses 
	// if this is a one-packet image. 
	
	LLUUID id;
	
	char ip_string[256];
	u32_to_ip_string(msg->getSenderIP(),ip_string);
	
	U32 received_size ;
	if (msg->getReceiveCompressedSize())
	{
		received_size = msg->getReceiveCompressedSize() ;		
	}
	else
	{
		received_size = msg->getReceiveSize() ;		
	}
	add(LLStatViewer::TEXTURE_KBIT, LLTrace::Bytes(received_size));
	add(LLStatViewer::TEXTURE_PACKETS, 1);
	
	U8 codec;
	U16 packets;
	U32 totalbytes;
	msg->getUUIDFast(_PREHASH_ImageID, _PREHASH_ID, id);
	msg->getU8Fast(_PREHASH_ImageID, _PREHASH_Codec, codec);
	msg->getU16Fast(_PREHASH_ImageID, _PREHASH_Packets, packets);
	msg->getU32Fast(_PREHASH_ImageID, _PREHASH_Size, totalbytes);
	
	S32 data_size = msg->getSizeFast(_PREHASH_ImageData, _PREHASH_Data); 
	if (!data_size)
	{
		return;
	}
	if (data_size < 0)
	{
		// msg->getSizeFast() is probably trying to tell us there
		// was an error.
		llerrs << "image header chunk size was negative: "
		<< data_size << llendl;
		return;
	}
	
	// this buffer gets saved off in the packet list
	U8 *data = new U8[data_size];
	msg->getBinaryDataFast(_PREHASH_ImageData, _PREHASH_Data, data, data_size);
	
	LLViewerFetchedTexture *image = LLViewerTextureManager::getFetchedTexture(id, TRUE, LLViewerTexture::BOOST_NONE, LLViewerTexture::LOD_TEXTURE);
	if (!image)
	{
		delete [] data;
		return;
	}
	if(log_texture_traffic)
	{
		gTotalTextureBytesPerBoostLevel[image->getBoostLevel()] += received_size ;
	}

	//image->getLastPacketTimer()->reset();
	bool res = LLAppViewer::getTextureFetch()->receiveImageHeader(msg->getSender(), id, codec, packets, totalbytes, data_size, data);
	if (!res)
	{
		delete[] data;
	}
}

// static
void LLViewerTextureList::receiveImagePacket(LLMessageSystem *msg, void **user_data)
{
	static LLCachedControl<bool> log_texture_traffic(gSavedSettings,"LogTextureNetworkTraffic") ;

	LLFastTimer t(FTM_PROCESS_IMAGES);
	
	// Receives image packet, copy into image object,
	// checks if all packets received, decompresses if so. 
	
	LLUUID id;
	U16 packet_num;
	
	char ip_string[256];
	u32_to_ip_string(msg->getSenderIP(),ip_string);
	
	U32 received_size ;
	if (msg->getReceiveCompressedSize())
	{
		received_size = msg->getReceiveCompressedSize() ;
	}
	else
	{
		received_size = msg->getReceiveSize() ;		
	}

	add(LLStatViewer::TEXTURE_KBIT, LLTrace::Bytes(received_size));
	add(LLStatViewer::TEXTURE_PACKETS, 1);
	
	//llprintline("Start decode, image header...");
	msg->getUUIDFast(_PREHASH_ImageID, _PREHASH_ID, id);
	msg->getU16Fast(_PREHASH_ImageID, _PREHASH_Packet, packet_num);
	S32 data_size = msg->getSizeFast(_PREHASH_ImageData, _PREHASH_Data); 
	
	if (!data_size)
	{
		return;
	}
	if (data_size < 0)
	{
		// msg->getSizeFast() is probably trying to tell us there
		// was an error.
		llerrs << "image data chunk size was negative: "
		<< data_size << llendl;
		return;
	}
	if (data_size > MTUBYTES)
	{
		llerrs << "image data chunk too large: " << data_size << " bytes" << llendl;
		return;
	}
	U8 *data = new U8[data_size];
	msg->getBinaryDataFast(_PREHASH_ImageData, _PREHASH_Data, data, data_size);
	
	LLViewerFetchedTexture *image = LLViewerTextureManager::getFetchedTexture(id, TRUE, LLViewerTexture::BOOST_NONE, LLViewerTexture::LOD_TEXTURE);
	if (!image)
	{
		delete [] data;
		return;
	}
	if(log_texture_traffic)
	{
		gTotalTextureBytesPerBoostLevel[image->getBoostLevel()] += received_size ;
	}

	//image->getLastPacketTimer()->reset();
	bool res = LLAppViewer::getTextureFetch()->receiveImagePacket(msg->getSender(), id, packet_num, data_size, data);
	if (!res)
	{
		delete[] data;
	}
}


// We've been that the asset server does not contain the requested image id.
// static
void LLViewerTextureList::processImageNotInDatabase(LLMessageSystem *msg,void **user_data)
{
	LLFastTimer t(FTM_PROCESS_IMAGES);
	LLUUID image_id;
	msg->getUUIDFast(_PREHASH_ImageID, _PREHASH_ID, image_id);
	
	LLViewerFetchedTexture* image = gTextureList.findImage( image_id );
	if( image )
	{
		image->setIsMissingAsset();
	}
}

///////////////////////////////////////////////////////////////////////////////

//static
const U32 SIXTEEN_MEG = 0x1000000;
S32 LLViewerTextureList::calcMaxTextureRAM()
{
	// Decide the maximum amount of RAM we should allow the user to allocate to texture cache
	LLMemoryInfo memory_info;
	U32 available_memory = memory_info.getPhysicalMemoryClamped();
	
	clamp_rescale((F32)available_memory,
				  (F32)(SIXTEEN_MEG * 16),
				  (F32)U32_MAX,
				  (F32)(SIXTEEN_MEG * 4),
				  (F32)(U32_MAX >> 1));
	return available_memory;
}

///////////////////////////////////////////////////////////////////////////////

// explicitly cleanup resources, as this is a singleton class with process
// lifetime so ability to perform std::map operations in destructor is not
// guaranteed.
void LLUIImageList::cleanUp()
{
	mUIImages.clear();
	mUITextureList.clear() ;
}

LLUIImagePtr LLUIImageList::getUIImageByID(const LLUUID& image_id, S32 priority)
{
	// use id as image name
	std::string image_name = image_id.asString();

	// look for existing image
	uuid_ui_image_map_t::iterator found_it = mUIImages.find(image_name);
	if (found_it != mUIImages.end())
	{
		return found_it->second;
	}

	const BOOL use_mips = FALSE;
	const LLRect scale_rect = LLRect::null;
	const LLRect clip_rect = LLRect::null;
	return loadUIImageByID(image_id, use_mips, scale_rect, clip_rect, (LLViewerTexture::EBoostLevel)priority);
}

LLUIImagePtr LLUIImageList::getUIImage(const std::string& image_name, S32 priority)
{
	// look for existing image
	uuid_ui_image_map_t::iterator found_it = mUIImages.find(image_name);
	if (found_it != mUIImages.end())
	{
		return found_it->second;
	}

	const BOOL use_mips = FALSE;
	const LLRect scale_rect = LLRect::null;
	const LLRect clip_rect = LLRect::null;
	return loadUIImageByName(image_name, image_name, use_mips, scale_rect, clip_rect, (LLViewerTexture::EBoostLevel)priority);
}

LLUIImagePtr LLUIImageList::loadUIImageByName(const std::string& name, const std::string& filename,
											  BOOL use_mips, const LLRect& scale_rect, const LLRect& clip_rect, LLViewerTexture::EBoostLevel boost_priority )
{
	if (boost_priority == LLViewerTexture::BOOST_NONE)
	{
		boost_priority = LLViewerTexture::BOOST_UI;
	}
	LLViewerFetchedTexture* imagep = LLViewerTextureManager::getFetchedTextureFromFile(filename, MIPMAP_NO, boost_priority);
	return loadUIImage(imagep, name, use_mips, scale_rect, clip_rect);
}

LLUIImagePtr LLUIImageList::loadUIImageByID(const LLUUID& id,
											BOOL use_mips, const LLRect& scale_rect, const LLRect& clip_rect, LLViewerTexture::EBoostLevel boost_priority)
{
	if (boost_priority == LLViewerTexture::BOOST_NONE)
	{
		boost_priority = LLViewerTexture::BOOST_UI;
	}
	LLViewerFetchedTexture* imagep = LLViewerTextureManager::getFetchedTexture(id, MIPMAP_NO, boost_priority);
	return loadUIImage(imagep, id.asString(), use_mips, scale_rect, clip_rect);
}

LLUIImagePtr LLUIImageList::loadUIImage(LLViewerFetchedTexture* imagep, const std::string& name, BOOL use_mips, const LLRect& scale_rect, const LLRect& clip_rect)
{
	if (!imagep) return NULL;

	imagep->setAddressMode(LLTexUnit::TAM_CLAMP);

	//don't compress UI images
	imagep->getGLTexture()->setAllowCompression(false);

	//all UI images are non-deletable
	imagep->setNoDelete();

	LLUIImagePtr new_imagep = new LLUIImage(name, imagep);
	mUIImages.insert(std::make_pair(name, new_imagep));
	mUITextureList.push_back(imagep);

	//Note:
	//Some other textures such as ICON also through this flow to be fetched.
	//But only UI textures need to set this callback.
	if(imagep->getBoostLevel() == LLViewerTexture::BOOST_UI)
	{
		LLUIImageLoadData* datap = new LLUIImageLoadData;
		datap->mImageName = name;
		datap->mImageScaleRegion = scale_rect;
		datap->mImageClipRegion = clip_rect;

		imagep->setLoadedCallback(onUIImageLoaded, 0, FALSE, FALSE, datap, NULL);
	}
	return new_imagep;
}

LLUIImagePtr LLUIImageList::preloadUIImage(const std::string& name, const std::string& filename, BOOL use_mips, const LLRect& scale_rect, const LLRect& clip_rect)
{
	// look for existing image
	uuid_ui_image_map_t::iterator found_it = mUIImages.find(name);
	if (found_it != mUIImages.end())
	{
		// image already loaded!
		llerrs << "UI Image " << name << " already loaded." << llendl;
	}

	return loadUIImageByName(name, filename, use_mips, scale_rect, clip_rect);
}

//static 
void LLUIImageList::onUIImageLoaded( BOOL success, LLViewerFetchedTexture *src_vi, LLImageRaw* src, LLImageRaw* src_aux, S32 discard_level, BOOL final, void* user_data )
{
	if(!success || !user_data) 
	{
		return;
	}

	LLUIImageLoadData* image_datap = (LLUIImageLoadData*)user_data;
	std::string ui_image_name = image_datap->mImageName;
	LLRect scale_rect = image_datap->mImageScaleRegion;
	LLRect clip_rect = image_datap->mImageClipRegion;
	if (final)
	{
		delete image_datap;
	}

	LLUIImageList* instance = getInstance();

	uuid_ui_image_map_t::iterator found_it = instance->mUIImages.find(ui_image_name);
	if (found_it != instance->mUIImages.end())
	{
		LLUIImagePtr imagep = found_it->second;

		// for images grabbed from local files, apply clipping rectangle to restore original dimensions
		// from power-of-2 gl image
		if (success && imagep.notNull() && src_vi && (src_vi->getUrl().compare(0, 7, "file://")==0))
		{
			F32 full_width = (F32)src_vi->getFullWidth();
			F32 full_height = (F32)src_vi->getFullHeight();
			F32 clip_x = (F32)src_vi->getOriginalWidth() / full_width;
			F32 clip_y = (F32)src_vi->getOriginalHeight() / full_height;
			if (clip_rect != LLRect::null)
			{
				imagep->setClipRegion(LLRectf(llclamp((F32)clip_rect.mLeft / full_width, 0.f, 1.f),
											llclamp((F32)clip_rect.mTop / full_height, 0.f, 1.f),
											llclamp((F32)clip_rect.mRight / full_width, 0.f, 1.f),
											llclamp((F32)clip_rect.mBottom / full_height, 0.f, 1.f)));
			}
			else
			{
				imagep->setClipRegion(LLRectf(0.f, clip_y, clip_x, 0.f));
			}
			if (scale_rect != LLRect::null)
			{
				imagep->setScaleRegion(
					LLRectf(llclamp((F32)scale_rect.mLeft / (F32)imagep->getWidth(), 0.f, 1.f),
						llclamp((F32)scale_rect.mTop / (F32)imagep->getHeight(), 0.f, 1.f),
						llclamp((F32)scale_rect.mRight / (F32)imagep->getWidth(), 0.f, 1.f),
						llclamp((F32)scale_rect.mBottom / (F32)imagep->getHeight(), 0.f, 1.f)));
			}

			imagep->onImageLoaded();
		}
	}
}

struct UIImageDeclaration : public LLInitParam::Block<UIImageDeclaration>
{
	Mandatory<std::string>	name;
	Optional<std::string>	file_name;
	Optional<bool>			preload;
	Optional<LLRect>		scale;
	Optional<LLRect>		clip;
	Optional<bool>			use_mips;

	UIImageDeclaration()
	:	name("name"),
		file_name("file_name"),
		preload("preload", false),
		scale("scale"),
		clip("clip"),
		use_mips("use_mips", false)
	{}
};

struct UIImageDeclarations : public LLInitParam::Block<UIImageDeclarations>
{
	Mandatory<S32>	version;
	Multiple<UIImageDeclaration> textures;

	UIImageDeclarations()
	:	version("version"),
		textures("texture")
	{}
};

bool LLUIImageList::initFromFile()
{
	// Look for textures.xml in all the right places. Pass
	// constraint=LLDir::ALL_SKINS because we want to overlay textures.xml
	// from all the skins directories.
	std::vector<std::string> textures_paths =
		gDirUtilp->findSkinnedFilenames(LLDir::TEXTURES, "textures.xml", LLDir::ALL_SKINS);
	std::vector<std::string>::const_iterator pi(textures_paths.begin()), pend(textures_paths.end());
	if (pi == pend)
	{
		llwarns << "No textures.xml found in skins directories" << llendl;
		return false;
	}

	// The first (most generic) file gets special validations
	LLXMLNodePtr root;
	if (!LLXMLNode::parseFile(*pi, root, NULL))
	{
		llwarns << "Unable to parse UI image list file " << *pi << llendl;
		return false;
	}
	if (!root->hasAttribute("version"))
	{
		llwarns << "No valid version number in UI image list file " << *pi << llendl;
		return false;
	}

	UIImageDeclarations images;
	LLXUIParser parser;
	parser.readXUI(root, images, *pi);

	// add components defined in the rest of the skin paths
	while (++pi != pend)
	{
	LLXMLNodePtr update_root;
		if (LLXMLNode::parseFile(*pi, update_root, NULL))
	{
			parser.readXUI(update_root, images, *pi);
	}
	}

	if (!images.validateBlock()) return false;

	std::map<std::string, UIImageDeclaration> merged_declarations;
	for (LLInitParam::ParamIterator<UIImageDeclaration>::const_iterator image_it = images.textures.begin();
		image_it != images.textures.end();
		++image_it)
	{
		merged_declarations[image_it->name].overwriteFrom(*image_it);
	}

	enum e_decode_pass
	{
		PASS_DECODE_NOW,
		PASS_DECODE_LATER,
		NUM_PASSES
	};

	for (S32 cur_pass = PASS_DECODE_NOW; cur_pass < NUM_PASSES; cur_pass++)
	{
		for (std::map<std::string, UIImageDeclaration>::const_iterator image_it = merged_declarations.begin();
			image_it != merged_declarations.end();
			++image_it)
		{
			const UIImageDeclaration& image = image_it->second;
			std::string file_name = image.file_name.isProvided() ? image.file_name() : image.name();

			// load high priority textures on first pass (to kick off decode)
			enum e_decode_pass decode_pass = image.preload ? PASS_DECODE_NOW : PASS_DECODE_LATER;
			if (decode_pass != cur_pass)
			{
				continue;
			}
			preloadUIImage(image.name, file_name, image.use_mips, image.scale, image.clip);
		}

		if (cur_pass == PASS_DECODE_NOW && !gSavedSettings.getBOOL("NoPreload"))
		{
			gTextureList.decodeAllImages(10.f); // decode preloaded images
		}
	}
	return true;
}

<|MERGE_RESOLUTION|>--- conflicted
+++ resolved
@@ -66,15 +66,6 @@
 void (*LLViewerTextureList::sUUIDCallback)(void **, const LLUUID&) = NULL;
 
 S32 LLViewerTextureList::sNumImages = 0;
-<<<<<<< HEAD
-LLStat LLViewerTextureList::sNumImagesStat("Num Images", 32, TRUE);
-LLStat LLViewerTextureList::sNumRawImagesStat("Num Raw Images", 32, TRUE);
-LLStat LLViewerTextureList::sGLTexMemStat("GL Texture Mem", 32, TRUE);
-LLStat LLViewerTextureList::sGLBoundMemStat("GL Bound Mem", 32, TRUE);
-LLStat LLViewerTextureList::sRawMemStat("Raw Image Mem", 32, TRUE);
-LLStat LLViewerTextureList::sFormattedMemStat("Formatted Image Mem", 32, TRUE);
-=======
->>>>>>> 368dd542
 
 LLViewerTextureList gTextureList;
 static LLFastTimer::DeclareTimer FTM_PROCESS_IMAGES("Process Images");
@@ -1719,11 +1710,11 @@
 	// add components defined in the rest of the skin paths
 	while (++pi != pend)
 	{
-	LLXMLNodePtr update_root;
+		LLXMLNodePtr update_root;
 		if (LLXMLNode::parseFile(*pi, update_root, NULL))
-	{
+		{
 			parser.readXUI(update_root, images, *pi);
-	}
+		}
 	}
 
 	if (!images.validateBlock()) return false;
