--- conflicted
+++ resolved
@@ -1155,11 +1155,8 @@
 		 iter3 != entries.end(); )
 	{
 		LLViewerFetchedTexture* imagep = *iter3++;
-<<<<<<< HEAD
-		imagep->updateFetch();
-=======
         imagep->updateFetch();
->>>>>>> e45b6159
+
 		if (min_count <= min_update_count)
 		{
 			mLastFetchKey = LLTextureKey(imagep->getID(), (ETexListType)imagep->getTextureListType());
