--- conflicted
+++ resolved
@@ -1071,11 +1071,7 @@
 	// * we can't build two messages at once.
 	if (2 == button)
 	{
-<<<<<<< HEAD
-		gCacheName->getNameFromUUID(mFromID, mFromGroup, inventory_offer_mute_callback, this);
-=======
 		gCacheName->get(mFromID, mFromGroup, &inventory_offer_mute_callback);
->>>>>>> 3ac3a4b2
 	}
 
 	LLMessageSystem* msg = gMessageSystem;
@@ -4525,11 +4521,7 @@
 			LLMeanCollisionData *mcd = new LLMeanCollisionData(gAgentID, perp, time, type, mag);
 			gMeanCollisionList.push_front(mcd);
 			const BOOL is_group = FALSE;
-<<<<<<< HEAD
-			gCacheName->getNameFromUUID(perp, is_group, mean_name_callback);
-=======
 			gCacheName->get(perp, is_group, &mean_name_callback);
->>>>>>> 3ac3a4b2
 		}
 	}
 }
@@ -5489,11 +5481,7 @@
 	// Add to list of pending name lookups
 	gLoadUrlList.push_back(payload);
 
-<<<<<<< HEAD
-	gCacheName->getNameFromUUID(owner_id, owner_is_group, callback_load_url_name);
-=======
 	gCacheName->get(owner_id, owner_is_group, &callback_load_url_name);
->>>>>>> 3ac3a4b2
 }
 
 
@@ -5602,13 +5590,9 @@
 	LLPanelLandCovenant::updateLastModified(last_modified);
 	LLFloaterBuyLand::updateLastModified(last_modified);
 
-<<<<<<< HEAD
-	// Estates can't be owned by groups
+	gCacheName->get(estate_owner_id, false, &callbackCacheEstateOwnerName);
 	BOOL is_group = FALSE;
 	gCacheName->getNameFromUUID(estate_owner_id, is_group, callbackCacheEstateOwnerName);
-=======
-	gCacheName->get(estate_owner_id, false, &callbackCacheEstateOwnerName);
->>>>>>> 3ac3a4b2
 	
 	// load the actual covenant asset data
 	const BOOL high_priority = TRUE;
