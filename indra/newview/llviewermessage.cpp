/** 
 * @file llviewermessage.cpp
 * @brief Dumping ground for viewer-side message system callbacks.
 *
 * $LicenseInfo:firstyear=2002&license=viewerlgpl$
 * Second Life Viewer Source Code
 * Copyright (C) 2010, Linden Research, Inc.
 * 
 * This library is free software; you can redistribute it and/or
 * modify it under the terms of the GNU Lesser General Public
 * License as published by the Free Software Foundation;
 * version 2.1 of the License only.
 * 
 * This library is distributed in the hope that it will be useful,
 * but WITHOUT ANY WARRANTY; without even the implied warranty of
 * MERCHANTABILITY or FITNESS FOR A PARTICULAR PURPOSE.  See the GNU
 * Lesser General Public License for more details.
 * 
 * You should have received a copy of the GNU Lesser General Public
 * License along with this library; if not, write to the Free Software
 * Foundation, Inc., 51 Franklin Street, Fifth Floor, Boston, MA  02110-1301  USA
 * 
 * Linden Research, Inc., 945 Battery Street, San Francisco, CA  94111  USA
 * $/LicenseInfo$
 */

#include "llviewerprecompiledheaders.h"
#include "llviewermessage.h"
#include "boost/lexical_cast.hpp"

// Linden libraries
#include "llanimationstates.h"
#include "llaudioengine.h" 
#include "llavataractions.h"
#include "llavatarnamecache.h"		// IDEVO HACK
#include "lscript_byteformat.h"
#include "lleconomy.h"
#include "lleventtimer.h"
#include "llfloaterreg.h"
#include "llfolderview.h"
#include "llfollowcamparams.h"
#include "llinventorydefines.h"
#include "lllslconstants.h"
#include "llregionhandle.h"
#include "llsd.h"
#include "llsdserialize.h"
#include "llteleportflags.h"
#include "lltransactionflags.h"
#include "llvfile.h"
#include "llvfs.h"
#include "llxfermanager.h"
#include "mean_collision_data.h"

#include "llagent.h"
#include "llagentcamera.h"
#include "llcallingcard.h"
#include "llbuycurrencyhtml.h"
#include "llfirstuse.h"
#include "llfloaterbuyland.h"
#include "llfloaterland.h"
#include "llfloaterregioninfo.h"
#include "llfloaterlandholdings.h"
#include "llfloaterpreference.h"
#include "llfloatersidepanelcontainer.h"
#include "llfloatersnapshot.h"
#include "llhudeffecttrail.h"
#include "llhudmanager.h"
#include "llimview.h"
#include "llinventoryfunctions.h"
#include "llinventoryobserver.h"
#include "llinventorypanel.h"
#include "llfloaterimnearbychat.h"
#include "llnotifications.h"
#include "llnotificationsutil.h"
#include "llpanelgrouplandmoney.h"
#include "llrecentpeople.h"
#include "llscriptfloater.h"
#include "llselectmgr.h"
#include "llstartup.h"
#include "llsky.h"
#include "llslurl.h"
#include "llstatenums.h"
#include "llstatusbar.h"
#include "llimview.h"
#include "llspeakers.h"
#include "lltrans.h"
#include "lltranslate.h"
#include "llviewerfoldertype.h"
#include "llvoavatar.h"				// IDEVO HACK
#include "lluri.h"
#include "llviewergenericmessage.h"
#include "llviewermenu.h"
#include "llviewerinventory.h"
#include "llviewerjoystick.h"
#include "llviewerobjectlist.h"
#include "llviewerparcelmgr.h"
#include "llviewerstats.h"
#include "llviewertexteditor.h"
#include "llviewerthrottle.h"
#include "llviewerwindow.h"
#include "llvlmanager.h"
#include "llvoavatarself.h"
#include "llworld.h"
#include "pipeline.h"
#include "llfloaterworldmap.h"
#include "llviewerdisplay.h"
#include "llkeythrottle.h"
#include "llgroupactions.h"
#include "llagentui.h"
#include "llpanelblockedlist.h"
#include "llpanelplaceprofile.h"
#include "llviewerregion.h"

#include <boost/algorithm/string/split.hpp> //
#include <boost/regex.hpp>

#include "llnotificationmanager.h" //

#if LL_MSVC
// disable boost::lexical_cast warning
#pragma warning (disable:4702)
#endif

extern void on_new_message(const LLSD& msg);

//
// Constants
//
const F32 BIRD_AUDIBLE_RADIUS = 32.0f;
const F32 SIT_DISTANCE_FROM_TARGET = 0.25f;
const F32 CAMERA_POSITION_THRESHOLD_SQUARED = 0.001f * 0.001f;
static const F32 LOGOUT_REPLY_TIME = 3.f;	// Wait this long after LogoutReply before quitting.

// Determine how quickly residents' scripts can issue question dialogs
// Allow bursts of up to 5 dialogs in 10 seconds. 10*2=20 seconds recovery if throttle kicks in
static const U32 LLREQUEST_PERMISSION_THROTTLE_LIMIT	= 5;     // requests
static const F32 LLREQUEST_PERMISSION_THROTTLE_INTERVAL	= 10.0f; // seconds

extern BOOL gDebugClicks;
extern bool gShiftFrame;

// function prototypes
bool check_offer_throttle(const std::string& from_name, bool check_only);
bool check_asset_previewable(const LLAssetType::EType asset_type);
static void process_money_balance_reply_extended(LLMessageSystem* msg);

//inventory offer throttle globals
LLFrameTimer gThrottleTimer;
const U32 OFFER_THROTTLE_MAX_COUNT=5; //number of items per time period
const F32 OFFER_THROTTLE_TIME=10.f; //time period in seconds

// Agent Update Flags (U8)
const U8 AU_FLAGS_NONE      		= 0x00;
const U8 AU_FLAGS_HIDETITLE      	= 0x01;
const U8 AU_FLAGS_CLIENT_AUTOPILOT	= 0x02;

//script permissions
const std::string SCRIPT_QUESTIONS[SCRIPT_PERMISSION_EOF] = 
	{ 
		"ScriptTakeMoney",
		"ActOnControlInputs",
		"RemapControlInputs",
		"AnimateYourAvatar",
		"AttachToYourAvatar",
		"ReleaseOwnership",
		"LinkAndDelink",
		"AddAndRemoveJoints",
		"ChangePermissions",
		"TrackYourCamera",
		"ControlYourCamera",
		"TeleportYourAgent",
		"JoinAnExperience",
		"SilentlyManageEstateAccess",
		"OverrideYourAnimations",
		"ScriptReturnObjects"
	};

const BOOL SCRIPT_QUESTION_IS_CAUTION[SCRIPT_PERMISSION_EOF] = 
{
	TRUE,	// ScriptTakeMoney,
	FALSE,	// ActOnControlInputs
	FALSE,	// RemapControlInputs
	FALSE,	// AnimateYourAvatar
	FALSE,	// AttachToYourAvatar
	FALSE,	// ReleaseOwnership,
	FALSE,	// LinkAndDelink,
	FALSE,	// AddAndRemoveJoints
	FALSE,	// ChangePermissions
	FALSE,	// TrackYourCamera,
	FALSE,	// ControlYourCamera
	FALSE,	// TeleportYourAgent
	FALSE,	// JoinAnExperience
	FALSE,	// SilentlyManageEstateAccess
	FALSE,	// OverrideYourAnimations
	FALSE,	// ScriptReturnObjects
};

bool friendship_offer_callback(const LLSD& notification, const LLSD& response)
{
	S32 option = LLNotificationsUtil::getSelectedOption(notification, response);
	LLMessageSystem* msg = gMessageSystem;
	const LLSD& payload = notification["payload"];
	LLNotificationPtr notification_ptr = LLNotifications::instance().find(notification["id"].asUUID());

    // this will be skipped if the user offering friendship is blocked
    if (notification_ptr)
    {
	    // add friend to recent people list
	    LLRecentPeople::instance().add(payload["from_id"]);

	    switch(option)
	    {
	    case 0:
	    {
		    // accept
		    LLAvatarTracker::formFriendship(payload["from_id"]);

		    const LLUUID fid = gInventory.findCategoryUUIDForType(LLFolderType::FT_CALLINGCARD);

		    // This will also trigger an onlinenotification if the user is online
		    msg->newMessageFast(_PREHASH_AcceptFriendship);
		    msg->nextBlockFast(_PREHASH_AgentData);
		    msg->addUUIDFast(_PREHASH_AgentID, gAgent.getID());
		    msg->addUUIDFast(_PREHASH_SessionID, gAgent.getSessionID());
		    msg->nextBlockFast(_PREHASH_TransactionBlock);
		    msg->addUUIDFast(_PREHASH_TransactionID, payload["session_id"]);
		    msg->nextBlockFast(_PREHASH_FolderData);
		    msg->addUUIDFast(_PREHASH_FolderID, fid);
		    msg->sendReliable(LLHost(payload["sender"].asString()));

		    LLSD payload = notification["payload"];
		    LLNotificationsUtil::add("FriendshipAcceptedByMe",
				    notification["substitutions"], payload);
		    break;
	    }
	    case 1: // Decline
	    {
		    LLSD payload = notification["payload"];
		    LLNotificationsUtil::add("FriendshipDeclinedByMe",
				    notification["substitutions"], payload);
	    }
	    // fall-through
	    case 2: // Send IM - decline and start IM session
		    {
			    // decline
			    // We no longer notify other viewers, but we DO still send
			    // the rejection to the simulator to delete the pending userop.
			    msg->newMessageFast(_PREHASH_DeclineFriendship);
			    msg->nextBlockFast(_PREHASH_AgentData);
			    msg->addUUIDFast(_PREHASH_AgentID, gAgent.getID());
			    msg->addUUIDFast(_PREHASH_SessionID, gAgent.getSessionID());
			    msg->nextBlockFast(_PREHASH_TransactionBlock);
			    msg->addUUIDFast(_PREHASH_TransactionID, payload["session_id"]);
			    msg->sendReliable(LLHost(payload["sender"].asString()));

			    // start IM session
			    if(2 == option)
			    {
				    LLAvatarActions::startIM(payload["from_id"].asUUID());
			    }
	    }
	    default:
		    // close button probably, possibly timed out
		    break;
	    }

		// TODO: this set of calls has undesirable behavior under Windows OS (CHUI-985):
		// here appears three additional toasts instead one modified
		// need investigation and fix

	    // LLNotificationFormPtr modified_form(new LLNotificationForm(*notification_ptr->getForm()));
	    // modified_form->setElementEnabled("Accept", false);
	    // modified_form->setElementEnabled("Decline", false);
	    // notification_ptr->updateForm(modified_form);
	    // notification_ptr->repost();
    }

	return false;
}
static LLNotificationFunctorRegistration friendship_offer_callback_reg("OfferFriendship", friendship_offer_callback);
static LLNotificationFunctorRegistration friendship_offer_callback_reg_nm("OfferFriendshipNoMessage", friendship_offer_callback);

// Functions
//

void give_money(const LLUUID& uuid, LLViewerRegion* region, S32 amount, BOOL is_group,
				S32 trx_type, const std::string& desc)
{
	if(0 == amount || !region) return;
	amount = abs(amount);
	LL_INFOS("Messaging") << "give_money(" << uuid << "," << amount << ")"<< LL_ENDL;
	if(can_afford_transaction(amount))
	{
//		gStatusBar->debitBalance(amount);
		LLMessageSystem* msg = gMessageSystem;
		msg->newMessageFast(_PREHASH_MoneyTransferRequest);
		msg->nextBlockFast(_PREHASH_AgentData);
		msg->addUUIDFast(_PREHASH_AgentID, gAgent.getID());
        msg->addUUIDFast(_PREHASH_SessionID, gAgent.getSessionID());
		msg->nextBlockFast(_PREHASH_MoneyData);
		msg->addUUIDFast(_PREHASH_SourceID, gAgent.getID() );
		msg->addUUIDFast(_PREHASH_DestID, uuid);
		msg->addU8Fast(_PREHASH_Flags, pack_transaction_flags(FALSE, is_group));
		msg->addS32Fast(_PREHASH_Amount, amount);
		msg->addU8Fast(_PREHASH_AggregatePermNextOwner, (U8)LLAggregatePermissions::AP_EMPTY);
		msg->addU8Fast(_PREHASH_AggregatePermInventory, (U8)LLAggregatePermissions::AP_EMPTY);
		msg->addS32Fast(_PREHASH_TransactionType, trx_type );
		msg->addStringFast(_PREHASH_Description, desc);
		msg->sendReliable(region->getHost());
	}
	else
	{
		LLStringUtil::format_map_t args;
		args["AMOUNT"] = llformat("%d", amount);
		LLBuyCurrencyHTML::openCurrencyFloater( LLTrans::getString("giving", args), amount );
	}
}

void send_complete_agent_movement(const LLHost& sim_host)
{
	LLMessageSystem* msg = gMessageSystem;
	msg->newMessageFast(_PREHASH_CompleteAgentMovement);
	msg->nextBlockFast(_PREHASH_AgentData);
	msg->addUUIDFast(_PREHASH_AgentID, gAgent.getID());
	msg->addUUIDFast(_PREHASH_SessionID, gAgent.getSessionID());
	msg->addU32Fast(_PREHASH_CircuitCode, msg->mOurCircuitCode);
	msg->sendReliable(sim_host);
}

void process_logout_reply(LLMessageSystem* msg, void**)
{
	// The server has told us it's ok to quit.
	LL_DEBUGS("Messaging") << "process_logout_reply" << LL_ENDL;

	LLUUID agent_id;
	msg->getUUID("AgentData", "AgentID", agent_id);
	LLUUID session_id;
	msg->getUUID("AgentData", "SessionID", session_id);
	if((agent_id != gAgent.getID()) || (session_id != gAgent.getSessionID()))
	{
		LL_WARNS("Messaging") << "Bogus Logout Reply" << LL_ENDL;
	}

	LLInventoryModel::update_map_t parents;
	S32 count = msg->getNumberOfBlocksFast( _PREHASH_InventoryData );
	for(S32 i = 0; i < count; ++i)
	{
		LLUUID item_id;
		msg->getUUIDFast(_PREHASH_InventoryData, _PREHASH_ItemID, item_id, i);

		if( (1 == count) && item_id.isNull() )
		{
			// Detect dummy item.  Indicates an empty list.
			break;
		}

		// We do not need to track the asset ids, just account for an
		// updated inventory version.
		LL_INFOS("Messaging") << "process_logout_reply itemID=" << item_id << LL_ENDL;
		LLInventoryItem* item = gInventory.getItem( item_id );
		if( item )
		{
			parents[item->getParentUUID()] = 0;
			gInventory.addChangedMask(LLInventoryObserver::INTERNAL, item_id);
		}
		else
		{
			LL_INFOS("Messaging") << "process_logout_reply item not found: " << item_id << LL_ENDL;
		}
	}	
    LLAppViewer::instance()->forceQuit();
}

void process_layer_data(LLMessageSystem *mesgsys, void **user_data)
{
	LLViewerRegion *regionp = LLWorld::getInstance()->getRegion(mesgsys->getSender());

	LL_DEBUGS_ONCE("SceneLoadTiming") << "Received layer data" << LL_ENDL;

	if(!regionp)
	{
		LL_WARNS() << "Invalid region for layer data." << LL_ENDL;
		return;
	}
	S32 size;
	S8 type;

	mesgsys->getS8Fast(_PREHASH_LayerID, _PREHASH_Type, type);
	size = mesgsys->getSizeFast(_PREHASH_LayerData, _PREHASH_Data);
	if (0 == size)
	{
		LL_WARNS("Messaging") << "Layer data has zero size." << LL_ENDL;
		return;
	}
	if (size < 0)
	{
		// getSizeFast() is probably trying to tell us about an error
		LL_WARNS("Messaging") << "getSizeFast() returned negative result: "
			<< size
			<< LL_ENDL;
		return;
	}
	U8 *datap = new U8[size];
	mesgsys->getBinaryDataFast(_PREHASH_LayerData, _PREHASH_Data, datap, size);
	LLVLData *vl_datap = new LLVLData(regionp, type, datap, size);
	if (mesgsys->getReceiveCompressedSize())
	{
		gVLManager.addLayerData(vl_datap, (S32Bytes)mesgsys->getReceiveCompressedSize());
	}
	else
	{
		gVLManager.addLayerData(vl_datap, (S32Bytes)mesgsys->getReceiveSize());
	}
}

// S32 exported_object_count = 0;
// S32 exported_image_count = 0;
// S32 current_object_count = 0;
// S32 current_image_count = 0;

// extern LLNotifyBox *gExporterNotify;
// extern LLUUID gExporterRequestID;
// extern std::string gExportDirectory;

// extern LLUploadDialog *gExportDialog;

// std::string gExportedFile;

// std::map<LLUUID, std::string> gImageChecksums;

// void export_complete()
// {
// 		LLUploadDialog::modalUploadFinished();
// 		gExporterRequestID.setNull();
// 		gExportDirectory = "";

// 		LLFILE* fXML = LLFile::fopen(gExportedFile, "rb");		/* Flawfinder: ignore */
// 		fseek(fXML, 0, SEEK_END);
// 		long length = ftell(fXML);
// 		fseek(fXML, 0, SEEK_SET);
// 		U8 *buffer = new U8[length + 1];
// 		size_t nread = fread(buffer, 1, length, fXML);
// 		if (nread < (size_t) length)
// 		{
// 			LL_WARNS("Messaging") << "Short read" << LL_ENDL;
// 		}
// 		buffer[nread] = '\0';
// 		fclose(fXML);

// 		char *pos = (char *)buffer;
// 		while ((pos = strstr(pos+1, "<sl:image ")) != 0)
// 		{
// 			char *pos_check = strstr(pos, "checksum=\"");

// 			if (pos_check)
// 			{
// 				char *pos_uuid = strstr(pos_check, "\">");

// 				if (pos_uuid)
// 				{
// 					char image_uuid_str[UUID_STR_SIZE];		/* Flawfinder: ignore */
// 					memcpy(image_uuid_str, pos_uuid+2, UUID_STR_SIZE-1);		/* Flawfinder: ignore */
// 					image_uuid_str[UUID_STR_SIZE-1] = 0;
					
// 					LLUUID image_uuid(image_uuid_str);

// 					LL_INFOS("Messaging") << "Found UUID: " << image_uuid << LL_ENDL;

// 					std::map<LLUUID, std::string>::iterator itor = gImageChecksums.find(image_uuid);
// 					if (itor != gImageChecksums.end())
// 					{
// 						LL_INFOS("Messaging") << "Replacing with checksum: " << itor->second << LL_ENDL;
// 						if (!itor->second.empty())
// 						{
// 							memcpy(&pos_check[10], itor->second.c_str(), 32);		/* Flawfinder: ignore */
// 						}
// 					}
// 				}
// 			}
// 		}

// 		LLFILE* fXMLOut = LLFile::fopen(gExportedFile, "wb");		/* Flawfinder: ignore */
// 		if (fwrite(buffer, 1, length, fXMLOut) != length)
// 		{
// 			LL_WARNS("Messaging") << "Short write" << LL_ENDL;
// 		}
// 		fclose(fXMLOut);

// 		delete [] buffer;
// }


// void exported_item_complete(const LLTSCode status, void *user_data)
// {
// 	//std::string *filename = (std::string *)user_data;

// 	if (status < LLTS_OK)
// 	{
// 		LL_WARNS("Messaging") << "Export failed!" << LL_ENDL;
// 	}
// 	else
// 	{
// 		++current_object_count;
// 		if (current_image_count == exported_image_count && current_object_count == exported_object_count)
// 		{
// 			LL_INFOS("Messaging") << "*** Export complete ***" << LL_ENDL;

// 			export_complete();
// 		}
// 		else
// 		{
// 			gExportDialog->setMessage(llformat("Exported %d/%d object files, %d/%d textures.", current_object_count, exported_object_count, current_image_count, exported_image_count));
// 		}
// 	}
// }

// struct exported_image_info
// {
// 	LLUUID image_id;
// 	std::string filename;
// 	U32 image_num;
// };

// void exported_j2c_complete(const LLTSCode status, void *user_data)
// {
// 	exported_image_info *info = (exported_image_info *)user_data;
// 	LLUUID image_id = info->image_id;
// 	U32 image_num = info->image_num;
// 	std::string filename = info->filename;
// 	delete info;

// 	if (status < LLTS_OK)
// 	{
// 		LL_WARNS("Messaging") << "Image download failed!" << LL_ENDL;
// 	}
// 	else
// 	{
// 		LLFILE* fIn = LLFile::fopen(filename, "rb");		/* Flawfinder: ignore */
// 		if (fIn) 
// 		{
// 			LLPointer<LLImageJ2C> ImageUtility = new LLImageJ2C;
// 			LLPointer<LLImageTGA> TargaUtility = new LLImageTGA;

// 			fseek(fIn, 0, SEEK_END);
// 			S32 length = ftell(fIn);
// 			fseek(fIn, 0, SEEK_SET);
// 			U8 *buffer = ImageUtility->allocateData(length);
// 			if (fread(buffer, 1, length, fIn) != length)
// 			{
// 				LL_WARNS("Messaging") << "Short read" << LL_ENDL;
// 			}
// 			fclose(fIn);
// 			LLFile::remove(filename);

// 			// Convert to TGA
// 			LLPointer<LLImageRaw> image = new LLImageRaw();

// 			ImageUtility->updateData();
// 			ImageUtility->decode(image, 100000.0f);
			
// 			TargaUtility->encode(image);
// 			U8 *data = TargaUtility->getData();
// 			S32 data_size = TargaUtility->getDataSize();

// 			std::string file_path = gDirUtilp->getDirName(filename);
			
// 			std::string output_file = llformat("%s/image-%03d.tga", file_path.c_str(), image_num);//filename;
// 			//S32 name_len = output_file.length();
// 			//strcpy(&output_file[name_len-3], "tga");
// 			LLFILE* fOut = LLFile::fopen(output_file, "wb");		/* Flawfinder: ignore */
// 			char md5_hash_string[33];		/* Flawfinder: ignore */
// 			strcpy(md5_hash_string, "00000000000000000000000000000000");		/* Flawfinder: ignore */
// 			if (fOut)
// 			{
// 				if (fwrite(data, 1, data_size, fOut) != data_size)
// 				{
// 					LL_WARNS("Messaging") << "Short write" << LL_ENDL;
// 				}
// 				fseek(fOut, 0, SEEK_SET);
// 				fclose(fOut);
// 				fOut = LLFile::fopen(output_file, "rb");		/* Flawfinder: ignore */
// 				LLMD5 my_md5_hash(fOut);
// 				my_md5_hash.hex_digest(md5_hash_string);
// 			}

// 			gImageChecksums.insert(std::pair<LLUUID, std::string>(image_id, md5_hash_string));
// 		}
// 	}

// 	++current_image_count;
// 	if (current_image_count == exported_image_count && current_object_count == exported_object_count)
// 	{
// 		LL_INFOS("Messaging") << "*** Export textures complete ***" << LL_ENDL;
// 			export_complete();
// 	}
// 	else
// 	{
// 		gExportDialog->setMessage(llformat("Exported %d/%d object files, %d/%d textures.", current_object_count, exported_object_count, current_image_count, exported_image_count));
// 	}
//}

void process_derez_ack(LLMessageSystem*, void**)
{
	if(gViewerWindow) gViewerWindow->getWindow()->decBusyCount();
}

void process_places_reply(LLMessageSystem* msg, void** data)
{
	LLUUID query_id;

	msg->getUUID("AgentData", "QueryID", query_id);
	if (query_id.isNull())
	{
		LLFloaterLandHoldings::processPlacesReply(msg, data);
	}
	else if(gAgent.isInGroup(query_id))
	{
		LLPanelGroupLandMoney::processPlacesReply(msg, data);
	}
	else
	{
		LL_WARNS("Messaging") << "Got invalid PlacesReply message" << LL_ENDL;
	}
}

void send_sound_trigger(const LLUUID& sound_id, F32 gain)
{
	if (sound_id.isNull() || gAgent.getRegion() == NULL)
	{
		// disconnected agent or zero guids don't get sent (no sound)
		return;
	}

	LLMessageSystem* msg = gMessageSystem;
	msg->newMessageFast(_PREHASH_SoundTrigger);
	msg->nextBlockFast(_PREHASH_SoundData);
	msg->addUUIDFast(_PREHASH_SoundID, sound_id);
	// Client untrusted, ids set on sim
	msg->addUUIDFast(_PREHASH_OwnerID, LLUUID::null );
	msg->addUUIDFast(_PREHASH_ObjectID, LLUUID::null );
	msg->addUUIDFast(_PREHASH_ParentID, LLUUID::null );

	msg->addU64Fast(_PREHASH_Handle, gAgent.getRegion()->getHandle());

	LLVector3 position = gAgent.getPositionAgent();
	msg->addVector3Fast(_PREHASH_Position, position);
	msg->addF32Fast(_PREHASH_Gain, gain);

	gAgent.sendMessage();
}

bool join_group_response(const LLSD& notification, const LLSD& response)
{
	S32 option = LLNotificationsUtil::getSelectedOption(notification, response);
	bool accept_invite = false;

	LLUUID group_id = notification["payload"]["group_id"].asUUID();
	LLUUID transaction_id = notification["payload"]["transaction_id"].asUUID();
	std::string name = notification["payload"]["name"].asString();
	std::string message = notification["payload"]["message"].asString();
	S32 fee = notification["payload"]["fee"].asInteger();

	if (option == 2 && !group_id.isNull())
	{
		LLGroupActions::show(group_id);
		LLSD args;
		args["MESSAGE"] = message;
		LLNotificationsUtil::add("JoinGroup", args, notification["payload"]);
		return false;
	}
	if(option == 0 && !group_id.isNull())
	{
		// check for promotion or demotion.
		S32 max_groups = gMaxAgentGroups;
		if(gAgent.isInGroup(group_id)) ++max_groups;

		if(gAgent.mGroups.size() < max_groups)
		{
			accept_invite = true;
		}
		else
		{
			LLSD args;
			args["NAME"] = name;
			LLNotificationsUtil::add("JoinedTooManyGroupsMember", args, notification["payload"]);
		}
	}

	if (accept_invite)
	{
		// If there is a fee to join this group, make
		// sure the user is sure they want to join.
		if (fee > 0)
		{
			LLSD args;
			args["COST"] = llformat("%d", fee);
			// Set the fee for next time to 0, so that we don't keep
			// asking about a fee.
			LLSD next_payload = notification["payload"];
			next_payload["fee"] = 0;
			LLNotificationsUtil::add("JoinGroupCanAfford",
									args,
									next_payload);
		}
		else
		{
			send_improved_im(group_id,
							 std::string("name"),
							 std::string("message"),
							IM_ONLINE,
							IM_GROUP_INVITATION_ACCEPT,
							transaction_id);
		}
	}
	else
	{
		send_improved_im(group_id,
						 std::string("name"),
						 std::string("message"),
						IM_ONLINE,
						IM_GROUP_INVITATION_DECLINE,
						transaction_id);
	}

	return false;
}

static void highlight_inventory_objects_in_panel(const std::vector<LLUUID>& items, LLInventoryPanel *inventory_panel)
{
	if (NULL == inventory_panel) return;

	for (std::vector<LLUUID>::const_iterator item_iter = items.begin();
		item_iter != items.end();
		++item_iter)
	{
		const LLUUID& item_id = (*item_iter);
		if(!highlight_offered_object(item_id))
		{
			continue;
		}

		LLInventoryObject* item = gInventory.getObject(item_id);
		llassert(item);
		if (!item) {
			continue;
		}

		LL_DEBUGS("Inventory_Move") << "Highlighting inventory item: " << item->getName() << ", " << item_id  << LL_ENDL;
		LLFolderView* fv = inventory_panel->getRootFolder();
		if (fv)
		{
			LLFolderViewItem* fv_item = inventory_panel->getItemByID(item_id);
			if (fv_item)
			{
				LLFolderViewItem* fv_folder = fv_item->getParentFolder();
				if (fv_folder)
				{
					// Parent folders can be different in case of 2 consecutive drag and drop
					// operations when the second one is started before the first one completes.
					LL_DEBUGS("Inventory_Move") << "Open folder: " << fv_folder->getName() << LL_ENDL;
					fv_folder->setOpen(TRUE);
					if (fv_folder->isSelected())
					{
						fv->changeSelection(fv_folder, FALSE);
					}
				}
				fv->changeSelection(fv_item, TRUE);
			}
		}
	}
}

static LLNotificationFunctorRegistration jgr_1("JoinGroup", join_group_response);
static LLNotificationFunctorRegistration jgr_2("JoinedTooManyGroupsMember", join_group_response);
static LLNotificationFunctorRegistration jgr_3("JoinGroupCanAfford", join_group_response);


//-----------------------------------------------------------------------------
// Instant Message
//-----------------------------------------------------------------------------
class LLOpenAgentOffer : public LLInventoryFetchItemsObserver
{
public:
	LLOpenAgentOffer(const LLUUID& object_id,
					 const std::string& from_name) : 
		LLInventoryFetchItemsObserver(object_id),
		mFromName(from_name) {}
	/*virtual*/ void startFetch()
	{
		for (uuid_vec_t::const_iterator it = mIDs.begin(); it < mIDs.end(); ++it)
		{
			LLViewerInventoryCategory* cat = gInventory.getCategory(*it);
			if (cat)
			{
				mComplete.push_back((*it));
			}
		}
		LLInventoryFetchItemsObserver::startFetch();
	}
	/*virtual*/ void done()
	{
		open_inventory_offer(mComplete, mFromName);
		gInventory.removeObserver(this);
		delete this;
	}
private:
	std::string mFromName;
};

/**
 * Class to observe adding of new items moved from the world to user's inventory to select them in inventory.
 *
 * We can't create it each time items are moved because "drop" event is sent separately for each
 * element even while multi-dragging. We have to have the only instance of the observer. See EXT-4347.
 */
class LLViewerInventoryMoveFromWorldObserver : public LLInventoryAddItemByAssetObserver
{
public:
	LLViewerInventoryMoveFromWorldObserver()
		: LLInventoryAddItemByAssetObserver()
	{

	}

	void setMoveIntoFolderID(const LLUUID& into_folder_uuid) {mMoveIntoFolderID = into_folder_uuid; }

private:
	/*virtual */void onAssetAdded(const LLUUID& asset_id)
	{
		// Store active Inventory panel.
		if (LLInventoryPanel::getActiveInventoryPanel())
		{
			mActivePanel = LLInventoryPanel::getActiveInventoryPanel()->getHandle();
		}

		// Store selected items (without destination folder)
		mSelectedItems.clear();
		if (LLInventoryPanel::getActiveInventoryPanel())
		{
			std::set<LLFolderViewItem*> selection =    LLInventoryPanel::getActiveInventoryPanel()->getRootFolder()->getSelectionList();
			for (std::set<LLFolderViewItem*>::iterator it = selection.begin(),    end_it = selection.end();
				it != end_it;
				++it)
			{
				mSelectedItems.insert(static_cast<LLFolderViewModelItemInventory*>((*it)->getViewModelItem())->getUUID());
			}
		}
		mSelectedItems.erase(mMoveIntoFolderID);
	}

	/**
	 * Selects added inventory items watched by their Asset UUIDs if selection was not changed since
	 * all items were started to watch (dropped into a folder).
	 */
	void done()
	{
		LLInventoryPanel* active_panel = dynamic_cast<LLInventoryPanel*>(mActivePanel.get());

		// if selection is not changed since watch started lets hightlight new items.
		if (active_panel && !isSelectionChanged())
		{
			LL_DEBUGS("Inventory_Move") << "Selecting new items..." << LL_ENDL;
			active_panel->clearSelection();
			highlight_inventory_objects_in_panel(mAddedItems, active_panel);
		}
	}

	/**
	 * Returns true if selected inventory items were changed since moved inventory items were started to watch.
	 */
	bool isSelectionChanged()
	{	
		LLInventoryPanel* active_panel = dynamic_cast<LLInventoryPanel*>(mActivePanel.get());

		if (NULL == active_panel)
		{
			return true;
		}

		// get selected items (without destination folder)
		selected_items_t selected_items;
 		
 		std::set<LLFolderViewItem*> selection =    LLInventoryPanel::getActiveInventoryPanel()->getRootFolder()->getSelectionList();
		for (std::set<LLFolderViewItem*>::iterator it = selection.begin(),    end_it = selection.end();
			it != end_it;
			++it)
		{
			selected_items.insert(static_cast<LLFolderViewModelItemInventory*>((*it)->getViewModelItem())->getUUID());
		}
		selected_items.erase(mMoveIntoFolderID);

		// compare stored & current sets of selected items
		selected_items_t different_items;
		std::set_symmetric_difference(mSelectedItems.begin(), mSelectedItems.end(),
			selected_items.begin(), selected_items.end(), std::inserter(different_items, different_items.begin()));

		LL_DEBUGS("Inventory_Move") << "Selected firstly: " << mSelectedItems.size()
			<< ", now: " << selected_items.size() << ", difference: " << different_items.size() << LL_ENDL;

		return different_items.size() > 0;
	}

	LLHandle<LLPanel> mActivePanel;
	typedef std::set<LLUUID> selected_items_t;
	selected_items_t mSelectedItems;

	/**
	 * UUID of FolderViewFolder into which watched items are moved.
	 *
	 * Destination FolderViewFolder becomes selected while mouse hovering (when dragged items are dropped).
	 * 
	 * If mouse is moved out it set unselected and number of selected items is changed 
	 * even if selected items in Inventory stay the same.
	 * So, it is used to update stored selection list.
	 *
	 * @see onAssetAdded()
	 * @see isSelectionChanged()
	 */
	LLUUID mMoveIntoFolderID;
};

LLViewerInventoryMoveFromWorldObserver* gInventoryMoveObserver = NULL;

void set_dad_inventory_item(LLInventoryItem* inv_item, const LLUUID& into_folder_uuid)
{
	start_new_inventory_observer();

	gInventoryMoveObserver->setMoveIntoFolderID(into_folder_uuid);
	gInventoryMoveObserver->watchAsset(inv_item->getAssetUUID());
}


/**
 * Class to observe moving of items and to select them in inventory.
 *
 * Used currently for dragging from inbox to regular inventory folders
 */

class LLViewerInventoryMoveObserver : public LLInventoryObserver
{
public:

	LLViewerInventoryMoveObserver(const LLUUID& object_id)
		: LLInventoryObserver()
		, mObjectID(object_id)
	{
		if (LLInventoryPanel::getActiveInventoryPanel())
		{
			mActivePanel = LLInventoryPanel::getActiveInventoryPanel()->getHandle();
		}
	}

	virtual ~LLViewerInventoryMoveObserver() {}
	virtual void changed(U32 mask);
	
private:
	LLUUID mObjectID;
	LLHandle<LLPanel> mActivePanel;

};

void LLViewerInventoryMoveObserver::changed(U32 mask)
{
	LLInventoryPanel* active_panel = dynamic_cast<LLInventoryPanel*>(mActivePanel.get());

	if (NULL == active_panel)
	{
		gInventory.removeObserver(this);
		return;
	}

	if((mask & (LLInventoryObserver::STRUCTURE)) != 0)
	{
		const std::set<LLUUID>& changed_items = gInventory.getChangedIDs();

		std::set<LLUUID>::const_iterator id_it = changed_items.begin();
		std::set<LLUUID>::const_iterator id_end = changed_items.end();
		for (;id_it != id_end; ++id_it)
		{
			if ((*id_it) == mObjectID)
			{
				active_panel->clearSelection();			
				std::vector<LLUUID> items;
				items.push_back(mObjectID);
				highlight_inventory_objects_in_panel(items, active_panel);
				active_panel->getRootFolder()->scrollToShowSelection();
				
				gInventory.removeObserver(this);
				break;
			}
		}
	}
}

void set_dad_inbox_object(const LLUUID& object_id)
{
	LLViewerInventoryMoveObserver* move_observer = new LLViewerInventoryMoveObserver(object_id);
	gInventory.addObserver(move_observer);
}

//unlike the FetchObserver for AgentOffer, we only make one 
//instance of the AddedObserver for TaskOffers
//and it never dies.  We do this because we don't know the UUID of 
//task offers until they are accepted, so we don't wouldn't 
//know what to watch for, so instead we just watch for all additions.
class LLOpenTaskOffer : public LLInventoryAddedObserver
{
protected:
	/*virtual*/ void done()
	{
		for (uuid_vec_t::iterator it = mAdded.begin(); it != mAdded.end();)
		{
			const LLUUID& item_uuid = *it;
			bool was_moved = false;
			LLInventoryObject* added_object = gInventory.getObject(item_uuid);
			if (added_object)
			{
				// cast to item to get Asset UUID
				LLInventoryItem* added_item = dynamic_cast<LLInventoryItem*>(added_object);
				if (added_item)
				{
					const LLUUID& asset_uuid = added_item->getAssetUUID();
					if (gInventoryMoveObserver->isAssetWatched(asset_uuid))
					{
						LL_DEBUGS("Inventory_Move") << "Found asset UUID: " << asset_uuid << LL_ENDL;
						was_moved = true;
					}
				}
			}

			if (was_moved)
			{
				it = mAdded.erase(it);
			}
			else ++it;
		}

		open_inventory_offer(mAdded, "");
		mAdded.clear();
	}
 };

class LLOpenTaskGroupOffer : public LLInventoryAddedObserver
{
protected:
	/*virtual*/ void done()
	{
		open_inventory_offer(mAdded, "group_offer");
		mAdded.clear();
		gInventory.removeObserver(this);
		delete this;
	}
};

//one global instance to bind them
LLOpenTaskOffer* gNewInventoryObserver=NULL;
class LLNewInventoryHintObserver : public LLInventoryAddedObserver
{
protected:
	/*virtual*/ void done()
	{
		LLFirstUse::newInventory();
	}
};

LLNewInventoryHintObserver* gNewInventoryHintObserver=NULL;

void start_new_inventory_observer()
{
	if (!gNewInventoryObserver) //task offer observer 
	{
		// Observer is deleted by gInventory
		gNewInventoryObserver = new LLOpenTaskOffer;
		gInventory.addObserver(gNewInventoryObserver);
	}

	if (!gInventoryMoveObserver) //inventory move from the world observer 
	{
		// Observer is deleted by gInventory
		gInventoryMoveObserver = new LLViewerInventoryMoveFromWorldObserver;
		gInventory.addObserver(gInventoryMoveObserver);
	}

	if (!gNewInventoryHintObserver)
	{
		// Observer is deleted by gInventory
		gNewInventoryHintObserver = new LLNewInventoryHintObserver();
		gInventory.addObserver(gNewInventoryHintObserver);
	}
}

class LLDiscardAgentOffer : public LLInventoryFetchItemsObserver
{
	LOG_CLASS(LLDiscardAgentOffer);

public:
	LLDiscardAgentOffer(const LLUUID& folder_id, const LLUUID& object_id) :
		LLInventoryFetchItemsObserver(object_id),
		mFolderID(folder_id),
		mObjectID(object_id) {}

	virtual void done()
	{
		LL_DEBUGS("Messaging") << "LLDiscardAgentOffer::done()" << LL_ENDL;

		// We're invoked from LLInventoryModel::notifyObservers().
		// If we now try to remove the inventory item, it will cause a nested
		// notifyObservers() call, which won't work.
		// So defer moving the item to trash until viewer gets idle (in a moment).
		// Use removeObject() rather than removeItem() because at this level,
		// the object could be either an item or a folder.
		LLAppViewer::instance()->addOnIdleCallback(boost::bind(&LLInventoryModel::removeObject, &gInventory, mObjectID));
		gInventory.removeObserver(this);
		delete this;
	}

protected:
	LLUUID mFolderID;
	LLUUID mObjectID;
};


//Returns TRUE if we are OK, FALSE if we are throttled
//Set check_only true if you want to know the throttle status 
//without registering a hit
bool check_offer_throttle(const std::string& from_name, bool check_only)
{
	static U32 throttle_count;
	static bool throttle_logged;
	LLChat chat;
	std::string log_message;

	if (!gSavedSettings.getBOOL("ShowNewInventory"))
		return false;

	if (check_only)
	{
		return gThrottleTimer.hasExpired();
	}
	
	if(gThrottleTimer.checkExpirationAndReset(OFFER_THROTTLE_TIME))
	{
		LL_DEBUGS("Messaging") << "Throttle Expired" << LL_ENDL;
		throttle_count=1;
		throttle_logged=false;
		return true;
	}
	else //has not expired
	{
		LL_DEBUGS("Messaging") << "Throttle Not Expired, Count: " << throttle_count << LL_ENDL;
		// When downloading the initial inventory we get a lot of new items
		// coming in and can't tell that from spam.
		if (LLStartUp::getStartupState() >= STATE_STARTED
			&& throttle_count >= OFFER_THROTTLE_MAX_COUNT)
		{
			if (!throttle_logged)
			{
				// Use the name of the last item giver, who is probably the person
				// spamming you.

				LLStringUtil::format_map_t arg;
				std::string log_msg;
				std::ostringstream time ;
				time<<OFFER_THROTTLE_TIME;

				arg["APP_NAME"] = LLAppViewer::instance()->getSecondLifeTitle();
				arg["TIME"] = time.str();

				if (!from_name.empty())
				{
					arg["FROM_NAME"] = from_name;
					log_msg = LLTrans::getString("ItemsComingInTooFastFrom", arg);
				}
				else
				{
					log_msg = LLTrans::getString("ItemsComingInTooFast", arg);
				}
				
				//this is kinda important, so actually put it on screen
				LLSD args;
				args["MESSAGE"] = log_msg;
				LLNotificationsUtil::add("SystemMessage", args);

				throttle_logged=true;
			}
			return false;
		}
		else
		{
			throttle_count++;
			return true;
		}
	}
}
 
// Return "true" if we have a preview method for that asset type, "false" otherwise
bool check_asset_previewable(const LLAssetType::EType asset_type)
{
	return	(asset_type == LLAssetType::AT_NOTECARD)  || 
			(asset_type == LLAssetType::AT_LANDMARK)  ||
			(asset_type == LLAssetType::AT_TEXTURE)   ||
			(asset_type == LLAssetType::AT_ANIMATION) ||
			(asset_type == LLAssetType::AT_SCRIPT)    ||
			(asset_type == LLAssetType::AT_SOUND);
}

void open_inventory_offer(const uuid_vec_t& objects, const std::string& from_name)
{
	for (uuid_vec_t::const_iterator obj_iter = objects.begin();
		 obj_iter != objects.end();
		 ++obj_iter)
	{
		const LLUUID& obj_id = (*obj_iter);
		if(!highlight_offered_object(obj_id))
		{
			continue;
		}

		const LLInventoryObject *obj = gInventory.getObject(obj_id);
		if (!obj)
		{
			LL_WARNS() << "Cannot find object [ itemID:" << obj_id << " ] to open." << LL_ENDL;
			continue;
		}

		const LLAssetType::EType asset_type = obj->getActualType();

		// Either an inventory item or a category.
		const LLInventoryItem* item = dynamic_cast<const LLInventoryItem*>(obj);
		if (item && check_asset_previewable(asset_type))
		{
			////////////////////////////////////////////////////////////////////////////////
			// Special handling for various types.
			if (check_offer_throttle(from_name, false)) // If we are throttled, don't display
			{
				LL_DEBUGS("Messaging") << "Highlighting inventory item: " << item->getUUID()  << LL_ENDL;
				// If we opened this ourselves, focus it
				const BOOL take_focus = from_name.empty() ? TAKE_FOCUS_YES : TAKE_FOCUS_NO;
				switch(asset_type)
				{
					case LLAssetType::AT_NOTECARD:
					{
						LLFloaterReg::showInstance("preview_notecard", LLSD(obj_id), take_focus);
						break;
					}
					case LLAssetType::AT_LANDMARK:
					{
						LLInventoryCategory* parent_folder = gInventory.getCategory(item->getParentUUID());
						if ("inventory_handler" == from_name)
						{
							LLFloaterSidePanelContainer::showPanel("places", LLSD().with("type", "landmark").with("id", item->getUUID()));
						}
						else if("group_offer" == from_name)
						{
							// "group_offer" is passed by LLOpenTaskGroupOffer
							// Notification about added landmark will be generated under the "from_name.empty()" called from LLOpenTaskOffer::done().
							LLSD args;
							args["type"] = "landmark";
							args["id"] = obj_id;
							LLFloaterSidePanelContainer::showPanel("places", args);

							continue;
						}
						else if(from_name.empty())
						{
							std::string folder_name;
							if (parent_folder)
							{
								// Localize folder name.
								// *TODO: share this code?
								folder_name = parent_folder->getName();
								if (LLFolderType::lookupIsProtectedType(parent_folder->getPreferredType()))
								{
									LLTrans::findString(folder_name, "InvFolder " + folder_name);
								}
							}
							else
							{
								 folder_name = LLTrans::getString("Unknown");
							}

							// we receive a message from LLOpenTaskOffer, it mean that new landmark has been added.
							LLSD args;
							args["LANDMARK_NAME"] = item->getName();
							args["FOLDER_NAME"] = folder_name;
							LLNotificationsUtil::add("LandmarkCreated", args);
						}
					}
					break;
					case LLAssetType::AT_TEXTURE:
					{
						LLFloaterReg::showInstance("preview_texture", LLSD(obj_id), take_focus);
						break;
					}
					case LLAssetType::AT_ANIMATION:
						LLFloaterReg::showInstance("preview_anim", LLSD(obj_id), take_focus);
						break;
					case LLAssetType::AT_SCRIPT:
						LLFloaterReg::showInstance("preview_script", LLSD(obj_id), take_focus);
						break;
					case LLAssetType::AT_SOUND:
						LLFloaterReg::showInstance("preview_sound", LLSD(obj_id), take_focus);
						break;
					default:
						LL_DEBUGS("Messaging") << "No preview method for previewable asset type : " << LLAssetType::lookupHumanReadable(asset_type)  << LL_ENDL;
						break;
				}
			}
		}

		////////////////////////////////////////////////////////////////////////////////
		// Highlight item
		const BOOL auto_open = 
			gSavedSettings.getBOOL("ShowInInventory") && // don't open if showininventory is false
			!from_name.empty(); // don't open if it's not from anyone.
		LLInventoryPanel::openInventoryPanelAndSetSelection(auto_open, obj_id);
	}
}

bool highlight_offered_object(const LLUUID& obj_id)
{
	const LLInventoryObject* obj = gInventory.getObject(obj_id);
	if(!obj)
	{
		LL_WARNS("Messaging") << "Unable to show inventory item: " << obj_id << LL_ENDL;
		return false;
	}

	////////////////////////////////////////////////////////////////////////////////
	// Don't highlight if it's in certain "quiet" folders which don't need UI
	// notification (e.g. trash, cof, lost-and-found).
	if(!gAgent.getAFK())
	{
		const LLViewerInventoryCategory *parent = gInventory.getFirstNondefaultParent(obj_id);
		if (parent)
		{
			const LLFolderType::EType parent_type = parent->getPreferredType();
			if (LLViewerFolderType::lookupIsQuietType(parent_type))
			{
				return false;
			}
		}
	}

	return true;
}

void inventory_offer_mute_callback(const LLUUID& blocked_id,
								   const std::string& full_name,
								   bool is_group)
{
	// *NOTE: blocks owner if the offer came from an object
	LLMute::EType mute_type = is_group ? LLMute::GROUP : LLMute::AGENT;

	LLMute mute(blocked_id, full_name, mute_type);
	if (LLMuteList::getInstance()->add(mute))
	{
		LLPanelBlockedList::showPanelAndSelect(blocked_id);
	}

	// purge the message queue of any previously queued inventory offers from the same source.
	class OfferMatcher : public LLNotificationsUI::LLScreenChannel::Matcher
	{
	public:
		OfferMatcher(const LLUUID& to_block) : blocked_id(to_block) {}
		bool matches(const LLNotificationPtr notification) const
		{
			if(notification->getName() == "ObjectGiveItem" 
				|| notification->getName() == "OwnObjectGiveItem"
				|| notification->getName() == "UserGiveItem")
			{
				return (notification->getPayload()["from_id"].asUUID() == blocked_id);
			}
			return FALSE;
		}
	private:
		const LLUUID& blocked_id;
	};

	LLNotificationsUI::LLChannelManager::getInstance()->killToastsFromChannel(LLUUID(
			gSavedSettings.getString("NotificationChannelUUID")), OfferMatcher(blocked_id));
}

std::string LLOfferInfo::mResponderType = "offer_info";

LLOfferInfo::LLOfferInfo()
 : LLNotificationResponderInterface()
 , mFromGroup(FALSE)
 , mFromObject(FALSE)
 , mIM(IM_NOTHING_SPECIAL)
 , mType(LLAssetType::AT_NONE)
 , mPersist(false)
{
}

LLOfferInfo::LLOfferInfo(const LLSD& sd)
{
	mIM = (EInstantMessage)sd["im_type"].asInteger();
	mFromID = sd["from_id"].asUUID();
	mFromGroup = sd["from_group"].asBoolean();
	mFromObject = sd["from_object"].asBoolean();
	mTransactionID = sd["transaction_id"].asUUID();
	mFolderID = sd["folder_id"].asUUID();
	mObjectID = sd["object_id"].asUUID();
	mType = LLAssetType::lookup(sd["type"].asString().c_str());
	mFromName = sd["from_name"].asString();
	mDesc = sd["description"].asString();
	mHost = LLHost(sd["sender"].asString());
	mPersist = sd["persist"].asBoolean();
}

LLOfferInfo::LLOfferInfo(const LLOfferInfo& info)
{
	mIM = info.mIM;
	mFromID = info.mFromID;
	mFromGroup = info.mFromGroup;
	mFromObject = info.mFromObject;
	mTransactionID = info.mTransactionID;
	mFolderID = info.mFolderID;
	mObjectID = info.mObjectID;
	mType = info.mType;
	mFromName = info.mFromName;
	mDesc = info.mDesc;
	mHost = info.mHost;
	mPersist = info.mPersist;
}

LLSD LLOfferInfo::asLLSD()
{
	LLSD sd;
    sd["responder_type"] = mResponderType;
	sd["im_type"] = mIM;
	sd["from_id"] = mFromID;
	sd["from_group"] = mFromGroup;
	sd["from_object"] = mFromObject;
	sd["transaction_id"] = mTransactionID;
	sd["folder_id"] = mFolderID;
	sd["object_id"] = mObjectID;
	sd["type"] = LLAssetType::lookup(mType);
	sd["from_name"] = mFromName;
	sd["description"] = mDesc;
	sd["sender"] = mHost.getIPandPort();
	sd["persist"] = mPersist;
	return sd;
}

void LLOfferInfo::fromLLSD(const LLSD& params)
{
	*this = params;
}

void LLOfferInfo::send_auto_receive_response(void)
{	
	LLMessageSystem* msg = gMessageSystem;
	msg->newMessageFast(_PREHASH_ImprovedInstantMessage);
	msg->nextBlockFast(_PREHASH_AgentData);
	msg->addUUIDFast(_PREHASH_AgentID, gAgent.getID());
	msg->addUUIDFast(_PREHASH_SessionID, gAgent.getSessionID());
	msg->nextBlockFast(_PREHASH_MessageBlock);
	msg->addBOOLFast(_PREHASH_FromGroup, FALSE);
	msg->addUUIDFast(_PREHASH_ToAgentID, mFromID);
	msg->addU8Fast(_PREHASH_Offline, IM_ONLINE);
	msg->addUUIDFast(_PREHASH_ID, mTransactionID);
	msg->addU32Fast(_PREHASH_Timestamp, NO_TIMESTAMP); // no timestamp necessary
	std::string name;
	LLAgentUI::buildFullname(name);
	msg->addStringFast(_PREHASH_FromAgentName, name);
	msg->addStringFast(_PREHASH_Message, ""); 
	msg->addU32Fast(_PREHASH_ParentEstateID, 0);
	msg->addUUIDFast(_PREHASH_RegionID, LLUUID::null);
	msg->addVector3Fast(_PREHASH_Position, gAgent.getPositionAgent());
	
	// Auto Receive Message. The math for the dialog works, because the accept
	// for inventory_offered, task_inventory_offer or
	// group_notice_inventory is 1 greater than the offer integer value.
	// Generates IM_INVENTORY_ACCEPTED, IM_TASK_INVENTORY_ACCEPTED, 
	// or IM_GROUP_NOTICE_INVENTORY_ACCEPTED
	msg->addU8Fast(_PREHASH_Dialog, (U8)(mIM + 1));
	msg->addBinaryDataFast(_PREHASH_BinaryBucket, &(mFolderID.mData),
						   sizeof(mFolderID.mData));
	// send the message
	msg->sendReliable(mHost);
	
	if(IM_INVENTORY_OFFERED == mIM)
	{
		// add buddy to recent people list
		LLRecentPeople::instance().add(mFromID);
	}
}

void LLOfferInfo::handleRespond(const LLSD& notification, const LLSD& response)
{
	initRespondFunctionMap();

	const std::string name = notification["name"].asString();
	if(mRespondFunctions.find(name) == mRespondFunctions.end())
	{
		LL_WARNS() << "Unexpected notification name : " << name << LL_ENDL;
		llassert(!"Unexpected notification name");
		return;
	}

	mRespondFunctions[name](notification, response);
}

bool LLOfferInfo::inventory_offer_callback(const LLSD& notification, const LLSD& response)
{
	LLChat chat;
	std::string log_message;
	S32 button = LLNotificationsUtil::getSelectedOption(notification, response);

	LLInventoryObserver* opener = NULL;
	LLViewerInventoryCategory* catp = NULL;
	catp = (LLViewerInventoryCategory*)gInventory.getCategory(mObjectID);
	LLViewerInventoryItem* itemp = NULL;
	if(!catp)
	{
		itemp = (LLViewerInventoryItem*)gInventory.getItem(mObjectID);
	}
	 
	LLNotificationPtr notification_ptr = LLNotifications::instance().find(notification["id"].asUUID());
	
	// For muting, we need to add the mute, then decline the offer.
	// This must be done here because:
	// * callback may be called immediately,
	// * adding the mute sends a message,
	// * we can't build two messages at once.
	if (IOR_MUTE == button) // Block
	{
		if (notification_ptr != NULL)
		{
			gCacheName->get(mFromID, mFromGroup, boost::bind(&inventory_offer_mute_callback, _1, _2, _3));
		}
	}

	std::string from_string; // Used in the pop-up.
	std::string chatHistory_string;  // Used in chat history.
	
	// TODO: when task inventory offers can also be handled the new way, migrate the code that sets these strings here:
	from_string = chatHistory_string = mFromName;
	
	LLNotificationFormPtr modified_form(notification_ptr ? new LLNotificationForm(*notification_ptr->getForm()) : new LLNotificationForm());

	switch(button)
	{
	case IOR_SHOW:
		// we will want to open this item when it comes back.
		LL_DEBUGS("Messaging") << "Initializing an opener for tid: " << mTransactionID
				 << LL_ENDL;
		switch (mIM)
		{
		case IM_INVENTORY_OFFERED:
			{
				// This is an offer from an agent. In this case, the back
				// end has already copied the items into your inventory,
				// so we can fetch it out of our inventory.
				if (gSavedSettings.getBOOL("ShowOfferedInventory"))
				{
					LLOpenAgentOffer* open_agent_offer = new LLOpenAgentOffer(mObjectID, from_string);
					open_agent_offer->startFetch();
					if(catp || (itemp && itemp->isFinished()))
					{
						open_agent_offer->done();
					}
					else
					{
						opener = open_agent_offer;
					}
				}
			}
			break;
		case IM_GROUP_NOTICE:
			opener = new LLOpenTaskGroupOffer;
			send_auto_receive_response();
			break;
		case IM_TASK_INVENTORY_OFFERED:
		case IM_GROUP_NOTICE_REQUESTED:
			// This is an offer from a task or group.
			// We don't use a new instance of an opener
			// We instead use the singular observer gOpenTaskOffer
			// Since it already exists, we don't need to actually do anything
			break;
		default:
			LL_WARNS("Messaging") << "inventory_offer_callback: unknown offer type" << LL_ENDL;
			break;
		}

		if (modified_form != NULL)
		{
			modified_form->setElementEnabled("Show", false);
		}
		break;
		// end switch (mIM)
			
	case IOR_ACCEPT:
		//don't spam them if they are getting flooded
		if (check_offer_throttle(mFromName, true))
		{
			log_message = chatHistory_string + " " + LLTrans::getString("InvOfferGaveYou") + " " + mDesc + LLTrans::getString(".");
			LLSD args;
			args["MESSAGE"] = log_message;
			LLNotificationsUtil::add("SystemMessageTip", args);
		}

		break;

	case IOR_MUTE:
		if (modified_form != NULL)
		{
			modified_form->setElementEnabled("Mute", false);
		}
		// MUTE falls through to decline
	case IOR_DECLINE:
		{
			{
				LLStringUtil::format_map_t log_message_args;
				log_message_args["DESC"] = mDesc;
				log_message_args["NAME"] = mFromName;
				log_message = LLTrans::getString("InvOfferDecline", log_message_args);
			}
			chat.mText = log_message;
			if( LLMuteList::getInstance()->isMuted(mFromID ) && ! LLMuteList::getInstance()->isLinden(mFromName) )  // muting for SL-42269
			{
				chat.mMuted = TRUE;
			}

			// *NOTE dzaporozhan
			// Disabled logging to old chat floater to fix crash in group notices - EXT-4149
			// LLFloaterChat::addChatHistory(chat);
			
			LLDiscardAgentOffer* discard_agent_offer = new LLDiscardAgentOffer(mFolderID, mObjectID);
			discard_agent_offer->startFetch();
			if (catp || (itemp && itemp->isFinished()))
			{
				discard_agent_offer->done();
			}
			else
			{
				opener = discard_agent_offer;
			}

			if (modified_form != NULL)
			{
				modified_form->setElementEnabled("Show", false);
				modified_form->setElementEnabled("Discard", false);
			}

			break;
		}
	default:
		// close button probably
		// The item has already been fetched and is in your inventory, we simply won't highlight it
		// OR delete it if the notification gets killed, since we don't want that to be a vector for 
		// losing inventory offers.
		break;
	}

	if(opener)
	{
		gInventory.addObserver(opener);
	}

	if(!mPersist)
	{
		delete this;
	}

	return false;
}

bool LLOfferInfo::inventory_task_offer_callback(const LLSD& notification, const LLSD& response)
{
	LLChat chat;
	std::string log_message;
	S32 button = LLNotification::getSelectedOption(notification, response);
	
	// For muting, we need to add the mute, then decline the offer.
	// This must be done here because:
	// * callback may be called immediately,
	// * adding the mute sends a message,
	// * we can't build two messages at once.
	if (2 == button)
	{
		LLNotificationPtr notification_ptr = LLNotifications::instance().find(notification["id"].asUUID());

		llassert(notification_ptr != NULL);
		if (notification_ptr != NULL)
		{
			gCacheName->get(mFromID, mFromGroup, boost::bind(&inventory_offer_mute_callback, _1, _2, _3));
		}
	}
	
	LLMessageSystem* msg = gMessageSystem;
	msg->newMessageFast(_PREHASH_ImprovedInstantMessage);
	msg->nextBlockFast(_PREHASH_AgentData);
	msg->addUUIDFast(_PREHASH_AgentID, gAgent.getID());
	msg->addUUIDFast(_PREHASH_SessionID, gAgent.getSessionID());
	msg->nextBlockFast(_PREHASH_MessageBlock);
	msg->addBOOLFast(_PREHASH_FromGroup, FALSE);
	msg->addUUIDFast(_PREHASH_ToAgentID, mFromID);
	msg->addU8Fast(_PREHASH_Offline, IM_ONLINE);
	msg->addUUIDFast(_PREHASH_ID, mTransactionID);
	msg->addU32Fast(_PREHASH_Timestamp, NO_TIMESTAMP); // no timestamp necessary
	std::string name;
	LLAgentUI::buildFullname(name);
	msg->addStringFast(_PREHASH_FromAgentName, name);
	msg->addStringFast(_PREHASH_Message, ""); 
	msg->addU32Fast(_PREHASH_ParentEstateID, 0);
	msg->addUUIDFast(_PREHASH_RegionID, LLUUID::null);
	msg->addVector3Fast(_PREHASH_Position, gAgent.getPositionAgent());
	LLInventoryObserver* opener = NULL;
	
	std::string from_string; // Used in the pop-up.
	std::string chatHistory_string;  // Used in chat history.
	if (mFromObject == TRUE)
	{
		if (mFromGroup)
		{
			std::string group_name;
			if (gCacheName->getGroupName(mFromID, group_name))
			{
				from_string = LLTrans::getString("InvOfferAnObjectNamed") + " "+"'" 
				+ mFromName + LLTrans::getString("'") +" " + LLTrans::getString("InvOfferOwnedByGroup") 
				+ " "+ "'" + group_name + "'";
				
				chatHistory_string = mFromName + " " + LLTrans::getString("InvOfferOwnedByGroup") 
				+ " " + group_name + "'";
			}
			else
			{
				from_string = LLTrans::getString("InvOfferAnObjectNamed") + " "+"'"
				+ mFromName +"'"+ " " + LLTrans::getString("InvOfferOwnedByUnknownGroup");
				chatHistory_string = mFromName + " " + LLTrans::getString("InvOfferOwnedByUnknownGroup");
			}
		}
		else
		{
			std::string full_name;
			if (gCacheName->getFullName(mFromID, full_name))
			{
				from_string = LLTrans::getString("InvOfferAnObjectNamed") + " "+ LLTrans::getString("'") + mFromName 
					+ LLTrans::getString("'")+" " + LLTrans::getString("InvOfferOwnedBy") + full_name;
				chatHistory_string = mFromName + " " + LLTrans::getString("InvOfferOwnedBy") + " " + full_name;
			}
			else
			{
				from_string = LLTrans::getString("InvOfferAnObjectNamed") + " "+LLTrans::getString("'") 
				+ mFromName + LLTrans::getString("'")+" " + LLTrans::getString("InvOfferOwnedByUnknownUser");
				chatHistory_string = mFromName + " " + LLTrans::getString("InvOfferOwnedByUnknownUser");
			}
		}
	}
	else
	{
		from_string = chatHistory_string = mFromName;
	}
	
	bool is_do_not_disturb = gAgent.isDoNotDisturb();
	
	switch(button)
	{
		case IOR_ACCEPT:
			// ACCEPT. The math for the dialog works, because the accept
			// for inventory_offered, task_inventory_offer or
			// group_notice_inventory is 1 greater than the offer integer value.
			// Generates IM_INVENTORY_ACCEPTED, IM_TASK_INVENTORY_ACCEPTED, 
			// or IM_GROUP_NOTICE_INVENTORY_ACCEPTED
			msg->addU8Fast(_PREHASH_Dialog, (U8)(mIM + 1));
			msg->addBinaryDataFast(_PREHASH_BinaryBucket, &(mFolderID.mData),
								   sizeof(mFolderID.mData));
			// send the message
			msg->sendReliable(mHost);
			
			//don't spam them if they are getting flooded
			if (check_offer_throttle(mFromName, true))
			{
				log_message = chatHistory_string + " " + LLTrans::getString("InvOfferGaveYou") + " " + mDesc + LLTrans::getString(".");
				LLSD args;
				args["MESSAGE"] = log_message;
				LLNotificationsUtil::add("SystemMessageTip", args);
			}
			
			// we will want to open this item when it comes back.
			LL_DEBUGS("Messaging") << "Initializing an opener for tid: " << mTransactionID
			<< LL_ENDL;
			switch (mIM)
		{
			case IM_TASK_INVENTORY_OFFERED:
			case IM_GROUP_NOTICE:
			case IM_GROUP_NOTICE_REQUESTED:
			{
				// This is an offer from a task or group.
				// We don't use a new instance of an opener
				// We instead use the singular observer gOpenTaskOffer
				// Since it already exists, we don't need to actually do anything
			}
				break;
			default:
				LL_WARNS("Messaging") << "inventory_offer_callback: unknown offer type" << LL_ENDL;
				break;
		}	// end switch (mIM)
			break;
			
		case IOR_MUTE:
			// MUTE falls through to decline
		case IOR_DECLINE:
			// DECLINE. The math for the dialog works, because the decline
			// for inventory_offered, task_inventory_offer or
			// group_notice_inventory is 2 greater than the offer integer value.
			// Generates IM_INVENTORY_DECLINED, IM_TASK_INVENTORY_DECLINED,
			// or IM_GROUP_NOTICE_INVENTORY_DECLINED
		default:
			// close button probably (or any of the fall-throughs from above)
			msg->addU8Fast(_PREHASH_Dialog, (U8)(mIM + 2));
			msg->addBinaryDataFast(_PREHASH_BinaryBucket, EMPTY_BINARY_BUCKET, EMPTY_BINARY_BUCKET_SIZE);
			// send the message
			msg->sendReliable(mHost);

			if (gSavedSettings.getBOOL("LogInventoryDecline"))
			{
				LLStringUtil::format_map_t log_message_args;
				log_message_args["DESC"] = mDesc;
				log_message_args["NAME"] = mFromName;
				log_message = LLTrans::getString("InvOfferDecline", log_message_args);

				LLSD args;
				args["MESSAGE"] = log_message;
				LLNotificationsUtil::add("SystemMessageTip", args);
			}
			
			if (is_do_not_disturb &&	(!mFromGroup && !mFromObject))
			{
				send_do_not_disturb_message(msg,mFromID);
			}
			break;
	}
	
	if(opener)
	{
		gInventory.addObserver(opener);
	}

	if(!mPersist)
	{
		delete this;
	}
	return false;
}

class LLPostponedOfferNotification: public LLPostponedNotification
{
protected:
	/* virtual */
	void modifyNotificationParams()
	{
		LLSD substitutions = mParams.substitutions;
		substitutions["NAME"] = mName;
		mParams.substitutions = substitutions;
	}
};

void LLOfferInfo::initRespondFunctionMap()
{
	if(mRespondFunctions.empty())
	{
		mRespondFunctions["ObjectGiveItem"] = boost::bind(&LLOfferInfo::inventory_task_offer_callback, this, _1, _2);
		mRespondFunctions["OwnObjectGiveItem"] = boost::bind(&LLOfferInfo::inventory_task_offer_callback, this, _1, _2);
		mRespondFunctions["UserGiveItem"] = boost::bind(&LLOfferInfo::inventory_offer_callback, this, _1, _2);
	}
}

void inventory_offer_handler(LLOfferInfo* info)
{
	// If muted, don't even go through the messaging stuff.  Just curtail the offer here.
	// Passing in a null UUID handles the case of where you have muted one of your own objects by_name.
	// The solution for STORM-1297 seems to handle the cases where the object is owned by someone else.
	if (LLMuteList::getInstance()->isMuted(info->mFromID, info->mFromName) ||
		LLMuteList::getInstance()->isMuted(LLUUID::null, info->mFromName))
	{
		info->forceResponse(IOR_MUTE);
		return;
	}

	// Avoid the Accept/Discard dialog if the user so desires. JC
	if (gSavedSettings.getBOOL("AutoAcceptNewInventory")
		&& (info->mType == LLAssetType::AT_NOTECARD
			|| info->mType == LLAssetType::AT_LANDMARK
			|| info->mType == LLAssetType::AT_TEXTURE))
	{
		// For certain types, just accept the items into the inventory,
		// and possibly open them on receipt depending upon "ShowNewInventory".
		info->forceResponse(IOR_ACCEPT);
		return;
	}

	// Strip any SLURL from the message display. (DEV-2754)
	std::string msg = info->mDesc;
	int indx = msg.find(" ( http://slurl.com/secondlife/");
	if(indx == std::string::npos)
	{
		// try to find new slurl host
		indx = msg.find(" ( http://maps.secondlife.com/secondlife/");
	}
	if(indx >= 0)
	{
		LLStringUtil::truncate(msg, indx);
	}

	LLSD args;
	args["[OBJECTNAME]"] = msg;

	LLSD payload;

	// must protect against a NULL return from lookupHumanReadable()
	std::string typestr = ll_safe_string(LLAssetType::lookupHumanReadable(info->mType));
	if (!typestr.empty())
	{
		// human readable matches string name from strings.xml
		// lets get asset type localized name
		args["OBJECTTYPE"] = LLTrans::getString(typestr);
	}
	else
	{
		LL_WARNS("Messaging") << "LLAssetType::lookupHumanReadable() returned NULL - probably bad asset type: " << info->mType << LL_ENDL;
		args["OBJECTTYPE"] = "";

		// This seems safest, rather than propagating bogosity
		LL_WARNS("Messaging") << "Forcing an inventory-decline for probably-bad asset type." << LL_ENDL;
		info->forceResponse(IOR_DECLINE);
		return;
	}

	// If mObjectID is null then generate the object_id based on msg to prevent
	// multiple creation of chiclets for same object.
	LLUUID object_id = info->mObjectID;
	if (object_id.isNull())
		object_id.generate(msg);

	payload["from_id"] = info->mFromID;
	// Needed by LLScriptFloaterManager to bind original notification with 
	// faked for toast one.
	payload["object_id"] = object_id;
	// Flag indicating that this notification is faked for toast.
	payload["give_inventory_notification"] = FALSE;
	args["OBJECTFROMNAME"] = info->mFromName;
	args["NAME"] = info->mFromName;
	if (info->mFromGroup)
	{
		args["NAME_SLURL"] = LLSLURL("group", info->mFromID, "about").getSLURLString();
	}
	else
	{
		args["NAME_SLURL"] = LLSLURL("agent", info->mFromID, "about").getSLURLString();
	}
	std::string verb = "select?name=" + LLURI::escape(msg);
	args["ITEM_SLURL"] = LLSLURL("inventory", info->mObjectID, verb.c_str()).getSLURLString();

	LLNotification::Params p;

	// Object -> Agent Inventory Offer
	if (info->mFromObject)
	{
		// Inventory Slurls don't currently work for non agent transfers, so only display the object name.
		args["ITEM_SLURL"] = msg;
		// Note: sets inventory_task_offer_callback as the callback
		p.substitutions(args).payload(payload).functor.responder(LLNotificationResponderPtr(info));
		info->mPersist = true;

		// Offers from your own objects need a special notification template.
		p.name = info->mFromID == gAgentID ? "OwnObjectGiveItem" : "ObjectGiveItem";

		// Pop up inv offer chiclet and let the user accept (keep), or reject (and silently delete) the inventory.
	    LLPostponedNotification::add<LLPostponedOfferNotification>(p, info->mFromID, info->mFromGroup == TRUE);
	}
	else // Agent -> Agent Inventory Offer
	{
		p.responder = info;
		// Note: sets inventory_offer_callback as the callback
		// *TODO fix memory leak
		// inventory_offer_callback() is not invoked if user received notification and 
		// closes viewer(without responding the notification)
		p.substitutions(args).payload(payload).functor.responder(LLNotificationResponderPtr(info));
		info->mPersist = true;
		p.name = "UserGiveItem";
		p.offer_from_agent = true;
		
		// Prefetch the item into your local inventory.
		LLInventoryFetchItemsObserver* fetch_item = new LLInventoryFetchItemsObserver(info->mObjectID);
		fetch_item->startFetch();
		if(fetch_item->isFinished())
		{
			fetch_item->done();
		}
		else
		{
			gInventory.addObserver(fetch_item);
		}
		
		// In viewer 2 we're now auto receiving inventory offers and messaging as such (not sending reject messages).
		info->send_auto_receive_response();

        if (gAgent.isDoNotDisturb()) 
        {
            send_do_not_disturb_message(gMessageSystem, info->mFromID);
        }

		// Inform user that there is a script floater via toast system
		{
			payload["give_inventory_notification"] = TRUE;
		    p.payload = payload;
		    LLPostponedNotification::add<LLPostponedOfferNotification>(p, info->mFromID, false);
		}
	}

	LLFirstUse::newInventory();
}

bool lure_callback(const LLSD& notification, const LLSD& response)
{
	S32 option = 0;
	if (response.isInteger()) 
	{
		option = response.asInteger();
	}
	else
	{
		option = LLNotificationsUtil::getSelectedOption(notification, response);
	}
	
	LLUUID from_id = notification["payload"]["from_id"].asUUID();
	LLUUID lure_id = notification["payload"]["lure_id"].asUUID();
	BOOL godlike = notification["payload"]["godlike"].asBoolean();

	switch(option)
	{
	case 0:
		{
			// accept
			gAgent.teleportViaLure(lure_id, godlike);
		}
		break;
	case 1:
	default:
		// decline
		send_simple_im(from_id,
					   LLStringUtil::null,
					   IM_LURE_DECLINED,
					   lure_id);
		break;
	}

	LLNotificationPtr notification_ptr = LLNotifications::instance().find(notification["id"].asUUID());

	if (notification_ptr)
	{
		LLNotificationFormPtr modified_form(new LLNotificationForm(*notification_ptr->getForm()));
		modified_form->setElementEnabled("Teleport", false);
		modified_form->setElementEnabled("Cancel", false);
		notification_ptr->updateForm(modified_form);
		notification_ptr->repost();
	}

	return false;
}
static LLNotificationFunctorRegistration lure_callback_reg("TeleportOffered", lure_callback);

bool mature_lure_callback(const LLSD& notification, const LLSD& response)
{
	S32 option = 0;
	if (response.isInteger()) 
	{
		option = response.asInteger();
	}
	else
	{
		option = LLNotificationsUtil::getSelectedOption(notification, response);
	}
	
	LLUUID from_id = notification["payload"]["from_id"].asUUID();
	LLUUID lure_id = notification["payload"]["lure_id"].asUUID();
	BOOL godlike = notification["payload"]["godlike"].asBoolean();
	U8 region_access = static_cast<U8>(notification["payload"]["region_maturity"].asInteger());

	switch(option)
	{
	case 0:
		{
			// accept
			gSavedSettings.setU32("PreferredMaturity", static_cast<U32>(region_access));
			gAgent.setMaturityRatingChangeDuringTeleport(region_access);
			gAgent.teleportViaLure(lure_id, godlike);
		}
		break;
	case 1:
	default:
		// decline
		send_simple_im(from_id,
					   LLStringUtil::null,
					   IM_LURE_DECLINED,
					   lure_id);
		break;
	}
	return false;
}
static LLNotificationFunctorRegistration mature_lure_callback_reg("TeleportOffered_MaturityExceeded", mature_lure_callback);

bool goto_url_callback(const LLSD& notification, const LLSD& response)
{
	std::string url = notification["payload"]["url"].asString();
	S32 option = LLNotificationsUtil::getSelectedOption(notification, response);
	if(1 == option)
	{
		LLWeb::loadURL(url);
	}
	return false;
}
static LLNotificationFunctorRegistration goto_url_callback_reg("GotoURL", goto_url_callback);

bool inspect_remote_object_callback(const LLSD& notification, const LLSD& response)
{
	S32 option = LLNotificationsUtil::getSelectedOption(notification, response);
	if (0 == option)
	{
		LLFloaterReg::showInstance("inspect_remote_object", notification["payload"]);
	}
	return false;
}
static LLNotificationFunctorRegistration inspect_remote_object_callback_reg("ServerObjectMessage", inspect_remote_object_callback);

class LLPostponedServerObjectNotification: public LLPostponedNotification
{
protected:
	/* virtual */
	void modifyNotificationParams()
	{
		LLSD payload = mParams.payload;
		mParams.payload = payload;
	}
};

static bool parse_lure_bucket(const std::string& bucket,
							  U64& region_handle,
							  LLVector3& pos,
							  LLVector3& look_at,
							  U8& region_access)
{
	// tokenize the bucket
	typedef boost::tokenizer<boost::char_separator<char> > tokenizer;
	boost::char_separator<char> sep("|", "", boost::keep_empty_tokens);
	tokenizer tokens(bucket, sep);
	tokenizer::iterator iter = tokens.begin();

	S32 gx,gy,rx,ry,rz,lx,ly,lz;
	try
	{
		gx = boost::lexical_cast<S32>((*(iter)).c_str());
		gy = boost::lexical_cast<S32>((*(++iter)).c_str());
		rx = boost::lexical_cast<S32>((*(++iter)).c_str());
		ry = boost::lexical_cast<S32>((*(++iter)).c_str());
		rz = boost::lexical_cast<S32>((*(++iter)).c_str());
		lx = boost::lexical_cast<S32>((*(++iter)).c_str());
		ly = boost::lexical_cast<S32>((*(++iter)).c_str());
		lz = boost::lexical_cast<S32>((*(++iter)).c_str());
	}
	catch( boost::bad_lexical_cast& )
	{
		LL_WARNS("parse_lure_bucket")
			<< "Couldn't parse lure bucket."
			<< LL_ENDL;
		return false;
	}
	// Grab region access
	region_access = SIM_ACCESS_MIN;
	if (++iter != tokens.end())
	{
		std::string access_str((*iter).c_str());
		LLStringUtil::trim(access_str);
		if ( access_str == "A" )
		{
			region_access = SIM_ACCESS_ADULT;
		}
		else if ( access_str == "M" )
		{
			region_access = SIM_ACCESS_MATURE;
		}
		else if ( access_str == "PG" )
		{
			region_access = SIM_ACCESS_PG;
		}
	}

	pos.setVec((F32)rx, (F32)ry, (F32)rz);
	look_at.setVec((F32)lx, (F32)ly, (F32)lz);

	region_handle = to_region_handle(gx, gy);
	return true;
}

// Strip out "Resident" for display, but only if the message came from a user
// (rather than a script)
static std::string clean_name_from_im(const std::string& name, EInstantMessage type)
{
	switch(type)
	{
	case IM_NOTHING_SPECIAL:
	case IM_MESSAGEBOX:
	case IM_GROUP_INVITATION:
	case IM_INVENTORY_OFFERED:
	case IM_INVENTORY_ACCEPTED:
	case IM_INVENTORY_DECLINED:
	case IM_GROUP_VOTE:
	case IM_GROUP_MESSAGE_DEPRECATED:
	//IM_TASK_INVENTORY_OFFERED
	//IM_TASK_INVENTORY_ACCEPTED
	//IM_TASK_INVENTORY_DECLINED
	case IM_NEW_USER_DEFAULT:
	case IM_SESSION_INVITE:
	case IM_SESSION_P2P_INVITE:
	case IM_SESSION_GROUP_START:
	case IM_SESSION_CONFERENCE_START:
	case IM_SESSION_SEND:
	case IM_SESSION_LEAVE:
	//IM_FROM_TASK
	case IM_DO_NOT_DISTURB_AUTO_RESPONSE:
	case IM_CONSOLE_AND_CHAT_HISTORY:
	case IM_LURE_USER:
	case IM_LURE_ACCEPTED:
	case IM_LURE_DECLINED:
	case IM_GODLIKE_LURE_USER:
	case IM_YET_TO_BE_USED:
	case IM_GROUP_ELECTION_DEPRECATED:
	//IM_GOTO_URL
	//IM_FROM_TASK_AS_ALERT
	case IM_GROUP_NOTICE:
	case IM_GROUP_NOTICE_INVENTORY_ACCEPTED:
	case IM_GROUP_NOTICE_INVENTORY_DECLINED:
	case IM_GROUP_INVITATION_ACCEPT:
	case IM_GROUP_INVITATION_DECLINE:
	case IM_GROUP_NOTICE_REQUESTED:
	case IM_FRIENDSHIP_OFFERED:
	case IM_FRIENDSHIP_ACCEPTED:
	case IM_FRIENDSHIP_DECLINED_DEPRECATED:
	//IM_TYPING_START
	//IM_TYPING_STOP
		return LLCacheName::cleanFullName(name);
	default:
		return name;
	}
}

static std::string clean_name_from_task_im(const std::string& msg,
										   BOOL from_group)
{
	boost::smatch match;
	static const boost::regex returned_exp(
		"(.*been returned to your inventory lost and found folder by )(.+)( (from|near).*)");
	if (boost::regex_match(msg, match, returned_exp))
	{
		// match objects are 1-based for groups
		std::string final = match[1].str();
		std::string name = match[2].str();
		// Don't try to clean up group names
		if (!from_group)
		{
			final += LLCacheName::buildUsername(name);
		}
		final += match[3].str();
		return final;
	}
	return msg;
}

static void notification_display_name_callback(const LLUUID& id,
					  const LLAvatarName& av_name,
					  const std::string& name, 
					  LLSD& substitutions, 
					  const LLSD& payload)
{
	substitutions["NAME"] = av_name.getDisplayName();
	LLNotificationsUtil::add(name, substitutions, payload);
}

class LLPostponedIMSystemTipNotification: public LLPostponedNotification
{
protected:
	/* virtual */
	void modifyNotificationParams()
	{
		LLSD payload = mParams.payload;
		payload["SESSION_NAME"] = mName;
		mParams.payload = payload;
	}

};

// Callback for name resolution of a god/estate message
static void god_message_name_cb(const LLAvatarName& av_name, LLChat chat, std::string message)
{	
	LLSD args;
	args["NAME"] = av_name.getCompleteName();
	args["MESSAGE"] = message;
	LLNotificationsUtil::add("GodMessage", args);

	// Treat like a system message and put in chat history.
	chat.mText = av_name.getCompleteName() + ": " + message;

	LLFloaterIMNearbyChat* nearby_chat = LLFloaterReg::getTypedInstance<LLFloaterIMNearbyChat>("nearby_chat");
	if (nearby_chat)
	{
		nearby_chat->addMessage(chat);
	}
}

void process_improved_im(LLMessageSystem *msg, void **user_data)
{
	LLUUID from_id;
	BOOL from_group;
	LLUUID to_id;
	U8 offline;
	U8 d = 0;
	LLUUID session_id;
	U32 timestamp;
	std::string name;
	std::string message;
	U32 parent_estate_id = 0;
	LLUUID region_id;
	LLVector3 position;
	U8 binary_bucket[MTUBYTES];
	S32 binary_bucket_size;
	LLChat chat;
	std::string buffer;
	
	// *TODO: Translate - need to fix the full name to first/last (maybe)
	msg->getUUIDFast(_PREHASH_AgentData, _PREHASH_AgentID, from_id);
	msg->getBOOLFast(_PREHASH_MessageBlock, _PREHASH_FromGroup, from_group);
	msg->getUUIDFast(_PREHASH_MessageBlock, _PREHASH_ToAgentID, to_id);
	msg->getU8Fast(  _PREHASH_MessageBlock, _PREHASH_Offline, offline);
	msg->getU8Fast(  _PREHASH_MessageBlock, _PREHASH_Dialog, d);
	msg->getUUIDFast(_PREHASH_MessageBlock, _PREHASH_ID, session_id);
	msg->getU32Fast( _PREHASH_MessageBlock, _PREHASH_Timestamp, timestamp);
	//msg->getData("MessageBlock", "Count",		&count);
	msg->getStringFast(_PREHASH_MessageBlock, _PREHASH_FromAgentName, name);
	msg->getStringFast(_PREHASH_MessageBlock, _PREHASH_Message,		message);
	msg->getU32Fast(_PREHASH_MessageBlock, _PREHASH_ParentEstateID, parent_estate_id);
	msg->getUUIDFast(_PREHASH_MessageBlock, _PREHASH_RegionID, region_id);
	msg->getVector3Fast(_PREHASH_MessageBlock, _PREHASH_Position, position);
	msg->getBinaryDataFast(  _PREHASH_MessageBlock, _PREHASH_BinaryBucket, binary_bucket, 0, 0, MTUBYTES);
	binary_bucket_size = msg->getSizeFast(_PREHASH_MessageBlock, _PREHASH_BinaryBucket);
	EInstantMessage dialog = (EInstantMessage)d;

    // make sure that we don't have an empty or all-whitespace name
	LLStringUtil::trim(name);
	if (name.empty())
	{
        name = LLTrans::getString("Unnamed");
	}

	// Preserve the unaltered name for use in group notice mute checking.
	std::string original_name = name;

	// IDEVO convert new-style "Resident" names for display
	name = clean_name_from_im(name, dialog);

	BOOL is_do_not_disturb = gAgent.isDoNotDisturb();
	BOOL is_muted = LLMuteList::getInstance()->isMuted(from_id, name, LLMute::flagTextChat)
		// object IMs contain sender object id in session_id (STORM-1209)
		|| dialog == IM_FROM_TASK && LLMuteList::getInstance()->isMuted(session_id);
	BOOL is_owned_by_me = FALSE;
	BOOL is_friend = (LLAvatarTracker::instance().getBuddyInfo(from_id) == NULL) ? false : true;
	BOOL accept_im_from_only_friend = gSavedSettings.getBOOL("VoiceCallsFriendsOnly");
	BOOL is_linden = chat.mSourceType != CHAT_SOURCE_OBJECT &&
			LLMuteList::getInstance()->isLinden(name);

	chat.mMuted = is_muted;
	chat.mFromID = from_id;
	chat.mFromName = name;
	chat.mSourceType = (from_id.isNull() || (name == std::string(SYSTEM_FROM))) ? CHAT_SOURCE_SYSTEM : CHAT_SOURCE_AGENT;

	LLViewerObject *source = gObjectList.findObject(session_id); //Session ID is probably the wrong thing.
	if (source)
	{
		is_owned_by_me = source->permYouOwner();
	}

	std::string separator_string(": ");

	LLSD args;
	LLSD payload;
	LLNotification::Params params;

	switch(dialog)
	{ 
	case IM_CONSOLE_AND_CHAT_HISTORY:
		args["MESSAGE"] = message;
		payload["from_id"] = from_id;

		params.name = "IMSystemMessageTip";
		params.substitutions = args;
		params.payload = payload;
	    LLPostponedNotification::add<LLPostponedIMSystemTipNotification>(params, from_id, false);
		break;

	case IM_NOTHING_SPECIAL:	// p2p IM
		// Don't show dialog, just do IM
		if (!gAgent.isGodlike()
				&& gAgent.getRegion()->isPrelude() 
				&& to_id.isNull() )
		{
			// do nothing -- don't distract newbies in
			// Prelude with global IMs
		}
		else if (offline == IM_ONLINE 
					&& is_do_not_disturb
					&& from_id.notNull() //not a system message
					&& to_id.notNull()) //not global message
		{
			// return a standard "do not disturb" message, but only do it to online IM 
			// (i.e. not other auto responses and not store-and-forward IM)
			if (!gIMMgr->hasSession(session_id))
			{
				// if there is not a panel for this conversation (i.e. it is a new IM conversation
				// initiated by the other party) then...
				send_do_not_disturb_message(msg, from_id, session_id);
			}

			// now store incoming IM in chat history

			buffer = message;
	
			LL_INFOS("Messaging") << "process_improved_im: session_id( " << session_id << " ), from_id( " << from_id << " )" << LL_ENDL;

			// add to IM panel, but do not bother the user
			gIMMgr->addMessage(
				session_id,
				from_id,
				name,
				buffer,
				IM_OFFLINE == offline,
				LLStringUtil::null,
				dialog,
				parent_estate_id,
				region_id,
				position,
				true);
		}
		else if (from_id.isNull())
		{
			LLSD args;
			args["MESSAGE"] = message;
			LLNotificationsUtil::add("SystemMessage", args);
		}
		else if (to_id.isNull())
		{
			// Message to everyone from GOD, look up the fullname since
			// server always slams name to legacy names
			LLAvatarNameCache::get(from_id, boost::bind(god_message_name_cb, _2, chat, message));
		}
		else
		{
			// standard message, not from system
			std::string saved;
			if(offline == IM_OFFLINE)
			{
				LLStringUtil::format_map_t args;
				args["[LONG_TIMESTAMP]"] = formatted_time(timestamp);
				saved = LLTrans::getString("Saved_message", args);
			}
			buffer = saved + message;

			LL_INFOS("Messaging") << "process_improved_im: session_id( " << session_id << " ), from_id( " << from_id << " )" << LL_ENDL;

			bool mute_im = is_muted;
			if(accept_im_from_only_friend && !is_friend && !is_linden)
			{
				if (!gIMMgr->isNonFriendSessionNotified(session_id))
				{
					std::string message = LLTrans::getString("IM_unblock_only_groups_friends");
					gIMMgr->addMessage(session_id, from_id, name, message, IM_OFFLINE == offline);
					gIMMgr->addNotifiedNonFriendSessionID(session_id);
				}

				mute_im = true;
			}
			if (!mute_im) 
			{
				gIMMgr->addMessage(
					session_id,
					from_id,
					name,
					buffer,
					IM_OFFLINE == offline,
					LLStringUtil::null,
					dialog,
					parent_estate_id,
					region_id,
					position,
					true);
			}
			else
			{
				/*
				EXT-5099
				currently there is no way to store in history only...
				using  LLNotificationsUtil::add will add message to Nearby Chat

				// muted user, so don't start an IM session, just record line in chat
				// history.  Pretend the chat is from a local agent,
				// so it will go into the history but not be shown on screen.

				LLSD args;
				args["MESSAGE"] = buffer;
				LLNotificationsUtil::add("SystemMessageTip", args);
				*/
			}
		}
		break;

	case IM_TYPING_START:
		{
			LLPointer<LLIMInfo> im_info = new LLIMInfo(gMessageSystem);
			gIMMgr->processIMTypingStart(im_info);
		}
		break;

	case IM_TYPING_STOP:
		{
			LLPointer<LLIMInfo> im_info = new LLIMInfo(gMessageSystem);
			gIMMgr->processIMTypingStop(im_info);
		}
		break;

	case IM_MESSAGEBOX:
		{
			// This is a block, modeless dialog.
			//*TODO: Translate
			args["MESSAGE"] = message;
			LLNotificationsUtil::add("SystemMessageTip", args);
		}
		break;
	case IM_GROUP_NOTICE:
	case IM_GROUP_NOTICE_REQUESTED:
		{
			LL_INFOS("Messaging") << "Received IM_GROUP_NOTICE message." << LL_ENDL;
			// Read the binary bucket for more information.
			struct notice_bucket_header_t
			{
				U8 has_inventory;
				U8 asset_type;
				LLUUID group_id;
			};
			struct notice_bucket_full_t
			{
				struct notice_bucket_header_t header;
				U8 item_name[DB_INV_ITEM_NAME_BUF_SIZE];
			}* notice_bin_bucket;

			// Make sure the binary bucket is big enough to hold the header 
			// and a null terminated item name.
			if ( (binary_bucket_size < (S32)((sizeof(notice_bucket_header_t) + sizeof(U8))))
				|| (binary_bucket[binary_bucket_size - 1] != '\0') )
			{
				LL_WARNS("Messaging") << "Malformed group notice binary bucket" << LL_ENDL;
				break;
			}

			// The group notice packet does not have an AgentID.  Obtain one from the name cache.
			// If last name is "Resident" strip it out so the cache name lookup works.
			U32 index = original_name.find(" Resident");
			if (index != std::string::npos)
			{
				original_name = original_name.substr(0, index);
			}
			std::string legacy_name = gCacheName->buildLegacyName(original_name);
			LLUUID agent_id;
			gCacheName->getUUID(legacy_name, agent_id);

			if (agent_id.isNull())
			{
				LL_WARNS("Messaging") << "buildLegacyName returned null while processing " << original_name << LL_ENDL;
			}
			else if (LLMuteList::getInstance()->isMuted(agent_id))
			{
				break;
			}

			notice_bin_bucket = (struct notice_bucket_full_t*) &binary_bucket[0];
			U8 has_inventory = notice_bin_bucket->header.has_inventory;
			U8 asset_type = notice_bin_bucket->header.asset_type;
			LLUUID group_id = notice_bin_bucket->header.group_id;
			std::string item_name = ll_safe_string((const char*) notice_bin_bucket->item_name);

			// If there is inventory, give the user the inventory offer.
			LLOfferInfo* info = NULL;

			if (has_inventory)
			{
				info = new LLOfferInfo();
				
				info->mIM = IM_GROUP_NOTICE;
				info->mFromID = from_id;
				info->mFromGroup = from_group;
				info->mTransactionID = session_id;
				info->mType = (LLAssetType::EType) asset_type;
				info->mFolderID = gInventory.findCategoryUUIDForType(LLFolderType::assetTypeToFolderType(info->mType));
				std::string from_name;

				from_name += "A group member named ";
				from_name += name;

				info->mFromName = from_name;
				info->mDesc = item_name;
				info->mHost = msg->getSender();
			}
			
			std::string str(message);

			// Tokenize the string.
			// TODO: Support escaped tokens ("||" -> "|")
			typedef boost::tokenizer<boost::char_separator<char> > tokenizer;
			boost::char_separator<char> sep("|","",boost::keep_empty_tokens);
			tokenizer tokens(str, sep);
			tokenizer::iterator iter = tokens.begin();

			std::string subj(*iter++);
			std::string mes(*iter++);

			// Send the notification down the new path.
			// For requested notices, we don't want to send the popups.
			if (dialog != IM_GROUP_NOTICE_REQUESTED)
			{
				payload["subject"] = subj;
				payload["message"] = mes;
				payload["sender_name"] = name;
				payload["group_id"] = group_id;
				payload["inventory_name"] = item_name;
				if(info && info->asLLSD())
				{
					payload["inventory_offer"] = info->asLLSD();
				}

				LLSD args;
				args["SUBJECT"] = subj;
				args["MESSAGE"] = mes;
				LLNotifications::instance().add(LLNotification::Params("GroupNotice").substitutions(args).payload(payload).time_stamp(LLDate(timestamp)));
			}

			// Also send down the old path for now.
			if (IM_GROUP_NOTICE_REQUESTED == dialog)
			{
				
				LLPanelGroup::showNotice(subj,mes,group_id,has_inventory,item_name,info);
			}
			else
			{
				delete info;
			}
		}
		break;
	case IM_GROUP_INVITATION:
		{
			if (is_do_not_disturb || is_muted)
			{
				send_do_not_disturb_message(msg, from_id);
			}
			
			if (!is_muted)
			{
				LL_INFOS("Messaging") << "Received IM_GROUP_INVITATION message." << LL_ENDL;
				// Read the binary bucket for more information.
				struct invite_bucket_t
				{
					S32 membership_fee;
					LLUUID role_id;
				}* invite_bucket;

				// Make sure the binary bucket is the correct size.
				if (binary_bucket_size != sizeof(invite_bucket_t))
				{
					LL_WARNS("Messaging") << "Malformed group invite binary bucket" << LL_ENDL;
					break;
				}

				invite_bucket = (struct invite_bucket_t*) &binary_bucket[0];
				S32 membership_fee = ntohl(invite_bucket->membership_fee);

				LLSD payload;
				payload["transaction_id"] = session_id;
				payload["group_id"] = from_id;
				payload["name"] = name;
				payload["message"] = message;
				payload["fee"] = membership_fee;

				LLSD args;
				args["MESSAGE"] = message;
				// we shouldn't pass callback functor since it is registered in LLFunctorRegistration
				LLNotificationsUtil::add("JoinGroup", args, payload);
			}
		}
		break;

	case IM_INVENTORY_OFFERED:
	case IM_TASK_INVENTORY_OFFERED:
		// Someone has offered us some inventory.
		{
			LLOfferInfo* info = new LLOfferInfo;
			if (IM_INVENTORY_OFFERED == dialog)
			{
				struct offer_agent_bucket_t
				{
					S8		asset_type;
					LLUUID	object_id;
				}* bucketp;

				if (sizeof(offer_agent_bucket_t) != binary_bucket_size)
				{
					LL_WARNS("Messaging") << "Malformed inventory offer from agent" << LL_ENDL;
					delete info;
					break;
				}
				bucketp = (struct offer_agent_bucket_t*) &binary_bucket[0];
				info->mType = (LLAssetType::EType) bucketp->asset_type;
				info->mObjectID = bucketp->object_id;
				info->mFromObject = FALSE;
			}
			else // IM_TASK_INVENTORY_OFFERED
			{
				if (sizeof(S8) != binary_bucket_size)
				{
					LL_WARNS("Messaging") << "Malformed inventory offer from object" << LL_ENDL;
					delete info;
					break;
				}
				info->mType = (LLAssetType::EType) binary_bucket[0];
				info->mObjectID = LLUUID::null;
				info->mFromObject = TRUE;
			}

			info->mIM = dialog;
			info->mFromID = from_id;
			info->mFromGroup = from_group;
			info->mTransactionID = session_id;
			info->mFolderID = gInventory.findCategoryUUIDForType(LLFolderType::assetTypeToFolderType(info->mType));

			info->mFromName = name;
			info->mDesc = message;
			info->mHost = msg->getSender();
			//if (((is_do_not_disturb && !is_owned_by_me) || is_muted))
			if (is_muted)
			{
				// Prefetch the offered item so that it can be discarded by the appropriate observer. (EXT-4331)
				LLInventoryFetchItemsObserver* fetch_item = new LLInventoryFetchItemsObserver(info->mObjectID);
				fetch_item->startFetch();
				delete fetch_item;

				// Same as closing window
				info->forceResponse(IOR_DECLINE);
			}
			// old logic: busy mode must not affect interaction with objects (STORM-565)
			// new logic: inventory offers from in-world objects should be auto-declined (CHUI-519)
			else if (is_do_not_disturb && dialog == IM_TASK_INVENTORY_OFFERED)
			{
				// Until throttling is implemented, do not disturb mode should reject inventory instead of silently
				// accepting it.  SEE SL-39554
				info->forceResponse(IOR_DECLINE);
			}
			else
			{
				inventory_offer_handler(info);
			}
		}
		break;

	case IM_INVENTORY_ACCEPTED:
	{
		args["NAME"] = LLSLURL("agent", from_id, "completename").getSLURLString();;
		LLSD payload;
		payload["from_id"] = from_id;
		// Passing the "SESSION_NAME" to use it for IM notification logging
		// in LLTipHandler::processNotification(). See STORM-941.
		payload["SESSION_NAME"] = name;
		LLNotificationsUtil::add("InventoryAccepted", args, payload);
		break;
	}
	case IM_INVENTORY_DECLINED:
	{
		args["NAME"] = LLSLURL("agent", from_id, "completename").getSLURLString();;
		LLSD payload;
		payload["from_id"] = from_id;
		LLNotificationsUtil::add("InventoryDeclined", args, payload);
		break;
	}
	// TODO: _DEPRECATED suffix as part of vote removal - DEV-24856
	case IM_GROUP_VOTE:
		{
			LL_WARNS("Messaging") << "Received IM: IM_GROUP_VOTE_DEPRECATED" << LL_ENDL;
		}
		break;

	case IM_GROUP_ELECTION_DEPRECATED:
	{
		LL_WARNS("Messaging") << "Received IM: IM_GROUP_ELECTION_DEPRECATED" << LL_ENDL;
	}
	break;
	
	case IM_FROM_TASK:
		{
			if (is_do_not_disturb && !is_owned_by_me)
			{
				return;
			}

			// Build a link to open the object IM info window.
			std::string location = ll_safe_string((char*)binary_bucket, binary_bucket_size-1);

			if (session_id.notNull())
			{
				chat.mFromID = session_id;
			}
			else
			{
				// This message originated on a region without the updated code for task id and slurl information.
				// We just need a unique ID for this object that isn't the owner ID.
				// If it is the owner ID it will overwrite the style that contains the link to that owner's profile.
				// This isn't ideal - it will make 1 style for all objects owned by the the same person/group.
				// This works because the only thing we can really do in this case is show the owner name and link to their profile.
				chat.mFromID = from_id ^ gAgent.getSessionID();
			}

			chat.mSourceType = CHAT_SOURCE_OBJECT;

			// To conclude that the source type of message is CHAT_SOURCE_SYSTEM it's not
			// enough to check only from name (i.e. fromName = "Second Life"). For example
			// source type of messages from objects called "Second Life" should not be CHAT_SOURCE_SYSTEM.
			bool chat_from_system = (SYSTEM_FROM == name) && region_id.isNull() && position.isNull();
			if(chat_from_system)
			{
				// System's UUID is NULL (fixes EXT-4766)
				chat.mFromID = LLUUID::null;
				chat.mSourceType = CHAT_SOURCE_SYSTEM;
			}

			// IDEVO Some messages have embedded resident names
			message = clean_name_from_task_im(message, from_group);

			LLSD query_string;
			query_string["owner"] = from_id;
			query_string["slurl"] = location;
			query_string["name"] = name;
			if (from_group)
			{
				query_string["groupowned"] = "true";
			}	

			chat.mURL = LLSLURL("objectim", session_id, "").getSLURLString();
			chat.mText = message;

			// Note: lie to Nearby Chat, pretending that this is NOT an IM, because
			// IMs from obejcts don't open IM sessions.
			LLFloaterIMNearbyChat* nearby_chat = LLFloaterReg::getTypedInstance<LLFloaterIMNearbyChat>("nearby_chat");
			if(!chat_from_system && nearby_chat)
			{
				chat.mOwnerID = from_id;
				LLSD args;
				args["slurl"] = location;

				// Look for IRC-style emotes here so object name formatting is correct
				std::string prefix = message.substr(0, 4);
				if (prefix == "/me " || prefix == "/me'")
				{
					chat.mChatStyle = CHAT_STYLE_IRC;
				}

				LLNotificationsUI::LLNotificationManager::instance().onChat(chat, args);
			}


			//Object IMs send with from name: 'Second Life' need to be displayed also in notification toasts (EXT-1590)
			if (!chat_from_system) break;
			
			LLSD substitutions;
			substitutions["NAME"] = name;
			substitutions["MSG"] = message;

			LLSD payload;
			payload["object_id"] = session_id;
			payload["owner_id"] = from_id;
			payload["from_id"] = from_id;
			payload["slurl"] = location;
			payload["name"] = name;
			std::string session_name;
			if (from_group)
			{
				payload["group_owned"] = "true";
			}

			LLNotification::Params params("ServerObjectMessage");
			params.substitutions = substitutions;
			params.payload = payload;

			LLPostponedNotification::add<LLPostponedServerObjectNotification>(params, from_id, from_group);
		}
		break;

	case IM_SESSION_SEND:		// ad-hoc or group IMs

		// Only show messages if we have a session open (which
		// should happen after you get an "invitation"
		if ( !gIMMgr->hasSession(session_id) )
		{
			return;
		}

		else if (offline == IM_ONLINE && is_do_not_disturb)
		{

			// return a standard "do not disturb" message, but only do it to online IM 
			// (i.e. not other auto responses and not store-and-forward IM)
			if (!gIMMgr->hasSession(session_id))
			{
				// if there is not a panel for this conversation (i.e. it is a new IM conversation
				// initiated by the other party) then...
				send_do_not_disturb_message(msg, from_id, session_id);
			}

			// now store incoming IM in chat history

			buffer = message;
	
			LL_INFOS("Messaging") << "process_improved_im: session_id( " << session_id << " ), from_id( " << from_id << " )" << LL_ENDL;

			// add to IM panel, but do not bother the user
			gIMMgr->addMessage(
				session_id,
				from_id,
				name,
				buffer,
				IM_OFFLINE == offline,
				ll_safe_string((char*)binary_bucket),
				IM_SESSION_INVITE,
				parent_estate_id,
				region_id,
				position,
				true);
		}
		else
		{
			// standard message, not from system
			std::string saved;
			if(offline == IM_OFFLINE)
			{
				saved = llformat("(Saved %s) ", formatted_time(timestamp).c_str());
			}

			buffer = saved + message;

			LL_INFOS("Messaging") << "process_improved_im: session_id( " << session_id << " ), from_id( " << from_id << " )" << LL_ENDL;

			gIMMgr->addMessage(
				session_id,
				from_id,
				name,
				buffer,
				IM_OFFLINE == offline,
				ll_safe_string((char*)binary_bucket),
				IM_SESSION_INVITE,
				parent_estate_id,
				region_id,
				position,
				true);
		}
		break;

	case IM_FROM_TASK_AS_ALERT:
		if (is_do_not_disturb && !is_owned_by_me)
		{
			return;
		}
		{
			// Construct a viewer alert for this message.
			args["NAME"] = name;
			args["MESSAGE"] = message;
			LLNotificationsUtil::add("ObjectMessage", args);
		}
		break;
	case IM_DO_NOT_DISTURB_AUTO_RESPONSE:
		if (is_muted)
		{
			LL_DEBUGS("Messaging") << "Ignoring do-not-disturb response from " << from_id << LL_ENDL;
			return;
		}
		else
		{
			gIMMgr->addMessage(session_id, from_id, name, message);
		}
		break;
		
	case IM_LURE_USER:
		{
			if (is_muted)
			{ 
				return;
			}
			else if (is_do_not_disturb) 
			{
				send_do_not_disturb_message(msg, from_id);
			}
			else
			{
				LLVector3 pos, look_at;
				U64 region_handle(0);
				U8 region_access(SIM_ACCESS_MIN);
				std::string region_info = ll_safe_string((char*)binary_bucket, binary_bucket_size);
				std::string region_access_str = LLStringUtil::null;
				std::string region_access_icn = LLStringUtil::null;
				std::string region_access_lc  = LLStringUtil::null;

				bool canUserAccessDstRegion = true;
				bool doesUserRequireMaturityIncrease = false;

				if (parse_lure_bucket(region_info, region_handle, pos, look_at, region_access))
				{
					region_access_str = LLViewerRegion::accessToString(region_access);
					region_access_icn = LLViewerRegion::getAccessIcon(region_access);
					region_access_lc  = region_access_str;
					LLStringUtil::toLower(region_access_lc);

					if (!gAgent.isGodlike())
					{
						switch (region_access)
						{
						case SIM_ACCESS_MIN :
						case SIM_ACCESS_PG :
							break;
						case SIM_ACCESS_MATURE :
							if (gAgent.isTeen())
							{
								canUserAccessDstRegion = false;
							}
							else if (gAgent.prefersPG())
							{
								doesUserRequireMaturityIncrease = true;
							}
							break;
						case SIM_ACCESS_ADULT :
							if (!gAgent.isAdult())
							{
								canUserAccessDstRegion = false;
							}
							else if (!gAgent.prefersAdult())
							{
								doesUserRequireMaturityIncrease = true;
							}
							break;
						default :
							llassert(0);
							break;
						}
					}
				}

				LLSD args;
				// *TODO: Translate -> [FIRST] [LAST] (maybe)
				args["NAME_SLURL"] = LLSLURL("agent", from_id, "about").getSLURLString();
				args["MESSAGE"] = message;
				args["MATURITY_STR"] = region_access_str;
				args["MATURITY_ICON"] = region_access_icn;
				args["REGION_CONTENT_MATURITY"] = region_access_lc;
				LLSD payload;
				payload["from_id"] = from_id;
				payload["lure_id"] = session_id;
				payload["godlike"] = FALSE;
				payload["region_maturity"] = region_access;

				if (!canUserAccessDstRegion)
				{
					LLNotification::Params params("TeleportOffered_MaturityBlocked");
					params.substitutions = args;
					params.payload = payload;
					LLPostponedNotification::add<LLPostponedOfferNotification>(	params, from_id, false);
					send_simple_im(from_id, LLTrans::getString("TeleportMaturityExceeded"), IM_NOTHING_SPECIAL, session_id);
					send_simple_im(from_id, LLStringUtil::null, IM_LURE_DECLINED, session_id);
				}
				else if (doesUserRequireMaturityIncrease)
				{
					LLNotification::Params params("TeleportOffered_MaturityExceeded");
					params.substitutions = args;
					params.payload = payload;
					LLPostponedNotification::add<LLPostponedOfferNotification>(	params, from_id, false);
				}
				else
				{
			    LLNotification::Params params("TeleportOffered");
			    params.substitutions = args;
			    params.payload = payload;
			    LLPostponedNotification::add<LLPostponedOfferNotification>(	params, from_id, false);
			}

			}
		}
		break;

	case IM_GODLIKE_LURE_USER:
		{
			LLVector3 pos, look_at;
			U64 region_handle(0);
			U8 region_access(SIM_ACCESS_MIN);
			std::string region_info = ll_safe_string((char*)binary_bucket, binary_bucket_size);
			std::string region_access_str = LLStringUtil::null;
			std::string region_access_icn = LLStringUtil::null;
			std::string region_access_lc  = LLStringUtil::null;

			bool canUserAccessDstRegion = true;
			bool doesUserRequireMaturityIncrease = false;

			if (parse_lure_bucket(region_info, region_handle, pos, look_at, region_access))
			{
				region_access_str = LLViewerRegion::accessToString(region_access);
				region_access_icn = LLViewerRegion::getAccessIcon(region_access);
				region_access_lc  = region_access_str;
				LLStringUtil::toLower(region_access_lc);

				if (!gAgent.isGodlike())
				{
					switch (region_access)
					{
					case SIM_ACCESS_MIN :
					case SIM_ACCESS_PG :
						break;
					case SIM_ACCESS_MATURE :
						if (gAgent.isTeen())
						{
							canUserAccessDstRegion = false;
						}
						else if (gAgent.prefersPG())
						{
							doesUserRequireMaturityIncrease = true;
						}
						break;
					case SIM_ACCESS_ADULT :
						if (!gAgent.isAdult())
						{
							canUserAccessDstRegion = false;
						}
						else if (!gAgent.prefersAdult())
						{
							doesUserRequireMaturityIncrease = true;
						}
						break;
					default :
						llassert(0);
						break;
					}
				}
			}

			LLSD args;
			// *TODO: Translate -> [FIRST] [LAST] (maybe)
			args["NAME_SLURL"] = LLSLURL("agent", from_id, "about").getSLURLString();
			args["MESSAGE"] = message;
			args["MATURITY_STR"] = region_access_str;
			args["MATURITY_ICON"] = region_access_icn;
			args["REGION_CONTENT_MATURITY"] = region_access_lc;
			LLSD payload;
			payload["from_id"] = from_id;
			payload["lure_id"] = session_id;
			payload["godlike"] = TRUE;
			payload["region_maturity"] = region_access;

			if (!canUserAccessDstRegion)
			{
				LLNotification::Params params("TeleportOffered_MaturityBlocked");
				params.substitutions = args;
				params.payload = payload;
				LLPostponedNotification::add<LLPostponedOfferNotification>(	params, from_id, false);
				send_simple_im(from_id, LLTrans::getString("TeleportMaturityExceeded"), IM_NOTHING_SPECIAL, session_id);
				send_simple_im(from_id, LLStringUtil::null, IM_LURE_DECLINED, session_id);
			}
			else if (doesUserRequireMaturityIncrease)
			{
				LLNotification::Params params("TeleportOffered_MaturityExceeded");
				params.substitutions = args;
				params.payload = payload;
				LLPostponedNotification::add<LLPostponedOfferNotification>(	params, from_id, false);
			}
			else
			{
			// do not show a message box, because you're about to be
			// teleported.
			LLNotifications::instance().forceResponse(LLNotification::Params("TeleportOffered").payload(payload), 0);
		}
		}
		break;

	case IM_GOTO_URL:
		{
			LLSD args;
			// n.b. this is for URLs sent by the system, not for
			// URLs sent by scripts (i.e. llLoadURL)
			if (binary_bucket_size <= 0)
			{
				LL_WARNS("Messaging") << "bad binary_bucket_size: "
					<< binary_bucket_size
					<< " - aborting function." << LL_ENDL;
				return;
			}

			std::string url;
			
			url.assign((char*)binary_bucket, binary_bucket_size-1);
			args["MESSAGE"] = message;
			args["URL"] = url;
			LLSD payload;
			payload["url"] = url;
			LLNotificationsUtil::add("GotoURL", args, payload );
		}
		break;

	case IM_FRIENDSHIP_OFFERED:
		{
			LLSD payload;
			payload["from_id"] = from_id;
			payload["session_id"] = session_id;;
			payload["online"] = (offline == IM_ONLINE);
			payload["sender"] = msg->getSender().getIPandPort();

			if (is_muted)
			{
				LLNotifications::instance().forceResponse(LLNotification::Params("OfferFriendship").payload(payload), 1);
			}
			else
			{
				if (is_do_not_disturb)
				{
					send_do_not_disturb_message(msg, from_id);
				}
				args["NAME_SLURL"] = LLSLURL("agent", from_id, "about").getSLURLString();
				if(message.empty())
				{
					//support for frienship offers from clients before July 2008
				        LLNotificationsUtil::add("OfferFriendshipNoMessage", args, payload);
				}
				else
				{
					args["[MESSAGE]"] = message;
				    LLNotification::Params params("OfferFriendship");
				    params.substitutions = args;
				    params.payload = payload;
				    LLPostponedNotification::add<LLPostponedOfferNotification>(	params, from_id, false);
				}
			}
		}
		break;

	case IM_FRIENDSHIP_ACCEPTED:
		{
			// In the case of an offline IM, the formFriendship() may be extraneous
			// as the database should already include the relationship.  But it
			// doesn't hurt for dupes.
			LLAvatarTracker::formFriendship(from_id);
			
			std::vector<std::string> strings;
			strings.push_back(from_id.asString());
			send_generic_message("requestonlinenotification", strings);
			
			args["NAME"] = name;
			LLSD payload;
			payload["from_id"] = from_id;
			LLAvatarNameCache::get(from_id, boost::bind(&notification_display_name_callback,_1,_2,"FriendshipAccepted",args,payload));
		}
		break;

	case IM_FRIENDSHIP_DECLINED_DEPRECATED:
	default:
		LL_WARNS("Messaging") << "Instant message calling for unknown dialog "
				<< (S32)dialog << LL_ENDL;
		break;
	}

	LLWindow* viewer_window = gViewerWindow->getWindow();
	if (viewer_window && viewer_window->getMinimized())
	{
		viewer_window->flashIcon(5.f);
	}
}

void send_do_not_disturb_message (LLMessageSystem* msg, const LLUUID& from_id, const LLUUID& session_id)
{
	if (gAgent.isDoNotDisturb())
	{
		std::string my_name;
		LLAgentUI::buildFullname(my_name);
		std::string response = gSavedPerAccountSettings.getString("DoNotDisturbModeResponse");
		pack_instant_message(
			msg,
			gAgent.getID(),
			FALSE,
			gAgent.getSessionID(),
			from_id,
			my_name,
			response,
			IM_ONLINE,
			IM_DO_NOT_DISTURB_AUTO_RESPONSE,
			session_id);
		gAgent.sendReliableMessage();
	}
}

bool callingcard_offer_callback(const LLSD& notification, const LLSD& response)
{
	S32 option = LLNotificationsUtil::getSelectedOption(notification, response);
	LLUUID fid;
	LLUUID from_id;
	LLMessageSystem* msg = gMessageSystem;
	switch(option)
	{
	case 0:
		// accept
		msg->newMessageFast(_PREHASH_AcceptCallingCard);
		msg->nextBlockFast(_PREHASH_AgentData);
		msg->addUUIDFast(_PREHASH_AgentID, gAgent.getID());
		msg->addUUIDFast(_PREHASH_SessionID, gAgent.getSessionID());
		msg->nextBlockFast(_PREHASH_TransactionBlock);
		msg->addUUIDFast(_PREHASH_TransactionID, notification["payload"]["transaction_id"].asUUID());
		fid = gInventory.findCategoryUUIDForType(LLFolderType::FT_CALLINGCARD);
		msg->nextBlockFast(_PREHASH_FolderData);
		msg->addUUIDFast(_PREHASH_FolderID, fid);
		msg->sendReliable(LLHost(notification["payload"]["sender"].asString()));
		break;
	case 1:
		// decline		
		msg->newMessageFast(_PREHASH_DeclineCallingCard);
		msg->nextBlockFast(_PREHASH_AgentData);
		msg->addUUIDFast(_PREHASH_AgentID, gAgent.getID());
		msg->addUUIDFast(_PREHASH_SessionID, gAgent.getSessionID());
		msg->nextBlockFast(_PREHASH_TransactionBlock);
		msg->addUUIDFast(_PREHASH_TransactionID, notification["payload"]["transaction_id"].asUUID());
		msg->sendReliable(LLHost(notification["payload"]["sender"].asString()));
		send_do_not_disturb_message(msg, notification["payload"]["source_id"].asUUID());
		break;
	default:
		// close button probably, possibly timed out
		break;
	}

	return false;
}
static LLNotificationFunctorRegistration callingcard_offer_cb_reg("OfferCallingCard", callingcard_offer_callback);

void process_offer_callingcard(LLMessageSystem* msg, void**)
{
	// someone has offered to form a friendship
	LL_DEBUGS("Messaging") << "callingcard offer" << LL_ENDL;

	LLUUID source_id;
	msg->getUUIDFast(_PREHASH_AgentData, _PREHASH_AgentID, source_id);
	LLUUID tid;
	msg->getUUIDFast(_PREHASH_AgentBlock, _PREHASH_TransactionID, tid);

	LLSD payload;
	payload["transaction_id"] = tid;
	payload["source_id"] = source_id;
	payload["sender"] = msg->getSender().getIPandPort();

	LLViewerObject* source = gObjectList.findObject(source_id);
	LLSD args;
	std::string source_name;
	if(source && source->isAvatar())
	{
		LLNameValue* nvfirst = source->getNVPair("FirstName");
		LLNameValue* nvlast  = source->getNVPair("LastName");
		if (nvfirst && nvlast)
		{
			source_name = LLCacheName::buildFullName(
				nvfirst->getString(), nvlast->getString());
		}
	}

	if(!source_name.empty())
	{
		if (gAgent.isDoNotDisturb() 
			|| LLMuteList::getInstance()->isMuted(source_id, source_name, LLMute::flagTextChat))
		{
			// automatically decline offer
			LLNotifications::instance().forceResponse(LLNotification::Params("OfferCallingCard").payload(payload), 1);
		}
		else
		{
			args["NAME"] = source_name;
			LLNotificationsUtil::add("OfferCallingCard", args, payload);
		}
	}
	else
	{
		LL_WARNS("Messaging") << "Calling card offer from an unknown source." << LL_ENDL;
	}
}

void process_accept_callingcard(LLMessageSystem* msg, void**)
{
	LLNotificationsUtil::add("CallingCardAccepted");
}

void process_decline_callingcard(LLMessageSystem* msg, void**)
{
	LLNotificationsUtil::add("CallingCardDeclined");
}

class ChatTranslationReceiver : public LLTranslate::TranslationReceiver
{
public :
	ChatTranslationReceiver(const std::string &from_lang, const std::string &to_lang, const std::string &mesg,
							const LLChat &chat, const LLSD &toast_args)
		: LLTranslate::TranslationReceiver(from_lang, to_lang),
		m_chat(chat),
		m_toastArgs(toast_args),
		m_origMesg(mesg)
	{
	}

	static ChatTranslationReceiver* build(const std::string &from_lang, const std::string &to_lang, const std::string &mesg, const LLChat &chat, const LLSD &toast_args)
	{
		return new ChatTranslationReceiver(from_lang, to_lang, mesg, chat, toast_args);
	}

protected:
	void handleResponse(const std::string &translation, const std::string &detected_language)
	{
		// filter out non-interesting responeses
		if ( !translation.empty()
			&& (mToLang != detected_language)
			&& (LLStringUtil::compareInsensitive(translation, m_origMesg) != 0) )
		{
			m_chat.mText += " (" + translation + ")";
		}

		LLNotificationsUI::LLNotificationManager::instance().onChat(m_chat, m_toastArgs);
	}

	void handleFailure(int status, const std::string& err_msg)
	{
		LL_WARNS() << "Translation failed for mesg " << m_origMesg << " toLang " << mToLang << " fromLang " << mFromLang << LL_ENDL;

		std::string msg = LLTrans::getString("TranslationFailed", LLSD().with("[REASON]", err_msg));
		LLStringUtil::replaceString(msg, "\n", " "); // we want one-line error messages
		m_chat.mText += " (" + msg + ")";

		LLNotificationsUI::LLNotificationManager::instance().onChat(m_chat, m_toastArgs);
	}

private:
	LLChat m_chat;
	std::string m_origMesg;
	LLSD m_toastArgs;		
};
void process_chat_from_simulator(LLMessageSystem *msg, void **user_data)
{
	LLChat	chat;
	std::string		mesg;
	std::string		from_name;
	U8			source_temp;
	U8			type_temp;
	U8			audible_temp;
	LLColor4	color(1.0f, 1.0f, 1.0f, 1.0f);
	LLUUID		from_id;
	LLUUID		owner_id;
	LLViewerObject*	chatter;

	msg->getString("ChatData", "FromName", from_name);
	
	msg->getUUID("ChatData", "SourceID", from_id);
	chat.mFromID = from_id;
	
	// Object owner for objects
	msg->getUUID("ChatData", "OwnerID", owner_id);

	msg->getU8Fast(_PREHASH_ChatData, _PREHASH_SourceType, source_temp);
	chat.mSourceType = (EChatSourceType)source_temp;

	msg->getU8("ChatData", "ChatType", type_temp);
	chat.mChatType = (EChatType)type_temp;

	msg->getU8Fast(_PREHASH_ChatData, _PREHASH_Audible, audible_temp);
	chat.mAudible = (EChatAudible)audible_temp;
	
	chat.mTime = LLFrameTimer::getElapsedSeconds();
	
	// IDEVO Correct for new-style "Resident" names
	if (chat.mSourceType == CHAT_SOURCE_AGENT)
	{
		// I don't know if it's OK to change this here, if 
		// anything downstream does lookups by name, for instance
		
		LLAvatarName av_name;
		if (LLAvatarNameCache::get(from_id, &av_name))
		{
			chat.mFromName = av_name.getDisplayName();
		}
		else
		{
			chat.mFromName = LLCacheName::cleanFullName(from_name);
		}
	}
	else
	{
		chat.mFromName = from_name;
	}

	BOOL is_do_not_disturb = gAgent.isDoNotDisturb();

	BOOL is_muted = FALSE;
	BOOL is_linden = FALSE;
	is_muted = LLMuteList::getInstance()->isMuted(
		from_id,
		from_name,
		LLMute::flagTextChat) 
		|| LLMuteList::getInstance()->isMuted(owner_id, LLMute::flagTextChat);
	is_linden = chat.mSourceType != CHAT_SOURCE_OBJECT &&
		LLMuteList::getInstance()->isLinden(from_name);

	BOOL is_audible = (CHAT_AUDIBLE_FULLY == chat.mAudible);
	chatter = gObjectList.findObject(from_id);
	if (chatter)
	{
		chat.mPosAgent = chatter->getPositionAgent();

		// Make swirly things only for talking objects. (not script debug messages, though)
		if (chat.mSourceType == CHAT_SOURCE_OBJECT 
			&& chat.mChatType != CHAT_TYPE_DEBUG_MSG
			&& gSavedSettings.getBOOL("EffectScriptChatParticles") )
		{
			LLPointer<LLViewerPartSourceChat> psc = new LLViewerPartSourceChat(chatter->getPositionAgent());
			psc->setSourceObject(chatter);
			psc->setColor(color);
			//We set the particles to be owned by the object's owner, 
			//just in case they should be muted by the mute list
			psc->setOwnerUUID(owner_id);
			LLViewerPartSim::getInstance()->addPartSource(psc);
		}

		// record last audible utterance
		if (is_audible
			&& (is_linden || (!is_muted && !is_do_not_disturb)))
		{
			if (chat.mChatType != CHAT_TYPE_START 
				&& chat.mChatType != CHAT_TYPE_STOP)
			{
				gAgent.heardChat(chat.mFromID);
			}
		}
	}

	if (is_audible)
	{
		//BOOL visible_in_chat_bubble = FALSE;

		color.setVec(1.f,1.f,1.f,1.f);
		msg->getStringFast(_PREHASH_ChatData, _PREHASH_Message, mesg);

		BOOL ircstyle = FALSE;

		// Look for IRC-style emotes here so chatbubbles work
		std::string prefix = mesg.substr(0, 4);
		if (prefix == "/me " || prefix == "/me'")
		{
			ircstyle = TRUE;
		}
		chat.mText = mesg;

		// Look for the start of typing so we can put "..." in the bubbles.
		if (CHAT_TYPE_START == chat.mChatType)
		{
			LLLocalSpeakerMgr::getInstance()->setSpeakerTyping(from_id, TRUE);

			// Might not have the avatar constructed yet, eg on login.
			if (chatter && chatter->isAvatar())
			{
				((LLVOAvatar*)chatter)->startTyping();
			}
			return;
		}
		else if (CHAT_TYPE_STOP == chat.mChatType)
		{
			LLLocalSpeakerMgr::getInstance()->setSpeakerTyping(from_id, FALSE);

			// Might not have the avatar constructed yet, eg on login.
			if (chatter && chatter->isAvatar())
			{
				((LLVOAvatar*)chatter)->stopTyping();
			}
			return;
		}

		// Look for IRC-style emotes
		if (ircstyle)
		{
			// set CHAT_STYLE_IRC to avoid adding Avatar Name as author of message. See EXT-656
			chat.mChatStyle = CHAT_STYLE_IRC;

			// Do nothing, ircstyle is fixed above for chat bubbles
		}
		else
		{
			chat.mText = "";
			switch(chat.mChatType)
			{
			case CHAT_TYPE_WHISPER:
				chat.mText = LLTrans::getString("whisper") + " ";
				break;
			case CHAT_TYPE_DEBUG_MSG:
			case CHAT_TYPE_OWNER:
			case CHAT_TYPE_NORMAL:
			case CHAT_TYPE_DIRECT:
				break;
			case CHAT_TYPE_SHOUT:
				chat.mText = LLTrans::getString("shout") + " ";
				break;
			case CHAT_TYPE_START:
			case CHAT_TYPE_STOP:
				LL_WARNS("Messaging") << "Got chat type start/stop in main chat processing." << LL_ENDL;
				break;
			default:
				LL_WARNS("Messaging") << "Unknown type " << chat.mChatType << " in chat!" << LL_ENDL;
				break;
			}

			chat.mText += mesg;
		}
		
		// We have a real utterance now, so can stop showing "..." and proceed.
		if (chatter && chatter->isAvatar())
		{
			LLLocalSpeakerMgr::getInstance()->setSpeakerTyping(from_id, FALSE);
			((LLVOAvatar*)chatter)->stopTyping();
			
			if (!is_muted && !is_do_not_disturb)
			{
				//visible_in_chat_bubble = gSavedSettings.getBOOL("UseChatBubbles");
				std::string formated_msg = "";
				LLViewerChat::formatChatMsg(chat, formated_msg);
				LLChat chat_bubble = chat;
				chat_bubble.mText = formated_msg;
				((LLVOAvatar*)chatter)->addChat(chat_bubble);
			}
		}
		
		if (chatter)
		{
			chat.mPosAgent = chatter->getPositionAgent();
		}

		// truth table:
		// LINDEN	BUSY	MUTED	OWNED_BY_YOU	TASK		DISPLAY		STORE IN HISTORY
		// F		F		F		F				*			Yes			Yes
		// F		F		F		T				*			Yes			Yes
		// F		F		T		F				*			No			No
		// F		F		T		T				*			No			No
		// F		T		F		F				*			No			Yes
		// F		T		F		T				*			Yes			Yes
		// F		T		T		F				*			No			No
		// F		T		T		T				*			No			No
		// T		*		*		*				F			Yes			Yes

		chat.mMuted = is_muted && !is_linden;

		// pass owner_id to chat so that we can display the remote
		// object inspect for an object that is chatting with you
		LLSD args;
		chat.mOwnerID = owner_id;

		if (gSavedSettings.getBOOL("TranslateChat") && chat.mSourceType != CHAT_SOURCE_SYSTEM)
		{
			if (chat.mChatStyle == CHAT_STYLE_IRC)
			{
				mesg = mesg.substr(4, std::string::npos);
			}
			const std::string from_lang = ""; // leave empty to trigger autodetect
			const std::string to_lang = LLTranslate::getTranslateLanguage();

			LLTranslate::TranslationReceiverPtr result = ChatTranslationReceiver::build(from_lang, to_lang, mesg, chat, args);
			LLTranslate::translateMessage(result, from_lang, to_lang, mesg);
		}
		else
		{
			LLNotificationsUI::LLNotificationManager::instance().onChat(chat, args);
		}

		LLSD msg_notify = LLSD(LLSD::emptyMap());
		msg_notify["session_id"] = LLUUID();
        msg_notify["from_id"] = chat.mFromID;
		msg_notify["source_type"] = chat.mSourceType;
        on_new_message(msg_notify);
	}
}


// Simulator we're on is informing the viewer that the agent
// is starting to teleport (perhaps to another sim, perhaps to the 
// same sim). If we initiated the teleport process by sending some kind 
// of TeleportRequest, then this info is redundant, but if the sim 
// initiated the teleport (via a script call, being killed, etc.) 
// then this info is news to us.
void process_teleport_start(LLMessageSystem *msg, void**)
{
	// on teleport, don't tell them about destination guide anymore
	LLFirstUse::notUsingDestinationGuide(false);
	U32 teleport_flags = 0x0;
	msg->getU32("Info", "TeleportFlags", teleport_flags);

	LL_DEBUGS("Messaging") << "Got TeleportStart with TeleportFlags=" << teleport_flags << ". gTeleportDisplay: " << gTeleportDisplay << ", gAgent.mTeleportState: " << gAgent.getTeleportState() << LL_ENDL;

	// *NOTE: The server sends two StartTeleport packets when you are teleporting to a LM
	LLViewerMessage::getInstance()->mTeleportStartedSignal();

	if (teleport_flags & TELEPORT_FLAGS_DISABLE_CANCEL)
	{
		gViewerWindow->setProgressCancelButtonVisible(FALSE);
	}
	else
	{
		gViewerWindow->setProgressCancelButtonVisible(TRUE, LLTrans::getString("Cancel"));
	}

	// Freeze the UI and show progress bar
	// Note: could add data here to differentiate between normal teleport and death.

	if( gAgent.getTeleportState() == LLAgent::TELEPORT_NONE )
	{
		gTeleportDisplay = TRUE;
		gAgent.setTeleportState( LLAgent::TELEPORT_START );
		make_ui_sound("UISndTeleportOut");
		
		LL_INFOS("Messaging") << "Teleport initiated by remote TeleportStart message with TeleportFlags: " <<  teleport_flags << LL_ENDL;

		// Don't call LLFirstUse::useTeleport here because this could be
		// due to being killed, which would send you home, not to a Telehub
	}
}

boost::signals2::connection LLViewerMessage::setTeleportStartedCallback(teleport_started_callback_t cb)
{
	return mTeleportStartedSignal.connect(cb);
}

void process_teleport_progress(LLMessageSystem* msg, void**)
{
	LLUUID agent_id;
	msg->getUUID("AgentData", "AgentID", agent_id);
	if((gAgent.getID() != agent_id)
	   || (gAgent.getTeleportState() == LLAgent::TELEPORT_NONE))
	{
		LL_WARNS("Messaging") << "Unexpected teleport progress message." << LL_ENDL;
		return;
	}
	U32 teleport_flags = 0x0;
	msg->getU32("Info", "TeleportFlags", teleport_flags);
	if (teleport_flags & TELEPORT_FLAGS_DISABLE_CANCEL)
	{
		gViewerWindow->setProgressCancelButtonVisible(FALSE);
	}
	else
	{
		gViewerWindow->setProgressCancelButtonVisible(TRUE, LLTrans::getString("Cancel"));
	}
	std::string buffer;
	msg->getString("Info", "Message", buffer);
	LL_DEBUGS("Messaging") << "teleport progress: " << buffer << LL_ENDL;

	//Sorta hacky...default to using simulator raw messages
	//if we don't find the coresponding mapping in our progress mappings
	std::string message = buffer;

	if (LLAgent::sTeleportProgressMessages.find(buffer) != 
		LLAgent::sTeleportProgressMessages.end() )
	{
		message = LLAgent::sTeleportProgressMessages[buffer];
	}

	gAgent.setTeleportMessage(LLAgent::sTeleportProgressMessages[message]);
}

class LLFetchInWelcomeArea : public LLInventoryFetchDescendentsObserver
{
public:
	LLFetchInWelcomeArea(const uuid_vec_t &ids) :
		LLInventoryFetchDescendentsObserver(ids)
	{}
	virtual void done()
	{
		LLIsType is_landmark(LLAssetType::AT_LANDMARK);
		LLIsType is_card(LLAssetType::AT_CALLINGCARD);

		LLInventoryModel::cat_array_t	card_cats;
		LLInventoryModel::item_array_t	card_items;
		LLInventoryModel::cat_array_t	land_cats;
		LLInventoryModel::item_array_t	land_items;

		uuid_vec_t::iterator it = mComplete.begin();
		uuid_vec_t::iterator end = mComplete.end();
		for(; it != end; ++it)
		{
			gInventory.collectDescendentsIf(
				(*it),
				land_cats,
				land_items,
				LLInventoryModel::EXCLUDE_TRASH,
				is_landmark);
			gInventory.collectDescendentsIf(
				(*it),
				card_cats,
				card_items,
				LLInventoryModel::EXCLUDE_TRASH,
				is_card);
		}
		LLSD args;
		if ( land_items.size() > 0 )
		{	// Show notification that they can now teleport to landmarks.  Use a random landmark from the inventory
			S32 random_land = ll_rand( land_items.size() - 1 );
			args["NAME"] = land_items[random_land]->getName();
			LLNotificationsUtil::add("TeleportToLandmark",args);
		}
		if ( card_items.size() > 0 )
		{	// Show notification that they can now contact people.  Use a random calling card from the inventory
			S32 random_card = ll_rand( card_items.size() - 1 );
			args["NAME"] = card_items[random_card]->getName();
			LLNotificationsUtil::add("TeleportToPerson",args);
		}

		gInventory.removeObserver(this);
		delete this;
	}
};



class LLPostTeleportNotifiers : public LLEventTimer 
{
public:
	LLPostTeleportNotifiers();
	virtual ~LLPostTeleportNotifiers();

	//function to be called at the supplied frequency
	virtual BOOL tick();
};

LLPostTeleportNotifiers::LLPostTeleportNotifiers() : LLEventTimer( 2.0 )
{
};

LLPostTeleportNotifiers::~LLPostTeleportNotifiers()
{
}

BOOL LLPostTeleportNotifiers::tick()
{
	BOOL all_done = FALSE;
	if ( gAgent.getTeleportState() == LLAgent::TELEPORT_NONE )
	{
		// get callingcards and landmarks available to the user arriving.
		uuid_vec_t folders;
		const LLUUID callingcard_id = gInventory.findCategoryUUIDForType(LLFolderType::FT_CALLINGCARD);
		if(callingcard_id.notNull()) 
			folders.push_back(callingcard_id);
		const LLUUID folder_id = gInventory.findCategoryUUIDForType(LLFolderType::FT_LANDMARK);
		if(folder_id.notNull()) 
			folders.push_back(folder_id);
		if(!folders.empty())
		{
			LLFetchInWelcomeArea* fetcher = new LLFetchInWelcomeArea(folders);
			fetcher->startFetch();
			if(fetcher->isFinished())
			{
				fetcher->done();
			}
			else
			{
				gInventory.addObserver(fetcher);
			}
		}
		all_done = TRUE;
	}

	return all_done;
}



// Teleport notification from the simulator
// We're going to pretend to be a new agent
void process_teleport_finish(LLMessageSystem* msg, void**)
{
	LL_DEBUGS("Messaging") << "Got teleport location message" << LL_ENDL;
	LLUUID agent_id;
	msg->getUUIDFast(_PREHASH_Info, _PREHASH_AgentID, agent_id);
	if (agent_id != gAgent.getID())
	{
		LL_WARNS("Messaging") << "Got teleport notification for wrong agent!" << LL_ENDL;
		return;
	}
	
	// Teleport is finished; it can't be cancelled now.
	gViewerWindow->setProgressCancelButtonVisible(FALSE);

	// Do teleport effect for where you're leaving
	// VEFFECT: TeleportStart
	LLHUDEffectSpiral *effectp = (LLHUDEffectSpiral *)LLHUDManager::getInstance()->createViewerEffect(LLHUDObject::LL_HUD_EFFECT_POINT, TRUE);
	effectp->setPositionGlobal(gAgent.getPositionGlobal());
	effectp->setColor(LLColor4U(gAgent.getEffectColor()));
	LLHUDManager::getInstance()->sendEffects();

	U32 location_id;
	U32 sim_ip;
	U16 sim_port;
	LLVector3 pos, look_at;
	U64 region_handle;
	msg->getU32Fast(_PREHASH_Info, _PREHASH_LocationID, location_id);
	msg->getIPAddrFast(_PREHASH_Info, _PREHASH_SimIP, sim_ip);
	msg->getIPPortFast(_PREHASH_Info, _PREHASH_SimPort, sim_port);
	//msg->getVector3Fast(_PREHASH_Info, _PREHASH_Position, pos);
	//msg->getVector3Fast(_PREHASH_Info, _PREHASH_LookAt, look_at);
	msg->getU64Fast(_PREHASH_Info, _PREHASH_RegionHandle, region_handle);
	U32 teleport_flags;
	msg->getU32Fast(_PREHASH_Info, _PREHASH_TeleportFlags, teleport_flags);
	
	
	std::string seedCap;
	msg->getStringFast(_PREHASH_Info, _PREHASH_SeedCapability, seedCap);

	// update home location if we are teleporting out of prelude - specific to teleporting to welcome area 
	if((teleport_flags & TELEPORT_FLAGS_SET_HOME_TO_TARGET)
	   && (!gAgent.isGodlike()))
	{
		gAgent.setHomePosRegion(region_handle, pos);

		// Create a timer that will send notices when teleporting is all finished.  Since this is 
		// based on the LLEventTimer class, it will be managed by that class and not orphaned or leaked.
		new LLPostTeleportNotifiers();
	}

	LLHost sim_host(sim_ip, sim_port);

	// Viewer trusts the simulator.
	gMessageSystem->enableCircuit(sim_host, TRUE);
	LLViewerRegion* regionp =  LLWorld::getInstance()->addRegion(region_handle, sim_host);

/*
	// send camera update to new region
	gAgentCamera.updateCamera();

	// likewise make sure the camera is behind the avatar
	gAgentCamera.resetView(TRUE);
	LLVector3 shift_vector = regionp->getPosRegionFromGlobal(gAgent.getRegion()->getOriginGlobal());
	gAgent.setRegion(regionp);
	gObjectList.shiftObjects(shift_vector);

	if (isAgentAvatarValid())
	{
		gAgentAvatarp->clearChatText();
		gAgentCamera.slamLookAt(look_at);
	}
	gAgent.setPositionAgent(pos);
	gAssetStorage->setUpstream(sim);
	gCacheName->setUpstream(sim);
*/

	// Make sure we're standing
	gAgent.standUp();

	// now, use the circuit info to tell simulator about us!
	LL_INFOS("Messaging") << "process_teleport_finish() Enabling "
			<< sim_host << " with code " << msg->mOurCircuitCode << LL_ENDL;
	msg->newMessageFast(_PREHASH_UseCircuitCode);
	msg->nextBlockFast(_PREHASH_CircuitCode);
	msg->addU32Fast(_PREHASH_Code, msg->getOurCircuitCode());
	msg->addUUIDFast(_PREHASH_SessionID, gAgent.getSessionID());
	msg->addUUIDFast(_PREHASH_ID, gAgent.getID());
	msg->sendReliable(sim_host);

	send_complete_agent_movement(sim_host);
	gAgent.setTeleportState( LLAgent::TELEPORT_MOVING );
	gAgent.setTeleportMessage(LLAgent::sTeleportProgressMessages["contacting"]);

	regionp->setSeedCapability(seedCap);

	// Don't send camera updates to the new region until we're
	// actually there...


	// Now do teleport effect for where you're going.
	// VEFFECT: TeleportEnd
	effectp = (LLHUDEffectSpiral *)LLHUDManager::getInstance()->createViewerEffect(LLHUDObject::LL_HUD_EFFECT_POINT, TRUE);
	effectp->setPositionGlobal(gAgent.getPositionGlobal());

	effectp->setColor(LLColor4U(gAgent.getEffectColor()));
	LLHUDManager::getInstance()->sendEffects();

//	gTeleportDisplay = TRUE;
//	gTeleportDisplayTimer.reset();
//	gViewerWindow->setShowProgress(TRUE);
}

// stuff we have to do every time we get an AvatarInitComplete from a sim
/*
void process_avatar_init_complete(LLMessageSystem* msg, void**)
{
	LLVector3 agent_pos;
	msg->getVector3Fast(_PREHASH_AvatarData, _PREHASH_Position, agent_pos);
	agent_movement_complete(msg->getSender(), agent_pos);
}
*/

void process_agent_movement_complete(LLMessageSystem* msg, void**)
{
	gShiftFrame = true;
	gAgentMovementCompleted = true;

	LLUUID agent_id;
	msg->getUUIDFast(_PREHASH_AgentData, _PREHASH_AgentID, agent_id);
	LLUUID session_id;
	msg->getUUIDFast(_PREHASH_AgentData, _PREHASH_SessionID, session_id);
	if((gAgent.getID() != agent_id) || (gAgent.getSessionID() != session_id))
	{
		LL_WARNS("Messaging") << "Incorrect id in process_agent_movement_complete()"
				<< LL_ENDL;
		return;
	}

	LL_DEBUGS("Messaging") << "process_agent_movement_complete()" << LL_ENDL;

	// *TODO: check timestamp to make sure the movement compleation
	// makes sense.
	LLVector3 agent_pos;
	msg->getVector3Fast(_PREHASH_Data, _PREHASH_Position, agent_pos);
	LLVector3 look_at;
	msg->getVector3Fast(_PREHASH_Data, _PREHASH_LookAt, look_at);
	U64 region_handle;
	msg->getU64Fast(_PREHASH_Data, _PREHASH_RegionHandle, region_handle);
	
	std::string version_channel;
	msg->getString("SimData", "ChannelVersion", version_channel);

	if (!isAgentAvatarValid())
	{
		// Could happen if you were immediately god-teleported away on login,
		// maybe other cases.  Continue, but warn.
		LL_WARNS("Messaging") << "agent_movement_complete() with NULL avatarp." << LL_ENDL;
	}

	F32 x, y;
	from_region_handle(region_handle, &x, &y);
	LLViewerRegion* regionp = LLWorld::getInstance()->getRegionFromHandle(region_handle);
	if (!regionp)
	{
		if (gAgent.getRegion())
		{
			LL_WARNS("Messaging") << "current region " << gAgent.getRegion()->getOriginGlobal() << LL_ENDL;
		}

		LL_WARNS("Messaging") << "Agent being sent to invalid home region: " 
			<< x << ":" << y 
			<< " current pos " << gAgent.getPositionGlobal()
			<< LL_ENDL;
		LLAppViewer::instance()->forceDisconnect(LLTrans::getString("SentToInvalidRegion"));
		return;

	}

	LL_INFOS("Messaging") << "Changing home region to " << x << ":" << y << LL_ENDL;

	// set our upstream host the new simulator and shuffle things as
	// appropriate.
	LLVector3 shift_vector = regionp->getPosRegionFromGlobal(
		gAgent.getRegion()->getOriginGlobal());
	gAgent.setRegion(regionp);
	gObjectList.shiftObjects(shift_vector);
	gAssetStorage->setUpstream(msg->getSender());
	gCacheName->setUpstream(msg->getSender());
	gViewerThrottle.sendToSim();
	gViewerWindow->sendShapeToSim();

	bool is_teleport = gAgent.getTeleportState() == LLAgent::TELEPORT_MOVING;

	if( is_teleport )
	{
		if (gAgent.getTeleportKeepsLookAt())
		{
			// *NOTE: the LookAt data we get from the sim here doesn't
			// seem to be useful, so get it from the camera instead
			look_at = LLViewerCamera::getInstance()->getAtAxis();
		}
		// Force the camera back onto the agent, don't animate.
		gAgentCamera.setFocusOnAvatar(TRUE, FALSE);
		gAgentCamera.slamLookAt(look_at);
		gAgentCamera.updateCamera();

		gAgent.setTeleportState( LLAgent::TELEPORT_START_ARRIVAL );

		// set the appearance on teleport since the new sim does not
		// know what you look like.
		gAgent.sendAgentSetAppearance();

		if (isAgentAvatarValid())
		{
			// Chat the "back" SLURL. (DEV-4907)

			LLSLURL slurl;
			gAgent.getTeleportSourceSLURL(slurl);
			LLSD substitution = LLSD().with("[T_SLURL]", slurl.getSLURLString());
			std::string completed_from = LLAgent::sTeleportProgressMessages["completed_from"];
			LLStringUtil::format(completed_from, substitution);

			LLSD args;
			args["MESSAGE"] = completed_from;
			LLNotificationsUtil::add("SystemMessageTip", args);

			// Set the new position
			gAgentAvatarp->setPositionAgent(agent_pos);
			gAgentAvatarp->clearChat();
			gAgentAvatarp->slamPosition();
		}
	}
	else
	{
		// This is initial log-in or a region crossing
		gAgent.setTeleportState( LLAgent::TELEPORT_NONE );

		if(LLStartUp::getStartupState() < STATE_STARTED)
		{	// This is initial log-in, not a region crossing:
			// Set the camera looking ahead of the AV so send_agent_update() below 
			// will report the correct location to the server.
			LLVector3 look_at_point = look_at;
			look_at_point = agent_pos + look_at_point.rotVec(gAgent.getQuat());

			static LLVector3 up_direction(0.0f, 0.0f, 1.0f);
			LLViewerCamera::getInstance()->lookAt(agent_pos, look_at_point, up_direction);
		}
	}

	if ( LLTracker::isTracking(NULL) )
	{
		// Check distance to beacon, if < 5m, remove beacon
		LLVector3d beacon_pos = LLTracker::getTrackedPositionGlobal();
		LLVector3 beacon_dir(agent_pos.mV[VX] - (F32)fmod(beacon_pos.mdV[VX], 256.0), agent_pos.mV[VY] - (F32)fmod(beacon_pos.mdV[VY], 256.0), 0);
		if (beacon_dir.magVecSquared() < 25.f)
		{
			LLTracker::stopTracking(NULL);
		}
		else if ( is_teleport && !gAgent.getTeleportKeepsLookAt() && look_at.isExactlyZero())
		{
			//look at the beacon
			LLVector3 global_agent_pos = agent_pos;
			global_agent_pos[0] += x;
			global_agent_pos[1] += y;
			look_at = (LLVector3)beacon_pos - global_agent_pos;
			look_at.normVec();
			gAgentCamera.slamLookAt(look_at);
		}
	}

	// TODO: Put back a check for flying status! DK 12/19/05
	// Sim tells us whether the new position is off the ground
	/*
	if (teleport_flags & TELEPORT_FLAGS_IS_FLYING)
	{
		gAgent.setFlying(TRUE);
	}
	else
	{
		gAgent.setFlying(FALSE);
	}
	*/

	send_agent_update(TRUE, TRUE);

	if (gAgent.getRegion()->getBlockFly())
	{
		gAgent.setFlying(gAgent.canFly());
	}

	// force simulator to recognize do not disturb state
	if (gAgent.isDoNotDisturb())
	{
		gAgent.setDoNotDisturb(true);
	}
	else
	{
		gAgent.setDoNotDisturb(false);
	}

	if (isAgentAvatarValid())
	{
		gAgentAvatarp->mFootPlane.clearVec();
	}
	
	// send walk-vs-run status
	gAgent.sendWalkRun(gAgent.getRunning() || gAgent.getAlwaysRun());

	// If the server version has changed, display an info box and offer
	// to display the release notes, unless this is the initial log in.
	if (gLastVersionChannel == version_channel)
	{
		return;
	}

	gLastVersionChannel = version_channel;
}

void process_crossed_region(LLMessageSystem* msg, void**)
{
	LLUUID agent_id;
	msg->getUUIDFast(_PREHASH_AgentData, _PREHASH_AgentID, agent_id);
	LLUUID session_id;
	msg->getUUIDFast(_PREHASH_AgentData, _PREHASH_SessionID, session_id);
	if((gAgent.getID() != agent_id) || (gAgent.getSessionID() != session_id))
	{
		LL_WARNS("Messaging") << "Incorrect id in process_crossed_region()"
				<< LL_ENDL;
		return;
	}
	LL_INFOS("Messaging") << "process_crossed_region()" << LL_ENDL;
	gAgentAvatarp->resetRegionCrossingTimer();

	U32 sim_ip;
	msg->getIPAddrFast(_PREHASH_RegionData, _PREHASH_SimIP, sim_ip);
	U16 sim_port;
	msg->getIPPortFast(_PREHASH_RegionData, _PREHASH_SimPort, sim_port);
	LLHost sim_host(sim_ip, sim_port);
	U64 region_handle;
	msg->getU64Fast(_PREHASH_RegionData, _PREHASH_RegionHandle, region_handle);
	
	std::string seedCap;
	msg->getStringFast(_PREHASH_RegionData, _PREHASH_SeedCapability, seedCap);

	send_complete_agent_movement(sim_host);

	LLViewerRegion* regionp = LLWorld::getInstance()->addRegion(region_handle, sim_host);
	regionp->setSeedCapability(seedCap);
}



// Sends avatar and camera information to simulator.
// Sent roughly once per frame, or 20 times per second, whichever is less often

const F32 THRESHOLD_HEAD_ROT_QDOT = 0.9997f;	// ~= 2.5 degrees -- if its less than this we need to update head_rot
const F32 MAX_HEAD_ROT_QDOT = 0.99999f;			// ~= 0.5 degrees -- if its greater than this then no need to update head_rot
												// between these values we delay the updates (but no more than one second)

static LLTrace::TimeBlock FTM_AGENT_UPDATE_SEND("Send Message");

void send_agent_update(BOOL force_send, BOOL send_reliable)
{
	if (gAgent.getTeleportState() != LLAgent::TELEPORT_NONE)
	{
		// We don't care if they want to send an agent update, they're not allowed to until the simulator
		// that's the target is ready to receive them (after avatar_init_complete is received)
		return;
	}

	// We have already requested to log out.  Don't send agent updates.
	if(LLAppViewer::instance()->logoutRequestSent())
	{
		return;
	}

	// no region to send update to
	if(gAgent.getRegion() == NULL)
	{
		return;
	}

	const F32 TRANSLATE_THRESHOLD = 0.01f;

	// NOTA BENE: This is (intentionally?) using the small angle sine approximation to test for rotation
	//			  Plus, there is an extra 0.5 in the mix since the perpendicular between last_camera_at and getAtAxis() bisects cam_rot_change
	//			  Thus, we're actually testing against 0.2 degrees
	const F32 ROTATION_THRESHOLD = 0.1f * 2.f*F_PI/360.f;			//  Rotation thresh 0.2 deg, see note above

	const U8 DUP_MSGS = 1;				//  HACK!  number of times to repeat data on motionless agent

	//  Store data on last sent update so that if no changes, no send
	static LLVector3 last_camera_pos_agent, 
					 last_camera_at, 
					 last_camera_left,
					 last_camera_up;
	
	static LLVector3 cam_center_chg,
					 cam_rot_chg;

	static LLQuaternion last_head_rot;
	static U32 last_control_flags = 0;
	static U8 last_render_state;
	static U8 duplicate_count = 0;
	static F32 head_rot_chg = 1.0;
	static U8 last_flags;

	LLMessageSystem	*msg = gMessageSystem;
	LLVector3		camera_pos_agent;				// local to avatar's region
	U8				render_state;

	LLQuaternion body_rotation = gAgent.getFrameAgent().getQuaternion();
	LLQuaternion head_rotation = gAgent.getHeadRotation();

	camera_pos_agent = gAgentCamera.getCameraPositionAgent();

	render_state = gAgent.getRenderState();

	U32		control_flag_change = 0;
	U8		flag_change = 0;

	cam_center_chg = last_camera_pos_agent - camera_pos_agent;
	cam_rot_chg = last_camera_at - LLViewerCamera::getInstance()->getAtAxis();

	// If a modifier key is held down, turn off
	// LBUTTON and ML_LBUTTON so that using the camera (alt-key) doesn't
	// trigger a control event.
	U32 control_flags = gAgent.getControlFlags();

	MASK	key_mask = gKeyboard->currentMask(TRUE);

	if (key_mask & MASK_ALT || key_mask & MASK_CONTROL)
	{
		control_flags &= ~(	AGENT_CONTROL_LBUTTON_DOWN |
							AGENT_CONTROL_ML_LBUTTON_DOWN );
		control_flags |= 	AGENT_CONTROL_LBUTTON_UP |
							AGENT_CONTROL_ML_LBUTTON_UP ;
	}

	control_flag_change = last_control_flags ^ control_flags;

	U8 flags = AU_FLAGS_NONE;
	if (gAgent.isGroupTitleHidden())
	{
		flags |= AU_FLAGS_HIDETITLE;
	}
	if (gAgent.getAutoPilot())
	{
		flags |= AU_FLAGS_CLIENT_AUTOPILOT;
	}

	flag_change = last_flags ^ flags;

	head_rot_chg = dot(last_head_rot, head_rotation);

	//static S32 msg_number = 0;		// Used for diagnostic log messages

	if (force_send || 
		(cam_center_chg.magVec() > TRANSLATE_THRESHOLD) || 
		(head_rot_chg < THRESHOLD_HEAD_ROT_QDOT) ||	
		(last_render_state != render_state) ||
		(cam_rot_chg.magVec() > ROTATION_THRESHOLD) ||
		control_flag_change != 0 ||
		flag_change != 0)  
	{
		/* Diagnotics to show why we send the AgentUpdate message.  Also un-commment the msg_number code above and below this block
		msg_number += 1;
		if (head_rot_chg < THRESHOLD_HEAD_ROT_QDOT)
		{
			//LL_INFOS("Messaging") << "head rot " << head_rotation << LL_ENDL;
			LL_INFOS("Messaging") << "msg " << msg_number << ", frame " << LLFrameTimer::getFrameCount() << ", head_rot_chg " << head_rot_chg << LL_ENDL;
		}
		if (cam_rot_chg.magVec() > ROTATION_THRESHOLD) 
		{
			LL_INFOS("Messaging") << "msg " << msg_number << ", frame " << LLFrameTimer::getFrameCount() << ", cam rot " <<  cam_rot_chg.magVec() << LL_ENDL;
		}
		if (cam_center_chg.magVec() > TRANSLATE_THRESHOLD)
		{
			LL_INFOS("Messaging") << "msg " << msg_number << ", frame " << LLFrameTimer::getFrameCount() << ", cam center " << cam_center_chg.magVec() << LL_ENDL;
		}
//		if (drag_delta_chg.magVec() > TRANSLATE_THRESHOLD)
//		{
//			LL_INFOS("Messaging") << "drag delta " << drag_delta_chg.magVec() << LL_ENDL;
//		}
		if (control_flag_change)
		{
			LL_INFOS("Messaging") << "msg " << msg_number << ", frame " << LLFrameTimer::getFrameCount() << ", dcf = " << control_flag_change << LL_ENDL;
		}
*/

		duplicate_count = 0;
	}
	else
	{
		duplicate_count++;

		if (head_rot_chg < MAX_HEAD_ROT_QDOT  &&  duplicate_count < AGENT_UPDATES_PER_SECOND)
		{
			// The head_rotation is sent for updating things like attached guns.
			// We only trigger a new update when head_rotation deviates beyond
			// some threshold from the last update, however this can break fine
			// adjustments when trying to aim an attached gun, so what we do here
			// (where we would normally skip sending an update when nothing has changed)
			// is gradually reduce the threshold to allow a better update to 
			// eventually get sent... should update to within 0.5 degrees in less 
			// than a second.
			if (head_rot_chg < THRESHOLD_HEAD_ROT_QDOT + (MAX_HEAD_ROT_QDOT - THRESHOLD_HEAD_ROT_QDOT) * duplicate_count / AGENT_UPDATES_PER_SECOND)
			{
				duplicate_count = 0;
			}
			else
			{
				return;
			}
		}
		else
		{
			return;
		}
	}

	if (duplicate_count < DUP_MSGS && !gDisconnected)
	{
		/* More diagnostics to count AgentUpdate messages
		static S32 update_sec = 0;
		static S32 update_count = 0;
		static S32 max_update_count = 0;
		S32 cur_sec = lltrunc( LLTimer::getTotalSeconds() );
		update_count += 1;
		if (cur_sec != update_sec)
		{
			if (update_sec != 0)
			{
				update_sec = cur_sec;
				//msg_number = 0;
				max_update_count = llmax(max_update_count, update_count);
				LL_INFOS() << "Sent " << update_count << " AgentUpdate messages per second, max is " << max_update_count << LL_ENDL;
			}
			update_sec = cur_sec;
			update_count = 0;
		}
		*/

		LL_RECORD_BLOCK_TIME(FTM_AGENT_UPDATE_SEND);
		// Build the message
		msg->newMessageFast(_PREHASH_AgentUpdate);
		msg->nextBlockFast(_PREHASH_AgentData);
		msg->addUUIDFast(_PREHASH_AgentID, gAgent.getID());
		msg->addUUIDFast(_PREHASH_SessionID, gAgent.getSessionID());
		msg->addQuatFast(_PREHASH_BodyRotation, body_rotation);
		msg->addQuatFast(_PREHASH_HeadRotation, head_rotation);
		msg->addU8Fast(_PREHASH_State, render_state);
		msg->addU8Fast(_PREHASH_Flags, flags);

//		if (camera_pos_agent.mV[VY] > 255.f)
//		{
//			LL_INFOS("Messaging") << "Sending camera center " << camera_pos_agent << LL_ENDL;
//		}
		
		msg->addVector3Fast(_PREHASH_CameraCenter, camera_pos_agent);
		msg->addVector3Fast(_PREHASH_CameraAtAxis, LLViewerCamera::getInstance()->getAtAxis());
		msg->addVector3Fast(_PREHASH_CameraLeftAxis, LLViewerCamera::getInstance()->getLeftAxis());
		msg->addVector3Fast(_PREHASH_CameraUpAxis, LLViewerCamera::getInstance()->getUpAxis());
		msg->addF32Fast(_PREHASH_Far, gAgentCamera.mDrawDistance);
		
		msg->addU32Fast(_PREHASH_ControlFlags, control_flags);

		if (gDebugClicks)
		{
			if (control_flags & AGENT_CONTROL_LBUTTON_DOWN)
			{
				LL_INFOS("Messaging") << "AgentUpdate left button down" << LL_ENDL;
			}

			if (control_flags & AGENT_CONTROL_LBUTTON_UP)
			{
				LL_INFOS("Messaging") << "AgentUpdate left button up" << LL_ENDL;
			}
		}

		gAgent.enableControlFlagReset();

		if (!send_reliable)
		{
			gAgent.sendMessage();
		}
		else
		{
			gAgent.sendReliableMessage();
		}

//		LL_DEBUGS("Messaging") << "agent " << avatar_pos_agent << " cam " << camera_pos_agent << LL_ENDL;

		// Copy the old data 
		last_head_rot = head_rotation;
		last_render_state = render_state;
		last_camera_pos_agent = camera_pos_agent;
		last_camera_at = LLViewerCamera::getInstance()->getAtAxis();
		last_camera_left = LLViewerCamera::getInstance()->getLeftAxis();
		last_camera_up = LLViewerCamera::getInstance()->getUpAxis();
		last_control_flags = control_flags;
		last_flags = flags;
	}
}



// *TODO: Remove this dependency, or figure out a better way to handle
// this hack.
extern U32Bits gObjectData;

void process_object_update(LLMessageSystem *mesgsys, void **user_data)
{	
	// Update the data counters
	if (mesgsys->getReceiveCompressedSize())
	{
		gObjectData += (U32Bytes)mesgsys->getReceiveCompressedSize();
	}
	else
	{
		gObjectData += (U32Bytes)mesgsys->getReceiveSize();
	}

	// Update the object...
	gObjectList.processObjectUpdate(mesgsys, user_data, OUT_FULL);
}

void process_compressed_object_update(LLMessageSystem *mesgsys, void **user_data)
{
	// Update the data counters
	if (mesgsys->getReceiveCompressedSize())
	{
		gObjectData += (U32Bytes)mesgsys->getReceiveCompressedSize();
	}
	else
	{
		gObjectData += (U32Bytes)mesgsys->getReceiveSize();
	}

	// Update the object...
	gObjectList.processCompressedObjectUpdate(mesgsys, user_data, OUT_FULL_COMPRESSED);
}

void process_cached_object_update(LLMessageSystem *mesgsys, void **user_data)
{
	// Update the data counters
	if (mesgsys->getReceiveCompressedSize())
	{
		gObjectData += (U32Bytes)mesgsys->getReceiveCompressedSize();
	}
	else
	{
		gObjectData += (U32Bytes)mesgsys->getReceiveSize();
	}

	// Update the object...
	gObjectList.processCachedObjectUpdate(mesgsys, user_data, OUT_FULL_CACHED);
}


void process_terse_object_update_improved(LLMessageSystem *mesgsys, void **user_data)
{
	if (mesgsys->getReceiveCompressedSize())
	{
		gObjectData += (U32Bytes)mesgsys->getReceiveCompressedSize();
	}
	else
	{
		gObjectData += (U32Bytes)mesgsys->getReceiveSize();
	}

	gObjectList.processCompressedObjectUpdate(mesgsys, user_data, OUT_TERSE_IMPROVED);
}

static LLTrace::TimeBlock FTM_PROCESS_OBJECTS("Process Kill Objects");

void process_kill_object(LLMessageSystem *mesgsys, void **user_data)
{
	LL_RECORD_BLOCK_TIME(FTM_PROCESS_OBJECTS);

	LLUUID		id;

	U32 ip = mesgsys->getSenderIP();
	U32 port = mesgsys->getSenderPort();
	LLViewerRegion* regionp = NULL;
	{
		LLHost host(ip, port);
		regionp = LLWorld::getInstance()->getRegion(host);
	}

	bool delete_object = LLViewerRegion::sVOCacheCullingEnabled;
	S32	num_objects = mesgsys->getNumberOfBlocksFast(_PREHASH_ObjectData);
	for (S32 i = 0; i < num_objects; ++i)
	{
		U32	local_id;
		mesgsys->getU32Fast(_PREHASH_ObjectData, _PREHASH_ID, local_id, i);

		LLViewerObjectList::getUUIDFromLocal(id, local_id, ip, port); 
		if (id == LLUUID::null)
		{
			LL_DEBUGS("Messaging") << "Unknown kill for local " << local_id << LL_ENDL;
			continue;
		}
		else
		{
			LL_DEBUGS("Messaging") << "Kill message for local " << local_id << LL_ENDL;
		}

		if (id == gAgentID)
		{
			// never kill our avatar
			continue;
		}

			LLViewerObject *objectp = gObjectList.findObject(id);
			if (objectp)
			{
				// Display green bubble on kill
				if ( gShowObjectUpdates )
				{
					LLColor4 color(0.f,1.f,0.f,1.f);
					gPipeline.addDebugBlip(objectp->getPositionAgent(), color);
				}

				// Do the kill
				gObjectList.killObject(objectp);
			}

			if(delete_object)
			{
				regionp->killCacheEntry(local_id);
			}

		// We should remove the object from selection after it is marked dead by gObjectList to make LLToolGrab,
        // which is using the object, release the mouse capture correctly when the object dies.
        // See LLToolGrab::handleHoverActive() and LLToolGrab::handleHoverNonPhysical().
		LLSelectMgr::getInstance()->removeObjectFromSelections(id);
	}
}

void process_time_synch(LLMessageSystem *mesgsys, void **user_data)
{
	LLVector3 sun_direction;
	LLVector3 sun_ang_velocity;
	F32 phase;
	U64	space_time_usec;

    U32 seconds_per_day;
    U32 seconds_per_year;

	// "SimulatorViewerTimeMessage"
	mesgsys->getU64Fast(_PREHASH_TimeInfo, _PREHASH_UsecSinceStart, space_time_usec);
	mesgsys->getU32Fast(_PREHASH_TimeInfo, _PREHASH_SecPerDay, seconds_per_day);
	mesgsys->getU32Fast(_PREHASH_TimeInfo, _PREHASH_SecPerYear, seconds_per_year);

	// This should eventually be moved to an "UpdateHeavenlyBodies" message
	mesgsys->getF32Fast(_PREHASH_TimeInfo, _PREHASH_SunPhase, phase);
	mesgsys->getVector3Fast(_PREHASH_TimeInfo, _PREHASH_SunDirection, sun_direction);
	mesgsys->getVector3Fast(_PREHASH_TimeInfo, _PREHASH_SunAngVelocity, sun_ang_velocity);

	LLWorld::getInstance()->setSpaceTimeUSec(space_time_usec);

	LL_DEBUGS("Windlight Sync") << "Sun phase: " << phase << " rad = " << fmodf(phase / F_TWO_PI + 0.25, 1.f) * 24.f << " h" << LL_ENDL;

	gSky.setSunPhase(phase);
	gSky.setSunTargetDirection(sun_direction, sun_ang_velocity);
	if ( !(gSavedSettings.getBOOL("SkyOverrideSimSunPosition") || gSky.getOverrideSun()) )
	{
		gSky.setSunDirection(sun_direction, sun_ang_velocity);
	}
}

void process_sound_trigger(LLMessageSystem *msg, void **)
{
	if (!gAudiop) return;

	U64		region_handle = 0;
	F32		gain = 0;
	LLUUID	sound_id;
	LLUUID	owner_id;
	LLUUID	object_id;
	LLUUID	parent_id;
	LLVector3	pos_local;

	msg->getUUIDFast(_PREHASH_SoundData, _PREHASH_SoundID, sound_id);
	msg->getUUIDFast(_PREHASH_SoundData, _PREHASH_OwnerID, owner_id);
	msg->getUUIDFast(_PREHASH_SoundData, _PREHASH_ObjectID, object_id);
	msg->getUUIDFast(_PREHASH_SoundData, _PREHASH_ParentID, parent_id);
	msg->getU64Fast(_PREHASH_SoundData, _PREHASH_Handle, region_handle);
	msg->getVector3Fast(_PREHASH_SoundData, _PREHASH_Position, pos_local);
	msg->getF32Fast(_PREHASH_SoundData, _PREHASH_Gain, gain);

	// adjust sound location to true global coords
	LLVector3d	pos_global = from_region_handle(region_handle);
	pos_global.mdV[VX] += pos_local.mV[VX];
	pos_global.mdV[VY] += pos_local.mV[VY];
	pos_global.mdV[VZ] += pos_local.mV[VZ];

	// Don't play a trigger sound if you can't hear it due
	// to parcel "local audio only" settings.
	if (!LLViewerParcelMgr::getInstance()->canHearSound(pos_global)) return;

	// Don't play sounds triggered by someone you muted.
	if (LLMuteList::getInstance()->isMuted(owner_id, LLMute::flagObjectSounds)) return;
	
	// Don't play sounds from an object you muted
	if (LLMuteList::getInstance()->isMuted(object_id)) return;

	// Don't play sounds from an object whose parent you muted
	if (parent_id.notNull()
		&& LLMuteList::getInstance()->isMuted(parent_id))
	{
		return;
	}

	// Don't play sounds from a region with maturity above current agent maturity
	if( !gAgent.canAccessMaturityInRegion( region_handle ) )
	{
		return;
	}
		
	// Don't play sounds from gestures if they are not enabled.
	if (object_id == owner_id && !gSavedSettings.getBOOL("EnableGestureSounds"))
	{
		return;
	}

	gAudiop->triggerSound(sound_id, owner_id, gain, LLAudioEngine::AUDIO_TYPE_SFX, pos_global);
}

void process_preload_sound(LLMessageSystem *msg, void **user_data)
{
	if (!gAudiop)
	{
		return;
	}

	LLUUID sound_id;
	LLUUID object_id;
	LLUUID owner_id;

	msg->getUUIDFast(_PREHASH_DataBlock, _PREHASH_SoundID, sound_id);
	msg->getUUIDFast(_PREHASH_DataBlock, _PREHASH_ObjectID, object_id);
	msg->getUUIDFast(_PREHASH_DataBlock, _PREHASH_OwnerID, owner_id);

	LLViewerObject *objectp = gObjectList.findObject(object_id);
	if (!objectp) return;

	if (LLMuteList::getInstance()->isMuted(object_id)) return;
	if (LLMuteList::getInstance()->isMuted(owner_id, LLMute::flagObjectSounds)) return;
	
	LLAudioSource *sourcep = objectp->getAudioSource(owner_id);
	if (!sourcep) return;
	
	LLAudioData *datap = gAudiop->getAudioData(sound_id);

	// Note that I don't actually do any loading of the
	// audio data into a buffer at this point, as it won't actually
	// help us out.

	// Don't play sounds from a region with maturity above current agent maturity
	LLVector3d pos_global = objectp->getPositionGlobal();
	if (gAgent.canAccessMaturityAtGlobal(pos_global))
	{
	// Add audioData starts a transfer internally.
	sourcep->addAudioData(datap, FALSE);
}
}

void process_attached_sound(LLMessageSystem *msg, void **user_data)
{
	F32 gain = 0;
	LLUUID sound_id;
	LLUUID object_id;
	LLUUID owner_id;
	U8 flags;

	msg->getUUIDFast(_PREHASH_DataBlock, _PREHASH_SoundID, sound_id);
	msg->getUUIDFast(_PREHASH_DataBlock, _PREHASH_ObjectID, object_id);
	msg->getUUIDFast(_PREHASH_DataBlock, _PREHASH_OwnerID, owner_id);
	msg->getF32Fast(_PREHASH_DataBlock, _PREHASH_Gain, gain);
	msg->getU8Fast(_PREHASH_DataBlock, _PREHASH_Flags, flags);

	LLViewerObject *objectp = gObjectList.findObject(object_id);
	if (!objectp)
	{
		// we don't know about this object, just bail
		return;
	}
	
	if (LLMuteList::getInstance()->isMuted(object_id)) return;
	
	if (LLMuteList::getInstance()->isMuted(owner_id, LLMute::flagObjectSounds)) return;

	
	// Don't play sounds from a region with maturity above current agent maturity
	LLVector3d pos = objectp->getPositionGlobal();
	if( !gAgent.canAccessMaturityAtGlobal(pos) )
	{
		return;
	}
	
	objectp->setAttachedSound(sound_id, owner_id, gain, flags);
}


void process_attached_sound_gain_change(LLMessageSystem *mesgsys, void **user_data)
{
	F32 gain = 0;
	LLUUID object_guid;
	LLViewerObject *objectp = NULL;

	mesgsys->getUUIDFast(_PREHASH_DataBlock, _PREHASH_ObjectID, object_guid);

	if (!((objectp = gObjectList.findObject(object_guid))))
	{
		// we don't know about this object, just bail
		return;
	}

 	mesgsys->getF32Fast(_PREHASH_DataBlock, _PREHASH_Gain, gain);

	objectp->adjustAudioGain(gain);
}


void process_health_message(LLMessageSystem *mesgsys, void **user_data)
{
	F32 health;

	mesgsys->getF32Fast(_PREHASH_HealthData, _PREHASH_Health, health);

	if (gStatusBar)
	{
		gStatusBar->setHealth((S32)health);
	}
}


void process_sim_stats(LLMessageSystem *msg, void **user_data)
{	
	S32 count = msg->getNumberOfBlocks("Stat");
	for (S32 i = 0; i < count; ++i)
	{
		U32 stat_id;
		F32 stat_value;
		msg->getU32("Stat", "StatID", stat_id, i);
		msg->getF32("Stat", "StatValue", stat_value, i);
		LLStatViewer::SimMeasurementSampler* measurementp = LLStatViewer::SimMeasurementSampler::getInstance((ESimStatID)stat_id);
		
		if (measurementp )
		{
			measurementp->sample(stat_value);
		}
		else
		{
			LL_WARNS() << "Unknown sim stat identifier: " << stat_id << LL_ENDL;
		}
	}

	//
	// Various hacks that aren't statistics, but are being handled here.
	//
	U32 max_tasks_per_region;
	U64 region_flags;
	msg->getU32("Region", "ObjectCapacity", max_tasks_per_region);

	if (msg->has(_PREHASH_RegionInfo))
	{
		msg->getU64("RegionInfo", "RegionFlagsExtended", region_flags);
	}
	else
	{
		U32 flags = 0;
		msg->getU32("Region", "RegionFlags", flags);
		region_flags = flags;
	}

	LLViewerRegion* regionp = gAgent.getRegion();
	if (regionp)
	{
		BOOL was_flying = gAgent.getFlying();
		regionp->setRegionFlags(region_flags);
		regionp->setMaxTasks(max_tasks_per_region);
		// HACK: This makes agents drop from the sky if the region is 
		// set to no fly while people are still in the sim.
		if (was_flying && regionp->getBlockFly())
		{
			gAgent.setFlying(gAgent.canFly());
		}
	}
}



void process_avatar_animation(LLMessageSystem *mesgsys, void **user_data)
{
	LLUUID	animation_id;
	LLUUID	uuid;
	S32		anim_sequence_id;
	LLVOAvatar *avatarp;
	
	mesgsys->getUUIDFast(_PREHASH_Sender, _PREHASH_ID, uuid);

	//clear animation flags
	avatarp = (LLVOAvatar *)gObjectList.findObject(uuid);

	if (!avatarp)
	{
		// no agent by this ID...error?
		LL_WARNS("Messaging") << "Received animation state for unknown avatar" << uuid << LL_ENDL;
		return;
	}

	S32 num_blocks = mesgsys->getNumberOfBlocksFast(_PREHASH_AnimationList);
	S32 num_source_blocks = mesgsys->getNumberOfBlocksFast(_PREHASH_AnimationSourceList);

	avatarp->mSignaledAnimations.clear();
	
	if (avatarp->isSelf())
	{
		LLUUID object_id;

		for( S32 i = 0; i < num_blocks; i++ )
		{
			mesgsys->getUUIDFast(_PREHASH_AnimationList, _PREHASH_AnimID, animation_id, i);
			mesgsys->getS32Fast(_PREHASH_AnimationList, _PREHASH_AnimSequenceID, anim_sequence_id, i);

			LL_DEBUGS("Messaging") << "Anim sequence ID: " << anim_sequence_id << LL_ENDL;

			avatarp->mSignaledAnimations[animation_id] = anim_sequence_id;

			// *HACK: Disabling flying mode if it has been enabled shortly before the agent
			// stand up animation is signaled. In this case we don't get a signal to start
			// flying animation from server, the AGENT_CONTROL_FLY flag remains set but the
			// avatar does not play flying animation, so we switch flying mode off.
			// See LLAgent::setFlying(). This may cause "Stop Flying" button to blink.
			// See EXT-2781.
			if (animation_id == ANIM_AGENT_STANDUP && gAgent.getFlying())
			{
				gAgent.setFlying(FALSE);
			}

			if (i < num_source_blocks)
			{
				mesgsys->getUUIDFast(_PREHASH_AnimationSourceList, _PREHASH_ObjectID, object_id, i);
			
				LLViewerObject* object = gObjectList.findObject(object_id);
				if (object)
				{
					object->setFlagsWithoutUpdate(FLAGS_ANIM_SOURCE, TRUE);

					BOOL anim_found = FALSE;
					LLVOAvatar::AnimSourceIterator anim_it = avatarp->mAnimationSources.find(object_id);
					for (;anim_it != avatarp->mAnimationSources.end(); ++anim_it)
					{
						if (anim_it->second == animation_id)
						{
							anim_found = TRUE;
							break;
						}
					}

					if (!anim_found)
					{
						avatarp->mAnimationSources.insert(LLVOAvatar::AnimationSourceMap::value_type(object_id, animation_id));
					}
				}
			}
		}
	}
	else
	{
		for( S32 i = 0; i < num_blocks; i++ )
		{
			mesgsys->getUUIDFast(_PREHASH_AnimationList, _PREHASH_AnimID, animation_id, i);
			mesgsys->getS32Fast(_PREHASH_AnimationList, _PREHASH_AnimSequenceID, anim_sequence_id, i);
			avatarp->mSignaledAnimations[animation_id] = anim_sequence_id;
		}
	}

	if (num_blocks)
	{
		avatarp->processAnimationStateChanges();
	}
}

void process_avatar_appearance(LLMessageSystem *mesgsys, void **user_data)
{
	LLUUID uuid;
	mesgsys->getUUIDFast(_PREHASH_Sender, _PREHASH_ID, uuid);

	LLVOAvatar* avatarp = (LLVOAvatar *)gObjectList.findObject(uuid);
	if (avatarp)
	{
		avatarp->processAvatarAppearance( mesgsys );
	}
	else
	{
		LL_WARNS("Messaging") << "avatar_appearance sent for unknown avatar " << uuid << LL_ENDL;
	}
}

void process_camera_constraint(LLMessageSystem *mesgsys, void **user_data)
{
	LLVector4 cameraCollidePlane;
	mesgsys->getVector4Fast(_PREHASH_CameraCollidePlane, _PREHASH_Plane, cameraCollidePlane);

	gAgentCamera.setCameraCollidePlane(cameraCollidePlane);
}

void near_sit_object(BOOL success, void *data)
{
	if (success)
	{
		// Send message to sit on object
		gMessageSystem->newMessageFast(_PREHASH_AgentSit);
		gMessageSystem->nextBlockFast(_PREHASH_AgentData);
		gMessageSystem->addUUIDFast(_PREHASH_AgentID, gAgent.getID());
		gMessageSystem->addUUIDFast(_PREHASH_SessionID, gAgent.getSessionID());
		gAgent.sendReliableMessage();
	}
}

void process_avatar_sit_response(LLMessageSystem *mesgsys, void **user_data)
{
	LLVector3 sitPosition;
	LLQuaternion sitRotation;
	LLUUID sitObjectID;
	BOOL use_autopilot;
	mesgsys->getUUIDFast(_PREHASH_SitObject, _PREHASH_ID, sitObjectID);
	mesgsys->getBOOLFast(_PREHASH_SitTransform, _PREHASH_AutoPilot, use_autopilot);
	mesgsys->getVector3Fast(_PREHASH_SitTransform, _PREHASH_SitPosition, sitPosition);
	mesgsys->getQuatFast(_PREHASH_SitTransform, _PREHASH_SitRotation, sitRotation);
	LLVector3 camera_eye;
	mesgsys->getVector3Fast(_PREHASH_SitTransform, _PREHASH_CameraEyeOffset, camera_eye);
	LLVector3 camera_at;
	mesgsys->getVector3Fast(_PREHASH_SitTransform, _PREHASH_CameraAtOffset, camera_at);
	BOOL force_mouselook;
	mesgsys->getBOOLFast(_PREHASH_SitTransform, _PREHASH_ForceMouselook, force_mouselook);

	if (isAgentAvatarValid() && dist_vec_squared(camera_eye, camera_at) > CAMERA_POSITION_THRESHOLD_SQUARED)
	{
		gAgentCamera.setSitCamera(sitObjectID, camera_eye, camera_at);
	}
	
	gAgentCamera.setForceMouselook(force_mouselook);
	// Forcing turning off flying here to prevent flying after pressing "Stand"
	// to stand up from an object. See EXT-1655.
	gAgent.setFlying(FALSE);

	LLViewerObject* object = gObjectList.findObject(sitObjectID);
	if (object)
	{
		LLVector3 sit_spot = object->getPositionAgent() + (sitPosition * object->getRotation());
		if (!use_autopilot || isAgentAvatarValid() && gAgentAvatarp->isSitting() && gAgentAvatarp->getRoot() == object->getRoot())
		{
			//we're already sitting on this object, so don't autopilot
		}
		else
		{
			gAgent.startAutoPilotGlobal(gAgent.getPosGlobalFromAgent(sit_spot), "Sit", &sitRotation, near_sit_object, NULL, 0.5f);
		}
	}
	else
	{
		LL_WARNS("Messaging") << "Received sit approval for unknown object " << sitObjectID << LL_ENDL;
	}
}

void process_clear_follow_cam_properties(LLMessageSystem *mesgsys, void **user_data)
{
	LLUUID		source_id;

	mesgsys->getUUIDFast(_PREHASH_ObjectData, _PREHASH_ObjectID, source_id);

	LLFollowCamMgr::removeFollowCamParams(source_id);
}

void process_set_follow_cam_properties(LLMessageSystem *mesgsys, void **user_data)
{
	S32			type;
	F32			value;
	bool		settingPosition = false;
	bool		settingFocus	= false;
	bool		settingFocusOffset = false;
	LLVector3	position;
	LLVector3	focus;
	LLVector3	focus_offset;

	LLUUID		source_id;

	mesgsys->getUUIDFast(_PREHASH_ObjectData, _PREHASH_ObjectID, source_id);

	LLViewerObject* objectp = gObjectList.findObject(source_id);
	if (objectp)
	{
		objectp->setFlagsWithoutUpdate(FLAGS_CAMERA_SOURCE, TRUE);
	}

	S32 num_objects = mesgsys->getNumberOfBlocks("CameraProperty");
	for (S32 block_index = 0; block_index < num_objects; block_index++)
	{
		mesgsys->getS32("CameraProperty", "Type", type, block_index);
		mesgsys->getF32("CameraProperty", "Value", value, block_index);
		switch(type)
		{
		case FOLLOWCAM_PITCH:
			LLFollowCamMgr::setPitch(source_id, value);
			break;
		case FOLLOWCAM_FOCUS_OFFSET_X:
			focus_offset.mV[VX] = value;
			settingFocusOffset = true;
			break;
		case FOLLOWCAM_FOCUS_OFFSET_Y:
			focus_offset.mV[VY] = value;
			settingFocusOffset = true;
			break;
		case FOLLOWCAM_FOCUS_OFFSET_Z:
			focus_offset.mV[VZ] = value;
			settingFocusOffset = true;
			break;
		case FOLLOWCAM_POSITION_LAG:
			LLFollowCamMgr::setPositionLag(source_id, value);
			break;
		case FOLLOWCAM_FOCUS_LAG:
			LLFollowCamMgr::setFocusLag(source_id, value);
			break;
		case FOLLOWCAM_DISTANCE:
			LLFollowCamMgr::setDistance(source_id, value);
			break;
		case FOLLOWCAM_BEHINDNESS_ANGLE:
			LLFollowCamMgr::setBehindnessAngle(source_id, value);
			break;
		case FOLLOWCAM_BEHINDNESS_LAG:
			LLFollowCamMgr::setBehindnessLag(source_id, value);
			break;
		case FOLLOWCAM_POSITION_THRESHOLD:
			LLFollowCamMgr::setPositionThreshold(source_id, value);
			break;
		case FOLLOWCAM_FOCUS_THRESHOLD:
			LLFollowCamMgr::setFocusThreshold(source_id, value);
			break;
		case FOLLOWCAM_ACTIVE:
			//if 1, set using followcam,. 
			LLFollowCamMgr::setCameraActive(source_id, value != 0.f);
			break;
		case FOLLOWCAM_POSITION_X:
			settingPosition = true;
			position.mV[ 0 ] = value;
			break;
		case FOLLOWCAM_POSITION_Y:
			settingPosition = true;
			position.mV[ 1 ] = value;
			break;
		case FOLLOWCAM_POSITION_Z:
			settingPosition = true;
			position.mV[ 2 ] = value;
			break;
		case FOLLOWCAM_FOCUS_X:
			settingFocus = true;
			focus.mV[ 0 ] = value;
			break;
		case FOLLOWCAM_FOCUS_Y:
			settingFocus = true;
			focus.mV[ 1 ] = value;
			break;
		case FOLLOWCAM_FOCUS_Z:
			settingFocus = true;
			focus.mV[ 2 ] = value;
			break;
		case FOLLOWCAM_POSITION_LOCKED:
			LLFollowCamMgr::setPositionLocked(source_id, value != 0.f);
			break;
		case FOLLOWCAM_FOCUS_LOCKED:
			LLFollowCamMgr::setFocusLocked(source_id, value != 0.f);
			break;

		default:
			break;
		}
	}

	if ( settingPosition )
	{
		LLFollowCamMgr::setPosition(source_id, position);
	}
	if ( settingFocus )
	{
		LLFollowCamMgr::setFocus(source_id, focus);
	}
	if ( settingFocusOffset )
	{
		LLFollowCamMgr::setFocusOffset(source_id, focus_offset);
	}
}
//end Ventrella 


// Culled from newsim lltask.cpp
void process_name_value(LLMessageSystem *mesgsys, void **user_data)
{
	std::string	temp_str;
	LLUUID	id;
	S32		i, num_blocks;

	mesgsys->getUUIDFast(_PREHASH_TaskData, _PREHASH_ID, id);

	LLViewerObject* object = gObjectList.findObject(id);

	if (object)
	{
		num_blocks = mesgsys->getNumberOfBlocksFast(_PREHASH_NameValueData);
		for (i = 0; i < num_blocks; i++)
		{
			mesgsys->getStringFast(_PREHASH_NameValueData, _PREHASH_NVPair, temp_str, i);
			LL_INFOS("Messaging") << "Added to object Name Value: " << temp_str << LL_ENDL;
			object->addNVPair(temp_str);
		}
	}
	else
	{
		LL_INFOS("Messaging") << "Can't find object " << id << " to add name value pair" << LL_ENDL;
	}
}

void process_remove_name_value(LLMessageSystem *mesgsys, void **user_data)
{
	std::string	temp_str;
	LLUUID	id;
	S32		i, num_blocks;

	mesgsys->getUUIDFast(_PREHASH_TaskData, _PREHASH_ID, id);

	LLViewerObject* object = gObjectList.findObject(id);

	if (object)
	{
		num_blocks = mesgsys->getNumberOfBlocksFast(_PREHASH_NameValueData);
		for (i = 0; i < num_blocks; i++)
		{
			mesgsys->getStringFast(_PREHASH_NameValueData, _PREHASH_NVPair, temp_str, i);
			LL_INFOS("Messaging") << "Removed from object Name Value: " << temp_str << LL_ENDL;
			object->removeNVPair(temp_str);
		}
	}
	else
	{
		LL_INFOS("Messaging") << "Can't find object " << id << " to remove name value pair" << LL_ENDL;
	}
}

void process_kick_user(LLMessageSystem *msg, void** /*user_data*/)
{
	std::string message;

	msg->getStringFast(_PREHASH_UserInfo, _PREHASH_Reason, message);

	LLAppViewer::instance()->forceDisconnect(message);
}


/*
void process_user_list_reply(LLMessageSystem *msg, void **user_data)
{
	LLUserList::processUserListReply(msg, user_data);
	return;
	char	firstname[MAX_STRING+1];
	char	lastname[MAX_STRING+1];
	U8		status;
	S32		user_count;

	user_count = msg->getNumberOfBlocks("UserBlock");

	for (S32 i = 0; i < user_count; i++)
	{
		msg->getData("UserBlock", i, "FirstName", firstname);
		msg->getData("UserBlock", i, "LastName", lastname);
		msg->getData("UserBlock", i, "Status", &status);

		if (status & 0x01)
		{
			dialog_friends_add_friend(buffer, TRUE);
		}
		else
		{
			dialog_friends_add_friend(buffer, FALSE);
		}
	}

	dialog_friends_done_adding();
}
*/

// this is not handled in processUpdateMessage
/*
void process_time_dilation(LLMessageSystem *msg, void **user_data)
{
	// get the time_dilation
	U16 foo;
	msg->getData("TimeDilation", "TimeDilation", &foo);
	F32 time_dilation = ((F32) foo) / 65535.f;

	// get the pointer to the right region
	U32 ip = msg->getSenderIP();
	U32 port = msg->getSenderPort();
	LLViewerRegion *regionp = LLWorld::getInstance()->getRegion(ip, port);
	if (regionp)
	{
		regionp->setTimeDilation(time_dilation);
	}
}
*/


void process_money_balance_reply( LLMessageSystem* msg, void** )
{
	S32 balance = 0;
	S32 credit = 0;
	S32 committed = 0;
	std::string desc;
	LLUUID tid;

	msg->getUUID("MoneyData", "TransactionID", tid);
	msg->getS32("MoneyData", "MoneyBalance", balance);
	msg->getS32("MoneyData", "SquareMetersCredit", credit);
	msg->getS32("MoneyData", "SquareMetersCommitted", committed);
	msg->getStringFast(_PREHASH_MoneyData, _PREHASH_Description, desc);
	LL_INFOS("Messaging") << "L$, credit, committed: " << balance << " " << credit << " "
			<< committed << LL_ENDL;
    
	if (gStatusBar)
	{
		gStatusBar->setBalance(balance);
		gStatusBar->setLandCredit(credit);
		gStatusBar->setLandCommitted(committed);
	}

	if (desc.empty()
		|| !gSavedSettings.getBOOL("NotifyMoneyChange"))
	{
		// ...nothing to display
		return;
	}

	// Suppress duplicate messages about the same transaction
	static std::deque<LLUUID> recent;
	if (std::find(recent.rbegin(), recent.rend(), tid) != recent.rend())
	{
		return;
	}

	// Once the 'recent' container gets large enough, chop some
	// off the beginning.
	const U32 MAX_LOOKBACK = 30;
	const S32 POP_FRONT_SIZE = 12;
	if(recent.size() > MAX_LOOKBACK)
	{
		LL_DEBUGS("Messaging") << "Removing oldest transaction records" << LL_ENDL;
		recent.erase(recent.begin(), recent.begin() + POP_FRONT_SIZE);
	}
	//LL_DEBUGS("Messaging") << "Pushing back transaction " << tid << LL_ENDL;
	recent.push_back(tid);

	if (msg->has("TransactionInfo"))
	{
		// ...message has extended info for localization
		process_money_balance_reply_extended(msg);
	}
	else
	{
		// Only old dev grids will not supply the TransactionInfo block,
		// so we can just use the hard-coded English string.
		LLSD args;
		args["MESSAGE"] = desc;
		LLNotificationsUtil::add("SystemMessage", args);
	}
}

static std::string reason_from_transaction_type(S32 transaction_type,
												const std::string& item_desc)
{
	// *NOTE: The keys for the reason strings are unusual because
	// an earlier version of the code used English language strings
	// extracted from hard-coded server English descriptions.
	// Keeping them so we don't have to re-localize them.
	switch (transaction_type)
	{
		case TRANS_OBJECT_SALE:
		{
			LLStringUtil::format_map_t arg;
			arg["ITEM"] = item_desc;
			return LLTrans::getString("for item", arg);
		}
		case TRANS_LAND_SALE:
			return LLTrans::getString("for a parcel of land");
			
		case TRANS_LAND_PASS_SALE:
			return LLTrans::getString("for a land access pass");
			
		case TRANS_GROUP_LAND_DEED:
			return LLTrans::getString("for deeding land");
			
		case TRANS_GROUP_CREATE:
			return LLTrans::getString("to create a group");
			
		case TRANS_GROUP_JOIN:
			return LLTrans::getString("to join a group");
			
		case TRANS_UPLOAD_CHARGE:
			return LLTrans::getString("to upload");

		case TRANS_CLASSIFIED_CHARGE:
			return LLTrans::getString("to publish a classified ad");
			
		// These have no reason to display, but are expected and should not
		// generate warnings
		case TRANS_GIFT:
		case TRANS_PAY_OBJECT:
		case TRANS_OBJECT_PAYS:
			return std::string();

		default:
			LL_WARNS() << "Unknown transaction type " 
				<< transaction_type << LL_ENDL;
			return std::string();
	}
}

static void money_balance_group_notify(const LLUUID& group_id,
									   const std::string& name,
									   bool is_group,
									   std::string notification,
									   LLSD args,
									   LLSD payload)
{
	// Message uses name SLURLs, don't actually have to substitute in
	// the name.  We're just making sure it's available.
	// Notification is either PaymentReceived or PaymentSent
	LLNotificationsUtil::add(notification, args, payload);
}

static void money_balance_avatar_notify(const LLUUID& agent_id,
										const LLAvatarName& av_name,
									   	std::string notification,
									   	LLSD args,
									   	LLSD payload)
{
	// Message uses name SLURLs, don't actually have to substitute in
	// the name.  We're just making sure it's available.
	// Notification is either PaymentReceived or PaymentSent
	LLNotificationsUtil::add(notification, args, payload);
}

static void process_money_balance_reply_extended(LLMessageSystem* msg)
{
    // Added in server 1.40 and viewer 2.1, support for localization
    // and agent ids for name lookup.
    S32 transaction_type = 0;
    LLUUID source_id;
	BOOL is_source_group = FALSE;
    LLUUID dest_id;
	BOOL is_dest_group = FALSE;
    S32 amount = 0;
    std::string item_description;
	BOOL success = FALSE;

    msg->getS32("TransactionInfo", "TransactionType", transaction_type);
    msg->getUUID("TransactionInfo", "SourceID", source_id);
	msg->getBOOL("TransactionInfo", "IsSourceGroup", is_source_group);
    msg->getUUID("TransactionInfo", "DestID", dest_id);
	msg->getBOOL("TransactionInfo", "IsDestGroup", is_dest_group);
    msg->getS32("TransactionInfo", "Amount", amount);
    msg->getString("TransactionInfo", "ItemDescription", item_description);
	msg->getBOOL("MoneyData", "TransactionSuccess", success);
    LL_INFOS("Money") << "MoneyBalanceReply source " << source_id 
		<< " dest " << dest_id
		<< " type " << transaction_type
		<< " item " << item_description << LL_ENDL;

	if (source_id.isNull() && dest_id.isNull())
	{
		// this is a pure balance update, no notification required
		return;
	}

	std::string source_slurl;
	if (is_source_group)
	{
		source_slurl =
			LLSLURL( "group", source_id, "inspect").getSLURLString();
	}
	else
	{
		source_slurl =
			LLSLURL( "agent", source_id, "completename").getSLURLString();
	}

	std::string dest_slurl;
	if (is_dest_group)
	{
		dest_slurl =
			LLSLURL( "group", dest_id, "inspect").getSLURLString();
	}
	else
	{
		dest_slurl =
			LLSLURL( "agent", dest_id, "completename").getSLURLString();
	}

	std::string reason =
		reason_from_transaction_type(transaction_type, item_description);
	
	LLStringUtil::format_map_t args;
	args["REASON"] = reason; // could be empty
	args["AMOUNT"] = llformat("%d", amount);
	
	// Need to delay until name looked up, so need to know whether or not
	// is group
	bool is_name_group = false;
	LLUUID name_id;
	std::string message;
	std::string notification;
	LLSD final_args;
	LLSD payload;
	
	bool you_paid_someone = (source_id == gAgentID);
	if (you_paid_someone)
	{
		args["NAME"] = dest_slurl;
		is_name_group = is_dest_group;
		name_id = dest_id;
		if (!reason.empty())
		{
			if (dest_id.notNull())
			{
				message = success ? LLTrans::getString("you_paid_ldollars", args) :
									LLTrans::getString("you_paid_failure_ldollars", args);
			}
			else
			{
				// transaction fee to the system, eg, to create a group
				message = success ? LLTrans::getString("you_paid_ldollars_no_name", args) :
									LLTrans::getString("you_paid_failure_ldollars_no_name", args);
			}
		}
		else
		{
			if (dest_id.notNull())
			{
				message = success ? LLTrans::getString("you_paid_ldollars_no_reason", args) :
									LLTrans::getString("you_paid_failure_ldollars_no_reason", args);
			}
			else
			{
				// no target, no reason, you just paid money
				message = success ? LLTrans::getString("you_paid_ldollars_no_info", args) :
									LLTrans::getString("you_paid_failure_ldollars_no_info", args);
			}
		}
		final_args["MESSAGE"] = message;
		notification = success ? "PaymentSent" : "PaymentFailure";
	}
	else {
		// ...someone paid you
		args["NAME"] = source_slurl;
		is_name_group = is_source_group;
		name_id = source_id;
		if (!reason.empty())
		{
			message = LLTrans::getString("paid_you_ldollars", args);
		}
		else {
			message = LLTrans::getString("paid_you_ldollars_no_reason", args);
		}
		final_args["MESSAGE"] = message;

		// make notification loggable
		payload["from_id"] = source_id;
		notification = "PaymentReceived";
	}

	// Despite using SLURLs, wait until the name is available before
	// showing the notification, otherwise the UI layout is strange and
	// the user sees a "Loading..." message
	if (is_name_group)
	{
		gCacheName->getGroup(name_id,
						boost::bind(&money_balance_group_notify,
									_1, _2, _3,
									notification, final_args, payload));
	}
	else 
	{
		LLAvatarNameCache::get(name_id, boost::bind(&money_balance_avatar_notify, _1, _2, notification, final_args, payload));										   
	}
}

bool handle_prompt_for_maturity_level_change_callback(const LLSD& notification, const LLSD& response)
{
	S32 option = LLNotificationsUtil::getSelectedOption(notification, response);

	if (0 == option)
	{
		// set the preference to the maturity of the region we're calling
		U8 preferredMaturity = static_cast<U8>(notification["payload"]["_region_access"].asInteger());
		gSavedSettings.setU32("PreferredMaturity", static_cast<U32>(preferredMaturity));
	}

	return false;
}

bool handle_prompt_for_maturity_level_change_and_reteleport_callback(const LLSD& notification, const LLSD& response)
{
	S32 option = LLNotificationsUtil::getSelectedOption(notification, response);
	
	if (0 == option)
	{
		// set the preference to the maturity of the region we're calling
		U8 preferredMaturity = static_cast<U8>(notification["payload"]["_region_access"].asInteger());
		gSavedSettings.setU32("PreferredMaturity", static_cast<U32>(preferredMaturity));
		gAgent.setMaturityRatingChangeDuringTeleport(preferredMaturity);
		gAgent.restartFailedTeleportRequest();
	}
	else
	{
		gAgent.clearTeleportRequest();
	}
	
	return false;
}

// some of the server notifications need special handling. This is where we do that.
bool handle_special_notification(std::string notificationID, LLSD& llsdBlock)
{
	U8 regionAccess = static_cast<U8>(llsdBlock["_region_access"].asInteger());
	std::string regionMaturity = LLViewerRegion::accessToString(regionAccess);
	LLStringUtil::toLower(regionMaturity);
	llsdBlock["REGIONMATURITY"] = regionMaturity;
	
	bool returnValue = false;
	LLNotificationPtr maturityLevelNotification;
	std::string notifySuffix = "_Notify";
	if (regionAccess == SIM_ACCESS_MATURE)
	{
		if (gAgent.isTeen())
		{
			gAgent.clearTeleportRequest();
			maturityLevelNotification = LLNotificationsUtil::add(notificationID+"_AdultsOnlyContent", llsdBlock);
			returnValue = true;

			notifySuffix = "_NotifyAdultsOnly";
		}
		else if (gAgent.prefersPG())
		{
			maturityLevelNotification = LLNotificationsUtil::add(notificationID+"_Change", llsdBlock, llsdBlock, handle_prompt_for_maturity_level_change_callback);
			returnValue = true;
		}
		else if (LLStringUtil::compareStrings(notificationID, "RegionEntryAccessBlocked") == 0)
		{
			maturityLevelNotification = LLNotificationsUtil::add(notificationID+"_PreferencesOutOfSync", llsdBlock, llsdBlock);
			returnValue = true;
		}
	}
	else if (regionAccess == SIM_ACCESS_ADULT)
	{
		if (!gAgent.isAdult())
		{
			gAgent.clearTeleportRequest();
			maturityLevelNotification = LLNotificationsUtil::add(notificationID+"_AdultsOnlyContent", llsdBlock);
			returnValue = true;
	
			notifySuffix = "_NotifyAdultsOnly";
		}
		else if (gAgent.prefersPG() || gAgent.prefersMature())
		{
			maturityLevelNotification = LLNotificationsUtil::add(notificationID+"_Change", llsdBlock, llsdBlock, handle_prompt_for_maturity_level_change_callback);
			returnValue = true;
		}
		else if (LLStringUtil::compareStrings(notificationID, "RegionEntryAccessBlocked") == 0)
		{
			maturityLevelNotification = LLNotificationsUtil::add(notificationID+"_PreferencesOutOfSync", llsdBlock, llsdBlock);
			returnValue = true;
		}
	}

	if ((maturityLevelNotification == NULL) || maturityLevelNotification->isIgnored())
	{
		// Given a simple notification if no maturityLevelNotification is set or it is ignore
		LLNotificationsUtil::add(notificationID + notifySuffix, llsdBlock);
	}

	return returnValue;
}

// some of the server notifications need special handling. This is where we do that.
bool handle_teleport_access_blocked(LLSD& llsdBlock)
{
	std::string notificationID("TeleportEntryAccessBlocked");
	U8 regionAccess = static_cast<U8>(llsdBlock["_region_access"].asInteger());
	std::string regionMaturity = LLViewerRegion::accessToString(regionAccess);
	LLStringUtil::toLower(regionMaturity);
	llsdBlock["REGIONMATURITY"] = regionMaturity;
	
	bool returnValue = false;
	LLNotificationPtr maturityLevelNotification;
	std::string notifySuffix = "_Notify";
	if (regionAccess == SIM_ACCESS_MATURE)
	{
		if (gAgent.isTeen())
		{
			gAgent.clearTeleportRequest();
			maturityLevelNotification = LLNotificationsUtil::add(notificationID+"_AdultsOnlyContent", llsdBlock);
			returnValue = true;

			notifySuffix = "_NotifyAdultsOnly";
		}
		else if (gAgent.prefersPG())
		{
			if (gAgent.hasRestartableFailedTeleportRequest())
			{
				maturityLevelNotification = LLNotificationsUtil::add(notificationID+"_ChangeAndReTeleport", llsdBlock, llsdBlock, handle_prompt_for_maturity_level_change_and_reteleport_callback);
				returnValue = true;
			}
			else
			{
				gAgent.clearTeleportRequest();
				maturityLevelNotification = LLNotificationsUtil::add(notificationID+"_Change", llsdBlock, llsdBlock, handle_prompt_for_maturity_level_change_callback);
				returnValue = true;
			}
		}
		else
		{
			gAgent.clearTeleportRequest();
			maturityLevelNotification = LLNotificationsUtil::add(notificationID+"_PreferencesOutOfSync", llsdBlock, llsdBlock, handle_prompt_for_maturity_level_change_callback);
			returnValue = true;
		}
	}
	else if (regionAccess == SIM_ACCESS_ADULT)
	{
		if (!gAgent.isAdult())
		{
			gAgent.clearTeleportRequest();
			maturityLevelNotification = LLNotificationsUtil::add(notificationID+"_AdultsOnlyContent", llsdBlock);
			returnValue = true;

			notifySuffix = "_NotifyAdultsOnly";
		}
		else if (gAgent.prefersPG() || gAgent.prefersMature())
		{
			if (gAgent.hasRestartableFailedTeleportRequest())
			{
				maturityLevelNotification = LLNotificationsUtil::add(notificationID+"_ChangeAndReTeleport", llsdBlock, llsdBlock, handle_prompt_for_maturity_level_change_and_reteleport_callback);
				returnValue = true;
			}
			else
			{
				gAgent.clearTeleportRequest();
				maturityLevelNotification = LLNotificationsUtil::add(notificationID+"_Change", llsdBlock, llsdBlock, handle_prompt_for_maturity_level_change_callback);
				returnValue = true;
			}
		}
		else
		{
			gAgent.clearTeleportRequest();
			maturityLevelNotification = LLNotificationsUtil::add(notificationID+"_PreferencesOutOfSync", llsdBlock, llsdBlock, handle_prompt_for_maturity_level_change_callback);
			returnValue = true;
		}
		}

	if ((maturityLevelNotification == NULL) || maturityLevelNotification->isIgnored())
	{
		// Given a simple notification if no maturityLevelNotification is set or it is ignore
		LLNotificationsUtil::add(notificationID + notifySuffix, llsdBlock);
	}

	return returnValue;
}

bool attempt_standard_notification(LLMessageSystem* msgsystem)
{
	// if we have additional alert data
	if (msgsystem->has(_PREHASH_AlertInfo) && msgsystem->getNumberOfBlocksFast(_PREHASH_AlertInfo) > 0)
	{
		// notification was specified using the new mechanism, so we can just handle it here
		std::string notificationID;
		msgsystem->getStringFast(_PREHASH_AlertInfo, _PREHASH_Message, notificationID);
		if (!LLNotifications::getInstance()->templateExists(notificationID))
		{
			return false;
		}

		std::string llsdRaw;
		LLSD llsdBlock;
		msgsystem->getStringFast(_PREHASH_AlertInfo, _PREHASH_Message, notificationID);
		msgsystem->getStringFast(_PREHASH_AlertInfo, _PREHASH_ExtraParams, llsdRaw);
		if (llsdRaw.length())
		{
			std::istringstream llsdData(llsdRaw);
			if (!LLSDSerialize::deserialize(llsdBlock, llsdData, llsdRaw.length()))
			{
				LL_WARNS() << "attempt_standard_notification: Attempted to read notification parameter data into LLSD but failed:" << llsdRaw << LL_ENDL;
			}
		}
		
		if (
			(notificationID == "RegionEntryAccessBlocked") ||
			(notificationID == "LandClaimAccessBlocked") ||
			(notificationID == "LandBuyAccessBlocked")
		   )
		{
			/*---------------------------------------------------------------------
			 (Commented so a grep will find the notification strings, since
			 we construct them on the fly; if you add additional notifications,
			 please update the comment.)
			 
			 Could throw any of the following notifications:
			 
				RegionEntryAccessBlocked
				RegionEntryAccessBlocked_Notify
				RegionEntryAccessBlocked_NotifyAdultsOnly
				RegionEntryAccessBlocked_Change
				RegionEntryAccessBlocked_AdultsOnlyContent
				RegionEntryAccessBlocked_ChangeAndReTeleport
				LandClaimAccessBlocked 
				LandClaimAccessBlocked_Notify 
				LandClaimAccessBlocked_NotifyAdultsOnly
				LandClaimAccessBlocked_Change 
				LandClaimAccessBlocked_AdultsOnlyContent 
				LandBuyAccessBlocked
				LandBuyAccessBlocked_Notify
				LandBuyAccessBlocked_NotifyAdultsOnly
				LandBuyAccessBlocked_Change
				LandBuyAccessBlocked_AdultsOnlyContent
			 
			-----------------------------------------------------------------------*/ 
			if (handle_special_notification(notificationID, llsdBlock))
			{
				return true;
			}
		}
		// HACK -- handle callbacks for specific alerts.
		if( notificationID == "HomePositionSet" )
		{
			// save the home location image to disk
			std::string snap_filename = gDirUtilp->getLindenUserDir();
			snap_filename += gDirUtilp->getDirDelimiter();
			snap_filename += SCREEN_HOME_FILENAME;
			gViewerWindow->saveSnapshot(snap_filename, gViewerWindow->getWindowWidthRaw(), gViewerWindow->getWindowHeightRaw(), FALSE, FALSE);
		}
		
		LLNotificationsUtil::add(notificationID, llsdBlock);
		return true;
	}	
	return false;
}


static void process_special_alert_messages(const std::string & message)
{
	// Do special handling for alert messages.   This is a legacy hack, and any actual displayed
	// text should be altered in the notifications.xml files.
	if ( message == "You died and have been teleported to your home location")
	{
		LLViewerStats::getInstance()->incStat(LLViewerStats::ST_KILLED_COUNT);
	}
	else if( message == "Home position set." )
	{
		// save the home location image to disk
		std::string snap_filename = gDirUtilp->getLindenUserDir();
		snap_filename += gDirUtilp->getDirDelimiter();
		snap_filename += SCREEN_HOME_FILENAME;
		gViewerWindow->saveSnapshot(snap_filename, gViewerWindow->getWindowWidthRaw(), gViewerWindow->getWindowHeightRaw(), FALSE, FALSE);
	}
}



void process_agent_alert_message(LLMessageSystem* msgsystem, void** user_data)
{
	// make sure the cursor is back to the usual default since the
	// alert is probably due to some kind of error.
	gViewerWindow->getWindow()->resetBusyCount();
	
	std::string message;
	msgsystem->getStringFast(_PREHASH_AlertData, _PREHASH_Message, message);

	process_special_alert_messages(message);

	if (!attempt_standard_notification(msgsystem))
	{
		BOOL modal = FALSE;
		msgsystem->getBOOL("AlertData", "Modal", modal);
		process_alert_core(message, modal);
	}
}

// The only difference between this routine and the previous is the fact that
// for this routine, the modal parameter is always false. Sadly, for the message
// handled by this routine, there is no "Modal" parameter on the message, and
// there's no API to tell if a message has the given parameter or not.
// So we can't handle the messages with the same handler.
void process_alert_message(LLMessageSystem *msgsystem, void **user_data)
{
	// make sure the cursor is back to the usual default since the
	// alert is probably due to some kind of error.
	gViewerWindow->getWindow()->resetBusyCount();
		
	std::string message;
	msgsystem->getStringFast(_PREHASH_AlertData, _PREHASH_Message, message);

	process_special_alert_messages(message);

	if (!attempt_standard_notification(msgsystem))
	{
		BOOL modal = FALSE;
		process_alert_core(message, modal);
	}
}

bool handle_not_age_verified_alert(const std::string &pAlertName)
{
	LLNotificationPtr notification = LLNotificationsUtil::add(pAlertName);
	if ((notification == NULL) || notification->isIgnored())
	{
		LLNotificationsUtil::add(pAlertName + "_Notify");
	}

	return true;
}

bool handle_special_alerts(const std::string &pAlertName)
{
	bool isHandled = false;

	if (LLStringUtil::compareStrings(pAlertName, "NotAgeVerified") == 0)
	{
		
		isHandled = handle_not_age_verified_alert(pAlertName);
	}

	return isHandled;
}

void process_alert_core(const std::string& message, BOOL modal)
{
<<<<<<< HEAD
=======
	// HACK -- handle callbacks for specific alerts. It also is localized in notifications.xml
	if ( message == "You died and have been teleported to your home location")
	{
		add(LLStatViewer::KILLED, 1);
	}

>>>>>>> 2eeee8a9
	const std::string ALERT_PREFIX("ALERT: ");
	const std::string NOTIFY_PREFIX("NOTIFY: ");
	if (message.find(ALERT_PREFIX) == 0)
	{
		// Allow the server to spawn a named alert so that server alerts can be
		// translated out of English.
		std::string alert_name(message.substr(ALERT_PREFIX.length()));
		if (!handle_special_alerts(alert_name))
		{
		LLNotificationsUtil::add(alert_name);
	}
	}
	else if (message.find(NOTIFY_PREFIX) == 0)
	{
		// Allow the server to spawn a named notification so that server notifications can be
		// translated out of English.
		std::string notify_name(message.substr(NOTIFY_PREFIX.length()));
		LLNotificationsUtil::add(notify_name);
	}
	else if (message[0] == '/')
	{
		// System message is important, show in upper-right box not tip
		std::string text(message.substr(1));
		LLSD args;
		if (text.substr(0,17) == "RESTART_X_MINUTES")
		{
			S32 mins = 0;
			LLStringUtil::convertToS32(text.substr(18), mins);
			args["MINUTES"] = llformat("%d",mins);
			LLNotificationsUtil::add("RegionRestartMinutes", args);
		}
		else if (text.substr(0,17) == "RESTART_X_SECONDS")
		{
			S32 secs = 0;
			LLStringUtil::convertToS32(text.substr(18), secs);
			args["SECONDS"] = llformat("%d",secs);
			LLNotificationsUtil::add("RegionRestartSeconds", args);
		}
		else
		{
			std::string new_msg =LLNotifications::instance().getGlobalString(text);
			args["MESSAGE"] = new_msg;
			LLNotificationsUtil::add("SystemMessage", args);
		}
	}
	else if (modal)
	{
		LLSD args;
		std::string new_msg =LLNotifications::instance().getGlobalString(message);
		args["ERROR_MESSAGE"] = new_msg;
		LLNotificationsUtil::add("ErrorMessage", args);
	}
	else
	{
		// Hack fix for EXP-623 (blame fix on RN :)) to avoid a sim deploy
		const std::string AUTOPILOT_CANCELED_MSG("Autopilot canceled");
		if (message.find(AUTOPILOT_CANCELED_MSG) == std::string::npos )
		{
			LLSD args;
			std::string new_msg =LLNotifications::instance().getGlobalString(message);

			std::string localized_msg;
			bool is_message_localized = LLTrans::findString(localized_msg, new_msg);

			args["MESSAGE"] = is_message_localized ? localized_msg : new_msg;
			LLNotificationsUtil::add("SystemMessageTip", args);
		}
	}
}

mean_collision_list_t				gMeanCollisionList;
time_t								gLastDisplayedTime = 0;

void handle_show_mean_events(void *)
{
	LLFloaterReg::showInstance("bumps");
	//LLFloaterBump::showInstance();
}

void mean_name_callback(const LLUUID &id, const std::string& full_name, bool is_group)
{
	static const U32 max_collision_list_size = 20;
	if (gMeanCollisionList.size() > max_collision_list_size)
	{
		mean_collision_list_t::iterator iter = gMeanCollisionList.begin();
		for (U32 i=0; i<max_collision_list_size; i++) iter++;
		for_each(iter, gMeanCollisionList.end(), DeletePointer());
		gMeanCollisionList.erase(iter, gMeanCollisionList.end());
	}

	for (mean_collision_list_t::iterator iter = gMeanCollisionList.begin();
		 iter != gMeanCollisionList.end(); ++iter)
	{
		LLMeanCollisionData *mcd = *iter;
		if (mcd->mPerp == id)
		{
			mcd->mFullName = full_name;
		}
	}
}

void process_mean_collision_alert_message(LLMessageSystem *msgsystem, void **user_data)
{
	if (gAgent.inPrelude())
	{
		// In prelude, bumping is OK.  This dialog is rather confusing to 
		// newbies, so we don't show it.  Drop the packet on the floor.
		return;
	}

	// make sure the cursor is back to the usual default since the
	// alert is probably due to some kind of error.
	gViewerWindow->getWindow()->resetBusyCount();

	LLUUID perp;
	U32	   time;
	U8	   u8type;
	EMeanCollisionType	   type;
	F32    mag;

	S32 i, num = msgsystem->getNumberOfBlocks(_PREHASH_MeanCollision);

	for (i = 0; i < num; i++)
	{
		msgsystem->getUUIDFast(_PREHASH_MeanCollision, _PREHASH_Perp, perp);
		msgsystem->getU32Fast(_PREHASH_MeanCollision, _PREHASH_Time, time);
		msgsystem->getF32Fast(_PREHASH_MeanCollision, _PREHASH_Mag, mag);
		msgsystem->getU8Fast(_PREHASH_MeanCollision, _PREHASH_Type, u8type);

		type = (EMeanCollisionType)u8type;

		BOOL b_found = FALSE;

		for (mean_collision_list_t::iterator iter = gMeanCollisionList.begin();
			 iter != gMeanCollisionList.end(); ++iter)
		{
			LLMeanCollisionData *mcd = *iter;
			if ((mcd->mPerp == perp) && (mcd->mType == type))
			{
				mcd->mTime = time;
				mcd->mMag = mag;
				b_found = TRUE;
				break;
			}
		}

		if (!b_found)
		{
			LLMeanCollisionData *mcd = new LLMeanCollisionData(gAgentID, perp, time, type, mag);
			gMeanCollisionList.push_front(mcd);
			gCacheName->get(perp, false, boost::bind(&mean_name_callback, _1, _2, _3));
		}
	}
}

void process_frozen_message(LLMessageSystem *msgsystem, void **user_data)
{
	// make sure the cursor is back to the usual default since the
	// alert is probably due to some kind of error.
	gViewerWindow->getWindow()->resetBusyCount();
	BOOL b_frozen;
	
	msgsystem->getBOOL("FrozenData", "Data", b_frozen);

	// TODO: make being frozen change view
	if (b_frozen)
	{
	}
	else
	{
	}
}

// do some extra stuff once we get our economy data
void process_economy_data(LLMessageSystem *msg, void** /*user_data*/)
{
	LLGlobalEconomy::processEconomyData(msg, LLGlobalEconomy::Singleton::getInstance());

	S32 upload_cost = LLGlobalEconomy::Singleton::getInstance()->getPriceUpload();

	LL_INFOS_ONCE("Messaging") << "EconomyData message arrived; upload cost is L$" << upload_cost << LL_ENDL;

	gMenuHolder->getChild<LLUICtrl>("Upload Image")->setLabelArg("[COST]", llformat("%d", upload_cost));
	gMenuHolder->getChild<LLUICtrl>("Upload Sound")->setLabelArg("[COST]", llformat("%d", upload_cost));
	gMenuHolder->getChild<LLUICtrl>("Upload Animation")->setLabelArg("[COST]", llformat("%d", upload_cost));
	gMenuHolder->getChild<LLUICtrl>("Bulk Upload")->setLabelArg("[COST]", llformat("%d", upload_cost));
}

void notify_cautioned_script_question(const LLSD& notification, const LLSD& response, S32 orig_questions, BOOL granted)
{
	// only continue if at least some permissions were requested
	if (orig_questions)
	{
		// check to see if the person we are asking

		// "'[OBJECTNAME]', an object owned by '[OWNERNAME]', 
		// located in [REGIONNAME] at [REGIONPOS], 
		// has been <granted|denied> permission to: [PERMISSIONS]."

		LLUIString notice(LLTrans::getString(granted ? "ScriptQuestionCautionChatGranted" : "ScriptQuestionCautionChatDenied"));

		// always include the object name and owner name 
		notice.setArg("[OBJECTNAME]", notification["payload"]["object_name"].asString());
		notice.setArg("[OWNERNAME]", notification["payload"]["owner_name"].asString());

		// try to lookup viewerobject that corresponds to the object that
		// requested permissions (here, taskid->requesting object id)
		BOOL foundpos = FALSE;
		LLViewerObject* viewobj = gObjectList.findObject(notification["payload"]["task_id"].asUUID());
		if (viewobj)
		{
			// found the viewerobject, get it's position in its region
			LLVector3 objpos(viewobj->getPosition());
			
			// try to lookup the name of the region the object is in
			LLViewerRegion* viewregion = viewobj->getRegion();
			if (viewregion)
			{
				// got the region, so include the region and 3d coordinates of the object
				notice.setArg("[REGIONNAME]", viewregion->getName());				
				std::string formatpos = llformat("%.1f, %.1f,%.1f", objpos[VX], objpos[VY], objpos[VZ]);
				notice.setArg("[REGIONPOS]", formatpos);

				foundpos = TRUE;
			}
		}

		if (!foundpos)
		{
			// unable to determine location of the object
			notice.setArg("[REGIONNAME]", "(unknown region)");
			notice.setArg("[REGIONPOS]", "(unknown position)");
		}

		// check each permission that was requested, and list each 
		// permission that has been flagged as a caution permission
		BOOL caution = FALSE;
		S32 count = 0;
		std::string perms;
		for (S32 i = 0; i < SCRIPT_PERMISSION_EOF; i++)
		{
			if ((orig_questions & LSCRIPTRunTimePermissionBits[i]) && SCRIPT_QUESTION_IS_CAUTION[i])
			{
				count++;
				caution = TRUE;

				// add a comma before the permission description if it is not the first permission
				// added to the list or the last permission to check
				if ((count > 1) && (i < SCRIPT_PERMISSION_EOF))
				{
					perms.append(", ");
				}

				perms.append(LLTrans::getString(SCRIPT_QUESTIONS[i]));
			}
		}

		notice.setArg("[PERMISSIONS]", perms);

		// log a chat message as long as at least one requested permission
		// is a caution permission
		if (caution)
		{
			LLChat chat(notice.getString());
	//		LLFloaterChat::addChat(chat, FALSE, FALSE);
		}
	}
}

void script_question_mute(const LLUUID& item_id, const std::string& object_name);

bool unknown_script_question_cb(const LLSD& notification, const LLSD& response)
{
	// Only care if they muted the object here.
	if ( response["Mute"] ) // mute
	{
		LLUUID task_id = notification["payload"]["task_id"].asUUID();
		script_question_mute(task_id,notification["payload"]["object_name"].asString());
	}
	return false;
}

bool script_question_cb(const LLSD& notification, const LLSD& response)
{
	S32 option = LLNotificationsUtil::getSelectedOption(notification, response);
	LLMessageSystem *msg = gMessageSystem;
	S32 orig = notification["payload"]["questions"].asInteger();
	S32 new_questions = orig;

	if (response["Details"])
	{
		// respawn notification...
		LLNotificationsUtil::add(notification["name"], notification["substitutions"], notification["payload"]);

		// ...with description on top
		LLNotificationsUtil::add("DebitPermissionDetails");
		return false;
	}

	// check whether permissions were granted or denied
	BOOL allowed = TRUE;
	// the "yes/accept" button is the first button in the template, making it button 0
	// if any other button was clicked, the permissions were denied
	if (option != 0)
	{
		new_questions = 0;
		allowed = FALSE;
	}	

	LLUUID task_id = notification["payload"]["task_id"].asUUID();
	LLUUID item_id = notification["payload"]["item_id"].asUUID();

	// reply with the permissions granted or denied
	msg->newMessageFast(_PREHASH_ScriptAnswerYes);
	msg->nextBlockFast(_PREHASH_AgentData);
	msg->addUUIDFast(_PREHASH_AgentID, gAgent.getID());
	msg->addUUIDFast(_PREHASH_SessionID, gAgent.getSessionID());
	msg->nextBlockFast(_PREHASH_Data);
	msg->addUUIDFast(_PREHASH_TaskID, task_id);
	msg->addUUIDFast(_PREHASH_ItemID, item_id);
	msg->addS32Fast(_PREHASH_Questions, new_questions);
	msg->sendReliable(LLHost(notification["payload"]["sender"].asString()));

	// only log a chat message if caution prompts are enabled
	if (gSavedSettings.getBOOL("PermissionsCautionEnabled"))
	{
		// log a chat message, if appropriate
		notify_cautioned_script_question(notification, response, orig, allowed);
	}

	if ( response["Mute"] ) // mute
	{
		script_question_mute(task_id,notification["payload"]["object_name"].asString());
	}

	return false;
}

void script_question_mute(const LLUUID& task_id, const std::string& object_name)
{
	LLMuteList::getInstance()->add(LLMute(task_id, object_name, LLMute::OBJECT));

    // purge the message queue of any previously queued requests from the same source. DEV-4879
    class OfferMatcher : public LLNotificationsUI::LLScreenChannel::Matcher
    {
    public:
    	OfferMatcher(const LLUUID& to_block) : blocked_id(to_block) {}
      	bool matches(const LLNotificationPtr notification) const
        {
            if (notification->getName() == "ScriptQuestionCaution"
                || notification->getName() == "ScriptQuestion"
				|| notification->getName() == "UnknownScriptQuestion")
            {
                return (notification->getPayload()["task_id"].asUUID() == blocked_id);
            }
            return false;
        }
    private:
        const LLUUID& blocked_id;
    };

    LLNotificationsUI::LLChannelManager::getInstance()->killToastsFromChannel(LLUUID(
            gSavedSettings.getString("NotificationChannelUUID")), OfferMatcher(task_id));
}

static LLNotificationFunctorRegistration script_question_cb_reg_1("ScriptQuestion", script_question_cb);
static LLNotificationFunctorRegistration script_question_cb_reg_2("ScriptQuestionCaution", script_question_cb);
static LLNotificationFunctorRegistration unknown_script_question_cb_reg("UnknownScriptQuestion", unknown_script_question_cb);

void process_script_question(LLMessageSystem *msg, void **user_data)
{
	// *TODO: Translate owner name -> [FIRST] [LAST]

	LLHost sender = msg->getSender();

	LLUUID taskid;
	LLUUID itemid;
	S32		questions;
	std::string object_name;
	std::string owner_name;

	// taskid -> object key of object requesting permissions
	msg->getUUIDFast(_PREHASH_Data, _PREHASH_TaskID, taskid );
	// itemid -> script asset key of script requesting permissions
	msg->getUUIDFast(_PREHASH_Data, _PREHASH_ItemID, itemid );
	msg->getStringFast(_PREHASH_Data, _PREHASH_ObjectName, object_name);
	msg->getStringFast(_PREHASH_Data, _PREHASH_ObjectOwner, owner_name);
	msg->getS32Fast(_PREHASH_Data, _PREHASH_Questions, questions );

	// Special case. If the objects are owned by this agent, throttle per-object instead
	// of per-owner. It's common for residents to reset a ton of scripts that re-request
	// permissions, as with tier boxes. UUIDs can't be valid agent names and vice-versa,
	// so we'll reuse the same namespace for both throttle types.
	std::string throttle_name = owner_name;
	std::string self_name;
	LLAgentUI::buildFullname( self_name );
	if( owner_name == self_name )
	{
		throttle_name = taskid.getString();
	}
	
	// don't display permission requests if this object is muted
	if (LLMuteList::getInstance()->isMuted(taskid)) return;
	
	// throttle excessive requests from any specific user's scripts
	typedef LLKeyThrottle<std::string> LLStringThrottle;
	static LLStringThrottle question_throttle( LLREQUEST_PERMISSION_THROTTLE_LIMIT, LLREQUEST_PERMISSION_THROTTLE_INTERVAL );

	switch (question_throttle.noteAction(throttle_name))
	{
		case LLStringThrottle::THROTTLE_NEWLY_BLOCKED:
			LL_INFOS("Messaging") << "process_script_question throttled"
					<< " owner_name:" << owner_name
					<< LL_ENDL;
			// Fall through

		case LLStringThrottle::THROTTLE_BLOCKED:
			// Escape altogether until we recover
			return;

		case LLStringThrottle::THROTTLE_OK:
			break;
	}

	std::string script_question;
	if (questions)
	{
		BOOL caution = FALSE;
		S32 count = 0;
		LLSD args;
		args["OBJECTNAME"] = object_name;
		args["NAME"] = LLCacheName::cleanFullName(owner_name);
		S32 known_questions = 0;
		BOOL has_not_only_debit = questions ^ LSCRIPTRunTimePermissionBits[SCRIPT_PERMISSION_DEBIT];
		// check the received permission flags against each permission
		for (S32 i = 0; i < SCRIPT_PERMISSION_EOF; i++)
		{
			if (questions & LSCRIPTRunTimePermissionBits[i])
			{
				count++;
				known_questions |= LSCRIPTRunTimePermissionBits[i];
				// check whether permission question should cause special caution dialog
				caution |= (SCRIPT_QUESTION_IS_CAUTION[i]);

				if (("ScriptTakeMoney" ==  SCRIPT_QUESTIONS[i]) && has_not_only_debit)
					continue;

				script_question += "    " + LLTrans::getString(SCRIPT_QUESTIONS[i]) + "\n";
			}
		}
	
		args["QUESTIONS"] = script_question;

		if (known_questions != questions)
		{	// This is in addition to the normal dialog.
			LLSD payload;
			payload["task_id"] = taskid;
			payload["item_id"] = itemid;
			payload["object_name"] = object_name;
			
			args["DOWNLOADURL"] = LLTrans::getString("ViewerDownloadURL");
			LLNotificationsUtil::add("UnknownScriptQuestion",args,payload);
		}
		
		if (known_questions)
		{
			LLSD payload;
			payload["task_id"] = taskid;
			payload["item_id"] = itemid;
			payload["sender"] = sender.getIPandPort();
			payload["questions"] = known_questions;
			payload["object_name"] = object_name;
			payload["owner_name"] = owner_name;

			// check whether cautions are even enabled or not
			if (gSavedSettings.getBOOL("PermissionsCautionEnabled"))
			{
				if (caution)
				{
					args["FOOTERTEXT"] = (count > 1) ? LLTrans::getString("AdditionalPermissionsRequestHeader") + "\n\n" + script_question : "";
				}
				// display the caution permissions prompt
				LLNotificationsUtil::add(caution ? "ScriptQuestionCaution" : "ScriptQuestion", args, payload);
			}
			else
			{
				// fall back to default behavior if cautions are entirely disabled
				LLNotificationsUtil::add("ScriptQuestion", args, payload);
			}
		}
	}
}


void process_derez_container(LLMessageSystem *msg, void**)
{
	LL_WARNS("Messaging") << "call to deprecated process_derez_container" << LL_ENDL;
}

void container_inventory_arrived(LLViewerObject* object,
								 LLInventoryObject::object_list_t* inventory,
								 S32 serial_num,
								 void* data)
{
	LL_DEBUGS("Messaging") << "container_inventory_arrived()" << LL_ENDL;
	if( gAgentCamera.cameraMouselook() )
	{
		gAgentCamera.changeCameraToDefault();
	}

	LLInventoryPanel *active_panel = LLInventoryPanel::getActiveInventoryPanel();

	if (inventory->size() > 2)
	{
		// create a new inventory category to put this in
		LLUUID cat_id;
		cat_id = gInventory.createNewCategory(gInventory.getRootFolderID(),
											  LLFolderType::FT_NONE,
											  LLTrans::getString("AcquiredItems"));

		LLInventoryObject::object_list_t::const_iterator it = inventory->begin();
		LLInventoryObject::object_list_t::const_iterator end = inventory->end();
		for ( ; it != end; ++it)
		{
			if ((*it)->getType() != LLAssetType::AT_CATEGORY)
			{
				LLInventoryObject* obj = (LLInventoryObject*)(*it);
				LLInventoryItem* item = (LLInventoryItem*)(obj);
				LLUUID item_id;
				item_id.generate();
				time_t creation_date_utc = time_corrected();
				LLPointer<LLViewerInventoryItem> new_item
					= new LLViewerInventoryItem(item_id,
												cat_id,
												item->getPermissions(),
												item->getAssetUUID(),
												item->getType(),
												item->getInventoryType(),
												item->getName(),
												item->getDescription(),
												LLSaleInfo::DEFAULT,
												item->getFlags(),
												creation_date_utc);
				new_item->updateServer(TRUE);
				gInventory.updateItem(new_item);
			}
		}
		gInventory.notifyObservers();
		if(active_panel)
		{
			active_panel->setSelection(cat_id, TAKE_FOCUS_NO);
		}
	}
	else if (inventory->size() == 2)
	{
		// we're going to get one fake root category as well as the
		// one actual object
		LLInventoryObject::object_list_t::iterator it = inventory->begin();

		if ((*it)->getType() == LLAssetType::AT_CATEGORY)
		{
			++it;
		}

		LLInventoryItem* item = (LLInventoryItem*)((LLInventoryObject*)(*it));
		const LLUUID category = gInventory.findCategoryUUIDForType(LLFolderType::assetTypeToFolderType(item->getType()));

		LLUUID item_id;
		item_id.generate();
		time_t creation_date_utc = time_corrected();
		LLPointer<LLViewerInventoryItem> new_item
			= new LLViewerInventoryItem(item_id, category,
										item->getPermissions(),
										item->getAssetUUID(),
										item->getType(),
										item->getInventoryType(),
										item->getName(),
										item->getDescription(),
										LLSaleInfo::DEFAULT,
										item->getFlags(),
										creation_date_utc);
		new_item->updateServer(TRUE);
		gInventory.updateItem(new_item);
		gInventory.notifyObservers();
		if(active_panel)
		{
			active_panel->setSelection(item_id, TAKE_FOCUS_NO);
		}
	}

	// we've got the inventory, now delete this object if this was a take
	BOOL delete_object = (BOOL)(intptr_t)data;
	LLViewerRegion *region = gAgent.getRegion();
	if (delete_object && region)
	{
		gMessageSystem->newMessageFast(_PREHASH_ObjectDelete);
		gMessageSystem->nextBlockFast(_PREHASH_AgentData);
		gMessageSystem->addUUIDFast(_PREHASH_AgentID, gAgent.getID());
		gMessageSystem->addUUIDFast(_PREHASH_SessionID, gAgent.getSessionID());
		const U8 NO_FORCE = 0;
		gMessageSystem->addU8Fast(_PREHASH_Force, NO_FORCE);
		gMessageSystem->nextBlockFast(_PREHASH_ObjectData);
		gMessageSystem->addU32Fast(_PREHASH_ObjectLocalID, object->getLocalID());
		gMessageSystem->sendReliable(region->getHost());
	}
}

// method to format the time.
std::string formatted_time(const time_t& the_time)
{
	std::string dateStr = "["+LLTrans::getString("LTimeWeek")+"] ["
						+LLTrans::getString("LTimeMonth")+"] ["
						+LLTrans::getString("LTimeDay")+"] ["
						+LLTrans::getString("LTimeHour")+"]:["
						+LLTrans::getString("LTimeMin")+"]:["
						+LLTrans::getString("LTimeSec")+"] ["
						+LLTrans::getString("LTimeYear")+"]";

	LLSD substitution;
	substitution["datetime"] = (S32) the_time;
	LLStringUtil::format (dateStr, substitution);
	return dateStr;
}


void process_teleport_failed(LLMessageSystem *msg, void**)
{
	std::string reason;
	std::string big_reason;
	LLSD args;

	// Let the interested parties know that teleport failed.
	LLViewerParcelMgr::getInstance()->onTeleportFailed();

	// if we have additional alert data
	if (msg->has(_PREHASH_AlertInfo) && msg->getSizeFast(_PREHASH_AlertInfo, _PREHASH_Message) > 0)
	{
		// Get the message ID
		msg->getStringFast(_PREHASH_AlertInfo, _PREHASH_Message, reason);
		big_reason = LLAgent::sTeleportErrorMessages[reason];
		if ( big_reason.size() > 0 )
		{	// Substitute verbose reason from the local map
			args["REASON"] = big_reason;
		}
		else
		{	// Nothing found in the map - use what the server returned in the original message block
			msg->getStringFast(_PREHASH_Info, _PREHASH_Reason, reason);
			args["REASON"] = reason;
		}

		LLSD llsd_block;
		std::string llsd_raw;
		msg->getStringFast(_PREHASH_AlertInfo, _PREHASH_ExtraParams, llsd_raw);
		if (llsd_raw.length())
		{
			std::istringstream llsd_data(llsd_raw);
			if (!LLSDSerialize::deserialize(llsd_block, llsd_data, llsd_raw.length()))
			{
				LL_WARNS() << "process_teleport_failed: Attempted to read alert parameter data into LLSD but failed:" << llsd_raw << LL_ENDL;
			}
			else
			{
				// change notification name in this special case
				if (handle_teleport_access_blocked(llsd_block))
				{
					if( gAgent.getTeleportState() != LLAgent::TELEPORT_NONE )
					{
						gAgent.setTeleportState( LLAgent::TELEPORT_NONE );
					}
					return;
				}
			}
		}

	}
	else
	{
		msg->getStringFast(_PREHASH_Info, _PREHASH_Reason, reason);

		big_reason = LLAgent::sTeleportErrorMessages[reason];
		if ( big_reason.size() > 0 )
		{	// Substitute verbose reason from the local map
			args["REASON"] = big_reason;
		}
		else
		{	// Nothing found in the map - use what the server returned
			args["REASON"] = reason;
		}
	}

	LLNotificationsUtil::add("CouldNotTeleportReason", args);

	if( gAgent.getTeleportState() != LLAgent::TELEPORT_NONE )
	{
		gAgent.setTeleportState( LLAgent::TELEPORT_NONE );
	}
}

void process_teleport_local(LLMessageSystem *msg,void**)
{
	LLUUID agent_id;
	msg->getUUIDFast(_PREHASH_Info, _PREHASH_AgentID, agent_id);
	if (agent_id != gAgent.getID())
	{
		LL_WARNS("Messaging") << "Got teleport notification for wrong agent!" << LL_ENDL;
		return;
	}

	U32 location_id;
	LLVector3 pos, look_at;
	U32 teleport_flags;
	msg->getU32Fast(_PREHASH_Info, _PREHASH_LocationID, location_id);
	msg->getVector3Fast(_PREHASH_Info, _PREHASH_Position, pos);
	msg->getVector3Fast(_PREHASH_Info, _PREHASH_LookAt, look_at);
	msg->getU32Fast(_PREHASH_Info, _PREHASH_TeleportFlags, teleport_flags);

	if( gAgent.getTeleportState() != LLAgent::TELEPORT_NONE )
	{
		if( gAgent.getTeleportState() == LLAgent::TELEPORT_LOCAL )
		{
			// To prevent TeleportStart messages re-activating the progress screen right
			// after tp, keep the teleport state and let progress screen clear it after a short delay
			// (progress screen is active but not visible)  *TODO: remove when SVC-5290 is fixed
			gTeleportDisplayTimer.reset();
			gTeleportDisplay = TRUE;
		}
		else
		{
			gAgent.setTeleportState( LLAgent::TELEPORT_NONE );
		}
	}

	// Sim tells us whether the new position is off the ground
	if (teleport_flags & TELEPORT_FLAGS_IS_FLYING)
	{
		gAgent.setFlying(TRUE);
	}
	else
	{
		gAgent.setFlying(FALSE);
	}

	gAgent.setPositionAgent(pos);
	gAgentCamera.slamLookAt(look_at);

	if ( !(gAgent.getTeleportKeepsLookAt() && LLViewerJoystick::getInstance()->getOverrideCamera()) )
	{
		gAgentCamera.resetView(TRUE, TRUE);
	}

	// send camera update to new region
	gAgentCamera.updateCamera();

	send_agent_update(TRUE, TRUE);

	// Let the interested parties know we've teleported.
	// Vadim *HACK: Agent position seems to get reset (to render position?)
	//              on each frame, so we have to pass the new position manually.
	LLViewerParcelMgr::getInstance()->onTeleportFinished(true, gAgent.getPosGlobalFromAgent(pos));
}

void send_simple_im(const LLUUID& to_id,
					const std::string& message,
					EInstantMessage dialog,
					const LLUUID& id)
{
	std::string my_name;
	LLAgentUI::buildFullname(my_name);
	send_improved_im(to_id,
					 my_name,
					 message,
					 IM_ONLINE,
					 dialog,
					 id,
					 NO_TIMESTAMP,
					 (U8*)EMPTY_BINARY_BUCKET,
					 EMPTY_BINARY_BUCKET_SIZE);
}

void send_group_notice(const LLUUID& group_id,
					   const std::string& subject,
					   const std::string& message,
					   const LLInventoryItem* item)
{
	// Put this notice into an instant message form.
	// This will mean converting the item to a binary bucket,
	// and the subject/message into a single field.
	std::string my_name;
	LLAgentUI::buildFullname(my_name);

	// Combine subject + message into a single string.
	std::ostringstream subject_and_message;
	// TODO: turn all existing |'s into ||'s in subject and message.
	subject_and_message << subject << "|" << message;

	// Create an empty binary bucket.
	U8 bin_bucket[MAX_INVENTORY_BUFFER_SIZE];
	U8* bucket_to_send = bin_bucket;
	bin_bucket[0] = '\0';
	S32 bin_bucket_size = EMPTY_BINARY_BUCKET_SIZE;
	// If there is an item being sent, pack it into the binary bucket.
	if (item)
	{
		LLSD item_def;
		item_def["item_id"] = item->getUUID();
		item_def["owner_id"] = item->getPermissions().getOwner();
		std::ostringstream ostr;
		LLSDSerialize::serialize(item_def, ostr, LLSDSerialize::LLSD_XML);
		bin_bucket_size = ostr.str().copy(
			(char*)bin_bucket, ostr.str().size());
		bin_bucket[bin_bucket_size] = '\0';
	}
	else
	{
		bucket_to_send = (U8*) EMPTY_BINARY_BUCKET;
	}
   

	send_improved_im(
			group_id,
			my_name,
			subject_and_message.str(),
			IM_ONLINE,
			IM_GROUP_NOTICE,
			LLUUID::null,
			NO_TIMESTAMP,
			bucket_to_send,
			bin_bucket_size);
}

bool handle_lure_callback(const LLSD& notification, const LLSD& response)
{
	static const unsigned OFFER_RECIPIENT_LIMIT = 250;
	if(notification["payload"]["ids"].size() > OFFER_RECIPIENT_LIMIT) 
	{
		// More than OFFER_RECIPIENT_LIMIT targets will overload the message
		// producing an llerror.
		LLSD args;
		args["OFFERS"] = notification["payload"]["ids"].size();
		args["LIMIT"] = static_cast<int>(OFFER_RECIPIENT_LIMIT);
		LLNotificationsUtil::add("TooManyTeleportOffers", args);
		return false;
	}
	
	std::string text = response["message"].asString();
	LLSLURL slurl;
	LLAgentUI::buildSLURL(slurl);
	text.append("\r\n").append(slurl.getSLURLString());
	S32 option = LLNotificationsUtil::getSelectedOption(notification, response);

	if(0 == option)
	{
		LLMessageSystem* msg = gMessageSystem;
		msg->newMessageFast(_PREHASH_StartLure);
		msg->nextBlockFast(_PREHASH_AgentData);
		msg->addUUIDFast(_PREHASH_AgentID, gAgent.getID());
		msg->addUUIDFast(_PREHASH_SessionID, gAgent.getSessionID());
		msg->nextBlockFast(_PREHASH_Info);
		msg->addU8Fast(_PREHASH_LureType, (U8)0); // sim will fill this in.
		msg->addStringFast(_PREHASH_Message, text);
		for(LLSD::array_const_iterator it = notification["payload"]["ids"].beginArray();
			it != notification["payload"]["ids"].endArray();
			++it)
		{
			LLUUID target_id = it->asUUID();

			msg->nextBlockFast(_PREHASH_TargetData);
			msg->addUUIDFast(_PREHASH_TargetID, target_id);

			// Record the offer.
			{
				std::string target_name;
				gCacheName->getFullName(target_id, target_name);  // for im log filenames
				LLSD args;
				args["TO_NAME"] = LLSLURL("agent", target_id, "displayname").getSLURLString();;
	
				LLSD payload;
				
				//*TODO please rewrite all keys to the same case, lower or upper
				payload["from_id"] = target_id;
				LLNotificationsUtil::add("TeleportOfferSent", args, payload);

				// Add the recepient to the recent people list.
				LLRecentPeople::instance().add(target_id);
			}
		}
		gAgent.sendReliableMessage();
	}

	return false;
}

void handle_lure(const LLUUID& invitee)
{
	std::vector<LLUUID> ids;
	ids.push_back(invitee);
	handle_lure(ids);
}

// Prompt for a message to the invited user.
void handle_lure(const uuid_vec_t& ids)
{
	if (ids.empty()) return;

	if (!gAgent.getRegion()) return;

	LLSD edit_args;
	edit_args["REGION"] = gAgent.getRegion()->getName();

	LLSD payload;
	for (std::vector<LLUUID>::const_iterator it = ids.begin();
		it != ids.end();
		++it)
	{
		payload["ids"].append(*it);
	}
	if (gAgent.isGodlike())
	{
		LLNotificationsUtil::add("OfferTeleportFromGod", edit_args, payload, handle_lure_callback);
	}
	else
	{
		LLNotificationsUtil::add("OfferTeleport", edit_args, payload, handle_lure_callback);
	}
}


void send_improved_im(const LLUUID& to_id,
							const std::string& name,
							const std::string& message,
							U8 offline,
							EInstantMessage dialog,
							const LLUUID& id,
							U32 timestamp, 
							const U8* binary_bucket,
							S32 binary_bucket_size)
{
	pack_instant_message(
		gMessageSystem,
		gAgent.getID(),
		FALSE,
		gAgent.getSessionID(),
		to_id,
		name,
		message,
		offline,
		dialog,
		id,
		0,
		LLUUID::null,
		gAgent.getPositionAgent(),
		timestamp,
		binary_bucket,
		binary_bucket_size);
	gAgent.sendReliableMessage();
}


void send_places_query(const LLUUID& query_id,
					   const LLUUID& trans_id,
					   const std::string& query_text,
					   U32 query_flags,
					   S32 category,
					   const std::string& sim_name)
{
	LLMessageSystem* msg = gMessageSystem;

	msg->newMessage("PlacesQuery");
	msg->nextBlock("AgentData");
	msg->addUUID("AgentID", gAgent.getID());
	msg->addUUID("SessionID", gAgent.getSessionID());
	msg->addUUID("QueryID", query_id);
	msg->nextBlock("TransactionData");
	msg->addUUID("TransactionID", trans_id);
	msg->nextBlock("QueryData");
	msg->addString("QueryText", query_text);
	msg->addU32("QueryFlags", query_flags);
	msg->addS8("Category", (S8)category);
	msg->addString("SimName", sim_name);
	gAgent.sendReliableMessage();
}


void process_user_info_reply(LLMessageSystem* msg, void**)
{
	LLUUID agent_id;
	msg->getUUIDFast(_PREHASH_AgentData, _PREHASH_AgentID, agent_id);
	if(agent_id != gAgent.getID())
	{
		LL_WARNS("Messaging") << "process_user_info_reply - "
				<< "wrong agent id." << LL_ENDL;
	}
	
	BOOL im_via_email;
	msg->getBOOLFast(_PREHASH_UserData, _PREHASH_IMViaEMail, im_via_email);
	std::string email;
	msg->getStringFast(_PREHASH_UserData, _PREHASH_EMail, email);
	std::string dir_visibility;
	msg->getString( "UserData", "DirectoryVisibility", dir_visibility);

	LLFloaterPreference::updateUserInfo(dir_visibility, im_via_email);
	LLFloaterSnapshot::setAgentEmail(email);
}


//---------------------------------------------------------------------------
// Script Dialog
//---------------------------------------------------------------------------

const S32 SCRIPT_DIALOG_MAX_BUTTONS = 12;
const S32 SCRIPT_DIALOG_BUTTON_STR_SIZE = 24;
const S32 SCRIPT_DIALOG_MAX_MESSAGE_SIZE = 512;
const char* SCRIPT_DIALOG_HEADER = "Script Dialog:\n";

bool callback_script_dialog(const LLSD& notification, const LLSD& response)
{
	LLNotificationForm form(notification["form"]);

	std::string rtn_text;
	S32 button_idx;
	button_idx = LLNotification::getSelectedOption(notification, response);
	if (response[TEXTBOX_MAGIC_TOKEN].isDefined())
	{
		if (response[TEXTBOX_MAGIC_TOKEN].isString())
			rtn_text = response[TEXTBOX_MAGIC_TOKEN].asString();
		else
			rtn_text.clear(); // bool marks empty string
	}
	else
	{
		rtn_text = LLNotification::getSelectedOptionName(response);
	}

	// Button -2 = Mute
	// Button -1 = Ignore - no processing needed for this button
	// Buttons 0 and above = dialog choices

	if (-2 == button_idx)
	{
		std::string object_name = notification["payload"]["object_name"].asString();
		LLUUID object_id = notification["payload"]["object_id"].asUUID();
		LLMute mute(object_id, object_name, LLMute::OBJECT);
		if (LLMuteList::getInstance()->add(mute))
		{
			// This call opens the sidebar, displays the block list, and highlights the newly blocked
			// object in the list so the user can see that their block click has taken effect.
			LLPanelBlockedList::showPanelAndSelect(object_id);
		}
	}

	if (0 <= button_idx)
	{
		LLMessageSystem* msg = gMessageSystem;
		msg->newMessage("ScriptDialogReply");
		msg->nextBlock("AgentData");
		msg->addUUID("AgentID", gAgent.getID());
		msg->addUUID("SessionID", gAgent.getSessionID());
		msg->nextBlock("Data");
		msg->addUUID("ObjectID", notification["payload"]["object_id"].asUUID());
		msg->addS32("ChatChannel", notification["payload"]["chat_channel"].asInteger());
		msg->addS32("ButtonIndex", button_idx);
		msg->addString("ButtonLabel", rtn_text);
		msg->sendReliable(LLHost(notification["payload"]["sender"].asString()));
	}

	return false;
}
static LLNotificationFunctorRegistration callback_script_dialog_reg_1("ScriptDialog", callback_script_dialog);
static LLNotificationFunctorRegistration callback_script_dialog_reg_2("ScriptDialogGroup", callback_script_dialog);

void process_script_dialog(LLMessageSystem* msg, void**)
{
	S32 i;
	LLSD payload;

	LLUUID object_id;
	msg->getUUID("Data", "ObjectID", object_id);

//	For compability with OS grids first check for presence of extended packet before fetching data.
    LLUUID owner_id;
	if (gMessageSystem->getNumberOfBlocks("OwnerData") > 0)
	{
    msg->getUUID("OwnerData", "OwnerID", owner_id);
	}

	if (LLMuteList::getInstance()->isMuted(object_id) || LLMuteList::getInstance()->isMuted(owner_id))
	{
		return;
	}

	std::string message; 
	std::string first_name;
	std::string last_name;
	std::string object_name;

	S32 chat_channel;
	msg->getString("Data", "FirstName", first_name);
	msg->getString("Data", "LastName", last_name);
	msg->getString("Data", "ObjectName", object_name);
	msg->getString("Data", "Message", message);
	msg->getS32("Data", "ChatChannel", chat_channel);

		// unused for now
	LLUUID image_id;
	msg->getUUID("Data", "ImageID", image_id);

	payload["sender"] = msg->getSender().getIPandPort();
	payload["object_id"] = object_id;
	payload["chat_channel"] = chat_channel;
	payload["object_name"] = object_name;

	// build up custom form
	S32 button_count = msg->getNumberOfBlocks("Buttons");
	if (button_count > SCRIPT_DIALOG_MAX_BUTTONS)
	{
		LL_WARNS() << "Too many script dialog buttons - omitting some" << LL_ENDL;
		button_count = SCRIPT_DIALOG_MAX_BUTTONS;
	}

	LLNotificationForm form;
	for (i = 0; i < button_count; i++)
	{
		std::string tdesc;
		msg->getString("Buttons", "ButtonLabel", tdesc, i);
		form.addElement("button", std::string(tdesc));
	}

	LLSD args;
	args["TITLE"] = object_name;
	args["MESSAGE"] = message;
	LLNotificationPtr notification;
	if (!first_name.empty())
	{
		args["NAME"] = LLCacheName::buildFullName(first_name, last_name);
		notification = LLNotifications::instance().add(
			LLNotification::Params("ScriptDialog").substitutions(args).payload(payload).form_elements(form.asLLSD()));
	}
	else
	{
		args["GROUPNAME"] = last_name;
		notification = LLNotifications::instance().add(
			LLNotification::Params("ScriptDialogGroup").substitutions(args).payload(payload).form_elements(form.asLLSD()));
	}
}

//---------------------------------------------------------------------------


std::vector<LLSD> gLoadUrlList;

bool callback_load_url(const LLSD& notification, const LLSD& response)
{
	S32 option = LLNotificationsUtil::getSelectedOption(notification, response);

	if (0 == option)
	{
		LLWeb::loadURL(notification["payload"]["url"].asString());
	}

	return false;
}
static LLNotificationFunctorRegistration callback_load_url_reg("LoadWebPage", callback_load_url);


// We've got the name of the person who owns the object hurling the url.
// Display confirmation dialog.
void callback_load_url_name(const LLUUID& id, const std::string& full_name, bool is_group)
{
	std::vector<LLSD>::iterator it;
	for (it = gLoadUrlList.begin(); it != gLoadUrlList.end(); )
	{
		LLSD load_url_info = *it;
		if (load_url_info["owner_id"].asUUID() == id)
		{
			it = gLoadUrlList.erase(it);

			std::string owner_name;
			if (is_group)
			{
				owner_name = full_name + LLTrans::getString("Group");
			}
			else
			{
				owner_name = full_name;
			}

			// For legacy name-only mutes.
			if (LLMuteList::getInstance()->isMuted(LLUUID::null, owner_name))
			{
				continue;
			}
			LLSD args;
			args["URL"] = load_url_info["url"].asString();
			args["MESSAGE"] = load_url_info["message"].asString();;
			args["OBJECTNAME"] = load_url_info["object_name"].asString();
			args["NAME"] = owner_name;

			LLNotificationsUtil::add("LoadWebPage", args, load_url_info);
		}
		else
		{
			++it;
		}
	}
}

void process_load_url(LLMessageSystem* msg, void**)
{
	LLUUID object_id;
	LLUUID owner_id;
	BOOL owner_is_group;
	char object_name[256];		/* Flawfinder: ignore */
	char message[256];		/* Flawfinder: ignore */
	char url[256];		/* Flawfinder: ignore */

	msg->getString("Data", "ObjectName", 256, object_name);
	msg->getUUID(  "Data", "ObjectID", object_id);
	msg->getUUID(  "Data", "OwnerID", owner_id);
	msg->getBOOL(  "Data", "OwnerIsGroup", owner_is_group);
	msg->getString("Data", "Message", 256, message);
	msg->getString("Data", "URL", 256, url);

	LLSD payload;
	payload["object_id"] = object_id;
	payload["owner_id"] = owner_id;
	payload["owner_is_group"] = owner_is_group;
	payload["object_name"] = object_name;
	payload["message"] = message;
	payload["url"] = url;

	// URL is safety checked in load_url above

	// Check if object or owner is muted
	if (LLMuteList::getInstance()->isMuted(object_id, object_name) ||
	    LLMuteList::getInstance()->isMuted(owner_id))
	{
		LL_INFOS("Messaging")<<"Ignoring load_url from muted object/owner."<<LL_ENDL;
		return;
	}

	// Add to list of pending name lookups
	gLoadUrlList.push_back(payload);

	gCacheName->get(owner_id, owner_is_group,
		boost::bind(&callback_load_url_name, _1, _2, _3));
}


void callback_download_complete(void** data, S32 result, LLExtStat ext_status)
{
	std::string* filepath = (std::string*)data;
	LLSD args;
	args["DOWNLOAD_PATH"] = *filepath;
	LLNotificationsUtil::add("FinishedRawDownload", args);
	delete filepath;
}


void process_initiate_download(LLMessageSystem* msg, void**)
{
	LLUUID agent_id;
	msg->getUUID("AgentData", "AgentID", agent_id);
	if (agent_id != gAgent.getID())
	{
		LL_WARNS("Messaging") << "Initiate download for wrong agent" << LL_ENDL;
		return;
	}

	std::string sim_filename;
	std::string viewer_filename;
	msg->getString("FileData", "SimFilename", sim_filename);
	msg->getString("FileData", "ViewerFilename", viewer_filename);

	if (!gXferManager->validateFileForRequest(viewer_filename))
	{
		LL_WARNS() << "SECURITY: Unauthorized download to local file " << viewer_filename << LL_ENDL;
		return;
	}
	gXferManager->requestFile(viewer_filename,
		sim_filename,
		LL_PATH_NONE,
		msg->getSender(),
		FALSE,	// don't delete remote
		callback_download_complete,
		(void**)new std::string(viewer_filename));
}


void process_script_teleport_request(LLMessageSystem* msg, void**)
{
	if (!gSavedSettings.getBOOL("ScriptsCanShowUI")) return;

	std::string object_name;
	std::string sim_name;
	LLVector3 pos;
	LLVector3 look_at;

	msg->getString("Data", "ObjectName", object_name);
	msg->getString("Data", "SimName", sim_name);
	msg->getVector3("Data", "SimPosition", pos);
	msg->getVector3("Data", "LookAt", look_at);

	LLFloaterWorldMap* instance = LLFloaterWorldMap::getInstance();
	if(instance)
	{
		LL_INFOS() << "Object named " << object_name 
			<< " is offering TP to region "
			<< sim_name << " position " << pos
			<< LL_ENDL;

		instance->trackURL(sim_name, (S32)pos.mV[VX], (S32)pos.mV[VY], (S32)pos.mV[VZ]);
		LLFloaterReg::showInstance("world_map", "center");
	}
	
	// remove above two lines and replace with below line
	// to re-enable parcel browser for llMapDestination()
	// LLURLDispatcher::dispatch(LLSLURL::buildSLURL(sim_name, (S32)pos.mV[VX], (S32)pos.mV[VY], (S32)pos.mV[VZ]), FALSE);
	
}

void process_covenant_reply(LLMessageSystem* msg, void**)
{
	LLUUID covenant_id, estate_owner_id;
	std::string estate_name;
	U32 covenant_timestamp;
	msg->getUUID("Data", "CovenantID", covenant_id);
	msg->getU32("Data", "CovenantTimestamp", covenant_timestamp);
	msg->getString("Data", "EstateName", estate_name);
	msg->getUUID("Data", "EstateOwnerID", estate_owner_id);

	LLPanelEstateCovenant::updateEstateName(estate_name);
	LLPanelLandCovenant::updateEstateName(estate_name);
	LLPanelEstateInfo::updateEstateName(estate_name);
	LLFloaterBuyLand::updateEstateName(estate_name);

	std::string owner_name =
		LLSLURL("agent", estate_owner_id, "inspect").getSLURLString();
	LLPanelEstateCovenant::updateEstateOwnerName(owner_name);
	LLPanelLandCovenant::updateEstateOwnerName(owner_name);
	LLPanelEstateInfo::updateEstateOwnerName(owner_name);
	LLFloaterBuyLand::updateEstateOwnerName(owner_name);

	LLPanelPlaceProfile* panel = LLFloaterSidePanelContainer::getPanel<LLPanelPlaceProfile>("places", "panel_place_profile");
	if (panel)
	{
		panel->updateEstateName(estate_name);
		panel->updateEstateOwnerName(owner_name);
	}

	// standard message, not from system
	std::string last_modified;
	if (covenant_timestamp == 0)
	{
		last_modified = LLTrans::getString("covenant_last_modified")+LLTrans::getString("never_text");
	}
	else
	{
		last_modified = LLTrans::getString("covenant_last_modified")+"["
						+LLTrans::getString("LTimeWeek")+"] ["
						+LLTrans::getString("LTimeMonth")+"] ["
						+LLTrans::getString("LTimeDay")+"] ["
						+LLTrans::getString("LTimeHour")+"]:["
						+LLTrans::getString("LTimeMin")+"]:["
						+LLTrans::getString("LTimeSec")+"] ["
						+LLTrans::getString("LTimeYear")+"]";
		LLSD substitution;
		substitution["datetime"] = (S32) covenant_timestamp;
		LLStringUtil::format (last_modified, substitution);
	}

	LLPanelEstateCovenant::updateLastModified(last_modified);
	LLPanelLandCovenant::updateLastModified(last_modified);
	LLFloaterBuyLand::updateLastModified(last_modified);

	// load the actual covenant asset data
	const BOOL high_priority = TRUE;
	if (covenant_id.notNull())
	{
		gAssetStorage->getEstateAsset(gAgent.getRegionHost(),
									gAgent.getID(),
									gAgent.getSessionID(),
									covenant_id,
                                    LLAssetType::AT_NOTECARD,
									ET_Covenant,
                                    onCovenantLoadComplete,
									NULL,
									high_priority);
	}
	else
	{
		std::string covenant_text;
		if (estate_owner_id.isNull())
		{
			// mainland
			covenant_text = LLTrans::getString("RegionNoCovenant");
		}
		else
		{
			covenant_text = LLTrans::getString("RegionNoCovenantOtherOwner");
		}
		LLPanelEstateCovenant::updateCovenantText(covenant_text, covenant_id);
		LLPanelLandCovenant::updateCovenantText(covenant_text);
		LLFloaterBuyLand::updateCovenantText(covenant_text, covenant_id);
		if (panel)
		{
			panel->updateCovenantText(covenant_text);
		}
	}
}

void onCovenantLoadComplete(LLVFS *vfs,
					const LLUUID& asset_uuid,
					LLAssetType::EType type,
					void* user_data, S32 status, LLExtStat ext_status)
{
	LL_DEBUGS("Messaging") << "onCovenantLoadComplete()" << LL_ENDL;
	std::string covenant_text;
	if(0 == status)
	{
		LLVFile file(vfs, asset_uuid, type, LLVFile::READ);
		
		S32 file_length = file.getSize();
		
		std::vector<char> buffer(file_length+1);
		file.read((U8*)&buffer[0], file_length);		
		// put a EOS at the end
		buffer[file_length] = '\0';
		
		if( (file_length > 19) && !strncmp( &buffer[0], "Linden text version", 19 ) )
		{
			LLViewerTextEditor::Params params;
			params.name("temp");
			params.max_text_length(file_length+1);
			LLViewerTextEditor * editor = LLUICtrlFactory::create<LLViewerTextEditor> (params);
			if( !editor->importBuffer( &buffer[0], file_length+1 ) )
			{
				LL_WARNS("Messaging") << "Problem importing estate covenant." << LL_ENDL;
				covenant_text = "Problem importing estate covenant.";
			}
			else
			{
				// Version 0 (just text, doesn't include version number)
				covenant_text = editor->getText();
			}
			delete editor;
		}
		else
		{
			LL_WARNS("Messaging") << "Problem importing estate covenant: Covenant file format error." << LL_ENDL;
			covenant_text = "Problem importing estate covenant: Covenant file format error.";
		}
	}
	else
	{
		if( LL_ERR_ASSET_REQUEST_NOT_IN_DATABASE == status ||
		    LL_ERR_FILE_EMPTY == status)
		{
			covenant_text = "Estate covenant notecard is missing from database.";
		}
		else if (LL_ERR_INSUFFICIENT_PERMISSIONS == status)
		{
			covenant_text = "Insufficient permissions to view estate covenant.";
		}
		else
		{
			covenant_text = "Unable to load estate covenant at this time.";
		}
		
		LL_WARNS("Messaging") << "Problem loading notecard: " << status << LL_ENDL;
	}
	LLPanelEstateCovenant::updateCovenantText(covenant_text, asset_uuid);
	LLPanelLandCovenant::updateCovenantText(covenant_text);
	LLFloaterBuyLand::updateCovenantText(covenant_text, asset_uuid);

	LLPanelPlaceProfile* panel = LLFloaterSidePanelContainer::getPanel<LLPanelPlaceProfile>("places", "panel_place_profile");
	if (panel)
	{
		panel->updateCovenantText(covenant_text);
	}
}


void process_feature_disabled_message(LLMessageSystem* msg, void**)
{
	// Handle Blacklisted feature simulator response...
	LLUUID	agentID;
	LLUUID	transactionID;
	std::string	messageText;
	msg->getStringFast(_PREHASH_FailureInfo,_PREHASH_ErrorMessage, messageText,0);
	msg->getUUIDFast(_PREHASH_FailureInfo,_PREHASH_AgentID,agentID);
	msg->getUUIDFast(_PREHASH_FailureInfo,_PREHASH_TransactionID,transactionID);
	
	LL_WARNS("Messaging") << "Blacklisted Feature Response:" << messageText << LL_ENDL;
}

// ------------------------------------------------------------
// Message system exception callbacks
// ------------------------------------------------------------

void invalid_message_callback(LLMessageSystem* msg,
								   void*,
								   EMessageException exception)
{
    LLAppViewer::instance()->badNetworkHandler();
}

// Please do not add more message handlers here. This file is huge.
// Put them in a file related to the functionality you are implementing.

void LLOfferInfo::forceResponse(InventoryOfferResponse response)
{
	LLNotification::Params params("UserGiveItem");
	params.functor.function(boost::bind(&LLOfferInfo::inventory_offer_callback, this, _1, _2));
	LLNotifications::instance().forceResponse(params, response);
}
<|MERGE_RESOLUTION|>--- conflicted
+++ resolved
@@ -5850,7 +5850,7 @@
 	// text should be altered in the notifications.xml files.
 	if ( message == "You died and have been teleported to your home location")
 	{
-		LLViewerStats::getInstance()->incStat(LLViewerStats::ST_KILLED_COUNT);
+		add(LLStatViewer::KILLED, 1);
 	}
 	else if( message == "Home position set." )
 	{
@@ -5932,15 +5932,6 @@
 
 void process_alert_core(const std::string& message, BOOL modal)
 {
-<<<<<<< HEAD
-=======
-	// HACK -- handle callbacks for specific alerts. It also is localized in notifications.xml
-	if ( message == "You died and have been teleported to your home location")
-	{
-		add(LLStatViewer::KILLED, 1);
-	}
-
->>>>>>> 2eeee8a9
 	const std::string ALERT_PREFIX("ALERT: ");
 	const std::string NOTIFY_PREFIX("NOTIFY: ");
 	if (message.find(ALERT_PREFIX) == 0)
