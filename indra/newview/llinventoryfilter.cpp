--- conflicted
+++ resolved
@@ -64,12 +64,8 @@
     mFilterUUID(p.uuid),
     mFilterLinks(p.links),
     mFilterThumbnails(p.thumbnails),
-<<<<<<< HEAD
+    mFilterFavorites(p.favorites),
     mSearchVisibility(p.search_visibility)
-=======
-    mFilterFavorites(p.favorites),
-	mSearchVisibility(p.search_visibility)
->>>>>>> a0b0f207
 {
 }
 
