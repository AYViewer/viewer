--- conflicted
+++ resolved
@@ -8932,6 +8932,12 @@
         LLEnvironment::instance().setSelectedEnvironment(LLEnvironment::ENV_LOCAL, LLEnvironment::TRANSITION_INSTANT);
         defocusEnvFloaters();
     }
+    else if (event_name == "legacy noon")
+    {
+        LLEnvironment::instance().setEnvironment(LLEnvironment::ENV_LOCAL, LLEnvironment::KNOWN_SKY_LEGACY_MIDDAY, LLEnvironment::TRANSITION_INSTANT);
+        LLEnvironment::instance().setSelectedEnvironment(LLEnvironment::ENV_LOCAL, LLEnvironment::TRANSITION_INSTANT);
+        defocusEnvFloaters();
+    }
     else if (event_name == "sunset")
     {
         LLEnvironment::instance().setEnvironment(LLEnvironment::ENV_LOCAL, LLEnvironment::KNOWN_SKY_SUNSET,
@@ -8948,6 +8954,9 @@
     }
     else if (event_name == "region")
     {
+        // reset probe data when reverting back to region sky setting
+        gPipeline.mReflectionMapManager.reset();
+
         LLEnvironment::instance().clearEnvironment(LLEnvironment::ENV_LOCAL);
         LLEnvironment::instance().setSelectedEnvironment(LLEnvironment::ENV_LOCAL, LLEnvironment::TRANSITION_INSTANT);
         defocusEnvFloaters();
@@ -8974,66 +8983,7 @@
 {	
 	bool handleEvent(const LLSD& userdata)
 	{
-<<<<<<< HEAD
         handle_env_setting_event(userdata.asString());
-=======
-		std::string event_name = userdata.asString();
-		
-		if (event_name == "sunrise")
-		{
-            LLEnvironment::instance().setEnvironment(LLEnvironment::ENV_LOCAL, LLEnvironment::KNOWN_SKY_SUNRISE, LLEnvironment::TRANSITION_INSTANT);
-            LLEnvironment::instance().setSelectedEnvironment(LLEnvironment::ENV_LOCAL, LLEnvironment::TRANSITION_INSTANT);
-            defocusEnvFloaters();
-		}
-		else if (event_name == "noon")
-		{
-            LLEnvironment::instance().setEnvironment(LLEnvironment::ENV_LOCAL, LLEnvironment::KNOWN_SKY_MIDDAY, LLEnvironment::TRANSITION_INSTANT);
-            LLEnvironment::instance().setSelectedEnvironment(LLEnvironment::ENV_LOCAL, LLEnvironment::TRANSITION_INSTANT);
-            defocusEnvFloaters();
-		}
-        else if (event_name == "legacy noon")
-        {
-            LLEnvironment::instance().setEnvironment(LLEnvironment::ENV_LOCAL, LLEnvironment::KNOWN_SKY_LEGACY_MIDDAY, LLEnvironment::TRANSITION_INSTANT);
-            LLEnvironment::instance().setSelectedEnvironment(LLEnvironment::ENV_LOCAL, LLEnvironment::TRANSITION_INSTANT);
-            defocusEnvFloaters();
-        }
-		else if (event_name == "sunset")
-		{
-            LLEnvironment::instance().setEnvironment(LLEnvironment::ENV_LOCAL, LLEnvironment::KNOWN_SKY_SUNSET, LLEnvironment::TRANSITION_INSTANT);
-            LLEnvironment::instance().setSelectedEnvironment(LLEnvironment::ENV_LOCAL, LLEnvironment::TRANSITION_INSTANT);
-            defocusEnvFloaters();
-		}
-		else if (event_name == "midnight")
-		{
-            LLEnvironment::instance().setEnvironment(LLEnvironment::ENV_LOCAL, LLEnvironment::KNOWN_SKY_MIDNIGHT, LLEnvironment::TRANSITION_INSTANT);
-            LLEnvironment::instance().setSelectedEnvironment(LLEnvironment::ENV_LOCAL, LLEnvironment::TRANSITION_INSTANT);
-            defocusEnvFloaters();
-		}
-        else if (event_name == "region")
-		{
-            // reset probe data when reverting back to region sky setting
-            gPipeline.mReflectionMapManager.reset();
-
-            LLEnvironment::instance().clearEnvironment(LLEnvironment::ENV_LOCAL);
-            LLEnvironment::instance().setSelectedEnvironment(LLEnvironment::ENV_LOCAL, LLEnvironment::TRANSITION_INSTANT);
-            defocusEnvFloaters();
-		}
-        else if (event_name == "pause_clouds")
-        {
-            if (LLEnvironment::instance().isCloudScrollPaused())
-                LLEnvironment::instance().resumeCloudScroll();
-		else
-                LLEnvironment::instance().pauseCloudScroll();
-        }
-        else if (event_name == "adjust_tool")
-		{
-            LLFloaterReg::showInstance("env_adjust_snapshot");
-        }
-        else if (event_name == "my_environs")
-        {
-            LLFloaterReg::showInstance("my_environments");
-		}
->>>>>>> a5922922
 
 		return true;
 	}
