/** 
 * @file lloutfitgallery.cpp
 * @author Pavlo Kryvych
 * @brief Visual gallery of agent's outfits for My Appearance side panel
 *
 * $LicenseInfo:firstyear=2015&license=viewerlgpl$
 * Second Life Viewer Source Code
 * Copyright (C) 2015, Linden Research, Inc.
 * 
 * This library is free software; you can redistribute it and/or
 * modify it under the terms of the GNU Lesser General Public
 * License as published by the Free Software Foundation;
 * version 2.1 of the License only.
 * 
 * This library is distributed in the hope that it will be useful,
 * but WITHOUT ANY WARRANTY; without even the implied warranty of
 * MERCHANTABILITY or FITNESS FOR A PARTICULAR PURPOSE.  See the GNU
 * Lesser General Public License for more details.
 * 
 * You should have received a copy of the GNU Lesser General Public
 * License along with this library; if not, write to the Free Software
 * Foundation, Inc., 51 Franklin Street, Fifth Floor, Boston, MA  02110-1301  USA
 * 
 * Linden Research, Inc., 945 Battery Street, San Francisco, CA  94111  USA
 * $/LicenseInfo$
 */

#include "llviewerprecompiledheaders.h" // must be first include
#include "lloutfitgallery.h"

#include <boost/foreach.hpp>

// llcommon
#include "llcommonutils.h"
#include "llfilesystem.h"

#include "llaccordionctrltab.h"
#include "llappearancemgr.h"
#include "llerror.h"
#include "llfilepicker.h"
#include "llfloaterperms.h"
#include "llfloaterreg.h"
#include "llfloatersimplesnapshot.h"
#include "llimagedimensionsinfo.h"
#include "llinventoryfunctions.h"
#include "llinventorymodel.h"
#include "lllocalbitmaps.h"
#include "llnotificationsutil.h"
#include "llpaneloutfitsinventory.h"
#include "lltabcontainer.h"
#include "lltexturectrl.h"
#include "lltrans.h"
#include "llviewercontrol.h"
#include "llviewermenufile.h"
#include "llviewertexturelist.h"
#include "llwearableitemslist.h"

static LLPanelInjector<LLOutfitGallery> t_outfit_gallery("outfit_gallery");

#define MAX_OUTFIT_PHOTO_WIDTH 256
#define MAX_OUTFIT_PHOTO_HEIGHT 256

const S32 GALLERY_ITEMS_PER_ROW_MIN = 2;

LLOutfitGallery::LLOutfitGallery(const LLOutfitGallery::Params& p)
    : LLOutfitListBase(),
      mOutfitsObserver(NULL),
      mScrollPanel(NULL),
      mGalleryPanel(NULL),
      mLastRowPanel(NULL),
      mGalleryCreated(false),
      mRowCount(0),
      mItemsAddedCount(0),
      mOutfitLinkPending(NULL),
      mOutfitRenamePending(NULL),
      mSnapshotFolderID(NULL),
      mRowPanelHeight(p.row_panel_height),
      mVerticalGap(p.vertical_gap),
      mHorizontalGap(p.horizontal_gap),
      mItemWidth(p.item_width),
      mItemHeight(p.item_height),
      mItemHorizontalGap(p.item_horizontal_gap),
      mItemsInRow(p.items_in_row),
      mRowPanWidthFactor(p.row_panel_width_factor),
      mGalleryWidthFactor(p.gallery_width_factor),
      mTextureSelected(NULL)
{
    updateGalleryWidth();
}

LLOutfitGallery::Params::Params()
    : row_panel_height("row_panel_height", 180),
      vertical_gap("vertical_gap", 10),
      horizontal_gap("horizontal_gap", 10),
      item_width("item_width", 150),
      item_height("item_height", 175),
      item_horizontal_gap("item_horizontal_gap", 16),
      items_in_row("items_in_row", GALLERY_ITEMS_PER_ROW_MIN),
      row_panel_width_factor("row_panel_width_factor", 166),
      gallery_width_factor("gallery_width_factor", 163)
{
    addSynonym(row_panel_height, "row_height");
}

const LLOutfitGallery::Params& LLOutfitGallery::getDefaultParams()
{
    return LLUICtrlFactory::getDefaultParams<LLOutfitGallery>();
}

bool LLOutfitGallery::postBuild()
{
    bool rv = LLOutfitListBase::postBuild();
    mScrollPanel = getChild<LLScrollContainer>("gallery_scroll_panel");
    LLPanel::Params params = LLPanel::getDefaultParams(); // Don't parse XML when creating dummy LLPanel
    mGalleryPanel = LLUICtrlFactory::create<LLPanel>(params);
    mMessageTextBox = getChild<LLTextBox>("no_outfits_txt");
    mOutfitGalleryMenu = new LLOutfitGalleryContextMenu(this);
    return rv;
}

void LLOutfitGallery::onOpen(const LLSD& info)
{
    LLOutfitListBase::onOpen(info);
    if (!mGalleryCreated)
    {
        uuid_vec_t cats;
        getCurrentCategories(cats);
        int n = cats.size();
        buildGalleryPanel(n);
        mScrollPanel->addChild(mGalleryPanel);
        for (int i = 0; i < n; i++)
        {
            addToGallery(mOutfitMap[cats[i]]);
        }
        reArrangeRows();
        mGalleryCreated = true;
    }
}

void LLOutfitGallery::draw()
{
    LLPanel::draw();
    if (mGalleryCreated)
    {
        updateRowsIfNeeded();
    }
}

bool LLOutfitGallery::handleKeyHere(KEY key, MASK mask)
{
    bool handled = false;
    switch (key)
    {
        case KEY_RETURN:
            // Open selected items if enter key hit on the inventory panel
            if (mask == MASK_NONE && mSelectedOutfitUUID.notNull())
            {
                // Or should it wearSelectedOutfit?
                getSelectedItem()->openOutfitsContent();
            }
            handled = true;
            break;
        case KEY_DELETE:
#if LL_DARWIN
        case KEY_BACKSPACE:
#endif
            // Delete selected items if delete or backspace key hit on the inventory panel
            // Note: on Mac laptop keyboards, backspace and delete are one and the same
            if (mSelectedOutfitUUID.notNull())
            {
                onRemoveOutfit(mSelectedOutfitUUID);
            }
            handled = true;
            break;

        case KEY_F2:
            LLAppearanceMgr::instance().renameOutfit(mSelectedOutfitUUID);
            handled = true;
            break;

        case KEY_PAGE_UP:
            if (mScrollPanel)
            {
                mScrollPanel->pageUp(30);
            }
            handled = true;
            break;

        case KEY_PAGE_DOWN:
            if (mScrollPanel)
            {
                mScrollPanel->pageDown(30);
            }
            handled = true;
            break;

        case KEY_HOME:
            if (mScrollPanel)
            {
                mScrollPanel->goToTop();
            }
            handled = true;
            break;

        case KEY_END:
            if (mScrollPanel)
            {
                mScrollPanel->goToBottom();
            }
            handled = true;
            break;

        case KEY_LEFT:
            moveLeft();
            handled = true;
            break;

        case KEY_RIGHT:
            moveRight();
            handled = true;
            break;

        case KEY_UP:
            moveUp();
            handled = true;
            break;

        case KEY_DOWN:
            moveDown();
            handled = true;
            break;

        default:
            break;
    }

    if (handled)
    {
        mOutfitGalleryMenu->hide();
    }

    return handled;
}

void LLOutfitGallery::moveUp()
{
    if (mSelectedOutfitUUID.notNull() && mItemsAddedCount > 1)
    {
        LLOutfitGalleryItem* item = getSelectedItem();
        if (item)
        {
            S32 n = mItemIndexMap[item];
            n -= mItemsInRow;
            if (n >= 0)
            {
                item = mIndexToItemMap[n];
                LLUUID item_id = item->getUUID();
                ChangeOutfitSelection(nullptr, item_id);
                item->setFocus(true);

                scrollToShowItem(mSelectedOutfitUUID);
            }
        }
    }
}

void LLOutfitGallery::moveDown()
{
    if (mSelectedOutfitUUID.notNull() && mItemsAddedCount > 1)
    {
        LLOutfitGalleryItem* item = getSelectedItem();
        if (item)
        {
            S32 n = mItemIndexMap[item];
            n += mItemsInRow;
            if (n < mItemsAddedCount)
            {
                item = mIndexToItemMap[n];
                LLUUID item_id = item->getUUID();
                ChangeOutfitSelection(nullptr, item_id);
                item->setFocus(true);

                scrollToShowItem(mSelectedOutfitUUID);
            }
        }
    }
}

void LLOutfitGallery::moveLeft()
{
    if (mSelectedOutfitUUID.notNull() && mItemsAddedCount > 1)
    {
        LLOutfitGalleryItem* item = getSelectedItem();
        if (item)
        {
            // Might be better to get item from panel
            S32 n = mItemIndexMap[item];
            n--;
            if (n < 0)
            {
                n = mItemsAddedCount - 1;
            }
            item = mIndexToItemMap[n];
            LLUUID item_id = item->getUUID();
            ChangeOutfitSelection(nullptr, item_id);
            item->setFocus(true);

            scrollToShowItem(mSelectedOutfitUUID);
        }
    }
}

void LLOutfitGallery::moveRight()
{
    if (mSelectedOutfitUUID.notNull() && mItemsAddedCount > 1)
    {
        LLOutfitGalleryItem* item = getSelectedItem();
        if (item)
        {
            S32 n = mItemIndexMap[item];
            n++;
            if (n == mItemsAddedCount)
            {
                n = 0;
            }
            item = mIndexToItemMap[n];
            LLUUID item_id = item->getUUID();
            ChangeOutfitSelection(nullptr, item_id);
            item->setFocus(true);

            scrollToShowItem(mSelectedOutfitUUID);
        }
    }
}

void LLOutfitGallery::onFocusLost()
{
    LLOutfitListBase::onFocusLost();

    if (mSelectedOutfitUUID.notNull())
    {
        LLOutfitGalleryItem* item = getSelectedItem();
        if (item)
        {
            item->setSelected(false);
        }
    }
}

void LLOutfitGallery::onFocusReceived()
{
    LLOutfitListBase::onFocusReceived();

    if (mSelectedOutfitUUID.notNull())
    {
        LLOutfitGalleryItem* item = getSelectedItem();
        if (item)
        {
            item->setSelected(true);
        }
    }
}

void LLOutfitGallery::onRemoveOutfit(const LLUUID& outfit_cat_id)
{
    LLNotificationsUtil::add("DeleteOutfits", LLSD(), LLSD(), boost::bind(onOutfitsRemovalConfirmation, _1, _2, outfit_cat_id));
}

void LLOutfitGallery::onOutfitsRemovalConfirmation(const LLSD& notification, const LLSD& response, const LLUUID& outfit_cat_id)
{
    S32 option = LLNotificationsUtil::getSelectedOption(notification, response);
    if (option != 0) return; // canceled

    if (outfit_cat_id.notNull())
    {
        gInventory.removeCategory(outfit_cat_id);
    }
}

void LLOutfitGallery::scrollToShowItem(const LLUUID& item_id)
{
    LLOutfitGalleryItem* item = mOutfitMap[item_id];
    if (item)
    {
        const LLRect visible_content_rect = mScrollPanel->getVisibleContentRect();

        LLRect item_rect;
        item->localRectToOtherView(item->getLocalRect(), &item_rect, mScrollPanel);
        LLRect overlap_rect(item_rect);
        overlap_rect.intersectWith(visible_content_rect);

        //Scroll when the selected item is outside the visible area
        if (overlap_rect.getHeight() + 5 < item->getRect().getHeight())
        {
            LLRect content_rect = mScrollPanel->getContentWindowRect();
            LLRect constraint_rect;
            constraint_rect.setOriginAndSize(0, 0, content_rect.getWidth(), content_rect.getHeight());

            LLRect item_doc_rect;
            item->localRectToOtherView(item->getLocalRect(), &item_doc_rect, mGalleryPanel);

            mScrollPanel->scrollToShowRect(item_doc_rect, constraint_rect);
        }
    }
}

void LLOutfitGallery::updateRowsIfNeeded()
{
    if(((getRect().getWidth() - mRowPanelWidth) > mItemWidth) && mRowCount > 1)
    {
        reArrangeRows(1);
    }
    else if((mRowPanelWidth > (getRect().getWidth() + mItemHorizontalGap)) && mItemsInRow > GALLERY_ITEMS_PER_ROW_MIN)
    {
        reArrangeRows(-1);
    }
}

bool compareGalleryItem(LLOutfitGalleryItem* item1, LLOutfitGalleryItem* item2)
{
    if(gSavedSettings.getBOOL("OutfitGallerySortByName") ||
            ((item1->isDefaultImage() && item2->isDefaultImage()) || (!item1->isDefaultImage() && !item2->isDefaultImage())))
    {
        std::string name1 = item1->getItemName();
        std::string name2 = item2->getItemName();

        return (LLStringUtil::compareDict(name1, name2) < 0);
    }
    else
    {
        return item2->isDefaultImage();
    }
}

void LLOutfitGallery::reArrangeRows(S32 row_diff)
{ 
    std::vector<LLOutfitGalleryItem*> buf_items = mItems;
    for (std::vector<LLOutfitGalleryItem*>::const_reverse_iterator it = buf_items.rbegin(); it != buf_items.rend(); ++it)
    {
        removeFromGalleryLast(*it);
    }
    for (std::vector<LLOutfitGalleryItem*>::const_reverse_iterator it = mHiddenItems.rbegin(); it != mHiddenItems.rend(); ++it)
    {
        buf_items.push_back(*it);
    }
    mHiddenItems.clear();
    
    mItemsInRow += row_diff;
    updateGalleryWidth();
    std::sort(buf_items.begin(), buf_items.end(), compareGalleryItem);

    std::string cur_filter = getFilterSubString();
    LLStringUtil::toUpper(cur_filter);

    for (std::vector<LLOutfitGalleryItem*>::const_iterator it = buf_items.begin(); it != buf_items.end(); ++it)
    {
        std::string outfit_name = (*it)->getItemName();
        LLStringUtil::toUpper(outfit_name);

        bool hidden = (std::string::npos == outfit_name.find(cur_filter));
        (*it)->setHidden(hidden);

    	addToGallery(*it);
    }

    updateMessageVisibility();
}

void LLOutfitGallery::updateGalleryWidth()
{
    mRowPanelWidth = mRowPanWidthFactor * mItemsInRow - mItemHorizontalGap;
    mGalleryWidth = mGalleryWidthFactor * mItemsInRow - mItemHorizontalGap;
}

LLPanel* LLOutfitGallery::addLastRow()
{
    mRowCount++;
    int row = 0;
    int vgap = mVerticalGap * row;
    LLPanel* result = buildRowPanel(0, row * mRowPanelHeight + vgap);
    mGalleryPanel->addChild(result);
    return result;
}

void LLOutfitGallery::moveRowUp(int row)
{
    moveRow(row, mRowCount - 1 - row + 1);
}

void LLOutfitGallery::moveRowDown(int row)
{
    moveRow(row, mRowCount - 1 - row - 1);
}

void LLOutfitGallery::moveRow(int row, int pos)
{
    int vgap = mVerticalGap * pos;
    moveRowPanel(mRowPanels[row], 0, pos * mRowPanelHeight + vgap);
}

void LLOutfitGallery::removeLastRow()
{
    mRowCount--;
    mGalleryPanel->removeChild(mLastRowPanel);
    mUnusedRowPanels.push_back(mLastRowPanel);
    mRowPanels.pop_back();
    if (mRowPanels.size() > 0)
    {
        // Just removed last row
        mLastRowPanel = mRowPanels.back();
    }
    else
    {
        mLastRowPanel = NULL;
    }
}

LLPanel* LLOutfitGallery::addToRow(LLPanel* row_stack, LLOutfitGalleryItem* item, int pos, int hgap)
{
    LLPanel* lpanel = buildItemPanel(pos * mItemWidth + hgap);
    lpanel->addChild(item);
    row_stack->addChild(lpanel);
    mItemPanels.push_back(lpanel);
    return lpanel;
}

void LLOutfitGallery::addToGallery(LLOutfitGalleryItem* item)
{
    if(item->isHidden())
    {
        mHiddenItems.push_back(item);
        return;
    }
    mItemIndexMap[item] = mItemsAddedCount;
    mIndexToItemMap[mItemsAddedCount] = item;
    mItemsAddedCount++;
    int n = mItemsAddedCount;
    int row_count = (n % mItemsInRow) == 0 ? n / mItemsInRow : n / mItemsInRow + 1;
    int n_prev = n - 1;
    int row_count_prev = (n_prev % mItemsInRow) == 0 ? n_prev / mItemsInRow : n_prev / mItemsInRow + 1;

    bool add_row = row_count != row_count_prev;
    int pos = 0;
    if (add_row)
    {
        for (int i = 0; i < row_count_prev; i++)
        {
            moveRowUp(i);
        }
        mLastRowPanel = addLastRow();
        mRowPanels.push_back(mLastRowPanel);
    }
    pos = (n - 1) % mItemsInRow;
    mItems.push_back(item);
    addToRow(mLastRowPanel, item, pos, mHorizontalGap * pos);
    reshapeGalleryPanel(row_count);
}


void LLOutfitGallery::removeFromGalleryLast(LLOutfitGalleryItem* item)
{
    if(item->isHidden())
    {
        mHiddenItems.pop_back();
        return;
    }
    int n_prev = mItemsAddedCount;
    int n = mItemsAddedCount - 1;
    int row_count = (n % mItemsInRow) == 0 ? n / mItemsInRow : n / mItemsInRow + 1;
    int row_count_prev = (n_prev % mItemsInRow) == 0 ? n_prev / mItemsInRow : n_prev / mItemsInRow + 1;
    mItemsAddedCount--;
    mIndexToItemMap.erase(mItemsAddedCount);

    bool remove_row = row_count != row_count_prev;
    removeFromLastRow(mItems[mItemsAddedCount]);
    mItems.pop_back();
    if (remove_row)
    {
        for (int i = 0; i < row_count_prev - 1; i++)
        {
            moveRowDown(i);
        }
        removeLastRow();
    }
    reshapeGalleryPanel(row_count);
}


void LLOutfitGallery::removeFromGalleryMiddle(LLOutfitGalleryItem* item)
{
    if(item->isHidden())
    {
        mHiddenItems.erase(std::remove(mHiddenItems.begin(), mHiddenItems.end(), item), mHiddenItems.end());
        return;
    }
    int n = mItemIndexMap[item];
    mItemIndexMap.erase(item);
    mIndexToItemMap.erase(n);
    std::vector<LLOutfitGalleryItem*> saved;
    for (int i = mItemsAddedCount - 1; i > n; i--)
    {
        saved.push_back(mItems[i]);
        removeFromGalleryLast(mItems[i]);
    }
    removeFromGalleryLast(mItems[n]);
    int saved_count = saved.size();
    for (int i = 0; i < saved_count; i++)
    {
        addToGallery(saved.back());
        saved.pop_back();
    }
}

void LLOutfitGallery::removeFromLastRow(LLOutfitGalleryItem* item)
{
    mItemPanels.back()->removeChild(item);
    mLastRowPanel->removeChild(mItemPanels.back());
    mUnusedItemPanels.push_back(mItemPanels.back());
    mItemPanels.pop_back();
}

LLOutfitGalleryItem* LLOutfitGallery::buildGalleryItem(std::string name, LLUUID outfit_id)
{
    LLOutfitGalleryItem::Params giparams;
    LLOutfitGalleryItem* gitem = LLUICtrlFactory::create<LLOutfitGalleryItem>(giparams);
    gitem->reshape(mItemWidth, mItemHeight);
    gitem->setVisible(true);
    gitem->setFollowsLeft();
    gitem->setFollowsTop();
    gitem->setOutfitName(name);
    gitem->setUUID(outfit_id);
    gitem->setGallery(this);
    return gitem;
}

LLOutfitGalleryItem* LLOutfitGallery::getSelectedItem()
{
    return mOutfitMap[mSelectedOutfitUUID];
}

void LLOutfitGallery::buildGalleryPanel(int row_count)
{
    LLPanel::Params params;
    mGalleryPanel = LLUICtrlFactory::create<LLPanel>(params);
    reshapeGalleryPanel(row_count);
}

void LLOutfitGallery::reshapeGalleryPanel(int row_count)
{
    int bottom = 0;
    int left = 0;
    int height = row_count * (mRowPanelHeight + mVerticalGap);
    LLRect rect = LLRect(left, bottom + height, left + mGalleryWidth, bottom);
    mGalleryPanel->setRect(rect);
    mGalleryPanel->reshape(mGalleryWidth, height);
    mGalleryPanel->setVisible(true);
    mGalleryPanel->setFollowsLeft();
    mGalleryPanel->setFollowsTop();
}

LLPanel* LLOutfitGallery::buildItemPanel(int left)
{
    LLPanel::Params lpparams;
    int top = 0;
    LLPanel* lpanel = NULL;
    if(mUnusedItemPanels.empty())
    {
        lpanel = LLUICtrlFactory::create<LLPanel>(lpparams);
    }
    else
    {
        lpanel = mUnusedItemPanels.back();
        mUnusedItemPanels.pop_back();
    }
    LLRect rect = LLRect(left, top + mItemHeight, left + mItemWidth + mItemHorizontalGap, top);
    lpanel->setRect(rect);
    lpanel->reshape(mItemWidth + mItemHorizontalGap, mItemHeight);
    lpanel->setVisible(true);
    lpanel->setFollowsLeft();
    lpanel->setFollowsTop();
    return lpanel;
}

LLPanel* LLOutfitGallery::buildRowPanel(int left, int bottom)
{
    LLPanel::Params sparams;
    LLPanel* stack = NULL;
    if(mUnusedRowPanels.empty())
    {
        stack = LLUICtrlFactory::create<LLPanel>(sparams);
    }
    else
    {
        stack = mUnusedRowPanels.back();
        mUnusedRowPanels.pop_back();
    }
    moveRowPanel(stack, left, bottom);
    return stack;
}

void LLOutfitGallery::moveRowPanel(LLPanel* stack, int left, int bottom)
{
    LLRect rect = LLRect(left, bottom + mRowPanelHeight, left + mRowPanelWidth, bottom);
    stack->setRect(rect);
    stack->reshape(mRowPanelWidth, mRowPanelHeight);
    stack->setVisible(true);
    stack->setFollowsLeft();
    stack->setFollowsTop();
}

LLOutfitGallery::~LLOutfitGallery()
{
    delete mOutfitGalleryMenu;

    if (gInventory.containsObserver(mOutfitsObserver))
    {
        gInventory.removeObserver(mOutfitsObserver);
    }
    delete mOutfitsObserver;

    while (!mUnusedRowPanels.empty())
    {
        LLPanel* panelp = mUnusedRowPanels.back();
        mUnusedRowPanels.pop_back();
        panelp->die();
    }
    while (!mUnusedItemPanels.empty())
    {
        LLPanel* panelp = mUnusedItemPanels.back();
        mUnusedItemPanels.pop_back();
        panelp->die();
    }
}

// virtual
void LLOutfitGallery::onFilterSubStringChanged(const std::string& new_string, const std::string& old_string)
{
    reArrangeRows();
}

void LLOutfitGallery::onHighlightBaseOutfit(LLUUID base_id, LLUUID prev_id)
{
    if (mOutfitMap[base_id])
    {
        mOutfitMap[base_id]->setOutfitWorn(true);
    }
    if (mOutfitMap[prev_id])
    {
        mOutfitMap[prev_id]->setOutfitWorn(false);
    }
}

void LLOutfitGallery::onSetSelectedOutfitByUUID(const LLUUID& outfit_uuid)
{
}

void LLOutfitGallery::getCurrentCategories(uuid_vec_t& vcur)
{
    for (outfit_map_t::const_iterator iter = mOutfitMap.begin();
        iter != mOutfitMap.end();
        iter++)
    {
        if ((*iter).second != NULL)
        {
            vcur.push_back((*iter).first);
        }
    }
}

void LLOutfitGallery::updateAddedCategory(LLUUID cat_id)
{
    LLViewerInventoryCategory *cat = gInventory.getCategory(cat_id);
    if (!cat) return;

    std::string name = cat->getName();
    LLOutfitGalleryItem* item = buildGalleryItem(name, cat_id);
    mOutfitMap.insert(LLOutfitGallery::outfit_map_value_t(cat_id, item));
    item->setRightMouseDownCallback(boost::bind(&LLOutfitListBase::outfitRightClickCallBack, this,
        _1, _2, _3, cat_id));
    LLWearableItemsList* list = NULL;
    item->setFocusReceivedCallback(boost::bind(&LLOutfitListBase::ChangeOutfitSelection, this, list, cat_id));
    if (mGalleryCreated)
    {
        addToGallery(item);
    }

    LLViewerInventoryCategory* outfit_category = gInventory.getCategory(cat_id);
    if (!outfit_category)
        return;

    if (mOutfitsObserver == NULL)
    {
        mOutfitsObserver = new LLInventoryCategoriesObserver();
        gInventory.addObserver(mOutfitsObserver);
    }

    // Start observing changes in "My Outfits" category.
    mOutfitsObserver->addCategory(cat_id,
        boost::bind(&LLOutfitGallery::refreshOutfit, this, cat_id), true);

    outfit_category->fetch();
    refreshOutfit(cat_id);
}

void LLOutfitGallery::updateRemovedCategory(LLUUID cat_id)
{
    outfit_map_t::iterator outfits_iter = mOutfitMap.find(cat_id);
    if (outfits_iter != mOutfitMap.end())
    {
        // 0. Remove category from observer.
        mOutfitsObserver->removeCategory(cat_id);

        //const LLUUID& outfit_id = outfits_iter->first;
        LLOutfitGalleryItem* item = outfits_iter->second;

        // An outfit is removed from the list. Do the following:
        // 2. Remove the outfit from selection.
        deselectOutfit(cat_id);

        // 3. Remove category UUID to accordion tab mapping.
        mOutfitMap.erase(outfits_iter);

        // 4. Remove outfit from gallery.
        removeFromGalleryMiddle(item);

        // kill removed item
        if (item != NULL)
        {
            item->die();
        }
    }

}

void LLOutfitGallery::updateChangedCategoryName(LLViewerInventoryCategory *cat, std::string name)
{
    outfit_map_t::iterator outfit_iter = mOutfitMap.find(cat->getUUID());
    if (outfit_iter != mOutfitMap.end())
    {
        // Update name of outfit in gallery
        LLOutfitGalleryItem* item = outfit_iter->second;
        if (item)
        {
            item->setOutfitName(name);
        }
    }
}

void LLOutfitGallery::onOutfitRightClick(LLUICtrl* ctrl, S32 x, S32 y, const LLUUID& cat_id)
{
    if (mOutfitMenu && cat_id.notNull())
    {
        uuid_vec_t selected_uuids;
        selected_uuids.push_back(cat_id);
        mOutfitGalleryMenu->show(ctrl, selected_uuids, x, y);
    }
}

void LLOutfitGallery::onChangeOutfitSelection(LLWearableItemsList* list, const LLUUID& category_id)
{
    if (mSelectedOutfitUUID == category_id)
        return;
    if (mOutfitMap[mSelectedOutfitUUID])
    {
        mOutfitMap[mSelectedOutfitUUID]->setSelected(false);
    }
    if (mOutfitMap[category_id])
    {
        mOutfitMap[category_id]->setSelected(true);
    }
    // mSelectedOutfitUUID will be set in LLOutfitListBase::ChangeOutfitSelection
}

void LLOutfitGallery::wearSelectedOutfit()
{
    LLAppearanceMgr::instance().replaceCurrentOutfit(getSelectedOutfitUUID());
}

bool LLOutfitGallery::hasItemSelected()
{
    return false;
}

bool LLOutfitGallery::canWearSelected()
{
    return false;
}

bool LLOutfitGallery::hasDefaultImage(const LLUUID& outfit_cat_id)
{
    if (mOutfitMap[outfit_cat_id])
    {
        return mOutfitMap[outfit_cat_id]->isDefaultImage();
    }
    return false;
}

void LLOutfitGallery::updateMessageVisibility()
{
    if (mItems.empty())
    {
<<<<<<< HEAD
        mMessageTextBox->setVisible(true);
        mScrollPanel->setVisible(false);
        std::string message = sFilterSubString.empty()? getString("no_outfits_msg") : getString("no_matched_outfits_msg");
=======
        mMessageTextBox->setVisible(TRUE);
        mScrollPanel->setVisible(FALSE);
        std::string message = getString(getFilterSubString().empty() ? "no_outfits_msg" : "no_matched_outfits_msg");
>>>>>>> da9a1dcb
        mMessageTextBox->setValue(message);
    }
    else
    {
        mScrollPanel->setVisible(true);
        mMessageTextBox->setVisible(false);
    }
}

LLOutfitListGearMenuBase* LLOutfitGallery::createGearMenu()
{
    return new LLOutfitGalleryGearMenu(this);
}

static LLDefaultChildRegistry::Register<LLOutfitGalleryItem> r("outfit_gallery_item");

LLOutfitGalleryItem::LLOutfitGalleryItem(const Params& p)
    : LLPanel(p),
    mGallery(nullptr),
    mTexturep(nullptr),
    mSelected(false),
    mWorn(false),
    mDefaultImage(true),
    mOutfitName(""),
    mUUID(LLUUID())
{
    buildFromFile("panel_outfit_gallery_item.xml");
}

LLOutfitGalleryItem::~LLOutfitGalleryItem()
{

}

bool LLOutfitGalleryItem::postBuild()
{
    setDefaultImage();

    mOutfitNameText = getChild<LLTextBox>("outfit_name");
    mOutfitWornText = getChild<LLTextBox>("outfit_worn_text");
    mTextBgPanel = getChild<LLPanel>("text_bg_panel");
    setOutfitWorn(false);
    mHidden = false;
    return true;
}

void LLOutfitGalleryItem::draw()
{
    LLPanel::draw();
    
    // Draw border
    LLUIColor border_color = LLUIColorTable::instance().getColor(mSelected ? "OutfitGalleryItemSelected" : "OutfitGalleryItemUnselected", LLColor4::white);
    LLRect border = getChildView("preview_outfit")->getRect();
    border.mRight = border.mRight + 1;
    gl_rect_2d(border, border_color.get(), false);

    // If the floater is focused, don't apply its alpha to the texture (STORM-677).
    const F32 alpha = getTransparencyType() == TT_ACTIVE ? 1.0f : getCurrentTransparency();
    if (mTexturep)
    {
        if (mImageUpdatePending && mTexturep->getDiscardLevel() >= 0)
        {
            mImageUpdatePending = false;
            if (mTexturep->getOriginalWidth() > MAX_OUTFIT_PHOTO_WIDTH || mTexturep->getOriginalHeight() > MAX_OUTFIT_PHOTO_HEIGHT)
            {
                setDefaultImage();
            }
        }
        else
        {
            LLRect interior = border;
            interior.stretch(-1);

            gl_draw_scaled_image(interior.mLeft - 1, interior.mBottom, interior.getWidth(), interior.getHeight(), mTexturep, UI_VERTEX_COLOR % alpha);

            // Pump the priority
            mTexturep->addTextureStats((F32)(interior.getWidth() * interior.getHeight()));
        }
    }
    
}

void LLOutfitGalleryItem::setOutfitName(std::string name)
{
    mOutfitNameText->setText(name);
    mOutfitNameText->setToolTip(name);
    mOutfitName = name;
}

void LLOutfitGalleryItem::setOutfitWorn(bool value)
{
    mWorn = value;
    LLStringUtil::format_map_t worn_string_args;
    std::string worn_string = getString("worn_string", worn_string_args);
    LLUIColor text_color = LLUIColorTable::instance().getColor("White", LLColor4::white);
    mOutfitWornText->setReadOnlyColor(text_color.get());
    mOutfitNameText->setReadOnlyColor(text_color.get());
    mOutfitWornText->setFont(value ? LLFontGL::getFontSansSerifBold() : LLFontGL::getFontSansSerifSmall());
    mOutfitNameText->setFont(value ? LLFontGL::getFontSansSerifBold() : LLFontGL::getFontSansSerifSmall());
    mOutfitWornText->setValue(value ? worn_string : "");
    mOutfitNameText->setText(mOutfitName); // refresh LLTextViewModel to pick up font changes
}

void LLOutfitGalleryItem::setSelected(bool value)
{
    mSelected = value;
    mTextBgPanel->setBackgroundVisible(value);
    setOutfitWorn(mWorn);
}

bool LLOutfitGalleryItem::handleMouseDown(S32 x, S32 y, MASK mask)
{
    setFocus(true);
    return LLUICtrl::handleMouseDown(x, y, mask);
}

bool LLOutfitGalleryItem::handleRightMouseDown(S32 x, S32 y, MASK mask)
{
    setFocus(true);
    return LLUICtrl::handleRightMouseDown(x, y, mask);
}

bool LLOutfitGalleryItem::handleDoubleClick(S32 x, S32 y, MASK mask)
{
    return openOutfitsContent() || LLPanel::handleDoubleClick(x, y, mask);
}

bool LLOutfitGalleryItem::handleKeyHere(KEY key, MASK mask)
{
    if (!mGallery)
    {
        return false;
    }

    bool handled = false;
    switch (key)
    {
        case KEY_LEFT:
            mGallery->moveLeft();
            handled = true;
            break;

        case KEY_RIGHT:
            mGallery->moveRight();
            handled = true;
            break;

        case KEY_UP:
            mGallery->moveUp();
            handled = true;
            break;

        case KEY_DOWN:
            mGallery->moveDown();
            handled = true;
            break;

        default:
            break;
    }
    return handled;
}

void LLOutfitGalleryItem::onFocusLost()
{
    setSelected(false);

    LLPanel::onFocusLost();
}

void LLOutfitGalleryItem::onFocusReceived()
{
    setSelected(true);

    LLPanel::onFocusReceived();
}

bool LLOutfitGalleryItem::openOutfitsContent()
{
    LLTabContainer* appearence_tabs = LLPanelOutfitsInventory::findInstance()->getChild<LLTabContainer>("appearance_tabs");
    if (appearence_tabs && mUUID.notNull())
    {
        appearence_tabs->selectTabByName("outfitslist_tab");
        LLPanel* panel = appearence_tabs->getCurrentPanel();
        if (panel)
        {
            LLAccordionCtrl* accordion = panel->getChild<LLAccordionCtrl>("outfits_accordion");
            LLOutfitsList* outfit_list = dynamic_cast<LLOutfitsList*>(panel);
            if (accordion != NULL && outfit_list != NULL)
            {
                outfit_list->setSelectedOutfitByUUID(mUUID);
                LLAccordionCtrlTab* tab = accordion->getSelectedTab();
                if (tab)
                {
                    tab->showAndFocusHeader();
                    return true;
                }
            }
        }
    }
    return false;
}

bool LLOutfitGalleryItem::setImageAssetId(LLUUID image_asset_id)
{
    LLPointer<LLViewerFetchedTexture> texture = LLViewerTextureManager::getFetchedTexture(image_asset_id, FTT_DEFAULT, MIPMAP_YES, LLGLTexture::BOOST_NONE, LLViewerTexture::LOD_TEXTURE);
    if (texture && texture->getOriginalWidth() <= MAX_OUTFIT_PHOTO_WIDTH && texture->getOriginalHeight() <= MAX_OUTFIT_PHOTO_HEIGHT)
    {
        mImageAssetId = image_asset_id;
        mTexturep = texture;
        getChildView("preview_outfit")->setVisible(false);
        mDefaultImage = false;
        mImageUpdatePending = (texture->getDiscardLevel() == -1);
        return true;
    }
    return false;
}

LLUUID LLOutfitGalleryItem::getImageAssetId()
{
    return mImageAssetId;
}

void LLOutfitGalleryItem::setDefaultImage()
{
    mTexturep = NULL;
    mImageAssetId.setNull();
    getChildView("preview_outfit")->setVisible(true);
    mDefaultImage = true;
    mImageUpdatePending = false;
}

LLContextMenu* LLOutfitGalleryContextMenu::createMenu()
{
    LLUICtrl::CommitCallbackRegistry::ScopedRegistrar registrar;
    LLUICtrl::EnableCallbackRegistry::ScopedRegistrar enable_registrar;
    LLUUID selected_id = mUUIDs.front();
    
    registrar.add("Outfit.WearReplace",
                  boost::bind(&LLAppearanceMgr::replaceCurrentOutfit, &LLAppearanceMgr::instance(), selected_id));
    registrar.add("Outfit.WearAdd",
                  boost::bind(&LLAppearanceMgr::addCategoryToCurrentOutfit, &LLAppearanceMgr::instance(), selected_id));
    registrar.add("Outfit.TakeOff",
                  boost::bind(&LLAppearanceMgr::takeOffOutfit, &LLAppearanceMgr::instance(), selected_id));
    registrar.add("Outfit.Edit", boost::bind(editOutfit));
    registrar.add("Outfit.Rename", boost::bind(renameOutfit, selected_id));
    registrar.add("Outfit.Delete", boost::bind(LLOutfitGallery::onRemoveOutfit, selected_id));
    registrar.add("Outfit.Create", boost::bind(&LLOutfitGalleryContextMenu::onCreate, this, _2));
    registrar.add("Outfit.Thumbnail", boost::bind(&LLOutfitGalleryContextMenu::onThumbnail, this, selected_id));
    enable_registrar.add("Outfit.OnEnable", boost::bind(&LLOutfitGalleryContextMenu::onEnable, this, _2));
    enable_registrar.add("Outfit.OnVisible", boost::bind(&LLOutfitGalleryContextMenu::onVisible, this, _2));
    
    return createFromFile("menu_gallery_outfit_tab.xml");
}

void LLOutfitGalleryContextMenu::onThumbnail(const LLUUID& outfit_cat_id)
{
    LLOutfitGallery* gallery = dynamic_cast<LLOutfitGallery*>(mOutfitList);
    if (gallery && outfit_cat_id.notNull())
    {
        LLSD data(outfit_cat_id);
        LLFloaterReg::showInstance("change_item_thumbnail", data);
    }
}

void LLOutfitGalleryContextMenu::onCreate(const LLSD& data)
{
    LLWearableType::EType type = LLWearableType::getInstance()->typeNameToType(data.asString());
    if (type == LLWearableType::WT_NONE)
    {
        LL_WARNS() << "Invalid wearable type" << LL_ENDL;
        return;
    }
    
    LLAgentWearables::createWearable(type, true);
}

bool LLOutfitGalleryContextMenu::onEnable(LLSD::String param)
{
    return LLOutfitContextMenu::onEnable(param);
}

bool LLOutfitGalleryContextMenu::onVisible(LLSD::String param)
{
    return LLOutfitContextMenu::onVisible(param);
}

LLOutfitGalleryGearMenu::LLOutfitGalleryGearMenu(LLOutfitListBase* olist)
    : LLOutfitListGearMenuBase(olist)
{
}

void LLOutfitGalleryGearMenu::onUpdateItemsVisibility()
{
    if (!mMenu) return;
    bool have_selection = getSelectedOutfitID().notNull();
    mMenu->setItemVisible("expand", false);
    mMenu->setItemVisible("collapse", false);
    mMenu->setItemVisible("thumbnail", have_selection);
    mMenu->setItemVisible("sepatator3", true);
    mMenu->setItemVisible("sort_folders_by_name", true);
    LLOutfitListGearMenuBase::onUpdateItemsVisibility();
}

void LLOutfitGalleryGearMenu::onChangeSortOrder()
{
    bool sort_by_name = !gSavedSettings.getBOOL("OutfitGallerySortByName");
    gSavedSettings.setBOOL("OutfitGallerySortByName", sort_by_name);
    LLOutfitGallery* gallery = dynamic_cast<LLOutfitGallery*>(mOutfitList);
    if (gallery)
    {
        gallery->reArrangeRows();
    }
}

bool LLOutfitGalleryGearMenu::hasDefaultImage()
{
    LLOutfitGallery* gallery = dynamic_cast<LLOutfitGallery*>(mOutfitList);
    LLUUID selected_outfit_id = getSelectedOutfitID();
    if (gallery && selected_outfit_id.notNull())
    {
        return gallery->hasDefaultImage(selected_outfit_id);
    }
    return true;
}

void LLOutfitGallery::onTextureSelectionChanged(LLInventoryItem* itemp)
{
}

void LLOutfitGallery::refreshOutfit(const LLUUID& category_id)
{
    LLViewerInventoryCategory* category = gInventory.getCategory(category_id);
    if (category)
    {
        bool photo_loaded = false;
        LLUUID asset_id = category->getThumbnailUUID();
        if (asset_id.isNull())
        {
            LLInventoryModel::cat_array_t sub_cat_array;
            LLInventoryModel::item_array_t outfit_item_array;
            // Collect all sub-categories of a given category.
            gInventory.collectDescendents(
                category->getUUID(),
                sub_cat_array,
                outfit_item_array,
                LLInventoryModel::EXCLUDE_TRASH);
            BOOST_FOREACH(LLViewerInventoryItem* outfit_item, outfit_item_array)
            {
                LLViewerInventoryItem* linked_item = outfit_item->getLinkedItem();
                LLUUID asset_id, inv_id;
                std::string item_name;
                if (linked_item != NULL)
                {
                    if (linked_item->getActualType() == LLAssetType::AT_TEXTURE)
                    {
                        asset_id = linked_item->getAssetUUID();
                        inv_id = linked_item->getUUID();
                        item_name = linked_item->getName();
                    }
                }
                else if (outfit_item->getActualType() == LLAssetType::AT_TEXTURE)
                {
                    asset_id = outfit_item->getAssetUUID();
                    inv_id = outfit_item->getUUID();
                    item_name = outfit_item->getName();
                }
                if (category->getThumbnailUUID().notNull())
                {
                    asset_id = category->getThumbnailUUID();
                }
                if (asset_id.notNull())
                {
                    photo_loaded |= mOutfitMap[category_id]->setImageAssetId(asset_id);
                    // Rename links
                    if (!mOutfitRenamePending.isNull() && mOutfitRenamePending.asString() == item_name)
                    {
                        LLViewerInventoryCategory *outfit_cat = gInventory.getCategory(mOutfitRenamePending);
                        LLStringUtil::format_map_t photo_string_args;
                        photo_string_args["OUTFIT_NAME"] = outfit_cat->getName();
                        std::string new_name = getString("outfit_photo_string", photo_string_args);
                        LLSD updates;
                        updates["name"] = new_name;
                        update_inventory_item(inv_id, updates, NULL);
                        mOutfitRenamePending.setNull();
                        LLFloater* appearance_floater = LLFloaterReg::getInstance("appearance");
                        if (appearance_floater)
                        {
                            appearance_floater->setFocus(true);
                        }
                    }
                    if (item_name == LLAppearanceMgr::sExpectedTextureName)
                    {
                        // Images with "appropriate" name take priority
                        break;
                    }
                }
                if (!photo_loaded)
                {
                    mOutfitMap[category_id]->setDefaultImage();
                }
            }
        }
        else
        {
            mOutfitMap[category_id]->setImageAssetId(asset_id);
        }
    }
    
    if (mGalleryCreated && !LLApp::isExiting())
    {
        reArrangeRows();
    }
}

LLUUID LLOutfitGallery::getPhotoAssetId(const LLUUID& outfit_id)
{
    outfit_map_t::iterator outfit_it = mOutfitMap.find(outfit_id);
    if (outfit_it != mOutfitMap.end())
    {
        return outfit_it->second->getImageAssetId();
    }
    return LLUUID();
}

LLUUID LLOutfitGallery::getDefaultPhoto()
{
    return LLUUID();
}
<|MERGE_RESOLUTION|>--- conflicted
+++ resolved
@@ -899,15 +899,9 @@
 {
     if (mItems.empty())
     {
-<<<<<<< HEAD
         mMessageTextBox->setVisible(true);
         mScrollPanel->setVisible(false);
-        std::string message = sFilterSubString.empty()? getString("no_outfits_msg") : getString("no_matched_outfits_msg");
-=======
-        mMessageTextBox->setVisible(TRUE);
-        mScrollPanel->setVisible(FALSE);
         std::string message = getString(getFilterSubString().empty() ? "no_outfits_msg" : "no_matched_outfits_msg");
->>>>>>> da9a1dcb
         mMessageTextBox->setValue(message);
     }
     else
