--- conflicted
+++ resolved
@@ -348,21 +348,13 @@
         }
 
         // Threads:  Tid
-<<<<<<< HEAD
-        virtual void completed(bool success, LLImageRaw* raw, LLImageRaw* aux, U32 request_id)
-=======
         virtual void completed(bool success, const std::string& error_message, LLImageRaw* raw, LLImageRaw* aux, U32 request_id)
->>>>>>> 33ad8db7
         {
             LL_PROFILE_ZONE_SCOPED;
             LLTextureFetchWorker* worker = mFetcher->getWorker(mID);
             if (worker)
             {
-<<<<<<< HEAD
-                worker->callbackDecoded(success, raw, aux, request_id);
-=======
                 worker->callbackDecoded(success, error_message, raw, aux, request_id);
->>>>>>> 33ad8db7
             }
         }
     private:
@@ -406,11 +398,7 @@
     void callbackCacheWrite(bool success);
 
     // Threads:  Tid
-<<<<<<< HEAD
-    void callbackDecoded(bool success, LLImageRaw* raw, LLImageRaw* aux, S32 decode_id);
-=======
     void callbackDecoded(bool success, const std::string& error_message, LLImageRaw* raw, LLImageRaw* aux, S32 decode_id);
->>>>>>> 33ad8db7
 
     // Threads:  T*
     void setGetStatus(LLCore::HttpStatus status, const std::string& reason)
@@ -2366,11 +2354,7 @@
     }
     else
     {
-<<<<<<< HEAD
-        LL_WARNS(LOG_TXT) << "DECODE FAILED: " << mID << " Discard: " << (S32)mFormattedImage->getDiscardLevel() << LL_ENDL;
-=======
         LL_WARNS(LOG_TXT) << "DECODE FAILED: " << mID << " Discard: " << (S32)mFormattedImage->getDiscardLevel() << ", reason: " << error_message << LL_ENDL;
->>>>>>> 33ad8db7
         removeFromCache();
         mDecodedDiscard = -1; // Redundant, here for clarity and paranoia
     }
