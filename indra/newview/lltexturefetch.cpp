/** 
 * @file lltexturefetch.cpp
 * @brief Object which fetches textures from the cache and/or network
 *
 * $LicenseInfo:firstyear=2000&license=viewerlgpl$
 * Second Life Viewer Source Code
 * Copyright (C) 2012-2013, Linden Research, Inc.
 * 
 * This library is free software; you can redistribute it and/or
 * modify it under the terms of the GNU Lesser General Public
 * License as published by the Free Software Foundation;
 * version 2.1 of the License only.
 * 
 * This library is distributed in the hope that it will be useful,
 * but WITHOUT ANY WARRANTY; without even the implied warranty of
 * MERCHANTABILITY or FITNESS FOR A PARTICULAR PURPOSE.  See the GNU
 * Lesser General Public License for more details.
 * 
 * You should have received a copy of the GNU Lesser General Public
 * License along with this library; if not, write to the Free Software
 * Foundation, Inc., 51 Franklin Street, Fifth Floor, Boston, MA  02110-1301  USA
 * 
 * Linden Research, Inc., 945 Battery Street, San Francisco, CA  94111  USA
 * $/LicenseInfo$
 */

#include "llviewerprecompiledheaders.h"

#include <iostream>
#include <map>
#include <algorithm>

#include "llstl.h"

#include "lltexturefetch.h"

#include "lldir.h"
#include "llhttpclient.h"
#include "llhttpconstants.h"
#include "llimage.h"
#include "llimagej2c.h"
#include "llimageworker.h"
#include "llworkerthread.h"
#include "message.h"

#include "llagent.h"
#include "lltexturecache.h"
#include "llviewercontrol.h"
#include "llviewertexturelist.h"
#include "llviewertexture.h"
#include "llviewerregion.h"
#include "llviewerstats.h"
#include "llviewerstatsrecorder.h"
#include "llviewerassetstats.h"
#include "llworld.h"
#include "llsdutil.h"
#include "llstartup.h"
#include "llsdserialize.h"

#include "httprequest.h"
#include "httphandler.h"
#include "httpresponse.h"
#include "bufferarray.h"
#include "bufferstream.h"

#include "llhttpretrypolicy.h"

bool LLTextureFetchDebugger::sDebuggerEnabled = false ;
LLStat LLTextureFetch::sCacheHitRate("texture_cache_hits", 128);
LLStat LLTextureFetch::sCacheReadLatency("texture_cache_read_latency", 128);


//////////////////////////////////////////////////////////////////////////////
//
// Introduction
//
// This is an attempt to document what's going on in here after-the-fact.
// It's a sincere attempt to be accurate but there will be mistakes.
//
//
// Purpose
//
// What is this module trying to do?  It accepts requests to load textures
// at a given priority and discard level and notifies the caller when done
// (successfully or not).  Additional constraints are:
//
// * Support a local texture cache.  Don't hit network when possible
//   to avoid it.
// * Use UDP or HTTP as directed or as fallback.  HTTP is tried when
//   not disabled and a URL is available.  UDP when a URL isn't
//   available or HTTP attempts fail.
// * Asynchronous (using threads).  Main thread is not to be blocked or
//   burdened.
// * High concurrency.  Many requests need to be in-flight and at various
//   stages of completion.
// * Tolerate frequent re-prioritizations of requests.  Priority is
//   a reflection of a camera's viewpoint and as that viewpoint changes,
//   objects and textures become more and less relevant and that is
//   expressed at this level by priority changes and request cancelations.
//
// The caller interfaces that fall out of the above and shape the
// implementation are:
// * createRequest - Load j2c image via UDP or HTTP at given discard level and priority
// * deleteRequest - Request removal of prior request
// * getRequestFinished - Test if request is finished returning data to caller
// * updateRequestPriority - Change priority of existing request
// * getFetchState - Retrieve progress on existing request
//
// Everything else in here is mostly plumbing, metrics and debug.
//
//
// The Work Queue
//
// The two central classes are LLTextureFetch and LLTextureFetchWorker.
// LLTextureFetch combines threading with a priority queue of work
// requests.  The priority queue is sorted by a U32 priority derived
// from the F32 priority in the APIs.  The *only* work request that
// receives service time by this thread is the highest priority
// request.  All others wait until it is complete or a dynamic priority
// change has re-ordered work.
//
// LLTextureFetchWorker implements the work request and is 1:1 with
// texture fetch requests.  Embedded in each is a state machine that
// walks it through the cache, HTTP, UDP, image decode and retry
// steps of texture acquisition.
//
//
// Threads
//
// Several threads are actively invoking code in this module.  They
// include:
//
// 1.  Tmain    Main thread of execution
// 2.  Ttf      LLTextureFetch's worker thread provided by LLQueuedThread
// 3.  Tcurl    LLCurl's worker thread (should disappear over time)
// 4.  Ttc      LLTextureCache's worker thread
// 5.  Tid      Image decoder's worker thread
// 6.  Thl      HTTP library's worker thread
//
//
// Mutexes/Condition Variables
//
// 1.  Mt       Mutex defined for LLThread's condition variable (base class of
//              LLTextureFetch)
// 2.  Ct       Condition variable for LLThread and used by lock/unlockData().
// 3.  Mwtd     Special LLWorkerThread mutex used for request deletion
//              operations (base class of LLTextureFetch)
// 4.  Mfq      LLTextureFetch's mutex covering request and command queue
//              data.
// 5.  Mfnq     LLTextureFetch's mutex covering udp and http request
//              queue data.
// 6.  Mwc      Mutex covering LLWorkerClass's members (base class of
//              LLTextureFetchWorker).  One per request.
// 7.  Mw       LLTextureFetchWorker's mutex.  One per request.
//
//
// Lock Ordering Rules
//
// Not an exhaustive list but shows the order of lock acquisition
// needed to prevent deadlocks.  'A < B' means acquire 'A' before
// acquiring 'B'.
//
// 1.    Mw < Mfnq
// (there are many more...)
//
//
// Method and Member Definitions
//
// With the above, we'll try to document what threads can call what
// methods (using T* for any), what locks must be held on entry and
// are taken out during execution and what data is covered by which
// lock (if any).  This latter category will be especially prone to
// error so be skeptical.
//
// A line like:  "// Locks:  M<xxx>" indicates a method that must
// be invoked by a caller holding the 'M<xxx>' lock.  Similarly,
// "// Threads:  T<xxx>" means that a caller should be running in
// the indicated thread.
//
// For data members, a trailing comment like "// M<xxx>" means that
// the data member is covered by the specified lock.  Absence of a
// comment can mean the member is unlocked or that I didn't bother
// to do the archaeology.  In the case of LLTextureFetchWorker,
// most data members added by the leaf class are actually covered
// by the Mw lock.  You may also see "// T<xxx>" which means that
// the member's usage is restricted to one thread (except for
// perhaps construction and destruction) and so explicit locking
// isn't used.
//
// In code, a trailing comment like "// [-+]M<xxx>" indicates a
// lock acquision or release point.
//
//
// Worker Lifecycle
//
// The threading and responder model makes it very likely that
// other components are holding on to a pointer to a worker request.
// So, uncoordinated deletions of requests is a guarantee of memory
// corruption in a short time.  So destroying a request involves
// invocations's of LLQueuedThread/LLWorkerThread's abort/stop
// logic that removes workers and puts them ona delete queue for
// 2-phase destruction.  That second phase is deferrable by calls
// to deleteOK() which only allow final destruction (via dtor)
// once deleteOK has determined that the request is in a safe
// state.
//
//
// Worker State Machine
//
// (ASCII art needed)
//
//
// Priority Scheme
//
// [PRIORITY_LOW, PRIORITY_NORMAL)   - for WAIT_HTTP_RESOURCE state
//									   and other wait states
// [PRIORITY_HIGH, PRIORITY_URGENT)  - External event delivered,
//                                     rapidly transitioning through states,
//                                     no waiting allowed
//
// By itself, the above work queue model would fail the concurrency
// and liveness requirements of the interface.  A high priority
// request could find itself on the head and stalled for external
// reasons (see VWR-28996).  So a few additional constraints are
// required to keep things running:
// * Anything that can make forward progress must be kept at a
//   higher priority than anything that can't.
// * On completion of external events, the associated request
//   needs to be elevated beyond the normal range to handle
//   any data delivery and release any external resource.
//
// This effort is made to keep higher-priority entities moving
// forward in their state machines at every possible step of
// processing.  It's not entirely proven that this produces the
// experiencial benefits promised.
//


//////////////////////////////////////////////////////////////////////////////

// Tuning/Parameterization Constants

static const S32 HTTP_REQUESTS_IN_QUEUE_HIGH_WATER = 40;		// Maximum requests to have active in HTTP
static const S32 HTTP_REQUESTS_IN_QUEUE_LOW_WATER = 20;			// Active level at which to refill


//////////////////////////////////////////////////////////////////////////////

static const char* e_state_name[] =
{
	"INVALID",
	"INIT",
	"LOAD_FROM_TEXTURE_CACHE",
	"CACHE_POST",
	"LOAD_FROM_NETWORK",
	"LOAD_FROM_SIMULATOR",
	"WAIT_HTTP_RESOURCE",
	"WAIT_HTTP_RESOURCE2",
	"SEND_HTTP_REQ",
	"WAIT_HTTP_REQ",
	"DECODE_IMAGE",
	"DECODE_IMAGE_UPDATE",
	"WRITE_TO_CACHE",
	"WAIT_ON_WRITE",
	"DONE"
};

class LLTextureFetchWorker : public LLWorkerClass, public LLCore::HttpHandler

{
	friend class LLTextureFetch;
	friend class LLTextureFetchDebugger;
	
private:
	class CacheReadResponder : public LLTextureCache::ReadResponder
	{
	public:

		// Threads:  Ttf
		CacheReadResponder(LLTextureFetch* fetcher, const LLUUID& id, LLImageFormatted* image)
			: mFetcher(fetcher), mID(id)
		{
			setImage(image);
		}

		// Threads:  Ttc
		virtual void completed(bool success)
		{
			LLTextureFetchWorker* worker = mFetcher->getWorker(mID);
			if (worker)
			{
 				worker->callbackCacheRead(success, mFormattedImage, mImageSize, mImageLocal);
			}
		}
	private:
		LLTextureFetch* mFetcher;
		LLUUID mID;
	};

	class CacheWriteResponder : public LLTextureCache::WriteResponder
	{
	public:

		// Threads:  Ttf
		CacheWriteResponder(LLTextureFetch* fetcher, const LLUUID& id)
			: mFetcher(fetcher), mID(id)
		{
		}

		// Threads:  Ttc
		virtual void completed(bool success)
		{
			LLTextureFetchWorker* worker = mFetcher->getWorker(mID);
			if (worker)
			{
				worker->callbackCacheWrite(success);
			}
		}
	private:
		LLTextureFetch* mFetcher;
		LLUUID mID;
	};
	
	class DecodeResponder : public LLImageDecodeThread::Responder
	{
	public:

		// Threads:  Ttf
		DecodeResponder(LLTextureFetch* fetcher, const LLUUID& id, LLTextureFetchWorker* worker)
			: mFetcher(fetcher), mID(id), mWorker(worker)
		{
		}

		// Threads:  Tid
		virtual void completed(bool success, LLImageRaw* raw, LLImageRaw* aux)
		{
			LLTextureFetchWorker* worker = mFetcher->getWorker(mID);
			if (worker)
			{
 				worker->callbackDecoded(success, raw, aux);
			}
		}
	private:
		LLTextureFetch* mFetcher;
		LLUUID mID;
		LLTextureFetchWorker* mWorker; // debug only (may get deleted from under us, use mFetcher/mID)
	};

	struct Compare
	{
		// lhs < rhs
		bool operator()(const LLTextureFetchWorker* lhs, const LLTextureFetchWorker* rhs) const
		{
			// greater priority is "less"
			const F32 lpriority = lhs->mImagePriority;
			const F32 rpriority = rhs->mImagePriority;
			if (lpriority > rpriority) // higher priority
				return true;
			else if (lpriority < rpriority)
				return false;
			else
				return lhs < rhs;
		}
	};
	
public:

	// Threads:  Ttf
	/*virtual*/ bool doWork(S32 param); // Called from LLWorkerThread::processRequest()

	// Threads:  Ttf
	/*virtual*/ void finishWork(S32 param, bool completed); // called from finishRequest() (WORK THREAD)

	// Threads:  Tmain
	/*virtual*/ bool deleteOK(); // called from update()

	~LLTextureFetchWorker();

	// Threads:  Ttf
	// Locks:  Mw
	S32 callbackHttpGet(LLCore::HttpResponse * response,
						bool partial, bool success);

	// Threads:  Ttc
	void callbackCacheRead(bool success, LLImageFormatted* image,
						   S32 imagesize, BOOL islocal);

	// Threads:  Ttc
	void callbackCacheWrite(bool success);

	// Threads:  Tid
	void callbackDecoded(bool success, LLImageRaw* raw, LLImageRaw* aux);
	
	// Threads:  T*
	void setGetStatus(LLCore::HttpStatus status, const std::string& reason)
	{
		LLMutexLock lock(&mWorkMutex);

		mGetStatus = status;
		mGetReason = reason;
	}

	void setCanUseHTTP(bool can_use_http) { mCanUseHTTP = can_use_http; }
	bool getCanUseHTTP() const { return mCanUseHTTP; }

	void setUrl(const std::string& url) { mUrl = url; }

	LLTextureFetch & getFetcher() { return *mFetcher; }

	// Inherited from LLCore::HttpHandler
	// Threads:  Ttf
	virtual void onCompleted(LLCore::HttpHandle handle, LLCore::HttpResponse * response);

protected:
	LLTextureFetchWorker(LLTextureFetch* fetcher, FTType f_type,
						 const std::string& url, const LLUUID& id, const LLHost& host,
						 F32 priority, S32 discard, S32 size);

private:

	// Threads:  Tmain
	/*virtual*/ void startWork(S32 param); // called from addWork() (MAIN THREAD)

	// Threads:  Tmain
	/*virtual*/ void endWork(S32 param, bool aborted); // called from doWork() (MAIN THREAD)

	// Locks:  Mw
	void resetFormattedData();
	
	// Locks:  Mw
	void setImagePriority(F32 priority);

	// Locks:  Mw (ctor invokes without lock)
	void setDesiredDiscard(S32 discard, S32 size);

    // Threads:  T*
	// Locks:  Mw
	bool insertPacket(S32 index, U8* data, S32 size);

	// Locks:  Mw
	void clearPackets();

	// Locks:  Mw
	void setupPacketData();

	// Locks:  Mw (ctor invokes without lock)
	U32 calcWorkPriority();
	
	// Locks:  Mw
	void removeFromCache();

	// Threads:  Ttf
	// Locks:  Mw
	bool processSimulatorPackets();

	// Threads:  Ttf
	bool writeToCacheComplete();
	
	// Threads:  Ttf
	void recordTextureStart(bool is_http);

	// Threads:  Ttf
	void recordTextureDone(bool is_http);

	void lockWorkMutex() { mWorkMutex.lock(); }
	void unlockWorkMutex() { mWorkMutex.unlock(); }

	// Threads:  Ttf
	// Locks:  Mw
	bool acquireHttpSemaphore()
		{
			llassert(! mHttpHasResource);
			if (mFetcher->mHttpSemaphore <= 0)
			{
				return false;
			}
			mHttpHasResource = true;
			mFetcher->mHttpSemaphore--;
			return true;
		}

	// Threads:  Ttf
	// Locks:  Mw
	void releaseHttpSemaphore()
		{
			llassert(mHttpHasResource);
			mHttpHasResource = false;
			mFetcher->mHttpSemaphore++;
		}
	
private:
	enum e_state // mState
	{
		// *NOTE:  Do not change the order/value of state variables, some code
		// depends upon specific ordering/adjacency.
		
		// NOTE: Affects LLTextureBar::draw in lltextureview.cpp (debug hack)
		INVALID = 0,
		INIT,
		LOAD_FROM_TEXTURE_CACHE,
		CACHE_POST,
		LOAD_FROM_NETWORK,
		LOAD_FROM_SIMULATOR,
		WAIT_HTTP_RESOURCE,				// Waiting for HTTP resources
		WAIT_HTTP_RESOURCE2,			// Waiting for HTTP resources
		SEND_HTTP_REQ,					// Commit to sending as HTTP
		WAIT_HTTP_REQ,					// Request sent, wait for completion
		DECODE_IMAGE,
		DECODE_IMAGE_UPDATE,
		WRITE_TO_CACHE,
		WAIT_ON_WRITE,
		DONE
	};
	enum e_request_state // mSentRequest
	{
		UNSENT = 0,
		QUEUED = 1,
		SENT_SIM = 2
	};
	enum e_write_to_cache_state //mWriteToCacheState
	{
		NOT_WRITE = 0,
		CAN_WRITE = 1,
		SHOULD_WRITE = 2
	};
	static const char* sStateDescs[];
	e_state mState;
	void setState(e_state new_state);
	e_write_to_cache_state mWriteToCacheState;
	LLTextureFetch* mFetcher;
	LLPointer<LLImageFormatted> mFormattedImage;
	LLPointer<LLImageRaw> mRawImage;
	LLPointer<LLImageRaw> mAuxImage;
	FTType mFTType;
	LLUUID mID;
	LLHost mHost;
	std::string mUrl;
	U8 mType;
	F32 mImagePriority;
	U32 mWorkPriority;
	F32 mRequestedPriority;
	S32 mDesiredDiscard;
	S32 mSimRequestedDiscard;
	S32 mRequestedDiscard;
	S32 mLoadedDiscard;
	S32 mDecodedDiscard;
	LLFrameTimer mRequestedTimer;
	LLFrameTimer mFetchTimer;
	LLTimer			mCacheReadTimer;
	F32				mCacheReadTime;
	LLTextureCache::handle_t mCacheReadHandle;
	LLTextureCache::handle_t mCacheWriteHandle;
	S32 mRequestedSize;
	S32 mRequestedOffset;
	S32 mDesiredSize;
	S32 mFileSize;
	S32 mCachedSize;	
	e_request_state mSentRequest;
	handle_t mDecodeHandle;
	BOOL mLoaded;
	BOOL mDecoded;
	BOOL mWritten;
	BOOL mNeedsAux;
	BOOL mHaveAllData;
	BOOL mInLocalCache;
	BOOL mInCache;
	bool mCanUseHTTP ;
	bool mCanUseNET ; //can get from asset server.
	S32 mRetryAttempt;
	S32 mActiveCount;
	LLCore::HttpStatus mGetStatus;
	std::string mGetReason;
	LLAdaptiveRetryPolicy mFetchRetryPolicy;

	
	// Work Data
	LLMutex mWorkMutex;
	struct PacketData
	{
		PacketData(U8* data, S32 size) { mData = data; mSize = size; }
		~PacketData() { clearData(); }
		void clearData() { delete[] mData; mData = NULL; }
		U8* mData;
		U32 mSize;
	};
	std::vector<PacketData*> mPackets;
	S32 mFirstPacket;
	S32 mLastPacket;
	U16 mTotalPackets;
	U8 mImageCodec;

	LLViewerAssetStats::duration_t mMetricsStartTime;

	LLCore::HttpHandle		mHttpHandle;				// Handle of any active request
	LLCore::BufferArray	*	mHttpBufferArray;			// Refcounted pointer to response data 
	int						mHttpPolicyClass;
	bool					mHttpActive;				// Active request to http library
	unsigned int			mHttpReplySize;				// Actual received data size
	unsigned int			mHttpReplyOffset;			// Actual received data offset
	bool					mHttpHasResource;			// Counts against Fetcher's mHttpSemaphore

	// State history
	U32						mCacheReadCount;
	U32						mCacheWriteCount;
	U32						mResourceWaitCount;			// Requests entering WAIT_HTTP_RESOURCE2
};

//////////////////////////////////////////////////////////////////////////////

// Cross-thread messaging for asset metrics.

/**
 * @brief Base class for cross-thread requests made of the fetcher
 *
 * I believe the intent of the LLQueuedThread class was to
 * have these operations derived from LLQueuedThread::QueuedRequest
 * but the texture fetcher has elected to manage the queue
 * in its own manner.  So these are free-standing objects which are
 * managed in simple FIFO order on the mCommands queue of the
 * LLTextureFetch object.
 *
 * What each represents is a simple command sent from an
 * outside thread into the TextureFetch thread to be processed
 * in order and in a timely fashion (though not an absolute
 * higher priority than other operations of the thread).
 * Each operation derives a new class from the base customizing
 * members, constructors and the doWork() method to effect
 * the command.
 *
 * The flow is one-directional.  There are two global instances
 * of the LLViewerAssetStats collector, one for the main program's
 * thread pointed to by gViewerAssetStatsMain and one for the
 * TextureFetch thread pointed to by gViewerAssetStatsThread1.
 * Common operations has each thread recording metrics events
 * into the respective collector unconcerned with locking and
 * the state of any other thread.  But when the agent moves into
 * a different region or the metrics timer expires and a report
 * needs to be sent back to the grid, messaging across threads
 * is required to distribute data and perform global actions.
 * In pseudo-UML, it looks like:
 *
 *                       Main                 Thread1
 *                        .                      .
 *                        .                      .
 *                     +-----+                   .
 *                     | AM  |                   .
 *                     +--+--+                   .
 *      +-------+         |                      .
 *      | Main  |      +--+--+                   .
 *      |       |      | SRE |---.               .
 *      | Stats |      +-----+    \              .
 *      |       |         |        \  (uuid)  +-----+
 *      | Coll. |      +--+--+      `-------->| SR  |
 *      +-------+      | MSC |                +--+--+
 *         | ^         +-----+                   |
 *         | |  (uuid)  / .                   +-----+ (uuid)
 *         |  `--------'  .                   | MSC |---------.
 *         |              .                   +-----+         |
 *         |           +-----+                   .            v
 *         |           | TE  |                   .        +-------+
 *         |           +--+--+                   .        | Thd1  |
 *         |              |                      .        |       |
 *         |           +-----+                   .        | Stats |
 *          `--------->| RSC |                   .        |       |
 *                     +--+--+                   .        | Coll. |
 *                        |                      .        +-------+
 *                     +--+--+                   .            |
 *                     | SME |---.               .            |
 *                     +-----+    \              .            |
 *                        .        \ (clone)  +-----+         |
 *                        .         `-------->| SM  |         |
 *                        .                   +--+--+         |
 *                        .                      |            |
 *                        .                   +-----+         |
 *                        .                   | RSC |<--------'
 *                        .                   +-----+
 *                        .                      |
 *                        .                   +-----+
 *                        .                   | CP  |--> HTTP POST
 *                        .                   +-----+
 *                        .                      .
 *                        .                      .
 *
 *
 * Key:
 *
 * SRE - Set Region Enqueued.  Enqueue a 'Set Region' command in
 *       the other thread providing the new UUID of the region.
 *       TFReqSetRegion carries the data.
 * SR  - Set Region.  New region UUID is sent to the thread-local
 *       collector.
 * SME - Send Metrics Enqueued.  Enqueue a 'Send Metrics' command
 *       including an ownership transfer of a cloned LLViewerAssetStats.
 *       TFReqSendMetrics carries the data.
 * SM  - Send Metrics.  Global metrics reporting operation.  Takes
 *       the cloned stats from the command, merges it with the
 *       thread's local stats, converts to LLSD and sends it on
 *       to the grid.
 * AM  - Agent Moved.  Agent has completed some sort of move to a
 *       new region.
 * TE  - Timer Expired.  Metrics timer has expired (on the order
 *       of 10 minutes).
 * CP  - CURL Post
 * MSC - Modify Stats Collector.  State change in the thread-local
 *       collector.  Typically a region change which affects the
 *       global pointers used to find the 'current stats'.
 * RSC - Read Stats Collector.  Extract collector data cloning it
 *       (i.e. deep copy) when necessary.
 *
 */
class LLTextureFetch::TFRequest // : public LLQueuedThread::QueuedRequest
{
public:
	// Default ctors and assignment operator are correct.

	virtual ~TFRequest()
		{}

	// Patterned after QueuedRequest's method but expected behavior
	// is different.  Always expected to complete on the first call
	// and work dispatcher will assume the same and delete the
	// request after invocation.
	virtual bool doWork(LLTextureFetch * fetcher) = 0;
};

namespace 
{

/**
 * @brief Implements a 'Set Region' cross-thread command.
 *
 * When an agent moves to a new region, subsequent metrics need
 * to be binned into a new or existing stats collection in 1:1
 * relationship with the region.  We communicate this region
 * change across the threads involved in the communication with
 * this message.
 *
 * Corresponds to LLTextureFetch::commandSetRegion()
 */
class TFReqSetRegion : public LLTextureFetch::TFRequest
{
public:
	TFReqSetRegion(U64 region_handle)
		: LLTextureFetch::TFRequest(),
		  mRegionHandle(region_handle)
		{}
	TFReqSetRegion & operator=(const TFReqSetRegion &);	// Not defined

	virtual ~TFReqSetRegion()
		{}

	virtual bool doWork(LLTextureFetch * fetcher);
		
public:
	const U64 mRegionHandle;
};


/**
 * @brief Implements a 'Send Metrics' cross-thread command.
 *
 * This is the big operation.  The main thread gathers metrics
 * for a period of minutes into LLViewerAssetStats and other
 * objects then makes a snapshot of the data by cloning the
 * collector.  This command transfers the clone, along with a few
 * additional arguments (UUIDs), handing ownership to the
 * TextureFetch thread.  It then merges its own data into the
 * cloned copy, converts to LLSD and kicks off an HTTP POST of
 * the resulting data to the currently active metrics collector.
 *
 * Corresponds to LLTextureFetch::commandSendMetrics()
 */
class TFReqSendMetrics : public LLTextureFetch::TFRequest
{
public:
    /**
	 * Construct the 'Send Metrics' command to have the TextureFetch
	 * thread add and log metrics data.
	 *
	 * @param	caps_url		URL of a "ViewerMetrics" Caps target
	 *							to receive the data.  Does not have to
	 *							be associated with a particular region.
	 *
	 * @param	session_id		UUID of the agent's session.
	 *
	 * @param	agent_id		UUID of the agent.  (Being pure here...)
	 *
	 * @param	main_stats		Pointer to a clone of the main thread's
	 *							LLViewerAssetStats data.  Thread1 takes
	 *							ownership of the copy and disposes of it
	 *							when done.
	 */
	TFReqSendMetrics(const std::string & caps_url,
					 const LLUUID & session_id,
					 const LLUUID & agent_id,
					 LLViewerAssetStats * main_stats)
		: LLTextureFetch::TFRequest(),
		  mCapsURL(caps_url),
		  mSessionID(session_id),
		  mAgentID(agent_id),
		  mMainStats(main_stats)
		{}
	TFReqSendMetrics & operator=(const TFReqSendMetrics &);	// Not defined

	virtual ~TFReqSendMetrics();

	virtual bool doWork(LLTextureFetch * fetcher);
		
public:
	const std::string mCapsURL;
	const LLUUID mSessionID;
	const LLUUID mAgentID;
	LLViewerAssetStats * mMainStats;
};

/*
 * Examines the merged viewer metrics report and if found to be too long,
 * will attempt to truncate it in some reasonable fashion.
 *
 * @param		max_regions		Limit of regions allowed in report.
 *
 * @param		metrics			Full, merged viewer metrics report.
 *
 * @returns		If data was truncated, returns true.
 */
bool truncate_viewer_metrics(int max_regions, LLSD & metrics);

} // end of anonymous namespace


//////////////////////////////////////////////////////////////////////////////

//static
const char* LLTextureFetchWorker::sStateDescs[] = {
	"INVALID",
	"INIT",
	"LOAD_FROM_TEXTURE_CACHE",
	"CACHE_POST",
	"LOAD_FROM_NETWORK",
	"LOAD_FROM_SIMULATOR",
	"WAIT_HTTP_RESOURCE",
	"WAIT_HTTP_RESOURCE2",
	"SEND_HTTP_REQ",
	"WAIT_HTTP_REQ",
	"DECODE_IMAGE",
	"DECODE_IMAGE_UPDATE",
	"WRITE_TO_CACHE",
	"WAIT_ON_WRITE",
	"DONE"
};

// static
volatile bool LLTextureFetch::svMetricsDataBreak(true);	// Start with a data break

// called from MAIN THREAD

LLTextureFetchWorker::LLTextureFetchWorker(LLTextureFetch* fetcher,
										   FTType f_type, // Fetched image type
										   const std::string& url, // Optional URL
										   const LLUUID& id,	// Image UUID
										   const LLHost& host,	// Simulator host
										   F32 priority,		// Priority
										   S32 discard,			// Desired discard
										   S32 size)			// Desired size
	: LLWorkerClass(fetcher, "TextureFetch"),
	  LLCore::HttpHandler(),
	  mState(INIT),
	  mWriteToCacheState(NOT_WRITE),
	  mFetcher(fetcher),
	  mFTType(f_type),
	  mID(id),
	  mHost(host),
	  mUrl(url),
	  mImagePriority(priority),
	  mWorkPriority(0),
	  mRequestedPriority(0.f),
	  mDesiredDiscard(-1),
	  mSimRequestedDiscard(-1),
	  mRequestedDiscard(-1),
	  mLoadedDiscard(-1),
	  mDecodedDiscard(-1),
	  mCacheReadTime(0.f),
	  mCacheReadHandle(LLTextureCache::nullHandle()),
	  mCacheWriteHandle(LLTextureCache::nullHandle()),
	  mRequestedSize(0),
	  mRequestedOffset(0),
	  mDesiredSize(TEXTURE_CACHE_ENTRY_SIZE),
	  mFileSize(0),
	  mCachedSize(0),
	  mLoaded(FALSE),
	  mSentRequest(UNSENT),
	  mDecodeHandle(0),
	  mDecoded(FALSE),
	  mWritten(FALSE),
	  mNeedsAux(FALSE),
	  mHaveAllData(FALSE),
	  mInLocalCache(FALSE),
	  mInCache(FALSE),
	  mCanUseHTTP(true),
	  mRetryAttempt(0),
	  mActiveCount(0),
	  mWorkMutex(NULL),
	  mFirstPacket(0),
	  mLastPacket(-1),
	  mTotalPackets(0),
	  mImageCodec(IMG_CODEC_INVALID),
	  mMetricsStartTime(0),
	  mHttpHandle(LLCORE_HTTP_HANDLE_INVALID),
	  mHttpBufferArray(NULL),
	  mHttpPolicyClass(mFetcher->mHttpPolicyClass),
	  mHttpActive(false),
	  mHttpReplySize(0U),
	  mHttpReplyOffset(0U),
	  mHttpHasResource(false),
	  mCacheReadCount(0U),
	  mCacheWriteCount(0U),
	  mResourceWaitCount(0U),
	  mFetchRetryPolicy(10.0,3600.0,2.0,10)
{
	mCanUseNET = mUrl.empty() ;
	
	calcWorkPriority();
	mType = host.isOk() ? LLImageBase::TYPE_AVATAR_BAKE : LLImageBase::TYPE_NORMAL;
// 	llinfos << "Create: " << mID << " mHost:" << host << " Discard=" << discard << llendl;
	if (!mFetcher->mDebugPause)
	{
		U32 work_priority = mWorkPriority | LLWorkerThread::PRIORITY_HIGH;
		addWork(0, work_priority );
	}
	setDesiredDiscard(discard, size);
}

LLTextureFetchWorker::~LLTextureFetchWorker()
{
// 	llinfos << "Destroy: " << mID
// 			<< " Decoded=" << mDecodedDiscard
// 			<< " Requested=" << mRequestedDiscard
// 			<< " Desired=" << mDesiredDiscard << llendl;
	llassert_always(!haveWork());

	lockWorkMutex();													// +Mw (should be useless)
	if (mHttpHasResource)
	{
		// Last-chance catchall to recover the resource.  Using an
		// atomic datatype solely because this can be running in
		// another thread.
		releaseHttpSemaphore();
	}
	if (mHttpActive)
	{
		// Issue a cancel on a live request...
		mFetcher->getHttpRequest().requestCancel(mHttpHandle, NULL);
	}
	if (mCacheReadHandle != LLTextureCache::nullHandle() && mFetcher->mTextureCache)
	{
		mFetcher->mTextureCache->readComplete(mCacheReadHandle, true);
	}
	if (mCacheWriteHandle != LLTextureCache::nullHandle() && mFetcher->mTextureCache)
	{
		mFetcher->mTextureCache->writeComplete(mCacheWriteHandle, true);
	}
	mFormattedImage = NULL;
	clearPackets();
	if (mHttpBufferArray)
	{
		mHttpBufferArray->release();
		mHttpBufferArray = NULL;
	}
	unlockWorkMutex();													// -Mw
	mFetcher->removeFromHTTPQueue(mID, 0);
	mFetcher->removeHttpWaiter(mID);
	mFetcher->updateStateStats(mCacheReadCount, mCacheWriteCount, mResourceWaitCount);
}

// Locks:  Mw
void LLTextureFetchWorker::clearPackets()
{
	for_each(mPackets.begin(), mPackets.end(), DeletePointer());
	mPackets.clear();
	mTotalPackets = 0;
	mLastPacket = -1;
	mFirstPacket = 0;
}

// Locks:  Mw
void LLTextureFetchWorker::setupPacketData()
{
	S32 data_size = 0;
	if (mFormattedImage.notNull())
	{
		data_size = mFormattedImage->getDataSize();
	}
	if (data_size > 0)
	{
		// Only used for simulator requests
		mFirstPacket = (data_size - FIRST_PACKET_SIZE) / MAX_IMG_PACKET_SIZE + 1;
		if (FIRST_PACKET_SIZE + (mFirstPacket-1) * MAX_IMG_PACKET_SIZE != data_size)
		{
			llwarns << "Bad CACHED TEXTURE size: " << data_size << " removing." << llendl;
			removeFromCache();
			resetFormattedData();
			clearPackets();
		}
		else if (mFileSize > 0)
		{
			mLastPacket = mFirstPacket-1;
			mTotalPackets = (mFileSize - FIRST_PACKET_SIZE + MAX_IMG_PACKET_SIZE-1) / MAX_IMG_PACKET_SIZE + 1;
		}
		else
		{
			// This file was cached using HTTP so we have to refetch the first packet
			resetFormattedData();
			clearPackets();
		}
	}
}

// Locks:  Mw (ctor invokes without lock)
U32 LLTextureFetchWorker::calcWorkPriority()
{
 	//llassert_always(mImagePriority >= 0 && mImagePriority <= LLViewerFetchedTexture::maxDecodePriority());
	static const F32 PRIORITY_SCALE = (F32)LLWorkerThread::PRIORITY_LOWBITS / LLViewerFetchedTexture::maxDecodePriority();

	mWorkPriority = llmin((U32)LLWorkerThread::PRIORITY_LOWBITS, (U32)(mImagePriority * PRIORITY_SCALE));
	return mWorkPriority;
}

// Locks:  Mw (ctor invokes without lock)
void LLTextureFetchWorker::setDesiredDiscard(S32 discard, S32 size)
{
	bool prioritize = false;
	if (mDesiredDiscard != discard)
	{
		if (!haveWork())
		{
			calcWorkPriority();
			if (!mFetcher->mDebugPause)
			{
				U32 work_priority = mWorkPriority | LLWorkerThread::PRIORITY_HIGH;
				addWork(0, work_priority);
			}
		}
		else if (mDesiredDiscard < discard)
		{
			prioritize = true;
		}
		mDesiredDiscard = discard;
		mDesiredSize = size;
	}
	else if (size > mDesiredSize)
	{
		mDesiredSize = size;
		prioritize = true;
	}
	mDesiredSize = llmax(mDesiredSize, TEXTURE_CACHE_ENTRY_SIZE);
	if ((prioritize && mState == INIT) || mState == DONE)
	{
		setState(INIT);
		U32 work_priority = mWorkPriority | LLWorkerThread::PRIORITY_HIGH;
		setPriority(work_priority);
	}
}

// Locks:  Mw
void LLTextureFetchWorker::setImagePriority(F32 priority)
{
// 	llassert_always(priority >= 0 && priority <= LLViewerTexture::maxDecodePriority());
	F32 delta = fabs(priority - mImagePriority);
	if (delta > (mImagePriority * .05f) || mState == DONE)
	{
		mImagePriority = priority;
		calcWorkPriority();
		U32 work_priority = mWorkPriority | (getPriority() & LLWorkerThread::PRIORITY_HIGHBITS);
		setPriority(work_priority);
	}
}

// Locks:  Mw
void LLTextureFetchWorker::resetFormattedData()
{
	if (mHttpBufferArray)
	{
		mHttpBufferArray->release();
		mHttpBufferArray = NULL;
	}
	if (mFormattedImage.notNull())
	{
		mFormattedImage->deleteData();
	}
	mHttpReplySize = 0;
	mHttpReplyOffset = 0;
	mHaveAllData = FALSE;
}

// Threads:  Tmain
void LLTextureFetchWorker::startWork(S32 param)
{
	llassert(mFormattedImage.isNull());
}

// Threads:  Ttf
bool LLTextureFetchWorker::doWork(S32 param)
{
	static const LLCore::HttpStatus http_not_found(HTTP_NOT_FOUND);						// 404
	static const LLCore::HttpStatus http_service_unavail(HTTP_SERVICE_UNAVAILABLE);		// 503
	static const LLCore::HttpStatus http_not_sat(HTTP_REQUESTED_RANGE_NOT_SATISFIABLE);	// 416;
	
	LLMutexLock lock(&mWorkMutex);										// +Mw

	if ((mFetcher->isQuitting() || getFlags(LLWorkerClass::WCF_DELETE_REQUESTED)))
	{
		if (mState < DECODE_IMAGE)
		{
			return true; // abort
		}
	}

	if(mImagePriority < F_ALMOST_ZERO)
	{
		if (mState == INIT || mState == LOAD_FROM_NETWORK || mState == LOAD_FROM_SIMULATOR)
		{
			LL_DEBUGS("Texture") << mID << " abort: mImagePriority < F_ALMOST_ZERO" << llendl;
			return true; // abort
		}
	}
	if(mState > CACHE_POST && !mCanUseNET && !mCanUseHTTP)
	{
		//nowhere to get data, abort.
		LL_WARNS("Texture") << mID << " abort, nowhere to get data" << llendl;
		return true ;
	}

	if (mFetcher->mDebugPause)
	{
		return false; // debug: don't do any work
	}
	if (mID == mFetcher->mDebugID)
	{
		mFetcher->mDebugCount++; // for setting breakpoints
	}

	if (mState != DONE)
	{
		mFetchTimer.reset();
	}

	if (mState == INIT)
	{		
		mRawImage = NULL ;
		mRequestedDiscard = -1;
		mLoadedDiscard = -1;
		mDecodedDiscard = -1;
		mRequestedSize = 0;
		mRequestedOffset = 0;
		mFileSize = 0;
		mCachedSize = 0;
		mLoaded = FALSE;
		mSentRequest = UNSENT;
		mDecoded  = FALSE;
		mWritten  = FALSE;
		if (mHttpBufferArray)
		{
			mHttpBufferArray->release();
			mHttpBufferArray = NULL;
		}
		mHttpReplySize = 0;
		mHttpReplyOffset = 0;
		mHaveAllData = FALSE;
		clearPackets(); // TODO: Shouldn't be necessary
		mCacheReadHandle = LLTextureCache::nullHandle();
		mCacheWriteHandle = LLTextureCache::nullHandle();
		setState(LOAD_FROM_TEXTURE_CACHE);
		mInCache = FALSE;
		mDesiredSize = llmax(mDesiredSize, TEXTURE_CACHE_ENTRY_SIZE); // min desired size is TEXTURE_CACHE_ENTRY_SIZE
		LL_DEBUGS("Texture") << mID << ": Priority: " << llformat("%8.0f",mImagePriority)
							 << " Desired Discard: " << mDesiredDiscard << " Desired Size: " << mDesiredSize << LL_ENDL;

		// fall through
	}

	if (mState == LOAD_FROM_TEXTURE_CACHE)
	{
		if (mCacheReadHandle == LLTextureCache::nullHandle())
		{
			U32 cache_priority = mWorkPriority;
			S32 offset = mFormattedImage.notNull() ? mFormattedImage->getDataSize() : 0;
			S32 size = mDesiredSize - offset;
			if (size <= 0)
			{
				setState(CACHE_POST);
				return false;
			}
			mFileSize = 0;
			mLoaded = FALSE;			
			
			if (mUrl.compare(0, 7, "file://") == 0)
			{
				setPriority(LLWorkerThread::PRIORITY_LOW | mWorkPriority); // Set priority first since Responder may change it

				// read file from local disk
				++mCacheReadCount;
				std::string filename = mUrl.substr(7, std::string::npos);
				CacheReadResponder* responder = new CacheReadResponder(mFetcher, mID, mFormattedImage);
				mCacheReadHandle = mFetcher->mTextureCache->readFromCache(filename, mID, cache_priority,
																		  offset, size, responder);
				mCacheReadTimer.reset();
			}
			else if ((mUrl.empty() || mFTType==FTT_SERVER_BAKE) && mFetcher->canLoadFromCache())
			{
				setPriority(LLWorkerThread::PRIORITY_LOW | mWorkPriority); // Set priority first since Responder may change it

				++mCacheReadCount;
				CacheReadResponder* responder = new CacheReadResponder(mFetcher, mID, mFormattedImage);
				mCacheReadHandle = mFetcher->mTextureCache->readFromCache(mID, cache_priority,
																		  offset, size, responder);
				mCacheReadTimer.reset();
			}
			else if(!mUrl.empty() && mCanUseHTTP)
			{
				setPriority(LLWorkerThread::PRIORITY_HIGH | mWorkPriority);
				setState(WAIT_HTTP_RESOURCE);
			}
			else
			{
				setPriority(LLWorkerThread::PRIORITY_HIGH | mWorkPriority);
				setState(LOAD_FROM_NETWORK);
			}
		}

		if (mLoaded)
		{
			// Make sure request is complete. *TODO: make this auto-complete
			if (mFetcher->mTextureCache->readComplete(mCacheReadHandle, false))
			{
				mCacheReadHandle = LLTextureCache::nullHandle();
				setState(CACHE_POST);
				// fall through
			}
			else
			{
				//
				//This should never happen
				//
				LL_DEBUGS("Texture") << mID << " this should never happen" << llendl;
				return false;
			}
		}
		else
		{
			return false;
		}
	}

	if (mState == CACHE_POST)
	{
		mCachedSize = mFormattedImage.notNull() ? mFormattedImage->getDataSize() : 0;
		// Successfully loaded
		if ((mCachedSize >= mDesiredSize) || mHaveAllData)
		{
			// we have enough data, decode it
			llassert_always(mFormattedImage->getDataSize() > 0);
			mLoadedDiscard = mDesiredDiscard;
			if (mLoadedDiscard < 0)
			{
				LL_WARNS("Texture") << mID << " mLoadedDiscard is " << mLoadedDiscard
									<< ", should be >=0" << llendl;
			}
			setState(DECODE_IMAGE);
			mInCache = TRUE;
			mWriteToCacheState = NOT_WRITE ;
			LL_DEBUGS("Texture") << mID << ": Cached. Bytes: " << mFormattedImage->getDataSize()
								 << " Size: " << llformat("%dx%d",mFormattedImage->getWidth(),mFormattedImage->getHeight())
								 << " Desired Discard: " << mDesiredDiscard << " Desired Size: " << mDesiredSize << LL_ENDL;
			LLTextureFetch::sCacheHitRate.addValue(100.f);
		}
		else
		{
			if (mUrl.compare(0, 7, "file://") == 0)
			{
				// failed to load local file, we're done.
				LL_WARNS("Texture") << mID << ": abort, failed to load local file " << mUrl << LL_ENDL;
				return true;
			}
			// need more data
			else
			{
				LL_DEBUGS("Texture") << mID << ": Not in Cache" << LL_ENDL;
				setState(LOAD_FROM_NETWORK);
			}
			
			// fall through
			LLTextureFetch::sCacheHitRate.addValue(0.f);
		}
	}

	if (mState == LOAD_FROM_NETWORK)
	{
		// Check for retries to previous server failures.
		F32 wait_seconds;
		if (mFetchRetryPolicy.shouldRetry(wait_seconds))
		{
			if (wait_seconds <= 0.0)
			{
				llinfos << mID << " retrying now" << llendl;
			}
			else
			{
				//llinfos << mID << " waiting to retry for " << wait_seconds << " seconds" << llendl;
				return false;
			}
		}

		static LLCachedControl<bool> use_http(gSavedSettings,"ImagePipelineUseHTTP", true);

// 		if (mHost != LLHost::invalid) get_url = false;
		if ( use_http && mCanUseHTTP && mUrl.empty())//get http url.
		{
			LLViewerRegion* region = NULL;
			if (mHost == LLHost::invalid)
				region = gAgent.getRegion();
			else
				region = LLWorld::getInstance()->getRegion(mHost);

			if (region)
			{
				std::string http_url = region->getHttpUrl() ;
				if (!http_url.empty())
				{
					if (mFTType != FTT_DEFAULT)
					{
						llwarns << "trying to seek a non-default texture on the sim. Bad!" << llendl;
					}
					setUrl(http_url + "/?texture_id=" + mID.asString().c_str());
					mWriteToCacheState = CAN_WRITE ; //because this texture has a fixed texture id.
				}
				else
				{
					mCanUseHTTP = false ;
				}
			}
			else
			{
				// This will happen if not logged in or if a region deoes not have HTTP Texture enabled
				//llwarns << "Region not found for host: " << mHost << llendl;
				mCanUseHTTP = false;
			}
		}
		else if (mFTType == FTT_SERVER_BAKE)
		{
			mWriteToCacheState = CAN_WRITE;
		}

		if (mCanUseHTTP && !mUrl.empty())
		{
			setState(WAIT_HTTP_RESOURCE);
			setPriority(LLWorkerThread::PRIORITY_HIGH | mWorkPriority);
			if(mWriteToCacheState != NOT_WRITE)
			{
				mWriteToCacheState = CAN_WRITE ;
			}
			// don't return, fall through to next state
		}
		else if (mSentRequest == UNSENT && mCanUseNET)
		{
			// Add this to the network queue and sit here.
			// LLTextureFetch::update() will send off a request which will change our state
			mWriteToCacheState = CAN_WRITE ;
			mRequestedSize = mDesiredSize;
			mRequestedDiscard = mDesiredDiscard;
			mSentRequest = QUEUED;
			mFetcher->addToNetworkQueue(this);
			recordTextureStart(false);
			setPriority(LLWorkerThread::PRIORITY_LOW | mWorkPriority);
			
			return false;
		}
		else
		{
			// Shouldn't need to do anything here
			//llassert_always(mFetcher->mNetworkQueue.find(mID) != mFetcher->mNetworkQueue.end());
			// Make certain this is in the network queue
			//mFetcher->addToNetworkQueue(this);
			//recordTextureStart(false);
			//setPriority(LLWorkerThread::PRIORITY_LOW | mWorkPriority);

			return false;
		}
	}
	
	if (mState == LOAD_FROM_SIMULATOR)
	{
		if (mFormattedImage.isNull())
		{
			mFormattedImage = new LLImageJ2C;
		}
		if (processSimulatorPackets())
		{
			LL_DEBUGS("Texture") << mID << ": Loaded from Sim. Bytes: " << mFormattedImage->getDataSize() << LL_ENDL;
			mFetcher->removeFromNetworkQueue(this, false);
			if (mFormattedImage.isNull() || !mFormattedImage->getDataSize())
			{
				// processSimulatorPackets() failed
// 				llwarns << "processSimulatorPackets() failed to load buffer" << llendl;
				LL_WARNS("Texture") << mID << " processSimulatorPackets() failed to load buffer" << llendl;
				return true; // failed
			}
			setPriority(LLWorkerThread::PRIORITY_HIGH | mWorkPriority);
			if (mLoadedDiscard < 0)
			{
				LL_WARNS("Texture") << mID << " mLoadedDiscard is " << mLoadedDiscard
									<< ", should be >=0" << llendl;
			}
			setState(DECODE_IMAGE);
			mWriteToCacheState = SHOULD_WRITE;
			recordTextureDone(false);
		}
		else
		{
			mFetcher->addToNetworkQueue(this); // failsafe
			setPriority(LLWorkerThread::PRIORITY_LOW | mWorkPriority);
			recordTextureStart(false);
		}
		return false;
	}
	
	if (mState == WAIT_HTTP_RESOURCE)
	{
		// NOTE:
		// control the number of the http requests issued for:
		// 1, not openning too many file descriptors at the same time;
		// 2, control the traffic of http so udp gets bandwidth.
		//
		// If it looks like we're busy, keep this request here.
		// Otherwise, advance into the HTTP states.
		if (mFetcher->getHttpWaitersCount() || ! acquireHttpSemaphore())
		{
			setState(WAIT_HTTP_RESOURCE2);
			setPriority(LLWorkerThread::PRIORITY_LOW | mWorkPriority);
			mFetcher->addHttpWaiter(this->mID);
			++mResourceWaitCount;
			return false;
		}
		
		setState(SEND_HTTP_REQ);
		// *NOTE:  You must invoke releaseHttpSemaphore() if you transition
		// to a state other than SEND_HTTP_REQ or WAIT_HTTP_REQ or abort
		// the request.
	}

	if (mState == WAIT_HTTP_RESOURCE2)
	{
		// Just idle it if we make it to the head...
		return false;
	}
	
	if (mState == SEND_HTTP_REQ)
	{
		if (! mCanUseHTTP)
		{
			releaseHttpSemaphore();
			LL_WARNS("Texture") << mID << " abort: SEND_HTTP_REQ but !mCanUseHTTP" << llendl;
			return true; // abort
		}

		mFetcher->removeFromNetworkQueue(this, false);
			
		S32 cur_size = 0;
		if (mFormattedImage.notNull())
		{
			cur_size = mFormattedImage->getDataSize(); // amount of data we already have
			if (mFormattedImage->getDiscardLevel() == 0)
			{
				if (cur_size > 0)
				{
					// We already have all the data, just decode it
					mLoadedDiscard = mFormattedImage->getDiscardLevel();
					setPriority(LLWorkerThread::PRIORITY_HIGH | mWorkPriority);
					if (mLoadedDiscard < 0)
					{
						LL_WARNS("Texture") << mID << " mLoadedDiscard is " << mLoadedDiscard
											<< ", should be >=0" << llendl;
					}
					setState(DECODE_IMAGE);
					releaseHttpSemaphore();
					return false;
				}
				else
				{
					releaseHttpSemaphore();
					LL_WARNS("Texture") << mID << " SEND_HTTP_REQ abort: cur_size " << cur_size << " <=0" << llendl;
					return true; // abort.
				}
			}
		}
		mRequestedSize = mDesiredSize;
		mRequestedDiscard = mDesiredDiscard;
		mRequestedSize -= cur_size;
		mRequestedOffset = cur_size;
		if (mRequestedOffset)
		{
			// Texture fetching often issues 'speculative' loads that
			// start beyond the end of the actual asset.  Some cache/web
			// systems, e.g. Varnish, will respond to this not with a
			// 416 but with a 200 and the entire asset in the response
			// body.  By ensuring that we always have a partially
			// satisfiable Range request, we avoid that hit to the network.
			// We just have to deal with the overlapping data which is made
			// somewhat harder by the fact that grid services don't necessarily
			// return the Content-Range header on 206 responses.  *Sigh*
			mRequestedOffset -= 1;
			mRequestedSize += 1;
		}
		
		mHttpHandle = LLCORE_HTTP_HANDLE_INVALID;
		if (!mUrl.empty())
		{
			mRequestedTimer.reset();
			mLoaded = FALSE;
			mGetStatus = LLCore::HttpStatus();
			mGetReason.clear();
			LL_DEBUGS("Texture") << "HTTP GET: " << mID << " Offset: " << mRequestedOffset
								 << " Bytes: " << mRequestedSize
								 << " Bandwidth(kbps): " << mFetcher->getTextureBandwidth() << "/" << mFetcher->mMaxBandwidth
								 << LL_ENDL;

			// Will call callbackHttpGet when curl request completes
			// Only server bake images use the returned headers currently, for getting retry-after field.
			LLCore::HttpOptions *options = (mFTType == FTT_SERVER_BAKE) ? mFetcher->mHttpOptionsWithHeaders: mFetcher->mHttpOptions;
			mHttpHandle = mFetcher->mHttpRequest->requestGetByteRange(mHttpPolicyClass,
																	  mWorkPriority,
																	  mUrl,
																	  mRequestedOffset,
																	  mRequestedSize,
																	  options,
																	  mFetcher->mHttpHeaders,
																	  this);
		}
		if (LLCORE_HTTP_HANDLE_INVALID == mHttpHandle)
		{
			llwarns << "HTTP GET request failed for " << mID << llendl;
			resetFormattedData();
			releaseHttpSemaphore();
			return true; // failed
		}

		mHttpActive = true;
		mFetcher->addToHTTPQueue(mID);
		recordTextureStart(true);
		setPriority(LLWorkerThread::PRIORITY_LOW | mWorkPriority);
		setState(WAIT_HTTP_REQ);	
		
		// fall through
	}
	
	if (mState == WAIT_HTTP_REQ)
	{
		// *NOTE:  As stated above, all transitions out of this state should
		// call releaseHttpSemaphore().
		if (mLoaded)
		{
			S32 cur_size = mFormattedImage.notNull() ? mFormattedImage->getDataSize() : 0;
			if (mRequestedSize < 0)
			{
				if (http_not_found == mGetStatus)
				{
					if (mFTType != FTT_MAP_TILE)
					{
						llwarns << "Texture missing from server (404): " << mUrl << llendl;
					}

					if(mWriteToCacheState == NOT_WRITE) //map tiles or server bakes
					{
						setState(DONE);
						releaseHttpSemaphore();
						if (mFTType != FTT_MAP_TILE)
						{
							LL_WARNS("Texture") << mID << " abort: WAIT_HTTP_REQ not found" << llendl;
						}
						return true; 
					}


					// roll back to try UDP
					if (mCanUseNET)
					{
						setState(INIT);
						mCanUseHTTP = false;
						mUrl.clear();
						setPriority(LLWorkerThread::PRIORITY_HIGH | mWorkPriority);
						releaseHttpSemaphore();
						return false;
					}
				}
				else if (http_service_unavail == mGetStatus)
				{
					LL_INFOS_ONCE("Texture") << "Texture server busy (503): " << mUrl << LL_ENDL;
					llinfos << "503: HTTP GET failed for: " << mUrl
							<< " Status: " << mGetStatus.toHex()
							<< " Reason: '" << mGetReason << "'"
							<< llendl;
				}
				else if (http_not_sat == mGetStatus)
				{
					// Allowed, we'll accept whatever data we have as complete.
					mHaveAllData = TRUE;
				}
				else
				{
<<<<<<< HEAD
					llinfos << "other: HTTP GET failed for: " << mUrl
							<< " Status: " << mGetStatus.toHex()
=======
					llinfos << "HTTP GET failed for: " << mUrl
							<< " Status: " << mGetStatus.toTerseString()
>>>>>>> de8fea13
							<< " Reason: '" << mGetReason << "'"
							<< llendl;
				}

				if (mFTType != FTT_SERVER_BAKE)
				{
					mUrl.clear();
				}
				if (cur_size > 0)
				{
					// Use available data
					mLoadedDiscard = mFormattedImage->getDiscardLevel();
					setPriority(LLWorkerThread::PRIORITY_HIGH | mWorkPriority);
					if (mLoadedDiscard < 0)
					{
						LL_WARNS("Texture") << mID << " mLoadedDiscard is " << mLoadedDiscard
											<< ", should be >=0" << llendl;
					}
					setState(DECODE_IMAGE);
					releaseHttpSemaphore();
					return false; 
				}

				// Fail harder
				resetFormattedData();
				setState(DONE);
				releaseHttpSemaphore();
				LL_WARNS("Texture") << mID << " abort: fail harder" << llendl;
				return true; // failed
			}
			
			// Clear the url since we're done with the fetch
			// Note: mUrl is used to check is fetching is required so failure to clear it will force an http fetch
			// next time the texture is requested, even if the data have already been fetched.
			if(mWriteToCacheState != NOT_WRITE && mFTType != FTT_SERVER_BAKE)
			{
				// Why do we want to keep url if NOT_WRITE - is this a proxy for map tiles?
				mUrl.clear();
			}
			
			if (! mHttpBufferArray || ! mHttpBufferArray->size())
			{
				// no data received.
				if (mHttpBufferArray)
				{
					mHttpBufferArray->release();
					mHttpBufferArray = NULL;
				}

				// abort.
				setState(DONE);
				LL_WARNS("Texture") << mID << " abort: no data received" << llendl;
				releaseHttpSemaphore();
				return true;
			}

			S32 append_size(mHttpBufferArray->size());
			S32 total_size(cur_size + append_size);
			S32 src_offset(0);
			llassert_always(append_size == mRequestedSize);
			if (mHttpReplyOffset && mHttpReplyOffset != cur_size)
			{
				// In case of a partial response, our offset may
				// not be trivially contiguous with the data we have.
				// Get back into alignment.
				if (mHttpReplyOffset > cur_size)
				{
					LL_WARNS("Texture") << "Partial HTTP response produces break in image data for texture "
										<< mID << ".  Aborting load."  << LL_ENDL;
					setState(DONE);
					releaseHttpSemaphore();
					return true;
				}
				src_offset = cur_size - mHttpReplyOffset;
				append_size -= src_offset;
				total_size -= src_offset;
				mRequestedSize -= src_offset;			// Make requested values reflect useful part
				mRequestedOffset += src_offset;
			}
			
			if (mFormattedImage.isNull())
			{
				// For now, create formatted image based on extension
				std::string extension = gDirUtilp->getExtension(mUrl);
				mFormattedImage = LLImageFormatted::createFromType(LLImageBase::getCodecFromExtension(extension));
				if (mFormattedImage.isNull())
				{
					mFormattedImage = new LLImageJ2C; // default
				}
			}
						
			if (mHaveAllData) //the image file is fully loaded.
			{
				mFileSize = total_size;
			}
			else //the file size is unknown.
			{
				mFileSize = total_size + 1 ; //flag the file is not fully loaded.
			}
			
			U8 * buffer = (U8 *) ALLOCATE_MEM(LLImageBase::getPrivatePool(), total_size);
			if (cur_size > 0)
			{
				memcpy(buffer, mFormattedImage->getData(), cur_size);
			}
			mHttpBufferArray->read(src_offset, (char *) buffer + cur_size, append_size);

			// NOTE: setData releases current data and owns new data (buffer)
			mFormattedImage->setData(buffer, total_size);

			// Done with buffer array
			mHttpBufferArray->release();
			mHttpBufferArray = NULL;
			mHttpReplySize = 0;
			mHttpReplyOffset = 0;
			
			mLoadedDiscard = mRequestedDiscard;
			if (mLoadedDiscard < 0)
			{
				LL_WARNS("Texture") << mID << " mLoadedDiscard is " << mLoadedDiscard
									<< ", should be >=0" << llendl;
			}
			setState(DECODE_IMAGE);
			if (mWriteToCacheState != NOT_WRITE)
			{
				mWriteToCacheState = SHOULD_WRITE ;
			}
			setPriority(LLWorkerThread::PRIORITY_HIGH | mWorkPriority);
			releaseHttpSemaphore();
			return false;
		}
		else
		{
			// *HISTORY:  There was a texture timeout test here originally that
			// would cancel a request that was over 120 seconds old.  That's
			// probably not a good idea.  Particularly rich regions can take
			// an enormous amount of time to load textures.  We'll revisit the
			// various possible timeout components (total request time, connection
			// time, I/O time, with and without retries, etc.) in the future.

			setPriority(LLWorkerThread::PRIORITY_LOW | mWorkPriority);
			return false;
		}
	}
	
	if (mState == DECODE_IMAGE)
	{
		static LLCachedControl<bool> textures_decode_disabled(gSavedSettings,"TextureDecodeDisabled", false);

		setPriority(LLWorkerThread::PRIORITY_LOW | mWorkPriority); // Set priority first since Responder may change it
		if (textures_decode_disabled)
		{
			// for debug use, don't decode
			setState(DONE);
			return true;
		}

		if (mDesiredDiscard < 0)
		{
			// We aborted, don't decode
			setState(DONE);
			LL_DEBUGS("Texture") << mID << " DECODE_IMAGE abort: desired discard " << mDesiredDiscard << "<0" << llendl;
			return true;
		}
		
		if (mFormattedImage->getDataSize() <= 0)
		{
			llwarns << "Decode entered with invalid mFormattedImage. ID = " << mID << llendl;
			
			//abort, don't decode
			setState(DONE);
			LL_DEBUGS("Texture") << mID << " DECODE_IMAGE abort: (mFormattedImage->getDataSize() <= 0)" << llendl;
			return true;
		}
		if (mLoadedDiscard < 0)
		{
			llwarns << "Decode entered with invalid mLoadedDiscard. ID = " << mID << llendl;

			//abort, don't decode
			setState(DONE);
			LL_DEBUGS("Texture") << mID << " DECODE_IMAGE abort: mLoadedDiscard < 0" << llendl;
			return true;
		}

		mRawImage = NULL;
		mAuxImage = NULL;
		llassert_always(mFormattedImage.notNull());
		S32 discard = mHaveAllData ? 0 : mLoadedDiscard;
		U32 image_priority = LLWorkerThread::PRIORITY_NORMAL | mWorkPriority;
		mDecoded  = FALSE;
		setState(DECODE_IMAGE_UPDATE);
		LL_DEBUGS("Texture") << mID << ": Decoding. Bytes: " << mFormattedImage->getDataSize() << " Discard: " << discard
				<< " All Data: " << mHaveAllData << LL_ENDL;
		mDecodeHandle = mFetcher->mImageDecodeThread->decodeImage(mFormattedImage, image_priority, discard, mNeedsAux,
																  new DecodeResponder(mFetcher, mID, this));
		// fall though
	}
	
	if (mState == DECODE_IMAGE_UPDATE)
	{
		if (mDecoded)
		{
			if(mFetcher->getFetchDebugger() && !mInLocalCache)
			{
				mFetcher->getFetchDebugger()->addHistoryEntry(this);
			}

			if (mDecodedDiscard < 0)
			{
				LL_DEBUGS("Texture") << mID << ": Failed to Decode." << LL_ENDL;
				if (mCachedSize > 0 && !mInLocalCache && mRetryAttempt == 0)
				{
					// Cache file should be deleted, try again
 					llwarns << mID << ": Decode of cached file failed (removed), retrying" << llendl;
					llassert_always(mDecodeHandle == 0);
					mFormattedImage = NULL;
					++mRetryAttempt;
					setPriority(LLWorkerThread::PRIORITY_HIGH | mWorkPriority);
					setState(INIT);
					return false;
				}
				else
				{
// 					llwarns << "UNABLE TO LOAD TEXTURE: " << mID << " RETRIES: " << mRetryAttempt << llendl;
					setState(DONE); // failed
				}
			}
			else
			{
				llassert_always(mRawImage.notNull());
				LL_DEBUGS("Texture") << mID << ": Decoded. Discard: " << mDecodedDiscard
						<< " Raw Image: " << llformat("%dx%d",mRawImage->getWidth(),mRawImage->getHeight()) << LL_ENDL;
				setPriority(LLWorkerThread::PRIORITY_HIGH | mWorkPriority);
				setState(WRITE_TO_CACHE);
			}
			// fall through
		}
		else
		{
			return false;
		}
	}

	if (mState == WRITE_TO_CACHE)
	{
		if (mWriteToCacheState != SHOULD_WRITE || mFormattedImage.isNull())
		{
			// If we're in a local cache or we didn't actually receive any new data,
			// or we failed to load anything, skip
			setState(DONE);
			return false;
		}
		S32 datasize = mFormattedImage->getDataSize();
		if(mFileSize < datasize)//This could happen when http fetching and sim fetching mixed.
		{
			if(mHaveAllData)
			{
				mFileSize = datasize ;
			}
			else
			{
				mFileSize = datasize + 1 ; //flag not fully loaded.
			}
		}
		llassert_always(datasize);
		setPriority(LLWorkerThread::PRIORITY_LOW | mWorkPriority); // Set priority first since Responder may change it
		U32 cache_priority = mWorkPriority;
		mWritten = FALSE;
		setState(WAIT_ON_WRITE);
		++mCacheWriteCount;
		CacheWriteResponder* responder = new CacheWriteResponder(mFetcher, mID);
		mCacheWriteHandle = mFetcher->mTextureCache->writeToCache(mID, cache_priority,
																  mFormattedImage->getData(), datasize,
																  mFileSize, mRawImage, mDecodedDiscard, responder);
		// fall through
	}
	
	if (mState == WAIT_ON_WRITE)
	{
		if (writeToCacheComplete())
		{
			setState(DONE);
			// fall through
		}
		else
		{
			if (mDesiredDiscard < mDecodedDiscard)
			{
				// We're waiting for this write to complete before we can receive more data
				// (we can't touch mFormattedImage until the write completes)
				// Prioritize the write
				mFetcher->mTextureCache->prioritizeWrite(mCacheWriteHandle);
			}
			return false;
		}
	}

	if (mState == DONE)
	{
		if (mDecodedDiscard >= 0 && mDesiredDiscard < mDecodedDiscard)
		{
			// More data was requested, return to INIT
			setState(INIT);
			LL_DEBUGS("Texture") << mID << " more data requested, returning to INIT: " 
								 << " mDecodedDiscard " << mDecodedDiscard << ">= 0 && mDesiredDiscard " << mDesiredDiscard
								 << "<" << " mDecodedDiscard " << mDecodedDiscard << llendl;
			setPriority(LLWorkerThread::PRIORITY_HIGH | mWorkPriority);
			return false;
		}
		else
		{
			setPriority(LLWorkerThread::PRIORITY_LOW | mWorkPriority);
			return true;
		}
	}
	
	return false;
}																		// -Mw

// Threads:  Ttf
// virtual
void LLTextureFetchWorker::onCompleted(LLCore::HttpHandle handle, LLCore::HttpResponse * response)
{
	static LLCachedControl<bool> log_to_viewer_log(gSavedSettings, "LogTextureDownloadsToViewerLog", false);
	static LLCachedControl<bool> log_to_sim(gSavedSettings, "LogTextureDownloadsToSimulator", false);
	static LLCachedControl<bool> log_texture_traffic(gSavedSettings, "LogTextureNetworkTraffic", false) ;

	LLMutexLock lock(&mWorkMutex);										// +Mw

	mHttpActive = false;
	
	if (log_to_viewer_log || log_to_sim)
	{
		U64 timeNow = LLTimer::getTotalTime();
		mFetcher->mTextureInfo.setRequestStartTime(mID, mMetricsStartTime);
		mFetcher->mTextureInfo.setRequestType(mID, LLTextureInfoDetails::REQUEST_TYPE_HTTP);
		mFetcher->mTextureInfo.setRequestSize(mID, mRequestedSize);
		mFetcher->mTextureInfo.setRequestOffset(mID, mRequestedOffset);
		mFetcher->mTextureInfo.setRequestCompleteTimeAndLog(mID, timeNow);
	}

	static LLCachedControl<F32> fake_failure_rate(gSavedSettings, "TextureFetchFakeFailureRate", 0.0f);
	F32 rand_val = ll_frand();
	F32 rate = fake_failure_rate;
	if (mFTType == FTT_SERVER_BAKE && (fake_failure_rate > 0.0) && (rand_val < fake_failure_rate))
	{
		llwarns << mID << " for debugging, setting fake failure status for texture " << mID
				<< " (rand was " << rand_val << "/" << rate << ")" << llendl;
		response->setStatus(LLCore::HttpStatus(503));
	}
	bool success = true;
	bool partial = false;
	LLCore::HttpStatus status(response->getStatus());
	if (!status && (mFTType == FTT_SERVER_BAKE))
	{
		llinfos << mID << " state " << e_state_name[mState] << llendl;
		mFetchRetryPolicy.onFailure(response);
		F32 retry_after;
		if (mFetchRetryPolicy.shouldRetry(retry_after))
		{
			llinfos << mID << " will retry after " << retry_after << " seconds, resetting state to LOAD_FROM_NETWORK" << llendl;
			mFetcher->removeFromHTTPQueue(mID, 0);
			std::string reason(status.toString());
			setGetStatus(status, reason);
			releaseHttpSemaphore();
			setState(LOAD_FROM_NETWORK);
			return;
		}
		else
		{
			llinfos << mID << " will not retry" << llendl;
		}
	}
	else
	{
		mFetchRetryPolicy.onSuccess();
	}
	
	LL_DEBUGS("Texture") << "HTTP COMPLETE: " << mID
<<<<<<< HEAD
						 << " status: " << status.toHex()
						 << " '" << status.toString() << "'"
						 << llendl;

=======
			 << " status: " << status.toTerseString()
			 << " '" << status.toString() << "'"
			 << llendl;
>>>>>>> de8fea13
//	unsigned int offset(0), length(0), full_length(0);
//	response->getRange(&offset, &length, &full_length);
// 	llwarns << "HTTP COMPLETE: " << mID << " handle: " << handle
// 			<< " status: " << status.toULong() << " '" << status.toString() << "'"
// 			<< " req offset: " << mRequestedOffset << " req length: " << mRequestedSize
// 			<< " offset: " << offset << " length: " << length
// 			<< llendl;

	std::string reason(status.toString());
	setGetStatus(status, reason);
	if (! status)
	{
		success = false;
<<<<<<< HEAD
		if (mFTType != FTT_MAP_TILE) // missing map tiles are normal, don't complain about them.
		{
			llwarns << mID << " CURL GET FAILED, status: " << status.toHex()
					<< " reason: " << reason << llendl;
		}
=======
		std::string reason(status.toString());
		setGetStatus(status, reason);
		llwarns << "CURL GET FAILED, status: " << status.toTerseString()
				<< " reason: " << reason << llendl;
>>>>>>> de8fea13
	}
	else
	{
		// A warning about partial (HTTP 206) data.  Some grid services
		// do *not* return a 'Content-Range' header in the response to
		// Range requests with a 206 status.  We're forced to assume
		// we get what we asked for in these cases until we can fix
		// the services.
		static const LLCore::HttpStatus par_status(HTTP_PARTIAL_CONTENT);

		partial = (par_status == status);
	}
	
	S32 data_size = callbackHttpGet(response, partial, success);
			
	if (log_texture_traffic && data_size > 0)
	{
		LLViewerTexture* tex = LLViewerTextureManager::findTexture(mID);
		if (tex)
		{
			gTotalTextureBytesPerBoostLevel[tex->getBoostLevel()] += data_size ;
		}
	}

	mFetcher->removeFromHTTPQueue(mID, data_size);
	
	recordTextureDone(true);
}																		// -Mw


// Threads:  Tmain
void LLTextureFetchWorker::endWork(S32 param, bool aborted)
{
	if (mDecodeHandle != 0)
	{
		mFetcher->mImageDecodeThread->abortRequest(mDecodeHandle, false);
		mDecodeHandle = 0;
	}
	mFormattedImage = NULL;
}

//////////////////////////////////////////////////////////////////////////////

// Threads:  Ttf

// virtual
void LLTextureFetchWorker::finishWork(S32 param, bool completed)
{
	// The following are required in case the work was aborted
	if (mCacheReadHandle != LLTextureCache::nullHandle())
	{
		mFetcher->mTextureCache->readComplete(mCacheReadHandle, true);
		mCacheReadHandle = LLTextureCache::nullHandle();
	}
	if (mCacheWriteHandle != LLTextureCache::nullHandle())
	{
		mFetcher->mTextureCache->writeComplete(mCacheWriteHandle, true);
		mCacheWriteHandle = LLTextureCache::nullHandle();
	}
}

// LLQueuedThread's update() method is asking if it's okay to
// delete this worker.  You'll notice we're not locking in here
// which is a slight concern.  Caller is expected to have made
// this request 'quiet' by whatever means... 
//
// Threads:  Tmain

// virtual
bool LLTextureFetchWorker::deleteOK()
{
	bool delete_ok = true;

	if (mHttpActive)
	{
		// HTTP library has a pointer to this worker
		// and will dereference it to do notification.
		delete_ok = false;
	}

	if (WAIT_HTTP_RESOURCE2 == mState)
	{
		if (mFetcher->isHttpWaiter(mID))
		{
			// Don't delete the worker out from under the releaseHttpWaiters()
			// method.  Keep the pointers valid, clean up after that method
			// has recognized the cancelation and removed the UUID from the
			// waiter list.
			delete_ok = false;
		}
	}
	
	// Allow any pending reads or writes to complete
	if (mCacheReadHandle != LLTextureCache::nullHandle())
	{
		if (mFetcher->mTextureCache->readComplete(mCacheReadHandle, true))
		{
			mCacheReadHandle = LLTextureCache::nullHandle();
		}
		else
		{
			delete_ok = false;
		}
	}
	if (mCacheWriteHandle != LLTextureCache::nullHandle())
	{
		if (mFetcher->mTextureCache->writeComplete(mCacheWriteHandle))
		{
			mCacheWriteHandle = LLTextureCache::nullHandle();
		}
		else
		{
			delete_ok = false;
		}
	}

	if ((haveWork() &&
		 // not ok to delete from these states
		 ((mState >= WRITE_TO_CACHE && mState <= WAIT_ON_WRITE))))
	{
		delete_ok = false;
	}
	
	return delete_ok;
}

// Threads:  Ttf
void LLTextureFetchWorker::removeFromCache()
{
	if (!mInLocalCache)
	{
		mFetcher->mTextureCache->removeFromCache(mID);
	}
}


//////////////////////////////////////////////////////////////////////////////

// Threads:  Ttf
// Locks:  Mw
bool LLTextureFetchWorker::processSimulatorPackets()
{
	if (mFormattedImage.isNull() || mRequestedSize < 0)
	{
		// not sure how we got here, but not a valid state, abort!
		llassert_always(mDecodeHandle == 0);
		mFormattedImage = NULL;
		return true;
	}
	
	if (mLastPacket >= mFirstPacket)
	{
		S32 buffer_size = mFormattedImage->getDataSize();
		for (S32 i = mFirstPacket; i<=mLastPacket; i++)
		{
			llassert_always(mPackets[i]);
			buffer_size += mPackets[i]->mSize;
		}
		bool have_all_data = mLastPacket >= mTotalPackets-1;
		if (mRequestedSize <= 0)
		{
			// We received a packed but haven't requested anything yet (edge case)
			// Return true (we're "done") since we didn't request anything
			return true;
		}
		if (buffer_size >= mRequestedSize || have_all_data)
		{
			/// We have enough (or all) data
			if (have_all_data)
			{
				mHaveAllData = TRUE;
			}
			S32 cur_size = mFormattedImage->getDataSize();
			if (buffer_size > cur_size)
			{
				/// We have new data
				U8* buffer = (U8*)ALLOCATE_MEM(LLImageBase::getPrivatePool(), buffer_size);
				S32 offset = 0;
				if (cur_size > 0 && mFirstPacket > 0)
				{
					memcpy(buffer, mFormattedImage->getData(), cur_size);
					offset = cur_size;
				}
				for (S32 i=mFirstPacket; i<=mLastPacket; i++)
				{
					memcpy(buffer + offset, mPackets[i]->mData, mPackets[i]->mSize);
					offset += mPackets[i]->mSize;
				}
				// NOTE: setData releases current data
				mFormattedImage->setData(buffer, buffer_size);
			}
			mLoadedDiscard = mRequestedDiscard;
			return true;
		}
	}
	return false;
}

//////////////////////////////////////////////////////////////////////////////

// Threads:  Ttf
// Locks:  Mw
S32 LLTextureFetchWorker::callbackHttpGet(LLCore::HttpResponse * response,
										  bool partial, bool success)
{
	S32 data_size = 0 ;

	if (mState != WAIT_HTTP_REQ)
	{
		llwarns << "callbackHttpGet for unrequested fetch worker: " << mID
				<< " req=" << mSentRequest << " state= " << mState << llendl;
		return data_size;
	}
	if (mLoaded)
	{
		llwarns << "Duplicate callback for " << mID.asString() << llendl;
		return data_size ; // ignore duplicate callback
	}
	if (success)
	{
		// get length of stream:
		LLCore::BufferArray * body(response->getBody());
		data_size = body ? body->size() : 0;

		LL_DEBUGS("Texture") << "HTTP RECEIVED: " << mID.asString() << " Bytes: " << data_size << LL_ENDL;
		if (data_size > 0)
		{
			LLViewerStatsRecorder::instance().textureFetch(data_size);
			// *TODO: set the formatted image data here directly to avoid the copy

			// Hold on to body for later copy
			llassert_always(NULL == mHttpBufferArray);
			body->addRef();
			mHttpBufferArray = body;

			if (partial)
			{
				unsigned int offset(0), length(0), full_length(0);
				response->getRange(&offset, &length, &full_length);
				if (! offset && ! length)
				{
					// This is the case where we receive a 206 status but
					// there wasn't a useful Content-Range header in the response.
					// This could be because it was badly formatted but is more
					// likely due to capabilities services which scrub headers
					// from responses.  Assume we got what we asked for...
					mHttpReplySize = data_size;
					mHttpReplyOffset = mRequestedOffset;
				}
				else
				{
					mHttpReplySize = length;
					mHttpReplyOffset = offset;
				}
			}

			if (! partial)
			{
				// Response indicates this is the entire asset regardless
				// of our asking for a byte range.  Mark it so and drop
				// any partial data we might have so that the current
				// response body becomes the entire dataset.
				if (data_size <= mRequestedOffset)
				{
					LL_WARNS("Texture") << "Fetched entire texture " << mID
										<< " when it was expected to be marked complete.  mImageSize:  "
										<< mFileSize << " datasize:  " << mFormattedImage->getDataSize()
										<< LL_ENDL;
				}
				mHaveAllData = TRUE;
				llassert_always(mDecodeHandle == 0);
				mFormattedImage = NULL; // discard any previous data we had
			}
			else if (data_size < mRequestedSize)
			{
				mHaveAllData = TRUE;
			}
			else if (data_size > mRequestedSize)
			{
				// *TODO: This shouldn't be happening any more  (REALLY don't expect this anymore)
				llwarns << "data_size = " << data_size << " > requested: " << mRequestedSize << llendl;
				mHaveAllData = TRUE;
				llassert_always(mDecodeHandle == 0);
				mFormattedImage = NULL; // discard any previous data we had
			}
		}
		else
		{
			// We requested data but received none (and no error),
			// so presumably we have all of it
			mHaveAllData = TRUE;
		}
		mRequestedSize = data_size;
	}
	else
	{
		mRequestedSize = -1; // error
	}
	
	mLoaded = TRUE;
	setPriority(LLWorkerThread::PRIORITY_HIGH | mWorkPriority);

	LLViewerStatsRecorder::instance().log(0.2f);
	return data_size ;
}

//////////////////////////////////////////////////////////////////////////////

// Threads:  Ttc
void LLTextureFetchWorker::callbackCacheRead(bool success, LLImageFormatted* image,
											 S32 imagesize, BOOL islocal)
{
	LLMutexLock lock(&mWorkMutex);										// +Mw
	if (mState != LOAD_FROM_TEXTURE_CACHE)
	{
// 		llwarns << "Read callback for " << mID << " with state = " << mState << llendl;
		return;
	}
	if (success)
	{
		llassert_always(imagesize >= 0);
		mFileSize = imagesize;
		mFormattedImage = image;
		mImageCodec = image->getCodec();
		mInLocalCache = islocal;
		if (mFileSize != 0 && mFormattedImage->getDataSize() >= mFileSize)
		{
			mHaveAllData = TRUE;
		}
	}
	mLoaded = TRUE;
	setPriority(LLWorkerThread::PRIORITY_HIGH | mWorkPriority);
}																		// -Mw

// Threads:  Ttc
void LLTextureFetchWorker::callbackCacheWrite(bool success)
{
	LLMutexLock lock(&mWorkMutex);										// +Mw
	if (mState != WAIT_ON_WRITE)
	{
// 		llwarns << "Write callback for " << mID << " with state = " << mState << llendl;
		return;
	}
	mWritten = TRUE;
	setPriority(LLWorkerThread::PRIORITY_HIGH | mWorkPriority);
}																		// -Mw

//////////////////////////////////////////////////////////////////////////////

// Threads:  Tid
void LLTextureFetchWorker::callbackDecoded(bool success, LLImageRaw* raw, LLImageRaw* aux)
{
	LLMutexLock lock(&mWorkMutex);										// +Mw
	if (mDecodeHandle == 0)
	{
		return; // aborted, ignore
	}
	if (mState != DECODE_IMAGE_UPDATE)
	{
// 		llwarns << "Decode callback for " << mID << " with state = " << mState << llendl;
		mDecodeHandle = 0;
		return;
	}
	llassert_always(mFormattedImage.notNull());
	
	mDecodeHandle = 0;
	if (success)
	{
		llassert_always(raw);
		mRawImage = raw;
		mAuxImage = aux;
		mDecodedDiscard = mFormattedImage->getDiscardLevel();
 		LL_DEBUGS("Texture") << mID << ": Decode Finished. Discard: " << mDecodedDiscard
							 << " Raw Image: " << llformat("%dx%d",mRawImage->getWidth(),mRawImage->getHeight()) << LL_ENDL;
	}
	else
	{
		llwarns << "DECODE FAILED: " << mID << " Discard: " << (S32)mFormattedImage->getDiscardLevel() << llendl;
		removeFromCache();
		mDecodedDiscard = -1; // Redundant, here for clarity and paranoia
	}
	mDecoded = TRUE;
// 	llinfos << mID << " : DECODE COMPLETE " << llendl;
	setPriority(LLWorkerThread::PRIORITY_HIGH | mWorkPriority);
	mCacheReadTime = mCacheReadTimer.getElapsedTimeF32();
}																		// -Mw

//////////////////////////////////////////////////////////////////////////////

// Threads:  Ttf
bool LLTextureFetchWorker::writeToCacheComplete()
{
	// Complete write to cache
	if (mCacheWriteHandle != LLTextureCache::nullHandle())
	{
		if (!mWritten)
		{
			return false;
		}
		if (mFetcher->mTextureCache->writeComplete(mCacheWriteHandle))
		{
			mCacheWriteHandle = LLTextureCache::nullHandle();
		}
		else
		{
			return false;
		}
	}
	return true;
}


// Threads:  Ttf
void LLTextureFetchWorker::recordTextureStart(bool is_http)
{
	if (! mMetricsStartTime)
	{
		mMetricsStartTime = LLViewerAssetStatsFF::get_timestamp();
	}
	LLViewerAssetStatsFF::record_enqueue_thread1(LLViewerAssetType::AT_TEXTURE,
												 is_http,
												 LLImageBase::TYPE_AVATAR_BAKE == mType);
}


// Threads:  Ttf
void LLTextureFetchWorker::recordTextureDone(bool is_http)
{
	if (mMetricsStartTime)
	{
		LLViewerAssetStatsFF::record_response_thread1(LLViewerAssetType::AT_TEXTURE,
													  is_http,
													  LLImageBase::TYPE_AVATAR_BAKE == mType,
													  LLViewerAssetStatsFF::get_timestamp() - mMetricsStartTime);
		mMetricsStartTime = 0;
	}
	LLViewerAssetStatsFF::record_dequeue_thread1(LLViewerAssetType::AT_TEXTURE,
												 is_http,
												 LLImageBase::TYPE_AVATAR_BAKE == mType);
}


//////////////////////////////////////////////////////////////////////////////
//////////////////////////////////////////////////////////////////////////////
// public

LLTextureFetch::LLTextureFetch(LLTextureCache* cache, LLImageDecodeThread* imagedecodethread, bool threaded, bool qa_mode)
	: LLWorkerThread("TextureFetch", threaded, true),
	  mDebugCount(0),
	  mDebugPause(FALSE),
	  mPacketCount(0),
	  mBadPacketCount(0),
	  mQueueMutex(getAPRPool()),
	  mNetworkQueueMutex(getAPRPool()),
	  mTextureCache(cache),
	  mImageDecodeThread(imagedecodethread),
	  mTextureBandwidth(0),
	  mHTTPTextureBits(0),
	  mTotalHTTPRequests(0),
	  mQAMode(qa_mode),
	  mHttpRequest(NULL),
	  mHttpOptions(NULL),
	  mHttpOptionsWithHeaders(NULL),
	  mHttpHeaders(NULL),
	  mHttpMetricsHeaders(NULL),
	  mHttpPolicyClass(LLCore::HttpRequest::DEFAULT_POLICY_ID),
	  mHttpSemaphore(HTTP_REQUESTS_IN_QUEUE_HIGH_WATER),
	  mTotalCacheReadCount(0U),
	  mTotalCacheWriteCount(0U),
	  mTotalResourceWaitCount(0U),
	  mFetchDebugger(NULL),
	  mFetchSource(LLTextureFetch::FROM_ALL),
	  mOriginFetchSource(LLTextureFetch::FROM_ALL),
	  mFetcherLocked(FALSE)
{
	mMaxBandwidth = gSavedSettings.getF32("ThrottleBandwidthKBPS");
	mTextureInfo.setUpLogging(gSavedSettings.getBOOL("LogTextureDownloadsToViewerLog"), gSavedSettings.getBOOL("LogTextureDownloadsToSimulator"), gSavedSettings.getU32("TextureLoggingThreshold"));

	LLTextureFetchDebugger::sDebuggerEnabled = gSavedSettings.getBOOL("TextureFetchDebuggerEnabled");
	if(LLTextureFetchDebugger::isEnabled())
	{
		mFetchDebugger = new LLTextureFetchDebugger(this, cache, imagedecodethread) ;
		mFetchSource = (e_tex_source)gSavedSettings.getS32("TextureFetchSource");
		if(mFetchSource < 0 && mFetchSource >= INVALID_SOURCE)
		{
			mFetchSource = LLTextureFetch::FROM_ALL;
			gSavedSettings.setS32("TextureFetchSource", 0);
		}
		mOriginFetchSource = mFetchSource;
	}
	
	mHttpRequest = new LLCore::HttpRequest;
	mHttpOptions = new LLCore::HttpOptions;
	mHttpOptionsWithHeaders = new LLCore::HttpOptions;
	mHttpOptionsWithHeaders->setWantHeaders(true);
	mHttpHeaders = new LLCore::HttpHeaders;
<<<<<<< HEAD
	// *TODO: Should this be 'image/j2c' instead of 'image/x-j2c' ?
	mHttpHeaders->append(HTTP_OUT_HEADER_ACCEPT, HTTP_CONTENT_IMAGE_X_J2C);
	mHttpMetricsHeaders = new LLCore::HttpHeaders;
	mHttpMetricsHeaders->append(HTTP_OUT_HEADER_CONTENT_TYPE, HTTP_CONTENT_LLSD_XML);
	mHttpPolicyClass = LLAppViewer::instance()->getAppCoreHttp().getPolicyDefault();
=======
	mHttpHeaders->append("Accept", "image/x-j2c");
	mHttpMetricsHeaders = new LLCore::HttpHeaders;
	mHttpMetricsHeaders->append("Content-Type", "application/llsd+xml");
	mHttpPolicyClass = LLAppViewer::instance()->getAppCoreHttp().getPolicy(LLAppCoreHttp::AP_TEXTURE);
>>>>>>> de8fea13
}

LLTextureFetch::~LLTextureFetch()
{
	clearDeleteList();

	while (! mCommands.empty())
	{
		TFRequest * req(mCommands.front());
		mCommands.erase(mCommands.begin());
		delete req;
	}

	if (mHttpOptions)
	{
		mHttpOptions->release();
		mHttpOptions = NULL;
	}

	if (mHttpOptionsWithHeaders)
	{
		mHttpOptionsWithHeaders->release();
		mHttpOptionsWithHeaders = NULL;
	}

	if (mHttpHeaders)
	{
		mHttpHeaders->release();
		mHttpHeaders = NULL;
	}

	if (mHttpMetricsHeaders)
	{
		mHttpMetricsHeaders->release();
		mHttpMetricsHeaders = NULL;
	}

	mHttpWaitResource.clear();
	
	delete mHttpRequest;
	mHttpRequest = NULL;

	delete mFetchDebugger;
	mFetchDebugger = NULL;
	
	// ~LLQueuedThread() called here
}

bool LLTextureFetch::createRequest(FTType f_type, const std::string& url, const LLUUID& id, const LLHost& host, F32 priority,
								   S32 w, S32 h, S32 c, S32 desired_discard, bool needs_aux, bool can_use_http)
{
	if(mFetcherLocked)
	{
		return false;
	}
	if (mDebugPause)
	{
		return false;
	}

	if (f_type == FTT_SERVER_BAKE)
	{
		LL_DEBUGS("Avatar") << " requesting " << id << " " << w << "x" << h << " discard " << desired_discard << " type " << f_type << llendl;
	}
	LLTextureFetchWorker* worker = getWorker(id) ;
	if (worker)
	{
		if (worker->mHost != host)
		{
			llwarns << "LLTextureFetch::createRequest " << id << " called with multiple hosts: "
					<< host << " != " << worker->mHost << llendl;
			removeRequest(worker, true);
			worker = NULL;
			return false;
		}
	}

	S32 desired_size;
	std::string exten = gDirUtilp->getExtension(url);
	if (f_type == FTT_SERVER_BAKE)
	{
		// SH-4030: This case should be redundant with the following one, just
		// breaking it out here to clarify that it's intended behavior.
		llassert(!url.empty() && (!exten.empty() && LLImageBase::getCodecFromExtension(exten) != IMG_CODEC_J2C));

		// Do full requests for baked textures to reduce interim blurring.
		LL_DEBUGS("Texture") << "full request for " << id << " texture is FTT_SERVER_BAKE" << llendl;
		desired_size = MAX_IMAGE_DATA_SIZE;
		desired_discard = 0;
	}
	else if (!url.empty() && (!exten.empty() && LLImageBase::getCodecFromExtension(exten) != IMG_CODEC_J2C))
	{
		LL_DEBUGS("Texture") << "full request for " << id << " exten is not J2C: " << exten << llendl;
		// Only do partial requests for J2C at the moment
		desired_size = MAX_IMAGE_DATA_SIZE;
		desired_discard = 0;
	}
	else if (desired_discard == 0)
	{
		// if we want the entire image, and we know its size, then get it all
		// (calcDataSizeJ2C() below makes assumptions about how the image
		// was compressed - this code ensures that when we request the entire image,
		// we really do get it.)
		desired_size = MAX_IMAGE_DATA_SIZE;
	}
	else if (w*h*c > 0)
	{
		// If the requester knows the dimensions of the image,
		// this will calculate how much data we need without having to parse the header

		desired_size = LLImageJ2C::calcDataSizeJ2C(w, h, c, desired_discard);
	}
	else
	{
		// If the requester knows nothing about the file, we fetch the smallest
		// amount of data at the lowest resolution (highest discard level) possible.
		desired_size = TEXTURE_CACHE_ENTRY_SIZE;
		desired_discard = MAX_DISCARD_LEVEL;
	}

	
	if (worker)
	{
		if (worker->wasAborted())
		{
			return false; // need to wait for previous aborted request to complete
		}
		worker->lockWorkMutex();										// +Mw
		worker->mActiveCount++;
		worker->mNeedsAux = needs_aux;
		worker->setImagePriority(priority);
		worker->setDesiredDiscard(desired_discard, desired_size);
		worker->setCanUseHTTP(can_use_http);
		worker->setUrl(url);
		if (!worker->haveWork())
		{
			worker->setState(LLTextureFetchWorker::INIT);
			worker->unlockWorkMutex();									// -Mw

			worker->addWork(0, LLWorkerThread::PRIORITY_HIGH | worker->mWorkPriority);
		}
		else
		{
			worker->unlockWorkMutex();									// -Mw
		}
	}
	else
	{
		worker = new LLTextureFetchWorker(this, f_type, url, id, host, priority, desired_discard, desired_size);
		lockQueue();													// +Mfq
		mRequestMap[id] = worker;
		unlockQueue();													// -Mfq

		worker->lockWorkMutex();										// +Mw
		worker->mActiveCount++;
		worker->mNeedsAux = needs_aux;
		worker->setCanUseHTTP(can_use_http) ;
		worker->unlockWorkMutex();										// -Mw
	}
	
 	LL_DEBUGS("Texture") << "REQUESTED: " << id << " f_type " << fttype_to_string(f_type) << " Discard: " << desired_discard << " size " << desired_size << llendl;
	return true;
}


// Threads:  T* (but Ttf in practice)

// protected
void LLTextureFetch::addToNetworkQueue(LLTextureFetchWorker* worker)
{
	lockQueue();														// +Mfq
	bool in_request_map = (mRequestMap.find(worker->mID) != mRequestMap.end()) ;
	unlockQueue();														// -Mfq

	LLMutexLock lock(&mNetworkQueueMutex);								// +Mfnq		
	if (in_request_map)
	{
		// only add to the queue if in the request map
		// i.e. a delete has not been requested
		mNetworkQueue.insert(worker->mID);
	}
	for (cancel_queue_t::iterator iter1 = mCancelQueue.begin();
		 iter1 != mCancelQueue.end(); ++iter1)
	{
		iter1->second.erase(worker->mID);
	}
}																		// -Mfnq

// Threads:  T*
void LLTextureFetch::removeFromNetworkQueue(LLTextureFetchWorker* worker, bool cancel)
{
	LLMutexLock lock(&mNetworkQueueMutex);								// +Mfnq
	size_t erased = mNetworkQueue.erase(worker->mID);
	if (cancel && erased > 0)
	{
		mCancelQueue[worker->mHost].insert(worker->mID);
	}
}																		// -Mfnq

// Threads:  T*
//
// protected
void LLTextureFetch::addToHTTPQueue(const LLUUID& id)
{
	LLMutexLock lock(&mNetworkQueueMutex);								// +Mfnq
	mHTTPTextureQueue.insert(id);
	mTotalHTTPRequests++;
}																		// -Mfnq

// Threads:  T*
void LLTextureFetch::removeFromHTTPQueue(const LLUUID& id, S32 received_size)
{
	LLMutexLock lock(&mNetworkQueueMutex);								// +Mfnq
	mHTTPTextureQueue.erase(id);
	mHTTPTextureBits += received_size * 8; // Approximate - does not include header bits	
}																		// -Mfnq

// NB:  If you change deleteRequest() you should probably make
// parallel changes in removeRequest().  They're functionally
// identical with only argument variations.
//
// Threads:  T*
void LLTextureFetch::deleteRequest(const LLUUID& id, bool cancel)
{
	lockQueue();														// +Mfq
	LLTextureFetchWorker* worker = getWorkerAfterLock(id);
	if (worker)
	{		
		size_t erased_1 = mRequestMap.erase(worker->mID);
		unlockQueue();													// -Mfq

		llassert_always(erased_1 > 0) ;
		removeFromNetworkQueue(worker, cancel);
		llassert_always(!(worker->getFlags(LLWorkerClass::WCF_DELETE_REQUESTED))) ;

		worker->scheduleDelete();	
	}
	else
	{
		unlockQueue();													// -Mfq
	}
}

// NB:  If you change removeRequest() you should probably make
// parallel changes in deleteRequest().  They're functionally
// identical with only argument variations.
//
// Threads:  T*
void LLTextureFetch::removeRequest(LLTextureFetchWorker* worker, bool cancel)
{
	if(!worker)
	{
		return;
	}

	lockQueue();														// +Mfq
	size_t erased_1 = mRequestMap.erase(worker->mID);
	unlockQueue();														// -Mfq

	llassert_always(erased_1 > 0) ;
	removeFromNetworkQueue(worker, cancel);
	llassert_always(!(worker->getFlags(LLWorkerClass::WCF_DELETE_REQUESTED))) ;

	worker->scheduleDelete();	
}

void LLTextureFetch::deleteAllRequests()
{
	while(1)
	{
		lockQueue();
		if(mRequestMap.empty())
		{
			unlockQueue() ;
			break;
		}

		LLTextureFetchWorker* worker = mRequestMap.begin()->second;
		unlockQueue() ;

		removeRequest(worker, true);
	}
}

// Threads:  T*
S32 LLTextureFetch::getNumRequests() 
{ 
	lockQueue();														// +Mfq
	S32 size = (S32)mRequestMap.size(); 
	unlockQueue();														// -Mfq

	return size;
}

// Threads:  T*
S32 LLTextureFetch::getNumHTTPRequests() 
{ 
	mNetworkQueueMutex.lock();											// +Mfq
	S32 size = (S32)mHTTPTextureQueue.size(); 
	mNetworkQueueMutex.unlock();										// -Mfq

	return size;
}

// Threads:  T*
U32 LLTextureFetch::getTotalNumHTTPRequests()
{
	mNetworkQueueMutex.lock();											// +Mfq
	U32 size = mTotalHTTPRequests;
	mNetworkQueueMutex.unlock();										// -Mfq

	return size;
}

// call lockQueue() first!
// Threads:  T*
// Locks:  Mfq
LLTextureFetchWorker* LLTextureFetch::getWorkerAfterLock(const LLUUID& id)
{
	LLTextureFetchWorker* res = NULL;
	map_t::iterator iter = mRequestMap.find(id);
	if (iter != mRequestMap.end())
	{
		res = iter->second;
	}
	return res;
}

// Threads:  T*
LLTextureFetchWorker* LLTextureFetch::getWorker(const LLUUID& id)
{
	LLMutexLock lock(&mQueueMutex);										// +Mfq

	return getWorkerAfterLock(id);
}																		// -Mfq


// Threads:  T*
bool LLTextureFetch::getRequestFinished(const LLUUID& id, S32& discard_level,
										LLPointer<LLImageRaw>& raw, LLPointer<LLImageRaw>& aux,
										LLCore::HttpStatus& last_http_get_status)
{
	bool res = false;
	LLTextureFetchWorker* worker = getWorker(id);
	if (worker)
	{
		if (worker->wasAborted())
		{
			res = true;
		}
		else if (!worker->haveWork())
		{
			// Should only happen if we set mDebugPause...
			if (!mDebugPause)
			{
// 				llwarns << "Adding work for inactive worker: " << id << llendl;
				worker->addWork(0, LLWorkerThread::PRIORITY_HIGH | worker->mWorkPriority);
			}
		}
		else if (worker->checkWork())
		{
			worker->lockWorkMutex();									// +Mw
			last_http_get_status = worker->mGetStatus;
			discard_level = worker->mDecodedDiscard;
			raw = worker->mRawImage;
			aux = worker->mAuxImage;
			F32 cache_read_time = worker->mCacheReadTime;
			if (cache_read_time != 0.f)
			{
				sCacheReadLatency.addValue(cache_read_time * 1000.f);
			}
			res = true;
			LL_DEBUGS("Texture") << id << ": Request Finished. State: " << worker->mState << " Discard: " << discard_level << LL_ENDL;
			worker->unlockWorkMutex();									// -Mw
		}
		else
		{
			worker->lockWorkMutex();									// +Mw
			if ((worker->mDecodedDiscard >= 0) &&
				(worker->mDecodedDiscard < discard_level || discard_level < 0) &&
				(worker->mState >= LLTextureFetchWorker::WAIT_ON_WRITE))
			{
				// Not finished, but data is ready
				discard_level = worker->mDecodedDiscard;
				raw = worker->mRawImage;
				aux = worker->mAuxImage;
			}
			worker->unlockWorkMutex();									// -Mw
		}
	}
	else
	{
		res = true;
	}
	return res;
}

// Threads:  T*
bool LLTextureFetch::updateRequestPriority(const LLUUID& id, F32 priority)
{
	bool res = false;
	LLTextureFetchWorker* worker = getWorker(id);
	if (worker)
	{
		worker->lockWorkMutex();										// +Mw
		worker->setImagePriority(priority);
		worker->unlockWorkMutex();										// -Mw
		res = true;
	}
	return res;
}

// Replicates and expands upon the base class's
// getPending() implementation.  getPending() and
// runCondition() replicate one another's logic to
// an extent and are sometimes used for the same
// function (deciding whether or not to sleep/pause
// a thread).  So the implementations need to stay
// in step, at least until this can be refactored and
// the redundancy eliminated.
//
// Threads:  T*

//virtual
S32 LLTextureFetch::getPending()
{
	S32 res;
	lockData();															// +Ct
    {
        LLMutexLock lock(&mQueueMutex);									// +Mfq
        
        res = mRequestQueue.size();
        res += mCommands.size();
    }																	// -Mfq
	unlockData();														// -Ct
	return res;
}

// Locks:  Ct
// virtual
bool LLTextureFetch::runCondition()
{
	// Caller is holding the lock on LLThread's condition variable.
	
	// LLQueuedThread, unlike its base class LLThread, makes this a
	// private method which is unfortunate.  I want to use it directly
	// but I'm going to have to re-implement the logic here (or change
	// declarations, which I don't want to do right now).
	//
	// Changes here may need to be reflected in getPending().
	
	bool have_no_commands(false);
	{
		LLMutexLock lock(&mQueueMutex);									// +Mfq
		
		have_no_commands = mCommands.empty();
	}																	// -Mfq
	
	return ! (have_no_commands
			  && (mRequestQueue.empty() && mIdleThread));		// From base class
}

//////////////////////////////////////////////////////////////////////////////

// Threads:  Ttf
void LLTextureFetch::commonUpdate()
{
	// Release waiters
	releaseHttpWaiters();
	
	// Run a cross-thread command, if any.
	cmdDoWork();
	
	// Deliver all completion notifications
	LLCore::HttpStatus status = mHttpRequest->update(0);
	if (! status)
	{
		LL_INFOS_ONCE("Texture") << "Problem during HTTP servicing.  Reason:  "
								 << status.toString()
								 << LL_ENDL;
	}
}


// Threads:  Tmain

//virtual
S32 LLTextureFetch::update(F32 max_time_ms)
{
	static LLCachedControl<F32> band_width(gSavedSettings,"ThrottleBandwidthKBPS", 500.0);

	{
		mNetworkQueueMutex.lock();										// +Mfnq
		mMaxBandwidth = band_width;

		gTextureList.sTextureBits += mHTTPTextureBits;
		mHTTPTextureBits = 0;

		mNetworkQueueMutex.unlock();									// -Mfnq
	}

	S32 res = LLWorkerThread::update(max_time_ms);
	
	if (!mDebugPause)
	{
		// this is the startup state when send_complete_agent_movement() message is sent.
		// Before this, the RequestImages message sent by sendRequestListToSimulators 
		// won't work so don't bother trying
		if (LLStartUp::getStartupState() > STATE_AGENT_SEND)
		{
			sendRequestListToSimulators();			
		}
	}

	if (!mThreaded)
	{
		commonUpdate();
	}

	if (mFetchDebugger)
	{
		mFetchDebugger->tryToStopDebug(); //check if need to stop debugger.
	}

	return res;
}

// called in the MAIN thread after the TextureCacheThread shuts down.
//
// Threads:  Tmain
void LLTextureFetch::shutDownTextureCacheThread() 
{
	if(mTextureCache)
	{
		llassert_always(mTextureCache->isQuitting() || mTextureCache->isStopped()) ;
		mTextureCache = NULL ;
	}
}
	
// called in the MAIN thread after the ImageDecodeThread shuts down.
//
// Threads:  Tmain
void LLTextureFetch::shutDownImageDecodeThread() 
{
	if(mImageDecodeThread)
	{
		llassert_always(mImageDecodeThread->isQuitting() || mImageDecodeThread->isStopped()) ;
		mImageDecodeThread = NULL ;
	}
}

// Threads:  Ttf
void LLTextureFetch::startThread()
{
}

// Threads:  Ttf
void LLTextureFetch::endThread()
{
	LL_INFOS("Texture") << "CacheReads:  " << mTotalCacheReadCount
						<< ", CacheWrites:  " << mTotalCacheWriteCount
						<< ", ResWaits:  " << mTotalResourceWaitCount
						<< ", TotalHTTPReq:  " << getTotalNumHTTPRequests()
						<< LL_ENDL;
}

// Threads:  Ttf
void LLTextureFetch::threadedUpdate()
{
	llassert_always(mHttpRequest);

#if 0
	// Limit update frequency
	const F32 PROCESS_TIME = 0.05f; 
	static LLFrameTimer process_timer;
	if (process_timer.getElapsedTimeF32() < PROCESS_TIME)
	{
		return;
	}
	process_timer.reset();
#endif
	
	commonUpdate();
	
#if 0
	const F32 INFO_TIME = 1.0f; 
	static LLFrameTimer info_timer;
	if (info_timer.getElapsedTimeF32() >= INFO_TIME)
	{
		S32 q = mCurlGetRequest->getQueued();
		if (q > 0)
		{
			llinfos << "Queued gets: " << q << llendl;
			info_timer.reset();
		}
	}
#endif
}

//////////////////////////////////////////////////////////////////////////////

// Threads:  Tmain
void LLTextureFetch::sendRequestListToSimulators()
{
	// All requests
	const F32 REQUEST_DELTA_TIME = 0.10f; // 10 fps
	
	// Sim requests
	const S32 IMAGES_PER_REQUEST = 50;
	const F32 SIM_LAZY_FLUSH_TIMEOUT = 10.0f; // temp
	const F32 MIN_REQUEST_TIME = 1.0f;
	const F32 MIN_DELTA_PRIORITY = 1000.f;

	// Periodically, gather the list of textures that need data from the network
	// And send the requests out to the simulators
	static LLFrameTimer timer;
	if (timer.getElapsedTimeF32() < REQUEST_DELTA_TIME)
	{
		return;
	}
	timer.reset();
	
	// Send requests
	typedef std::set<LLTextureFetchWorker*,LLTextureFetchWorker::Compare> request_list_t;
	typedef std::map< LLHost, request_list_t > work_request_map_t;
	work_request_map_t requests;
	{
		LLMutexLock lock2(&mNetworkQueueMutex);							// +Mfnq
		for (queue_t::iterator iter = mNetworkQueue.begin(); iter != mNetworkQueue.end(); )
		{
			queue_t::iterator curiter = iter++;
			LLTextureFetchWorker* req = getWorker(*curiter);
			if (!req)
			{
				mNetworkQueue.erase(curiter);
				continue; // paranoia
			}
			if ((req->mState != LLTextureFetchWorker::LOAD_FROM_NETWORK) &&
				(req->mState != LLTextureFetchWorker::LOAD_FROM_SIMULATOR))
			{
				// We already received our URL, remove from the queue
				llwarns << "Worker: " << req->mID << " in mNetworkQueue but in wrong state: " << req->mState << llendl;
				mNetworkQueue.erase(curiter);
				continue;
			}
			if (req->mID == mDebugID)
			{
				mDebugCount++; // for setting breakpoints
			}
			if (req->mSentRequest == LLTextureFetchWorker::SENT_SIM &&
				req->mTotalPackets > 0 &&
				req->mLastPacket >= req->mTotalPackets-1)
			{
				// We have all the packets... make sure this is high priority
// 			req->setPriority(LLWorkerThread::PRIORITY_HIGH | req->mWorkPriority);
				continue;
			}
			F32 elapsed = req->mRequestedTimer.getElapsedTimeF32();
			{
				F32 delta_priority = llabs(req->mRequestedPriority - req->mImagePriority);
				if ((req->mSimRequestedDiscard != req->mDesiredDiscard) ||
					(delta_priority > MIN_DELTA_PRIORITY && elapsed >= MIN_REQUEST_TIME) ||
					(elapsed >= SIM_LAZY_FLUSH_TIMEOUT))
				{
					requests[req->mHost].insert(req);
				}
			}
		}
	}																	// -Mfnq

	for (work_request_map_t::iterator iter1 = requests.begin();
		 iter1 != requests.end(); ++iter1)
	{
		LLHost host = iter1->first;
		// invalid host = use agent host
		if (host == LLHost::invalid)
		{
			host = gAgent.getRegionHost();
		}

		S32 sim_request_count = 0;
		
		for (request_list_t::iterator iter2 = iter1->second.begin();
			 iter2 != iter1->second.end(); ++iter2)
		{
			LLTextureFetchWorker* req = *iter2;
			if (gMessageSystem)
			{
				if (req->mSentRequest != LLTextureFetchWorker::SENT_SIM)
				{
					// Initialize packet data based on data read from cache
					req->lockWorkMutex();								// +Mw
					req->setupPacketData();
					req->unlockWorkMutex();								// -Mw		
				}
				if (0 == sim_request_count)
				{
					gMessageSystem->newMessageFast(_PREHASH_RequestImage);
					gMessageSystem->nextBlockFast(_PREHASH_AgentData);
					gMessageSystem->addUUIDFast(_PREHASH_AgentID, gAgent.getID());
					gMessageSystem->addUUIDFast(_PREHASH_SessionID, gAgent.getSessionID());
				}
				S32 packet = req->mLastPacket + 1;
				gMessageSystem->nextBlockFast(_PREHASH_RequestImage);
				gMessageSystem->addUUIDFast(_PREHASH_Image, req->mID);
				gMessageSystem->addS8Fast(_PREHASH_DiscardLevel, (S8)req->mDesiredDiscard);
				gMessageSystem->addF32Fast(_PREHASH_DownloadPriority, req->mImagePriority);
				gMessageSystem->addU32Fast(_PREHASH_Packet, packet);
				gMessageSystem->addU8Fast(_PREHASH_Type, req->mType);
// 				llinfos << "IMAGE REQUEST: " << req->mID << " Discard: " << req->mDesiredDiscard
// 						<< " Packet: " << packet << " Priority: " << req->mImagePriority << llendl;

				static LLCachedControl<bool> log_to_viewer_log(gSavedSettings,"LogTextureDownloadsToViewerLog", false);
				static LLCachedControl<bool> log_to_sim(gSavedSettings,"LogTextureDownloadsToSimulator", false);
				if (log_to_viewer_log || log_to_sim)
				{
					mTextureInfo.setRequestStartTime(req->mID, LLTimer::getTotalTime());
					mTextureInfo.setRequestOffset(req->mID, 0);
					mTextureInfo.setRequestSize(req->mID, 0);
					mTextureInfo.setRequestType(req->mID, LLTextureInfoDetails::REQUEST_TYPE_UDP);
				}

				req->lockWorkMutex();									// +Mw
				req->mSentRequest = LLTextureFetchWorker::SENT_SIM;
				req->mSimRequestedDiscard = req->mDesiredDiscard;
				req->mRequestedPriority = req->mImagePriority;
				req->mRequestedTimer.reset();
				req->unlockWorkMutex();									// -Mw
				sim_request_count++;
				if (sim_request_count >= IMAGES_PER_REQUEST)
				{
// 					llinfos << "REQUESTING " << sim_request_count << " IMAGES FROM HOST: " << host.getIPString() << llendl;

					gMessageSystem->sendSemiReliable(host, NULL, NULL);
					sim_request_count = 0;
				}
			}
		}
		if (gMessageSystem && sim_request_count > 0 && sim_request_count < IMAGES_PER_REQUEST)
		{
// 			llinfos << "REQUESTING " << sim_request_count << " IMAGES FROM HOST: " << host.getIPString() << llendl;
			gMessageSystem->sendSemiReliable(host, NULL, NULL);
			sim_request_count = 0;
		}
	}
	
	// Send cancelations
	{
		LLMutexLock lock2(&mNetworkQueueMutex);							// +Mfnq
		if (gMessageSystem && !mCancelQueue.empty())
		{
			for (cancel_queue_t::iterator iter1 = mCancelQueue.begin();
				 iter1 != mCancelQueue.end(); ++iter1)
			{
				LLHost host = iter1->first;
				if (host == LLHost::invalid)
				{
					host = gAgent.getRegionHost();
				}
				S32 request_count = 0;
				for (queue_t::iterator iter2 = iter1->second.begin();
					 iter2 != iter1->second.end(); ++iter2)
				{
					if (0 == request_count)
					{
						gMessageSystem->newMessageFast(_PREHASH_RequestImage);
						gMessageSystem->nextBlockFast(_PREHASH_AgentData);
						gMessageSystem->addUUIDFast(_PREHASH_AgentID, gAgent.getID());
						gMessageSystem->addUUIDFast(_PREHASH_SessionID, gAgent.getSessionID());
					}
					gMessageSystem->nextBlockFast(_PREHASH_RequestImage);
					gMessageSystem->addUUIDFast(_PREHASH_Image, *iter2);
					gMessageSystem->addS8Fast(_PREHASH_DiscardLevel, -1);
					gMessageSystem->addF32Fast(_PREHASH_DownloadPriority, 0);
					gMessageSystem->addU32Fast(_PREHASH_Packet, 0);
					gMessageSystem->addU8Fast(_PREHASH_Type, 0);
// 				llinfos << "CANCELING IMAGE REQUEST: " << (*iter2) << llendl;

					request_count++;
					if (request_count >= IMAGES_PER_REQUEST)
					{
						gMessageSystem->sendSemiReliable(host, NULL, NULL);
						request_count = 0;
					}
				}
				if (request_count > 0 && request_count < IMAGES_PER_REQUEST)
				{
					gMessageSystem->sendSemiReliable(host, NULL, NULL);
				}
			}
			mCancelQueue.clear();
		}
	}																	// -Mfnq
}

//////////////////////////////////////////////////////////////////////////////

// Threads:  T*
// Locks:  Mw
bool LLTextureFetchWorker::insertPacket(S32 index, U8* data, S32 size)
{
	mRequestedTimer.reset();
	if (index >= mTotalPackets)
	{
// 		llwarns << "Received Image Packet " << index << " > max: " << mTotalPackets << " for image: " << mID << llendl;
		return false;
	}
	if (index > 0 && index < mTotalPackets-1 && size != MAX_IMG_PACKET_SIZE)
	{
// 		llwarns << "Received bad sized packet: " << index << ", " << size << " != " << MAX_IMG_PACKET_SIZE << " for image: " << mID << llendl;
		return false;
	}
	
	if (index >= (S32)mPackets.size())
	{
		mPackets.resize(index+1, (PacketData*)NULL); // initializes v to NULL pointers
	}
	else if (mPackets[index] != NULL)
	{
// 		llwarns << "Received duplicate packet: " << index << " for image: " << mID << llendl;
		return false;
	}

	mPackets[index] = new PacketData(data, size);
	while (mLastPacket+1 < (S32)mPackets.size() && mPackets[mLastPacket+1] != NULL)
	{
		++mLastPacket;
	}
	return true;
}

void LLTextureFetchWorker::setState(e_state new_state)
{
	if (mFTType == FTT_SERVER_BAKE)
	{
	// NOTE: turning on these log statements is a reliable way to get
	// blurry images fairly frequently. Presumably this is an
	// indication of some subtle timing or locking issue.

//		LL_INFOS("Texture") << "id: " << mID << " FTType: " << mFTType << " disc: " << mDesiredDiscard << " sz: " << mDesiredSize << " state: " << e_state_name[mState] << " => " << e_state_name[new_state] << llendl;
	}
	mState = new_state;
}

// Threads:  T*
bool LLTextureFetch::receiveImageHeader(const LLHost& host, const LLUUID& id, U8 codec, U16 packets, U32 totalbytes,
										U16 data_size, U8* data)
{
	LLTextureFetchWorker* worker = getWorker(id);
	bool res = true;

	++mPacketCount;
	
	if (!worker)
	{
// 		llwarns << "Received header for non active worker: " << id << llendl;
		res = false;
	}
	else if (worker->mState != LLTextureFetchWorker::LOAD_FROM_NETWORK ||
			 worker->mSentRequest != LLTextureFetchWorker::SENT_SIM)
	{
// 		llwarns << "receiveImageHeader for worker: " << id
// 				<< " in state: " << LLTextureFetchWorker::sStateDescs[worker->mState]
// 				<< " sent: " << worker->mSentRequest << llendl;
		res = false;
	}
	else if (worker->mLastPacket != -1)
	{
		// check to see if we've gotten this packet before
// 		llwarns << "Received duplicate header for: " << id << llendl;
		res = false;
	}
	else if (!data_size)
	{
// 		llwarns << "Img: " << id << ":" << " Empty Image Header" << llendl;
		res = false;
	}
	if (!res)
	{
		mNetworkQueueMutex.lock();										// +Mfnq
		++mBadPacketCount;
		mCancelQueue[host].insert(id);
		mNetworkQueueMutex.unlock();									// -Mfnq 
		return false;
	}

	LLViewerStatsRecorder::instance().textureFetch(data_size);
	LLViewerStatsRecorder::instance().log(0.1f);

	worker->lockWorkMutex();


	//	Copy header data into image object
	worker->mImageCodec = codec;
	worker->mTotalPackets = packets;
	worker->mFileSize = (S32)totalbytes;	
	llassert_always(totalbytes > 0);
	llassert_always(data_size == FIRST_PACKET_SIZE || data_size == worker->mFileSize);
	res = worker->insertPacket(0, data, data_size);
	worker->setPriority(LLWorkerThread::PRIORITY_HIGH | worker->mWorkPriority);
	worker->setState(LLTextureFetchWorker::LOAD_FROM_SIMULATOR);
	worker->unlockWorkMutex();											// -Mw
	return res;
}


// Threads:  T*
bool LLTextureFetch::receiveImagePacket(const LLHost& host, const LLUUID& id, U16 packet_num, U16 data_size, U8* data)
{
	LLTextureFetchWorker* worker = getWorker(id);
	bool res = true;

	++mPacketCount;
	
	if (!worker)
	{
// 		llwarns << "Received packet " << packet_num << " for non active worker: " << id << llendl;
		res = false;
	}
	else if (worker->mLastPacket == -1)
	{
// 		llwarns << "Received packet " << packet_num << " before header for: " << id << llendl;
		res = false;
	}
	else if (!data_size)
	{
// 		llwarns << "Img: " << id << ":" << " Empty Image Header" << llendl;
		res = false;
	}
	if (!res)
	{
		mNetworkQueueMutex.lock();										// +Mfnq
		++mBadPacketCount;
		mCancelQueue[host].insert(id);
		mNetworkQueueMutex.unlock();									// -Mfnq
		return false;
	}
	
	LLViewerStatsRecorder::instance().textureFetch(data_size);
	LLViewerStatsRecorder::instance().log(0.1f);

	worker->lockWorkMutex();

	
	res = worker->insertPacket(packet_num, data, data_size);
	
	if ((worker->mState == LLTextureFetchWorker::LOAD_FROM_SIMULATOR) ||
		(worker->mState == LLTextureFetchWorker::LOAD_FROM_NETWORK))
	{
		worker->setPriority(LLWorkerThread::PRIORITY_HIGH | worker->mWorkPriority);
		worker->setState(LLTextureFetchWorker::LOAD_FROM_SIMULATOR);
	}
	else
	{
// 		llwarns << "receiveImagePacket " << packet_num << "/" << worker->mLastPacket << " for worker: " << id
// 				<< " in state: " << LLTextureFetchWorker::sStateDescs[worker->mState] << llendl;
		removeFromNetworkQueue(worker, true); // failsafe
	}

	if (packet_num >= (worker->mTotalPackets - 1))
	{
		static LLCachedControl<bool> log_to_viewer_log(gSavedSettings,"LogTextureDownloadsToViewerLog", false);
		static LLCachedControl<bool> log_to_sim(gSavedSettings,"LogTextureDownloadsToSimulator", false);

		if (log_to_viewer_log || log_to_sim)
		{
			U64 timeNow = LLTimer::getTotalTime();
			mTextureInfo.setRequestSize(id, worker->mFileSize);
			mTextureInfo.setRequestCompleteTimeAndLog(id, timeNow);
		}
	}
	worker->unlockWorkMutex();											// -Mw

	return res;
}

//////////////////////////////////////////////////////////////////////////////

// Threads:  T*
BOOL LLTextureFetch::isFromLocalCache(const LLUUID& id)
{
	BOOL from_cache = FALSE ;

	LLTextureFetchWorker* worker = getWorker(id);
	if (worker)
	{
		worker->lockWorkMutex();										// +Mw
		from_cache = worker->mInLocalCache;
		worker->unlockWorkMutex();										// -Mw
	}

	return from_cache ;
}

// Threads:  T*
S32 LLTextureFetch::getFetchState(const LLUUID& id, F32& data_progress_p, F32& requested_priority_p,
								  U32& fetch_priority_p, F32& fetch_dtime_p, F32& request_dtime_p, bool& can_use_http)
{
	S32 state = LLTextureFetchWorker::INVALID;
	F32 data_progress = 0.0f;
	F32 requested_priority = 0.0f;
	F32 fetch_dtime = 999999.f;
	F32 request_dtime = 999999.f;
	U32 fetch_priority = 0;
	
	LLTextureFetchWorker* worker = getWorker(id);
	if (worker && worker->haveWork())
	{
		worker->lockWorkMutex();										// +Mw
		state = worker->mState;
		fetch_dtime = worker->mFetchTimer.getElapsedTimeF32();
		request_dtime = worker->mRequestedTimer.getElapsedTimeF32();
		if (worker->mFileSize > 0)
		{
			if (state == LLTextureFetchWorker::LOAD_FROM_SIMULATOR)
			{
				S32 data_size = FIRST_PACKET_SIZE + (worker->mLastPacket-1) * MAX_IMG_PACKET_SIZE;
				data_size = llmax(data_size, 0);
				data_progress = (F32)data_size / (F32)worker->mFileSize;
			}
			else if (worker->mFormattedImage.notNull())
			{
				data_progress = (F32)worker->mFormattedImage->getDataSize() / (F32)worker->mFileSize;
			}
		}
		if (state >= LLTextureFetchWorker::LOAD_FROM_NETWORK && state <= LLTextureFetchWorker::WAIT_HTTP_REQ)
		{
			requested_priority = worker->mRequestedPriority;
		}
		else
		{
			requested_priority = worker->mImagePriority;
		}
		fetch_priority = worker->getPriority();
		can_use_http = worker->getCanUseHTTP() ;
		worker->unlockWorkMutex();										// -Mw
	}
	data_progress_p = data_progress;
	requested_priority_p = requested_priority;
	fetch_priority_p = fetch_priority;
	fetch_dtime_p = fetch_dtime;
	request_dtime_p = request_dtime;
	return state;
}

void LLTextureFetch::dump()
{
	llinfos << "LLTextureFetch REQUESTS:" << llendl;
	for (request_queue_t::iterator iter = mRequestQueue.begin();
		 iter != mRequestQueue.end(); ++iter)
	{
		LLQueuedThread::QueuedRequest* qreq = *iter;
		LLWorkerThread::WorkRequest* wreq = (LLWorkerThread::WorkRequest*)qreq;
		LLTextureFetchWorker* worker = (LLTextureFetchWorker*)wreq->getWorkerClass();
		llinfos << " ID: " << worker->mID
				<< " PRI: " << llformat("0x%08x",wreq->getPriority())
				<< " STATE: " << worker->sStateDescs[worker->mState]
				<< llendl;
	}

	llinfos << "LLTextureFetch ACTIVE_HTTP:" << llendl;
	for (queue_t::const_iterator iter(mHTTPTextureQueue.begin());
		 mHTTPTextureQueue.end() != iter;
		 ++iter)
	{
		llinfos << " ID: " << (*iter) << llendl;
	}

	llinfos << "LLTextureFetch WAIT_HTTP_RESOURCE:" << llendl;
	for (wait_http_res_queue_t::const_iterator iter(mHttpWaitResource.begin());
		 mHttpWaitResource.end() != iter;
		 ++iter)
	{
		llinfos << " ID: " << (*iter) << llendl;
	}
}

//////////////////////////////////////////////////////////////////////////////

// HTTP Resource Waiting Methods

// Threads:  Ttf
void LLTextureFetch::addHttpWaiter(const LLUUID & tid)
{
	mNetworkQueueMutex.lock();											// +Mfnq
	mHttpWaitResource.insert(tid);
	mNetworkQueueMutex.unlock();										// -Mfnq
}

// Threads:  Ttf
void LLTextureFetch::removeHttpWaiter(const LLUUID & tid)
{
	mNetworkQueueMutex.lock();											// +Mfnq
	wait_http_res_queue_t::iterator iter(mHttpWaitResource.find(tid));
	if (mHttpWaitResource.end() != iter)
	{
		mHttpWaitResource.erase(iter);
	}
	mNetworkQueueMutex.unlock();										// -Mfnq
}

// Threads:  T*
bool LLTextureFetch::isHttpWaiter(const LLUUID & tid)
{
	mNetworkQueueMutex.lock();											// +Mfnq
	wait_http_res_queue_t::iterator iter(mHttpWaitResource.find(tid));
	const bool ret(mHttpWaitResource.end() != iter);
	mNetworkQueueMutex.unlock();										// -Mfnq
	return ret;
}

// Release as many requests as permitted from the WAIT_HTTP_RESOURCE2
// state to the SEND_HTTP_REQ state based on their current priority.
//
// This data structures and code associated with this looks a bit
// indirect and naive but it's done in the name of safety.  An
// ordered container may become invalid from time to time due to
// priority changes caused by actions in other threads.  State itself
// could also suffer the same fate with canceled operations.  Even
// done this way, I'm not fully trusting we're truly safe.  This
// module is due for a major refactoring and we'll deal with it then.
//
// Threads:  Ttf
// Locks:  -Mw (must not hold any worker when called)
void LLTextureFetch::releaseHttpWaiters()
{
	// Use mHttpSemaphore rather than mHTTPTextureQueue.size()
	// to avoid a lock.  
	if (mHttpSemaphore < (HTTP_REQUESTS_IN_QUEUE_HIGH_WATER - HTTP_REQUESTS_IN_QUEUE_LOW_WATER))
		return;

	// Quickly make a copy of all the LLUIDs.  Get off the
	// mutex as early as possible.
	typedef std::vector<LLUUID> uuid_vec_t;
	uuid_vec_t tids;

	{
		LLMutexLock lock(&mNetworkQueueMutex);							// +Mfnq

		if (mHttpWaitResource.empty())
			return;
		tids.reserve(mHttpWaitResource.size());
		tids.assign(mHttpWaitResource.begin(), mHttpWaitResource.end());
	}																	// -Mfnq

	// Now lookup the UUUIDs to find valid requests and sort
	// them in priority order, highest to lowest.  We're going
	// to modify priority later as a side-effect of releasing
	// these objects.  That, in turn, would violate the partial
	// ordering assumption of std::set, std::map, etc. so we
	// don't use those containers.  We use a vector and an explicit
	// sort to keep the containers valid later.
	typedef std::vector<LLTextureFetchWorker *> worker_list_t;
	worker_list_t tids2;

	tids2.reserve(tids.size());
	for (uuid_vec_t::iterator iter(tids.begin());
		 tids.end() != iter;
		 ++iter)
	{
		LLTextureFetchWorker * worker(getWorker(* iter));
		if (worker)
		{
			tids2.push_back(worker);
		}
		else
		{
			// If worker isn't found, this should be due to a request
			// for deletion.  We signal our recognition that this
			// uuid shouldn't be used for resource waiting anymore by
			// erasing it from the resource waiter list.  That allows
			// deleteOK to do final deletion on the worker.
			removeHttpWaiter(* iter);
		}
	}
	tids.clear();

	// Sort into priority order, if necessary and only as much as needed
	if (tids2.size() > mHttpSemaphore)
	{
		LLTextureFetchWorker::Compare compare;
		std::partial_sort(tids2.begin(), tids2.begin() + mHttpSemaphore, tids2.end(), compare);
	}

	// Release workers up to the high water mark.  Since we aren't
	// holding any locks at this point, we can be in competition
	// with other callers.  Do defensive things like getting
	// refreshed counts of requests and checking if someone else
	// has moved any worker state around....
	for (worker_list_t::iterator iter2(tids2.begin()); tids2.end() != iter2; ++iter2)
	{
		LLTextureFetchWorker * worker(* iter2);

		worker->lockWorkMutex();										// +Mw
		if (LLTextureFetchWorker::WAIT_HTTP_RESOURCE2 != worker->mState)
		{
			// Not in expected state, remove it, try the next one
			worker->unlockWorkMutex();									// -Mw
			LL_WARNS("Texture") << "Resource-waited texture " << worker->mID
								<< " in unexpected state:  " << worker->mState
								<< ".  Removing from wait list."
								<< LL_ENDL;
			removeHttpWaiter(worker->mID);
			continue;
		}

		if (! worker->acquireHttpSemaphore())
		{
			// Out of active slots, quit
			worker->unlockWorkMutex();									// -Mw
			break;
		}
		
		worker->setState(LLTextureFetchWorker::SEND_HTTP_REQ);
		worker->setPriority(LLWorkerThread::PRIORITY_HIGH | worker->mWorkPriority);
		worker->unlockWorkMutex();										// -Mw

		removeHttpWaiter(worker->mID);
	}
}

// Threads:  T*
void LLTextureFetch::cancelHttpWaiters()
{
	mNetworkQueueMutex.lock();											// +Mfnq
	mHttpWaitResource.clear();
	mNetworkQueueMutex.unlock();										// -Mfnq
}

// Threads:  T*
int LLTextureFetch::getHttpWaitersCount()
{
	mNetworkQueueMutex.lock();											// +Mfnq
	int ret(mHttpWaitResource.size());
	mNetworkQueueMutex.unlock();										// -Mfnq
	return ret;
}


// Threads:  T*
void LLTextureFetch::updateStateStats(U32 cache_read, U32 cache_write, U32 res_wait)
{
	LLMutexLock lock(&mQueueMutex);										// +Mfq

	mTotalCacheReadCount += cache_read;
	mTotalCacheWriteCount += cache_write;
	mTotalResourceWaitCount += res_wait;
}																		// -Mfq


// Threads:  T*
void LLTextureFetch::getStateStats(U32 * cache_read, U32 * cache_write, U32 * res_wait)
{
	U32 ret1(0U), ret2(0U), ret3(0U);
	
	{
		LLMutexLock lock(&mQueueMutex);									// +Mfq
		ret1 = mTotalCacheReadCount;
		ret2 = mTotalCacheWriteCount;
		ret3 = mTotalResourceWaitCount;
	}																	// -Mfq
	
	*cache_read = ret1;
	*cache_write = ret2;
	*res_wait = ret3;
}

//////////////////////////////////////////////////////////////////////////////

// cross-thread command methods

// Threads:  T*
void LLTextureFetch::commandSetRegion(U64 region_handle)
{
	TFReqSetRegion * req = new TFReqSetRegion(region_handle);

	cmdEnqueue(req);
}

// Threads:  T*
void LLTextureFetch::commandSendMetrics(const std::string & caps_url,
										const LLUUID & session_id,
										const LLUUID & agent_id,
										LLViewerAssetStats * main_stats)
{
	TFReqSendMetrics * req = new TFReqSendMetrics(caps_url, session_id, agent_id, main_stats);

	cmdEnqueue(req);
}

// Threads:  T*
void LLTextureFetch::commandDataBreak()
{
	// The pedantically correct way to implement this is to create a command
	// request object in the above fashion and enqueue it.  However, this is
	// simple data of an advisorial not operational nature and this case
	// of shared-write access is tolerable.

	LLTextureFetch::svMetricsDataBreak = true;
}

// Threads:  T*
void LLTextureFetch::cmdEnqueue(TFRequest * req)
{
	lockQueue();														// +Mfq
	mCommands.push_back(req);
	unlockQueue();														// -Mfq

	unpause();
}

// Threads:  T*
LLTextureFetch::TFRequest * LLTextureFetch::cmdDequeue()
{
	TFRequest * ret = 0;
	
	lockQueue();														// +Mfq
	if (! mCommands.empty())
	{
		ret = mCommands.front();
		mCommands.erase(mCommands.begin());
	}
	unlockQueue();														// -Mfq

	return ret;
}

// Threads:  Ttf
void LLTextureFetch::cmdDoWork()
{
	if (mDebugPause)
	{
		return;  // debug: don't do any work
	}

	TFRequest * req = cmdDequeue();
	if (req)
	{
		// One request per pass should really be enough for this.
		req->doWork(this);
		delete req;
	}
}

//////////////////////////////////////////////////////////////////////////////

// Private (anonymous) class methods implementing the command scheme.

namespace
{


// Example of a simple notification handler for metrics
// delivery notification.  Earlier versions of the code used
// a Responder that tried harder to detect delivery breaks
// but it really isn't that important.  If someone wants to
// revisit that effort, here is a place to start.
class AssetReportHandler : public LLCore::HttpHandler
{
public:

	// Threads:  Ttf
	virtual void onCompleted(LLCore::HttpHandle handle, LLCore::HttpResponse * response)
	{
		LLCore::HttpStatus status(response->getStatus());

		if (status)
		{
			LL_DEBUGS("Texture") << "Successfully delivered asset metrics to grid."
								 << LL_ENDL;
		}
		else
		{
			LL_WARNS("Texture") << "Error delivering asset metrics to grid.  Status:  "
								<< status.toTerseString()
								<< ", Reason:  " << status.toString() << LL_ENDL;
		}
	}
}; // end class AssetReportHandler

AssetReportHandler stats_handler;


/**
 * Implements the 'Set Region' command.
 *
 * Thread:  Thread1 (TextureFetch)
 */
bool
TFReqSetRegion::doWork(LLTextureFetch *)
{
	LLViewerAssetStatsFF::set_region_thread1(mRegionHandle);

	return true;
}


TFReqSendMetrics::~TFReqSendMetrics()
{
	delete mMainStats;
	mMainStats = 0;
}


/**
 * Implements the 'Send Metrics' command.  Takes over
 * ownership of the passed LLViewerAssetStats pointer.
 *
 * Thread:  Thread1 (TextureFetch)
 */
bool
TFReqSendMetrics::doWork(LLTextureFetch * fetcher)
{
	static const U32 report_priority(1);
	static LLCore::HttpHandler * const handler(fetcher->isQAMode() || true ? &stats_handler : NULL);
	
	if (! gViewerAssetStatsThread1)
		return true;

	static volatile bool reporting_started(false);
	static volatile S32 report_sequence(0);
    
	// We've taken over ownership of the stats copy at this
	// point.  Get a working reference to it for merging here
	// but leave it in 'this'.  Destructor will rid us of it.
	LLViewerAssetStats & main_stats = *mMainStats;

	// Merge existing stats into those from main, convert to LLSD
	main_stats.merge(*gViewerAssetStatsThread1);
	LLSD merged_llsd = main_stats.asLLSD(true);

	// Add some additional meta fields to the content
	merged_llsd["session_id"] = mSessionID;
	merged_llsd["agent_id"] = mAgentID;
	merged_llsd["message"] = "ViewerAssetMetrics";					// Identifies the type of metrics
	merged_llsd["sequence"] = report_sequence;						// Sequence number
	merged_llsd["initial"] = ! reporting_started;					// Initial data from viewer
	merged_llsd["break"] = LLTextureFetch::svMetricsDataBreak;		// Break in data prior to this report
		
	// Update sequence number
	if (S32_MAX == ++report_sequence)
		report_sequence = 0;
	reporting_started = true;
	
	// Limit the size of the stats report if necessary.
	merged_llsd["truncated"] = truncate_viewer_metrics(10, merged_llsd);

	if (! mCapsURL.empty())
	{
		LLCore::BufferArray * ba = new LLCore::BufferArray;
		LLCore::BufferArrayStream bas(ba);
		LLSDSerialize::toXML(merged_llsd, bas);
		
		fetcher->getHttpRequest().requestPost(fetcher->getPolicyClass(),
											  report_priority,
											  mCapsURL,
											  ba,
											  NULL,
											  fetcher->getMetricsHeaders(),
											  handler);
		ba->release();
		LLTextureFetch::svMetricsDataBreak = false;
	}
	else
	{
		LLTextureFetch::svMetricsDataBreak = true;
	}

	// In QA mode, Metrics submode, log the result for ease of testing
	if (fetcher->isQAMode())
	{
		LL_INFOS("Textures") << ll_pretty_print_sd(merged_llsd) << LL_ENDL;
	}

	gViewerAssetStatsThread1->reset();

	return true;
}


bool
truncate_viewer_metrics(int max_regions, LLSD & metrics)
{
	static const LLSD::String reg_tag("regions");
	static const LLSD::String duration_tag("duration");
	
	LLSD & reg_map(metrics[reg_tag]);
	if (reg_map.size() <= max_regions)
	{
		return false;
	}

	// Build map of region hashes ordered by duration
	typedef std::multimap<LLSD::Real, int> reg_ordered_list_t;
	reg_ordered_list_t regions_by_duration;

	int ind(0);
	LLSD::array_const_iterator it_end(reg_map.endArray());
	for (LLSD::array_const_iterator it(reg_map.beginArray()); it_end != it; ++it, ++ind)
	{
		LLSD::Real duration = (*it)[duration_tag].asReal();
		regions_by_duration.insert(reg_ordered_list_t::value_type(duration, ind));
	}

	// Build a replacement regions array with the longest-persistence regions
	LLSD new_region(LLSD::emptyArray());
	reg_ordered_list_t::const_reverse_iterator it2_end(regions_by_duration.rend());
	reg_ordered_list_t::const_reverse_iterator it2(regions_by_duration.rbegin());
	for (int i(0); i < max_regions && it2_end != it2; ++i, ++it2)
	{
		new_region.append(reg_map[it2->second]);
	}
	reg_map = new_region;
	
	return true;
}

} // end of anonymous namespace


///////////////////////////////////////////////////////////////////////////////////////////
//Start LLTextureFetchDebugger
///////////////////////////////////////////////////////////////////////////////////////////
//---------------------
class LLDebuggerCacheReadResponder : public LLTextureCache::ReadResponder
{
public:
	LLDebuggerCacheReadResponder(LLTextureFetchDebugger* debugger, S32 id, LLImageFormatted* image)
		: mDebugger(debugger), mID(id)
	{
		setImage(image);
	}
	virtual void completed(bool success)
	{
		mDebugger->callbackCacheRead(mID, success, mFormattedImage, mImageSize, mImageLocal);
	}
private:
	LLTextureFetchDebugger* mDebugger;
	S32 mID;
};

class LLDebuggerCacheWriteResponder : public LLTextureCache::WriteResponder
{
public:
	LLDebuggerCacheWriteResponder(LLTextureFetchDebugger* debugger, S32 id)
		: mDebugger(debugger), mID(id)
	{
	}
	virtual void completed(bool success)
	{
		mDebugger->callbackCacheWrite(mID, success);
	}
private:
	LLTextureFetchDebugger* mDebugger;
	S32 mID;
};

class LLDebuggerDecodeResponder : public LLImageDecodeThread::Responder
{
public:
	LLDebuggerDecodeResponder(LLTextureFetchDebugger* debugger, S32 id)
		: mDebugger(debugger), mID(id)
	{
	}
	virtual void completed(bool success, LLImageRaw* raw, LLImageRaw* aux)
	{
		mDebugger->callbackDecoded(mID, success, raw, aux);
	}
private:
	LLTextureFetchDebugger* mDebugger;
	S32 mID;
};


LLTextureFetchDebugger::LLTextureFetchDebugger(LLTextureFetch* fetcher, LLTextureCache* cache, LLImageDecodeThread* imagedecodethread) :
	LLCore::HttpHandler(),
	mFetcher(fetcher),
	mTextureCache(cache),
	mImageDecodeThread(imagedecodethread),
	mHttpHeaders(NULL),
	mHttpPolicyClass(fetcher->getPolicyClass()),
	mNbCurlCompleted(0),
	mTempIndex(0),
	mHistoryListIndex(0)
{
	init();
}
	
LLTextureFetchDebugger::~LLTextureFetchDebugger()
{
	mFetchingHistory.clear();
	mStopDebug = TRUE;
	tryToStopDebug();
	if (mHttpHeaders)
	{
		mHttpHeaders->release();
		mHttpHeaders = NULL;
	}
}

void LLTextureFetchDebugger::init()
{
	setDebuggerState(IDLE);
	
	mCacheReadTime = -1.f;
	mCacheWriteTime = -1.f;
	mDecodingTime = -1.f;
	mHTTPTime = -1.f;
	mGLCreationTime = -1.f;

	mTotalFetchingTime = 0.f;
	mRefetchVisCacheTime = -1.f;
	mRefetchVisHTTPTime = -1.f;
	mRefetchAllCacheTime = -1.f;
	mRefetchAllHTTPTime = -1.f;

	mNumFetchedTextures = 0;
	mNumCacheHits = 0;
	mNumVisibleFetchedTextures = 0;
	mNumVisibleFetchingRequests = 0;
	mFetchedData = 0;
	mDecodedData = 0;
	mVisibleFetchedData = 0;
	mVisibleDecodedData = 0;
	mRenderedData = 0;
	mRenderedDecodedData = 0;
	mFetchedPixels = 0;
	mRenderedPixels = 0;
	mRefetchedVisData = 0;
	mRefetchedVisPixels = 0;
	mRefetchedAllData = 0;
	mRefetchedAllPixels = 0;

	mFreezeHistory = FALSE;
	mStopDebug = FALSE;
	mClearHistory = FALSE;
	mRefetchNonVis = FALSE;
	
	mNbCurlRequests = 0;

	if (! mHttpHeaders)
	{
		mHttpHeaders = new LLCore::HttpHeaders;
<<<<<<< HEAD
		// *TODO: Should this be 'image/j2c' instead of 'image/x-j2c' ?
		mHttpHeaders->append(HTTP_OUT_HEADER_ACCEPT, HTTP_CONTENT_IMAGE_X_J2C);
=======
		mHttpHeaders->append("Accept", "image/x-j2c");
>>>>>>> de8fea13
	}
}

void LLTextureFetchDebugger::startWork(e_debug_state state)
{
	switch(state)
	{
		case IDLE:
			break;
		case START_DEBUG:
			startDebug();
			break;
		case READ_CACHE:			
			debugCacheRead();
			break;
		case WRITE_CACHE:
			debugCacheWrite();
			break;
		case DECODING:
			debugDecoder();
			break;
		case HTTP_FETCHING:
			debugHTTP();
			break;
		case GL_TEX:
			debugGLTextureCreation();
			break;
		case REFETCH_VIS_CACHE:
			debugRefetchVisibleFromCache();
			break;
		case REFETCH_VIS_HTTP:
			debugRefetchVisibleFromHTTP();
			break;
		case REFETCH_ALL_CACHE:
			debugRefetchAllFromCache();
			break;
		case REFETCH_ALL_HTTP:
			debugRefetchAllFromHTTP();
			break;
		default:
			break;
	}
	return;
}

void LLTextureFetchDebugger::startDebug()
{
	//lock the fetcher
	mFetcher->lockFetcher(true);
	mFreezeHistory = TRUE;
	mFetcher->resetLoadSource();

	//clear the current fetching queue
	gTextureList.clearFetchingRequests();

	setDebuggerState(START_DEBUG);
}

bool LLTextureFetchDebugger::processStartDebug(F32 max_time)
{
	mTimer.reset();

	//wait for all works to be done
	while(1)
	{
		S32 pending = 0;
		pending += LLAppViewer::getTextureCache()->update(1); 
		pending += LLAppViewer::getImageDecodeThread()->update(1); 
		// pending += LLAppViewer::getTextureFetch()->update(1);  // This causes infinite recursion in some cases
		pending += mNbCurlRequests;
		if(!pending)
		{
			break;
		}

		if(mTimer.getElapsedTimeF32() > max_time)
		{
			return false;
		}
	}

	//collect statistics
	mTotalFetchingTime = gTextureTimer.getElapsedTimeF32() - mTotalFetchingTime;
	
	std::set<LLUUID> fetched_textures;
	S32 size = mFetchingHistory.size();
	for(S32 i = 0 ; i < size; i++)
	{
		bool in_list = true;
		if(fetched_textures.find(mFetchingHistory[i].mID) == fetched_textures.end())
		{
			fetched_textures.insert(mFetchingHistory[i].mID);
			in_list = false;
		}
		
		LLViewerFetchedTexture* tex = LLViewerTextureManager::findFetchedTexture(mFetchingHistory[i].mID);
		if(tex && tex->isJustBound()) //visible
		{
			if(!in_list)
			{
				mNumVisibleFetchedTextures++;
			}
			mNumVisibleFetchingRequests++;
	
			mVisibleFetchedData += mFetchingHistory[i].mFetchedSize;
			mVisibleDecodedData += mFetchingHistory[i].mDecodedSize;
	
			if(tex->getDiscardLevel() >= mFetchingHistory[i].mDecodedLevel)
			{
				mRenderedData += mFetchingHistory[i].mFetchedSize;
				mRenderedDecodedData += mFetchingHistory[i].mDecodedSize;
				mRenderedPixels += tex->getWidth() * tex->getHeight();
			}
		}
	}

	mNumFetchedTextures = fetched_textures.size();

	return true;
}

void LLTextureFetchDebugger::tryToStopDebug()
{
	if(!mStopDebug)
	{
		return;
	}

	//clear the current debug work
	S32 size = mFetchingHistory.size();
	switch(mDebuggerState)
	{
	case READ_CACHE:		
		for(S32 i = 0 ; i < size; i++)
		{
			if (mFetchingHistory[i]. mCacheHandle != LLTextureCache::nullHandle())
			{
				mTextureCache->readComplete(mFetchingHistory[i].mCacheHandle, true);
			}
 		}	
		break;
	case WRITE_CACHE:
		for(S32 i = 0 ; i < size; i++)
		{
			if (mFetchingHistory[i].mCacheHandle != LLTextureCache::nullHandle())
			{
				mTextureCache->writeComplete(mFetchingHistory[i].mCacheHandle, true);
			}
		}
		break;
	case DECODING:
		break;
	case HTTP_FETCHING:
		break;
	case GL_TEX:
		break;
	case REFETCH_VIS_CACHE:
		break;
	case REFETCH_VIS_HTTP:
		break;
	case REFETCH_ALL_CACHE:
		mRefetchList.clear();
		break;
	case REFETCH_ALL_HTTP:
		mRefetchList.clear();
		break;
	default:
		break;
	}

	if(update(0.005f))
	{
		//unlock the fetcher
		mFetcher->lockFetcher(false);
		mFetcher->resetLoadSource();
		mFreezeHistory = FALSE;		
		mStopDebug = FALSE;

		if(mClearHistory)
		{
			mFetchingHistory.clear();
			mHandleToFetchIndex.clear();
			init();	
			mTotalFetchingTime = gTextureTimer.getElapsedTimeF32(); //reset
		}
	}
}

//called in the main thread and when the fetching queue is empty
void LLTextureFetchDebugger::clearHistory()
{
	mClearHistory = TRUE;	
}

void LLTextureFetchDebugger::addHistoryEntry(LLTextureFetchWorker* worker)
{
	if(worker->mRawImage.isNull() || worker->mFormattedImage.isNull())
	{
		return;
	}

	if(mFreezeHistory)
	{
		if(mDebuggerState == REFETCH_VIS_CACHE || mDebuggerState == REFETCH_VIS_HTTP)
		{
			mRefetchedVisPixels += worker->mRawImage->getWidth() * worker->mRawImage->getHeight();
			mRefetchedVisData += worker->mFormattedImage->getDataSize();
		}
		else
		{
			mRefetchedAllPixels += worker->mRawImage->getWidth() * worker->mRawImage->getHeight();
			mRefetchedAllData += worker->mFormattedImage->getDataSize();

			LLViewerFetchedTexture* tex = LLViewerTextureManager::findFetchedTexture(worker->mID);
			if(tex && mRefetchList[tex].begin() != mRefetchList[tex].end())
			{
				if(worker->mDecodedDiscard == mFetchingHistory[mRefetchList[tex][0]].mDecodedLevel)
				{
					mRefetchList[tex].erase(mRefetchList[tex].begin());
				}
			}
		}
		return;
	}

	if(worker->mInCache)
	{
		mNumCacheHits++;
	}
	mFetchedData += worker->mFormattedImage->getDataSize();
	mDecodedData += worker->mRawImage->getDataSize();
	mFetchedPixels += worker->mRawImage->getWidth() * worker->mRawImage->getHeight();

	mFetchingHistory.push_back(FetchEntry(worker->mID, worker->mDesiredSize, worker->mDecodedDiscard, 
		worker->mFormattedImage->getDataSize(), worker->mRawImage->getDataSize()));
}

void LLTextureFetchDebugger::lockCache()
{
}
	
void LLTextureFetchDebugger::unlockCache()
{
}
	
void LLTextureFetchDebugger::debugCacheRead()
{
	lockCache();
	llassert_always(mDebuggerState == IDLE);
	mTimer.reset();
	setDebuggerState(READ_CACHE);
	mCacheReadTime = -1.f;

	S32 size = mFetchingHistory.size();
	for(S32 i = 0 ; i < size ; i++)
	{		
		mFetchingHistory[i].mFormattedImage = NULL;
		mFetchingHistory[i].mCacheHandle = mTextureCache->readFromCache(mFetchingHistory[i].mID, LLWorkerThread::PRIORITY_NORMAL, 0, mFetchingHistory[i].mFetchedSize, 
			new LLDebuggerCacheReadResponder(this, i, mFetchingHistory[i].mFormattedImage));
	}
}
	
void LLTextureFetchDebugger::clearCache()
{
	S32 size = mFetchingHistory.size();
	{
		std::set<LLUUID> deleted_list;
		for(S32 i = 0 ; i < size ; i++)
		{
			if(deleted_list.find(mFetchingHistory[i].mID) == deleted_list.end())
			{
				deleted_list.insert(mFetchingHistory[i].mID);
				mTextureCache->removeFromCache(mFetchingHistory[i].mID);
			}
		}
	}
}

void LLTextureFetchDebugger::debugCacheWrite()
{
	//remove from cache
	clearCache();

	lockCache();
	llassert_always(mDebuggerState == IDLE);
	mTimer.reset();
	setDebuggerState(WRITE_CACHE);
	mCacheWriteTime = -1.f;

	S32 size = mFetchingHistory.size();
	for(S32 i = 0 ; i < size ; i++)
	{		
		if(mFetchingHistory[i].mFormattedImage.notNull())
		{
			mFetchingHistory[i].mCacheHandle = mTextureCache->writeToCache(mFetchingHistory[i].mID, LLWorkerThread::PRIORITY_NORMAL, 
				mFetchingHistory[i].mFormattedImage->getData(), mFetchingHistory[i].mFetchedSize,
				mFetchingHistory[i].mDecodedLevel == 0 ? mFetchingHistory[i].mFetchedSize : mFetchingHistory[i].mFetchedSize + 1, 
				NULL, 0, new LLDebuggerCacheWriteResponder(this, i));					
		}
	}
}

void LLTextureFetchDebugger::lockDecoder()
{
}
	
void LLTextureFetchDebugger::unlockDecoder()
{
}

void LLTextureFetchDebugger::debugDecoder()
{
	lockDecoder();
	llassert_always(mDebuggerState == IDLE);
	mTimer.reset();
	setDebuggerState(DECODING);
	mDecodingTime = -1.f;

	S32 size = mFetchingHistory.size();
	for(S32 i = 0 ; i < size ; i++)
	{		
		if(mFetchingHistory[i].mFormattedImage.isNull())
		{
			continue;
		}

		mImageDecodeThread->decodeImage(mFetchingHistory[i].mFormattedImage, LLWorkerThread::PRIORITY_NORMAL, 
			mFetchingHistory[i].mDecodedLevel, mFetchingHistory[i].mNeedsAux,
			new LLDebuggerDecodeResponder(this, i));
	}
}

void LLTextureFetchDebugger::debugHTTP()
{
	llassert_always(mDebuggerState == IDLE);

	LLViewerRegion* region = gAgent.getRegion();
	if (!region)
	{
		llinfos << "Fetch Debugger : Current region undefined. Cannot fetch textures through HTTP." << llendl;
		return;
	}
	
	mHTTPUrl = region->getHttpUrl();
	if (mHTTPUrl.empty())
	{
		llinfos << "Fetch Debugger : Current region URL undefined. Cannot fetch textures through HTTP." << llendl;
		return;
	}
	
	mTimer.reset();
	setDebuggerState(HTTP_FETCHING);
	mHTTPTime = -1.f;
	
	S32 size = mFetchingHistory.size();
	for (S32 i = 0 ; i < size ; i++)
	{
		mFetchingHistory[i].mCurlState = FetchEntry::CURL_NOT_DONE;
		mFetchingHistory[i].mCurlReceivedSize = 0;
		mFetchingHistory[i].mFormattedImage = NULL;
	}
	mNbCurlRequests = 0;
	mNbCurlCompleted = 0;
	
	fillCurlQueue();
}

S32 LLTextureFetchDebugger::fillCurlQueue()
{
	if(mStopDebug) //stop
	{
		mNbCurlCompleted = mFetchingHistory.size();
		return 0;
	}
	if (mNbCurlRequests > HTTP_REQUESTS_IN_QUEUE_LOW_WATER)
	{
		return mNbCurlRequests;
	}
	
	S32 size = mFetchingHistory.size();
	for (S32 i = 0 ; i < size ; i++)
	{		
		if (mFetchingHistory[i].mCurlState != FetchEntry::CURL_NOT_DONE)
		{
			continue;
		}
		std::string texture_url = mHTTPUrl + "/?texture_id=" + mFetchingHistory[i].mID.asString().c_str();
		S32 requestedSize = mFetchingHistory[i].mRequestedSize;
		// We request the whole file if the size was not set.
		requestedSize = llmax(0,requestedSize);
		// We request the whole file if the size was set to an absurdly high value (meaning all file)
		requestedSize = (requestedSize == 33554432 ? 0 : requestedSize);

		LLCore::HttpHandle handle = mFetcher->getHttpRequest().requestGetByteRange(mHttpPolicyClass,
																				   LLWorkerThread::PRIORITY_LOWBITS,
																				   texture_url,
																				   0,
																				   requestedSize,
																				   NULL,
																				   mHttpHeaders,
																				   this);
		if (LLCORE_HTTP_HANDLE_INVALID != handle)
		{
			mHandleToFetchIndex[handle] = i;
			mFetchingHistory[i].mHttpHandle = handle;
			mFetchingHistory[i].mCurlState = FetchEntry::CURL_IN_PROGRESS;
			mNbCurlRequests++;
			if (mNbCurlRequests >= HTTP_REQUESTS_IN_QUEUE_HIGH_WATER)	// emulate normal pipeline
			{
				break;
			}
		}
		else 
		{
			// Failed to queue request, log it and mark it done.
			LLCore::HttpStatus status(mFetcher->getHttpRequest().getStatus());

			LL_WARNS("Texture") << "Couldn't issue HTTP request in debugger for texture "
								<< mFetchingHistory[i].mID
								<< ", status: " << status.toTerseString()
								<< " reason:  " << status.toString()
								<< LL_ENDL;
			mFetchingHistory[i].mCurlState = FetchEntry::CURL_DONE;
		}
	}
	//llinfos << "Fetch Debugger : Having " << mNbCurlRequests << " requests through the curl thread." << llendl;
	return mNbCurlRequests;
}

void LLTextureFetchDebugger::debugGLTextureCreation()
{
	llassert_always(mDebuggerState == IDLE);
	setDebuggerState(GL_TEX);
	mTempTexList.clear();

	S32 size = mFetchingHistory.size();
	for(S32 i = 0 ; i < size ; i++)
	{
		if(mFetchingHistory[i].mRawImage.notNull())
		{
			LLViewerFetchedTexture* tex = gTextureList.findImage(mFetchingHistory[i].mID) ;
			if(tex && !tex->isForSculptOnly())
			{
				tex->destroyGLTexture() ;
				mTempTexList.push_back(tex);
			}
		}
	}
	
	mGLCreationTime = -1.f;
	mTempIndex = 0;
	mHistoryListIndex = 0;
	
	return;
}

bool LLTextureFetchDebugger::processGLCreation(F32 max_time)
{
	mTimer.reset();

	bool done = true;
	S32 size = mFetchingHistory.size();
	S32 size1 = mTempTexList.size();
	for(; mHistoryListIndex < size && mTempIndex < size1; mHistoryListIndex++)
	{
		if(mFetchingHistory[mHistoryListIndex].mRawImage.notNull())
		{
			if(mFetchingHistory[mHistoryListIndex].mID == mTempTexList[mTempIndex]->getID())
			{
				mTempTexList[mTempIndex]->createGLTexture(mFetchingHistory[mHistoryListIndex].mDecodedLevel, 
					mFetchingHistory[mHistoryListIndex].mRawImage, 0, TRUE, mTempTexList[mTempIndex]->getBoostLevel());
				mTempIndex++;
			}
		}

		if(mTimer.getElapsedTimeF32() > max_time)
		{
			done = false;
			break;
		}
	}

	if(mGLCreationTime < 0.f)
	{
		mGLCreationTime = mTimer.getElapsedTimeF32() ;
	}
	else
	{
		mGLCreationTime += mTimer.getElapsedTimeF32() ;
	}

	return done;
}

//clear fetching results of all textures.
void LLTextureFetchDebugger::clearTextures()
{
	S32 size = mFetchingHistory.size();
	for(S32 i = 0 ; i < size ; i++)
	{
		LLViewerFetchedTexture* tex = gTextureList.findImage(mFetchingHistory[i].mID) ;
		if(tex)
		{
			tex->clearFetchedResults() ;
		}
	}
}

void LLTextureFetchDebugger::makeRefetchList()
{
	mRefetchList.clear();
	S32 size = mFetchingHistory.size();
	for(S32 i = 0 ; i < size; i++)
	{		
		LLViewerFetchedTexture* tex = LLViewerTextureManager::getFetchedTexture(mFetchingHistory[i].mID);
		if(tex && tex->isJustBound()) //visible
		{
			continue; //the texture fetch pipeline will take care of visible textures.
		}

		mRefetchList[tex].push_back(i); 		
	}
}

void LLTextureFetchDebugger::scanRefetchList()
{
	if(mStopDebug)
	{
		return;
	}
	if(!mRefetchNonVis)
	{
		return;
	}

	for(std::map< LLPointer<LLViewerFetchedTexture>, std::vector<S32> >::iterator iter = mRefetchList.begin();
		iter != mRefetchList.end(); )
	{
		if(iter->second.empty())
		{
			gTextureList.setDebugFetching(iter->first, -1);
			mRefetchList.erase(iter++);		// This is the correct method to "erase and move on" in an std::map
		}
		else
		{
			gTextureList.setDebugFetching(iter->first, mFetchingHistory[iter->second[0]].mDecodedLevel);
			++iter;
		}
	}
}

void LLTextureFetchDebugger::debugRefetchVisibleFromCache()
{
	llassert_always(mDebuggerState == IDLE);
	setDebuggerState(REFETCH_VIS_CACHE);

	clearTextures();
	mFetcher->setLoadSource(LLTextureFetch::FROM_ALL);
	
	mTimer.reset();
	mFetcher->lockFetcher(false);
	mRefetchVisCacheTime = -1.f;
	mRefetchedVisData = 0;
	mRefetchedVisPixels = 0;
}

void LLTextureFetchDebugger::debugRefetchVisibleFromHTTP()
{
	llassert_always(mDebuggerState == IDLE);
	setDebuggerState(REFETCH_VIS_HTTP);

	clearTextures();
	mFetcher->setLoadSource(LLTextureFetch::FROM_HTTP_ONLY);

	mTimer.reset();
	mFetcher->lockFetcher(false);
	mRefetchVisHTTPTime = -1.f;
	mRefetchedVisData = 0;
	mRefetchedVisPixels = 0;
}

void LLTextureFetchDebugger::debugRefetchAllFromCache()
{
	llassert_always(mDebuggerState == IDLE);
	setDebuggerState(REFETCH_ALL_CACHE);

	clearTextures();
	makeRefetchList();
	mFetcher->setLoadSource(LLTextureFetch::FROM_ALL);

	mTimer.reset();
	mFetcher->lockFetcher(false);
	mRefetchAllCacheTime = -1.f;
	mRefetchedAllData = 0;
	mRefetchedAllPixels = 0;
	mRefetchNonVis = FALSE;
}

void LLTextureFetchDebugger::debugRefetchAllFromHTTP()
{
	llassert_always(mDebuggerState == IDLE);
	setDebuggerState(REFETCH_ALL_HTTP);

	clearTextures();
	makeRefetchList();
	mFetcher->setLoadSource(LLTextureFetch::FROM_HTTP_ONLY);

	mTimer.reset();
	mFetcher->lockFetcher(false);
	mRefetchAllHTTPTime = -1.f;
	mRefetchedAllData = 0;
	mRefetchedAllPixels = 0;
	mRefetchNonVis = TRUE;
}

bool LLTextureFetchDebugger::update(F32 max_time)
{
	switch(mDebuggerState)
	{
	case START_DEBUG:
		if(processStartDebug(max_time))
		{
			setDebuggerState(IDLE);
		}
		break;
	case READ_CACHE:
		if(!mTextureCache->update(1))
		{
			mCacheReadTime = mTimer.getElapsedTimeF32() ;
			setDebuggerState(IDLE);
			unlockCache();
		}
		break;
	case WRITE_CACHE:
		if(!mTextureCache->update(1))
		{
			mCacheWriteTime = mTimer.getElapsedTimeF32() ;
			setDebuggerState(IDLE);
			unlockCache();
		}
		break;
	case DECODING:
		if(!mImageDecodeThread->update(1))
		{
			mDecodingTime =  mTimer.getElapsedTimeF32() ;
			setDebuggerState(IDLE);
			unlockDecoder();
		}
		break;
	case HTTP_FETCHING:
		// Do some notifications...
		mFetcher->getHttpRequest().update(10);
		if (!fillCurlQueue() && mNbCurlCompleted == mFetchingHistory.size())
		{
			mHTTPTime =  mTimer.getElapsedTimeF32() ;
			setDebuggerState(IDLE);
		}
		break;
	case GL_TEX:
		if(processGLCreation(max_time))
		{
			setDebuggerState(IDLE);
			mTempTexList.clear();
		}
		break;
	case REFETCH_VIS_CACHE:
		if (LLAppViewer::getTextureFetch()->getNumRequests() == 0)
		{
			mRefetchVisCacheTime = mTimer.getElapsedTimeF32() ;
			setDebuggerState(IDLE);
			mFetcher->lockFetcher(true);
			mFetcher->resetLoadSource();
		}
		break;
	case REFETCH_VIS_HTTP:
		if (LLAppViewer::getTextureFetch()->getNumRequests() == 0)
		{
			mRefetchVisHTTPTime = mTimer.getElapsedTimeF32() ;
			setDebuggerState(IDLE);
			mFetcher->lockFetcher(true);
			mFetcher->resetLoadSource();
		}
		break;
	case REFETCH_ALL_CACHE:
		scanRefetchList();
		if (LLAppViewer::getTextureFetch()->getNumRequests() == 0)
		{
			if(!mRefetchNonVis)
			{
				mRefetchNonVis = TRUE; //start to fetch non-vis
				scanRefetchList();
				break;
			}

			mRefetchAllCacheTime = mTimer.getElapsedTimeF32() ;
			setDebuggerState(IDLE); 
			mFetcher->lockFetcher(true);
			mFetcher->resetLoadSource();
			mRefetchList.clear();
			mRefetchNonVis = FALSE;
		}
		break;
	case REFETCH_ALL_HTTP:
		scanRefetchList();
		if (LLAppViewer::getTextureFetch()->getNumRequests() == 0)
		{
			mRefetchAllHTTPTime = mTimer.getElapsedTimeF32() ;
			setDebuggerState(IDLE);
			mFetcher->lockFetcher(true);
			mFetcher->resetLoadSource();
			mRefetchList.clear();
			mRefetchNonVis = FALSE;
		}
		break;
	default:
		setDebuggerState(IDLE);
		break;
	}

	return mDebuggerState == IDLE;
}

void LLTextureFetchDebugger::onCompleted(LLCore::HttpHandle handle, LLCore::HttpResponse * response)
{
	handle_fetch_map_t::iterator iter(mHandleToFetchIndex.find(handle));
	if (mHandleToFetchIndex.end() == iter)
	{
		llinfos << "Fetch Debugger : Couldn't find handle " << handle << " in fetch list." << llendl;
		return;
	}
	
	S32 fetch_ind(iter->second);
	mHandleToFetchIndex.erase(iter);
	if (fetch_ind >= mFetchingHistory.size() || mFetchingHistory[fetch_ind].mHttpHandle != handle)
	{
		llinfos << "Fetch Debugger : Handle and fetch object in disagreement.  Punting." << llendl;
	}
	else
	{
		callbackHTTP(mFetchingHistory[fetch_ind], response);
		mFetchingHistory[fetch_ind].mHttpHandle = LLCORE_HTTP_HANDLE_INVALID;	// Not valid after notification
	}
}

void LLTextureFetchDebugger::callbackCacheRead(S32 id, bool success, LLImageFormatted* image,
						   S32 imagesize, BOOL islocal)
{
	if (success)
	{
		mFetchingHistory[id].mFormattedImage = image;
	}
	mTextureCache->readComplete(mFetchingHistory[id].mCacheHandle, false);
	mFetchingHistory[id].mCacheHandle = LLTextureCache::nullHandle();
}

void LLTextureFetchDebugger::callbackCacheWrite(S32 id, bool success)
{
	mTextureCache->writeComplete(mFetchingHistory[id].mCacheHandle);
	mFetchingHistory[id].mCacheHandle = LLTextureCache::nullHandle();
}

void LLTextureFetchDebugger::callbackDecoded(S32 id, bool success, LLImageRaw* raw, LLImageRaw* aux)
{
	if (success)
	{
		llassert_always(raw);
		mFetchingHistory[id].mRawImage = raw;
	}
}

void LLTextureFetchDebugger::callbackHTTP(FetchEntry & fetch, LLCore::HttpResponse * response)
{
	static const LLCore::HttpStatus par_status(HTTP_PARTIAL_CONTENT);
	
	LLCore::HttpStatus status(response->getStatus());
	mNbCurlRequests--;
	mNbCurlCompleted++;
	fetch.mCurlState = FetchEntry::CURL_DONE;
	if (status)
	{
		const bool partial(par_status == status);
		LLCore::BufferArray * ba(response->getBody());	// *Not* holding reference to body
		
		S32 data_size = ba ? ba->size() : 0;
		fetch.mCurlReceivedSize += data_size;
		//llinfos << "Fetch Debugger : got results for " << fetch.mID << ", data_size = " << data_size << ", received = " << fetch.mCurlReceivedSize << ", requested = " << fetch.mRequestedSize << ", partial = " << partial << llendl;
		if ((fetch.mCurlReceivedSize >= fetch.mRequestedSize) || !partial || (fetch.mRequestedSize == 600))
		{
			U8* d_buffer = (U8*)ALLOCATE_MEM(LLImageBase::getPrivatePool(), data_size);
			if (ba)
			{
				ba->read(0, d_buffer, data_size);
			}
			
			llassert_always(fetch.mFormattedImage.isNull());
			{
				// For now, create formatted image based on extension
				std::string texture_url = mHTTPUrl + "/?texture_id=" + fetch.mID.asString().c_str();
				std::string extension = gDirUtilp->getExtension(texture_url);
				fetch.mFormattedImage = LLImageFormatted::createFromType(LLImageBase::getCodecFromExtension(extension));
				if (fetch.mFormattedImage.isNull())
				{
					fetch.mFormattedImage = new LLImageJ2C; // default
				}
			}
						
			fetch.mFormattedImage->setData(d_buffer, data_size);	
		}
	}
	else //failed
	{
		llinfos << "Fetch Debugger : CURL GET FAILED,  ID = " << fetch.mID
				<< ", status: " << status.toTerseString()
				<< " reason:  " << status.toString() << llendl;
	}
}


//---------------------
///////////////////////////////////////////////////////////////////////////////////////////
//End LLTextureFetchDebugger
///////////////////////////////////////////////////////////////////////////////////////////

<|MERGE_RESOLUTION|>--- conflicted
+++ resolved
@@ -1606,13 +1606,8 @@
 				}
 				else
 				{
-<<<<<<< HEAD
-					llinfos << "other: HTTP GET failed for: " << mUrl
-							<< " Status: " << mGetStatus.toHex()
-=======
 					llinfos << "HTTP GET failed for: " << mUrl
 							<< " Status: " << mGetStatus.toTerseString()
->>>>>>> de8fea13
 							<< " Reason: '" << mGetReason << "'"
 							<< llendl;
 				}
@@ -1992,16 +1987,10 @@
 	}
 	
 	LL_DEBUGS("Texture") << "HTTP COMPLETE: " << mID
-<<<<<<< HEAD
-						 << " status: " << status.toHex()
+						 << " status: " << status.toTerseString()
 						 << " '" << status.toString() << "'"
 						 << llendl;
 
-=======
-			 << " status: " << status.toTerseString()
-			 << " '" << status.toString() << "'"
-			 << llendl;
->>>>>>> de8fea13
 //	unsigned int offset(0), length(0), full_length(0);
 //	response->getRange(&offset, &length, &full_length);
 // 	llwarns << "HTTP COMPLETE: " << mID << " handle: " << handle
@@ -2015,18 +2004,13 @@
 	if (! status)
 	{
 		success = false;
-<<<<<<< HEAD
 		if (mFTType != FTT_MAP_TILE) // missing map tiles are normal, don't complain about them.
 		{
-			llwarns << mID << " CURL GET FAILED, status: " << status.toHex()
+			std::string reason(status.toString());
+			setGetStatus(status, reason);
+			llwarns << "CURL GET FAILED, status: " << status.toTerseString()
 					<< " reason: " << reason << llendl;
 		}
-=======
-		std::string reason(status.toString());
-		setGetStatus(status, reason);
-		llwarns << "CURL GET FAILED, status: " << status.toTerseString()
-				<< " reason: " << reason << llendl;
->>>>>>> de8fea13
 	}
 	else
 	{
@@ -2523,18 +2507,10 @@
 	mHttpOptionsWithHeaders = new LLCore::HttpOptions;
 	mHttpOptionsWithHeaders->setWantHeaders(true);
 	mHttpHeaders = new LLCore::HttpHeaders;
-<<<<<<< HEAD
-	// *TODO: Should this be 'image/j2c' instead of 'image/x-j2c' ?
-	mHttpHeaders->append(HTTP_OUT_HEADER_ACCEPT, HTTP_CONTENT_IMAGE_X_J2C);
-	mHttpMetricsHeaders = new LLCore::HttpHeaders;
-	mHttpMetricsHeaders->append(HTTP_OUT_HEADER_CONTENT_TYPE, HTTP_CONTENT_LLSD_XML);
-	mHttpPolicyClass = LLAppViewer::instance()->getAppCoreHttp().getPolicyDefault();
-=======
 	mHttpHeaders->append("Accept", "image/x-j2c");
 	mHttpMetricsHeaders = new LLCore::HttpHeaders;
 	mHttpMetricsHeaders->append("Content-Type", "application/llsd+xml");
 	mHttpPolicyClass = LLAppViewer::instance()->getAppCoreHttp().getPolicy(LLAppCoreHttp::AP_TEXTURE);
->>>>>>> de8fea13
 }
 
 LLTextureFetch::~LLTextureFetch()
@@ -4178,12 +4154,7 @@
 	if (! mHttpHeaders)
 	{
 		mHttpHeaders = new LLCore::HttpHeaders;
-<<<<<<< HEAD
-		// *TODO: Should this be 'image/j2c' instead of 'image/x-j2c' ?
-		mHttpHeaders->append(HTTP_OUT_HEADER_ACCEPT, HTTP_CONTENT_IMAGE_X_J2C);
-=======
 		mHttpHeaders->append("Accept", "image/x-j2c");
->>>>>>> de8fea13
 	}
 }
 
