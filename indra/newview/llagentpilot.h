/**
 * @file llagentpilot.h
 * @brief LLAgentPilot class definition
 *
 * $LicenseInfo:firstyear=2002&license=viewerlgpl$
 * Second Life Viewer Source Code
 * Copyright (C) 2010, Linden Research, Inc.
 *
 * This library is free software; you can redistribute it and/or
 * modify it under the terms of the GNU Lesser General Public
 * License as published by the Free Software Foundation;
 * version 2.1 of the License only.
 *
 * This library is distributed in the hope that it will be useful,
 * but WITHOUT ANY WARRANTY; without even the implied warranty of
 * MERCHANTABILITY or FITNESS FOR A PARTICULAR PURPOSE.  See the GNU
 * Lesser General Public License for more details.
 *
 * You should have received a copy of the GNU Lesser General Public
 * License along with this library; if not, write to the Free Software
 * Foundation, Inc., 51 Franklin Street, Fifth Floor, Boston, MA  02110-1301  USA
 *
 * Linden Research, Inc., 945 Battery Street, San Francisco, CA  94111  USA
 * $/LicenseInfo$
 */

#ifndef LL_LLAGENTPILOT_H
#define LL_LLAGENTPILOT_H

#include "stdtypes.h"
#include "lltimer.h"
#include "v3dmath.h"

// Class that drives the agent around according to a "script".

class LLAgentPilot
{
public:
<<<<<<< HEAD
	enum EActionType
	{
		STRAIGHT,
		TURN
	};

	LLAgentPilot();
	virtual ~LLAgentPilot();

	void load();
	void loadTxt(const std::string& filename);
	void loadXML(const std::string& filename);
	void save();
	void saveTxt(const std::string& filename);
	void saveXML(const std::string& filename);

	void startRecord();
	void stopRecord();
	void addAction(enum EActionType action);

	void startPlayback();
	void stopPlayback();

	bool isRecording() { return mRecording; }
	bool isPlaying() { return mPlaying; }
	bool getOverrideCamera() { return mOverrideCamera; }
	
	void updateTarget();

	void addWaypoint();
	void moveCamera();

	void setReplaySession(bool new_val) { mReplaySession = new_val; }
	bool getReplaySession() { return mReplaySession; }

	void setLoop(bool new_val) { mLoop = new_val; }
	bool getLoop() { return mLoop; }

	void setQuitAfterRuns(bool quit_val) { mQuitAfterRuns = quit_val; }
	void setNumRuns(S32 num_runs) { mNumRuns = num_runs; }
	
=======
    enum EActionType
    {
        STRAIGHT,
        TURN
    };

    LLAgentPilot();
    virtual ~LLAgentPilot();

    void load();
    void loadTxt(const std::string& filename);
    void loadXML(const std::string& filename);
    void save();
    void saveTxt(const std::string& filename);
    void saveXML(const std::string& filename);

    void startRecord();
    void stopRecord();
    void addAction(enum EActionType action);

    void startPlayback();
    void stopPlayback();

    bool isRecording() { return mRecording; }
    bool isPlaying() { return mPlaying; }
    bool getOverrideCamera() { return mOverrideCamera; }

    void updateTarget();

    void addWaypoint();
    void moveCamera();

    void setReplaySession(BOOL new_val) { mReplaySession = new_val; }
    BOOL getReplaySession() { return mReplaySession; }

    void setLoop(BOOL new_val) { mLoop = new_val; }
    BOOL getLoop() { return mLoop; }

    void setQuitAfterRuns(BOOL quit_val) { mQuitAfterRuns = quit_val; }
    void setNumRuns(S32 num_runs) { mNumRuns = num_runs; }

>>>>>>> e1623bb2
private:



<<<<<<< HEAD
	bool	mLoop;
	bool 	mReplaySession;

	S32		mNumRuns;
	bool	mQuitAfterRuns;
=======
    BOOL    mLoop;
    BOOL    mReplaySession;

    S32     mNumRuns;
    BOOL    mQuitAfterRuns;
>>>>>>> e1623bb2

    void setAutopilotTarget(const S32 id);

<<<<<<< HEAD
	bool	mRecording;
	F32		mLastRecordTime;

	bool	mStarted;
	bool	mPlaying;
	S32		mCurrentAction;

	bool	mOverrideCamera;
=======
    BOOL    mRecording;
    F32     mLastRecordTime;

    BOOL    mStarted;
    BOOL    mPlaying;
    S32     mCurrentAction;

    BOOL    mOverrideCamera;
>>>>>>> e1623bb2

    class Action
    {
    public:

        EActionType     mType;
        LLVector3d      mTarget;
        F64             mTime;
        F32             mCameraView;
        LLVector3       mCameraOrigin;
        LLVector3       mCameraXAxis;
        LLVector3       mCameraYAxis;
        LLVector3       mCameraZAxis;
    };

    std::vector<Action> mActions;
    LLTimer                 mTimer;

};

extern LLAgentPilot gAgentPilot;

#endif // LL_LLAGENTPILOT_H<|MERGE_RESOLUTION|>--- conflicted
+++ resolved
@@ -1,185 +1,122 @@
-/**
- * @file llagentpilot.h
- * @brief LLAgentPilot class definition
- *
- * $LicenseInfo:firstyear=2002&license=viewerlgpl$
- * Second Life Viewer Source Code
- * Copyright (C) 2010, Linden Research, Inc.
- *
- * This library is free software; you can redistribute it and/or
- * modify it under the terms of the GNU Lesser General Public
- * License as published by the Free Software Foundation;
- * version 2.1 of the License only.
- *
- * This library is distributed in the hope that it will be useful,
- * but WITHOUT ANY WARRANTY; without even the implied warranty of
- * MERCHANTABILITY or FITNESS FOR A PARTICULAR PURPOSE.  See the GNU
- * Lesser General Public License for more details.
- *
- * You should have received a copy of the GNU Lesser General Public
- * License along with this library; if not, write to the Free Software
- * Foundation, Inc., 51 Franklin Street, Fifth Floor, Boston, MA  02110-1301  USA
- *
- * Linden Research, Inc., 945 Battery Street, San Francisco, CA  94111  USA
- * $/LicenseInfo$
- */
-
-#ifndef LL_LLAGENTPILOT_H
-#define LL_LLAGENTPILOT_H
-
-#include "stdtypes.h"
-#include "lltimer.h"
-#include "v3dmath.h"
-
-// Class that drives the agent around according to a "script".
-
-class LLAgentPilot
-{
-public:
-<<<<<<< HEAD
-	enum EActionType
-	{
-		STRAIGHT,
-		TURN
-	};
-
-	LLAgentPilot();
-	virtual ~LLAgentPilot();
-
-	void load();
-	void loadTxt(const std::string& filename);
-	void loadXML(const std::string& filename);
-	void save();
-	void saveTxt(const std::string& filename);
-	void saveXML(const std::string& filename);
-
-	void startRecord();
-	void stopRecord();
-	void addAction(enum EActionType action);
-
-	void startPlayback();
-	void stopPlayback();
-
-	bool isRecording() { return mRecording; }
-	bool isPlaying() { return mPlaying; }
-	bool getOverrideCamera() { return mOverrideCamera; }
-	
-	void updateTarget();
-
-	void addWaypoint();
-	void moveCamera();
-
-	void setReplaySession(bool new_val) { mReplaySession = new_val; }
-	bool getReplaySession() { return mReplaySession; }
-
-	void setLoop(bool new_val) { mLoop = new_val; }
-	bool getLoop() { return mLoop; }
-
-	void setQuitAfterRuns(bool quit_val) { mQuitAfterRuns = quit_val; }
-	void setNumRuns(S32 num_runs) { mNumRuns = num_runs; }
-	
-=======
-    enum EActionType
-    {
-        STRAIGHT,
-        TURN
-    };
-
-    LLAgentPilot();
-    virtual ~LLAgentPilot();
-
-    void load();
-    void loadTxt(const std::string& filename);
-    void loadXML(const std::string& filename);
-    void save();
-    void saveTxt(const std::string& filename);
-    void saveXML(const std::string& filename);
-
-    void startRecord();
-    void stopRecord();
-    void addAction(enum EActionType action);
-
-    void startPlayback();
-    void stopPlayback();
-
-    bool isRecording() { return mRecording; }
-    bool isPlaying() { return mPlaying; }
-    bool getOverrideCamera() { return mOverrideCamera; }
-
-    void updateTarget();
-
-    void addWaypoint();
-    void moveCamera();
-
-    void setReplaySession(BOOL new_val) { mReplaySession = new_val; }
-    BOOL getReplaySession() { return mReplaySession; }
-
-    void setLoop(BOOL new_val) { mLoop = new_val; }
-    BOOL getLoop() { return mLoop; }
-
-    void setQuitAfterRuns(BOOL quit_val) { mQuitAfterRuns = quit_val; }
-    void setNumRuns(S32 num_runs) { mNumRuns = num_runs; }
-
->>>>>>> e1623bb2
-private:
-
-
-
-<<<<<<< HEAD
-	bool	mLoop;
-	bool 	mReplaySession;
-
-	S32		mNumRuns;
-	bool	mQuitAfterRuns;
-=======
-    BOOL    mLoop;
-    BOOL    mReplaySession;
-
-    S32     mNumRuns;
-    BOOL    mQuitAfterRuns;
->>>>>>> e1623bb2
-
-    void setAutopilotTarget(const S32 id);
-
-<<<<<<< HEAD
-	bool	mRecording;
-	F32		mLastRecordTime;
-
-	bool	mStarted;
-	bool	mPlaying;
-	S32		mCurrentAction;
-
-	bool	mOverrideCamera;
-=======
-    BOOL    mRecording;
-    F32     mLastRecordTime;
-
-    BOOL    mStarted;
-    BOOL    mPlaying;
-    S32     mCurrentAction;
-
-    BOOL    mOverrideCamera;
->>>>>>> e1623bb2
-
-    class Action
-    {
-    public:
-
-        EActionType     mType;
-        LLVector3d      mTarget;
-        F64             mTime;
-        F32             mCameraView;
-        LLVector3       mCameraOrigin;
-        LLVector3       mCameraXAxis;
-        LLVector3       mCameraYAxis;
-        LLVector3       mCameraZAxis;
-    };
-
-    std::vector<Action> mActions;
-    LLTimer                 mTimer;
-
-};
-
-extern LLAgentPilot gAgentPilot;
-
-#endif // LL_LLAGENTPILOT_H+/**
+ * @file llagentpilot.h
+ * @brief LLAgentPilot class definition
+ *
+ * $LicenseInfo:firstyear=2002&license=viewerlgpl$
+ * Second Life Viewer Source Code
+ * Copyright (C) 2010, Linden Research, Inc.
+ *
+ * This library is free software; you can redistribute it and/or
+ * modify it under the terms of the GNU Lesser General Public
+ * License as published by the Free Software Foundation;
+ * version 2.1 of the License only.
+ *
+ * This library is distributed in the hope that it will be useful,
+ * but WITHOUT ANY WARRANTY; without even the implied warranty of
+ * MERCHANTABILITY or FITNESS FOR A PARTICULAR PURPOSE.  See the GNU
+ * Lesser General Public License for more details.
+ *
+ * You should have received a copy of the GNU Lesser General Public
+ * License along with this library; if not, write to the Free Software
+ * Foundation, Inc., 51 Franklin Street, Fifth Floor, Boston, MA  02110-1301  USA
+ *
+ * Linden Research, Inc., 945 Battery Street, San Francisco, CA  94111  USA
+ * $/LicenseInfo$
+ */
+
+#ifndef LL_LLAGENTPILOT_H
+#define LL_LLAGENTPILOT_H
+
+#include "stdtypes.h"
+#include "lltimer.h"
+#include "v3dmath.h"
+
+// Class that drives the agent around according to a "script".
+
+class LLAgentPilot
+{
+public:
+    enum EActionType
+    {
+        STRAIGHT,
+        TURN
+    };
+
+    LLAgentPilot();
+    virtual ~LLAgentPilot();
+
+    void load();
+    void loadTxt(const std::string& filename);
+    void loadXML(const std::string& filename);
+    void save();
+    void saveTxt(const std::string& filename);
+    void saveXML(const std::string& filename);
+
+    void startRecord();
+    void stopRecord();
+    void addAction(enum EActionType action);
+
+    void startPlayback();
+    void stopPlayback();
+
+    bool isRecording() { return mRecording; }
+    bool isPlaying() { return mPlaying; }
+    bool getOverrideCamera() { return mOverrideCamera; }
+
+    void updateTarget();
+
+    void addWaypoint();
+    void moveCamera();
+
+    void setReplaySession(bool new_val) { mReplaySession = new_val; }
+    bool getReplaySession() { return mReplaySession; }
+
+    void setLoop(bool new_val) { mLoop = new_val; }
+    bool getLoop() { return mLoop; }
+
+    void setQuitAfterRuns(bool quit_val) { mQuitAfterRuns = quit_val; }
+    void setNumRuns(S32 num_runs) { mNumRuns = num_runs; }
+
+private:
+
+
+
+    bool    mLoop;
+    bool    mReplaySession;
+
+    S32     mNumRuns;
+    bool    mQuitAfterRuns;
+
+    void setAutopilotTarget(const S32 id);
+
+    bool    mRecording;
+    F32     mLastRecordTime;
+
+    bool    mStarted;
+    bool    mPlaying;
+    S32     mCurrentAction;
+
+    bool    mOverrideCamera;
+
+    class Action
+    {
+    public:
+
+        EActionType     mType;
+        LLVector3d      mTarget;
+        F64             mTime;
+        F32             mCameraView;
+        LLVector3       mCameraOrigin;
+        LLVector3       mCameraXAxis;
+        LLVector3       mCameraYAxis;
+        LLVector3       mCameraZAxis;
+    };
+
+    std::vector<Action> mActions;
+    LLTimer                 mTimer;
+
+};
+
+extern LLAgentPilot gAgentPilot;
+
+#endif // LL_LLAGENTPILOT_H