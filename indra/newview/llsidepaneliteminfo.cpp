--- conflicted
+++ resolved
@@ -161,18 +161,11 @@
     mItemTypeIcon = getChild<LLIconCtrl>("item_type_icon");
     mLabelOwnerName = getChild<LLTextBox>("LabelOwnerName");
     mLabelCreatorName = getChild<LLTextBox>("LabelCreatorName");
-<<<<<<< HEAD
+    mLabelItemDesc = getChild<LLTextEditor>("LabelItemDesc");
 
     getChild<LLLineEditor>("LabelItemName")->setPrevalidate(&LLTextValidate::validateASCIIPrintableNoPipe);
     getChild<LLUICtrl>("LabelItemName")->setCommitCallback(boost::bind(&LLSidepanelItemInfo::onCommitName,this));
-    getChild<LLUICtrl>("LabelItemDesc")->setCommitCallback(boost::bind(&LLSidepanelItemInfo:: onCommitDescription, this));
-=======
-    mLabelItemDesc = getChild<LLTextEditor>("LabelItemDesc");
-    
-	getChild<LLLineEditor>("LabelItemName")->setPrevalidate(&LLTextValidate::validateASCIIPrintableNoPipe);
-	getChild<LLUICtrl>("LabelItemName")->setCommitCallback(boost::bind(&LLSidepanelItemInfo::onCommitName,this));
     mLabelItemDesc->setCommitCallback(boost::bind(&LLSidepanelItemInfo:: onCommitDescription, this));
->>>>>>> 15908fd3
     // Thumnail edition
     mChangeThumbnailBtn->setCommitCallback(boost::bind(&LLSidepanelItemInfo::onEditThumbnail, this));
     // acquired date
@@ -341,7 +334,6 @@
         LLExperienceCache::instance().fetchAssociatedExperience(item->getParentUUID(), item->getUUID(), url,
                 boost::bind(&LLSidepanelItemInfo::setAssociatedExperience, getDerivedHandle<LLSidepanelItemInfo>(), _1));
     }
-<<<<<<< HEAD
 
     //////////////////////
     // ITEM NAME & DESC //
@@ -350,28 +342,10 @@
                                                GP_OBJECT_MANIPULATE)
         && is_obj_modify && is_complete && not_in_trash;
 
-    getChildView("LabelItemNameTitle")->setEnabled(true);
+    getChildView("LabelItemNameTitle")->setEnabled(TRUE);
     getChildView("LabelItemName")->setEnabled(is_modifiable && !is_calling_card); // for now, don't allow rename of calling cards
     getChild<LLUICtrl>("LabelItemName")->setValue(item->getName());
-    getChildView("LabelItemDescTitle")->setEnabled(true);
-    getChildView("LabelItemDesc")->setEnabled(is_modifiable);
-    getChild<LLUICtrl>("LabelItemDesc")->setValue(item->getDescription());
-    getChild<LLUICtrl>("item_thumbnail")->setValue(item->getThumbnailUUID());
-
-    LLUIImagePtr icon_img = LLInventoryIcon::getIcon(item->getType(), item->getInventoryType(), item->getFlags(), false);
-=======
-    
-	//////////////////////
-	// ITEM NAME & DESC //
-	//////////////////////
-	BOOL is_modifiable = gAgent.allowOperation(PERM_MODIFY, perm,
-											   GP_OBJECT_MANIPULATE)
-		&& is_obj_modify && is_complete && not_in_trash;
-
-	getChildView("LabelItemNameTitle")->setEnabled(TRUE);
-	getChildView("LabelItemName")->setEnabled(is_modifiable && !is_calling_card); // for now, don't allow rename of calling cards
-	getChild<LLUICtrl>("LabelItemName")->setValue(item->getName());
-	getChildView("LabelItemDescTitle")->setEnabled(TRUE);
+    getChildView("LabelItemDescTitle")->setEnabled(TRUE);
     getChild<LLUICtrl>("item_thumbnail")->setValue(item->getThumbnailUUID());
 
     // Asset upload substitutes empty description with a (No Description) placeholder
@@ -380,8 +354,7 @@
     mLabelItemDesc->setValue(desc);
     mLabelItemDesc->setEnabled(is_modifiable);
 
-    LLUIImagePtr icon_img = LLInventoryIcon::getIcon(item->getType(), item->getInventoryType(), item->getFlags(), FALSE);
->>>>>>> 15908fd3
+    LLUIImagePtr icon_img = LLInventoryIcon::getIcon(item->getType(), item->getInventoryType(), item->getFlags(), false);
     mItemTypeIcon->setImage(icon_img);
 
     // Style for creator and owner links
@@ -959,40 +932,24 @@
     LLViewerInventoryItem* item = findItem();
     if(!item) return;
 
-<<<<<<< HEAD
-    LLTextEditor* labelItemDesc = getChild<LLTextEditor>("LabelItemDesc");
-    if(!labelItemDesc)
+    if(!mLabelItemDesc)
     {
         return;
     }
-    if((item->getDescription() != labelItemDesc->getText()) &&
-       (gAgent.allowOperation(PERM_MODIFY, item->getPermissions(), GP_OBJECT_MANIPULATE)))
-    {
-        LLPointer<LLViewerInventoryItem> new_item = new LLViewerInventoryItem(item);
-
-        new_item->setDescription(labelItemDesc->getText());
-        onCommitChanges(new_item);
-    }
-=======
-	if(!mLabelItemDesc)
-	{
-		return;
-	}
     if (!gAgent.allowOperation(PERM_MODIFY, item->getPermissions(), GP_OBJECT_MANIPULATE))
     {
         return;
     }
     std::string old_desc = item->getDescription();
     std::string new_desc = mLabelItemDesc->getText();
-	if(old_desc != new_desc)
-	{
+    if(old_desc != new_desc)
+    {
         mLabelItemDesc->setSelectAllOnFocusReceived(false);
-		LLPointer<LLViewerInventoryItem> new_item = new LLViewerInventoryItem(item);
-
-		new_item->setDescription(new_desc);
-		onCommitChanges(new_item);
-	}
->>>>>>> 15908fd3
+        LLPointer<LLViewerInventoryItem> new_item = new LLViewerInventoryItem(item);
+
+        new_item->setDescription(new_desc);
+        onCommitChanges(new_item);
+    }
 }
 
 void LLSidepanelItemInfo::onCommitPermissions(LLUICtrl* ctrl)
