/**
 * @file llviewerobject.cpp
 * @brief Base class for viewer objects
 *
 * $LicenseInfo:firstyear=2001&license=viewerlgpl$
 * Second Life Viewer Source Code
 * Copyright (C) 2010, Linden Research, Inc.
 *
 * This library is free software; you can redistribute it and/or
 * modify it under the terms of the GNU Lesser General Public
 * License as published by the Free Software Foundation;
 * version 2.1 of the License only.
 *
 * This library is distributed in the hope that it will be useful,
 * but WITHOUT ANY WARRANTY; without even the implied warranty of
 * MERCHANTABILITY or FITNESS FOR A PARTICULAR PURPOSE.  See the GNU
 * Lesser General Public License for more details.
 *
 * You should have received a copy of the GNU Lesser General Public
 * License along with this library; if not, write to the Free Software
 * Foundation, Inc., 51 Franklin Street, Fifth Floor, Boston, MA  02110-1301  USA
 *
 * Linden Research, Inc., 945 Battery Street, San Francisco, CA  94111  USA
 * $/LicenseInfo$
 */

#include "llviewerprecompiledheaders.h"

#include "llviewerobject.h"

#include "llaudioengine.h"
#include "indra_constants.h"
#include "llmath.h"
#include "llflexibleobject.h"
#include "llviewercontrol.h"
#include "lldatapacker.h"
#include "llfasttimer.h"
#include "llfloaterreg.h"
#include "llfontgl.h"
#include "llframetimer.h"
#include "llhudicon.h"
#include "llinventory.h"
#include "llinventorydefines.h"
#include "llmaterialtable.h"
#include "llmutelist.h"
#include "llnamevalue.h"
#include "llprimitive.h"
#include "llquantize.h"
#include "llregionhandle.h"
#include "llsdserialize.h"
#include "lltree_common.h"
#include "llxfermanager.h"
#include "message.h"
#include "object_flags.h"

#include "llaudiosourcevo.h"
#include "llagent.h"
#include "llagentcamera.h"
#include "llagentwearables.h"
#include "llbbox.h"
#include "llbox.h"
#include "llcylinder.h"
#include "llcontrolavatar.h"
#include "lldrawable.h"
#include "llface.h"
#include "llfloatertools.h"
#include "llfollowcam.h"
#include "llhudtext.h"
#include "llselectmgr.h"
#include "llrendersphere.h"
#include "lltooldraganddrop.h"
#include "lluiavatar.h"
#include "llviewercamera.h"
#include "llviewertexturelist.h"
#include "llviewerinventory.h"
#include "llviewerobjectlist.h"
#include "llviewerparceloverlay.h"
#include "llviewerpartsource.h"
#include "llviewerregion.h"
#include "llviewerstats.h"
#include "llviewertextureanim.h"
#include "llviewerwindow.h" // For getSpinAxis
#include "llvoavatar.h"
#include "llvoavatarself.h"
#include "llvograss.h"
#include "llvosky.h"
#include "llvolume.h"
#include "llvolumemessage.h"
#include "llvopartgroup.h"
#include "llvosurfacepatch.h"
#include "llvotree.h"
#include "llvovolume.h"
#include "llvowater.h"
#include "llworld.h"
#include "llui.h"
#include "pipeline.h"
#include "llviewernetwork.h"
#include "llvowlsky.h"
#include "llmanip.h"
#include "lltrans.h"
#include "llsdutil.h"
#include "llmediaentry.h"
#include "llfloaterperms.h"
#include "llvocache.h"
#include "llcleanup.h"
#include "llcallstack.h"
#include "llmeshrepository.h"
#include "llgltfmateriallist.h"
#include "llgl.h"

//#define DEBUG_UPDATE_TYPE

BOOL        LLViewerObject::sVelocityInterpolate = TRUE;
BOOL        LLViewerObject::sPingInterpolate = TRUE;

U32         LLViewerObject::sNumZombieObjects = 0;
S32         LLViewerObject::sNumObjects = 0;
BOOL        LLViewerObject::sMapDebug = TRUE;
LLColor4    LLViewerObject::sEditSelectColor(   1.0f, 1.f, 0.f, 0.3f);  // Edit OK
LLColor4    LLViewerObject::sNoEditSelectColor( 1.0f, 0.f, 0.f, 0.3f);  // Can't edit
S32         LLViewerObject::sAxisArrowLength(50);


BOOL        LLViewerObject::sPulseEnabled(FALSE);
BOOL        LLViewerObject::sUseSharedDrawables(FALSE); // TRUE

// sMaxUpdateInterpolationTime must be greater than sPhaseOutUpdateInterpolationTime
F64Seconds  LLViewerObject::sMaxUpdateInterpolationTime(3.0);       // For motion interpolation: after X seconds with no updates, don't predict object motion
F64Seconds  LLViewerObject::sPhaseOutUpdateInterpolationTime(2.0);  // For motion interpolation: after Y seconds with no updates, taper off motion prediction
F64Seconds  LLViewerObject::sMaxRegionCrossingInterpolationTime(1.0);// For motion interpolation: don't interpolate over this time on region crossing

std::map<std::string, U32> LLViewerObject::sObjectDataMap;

// The maximum size of an object extra parameters binary (packed) block
#define MAX_OBJECT_PARAMS_SIZE 1024

// At 45 Hz collisions seem stable and objects seem
// to settle down at a reasonable rate.
// JC 3/18/2003

const F32 PHYSICS_TIMESTEP = 1.f / 45.f;
const U32 MAX_INV_FILE_READ_FAILS = 25;
const S32 MAX_OBJECT_BINARY_DATA_SIZE = 60 + 16;

const F64 INVENTORY_UPDATE_WAIT_TIME_DESYNC = 5; // seconds
const F64 INVENTORY_UPDATE_WAIT_TIME_OUTDATED = 1;

// static
LLViewerObject *LLViewerObject::createObject(const LLUUID &id, const LLPCode pcode, LLViewerRegion *regionp, S32 flags)
{
    LL_PROFILE_ZONE_SCOPED;
    LL_DEBUGS("ObjectUpdate") << "creating " << id << LL_ENDL;
    dumpStack("ObjectUpdateStack");

    LLViewerObject *res = NULL;

    if (gNonInteractive
        && pcode != LL_PCODE_LEGACY_AVATAR
        && pcode != LL_VO_SURFACE_PATCH
        && pcode != LL_VO_WATER
        && pcode != LL_VO_VOID_WATER
        && pcode != LL_VO_WL_SKY
        && pcode != LL_VO_SKY
        && pcode != LL_VO_PART_GROUP
        )
    {
        return res;
    }
    switch (pcode)
    {
    case LL_PCODE_VOLUME:
    {
        res = new LLVOVolume(id, pcode, regionp); break;
        break;
    }
    case LL_PCODE_LEGACY_AVATAR:
    {
        if (id == gAgentID)
        {
            if (!gAgentAvatarp)
            {
                gAgentAvatarp = new LLVOAvatarSelf(id, pcode, regionp);
                gAgentAvatarp->initInstance();
                gAgentWearables.setAvatarObject(gAgentAvatarp);
            }
            else
            {
                if (isAgentAvatarValid())
                {
                    gAgentAvatarp->updateRegion(regionp);
                }
            }
            res = gAgentAvatarp;
        }
        else if (flags & CO_FLAG_CONTROL_AVATAR)
        {
            LLControlAvatar *control_avatar = new LLControlAvatar(id, pcode, regionp);
            control_avatar->initInstance();
            res = control_avatar;
        }
        else if (flags & CO_FLAG_UI_AVATAR)
        {
            LLUIAvatar *ui_avatar = new LLUIAvatar(id, pcode, regionp);
            ui_avatar->initInstance();
            res = ui_avatar;
        }
        else
        {
            LLVOAvatar *avatar = new LLVOAvatar(id, pcode, regionp);
            avatar->initInstance();
            res = avatar;
        }
        break;
    }
    case LL_PCODE_LEGACY_GRASS:
      res = new LLVOGrass(id, pcode, regionp); break;
    case LL_PCODE_LEGACY_PART_SYS:
//    LL_WARNS() << "Creating old part sys!" << LL_ENDL;
//    res = new LLVOPart(id, pcode, regionp); break;
      res = NULL; break;
    case LL_PCODE_LEGACY_TREE:
      res = new LLVOTree(id, pcode, regionp); break;
    case LL_PCODE_TREE_NEW:
//    LL_WARNS() << "Creating new tree!" << LL_ENDL;
//    res = new LLVOTree(id, pcode, regionp); break;
      res = NULL; break;
    case LL_VO_SURFACE_PATCH:
      res = new LLVOSurfacePatch(id, pcode, regionp); break;
    case LL_VO_SKY:
      res = new LLVOSky(id, pcode, regionp); break;
    case LL_VO_VOID_WATER:
        res = new LLVOVoidWater(id, pcode, regionp); break;
    case LL_VO_WATER:
        res = new LLVOWater(id, pcode, regionp); break;
    case LL_VO_PART_GROUP:
      res = new LLVOPartGroup(id, pcode, regionp); break;
    case LL_VO_HUD_PART_GROUP:
      res = new LLVOHUDPartGroup(id, pcode, regionp); break;
    case LL_VO_WL_SKY:
      res = new LLVOWLSky(id, pcode, regionp); break;
    default:
      LL_WARNS() << "Unknown object pcode " << (S32)pcode << LL_ENDL;
      res = NULL; break;
    }

    return res;
}

LLViewerObject::LLViewerObject(const LLUUID &id, const LLPCode pcode, LLViewerRegion *regionp, BOOL is_global)
:   LLPrimitive(),
    mChildList(),
    mID(id),
    mLocalID(0),
    mTotalCRC(0),
    mListIndex(-1),
    mTEImages(NULL),
    mTENormalMaps(NULL),
    mTESpecularMaps(NULL),
    mbCanSelect(TRUE),
    mFlags(0),
    mPhysicsShapeType(0),
    mPhysicsGravity(0),
    mPhysicsFriction(0),
    mPhysicsDensity(0),
    mPhysicsRestitution(0),
    mDrawable(),
    mCreateSelected(FALSE),
    mRenderMedia(FALSE),
    mBestUpdatePrecision(0),
    mText(),
    mHudText(""),
    mHudTextColor(LLColor4::white),
    mControlAvatar(NULL),
    mLastInterpUpdateSecs(0.f),
    mLastMessageUpdateSecs(0.f),
    mLatestRecvPacketID(0),
    mRegionCrossExpire(0),
    mData(NULL),
    mAudioSourcep(NULL),
    mAudioGain(1.f),
    mSoundCutOffRadius(0.f),
    mAppAngle(0.f),
    mPixelArea(1024.f),
    mInventory(NULL),
    mInventorySerialNum(0),
    mExpectedInventorySerialNum(0),
    mInvRequestState(INVENTORY_REQUEST_STOPPED),
    mInvRequestXFerId(0),
    mInventoryDirty(FALSE),
    mRegionp(regionp),
    mDead(FALSE),
    mOrphaned(FALSE),
    mUserSelected(FALSE),
    mOnActiveList(FALSE),
    mOnMap(FALSE),
    mStatic(FALSE),
    mSeatCount(0),
    mNumFaces(0),
    mRotTime(0.f),
    mAngularVelocityRot(),
    mPreviousRotation(),
    mAttachmentState(0),
    mMedia(NULL),
    mClickAction(0),
    mObjectCost(0),
    mLinksetCost(0),
    mPhysicsCost(0),
    mLinksetPhysicsCost(0.f),
    mCostStale(true),
    mPhysicsShapeUnknown(true),
    mAttachmentItemID(LLUUID::null),
    mLastUpdateType(OUT_UNKNOWN),
    mLastUpdateCached(FALSE),
    mCachedMuteListUpdateTime(0),
    mCachedOwnerInMuteList(false),
    mRiggedAttachedWarned(false)
{
    if (!is_global)
    {
        llassert(mRegionp);
    }

    LLPrimitive::init_primitive(pcode);

    // CP: added 12/2/2005 - this was being initialised to 0, not the current frame time
    mLastInterpUpdateSecs = LLFrameTimer::getElapsedSeconds();

    mPositionRegion = LLVector3(0.f, 0.f, 0.f);

    if (!is_global && mRegionp)
    {
        mPositionAgent = mRegionp->getOriginAgent();
    }
    resetRot();

    LLViewerObject::sNumObjects++;
}

LLViewerObject::~LLViewerObject()
{
    deleteTEImages();

    // unhook from reflection probe manager
    if (mReflectionProbe.notNull())
    {
        mReflectionProbe->mViewerObject = nullptr;
        mReflectionProbe = nullptr;
    }

    if(mInventory)
    {
        mInventory->clear();  // will deref and delete entries
        delete mInventory;
        mInventory = NULL;
    }

    if (mPartSourcep)
    {
        mPartSourcep->setDead();
        mPartSourcep = NULL;
    }

    if (mText)
    {
        // something recovered LLHUDText when object was already dead
        mText->markDead();
        mText = NULL;
    }

    // Delete memory associated with extra parameters.
    std::unordered_map<U16, ExtraParameter*>::iterator iter;
    for (iter = mExtraParameterList.begin(); iter != mExtraParameterList.end(); ++iter)
    {
        if(iter->second != NULL)
        {
            delete iter->second->data;
            delete iter->second;
        }
    }
    mExtraParameterList.clear();

    for_each(mNameValuePairs.begin(), mNameValuePairs.end(), DeletePairedPointer()) ;
    mNameValuePairs.clear();

    delete[] mData;
    mData = NULL;

    delete mMedia;
    mMedia = NULL;

    sNumObjects--;
    sNumZombieObjects--;
    llassert(mChildList.size() == 0);
    llassert(mControlAvatar.isNull()); // Should have been cleaned by now
    if (mControlAvatar.notNull())
    {
        mControlAvatar->markForDeath();
        mControlAvatar = NULL;
        LL_WARNS() << "Dead object owned a live control avatar" << LL_ENDL;
    }

    clearInventoryListeners();
}

void LLViewerObject::deleteTEImages()
{
    delete[] mTEImages;
    mTEImages = NULL;

    if (mTENormalMaps != NULL)
    {
        delete[] mTENormalMaps;
        mTENormalMaps = NULL;
    }

    if (mTESpecularMaps != NULL)
    {
        delete[] mTESpecularMaps;
        mTESpecularMaps = NULL;
    }
}

void LLViewerObject::markDead()
{
    if (!mDead)
    {
        LL_PROFILE_ZONE_SCOPED;
        //LL_INFOS() << "Marking self " << mLocalID << " as dead." << LL_ENDL;

        // Root object of this hierarchy unlinks itself.
        if (getParent())
        {
            ((LLViewerObject *)getParent())->removeChild(this);
        }
        LLUUID mesh_id;
        {
            LLVOAvatar *av = getAvatar();
            if (av && LLVOAvatar::getRiggedMeshID(this,mesh_id))
            {
                // This case is needed for indirectly attached mesh objects.
                av->updateAttachmentOverrides();
            }
        }
        if (getControlAvatar())
        {
            unlinkControlAvatar();
        }

        // Mark itself as dead
        mDead = TRUE;
        if(mRegionp)
        {
            mRegionp->removeFromCreatedList(getLocalID());
        }
        gObjectList.cleanupReferences(this);

        LLViewerObject *childp;
        while (mChildList.size() > 0)
        {
            childp = mChildList.back();
            if (childp->getPCode() != LL_PCODE_LEGACY_AVATAR)
            {
                //LL_INFOS() << "Marking child " << childp->getLocalID() << " as dead." << LL_ENDL;
                childp->setParent(NULL); // LLViewerObject::markDead 1
                childp->markDead();
            }
            else
            {
                // make sure avatar is no longer parented,
                // so we can properly set it's position
                childp->setDrawableParent(NULL);
                ((LLVOAvatar*)childp)->getOffObject();
                childp->setParent(NULL); // LLViewerObject::markDead 2
            }
            mChildList.pop_back();
        }

        if (mDrawable.notNull())
        {
            // Drawables are reference counted, mark as dead, then nuke the pointer.
            mDrawable->markDead();
            mDrawable = NULL;
        }

        if (mText)
        {
            mText->markDead();
            mText = NULL;
        }

        if (mIcon)
        {
            mIcon->markDead();
            mIcon = NULL;
        }

        if (mPartSourcep)
        {
            mPartSourcep->setDead();
            mPartSourcep = NULL;
        }

        if (mAudioSourcep)
        {
            // Do some cleanup
            if (gAudiop)
            {
                gAudiop->cleanupAudioSource(mAudioSourcep);
            }
            mAudioSourcep = NULL;
        }

        if (flagAnimSource())
        {
            if (isAgentAvatarValid())
            {
                // stop motions associated with this object
                gAgentAvatarp->stopMotionFromSource(mID);
            }
        }

        if (flagCameraSource())
        {
            LLFollowCamMgr::getInstance()->removeFollowCamParams(mID);
        }

        if (mReflectionProbe.notNull())
        {
            mReflectionProbe->mViewerObject = nullptr;
            mReflectionProbe = nullptr;
        }

        sNumZombieObjects++;
    }
}

void LLViewerObject::dump() const
{
    LL_INFOS() << "Type: " << pCodeToString(mPrimitiveCode) << LL_ENDL;
    LL_INFOS() << "Drawable: " << (LLDrawable *)mDrawable << LL_ENDL;
    LL_INFOS() << "Update Age: " << LLFrameTimer::getElapsedSeconds() - mLastMessageUpdateSecs << LL_ENDL;

    LL_INFOS() << "Parent: " << getParent() << LL_ENDL;
    LL_INFOS() << "ID: " << mID << LL_ENDL;
    LL_INFOS() << "LocalID: " << mLocalID << LL_ENDL;
    LL_INFOS() << "PositionRegion: " << getPositionRegion() << LL_ENDL;
    LL_INFOS() << "PositionAgent: " << getPositionAgent() << LL_ENDL;
    LL_INFOS() << "PositionGlobal: " << getPositionGlobal() << LL_ENDL;
    LL_INFOS() << "Velocity: " << getVelocity() << LL_ENDL;
    if (mDrawable.notNull() &&
        mDrawable->getNumFaces() &&
        mDrawable->getFace(0))
    {
        LLFacePool *poolp = mDrawable->getFace(0)->getPool();
        if (poolp)
        {
            LL_INFOS() << "Pool: " << poolp << LL_ENDL;
            LL_INFOS() << "Pool reference count: " << poolp->mReferences.size() << LL_ENDL;
        }
    }
    //LL_INFOS() << "BoxTree Min: " << mDrawable->getBox()->getMin() << LL_ENDL;
    //LL_INFOS() << "BoxTree Max: " << mDrawable->getBox()->getMin() << LL_ENDL;
    /*
    LL_INFOS() << "Velocity: " << getVelocity() << LL_ENDL;
    LL_INFOS() << "AnyOwner: " << permAnyOwner() << " YouOwner: " << permYouOwner() << " Edit: " << mPermEdit << LL_ENDL;
    LL_INFOS() << "UsePhysics: " << flagUsePhysics() << " CanSelect " << mbCanSelect << " UserSelected " << mUserSelected << LL_ENDL;
    LL_INFOS() << "AppAngle: " << mAppAngle << LL_ENDL;
    LL_INFOS() << "PixelArea: " << mPixelArea << LL_ENDL;

    char buffer[1000];
    char *key;
    for (key = mNameValuePairs.getFirstKey(); key; key = mNameValuePairs.getNextKey() )
    {
        mNameValuePairs[key]->printNameValue(buffer);
        LL_INFOS() << buffer << LL_ENDL;
    }
    for (child_list_t::iterator iter = mChildList.begin();
         iter != mChildList.end(); iter++)
    {
        LLViewerObject* child = *iter;
        LL_INFOS() << "  child " << child->getID() << LL_ENDL;
    }
    */
}

void LLViewerObject::printNameValuePairs() const
{
    for (name_value_map_t::const_iterator iter = mNameValuePairs.begin();
         iter != mNameValuePairs.end(); iter++)
    {
        LLNameValue* nv = iter->second;
        LL_INFOS() << nv->printNameValue() << LL_ENDL;
    }
}

void LLViewerObject::initVOClasses()
{
    // Initialized shared class stuff first.
    LLVOAvatar::initClass();
    LLVOTree::initClass();
    LL_INFOS() << "Viewer Object size: " << sizeof(LLViewerObject) << LL_ENDL;
    LLVOGrass::initClass();
    LLVOWater::initClass();
    LLVOVolume::initClass();

    initObjectDataMap();
}

void LLViewerObject::cleanupVOClasses()
{
    SUBSYSTEM_CLEANUP(LLVOGrass);
    SUBSYSTEM_CLEANUP(LLVOWater);
    SUBSYSTEM_CLEANUP(LLVOTree);
    SUBSYSTEM_CLEANUP(LLVOAvatar);
    SUBSYSTEM_CLEANUP(LLVOVolume);

    sObjectDataMap.clear();
}

//object data map for compressed && !OUT_TERSE_IMPROVED
//static
void LLViewerObject::initObjectDataMap()
{
    U32 count = 0;

    sObjectDataMap["ID"] = count; //full id //LLUUID
    count += sizeof(LLUUID);

    sObjectDataMap["LocalID"] = count; //U32
    count += sizeof(U32);

    sObjectDataMap["PCode"] = count;   //U8
    count += sizeof(U8);

    sObjectDataMap["State"] = count;   //U8
    count += sizeof(U8);

    sObjectDataMap["CRC"] = count;     //U32
    count += sizeof(U32);

    sObjectDataMap["Material"] = count; //U8
    count += sizeof(U8);

    sObjectDataMap["ClickAction"] = count; //U8
    count += sizeof(U8);

    sObjectDataMap["Scale"] = count; //LLVector3
    count += sizeof(LLVector3);

    sObjectDataMap["Pos"] = count;   //LLVector3
    count += sizeof(LLVector3);

    sObjectDataMap["Rot"] = count;    //LLVector3
    count += sizeof(LLVector3);

    sObjectDataMap["SpecialCode"] = count; //U32
    count += sizeof(U32);

    sObjectDataMap["Owner"] = count; //LLUUID
    count += sizeof(LLUUID);

    sObjectDataMap["Omega"] = count; //LLVector3, when SpecialCode & 0x80 is set
    count += sizeof(LLVector3);

    //ParentID is after Omega if there is Omega, otherwise is after Owner
    sObjectDataMap["ParentID"] = count;//U32, when SpecialCode & 0x20 is set
    count += sizeof(U32);

    //-------
    //The rest items are not included here
    //-------
}

//static
void LLViewerObject::unpackVector3(LLDataPackerBinaryBuffer* dp, LLVector3& value, std::string name)
{
    dp->shift(sObjectDataMap[name]);
    dp->unpackVector3(value, name.c_str());
    dp->reset();
}

//static
void LLViewerObject::unpackUUID(LLDataPackerBinaryBuffer* dp, LLUUID& value, std::string name)
{
    dp->shift(sObjectDataMap[name]);
    dp->unpackUUID(value, name.c_str());
    dp->reset();
}

//static
void LLViewerObject::unpackU32(LLDataPackerBinaryBuffer* dp, U32& value, std::string name)
{
    dp->shift(sObjectDataMap[name]);
    dp->unpackU32(value, name.c_str());
    dp->reset();
}

//static
void LLViewerObject::unpackU8(LLDataPackerBinaryBuffer* dp, U8& value, std::string name)
{
    dp->shift(sObjectDataMap[name]);
    dp->unpackU8(value, name.c_str());
    dp->reset();
}

//static
U32 LLViewerObject::unpackParentID(LLDataPackerBinaryBuffer* dp, U32& parent_id)
{
    dp->shift(sObjectDataMap["SpecialCode"]);
    U32 value;
    dp->unpackU32(value, "SpecialCode");

    parent_id = 0;
    if(value & 0x20)
    {
        S32 offset = sObjectDataMap["ParentID"];
        if(!(value & 0x80))
        {
            offset -= sizeof(LLVector3);
        }

        dp->shift(offset);
        dp->unpackU32(parent_id, "ParentID");
    }
    dp->reset();

    return parent_id;
}

// Replaces all name value pairs with data from \n delimited list
// Does not update server
void LLViewerObject::setNameValueList(const std::string& name_value_list)
{
    // Clear out the old
    for_each(mNameValuePairs.begin(), mNameValuePairs.end(), DeletePairedPointer()) ;
    mNameValuePairs.clear();

    // Bring in the new
    std::string::size_type length = name_value_list.length();
    std::string::size_type start = 0;
    while (start < length)
    {
        std::string::size_type end = name_value_list.find_first_of("\n", start);
        if (end == std::string::npos) end = length;
        if (end > start)
        {
            std::string tok = name_value_list.substr(start, end - start);
            addNVPair(tok);
        }
        start = end+1;
    }
}

BOOL LLViewerObject::isAnySelected() const
{
    bool any_selected = isSelected();
    for (child_list_t::const_iterator iter = mChildList.begin();
         iter != mChildList.end(); iter++)
    {
        const LLViewerObject* child = *iter;
        any_selected = any_selected || child->isSelected();
    }
    return any_selected;
}

void LLViewerObject::setSelected(BOOL sel)
{
    mUserSelected = sel;
    resetRot();

    if (!sel)
    {
        setAllTESelected(false);
    }
}

// This method returns true if the object is over land owned by the
// agent.
bool LLViewerObject::isReturnable()
{
    if (isAttachment())
    {
        return false;
    }

    std::vector<LLBBox> boxes;
    boxes.push_back(LLBBox(getPositionRegion(), getRotationRegion(), getScale() * -0.5f, getScale() * 0.5f).getAxisAligned());
    for (child_list_t::iterator iter = mChildList.begin();
         iter != mChildList.end(); iter++)
    {
        LLViewerObject* child = *iter;
        boxes.push_back( LLBBox(child->getPositionRegion(), child->getRotationRegion(), child->getScale() * -0.5f, child->getScale() * 0.5f).getAxisAligned());
    }

    bool result = (mRegionp && mRegionp->objectIsReturnable(getPositionRegion(), boxes)) ? 1 : 0;

    if ( !result )
    {
        //Get list of neighboring regions relative to this vo's region
        std::vector<LLViewerRegion*> uniqueRegions;
        mRegionp->getNeighboringRegions( uniqueRegions );

        //Build aabb's - for root and all children
        std::vector<PotentialReturnableObject> returnables;
        typedef std::vector<LLViewerRegion*>::iterator RegionIt;
        RegionIt regionStart = uniqueRegions.begin();
        RegionIt regionEnd   = uniqueRegions.end();

        for (; regionStart != regionEnd; ++regionStart )
        {
            LLViewerRegion* pTargetRegion = *regionStart;
            //Add the root vo as there may be no children and we still want
            //to test for any edge overlap
            buildReturnablesForChildrenVO( returnables, this, pTargetRegion );
            //Add it's children
            for (child_list_t::iterator iter = mChildList.begin();  iter != mChildList.end(); iter++)
            {
                LLViewerObject* pChild = *iter;
                buildReturnablesForChildrenVO( returnables, pChild, pTargetRegion );
            }
        }

        //TBD#Eventually create a region -> box list map
        typedef std::vector<PotentialReturnableObject>::iterator ReturnablesIt;
        ReturnablesIt retCurrentIt = returnables.begin();
        ReturnablesIt retEndIt = returnables.end();

        for ( ; retCurrentIt !=retEndIt; ++retCurrentIt )
        {
            boxes.clear();
            LLViewerRegion* pRegion = (*retCurrentIt).pRegion;
            boxes.push_back( (*retCurrentIt).box );
            bool retResult =    pRegion
                             && pRegion->childrenObjectReturnable( boxes )
                             && pRegion->canManageEstate();
            if ( retResult )
            {
                result = true;
                break;
            }
        }
    }
    return result;
}

void LLViewerObject::buildReturnablesForChildrenVO( std::vector<PotentialReturnableObject>& returnables, LLViewerObject* pChild, LLViewerRegion* pTargetRegion )
{
    if ( !pChild )
    {
        LL_ERRS()<<"child viewerobject is NULL "<<LL_ENDL;
    }

    constructAndAddReturnable( returnables, pChild, pTargetRegion );

    //We want to handle any children VO's as well
    for (child_list_t::iterator iter = pChild->mChildList.begin();  iter != pChild->mChildList.end(); iter++)
    {
        LLViewerObject* pChildofChild = *iter;
        buildReturnablesForChildrenVO( returnables, pChildofChild, pTargetRegion );
    }
}

void LLViewerObject::constructAndAddReturnable( std::vector<PotentialReturnableObject>& returnables, LLViewerObject* pChild, LLViewerRegion* pTargetRegion )
{

    LLVector3 targetRegionPos;
    targetRegionPos.setVec( pChild->getPositionGlobal() );

    LLBBox childBBox = LLBBox( targetRegionPos, pChild->getRotationRegion(), pChild->getScale() * -0.5f,
                                pChild->getScale() * 0.5f).getAxisAligned();

    LLVector3 edgeA = targetRegionPos + childBBox.getMinLocal();
    LLVector3 edgeB = targetRegionPos + childBBox.getMaxLocal();

    LLVector3d edgeAd, edgeBd;
    edgeAd.setVec(edgeA);
    edgeBd.setVec(edgeB);

    //Only add the box when either of the extents are in a neighboring region
    if ( pTargetRegion->pointInRegionGlobal( edgeAd ) || pTargetRegion->pointInRegionGlobal( edgeBd ) )
    {
        PotentialReturnableObject returnableObj;
        returnableObj.box       = childBBox;
        returnableObj.pRegion   = pTargetRegion;
        returnables.push_back( returnableObj );
    }
}

bool LLViewerObject::crossesParcelBounds()
{
    std::vector<LLBBox> boxes;
    boxes.push_back(LLBBox(getPositionRegion(), getRotationRegion(), getScale() * -0.5f, getScale() * 0.5f).getAxisAligned());
    for (child_list_t::iterator iter = mChildList.begin();
         iter != mChildList.end(); iter++)
    {
        LLViewerObject* child = *iter;
        boxes.push_back(LLBBox(child->getPositionRegion(), child->getRotationRegion(), child->getScale() * -0.5f, child->getScale() * 0.5f).getAxisAligned());
    }

    return mRegionp && mRegionp->objectsCrossParcel(boxes);
}

BOOL LLViewerObject::setParent(LLViewerObject* parent)
{
    if(mParent != parent)
    {
        LLViewerObject* old_parent = (LLViewerObject*)mParent ;
        BOOL ret = LLPrimitive::setParent(parent);
        if(ret && old_parent && parent)
        {
            old_parent->removeChild(this) ;
        }
        return ret ;
    }

    return FALSE ;
}

void LLViewerObject::addChild(LLViewerObject *childp)
{
    for (child_list_t::iterator i = mChildList.begin(); i != mChildList.end(); ++i)
    {
        if (*i == childp)
        {   //already has child
            return;
        }
    }

    if (!isAvatar())
    {
        // propagate selection properties
        childp->mbCanSelect = mbCanSelect;
    }

    if(childp->setParent(this))
    {
        mChildList.push_back(childp);
        childp->afterReparent();

        if (childp->isAvatar())
        {
            mSeatCount++;
        }
    }
}

void LLViewerObject::onReparent(LLViewerObject *old_parent, LLViewerObject *new_parent)
{
}

void LLViewerObject::afterReparent()
{
}

void LLViewerObject::removeChild(LLViewerObject *childp)
{
    for (child_list_t::iterator i = mChildList.begin(); i != mChildList.end(); ++i)
    {
        if (*i == childp)
        {
            if (!childp->isAvatar() && mDrawable.notNull() && mDrawable->isActive() && childp->mDrawable.notNull() && !isAvatar())
            {
                gPipeline.markRebuild(childp->mDrawable, LLDrawable::REBUILD_VOLUME);
            }

            mChildList.erase(i);

            if(childp->getParent() == this)
            {
                childp->setParent(NULL);
            }

            if (childp->isAvatar())
            {
                mSeatCount--;
            }
            break;
        }
    }

    if (childp->isSelected())
    {
        LLSelectMgr::getInstance()->deselectObjectAndFamily(childp);
        BOOL add_to_end = TRUE;
        LLSelectMgr::getInstance()->selectObjectAndFamily(childp, add_to_end);
    }
}

void LLViewerObject::addThisAndAllChildren(std::vector<LLViewerObject*>& objects)
{
    objects.push_back(this);
    for (child_list_t::iterator iter = mChildList.begin();
         iter != mChildList.end(); iter++)
    {
        LLViewerObject* child = *iter;
        if (!child->isAvatar())
        {
            child->addThisAndAllChildren(objects);
        }
    }
}

void LLViewerObject::addThisAndNonJointChildren(std::vector<LLViewerObject*>& objects)
{
    objects.push_back(this);
    // don't add any attachments when temporarily selecting avatar
    if (isAvatar())
    {
        return;
    }
    for (child_list_t::iterator iter = mChildList.begin();
         iter != mChildList.end(); iter++)
    {
        LLViewerObject* child = *iter;
        if ( (!child->isAvatar()))
        {
            child->addThisAndNonJointChildren(objects);
        }
    }
}

BOOL LLViewerObject::isChild(LLViewerObject *childp) const
{
    for (child_list_t::const_iterator iter = mChildList.begin();
         iter != mChildList.end(); iter++)
    {
        LLViewerObject* testchild = *iter;
        if (testchild == childp)
            return TRUE;
    }
    return FALSE;
}

// returns TRUE if at least one avatar is sitting on this object
BOOL LLViewerObject::isSeat() const
{
    return mSeatCount > 0;
}

BOOL LLViewerObject::setDrawableParent(LLDrawable* parentp)
{
    if (mDrawable.isNull())
    {
        return FALSE;
    }

    BOOL ret = mDrawable->mXform.setParent(parentp ? &parentp->mXform : NULL);
    if(!ret)
    {
        return FALSE ;
    }
    LLDrawable* old_parent = mDrawable->mParent;
    mDrawable->mParent = parentp;

    if (parentp && mDrawable->isActive())
    {
        parentp->makeActive();
        parentp->setState(LLDrawable::ACTIVE_CHILD);
    }

    gPipeline.markRebuild(mDrawable, LLDrawable::REBUILD_VOLUME);
    if( (old_parent != parentp && old_parent)
        || (parentp && parentp->isActive()))
    {
        // *TODO we should not be relying on setDrawable parent to call markMoved
        gPipeline.markMoved(mDrawable, FALSE);
    }
    else if (!mDrawable->isAvatar())
    {
        mDrawable->updateXform(TRUE);
        /*if (!mDrawable->getSpatialGroup())
        {
            mDrawable->movePartition();
        }*/
    }

    return ret;
}

// Show or hide particles, icon and HUD
void LLViewerObject::hideExtraDisplayItems( BOOL hidden )
{
    if( mPartSourcep.notNull() )
    {
        LLViewerPartSourceScript *partSourceScript = mPartSourcep.get();
        partSourceScript->setSuspended( hidden );
    }

    if( mText.notNull() )
    {
        LLHUDText *hudText = mText.get();
        hudText->setHidden( hidden );
    }

    if( mIcon.notNull() )
    {
        LLHUDIcon *hudIcon = mIcon.get();
        hudIcon->setHidden( hidden );
    }
}

U32 LLViewerObject::checkMediaURL(const std::string &media_url)
{
    U32 retval = (U32)0x0;
    if (!mMedia && !media_url.empty())
    {
        retval |= MEDIA_URL_ADDED;
        mMedia = new LLViewerObjectMedia;
        mMedia->mMediaURL = media_url;
        mMedia->mMediaType = LLViewerObject::MEDIA_SET;
        mMedia->mPassedWhitelist = FALSE;
    }
    else if (mMedia)
    {
        if (media_url.empty())
        {
            retval |= MEDIA_URL_REMOVED;
            delete mMedia;
            mMedia = NULL;
        }
        else if (mMedia->mMediaURL != media_url) // <-- This is an optimization.  If they are equal don't bother with below's test.
        {
            /*if (! (LLTextureEntry::getAgentIDFromMediaVersionString(media_url) == gAgent.getID() &&
                   LLTextureEntry::getVersionFromMediaVersionString(media_url) ==
                        LLTextureEntry::getVersionFromMediaVersionString(mMedia->mMediaURL) + 1))
            */
            {
                // If the media URL is different and WE were not the one who
                // changed it, mark dirty.
                retval |= MEDIA_URL_UPDATED;
            }
            mMedia->mMediaURL = media_url;
            mMedia->mPassedWhitelist = FALSE;
        }
    }
    return retval;
}

//extract spatial information from object update message
//return parent_id
//static
U32 LLViewerObject::extractSpatialExtents(LLDataPackerBinaryBuffer *dp, LLVector3& pos, LLVector3& scale, LLQuaternion& rot)
{
    U32 parent_id = 0;
    LLViewerObject::unpackParentID(dp, parent_id);

    LLViewerObject::unpackVector3(dp, scale, "Scale");
    LLViewerObject::unpackVector3(dp, pos, "Pos");

    LLVector3 vec;
    LLViewerObject::unpackVector3(dp, vec, "Rot");
    rot.unpackFromVector3(vec);

    return parent_id;
}

U32 LLViewerObject::processUpdateMessage(LLMessageSystem *mesgsys,
                     void **user_data,
                     U32 block_num,
                     const EObjectUpdateType update_type,
                     LLDataPacker *dp)
{
    LL_PROFILE_ZONE_SCOPED;
    LL_DEBUGS_ONCE("SceneLoadTiming") << "Received viewer object data" << LL_ENDL;

    LL_DEBUGS("ObjectUpdate") << " mesgsys " << mesgsys << " dp " << dp << " id " << getID() << " update_type " << (S32) update_type << LL_ENDL;
    dumpStack("ObjectUpdateStack");

    U32 retval = 0x0;

    // If region is removed from the list it is also deleted.
    if (!LLWorld::instance().isRegionListed(mRegionp))
    {
        LL_WARNS() << "Updating object in an invalid region" << LL_ENDL;
        return retval;
    }

    // Coordinates of objects on simulators are region-local.
    U64 region_handle = 0;

    if(mesgsys != NULL)
    {
        mesgsys->getU64Fast(_PREHASH_RegionData, _PREHASH_RegionHandle, region_handle);
        LLViewerRegion* regionp = LLWorld::getInstance()->getRegionFromHandle(region_handle);
        if(regionp != mRegionp && regionp && mRegionp)//region cross
        {
            //this is the redundant position and region update, but it is necessary in case the viewer misses the following
            //position and region update messages from sim.
            //this redundant update should not cause any problems.
            LLVector3 delta_pos =  mRegionp->getOriginAgent() - regionp->getOriginAgent();
            setPositionParent(getPosition() + delta_pos); //update to the new region position immediately.
            setRegion(regionp) ; //change the region.
        }
        else
        {
            if(regionp != mRegionp)
            {
                if(mRegionp)
                {
                    mRegionp->removeFromCreatedList(getLocalID());
                }
                if(regionp)
                {
                    regionp->addToCreatedList(getLocalID());
                }
            }
            mRegionp = regionp ;
        }
    }

    if (!mRegionp)
    {
        U32 x, y;
        from_region_handle(region_handle, &x, &y);

        LL_ERRS() << "Object has invalid region " << x << ":" << y << "!" << LL_ENDL;
        return retval;
    }

    F32 time_dilation = 1.f;
    if(mesgsys != NULL)
    {
        U16 time_dilation16;
        mesgsys->getU16Fast(_PREHASH_RegionData, _PREHASH_TimeDilation, time_dilation16);
        time_dilation = ((F32) time_dilation16) / 65535.f;
        mRegionp->setTimeDilation(time_dilation);
    }

    // this will be used to determine if we've really changed position
    // Use getPosition, not getPositionRegion, since this is what we're comparing directly against.
    LLVector3 test_pos_parent = getPosition();

    // This needs to match the largest size below. See switch(length)
    U8  data[MAX_OBJECT_BINARY_DATA_SIZE];

#ifdef LL_BIG_ENDIAN
    U16 valswizzle[4];
#endif
    U16 *val;
    const F32 size = LLWorld::getInstance()->getRegionWidthInMeters();
    const F32 MAX_HEIGHT = LLWorld::getInstance()->getRegionMaxHeight();
    const F32 MIN_HEIGHT = LLWorld::getInstance()->getRegionMinHeight();
    S32 length;
    S32 count;
    S32 this_update_precision = 32;     // in bits

    // Temporaries, because we need to compare w/ previous to set dirty flags...
    LLVector3 new_pos_parent;
    LLVector3 new_vel;
    LLVector3 new_acc;
    LLVector3 new_angv;
    LLVector3 old_angv = getAngularVelocity();
    LLQuaternion new_rot;
    LLVector3 new_scale = getScale();

    U32 parent_id = 0;
    U8  material = 0;
    U8 click_action = 0;
    U32 crc = 0;

    bool old_special_hover_cursor = specialHoverCursor();

    LLViewerObject *cur_parentp = (LLViewerObject *)getParent();

    if (cur_parentp)
    {
        parent_id = cur_parentp->mLocalID;
    }

    if (!dp)
    {
        switch(update_type)
        {
        case OUT_FULL:
            {
#ifdef DEBUG_UPDATE_TYPE
                LL_INFOS() << "Full:" << getID() << LL_ENDL;
#endif
                //clear cost and linkset cost
                setObjectCostStale();
                if (isSelected())
                {
                    gFloaterTools->dirty();
                }

                LLUUID audio_uuid;
                LLUUID owner_id;    // only valid if audio_uuid or particle system is not null
                F32    gain;
                F32    cutoff;
                U8     sound_flags;

                mesgsys->getU32Fast( _PREHASH_ObjectData, _PREHASH_CRC, crc, block_num);
                mesgsys->getU32Fast( _PREHASH_ObjectData, _PREHASH_ParentID, parent_id, block_num);
                mesgsys->getUUIDFast(_PREHASH_ObjectData, _PREHASH_Sound, audio_uuid, block_num );
                // HACK: Owner id only valid if non-null sound id or particle system
                mesgsys->getUUIDFast(_PREHASH_ObjectData, _PREHASH_OwnerID, owner_id, block_num );
                mesgsys->getF32Fast( _PREHASH_ObjectData, _PREHASH_Gain, gain, block_num );
                mesgsys->getF32Fast(  _PREHASH_ObjectData, _PREHASH_Radius, cutoff, block_num );
                mesgsys->getU8Fast(  _PREHASH_ObjectData, _PREHASH_Flags, sound_flags, block_num );
                mesgsys->getU8Fast(  _PREHASH_ObjectData, _PREHASH_Material, material, block_num );
                mesgsys->getU8Fast(  _PREHASH_ObjectData, _PREHASH_ClickAction, click_action, block_num);
                mesgsys->getVector3Fast(_PREHASH_ObjectData, _PREHASH_Scale, new_scale, block_num );
                length = mesgsys->getSizeFast(_PREHASH_ObjectData, block_num, _PREHASH_ObjectData);
                mesgsys->getBinaryDataFast(_PREHASH_ObjectData, _PREHASH_ObjectData, data, length, block_num, MAX_OBJECT_BINARY_DATA_SIZE);

                mTotalCRC = crc;
                // Might need to update mSourceMuted here to properly pick up new radius
                mSoundCutOffRadius = cutoff;

                // Owner ID used for sound muting or particle system muting
                setAttachedSound(audio_uuid, owner_id, gain, sound_flags);

                U8 old_material = getMaterial();
                if (old_material != material)
                {
                    setMaterial(material);
                    if (mDrawable.notNull())
                    {
                        gPipeline.markMoved(mDrawable, FALSE); // undamped
                    }
                }
                setClickAction(click_action);

                count = 0;
                LLVector4 collision_plane;

                switch(length)
                {
                case (60 + 16):
                    // pull out collision normal for avatar
                    htolememcpy(collision_plane.mV, &data[count], MVT_LLVector4, sizeof(LLVector4));
                    ((LLVOAvatar*)this)->setFootPlane(collision_plane);
                    count += sizeof(LLVector4);
                    // fall through
                case 60:
                    this_update_precision = 32;
                    // this is a terse update
                    // pos
                    htolememcpy(new_pos_parent.mV, &data[count], MVT_LLVector3, sizeof(LLVector3));
                    count += sizeof(LLVector3);
                    // vel
                    htolememcpy((void*)getVelocity().mV, &data[count], MVT_LLVector3, sizeof(LLVector3));
                    count += sizeof(LLVector3);
                    // acc
                    htolememcpy((void*)getAcceleration().mV, &data[count], MVT_LLVector3, sizeof(LLVector3));
                    count += sizeof(LLVector3);
                    // theta
                    {
                        LLVector3 vec;
                        htolememcpy(vec.mV, &data[count], MVT_LLVector3, sizeof(LLVector3));
                        new_rot.unpackFromVector3(vec);
                    }
                    count += sizeof(LLVector3);
                    // omega
                    htolememcpy((void*)new_angv.mV, &data[count], MVT_LLVector3, sizeof(LLVector3));
                    if (new_angv.isExactlyZero())
                    {
                        // reset rotation time
                        resetRot();
                    }
                    setAngularVelocity(new_angv);
#if LL_DARWIN
                    if (length == 76)
                    {
                        setAngularVelocity(LLVector3::zero);
                    }
#endif
                    break;
                case(32 + 16):
                    // pull out collision normal for avatar
                    htolememcpy(collision_plane.mV, &data[count], MVT_LLVector4, sizeof(LLVector4));
                    ((LLVOAvatar*)this)->setFootPlane(collision_plane);
                    count += sizeof(LLVector4);
                    // fall through
                case 32:
                    this_update_precision = 16;
                    test_pos_parent.quantize16(-0.5f*size, 1.5f*size, MIN_HEIGHT, MAX_HEIGHT);

                    // This is a terse 16 update, so treat data as an array of U16's.
#ifdef LL_BIG_ENDIAN
                    htolememcpy(valswizzle, &data[count], MVT_U16Vec3, 6);
                    val = valswizzle;
#else
                    val = (U16 *) &data[count];
#endif
                    count += sizeof(U16)*3;
                    new_pos_parent.mV[VX] = U16_to_F32(val[VX], -0.5f*size, 1.5f*size);
                    new_pos_parent.mV[VY] = U16_to_F32(val[VY], -0.5f*size, 1.5f*size);
                    new_pos_parent.mV[VZ] = U16_to_F32(val[VZ], MIN_HEIGHT, MAX_HEIGHT);

#ifdef LL_BIG_ENDIAN
                    htolememcpy(valswizzle, &data[count], MVT_U16Vec3, 6);
                    val = valswizzle;
#else
                    val = (U16 *) &data[count];
#endif
                    count += sizeof(U16)*3;
                    setVelocity(LLVector3(U16_to_F32(val[VX], -size, size),
                                                       U16_to_F32(val[VY], -size, size),
                                                       U16_to_F32(val[VZ], -size, size)));

#ifdef LL_BIG_ENDIAN
                    htolememcpy(valswizzle, &data[count], MVT_U16Vec3, 6);
                    val = valswizzle;
#else
                    val = (U16 *) &data[count];
#endif
                    count += sizeof(U16)*3;
                    setAcceleration(LLVector3(U16_to_F32(val[VX], -size, size),
                                                           U16_to_F32(val[VY], -size, size),
                                                           U16_to_F32(val[VZ], -size, size)));
<<<<<<< HEAD

#ifdef LL_BIG_ENDIAN
                    htolememcpy(valswizzle, &data[count], MVT_U16Quat, 4);
                    val = valswizzle;
#else
                    val = (U16 *) &data[count];
#endif
                    count += sizeof(U16)*4;
                    new_rot.mQ[VX] = U16_to_F32(val[VX], -1.f, 1.f);
                    new_rot.mQ[VY] = U16_to_F32(val[VY], -1.f, 1.f);
                    new_rot.mQ[VZ] = U16_to_F32(val[VZ], -1.f, 1.f);
                    new_rot.mQ[VW] = U16_to_F32(val[VW], -1.f, 1.f);

#ifdef LL_BIG_ENDIAN
                    htolememcpy(valswizzle, &data[count], MVT_U16Vec3, 6);
                    val = valswizzle;
#else
                    val = (U16 *) &data[count];
#endif
                    new_angv.setVec(U16_to_F32(val[VX], -size, size),
                                        U16_to_F32(val[VY], -size, size),
                                        U16_to_F32(val[VZ], -size, size));
                    if (new_angv.isExactlyZero())
                    {
                        // reset rotation time
                        resetRot();
                    }
                    setAngularVelocity(new_angv);
                    break;

                case 16:
                    this_update_precision = 8;
                    test_pos_parent.quantize8(-0.5f*size, 1.5f*size, MIN_HEIGHT, MAX_HEIGHT);
                    // this is a terse 8 update
                    new_pos_parent.mV[VX] = U8_to_F32(data[0], -0.5f*size, 1.5f*size);
                    new_pos_parent.mV[VY] = U8_to_F32(data[1], -0.5f*size, 1.5f*size);
                    new_pos_parent.mV[VZ] = U8_to_F32(data[2], MIN_HEIGHT, MAX_HEIGHT);

                    setVelocity(U8_to_F32(data[3], -size, size),
                                U8_to_F32(data[4], -size, size),
                                U8_to_F32(data[5], -size, size) );

                    setAcceleration(U8_to_F32(data[6], -size, size),
                                    U8_to_F32(data[7], -size, size),
                                    U8_to_F32(data[8], -size, size) );

                    new_rot.mQ[VX] = U8_to_F32(data[9], -1.f, 1.f);
                    new_rot.mQ[VY] = U8_to_F32(data[10], -1.f, 1.f);
                    new_rot.mQ[VZ] = U8_to_F32(data[11], -1.f, 1.f);
                    new_rot.mQ[VW] = U8_to_F32(data[12], -1.f, 1.f);

                    new_angv.setVec(U8_to_F32(data[13], -size, size),
                                        U8_to_F32(data[14], -size, size),
                                        U8_to_F32(data[15], -size, size) );
                    if (new_angv.isExactlyZero())
                    {
                        // reset rotation time
                        resetRot();
                    }
                    setAngularVelocity(new_angv);
                    break;
                }

                ////////////////////////////////////////////////////
                //
                // Here we handle data specific to the full message.
                //

                U32 flags;
                mesgsys->getU32Fast(_PREHASH_ObjectData, _PREHASH_UpdateFlags, flags, block_num);
                // clear all but local flags
                mFlags &= FLAGS_LOCAL;
                mFlags |= flags;

                U8 state;
                mesgsys->getU8Fast(_PREHASH_ObjectData, _PREHASH_State, state, block_num );
                mAttachmentState = state;

                // ...new objects that should come in selected need to be added to the selected list
                mCreateSelected = ((flags & FLAGS_CREATE_SELECTED) != 0);

                // Set all name value pairs
                S32 nv_size = mesgsys->getSizeFast(_PREHASH_ObjectData, block_num, _PREHASH_NameValue);
                if (nv_size > 0)
                {
                    std::string name_value_list;
                    mesgsys->getStringFast(_PREHASH_ObjectData, _PREHASH_NameValue, name_value_list, block_num);
                    setNameValueList(name_value_list);
                }

                // Clear out any existing generic data
                if (mData)
                {
                    delete [] mData;
                }

                // Check for appended generic data
                S32 data_size = mesgsys->getSizeFast(_PREHASH_ObjectData, block_num, _PREHASH_Data);
                if (data_size <= 0)
                {
                    mData = NULL;
                }
                else
                {
                    // ...has generic data
                    mData = new U8[data_size];
                    mesgsys->getBinaryDataFast(_PREHASH_ObjectData, _PREHASH_Data, mData, data_size, block_num);
                }

                S32 text_size = mesgsys->getSizeFast(_PREHASH_ObjectData, block_num, _PREHASH_Text);
                if (text_size > 1)
                {
                    // Setup object text
                    if (!mText)
                    {
                        initHudText();
                    }

                    std::string temp_string;
                    mesgsys->getStringFast(_PREHASH_ObjectData, _PREHASH_Text, temp_string, block_num );

                    LLColor4U coloru;
                    mesgsys->getBinaryDataFast(_PREHASH_ObjectData, _PREHASH_TextColor, coloru.mV, 4, block_num);

                    // alpha was flipped so that it zero encoded better
                    coloru.mV[3] = 255 - coloru.mV[3];

                    mText->setColor(LLColor4(coloru));
                    mText->setString(temp_string);

                    mHudText = temp_string;
                    mHudTextColor = LLColor4(coloru);

                    setChanged(MOVED | SILHOUETTE);
                }
                else
                {
                    if (mText.notNull())
                    {
                        mText->markDead();
                        mText = NULL;
                    }
                    mHudText.clear();
                }

                std::string media_url;
                mesgsys->getStringFast(_PREHASH_ObjectData, _PREHASH_MediaURL, media_url, block_num);
                retval |= checkMediaURL(media_url);

                //
                // Unpack particle system data
                //
                unpackParticleSource(block_num, owner_id);

                // Mark all extra parameters not used
                std::unordered_map<U16, ExtraParameter*>::iterator iter;
                for (iter = mExtraParameterList.begin(); iter != mExtraParameterList.end(); ++iter)
                {
                    iter->second->in_use = FALSE;
                }

                // Unpack extra parameters
                S32 size = mesgsys->getSizeFast(_PREHASH_ObjectData, block_num, _PREHASH_ExtraParams);
                if (size > 0)
                {
                    U8 *buffer = new U8[size];
                    mesgsys->getBinaryDataFast(_PREHASH_ObjectData, _PREHASH_ExtraParams, buffer, size, block_num);
                    LLDataPackerBinaryBuffer dp(buffer, size);

                    U8 num_parameters;
                    dp.unpackU8(num_parameters, "num_params");
                    U8 param_block[MAX_OBJECT_PARAMS_SIZE];
                    for (U8 param=0; param<num_parameters; ++param)
                    {
                        U16 param_type;
                        S32 param_size;
                        dp.unpackU16(param_type, "param_type");
                        dp.unpackBinaryData(param_block, param_size, "param_data");
                        //LL_INFOS() << "Param type: " << param_type << ", Size: " << param_size << LL_ENDL;
                        LLDataPackerBinaryBuffer dp2(param_block, param_size);
                        unpackParameterEntry(param_type, &dp2);
                    }
                    delete[] buffer;
                }

                for (iter = mExtraParameterList.begin(); iter != mExtraParameterList.end(); ++iter)
                {
                    if (!iter->second->in_use)
                    {
                        // Send an update message in case it was formerly in use
                        parameterChanged(iter->first, iter->second->data, FALSE, false);
                    }
                }

                break;
            }

        case OUT_TERSE_IMPROVED:
            {
#ifdef DEBUG_UPDATE_TYPE
                LL_INFOS() << "TI:" << getID() << LL_ENDL;
#endif
                length = mesgsys->getSizeFast(_PREHASH_ObjectData, block_num, _PREHASH_ObjectData);
                mesgsys->getBinaryDataFast(_PREHASH_ObjectData, _PREHASH_ObjectData, data, length, block_num, MAX_OBJECT_BINARY_DATA_SIZE);
                count = 0;
                LLVector4 collision_plane;

                switch(length)
                {
                case(60 + 16):
                    // pull out collision normal for avatar
                    htolememcpy(collision_plane.mV, &data[count], MVT_LLVector4, sizeof(LLVector4));
                    ((LLVOAvatar*)this)->setFootPlane(collision_plane);
                    count += sizeof(LLVector4);
                    // fall through
                case 60:
                    // this is a terse 32 update
                    // pos
                    this_update_precision = 32;
                    htolememcpy(new_pos_parent.mV, &data[count], MVT_LLVector3, sizeof(LLVector3));
                    count += sizeof(LLVector3);
                    // vel
                    htolememcpy((void*)getVelocity().mV, &data[count], MVT_LLVector3, sizeof(LLVector3));
                    count += sizeof(LLVector3);
                    // acc
                    htolememcpy((void*)getAcceleration().mV, &data[count], MVT_LLVector3, sizeof(LLVector3));
                    count += sizeof(LLVector3);
                    // theta
                    {
                        LLVector3 vec;
                        htolememcpy(vec.mV, &data[count], MVT_LLVector3, sizeof(LLVector3));
                        new_rot.unpackFromVector3(vec);
                    }
                    count += sizeof(LLVector3);
                    // omega
                    htolememcpy((void*)new_angv.mV, &data[count], MVT_LLVector3, sizeof(LLVector3));
                    if (new_angv.isExactlyZero())
                    {
                        // reset rotation time
                        resetRot();
                    }
                    setAngularVelocity(new_angv);
#if LL_DARWIN
                    if (length == 76)
                    {
                        setAngularVelocity(LLVector3::zero);
                    }
#endif
                    break;
                case(32 + 16):
                    // pull out collision normal for avatar
                    htolememcpy(collision_plane.mV, &data[count], MVT_LLVector4, sizeof(LLVector4));
                    ((LLVOAvatar*)this)->setFootPlane(collision_plane);
                    count += sizeof(LLVector4);
                    // fall through
                case 32:
                    // this is a terse 16 update
                    this_update_precision = 16;
                    test_pos_parent.quantize16(-0.5f*size, 1.5f*size, MIN_HEIGHT, MAX_HEIGHT);

#ifdef LL_BIG_ENDIAN
                    htolememcpy(valswizzle, &data[count], MVT_U16Vec3, 6);
                    val = valswizzle;
#else
                    val = (U16 *) &data[count];
#endif
                    count += sizeof(U16)*3;
                    new_pos_parent.mV[VX] = U16_to_F32(val[VX], -0.5f*size, 1.5f*size);
                    new_pos_parent.mV[VY] = U16_to_F32(val[VY], -0.5f*size, 1.5f*size);
                    new_pos_parent.mV[VZ] = U16_to_F32(val[VZ], MIN_HEIGHT, MAX_HEIGHT);

#ifdef LL_BIG_ENDIAN
                    htolememcpy(valswizzle, &data[count], MVT_U16Vec3, 6);
                    val = valswizzle;
#else
                    val = (U16 *) &data[count];
#endif
                    count += sizeof(U16)*3;
                    setVelocity(U16_to_F32(val[VX], -size, size),
                                U16_to_F32(val[VY], -size, size),
                                U16_to_F32(val[VZ], -size, size));

#ifdef LL_BIG_ENDIAN
                    htolememcpy(valswizzle, &data[count], MVT_U16Vec3, 6);
                    val = valswizzle;
#else
                    val = (U16 *) &data[count];
#endif
                    count += sizeof(U16)*3;
                    setAcceleration(U16_to_F32(val[VX], -size, size),
                                    U16_to_F32(val[VY], -size, size),
                                    U16_to_F32(val[VZ], -size, size));

#ifdef LL_BIG_ENDIAN
                    htolememcpy(valswizzle, &data[count], MVT_U16Quat, 8);
                    val = valswizzle;
#else
                    val = (U16 *) &data[count];
#endif
                    count += sizeof(U16)*4;
                    new_rot.mQ[VX] = U16_to_F32(val[VX], -1.f, 1.f);
                    new_rot.mQ[VY] = U16_to_F32(val[VY], -1.f, 1.f);
                    new_rot.mQ[VZ] = U16_to_F32(val[VZ], -1.f, 1.f);
                    new_rot.mQ[VW] = U16_to_F32(val[VW], -1.f, 1.f);

#ifdef LL_BIG_ENDIAN
                    htolememcpy(valswizzle, &data[count], MVT_U16Vec3, 6);
                    val = valswizzle;
#else
                    val = (U16 *) &data[count];
#endif
                    new_angv.set(U16_to_F32(val[VX], -size, size),
                                        U16_to_F32(val[VY], -size, size),
                                        U16_to_F32(val[VZ], -size, size));
                    setAngularVelocity(new_angv);
                    break;

                case 16:
                    // this is a terse 8 update
                    this_update_precision = 8;
                    test_pos_parent.quantize8(-0.5f*size, 1.5f*size, MIN_HEIGHT, MAX_HEIGHT);
                    new_pos_parent.mV[VX] = U8_to_F32(data[0], -0.5f*size, 1.5f*size);
                    new_pos_parent.mV[VY] = U8_to_F32(data[1], -0.5f*size, 1.5f*size);
                    new_pos_parent.mV[VZ] = U8_to_F32(data[2], MIN_HEIGHT, MAX_HEIGHT);

                    setVelocity(U8_to_F32(data[3], -size, size),
                                U8_to_F32(data[4], -size, size),
                                U8_to_F32(data[5], -size, size) );

                    setAcceleration(U8_to_F32(data[6], -size, size),
                                    U8_to_F32(data[7], -size, size),
                                    U8_to_F32(data[8], -size, size) );

                    new_rot.mQ[VX] = U8_to_F32(data[9], -1.f, 1.f);
                    new_rot.mQ[VY] = U8_to_F32(data[10], -1.f, 1.f);
                    new_rot.mQ[VZ] = U8_to_F32(data[11], -1.f, 1.f);
                    new_rot.mQ[VW] = U8_to_F32(data[12], -1.f, 1.f);

                    new_angv.set(U8_to_F32(data[13], -size, size),
                                        U8_to_F32(data[14], -size, size),
                                        U8_to_F32(data[15], -size, size) );
                    setAngularVelocity(new_angv);
                    break;
                }

                U8 state;
                mesgsys->getU8Fast(_PREHASH_ObjectData, _PREHASH_State, state, block_num );
                mAttachmentState = state;
                break;
            }

        default:
            break;

        }
    }
    else
    {
        // handle the compressed case
        LLUUID sound_uuid;
        LLUUID  owner_id;
        F32    gain = 0;
        U8     sound_flags = 0;
        F32     cutoff = 0;

        U16 val[4];

        U8      state;

        dp->unpackU8(state, "State");
        mAttachmentState = state;

        switch(update_type)
        {
            case OUT_TERSE_IMPROVED:
            {
#ifdef DEBUG_UPDATE_TYPE
                LL_INFOS() << "CompTI:" << getID() << LL_ENDL;
#endif
                U8      value;
                dp->unpackU8(value, "agent");
                if (value)
                {
                    LLVector4 collision_plane;
                    dp->unpackVector4(collision_plane, "Plane");
                    ((LLVOAvatar*)this)->setFootPlane(collision_plane);
                }
                test_pos_parent = getPosition();
                dp->unpackVector3(new_pos_parent, "Pos");
                dp->unpackU16(val[VX], "VelX");
                dp->unpackU16(val[VY], "VelY");
                dp->unpackU16(val[VZ], "VelZ");
                setVelocity(U16_to_F32(val[VX], -128.f, 128.f),
                            U16_to_F32(val[VY], -128.f, 128.f),
                            U16_to_F32(val[VZ], -128.f, 128.f));
                dp->unpackU16(val[VX], "AccX");
                dp->unpackU16(val[VY], "AccY");
                dp->unpackU16(val[VZ], "AccZ");
                setAcceleration(U16_to_F32(val[VX], -64.f, 64.f),
                                U16_to_F32(val[VY], -64.f, 64.f),
                                U16_to_F32(val[VZ], -64.f, 64.f));

                dp->unpackU16(val[VX], "ThetaX");
                dp->unpackU16(val[VY], "ThetaY");
                dp->unpackU16(val[VZ], "ThetaZ");
                dp->unpackU16(val[VS], "ThetaS");
                new_rot.mQ[VX] = U16_to_F32(val[VX], -1.f, 1.f);
                new_rot.mQ[VY] = U16_to_F32(val[VY], -1.f, 1.f);
                new_rot.mQ[VZ] = U16_to_F32(val[VZ], -1.f, 1.f);
                new_rot.mQ[VS] = U16_to_F32(val[VS], -1.f, 1.f);
                dp->unpackU16(val[VX], "AccX");
                dp->unpackU16(val[VY], "AccY");
                dp->unpackU16(val[VZ], "AccZ");
                new_angv.set(U16_to_F32(val[VX], -64.f, 64.f),
                                    U16_to_F32(val[VY], -64.f, 64.f),
                                    U16_to_F32(val[VZ], -64.f, 64.f));
                setAngularVelocity(new_angv);
            }
            break;
            case OUT_FULL_COMPRESSED:
            case OUT_FULL_CACHED:
            {
#ifdef DEBUG_UPDATE_TYPE
                LL_INFOS() << "CompFull:" << getID() << LL_ENDL;
#endif
                setObjectCostStale();

                if (isSelected())
                {
                    gFloaterTools->dirty();
                }

                dp->unpackU32(crc, "CRC");
                mTotalCRC = crc;
                dp->unpackU8(material, "Material");
                U8 old_material = getMaterial();
                if (old_material != material)
                {
                    setMaterial(material);
                    if (mDrawable.notNull())
                    {
                        gPipeline.markMoved(mDrawable, FALSE); // undamped
                    }
                }
                dp->unpackU8(click_action, "ClickAction");
                setClickAction(click_action);
                dp->unpackVector3(new_scale, "Scale");
                dp->unpackVector3(new_pos_parent, "Pos");
                LLVector3 vec;
                dp->unpackVector3(vec, "Rot");
                new_rot.unpackFromVector3(vec);
                setAcceleration(LLVector3::zero);

                U32 value;
                dp->unpackU32(value, "SpecialCode");
                dp->setPassFlags(value);
                dp->unpackUUID(owner_id, "Owner");

                mOwnerID = owner_id;

                if (value & 0x80)
                {
                    dp->unpackVector3(new_angv, "Omega");
                    setAngularVelocity(new_angv);
                }

                if (value & 0x20)
                {
                    dp->unpackU32(parent_id, "ParentID");
                }
                else
                {
                    parent_id = 0;
                }

                S32 sp_size;
                U32 size;
                if (value & 0x2)
                {
                    sp_size = 1;
                    delete [] mData;
                    mData = new U8[1];
                    dp->unpackU8(((U8*)mData)[0], "TreeData");
                }
                else if (value & 0x1)
                {
                    dp->unpackU32(size, "ScratchPadSize");
                    delete [] mData;
                    mData = new U8[size];
                    dp->unpackBinaryData((U8 *)mData, sp_size, "PartData");
                }
                else
                {
                    mData = NULL;
                }

                // Setup object text
                if (!mText && (value & 0x4))
                {
                    initHudText();
                }

                if (value & 0x4)
                {
                    std::string temp_string;
                    dp->unpackString(temp_string, "Text");

                    LLColor4U coloru;
                    dp->unpackBinaryDataFixed(coloru.mV, 4, "Color");
                    coloru.mV[3] = 255 - coloru.mV[3];
                    mText->setColor(LLColor4(coloru));
                    mText->setString(temp_string);
=======

#ifdef LL_BIG_ENDIAN
                    htolememcpy(valswizzle, &data[count], MVT_U16Quat, 4);
                    val = valswizzle;
#else
                    val = (U16 *) &data[count];
#endif
                    count += sizeof(U16)*4;
                    new_rot.mQ[VX] = U16_to_F32(val[VX], -1.f, 1.f);
                    new_rot.mQ[VY] = U16_to_F32(val[VY], -1.f, 1.f);
                    new_rot.mQ[VZ] = U16_to_F32(val[VZ], -1.f, 1.f);
                    new_rot.mQ[VW] = U16_to_F32(val[VW], -1.f, 1.f);

#ifdef LL_BIG_ENDIAN
                    htolememcpy(valswizzle, &data[count], MVT_U16Vec3, 6);
                    val = valswizzle;
#else
                    val = (U16 *) &data[count];
#endif
                    new_angv.setVec(U16_to_F32(val[VX], -size, size),
                                        U16_to_F32(val[VY], -size, size),
                                        U16_to_F32(val[VZ], -size, size));
                    if (new_angv.isExactlyZero())
                    {
                        // reset rotation time
                        resetRot();
                    }
                    setAngularVelocity(new_angv);
                    break;

                case 16:
                    this_update_precision = 8;
                    test_pos_parent.quantize8(-0.5f*size, 1.5f*size, MIN_HEIGHT, MAX_HEIGHT);
                    // this is a terse 8 update
                    new_pos_parent.mV[VX] = U8_to_F32(data[0], -0.5f*size, 1.5f*size);
                    new_pos_parent.mV[VY] = U8_to_F32(data[1], -0.5f*size, 1.5f*size);
                    new_pos_parent.mV[VZ] = U8_to_F32(data[2], MIN_HEIGHT, MAX_HEIGHT);

                    setVelocity(U8_to_F32(data[3], -size, size),
                                U8_to_F32(data[4], -size, size),
                                U8_to_F32(data[5], -size, size) );

                    setAcceleration(U8_to_F32(data[6], -size, size),
                                    U8_to_F32(data[7], -size, size),
                                    U8_to_F32(data[8], -size, size) );

                    new_rot.mQ[VX] = U8_to_F32(data[9], -1.f, 1.f);
                    new_rot.mQ[VY] = U8_to_F32(data[10], -1.f, 1.f);
                    new_rot.mQ[VZ] = U8_to_F32(data[11], -1.f, 1.f);
                    new_rot.mQ[VW] = U8_to_F32(data[12], -1.f, 1.f);

                    new_angv.setVec(U8_to_F32(data[13], -size, size),
                                        U8_to_F32(data[14], -size, size),
                                        U8_to_F32(data[15], -size, size) );
                    if (new_angv.isExactlyZero())
                    {
                        // reset rotation time
                        resetRot();
                    }
                    setAngularVelocity(new_angv);
                    break;
                }

                ////////////////////////////////////////////////////
                //
                // Here we handle data specific to the full message.
                //

                U32 flags;
                mesgsys->getU32Fast(_PREHASH_ObjectData, _PREHASH_UpdateFlags, flags, block_num);
                // clear all but local flags
                mFlags &= FLAGS_LOCAL;
                mFlags |= flags;

                U8 state;
                mesgsys->getU8Fast(_PREHASH_ObjectData, _PREHASH_State, state, block_num );
                mAttachmentState = state;

                // ...new objects that should come in selected need to be added to the selected list
                mCreateSelected = ((flags & FLAGS_CREATE_SELECTED) != 0);

                // Set all name value pairs
                S32 nv_size = mesgsys->getSizeFast(_PREHASH_ObjectData, block_num, _PREHASH_NameValue);
                if (nv_size > 0)
                {
                    std::string name_value_list;
                    mesgsys->getStringFast(_PREHASH_ObjectData, _PREHASH_NameValue, name_value_list, block_num);
                    setNameValueList(name_value_list);
                }

                // Clear out any existing generic data
                if (mData)
                {
                    delete [] mData;
                }

                // Check for appended generic data
                S32 data_size = mesgsys->getSizeFast(_PREHASH_ObjectData, block_num, _PREHASH_Data);
                if (data_size <= 0)
                {
                    mData = NULL;
                }
                else
                {
                    // ...has generic data
                    mData = new U8[data_size];
                    mesgsys->getBinaryDataFast(_PREHASH_ObjectData, _PREHASH_Data, mData, data_size, block_num);
                }

                S32 text_size = mesgsys->getSizeFast(_PREHASH_ObjectData, block_num, _PREHASH_Text);
                if (text_size > 1)
                {
                    // Setup object text
                    if (!mText)
                    {
                        initHudText();
                    }

                    std::string temp_string;
                    mesgsys->getStringFast(_PREHASH_ObjectData, _PREHASH_Text, temp_string, block_num );

                    LLColor4U coloru;
                    mesgsys->getBinaryDataFast(_PREHASH_ObjectData, _PREHASH_TextColor, coloru.mV, 4, block_num);

                    // alpha was flipped so that it zero encoded better
                    coloru.mV[3] = 255 - coloru.mV[3];
                    mText->setColor(LLColor4(coloru));
                    mText->setString(temp_string);

                    mHudText = temp_string;
                    mHudTextColor = LLColor4(coloru);

                    setChanged(MOVED | SILHOUETTE);
                }
                else
                {
                    if (mText.notNull())
                    {
                        mText->markDead();
                        mText = NULL;
                    }
                    mHudText.clear();
                }

                std::string media_url;
                mesgsys->getStringFast(_PREHASH_ObjectData, _PREHASH_MediaURL, media_url, block_num);
                retval |= checkMediaURL(media_url);

                //
                // Unpack particle system data
                //
                unpackParticleSource(block_num, owner_id);

                // Mark all extra parameters not used
                std::unordered_map<U16, ExtraParameter*>::iterator iter;
                for (iter = mExtraParameterList.begin(); iter != mExtraParameterList.end(); ++iter)
                {
                    iter->second->in_use = FALSE;
                }

                // Unpack extra parameters
                S32 size = mesgsys->getSizeFast(_PREHASH_ObjectData, block_num, _PREHASH_ExtraParams);
                if (size > 0)
                {
                    U8 *buffer = new U8[size];
                    mesgsys->getBinaryDataFast(_PREHASH_ObjectData, _PREHASH_ExtraParams, buffer, size, block_num);
                    LLDataPackerBinaryBuffer dp(buffer, size);

                    U8 num_parameters;
                    dp.unpackU8(num_parameters, "num_params");
                    U8 param_block[MAX_OBJECT_PARAMS_SIZE];
                    for (U8 param=0; param<num_parameters; ++param)
                    {
                        U16 param_type;
                        S32 param_size;
                        dp.unpackU16(param_type, "param_type");
                        dp.unpackBinaryData(param_block, param_size, "param_data");
                        //LL_INFOS() << "Param type: " << param_type << ", Size: " << param_size << LL_ENDL;
                        LLDataPackerBinaryBuffer dp2(param_block, param_size);
                        unpackParameterEntry(param_type, &dp2);
                    }
                    delete[] buffer;
                }

                for (iter = mExtraParameterList.begin(); iter != mExtraParameterList.end(); ++iter)
                {
                    if (!iter->second->in_use)
                    {
                        // Send an update message in case it was formerly in use
                        parameterChanged(iter->first, iter->second->data, FALSE, false);
                    }
                }

                break;
            }

        case OUT_TERSE_IMPROVED:
            {
#ifdef DEBUG_UPDATE_TYPE
                LL_INFOS() << "TI:" << getID() << LL_ENDL;
#endif
                length = mesgsys->getSizeFast(_PREHASH_ObjectData, block_num, _PREHASH_ObjectData);
                mesgsys->getBinaryDataFast(_PREHASH_ObjectData, _PREHASH_ObjectData, data, length, block_num, MAX_OBJECT_BINARY_DATA_SIZE);
                count = 0;
                LLVector4 collision_plane;

                switch(length)
                {
                case(60 + 16):
                    // pull out collision normal for avatar
                    htolememcpy(collision_plane.mV, &data[count], MVT_LLVector4, sizeof(LLVector4));
                    ((LLVOAvatar*)this)->setFootPlane(collision_plane);
                    count += sizeof(LLVector4);
                    // fall through
                case 60:
                    // this is a terse 32 update
                    // pos
                    this_update_precision = 32;
                    htolememcpy(new_pos_parent.mV, &data[count], MVT_LLVector3, sizeof(LLVector3));
                    count += sizeof(LLVector3);
                    // vel
                    htolememcpy((void*)getVelocity().mV, &data[count], MVT_LLVector3, sizeof(LLVector3));
                    count += sizeof(LLVector3);
                    // acc
                    htolememcpy((void*)getAcceleration().mV, &data[count], MVT_LLVector3, sizeof(LLVector3));
                    count += sizeof(LLVector3);
                    // theta
                    {
                        LLVector3 vec;
                        htolememcpy(vec.mV, &data[count], MVT_LLVector3, sizeof(LLVector3));
                        new_rot.unpackFromVector3(vec);
                    }
                    count += sizeof(LLVector3);
                    // omega
                    htolememcpy((void*)new_angv.mV, &data[count], MVT_LLVector3, sizeof(LLVector3));
                    if (new_angv.isExactlyZero())
                    {
                        // reset rotation time
                        resetRot();
                    }
                    setAngularVelocity(new_angv);
#if LL_DARWIN
                    if (length == 76)
                    {
                        setAngularVelocity(LLVector3::zero);
                    }
#endif
                    break;
                case(32 + 16):
                    // pull out collision normal for avatar
                    htolememcpy(collision_plane.mV, &data[count], MVT_LLVector4, sizeof(LLVector4));
                    ((LLVOAvatar*)this)->setFootPlane(collision_plane);
                    count += sizeof(LLVector4);
                    // fall through
                case 32:
                    // this is a terse 16 update
                    this_update_precision = 16;
                    test_pos_parent.quantize16(-0.5f*size, 1.5f*size, MIN_HEIGHT, MAX_HEIGHT);

#ifdef LL_BIG_ENDIAN
                    htolememcpy(valswizzle, &data[count], MVT_U16Vec3, 6);
                    val = valswizzle;
#else
                    val = (U16 *) &data[count];
#endif
                    count += sizeof(U16)*3;
                    new_pos_parent.mV[VX] = U16_to_F32(val[VX], -0.5f*size, 1.5f*size);
                    new_pos_parent.mV[VY] = U16_to_F32(val[VY], -0.5f*size, 1.5f*size);
                    new_pos_parent.mV[VZ] = U16_to_F32(val[VZ], MIN_HEIGHT, MAX_HEIGHT);

#ifdef LL_BIG_ENDIAN
                    htolememcpy(valswizzle, &data[count], MVT_U16Vec3, 6);
                    val = valswizzle;
#else
                    val = (U16 *) &data[count];
#endif
                    count += sizeof(U16)*3;
                    setVelocity(U16_to_F32(val[VX], -size, size),
                                U16_to_F32(val[VY], -size, size),
                                U16_to_F32(val[VZ], -size, size));

#ifdef LL_BIG_ENDIAN
                    htolememcpy(valswizzle, &data[count], MVT_U16Vec3, 6);
                    val = valswizzle;
#else
                    val = (U16 *) &data[count];
#endif
                    count += sizeof(U16)*3;
                    setAcceleration(U16_to_F32(val[VX], -size, size),
                                    U16_to_F32(val[VY], -size, size),
                                    U16_to_F32(val[VZ], -size, size));

#ifdef LL_BIG_ENDIAN
                    htolememcpy(valswizzle, &data[count], MVT_U16Quat, 8);
                    val = valswizzle;
#else
                    val = (U16 *) &data[count];
#endif
                    count += sizeof(U16)*4;
                    new_rot.mQ[VX] = U16_to_F32(val[VX], -1.f, 1.f);
                    new_rot.mQ[VY] = U16_to_F32(val[VY], -1.f, 1.f);
                    new_rot.mQ[VZ] = U16_to_F32(val[VZ], -1.f, 1.f);
                    new_rot.mQ[VW] = U16_to_F32(val[VW], -1.f, 1.f);

#ifdef LL_BIG_ENDIAN
                    htolememcpy(valswizzle, &data[count], MVT_U16Vec3, 6);
                    val = valswizzle;
#else
                    val = (U16 *) &data[count];
#endif
                    new_angv.set(U16_to_F32(val[VX], -size, size),
                                        U16_to_F32(val[VY], -size, size),
                                        U16_to_F32(val[VZ], -size, size));
                    setAngularVelocity(new_angv);
                    break;

                case 16:
                    // this is a terse 8 update
                    this_update_precision = 8;
                    test_pos_parent.quantize8(-0.5f*size, 1.5f*size, MIN_HEIGHT, MAX_HEIGHT);
                    new_pos_parent.mV[VX] = U8_to_F32(data[0], -0.5f*size, 1.5f*size);
                    new_pos_parent.mV[VY] = U8_to_F32(data[1], -0.5f*size, 1.5f*size);
                    new_pos_parent.mV[VZ] = U8_to_F32(data[2], MIN_HEIGHT, MAX_HEIGHT);

                    setVelocity(U8_to_F32(data[3], -size, size),
                                U8_to_F32(data[4], -size, size),
                                U8_to_F32(data[5], -size, size) );

                    setAcceleration(U8_to_F32(data[6], -size, size),
                                    U8_to_F32(data[7], -size, size),
                                    U8_to_F32(data[8], -size, size) );

                    new_rot.mQ[VX] = U8_to_F32(data[9], -1.f, 1.f);
                    new_rot.mQ[VY] = U8_to_F32(data[10], -1.f, 1.f);
                    new_rot.mQ[VZ] = U8_to_F32(data[11], -1.f, 1.f);
                    new_rot.mQ[VW] = U8_to_F32(data[12], -1.f, 1.f);

                    new_angv.set(U8_to_F32(data[13], -size, size),
                                        U8_to_F32(data[14], -size, size),
                                        U8_to_F32(data[15], -size, size) );
                    setAngularVelocity(new_angv);
                    break;
                }

                U8 state;
                mesgsys->getU8Fast(_PREHASH_ObjectData, _PREHASH_State, state, block_num );
                mAttachmentState = state;
                break;
            }

        default:
            break;

        }
    }
    else
    {
        // handle the compressed case
        LLUUID sound_uuid;
        LLUUID  owner_id;
        F32    gain = 0;
        U8     sound_flags = 0;
        F32     cutoff = 0;

        U16 val[4];

        U8      state;

        dp->unpackU8(state, "State");
        mAttachmentState = state;

        switch(update_type)
        {
            case OUT_TERSE_IMPROVED:
            {
#ifdef DEBUG_UPDATE_TYPE
                LL_INFOS() << "CompTI:" << getID() << LL_ENDL;
#endif
                U8      value;
                dp->unpackU8(value, "agent");
                if (value)
                {
                    LLVector4 collision_plane;
                    dp->unpackVector4(collision_plane, "Plane");
                    ((LLVOAvatar*)this)->setFootPlane(collision_plane);
                }
                test_pos_parent = getPosition();
                dp->unpackVector3(new_pos_parent, "Pos");
                dp->unpackU16(val[VX], "VelX");
                dp->unpackU16(val[VY], "VelY");
                dp->unpackU16(val[VZ], "VelZ");
                setVelocity(U16_to_F32(val[VX], -128.f, 128.f),
                            U16_to_F32(val[VY], -128.f, 128.f),
                            U16_to_F32(val[VZ], -128.f, 128.f));
                dp->unpackU16(val[VX], "AccX");
                dp->unpackU16(val[VY], "AccY");
                dp->unpackU16(val[VZ], "AccZ");
                setAcceleration(U16_to_F32(val[VX], -64.f, 64.f),
                                U16_to_F32(val[VY], -64.f, 64.f),
                                U16_to_F32(val[VZ], -64.f, 64.f));

                dp->unpackU16(val[VX], "ThetaX");
                dp->unpackU16(val[VY], "ThetaY");
                dp->unpackU16(val[VZ], "ThetaZ");
                dp->unpackU16(val[VS], "ThetaS");
                new_rot.mQ[VX] = U16_to_F32(val[VX], -1.f, 1.f);
                new_rot.mQ[VY] = U16_to_F32(val[VY], -1.f, 1.f);
                new_rot.mQ[VZ] = U16_to_F32(val[VZ], -1.f, 1.f);
                new_rot.mQ[VS] = U16_to_F32(val[VS], -1.f, 1.f);
                dp->unpackU16(val[VX], "AccX");
                dp->unpackU16(val[VY], "AccY");
                dp->unpackU16(val[VZ], "AccZ");
                new_angv.set(U16_to_F32(val[VX], -64.f, 64.f),
                                    U16_to_F32(val[VY], -64.f, 64.f),
                                    U16_to_F32(val[VZ], -64.f, 64.f));
                setAngularVelocity(new_angv);
            }
            break;
            case OUT_FULL_COMPRESSED:
            case OUT_FULL_CACHED:
            {
#ifdef DEBUG_UPDATE_TYPE
                LL_INFOS() << "CompFull:" << getID() << LL_ENDL;
#endif
                setObjectCostStale();

                if (isSelected())
                {
                    gFloaterTools->dirty();
                }

                dp->unpackU32(crc, "CRC");
                mTotalCRC = crc;
                dp->unpackU8(material, "Material");
                U8 old_material = getMaterial();
                if (old_material != material)
                {
                    setMaterial(material);
                    if (mDrawable.notNull())
                    {
                        gPipeline.markMoved(mDrawable, FALSE); // undamped
                    }
                }
                dp->unpackU8(click_action, "ClickAction");
                setClickAction(click_action);
                dp->unpackVector3(new_scale, "Scale");
                dp->unpackVector3(new_pos_parent, "Pos");
                LLVector3 vec;
                dp->unpackVector3(vec, "Rot");
                new_rot.unpackFromVector3(vec);
                setAcceleration(LLVector3::zero);

                U32 value;
                dp->unpackU32(value, "SpecialCode");
                dp->setPassFlags(value);
                dp->unpackUUID(owner_id, "Owner");

                mOwnerID = owner_id;

                if (value & 0x80)
                {
                    dp->unpackVector3(new_angv, "Omega");
                    setAngularVelocity(new_angv);
                }

                if (value & 0x20)
                {
                    dp->unpackU32(parent_id, "ParentID");
                }
                else
                {
                    parent_id = 0;
                }

                S32 sp_size;
                U32 size;
                if (value & 0x2)
                {
                    sp_size = 1;
                    delete [] mData;
                    mData = new U8[1];
                    dp->unpackU8(((U8*)mData)[0], "TreeData");
                }
                else if (value & 0x1)
                {
                    dp->unpackU32(size, "ScratchPadSize");
                    delete [] mData;
                    mData = new U8[size];
                    dp->unpackBinaryData((U8 *)mData, sp_size, "PartData");
                }
                else
                {
                    mData = NULL;
                }

                // Setup object text
                if (!mText && (value & 0x4))
                {
                    initHudText();
                }

                if (value & 0x4)
                {
                    std::string temp_string;
                    dp->unpackString(temp_string, "Text");
                    LLColor4U coloru;
                    dp->unpackBinaryDataFixed(coloru.mV, 4, "Color");
                    coloru.mV[3] = 255 - coloru.mV[3];
                    mText->setColor(LLColor4(coloru));
                    mText->setString(temp_string);

                    mHudText = temp_string;
                    mHudTextColor = LLColor4(coloru);

                    setChanged(TEXTURE);
                }
                else
                {
                    if (mText.notNull())
                    {
                        mText->markDead();
                        mText = NULL;
                    }
                    mHudText.clear();
                }

                std::string media_url;
                if (value & 0x200)
                {
                    dp->unpackString(media_url, "MediaURL");
                }
                retval |= checkMediaURL(media_url);

                //
                // Unpack particle system data (legacy)
                //
                if (value & 0x8)
                {
                    unpackParticleSource(*dp, owner_id, true);
                }
                else if (!(value & 0x400))
                {
                    deleteParticleSource();
                }

                // Mark all extra parameters not used
                std::unordered_map<U16, ExtraParameter*>::iterator iter;
                for (iter = mExtraParameterList.begin(); iter != mExtraParameterList.end(); ++iter)
                {
                    iter->second->in_use = FALSE;
                }

                // Unpack extra params
                U8 num_parameters;
                dp->unpackU8(num_parameters, "num_params");
                U8 param_block[MAX_OBJECT_PARAMS_SIZE];
                for (U8 param=0; param<num_parameters; ++param)
                {
                    U16 param_type;
                    S32 param_size;
                    dp->unpackU16(param_type, "param_type");
                    dp->unpackBinaryData(param_block, param_size, "param_data");
                    //LL_INFOS() << "Param type: " << param_type << ", Size: " << param_size << LL_ENDL;
                    LLDataPackerBinaryBuffer dp2(param_block, param_size);
                    unpackParameterEntry(param_type, &dp2);
                }

                for (iter = mExtraParameterList.begin(); iter != mExtraParameterList.end(); ++iter)
                {
                    if (!iter->second->in_use)
                    {
                        // Send an update message in case it was formerly in use
                        parameterChanged(iter->first, iter->second->data, FALSE, false);
                    }
                }

                if (value & 0x10)
                {
                    dp->unpackUUID(sound_uuid, "SoundUUID");
                    dp->unpackF32(gain, "SoundGain");
                    dp->unpackU8(sound_flags, "SoundFlags");
                    dp->unpackF32(cutoff, "SoundRadius");
                }

                if (value & 0x100)
                {
                    std::string name_value_list;
                    dp->unpackString(name_value_list, "NV");

                    setNameValueList(name_value_list);
                }

                mTotalCRC = crc;
                mSoundCutOffRadius = cutoff;

                setAttachedSound(sound_uuid, owner_id, gain, sound_flags);

                // only get these flags on updates from sim, not cached ones
                // Preload these five flags for every object.
                // Finer shades require the object to be selected, and the selection manager
                // stores the extended permission info.
                if(mesgsys != NULL)
                {
                U32 flags;
                mesgsys->getU32Fast(_PREHASH_ObjectData, _PREHASH_UpdateFlags, flags, block_num);
                loadFlags(flags);
                }
            }
            break;

        default:
            break;
        }
    }

    //
    // Fix object parenting.
    //
    BOOL b_changed_status = FALSE;

    if (OUT_TERSE_IMPROVED != update_type)
    {
        // We only need to update parenting on full updates, terse updates
        // don't send parenting information.
        if (!cur_parentp)
        {
            if (parent_id == 0)
            {
                // No parent now, no parent in message -> do nothing
            }
            else
            {
                // No parent now, new parent in message -> attach to that parent if possible
                LLUUID parent_uuid;

                if(mesgsys != NULL)
                {
                LLViewerObjectList::getUUIDFromLocal(parent_uuid,
                                                        parent_id,
                                                        mesgsys->getSenderIP(),
                                                        mesgsys->getSenderPort());
                }
                else
                {
                    LLViewerObjectList::getUUIDFromLocal(parent_uuid,
                                                        parent_id,
                                                        mRegionp->getHost().getAddress(),
                                                        mRegionp->getHost().getPort());
                }

                LLViewerObject *sent_parentp = gObjectList.findObject(parent_uuid);

                //
                // Check to see if we have the corresponding viewer object for the parent.
                //
                if (sent_parentp && sent_parentp->getParent() == this)
                {
                    // Try to recover if we attempt to attach a parent to its child
                    LL_WARNS() << "Attempt to attach a parent to it's child: " << this->getID() << " to " << sent_parentp->getID() << LL_ENDL;
                    this->removeChild(sent_parentp);
                    sent_parentp->setDrawableParent(NULL);
                }

                if (sent_parentp && (sent_parentp != this) && !sent_parentp->isDead())
                {
                    if (((LLViewerObject*)sent_parentp)->isAvatar())
                    {
                        //LL_DEBUGS("Avatar") << "ATT got object update for attachment " << LL_ENDL;
                    }

                    //
                    // We have a viewer object for the parent, and it's not dead.
                    // Do the actual reparenting here.
                    //

                    // new parent is valid
                    b_changed_status = TRUE;
                    // ...no current parent, so don't try to remove child
                    if (mDrawable.notNull())
                    {
                        if (mDrawable->isDead() || !mDrawable->getVObj())
                        {
                            LL_WARNS() << "Drawable is dead or no VObj!" << LL_ENDL;
                            sent_parentp->addChild(this);
                        }
                        else
                        {
                            if (!setDrawableParent(sent_parentp->mDrawable)) // LLViewerObject::processUpdateMessage 1
                            {
                                // Bad, we got a cycle somehow.
                                // Kill both the parent and the child, and
                                // set cache misses for both of them.
                                LL_WARNS() << "Attempting to recover from parenting cycle!" << LL_ENDL;
                                LL_WARNS() << "Killing " << sent_parentp->getID() << " and " << getID() << LL_ENDL;
                                LL_WARNS() << "Adding to cache miss list" << LL_ENDL;
                                setParent(NULL);
                                sent_parentp->setParent(NULL);
                                getRegion()->addCacheMissFull(getLocalID());
                                getRegion()->addCacheMissFull(sent_parentp->getLocalID());
                                gObjectList.killObject(sent_parentp);
                                gObjectList.killObject(this);
                                return retval;
                            }
                            sent_parentp->addChild(this);
                            // make sure this object gets a non-damped update
                            if (sent_parentp->mDrawable.notNull())
                            {
                                gPipeline.markMoved(sent_parentp->mDrawable, FALSE); // undamped
                            }
                        }
                    }
                    else
                    {
                        sent_parentp->addChild(this);
                    }

                    // Show particles, icon and HUD
                    hideExtraDisplayItems( FALSE );

                    setChanged(MOVED | SILHOUETTE);
                }
                else
                {
                    //
                    // No corresponding viewer object for the parent, put the various
                    // pieces on the orphan list.
                    //

                    //parent_id
                    U32 ip, port;

                    if(mesgsys != NULL)
                    {
                        ip = mesgsys->getSenderIP();
                        port = mesgsys->getSenderPort();
                    }
                    else
                    {
                        ip = mRegionp->getHost().getAddress();
                        port = mRegionp->getHost().getPort();
                    }
                    gObjectList.orphanize(this, parent_id, ip, port);

                    // Hide particles, icon and HUD
                    hideExtraDisplayItems( TRUE );
                }
            }
        }
        else
        {
            // BUG: this is a bad assumption once border crossing is alowed
            if (  (parent_id == cur_parentp->mLocalID)
                &&(update_type == OUT_TERSE_IMPROVED))
            {
                // Parent now, same parent in message -> do nothing

                // Debugging for suspected problems with local ids.
                //LLUUID parent_uuid;
                //LLViewerObjectList::getUUIDFromLocal(parent_uuid, parent_id, mesgsys->getSenderIP(), mesgsys->getSenderPort() );
                //if (parent_uuid != cur_parentp->getID() )
                //{
                //  LL_ERRS() << "Local ID match but UUID mismatch of viewer object" << LL_ENDL;
                //}
            }
            else
            {
                // Parented now, different parent in message
                LLViewerObject *sent_parentp;
                if (parent_id == 0)
                {
                    //
                    // This object is no longer parented, we sent in a zero parent ID.
                    //
                    sent_parentp = NULL;
                }
                else
                {
                    LLUUID parent_uuid;

                    if(mesgsys != NULL)
                    {
                    LLViewerObjectList::getUUIDFromLocal(parent_uuid,
                                                        parent_id,
                                                        gMessageSystem->getSenderIP(),
                                                        gMessageSystem->getSenderPort());
                    }
                    else
                    {
                        LLViewerObjectList::getUUIDFromLocal(parent_uuid,
                                                        parent_id,
                                                        mRegionp->getHost().getAddress(),
                                                        mRegionp->getHost().getPort());
                    }
                    sent_parentp = gObjectList.findObject(parent_uuid);

                    if (isAvatar())
                    {
                        // This logic is meant to handle the case where a sitting avatar has reached a new sim
                        // ahead of the object she was sitting on (which is common as objects are transfered through
                        // a slower route than agents)...
                        // In this case, the local id for the object will not be valid, since the viewer has not received
                        // a full update for the object from that sim yet, so we assume that the agent is still sitting
                        // where she was originally. --RN
                        if (!sent_parentp)
                        {
                            sent_parentp = cur_parentp;
                        }
                    }
                    else if (!sent_parentp)
                    {
                        //
                        // Switching parents, but we don't know the new parent.
                        //
                        U32 ip, port;

                        if(mesgsys != NULL)
                        {
                            ip = mesgsys->getSenderIP();
                            port = mesgsys->getSenderPort();
                        }
                        else
                        {
                            ip = mRegionp->getHost().getAddress();
                            port = mRegionp->getHost().getPort();
                        }

                        // We're an orphan, flag things appropriately.
                        gObjectList.orphanize(this, parent_id, ip, port);
                    }
                }

                // Reattach if possible.
                if (sent_parentp && sent_parentp != cur_parentp && sent_parentp != this)
                {
                    // New parent is valid, detach and reattach
                    b_changed_status = TRUE;
                    if (mDrawable.notNull())
                    {
                        if (!setDrawableParent(sent_parentp->mDrawable)) // LLViewerObject::processUpdateMessage 2
                        {
                            // Bad, we got a cycle somehow.
                            // Kill both the parent and the child, and
                            // set cache misses for both of them.
                            LL_WARNS() << "Attempting to recover from parenting cycle!" << LL_ENDL;
                            LL_WARNS() << "Killing " << sent_parentp->getID() << " and " << getID() << LL_ENDL;
                            LL_WARNS() << "Adding to cache miss list" << LL_ENDL;
                            setParent(NULL);
                            sent_parentp->setParent(NULL);
                            getRegion()->addCacheMissFull(getLocalID());
                            getRegion()->addCacheMissFull(sent_parentp->getLocalID());
                            gObjectList.killObject(sent_parentp);
                            gObjectList.killObject(this);
                            return retval;
                        }
                        // make sure this object gets a non-damped update
                    }
                    cur_parentp->removeChild(this);
                    sent_parentp->addChild(this);
                    setChanged(MOVED | SILHOUETTE);
                    sent_parentp->setChanged(MOVED | SILHOUETTE);
                    if (sent_parentp->mDrawable.notNull())
                    {
                        gPipeline.markMoved(sent_parentp->mDrawable, FALSE); // undamped
                    }
                }
                else if (!sent_parentp)
                {
                    bool remove_parent = true;
                    // No new parent, or the parent that we sent doesn't exist on the viewer.
                    LLViewerObject *parentp = (LLViewerObject *)getParent();
                    if (parentp)
                    {
                        if (parentp->getRegion() != getRegion())
                        {
                            // This is probably an object flying across a region boundary, the
                            // object probably ISN'T being reparented, but just got an object
                            // update out of order (child update before parent).
                            //LL_INFOS() << "Don't reparent object handoffs!" << LL_ENDL;
                            remove_parent = false;
                        }
                    }

                    if (remove_parent)
                    {
                        b_changed_status = TRUE;
                        if (mDrawable.notNull())
                        {
                            // clear parent to removeChild can put the drawable on the damped list
                            setDrawableParent(NULL); // LLViewerObject::processUpdateMessage 3
                        }

                        cur_parentp->removeChild(this);

                        setChanged(MOVED | SILHOUETTE);

                        if (mDrawable.notNull())
                        {
                            // make sure this object gets a non-damped update
                            gPipeline.markMoved(mDrawable, FALSE); // undamped
                        }
                    }
                }
            }
        }
    }

    new_rot.normQuat();

    if (sPingInterpolate && mesgsys != NULL)
    {
        LLCircuitData *cdp = gMessageSystem->mCircuitInfo.findCircuit(mesgsys->getSender());
        if (cdp)
        {
            // Note: delay is U32 and usually less then second,
            // converting it into seconds with valueInUnits will result in 0
            F32 ping_delay = 0.5f * time_dilation * ( ((F32)cdp->getPingDelay().value()) * 0.001f + gFrameDTClamped);
            LLVector3 diff = getVelocity() * ping_delay;
            new_pos_parent += diff;
        }
        else
        {
            LL_WARNS() << "findCircuit() returned NULL; skipping interpolation" << LL_ENDL;
        }
    }

    //////////////////////////
    //
    // Set the generic change flags...
    //
    //

    // If we're going to skip this message, why are we
    // doing all the parenting, etc above?
    if(mesgsys != NULL)
    {
    U32 packet_id = mesgsys->getCurrentRecvPacketID();
    if (packet_id < mLatestRecvPacketID &&
        mLatestRecvPacketID - packet_id < 65536)
    {
        //skip application of this message, it's old
        return retval;
    }
    mLatestRecvPacketID = packet_id;
    }

    // Set the change flags for scale
    if (new_scale != getScale())
    {
        setChanged(SCALED | SILHOUETTE);
        setScale(new_scale);  // Must follow setting permYouOwner()
    }

    // first, let's see if the new position is actually a change

    //static S32 counter = 0;

    F32 vel_mag_sq = getVelocity().magVecSquared();
    F32 accel_mag_sq = getAcceleration().magVecSquared();

    if (  ((b_changed_status)||(test_pos_parent != new_pos_parent))
        ||(  (!isSelected())
           &&(  (vel_mag_sq != 0.f)
              ||(accel_mag_sq != 0.f)
              ||(this_update_precision > mBestUpdatePrecision))))
    {
        mBestUpdatePrecision = this_update_precision;

        LLVector3 diff = new_pos_parent - test_pos_parent ;
        F32 mag_sqr = diff.magVecSquared() ;
        if(llfinite(mag_sqr))
        {
            setPositionParent(new_pos_parent);
        }
        else
        {
            LL_WARNS() << "Can not move the object/avatar to an infinite location!" << LL_ENDL ;

            retval |= INVALID_UPDATE ;
        }

        if (mParent && ((LLViewerObject*)mParent)->isAvatar())
        {
            // we have changed the position of an attachment, so we need to clamp it
            LLVOAvatar *avatar = (LLVOAvatar*)mParent;

            avatar->clampAttachmentPositions();
        }

        // If we're snapping the position by more than 0.5m, update LLViewerStats::mAgentPositionSnaps
        if ( asAvatar() && asAvatar()->isSelf() && (mag_sqr > 0.25f) )
        {
            record(LLStatViewer::AGENT_POSITION_SNAP, LLUnit<F64, LLUnits::Meters>(diff.length()));
        }
    }

    if ((new_rot.isNotEqualEps(getRotation(), F_ALMOST_ZERO))
        || (new_angv != old_angv))
    {
        if (new_rot != mPreviousRotation)
        {
            resetRot();
        }
        else if (new_angv != old_angv)
        {
            if (flagUsePhysics())
            {
                resetRot();
            }
            else
            {
                resetRotTime();
            }
        }

        // Remember the last rotation value
        mPreviousRotation = new_rot;

        // Set the rotation of the object followed by adjusting for the accumulated angular velocity (llSetTargetOmega)
        setRotation(new_rot * mAngularVelocityRot);
        setChanged(ROTATED | SILHOUETTE);
    }
>>>>>>> bb3c36f5

    if ( gShowObjectUpdates )
    {
        LLColor4 color;
        if (update_type == OUT_TERSE_IMPROVED)
        {
            color.setVec(0.f, 0.f, 1.f, 1.f);
        }
        else
        {
            color.setVec(1.f, 0.f, 0.f, 1.f);
        }
        gPipeline.addDebugBlip(getPositionAgent(), color);
        LL_DEBUGS("MessageBlip") << "Update type " << (S32)update_type << " blip for local " << mLocalID << " at " << getPositionAgent() << LL_ENDL;
    }

<<<<<<< HEAD
                    setChanged(TEXTURE);
                }
                else
                {
                    if (mText.notNull())
                    {
                        mText->markDead();
                        mText = NULL;
                    }
                    mHudText.clear();
                }

                std::string media_url;
                if (value & 0x200)
                {
                    dp->unpackString(media_url, "MediaURL");
                }
                retval |= checkMediaURL(media_url);

                //
                // Unpack particle system data (legacy)
                //
                if (value & 0x8)
                {
                    unpackParticleSource(*dp, owner_id, true);
                }
                else if (!(value & 0x400))
                {
                    deleteParticleSource();
                }

                // Mark all extra parameters not used
                std::unordered_map<U16, ExtraParameter*>::iterator iter;
                for (iter = mExtraParameterList.begin(); iter != mExtraParameterList.end(); ++iter)
                {
                    iter->second->in_use = FALSE;
                }

                // Unpack extra params
                U8 num_parameters;
                dp->unpackU8(num_parameters, "num_params");
                U8 param_block[MAX_OBJECT_PARAMS_SIZE];
                for (U8 param=0; param<num_parameters; ++param)
                {
                    U16 param_type;
                    S32 param_size;
                    dp->unpackU16(param_type, "param_type");
                    dp->unpackBinaryData(param_block, param_size, "param_data");
                    //LL_INFOS() << "Param type: " << param_type << ", Size: " << param_size << LL_ENDL;
                    LLDataPackerBinaryBuffer dp2(param_block, param_size);
                    unpackParameterEntry(param_type, &dp2);
                }

                for (iter = mExtraParameterList.begin(); iter != mExtraParameterList.end(); ++iter)
                {
                    if (!iter->second->in_use)
                    {
                        // Send an update message in case it was formerly in use
                        parameterChanged(iter->first, iter->second->data, FALSE, false);
                    }
                }

                if (value & 0x10)
                {
                    dp->unpackUUID(sound_uuid, "SoundUUID");
                    dp->unpackF32(gain, "SoundGain");
                    dp->unpackU8(sound_flags, "SoundFlags");
                    dp->unpackF32(cutoff, "SoundRadius");
                }

                if (value & 0x100)
                {
                    std::string name_value_list;
                    dp->unpackString(name_value_list, "NV");

                    setNameValueList(name_value_list);
                }

                mTotalCRC = crc;
                mSoundCutOffRadius = cutoff;

                setAttachedSound(sound_uuid, owner_id, gain, sound_flags);

                // only get these flags on updates from sim, not cached ones
                // Preload these five flags for every object.
                // Finer shades require the object to be selected, and the selection manager
                // stores the extended permission info.
                if(mesgsys != NULL)
                {
                U32 flags;
                mesgsys->getU32Fast(_PREHASH_ObjectData, _PREHASH_UpdateFlags, flags, block_num);
                loadFlags(flags);
                }
            }
            break;

        default:
            break;
        }
    }

    //
    // Fix object parenting.
    //
    BOOL b_changed_status = FALSE;

    if (OUT_TERSE_IMPROVED != update_type)
    {
        // We only need to update parenting on full updates, terse updates
        // don't send parenting information.
        if (!cur_parentp)
        {
            if (parent_id == 0)
            {
                // No parent now, no parent in message -> do nothing
            }
            else
            {
                // No parent now, new parent in message -> attach to that parent if possible
                LLUUID parent_uuid;

                if(mesgsys != NULL)
                {
                LLViewerObjectList::getUUIDFromLocal(parent_uuid,
                                                        parent_id,
                                                        mesgsys->getSenderIP(),
                                                        mesgsys->getSenderPort());
                }
                else
                {
                    LLViewerObjectList::getUUIDFromLocal(parent_uuid,
                                                        parent_id,
                                                        mRegionp->getHost().getAddress(),
                                                        mRegionp->getHost().getPort());
                }

                LLViewerObject *sent_parentp = gObjectList.findObject(parent_uuid);

                //
                // Check to see if we have the corresponding viewer object for the parent.
                //
                if (sent_parentp && sent_parentp->getParent() == this)
                {
                    // Try to recover if we attempt to attach a parent to its child
                    LL_WARNS() << "Attempt to attach a parent to it's child: " << this->getID() << " to " << sent_parentp->getID() << LL_ENDL;
                    this->removeChild(sent_parentp);
                    sent_parentp->setDrawableParent(NULL);
                }

                if (sent_parentp && (sent_parentp != this) && !sent_parentp->isDead())
                {
                    if (((LLViewerObject*)sent_parentp)->isAvatar())
                    {
                        //LL_DEBUGS("Avatar") << "ATT got object update for attachment " << LL_ENDL;
                    }

                    //
                    // We have a viewer object for the parent, and it's not dead.
                    // Do the actual reparenting here.
                    //

                    // new parent is valid
                    b_changed_status = TRUE;
                    // ...no current parent, so don't try to remove child
                    if (mDrawable.notNull())
                    {
                        if (mDrawable->isDead() || !mDrawable->getVObj())
                        {
                            LL_WARNS() << "Drawable is dead or no VObj!" << LL_ENDL;
                            sent_parentp->addChild(this);
                        }
                        else
                        {
                            if (!setDrawableParent(sent_parentp->mDrawable)) // LLViewerObject::processUpdateMessage 1
                            {
                                // Bad, we got a cycle somehow.
                                // Kill both the parent and the child, and
                                // set cache misses for both of them.
                                LL_WARNS() << "Attempting to recover from parenting cycle!" << LL_ENDL;
                                LL_WARNS() << "Killing " << sent_parentp->getID() << " and " << getID() << LL_ENDL;
                                LL_WARNS() << "Adding to cache miss list" << LL_ENDL;
                                setParent(NULL);
                                sent_parentp->setParent(NULL);
                                getRegion()->addCacheMissFull(getLocalID());
                                getRegion()->addCacheMissFull(sent_parentp->getLocalID());
                                gObjectList.killObject(sent_parentp);
                                gObjectList.killObject(this);
                                return retval;
                            }
                            sent_parentp->addChild(this);
                            // make sure this object gets a non-damped update
                            if (sent_parentp->mDrawable.notNull())
                            {
                                gPipeline.markMoved(sent_parentp->mDrawable, FALSE); // undamped
                            }
                        }
                    }
                    else
                    {
                        sent_parentp->addChild(this);
                    }

                    // Show particles, icon and HUD
                    hideExtraDisplayItems( FALSE );

                    setChanged(MOVED | SILHOUETTE);
                }
                else
                {
                    //
                    // No corresponding viewer object for the parent, put the various
                    // pieces on the orphan list.
                    //

                    //parent_id
                    U32 ip, port;

                    if(mesgsys != NULL)
                    {
                        ip = mesgsys->getSenderIP();
                        port = mesgsys->getSenderPort();
                    }
                    else
                    {
                        ip = mRegionp->getHost().getAddress();
                        port = mRegionp->getHost().getPort();
                    }
                    gObjectList.orphanize(this, parent_id, ip, port);

                    // Hide particles, icon and HUD
                    hideExtraDisplayItems( TRUE );
                }
            }
        }
        else
        {
            // BUG: this is a bad assumption once border crossing is alowed
            if (  (parent_id == cur_parentp->mLocalID)
                &&(update_type == OUT_TERSE_IMPROVED))
            {
                // Parent now, same parent in message -> do nothing

                // Debugging for suspected problems with local ids.
                //LLUUID parent_uuid;
                //LLViewerObjectList::getUUIDFromLocal(parent_uuid, parent_id, mesgsys->getSenderIP(), mesgsys->getSenderPort() );
                //if (parent_uuid != cur_parentp->getID() )
                //{
                //  LL_ERRS() << "Local ID match but UUID mismatch of viewer object" << LL_ENDL;
                //}
            }
            else
            {
                // Parented now, different parent in message
                LLViewerObject *sent_parentp;
                if (parent_id == 0)
                {
                    //
                    // This object is no longer parented, we sent in a zero parent ID.
                    //
                    sent_parentp = NULL;
                }
                else
                {
                    LLUUID parent_uuid;

                    if(mesgsys != NULL)
                    {
                    LLViewerObjectList::getUUIDFromLocal(parent_uuid,
                                                        parent_id,
                                                        gMessageSystem->getSenderIP(),
                                                        gMessageSystem->getSenderPort());
                    }
                    else
                    {
                        LLViewerObjectList::getUUIDFromLocal(parent_uuid,
                                                        parent_id,
                                                        mRegionp->getHost().getAddress(),
                                                        mRegionp->getHost().getPort());
                    }
                    sent_parentp = gObjectList.findObject(parent_uuid);

                    if (isAvatar())
                    {
                        // This logic is meant to handle the case where a sitting avatar has reached a new sim
                        // ahead of the object she was sitting on (which is common as objects are transfered through
                        // a slower route than agents)...
                        // In this case, the local id for the object will not be valid, since the viewer has not received
                        // a full update for the object from that sim yet, so we assume that the agent is still sitting
                        // where she was originally. --RN
                        if (!sent_parentp)
                        {
                            sent_parentp = cur_parentp;
                        }
                    }
                    else if (!sent_parentp)
                    {
                        //
                        // Switching parents, but we don't know the new parent.
                        //
                        U32 ip, port;

                        if(mesgsys != NULL)
                        {
                            ip = mesgsys->getSenderIP();
                            port = mesgsys->getSenderPort();
                        }
                        else
                        {
                            ip = mRegionp->getHost().getAddress();
                            port = mRegionp->getHost().getPort();
                        }

                        // We're an orphan, flag things appropriately.
                        gObjectList.orphanize(this, parent_id, ip, port);
                    }
                }

                // Reattach if possible.
                if (sent_parentp && sent_parentp != cur_parentp && sent_parentp != this)
                {
                    // New parent is valid, detach and reattach
                    b_changed_status = TRUE;
                    if (mDrawable.notNull())
                    {
                        if (!setDrawableParent(sent_parentp->mDrawable)) // LLViewerObject::processUpdateMessage 2
                        {
                            // Bad, we got a cycle somehow.
                            // Kill both the parent and the child, and
                            // set cache misses for both of them.
                            LL_WARNS() << "Attempting to recover from parenting cycle!" << LL_ENDL;
                            LL_WARNS() << "Killing " << sent_parentp->getID() << " and " << getID() << LL_ENDL;
                            LL_WARNS() << "Adding to cache miss list" << LL_ENDL;
                            setParent(NULL);
                            sent_parentp->setParent(NULL);
                            getRegion()->addCacheMissFull(getLocalID());
                            getRegion()->addCacheMissFull(sent_parentp->getLocalID());
                            gObjectList.killObject(sent_parentp);
                            gObjectList.killObject(this);
                            return retval;
                        }
                        // make sure this object gets a non-damped update
                    }
                    cur_parentp->removeChild(this);
                    sent_parentp->addChild(this);
                    setChanged(MOVED | SILHOUETTE);
                    sent_parentp->setChanged(MOVED | SILHOUETTE);
                    if (sent_parentp->mDrawable.notNull())
                    {
                        gPipeline.markMoved(sent_parentp->mDrawable, FALSE); // undamped
                    }
                }
                else if (!sent_parentp)
                {
                    bool remove_parent = true;
                    // No new parent, or the parent that we sent doesn't exist on the viewer.
                    LLViewerObject *parentp = (LLViewerObject *)getParent();
                    if (parentp)
                    {
                        if (parentp->getRegion() != getRegion())
                        {
                            // This is probably an object flying across a region boundary, the
                            // object probably ISN'T being reparented, but just got an object
                            // update out of order (child update before parent).
                            //LL_INFOS() << "Don't reparent object handoffs!" << LL_ENDL;
                            remove_parent = false;
                        }
                    }

                    if (remove_parent)
                    {
                        b_changed_status = TRUE;
                        if (mDrawable.notNull())
                        {
                            // clear parent to removeChild can put the drawable on the damped list
                            setDrawableParent(NULL); // LLViewerObject::processUpdateMessage 3
                        }

                        cur_parentp->removeChild(this);

                        setChanged(MOVED | SILHOUETTE);

                        if (mDrawable.notNull())
                        {
                            // make sure this object gets a non-damped update
                            gPipeline.markMoved(mDrawable, FALSE); // undamped
                        }
                    }
                }
            }
        }
    }

    new_rot.normQuat();

    if (sPingInterpolate && mesgsys != NULL)
    {
        LLCircuitData *cdp = gMessageSystem->mCircuitInfo.findCircuit(mesgsys->getSender());
        if (cdp)
        {
            // Note: delay is U32 and usually less then second,
            // converting it into seconds with valueInUnits will result in 0
            F32 ping_delay = 0.5f * time_dilation * ( ((F32)cdp->getPingDelay().value()) * 0.001f + gFrameDTClamped);
            LLVector3 diff = getVelocity() * ping_delay;
            new_pos_parent += diff;
        }
        else
        {
            LL_WARNS() << "findCircuit() returned NULL; skipping interpolation" << LL_ENDL;
        }
    }

    //////////////////////////
    //
    // Set the generic change flags...
    //
    //

    // If we're going to skip this message, why are we
    // doing all the parenting, etc above?
    if(mesgsys != NULL)
    {
    U32 packet_id = mesgsys->getCurrentRecvPacketID();
    if (packet_id < mLatestRecvPacketID &&
        mLatestRecvPacketID - packet_id < 65536)
    {
        //skip application of this message, it's old
        return retval;
    }
    mLatestRecvPacketID = packet_id;
    }

    // Set the change flags for scale
    if (new_scale != getScale())
    {
        setChanged(SCALED | SILHOUETTE);
        setScale(new_scale);  // Must follow setting permYouOwner()
    }

    // first, let's see if the new position is actually a change

    //static S32 counter = 0;

    F32 vel_mag_sq = getVelocity().magVecSquared();
    F32 accel_mag_sq = getAcceleration().magVecSquared();

    if (  ((b_changed_status)||(test_pos_parent != new_pos_parent))
        ||(  (!isSelected())
           &&(  (vel_mag_sq != 0.f)
              ||(accel_mag_sq != 0.f)
              ||(this_update_precision > mBestUpdatePrecision))))
    {
        mBestUpdatePrecision = this_update_precision;

        LLVector3 diff = new_pos_parent - test_pos_parent ;
        F32 mag_sqr = diff.magVecSquared() ;
        if(llfinite(mag_sqr))
        {
            setPositionParent(new_pos_parent);
        }
        else
        {
            LL_WARNS() << "Can not move the object/avatar to an infinite location!" << LL_ENDL ;

            retval |= INVALID_UPDATE ;
        }

        if (mParent && ((LLViewerObject*)mParent)->isAvatar())
        {
            // we have changed the position of an attachment, so we need to clamp it
            LLVOAvatar *avatar = (LLVOAvatar*)mParent;

            avatar->clampAttachmentPositions();
        }

        // If we're snapping the position by more than 0.5m, update LLViewerStats::mAgentPositionSnaps
        if ( asAvatar() && asAvatar()->isSelf() && (mag_sqr > 0.25f) )
        {
            record(LLStatViewer::AGENT_POSITION_SNAP, LLUnit<F64, LLUnits::Meters>(diff.length()));
        }
    }

    if ((new_rot.isNotEqualEps(getRotation(), F_ALMOST_ZERO))
        || (new_angv != old_angv))
    {
        if (new_rot != mPreviousRotation)
        {
            resetRot();
        }
        else if (new_angv != old_angv)
        {
            if (flagUsePhysics())
            {
                resetRot();
            }
            else
            {
                resetRotTime();
            }
        }

        // Remember the last rotation value
        mPreviousRotation = new_rot;

        // Set the rotation of the object followed by adjusting for the accumulated angular velocity (llSetTargetOmega)
        setRotation(new_rot * mAngularVelocityRot);
        setChanged(ROTATED | SILHOUETTE);
    }

    if ( gShowObjectUpdates )
    {
        LLColor4 color;
        if (update_type == OUT_TERSE_IMPROVED)
        {
            color.setVec(0.f, 0.f, 1.f, 1.f);
        }
        else
        {
            color.setVec(1.f, 0.f, 0.f, 1.f);
        }
        gPipeline.addDebugBlip(getPositionAgent(), color);
        LL_DEBUGS("MessageBlip") << "Update type " << (S32)update_type << " blip for local " << mLocalID << " at " << getPositionAgent() << LL_ENDL;
    }

    const F32 MAG_CUTOFF = F_APPROXIMATELY_ZERO;

    llassert(vel_mag_sq >= 0.f);
    llassert(accel_mag_sq >= 0.f);
    llassert(getAngularVelocity().magVecSquared() >= 0.f);

=======
    const F32 MAG_CUTOFF = F_APPROXIMATELY_ZERO;

    llassert(vel_mag_sq >= 0.f);
    llassert(accel_mag_sq >= 0.f);
    llassert(getAngularVelocity().magVecSquared() >= 0.f);

>>>>>>> bb3c36f5
    if ((MAG_CUTOFF >= vel_mag_sq) &&
        (MAG_CUTOFF >= accel_mag_sq) &&
        (MAG_CUTOFF >= getAngularVelocity().magVecSquared()))
    {
        mStatic = TRUE; // This object doesn't move!
    }
    else
    {
        mStatic = FALSE;
    }

// BUG: This code leads to problems during group rotate and any scale operation.
// Small discepencies between the simulator and viewer representations cause the
// selection center to creep, leading to objects moving around the wrong center.
//
// Removing this, however, means that if someone else drags an object you have
// selected, your selection center and dialog boxes will be wrong.  It also means
// that higher precision information on selected objects will be ignored.
//
// I believe the group rotation problem is fixed.  JNC 1.21.2002
//
    // Additionally, if any child is selected, need to update the dialogs and selection
    // center.
    BOOL needs_refresh = mUserSelected;
    for (child_list_t::iterator iter = mChildList.begin();
         iter != mChildList.end(); iter++)
    {
        LLViewerObject* child = *iter;
        needs_refresh = needs_refresh || child->mUserSelected;
    }

    static LLCachedControl<bool> allow_select_avatar(gSavedSettings, "AllowSelectAvatar", FALSE);
    if (needs_refresh)
    {
        LLSelectMgr::getInstance()->updateSelectionCenter();
        dialog_refresh_all();
    }
    else if (allow_select_avatar && asAvatar())
    {
        // Override any avatar position updates received
        // Works only if avatar was repositioned using build
        // tools and build floater is visible
        LLSelectMgr::getInstance()->overrideAvatarUpdates();
    }


    // Mark update time as approx. now, with the ping delay.
    // Ping delay is off because it's not set for velocity interpolation, causing
    // much jumping and hopping around...

//  U32 ping_delay = mesgsys->mCircuitInfo.getPingDelay();
    mLastInterpUpdateSecs = LLFrameTimer::getElapsedSeconds();
    mLastMessageUpdateSecs = mLastInterpUpdateSecs;
    if (mDrawable.notNull())
    {
        // Don't clear invisibility flag on update if still orphaned!
        if (mDrawable->isState(LLDrawable::FORCE_INVISIBLE) && !mOrphaned)
        {
//          LL_DEBUGS() << "Clearing force invisible: " << mID << ":" << getPCodeString() << ":" << getPositionAgent() << LL_ENDL;
            mDrawable->clearState(LLDrawable::FORCE_INVISIBLE);
            gPipeline.markRebuild( mDrawable, LLDrawable::REBUILD_ALL);
        }
    }

    // Update special hover cursor status
    bool special_hover_cursor = specialHoverCursor();
    if (old_special_hover_cursor != special_hover_cursor
        && mDrawable.notNull())
    {
        mDrawable->updateSpecialHoverCursor(special_hover_cursor);
    }

    return retval;
}

BOOL LLViewerObject::isActive() const
{
    return TRUE;
}

//load flags from cache or from message
void LLViewerObject::loadFlags(U32 flags)
{
    if(flags == (U32)(-1))
    {
        return; //invalid
    }

    // keep local flags and overwrite remote-controlled flags
    mFlags = (mFlags & FLAGS_LOCAL) | flags;

    // ...new objects that should come in selected need to be added to the selected list
    mCreateSelected = ((flags & FLAGS_CREATE_SELECTED) != 0);
    return;
}

void LLViewerObject::idleUpdate(LLAgent &agent, const F64 &frame_time)
{
    if (!mDead)
    {
        if (!mStatic && sVelocityInterpolate && !isSelected())
        {
            // calculate dt from last update
            F32 time_dilation = mRegionp ? mRegionp->getTimeDilation() : 1.0f;
            F32 dt_raw = ((F64Seconds)frame_time - mLastInterpUpdateSecs).value();
            F32 dt = time_dilation * dt_raw;

            applyAngularVelocity(dt);

            if (isAttachment())
            {
                mLastInterpUpdateSecs = (F64Seconds)frame_time;
                return;
            }
            else
            {   // Move object based on it's velocity and rotation
                interpolateLinearMotion(frame_time, dt);
            }
        }

        updateDrawable(FALSE);
    }
}


// Move an object due to idle-time viewer side updates by interpolating motion
void LLViewerObject::interpolateLinearMotion(const F64SecondsImplicit& frame_time, const F32SecondsImplicit& dt_seconds)
{
    // linear motion
    // PHYSICS_TIMESTEP is used below to correct for the fact that the velocity in object
    // updates represents the average velocity of the last timestep, rather than the final velocity.
    // the time dilation above should guarantee that dt is never less than PHYSICS_TIMESTEP, theoretically
    //
    // *TODO: should also wrap linear accel/velocity in check
    // to see if object is selected, instead of explicitly
    // zeroing it out

    F32 dt = dt_seconds;
    F64Seconds time_since_last_update = frame_time - mLastMessageUpdateSecs;
    if (time_since_last_update <= (F64Seconds)0.0 || dt <= 0.f)
    {
        return;
    }

    LLVector3 accel = getAcceleration();
    LLVector3 vel   = getVelocity();

    if (sMaxUpdateInterpolationTime <= (F64Seconds)0.0)
    {   // Old code path ... unbounded, simple interpolation
        if (!(accel.isExactlyZero() && vel.isExactlyZero()))
        {
            LLVector3 pos   = (vel + (0.5f * (dt-PHYSICS_TIMESTEP)) * accel) * dt;

            // region local
            setPositionRegion(pos + getPositionRegion());
            setVelocity(vel + accel*dt);

            // for objects that are spinning but not translating, make sure to flag them as having moved
            setChanged(MOVED | SILHOUETTE);
        }
    }
    else if (!accel.isExactlyZero() || !vel.isExactlyZero())        // object is moving
    {   // Object is moving, and hasn't been too long since we got an update from the server

        // Calculate predicted position and velocity
        LLVector3 new_pos = (vel + (0.5f * (dt-PHYSICS_TIMESTEP)) * accel) * dt;
        LLVector3 new_v = accel * dt;

        if (time_since_last_update > sPhaseOutUpdateInterpolationTime &&
            sPhaseOutUpdateInterpolationTime > (F64Seconds)0.0)
        {   // Haven't seen a viewer update in a while, check to see if the circuit is still active
            if (mRegionp)
            {   // The simulator will NOT send updates if the object continues normally on the path
                // predicted by the velocity and the acceleration (often gravity) sent to the viewer
                // So check to see if the circuit is blocked, which means the sim is likely in a long lag
                LLCircuitData *cdp = gMessageSystem->mCircuitInfo.findCircuit( mRegionp->getHost() );
                if (cdp)
                {
                    // Find out how many seconds since last packet arrived on the circuit
                    F64Seconds time_since_last_packet = LLMessageSystem::getMessageTimeSeconds() - cdp->getLastPacketInTime();

                    if (!cdp->isAlive() ||      // Circuit is dead or blocked
                         cdp->isBlocked() ||    // or doesn't seem to be getting any packets
                         (time_since_last_packet > sPhaseOutUpdateInterpolationTime))
                    {
                        // Start to reduce motion interpolation since we haven't seen a server update in a while
                        F64Seconds time_since_last_interpolation = frame_time - mLastInterpUpdateSecs;
                        F64 phase_out = 1.0;
                        if (time_since_last_update > sMaxUpdateInterpolationTime)
                        {   // Past the time limit, so stop the object
                            phase_out = 0.0;
                            //LL_INFOS() << "Motion phase out to zero" << LL_ENDL;

                            // Kill angular motion as well.  Note - not adding this due to paranoia
                            // about stopping rotation for llTargetOmega objects and not having it restart
                            // setAngularVelocity(LLVector3::zero);
                        }
                        else if (mLastInterpUpdateSecs - mLastMessageUpdateSecs > sPhaseOutUpdateInterpolationTime)
                        {   // Last update was already phased out a bit
                            phase_out = (sMaxUpdateInterpolationTime - time_since_last_update) /
                                        (sMaxUpdateInterpolationTime - time_since_last_interpolation);
                            //LL_INFOS() << "Continuing motion phase out of " << (F32) phase_out << LL_ENDL;
                        }
                        else
                        {   // Phase out from full value
                            phase_out = (sMaxUpdateInterpolationTime - time_since_last_update) /
                                        (sMaxUpdateInterpolationTime - sPhaseOutUpdateInterpolationTime);
                            //LL_INFOS() << "Starting motion phase out of " << (F32) phase_out << LL_ENDL;
                        }
                        phase_out = llclamp(phase_out, 0.0, 1.0);

                        new_pos = new_pos * ((F32) phase_out);
                        new_v = new_v * ((F32) phase_out);
                    }
                }
            }
        }

        new_pos = new_pos + getPositionRegion();
        new_v = new_v + vel;


        // Clamp interpolated position to minimum underground and maximum region height
        LLVector3d new_pos_global = mRegionp->getPosGlobalFromRegion(new_pos);
        F32 min_height;
        if (isAvatar())
        {   // Make a better guess about AVs not going underground
            min_height = LLWorld::getInstance()->resolveLandHeightGlobal(new_pos_global);
            min_height += (0.5f * getScale().mV[VZ]);
        }
        else
        {   // This will put the object underground, but we can't tell if it will stop
            // at ground level or not
            min_height = LLWorld::getInstance()->getMinAllowedZ(this, new_pos_global);
            // Cap maximum height
            new_pos.mV[VZ] = llmin(LLWorld::getInstance()->getRegionMaxHeight(), new_pos.mV[VZ]);
        }

        new_pos.mV[VZ] = llmax(min_height, new_pos.mV[VZ]);

        // Check to see if it's going off the region
        LLVector3 temp(new_pos.mV[VX], new_pos.mV[VY], 0.f);
        if (temp.clamp(0.f, mRegionp->getWidth()))
        {   // Going off this region, so see if we might end up on another region
            LLVector3d old_pos_global = mRegionp->getPosGlobalFromRegion(getPositionRegion());
            new_pos_global = mRegionp->getPosGlobalFromRegion(new_pos);     // Re-fetch in case it got clipped above

            // Clip the positions to known regions
            LLVector3d clip_pos_global = LLWorld::getInstance()->clipToVisibleRegions(old_pos_global, new_pos_global);
            if (clip_pos_global != new_pos_global)
            {
                // Was clipped, so this means we hit a edge where there is no region to enter
                LLVector3 clip_pos = mRegionp->getPosRegionFromGlobal(clip_pos_global);
                LL_DEBUGS("Interpolate") << "Hit empty region edge, clipped predicted position to "
                                         << clip_pos
                                         << " from " << new_pos << LL_ENDL;
                new_pos = clip_pos;

                // Stop motion and get server update for bouncing on the edge
                new_v.clear();
                setAcceleration(LLVector3::zero);
            }
            else
            {
                // Check for how long we are crossing.
                // Note: theoretically we can find time from velocity, acceleration and
                // distance from border to new position, but it is not going to work
                // if 'phase_out' activates
                if (mRegionCrossExpire == 0)
                {
                    // Workaround: we can't accurately figure out time when we cross border
                    // so just write down time 'after the fact', it is far from optimal in
                    // case of lags, but for lags sMaxUpdateInterpolationTime will kick in first
                    LL_DEBUGS("Interpolate") << "Predicted region crossing, new position " << new_pos << LL_ENDL;
                    mRegionCrossExpire = frame_time + sMaxRegionCrossingInterpolationTime;
                }
                else if (frame_time > mRegionCrossExpire)
                {
                    // Predicting crossing over 1s, stop motion
                    // Stop motion
                    LL_DEBUGS("Interpolate") << "Predicting region crossing for too long, stopping at " << new_pos << LL_ENDL;
                    new_v.clear();
                    setAcceleration(LLVector3::zero);
                    mRegionCrossExpire = 0;
                }
            }
        }
        else
        {
            mRegionCrossExpire = 0;
        }

        // Set new position and velocity
        setPositionRegion(new_pos);
        setVelocity(new_v);

        // for objects that are spinning but not translating, make sure to flag them as having moved
        setChanged(MOVED | SILHOUETTE);
    }

    // Update the last time we did anything
    mLastInterpUpdateSecs = frame_time;
}



BOOL LLViewerObject::setData(const U8 *datap, const U32 data_size)
{
    delete [] mData;

    if (datap)
    {
        mData = new U8[data_size];
        if (!mData)
        {
            return FALSE;
        }
        memcpy(mData, datap, data_size);        /* Flawfinder: ignore */
    }
    return TRUE;
}

// delete an item in the inventory, but don't tell the server. This is
// used internally by remove, update, and savescript.
// This will only delete the first item with an item_id in the list
void LLViewerObject::deleteInventoryItem(const LLUUID& item_id)
{
    if(mInventory)
    {
        LLInventoryObject::object_list_t::iterator it = mInventory->begin();
        LLInventoryObject::object_list_t::iterator end = mInventory->end();
        for( ; it != end; ++it )
        {
            if((*it)->getUUID() == item_id)
            {
                // This is safe only because we return immediatly.
                mInventory->erase(it); // will deref and delete it
                return;
            }
        }
        doInventoryCallback();
    }
}

void LLViewerObject::doUpdateInventory(
    LLPointer<LLViewerInventoryItem>& item,
    U8 key,
    bool is_new)
{
    LLViewerInventoryItem* old_item = NULL;
    if(TASK_INVENTORY_ITEM_KEY == key)
    {
        old_item = (LLViewerInventoryItem*)getInventoryObject(item->getUUID());
    }
    else if(TASK_INVENTORY_ASSET_KEY == key)
    {
        old_item = getInventoryItemByAsset(item->getAssetUUID());
    }
    LLUUID item_id;
    LLUUID new_owner;
    LLUUID new_group;
    BOOL group_owned = FALSE;
    if(old_item)
    {
        item_id = old_item->getUUID();
        new_owner = old_item->getPermissions().getOwner();
        new_group = old_item->getPermissions().getGroup();
        group_owned = old_item->getPermissions().isGroupOwned();
        old_item = NULL;
    }
    else
    {
        item_id = item->getUUID();
    }
    if(!is_new && mInventory)
    {
        // Attempt to update the local inventory. If we can get the
        // object perm, we have perfect visibility, so we want the
        // serial number to match. Otherwise, take our best guess and
        // make sure that the serial number does not match.
        deleteInventoryItem(item_id);
        LLPermissions perm(item->getPermissions());
        LLPermissions* obj_perm = LLSelectMgr::getInstance()->findObjectPermissions(this);
        bool is_atomic = ((S32)LLAssetType::AT_OBJECT == item->getType()) ? false : true;
        if(obj_perm)
        {
            perm.setOwnerAndGroup(LLUUID::null, obj_perm->getOwner(), obj_perm->getGroup(), is_atomic);
        }
        else
        {
            if(group_owned)
            {
                perm.setOwnerAndGroup(LLUUID::null, new_owner, new_group, is_atomic);
            }
            else if(!new_owner.isNull())
            {
                // The object used to be in inventory, so we can
                // assume the owner and group will match what they are
                // there.
                perm.setOwnerAndGroup(LLUUID::null, new_owner, new_group, is_atomic);
            }
            // *FIX: can make an even better guess by using the mPermGroup flags
            else if(permYouOwner())
            {
                // best guess.
                perm.setOwnerAndGroup(LLUUID::null, gAgent.getID(), item->getPermissions().getGroup(), is_atomic);
                --mExpectedInventorySerialNum;
            }
            else
            {
                // dummy it up.
                perm.setOwnerAndGroup(LLUUID::null, LLUUID::null, LLUUID::null, is_atomic);
                --mExpectedInventorySerialNum;
            }
        }
        LLViewerInventoryItem* oldItem = item;
        LLViewerInventoryItem* new_item = new LLViewerInventoryItem(oldItem);
        new_item->setPermissions(perm);
        mInventory->push_front(new_item);
        doInventoryCallback();
        ++mExpectedInventorySerialNum;
    }
    else if (is_new)
    {
        ++mExpectedInventorySerialNum;
    }
}

// save a script, which involves removing the old one, and rezzing
// in the new one. This method should be called with the asset id
// of the new and old script AFTER the bytecode has been saved.
void LLViewerObject::saveScript(
    const LLViewerInventoryItem* item,
    BOOL active,
    bool is_new)
{
    /*
     * XXXPAM Investigate not making this copy.  Seems unecessary, but I'm unsure about the
     * interaction with doUpdateInventory() called below.
     */
    LL_DEBUGS() << "LLViewerObject::saveScript() " << item->getUUID() << " " << item->getAssetUUID() << LL_ENDL;

    LLPointer<LLViewerInventoryItem> task_item =
        new LLViewerInventoryItem(item->getUUID(), mID, item->getPermissions(),
                                  item->getAssetUUID(), item->getType(),
                                  item->getInventoryType(),
                                  item->getName(), item->getDescription(),
                                  item->getSaleInfo(), item->getFlags(),
                                  item->getCreationDate());
    task_item->setTransactionID(item->getTransactionID());

    LLMessageSystem* msg = gMessageSystem;
    msg->newMessageFast(_PREHASH_RezScript);
    msg->nextBlockFast(_PREHASH_AgentData);
    msg->addUUIDFast(_PREHASH_AgentID, gAgent.getID());
    msg->addUUIDFast(_PREHASH_SessionID, gAgent.getSessionID());
    msg->addUUIDFast(_PREHASH_GroupID, gAgent.getGroupID());
    msg->nextBlockFast(_PREHASH_UpdateBlock);
    msg->addU32Fast(_PREHASH_ObjectLocalID, (mLocalID));
    U8 enabled = active;
    msg->addBOOLFast(_PREHASH_Enabled, enabled);
    msg->nextBlockFast(_PREHASH_InventoryBlock);
    task_item->packMessage(msg);
    msg->sendReliable(mRegionp->getHost());

    // do the internal logic
    doUpdateInventory(task_item, TASK_INVENTORY_ITEM_KEY, is_new);
}

void LLViewerObject::moveInventory(const LLUUID& folder_id,
                                   const LLUUID& item_id)
{
    LL_DEBUGS() << "LLViewerObject::moveInventory " << item_id << LL_ENDL;
    LLMessageSystem* msg = gMessageSystem;
    msg->newMessageFast(_PREHASH_MoveTaskInventory);
    msg->nextBlockFast(_PREHASH_AgentData);
    msg->addUUIDFast(_PREHASH_AgentID, gAgent.getID());
    msg->addUUIDFast(_PREHASH_SessionID, gAgent.getSessionID());
    msg->addUUIDFast(_PREHASH_FolderID, folder_id);
    msg->nextBlockFast(_PREHASH_InventoryData);
    msg->addU32Fast(_PREHASH_LocalID, mLocalID);
    msg->addUUIDFast(_PREHASH_ItemID, item_id);
    msg->sendReliable(mRegionp->getHost());

    LLInventoryObject* inv_obj = getInventoryObject(item_id);
    if(inv_obj)
    {
        LLViewerInventoryItem* item = (LLViewerInventoryItem*)inv_obj;
        if(!item->getPermissions().allowCopyBy(gAgent.getID()))
        {
            deleteInventoryItem(item_id);
            ++mExpectedInventorySerialNum;
        }
    }
}

void LLViewerObject::dirtyInventory()
{
    // If there aren't any LLVOInventoryListeners, we won't be
    // able to update our mInventory when it comes back from the
    // simulator, so we should not clear the inventory either.
    if(mInventory && !mInventoryCallbacks.empty())
    {
        mInventory->clear(); // will deref and delete entries
        delete mInventory;
        mInventory = NULL;
    }
    mInventoryDirty = TRUE;
}

void LLViewerObject::registerInventoryListener(LLVOInventoryListener* listener, void* user_data)
{
    LLInventoryCallbackInfo* info = new LLInventoryCallbackInfo;
    info->mListener = listener;
    info->mInventoryData = user_data;
    mInventoryCallbacks.push_front(info);
}

void LLViewerObject::removeInventoryListener(LLVOInventoryListener* listener)
{
    if (listener == NULL)
        return;
    for (callback_list_t::iterator iter = mInventoryCallbacks.begin();
         iter != mInventoryCallbacks.end(); )
    {
        callback_list_t::iterator curiter = iter++;
        LLInventoryCallbackInfo* info = *curiter;
        if (info->mListener == listener)
        {
            delete info;
            mInventoryCallbacks.erase(curiter);
            break;
        }
    }
}

BOOL LLViewerObject::isInventoryPending()
{
    return mInvRequestState != INVENTORY_REQUEST_STOPPED;
}

void LLViewerObject::clearInventoryListeners()
{
    for_each(mInventoryCallbacks.begin(), mInventoryCallbacks.end(), DeletePointer());
    mInventoryCallbacks.clear();
}

bool LLViewerObject::hasInventoryListeners()
{
    return !mInventoryCallbacks.empty();
}

void LLViewerObject::requestInventory()
{
    if(mInventoryDirty && mInventory && !mInventoryCallbacks.empty())
    {
        mInventory->clear(); // will deref and delete entries
        delete mInventory;
        mInventory = NULL;
    }

    if(mInventory)
    {
        // inventory is either up to date or doesn't has a listener
        // if it is dirty, leave it this way in case we gain a listener
        doInventoryCallback();
    }
    else
    {
        // since we are going to request it now
        mInventoryDirty = FALSE;

        // Note: throws away duplicate requests
        fetchInventoryFromServer();
    }
}

void LLViewerObject::fetchInventoryFromServer()
{
    if (!isInventoryPending())
    {
        delete mInventory;
        mInventory = NULL;

        // Results in processTaskInv
        LLMessageSystem* msg = gMessageSystem;
        msg->newMessageFast(_PREHASH_RequestTaskInventory);
        msg->nextBlockFast(_PREHASH_AgentData);
        msg->addUUIDFast(_PREHASH_AgentID, gAgent.getID());
        msg->addUUIDFast(_PREHASH_SessionID, gAgent.getSessionID());
        msg->nextBlockFast(_PREHASH_InventoryData);
        msg->addU32Fast(_PREHASH_LocalID, mLocalID);
        msg->sendReliable(mRegionp->getHost());

        // This will get reset by doInventoryCallback or processTaskInv
        mInvRequestState = INVENTORY_REQUEST_PENDING;
    }
}

void LLViewerObject::fetchInventoryDelayed(const F64 &time_seconds)
{
    // unless already waiting, drop previous request and shedule an update
    if (mInvRequestState != INVENTORY_REQUEST_WAIT)
    {
        if (mInvRequestXFerId != 0)
        {
            // abort download.
            gXferManager->abortRequestById(mInvRequestXFerId, -1);
            mInvRequestXFerId = 0;
        }
        mInvRequestState = INVENTORY_REQUEST_WAIT; // affects isInventoryPending()
        LLCoros::instance().launch("LLViewerObject::fetchInventoryDelayedCoro()",
            boost::bind(&LLViewerObject::fetchInventoryDelayedCoro, mID, time_seconds));
    }
}

//static
void LLViewerObject::fetchInventoryDelayedCoro(const LLUUID task_inv, const F64 time_seconds)
{
    llcoro::suspendUntilTimeout(time_seconds);
    LLViewerObject *obj = gObjectList.findObject(task_inv);
    if (obj)
    {
        // Might be good idea to prolong delay here in case expected serial changed.
        // As it is, it will get a response with obsolete serial and will delay again.

        // drop waiting state to unlock isInventoryPending()
        obj->mInvRequestState = INVENTORY_REQUEST_STOPPED;
        obj->fetchInventoryFromServer();
    }
}

LLControlAvatar *LLViewerObject::getControlAvatar()
{
    return getRootEdit()->mControlAvatar.get();
}

LLControlAvatar *LLViewerObject::getControlAvatar() const
{
    return getRootEdit()->mControlAvatar.get();
}

// Manage the control avatar state of a given object.
// Any object can be flagged as animated, but for performance reasons
// we don't want to incur the overhead of managing a control avatar
// unless this would have some user-visible consequence. That is,
// there should be at least one rigged mesh in the linkset. Operations
// that change the state of a linkset, such as linking or unlinking
// prims, can also mean that a control avatar needs to be added or
// removed. At the end, if there is a control avatar, we make sure
// that its animation state is current.
void LLViewerObject::updateControlAvatar()
{
    LLViewerObject *root = getRootEdit();
    bool is_animated_object = root->isAnimatedObject();
    bool has_control_avatar = getControlAvatar();
    if (!is_animated_object && !has_control_avatar)
    {
        return;
    }

    // caller isn't supposed to operate on a dead object,
    // avatar was already cleaned up
    llassert(!isDead());

    bool should_have_control_avatar = false;
    if (is_animated_object)
    {
        bool any_rigged_mesh = root->isRiggedMesh();
        LLViewerObject::const_child_list_t& child_list = root->getChildren();
        for (LLViewerObject::const_child_list_t::const_iterator iter = child_list.begin();
             iter != child_list.end(); ++iter)
        {
            const LLViewerObject* child = *iter;
            any_rigged_mesh = any_rigged_mesh || child->isRiggedMesh();
        }
        should_have_control_avatar = is_animated_object && any_rigged_mesh;
    }

    if (should_have_control_avatar && !has_control_avatar)
    {
        std::string vobj_name = llformat("Vol%p", root);
        LL_DEBUGS("AnimatedObjects") << vobj_name << " calling linkControlAvatar()" << LL_ENDL;
        root->linkControlAvatar();
    }
    if (!should_have_control_avatar && has_control_avatar)
    {
        std::string vobj_name = llformat("Vol%p", root);
        LL_DEBUGS("AnimatedObjects") << vobj_name << " calling unlinkControlAvatar()" << LL_ENDL;
        root->unlinkControlAvatar();
    }
    if (getControlAvatar())
    {
        getControlAvatar()->updateAnimations();
        if (isSelected())
        {
            LLSelectMgr::getInstance()->pauseAssociatedAvatars();
        }
    }
}

void LLViewerObject::linkControlAvatar()
{
    if (!getControlAvatar() && isRootEdit())
    {
        LLVOVolume *volp = dynamic_cast<LLVOVolume*>(this);
        if (!volp)
        {
            LL_WARNS() << "called with null or non-volume object" << LL_ENDL;
            return;
        }
        mControlAvatar = LLControlAvatar::createControlAvatar(volp);
        LL_DEBUGS("AnimatedObjects") << volp->getID()
                                     << " created control av for "
                                     << (S32) (1+volp->numChildren()) << " prims" << LL_ENDL;
    }
    LLControlAvatar *cav = getControlAvatar();
    if (cav)
    {
        cav->updateAttachmentOverrides();
        if (!cav->mPlaying)
        {
            cav->mPlaying = true;
            //if (!cav->mRootVolp->isAnySelected())
            {
                cav->updateVolumeGeom();
                cav->mRootVolp->recursiveMarkForUpdate();
            }
        }
    }
    else
    {
        LL_WARNS() << "no control avatar found!" << LL_ENDL;
    }
}

void LLViewerObject::unlinkControlAvatar()
{
    if (getControlAvatar())
    {
        getControlAvatar()->updateAttachmentOverrides();
    }
    if (isRootEdit())
    {
        // This will remove the entire linkset from the control avatar
        if (mControlAvatar)
        {
            mControlAvatar->markForDeath();
            mControlAvatar = NULL;
        }
    }
    // For non-root prims, removing from the linkset will
    // automatically remove the control avatar connection.
}

// virtual
bool LLViewerObject::isAnimatedObject() const
{
    return false;
}

struct LLFilenameAndTask
{
    LLUUID mTaskID;
    std::string mFilename;

    // for sequencing in case of multiple updates
    S16 mSerial;
#ifdef _DEBUG
    static S32 sCount;
    LLFilenameAndTask()
    {
        ++sCount;
        LL_DEBUGS() << "Constructing LLFilenameAndTask: " << sCount << LL_ENDL;
    }
    ~LLFilenameAndTask()
    {
        --sCount;
        LL_DEBUGS() << "Destroying LLFilenameAndTask: " << sCount << LL_ENDL;
    }
private:
    LLFilenameAndTask(const LLFilenameAndTask& rhs);
    const LLFilenameAndTask& operator=(const LLFilenameAndTask& rhs) const;
#endif
};

#ifdef _DEBUG
S32 LLFilenameAndTask::sCount = 0;
#endif

// static
void LLViewerObject::processTaskInv(LLMessageSystem* msg, void** user_data)
{
    LLUUID task_id;
    msg->getUUIDFast(_PREHASH_InventoryData, _PREHASH_TaskID, task_id);
    LLViewerObject* object = gObjectList.findObject(task_id);
    if (!object)
    {
        LL_WARNS() << "LLViewerObject::processTaskInv object "
            << task_id << " does not exist." << LL_ENDL;
        return;
    }

    // we can receive multiple task updates simultaneously, make sure we will not rewrite newer with older update
    S16 serial = 0;
    msg->getS16Fast(_PREHASH_InventoryData, _PREHASH_Serial, serial);

    if (serial == object->mInventorySerialNum
        && serial < object->mExpectedInventorySerialNum)
    {
        // Loop Protection.
        // We received same serial twice.
        // Viewer did some changes to inventory that couldn't be saved server side
        // or something went wrong to cause serial to be out of sync.
        // Drop xfer and restart after some time, assign server's value as expected
        LL_WARNS() << "Task inventory serial might be out of sync, server serial: " << serial << " client expected serial: " << object->mExpectedInventorySerialNum << LL_ENDL;
        object->mExpectedInventorySerialNum = serial;
        object->fetchInventoryDelayed(INVENTORY_UPDATE_WAIT_TIME_DESYNC);
    }
    else if (serial < object->mExpectedInventorySerialNum)
    {
        // Out of date message, record to current serial for loop protection, but do not load it
        // Drop xfer and restart after some time
        if (serial < object->mInventorySerialNum)
        {
            LL_WARNS() << "Task serial decreased. Potentially out of order packet or desync." << LL_ENDL;
        }
        object->mInventorySerialNum = serial;
        object->fetchInventoryDelayed(INVENTORY_UPDATE_WAIT_TIME_OUTDATED);
    }
    else if (serial >= object->mExpectedInventorySerialNum)
    {
        LLFilenameAndTask* ft = new LLFilenameAndTask;
        ft->mTaskID = task_id;
        ft->mSerial = serial;

        // We received version we expected or newer. Load it.
        object->mInventorySerialNum = ft->mSerial;
        object->mExpectedInventorySerialNum = ft->mSerial;

        std::string unclean_filename;
        msg->getStringFast(_PREHASH_InventoryData, _PREHASH_Filename, unclean_filename);
        ft->mFilename = LLDir::getScrubbedFileName(unclean_filename);

        if (ft->mFilename.empty())
        {
            LL_DEBUGS() << "Task has no inventory" << LL_ENDL;
            // mock up some inventory to make a drop target.
            if (object->mInventory)
            {
                object->mInventory->clear(); // will deref and delete it
            }
            else
            {
                object->mInventory = new LLInventoryObject::object_list_t();
            }
            LLPointer<LLInventoryObject> obj;
            obj = new LLInventoryObject(object->mID, LLUUID::null,
                LLAssetType::AT_CATEGORY,
                "Contents");
            object->mInventory->push_front(obj);
            object->doInventoryCallback();
            delete ft;
            return;
        }
        U64 new_id = gXferManager->requestFile(gDirUtilp->getExpandedFilename(LL_PATH_CACHE, ft->mFilename),
            ft->mFilename, LL_PATH_CACHE,
            object->mRegionp->getHost(),
            TRUE,
            &LLViewerObject::processTaskInvFile,
            (void**)ft, // This takes ownership of ft
            LLXferManager::HIGH_PRIORITY);
        if (object->mInvRequestState == INVENTORY_XFER)
        {
            if (new_id > 0 && new_id != object->mInvRequestXFerId)
            {
                // we started new download.
                gXferManager->abortRequestById(object->mInvRequestXFerId, -1);
                object->mInvRequestXFerId = new_id;
            }
        }
        else
        {
            object->mInvRequestState = INVENTORY_XFER;
            object->mInvRequestXFerId = new_id;
        }
    }
}

void LLViewerObject::processTaskInvFile(void** user_data, S32 error_code, LLExtStat ext_status)
{
    LLFilenameAndTask* ft = (LLFilenameAndTask*)user_data;
    LLViewerObject* object = NULL;

    if (ft
        && (0 == error_code)
        && (object = gObjectList.findObject(ft->mTaskID))
        && ft->mSerial >= object->mInventorySerialNum)
    {
        object->mInventorySerialNum = ft->mSerial;
        LL_DEBUGS() << "Receiving inventory task file for serial " << object->mInventorySerialNum << " taskid: " << ft->mTaskID << LL_ENDL;
        if (ft->mSerial < object->mExpectedInventorySerialNum)
        {
            // User managed to change something while inventory was loading
            LL_DEBUGS() << "Processing file that is potentially out of date for task: " << ft->mTaskID << LL_ENDL;
        }

        if (object->loadTaskInvFile(ft->mFilename))
        {

            LLInventoryObject::object_list_t::iterator it = object->mInventory->begin();
            LLInventoryObject::object_list_t::iterator end = object->mInventory->end();
            std::list<LLUUID>& pending_lst = object->mPendingInventoryItemsIDs;

            for (; it != end && pending_lst.size(); ++it)
            {
                LLViewerInventoryItem* item = dynamic_cast<LLViewerInventoryItem*>(it->get());
                if(item && item->getType() != LLAssetType::AT_CATEGORY)
                {
                    std::list<LLUUID>::iterator id_it = std::find(pending_lst.begin(), pending_lst.begin(), item->getAssetUUID());
                    if (id_it != pending_lst.end())
                    {
                        pending_lst.erase(id_it);
                    }
                }
            }
        }
        else
        {
            // MAINT-2597 - crash when trying to edit a no-mod object
            // Somehow get an contents inventory response, but with an invalid stream (possibly 0 size?)
            // Stated repro was specific to no-mod objects so failing without user interaction should be safe.
            LL_WARNS() << "Trying to load invalid task inventory file. Ignoring file contents." << LL_ENDL;
        }
    }
    else
    {
        // This Occurs When two requests were made, and the first one
        // has already handled it.
        LL_DEBUGS() << "Problem loading task inventory. Return code: "
                 << error_code << LL_ENDL;
    }
    delete ft;
}

BOOL LLViewerObject::loadTaskInvFile(const std::string& filename)
{
    std::string filename_and_local_path = gDirUtilp->getExpandedFilename(LL_PATH_CACHE, filename);
    llifstream ifs(filename_and_local_path.c_str());
    if(ifs.good())
    {
        U32 fail_count = 0;
        char buffer[MAX_STRING];    /* Flawfinder: ignore */
        // *NOTE: This buffer size is hard coded into scanf() below.
        char keyword[MAX_STRING];   /* Flawfinder: ignore */
        if(mInventory)
        {
            mInventory->clear(); // will deref and delete it
        }
        else
        {
            mInventory = new LLInventoryObject::object_list_t;
        }
        while(ifs.good())
        {
            ifs.getline(buffer, MAX_STRING);
            if (sscanf(buffer, " %254s", keyword) == EOF) /* Flawfinder: ignore */
            {
                // Blank file?
                LL_WARNS() << "Issue reading from file '"
                        << filename << "'" << LL_ENDL;
                break;
            }
            else if(0 == strcmp("inv_item", keyword))
            {
                LLPointer<LLInventoryObject> inv = new LLViewerInventoryItem;
                inv->importLegacyStream(ifs);
                mInventory->push_front(inv);
            }
            else if(0 == strcmp("inv_object", keyword))
            {
                LLPointer<LLInventoryObject> inv = new LLInventoryObject;
                inv->importLegacyStream(ifs);
                inv->rename("Contents");
                mInventory->push_front(inv);
            }
            else if (fail_count >= MAX_INV_FILE_READ_FAILS)
            {
                LL_WARNS() << "Encountered too many unknowns while reading from file: '"
                        << filename << "'" << LL_ENDL;
                break;
            }
            else
            {
                // Is there really a point to continue processing? We already failing to display full inventory
                fail_count++;
                LL_WARNS_ONCE() << "Unknown token while reading from inventory file. Token: '"
                        << keyword << "'" << LL_ENDL;
            }
        }
        ifs.close();
        LLFile::remove(filename_and_local_path);
    }
    else
    {
        LL_WARNS() << "unable to load task inventory: " << filename_and_local_path
                << LL_ENDL;
        return FALSE;
    }
    doInventoryCallback();

    return TRUE;
}

void LLViewerObject::doInventoryCallback()
{
    for (callback_list_t::iterator iter = mInventoryCallbacks.begin();
         iter != mInventoryCallbacks.end(); )
    {
        callback_list_t::iterator curiter = iter++;
        LLInventoryCallbackInfo* info = *curiter;
        if (info->mListener != NULL)
        {
            info->mListener->inventoryChanged(this,
                                 mInventory,
                                 mInventorySerialNum,
                                 info->mInventoryData);
        }
        else
        {
            LL_INFOS() << "LLViewerObject::doInventoryCallback() deleting bad listener entry." << LL_ENDL;
            delete info;
            mInventoryCallbacks.erase(curiter);
        }
    }

    // release inventory loading state
    mInvRequestXFerId = 0;
    mInvRequestState = INVENTORY_REQUEST_STOPPED;
}

void LLViewerObject::removeInventory(const LLUUID& item_id)
{
    // close associated floater properties
    LLSD params;
    params["id"] = item_id;
    params["object"] = mID;
    LLFloaterReg::hideInstance("item_properties", params);

    LLMessageSystem* msg = gMessageSystem;
    msg->newMessageFast(_PREHASH_RemoveTaskInventory);
    msg->nextBlockFast(_PREHASH_AgentData);
    msg->addUUIDFast(_PREHASH_AgentID, gAgent.getID());
    msg->addUUIDFast(_PREHASH_SessionID, gAgent.getSessionID());
    msg->nextBlockFast(_PREHASH_InventoryData);
    msg->addU32Fast(_PREHASH_LocalID, mLocalID);
    msg->addUUIDFast(_PREHASH_ItemID, item_id);
    msg->sendReliable(mRegionp->getHost());
    deleteInventoryItem(item_id);
    ++mExpectedInventorySerialNum;
}

bool LLViewerObject::isAssetInInventory(LLViewerInventoryItem* item, LLAssetType::EType type)
{
    bool result = false;

    if (item)
    {
        // For now mPendingInventoryItemsIDs only stores textures and materials
        // but if it gets to store more types, it will need to verify type as well
        // since null can be a shared default id and it is fine to need a null
        // script and a null material simultaneously.
        std::list<LLUUID>::iterator begin = mPendingInventoryItemsIDs.begin();
        std::list<LLUUID>::iterator end = mPendingInventoryItemsIDs.end();

        bool is_fetching = std::find(begin, end, item->getAssetUUID()) != end;

        // null is the default asset for materials and default for scripts
        // so need to check type as well
        bool is_fetched = getInventoryItemByAsset(item->getAssetUUID(), type) != NULL;

        result = is_fetched || is_fetching;
    }

    return result;
}

void LLViewerObject::updateMaterialInventory(LLViewerInventoryItem* item, U8 key, bool is_new)
{
    if (!item)
    {
        return;
    }
    if (LLAssetType::AT_TEXTURE != item->getType()
        && LLAssetType::AT_MATERIAL != item->getType())
    {
        // Not supported
        return;
    }

    if (isAssetInInventory(item, item->getType()))
    {
        // already there
        return;
    }

    mPendingInventoryItemsIDs.push_back(item->getAssetUUID());
    updateInventory(item, key, is_new);
}

void LLViewerObject::updateInventory(
    LLViewerInventoryItem* item,
    U8 key,
    bool is_new)
{
    // This slices the object into what we're concerned about on the
    // viewer. The simulator will take the permissions and transfer
    // ownership.
    LLPointer<LLViewerInventoryItem> task_item =
        new LLViewerInventoryItem(item->getUUID(), mID, item->getPermissions(),
                                  item->getAssetUUID(), item->getType(),
                                  item->getInventoryType(),
                                  item->getName(), item->getDescription(),
                                  item->getSaleInfo(),
                                  item->getFlags(),
                                  item->getCreationDate());
    task_item->setTransactionID(item->getTransactionID());
    LLMessageSystem* msg = gMessageSystem;
    msg->newMessageFast(_PREHASH_UpdateTaskInventory);
    msg->nextBlockFast(_PREHASH_AgentData);
    msg->addUUIDFast(_PREHASH_AgentID, gAgent.getID());
    msg->addUUIDFast(_PREHASH_SessionID, gAgent.getSessionID());
    msg->nextBlockFast(_PREHASH_UpdateData);
    msg->addU32Fast(_PREHASH_LocalID, mLocalID);
    msg->addU8Fast(_PREHASH_Key, key);
    msg->nextBlockFast(_PREHASH_InventoryData);
    task_item->packMessage(msg);
    msg->sendReliable(mRegionp->getHost());

    // do the internal logic
    doUpdateInventory(task_item, key, is_new);
}

void LLViewerObject::updateInventoryLocal(LLInventoryItem* item, U8 key)
{
    LLPointer<LLViewerInventoryItem> task_item =
        new LLViewerInventoryItem(item->getUUID(), mID, item->getPermissions(),
                                  item->getAssetUUID(), item->getType(),
                                  item->getInventoryType(),
                                  item->getName(), item->getDescription(),
                                  item->getSaleInfo(), item->getFlags(),
                                  item->getCreationDate());

    // do the internal logic
    const bool is_new = false;
    doUpdateInventory(task_item, key, is_new);
}

LLInventoryObject* LLViewerObject::getInventoryObject(const LLUUID& item_id)
{
    LLInventoryObject* rv = NULL;
    if(mInventory)
    {
        LLInventoryObject::object_list_t::iterator it = mInventory->begin();
        LLInventoryObject::object_list_t::iterator end = mInventory->end();
        for ( ; it != end; ++it)
        {
            if((*it)->getUUID() == item_id)
            {
                rv = *it;
                break;
            }
        }
    }
    return rv;
}

LLInventoryItem* LLViewerObject::getInventoryItem(const LLUUID& item_id)
{
    LLInventoryObject* iobj = getInventoryObject(item_id);
    if (!iobj || iobj->getType() == LLAssetType::AT_CATEGORY)
    {
        return NULL;
    }
    LLInventoryItem* item = dynamic_cast<LLInventoryItem*>(iobj);
    return item;
}

void LLViewerObject::getInventoryContents(LLInventoryObject::object_list_t& objects)
{
    if(mInventory)
    {
        LLInventoryObject::object_list_t::iterator it = mInventory->begin();
        LLInventoryObject::object_list_t::iterator end = mInventory->end();
        for( ; it != end; ++it)
        {
            if ((*it)->getType() != LLAssetType::AT_CATEGORY)
            {
                objects.push_back(*it);
            }
        }
    }
}

LLInventoryObject* LLViewerObject::getInventoryRoot()
{
    if (!mInventory || !mInventory->size())
    {
        return NULL;
    }
    return mInventory->back();
}

LLViewerInventoryItem* LLViewerObject::getInventoryItemByAsset(const LLUUID& asset_id)
{
    if (mInventoryDirty)
        LL_WARNS() << "Peforming inventory lookup for object " << mID << " that has dirty inventory!" << LL_ENDL;

    LLViewerInventoryItem* rv = NULL;
    if(mInventory)
    {
        LLViewerInventoryItem* item = NULL;

        LLInventoryObject::object_list_t::iterator it = mInventory->begin();
        LLInventoryObject::object_list_t::iterator end = mInventory->end();
        for( ; it != end; ++it)
        {
            LLInventoryObject* obj = *it;
            if(obj->getType() != LLAssetType::AT_CATEGORY)
            {
                // *FIX: gank-ass down cast!
                item = (LLViewerInventoryItem*)obj;
                if(item->getAssetUUID() == asset_id)
                {
                    rv = item;
                    break;
                }
            }
        }
    }
    return rv;
}

LLViewerInventoryItem* LLViewerObject::getInventoryItemByAsset(const LLUUID& asset_id, LLAssetType::EType type)
{
    if (mInventoryDirty)
        LL_WARNS() << "Peforming inventory lookup for object " << mID << " that has dirty inventory!" << LL_ENDL;

    LLViewerInventoryItem* rv = NULL;
    if (type == LLAssetType::AT_CATEGORY)
    {
        // Whatever called this shouldn't be trying to get a folder by asset
        // categories don't have assets
        llassert(0);
        return rv;
    }

    if (mInventory)
    {
        LLViewerInventoryItem* item = NULL;

        LLInventoryObject::object_list_t::iterator it = mInventory->begin();
        LLInventoryObject::object_list_t::iterator end = mInventory->end();
        for (; it != end; ++it)
        {
            LLInventoryObject* obj = *it;
            if (obj->getType() == type)
            {
                // *FIX: gank-ass down cast!
                item = (LLViewerInventoryItem*)obj;
                if (item->getAssetUUID() == asset_id)
                {
                    rv = item;
                    break;
                }
            }
        }
    }
    return rv;
}

void LLViewerObject::updateViewerInventoryAsset(
                    const LLViewerInventoryItem* item,
                    const LLUUID& new_asset)
{
    LLPointer<LLViewerInventoryItem> task_item =
        new LLViewerInventoryItem(item);
    task_item->setAssetUUID(new_asset);

    // do the internal logic
    doUpdateInventory(task_item, TASK_INVENTORY_ITEM_KEY, false);
}

void LLViewerObject::setPixelAreaAndAngle(LLAgent &agent)
{
    if (getVolume())
    {   //volumes calculate pixel area and angle per face
        return;
    }

    LLVector3 viewer_pos_agent = gAgentCamera.getCameraPositionAgent();
    LLVector3 pos_agent = getRenderPosition();

    F32 dx = viewer_pos_agent.mV[VX] - pos_agent.mV[VX];
    F32 dy = viewer_pos_agent.mV[VY] - pos_agent.mV[VY];
    F32 dz = viewer_pos_agent.mV[VZ] - pos_agent.mV[VZ];

    F32 max_scale = getMaxScale();
    F32 mid_scale = getMidScale();
    F32 min_scale = getMinScale();

    // IW: estimate - when close to large objects, computing range based on distance from center is no good
    // to try to get a min distance from face, subtract min_scale/2 from the range.
    // This means we'll load too much detail sometimes, but that's better than not enough
    // I don't think there's a better way to do this without calculating distance per-poly
    F32 range = sqrt(dx*dx + dy*dy + dz*dz) - min_scale/2;

    LLViewerCamera* camera = LLViewerCamera::getInstance();
    if (range < 0.001f || isHUDAttachment())        // range == zero
    {
        mAppAngle = 180.f;
        mPixelArea = (F32)camera->getScreenPixelArea();
    }
    else
    {
        mAppAngle = (F32) atan2( max_scale, range) * RAD_TO_DEG;

        F32 pixels_per_meter = camera->getPixelMeterRatio() / range;

        mPixelArea = (pixels_per_meter * max_scale) * (pixels_per_meter * mid_scale);
        if (mPixelArea > camera->getScreenPixelArea())
        {
            mAppAngle = 180.f;
            mPixelArea = (F32)camera->getScreenPixelArea();
        }
    }
}

BOOL LLViewerObject::updateLOD()
{
    return FALSE;
}

BOOL LLViewerObject::updateGeometry(LLDrawable *drawable)
{
    return TRUE;
}

void LLViewerObject::updateGL()
{

}

void LLViewerObject::updateFaceSize(S32 idx)
{

}

LLDrawable* LLViewerObject::createDrawable(LLPipeline *pipeline)
{
    return NULL;
}

void LLViewerObject::setScale(const LLVector3 &scale, BOOL damped)
{
    LLPrimitive::setScale(scale);
    if (mDrawable.notNull())
    {
        //encompass completely sheared objects by taking
        //the most extreme point possible (<1,1,0.5>)
        mDrawable->setRadius(LLVector3(1,1,0.5f).scaleVec(scale).magVec());
        updateDrawable(damped);
    }

    if( (LL_PCODE_VOLUME == getPCode()) && !isDead() )
    {
        if (permYouOwner() || (scale.magVecSquared() > (7.5f * 7.5f)) )
        {
            if (!mOnMap)
            {
                llassert_always(LLWorld::getInstance()->getRegionFromHandle(getRegion()->getHandle()));

                gObjectList.addToMap(this);
                mOnMap = TRUE;
            }
        }
        else
        {
            if (mOnMap)
            {
                gObjectList.removeFromMap(this);
                mOnMap = FALSE;
            }
        }
    }
}

void LLViewerObject::setObjectCostStale()
{
    mCostStale = true;
    // *NOTE: This is harmlessly redundant for Blinn-Phong material updates, as
    // the root prim currently gets set stale anyway due to other property
    // updates. But it is needed for GLTF material ID updates.
    // -Cosmic,2023-06-27
    getRootEdit()->mCostStale = true;
}

void LLViewerObject::setObjectCost(F32 cost)
{
    mObjectCost = cost;
    mCostStale = false;

    if (isSelected())
    {
        gFloaterTools->dirty();
    }
}

void LLViewerObject::setLinksetCost(F32 cost)
{
    mLinksetCost = cost;
    mCostStale = false;

    BOOL needs_refresh = isSelected();
    child_list_t::iterator iter = mChildList.begin();
    while(iter != mChildList.end() && !needs_refresh)
    {
        LLViewerObject* child = *iter;
        needs_refresh = child->isSelected();
        iter++;
    }

    if (needs_refresh)
    {
        gFloaterTools->dirty();
    }
}

void LLViewerObject::setPhysicsCost(F32 cost)
{
    mPhysicsCost = cost;
    mCostStale = false;

    if (isSelected())
    {
        gFloaterTools->dirty();
    }
}

void LLViewerObject::setLinksetPhysicsCost(F32 cost)
{
    mLinksetPhysicsCost = cost;
    mCostStale = false;

    if (isSelected())
    {
        gFloaterTools->dirty();
    }
}


F32 LLViewerObject::getObjectCost()
{
    if (mCostStale)
    {
        gObjectList.updateObjectCost(this);
    }

    return mObjectCost;
}

F32 LLViewerObject::getLinksetCost()
{
    if (mCostStale)
    {
        gObjectList.updateObjectCost(this);
    }

    return mLinksetCost;
}

F32 LLViewerObject::getPhysicsCost()
{
    if (mCostStale)
    {
        gObjectList.updateObjectCost(this);
    }

    return mPhysicsCost;
}

F32 LLViewerObject::getLinksetPhysicsCost()
{
    if (mCostStale)
    {
        gObjectList.updateObjectCost(this);
    }

    return mLinksetPhysicsCost;
}

F32 LLViewerObject::recursiveGetEstTrianglesMax() const
{
    F32 est_tris = getEstTrianglesMax();
    for (child_list_t::const_iterator iter = mChildList.begin();
         iter != mChildList.end(); iter++)
    {
        const LLViewerObject* child = *iter;
        if (!child->isAvatar())
        {
            est_tris += child->recursiveGetEstTrianglesMax();
        }
    }
    return est_tris;
}

S32 LLViewerObject::getAnimatedObjectMaxTris() const
{
    S32 max_tris = 0;
<<<<<<< HEAD
    if (gSavedSettings.getBOOL("AnimatedObjectsIgnoreLimits"))
    {
        max_tris = S32_MAX;
    }
    else
=======
    if (gAgent.getRegion())
>>>>>>> bb3c36f5
    {
        LLSD features;
        gAgent.getRegion()->getSimulatorFeatures(features);
        if (features.has("AnimatedObjects"))
        {
            max_tris = features["AnimatedObjects"]["AnimatedObjectMaxTris"].asInteger();
        }
    }
    return max_tris;
}

F32 LLViewerObject::getEstTrianglesMax() const
{
    return 0.f;
}

F32 LLViewerObject::getEstTrianglesStreamingCost() const
{
    return 0.f;
}

// virtual
F32 LLViewerObject::getStreamingCost() const
{
    return 0.f;
}

// virtual
bool LLViewerObject::getCostData(LLMeshCostData& costs) const
{
    costs = LLMeshCostData();
    return false;
}

U32 LLViewerObject::getTriangleCount(S32* vcount) const
{
    return 0;
}

U32 LLViewerObject::getHighLODTriangleCount()
{
    return 0;
}

U32 LLViewerObject::recursiveGetTriangleCount(S32* vcount) const
{
    S32 total_tris = getTriangleCount(vcount);
    LLViewerObject::const_child_list_t& child_list = getChildren();
    for (LLViewerObject::const_child_list_t::const_iterator iter = child_list.begin();
         iter != child_list.end(); ++iter)
    {
        LLViewerObject* childp = *iter;
        if (childp)
        {
            total_tris += childp->getTriangleCount(vcount);
        }
    }
    return total_tris;
}

// This is using the stored surface area for each volume (which
// defaults to 1.0 for the case of everything except a sculpt) and
// then scaling it linearly based on the largest dimension in the
// prim's scale. Should revisit at some point.
F32 LLViewerObject::recursiveGetScaledSurfaceArea() const
{
    LL_PROFILE_ZONE_SCOPED_CATEGORY_VOLUME;
    F32 area = 0.f;
    const LLDrawable* drawable = mDrawable;
    if (drawable)
    {
        const LLVOVolume* volume = drawable->getVOVolume();
        if (volume)
        {
            if (volume->getVolume())
            {
                const LLVector3& scale = volume->getScale();
                area += volume->getVolume()->getSurfaceArea() * llmax(llmax(scale.mV[0], scale.mV[1]), scale.mV[2]);
            }
            LLViewerObject::const_child_list_t children = volume->getChildren();
            for (LLViewerObject::const_child_list_t::const_iterator child_iter = children.begin();
                 child_iter != children.end();
                 ++child_iter)
            {
                LLViewerObject* child_obj = *child_iter;
                LLVOVolume *child = dynamic_cast<LLVOVolume*>( child_obj );
                if (child && child->getVolume())
                {
                    const LLVector3& scale = child->getScale();
                    area += child->getVolume()->getSurfaceArea() * llmax(llmax(scale.mV[0], scale.mV[1]), scale.mV[2]);
                }
            }
        }
    }
    return area;
}

void LLViewerObject::updateSpatialExtents(LLVector4a& newMin, LLVector4a &newMax)
{
    LLVector4a center;
    center.load3(getRenderPosition().mV);
    LLVector4a size;
    size.load3(getScale().mV);
    newMin.setSub(center, size);
    newMax.setAdd(center, size);

    mDrawable->setPositionGroup(center);
}

F32 LLViewerObject::getBinRadius()
{
    if (mDrawable.notNull())
    {
        const LLVector4a* ext = mDrawable->getSpatialExtents();
        LLVector4a diff;
        diff.setSub(ext[1], ext[0]);
        return diff.getLength3().getF32();
    }

    return getScale().magVec();
}

F32 LLViewerObject::getMaxScale() const
{
    return llmax(getScale().mV[VX],getScale().mV[VY], getScale().mV[VZ]);
}

F32 LLViewerObject::getMinScale() const
{
    return llmin(getScale().mV[0],getScale().mV[1],getScale().mV[2]);
}

F32 LLViewerObject::getMidScale() const
{
    if (getScale().mV[VX] < getScale().mV[VY])
    {
        if (getScale().mV[VY] < getScale().mV[VZ])
        {
            return getScale().mV[VY];
        }
        else if (getScale().mV[VX] < getScale().mV[VZ])
        {
            return getScale().mV[VZ];
        }
        else
        {
            return getScale().mV[VX];
        }
    }
    else if (getScale().mV[VX] < getScale().mV[VZ])
    {
        return getScale().mV[VX];
    }
    else if (getScale().mV[VY] < getScale().mV[VZ])
    {
        return getScale().mV[VZ];
    }
    else
    {
        return getScale().mV[VY];
    }
}


void LLViewerObject::updateTextures()
{
}

void LLViewerObject::boostTexturePriority(BOOL boost_children /* = TRUE */)
{
    if (isDead() || !getVolume())
    {
        return;
    }

    S32 i;
    S32 tex_count = getNumTEs();
    for (i = 0; i < tex_count; i++)
    {
        getTEImage(i)->setBoostLevel(LLGLTexture::BOOST_SELECTED);
    }

    if (isSculpted() && !isMesh())
    {
        LLSculptParams *sculpt_params = (LLSculptParams *)getParameterEntry(LLNetworkData::PARAMS_SCULPT);
        LLUUID sculpt_id = sculpt_params->getSculptTexture();
        LLViewerTextureManager::getFetchedTexture(sculpt_id, FTT_DEFAULT, TRUE, LLGLTexture::BOOST_NONE, LLViewerTexture::LOD_TEXTURE)->setBoostLevel(LLGLTexture::BOOST_SELECTED);
    }

    if (boost_children)
    {
        for (child_list_t::iterator iter = mChildList.begin();
             iter != mChildList.end(); iter++)
        {
            LLViewerObject* child = *iter;
            child->boostTexturePriority();
        }
    }
}

void LLViewerObject::setLineWidthForWindowSize(S32 window_width)
{
    if (window_width < 700)
    {
        LLUI::setLineWidth(2.0f);
    }
    else if (window_width < 1100)
    {
        LLUI::setLineWidth(3.0f);
    }
    else if (window_width < 2000)
    {
        LLUI::setLineWidth(4.0f);
    }
    else
    {
        // _damn_, what a nice monitor!
        LLUI::setLineWidth(5.0f);
    }
}

void LLViewerObject::increaseArrowLength()
{
/* ???
    if (mAxisArrowLength == 50)
    {
        mAxisArrowLength = 100;
    }
    else
    {
        mAxisArrowLength = 150;
    }
*/
}


void LLViewerObject::decreaseArrowLength()
{
/* ???
    if (mAxisArrowLength == 150)
    {
        mAxisArrowLength = 100;
    }
    else
    {
        mAxisArrowLength = 50;
    }
*/
}

// Culled from newsim LLTask::addNVPair
void LLViewerObject::addNVPair(const std::string& data)
{
    // cout << "LLViewerObject::addNVPair() with ---" << data << "---" << endl;
    LLNameValue *nv = new LLNameValue(data.c_str());

//  char splat[MAX_STRING];
//  temp->printNameValue(splat);
//  LL_INFOS() << "addNVPair " << splat << LL_ENDL;

    name_value_map_t::iterator iter = mNameValuePairs.find(nv->mName);
    if (iter != mNameValuePairs.end())
    {
        LLNameValue* foundnv = iter->second;
        if (foundnv->mClass != NVC_READ_ONLY)
        {
            delete foundnv;
            mNameValuePairs.erase(iter);
        }
        else
        {
            delete nv;
//          LL_INFOS() << "Trying to write to Read Only NVPair " << temp->mName << " in addNVPair()" << LL_ENDL;
            return;
        }
    }
    mNameValuePairs[nv->mName] = nv;
}

BOOL LLViewerObject::removeNVPair(const std::string& name)
{
    char* canonical_name = gNVNameTable.addString(name);

    LL_DEBUGS() << "LLViewerObject::removeNVPair(): " << name << LL_ENDL;

    name_value_map_t::iterator iter = mNameValuePairs.find(canonical_name);
    if (iter != mNameValuePairs.end())
    {
        if( mRegionp )
        {
            LLNameValue* nv = iter->second;
/*
            std::string buffer = nv->printNameValue();
            gMessageSystem->newMessageFast(_PREHASH_RemoveNameValuePair);
            gMessageSystem->nextBlockFast(_PREHASH_TaskData);
            gMessageSystem->addUUIDFast(_PREHASH_ID, mID);

            gMessageSystem->nextBlockFast(_PREHASH_NameValueData);
            gMessageSystem->addStringFast(_PREHASH_NVPair, buffer);

            gMessageSystem->sendReliable( mRegionp->getHost() );
*/
            // Remove the NV pair from the local list.
            delete nv;
            mNameValuePairs.erase(iter);
            return TRUE;
        }
        else
        {
            LL_DEBUGS() << "removeNVPair - No region for object" << LL_ENDL;
        }
    }
    return FALSE;
}


LLNameValue *LLViewerObject::getNVPair(const std::string& name) const
{
    char        *canonical_name;

    canonical_name = gNVNameTable.addString(name);

    // If you access a map with a name that isn't in it, it will add the name and a null pointer.
    // So first check if the data is in the map.
    name_value_map_t::const_iterator iter = mNameValuePairs.find(canonical_name);
    if (iter != mNameValuePairs.end())
    {
        return iter->second;
    }
    else
    {
        return NULL;
    }
}

void LLViewerObject::updatePositionCaches() const
{
    // If region is removed from the list it is also deleted.
    if(mRegionp && LLWorld::instance().isRegionListed(mRegionp))
    {
        if (!isRoot())
        {
            mPositionRegion = ((LLViewerObject *)getParent())->getPositionRegion() + getPosition() * getParent()->getRotation();
            mPositionAgent = mRegionp->getPosAgentFromRegion(mPositionRegion);
        }
        else
        {
            mPositionRegion = getPosition();
            mPositionAgent = mRegionp->getPosAgentFromRegion(mPositionRegion);
        }
    }
}

const LLVector3d LLViewerObject::getPositionGlobal() const
{
    // If region is removed from the list it is also deleted.
    if(mRegionp && LLWorld::instance().isRegionListed(mRegionp))
    {
        LLVector3d position_global = mRegionp->getPosGlobalFromRegion(getPositionRegion());

        if (isAttachment())
        {
            position_global = gAgent.getPosGlobalFromAgent(getRenderPosition());
        }
        return position_global;
    }
    else
    {
        LLVector3d position_global(getPosition());
        return position_global;
    }
}

const LLVector3 &LLViewerObject::getPositionAgent() const
{
    // If region is removed from the list it is also deleted.
    if(mRegionp && LLWorld::instance().isRegionListed(mRegionp))
    {
        if (mDrawable.notNull() && (!mDrawable->isRoot() && getParent()))
        {
            // Don't return cached position if you have a parent, recalc (until all dirtying is done correctly.
            LLVector3 position_region;
            position_region = ((LLViewerObject *)getParent())->getPositionRegion() + getPosition() * getParent()->getRotation();
            mPositionAgent = mRegionp->getPosAgentFromRegion(position_region);
        }
        else
        {
            mPositionAgent = mRegionp->getPosAgentFromRegion(getPosition());
        }
    }
    return mPositionAgent;
<<<<<<< HEAD
}

LLMatrix4a LLViewerObject::getGLTFAssetToAgentTransform() const
{
    LLMatrix4 root;
    root.initScale(getScale());
    root.rotate(getRenderRotation());
    root.translate(getPositionAgent());

    LLMatrix4a mat;
    mat.loadu((F32*)root.mMatrix);

    return mat;
}

LLVector3 LLViewerObject::getGLTFNodePositionAgent(S32 node_index) const
{
    LLVector3 ret;
    getGLTFNodeTransformAgent(node_index, &ret, nullptr, nullptr);
    return ret;

}

LLMatrix4a LLViewerObject::getAgentToGLTFAssetTransform() const
{
    LLMatrix4 root;
    LLVector3 scale = getScale();
    scale.mV[0] = 1.f / scale.mV[0];
    scale.mV[1] = 1.f / scale.mV[1];
    scale.mV[2] = 1.f / scale.mV[2];

    root.translate(-getPositionAgent());
    root.rotate(~getRenderRotation());

    LLMatrix4 scale_mat;
    scale_mat.initScale(scale);

    root *= scale_mat;
    LLMatrix4a mat;
    mat.loadu((F32*)root.mMatrix);

    return mat;
}

LLMatrix4a LLViewerObject::getGLTFNodeTransformAgent(S32 node_index) const
{
    LLMatrix4a mat;

    if (mGLTFAsset.notNull() && node_index >= 0 && node_index < mGLTFAsset->mNodes.size())
    {
        auto& node = mGLTFAsset->mNodes[node_index];

        LLMatrix4a asset_to_agent = getGLTFAssetToAgentTransform();
        LLMatrix4a node_to_agent;
        matMul(node.mAssetMatrix, asset_to_agent, node_to_agent);

        mat = node_to_agent;
    }
    else
    {
        mat.setIdentity();
    }

    return mat;
}
void LLViewerObject::getGLTFNodeTransformAgent(S32 node_index, LLVector3* position, LLQuaternion* rotation, LLVector3* scale) const
{
    LLMatrix4a node_to_agent = getGLTFNodeTransformAgent(node_index);

    if (position)
    {
        LLVector4a p = node_to_agent.getTranslation();
        position->set(p.getF32ptr());
    }

    if (rotation)
    {
        rotation->set(node_to_agent.asMatrix4());
    }

    if (scale)
    {
        scale->mV[0] = node_to_agent.mMatrix[0].getLength3().getF32();
        scale->mV[1] = node_to_agent.mMatrix[1].getLength3().getF32();
        scale->mV[2] = node_to_agent.mMatrix[2].getLength3().getF32();
    }
}

void decomposeMatrix(const LLMatrix4a& mat, LLVector3& position, LLQuaternion& rotation, LLVector3& scale)
{
    LLVector4a p = mat.getTranslation();
    position.set(p.getF32ptr());

    rotation.set(mat.asMatrix4());

    scale.mV[0] = mat.mMatrix[0].getLength3().getF32();
    scale.mV[1] = mat.mMatrix[1].getLength3().getF32();
    scale.mV[2] = mat.mMatrix[2].getLength3().getF32();
}

void LLViewerObject::setGLTFNodeRotationAgent(S32 node_index, const LLQuaternion& rotation)
{
    if (mGLTFAsset.notNull() && node_index >= 0 && node_index < mGLTFAsset->mNodes.size())
    {
        auto& node = mGLTFAsset->mNodes[node_index];

        LLMatrix4a agent_to_asset = getAgentToGLTFAssetTransform();
        LLMatrix4a agent_to_node = agent_to_asset;

        if (node.mParent != -1)
        {
            auto& parent = mGLTFAsset->mNodes[node.mParent];
            matMul(agent_to_asset, parent.mAssetMatrixInv, agent_to_node);
        }

        LLQuaternion agent_to_node_rot(agent_to_node.asMatrix4());
        LLQuaternion new_rot;

        new_rot = rotation * agent_to_node_rot;
        new_rot.normalize();

        LLVector3 pos;
        LLQuaternion rot;
        LLVector3 scale;
        decomposeMatrix(node.mMatrix, pos, rot, scale);

        node.mMatrix.asMatrix4().initAll(scale, new_rot, pos);

        mGLTFAsset->updateTransforms();
    }
}

void LLViewerObject::moveGLTFNode(S32 node_index, const LLVector3& offset)
{
    if (mGLTFAsset.notNull() && node_index >= 0 && node_index < mGLTFAsset->mNodes.size())
    {
        auto& node = mGLTFAsset->mNodes[node_index];

        LLMatrix4a agent_to_asset = getAgentToGLTFAssetTransform();
        LLMatrix4a agent_to_node;
        matMul(agent_to_asset, node.mAssetMatrixInv, agent_to_node);

        LLVector4a origin = LLVector4a::getZero();
        LLVector4a offset_v;
        offset_v.load3(offset.mV);


        agent_to_node.affineTransform(offset_v, offset_v);
        agent_to_node.affineTransform(origin, origin);

        offset_v.sub(origin);
        offset_v.getF32ptr()[3] = 1.f;

        LLMatrix4a trans;
        trans.setIdentity();
        trans.mMatrix[3] = offset_v;

        matMul(trans, node.mMatrix, node.mMatrix);

        // TODO -- only update transforms for this node and its children (or use a dirty flag)
        mGLTFAsset->updateTransforms();
    }
=======
>>>>>>> bb3c36f5
}

const LLVector3 &LLViewerObject::getPositionRegion() const
{
    if (!isRoot())
    {
        LLViewerObject *parent = (LLViewerObject *)getParent();
        mPositionRegion = parent->getPositionRegion() + (getPosition() * parent->getRotation());
    }
    else
    {
        mPositionRegion = getPosition();
    }

    return mPositionRegion;
}

const LLVector3 LLViewerObject::getPositionEdit() const
{
    if (isRootEdit())
    {
        return getPosition();
    }
    else
    {
        LLViewerObject *parent = (LLViewerObject *)getParent();
        LLVector3 position_edit = parent->getPositionEdit() + getPosition() * parent->getRotationEdit();
        return position_edit;
    }
}

const LLVector3 LLViewerObject::getRenderPosition() const
{
    if (mDrawable.notNull() && mDrawable->isState(LLDrawable::RIGGED))
    {
        LLControlAvatar *cav = getControlAvatar();
        if (isRoot() && cav)
        {
            F32 fixup;
            if ( cav->hasPelvisFixup( fixup) )
            {
                //Apply a pelvis fixup (as defined by the avs skin)
                LLVector3 pos = mDrawable->getPositionAgent();
                pos[VZ] += fixup;
                return pos;
            }
        }
        LLVOAvatar* avatar = getAvatar();
        if ((avatar) && !getControlAvatar())
        {
            return avatar->getPositionAgent();
        }
    }

    if (mDrawable.isNull() || mDrawable->getGeneration() < 0)
    {
        return getPositionAgent();
    }
    else
    {
        return mDrawable->getPositionAgent();
    }
}

const LLVector3 LLViewerObject::getPivotPositionAgent() const
{
    return getRenderPosition();
}

const LLQuaternion LLViewerObject::getRenderRotation() const
{
    LLQuaternion ret;
    if (mDrawable.notNull() && mDrawable->isState(LLDrawable::RIGGED) && !isAnimatedObject())
    {
        return ret;
    }

    if (mDrawable.isNull() || mDrawable->isStatic())
    {
        ret = getRotationEdit();
    }
    else
    {
        if (!mDrawable->isRoot())
        {
            ret = getRotation() * LLQuaternion(mDrawable->getParent()->getWorldMatrix());
        }
        else
        {
            ret = LLQuaternion(mDrawable->getWorldMatrix());
        }
    }

    return ret;
}

const LLMatrix4 LLViewerObject::getRenderMatrix() const
{
    return mDrawable->getWorldMatrix();
}

const LLQuaternion LLViewerObject::getRotationRegion() const
{
    LLQuaternion global_rotation = getRotation();
    if (!((LLXform *)this)->isRoot())
    {
        global_rotation = global_rotation * getParent()->getRotation();
    }
    return global_rotation;
}

const LLQuaternion LLViewerObject::getRotationEdit() const
{
    LLQuaternion global_rotation = getRotation();
    if (!((LLXform *)this)->isRootEdit())
    {
        global_rotation = global_rotation * getParent()->getRotation();
    }
    return global_rotation;
}

void LLViewerObject::setPositionAbsoluteGlobal( const LLVector3d &pos_global, BOOL damped )
{
    if (isAttachment())
    {
        LLVector3 new_pos = mRegionp->getPosRegionFromGlobal(pos_global);
        if (isRootEdit())
        {
            new_pos -= mDrawable->mXform.getParent()->getWorldPosition();
            LLQuaternion world_rotation = mDrawable->mXform.getParent()->getWorldRotation();
            new_pos = new_pos * ~world_rotation;
        }
        else
        {
            LLViewerObject* parentp = (LLViewerObject*)getParent();
            new_pos -= parentp->getPositionAgent();
            new_pos = new_pos * ~parentp->getRotationRegion();
        }
        LLViewerObject::setPosition(new_pos);

        if (mParent && ((LLViewerObject*)mParent)->isAvatar())
        {
            // we have changed the position of an attachment, so we need to clamp it
            LLVOAvatar *avatar = (LLVOAvatar*)mParent;

            avatar->clampAttachmentPositions();
        }
    }
    else
    {
        if( isRoot() )
        {
            setPositionRegion(mRegionp->getPosRegionFromGlobal(pos_global));
        }
        else
        {
            // the relative position with the parent is not constant
            LLViewerObject* parent = (LLViewerObject *)getParent();
            //RN: this assumes we are only calling this function from the edit tools
            gPipeline.updateMoveNormalAsync(parent->mDrawable);

            LLVector3 pos_local = mRegionp->getPosRegionFromGlobal(pos_global) - parent->getPositionRegion();
            pos_local = pos_local * ~parent->getRotationRegion();
            LLViewerObject::setPosition( pos_local );
        }
    }
    //RN: assumes we always want to snap the object when calling this function
    gPipeline.updateMoveNormalAsync(mDrawable);
}

void LLViewerObject::setPosition(const LLVector3 &pos, BOOL damped)
{
    if (getPosition() != pos)
    {
        setChanged(TRANSLATED | SILHOUETTE);
    }

    LLXform::setPosition(pos);
    updateDrawable(damped);
    if (isRoot())
    {
        // position caches need to be up to date on root objects
        updatePositionCaches();
    }
}

void LLViewerObject::setPositionGlobal(const LLVector3d &pos_global, BOOL damped)
{
    if (isAttachment())
    {
        if (isRootEdit())
        {
            LLVector3 newPos = mRegionp->getPosRegionFromGlobal(pos_global);
            newPos = newPos - mDrawable->mXform.getParent()->getWorldPosition();

            LLQuaternion invWorldRotation = mDrawable->mXform.getParent()->getWorldRotation();
            invWorldRotation.transQuat();

            newPos = newPos * invWorldRotation;
            LLViewerObject::setPosition(newPos);
        }
        else
        {
            // assumes parent is root editable (root of attachment)
            LLVector3 newPos = mRegionp->getPosRegionFromGlobal(pos_global);
            newPos = newPos - mDrawable->mXform.getParent()->getWorldPosition();
            LLVector3 delta_pos = newPos - getPosition();

            LLQuaternion invRotation = mDrawable->getRotation();
            invRotation.transQuat();

            delta_pos = delta_pos * invRotation;

            // *FIX: is this right?  Shouldn't we be calling the
            // LLViewerObject version of setPosition?
            LLVector3 old_pos = mDrawable->mXform.getParent()->getPosition();
            mDrawable->mXform.getParent()->setPosition(old_pos + delta_pos);
            setChanged(TRANSLATED | SILHOUETTE);
        }
        if (mParent && ((LLViewerObject*)mParent)->isAvatar())
        {
            // we have changed the position of an attachment, so we need to clamp it
            LLVOAvatar *avatar = (LLVOAvatar*)mParent;

            avatar->clampAttachmentPositions();
        }
    }
    else
    {
        if (isRoot())
        {
            setPositionRegion(mRegionp->getPosRegionFromGlobal(pos_global));
        }
        else
        {
            // the relative position with the parent is constant, but the parent's position needs to be changed
            LLVector3d position_offset;
            position_offset.setVec(getPosition()*getParent()->getRotation());
            LLVector3d new_pos_global = pos_global - position_offset;
            ((LLViewerObject *)getParent())->setPositionGlobal(new_pos_global);
        }
    }
    updateDrawable(damped);
}


void LLViewerObject::setPositionParent(const LLVector3 &pos_parent, BOOL damped)
{
    // Set position relative to parent, if no parent, relative to region
    if (!isRoot())
    {
        LLViewerObject::setPosition(pos_parent, damped);
        //updateDrawable(damped);
    }
    else
    {
        setPositionRegion(pos_parent, damped);
    }
}

void LLViewerObject::setPositionRegion(const LLVector3 &pos_region, BOOL damped)
{
    if (!isRootEdit())
    {
        LLViewerObject* parent = (LLViewerObject*) getParent();
        LLViewerObject::setPosition((pos_region-parent->getPositionRegion())*~parent->getRotationRegion());
    }
    else
    {
        LLViewerObject::setPosition(pos_region);
        mPositionRegion = pos_region;
        mPositionAgent = mRegionp->getPosAgentFromRegion(mPositionRegion);
    }
}

void LLViewerObject::setPositionAgent(const LLVector3 &pos_agent, BOOL damped)
{
    LLVector3 pos_region = getRegion()->getPosRegionFromAgent(pos_agent);
    setPositionRegion(pos_region, damped);
}

// identical to setPositionRegion() except it checks for child-joints
// and doesn't also move the joint-parent
// TODO -- implement similar intelligence for joint-parents toward
// their joint-children
void LLViewerObject::setPositionEdit(const LLVector3 &pos_edit, BOOL damped)
{
    if (!isRootEdit())
    {
        // the relative position with the parent is constant, but the parent's position needs to be changed
        LLVector3 position_offset = getPosition() * getParent()->getRotation();

        ((LLViewerObject *)getParent())->setPositionEdit(pos_edit - position_offset);
        updateDrawable(damped);
    }
    else
    {
        LLViewerObject::setPosition(pos_edit, damped);
        mPositionRegion = pos_edit;
        mPositionAgent = mRegionp->getPosAgentFromRegion(mPositionRegion);
    }
}


LLViewerObject* LLViewerObject::getRootEdit() const
{
    const LLViewerObject* root = this;
    while (root->mParent
           && !((LLViewerObject*)root->mParent)->isAvatar())
    {
        root = (LLViewerObject*)root->mParent;
    }
    return (LLViewerObject*)root;
}


BOOL LLViewerObject::lineSegmentIntersect(const LLVector4a& start, const LLVector4a& end,
                                          S32 face,
                                          BOOL pick_transparent,
                                          BOOL pick_rigged,
                                          BOOL pick_unselectable,
                                          S32* face_hit,
                                          LLVector4a* intersection,
                                          LLVector2* tex_coord,
                                          LLVector4a* normal,
                                          LLVector4a* tangent)
{
    return false;
}

BOOL LLViewerObject::lineSegmentBoundingBox(const LLVector4a& start, const LLVector4a& end)
{
    if (mDrawable.isNull() || mDrawable->isDead())
    {
        return FALSE;
    }

    const LLVector4a* ext = mDrawable->getSpatialExtents();

    //VECTORIZE THIS
    LLVector4a center;
    center.setAdd(ext[1], ext[0]);
    center.mul(0.5f);
    LLVector4a size;
    size.setSub(ext[1], ext[0]);
    size.mul(0.5f);

    return LLLineSegmentBoxIntersect(start, end, center, size);
}

U8 LLViewerObject::getMediaType() const
{
    if (mMedia)
    {
        return mMedia->mMediaType;
    }
    else
    {
        return LLViewerObject::MEDIA_NONE;
    }
}

void LLViewerObject::setMediaType(U8 media_type)
{
    if (!mMedia)
    {
        // TODO what if we don't have a media pointer?
    }
    else if (mMedia->mMediaType != media_type)
    {
        mMedia->mMediaType = media_type;

        // TODO: update materials with new image
    }
}

std::string LLViewerObject::getMediaURL() const
{
    if (mMedia)
    {
        return mMedia->mMediaURL;
    }
    else
    {
        return std::string();
    }
}

void LLViewerObject::setMediaURL(const std::string& media_url)
{
    if (!mMedia)
    {
        mMedia = new LLViewerObjectMedia;
        mMedia->mMediaURL = media_url;
        mMedia->mPassedWhitelist = FALSE;

        // TODO: update materials with new image
    }
    else if (mMedia->mMediaURL != media_url)
    {
        mMedia->mMediaURL = media_url;
        mMedia->mPassedWhitelist = FALSE;

        // TODO: update materials with new image
    }
}

BOOL LLViewerObject::getMediaPassedWhitelist() const
{
    if (mMedia)
    {
        return mMedia->mPassedWhitelist;
    }
    else
    {
        return FALSE;
    }
}

void LLViewerObject::setMediaPassedWhitelist(BOOL passed)
{
    if (mMedia)
    {
        mMedia->mPassedWhitelist = passed;
    }
}

BOOL LLViewerObject::setMaterial(const U8 material)
{
    BOOL res = LLPrimitive::setMaterial(material);
    if (res)
    {
        setChanged(TEXTURE);
    }
    return res;
}

void LLViewerObject::setNumTEs(const U8 num_tes)
{
    U32 i;
    if (num_tes != getNumTEs())
    {
        if (num_tes)
        {
            LLPointer<LLViewerTexture> *new_images;
            new_images = new LLPointer<LLViewerTexture>[num_tes];

            LLPointer<LLViewerTexture> *new_normmaps;
            new_normmaps = new LLPointer<LLViewerTexture>[num_tes];

            LLPointer<LLViewerTexture> *new_specmaps;
            new_specmaps = new LLPointer<LLViewerTexture>[num_tes];
            for (i = 0; i < num_tes; i++)
            {
                if (i < getNumTEs())
                {
                    new_images[i] = mTEImages[i];
                    new_normmaps[i] = mTENormalMaps[i];
                    new_specmaps[i] = mTESpecularMaps[i];
                }
                else if (getNumTEs())
                {
                    new_images[i] = mTEImages[getNumTEs()-1];
                    new_normmaps[i] = mTENormalMaps[getNumTEs()-1];
                    new_specmaps[i] = mTESpecularMaps[getNumTEs()-1];
                }
                else
                {
                    new_images[i] = NULL;
                    new_normmaps[i] = NULL;
                    new_specmaps[i] = NULL;
                }
            }

            deleteTEImages();

            mTEImages = new_images;
            mTENormalMaps = new_normmaps;
            mTESpecularMaps = new_specmaps;
        }
        else
        {
            deleteTEImages();
        }

        S32 original_tes = getNumTEs();

        LLPrimitive::setNumTEs(num_tes);
        setChanged(TEXTURE);

        // touch up GLTF materials
        if (original_tes > 0)
        {
            for (int i = original_tes; i < getNumTEs(); ++i)
            {
                LLTextureEntry* src = getTE(original_tes - 1);
                LLTextureEntry* tep = getTE(i);
                setRenderMaterialID(i, getRenderMaterialID(original_tes - 1), false);

                if (tep)
                {
                    LLGLTFMaterial* base_material = src->getGLTFMaterial();
                    LLGLTFMaterial* override_material = src->getGLTFMaterialOverride();
                    if (base_material && override_material)
                    {
                        tep->setGLTFMaterialOverride(new LLGLTFMaterial(*override_material));

                        LLGLTFMaterial* render_material = new LLFetchedGLTFMaterial();
                        *render_material = *base_material;
                        render_material->applyOverride(*override_material);
                        tep->setGLTFRenderMaterial(render_material);
                    }
                }
            }
        }

        if (mDrawable.notNull())
        {
            gPipeline.markTextured(mDrawable);
        }
    }
}

void LLViewerObject::sendMaterialUpdate() const
{
    LLViewerRegion* regionp = getRegion();
    if(!regionp) return;
    gMessageSystem->newMessageFast(_PREHASH_ObjectMaterial);
    gMessageSystem->nextBlockFast(_PREHASH_AgentData);
    gMessageSystem->addUUIDFast(_PREHASH_AgentID, gAgent.getID() );
    gMessageSystem->addUUIDFast(_PREHASH_SessionID, gAgent.getSessionID());
    gMessageSystem->nextBlockFast(_PREHASH_ObjectData);
    gMessageSystem->addU32Fast(_PREHASH_ObjectLocalID,  mLocalID );
    gMessageSystem->addU8Fast(_PREHASH_Material, getMaterial() );
    gMessageSystem->sendReliable( regionp->getHost() );

}

//formerly send_object_shape(LLViewerObject *object)
void LLViewerObject::sendShapeUpdate()
{
    gMessageSystem->newMessageFast(_PREHASH_ObjectShape);
    gMessageSystem->nextBlockFast(_PREHASH_AgentData);
    gMessageSystem->addUUIDFast(_PREHASH_AgentID, gAgent.getID() );
    gMessageSystem->addUUIDFast(_PREHASH_SessionID, gAgent.getSessionID());
    gMessageSystem->nextBlockFast(_PREHASH_ObjectData);
    gMessageSystem->addU32Fast(_PREHASH_ObjectLocalID, mLocalID );

    LLVolumeMessage::packVolumeParams(&getVolume()->getParams(), gMessageSystem);

    LLViewerRegion *regionp = getRegion();
    gMessageSystem->sendReliable( regionp->getHost() );
}


void LLViewerObject::sendTEUpdate() const
{
    LLMessageSystem* msg = gMessageSystem;
    msg->newMessageFast(_PREHASH_ObjectImage);

    msg->nextBlockFast(_PREHASH_AgentData);
    msg->addUUIDFast(_PREHASH_AgentID, gAgent.getID() );
    msg->addUUIDFast(_PREHASH_SessionID, gAgent.getSessionID());

    msg->nextBlockFast(_PREHASH_ObjectData);
    msg->addU32Fast(_PREHASH_ObjectLocalID, mLocalID );
    if (mMedia)
    {
        msg->addString("MediaURL", mMedia->mMediaURL);
    }
    else
    {
        msg->addString("MediaURL", NULL);
    }

    // TODO send media type

    packTEMessage(msg);

    LLViewerRegion *regionp = getRegion();
    msg->sendReliable( regionp->getHost() );
}

LLViewerTexture* LLViewerObject::getBakedTextureForMagicId(const LLUUID& id)
{
    if (!LLAvatarAppearanceDefines::LLAvatarAppearanceDictionary::isBakedImageId(id))
    {
        return NULL;
    }

    LLViewerObject *root = getRootEdit();
    if (root && root->isAnimatedObject())
    {
        return LLViewerTextureManager::getFetchedTexture(id, FTT_DEFAULT, TRUE, LLGLTexture::BOOST_NONE, LLViewerTexture::LOD_TEXTURE);
    }

    LLVOAvatar* avatar = getAvatar();
    if (avatar && !isHUDAttachment())
    {
        LLAvatarAppearanceDefines::EBakedTextureIndex texIndex = LLAvatarAppearanceDefines::LLAvatarAppearanceDictionary::assetIdToBakedTextureIndex(id);
        LLViewerTexture* bakedTexture = avatar->getBakedTexture(texIndex);
        if (bakedTexture == NULL || bakedTexture->isMissingAsset())
        {
            return LLViewerTextureManager::getFetchedTexture(IMG_DEFAULT, FTT_DEFAULT, TRUE, LLGLTexture::BOOST_NONE, LLViewerTexture::LOD_TEXTURE);
        }
        else
        {
            return bakedTexture;
        }
    }
    else
    {
        return LLViewerTextureManager::getFetchedTexture(id, FTT_DEFAULT, TRUE, LLGLTexture::BOOST_NONE, LLViewerTexture::LOD_TEXTURE);
    }

}

void LLViewerObject::updateAvatarMeshVisibility(const LLUUID& id, const LLUUID& old_id)
{
    if (id == old_id)
    {
        return;
    }

    if (!LLAvatarAppearanceDefines::LLAvatarAppearanceDictionary::isBakedImageId(old_id) && !LLAvatarAppearanceDefines::LLAvatarAppearanceDictionary::isBakedImageId(id))
    {
        return;
    }

    LLVOAvatar* avatar = getAvatar();
    if (avatar)
    {
        avatar->updateMeshVisibility();
    }
}


void LLViewerObject::setTE(const U8 te, const LLTextureEntry& texture_entry)
{
    LLUUID old_image_id;
    if (getTE(te))
    {
        old_image_id = getTE(te)->getID();
    }

    LLPrimitive::setTE(te, texture_entry);

    const LLUUID& image_id = getTE(te)->getID();
    LLViewerTexture* bakedTexture = getBakedTextureForMagicId(image_id);
    mTEImages[te] = bakedTexture ? bakedTexture : LLViewerTextureManager::getFetchedTexture(image_id, FTT_DEFAULT, TRUE, LLGLTexture::BOOST_NONE, LLViewerTexture::LOD_TEXTURE);

    updateAvatarMeshVisibility(image_id, old_image_id);

    updateTEMaterialTextures(te);
}

void LLViewerObject::updateTEMaterialTextures(U8 te)
{
    if (getTE(te)->getMaterialParams().notNull())
    {
        const LLUUID& norm_id = getTE(te)->getMaterialParams()->getNormalID();
        mTENormalMaps[te] = LLViewerTextureManager::getFetchedTexture(norm_id, FTT_DEFAULT, TRUE, LLGLTexture::BOOST_NONE, LLViewerTexture::LOD_TEXTURE);

        const LLUUID& spec_id = getTE(te)->getMaterialParams()->getSpecularID();
        mTESpecularMaps[te] = LLViewerTextureManager::getFetchedTexture(spec_id, FTT_DEFAULT, TRUE, LLGLTexture::BOOST_NONE, LLViewerTexture::LOD_TEXTURE);
    }

    LLFetchedGLTFMaterial* mat = (LLFetchedGLTFMaterial*) getTE(te)->getGLTFRenderMaterial();
    llassert(mat == nullptr || dynamic_cast<LLFetchedGLTFMaterial*>(getTE(te)->getGLTFRenderMaterial()) != nullptr);
    LLUUID mat_id = getRenderMaterialID(te);
    if (mat == nullptr && mat_id.notNull())
    {
        mat = (LLFetchedGLTFMaterial*) gGLTFMaterialList.getMaterial(mat_id);
        llassert(mat == nullptr || dynamic_cast<LLFetchedGLTFMaterial*>(gGLTFMaterialList.getMaterial(mat_id)) != nullptr);
        if (mat->isFetching())
        { // material is not loaded yet, rebuild draw info when the object finishes loading
            mat->onMaterialComplete([id=getID()]
                {
                    LLViewerObject* obj = gObjectList.findObject(id);
                    if (obj)
                    {
                        obj->markForUpdate();
                    }
                });
        }
        getTE(te)->setGLTFMaterial(mat);
    }
    else if (mat_id.isNull() && mat != nullptr)
    {
        mat = nullptr;
        getTE(te)->setGLTFMaterial(nullptr);
    }

    auto fetch_texture = [this](const LLUUID& id)
    {
        LLViewerFetchedTexture* img = nullptr;
        if (id.notNull())
        {
            if (LLAvatarAppearanceDefines::LLAvatarAppearanceDictionary::isBakedImageId(id))
            {
                 // TODO -- fall back to LLTextureEntry::mGLTFRenderMaterial when overriding with baked texture
                LLViewerTexture* viewerTexture = getBakedTextureForMagicId(id);
                img = viewerTexture ? dynamic_cast<LLViewerFetchedTexture*>(viewerTexture) : nullptr;
            }
            else
            {
                img = LLViewerTextureManager::getFetchedTexture(id, FTT_DEFAULT, TRUE, LLGLTexture::BOOST_NONE, LLViewerTexture::LOD_TEXTURE);
                img->addTextureStats(64.f * 64.f, TRUE);
            }
        }

        return img;
    };

    if (mat != nullptr)
    {
        mat->mBaseColorTexture = fetch_texture(mat->mTextureId[LLGLTFMaterial::GLTF_TEXTURE_INFO_BASE_COLOR]);
        mat->mNormalTexture = fetch_texture(mat->mTextureId[LLGLTFMaterial::GLTF_TEXTURE_INFO_NORMAL]);
        mat->mMetallicRoughnessTexture = fetch_texture(mat->mTextureId[LLGLTFMaterial::GLTF_TEXTURE_INFO_METALLIC_ROUGHNESS]);
        mat->mEmissiveTexture= fetch_texture(mat->mTextureId[LLGLTFMaterial::GLTF_TEXTURE_INFO_EMISSIVE]);
    }
}

void LLViewerObject::refreshBakeTexture()
{
    for (int face_index = 0; face_index < getNumTEs(); face_index++)
    {
        LLTextureEntry* tex_entry = getTE(face_index);
        if (tex_entry && LLAvatarAppearanceDefines::LLAvatarAppearanceDictionary::isBakedImageId(tex_entry->getID()))
        {
            const LLUUID& image_id = tex_entry->getID();
            LLViewerTexture* bakedTexture = getBakedTextureForMagicId(image_id);
            changeTEImage(face_index, bakedTexture);
        }
    }
}

void LLViewerObject::setTEImage(const U8 te, LLViewerTexture *imagep)
{
    if (mTEImages[te] != imagep)
    {
        LLUUID old_image_id = getTE(te) ? getTE(te)->getID() : LLUUID::null;
<<<<<<< HEAD

        LLPrimitive::setTETexture(te, imagep->getID());

=======

        LLPrimitive::setTETexture(te, imagep->getID());

>>>>>>> bb3c36f5
        LLViewerTexture* baked_texture = getBakedTextureForMagicId(imagep->getID());
        mTEImages[te] = baked_texture ? baked_texture : imagep;
        updateAvatarMeshVisibility(imagep->getID(), old_image_id);
        setChanged(TEXTURE);
        if (mDrawable.notNull())
        {
            gPipeline.markTextured(mDrawable);
        }
    }
}

S32 LLViewerObject::setTETextureCore(const U8 te, LLViewerTexture *image)
{
    LLUUID old_image_id = getTE(te)->getID();
    const LLUUID& uuid = image ? image->getID() : LLUUID::null;
    S32 retval = 0;
    if (uuid != getTE(te)->getID() ||
        uuid == LLUUID::null)
    {
        retval = LLPrimitive::setTETexture(te, uuid);
        LLViewerTexture* baked_texture = getBakedTextureForMagicId(uuid);
        mTEImages[te] = baked_texture ? baked_texture : image;
        updateAvatarMeshVisibility(uuid,old_image_id);
        setChanged(TEXTURE);
        if (mDrawable.notNull())
        {
            gPipeline.markTextured(mDrawable);
        }
    }
    return retval;
}

S32 LLViewerObject::setTENormalMapCore(const U8 te, LLViewerTexture *image)
{
    S32 retval = TEM_CHANGE_TEXTURE;
    const LLUUID& uuid = image ? image->getID() : LLUUID::null;
    if (uuid != getTE(te)->getID() ||
        uuid == LLUUID::null)
    {
        LLTextureEntry* tep = getTE(te);
        LLMaterial* mat = NULL;
        if (tep)
        {
           mat = tep->getMaterialParams();
        }

        if (mat)
        {
            mat->setNormalID(uuid);
        }
    }
    changeTENormalMap(te,image);
    return retval;
}

S32 LLViewerObject::setTESpecularMapCore(const U8 te, LLViewerTexture *image)
{
    S32 retval = TEM_CHANGE_TEXTURE;
    const LLUUID& uuid = image ? image->getID() : LLUUID::null;
    if (uuid != getTE(te)->getID() ||
        uuid == LLUUID::null)
    {
        LLTextureEntry* tep = getTE(te);
        LLMaterial* mat = NULL;
        if (tep)
        {
            mat = tep->getMaterialParams();
        }

        if (mat)
        {
            mat->setSpecularID(uuid);
        }
    }
    changeTESpecularMap(te, image);
    return retval;
}

//virtual
void LLViewerObject::changeTEImage(S32 index, LLViewerTexture* new_image)
{
    if(index < 0 || index >= getNumTEs())
    {
        return ;
    }
    mTEImages[index] = new_image ;
}

void LLViewerObject::changeTENormalMap(S32 index, LLViewerTexture* new_image)
{
    if(index < 0 || index >= getNumTEs())
    {
        return ;
    }
    mTENormalMaps[index] = new_image ;
    refreshMaterials();
}

void LLViewerObject::changeTESpecularMap(S32 index, LLViewerTexture* new_image)
{
    if(index < 0 || index >= getNumTEs())
    {
        return ;
    }
    mTESpecularMaps[index] = new_image ;
    refreshMaterials();
}

S32 LLViewerObject::setTETexture(const U8 te, const LLUUID& uuid)
{
    // Invalid host == get from the agent's sim
    LLViewerFetchedTexture *image = LLViewerTextureManager::getFetchedTexture(
        uuid, FTT_DEFAULT, TRUE, LLGLTexture::BOOST_NONE, LLViewerTexture::LOD_TEXTURE, 0, 0, LLHost());
        return setTETextureCore(te, image);
}

S32 LLViewerObject::setTENormalMap(const U8 te, const LLUUID& uuid)
{
    LLViewerFetchedTexture *image = (uuid == LLUUID::null) ? NULL : LLViewerTextureManager::getFetchedTexture(
        uuid, FTT_DEFAULT, TRUE, LLGLTexture::BOOST_NONE, LLViewerTexture::LOD_TEXTURE, 0, 0, LLHost());
    return setTENormalMapCore(te, image);
}

S32 LLViewerObject::setTESpecularMap(const U8 te, const LLUUID& uuid)
{
    LLViewerFetchedTexture *image = (uuid == LLUUID::null) ? NULL : LLViewerTextureManager::getFetchedTexture(
        uuid, FTT_DEFAULT, TRUE, LLGLTexture::BOOST_NONE, LLViewerTexture::LOD_TEXTURE, 0, 0, LLHost());
    return setTESpecularMapCore(te, image);
}

S32 LLViewerObject::setTEColor(const U8 te, const LLColor3& color)
{
    return setTEColor(te, LLColor4(color));
}

S32 LLViewerObject::setTEColor(const U8 te, const LLColor4& color)
{
    S32 retval = 0;
    const LLTextureEntry *tep = getTE(te);
    if (!tep)
    {
        LL_WARNS() << "No texture entry for te " << (S32)te << ", object " << mID << LL_ENDL;
    }
    else if (color != tep->getColor())
    {
        retval = LLPrimitive::setTEColor(te, color);
        if (mDrawable.notNull() && retval)
        {
            // These should only happen on updates which are not the initial update.
            dirtyMesh();
        }
    }
    return retval;
}

S32 LLViewerObject::setTEBumpmap(const U8 te, const U8 bump)
{
    S32 retval = 0;
    const LLTextureEntry *tep = getTE(te);
    if (!tep)
    {
        LL_WARNS() << "No texture entry for te " << (S32)te << ", object " << mID << LL_ENDL;
    }
    else if (bump != tep->getBumpmap())
    {
        retval = LLPrimitive::setTEBumpmap(te, bump);
        setChanged(TEXTURE);
        if (mDrawable.notNull() && retval)
        {
            gPipeline.markTextured(mDrawable);
            gPipeline.markRebuild(mDrawable, LLDrawable::REBUILD_GEOMETRY);
        }
    }
    return retval;
}

S32 LLViewerObject::setTETexGen(const U8 te, const U8 texgen)
{
    S32 retval = 0;
    const LLTextureEntry *tep = getTE(te);
    if (!tep)
    {
        LL_WARNS() << "No texture entry for te " << (S32)te << ", object " << mID << LL_ENDL;
    }
    else if (texgen != tep->getTexGen())
    {
        retval = LLPrimitive::setTETexGen(te, texgen);
        setChanged(TEXTURE);
    }
    return retval;
}

S32 LLViewerObject::setTEMediaTexGen(const U8 te, const U8 media)
{
    S32 retval = 0;
    const LLTextureEntry *tep = getTE(te);
    if (!tep)
    {
        LL_WARNS() << "No texture entry for te " << (S32)te << ", object " << mID << LL_ENDL;
    }
    else if (media != tep->getMediaTexGen())
    {
        retval = LLPrimitive::setTEMediaTexGen(te, media);
        setChanged(TEXTURE);
    }
    return retval;
}

S32 LLViewerObject::setTEShiny(const U8 te, const U8 shiny)
{
    S32 retval = 0;
    const LLTextureEntry *tep = getTE(te);
    if (!tep)
    {
        LL_WARNS() << "No texture entry for te " << (S32)te << ", object " << mID << LL_ENDL;
    }
    else if (shiny != tep->getShiny())
    {
        retval = LLPrimitive::setTEShiny(te, shiny);
        setChanged(TEXTURE);
    }
    return retval;
}

S32 LLViewerObject::setTEFullbright(const U8 te, const U8 fullbright)
{
    S32 retval = 0;
    const LLTextureEntry *tep = getTE(te);
    if (!tep)
    {
        LL_WARNS() << "No texture entry for te " << (S32)te << ", object " << mID << LL_ENDL;
    }
    else if (fullbright != tep->getFullbright())
    {
        retval = LLPrimitive::setTEFullbright(te, fullbright);
        setChanged(TEXTURE);
        if (mDrawable.notNull() && retval)
        {
            gPipeline.markTextured(mDrawable);
        }
    }
    return retval;
}

S32 LLViewerObject::setTEMediaFlags(const U8 te, const U8 media_flags)
{
    // this might need work for media type
    S32 retval = 0;
    const LLTextureEntry *tep = getTE(te);
    if (!tep)
    {
        LL_WARNS() << "No texture entry for te " << (S32)te << ", object " << mID << LL_ENDL;
    }
    else if (media_flags != tep->getMediaFlags())
    {
        retval = LLPrimitive::setTEMediaFlags(te, media_flags);
        setChanged(TEXTURE);
        if (mDrawable.notNull() && retval)
        {
            gPipeline.markRebuild(mDrawable, LLDrawable::REBUILD_TCOORD);
            gPipeline.markTextured(mDrawable);
        }
    }
    return retval;
}

S32 LLViewerObject::setTEGlow(const U8 te, const F32 glow)
{
    S32 retval = 0;
    const LLTextureEntry *tep = getTE(te);
    if (!tep)
    {
        LL_WARNS() << "No texture entry for te " << (S32)te << ", object " << mID << LL_ENDL;
    }
    else if (glow != tep->getGlow())
    {
        retval = LLPrimitive::setTEGlow(te, glow);
        setChanged(TEXTURE);
        if (mDrawable.notNull() && retval)
        {
            gPipeline.markTextured(mDrawable);
        }
    }
    return retval;
}

S32 LLViewerObject::setTEMaterialID(const U8 te, const LLMaterialID& pMaterialID)
{
    S32 retval = 0;
    const LLTextureEntry *tep = getTE(te);
    if (!tep)
    {
        LL_WARNS("Material") << "No texture entry for te " << (S32)te
                             << ", object " << mID
                             << ", material " << pMaterialID
                             << LL_ENDL;
    }
    //else if (pMaterialID != tep->getMaterialID())
    {
        LL_DEBUGS("Material") << "Changing texture entry for te " << (S32)te
                             << ", object " << mID
                             << ", material " << pMaterialID
                             << LL_ENDL;
        retval = LLPrimitive::setTEMaterialID(te, pMaterialID);
        refreshMaterials();
    }
    return retval;
}

S32 LLViewerObject::setTEMaterialParams(const U8 te, const LLMaterialPtr pMaterialParams)
{
    S32 retval = 0;
    const LLTextureEntry *tep = getTE(te);
    if (!tep)
    {
        LL_WARNS() << "No texture entry for te " << (S32)te << ", object " << mID << LL_ENDL;
        return 0;
    }

    retval = LLPrimitive::setTEMaterialParams(te, pMaterialParams);
    LL_DEBUGS("Material") << "Changing material params for te " << (S32)te
                            << ", object " << mID
                           << " (" << retval << ")"
                            << LL_ENDL;
    setTENormalMap(te, (pMaterialParams) ? pMaterialParams->getNormalID() : LLUUID::null);
    setTESpecularMap(te, (pMaterialParams) ? pMaterialParams->getSpecularID() : LLUUID::null);

    return retval;
}

S32 LLViewerObject::setTEGLTFMaterialOverride(U8 te, LLGLTFMaterial* override_mat)
{
    LL_PROFILE_ZONE_SCOPED;
    S32 retval = TEM_CHANGE_NONE;

    LLTextureEntry* tep = getTE(te);
    if (!tep)
    { // this could happen if the object is not fully formed yet
        // returning TEM_CHANGE_NONE here signals to LLGLTFMaterialList to queue the override for later
        return retval;
    }

    LLFetchedGLTFMaterial* src_mat = (LLFetchedGLTFMaterial*) tep->getGLTFMaterial();
    llassert(src_mat == nullptr || dynamic_cast<LLFetchedGLTFMaterial*>(tep->getGLTFMaterial()) != nullptr);
    // if override mat exists, we must also have a source mat
    if (!src_mat)
    {
        // we can get into this state if an override has arrived before the viewer has
        // received or handled an update, return TEM_CHANGE_NONE to signal to LLGLTFMaterialList that it
        // should queue the update for later
        return retval;
    }

    if(src_mat->isFetching())
    {
        // if still fetching, we need to wait until it is done and try again
        return retval;
    }

    retval = tep->setGLTFMaterialOverride(override_mat);

    if (retval)
    {
        if (override_mat)
        {
            LLFetchedGLTFMaterial* render_mat = new LLFetchedGLTFMaterial(*src_mat);
            render_mat->applyOverride(*override_mat);
            tep->setGLTFRenderMaterial(render_mat);
            retval = TEM_CHANGE_TEXTURE;

            for (LLGLTFMaterial::local_tex_map_t::value_type &val : override_mat->mTrackingIdToLocalTexture)
            {
                LLLocalBitmapMgr::getInstance()->associateGLTFMaterial(val.first, override_mat);
            }

        }
        else if (tep->setGLTFRenderMaterial(nullptr))
        {
            retval = TEM_CHANGE_TEXTURE;
        }
    }

    return retval;
}

void LLViewerObject::refreshMaterials()
{
    setChanged(TEXTURE);
    if (mDrawable.notNull())
    {
        gPipeline.markTextured(mDrawable);
    }
}

S32 LLViewerObject::setTEScale(const U8 te, const F32 s, const F32 t)
{
    S32 retval = 0;
    retval = LLPrimitive::setTEScale(te, s, t);
    setChanged(TEXTURE);
    if (mDrawable.notNull() && retval)
    {
        gPipeline.markRebuild(mDrawable, LLDrawable::REBUILD_TCOORD);
    }
    return retval;
}

S32 LLViewerObject::setTEScaleS(const U8 te, const F32 s)
{
    S32 retval = LLPrimitive::setTEScaleS(te, s);
    if (mDrawable.notNull() && retval)
    {
        gPipeline.markRebuild(mDrawable, LLDrawable::REBUILD_TCOORD);
    }

    return retval;
}

S32 LLViewerObject::setTEScaleT(const U8 te, const F32 t)
{
    S32 retval = LLPrimitive::setTEScaleT(te, t);
    if (mDrawable.notNull() && retval)
    {
        gPipeline.markRebuild(mDrawable, LLDrawable::REBUILD_TCOORD);
    }

    return retval;
}

S32 LLViewerObject::setTEOffset(const U8 te, const F32 s, const F32 t)
{
    S32 retval = LLPrimitive::setTEOffset(te, s, t);
    if (mDrawable.notNull() && retval)
    {
        gPipeline.markRebuild(mDrawable, LLDrawable::REBUILD_TCOORD);
    }
    return retval;
}

S32 LLViewerObject::setTEOffsetS(const U8 te, const F32 s)
{
    S32 retval = LLPrimitive::setTEOffsetS(te, s);
    if (mDrawable.notNull() && retval)
    {
        gPipeline.markRebuild(mDrawable, LLDrawable::REBUILD_TCOORD);
    }

    return retval;
}

S32 LLViewerObject::setTEOffsetT(const U8 te, const F32 t)
{
    S32 retval = LLPrimitive::setTEOffsetT(te, t);
    if (mDrawable.notNull() && retval)
    {
        gPipeline.markRebuild(mDrawable, LLDrawable::REBUILD_TCOORD);
    }

    return retval;
}

S32 LLViewerObject::setTERotation(const U8 te, const F32 r)
{
    S32 retval = LLPrimitive::setTERotation(te, r);
    if (mDrawable.notNull() && retval)
    {
        gPipeline.markRebuild(mDrawable, LLDrawable::REBUILD_TCOORD);
        shrinkWrap();
    }
    return retval;
}


LLViewerTexture *LLViewerObject::getTEImage(const U8 face) const
{
//  llassert(mTEImages);

    if (face < getNumTEs())
    {
        LLViewerTexture* image = mTEImages[face];
        if (image)
        {
            return image;
        }
        else
        {
            return (LLViewerTexture*)(LLViewerFetchedTexture::sDefaultImagep);
        }
    }

    LL_ERRS() << llformat("Requested Image from invalid face: %d/%d",face,getNumTEs()) << LL_ENDL;

    return NULL;
}


bool LLViewerObject::isImageAlphaBlended(const U8 te) const
{
    LLViewerTexture* image = getTEImage(te);
    LLGLenum format = image ? image->getPrimaryFormat() : GL_RGB;
    switch (format)
    {
        case GL_RGBA:
        case GL_ALPHA:
        {
            return true;
        }
        break;

        case GL_RGB: break;
        default:
        {
            LL_WARNS() << "Unexpected tex format in LLViewerObject::isImageAlphaBlended...returning no alpha." << LL_ENDL;
        }
        break;
    }

    return false;
}

LLViewerTexture *LLViewerObject::getTENormalMap(const U8 face) const
{
    //  llassert(mTEImages);

    if (face < getNumTEs())
    {
        LLViewerTexture* image = mTENormalMaps[face];
        if (image)
        {
            return image;
        }
        else
        {
            return (LLViewerTexture*)(LLViewerFetchedTexture::sDefaultImagep);
        }
    }

    LL_ERRS() << llformat("Requested Image from invalid face: %d/%d",face,getNumTEs()) << LL_ENDL;

    return NULL;
}

LLViewerTexture *LLViewerObject::getTESpecularMap(const U8 face) const
{
    //  llassert(mTEImages);

    if (face < getNumTEs())
    {
        LLViewerTexture* image = mTESpecularMaps[face];
        if (image)
        {
            return image;
        }
        else
        {
            return (LLViewerTexture*)(LLViewerFetchedTexture::sDefaultImagep);
        }
    }

    LL_ERRS() << llformat("Requested Image from invalid face: %d/%d",face,getNumTEs()) << LL_ENDL;

    return NULL;
}

void LLViewerObject::fitFaceTexture(const U8 face)
{
    LL_INFOS() << "fitFaceTexture not implemented" << LL_ENDL;
}

LLBBox LLViewerObject::getBoundingBoxAgent() const
{
    LLVector3 position_agent;
    LLQuaternion rot;
    LLViewerObject* avatar_parent = NULL;
    LLViewerObject* root_edit = (LLViewerObject*)getRootEdit();
    if (root_edit)
    {
        avatar_parent = (LLViewerObject*)root_edit->getParent();
    }

    if (avatar_parent && avatar_parent->isAvatar() &&
        root_edit && root_edit->mDrawable.notNull() && root_edit->mDrawable->getXform()->getParent())
    {
        LLXform* parent_xform = root_edit->mDrawable->getXform()->getParent();
        position_agent = (getPositionEdit() * parent_xform->getWorldRotation()) + parent_xform->getWorldPosition();
        rot = getRotationEdit() * parent_xform->getWorldRotation();
    }
    else
    {
        position_agent = getPositionAgent();
        rot = getRotationRegion();
    }

    return LLBBox( position_agent, rot, getScale() * -0.5f, getScale() * 0.5f );
}

U32 LLViewerObject::getNumVertices() const
{
    U32 num_vertices = 0;
    if (mDrawable.notNull())
    {
        S32 i, num_faces;
        num_faces = mDrawable->getNumFaces();
        for (i = 0; i < num_faces; i++)
        {
            LLFace * facep = mDrawable->getFace(i);
            if (facep)
            {
                num_vertices += facep->getGeomCount();
            }
        }
    }
    return num_vertices;
}

U32 LLViewerObject::getNumIndices() const
{
    U32 num_indices = 0;
    if (mDrawable.notNull())
    {
        S32 i, num_faces;
        num_faces = mDrawable->getNumFaces();
        for (i = 0; i < num_faces; i++)
        {
            LLFace * facep = mDrawable->getFace(i);
            if (facep)
            {
                num_indices += facep->getIndicesCount();
            }
        }
    }
    return num_indices;
}

// Find the number of instances of this object's inventory that are of the given type
S32 LLViewerObject::countInventoryContents(LLAssetType::EType type)
{
    S32 count = 0;
    if( mInventory )
    {
        LLInventoryObject::object_list_t::const_iterator it = mInventory->begin();
        LLInventoryObject::object_list_t::const_iterator end = mInventory->end();
        for(  ; it != end ; ++it )
        {
            if( (*it)->getType() == type )
            {
                ++count;
            }
        }
    }
    return count;
}

void LLViewerObject::setDebugText(const std::string &utf8text, const LLColor4& color)
{
    if (utf8text.empty() && !mText)
    {
        return;
    }

    if (!mText)
    {
        initHudText();
    }
    mText->setColor(color);
    mText->setString(utf8text);
    mText->setZCompare(FALSE);
    mText->setDoFade(FALSE);
    updateText();
}

void LLViewerObject::appendDebugText(const std::string &utf8text)
{
    if (utf8text.empty() && !mText)
    {
        return;
    }

    if (!mText)
    {
        initHudText();
    }
    mText->addLine(utf8text, LLColor4::white);
    mText->setZCompare(FALSE);
    mText->setDoFade(FALSE);
    updateText();
}

void LLViewerObject::initHudText()
{
    mText = (LLHUDText *)LLHUDObject::addHUDObject(LLHUDObject::LL_HUD_TEXT);
    mText->setFont(LLFontGL::getFontSansSerif());
    mText->setVertAlignment(LLHUDText::ALIGN_VERT_TOP);
    mText->setMaxLines(-1);
    mText->setSourceObject(this);
    mText->setOnHUDAttachment(isHUDAttachment());
}

void LLViewerObject::restoreHudText()
{
    if (mHudText.empty())
    {
        if (mText)
        {
            mText->markDead();
            mText = NULL;
        }
    }
    else
    {
        if (!mText)
        {
            initHudText();
        }
        else
        {
            // Restore default values
            mText->setZCompare(TRUE);
            mText->setDoFade(TRUE);
        }
        mText->setColor(mHudTextColor);
        mText->setString(mHudText);
    }
}

void LLViewerObject::setIcon(LLViewerTexture* icon_image)
{
    if (!mIcon)
    {
        mIcon = (LLHUDIcon *)LLHUDObject::addHUDObject(LLHUDObject::LL_HUD_ICON);
        mIcon->setSourceObject(this);
        mIcon->setImage(icon_image);
        // *TODO: make this user configurable
        mIcon->setScale(0.03f);
    }
    else
    {
        mIcon->restartLifeTimer();
    }
}

void LLViewerObject::clearIcon()
{
    if (mIcon)
    {
        mIcon = NULL;
    }
}

LLViewerObject* LLViewerObject::getSubParent()
{
    return (LLViewerObject*) getParent();
}

const LLViewerObject* LLViewerObject::getSubParent() const
{
    return (const LLViewerObject*) getParent();
}

BOOL LLViewerObject::isOnMap()
{
    return mOnMap;
}


void LLViewerObject::updateText()
{
    if (!isDead())
    {
        if (mText.notNull())
        {
            LLVOAvatar* avatar = getAvatar();
            if (avatar)
            {
                mText->setHidden(avatar->isInMuteList());
            }

            LLVector3 up_offset(0,0,0);
            up_offset.mV[2] = getScale().mV[VZ]*0.6f;

            if (mDrawable.notNull())
            {
                mText->setPositionAgent(getRenderPosition() + up_offset);
            }
            else
            {
                mText->setPositionAgent(getPositionAgent() + up_offset);
            }
        }
    }
}

bool LLViewerObject::isOwnerInMuteList(LLUUID id)
{
    LLUUID owner_id = id.isNull() ? mOwnerID : id;
    if (isAvatar() || owner_id.isNull())
    {
        return false;
    }
    bool muted = false;
    F64 now = LLFrameTimer::getTotalSeconds();
    if (now < mCachedMuteListUpdateTime)
    {
        muted = mCachedOwnerInMuteList;
    }
    else
    {
        muted = LLMuteList::getInstance()->isMuted(owner_id);

        const F64 SECONDS_BETWEEN_MUTE_UPDATES = 1;
        mCachedMuteListUpdateTime = now + SECONDS_BETWEEN_MUTE_UPDATES;
        mCachedOwnerInMuteList = muted;
    }
    return muted;
}

LLVOAvatar* LLViewerObject::asAvatar()
{
    return NULL;
}

// If this object is directly or indirectly parented by an avatar,
// return it.  Normally getAvatar() is the correct function to call;
// it will give the avatar used for skinning.  The exception is with
// animated objects that are also attachments; in that case,
// getAvatar() will return the control avatar, used for skinning, and
// getAvatarAncestor will return the avatar to which the object is
// attached.
LLVOAvatar* LLViewerObject::getAvatarAncestor()
{
    LLViewerObject *pobj = (LLViewerObject*) getParent();
    while (pobj)
    {
        LLVOAvatar *av = pobj->asAvatar();
        if (av)
        {
            return av;
        }
        pobj =  (LLViewerObject*) pobj->getParent();
    }
    return NULL;
}

BOOL LLViewerObject::isParticleSource() const
{
    return !mPartSourcep.isNull() && !mPartSourcep->isDead();
}

void LLViewerObject::setParticleSource(const LLPartSysData& particle_parameters, const LLUUID& owner_id)
{
    if (mPartSourcep)
    {
        deleteParticleSource();
    }

    LLPointer<LLViewerPartSourceScript> pss = LLViewerPartSourceScript::createPSS(this, particle_parameters);
    mPartSourcep = pss;

    if (mPartSourcep)
    {
        mPartSourcep->setOwnerUUID(owner_id);

        if (mPartSourcep->getImage()->getID() != mPartSourcep->mPartSysData.mPartImageID)
        {
            LLViewerTexture* image;
            if (mPartSourcep->mPartSysData.mPartImageID == LLUUID::null)
            {
                image = LLViewerTextureManager::getFetchedTextureFromFile("pixiesmall.tga");
            }
            else
            {
                image = LLViewerTextureManager::getFetchedTexture(mPartSourcep->mPartSysData.mPartImageID);
            }
            mPartSourcep->setImage(image);
        }
    }
    LLViewerPartSim::getInstance()->addPartSource(pss);
}

void LLViewerObject::unpackParticleSource(const S32 block_num, const LLUUID& owner_id)
{
    if (!mPartSourcep.isNull() && mPartSourcep->isDead())
    {
        mPartSourcep = NULL;
    }
    if (mPartSourcep)
    {
        // If we've got one already, just update the existing source (or remove it)
        if (!LLViewerPartSourceScript::unpackPSS(this, mPartSourcep, block_num))
        {
            mPartSourcep->setDead();
            mPartSourcep = NULL;
        }
    }
    else
    {
        LLPointer<LLViewerPartSourceScript> pss = LLViewerPartSourceScript::unpackPSS(this, NULL, block_num);
        //If the owner is muted, don't create the system
        if(LLMuteList::getInstance()->isMuted(owner_id, LLMute::flagParticles)) return;

        // We need to be able to deal with a particle source that hasn't changed, but still got an update!
        if (pss)
        {
//          LL_INFOS() << "Making particle system with owner " << owner_id << LL_ENDL;
            pss->setOwnerUUID(owner_id);
            mPartSourcep = pss;
            LLViewerPartSim::getInstance()->addPartSource(pss);
        }
    }
    if (mPartSourcep)
    {
        if (mPartSourcep->getImage()->getID() != mPartSourcep->mPartSysData.mPartImageID)
        {
            LLViewerTexture* image;
            if (mPartSourcep->mPartSysData.mPartImageID == LLUUID::null)
            {
                image = LLViewerTextureManager::getFetchedTextureFromFile("pixiesmall.j2c");
            }
            else
            {
                image = LLViewerTextureManager::getFetchedTexture(mPartSourcep->mPartSysData.mPartImageID);
            }
            mPartSourcep->setImage(image);
        }
    }
}

void LLViewerObject::unpackParticleSource(LLDataPacker &dp, const LLUUID& owner_id, bool legacy)
{
    if (!mPartSourcep.isNull() && mPartSourcep->isDead())
    {
        mPartSourcep = NULL;
    }
    if (mPartSourcep)
    {
        // If we've got one already, just update the existing source (or remove it)
        if (!LLViewerPartSourceScript::unpackPSS(this, mPartSourcep, dp, legacy))
        {
            mPartSourcep->setDead();
            mPartSourcep = NULL;
        }
    }
    else
    {
        LLPointer<LLViewerPartSourceScript> pss = LLViewerPartSourceScript::unpackPSS(this, NULL, dp, legacy);
        //If the owner is muted, don't create the system
        if(LLMuteList::getInstance()->isMuted(owner_id, LLMute::flagParticles)) return;
        // We need to be able to deal with a particle source that hasn't changed, but still got an update!
        if (pss)
        {
//          LL_INFOS() << "Making particle system with owner " << owner_id << LL_ENDL;
            pss->setOwnerUUID(owner_id);
            mPartSourcep = pss;
            LLViewerPartSim::getInstance()->addPartSource(pss);
        }
    }
    if (mPartSourcep)
    {
        if (mPartSourcep->getImage()->getID() != mPartSourcep->mPartSysData.mPartImageID)
        {
            LLViewerTexture* image;
            if (mPartSourcep->mPartSysData.mPartImageID == LLUUID::null)
            {
                image = LLViewerTextureManager::getFetchedTextureFromFile("pixiesmall.j2c");
            }
            else
            {
                image = LLViewerTextureManager::getFetchedTexture(mPartSourcep->mPartSysData.mPartImageID);
            }
            mPartSourcep->setImage(image);
        }
    }
}

void LLViewerObject::deleteParticleSource()
{
    if (mPartSourcep.notNull())
    {
        mPartSourcep->setDead();
        mPartSourcep = NULL;
    }
}

// virtual
void LLViewerObject::updateDrawable(BOOL force_damped)
{
    if (!isChanged(MOVED))
    { //most common case, having an empty if case here makes for better branch prediction
    }
    else if (mDrawable.notNull() &&
        !mDrawable->isState(LLDrawable::ON_MOVE_LIST))
    {
        BOOL damped_motion =
            !isChanged(SHIFTED) &&                                      // not shifted between regions this frame and...
            (   force_damped ||                                     // ...forced into damped motion by application logic or...
                (   !isSelected() &&                                    // ...not selected and...
                    (   mDrawable->isRoot() ||                              // ... is root or ...
                        (getParent() && !((LLViewerObject*)getParent())->isSelected())// ... parent is not selected and ...
                    ) &&
                    getPCode() == LL_PCODE_VOLUME &&                    // ...is a volume object and...
                    getVelocity().isExactlyZero() &&                    // ...is not moving physically and...
                    mDrawable->getGeneration() != -1                    // ...was not created this frame.
                )
            );
        gPipeline.markMoved(mDrawable, damped_motion);
    }
    clearChanged(SHIFTED);
}

// virtual, overridden by LLVOVolume
F32 LLViewerObject::getVObjRadius() const
{
    return mDrawable.notNull() ? mDrawable->getRadius() : 0.f;
}

void LLViewerObject::setAttachedSound(const LLUUID &audio_uuid, const LLUUID& owner_id, const F32 gain, const U8 flags)
{
    if (!gAudiop)
    {
        return;
    }

    if (audio_uuid.isNull())
    {
        if (!mAudioSourcep)
        {
            return;
        }
        if (mAudioSourcep->isLoop() && !mAudioSourcep->hasPendingPreloads())
        {
            // We don't clear the sound if it's a loop, it'll go away on its own.
            // At least, this appears to be how the scripts work.
            // The attached sound ID is set to NULL to avoid it playing back when the
            // object rezzes in on non-looping sounds.
            //LL_INFOS() << "Clearing attached sound " << mAudioSourcep->getCurrentData()->getID() << LL_ENDL;
            gAudiop->cleanupAudioSource(mAudioSourcep);
            mAudioSourcep = NULL;
        }
        else if (flags & LL_SOUND_FLAG_STOP)
        {
            // Just shut off the sound
            mAudioSourcep->stop();
        }
        return;
    }
    if (flags & LL_SOUND_FLAG_LOOP
        && mAudioSourcep && mAudioSourcep->isLoop() && mAudioSourcep->getCurrentData()
        && mAudioSourcep->getCurrentData()->getID() == audio_uuid)
    {
        //LL_INFOS() << "Already playing this sound on a loop, ignoring" << LL_ENDL;
        return;
    }

    // don't clean up before previous sound is done. Solves: SL-33486
    if ( mAudioSourcep && mAudioSourcep->isDone() )
    {
        gAudiop->cleanupAudioSource(mAudioSourcep);
        mAudioSourcep = NULL;
    }

    if (mAudioSourcep && mAudioSourcep->isMuted() &&
        mAudioSourcep->getCurrentData() && mAudioSourcep->getCurrentData()->getID() == audio_uuid)
    {
        //LL_INFOS() << "Already having this sound as muted sound, ignoring" << LL_ENDL;
        return;
    }

    getAudioSource(owner_id);

    if (mAudioSourcep)
    {
        BOOL queue = flags & LL_SOUND_FLAG_QUEUE;
        mAudioGain = gain;
        mAudioSourcep->setGain(gain);
        mAudioSourcep->setLoop(flags & LL_SOUND_FLAG_LOOP);
        mAudioSourcep->setSyncMaster(flags & LL_SOUND_FLAG_SYNC_MASTER);
        mAudioSourcep->setSyncSlave(flags & LL_SOUND_FLAG_SYNC_SLAVE);
        mAudioSourcep->setQueueSounds(queue);
        if(!queue) // stop any current sound first to avoid "farts of doom" (SL-1541) -MG
        {
            mAudioSourcep->stop();
        }

        // Play this sound if region maturity permits
        if( gAgent.canAccessMaturityAtGlobal(this->getPositionGlobal()) )
        {
            //LL_INFOS() << "Playing attached sound " << audio_uuid << LL_ENDL;
            // recheck cutoff radius in case this update was an object-update with new value
            mAudioSourcep->checkCutOffRadius();
            mAudioSourcep->play(audio_uuid);
        }
    }
}

LLAudioSource *LLViewerObject::getAudioSource(const LLUUID& owner_id)
{
    if (!mAudioSourcep)
    {
        // Arbitrary low gain for a sound that's not playing.
        // This is used for sound preloads, for example.
        LLAudioSourceVO *asvop = new LLAudioSourceVO(mID, owner_id, 0.01f, this);

        mAudioSourcep = asvop;
        if(gAudiop)
        {
            gAudiop->addAudioSource(asvop);
        }
    }

    return mAudioSourcep;
}

void LLViewerObject::adjustAudioGain(const F32 gain)
{
    if (mAudioSourcep)
    {
        mAudioGain = gain;
        mAudioSourcep->setGain(mAudioGain);
    }
}

//----------------------------------------------------------------------------

bool LLViewerObject::unpackParameterEntry(U16 param_type, LLDataPacker *dp)
{
    if (LLNetworkData::PARAMS_MESH == param_type)
    {
        param_type = LLNetworkData::PARAMS_SCULPT;
    }
    ExtraParameter* param = getExtraParameterEntryCreate(param_type);
    if (param)
    {
        param->data->unpack(*dp);
        param->in_use = TRUE;
        parameterChanged(param_type, param->data, TRUE, false);
        return true;
    }
    else
    {
        return false;
    }
}

LLViewerObject::ExtraParameter* LLViewerObject::createNewParameterEntry(U16 param_type)
{
    LLNetworkData* new_block = NULL;
    switch (param_type)
    {
      case LLNetworkData::PARAMS_FLEXIBLE:
      {
          new_block = new LLFlexibleObjectData();
          break;
      }
      case LLNetworkData::PARAMS_LIGHT:
      {
          new_block = new LLLightParams();
          break;
      }
      case LLNetworkData::PARAMS_SCULPT:
      {
          new_block = new LLSculptParams();
          break;
      }
      case LLNetworkData::PARAMS_LIGHT_IMAGE:
      {
          new_block = new LLLightImageParams();
          break;
      }
      case LLNetworkData::PARAMS_EXTENDED_MESH:
      {
          new_block = new LLExtendedMeshParams();
          break;
      }
      case LLNetworkData::PARAMS_RENDER_MATERIAL:
      {
          new_block = new LLRenderMaterialParams();
          break;
      }
      case LLNetworkData::PARAMS_REFLECTION_PROBE:
      {
          new_block = new LLReflectionProbeParams();
          break;
      }
      default:
      {
          LL_INFOS_ONCE() << "Unknown param type: " << param_type << LL_ENDL;
          break;
      }
    };

    if (new_block)
    {
        ExtraParameter* new_entry = new ExtraParameter;
        new_entry->data = new_block;
        new_entry->in_use = false; // not in use yet
        llassert(mExtraParameterList[param_type] == nullptr); // leak -- redundantly allocated parameter entry
        mExtraParameterList[param_type] = new_entry;
        return new_entry;
    }
    return NULL;
}

LLViewerObject::ExtraParameter* LLViewerObject::getExtraParameterEntry(U16 param_type) const
{
    LL_PROFILE_ZONE_SCOPED_CATEGORY_VIEWER;
    std::unordered_map<U16, ExtraParameter*>::const_iterator itor = mExtraParameterList.find(param_type);
    if (itor != mExtraParameterList.end())
    {
        return itor->second;
    }
    return NULL;
}

LLViewerObject::ExtraParameter* LLViewerObject::getExtraParameterEntryCreate(U16 param_type)
{
    ExtraParameter* param = getExtraParameterEntry(param_type);
    if (!param)
    {
        param = createNewParameterEntry(param_type);
    }
    return param;
}

LLNetworkData* LLViewerObject::getParameterEntry(U16 param_type) const
{
    ExtraParameter* param = getExtraParameterEntry(param_type);
    if (param)
    {
        return param->data;
    }
    else
    {
        return NULL;
    }
}

BOOL LLViewerObject::getParameterEntryInUse(U16 param_type) const
{
    ExtraParameter* param = getExtraParameterEntry(param_type);
    if (param)
    {
        return param->in_use;
    }
    else
    {
        return FALSE;
    }
}

bool LLViewerObject::setParameterEntry(U16 param_type, const LLNetworkData& new_value, bool local_origin)
{
    ExtraParameter* param = getExtraParameterEntryCreate(param_type);
    if (param)
    {
        if (param->in_use && new_value == *(param->data))
        {
            return false;
        }
        param->in_use = true;
        param->data->copy(new_value);
        parameterChanged(param_type, param->data, TRUE, local_origin);
        return true;
    }
    else
    {
        return false;
    }
}

// Assumed to be called locally
// If in_use is TRUE, will crate a new extra parameter if none exists.
// Should always return true.
bool LLViewerObject::setParameterEntryInUse(U16 param_type, BOOL in_use, bool local_origin)
{
    ExtraParameter* param = getExtraParameterEntryCreate(param_type);
    if (param && param->in_use != in_use)
    {
        param->in_use = in_use;
        parameterChanged(param_type, param->data, in_use, local_origin);
        return true;
    }
    return false;
}

void LLViewerObject::parameterChanged(U16 param_type, bool local_origin)
{
    ExtraParameter* param = getExtraParameterEntry(param_type);
    if (param)
    {
        parameterChanged(param_type, param->data, param->in_use, local_origin);
    }
}

void LLViewerObject::parameterChanged(U16 param_type, LLNetworkData* data, BOOL in_use, bool local_origin)
{
    if (local_origin)
    {
        // *NOTE: Do not send the render material ID in this way as it will get
        // out-of-sync with other sent client data.
        // See LLViewerObject::setRenderMaterialID and LLGLTFMaterialList
        llassert(param_type != LLNetworkData::PARAMS_RENDER_MATERIAL);

        LLViewerRegion* regionp = getRegion();
        if(!regionp) return;

        // Change happened on the viewer. Send the change up
        U8 tmp[MAX_OBJECT_PARAMS_SIZE];
        LLDataPackerBinaryBuffer dpb(tmp, MAX_OBJECT_PARAMS_SIZE);
        if (data->pack(dpb))
        {
            U32 datasize = (U32)dpb.getCurrentSize();

            LLMessageSystem* msg = gMessageSystem;
            msg->newMessageFast(_PREHASH_ObjectExtraParams);
            msg->nextBlockFast(_PREHASH_AgentData);
            msg->addUUIDFast(_PREHASH_AgentID, gAgent.getID() );
            msg->addUUIDFast(_PREHASH_SessionID, gAgent.getSessionID());
            msg->nextBlockFast(_PREHASH_ObjectData);
            msg->addU32Fast(_PREHASH_ObjectLocalID, mLocalID );

            msg->addU16Fast(_PREHASH_ParamType, param_type);
            msg->addBOOLFast(_PREHASH_ParamInUse, in_use);

            msg->addU32Fast(_PREHASH_ParamSize, datasize);
            msg->addBinaryDataFast(_PREHASH_ParamData, tmp, datasize);

            msg->sendReliable( regionp->getHost() );
        }
        else
        {
            LL_WARNS() << "Failed to send object extra parameters: " << param_type << LL_ENDL;
        }
    }
    else
    {
        if (param_type == LLNetworkData::PARAMS_RENDER_MATERIAL)
        {
            const LLRenderMaterialParams* params = in_use ? (LLRenderMaterialParams*)getParameterEntry(LLNetworkData::PARAMS_RENDER_MATERIAL) : nullptr;
            setRenderMaterialIDs(params, local_origin);
        }
    }
}

void LLViewerObject::setDrawableState(U32 state, BOOL recursive)
{
    if (mDrawable)
    {
        mDrawable->setState(state);
    }
    if (recursive)
    {
        for (child_list_t::iterator iter = mChildList.begin();
             iter != mChildList.end(); iter++)
        {
            LLViewerObject* child = *iter;
            child->setDrawableState(state, recursive);
        }
    }
}

void LLViewerObject::clearDrawableState(U32 state, BOOL recursive)
{
    if (mDrawable)
    {
        mDrawable->clearState(state);
    }
    if (recursive)
    {
        for (child_list_t::iterator iter = mChildList.begin();
             iter != mChildList.end(); iter++)
        {
            LLViewerObject* child = *iter;
            child->clearDrawableState(state, recursive);
        }
    }
}

BOOL LLViewerObject::isDrawableState(U32 state, BOOL recursive) const
{
    BOOL matches = FALSE;
    if (mDrawable)
    {
        matches = mDrawable->isState(state);
    }
    if (recursive)
    {
        for (child_list_t::const_iterator iter = mChildList.begin();
             (iter != mChildList.end()) && matches; iter++)
        {
            LLViewerObject* child = *iter;
            matches &= child->isDrawableState(state, recursive);
        }
    }

    return matches;
}



//!!!!!!!!!!!!!!!!!!!!!!!!!!!!!!!!!!!!!!!!!!!!!!!!!!
// RN: these functions assume a 2-level hierarchy
//!!!!!!!!!!!!!!!!!!!!!!!!!!!!!!!!!!!!!!!!!!!!!!!!!!

// Owned by anyone?
BOOL LLViewerObject::permAnyOwner() const
{
    if (isRootEdit())
    {
        return flagObjectAnyOwner();
    }
    else
    {
        return ((LLViewerObject*)getParent())->permAnyOwner();
    }
}
// Owned by this viewer?
BOOL LLViewerObject::permYouOwner() const
{
    if (isRootEdit())
    {
#ifdef HACKED_GODLIKE_VIEWER
        return TRUE;
#else
# ifdef TOGGLE_HACKED_GODLIKE_VIEWER
        if (!LLGridManager::getInstance()->isInProductionGrid()
            && (gAgent.getGodLevel() >= GOD_MAINTENANCE))
        {
            return TRUE;
        }
# endif
        return flagObjectYouOwner();
#endif
    }
    else
    {
        return ((LLViewerObject*)getParent())->permYouOwner();
    }
}

// Owned by a group?
BOOL LLViewerObject::permGroupOwner() const
{
    if (isRootEdit())
    {
        return flagObjectGroupOwned();
    }
    else
    {
        return ((LLViewerObject*)getParent())->permGroupOwner();
    }
}

// Can the owner edit
BOOL LLViewerObject::permOwnerModify() const
{
    if (isRootEdit())
    {
#ifdef HACKED_GODLIKE_VIEWER
        return TRUE;
#else
# ifdef TOGGLE_HACKED_GODLIKE_VIEWER
        if (!LLGridManager::getInstance()->isInProductionGrid()
            && (gAgent.getGodLevel() >= GOD_MAINTENANCE))
    {
            return TRUE;
    }
# endif
        return flagObjectOwnerModify();
#endif
    }
    else
    {
        return ((LLViewerObject*)getParent())->permOwnerModify();
    }
}

// Can edit
BOOL LLViewerObject::permModify() const
{
    if (isRootEdit())
    {
#ifdef HACKED_GODLIKE_VIEWER
        return TRUE;
#else
# ifdef TOGGLE_HACKED_GODLIKE_VIEWER
        if (!LLGridManager::getInstance()->isInProductionGrid()
            && (gAgent.getGodLevel() >= GOD_MAINTENANCE))
    {
            return TRUE;
    }
# endif
        return flagObjectModify();
#endif
    }
    else
    {
        return ((LLViewerObject*)getParent())->permModify();
    }
}

// Can copy
BOOL LLViewerObject::permCopy() const
{
    if (isRootEdit())
    {
#ifdef HACKED_GODLIKE_VIEWER
        return TRUE;
#else
# ifdef TOGGLE_HACKED_GODLIKE_VIEWER
        if (!LLGridManager::getInstance()->isInProductionGrid()
            && (gAgent.getGodLevel() >= GOD_MAINTENANCE))
        {
            return TRUE;
        }
# endif
        return flagObjectCopy();
#endif
    }
    else
    {
        return ((LLViewerObject*)getParent())->permCopy();
    }
}

// Can move
BOOL LLViewerObject::permMove() const
{
    if (isRootEdit())
    {
#ifdef HACKED_GODLIKE_VIEWER
        return TRUE;
#else
# ifdef TOGGLE_HACKED_GODLIKE_VIEWER
        if (!LLGridManager::getInstance()->isInProductionGrid()
            && (gAgent.getGodLevel() >= GOD_MAINTENANCE))
        {
            return TRUE;
        }
# endif
        return flagObjectMove();
#endif
    }
    else
    {
        return ((LLViewerObject*)getParent())->permMove();
    }
}

// Can be transferred
BOOL LLViewerObject::permTransfer() const
{
    if (isRootEdit())
    {
#ifdef HACKED_GODLIKE_VIEWER
        return TRUE;
#else
# ifdef TOGGLE_HACKED_GODLIKE_VIEWER
        if (!LLGridManager::getInstance()->isInProductionGrid()
            && (gAgent.getGodLevel() >= GOD_MAINTENANCE))
        {
            return TRUE;
        }
# endif
        return flagObjectTransfer();
#endif
    }
    else
    {
        return ((LLViewerObject*)getParent())->permTransfer();
    }
}

// Can only open objects that you own, or that someone has
// given you modify rights to.  JC
BOOL LLViewerObject::allowOpen() const
{
    return !flagInventoryEmpty() && (permYouOwner() || permModify());
}

LLViewerObject::LLInventoryCallbackInfo::~LLInventoryCallbackInfo()
{
    if (mListener)
    {
        mListener->clearVOInventoryListener();
    }
}

void LLViewerObject::updateVolume(const LLVolumeParams& volume_params)
{
    if (setVolume(volume_params, 1)) // *FIX: magic number, ack!
    {
        // Transmit the update to the simulator
        sendShapeUpdate();
        markForUpdate();
    }
}

void LLViewerObject::recursiveMarkForUpdate()
{
    for (LLViewerObject::child_list_t::iterator iter = mChildList.begin();
         iter != mChildList.end(); iter++)
    {
        LLViewerObject* child = *iter;
        child->markForUpdate();
    }
    markForUpdate();
}

void LLViewerObject::markForUpdate()
{
    if (mDrawable.notNull())
    {
        gPipeline.markTextured(mDrawable);
        gPipeline.markRebuild(mDrawable, LLDrawable::REBUILD_GEOMETRY);
    }
}

bool LLViewerObject::isPermanentEnforced() const
{
    return flagObjectPermanent() && (mRegionp != gAgent.getRegion()) && !gAgent.isGodlike();
}

bool LLViewerObject::getIncludeInSearch() const
{
    return flagIncludeInSearch();
}

void LLViewerObject::setIncludeInSearch(bool include_in_search)
{
    setFlags(FLAGS_INCLUDE_IN_SEARCH, include_in_search);
}

void LLViewerObject::setRegion(LLViewerRegion *regionp)
{
    if (!regionp)
    {
        LL_WARNS() << "viewer object set region to NULL" << LL_ENDL;
    }
    if(regionp != mRegionp)
    {
        if(mRegionp)
        {
            mRegionp->removeFromCreatedList(getLocalID());
        }
        if(regionp)
        {
            regionp->addToCreatedList(getLocalID());
        }
    }

    mLatestRecvPacketID = 0;
    mRegionp = regionp;

    for (child_list_t::iterator i = mChildList.begin(); i != mChildList.end(); ++i)
    {
        LLViewerObject* child = *i;
        child->setRegion(regionp);
    }

    if (mControlAvatar)
    {
        mControlAvatar->setRegion(regionp);
    }

    setChanged(MOVED | SILHOUETTE);
    updateDrawable(FALSE);
}

// virtual
void    LLViewerObject::updateRegion(LLViewerRegion *regionp)
{
//  if (regionp)
//  {
//      F64 now = LLFrameTimer::getElapsedSeconds();
//      LL_INFOS() << "Updating to region " << regionp->getName()
//          << ", ms since last update message: " << (F32)((now - mLastMessageUpdateSecs) * 1000.0)
//          << ", ms since last interpolation: " << (F32)((now - mLastInterpUpdateSecs) * 1000.0)
//          << LL_ENDL;
//  }
}


bool LLViewerObject::specialHoverCursor() const
{
    return flagUsePhysics()
            || flagHandleTouch()
            || (mClickAction != 0);
}

void LLViewerObject::updateFlags(BOOL physics_changed)
{
    LLViewerRegion* regionp = getRegion();
    if(!regionp) return;
    gMessageSystem->newMessage("ObjectFlagUpdate");
    gMessageSystem->nextBlockFast(_PREHASH_AgentData);
    gMessageSystem->addUUIDFast(_PREHASH_AgentID, gAgent.getID() );
    gMessageSystem->addUUIDFast(_PREHASH_SessionID, gAgent.getSessionID());
    gMessageSystem->addU32Fast(_PREHASH_ObjectLocalID, getLocalID() );
    gMessageSystem->addBOOLFast(_PREHASH_UsePhysics, flagUsePhysics() );
    gMessageSystem->addBOOL("IsTemporary", flagTemporaryOnRez() );
    gMessageSystem->addBOOL("IsPhantom", flagPhantom() );

    // stinson 02/28/2012 : This CastsShadows BOOL is no longer used in either the viewer or the simulator
    // The simulator code does not even unpack this value when the message is received.
    // This could be potentially hijacked in the future for another use should the urgent need arise.
    gMessageSystem->addBOOL("CastsShadows", FALSE );

    if (physics_changed)
    {
        gMessageSystem->nextBlock("ExtraPhysics");
        gMessageSystem->addU8("PhysicsShapeType", getPhysicsShapeType() );
        gMessageSystem->addF32("Density", getPhysicsDensity() );
        gMessageSystem->addF32("Friction", getPhysicsFriction() );
        gMessageSystem->addF32("Restitution", getPhysicsRestitution() );
        gMessageSystem->addF32("GravityMultiplier", getPhysicsGravity() );
    }
    gMessageSystem->sendReliable( regionp->getHost() );
}

BOOL LLViewerObject::setFlags(U32 flags, BOOL state)
{
    BOOL setit = setFlagsWithoutUpdate(flags, state);

    // BUG: Sometimes viewer physics and simulator physics get
    // out of sync.  To fix this, always send update to simulator.
//  if (setit)
    {
        updateFlags();
    }
    return setit;
}

BOOL LLViewerObject::setFlagsWithoutUpdate(U32 flags, BOOL state)
{
    BOOL setit = FALSE;
    if (state)
    {
        if ((mFlags & flags) != flags)
        {
            mFlags |= flags;
            setit = TRUE;
        }
    }
    else
    {
        if ((mFlags & flags) != 0)
        {
            mFlags &= ~flags;
            setit = TRUE;
        }
    }
    return setit;
}

void LLViewerObject::setPhysicsShapeType(U8 type)
{
    mPhysicsShapeUnknown = false;
    if (type != mPhysicsShapeType)
    {
    mPhysicsShapeType = type;
    setObjectCostStale();
}
}

void LLViewerObject::setPhysicsGravity(F32 gravity)
{
    mPhysicsGravity = gravity;
}

void LLViewerObject::setPhysicsFriction(F32 friction)
{
    mPhysicsFriction = friction;
}

void LLViewerObject::setPhysicsDensity(F32 density)
{
    mPhysicsDensity = density;
}

void LLViewerObject::setPhysicsRestitution(F32 restitution)
{
    mPhysicsRestitution = restitution;
}

U8 LLViewerObject::getPhysicsShapeType() const
{
    if (mPhysicsShapeUnknown)
    {
        gObjectList.updatePhysicsFlags(this);
    }

    return mPhysicsShapeType;
}

void LLViewerObject::applyAngularVelocity(F32 dt)
{
    //do target omega here
    mRotTime += dt;
    LLVector3 ang_vel = getAngularVelocity();
    F32 omega = ang_vel.magVecSquared();
    F32 angle = 0.0f;
    LLQuaternion dQ;
    if (omega > 0.00001f)
    {
        omega = sqrt(omega);
        angle = omega * dt;

        ang_vel *= 1.f/omega;

        // calculate the delta increment based on the object's angular velocity
        dQ.setQuat(angle, ang_vel);

        // accumulate the angular velocity rotations to re-apply in the case of an object update
        mAngularVelocityRot *= dQ;

        // Just apply the delta increment to the current rotation
        setRotation(getRotation()*dQ);
        setChanged(MOVED | SILHOUETTE);
    }
}

void LLViewerObject::resetRotTime()
{
    mRotTime = 0.0f;
}

void LLViewerObject::resetRot()
{
    resetRotTime();

    // Reset the accumulated angular velocity rotation
    mAngularVelocityRot.loadIdentity();
}

U32 LLViewerObject::getPartitionType() const
{
    return LLViewerRegion::PARTITION_NONE;
}

void LLViewerObject::dirtySpatialGroup() const
{
    if (mDrawable)
    {
        LLSpatialGroup* group = mDrawable->getSpatialGroup();
        if (group)
        {
            group->dirtyGeom();
            gPipeline.markRebuild(group);
        }
    }
}

void LLViewerObject::dirtyMesh()
{
    if (mDrawable)
    {
        gPipeline.markRebuild(mDrawable, LLDrawable::REBUILD_ALL);
    }
}

F32 LLAlphaObject::getPartSize(S32 idx)
{
    return 0.f;
}

void LLAlphaObject::getBlendFunc(S32 face, LLRender::eBlendFactor& src, LLRender::eBlendFactor& dst)
{

}

// virtual
void LLStaticViewerObject::updateDrawable(BOOL force_damped)
{
    // Force an immediate rebuild on any update
    if (mDrawable.notNull())
    {
        mDrawable->updateXform(TRUE);
        gPipeline.markRebuild(mDrawable, LLDrawable::REBUILD_ALL);
    }
    clearChanged(SHIFTED);
}

void LLViewerObject::saveUnselectedChildrenPosition(std::vector<LLVector3>& positions)
{
    if(mChildList.empty() || !positions.empty())
    {
        return ;
    }

    for (LLViewerObject::child_list_t::const_iterator iter = mChildList.begin();
            iter != mChildList.end(); iter++)
    {
        LLViewerObject* childp = *iter;
        if (!childp->isSelected() && childp->mDrawable.notNull())
        {
            positions.push_back(childp->getPositionEdit());
        }
    }

    return ;
}

void LLViewerObject::saveUnselectedChildrenRotation(std::vector<LLQuaternion>& rotations)
{
    if(mChildList.empty())
    {
        return ;
    }

    for (LLViewerObject::child_list_t::const_iterator iter = mChildList.begin();
            iter != mChildList.end(); iter++)
    {
        LLViewerObject* childp = *iter;
        if (!childp->isSelected() && childp->mDrawable.notNull())
        {
            rotations.push_back(childp->getRotationEdit());
        }
    }

    return ;
}

//counter-rotation
void LLViewerObject::resetChildrenRotationAndPosition(const std::vector<LLQuaternion>& rotations,
                                            const std::vector<LLVector3>& positions)
{
    if(mChildList.empty())
    {
        return ;
    }

    S32 index = 0 ;
    LLQuaternion inv_rotation = ~getRotationEdit() ;
    LLVector3 offset = getPositionEdit() ;
    for (LLViewerObject::child_list_t::const_iterator iter = mChildList.begin();
            iter != mChildList.end(); iter++)
    {
        LLViewerObject* childp = *iter;
        if (!childp->isSelected() && childp->mDrawable.notNull())
        {
            if (childp->getPCode() != LL_PCODE_LEGACY_AVATAR)
            {
                childp->setRotation(rotations[index] * inv_rotation);
                childp->setPosition((positions[index] - offset) * inv_rotation);
                LLManip::rebuild(childp);
            }
            else //avatar
            {
                LLVector3 reset_pos = (positions[index] - offset) * inv_rotation ;
                LLQuaternion reset_rot = rotations[index] * inv_rotation ;

                ((LLVOAvatar*)childp)->mDrawable->mXform.setPosition(reset_pos);
                ((LLVOAvatar*)childp)->mDrawable->mXform.setRotation(reset_rot) ;

                ((LLVOAvatar*)childp)->mDrawable->getVObj()->setPosition(reset_pos, TRUE);
                ((LLVOAvatar*)childp)->mDrawable->getVObj()->setRotation(reset_rot, TRUE) ;

                LLManip::rebuild(childp);
            }
            index++;
        }
    }

    return ;
}

//counter-translation
void LLViewerObject::resetChildrenPosition(const LLVector3& offset, BOOL simplified, BOOL skip_avatar_child)
{
    if(mChildList.empty())
    {
        return ;
    }

    LLVector3 child_offset;
    if(simplified) //translation only, rotation matrix does not change
    {
        child_offset = offset * ~getRotation();
    }
    else //rotation matrix might change too.
    {
        if (isAttachment() && mDrawable.notNull())
        {
            LLXform* attachment_point_xform = mDrawable->getXform()->getParent();
            LLQuaternion parent_rotation = getRotation() * attachment_point_xform->getWorldRotation();
            child_offset = offset * ~parent_rotation;
        }
        else
        {
            child_offset = offset * ~getRenderRotation();
        }
    }

    for (LLViewerObject::child_list_t::const_iterator iter = mChildList.begin();
            iter != mChildList.end(); iter++)
    {
        LLViewerObject* childp = *iter;

        if (!childp->isSelected() && childp->mDrawable.notNull())
        {
            if (childp->getPCode() != LL_PCODE_LEGACY_AVATAR)
            {
                childp->setPosition(childp->getPosition() + child_offset);
                LLManip::rebuild(childp);
            }
            else //avatar
            {
                if(!skip_avatar_child)
                {
                    LLVector3 reset_pos = ((LLVOAvatar*)childp)->mDrawable->mXform.getPosition() + child_offset ;

                    ((LLVOAvatar*)childp)->mDrawable->mXform.setPosition(reset_pos);
                    ((LLVOAvatar*)childp)->mDrawable->getVObj()->setPosition(reset_pos);
                    LLManip::rebuild(childp);
                }
            }
        }
    }

    return ;
}

// virtual
BOOL    LLViewerObject::isTempAttachment() const
{
    return (mID.notNull() && (mID == mAttachmentItemID));
}

BOOL LLViewerObject::isHiglightedOrBeacon() const
{
    if (LLFloaterReg::instanceVisible("beacons") && (gPipeline.getRenderBeacons() || gPipeline.getRenderHighlights()))
    {
        BOOL has_media = (getMediaType() == LLViewerObject::MEDIA_SET);
        BOOL is_scripted = !isAvatar() && !getParent() && flagScripted();
        BOOL is_physical = !isAvatar() && flagUsePhysics();

        return (isParticleSource() && gPipeline.getRenderParticleBeacons())
                || (isAudioSource() && gPipeline.getRenderSoundBeacons())
                || (has_media && gPipeline.getRenderMOAPBeacons())
                || (is_scripted && gPipeline.getRenderScriptedBeacons())
                || (is_scripted && flagHandleTouch() && gPipeline.getRenderScriptedTouchBeacons())
                || (is_physical && gPipeline.getRenderPhysicalBeacons());
    }
    return FALSE;
}


const LLUUID &LLViewerObject::getAttachmentItemID() const
{
    return mAttachmentItemID;
}

void LLViewerObject::setAttachmentItemID(const LLUUID &id)
{
    mAttachmentItemID = id;
}

EObjectUpdateType LLViewerObject::getLastUpdateType() const
{
    return mLastUpdateType;
}

void LLViewerObject::setLastUpdateType(EObjectUpdateType last_update_type)
{
    mLastUpdateType = last_update_type;
}

BOOL LLViewerObject::getLastUpdateCached() const
{
    return mLastUpdateCached;
}

void LLViewerObject::setLastUpdateCached(BOOL last_update_cached)
{
    mLastUpdateCached = last_update_cached;
}

const LLUUID &LLViewerObject::extractAttachmentItemID()
{
    LLUUID item_id = LLUUID::null;
    LLNameValue* item_id_nv = getNVPair("AttachItemID");
    if( item_id_nv )
    {
        const char* s = item_id_nv->getString();
        if( s )
        {
            item_id.set(s);
        }
    }
    setAttachmentItemID(item_id);
    return getAttachmentItemID();
}

const std::string& LLViewerObject::getAttachmentItemName() const
{
    static std::string empty;
    LLInventoryItem *item = gInventory.getItem(getAttachmentItemID());
    if (isAttachment() && item)
    {
        return item->getName();
    }
    return empty;
}

//virtual
LLVOAvatar* LLViewerObject::getAvatar() const
{
    if (getControlAvatar())
    {
        return getControlAvatar();
    }
    if (isAttachment())
    {
        LLViewerObject* vobj = (LLViewerObject*) getParent();

        while (vobj && !vobj->asAvatar())
        {
            vobj = (LLViewerObject*) vobj->getParent();
        }

        return (LLVOAvatar*) vobj;
    }

    return NULL;
}

bool LLViewerObject::hasRenderMaterialParams() const
{
    return getParameterEntryInUse(LLNetworkData::PARAMS_RENDER_MATERIAL);
}

void LLViewerObject::setHasRenderMaterialParams(bool has_materials)
{
    bool had_materials = hasRenderMaterialParams();

    if (had_materials != has_materials)
    {
        if (has_materials)
        {
            setParameterEntryInUse(LLNetworkData::PARAMS_RENDER_MATERIAL, TRUE, true);
        }
        else
        {
            setParameterEntryInUse(LLNetworkData::PARAMS_RENDER_MATERIAL, FALSE, true);
        }
    }
}

const LLUUID& LLViewerObject::getRenderMaterialID(U8 te) const
{
    LLRenderMaterialParams* param_block = (LLRenderMaterialParams*)getParameterEntry(LLNetworkData::PARAMS_RENDER_MATERIAL);
    if (param_block)
    {
        return param_block->getMaterial(te);
    }

    return LLUUID::null;
}

void LLViewerObject::rebuildMaterial()
{
    llassert(!isDead());

    faceMappingChanged();
    gPipeline.markTextured(mDrawable);
}

void LLViewerObject::setRenderMaterialID(S32 te_in, const LLUUID& id, bool update_server, bool local_origin)
{
    // implementation is delicate

    // if update is bound for server, should always null out GLTFRenderMaterial and clear GLTFMaterialOverride even if ids haven't changed
    //  (the case where ids haven't changed indicates the user has reapplied the original material, in which case overrides should be dropped)
    // otherwise, should only null out the render material where ids or overrides have changed
    //  (the case where ids have changed but overrides are still present is from unsynchronized updates from the simulator, or synchronized
    //  updates with solely transform overrides)

    llassert(!update_server || local_origin);

    S32 start_idx = 0;
    S32 end_idx = getNumTEs();

    if (te_in != -1)
    {
        start_idx = te_in;
        end_idx = start_idx + 1;
    }

    start_idx = llmax(start_idx, 0);
    end_idx = llmin(end_idx, (S32) getNumTEs());

    LLRenderMaterialParams* param_block = (LLRenderMaterialParams*)getParameterEntry(LLNetworkData::PARAMS_RENDER_MATERIAL);
    if (!param_block && id.notNull())
    { // block doesn't exist, but it will need to
        param_block = (LLRenderMaterialParams*)createNewParameterEntry(LLNetworkData::PARAMS_RENDER_MATERIAL)->data;
    }


    LLFetchedGLTFMaterial* new_material = nullptr;
    if (id.notNull())
    {
        new_material = gGLTFMaterialList.getMaterial(id);
    }

    // update local state
    for (S32 te = start_idx; te < end_idx; ++te)
    {
        LLTextureEntry* tep = getTE(te);

        // If local_origin=false (i.e. it's from the server), we know the
        // material has updated or been created, because extra params are
        // checked for equality on unpacking. In that case, checking the
        // material ID for inequality won't work, because the material ID has
        // already been set.
        bool material_changed = !local_origin || !param_block || id != param_block->getMaterial(te);

        if (update_server)
        {
            // Clear most overrides so the render material better matches the material
            // ID (preserve transforms). If overrides become passthrough, set the overrides
            // to nullptr.
            if (tep->setBaseMaterial())
            {
                material_changed = true;
            }
        }

        if (update_server || material_changed)
        {
            tep->setGLTFRenderMaterial(nullptr);
        }

        if (new_material != tep->getGLTFMaterial())
        {
            tep->setGLTFMaterial(new_material, !update_server);
        }

        if (material_changed && new_material)
        {
            // Sometimes, the material may change out from underneath the overrides.
            // This is usually due to the server sending a new material ID, but
            // the overrides have not changed due to being only texture
            // transforms. Re-apply the overrides to the render material here,
            // if present.
            const LLGLTFMaterial* override_material = tep->getGLTFMaterialOverride();
            if (override_material)
            {
                new_material->onMaterialComplete([obj_id = getID(), te]()
                    {
                        LLViewerObject* obj = gObjectList.findObject(obj_id);
                        if (!obj) { return; }
                        LLTextureEntry* tep = obj->getTE(te);
                        if (!tep) { return; }
                        const LLGLTFMaterial* new_material = tep->getGLTFMaterial();
                        if (!new_material) { return; }
                        const LLGLTFMaterial* override_material = tep->getGLTFMaterialOverride();
                        if (!override_material) { return; }
                        LLGLTFMaterial* render_material = new LLFetchedGLTFMaterial();
                        *render_material = *new_material;
                        render_material->applyOverride(*override_material);
                        tep->setGLTFRenderMaterial(render_material);
                    });
            }
        }
    }

    // signal to render pipe that render batches must be rebuilt for this object
    if (!new_material)
    {
        rebuildMaterial();
    }
    else
    {
        new_material->onMaterialComplete([obj_id = getID()]()
            {
                LLViewerObject* obj = gObjectList.findObject(obj_id);
                if (obj)
                {
                    obj->rebuildMaterial();
                }
            });
    }

    // predictively update LLRenderMaterialParams (don't wait for server)
    if (param_block)
    { // update existing parameter block
        for (S32 te = start_idx; te < end_idx; ++te)
        {
            param_block->setMaterial(te, id);
        }
    }

    if (update_server)
    {
        // update via ModifyMaterialParams cap (server will echo back changes)
        for (S32 te = start_idx; te < end_idx; ++te)
        {
            // This sends a cleared version of this object's current material
            // override, but the override should already be cleared due to
            // calling setBaseMaterial above.
            LLGLTFMaterialList::queueApply(this, te, id);
        }
    }

    if (!update_server)
    {
        // Land impact may have changed
        setObjectCostStale();
    }
}

void LLViewerObject::setRenderMaterialIDs(const LLUUID& id)
{
    setRenderMaterialID(-1, id);
}

void LLViewerObject::setRenderMaterialIDs(const LLRenderMaterialParams* material_params, bool local_origin)
{
    if (!local_origin)
    {
        for (S32 te = 0; te < getNumTEs(); ++te)
        {
            const LLUUID& id = material_params ? material_params->getMaterial(te) : LLUUID::null;
            // We know material_params has updated or been created, because
            // extra params are checked for equality on unpacking.
            setRenderMaterialID(te, id, false, false);
        }
    }
}

void LLViewerObject::shrinkWrap()
{
    if (!mShouldShrinkWrap)
    {
        mShouldShrinkWrap = true;
        if (mDrawable)
        { // we weren't shrink wrapped before but we are now, update the spatial partition
            gPipeline.markPartitionMove(mDrawable);
        }
    }
}

class ObjectPhysicsProperties : public LLHTTPNode
{
public:
    virtual void post(
        ResponsePtr responder,
        const LLSD& context,
        const LLSD& input) const
    {
        LLSD object_data = input["body"]["ObjectData"];
        S32 num_entries = object_data.size();

        for ( S32 i = 0; i < num_entries; i++ )
        {
            LLSD& curr_object_data = object_data[i];
            U32 local_id = curr_object_data["LocalID"].asInteger();

            // Iterate through nodes at end, since it can be on both the regular AND hover list
            struct f : public LLSelectedNodeFunctor
            {
                U32 mID;
                f(const U32& id) : mID(id) {}
                virtual bool apply(LLSelectNode* node)
                {
                    return (node->getObject() && node->getObject()->mLocalID == mID );
                }
            } func(local_id);

            LLSelectNode* node = LLSelectMgr::getInstance()->getSelection()->getFirstNode(&func);

            if (node)
            {
                // The LLSD message builder doesn't know how to handle U8, so we need to send as S8 and cast
                U8 type = (U8)curr_object_data["PhysicsShapeType"].asInteger();
                F32 density = (F32)curr_object_data["Density"].asReal();
                F32 friction = (F32)curr_object_data["Friction"].asReal();
                F32 restitution = (F32)curr_object_data["Restitution"].asReal();
                F32 gravity = (F32)curr_object_data["GravityMultiplier"].asReal();

                node->getObject()->setPhysicsShapeType(type);
                node->getObject()->setPhysicsGravity(gravity);
                node->getObject()->setPhysicsFriction(friction);
                node->getObject()->setPhysicsDensity(density);
                node->getObject()->setPhysicsRestitution(restitution);
            }
        }

        dialog_refresh_all();
    };
};

LLHTTPRegistration<ObjectPhysicsProperties>
    gHTTPRegistrationObjectPhysicsProperties("/message/ObjectPhysicsProperties");
<|MERGE_RESOLUTION|>--- conflicted
+++ resolved
@@ -1409,7 +1409,6 @@
                     setAcceleration(LLVector3(U16_to_F32(val[VX], -size, size),
                                                            U16_to_F32(val[VY], -size, size),
                                                            U16_to_F32(val[VZ], -size, size)));
-<<<<<<< HEAD
 
 #ifdef LL_BIG_ENDIAN
                     htolememcpy(valswizzle, &data[count], MVT_U16Quat, 4);
@@ -1922,517 +1921,6 @@
                     coloru.mV[3] = 255 - coloru.mV[3];
                     mText->setColor(LLColor4(coloru));
                     mText->setString(temp_string);
-=======
-
-#ifdef LL_BIG_ENDIAN
-                    htolememcpy(valswizzle, &data[count], MVT_U16Quat, 4);
-                    val = valswizzle;
-#else
-                    val = (U16 *) &data[count];
-#endif
-                    count += sizeof(U16)*4;
-                    new_rot.mQ[VX] = U16_to_F32(val[VX], -1.f, 1.f);
-                    new_rot.mQ[VY] = U16_to_F32(val[VY], -1.f, 1.f);
-                    new_rot.mQ[VZ] = U16_to_F32(val[VZ], -1.f, 1.f);
-                    new_rot.mQ[VW] = U16_to_F32(val[VW], -1.f, 1.f);
-
-#ifdef LL_BIG_ENDIAN
-                    htolememcpy(valswizzle, &data[count], MVT_U16Vec3, 6);
-                    val = valswizzle;
-#else
-                    val = (U16 *) &data[count];
-#endif
-                    new_angv.setVec(U16_to_F32(val[VX], -size, size),
-                                        U16_to_F32(val[VY], -size, size),
-                                        U16_to_F32(val[VZ], -size, size));
-                    if (new_angv.isExactlyZero())
-                    {
-                        // reset rotation time
-                        resetRot();
-                    }
-                    setAngularVelocity(new_angv);
-                    break;
-
-                case 16:
-                    this_update_precision = 8;
-                    test_pos_parent.quantize8(-0.5f*size, 1.5f*size, MIN_HEIGHT, MAX_HEIGHT);
-                    // this is a terse 8 update
-                    new_pos_parent.mV[VX] = U8_to_F32(data[0], -0.5f*size, 1.5f*size);
-                    new_pos_parent.mV[VY] = U8_to_F32(data[1], -0.5f*size, 1.5f*size);
-                    new_pos_parent.mV[VZ] = U8_to_F32(data[2], MIN_HEIGHT, MAX_HEIGHT);
-
-                    setVelocity(U8_to_F32(data[3], -size, size),
-                                U8_to_F32(data[4], -size, size),
-                                U8_to_F32(data[5], -size, size) );
-
-                    setAcceleration(U8_to_F32(data[6], -size, size),
-                                    U8_to_F32(data[7], -size, size),
-                                    U8_to_F32(data[8], -size, size) );
-
-                    new_rot.mQ[VX] = U8_to_F32(data[9], -1.f, 1.f);
-                    new_rot.mQ[VY] = U8_to_F32(data[10], -1.f, 1.f);
-                    new_rot.mQ[VZ] = U8_to_F32(data[11], -1.f, 1.f);
-                    new_rot.mQ[VW] = U8_to_F32(data[12], -1.f, 1.f);
-
-                    new_angv.setVec(U8_to_F32(data[13], -size, size),
-                                        U8_to_F32(data[14], -size, size),
-                                        U8_to_F32(data[15], -size, size) );
-                    if (new_angv.isExactlyZero())
-                    {
-                        // reset rotation time
-                        resetRot();
-                    }
-                    setAngularVelocity(new_angv);
-                    break;
-                }
-
-                ////////////////////////////////////////////////////
-                //
-                // Here we handle data specific to the full message.
-                //
-
-                U32 flags;
-                mesgsys->getU32Fast(_PREHASH_ObjectData, _PREHASH_UpdateFlags, flags, block_num);
-                // clear all but local flags
-                mFlags &= FLAGS_LOCAL;
-                mFlags |= flags;
-
-                U8 state;
-                mesgsys->getU8Fast(_PREHASH_ObjectData, _PREHASH_State, state, block_num );
-                mAttachmentState = state;
-
-                // ...new objects that should come in selected need to be added to the selected list
-                mCreateSelected = ((flags & FLAGS_CREATE_SELECTED) != 0);
-
-                // Set all name value pairs
-                S32 nv_size = mesgsys->getSizeFast(_PREHASH_ObjectData, block_num, _PREHASH_NameValue);
-                if (nv_size > 0)
-                {
-                    std::string name_value_list;
-                    mesgsys->getStringFast(_PREHASH_ObjectData, _PREHASH_NameValue, name_value_list, block_num);
-                    setNameValueList(name_value_list);
-                }
-
-                // Clear out any existing generic data
-                if (mData)
-                {
-                    delete [] mData;
-                }
-
-                // Check for appended generic data
-                S32 data_size = mesgsys->getSizeFast(_PREHASH_ObjectData, block_num, _PREHASH_Data);
-                if (data_size <= 0)
-                {
-                    mData = NULL;
-                }
-                else
-                {
-                    // ...has generic data
-                    mData = new U8[data_size];
-                    mesgsys->getBinaryDataFast(_PREHASH_ObjectData, _PREHASH_Data, mData, data_size, block_num);
-                }
-
-                S32 text_size = mesgsys->getSizeFast(_PREHASH_ObjectData, block_num, _PREHASH_Text);
-                if (text_size > 1)
-                {
-                    // Setup object text
-                    if (!mText)
-                    {
-                        initHudText();
-                    }
-
-                    std::string temp_string;
-                    mesgsys->getStringFast(_PREHASH_ObjectData, _PREHASH_Text, temp_string, block_num );
-
-                    LLColor4U coloru;
-                    mesgsys->getBinaryDataFast(_PREHASH_ObjectData, _PREHASH_TextColor, coloru.mV, 4, block_num);
-
-                    // alpha was flipped so that it zero encoded better
-                    coloru.mV[3] = 255 - coloru.mV[3];
-                    mText->setColor(LLColor4(coloru));
-                    mText->setString(temp_string);
-
-                    mHudText = temp_string;
-                    mHudTextColor = LLColor4(coloru);
-
-                    setChanged(MOVED | SILHOUETTE);
-                }
-                else
-                {
-                    if (mText.notNull())
-                    {
-                        mText->markDead();
-                        mText = NULL;
-                    }
-                    mHudText.clear();
-                }
-
-                std::string media_url;
-                mesgsys->getStringFast(_PREHASH_ObjectData, _PREHASH_MediaURL, media_url, block_num);
-                retval |= checkMediaURL(media_url);
-
-                //
-                // Unpack particle system data
-                //
-                unpackParticleSource(block_num, owner_id);
-
-                // Mark all extra parameters not used
-                std::unordered_map<U16, ExtraParameter*>::iterator iter;
-                for (iter = mExtraParameterList.begin(); iter != mExtraParameterList.end(); ++iter)
-                {
-                    iter->second->in_use = FALSE;
-                }
-
-                // Unpack extra parameters
-                S32 size = mesgsys->getSizeFast(_PREHASH_ObjectData, block_num, _PREHASH_ExtraParams);
-                if (size > 0)
-                {
-                    U8 *buffer = new U8[size];
-                    mesgsys->getBinaryDataFast(_PREHASH_ObjectData, _PREHASH_ExtraParams, buffer, size, block_num);
-                    LLDataPackerBinaryBuffer dp(buffer, size);
-
-                    U8 num_parameters;
-                    dp.unpackU8(num_parameters, "num_params");
-                    U8 param_block[MAX_OBJECT_PARAMS_SIZE];
-                    for (U8 param=0; param<num_parameters; ++param)
-                    {
-                        U16 param_type;
-                        S32 param_size;
-                        dp.unpackU16(param_type, "param_type");
-                        dp.unpackBinaryData(param_block, param_size, "param_data");
-                        //LL_INFOS() << "Param type: " << param_type << ", Size: " << param_size << LL_ENDL;
-                        LLDataPackerBinaryBuffer dp2(param_block, param_size);
-                        unpackParameterEntry(param_type, &dp2);
-                    }
-                    delete[] buffer;
-                }
-
-                for (iter = mExtraParameterList.begin(); iter != mExtraParameterList.end(); ++iter)
-                {
-                    if (!iter->second->in_use)
-                    {
-                        // Send an update message in case it was formerly in use
-                        parameterChanged(iter->first, iter->second->data, FALSE, false);
-                    }
-                }
-
-                break;
-            }
-
-        case OUT_TERSE_IMPROVED:
-            {
-#ifdef DEBUG_UPDATE_TYPE
-                LL_INFOS() << "TI:" << getID() << LL_ENDL;
-#endif
-                length = mesgsys->getSizeFast(_PREHASH_ObjectData, block_num, _PREHASH_ObjectData);
-                mesgsys->getBinaryDataFast(_PREHASH_ObjectData, _PREHASH_ObjectData, data, length, block_num, MAX_OBJECT_BINARY_DATA_SIZE);
-                count = 0;
-                LLVector4 collision_plane;
-
-                switch(length)
-                {
-                case(60 + 16):
-                    // pull out collision normal for avatar
-                    htolememcpy(collision_plane.mV, &data[count], MVT_LLVector4, sizeof(LLVector4));
-                    ((LLVOAvatar*)this)->setFootPlane(collision_plane);
-                    count += sizeof(LLVector4);
-                    // fall through
-                case 60:
-                    // this is a terse 32 update
-                    // pos
-                    this_update_precision = 32;
-                    htolememcpy(new_pos_parent.mV, &data[count], MVT_LLVector3, sizeof(LLVector3));
-                    count += sizeof(LLVector3);
-                    // vel
-                    htolememcpy((void*)getVelocity().mV, &data[count], MVT_LLVector3, sizeof(LLVector3));
-                    count += sizeof(LLVector3);
-                    // acc
-                    htolememcpy((void*)getAcceleration().mV, &data[count], MVT_LLVector3, sizeof(LLVector3));
-                    count += sizeof(LLVector3);
-                    // theta
-                    {
-                        LLVector3 vec;
-                        htolememcpy(vec.mV, &data[count], MVT_LLVector3, sizeof(LLVector3));
-                        new_rot.unpackFromVector3(vec);
-                    }
-                    count += sizeof(LLVector3);
-                    // omega
-                    htolememcpy((void*)new_angv.mV, &data[count], MVT_LLVector3, sizeof(LLVector3));
-                    if (new_angv.isExactlyZero())
-                    {
-                        // reset rotation time
-                        resetRot();
-                    }
-                    setAngularVelocity(new_angv);
-#if LL_DARWIN
-                    if (length == 76)
-                    {
-                        setAngularVelocity(LLVector3::zero);
-                    }
-#endif
-                    break;
-                case(32 + 16):
-                    // pull out collision normal for avatar
-                    htolememcpy(collision_plane.mV, &data[count], MVT_LLVector4, sizeof(LLVector4));
-                    ((LLVOAvatar*)this)->setFootPlane(collision_plane);
-                    count += sizeof(LLVector4);
-                    // fall through
-                case 32:
-                    // this is a terse 16 update
-                    this_update_precision = 16;
-                    test_pos_parent.quantize16(-0.5f*size, 1.5f*size, MIN_HEIGHT, MAX_HEIGHT);
-
-#ifdef LL_BIG_ENDIAN
-                    htolememcpy(valswizzle, &data[count], MVT_U16Vec3, 6);
-                    val = valswizzle;
-#else
-                    val = (U16 *) &data[count];
-#endif
-                    count += sizeof(U16)*3;
-                    new_pos_parent.mV[VX] = U16_to_F32(val[VX], -0.5f*size, 1.5f*size);
-                    new_pos_parent.mV[VY] = U16_to_F32(val[VY], -0.5f*size, 1.5f*size);
-                    new_pos_parent.mV[VZ] = U16_to_F32(val[VZ], MIN_HEIGHT, MAX_HEIGHT);
-
-#ifdef LL_BIG_ENDIAN
-                    htolememcpy(valswizzle, &data[count], MVT_U16Vec3, 6);
-                    val = valswizzle;
-#else
-                    val = (U16 *) &data[count];
-#endif
-                    count += sizeof(U16)*3;
-                    setVelocity(U16_to_F32(val[VX], -size, size),
-                                U16_to_F32(val[VY], -size, size),
-                                U16_to_F32(val[VZ], -size, size));
-
-#ifdef LL_BIG_ENDIAN
-                    htolememcpy(valswizzle, &data[count], MVT_U16Vec3, 6);
-                    val = valswizzle;
-#else
-                    val = (U16 *) &data[count];
-#endif
-                    count += sizeof(U16)*3;
-                    setAcceleration(U16_to_F32(val[VX], -size, size),
-                                    U16_to_F32(val[VY], -size, size),
-                                    U16_to_F32(val[VZ], -size, size));
-
-#ifdef LL_BIG_ENDIAN
-                    htolememcpy(valswizzle, &data[count], MVT_U16Quat, 8);
-                    val = valswizzle;
-#else
-                    val = (U16 *) &data[count];
-#endif
-                    count += sizeof(U16)*4;
-                    new_rot.mQ[VX] = U16_to_F32(val[VX], -1.f, 1.f);
-                    new_rot.mQ[VY] = U16_to_F32(val[VY], -1.f, 1.f);
-                    new_rot.mQ[VZ] = U16_to_F32(val[VZ], -1.f, 1.f);
-                    new_rot.mQ[VW] = U16_to_F32(val[VW], -1.f, 1.f);
-
-#ifdef LL_BIG_ENDIAN
-                    htolememcpy(valswizzle, &data[count], MVT_U16Vec3, 6);
-                    val = valswizzle;
-#else
-                    val = (U16 *) &data[count];
-#endif
-                    new_angv.set(U16_to_F32(val[VX], -size, size),
-                                        U16_to_F32(val[VY], -size, size),
-                                        U16_to_F32(val[VZ], -size, size));
-                    setAngularVelocity(new_angv);
-                    break;
-
-                case 16:
-                    // this is a terse 8 update
-                    this_update_precision = 8;
-                    test_pos_parent.quantize8(-0.5f*size, 1.5f*size, MIN_HEIGHT, MAX_HEIGHT);
-                    new_pos_parent.mV[VX] = U8_to_F32(data[0], -0.5f*size, 1.5f*size);
-                    new_pos_parent.mV[VY] = U8_to_F32(data[1], -0.5f*size, 1.5f*size);
-                    new_pos_parent.mV[VZ] = U8_to_F32(data[2], MIN_HEIGHT, MAX_HEIGHT);
-
-                    setVelocity(U8_to_F32(data[3], -size, size),
-                                U8_to_F32(data[4], -size, size),
-                                U8_to_F32(data[5], -size, size) );
-
-                    setAcceleration(U8_to_F32(data[6], -size, size),
-                                    U8_to_F32(data[7], -size, size),
-                                    U8_to_F32(data[8], -size, size) );
-
-                    new_rot.mQ[VX] = U8_to_F32(data[9], -1.f, 1.f);
-                    new_rot.mQ[VY] = U8_to_F32(data[10], -1.f, 1.f);
-                    new_rot.mQ[VZ] = U8_to_F32(data[11], -1.f, 1.f);
-                    new_rot.mQ[VW] = U8_to_F32(data[12], -1.f, 1.f);
-
-                    new_angv.set(U8_to_F32(data[13], -size, size),
-                                        U8_to_F32(data[14], -size, size),
-                                        U8_to_F32(data[15], -size, size) );
-                    setAngularVelocity(new_angv);
-                    break;
-                }
-
-                U8 state;
-                mesgsys->getU8Fast(_PREHASH_ObjectData, _PREHASH_State, state, block_num );
-                mAttachmentState = state;
-                break;
-            }
-
-        default:
-            break;
-
-        }
-    }
-    else
-    {
-        // handle the compressed case
-        LLUUID sound_uuid;
-        LLUUID  owner_id;
-        F32    gain = 0;
-        U8     sound_flags = 0;
-        F32     cutoff = 0;
-
-        U16 val[4];
-
-        U8      state;
-
-        dp->unpackU8(state, "State");
-        mAttachmentState = state;
-
-        switch(update_type)
-        {
-            case OUT_TERSE_IMPROVED:
-            {
-#ifdef DEBUG_UPDATE_TYPE
-                LL_INFOS() << "CompTI:" << getID() << LL_ENDL;
-#endif
-                U8      value;
-                dp->unpackU8(value, "agent");
-                if (value)
-                {
-                    LLVector4 collision_plane;
-                    dp->unpackVector4(collision_plane, "Plane");
-                    ((LLVOAvatar*)this)->setFootPlane(collision_plane);
-                }
-                test_pos_parent = getPosition();
-                dp->unpackVector3(new_pos_parent, "Pos");
-                dp->unpackU16(val[VX], "VelX");
-                dp->unpackU16(val[VY], "VelY");
-                dp->unpackU16(val[VZ], "VelZ");
-                setVelocity(U16_to_F32(val[VX], -128.f, 128.f),
-                            U16_to_F32(val[VY], -128.f, 128.f),
-                            U16_to_F32(val[VZ], -128.f, 128.f));
-                dp->unpackU16(val[VX], "AccX");
-                dp->unpackU16(val[VY], "AccY");
-                dp->unpackU16(val[VZ], "AccZ");
-                setAcceleration(U16_to_F32(val[VX], -64.f, 64.f),
-                                U16_to_F32(val[VY], -64.f, 64.f),
-                                U16_to_F32(val[VZ], -64.f, 64.f));
-
-                dp->unpackU16(val[VX], "ThetaX");
-                dp->unpackU16(val[VY], "ThetaY");
-                dp->unpackU16(val[VZ], "ThetaZ");
-                dp->unpackU16(val[VS], "ThetaS");
-                new_rot.mQ[VX] = U16_to_F32(val[VX], -1.f, 1.f);
-                new_rot.mQ[VY] = U16_to_F32(val[VY], -1.f, 1.f);
-                new_rot.mQ[VZ] = U16_to_F32(val[VZ], -1.f, 1.f);
-                new_rot.mQ[VS] = U16_to_F32(val[VS], -1.f, 1.f);
-                dp->unpackU16(val[VX], "AccX");
-                dp->unpackU16(val[VY], "AccY");
-                dp->unpackU16(val[VZ], "AccZ");
-                new_angv.set(U16_to_F32(val[VX], -64.f, 64.f),
-                                    U16_to_F32(val[VY], -64.f, 64.f),
-                                    U16_to_F32(val[VZ], -64.f, 64.f));
-                setAngularVelocity(new_angv);
-            }
-            break;
-            case OUT_FULL_COMPRESSED:
-            case OUT_FULL_CACHED:
-            {
-#ifdef DEBUG_UPDATE_TYPE
-                LL_INFOS() << "CompFull:" << getID() << LL_ENDL;
-#endif
-                setObjectCostStale();
-
-                if (isSelected())
-                {
-                    gFloaterTools->dirty();
-                }
-
-                dp->unpackU32(crc, "CRC");
-                mTotalCRC = crc;
-                dp->unpackU8(material, "Material");
-                U8 old_material = getMaterial();
-                if (old_material != material)
-                {
-                    setMaterial(material);
-                    if (mDrawable.notNull())
-                    {
-                        gPipeline.markMoved(mDrawable, FALSE); // undamped
-                    }
-                }
-                dp->unpackU8(click_action, "ClickAction");
-                setClickAction(click_action);
-                dp->unpackVector3(new_scale, "Scale");
-                dp->unpackVector3(new_pos_parent, "Pos");
-                LLVector3 vec;
-                dp->unpackVector3(vec, "Rot");
-                new_rot.unpackFromVector3(vec);
-                setAcceleration(LLVector3::zero);
-
-                U32 value;
-                dp->unpackU32(value, "SpecialCode");
-                dp->setPassFlags(value);
-                dp->unpackUUID(owner_id, "Owner");
-
-                mOwnerID = owner_id;
-
-                if (value & 0x80)
-                {
-                    dp->unpackVector3(new_angv, "Omega");
-                    setAngularVelocity(new_angv);
-                }
-
-                if (value & 0x20)
-                {
-                    dp->unpackU32(parent_id, "ParentID");
-                }
-                else
-                {
-                    parent_id = 0;
-                }
-
-                S32 sp_size;
-                U32 size;
-                if (value & 0x2)
-                {
-                    sp_size = 1;
-                    delete [] mData;
-                    mData = new U8[1];
-                    dp->unpackU8(((U8*)mData)[0], "TreeData");
-                }
-                else if (value & 0x1)
-                {
-                    dp->unpackU32(size, "ScratchPadSize");
-                    delete [] mData;
-                    mData = new U8[size];
-                    dp->unpackBinaryData((U8 *)mData, sp_size, "PartData");
-                }
-                else
-                {
-                    mData = NULL;
-                }
-
-                // Setup object text
-                if (!mText && (value & 0x4))
-                {
-                    initHudText();
-                }
-
-                if (value & 0x4)
-                {
-                    std::string temp_string;
-                    dp->unpackString(temp_string, "Text");
-                    LLColor4U coloru;
-                    dp->unpackBinaryDataFixed(coloru.mV, 4, "Color");
-                    coloru.mV[3] = 255 - coloru.mV[3];
-                    mText->setColor(LLColor4(coloru));
-                    mText->setString(temp_string);
 
                     mHudText = temp_string;
                     mHudTextColor = LLColor4(coloru);
@@ -2944,531 +2432,6 @@
         setRotation(new_rot * mAngularVelocityRot);
         setChanged(ROTATED | SILHOUETTE);
     }
->>>>>>> bb3c36f5
-
-    if ( gShowObjectUpdates )
-    {
-        LLColor4 color;
-        if (update_type == OUT_TERSE_IMPROVED)
-        {
-            color.setVec(0.f, 0.f, 1.f, 1.f);
-        }
-        else
-        {
-            color.setVec(1.f, 0.f, 0.f, 1.f);
-        }
-        gPipeline.addDebugBlip(getPositionAgent(), color);
-        LL_DEBUGS("MessageBlip") << "Update type " << (S32)update_type << " blip for local " << mLocalID << " at " << getPositionAgent() << LL_ENDL;
-    }
-
-<<<<<<< HEAD
-                    setChanged(TEXTURE);
-                }
-                else
-                {
-                    if (mText.notNull())
-                    {
-                        mText->markDead();
-                        mText = NULL;
-                    }
-                    mHudText.clear();
-                }
-
-                std::string media_url;
-                if (value & 0x200)
-                {
-                    dp->unpackString(media_url, "MediaURL");
-                }
-                retval |= checkMediaURL(media_url);
-
-                //
-                // Unpack particle system data (legacy)
-                //
-                if (value & 0x8)
-                {
-                    unpackParticleSource(*dp, owner_id, true);
-                }
-                else if (!(value & 0x400))
-                {
-                    deleteParticleSource();
-                }
-
-                // Mark all extra parameters not used
-                std::unordered_map<U16, ExtraParameter*>::iterator iter;
-                for (iter = mExtraParameterList.begin(); iter != mExtraParameterList.end(); ++iter)
-                {
-                    iter->second->in_use = FALSE;
-                }
-
-                // Unpack extra params
-                U8 num_parameters;
-                dp->unpackU8(num_parameters, "num_params");
-                U8 param_block[MAX_OBJECT_PARAMS_SIZE];
-                for (U8 param=0; param<num_parameters; ++param)
-                {
-                    U16 param_type;
-                    S32 param_size;
-                    dp->unpackU16(param_type, "param_type");
-                    dp->unpackBinaryData(param_block, param_size, "param_data");
-                    //LL_INFOS() << "Param type: " << param_type << ", Size: " << param_size << LL_ENDL;
-                    LLDataPackerBinaryBuffer dp2(param_block, param_size);
-                    unpackParameterEntry(param_type, &dp2);
-                }
-
-                for (iter = mExtraParameterList.begin(); iter != mExtraParameterList.end(); ++iter)
-                {
-                    if (!iter->second->in_use)
-                    {
-                        // Send an update message in case it was formerly in use
-                        parameterChanged(iter->first, iter->second->data, FALSE, false);
-                    }
-                }
-
-                if (value & 0x10)
-                {
-                    dp->unpackUUID(sound_uuid, "SoundUUID");
-                    dp->unpackF32(gain, "SoundGain");
-                    dp->unpackU8(sound_flags, "SoundFlags");
-                    dp->unpackF32(cutoff, "SoundRadius");
-                }
-
-                if (value & 0x100)
-                {
-                    std::string name_value_list;
-                    dp->unpackString(name_value_list, "NV");
-
-                    setNameValueList(name_value_list);
-                }
-
-                mTotalCRC = crc;
-                mSoundCutOffRadius = cutoff;
-
-                setAttachedSound(sound_uuid, owner_id, gain, sound_flags);
-
-                // only get these flags on updates from sim, not cached ones
-                // Preload these five flags for every object.
-                // Finer shades require the object to be selected, and the selection manager
-                // stores the extended permission info.
-                if(mesgsys != NULL)
-                {
-                U32 flags;
-                mesgsys->getU32Fast(_PREHASH_ObjectData, _PREHASH_UpdateFlags, flags, block_num);
-                loadFlags(flags);
-                }
-            }
-            break;
-
-        default:
-            break;
-        }
-    }
-
-    //
-    // Fix object parenting.
-    //
-    BOOL b_changed_status = FALSE;
-
-    if (OUT_TERSE_IMPROVED != update_type)
-    {
-        // We only need to update parenting on full updates, terse updates
-        // don't send parenting information.
-        if (!cur_parentp)
-        {
-            if (parent_id == 0)
-            {
-                // No parent now, no parent in message -> do nothing
-            }
-            else
-            {
-                // No parent now, new parent in message -> attach to that parent if possible
-                LLUUID parent_uuid;
-
-                if(mesgsys != NULL)
-                {
-                LLViewerObjectList::getUUIDFromLocal(parent_uuid,
-                                                        parent_id,
-                                                        mesgsys->getSenderIP(),
-                                                        mesgsys->getSenderPort());
-                }
-                else
-                {
-                    LLViewerObjectList::getUUIDFromLocal(parent_uuid,
-                                                        parent_id,
-                                                        mRegionp->getHost().getAddress(),
-                                                        mRegionp->getHost().getPort());
-                }
-
-                LLViewerObject *sent_parentp = gObjectList.findObject(parent_uuid);
-
-                //
-                // Check to see if we have the corresponding viewer object for the parent.
-                //
-                if (sent_parentp && sent_parentp->getParent() == this)
-                {
-                    // Try to recover if we attempt to attach a parent to its child
-                    LL_WARNS() << "Attempt to attach a parent to it's child: " << this->getID() << " to " << sent_parentp->getID() << LL_ENDL;
-                    this->removeChild(sent_parentp);
-                    sent_parentp->setDrawableParent(NULL);
-                }
-
-                if (sent_parentp && (sent_parentp != this) && !sent_parentp->isDead())
-                {
-                    if (((LLViewerObject*)sent_parentp)->isAvatar())
-                    {
-                        //LL_DEBUGS("Avatar") << "ATT got object update for attachment " << LL_ENDL;
-                    }
-
-                    //
-                    // We have a viewer object for the parent, and it's not dead.
-                    // Do the actual reparenting here.
-                    //
-
-                    // new parent is valid
-                    b_changed_status = TRUE;
-                    // ...no current parent, so don't try to remove child
-                    if (mDrawable.notNull())
-                    {
-                        if (mDrawable->isDead() || !mDrawable->getVObj())
-                        {
-                            LL_WARNS() << "Drawable is dead or no VObj!" << LL_ENDL;
-                            sent_parentp->addChild(this);
-                        }
-                        else
-                        {
-                            if (!setDrawableParent(sent_parentp->mDrawable)) // LLViewerObject::processUpdateMessage 1
-                            {
-                                // Bad, we got a cycle somehow.
-                                // Kill both the parent and the child, and
-                                // set cache misses for both of them.
-                                LL_WARNS() << "Attempting to recover from parenting cycle!" << LL_ENDL;
-                                LL_WARNS() << "Killing " << sent_parentp->getID() << " and " << getID() << LL_ENDL;
-                                LL_WARNS() << "Adding to cache miss list" << LL_ENDL;
-                                setParent(NULL);
-                                sent_parentp->setParent(NULL);
-                                getRegion()->addCacheMissFull(getLocalID());
-                                getRegion()->addCacheMissFull(sent_parentp->getLocalID());
-                                gObjectList.killObject(sent_parentp);
-                                gObjectList.killObject(this);
-                                return retval;
-                            }
-                            sent_parentp->addChild(this);
-                            // make sure this object gets a non-damped update
-                            if (sent_parentp->mDrawable.notNull())
-                            {
-                                gPipeline.markMoved(sent_parentp->mDrawable, FALSE); // undamped
-                            }
-                        }
-                    }
-                    else
-                    {
-                        sent_parentp->addChild(this);
-                    }
-
-                    // Show particles, icon and HUD
-                    hideExtraDisplayItems( FALSE );
-
-                    setChanged(MOVED | SILHOUETTE);
-                }
-                else
-                {
-                    //
-                    // No corresponding viewer object for the parent, put the various
-                    // pieces on the orphan list.
-                    //
-
-                    //parent_id
-                    U32 ip, port;
-
-                    if(mesgsys != NULL)
-                    {
-                        ip = mesgsys->getSenderIP();
-                        port = mesgsys->getSenderPort();
-                    }
-                    else
-                    {
-                        ip = mRegionp->getHost().getAddress();
-                        port = mRegionp->getHost().getPort();
-                    }
-                    gObjectList.orphanize(this, parent_id, ip, port);
-
-                    // Hide particles, icon and HUD
-                    hideExtraDisplayItems( TRUE );
-                }
-            }
-        }
-        else
-        {
-            // BUG: this is a bad assumption once border crossing is alowed
-            if (  (parent_id == cur_parentp->mLocalID)
-                &&(update_type == OUT_TERSE_IMPROVED))
-            {
-                // Parent now, same parent in message -> do nothing
-
-                // Debugging for suspected problems with local ids.
-                //LLUUID parent_uuid;
-                //LLViewerObjectList::getUUIDFromLocal(parent_uuid, parent_id, mesgsys->getSenderIP(), mesgsys->getSenderPort() );
-                //if (parent_uuid != cur_parentp->getID() )
-                //{
-                //  LL_ERRS() << "Local ID match but UUID mismatch of viewer object" << LL_ENDL;
-                //}
-            }
-            else
-            {
-                // Parented now, different parent in message
-                LLViewerObject *sent_parentp;
-                if (parent_id == 0)
-                {
-                    //
-                    // This object is no longer parented, we sent in a zero parent ID.
-                    //
-                    sent_parentp = NULL;
-                }
-                else
-                {
-                    LLUUID parent_uuid;
-
-                    if(mesgsys != NULL)
-                    {
-                    LLViewerObjectList::getUUIDFromLocal(parent_uuid,
-                                                        parent_id,
-                                                        gMessageSystem->getSenderIP(),
-                                                        gMessageSystem->getSenderPort());
-                    }
-                    else
-                    {
-                        LLViewerObjectList::getUUIDFromLocal(parent_uuid,
-                                                        parent_id,
-                                                        mRegionp->getHost().getAddress(),
-                                                        mRegionp->getHost().getPort());
-                    }
-                    sent_parentp = gObjectList.findObject(parent_uuid);
-
-                    if (isAvatar())
-                    {
-                        // This logic is meant to handle the case where a sitting avatar has reached a new sim
-                        // ahead of the object she was sitting on (which is common as objects are transfered through
-                        // a slower route than agents)...
-                        // In this case, the local id for the object will not be valid, since the viewer has not received
-                        // a full update for the object from that sim yet, so we assume that the agent is still sitting
-                        // where she was originally. --RN
-                        if (!sent_parentp)
-                        {
-                            sent_parentp = cur_parentp;
-                        }
-                    }
-                    else if (!sent_parentp)
-                    {
-                        //
-                        // Switching parents, but we don't know the new parent.
-                        //
-                        U32 ip, port;
-
-                        if(mesgsys != NULL)
-                        {
-                            ip = mesgsys->getSenderIP();
-                            port = mesgsys->getSenderPort();
-                        }
-                        else
-                        {
-                            ip = mRegionp->getHost().getAddress();
-                            port = mRegionp->getHost().getPort();
-                        }
-
-                        // We're an orphan, flag things appropriately.
-                        gObjectList.orphanize(this, parent_id, ip, port);
-                    }
-                }
-
-                // Reattach if possible.
-                if (sent_parentp && sent_parentp != cur_parentp && sent_parentp != this)
-                {
-                    // New parent is valid, detach and reattach
-                    b_changed_status = TRUE;
-                    if (mDrawable.notNull())
-                    {
-                        if (!setDrawableParent(sent_parentp->mDrawable)) // LLViewerObject::processUpdateMessage 2
-                        {
-                            // Bad, we got a cycle somehow.
-                            // Kill both the parent and the child, and
-                            // set cache misses for both of them.
-                            LL_WARNS() << "Attempting to recover from parenting cycle!" << LL_ENDL;
-                            LL_WARNS() << "Killing " << sent_parentp->getID() << " and " << getID() << LL_ENDL;
-                            LL_WARNS() << "Adding to cache miss list" << LL_ENDL;
-                            setParent(NULL);
-                            sent_parentp->setParent(NULL);
-                            getRegion()->addCacheMissFull(getLocalID());
-                            getRegion()->addCacheMissFull(sent_parentp->getLocalID());
-                            gObjectList.killObject(sent_parentp);
-                            gObjectList.killObject(this);
-                            return retval;
-                        }
-                        // make sure this object gets a non-damped update
-                    }
-                    cur_parentp->removeChild(this);
-                    sent_parentp->addChild(this);
-                    setChanged(MOVED | SILHOUETTE);
-                    sent_parentp->setChanged(MOVED | SILHOUETTE);
-                    if (sent_parentp->mDrawable.notNull())
-                    {
-                        gPipeline.markMoved(sent_parentp->mDrawable, FALSE); // undamped
-                    }
-                }
-                else if (!sent_parentp)
-                {
-                    bool remove_parent = true;
-                    // No new parent, or the parent that we sent doesn't exist on the viewer.
-                    LLViewerObject *parentp = (LLViewerObject *)getParent();
-                    if (parentp)
-                    {
-                        if (parentp->getRegion() != getRegion())
-                        {
-                            // This is probably an object flying across a region boundary, the
-                            // object probably ISN'T being reparented, but just got an object
-                            // update out of order (child update before parent).
-                            //LL_INFOS() << "Don't reparent object handoffs!" << LL_ENDL;
-                            remove_parent = false;
-                        }
-                    }
-
-                    if (remove_parent)
-                    {
-                        b_changed_status = TRUE;
-                        if (mDrawable.notNull())
-                        {
-                            // clear parent to removeChild can put the drawable on the damped list
-                            setDrawableParent(NULL); // LLViewerObject::processUpdateMessage 3
-                        }
-
-                        cur_parentp->removeChild(this);
-
-                        setChanged(MOVED | SILHOUETTE);
-
-                        if (mDrawable.notNull())
-                        {
-                            // make sure this object gets a non-damped update
-                            gPipeline.markMoved(mDrawable, FALSE); // undamped
-                        }
-                    }
-                }
-            }
-        }
-    }
-
-    new_rot.normQuat();
-
-    if (sPingInterpolate && mesgsys != NULL)
-    {
-        LLCircuitData *cdp = gMessageSystem->mCircuitInfo.findCircuit(mesgsys->getSender());
-        if (cdp)
-        {
-            // Note: delay is U32 and usually less then second,
-            // converting it into seconds with valueInUnits will result in 0
-            F32 ping_delay = 0.5f * time_dilation * ( ((F32)cdp->getPingDelay().value()) * 0.001f + gFrameDTClamped);
-            LLVector3 diff = getVelocity() * ping_delay;
-            new_pos_parent += diff;
-        }
-        else
-        {
-            LL_WARNS() << "findCircuit() returned NULL; skipping interpolation" << LL_ENDL;
-        }
-    }
-
-    //////////////////////////
-    //
-    // Set the generic change flags...
-    //
-    //
-
-    // If we're going to skip this message, why are we
-    // doing all the parenting, etc above?
-    if(mesgsys != NULL)
-    {
-    U32 packet_id = mesgsys->getCurrentRecvPacketID();
-    if (packet_id < mLatestRecvPacketID &&
-        mLatestRecvPacketID - packet_id < 65536)
-    {
-        //skip application of this message, it's old
-        return retval;
-    }
-    mLatestRecvPacketID = packet_id;
-    }
-
-    // Set the change flags for scale
-    if (new_scale != getScale())
-    {
-        setChanged(SCALED | SILHOUETTE);
-        setScale(new_scale);  // Must follow setting permYouOwner()
-    }
-
-    // first, let's see if the new position is actually a change
-
-    //static S32 counter = 0;
-
-    F32 vel_mag_sq = getVelocity().magVecSquared();
-    F32 accel_mag_sq = getAcceleration().magVecSquared();
-
-    if (  ((b_changed_status)||(test_pos_parent != new_pos_parent))
-        ||(  (!isSelected())
-           &&(  (vel_mag_sq != 0.f)
-              ||(accel_mag_sq != 0.f)
-              ||(this_update_precision > mBestUpdatePrecision))))
-    {
-        mBestUpdatePrecision = this_update_precision;
-
-        LLVector3 diff = new_pos_parent - test_pos_parent ;
-        F32 mag_sqr = diff.magVecSquared() ;
-        if(llfinite(mag_sqr))
-        {
-            setPositionParent(new_pos_parent);
-        }
-        else
-        {
-            LL_WARNS() << "Can not move the object/avatar to an infinite location!" << LL_ENDL ;
-
-            retval |= INVALID_UPDATE ;
-        }
-
-        if (mParent && ((LLViewerObject*)mParent)->isAvatar())
-        {
-            // we have changed the position of an attachment, so we need to clamp it
-            LLVOAvatar *avatar = (LLVOAvatar*)mParent;
-
-            avatar->clampAttachmentPositions();
-        }
-
-        // If we're snapping the position by more than 0.5m, update LLViewerStats::mAgentPositionSnaps
-        if ( asAvatar() && asAvatar()->isSelf() && (mag_sqr > 0.25f) )
-        {
-            record(LLStatViewer::AGENT_POSITION_SNAP, LLUnit<F64, LLUnits::Meters>(diff.length()));
-        }
-    }
-
-    if ((new_rot.isNotEqualEps(getRotation(), F_ALMOST_ZERO))
-        || (new_angv != old_angv))
-    {
-        if (new_rot != mPreviousRotation)
-        {
-            resetRot();
-        }
-        else if (new_angv != old_angv)
-        {
-            if (flagUsePhysics())
-            {
-                resetRot();
-            }
-            else
-            {
-                resetRotTime();
-            }
-        }
-
-        // Remember the last rotation value
-        mPreviousRotation = new_rot;
-
-        // Set the rotation of the object followed by adjusting for the accumulated angular velocity (llSetTargetOmega)
-        setRotation(new_rot * mAngularVelocityRot);
-        setChanged(ROTATED | SILHOUETTE);
-    }
 
     if ( gShowObjectUpdates )
     {
@@ -3491,14 +2454,6 @@
     llassert(accel_mag_sq >= 0.f);
     llassert(getAngularVelocity().magVecSquared() >= 0.f);
 
-=======
-    const F32 MAG_CUTOFF = F_APPROXIMATELY_ZERO;
-
-    llassert(vel_mag_sq >= 0.f);
-    llassert(accel_mag_sq >= 0.f);
-    llassert(getAngularVelocity().magVecSquared() >= 0.f);
-
->>>>>>> bb3c36f5
     if ((MAG_CUTOFF >= vel_mag_sq) &&
         (MAG_CUTOFF >= accel_mag_sq) &&
         (MAG_CUTOFF >= getAngularVelocity().magVecSquared()))
@@ -5018,15 +3973,7 @@
 S32 LLViewerObject::getAnimatedObjectMaxTris() const
 {
     S32 max_tris = 0;
-<<<<<<< HEAD
-    if (gSavedSettings.getBOOL("AnimatedObjectsIgnoreLimits"))
-    {
-        max_tris = S32_MAX;
-    }
-    else
-=======
     if (gAgent.getRegion())
->>>>>>> bb3c36f5
     {
         LLSD features;
         gAgent.getRegion()->getSimulatorFeatures(features);
@@ -5418,7 +4365,6 @@
         }
     }
     return mPositionAgent;
-<<<<<<< HEAD
 }
 
 LLMatrix4a LLViewerObject::getGLTFAssetToAgentTransform() const
@@ -5581,8 +4527,6 @@
         // TODO -- only update transforms for this node and its children (or use a dirty flag)
         mGLTFAsset->updateTransforms();
     }
-=======
->>>>>>> bb3c36f5
 }
 
 const LLVector3 &LLViewerObject::getPositionRegion() const
@@ -6325,15 +5269,9 @@
     if (mTEImages[te] != imagep)
     {
         LLUUID old_image_id = getTE(te) ? getTE(te)->getID() : LLUUID::null;
-<<<<<<< HEAD
 
         LLPrimitive::setTETexture(te, imagep->getID());
 
-=======
-
-        LLPrimitive::setTETexture(te, imagep->getID());
-
->>>>>>> bb3c36f5
         LLViewerTexture* baked_texture = getBakedTextureForMagicId(imagep->getID());
         mTEImages[te] = baked_texture ? baked_texture : imagep;
         updateAvatarMeshVisibility(imagep->getID(), old_image_id);
