/**
 * @file llhudtext.cpp
 * @brief Floating text above objects, set via script with llSetText()
 *
 * $LicenseInfo:firstyear=2002&license=viewerlgpl$
 * Second Life Viewer Source Code
 * Copyright (C) 2010, Linden Research, Inc.
 *
 * This library is free software; you can redistribute it and/or
 * modify it under the terms of the GNU Lesser General Public
 * License as published by the Free Software Foundation;
 * version 2.1 of the License only.
 *
 * This library is distributed in the hope that it will be useful,
 * but WITHOUT ANY WARRANTY; without even the implied warranty of
 * MERCHANTABILITY or FITNESS FOR A PARTICULAR PURPOSE.  See the GNU
 * Lesser General Public License for more details.
 *
 * You should have received a copy of the GNU Lesser General Public
 * License along with this library; if not, write to the Free Software
 * Foundation, Inc., 51 Franklin Street, Fifth Floor, Boston, MA  02110-1301  USA
 *
 * Linden Research, Inc., 945 Battery Street, San Francisco, CA  94111  USA
 * $/LicenseInfo$
 */

#include "llviewerprecompiledheaders.h"

#include "llhudtext.h"

#include "llrender.h"

#include "llagent.h"
#include "llviewercontrol.h"
#include "llcriticaldamp.h"
#include "lldrawable.h"
#include "llfontgl.h"
#include "llglheaders.h"
#include "llhudrender.h"
#include "llui.h"
#include "llviewercamera.h"
#include "llviewertexturelist.h"
#include "llviewerobject.h"
#include "llvovolume.h"
#include "llviewerwindow.h"
#include "llstatusbar.h"
#include "llmenugl.h"
#include "pipeline.h"
#include <boost/tokenizer.hpp>

const F32 HORIZONTAL_PADDING = 15.f;
const F32 VERTICAL_PADDING = 12.f;
const F32 BUFFER_SIZE = 2.f;
const F32 HUD_TEXT_MAX_WIDTH = 190.f;
const F32 HUD_TEXT_MAX_WIDTH_NO_BUBBLE = 1000.f;
const F32 MAX_DRAW_DISTANCE = 300.f;

std::set<LLPointer<LLHUDText> > LLHUDText::sTextObjects;
std::vector<LLPointer<LLHUDText> > LLHUDText::sVisibleTextObjects;
std::vector<LLPointer<LLHUDText> > LLHUDText::sVisibleHUDTextObjects;
bool LLHUDText::sDisplayText = true ;

bool lltextobject_further_away::operator()(const LLPointer<LLHUDText>& lhs, const LLPointer<LLHUDText>& rhs) const
{
    return lhs->getDistance() > rhs->getDistance();
}


LLHUDText::LLHUDText(const U8 type) :
<<<<<<< HEAD
			LLHUDObject(type),
			mOnHUDAttachment(false),
//			mVisibleOffScreen(false),
			mWidth(0.f),
			mHeight(0.f),
			mFontp(LLFontGL::getFontSansSerifSmall()),
			mBoldFontp(LLFontGL::getFontSansSerifBold()),
			mMass(1.f),
			mMaxLines(10),
			mOffsetY(0),
			mTextAlignment(ALIGN_TEXT_CENTER),
			mVertAlignment(ALIGN_VERT_CENTER),
//			mLOD(0),
			mHidden(false)
{
	mColor = LLColor4(1.f, 1.f, 1.f, 1.f);
	mDoFade = true;
	mFadeDistance = 8.f;
	mFadeRange = 4.f;
	mZCompare = true;
	mOffscreen = false;
	mRadius = 0.1f;
	LLPointer<LLHUDText> ptr(this);
	sTextObjects.insert(ptr);
=======
            LLHUDObject(type),
            mOnHUDAttachment(FALSE),
//          mVisibleOffScreen(FALSE),
            mWidth(0.f),
            mHeight(0.f),
            mFontp(LLFontGL::getFontSansSerifSmall()),
            mBoldFontp(LLFontGL::getFontSansSerifBold()),
            mMass(1.f),
            mMaxLines(10),
            mOffsetY(0),
            mTextAlignment(ALIGN_TEXT_CENTER),
            mVertAlignment(ALIGN_VERT_CENTER),
//          mLOD(0),
            mHidden(FALSE)
{
    mColor = LLColor4(1.f, 1.f, 1.f, 1.f);
    mDoFade = TRUE;
    mFadeDistance = 8.f;
    mFadeRange = 4.f;
    mZCompare = TRUE;
    mOffscreen = FALSE;
    mRadius = 0.1f;
    LLPointer<LLHUDText> ptr(this);
    sTextObjects.insert(ptr);
>>>>>>> e1623bb2
}

LLHUDText::~LLHUDText()
{
}

void LLHUDText::render()
{
    if (!mOnHUDAttachment && sDisplayText)
    {
        LLGLDepthTest gls_depth(GL_TRUE, GL_FALSE);
        //LLGLDisable gls_stencil(GL_STENCIL_TEST);
        renderText();
    }
}

void LLHUDText::renderText()
{
<<<<<<< HEAD
	if (!mVisible || mHidden)
	{
		return;
	}

	gGL.getTexUnit(0)->enable(LLTexUnit::TT_TEXTURE);

	LLGLState gls_blend(GL_BLEND, true);
	
	LLColor4 shadow_color(0.f, 0.f, 0.f, 1.f);
	F32 alpha_factor = 1.f;
	LLColor4 text_color = mColor;
	if (mDoFade)
	{
		if (mLastDistance > mFadeDistance)
		{
			alpha_factor = llmax(0.f, 1.f - (mLastDistance - mFadeDistance)/mFadeRange);
			text_color.mV[3] = text_color.mV[3]*alpha_factor;
		}
	}
	if (text_color.mV[3] < 0.01f)
	{
		return;
	}
	shadow_color.mV[3] = text_color.mV[3];

	mOffsetY = lltrunc(mHeight * ((mVertAlignment == ALIGN_VERT_CENTER) ? 0.5f : 1.f));

	// *TODO: make this a per-text setting
	LLColor4 bg_color = LLUIColorTable::instance().getColor("ObjectBubbleColor");
	bg_color.setAlpha(gSavedSettings.getF32("ChatBubbleOpacity") * alpha_factor);

	const S32 border_height = 16;
	const S32 border_width = 16;

	// *TODO move this into helper function
	F32 border_scale = 1.f;

	if (border_height * 2 > mHeight)
	{
		border_scale = (F32)mHeight / ((F32)border_height * 2.f);
	}
	if (border_width * 2 > mWidth)
	{
		border_scale = llmin(border_scale, (F32)mWidth / ((F32)border_width * 2.f));
	}

	// scale screen size of borders down
	//RN: for now, text on hud objects is never occluded

	LLVector3 x_pixel_vec;
	LLVector3 y_pixel_vec;
	
	if (mOnHUDAttachment)
	{
		x_pixel_vec = LLVector3::y_axis / (F32)gViewerWindow->getWorldViewWidthRaw();
		y_pixel_vec = LLVector3::z_axis / (F32)gViewerWindow->getWorldViewHeightRaw();
	}
	else
	{
		LLViewerCamera::getInstance()->getPixelVectors(mPositionAgent, y_pixel_vec, x_pixel_vec);
	}

	LLVector3 width_vec = mWidth * x_pixel_vec;
	LLVector3 height_vec = mHeight * y_pixel_vec;

	mRadius = (width_vec + height_vec).magVec() * 0.5f;

	LLVector2 screen_offset;
	screen_offset = mPositionOffset;

	LLVector3 render_position = mPositionAgent  
			+ (x_pixel_vec * screen_offset.mV[VX])
			+ (y_pixel_vec * screen_offset.mV[VY]);

	F32 y_offset = (F32)mOffsetY;
		
	// Render label

	// Render text
	{
		// -1 mMaxLines means unlimited lines.
		S32 start_segment;
		S32 max_lines = getMaxLines();

		if (max_lines < 0) 
		{
			start_segment = 0;
		}
		else 
		{
			start_segment = llmax((S32)0, (S32)mTextSegments.size() - max_lines);
		}

		for (std::vector<LLHUDTextSegment>::iterator segment_iter = mTextSegments.begin() + start_segment;
			 segment_iter != mTextSegments.end(); ++segment_iter )
		{
			const LLFontGL* fontp = segment_iter->mFont;
			y_offset -= fontp->getLineHeight() - 1; // correction factor to match legacy font metrics

			U8 style = segment_iter->mStyle;
			LLFontGL::ShadowType shadow = LLFontGL::DROP_SHADOW;
	
			F32 x_offset;
			if (mTextAlignment== ALIGN_TEXT_CENTER)
			{
				x_offset = -0.5f*segment_iter->getWidth(fontp);
			}
			else // ALIGN_LEFT
			{
				x_offset = -0.5f * mWidth + (HORIZONTAL_PADDING / 2.f);
			}

			text_color = segment_iter->mColor;
=======
    if (!mVisible || mHidden)
    {
        return;
    }

    gGL.getTexUnit(0)->enable(LLTexUnit::TT_TEXTURE);

    LLGLState gls_blend(GL_BLEND, TRUE);

    LLColor4 shadow_color(0.f, 0.f, 0.f, 1.f);
    F32 alpha_factor = 1.f;
    LLColor4 text_color = mColor;
    if (mDoFade)
    {
        if (mLastDistance > mFadeDistance)
        {
            alpha_factor = llmax(0.f, 1.f - (mLastDistance - mFadeDistance)/mFadeRange);
            text_color.mV[3] = text_color.mV[3]*alpha_factor;
        }
    }
    if (text_color.mV[3] < 0.01f)
    {
        return;
    }
    shadow_color.mV[3] = text_color.mV[3];

    mOffsetY = lltrunc(mHeight * ((mVertAlignment == ALIGN_VERT_CENTER) ? 0.5f : 1.f));

    // *TODO: make this a per-text setting
    LLColor4 bg_color = LLUIColorTable::instance().getColor("ObjectBubbleColor");
    bg_color.setAlpha(gSavedSettings.getF32("ChatBubbleOpacity") * alpha_factor);

    const S32 border_height = 16;
    const S32 border_width = 16;

    // *TODO move this into helper function
    F32 border_scale = 1.f;

    if (border_height * 2 > mHeight)
    {
        border_scale = (F32)mHeight / ((F32)border_height * 2.f);
    }
    if (border_width * 2 > mWidth)
    {
        border_scale = llmin(border_scale, (F32)mWidth / ((F32)border_width * 2.f));
    }

    // scale screen size of borders down
    //RN: for now, text on hud objects is never occluded

    LLVector3 x_pixel_vec;
    LLVector3 y_pixel_vec;

    if (mOnHUDAttachment)
    {
        x_pixel_vec = LLVector3::y_axis / (F32)gViewerWindow->getWorldViewWidthRaw();
        y_pixel_vec = LLVector3::z_axis / (F32)gViewerWindow->getWorldViewHeightRaw();
    }
    else
    {
        LLViewerCamera::getInstance()->getPixelVectors(mPositionAgent, y_pixel_vec, x_pixel_vec);
    }

    LLVector3 width_vec = mWidth * x_pixel_vec;
    LLVector3 height_vec = mHeight * y_pixel_vec;

    mRadius = (width_vec + height_vec).magVec() * 0.5f;

    LLVector2 screen_offset;
    screen_offset = mPositionOffset;

    LLVector3 render_position = mPositionAgent
            + (x_pixel_vec * screen_offset.mV[VX])
            + (y_pixel_vec * screen_offset.mV[VY]);

    F32 y_offset = (F32)mOffsetY;

    // Render label

    // Render text
    {
        // -1 mMaxLines means unlimited lines.
        S32 start_segment;
        S32 max_lines = getMaxLines();

        if (max_lines < 0)
        {
            start_segment = 0;
        }
        else
        {
            start_segment = llmax((S32)0, (S32)mTextSegments.size() - max_lines);
        }

        for (std::vector<LLHUDTextSegment>::iterator segment_iter = mTextSegments.begin() + start_segment;
             segment_iter != mTextSegments.end(); ++segment_iter )
        {
            const LLFontGL* fontp = segment_iter->mFont;
            y_offset -= fontp->getLineHeight() - 1; // correction factor to match legacy font metrics

            U8 style = segment_iter->mStyle;
            LLFontGL::ShadowType shadow = LLFontGL::DROP_SHADOW;

            F32 x_offset;
            if (mTextAlignment== ALIGN_TEXT_CENTER)
            {
                x_offset = -0.5f*segment_iter->getWidth(fontp);
            }
            else // ALIGN_LEFT
            {
                x_offset = -0.5f * mWidth + (HORIZONTAL_PADDING / 2.f);
            }

            text_color = segment_iter->mColor;
>>>>>>> e1623bb2
            if (mOnHUDAttachment)
            {
                text_color = linearColor4(text_color);
            }
            text_color.mV[VALPHA] *= alpha_factor;

            hud_render_text(segment_iter->getText(), render_position, *fontp, style, shadow, x_offset, y_offset, text_color, mOnHUDAttachment);
        }
    }
    /// Reset the default color to white.  The renderer expects this to be the default.
    gGL.color4f(1.0f, 1.0f, 1.0f, 1.0f);
}

void LLHUDText::setString(const std::string &text_utf8)
{
    mTextSegments.clear();
    addLine(text_utf8, mColor);
}

void LLHUDText::clearString()
{
    mTextSegments.clear();
}


void LLHUDText::addLine(const std::string &text_utf8,
                        const LLColor4& color,
                        const LLFontGL::StyleFlags style,
                        const LLFontGL* font)
{
    LLWString wline = utf8str_to_wstring(text_utf8);
    if (!wline.empty())
    {
        // use default font for segment if custom font not specified
        if (!font)
        {
            font = mFontp;
        }
        typedef boost::tokenizer<boost::char_separator<llwchar>, LLWString::const_iterator, LLWString > tokenizer;
        LLWString seps(utf8str_to_wstring("\r\n"));
        boost::char_separator<llwchar> sep(seps.c_str());

        tokenizer tokens(wline, sep);
        tokenizer::iterator iter = tokens.begin();

        while (iter != tokens.end())
        {
            U32 line_length = 0;
            do
            {
                F32 max_pixels = HUD_TEXT_MAX_WIDTH_NO_BUBBLE;
                S32 segment_length = font->maxDrawableChars(iter->substr(line_length).c_str(), max_pixels, wline.length(), LLFontGL::WORD_BOUNDARY_IF_POSSIBLE);
                LLHUDTextSegment segment(iter->substr(line_length, segment_length), style, color, font);
                mTextSegments.push_back(segment);
                line_length += segment_length;
            }
            while (line_length != iter->size());
            ++iter;
        }
    }
}

void LLHUDText::setZCompare(const bool zcompare)
{
    mZCompare = zcompare;
}

void LLHUDText::setFont(const LLFontGL* font)
{
    mFontp = font;
}


void LLHUDText::setColor(const LLColor4 &color)
{
    mColor = color;
    for (std::vector<LLHUDTextSegment>::iterator segment_iter = mTextSegments.begin();
         segment_iter != mTextSegments.end(); ++segment_iter )
    {
        segment_iter->mColor = color;
    }
}

void LLHUDText::setAlpha(F32 alpha)
{
    mColor.mV[VALPHA] = alpha;
    for (std::vector<LLHUDTextSegment>::iterator segment_iter = mTextSegments.begin();
         segment_iter != mTextSegments.end(); ++segment_iter )
    {
        segment_iter->mColor.mV[VALPHA] = alpha;
    }
}


void LLHUDText::setDoFade(const bool do_fade)
{
    mDoFade = do_fade;
}

void LLHUDText::updateVisibility()
{
    if (mSourceObject)
    {
        mSourceObject->updateText();
    }

    mPositionAgent = gAgent.getPosAgentFromGlobal(mPositionGlobal);

    if (!mSourceObject)
    {
        // Beacons
<<<<<<< HEAD
		mVisible = true;
		if (mOnHUDAttachment)
		{
			sVisibleHUDTextObjects.push_back(LLPointer<LLHUDText> (this));
		}
		else
		{
			sVisibleTextObjects.push_back(LLPointer<LLHUDText> (this));
		}
		return;
	}

	// Not visible if parent object is dead
	if (mSourceObject->isDead())
	{
		mVisible = false;
		return;
	}

	// for now, all text on hud objects is visible
	if (mOnHUDAttachment)
	{
		mVisible = true;
		sVisibleHUDTextObjects.push_back(LLPointer<LLHUDText> (this));
		mLastDistance = mPositionAgent.mV[VX];
		return;
	}

	// push text towards camera by radius of object, but not past camera
	LLVector3 vec_from_camera = mPositionAgent - LLViewerCamera::getInstance()->getOrigin();
	LLVector3 dir_from_camera = vec_from_camera;
	dir_from_camera.normVec();

	if (dir_from_camera * LLViewerCamera::getInstance()->getAtAxis() <= 0.f)
	{ //text is behind camera, don't render
		mVisible = false;
		return;
	}

	if (vec_from_camera * LLViewerCamera::getInstance()->getAtAxis() <= LLViewerCamera::getInstance()->getNear() + 0.1f + mSourceObject->getVObjRadius())
	{
		mPositionAgent = LLViewerCamera::getInstance()->getOrigin() + vec_from_camera * ((LLViewerCamera::getInstance()->getNear() + 0.1f) / (vec_from_camera * LLViewerCamera::getInstance()->getAtAxis()));
	}
	else
	{
		mPositionAgent -= dir_from_camera * mSourceObject->getVObjRadius();
	}

	mLastDistance = (mPositionAgent - LLViewerCamera::getInstance()->getOrigin()).magVec();

	if (!mTextSegments.size() || (mDoFade && (mLastDistance > mFadeDistance + mFadeRange)))
	{
		mVisible = false;
		return;
	}

	LLVector3 pos_agent_center = gAgent.getPosAgentFromGlobal(mPositionGlobal) - dir_from_camera;
	F32 last_distance_center = (pos_agent_center - LLViewerCamera::getInstance()->getOrigin()).magVec();
	F32 max_draw_distance = gSavedSettings.getF32("PrimTextMaxDrawDistance");

	if(max_draw_distance < 0)
	{
		max_draw_distance = 0;
		gSavedSettings.setF32("PrimTextMaxDrawDistance", max_draw_distance);
	}
	else if(max_draw_distance > MAX_DRAW_DISTANCE)
	{
		max_draw_distance = MAX_DRAW_DISTANCE;
		gSavedSettings.setF32("PrimTextMaxDrawDistance", MAX_DRAW_DISTANCE);
	}

	if(last_distance_center > max_draw_distance)
	{
		mVisible = false;
		return;
	}


	LLVector3 x_pixel_vec;
	LLVector3 y_pixel_vec;

	LLViewerCamera::getInstance()->getPixelVectors(mPositionAgent, y_pixel_vec, x_pixel_vec);

	LLVector3 render_position = mPositionAgent + 			
			(x_pixel_vec * mPositionOffset.mV[VX]) +
			(y_pixel_vec * mPositionOffset.mV[VY]);

	mOffscreen = false;
	if (!LLViewerCamera::getInstance()->sphereInFrustum(render_position, mRadius))
	{
//		if (!mVisibleOffScreen)
//		{
			mVisible = false;
			return;
//		}
//		else
//		{
//			mOffscreen = true;
//		}
	}

	mVisible = true;
	sVisibleTextObjects.push_back(LLPointer<LLHUDText> (this));
=======
        mVisible = TRUE;
        if (mOnHUDAttachment)
        {
            sVisibleHUDTextObjects.push_back(LLPointer<LLHUDText> (this));
        }
        else
        {
            sVisibleTextObjects.push_back(LLPointer<LLHUDText> (this));
        }
        return;
    }

    // Not visible if parent object is dead
    if (mSourceObject->isDead())
    {
        mVisible = FALSE;
        return;
    }

    // for now, all text on hud objects is visible
    if (mOnHUDAttachment)
    {
        mVisible = TRUE;
        sVisibleHUDTextObjects.push_back(LLPointer<LLHUDText> (this));
        mLastDistance = mPositionAgent.mV[VX];
        return;
    }

    // push text towards camera by radius of object, but not past camera
    LLVector3 vec_from_camera = mPositionAgent - LLViewerCamera::getInstance()->getOrigin();
    LLVector3 dir_from_camera = vec_from_camera;
    dir_from_camera.normVec();

    if (dir_from_camera * LLViewerCamera::getInstance()->getAtAxis() <= 0.f)
    { //text is behind camera, don't render
        mVisible = FALSE;
        return;
    }

    if (vec_from_camera * LLViewerCamera::getInstance()->getAtAxis() <= LLViewerCamera::getInstance()->getNear() + 0.1f + mSourceObject->getVObjRadius())
    {
        mPositionAgent = LLViewerCamera::getInstance()->getOrigin() + vec_from_camera * ((LLViewerCamera::getInstance()->getNear() + 0.1f) / (vec_from_camera * LLViewerCamera::getInstance()->getAtAxis()));
    }
    else
    {
        mPositionAgent -= dir_from_camera * mSourceObject->getVObjRadius();
    }

    mLastDistance = (mPositionAgent - LLViewerCamera::getInstance()->getOrigin()).magVec();

    if (!mTextSegments.size() || (mDoFade && (mLastDistance > mFadeDistance + mFadeRange)))
    {
        mVisible = FALSE;
        return;
    }

    LLVector3 pos_agent_center = gAgent.getPosAgentFromGlobal(mPositionGlobal) - dir_from_camera;
    F32 last_distance_center = (pos_agent_center - LLViewerCamera::getInstance()->getOrigin()).magVec();
    F32 max_draw_distance = gSavedSettings.getF32("PrimTextMaxDrawDistance");

    if(max_draw_distance < 0)
    {
        max_draw_distance = 0;
        gSavedSettings.setF32("PrimTextMaxDrawDistance", max_draw_distance);
    }
    else if(max_draw_distance > MAX_DRAW_DISTANCE)
    {
        max_draw_distance = MAX_DRAW_DISTANCE;
        gSavedSettings.setF32("PrimTextMaxDrawDistance", MAX_DRAW_DISTANCE);
    }

    if(last_distance_center > max_draw_distance)
    {
        mVisible = FALSE;
        return;
    }


    LLVector3 x_pixel_vec;
    LLVector3 y_pixel_vec;

    LLViewerCamera::getInstance()->getPixelVectors(mPositionAgent, y_pixel_vec, x_pixel_vec);

    LLVector3 render_position = mPositionAgent +
            (x_pixel_vec * mPositionOffset.mV[VX]) +
            (y_pixel_vec * mPositionOffset.mV[VY]);

    mOffscreen = FALSE;
    if (!LLViewerCamera::getInstance()->sphereInFrustum(render_position, mRadius))
    {
//      if (!mVisibleOffScreen)
//      {
            mVisible = FALSE;
            return;
//      }
//      else
//      {
//          mOffscreen = TRUE;
//      }
    }

    mVisible = TRUE;
    sVisibleTextObjects.push_back(LLPointer<LLHUDText> (this));
>>>>>>> e1623bb2
}

LLVector2 LLHUDText::updateScreenPos(LLVector2 &offset)
{
<<<<<<< HEAD
	LLCoordGL screen_pos;
	LLVector2 screen_pos_vec;
	LLVector3 x_pixel_vec;
	LLVector3 y_pixel_vec;
	LLViewerCamera::getInstance()->getPixelVectors(mPositionAgent, y_pixel_vec, x_pixel_vec);
//	LLVector3 world_pos = mPositionAgent + (offset.mV[VX] * x_pixel_vec) + (offset.mV[VY] * y_pixel_vec);
//	if (!LLViewerCamera::getInstance()->projectPosAgentToScreen(world_pos, screen_pos, false) && mVisibleOffScreen)
//	{
//		// bubble off-screen, so find a spot for it along screen edge
//		LLViewerCamera::getInstance()->projectPosAgentToScreenEdge(world_pos, screen_pos);
//	}

	screen_pos_vec.setVec((F32)screen_pos.mX, (F32)screen_pos.mY);

	LLRect world_rect = gViewerWindow->getWorldViewRectScaled();
	S32 bottom = world_rect.mBottom + STATUS_BAR_HEIGHT;

	LLVector2 screen_center;
	screen_center.mV[VX] = llclamp((F32)screen_pos_vec.mV[VX], (F32)world_rect.mLeft + mWidth * 0.5f, (F32)world_rect.mRight - mWidth * 0.5f);

	if(mVertAlignment == ALIGN_VERT_TOP)
	{
		screen_center.mV[VY] = llclamp((F32)screen_pos_vec.mV[VY], 
			(F32)bottom, 
			(F32)world_rect.mTop - mHeight - (F32)MENU_BAR_HEIGHT);
		mSoftScreenRect.setLeftTopAndSize(screen_center.mV[VX] - (mWidth + BUFFER_SIZE) * 0.5f, 
			screen_center.mV[VY] + (mHeight + BUFFER_SIZE), mWidth + BUFFER_SIZE, mHeight + BUFFER_SIZE);
	}
	else
	{
		screen_center.mV[VY] = llclamp((F32)screen_pos_vec.mV[VY], 
			(F32)bottom + mHeight * 0.5f, 
			(F32)world_rect.mTop - mHeight * 0.5f - (F32)MENU_BAR_HEIGHT);
		mSoftScreenRect.setCenterAndSize(screen_center.mV[VX], screen_center.mV[VY], mWidth + BUFFER_SIZE, mHeight + BUFFER_SIZE);
	}

	return offset + (screen_center - LLVector2((F32)screen_pos.mX, (F32)screen_pos.mY));
=======
    LLCoordGL screen_pos;
    LLVector2 screen_pos_vec;
    LLVector3 x_pixel_vec;
    LLVector3 y_pixel_vec;
    LLViewerCamera::getInstance()->getPixelVectors(mPositionAgent, y_pixel_vec, x_pixel_vec);
//  LLVector3 world_pos = mPositionAgent + (offset.mV[VX] * x_pixel_vec) + (offset.mV[VY] * y_pixel_vec);
//  if (!LLViewerCamera::getInstance()->projectPosAgentToScreen(world_pos, screen_pos, FALSE) && mVisibleOffScreen)
//  {
//      // bubble off-screen, so find a spot for it along screen edge
//      LLViewerCamera::getInstance()->projectPosAgentToScreenEdge(world_pos, screen_pos);
//  }

    screen_pos_vec.setVec((F32)screen_pos.mX, (F32)screen_pos.mY);

    LLRect world_rect = gViewerWindow->getWorldViewRectScaled();
    S32 bottom = world_rect.mBottom + STATUS_BAR_HEIGHT;

    LLVector2 screen_center;
    screen_center.mV[VX] = llclamp((F32)screen_pos_vec.mV[VX], (F32)world_rect.mLeft + mWidth * 0.5f, (F32)world_rect.mRight - mWidth * 0.5f);

    if(mVertAlignment == ALIGN_VERT_TOP)
    {
        screen_center.mV[VY] = llclamp((F32)screen_pos_vec.mV[VY],
            (F32)bottom,
            (F32)world_rect.mTop - mHeight - (F32)MENU_BAR_HEIGHT);
        mSoftScreenRect.setLeftTopAndSize(screen_center.mV[VX] - (mWidth + BUFFER_SIZE) * 0.5f,
            screen_center.mV[VY] + (mHeight + BUFFER_SIZE), mWidth + BUFFER_SIZE, mHeight + BUFFER_SIZE);
    }
    else
    {
        screen_center.mV[VY] = llclamp((F32)screen_pos_vec.mV[VY],
            (F32)bottom + mHeight * 0.5f,
            (F32)world_rect.mTop - mHeight * 0.5f - (F32)MENU_BAR_HEIGHT);
        mSoftScreenRect.setCenterAndSize(screen_center.mV[VX], screen_center.mV[VY], mWidth + BUFFER_SIZE, mHeight + BUFFER_SIZE);
    }

    return offset + (screen_center - LLVector2((F32)screen_pos.mX, (F32)screen_pos.mY));
>>>>>>> e1623bb2
}

void LLHUDText::updateSize()
{
    F32 height = 0.f;
    F32 width = 0.f;

    S32 max_lines = getMaxLines();

    S32 start_segment;
    if (max_lines < 0) start_segment = 0;
    else start_segment = llmax((S32)0, (S32)mTextSegments.size() - max_lines);

    std::vector<LLHUDTextSegment>::iterator iter = mTextSegments.begin() + start_segment;
    while (iter != mTextSegments.end())
    {
        const LLFontGL* fontp = iter->mFont;
        height += fontp->getLineHeight() - 1; // correction factor to match legacy font metrics
        width = llmax(width, llmin(iter->getWidth(fontp), HUD_TEXT_MAX_WIDTH));
        ++iter;
    }

    if (width == 0.f)
    {
        return;
    }

    width += HORIZONTAL_PADDING;
    height += VERTICAL_PADDING;

    // *TODO: Could do some sort of timer-based resize logic here
    F32 u = 1.f;
    mWidth = llmax(width, lerp(mWidth, (F32)width, u));
    mHeight = llmax(height, lerp(mHeight, (F32)height, u));
}

void LLHUDText::updateAll()
{
    // iterate over all text objects, calculate their restoration forces,
    // and add them to the visible set if they are on screen and close enough
    sVisibleTextObjects.clear();
    sVisibleHUDTextObjects.clear();

    TextObjectIterator text_it;
    for (text_it = sTextObjects.begin(); text_it != sTextObjects.end(); ++text_it)
    {
        LLHUDText* textp = (*text_it);
        textp->mTargetPositionOffset.clearVec();
        textp->updateSize();
        textp->updateVisibility();
    }

    // sort back to front for rendering purposes
    std::sort(sVisibleTextObjects.begin(), sVisibleTextObjects.end(), lltextobject_further_away());
    std::sort(sVisibleHUDTextObjects.begin(), sVisibleHUDTextObjects.end(), lltextobject_further_away());
}

//void LLHUDText::setLOD(S32 lod)
//{
//  mLOD = lod;
//  //RN: uncomment this to visualize LOD levels
//  //std::string label = llformat("%d", lod);
//  //setLabel(label);
//}

S32 LLHUDText::getMaxLines()
{
    return mMaxLines;
    //switch(mLOD)
    //{
    //case 0:
    //  return mMaxLines;
    //case 1:
    //  return mMaxLines > 0 ? mMaxLines / 2 : 5;
    //case 2:
    //  return mMaxLines > 0 ? mMaxLines / 3 : 2;
    //default:
    //  // label only
    //  return 0;
    //}
}

void LLHUDText::markDead()
{
    // make sure we have at least one pointer
    // till the end of the function
    LLPointer<LLHUDText> ptr(this);
    sTextObjects.erase(ptr);
    LLHUDObject::markDead();
}

void LLHUDText::renderAllHUD()
{
    LLGLState::checkStates();

    {
        LLGLDepthTest depth(GL_FALSE, GL_FALSE);

        VisibleTextObjectIterator text_it;

        for (text_it = sVisibleHUDTextObjects.begin(); text_it != sVisibleHUDTextObjects.end(); ++text_it)
        {
            (*text_it)->renderText();
        }
    }

    LLVertexBuffer::unbind();

    LLGLState::checkStates();
}

void LLHUDText::shiftAll(const LLVector3& offset)
{
    TextObjectIterator text_it;
    for (text_it = sTextObjects.begin(); text_it != sTextObjects.end(); ++text_it)
    {
        LLHUDText *textp = text_it->get();
        textp->shift(offset);
    }
}

void LLHUDText::shift(const LLVector3& offset)
{
    mPositionAgent += offset;
}

//static
// called when UI scale changes, to flush font width caches
void LLHUDText::reshape()
{
    TextObjectIterator text_it;
    for (text_it = sTextObjects.begin(); text_it != sTextObjects.end(); ++text_it)
    {
        LLHUDText* textp = (*text_it);
        std::vector<LLHUDTextSegment>::iterator segment_iter;
        for (segment_iter = textp->mTextSegments.begin();
             segment_iter != textp->mTextSegments.end(); ++segment_iter )
        {
            segment_iter->clearFontWidthMap();
        }
    }
}

//============================================================================

F32 LLHUDText::LLHUDTextSegment::getWidth(const LLFontGL* font)
{
    std::map<const LLFontGL*, F32>::iterator iter = mFontWidthMap.find(font);
    if (iter != mFontWidthMap.end())
    {
        return iter->second;
    }
    else
    {
        F32 width = font->getWidthF32(mText.c_str());
        mFontWidthMap[font] = width;
        return width;
    }
}<|MERGE_RESOLUTION|>--- conflicted
+++ resolved
@@ -1,929 +1,639 @@
-/**
- * @file llhudtext.cpp
- * @brief Floating text above objects, set via script with llSetText()
- *
- * $LicenseInfo:firstyear=2002&license=viewerlgpl$
- * Second Life Viewer Source Code
- * Copyright (C) 2010, Linden Research, Inc.
- *
- * This library is free software; you can redistribute it and/or
- * modify it under the terms of the GNU Lesser General Public
- * License as published by the Free Software Foundation;
- * version 2.1 of the License only.
- *
- * This library is distributed in the hope that it will be useful,
- * but WITHOUT ANY WARRANTY; without even the implied warranty of
- * MERCHANTABILITY or FITNESS FOR A PARTICULAR PURPOSE.  See the GNU
- * Lesser General Public License for more details.
- *
- * You should have received a copy of the GNU Lesser General Public
- * License along with this library; if not, write to the Free Software
- * Foundation, Inc., 51 Franklin Street, Fifth Floor, Boston, MA  02110-1301  USA
- *
- * Linden Research, Inc., 945 Battery Street, San Francisco, CA  94111  USA
- * $/LicenseInfo$
- */
-
-#include "llviewerprecompiledheaders.h"
-
-#include "llhudtext.h"
-
-#include "llrender.h"
-
-#include "llagent.h"
-#include "llviewercontrol.h"
-#include "llcriticaldamp.h"
-#include "lldrawable.h"
-#include "llfontgl.h"
-#include "llglheaders.h"
-#include "llhudrender.h"
-#include "llui.h"
-#include "llviewercamera.h"
-#include "llviewertexturelist.h"
-#include "llviewerobject.h"
-#include "llvovolume.h"
-#include "llviewerwindow.h"
-#include "llstatusbar.h"
-#include "llmenugl.h"
-#include "pipeline.h"
-#include <boost/tokenizer.hpp>
-
-const F32 HORIZONTAL_PADDING = 15.f;
-const F32 VERTICAL_PADDING = 12.f;
-const F32 BUFFER_SIZE = 2.f;
-const F32 HUD_TEXT_MAX_WIDTH = 190.f;
-const F32 HUD_TEXT_MAX_WIDTH_NO_BUBBLE = 1000.f;
-const F32 MAX_DRAW_DISTANCE = 300.f;
-
-std::set<LLPointer<LLHUDText> > LLHUDText::sTextObjects;
-std::vector<LLPointer<LLHUDText> > LLHUDText::sVisibleTextObjects;
-std::vector<LLPointer<LLHUDText> > LLHUDText::sVisibleHUDTextObjects;
-bool LLHUDText::sDisplayText = true ;
-
-bool lltextobject_further_away::operator()(const LLPointer<LLHUDText>& lhs, const LLPointer<LLHUDText>& rhs) const
-{
-    return lhs->getDistance() > rhs->getDistance();
-}
-
-
-LLHUDText::LLHUDText(const U8 type) :
-<<<<<<< HEAD
-			LLHUDObject(type),
-			mOnHUDAttachment(false),
-//			mVisibleOffScreen(false),
-			mWidth(0.f),
-			mHeight(0.f),
-			mFontp(LLFontGL::getFontSansSerifSmall()),
-			mBoldFontp(LLFontGL::getFontSansSerifBold()),
-			mMass(1.f),
-			mMaxLines(10),
-			mOffsetY(0),
-			mTextAlignment(ALIGN_TEXT_CENTER),
-			mVertAlignment(ALIGN_VERT_CENTER),
-//			mLOD(0),
-			mHidden(false)
-{
-	mColor = LLColor4(1.f, 1.f, 1.f, 1.f);
-	mDoFade = true;
-	mFadeDistance = 8.f;
-	mFadeRange = 4.f;
-	mZCompare = true;
-	mOffscreen = false;
-	mRadius = 0.1f;
-	LLPointer<LLHUDText> ptr(this);
-	sTextObjects.insert(ptr);
-=======
-            LLHUDObject(type),
-            mOnHUDAttachment(FALSE),
-//          mVisibleOffScreen(FALSE),
-            mWidth(0.f),
-            mHeight(0.f),
-            mFontp(LLFontGL::getFontSansSerifSmall()),
-            mBoldFontp(LLFontGL::getFontSansSerifBold()),
-            mMass(1.f),
-            mMaxLines(10),
-            mOffsetY(0),
-            mTextAlignment(ALIGN_TEXT_CENTER),
-            mVertAlignment(ALIGN_VERT_CENTER),
-//          mLOD(0),
-            mHidden(FALSE)
-{
-    mColor = LLColor4(1.f, 1.f, 1.f, 1.f);
-    mDoFade = TRUE;
-    mFadeDistance = 8.f;
-    mFadeRange = 4.f;
-    mZCompare = TRUE;
-    mOffscreen = FALSE;
-    mRadius = 0.1f;
-    LLPointer<LLHUDText> ptr(this);
-    sTextObjects.insert(ptr);
->>>>>>> e1623bb2
-}
-
-LLHUDText::~LLHUDText()
-{
-}
-
-void LLHUDText::render()
-{
-    if (!mOnHUDAttachment && sDisplayText)
-    {
-        LLGLDepthTest gls_depth(GL_TRUE, GL_FALSE);
-        //LLGLDisable gls_stencil(GL_STENCIL_TEST);
-        renderText();
-    }
-}
-
-void LLHUDText::renderText()
-{
-<<<<<<< HEAD
-	if (!mVisible || mHidden)
-	{
-		return;
-	}
-
-	gGL.getTexUnit(0)->enable(LLTexUnit::TT_TEXTURE);
-
-	LLGLState gls_blend(GL_BLEND, true);
-	
-	LLColor4 shadow_color(0.f, 0.f, 0.f, 1.f);
-	F32 alpha_factor = 1.f;
-	LLColor4 text_color = mColor;
-	if (mDoFade)
-	{
-		if (mLastDistance > mFadeDistance)
-		{
-			alpha_factor = llmax(0.f, 1.f - (mLastDistance - mFadeDistance)/mFadeRange);
-			text_color.mV[3] = text_color.mV[3]*alpha_factor;
-		}
-	}
-	if (text_color.mV[3] < 0.01f)
-	{
-		return;
-	}
-	shadow_color.mV[3] = text_color.mV[3];
-
-	mOffsetY = lltrunc(mHeight * ((mVertAlignment == ALIGN_VERT_CENTER) ? 0.5f : 1.f));
-
-	// *TODO: make this a per-text setting
-	LLColor4 bg_color = LLUIColorTable::instance().getColor("ObjectBubbleColor");
-	bg_color.setAlpha(gSavedSettings.getF32("ChatBubbleOpacity") * alpha_factor);
-
-	const S32 border_height = 16;
-	const S32 border_width = 16;
-
-	// *TODO move this into helper function
-	F32 border_scale = 1.f;
-
-	if (border_height * 2 > mHeight)
-	{
-		border_scale = (F32)mHeight / ((F32)border_height * 2.f);
-	}
-	if (border_width * 2 > mWidth)
-	{
-		border_scale = llmin(border_scale, (F32)mWidth / ((F32)border_width * 2.f));
-	}
-
-	// scale screen size of borders down
-	//RN: for now, text on hud objects is never occluded
-
-	LLVector3 x_pixel_vec;
-	LLVector3 y_pixel_vec;
-	
-	if (mOnHUDAttachment)
-	{
-		x_pixel_vec = LLVector3::y_axis / (F32)gViewerWindow->getWorldViewWidthRaw();
-		y_pixel_vec = LLVector3::z_axis / (F32)gViewerWindow->getWorldViewHeightRaw();
-	}
-	else
-	{
-		LLViewerCamera::getInstance()->getPixelVectors(mPositionAgent, y_pixel_vec, x_pixel_vec);
-	}
-
-	LLVector3 width_vec = mWidth * x_pixel_vec;
-	LLVector3 height_vec = mHeight * y_pixel_vec;
-
-	mRadius = (width_vec + height_vec).magVec() * 0.5f;
-
-	LLVector2 screen_offset;
-	screen_offset = mPositionOffset;
-
-	LLVector3 render_position = mPositionAgent  
-			+ (x_pixel_vec * screen_offset.mV[VX])
-			+ (y_pixel_vec * screen_offset.mV[VY]);
-
-	F32 y_offset = (F32)mOffsetY;
-		
-	// Render label
-
-	// Render text
-	{
-		// -1 mMaxLines means unlimited lines.
-		S32 start_segment;
-		S32 max_lines = getMaxLines();
-
-		if (max_lines < 0) 
-		{
-			start_segment = 0;
-		}
-		else 
-		{
-			start_segment = llmax((S32)0, (S32)mTextSegments.size() - max_lines);
-		}
-
-		for (std::vector<LLHUDTextSegment>::iterator segment_iter = mTextSegments.begin() + start_segment;
-			 segment_iter != mTextSegments.end(); ++segment_iter )
-		{
-			const LLFontGL* fontp = segment_iter->mFont;
-			y_offset -= fontp->getLineHeight() - 1; // correction factor to match legacy font metrics
-
-			U8 style = segment_iter->mStyle;
-			LLFontGL::ShadowType shadow = LLFontGL::DROP_SHADOW;
-	
-			F32 x_offset;
-			if (mTextAlignment== ALIGN_TEXT_CENTER)
-			{
-				x_offset = -0.5f*segment_iter->getWidth(fontp);
-			}
-			else // ALIGN_LEFT
-			{
-				x_offset = -0.5f * mWidth + (HORIZONTAL_PADDING / 2.f);
-			}
-
-			text_color = segment_iter->mColor;
-=======
-    if (!mVisible || mHidden)
-    {
-        return;
-    }
-
-    gGL.getTexUnit(0)->enable(LLTexUnit::TT_TEXTURE);
-
-    LLGLState gls_blend(GL_BLEND, TRUE);
-
-    LLColor4 shadow_color(0.f, 0.f, 0.f, 1.f);
-    F32 alpha_factor = 1.f;
-    LLColor4 text_color = mColor;
-    if (mDoFade)
-    {
-        if (mLastDistance > mFadeDistance)
-        {
-            alpha_factor = llmax(0.f, 1.f - (mLastDistance - mFadeDistance)/mFadeRange);
-            text_color.mV[3] = text_color.mV[3]*alpha_factor;
-        }
-    }
-    if (text_color.mV[3] < 0.01f)
-    {
-        return;
-    }
-    shadow_color.mV[3] = text_color.mV[3];
-
-    mOffsetY = lltrunc(mHeight * ((mVertAlignment == ALIGN_VERT_CENTER) ? 0.5f : 1.f));
-
-    // *TODO: make this a per-text setting
-    LLColor4 bg_color = LLUIColorTable::instance().getColor("ObjectBubbleColor");
-    bg_color.setAlpha(gSavedSettings.getF32("ChatBubbleOpacity") * alpha_factor);
-
-    const S32 border_height = 16;
-    const S32 border_width = 16;
-
-    // *TODO move this into helper function
-    F32 border_scale = 1.f;
-
-    if (border_height * 2 > mHeight)
-    {
-        border_scale = (F32)mHeight / ((F32)border_height * 2.f);
-    }
-    if (border_width * 2 > mWidth)
-    {
-        border_scale = llmin(border_scale, (F32)mWidth / ((F32)border_width * 2.f));
-    }
-
-    // scale screen size of borders down
-    //RN: for now, text on hud objects is never occluded
-
-    LLVector3 x_pixel_vec;
-    LLVector3 y_pixel_vec;
-
-    if (mOnHUDAttachment)
-    {
-        x_pixel_vec = LLVector3::y_axis / (F32)gViewerWindow->getWorldViewWidthRaw();
-        y_pixel_vec = LLVector3::z_axis / (F32)gViewerWindow->getWorldViewHeightRaw();
-    }
-    else
-    {
-        LLViewerCamera::getInstance()->getPixelVectors(mPositionAgent, y_pixel_vec, x_pixel_vec);
-    }
-
-    LLVector3 width_vec = mWidth * x_pixel_vec;
-    LLVector3 height_vec = mHeight * y_pixel_vec;
-
-    mRadius = (width_vec + height_vec).magVec() * 0.5f;
-
-    LLVector2 screen_offset;
-    screen_offset = mPositionOffset;
-
-    LLVector3 render_position = mPositionAgent
-            + (x_pixel_vec * screen_offset.mV[VX])
-            + (y_pixel_vec * screen_offset.mV[VY]);
-
-    F32 y_offset = (F32)mOffsetY;
-
-    // Render label
-
-    // Render text
-    {
-        // -1 mMaxLines means unlimited lines.
-        S32 start_segment;
-        S32 max_lines = getMaxLines();
-
-        if (max_lines < 0)
-        {
-            start_segment = 0;
-        }
-        else
-        {
-            start_segment = llmax((S32)0, (S32)mTextSegments.size() - max_lines);
-        }
-
-        for (std::vector<LLHUDTextSegment>::iterator segment_iter = mTextSegments.begin() + start_segment;
-             segment_iter != mTextSegments.end(); ++segment_iter )
-        {
-            const LLFontGL* fontp = segment_iter->mFont;
-            y_offset -= fontp->getLineHeight() - 1; // correction factor to match legacy font metrics
-
-            U8 style = segment_iter->mStyle;
-            LLFontGL::ShadowType shadow = LLFontGL::DROP_SHADOW;
-
-            F32 x_offset;
-            if (mTextAlignment== ALIGN_TEXT_CENTER)
-            {
-                x_offset = -0.5f*segment_iter->getWidth(fontp);
-            }
-            else // ALIGN_LEFT
-            {
-                x_offset = -0.5f * mWidth + (HORIZONTAL_PADDING / 2.f);
-            }
-
-            text_color = segment_iter->mColor;
->>>>>>> e1623bb2
-            if (mOnHUDAttachment)
-            {
-                text_color = linearColor4(text_color);
-            }
-            text_color.mV[VALPHA] *= alpha_factor;
-
-            hud_render_text(segment_iter->getText(), render_position, *fontp, style, shadow, x_offset, y_offset, text_color, mOnHUDAttachment);
-        }
-    }
-    /// Reset the default color to white.  The renderer expects this to be the default.
-    gGL.color4f(1.0f, 1.0f, 1.0f, 1.0f);
-}
-
-void LLHUDText::setString(const std::string &text_utf8)
-{
-    mTextSegments.clear();
-    addLine(text_utf8, mColor);
-}
-
-void LLHUDText::clearString()
-{
-    mTextSegments.clear();
-}
-
-
-void LLHUDText::addLine(const std::string &text_utf8,
-                        const LLColor4& color,
-                        const LLFontGL::StyleFlags style,
-                        const LLFontGL* font)
-{
-    LLWString wline = utf8str_to_wstring(text_utf8);
-    if (!wline.empty())
-    {
-        // use default font for segment if custom font not specified
-        if (!font)
-        {
-            font = mFontp;
-        }
-        typedef boost::tokenizer<boost::char_separator<llwchar>, LLWString::const_iterator, LLWString > tokenizer;
-        LLWString seps(utf8str_to_wstring("\r\n"));
-        boost::char_separator<llwchar> sep(seps.c_str());
-
-        tokenizer tokens(wline, sep);
-        tokenizer::iterator iter = tokens.begin();
-
-        while (iter != tokens.end())
-        {
-            U32 line_length = 0;
-            do
-            {
-                F32 max_pixels = HUD_TEXT_MAX_WIDTH_NO_BUBBLE;
-                S32 segment_length = font->maxDrawableChars(iter->substr(line_length).c_str(), max_pixels, wline.length(), LLFontGL::WORD_BOUNDARY_IF_POSSIBLE);
-                LLHUDTextSegment segment(iter->substr(line_length, segment_length), style, color, font);
-                mTextSegments.push_back(segment);
-                line_length += segment_length;
-            }
-            while (line_length != iter->size());
-            ++iter;
-        }
-    }
-}
-
-void LLHUDText::setZCompare(const bool zcompare)
-{
-    mZCompare = zcompare;
-}
-
-void LLHUDText::setFont(const LLFontGL* font)
-{
-    mFontp = font;
-}
-
-
-void LLHUDText::setColor(const LLColor4 &color)
-{
-    mColor = color;
-    for (std::vector<LLHUDTextSegment>::iterator segment_iter = mTextSegments.begin();
-         segment_iter != mTextSegments.end(); ++segment_iter )
-    {
-        segment_iter->mColor = color;
-    }
-}
-
-void LLHUDText::setAlpha(F32 alpha)
-{
-    mColor.mV[VALPHA] = alpha;
-    for (std::vector<LLHUDTextSegment>::iterator segment_iter = mTextSegments.begin();
-         segment_iter != mTextSegments.end(); ++segment_iter )
-    {
-        segment_iter->mColor.mV[VALPHA] = alpha;
-    }
-}
-
-
-void LLHUDText::setDoFade(const bool do_fade)
-{
-    mDoFade = do_fade;
-}
-
-void LLHUDText::updateVisibility()
-{
-    if (mSourceObject)
-    {
-        mSourceObject->updateText();
-    }
-
-    mPositionAgent = gAgent.getPosAgentFromGlobal(mPositionGlobal);
-
-    if (!mSourceObject)
-    {
-        // Beacons
-<<<<<<< HEAD
-		mVisible = true;
-		if (mOnHUDAttachment)
-		{
-			sVisibleHUDTextObjects.push_back(LLPointer<LLHUDText> (this));
-		}
-		else
-		{
-			sVisibleTextObjects.push_back(LLPointer<LLHUDText> (this));
-		}
-		return;
-	}
-
-	// Not visible if parent object is dead
-	if (mSourceObject->isDead())
-	{
-		mVisible = false;
-		return;
-	}
-
-	// for now, all text on hud objects is visible
-	if (mOnHUDAttachment)
-	{
-		mVisible = true;
-		sVisibleHUDTextObjects.push_back(LLPointer<LLHUDText> (this));
-		mLastDistance = mPositionAgent.mV[VX];
-		return;
-	}
-
-	// push text towards camera by radius of object, but not past camera
-	LLVector3 vec_from_camera = mPositionAgent - LLViewerCamera::getInstance()->getOrigin();
-	LLVector3 dir_from_camera = vec_from_camera;
-	dir_from_camera.normVec();
-
-	if (dir_from_camera * LLViewerCamera::getInstance()->getAtAxis() <= 0.f)
-	{ //text is behind camera, don't render
-		mVisible = false;
-		return;
-	}
-
-	if (vec_from_camera * LLViewerCamera::getInstance()->getAtAxis() <= LLViewerCamera::getInstance()->getNear() + 0.1f + mSourceObject->getVObjRadius())
-	{
-		mPositionAgent = LLViewerCamera::getInstance()->getOrigin() + vec_from_camera * ((LLViewerCamera::getInstance()->getNear() + 0.1f) / (vec_from_camera * LLViewerCamera::getInstance()->getAtAxis()));
-	}
-	else
-	{
-		mPositionAgent -= dir_from_camera * mSourceObject->getVObjRadius();
-	}
-
-	mLastDistance = (mPositionAgent - LLViewerCamera::getInstance()->getOrigin()).magVec();
-
-	if (!mTextSegments.size() || (mDoFade && (mLastDistance > mFadeDistance + mFadeRange)))
-	{
-		mVisible = false;
-		return;
-	}
-
-	LLVector3 pos_agent_center = gAgent.getPosAgentFromGlobal(mPositionGlobal) - dir_from_camera;
-	F32 last_distance_center = (pos_agent_center - LLViewerCamera::getInstance()->getOrigin()).magVec();
-	F32 max_draw_distance = gSavedSettings.getF32("PrimTextMaxDrawDistance");
-
-	if(max_draw_distance < 0)
-	{
-		max_draw_distance = 0;
-		gSavedSettings.setF32("PrimTextMaxDrawDistance", max_draw_distance);
-	}
-	else if(max_draw_distance > MAX_DRAW_DISTANCE)
-	{
-		max_draw_distance = MAX_DRAW_DISTANCE;
-		gSavedSettings.setF32("PrimTextMaxDrawDistance", MAX_DRAW_DISTANCE);
-	}
-
-	if(last_distance_center > max_draw_distance)
-	{
-		mVisible = false;
-		return;
-	}
-
-
-	LLVector3 x_pixel_vec;
-	LLVector3 y_pixel_vec;
-
-	LLViewerCamera::getInstance()->getPixelVectors(mPositionAgent, y_pixel_vec, x_pixel_vec);
-
-	LLVector3 render_position = mPositionAgent + 			
-			(x_pixel_vec * mPositionOffset.mV[VX]) +
-			(y_pixel_vec * mPositionOffset.mV[VY]);
-
-	mOffscreen = false;
-	if (!LLViewerCamera::getInstance()->sphereInFrustum(render_position, mRadius))
-	{
-//		if (!mVisibleOffScreen)
-//		{
-			mVisible = false;
-			return;
-//		}
-//		else
-//		{
-//			mOffscreen = true;
-//		}
-	}
-
-	mVisible = true;
-	sVisibleTextObjects.push_back(LLPointer<LLHUDText> (this));
-=======
-        mVisible = TRUE;
-        if (mOnHUDAttachment)
-        {
-            sVisibleHUDTextObjects.push_back(LLPointer<LLHUDText> (this));
-        }
-        else
-        {
-            sVisibleTextObjects.push_back(LLPointer<LLHUDText> (this));
-        }
-        return;
-    }
-
-    // Not visible if parent object is dead
-    if (mSourceObject->isDead())
-    {
-        mVisible = FALSE;
-        return;
-    }
-
-    // for now, all text on hud objects is visible
-    if (mOnHUDAttachment)
-    {
-        mVisible = TRUE;
-        sVisibleHUDTextObjects.push_back(LLPointer<LLHUDText> (this));
-        mLastDistance = mPositionAgent.mV[VX];
-        return;
-    }
-
-    // push text towards camera by radius of object, but not past camera
-    LLVector3 vec_from_camera = mPositionAgent - LLViewerCamera::getInstance()->getOrigin();
-    LLVector3 dir_from_camera = vec_from_camera;
-    dir_from_camera.normVec();
-
-    if (dir_from_camera * LLViewerCamera::getInstance()->getAtAxis() <= 0.f)
-    { //text is behind camera, don't render
-        mVisible = FALSE;
-        return;
-    }
-
-    if (vec_from_camera * LLViewerCamera::getInstance()->getAtAxis() <= LLViewerCamera::getInstance()->getNear() + 0.1f + mSourceObject->getVObjRadius())
-    {
-        mPositionAgent = LLViewerCamera::getInstance()->getOrigin() + vec_from_camera * ((LLViewerCamera::getInstance()->getNear() + 0.1f) / (vec_from_camera * LLViewerCamera::getInstance()->getAtAxis()));
-    }
-    else
-    {
-        mPositionAgent -= dir_from_camera * mSourceObject->getVObjRadius();
-    }
-
-    mLastDistance = (mPositionAgent - LLViewerCamera::getInstance()->getOrigin()).magVec();
-
-    if (!mTextSegments.size() || (mDoFade && (mLastDistance > mFadeDistance + mFadeRange)))
-    {
-        mVisible = FALSE;
-        return;
-    }
-
-    LLVector3 pos_agent_center = gAgent.getPosAgentFromGlobal(mPositionGlobal) - dir_from_camera;
-    F32 last_distance_center = (pos_agent_center - LLViewerCamera::getInstance()->getOrigin()).magVec();
-    F32 max_draw_distance = gSavedSettings.getF32("PrimTextMaxDrawDistance");
-
-    if(max_draw_distance < 0)
-    {
-        max_draw_distance = 0;
-        gSavedSettings.setF32("PrimTextMaxDrawDistance", max_draw_distance);
-    }
-    else if(max_draw_distance > MAX_DRAW_DISTANCE)
-    {
-        max_draw_distance = MAX_DRAW_DISTANCE;
-        gSavedSettings.setF32("PrimTextMaxDrawDistance", MAX_DRAW_DISTANCE);
-    }
-
-    if(last_distance_center > max_draw_distance)
-    {
-        mVisible = FALSE;
-        return;
-    }
-
-
-    LLVector3 x_pixel_vec;
-    LLVector3 y_pixel_vec;
-
-    LLViewerCamera::getInstance()->getPixelVectors(mPositionAgent, y_pixel_vec, x_pixel_vec);
-
-    LLVector3 render_position = mPositionAgent +
-            (x_pixel_vec * mPositionOffset.mV[VX]) +
-            (y_pixel_vec * mPositionOffset.mV[VY]);
-
-    mOffscreen = FALSE;
-    if (!LLViewerCamera::getInstance()->sphereInFrustum(render_position, mRadius))
-    {
-//      if (!mVisibleOffScreen)
-//      {
-            mVisible = FALSE;
-            return;
-//      }
-//      else
-//      {
-//          mOffscreen = TRUE;
-//      }
-    }
-
-    mVisible = TRUE;
-    sVisibleTextObjects.push_back(LLPointer<LLHUDText> (this));
->>>>>>> e1623bb2
-}
-
-LLVector2 LLHUDText::updateScreenPos(LLVector2 &offset)
-{
-<<<<<<< HEAD
-	LLCoordGL screen_pos;
-	LLVector2 screen_pos_vec;
-	LLVector3 x_pixel_vec;
-	LLVector3 y_pixel_vec;
-	LLViewerCamera::getInstance()->getPixelVectors(mPositionAgent, y_pixel_vec, x_pixel_vec);
-//	LLVector3 world_pos = mPositionAgent + (offset.mV[VX] * x_pixel_vec) + (offset.mV[VY] * y_pixel_vec);
-//	if (!LLViewerCamera::getInstance()->projectPosAgentToScreen(world_pos, screen_pos, false) && mVisibleOffScreen)
-//	{
-//		// bubble off-screen, so find a spot for it along screen edge
-//		LLViewerCamera::getInstance()->projectPosAgentToScreenEdge(world_pos, screen_pos);
-//	}
-
-	screen_pos_vec.setVec((F32)screen_pos.mX, (F32)screen_pos.mY);
-
-	LLRect world_rect = gViewerWindow->getWorldViewRectScaled();
-	S32 bottom = world_rect.mBottom + STATUS_BAR_HEIGHT;
-
-	LLVector2 screen_center;
-	screen_center.mV[VX] = llclamp((F32)screen_pos_vec.mV[VX], (F32)world_rect.mLeft + mWidth * 0.5f, (F32)world_rect.mRight - mWidth * 0.5f);
-
-	if(mVertAlignment == ALIGN_VERT_TOP)
-	{
-		screen_center.mV[VY] = llclamp((F32)screen_pos_vec.mV[VY], 
-			(F32)bottom, 
-			(F32)world_rect.mTop - mHeight - (F32)MENU_BAR_HEIGHT);
-		mSoftScreenRect.setLeftTopAndSize(screen_center.mV[VX] - (mWidth + BUFFER_SIZE) * 0.5f, 
-			screen_center.mV[VY] + (mHeight + BUFFER_SIZE), mWidth + BUFFER_SIZE, mHeight + BUFFER_SIZE);
-	}
-	else
-	{
-		screen_center.mV[VY] = llclamp((F32)screen_pos_vec.mV[VY], 
-			(F32)bottom + mHeight * 0.5f, 
-			(F32)world_rect.mTop - mHeight * 0.5f - (F32)MENU_BAR_HEIGHT);
-		mSoftScreenRect.setCenterAndSize(screen_center.mV[VX], screen_center.mV[VY], mWidth + BUFFER_SIZE, mHeight + BUFFER_SIZE);
-	}
-
-	return offset + (screen_center - LLVector2((F32)screen_pos.mX, (F32)screen_pos.mY));
-=======
-    LLCoordGL screen_pos;
-    LLVector2 screen_pos_vec;
-    LLVector3 x_pixel_vec;
-    LLVector3 y_pixel_vec;
-    LLViewerCamera::getInstance()->getPixelVectors(mPositionAgent, y_pixel_vec, x_pixel_vec);
-//  LLVector3 world_pos = mPositionAgent + (offset.mV[VX] * x_pixel_vec) + (offset.mV[VY] * y_pixel_vec);
-//  if (!LLViewerCamera::getInstance()->projectPosAgentToScreen(world_pos, screen_pos, FALSE) && mVisibleOffScreen)
-//  {
-//      // bubble off-screen, so find a spot for it along screen edge
-//      LLViewerCamera::getInstance()->projectPosAgentToScreenEdge(world_pos, screen_pos);
-//  }
-
-    screen_pos_vec.setVec((F32)screen_pos.mX, (F32)screen_pos.mY);
-
-    LLRect world_rect = gViewerWindow->getWorldViewRectScaled();
-    S32 bottom = world_rect.mBottom + STATUS_BAR_HEIGHT;
-
-    LLVector2 screen_center;
-    screen_center.mV[VX] = llclamp((F32)screen_pos_vec.mV[VX], (F32)world_rect.mLeft + mWidth * 0.5f, (F32)world_rect.mRight - mWidth * 0.5f);
-
-    if(mVertAlignment == ALIGN_VERT_TOP)
-    {
-        screen_center.mV[VY] = llclamp((F32)screen_pos_vec.mV[VY],
-            (F32)bottom,
-            (F32)world_rect.mTop - mHeight - (F32)MENU_BAR_HEIGHT);
-        mSoftScreenRect.setLeftTopAndSize(screen_center.mV[VX] - (mWidth + BUFFER_SIZE) * 0.5f,
-            screen_center.mV[VY] + (mHeight + BUFFER_SIZE), mWidth + BUFFER_SIZE, mHeight + BUFFER_SIZE);
-    }
-    else
-    {
-        screen_center.mV[VY] = llclamp((F32)screen_pos_vec.mV[VY],
-            (F32)bottom + mHeight * 0.5f,
-            (F32)world_rect.mTop - mHeight * 0.5f - (F32)MENU_BAR_HEIGHT);
-        mSoftScreenRect.setCenterAndSize(screen_center.mV[VX], screen_center.mV[VY], mWidth + BUFFER_SIZE, mHeight + BUFFER_SIZE);
-    }
-
-    return offset + (screen_center - LLVector2((F32)screen_pos.mX, (F32)screen_pos.mY));
->>>>>>> e1623bb2
-}
-
-void LLHUDText::updateSize()
-{
-    F32 height = 0.f;
-    F32 width = 0.f;
-
-    S32 max_lines = getMaxLines();
-
-    S32 start_segment;
-    if (max_lines < 0) start_segment = 0;
-    else start_segment = llmax((S32)0, (S32)mTextSegments.size() - max_lines);
-
-    std::vector<LLHUDTextSegment>::iterator iter = mTextSegments.begin() + start_segment;
-    while (iter != mTextSegments.end())
-    {
-        const LLFontGL* fontp = iter->mFont;
-        height += fontp->getLineHeight() - 1; // correction factor to match legacy font metrics
-        width = llmax(width, llmin(iter->getWidth(fontp), HUD_TEXT_MAX_WIDTH));
-        ++iter;
-    }
-
-    if (width == 0.f)
-    {
-        return;
-    }
-
-    width += HORIZONTAL_PADDING;
-    height += VERTICAL_PADDING;
-
-    // *TODO: Could do some sort of timer-based resize logic here
-    F32 u = 1.f;
-    mWidth = llmax(width, lerp(mWidth, (F32)width, u));
-    mHeight = llmax(height, lerp(mHeight, (F32)height, u));
-}
-
-void LLHUDText::updateAll()
-{
-    // iterate over all text objects, calculate their restoration forces,
-    // and add them to the visible set if they are on screen and close enough
-    sVisibleTextObjects.clear();
-    sVisibleHUDTextObjects.clear();
-
-    TextObjectIterator text_it;
-    for (text_it = sTextObjects.begin(); text_it != sTextObjects.end(); ++text_it)
-    {
-        LLHUDText* textp = (*text_it);
-        textp->mTargetPositionOffset.clearVec();
-        textp->updateSize();
-        textp->updateVisibility();
-    }
-
-    // sort back to front for rendering purposes
-    std::sort(sVisibleTextObjects.begin(), sVisibleTextObjects.end(), lltextobject_further_away());
-    std::sort(sVisibleHUDTextObjects.begin(), sVisibleHUDTextObjects.end(), lltextobject_further_away());
-}
-
-//void LLHUDText::setLOD(S32 lod)
-//{
-//  mLOD = lod;
-//  //RN: uncomment this to visualize LOD levels
-//  //std::string label = llformat("%d", lod);
-//  //setLabel(label);
-//}
-
-S32 LLHUDText::getMaxLines()
-{
-    return mMaxLines;
-    //switch(mLOD)
-    //{
-    //case 0:
-    //  return mMaxLines;
-    //case 1:
-    //  return mMaxLines > 0 ? mMaxLines / 2 : 5;
-    //case 2:
-    //  return mMaxLines > 0 ? mMaxLines / 3 : 2;
-    //default:
-    //  // label only
-    //  return 0;
-    //}
-}
-
-void LLHUDText::markDead()
-{
-    // make sure we have at least one pointer
-    // till the end of the function
-    LLPointer<LLHUDText> ptr(this);
-    sTextObjects.erase(ptr);
-    LLHUDObject::markDead();
-}
-
-void LLHUDText::renderAllHUD()
-{
-    LLGLState::checkStates();
-
-    {
-        LLGLDepthTest depth(GL_FALSE, GL_FALSE);
-
-        VisibleTextObjectIterator text_it;
-
-        for (text_it = sVisibleHUDTextObjects.begin(); text_it != sVisibleHUDTextObjects.end(); ++text_it)
-        {
-            (*text_it)->renderText();
-        }
-    }
-
-    LLVertexBuffer::unbind();
-
-    LLGLState::checkStates();
-}
-
-void LLHUDText::shiftAll(const LLVector3& offset)
-{
-    TextObjectIterator text_it;
-    for (text_it = sTextObjects.begin(); text_it != sTextObjects.end(); ++text_it)
-    {
-        LLHUDText *textp = text_it->get();
-        textp->shift(offset);
-    }
-}
-
-void LLHUDText::shift(const LLVector3& offset)
-{
-    mPositionAgent += offset;
-}
-
-//static
-// called when UI scale changes, to flush font width caches
-void LLHUDText::reshape()
-{
-    TextObjectIterator text_it;
-    for (text_it = sTextObjects.begin(); text_it != sTextObjects.end(); ++text_it)
-    {
-        LLHUDText* textp = (*text_it);
-        std::vector<LLHUDTextSegment>::iterator segment_iter;
-        for (segment_iter = textp->mTextSegments.begin();
-             segment_iter != textp->mTextSegments.end(); ++segment_iter )
-        {
-            segment_iter->clearFontWidthMap();
-        }
-    }
-}
-
-//============================================================================
-
-F32 LLHUDText::LLHUDTextSegment::getWidth(const LLFontGL* font)
-{
-    std::map<const LLFontGL*, F32>::iterator iter = mFontWidthMap.find(font);
-    if (iter != mFontWidthMap.end())
-    {
-        return iter->second;
-    }
-    else
-    {
-        F32 width = font->getWidthF32(mText.c_str());
-        mFontWidthMap[font] = width;
-        return width;
-    }
-}+/**
+ * @file llhudtext.cpp
+ * @brief Floating text above objects, set via script with llSetText()
+ *
+ * $LicenseInfo:firstyear=2002&license=viewerlgpl$
+ * Second Life Viewer Source Code
+ * Copyright (C) 2010, Linden Research, Inc.
+ *
+ * This library is free software; you can redistribute it and/or
+ * modify it under the terms of the GNU Lesser General Public
+ * License as published by the Free Software Foundation;
+ * version 2.1 of the License only.
+ *
+ * This library is distributed in the hope that it will be useful,
+ * but WITHOUT ANY WARRANTY; without even the implied warranty of
+ * MERCHANTABILITY or FITNESS FOR A PARTICULAR PURPOSE.  See the GNU
+ * Lesser General Public License for more details.
+ *
+ * You should have received a copy of the GNU Lesser General Public
+ * License along with this library; if not, write to the Free Software
+ * Foundation, Inc., 51 Franklin Street, Fifth Floor, Boston, MA  02110-1301  USA
+ *
+ * Linden Research, Inc., 945 Battery Street, San Francisco, CA  94111  USA
+ * $/LicenseInfo$
+ */
+
+#include "llviewerprecompiledheaders.h"
+
+#include "llhudtext.h"
+
+#include "llrender.h"
+
+#include "llagent.h"
+#include "llviewercontrol.h"
+#include "llcriticaldamp.h"
+#include "lldrawable.h"
+#include "llfontgl.h"
+#include "llglheaders.h"
+#include "llhudrender.h"
+#include "llui.h"
+#include "llviewercamera.h"
+#include "llviewertexturelist.h"
+#include "llviewerobject.h"
+#include "llvovolume.h"
+#include "llviewerwindow.h"
+#include "llstatusbar.h"
+#include "llmenugl.h"
+#include "pipeline.h"
+#include <boost/tokenizer.hpp>
+
+const F32 HORIZONTAL_PADDING = 15.f;
+const F32 VERTICAL_PADDING = 12.f;
+const F32 BUFFER_SIZE = 2.f;
+const F32 HUD_TEXT_MAX_WIDTH = 190.f;
+const F32 HUD_TEXT_MAX_WIDTH_NO_BUBBLE = 1000.f;
+const F32 MAX_DRAW_DISTANCE = 300.f;
+
+std::set<LLPointer<LLHUDText> > LLHUDText::sTextObjects;
+std::vector<LLPointer<LLHUDText> > LLHUDText::sVisibleTextObjects;
+std::vector<LLPointer<LLHUDText> > LLHUDText::sVisibleHUDTextObjects;
+bool LLHUDText::sDisplayText = true ;
+
+bool lltextobject_further_away::operator()(const LLPointer<LLHUDText>& lhs, const LLPointer<LLHUDText>& rhs) const
+{
+    return lhs->getDistance() > rhs->getDistance();
+}
+
+
+LLHUDText::LLHUDText(const U8 type) :
+            LLHUDObject(type),
+            mOnHUDAttachment(false),
+//          mVisibleOffScreen(false),
+            mWidth(0.f),
+            mHeight(0.f),
+            mFontp(LLFontGL::getFontSansSerifSmall()),
+            mBoldFontp(LLFontGL::getFontSansSerifBold()),
+            mMass(1.f),
+            mMaxLines(10),
+            mOffsetY(0),
+            mTextAlignment(ALIGN_TEXT_CENTER),
+            mVertAlignment(ALIGN_VERT_CENTER),
+//          mLOD(0),
+            mHidden(false)
+{
+    mColor = LLColor4(1.f, 1.f, 1.f, 1.f);
+    mDoFade = true;
+    mFadeDistance = 8.f;
+    mFadeRange = 4.f;
+    mZCompare = true;
+    mOffscreen = false;
+    mRadius = 0.1f;
+    LLPointer<LLHUDText> ptr(this);
+    sTextObjects.insert(ptr);
+}
+
+LLHUDText::~LLHUDText()
+{
+}
+
+void LLHUDText::render()
+{
+    if (!mOnHUDAttachment && sDisplayText)
+    {
+        LLGLDepthTest gls_depth(GL_TRUE, GL_FALSE);
+        //LLGLDisable gls_stencil(GL_STENCIL_TEST);
+        renderText();
+    }
+}
+
+void LLHUDText::renderText()
+{
+    if (!mVisible || mHidden)
+    {
+        return;
+    }
+
+    gGL.getTexUnit(0)->enable(LLTexUnit::TT_TEXTURE);
+
+    LLGLState gls_blend(GL_BLEND, true);
+
+    LLColor4 shadow_color(0.f, 0.f, 0.f, 1.f);
+    F32 alpha_factor = 1.f;
+    LLColor4 text_color = mColor;
+    if (mDoFade)
+    {
+        if (mLastDistance > mFadeDistance)
+        {
+            alpha_factor = llmax(0.f, 1.f - (mLastDistance - mFadeDistance)/mFadeRange);
+            text_color.mV[3] = text_color.mV[3]*alpha_factor;
+        }
+    }
+    if (text_color.mV[3] < 0.01f)
+    {
+        return;
+    }
+    shadow_color.mV[3] = text_color.mV[3];
+
+    mOffsetY = lltrunc(mHeight * ((mVertAlignment == ALIGN_VERT_CENTER) ? 0.5f : 1.f));
+
+    // *TODO: make this a per-text setting
+    LLColor4 bg_color = LLUIColorTable::instance().getColor("ObjectBubbleColor");
+    bg_color.setAlpha(gSavedSettings.getF32("ChatBubbleOpacity") * alpha_factor);
+
+    const S32 border_height = 16;
+    const S32 border_width = 16;
+
+    // *TODO move this into helper function
+    F32 border_scale = 1.f;
+
+    if (border_height * 2 > mHeight)
+    {
+        border_scale = (F32)mHeight / ((F32)border_height * 2.f);
+    }
+    if (border_width * 2 > mWidth)
+    {
+        border_scale = llmin(border_scale, (F32)mWidth / ((F32)border_width * 2.f));
+    }
+
+    // scale screen size of borders down
+    //RN: for now, text on hud objects is never occluded
+
+    LLVector3 x_pixel_vec;
+    LLVector3 y_pixel_vec;
+
+    if (mOnHUDAttachment)
+    {
+        x_pixel_vec = LLVector3::y_axis / (F32)gViewerWindow->getWorldViewWidthRaw();
+        y_pixel_vec = LLVector3::z_axis / (F32)gViewerWindow->getWorldViewHeightRaw();
+    }
+    else
+    {
+        LLViewerCamera::getInstance()->getPixelVectors(mPositionAgent, y_pixel_vec, x_pixel_vec);
+    }
+
+    LLVector3 width_vec = mWidth * x_pixel_vec;
+    LLVector3 height_vec = mHeight * y_pixel_vec;
+
+    mRadius = (width_vec + height_vec).magVec() * 0.5f;
+
+    LLVector2 screen_offset;
+    screen_offset = mPositionOffset;
+
+    LLVector3 render_position = mPositionAgent
+            + (x_pixel_vec * screen_offset.mV[VX])
+            + (y_pixel_vec * screen_offset.mV[VY]);
+
+    F32 y_offset = (F32)mOffsetY;
+
+    // Render label
+
+    // Render text
+    {
+        // -1 mMaxLines means unlimited lines.
+        S32 start_segment;
+        S32 max_lines = getMaxLines();
+
+        if (max_lines < 0)
+        {
+            start_segment = 0;
+        }
+        else
+        {
+            start_segment = llmax((S32)0, (S32)mTextSegments.size() - max_lines);
+        }
+
+        for (std::vector<LLHUDTextSegment>::iterator segment_iter = mTextSegments.begin() + start_segment;
+             segment_iter != mTextSegments.end(); ++segment_iter )
+        {
+            const LLFontGL* fontp = segment_iter->mFont;
+            y_offset -= fontp->getLineHeight() - 1; // correction factor to match legacy font metrics
+
+            U8 style = segment_iter->mStyle;
+            LLFontGL::ShadowType shadow = LLFontGL::DROP_SHADOW;
+
+            F32 x_offset;
+            if (mTextAlignment== ALIGN_TEXT_CENTER)
+            {
+                x_offset = -0.5f*segment_iter->getWidth(fontp);
+            }
+            else // ALIGN_LEFT
+            {
+                x_offset = -0.5f * mWidth + (HORIZONTAL_PADDING / 2.f);
+            }
+
+            text_color = segment_iter->mColor;
+            if (mOnHUDAttachment)
+            {
+                text_color = linearColor4(text_color);
+            }
+            text_color.mV[VALPHA] *= alpha_factor;
+
+            hud_render_text(segment_iter->getText(), render_position, *fontp, style, shadow, x_offset, y_offset, text_color, mOnHUDAttachment);
+        }
+    }
+    /// Reset the default color to white.  The renderer expects this to be the default.
+    gGL.color4f(1.0f, 1.0f, 1.0f, 1.0f);
+}
+
+void LLHUDText::setString(const std::string &text_utf8)
+{
+    mTextSegments.clear();
+    addLine(text_utf8, mColor);
+}
+
+void LLHUDText::clearString()
+{
+    mTextSegments.clear();
+}
+
+
+void LLHUDText::addLine(const std::string &text_utf8,
+                        const LLColor4& color,
+                        const LLFontGL::StyleFlags style,
+                        const LLFontGL* font)
+{
+    LLWString wline = utf8str_to_wstring(text_utf8);
+    if (!wline.empty())
+    {
+        // use default font for segment if custom font not specified
+        if (!font)
+        {
+            font = mFontp;
+        }
+        typedef boost::tokenizer<boost::char_separator<llwchar>, LLWString::const_iterator, LLWString > tokenizer;
+        LLWString seps(utf8str_to_wstring("\r\n"));
+        boost::char_separator<llwchar> sep(seps.c_str());
+
+        tokenizer tokens(wline, sep);
+        tokenizer::iterator iter = tokens.begin();
+
+        while (iter != tokens.end())
+        {
+            U32 line_length = 0;
+            do
+            {
+                F32 max_pixels = HUD_TEXT_MAX_WIDTH_NO_BUBBLE;
+                S32 segment_length = font->maxDrawableChars(iter->substr(line_length).c_str(), max_pixels, wline.length(), LLFontGL::WORD_BOUNDARY_IF_POSSIBLE);
+                LLHUDTextSegment segment(iter->substr(line_length, segment_length), style, color, font);
+                mTextSegments.push_back(segment);
+                line_length += segment_length;
+            }
+            while (line_length != iter->size());
+            ++iter;
+        }
+    }
+}
+
+void LLHUDText::setZCompare(const bool zcompare)
+{
+    mZCompare = zcompare;
+}
+
+void LLHUDText::setFont(const LLFontGL* font)
+{
+    mFontp = font;
+}
+
+
+void LLHUDText::setColor(const LLColor4 &color)
+{
+    mColor = color;
+    for (std::vector<LLHUDTextSegment>::iterator segment_iter = mTextSegments.begin();
+         segment_iter != mTextSegments.end(); ++segment_iter )
+    {
+        segment_iter->mColor = color;
+    }
+}
+
+void LLHUDText::setAlpha(F32 alpha)
+{
+    mColor.mV[VALPHA] = alpha;
+    for (std::vector<LLHUDTextSegment>::iterator segment_iter = mTextSegments.begin();
+         segment_iter != mTextSegments.end(); ++segment_iter )
+    {
+        segment_iter->mColor.mV[VALPHA] = alpha;
+    }
+}
+
+
+void LLHUDText::setDoFade(const bool do_fade)
+{
+    mDoFade = do_fade;
+}
+
+void LLHUDText::updateVisibility()
+{
+    if (mSourceObject)
+    {
+        mSourceObject->updateText();
+    }
+
+    mPositionAgent = gAgent.getPosAgentFromGlobal(mPositionGlobal);
+
+    if (!mSourceObject)
+    {
+        // Beacons
+        mVisible = true;
+        if (mOnHUDAttachment)
+        {
+            sVisibleHUDTextObjects.push_back(LLPointer<LLHUDText> (this));
+        }
+        else
+        {
+            sVisibleTextObjects.push_back(LLPointer<LLHUDText> (this));
+        }
+        return;
+    }
+
+    // Not visible if parent object is dead
+    if (mSourceObject->isDead())
+    {
+        mVisible = false;
+        return;
+    }
+
+    // for now, all text on hud objects is visible
+    if (mOnHUDAttachment)
+    {
+        mVisible = true;
+        sVisibleHUDTextObjects.push_back(LLPointer<LLHUDText> (this));
+        mLastDistance = mPositionAgent.mV[VX];
+        return;
+    }
+
+    // push text towards camera by radius of object, but not past camera
+    LLVector3 vec_from_camera = mPositionAgent - LLViewerCamera::getInstance()->getOrigin();
+    LLVector3 dir_from_camera = vec_from_camera;
+    dir_from_camera.normVec();
+
+    if (dir_from_camera * LLViewerCamera::getInstance()->getAtAxis() <= 0.f)
+    { //text is behind camera, don't render
+        mVisible = false;
+        return;
+    }
+
+    if (vec_from_camera * LLViewerCamera::getInstance()->getAtAxis() <= LLViewerCamera::getInstance()->getNear() + 0.1f + mSourceObject->getVObjRadius())
+    {
+        mPositionAgent = LLViewerCamera::getInstance()->getOrigin() + vec_from_camera * ((LLViewerCamera::getInstance()->getNear() + 0.1f) / (vec_from_camera * LLViewerCamera::getInstance()->getAtAxis()));
+    }
+    else
+    {
+        mPositionAgent -= dir_from_camera * mSourceObject->getVObjRadius();
+    }
+
+    mLastDistance = (mPositionAgent - LLViewerCamera::getInstance()->getOrigin()).magVec();
+
+    if (!mTextSegments.size() || (mDoFade && (mLastDistance > mFadeDistance + mFadeRange)))
+    {
+        mVisible = false;
+        return;
+    }
+
+    LLVector3 pos_agent_center = gAgent.getPosAgentFromGlobal(mPositionGlobal) - dir_from_camera;
+    F32 last_distance_center = (pos_agent_center - LLViewerCamera::getInstance()->getOrigin()).magVec();
+    F32 max_draw_distance = gSavedSettings.getF32("PrimTextMaxDrawDistance");
+
+    if(max_draw_distance < 0)
+    {
+        max_draw_distance = 0;
+        gSavedSettings.setF32("PrimTextMaxDrawDistance", max_draw_distance);
+    }
+    else if(max_draw_distance > MAX_DRAW_DISTANCE)
+    {
+        max_draw_distance = MAX_DRAW_DISTANCE;
+        gSavedSettings.setF32("PrimTextMaxDrawDistance", MAX_DRAW_DISTANCE);
+    }
+
+    if(last_distance_center > max_draw_distance)
+    {
+        mVisible = false;
+        return;
+    }
+
+
+    LLVector3 x_pixel_vec;
+    LLVector3 y_pixel_vec;
+
+    LLViewerCamera::getInstance()->getPixelVectors(mPositionAgent, y_pixel_vec, x_pixel_vec);
+
+    LLVector3 render_position = mPositionAgent +
+            (x_pixel_vec * mPositionOffset.mV[VX]) +
+            (y_pixel_vec * mPositionOffset.mV[VY]);
+
+    mOffscreen = false;
+    if (!LLViewerCamera::getInstance()->sphereInFrustum(render_position, mRadius))
+    {
+//      if (!mVisibleOffScreen)
+//      {
+            mVisible = false;
+            return;
+//      }
+//      else
+//      {
+//          mOffscreen = true;
+//      }
+    }
+
+    mVisible = true;
+    sVisibleTextObjects.push_back(LLPointer<LLHUDText> (this));
+}
+
+LLVector2 LLHUDText::updateScreenPos(LLVector2 &offset)
+{
+    LLCoordGL screen_pos;
+    LLVector2 screen_pos_vec;
+    LLVector3 x_pixel_vec;
+    LLVector3 y_pixel_vec;
+    LLViewerCamera::getInstance()->getPixelVectors(mPositionAgent, y_pixel_vec, x_pixel_vec);
+//  LLVector3 world_pos = mPositionAgent + (offset.mV[VX] * x_pixel_vec) + (offset.mV[VY] * y_pixel_vec);
+//  if (!LLViewerCamera::getInstance()->projectPosAgentToScreen(world_pos, screen_pos, false) && mVisibleOffScreen)
+//  {
+//      // bubble off-screen, so find a spot for it along screen edge
+//      LLViewerCamera::getInstance()->projectPosAgentToScreenEdge(world_pos, screen_pos);
+//  }
+
+    screen_pos_vec.setVec((F32)screen_pos.mX, (F32)screen_pos.mY);
+
+    LLRect world_rect = gViewerWindow->getWorldViewRectScaled();
+    S32 bottom = world_rect.mBottom + STATUS_BAR_HEIGHT;
+
+    LLVector2 screen_center;
+    screen_center.mV[VX] = llclamp((F32)screen_pos_vec.mV[VX], (F32)world_rect.mLeft + mWidth * 0.5f, (F32)world_rect.mRight - mWidth * 0.5f);
+
+    if(mVertAlignment == ALIGN_VERT_TOP)
+    {
+        screen_center.mV[VY] = llclamp((F32)screen_pos_vec.mV[VY],
+            (F32)bottom,
+            (F32)world_rect.mTop - mHeight - (F32)MENU_BAR_HEIGHT);
+        mSoftScreenRect.setLeftTopAndSize(screen_center.mV[VX] - (mWidth + BUFFER_SIZE) * 0.5f,
+            screen_center.mV[VY] + (mHeight + BUFFER_SIZE), mWidth + BUFFER_SIZE, mHeight + BUFFER_SIZE);
+    }
+    else
+    {
+        screen_center.mV[VY] = llclamp((F32)screen_pos_vec.mV[VY],
+            (F32)bottom + mHeight * 0.5f,
+            (F32)world_rect.mTop - mHeight * 0.5f - (F32)MENU_BAR_HEIGHT);
+        mSoftScreenRect.setCenterAndSize(screen_center.mV[VX], screen_center.mV[VY], mWidth + BUFFER_SIZE, mHeight + BUFFER_SIZE);
+    }
+
+    return offset + (screen_center - LLVector2((F32)screen_pos.mX, (F32)screen_pos.mY));
+}
+
+void LLHUDText::updateSize()
+{
+    F32 height = 0.f;
+    F32 width = 0.f;
+
+    S32 max_lines = getMaxLines();
+
+    S32 start_segment;
+    if (max_lines < 0) start_segment = 0;
+    else start_segment = llmax((S32)0, (S32)mTextSegments.size() - max_lines);
+
+    std::vector<LLHUDTextSegment>::iterator iter = mTextSegments.begin() + start_segment;
+    while (iter != mTextSegments.end())
+    {
+        const LLFontGL* fontp = iter->mFont;
+        height += fontp->getLineHeight() - 1; // correction factor to match legacy font metrics
+        width = llmax(width, llmin(iter->getWidth(fontp), HUD_TEXT_MAX_WIDTH));
+        ++iter;
+    }
+
+    if (width == 0.f)
+    {
+        return;
+    }
+
+    width += HORIZONTAL_PADDING;
+    height += VERTICAL_PADDING;
+
+    // *TODO: Could do some sort of timer-based resize logic here
+    F32 u = 1.f;
+    mWidth = llmax(width, lerp(mWidth, (F32)width, u));
+    mHeight = llmax(height, lerp(mHeight, (F32)height, u));
+}
+
+void LLHUDText::updateAll()
+{
+    // iterate over all text objects, calculate their restoration forces,
+    // and add them to the visible set if they are on screen and close enough
+    sVisibleTextObjects.clear();
+    sVisibleHUDTextObjects.clear();
+
+    TextObjectIterator text_it;
+    for (text_it = sTextObjects.begin(); text_it != sTextObjects.end(); ++text_it)
+    {
+        LLHUDText* textp = (*text_it);
+        textp->mTargetPositionOffset.clearVec();
+        textp->updateSize();
+        textp->updateVisibility();
+    }
+
+    // sort back to front for rendering purposes
+    std::sort(sVisibleTextObjects.begin(), sVisibleTextObjects.end(), lltextobject_further_away());
+    std::sort(sVisibleHUDTextObjects.begin(), sVisibleHUDTextObjects.end(), lltextobject_further_away());
+}
+
+//void LLHUDText::setLOD(S32 lod)
+//{
+//  mLOD = lod;
+//  //RN: uncomment this to visualize LOD levels
+//  //std::string label = llformat("%d", lod);
+//  //setLabel(label);
+//}
+
+S32 LLHUDText::getMaxLines()
+{
+    return mMaxLines;
+    //switch(mLOD)
+    //{
+    //case 0:
+    //  return mMaxLines;
+    //case 1:
+    //  return mMaxLines > 0 ? mMaxLines / 2 : 5;
+    //case 2:
+    //  return mMaxLines > 0 ? mMaxLines / 3 : 2;
+    //default:
+    //  // label only
+    //  return 0;
+    //}
+}
+
+void LLHUDText::markDead()
+{
+    // make sure we have at least one pointer
+    // till the end of the function
+    LLPointer<LLHUDText> ptr(this);
+    sTextObjects.erase(ptr);
+    LLHUDObject::markDead();
+}
+
+void LLHUDText::renderAllHUD()
+{
+    LLGLState::checkStates();
+
+    {
+        LLGLDepthTest depth(GL_FALSE, GL_FALSE);
+
+        VisibleTextObjectIterator text_it;
+
+        for (text_it = sVisibleHUDTextObjects.begin(); text_it != sVisibleHUDTextObjects.end(); ++text_it)
+        {
+            (*text_it)->renderText();
+        }
+    }
+
+    LLVertexBuffer::unbind();
+
+    LLGLState::checkStates();
+}
+
+void LLHUDText::shiftAll(const LLVector3& offset)
+{
+    TextObjectIterator text_it;
+    for (text_it = sTextObjects.begin(); text_it != sTextObjects.end(); ++text_it)
+    {
+        LLHUDText *textp = text_it->get();
+        textp->shift(offset);
+    }
+}
+
+void LLHUDText::shift(const LLVector3& offset)
+{
+    mPositionAgent += offset;
+}
+
+//static
+// called when UI scale changes, to flush font width caches
+void LLHUDText::reshape()
+{
+    TextObjectIterator text_it;
+    for (text_it = sTextObjects.begin(); text_it != sTextObjects.end(); ++text_it)
+    {
+        LLHUDText* textp = (*text_it);
+        std::vector<LLHUDTextSegment>::iterator segment_iter;
+        for (segment_iter = textp->mTextSegments.begin();
+             segment_iter != textp->mTextSegments.end(); ++segment_iter )
+        {
+            segment_iter->clearFontWidthMap();
+        }
+    }
+}
+
+//============================================================================
+
+F32 LLHUDText::LLHUDTextSegment::getWidth(const LLFontGL* font)
+{
+    std::map<const LLFontGL*, F32>::iterator iter = mFontWidthMap.find(font);
+    if (iter != mFontWidthMap.end())
+    {
+        return iter->second;
+    }
+    else
+    {
+        F32 width = font->getWidthF32(mText.c_str());
+        mFontWidthMap[font] = width;
+        return width;
+    }
+}