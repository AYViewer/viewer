/**
 * @file llinventorymodelbackgroundfetch.h
 * @brief LLInventoryModelBackgroundFetch class header file
 *
 * $LicenseInfo:firstyear=2002&license=viewerlgpl$
 * Second Life Viewer Source Code
 * Copyright (C) 2010, Linden Research, Inc.
 *
 * This library is free software; you can redistribute it and/or
 * modify it under the terms of the GNU Lesser General Public
 * License as published by the Free Software Foundation;
 * version 2.1 of the License only.
 *
 * This library is distributed in the hope that it will be useful,
 * but WITHOUT ANY WARRANTY; without even the implied warranty of
 * MERCHANTABILITY or FITNESS FOR A PARTICULAR PURPOSE.  See the GNU
 * Lesser General Public License for more details.
 *
 * You should have received a copy of the GNU Lesser General Public
 * License along with this library; if not, write to the Free Software
 * Foundation, Inc., 51 Franklin Street, Fifth Floor, Boston, MA  02110-1301  USA
 *
 * Linden Research, Inc., 945 Battery Street, San Francisco, CA  94111  USA
 * $/LicenseInfo$
 */

#ifndef LL_LLINVENTORYMODELBACKGROUNDFETCH_H
#define LL_LLINVENTORYMODELBACKGROUNDFETCH_H

#include "llsingleton.h"
#include "lluuid.h"
#include "httpcommon.h"
#include "httprequest.h"
#include "httpoptions.h"
#include "httpheaders.h"
#include "httphandler.h"

//~~~~~~~~~~~~~~~~~~~~~~~~~~~~~~~~~~~~~~~~~~~~~~~~~~~~~~~~~~~~~~~~~~~~~~~~~~~~~
// Class LLInventoryModelBackgroundFetch
//
// This class handles background fetches, which are fetches of
// inventory folder.  Fetches can be recursive or not.
//~~~~~~~~~~~~~~~~~~~~~~~~~~~~~~~~~~~~~~~~~~~~~~~~~~~~~~~~~~~~~~~~~~~~~~~~~~~~~
class LLInventoryModelBackgroundFetch : public LLSingleton<LLInventoryModelBackgroundFetch>
{
    LLSINGLETON(LLInventoryModelBackgroundFetch);
    ~LLInventoryModelBackgroundFetch();
public:

    // Start background breadth-first fetching of inventory contents.
    // This gets triggered when performing a filter-search.
    void start(const LLUUID& cat_id = LLUUID::null, bool recursive = true);
    void scheduleFolderFetch(const LLUUID& cat_id, bool forced = false);
    void scheduleItemFetch(const LLUUID& item_id, bool forced = false);

    typedef boost::function<void()> nullary_func_t;
    // AIS3 only, Fetches folder and everithing links inside the folder point to
    // Intended for outfits
    void fetchFolderAndLinks(const LLUUID& cat_id, nullary_func_t callback);
    // AIS3 only
    void fetchCOF(nullary_func_t callback);

<<<<<<< HEAD
	bool folderFetchActive() const;
	bool isEverythingFetched() const; // completing the fetch once per session should be sufficient
=======
    BOOL folderFetchActive() const;
    bool isEverythingFetched() const; // completing the fetch once per session should be sufficient

    bool libraryFetchStarted() const;
    bool libraryFetchCompleted() const;
    bool libraryFetchInProgress() const;
>>>>>>> e1623bb2

    bool inventoryFetchStarted() const;
    bool inventoryFetchCompleted() const;
    bool inventoryFetchInProgress() const;

    void findLostItems();
    void incrFetchCount(S32 fetching);
    void incrFetchFolderCount(S32 fetching);

    bool isBulkFetchProcessingComplete() const;
    void setAllFoldersFetched();

    typedef boost::function<void()> folders_fetched_callback_t;
    boost::signals2::connection setFetchCompletionCallback(folders_fetched_callback_t cb);

    void addRequestAtFront(const LLUUID & id, bool recursive, bool is_category);
    void addRequestAtBack(const LLUUID & id, bool recursive, bool is_category);

protected:
    bool isFolderFetchProcessingComplete() const;

    typedef enum {
        FT_DEFAULT = 0,
        FT_FORCED, // request non-recursively even if already loaded
        FT_CONTENT_RECURSIVE, // request content recursively
        FT_FOLDER_AND_CONTENT, // request folder, then content recursively
        FT_RECURSIVE, // request everything recursively
    } EFetchType;
    struct FetchQueueInfo
    {
        FetchQueueInfo(const LLUUID& id, EFetchType recursive, bool is_category = true)
            : mUUID(id),
            mIsCategory(is_category),
            mFetchType(recursive)
        {}

        LLUUID mUUID;
        bool mIsCategory;
        EFetchType mFetchType;
    };
    typedef std::deque<FetchQueueInfo> fetch_queue_t;

    void onAISContentCalback(const LLUUID& request_id, const uuid_vec_t &content_ids, const LLUUID& response_id, EFetchType fetch_type);
    void onAISFolderCalback(const LLUUID &request_id, const LLUUID &response_id, EFetchType fetch_type);
    void bulkFetchViaAis();
    void bulkFetchViaAis(const FetchQueueInfo& fetch_info);
    void bulkFetch();

    void backgroundFetch();
    static void backgroundFetchCB(void*); // background fetch idle function

    bool fetchQueueContainsNoDescendentsOf(const LLUUID& cat_id) const;

private:
    bool mRecursiveInventoryFetchStarted;
    bool mRecursiveLibraryFetchStarted;
    bool mRecursiveMarketplaceFetchStarted; // AIS3 specific
    bool mAllRecursiveFoldersFetched;
    typedef boost::signals2::signal<void()> folders_fetched_signal_t;
    folders_fetched_signal_t mFoldersFetchedSignal;

    bool mBackgroundFetchActive;
    bool mFolderFetchActive;
    S32 mFetchCount;
    S32 mLastFetchCount; // for debug
    S32 mFetchFolderCount;

    LLFrameTimer mFetchTimer;
    F32 mMinTimeBetweenFetches;
    fetch_queue_t mFetchFolderQueue;
    fetch_queue_t mFetchItemQueue;
    uuid_set_t mForceFetchSet;
    std::list<LLUUID> mExpectedFolderIds; // for debug, should this track time?
};

#endif // LL_LLINVENTORYMODELBACKGROUNDFETCH_H
<|MERGE_RESOLUTION|>--- conflicted
+++ resolved
@@ -1,149 +1,145 @@
-/**
- * @file llinventorymodelbackgroundfetch.h
- * @brief LLInventoryModelBackgroundFetch class header file
- *
- * $LicenseInfo:firstyear=2002&license=viewerlgpl$
- * Second Life Viewer Source Code
- * Copyright (C) 2010, Linden Research, Inc.
- *
- * This library is free software; you can redistribute it and/or
- * modify it under the terms of the GNU Lesser General Public
- * License as published by the Free Software Foundation;
- * version 2.1 of the License only.
- *
- * This library is distributed in the hope that it will be useful,
- * but WITHOUT ANY WARRANTY; without even the implied warranty of
- * MERCHANTABILITY or FITNESS FOR A PARTICULAR PURPOSE.  See the GNU
- * Lesser General Public License for more details.
- *
- * You should have received a copy of the GNU Lesser General Public
- * License along with this library; if not, write to the Free Software
- * Foundation, Inc., 51 Franklin Street, Fifth Floor, Boston, MA  02110-1301  USA
- *
- * Linden Research, Inc., 945 Battery Street, San Francisco, CA  94111  USA
- * $/LicenseInfo$
- */
-
-#ifndef LL_LLINVENTORYMODELBACKGROUNDFETCH_H
-#define LL_LLINVENTORYMODELBACKGROUNDFETCH_H
-
-#include "llsingleton.h"
-#include "lluuid.h"
-#include "httpcommon.h"
-#include "httprequest.h"
-#include "httpoptions.h"
-#include "httpheaders.h"
-#include "httphandler.h"
-
-//~~~~~~~~~~~~~~~~~~~~~~~~~~~~~~~~~~~~~~~~~~~~~~~~~~~~~~~~~~~~~~~~~~~~~~~~~~~~~
-// Class LLInventoryModelBackgroundFetch
-//
-// This class handles background fetches, which are fetches of
-// inventory folder.  Fetches can be recursive or not.
-//~~~~~~~~~~~~~~~~~~~~~~~~~~~~~~~~~~~~~~~~~~~~~~~~~~~~~~~~~~~~~~~~~~~~~~~~~~~~~
-class LLInventoryModelBackgroundFetch : public LLSingleton<LLInventoryModelBackgroundFetch>
-{
-    LLSINGLETON(LLInventoryModelBackgroundFetch);
-    ~LLInventoryModelBackgroundFetch();
-public:
-
-    // Start background breadth-first fetching of inventory contents.
-    // This gets triggered when performing a filter-search.
-    void start(const LLUUID& cat_id = LLUUID::null, bool recursive = true);
-    void scheduleFolderFetch(const LLUUID& cat_id, bool forced = false);
-    void scheduleItemFetch(const LLUUID& item_id, bool forced = false);
-
-    typedef boost::function<void()> nullary_func_t;
-    // AIS3 only, Fetches folder and everithing links inside the folder point to
-    // Intended for outfits
-    void fetchFolderAndLinks(const LLUUID& cat_id, nullary_func_t callback);
-    // AIS3 only
-    void fetchCOF(nullary_func_t callback);
-
-<<<<<<< HEAD
-	bool folderFetchActive() const;
-	bool isEverythingFetched() const; // completing the fetch once per session should be sufficient
-=======
-    BOOL folderFetchActive() const;
-    bool isEverythingFetched() const; // completing the fetch once per session should be sufficient
-
-    bool libraryFetchStarted() const;
-    bool libraryFetchCompleted() const;
-    bool libraryFetchInProgress() const;
->>>>>>> e1623bb2
-
-    bool inventoryFetchStarted() const;
-    bool inventoryFetchCompleted() const;
-    bool inventoryFetchInProgress() const;
-
-    void findLostItems();
-    void incrFetchCount(S32 fetching);
-    void incrFetchFolderCount(S32 fetching);
-
-    bool isBulkFetchProcessingComplete() const;
-    void setAllFoldersFetched();
-
-    typedef boost::function<void()> folders_fetched_callback_t;
-    boost::signals2::connection setFetchCompletionCallback(folders_fetched_callback_t cb);
-
-    void addRequestAtFront(const LLUUID & id, bool recursive, bool is_category);
-    void addRequestAtBack(const LLUUID & id, bool recursive, bool is_category);
-
-protected:
-    bool isFolderFetchProcessingComplete() const;
-
-    typedef enum {
-        FT_DEFAULT = 0,
-        FT_FORCED, // request non-recursively even if already loaded
-        FT_CONTENT_RECURSIVE, // request content recursively
-        FT_FOLDER_AND_CONTENT, // request folder, then content recursively
-        FT_RECURSIVE, // request everything recursively
-    } EFetchType;
-    struct FetchQueueInfo
-    {
-        FetchQueueInfo(const LLUUID& id, EFetchType recursive, bool is_category = true)
-            : mUUID(id),
-            mIsCategory(is_category),
-            mFetchType(recursive)
-        {}
-
-        LLUUID mUUID;
-        bool mIsCategory;
-        EFetchType mFetchType;
-    };
-    typedef std::deque<FetchQueueInfo> fetch_queue_t;
-
-    void onAISContentCalback(const LLUUID& request_id, const uuid_vec_t &content_ids, const LLUUID& response_id, EFetchType fetch_type);
-    void onAISFolderCalback(const LLUUID &request_id, const LLUUID &response_id, EFetchType fetch_type);
-    void bulkFetchViaAis();
-    void bulkFetchViaAis(const FetchQueueInfo& fetch_info);
-    void bulkFetch();
-
-    void backgroundFetch();
-    static void backgroundFetchCB(void*); // background fetch idle function
-
-    bool fetchQueueContainsNoDescendentsOf(const LLUUID& cat_id) const;
-
-private:
-    bool mRecursiveInventoryFetchStarted;
-    bool mRecursiveLibraryFetchStarted;
-    bool mRecursiveMarketplaceFetchStarted; // AIS3 specific
-    bool mAllRecursiveFoldersFetched;
-    typedef boost::signals2::signal<void()> folders_fetched_signal_t;
-    folders_fetched_signal_t mFoldersFetchedSignal;
-
-    bool mBackgroundFetchActive;
-    bool mFolderFetchActive;
-    S32 mFetchCount;
-    S32 mLastFetchCount; // for debug
-    S32 mFetchFolderCount;
-
-    LLFrameTimer mFetchTimer;
-    F32 mMinTimeBetweenFetches;
-    fetch_queue_t mFetchFolderQueue;
-    fetch_queue_t mFetchItemQueue;
-    uuid_set_t mForceFetchSet;
-    std::list<LLUUID> mExpectedFolderIds; // for debug, should this track time?
-};
-
-#endif // LL_LLINVENTORYMODELBACKGROUNDFETCH_H
+/**
+ * @file llinventorymodelbackgroundfetch.h
+ * @brief LLInventoryModelBackgroundFetch class header file
+ *
+ * $LicenseInfo:firstyear=2002&license=viewerlgpl$
+ * Second Life Viewer Source Code
+ * Copyright (C) 2010, Linden Research, Inc.
+ *
+ * This library is free software; you can redistribute it and/or
+ * modify it under the terms of the GNU Lesser General Public
+ * License as published by the Free Software Foundation;
+ * version 2.1 of the License only.
+ *
+ * This library is distributed in the hope that it will be useful,
+ * but WITHOUT ANY WARRANTY; without even the implied warranty of
+ * MERCHANTABILITY or FITNESS FOR A PARTICULAR PURPOSE.  See the GNU
+ * Lesser General Public License for more details.
+ *
+ * You should have received a copy of the GNU Lesser General Public
+ * License along with this library; if not, write to the Free Software
+ * Foundation, Inc., 51 Franklin Street, Fifth Floor, Boston, MA  02110-1301  USA
+ *
+ * Linden Research, Inc., 945 Battery Street, San Francisco, CA  94111  USA
+ * $/LicenseInfo$
+ */
+
+#ifndef LL_LLINVENTORYMODELBACKGROUNDFETCH_H
+#define LL_LLINVENTORYMODELBACKGROUNDFETCH_H
+
+#include "llsingleton.h"
+#include "lluuid.h"
+#include "httpcommon.h"
+#include "httprequest.h"
+#include "httpoptions.h"
+#include "httpheaders.h"
+#include "httphandler.h"
+
+//~~~~~~~~~~~~~~~~~~~~~~~~~~~~~~~~~~~~~~~~~~~~~~~~~~~~~~~~~~~~~~~~~~~~~~~~~~~~~
+// Class LLInventoryModelBackgroundFetch
+//
+// This class handles background fetches, which are fetches of
+// inventory folder.  Fetches can be recursive or not.
+//~~~~~~~~~~~~~~~~~~~~~~~~~~~~~~~~~~~~~~~~~~~~~~~~~~~~~~~~~~~~~~~~~~~~~~~~~~~~~
+class LLInventoryModelBackgroundFetch : public LLSingleton<LLInventoryModelBackgroundFetch>
+{
+    LLSINGLETON(LLInventoryModelBackgroundFetch);
+    ~LLInventoryModelBackgroundFetch();
+public:
+
+    // Start background breadth-first fetching of inventory contents.
+    // This gets triggered when performing a filter-search.
+    void start(const LLUUID& cat_id = LLUUID::null, bool recursive = true);
+    void scheduleFolderFetch(const LLUUID& cat_id, bool forced = false);
+    void scheduleItemFetch(const LLUUID& item_id, bool forced = false);
+
+    typedef boost::function<void()> nullary_func_t;
+    // AIS3 only, Fetches folder and everithing links inside the folder point to
+    // Intended for outfits
+    void fetchFolderAndLinks(const LLUUID& cat_id, nullary_func_t callback);
+    // AIS3 only
+    void fetchCOF(nullary_func_t callback);
+
+    bool folderFetchActive() const;
+    bool isEverythingFetched() const; // completing the fetch once per session should be sufficient
+
+    bool libraryFetchStarted() const;
+    bool libraryFetchCompleted() const;
+    bool libraryFetchInProgress() const;
+
+    bool inventoryFetchStarted() const;
+    bool inventoryFetchCompleted() const;
+    bool inventoryFetchInProgress() const;
+
+    void findLostItems();
+    void incrFetchCount(S32 fetching);
+    void incrFetchFolderCount(S32 fetching);
+
+    bool isBulkFetchProcessingComplete() const;
+    void setAllFoldersFetched();
+
+    typedef boost::function<void()> folders_fetched_callback_t;
+    boost::signals2::connection setFetchCompletionCallback(folders_fetched_callback_t cb);
+
+    void addRequestAtFront(const LLUUID & id, bool recursive, bool is_category);
+    void addRequestAtBack(const LLUUID & id, bool recursive, bool is_category);
+
+protected:
+    bool isFolderFetchProcessingComplete() const;
+
+    typedef enum {
+        FT_DEFAULT = 0,
+        FT_FORCED, // request non-recursively even if already loaded
+        FT_CONTENT_RECURSIVE, // request content recursively
+        FT_FOLDER_AND_CONTENT, // request folder, then content recursively
+        FT_RECURSIVE, // request everything recursively
+    } EFetchType;
+    struct FetchQueueInfo
+    {
+        FetchQueueInfo(const LLUUID& id, EFetchType recursive, bool is_category = true)
+            : mUUID(id),
+            mIsCategory(is_category),
+            mFetchType(recursive)
+        {}
+
+        LLUUID mUUID;
+        bool mIsCategory;
+        EFetchType mFetchType;
+    };
+    typedef std::deque<FetchQueueInfo> fetch_queue_t;
+
+    void onAISContentCalback(const LLUUID& request_id, const uuid_vec_t &content_ids, const LLUUID& response_id, EFetchType fetch_type);
+    void onAISFolderCalback(const LLUUID &request_id, const LLUUID &response_id, EFetchType fetch_type);
+    void bulkFetchViaAis();
+    void bulkFetchViaAis(const FetchQueueInfo& fetch_info);
+    void bulkFetch();
+
+    void backgroundFetch();
+    static void backgroundFetchCB(void*); // background fetch idle function
+
+    bool fetchQueueContainsNoDescendentsOf(const LLUUID& cat_id) const;
+
+private:
+    bool mRecursiveInventoryFetchStarted;
+    bool mRecursiveLibraryFetchStarted;
+    bool mRecursiveMarketplaceFetchStarted; // AIS3 specific
+    bool mAllRecursiveFoldersFetched;
+    typedef boost::signals2::signal<void()> folders_fetched_signal_t;
+    folders_fetched_signal_t mFoldersFetchedSignal;
+
+    bool mBackgroundFetchActive;
+    bool mFolderFetchActive;
+    S32 mFetchCount;
+    S32 mLastFetchCount; // for debug
+    S32 mFetchFolderCount;
+
+    LLFrameTimer mFetchTimer;
+    F32 mMinTimeBetweenFetches;
+    fetch_queue_t mFetchFolderQueue;
+    fetch_queue_t mFetchItemQueue;
+    uuid_set_t mForceFetchSet;
+    std::list<LLUUID> mExpectedFolderIds; // for debug, should this track time?
+};
+
+#endif // LL_LLINVENTORYMODELBACKGROUNDFETCH_H
+