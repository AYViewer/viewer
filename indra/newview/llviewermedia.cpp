--- conflicted
+++ resolved
@@ -154,192 +154,6 @@
 }
 
 
-<<<<<<< HEAD
-=======
-// Move this to its own file.
-// helper class that tries to download a URL from a web site and calls a method
-// on the Panel Land Media and to discover the MIME type
-class LLMimeDiscoveryResponder : public LLHTTPClient::Responder
-{
-	LOG_CLASS(LLMimeDiscoveryResponder);
-public:
-	LLMimeDiscoveryResponder( viewer_media_t media_impl)
-		: mMediaImpl(media_impl),
-		  mInitialized(false)
-	{
-		if(mMediaImpl->mMimeTypeProbe != NULL)
-		{
-			LL_ERRS() << "impl already has an outstanding responder" << LL_ENDL;
-		}
-
-		mMediaImpl->mMimeTypeProbe = this;
-	}
-
-	~LLMimeDiscoveryResponder()
-	{
-		disconnectOwner();
-	}
-
-private:
-	/* virtual */ void httpCompleted()
-	{
-		if (!isGoodStatus())
-		{
-			LL_WARNS() << dumpResponse()
-					<< " [headers:" << getResponseHeaders() << "]" << LL_ENDL;
-		}
-		const std::string& media_type = getResponseHeader(HTTP_IN_HEADER_CONTENT_TYPE);
-		std::string::size_type idx1 = media_type.find_first_of(";");
-		std::string mime_type = media_type.substr(0, idx1);
-
-		LL_DEBUGS() << "status is " << getStatus() << ", media type \"" << media_type << "\"" << LL_ENDL;
-
-		// 2xx status codes indicate success.
-		// Most 4xx status codes are successful enough for our purposes.
-		// 499 is the error code for host not found, timeout, etc.
-		// 500 means "Internal Server error" but we decided it's okay to
-		//     accept this and go past it in the MIME type probe
-		// 302 means the resource can be found temporarily in a different place - added this for join.secondlife.com
-		// 499 is a code specifc to join.secondlife.com apparently safe to ignore
-//		if(	((status >= 200) && (status < 300))	||
-//			((status >= 400) && (status < 499))	||
-//			(status == 500) ||
-//			(status == 302) ||
-//			(status == 499)
-//			)
-		// We now no longer check the error code returned from the probe.
-		// If we have a mime type, use it.  If not, default to the web plugin and let it handle error reporting.
-		//if(1)
-		{
-			// The probe was successful.
-			if(mime_type.empty())
-			{
-				// Some sites don't return any content-type header at all.
-				// Treat an empty mime type as text/html.
-				mime_type = HTTP_CONTENT_TEXT_HTML;
-			}
-		}
-		//else
-		//{
-		//	LL_WARNS() << "responder failed with status " << dumpResponse() << LL_ENDL;
-		//
-		//	if(mMediaImpl)
-		//	{
-		//		mMediaImpl->mMediaSourceFailed = true;
-		//	}
-		//	return;
-		//}
-
-		// the call to initializeMedia may disconnect the responder, which will clear mMediaImpl.
-		// Make a local copy so we can call loadURI() afterwards.
-		LLViewerMediaImpl *impl = mMediaImpl;
-
-		if(impl && !mInitialized && ! mime_type.empty())
-		{
-			if(impl->initializeMedia(mime_type))
-			{
-				mInitialized = true;
-				impl->loadURI();
-				disconnectOwner();
-			}
-		}
-	}
-
-public:
-	void cancelRequest()
-	{
-		disconnectOwner();
-	}
-
-private:
-	void disconnectOwner()
-	{
-		if(mMediaImpl)
-		{
-			if(mMediaImpl->mMimeTypeProbe != this)
-			{
-				LL_ERRS() << "internal error: mMediaImpl->mMimeTypeProbe != this" << LL_ENDL;
-			}
-
-			mMediaImpl->mMimeTypeProbe = NULL;
-		}
-		mMediaImpl = NULL;
-	}
-
-
-public:
-		LLViewerMediaImpl *mMediaImpl;
-		bool mInitialized;
-};
-
-class LLViewerMediaOpenIDResponder : public LLHTTPClient::Responder
-{
-	LOG_CLASS(LLViewerMediaOpenIDResponder);
-public:
-	LLViewerMediaOpenIDResponder( )
-	{
-	}
-
-	~LLViewerMediaOpenIDResponder()
-	{
-	}
-
-	/* virtual */ void completedRaw(
-		const LLChannelDescriptors& channels,
-		const LLIOPipe::buffer_ptr_t& buffer)
-	{
-		const std::string url = getURL();
-
-		const std::string& cookie = getResponseHeader(HTTP_IN_HEADER_SET_COOKIE);
-
-		// *TODO: What about bad status codes?  Does this destroy previous cookies?
-		LLViewerMedia::openIDCookieResponse(url, cookie);
-	}
-
-};
-
-class LLViewerMediaWebProfileResponder : public LLHTTPClient::Responder
-{
-LOG_CLASS(LLViewerMediaWebProfileResponder);
-public:
-	LLViewerMediaWebProfileResponder(std::string host)
-	{
-		mHost = host;
-	}
-
-	~LLViewerMediaWebProfileResponder()
-	{
-	}
-
-	 void completedRaw(
-		const LLChannelDescriptors& channels,
-		const LLIOPipe::buffer_ptr_t& buffer)
-	{
-		// We don't care about the content of the response, only the set-cookie header.
-		LL_WARNS("MediaAuth") << dumpResponse()
-				<< " [headers:" << getResponseHeaders() << "]" << LL_ENDL;
-
-		LLSD stripped_content = getResponseHeaders();
-		// *TODO: Check that this works.
-		stripped_content.erase(HTTP_IN_HEADER_SET_COOKIE);
-		LL_WARNS("MediaAuth") << stripped_content << LL_ENDL;
-
-		const std::string& cookie = getResponseHeader(HTTP_IN_HEADER_SET_COOKIE);
-		LL_DEBUGS("MediaAuth") << "cookie = " << cookie << LL_ENDL;
-
-		// *TODO: What about bad status codes?  Does this destroy previous cookies?
-		LLViewerMedia::getCookieStore()->setCookiesFromHost(cookie, mHost);
-
-		// Set cookie for snapshot publishing.
-		std::string auth_cookie = cookie.substr(0, cookie.find(";")); // strip path
-		LLWebProfile::setAuthCookie(auth_cookie);
-	}
-
-	std::string mHost;
-};
-
-
->>>>>>> 7b993d15
 LLPluginCookieStore *LLViewerMedia::sCookieStore = NULL;
 LLURL LLViewerMedia::sOpenIDURL;
 std::string LLViewerMedia::sOpenIDCookie;
@@ -1392,7 +1206,30 @@
 	return headers;
 }
 
-<<<<<<< HEAD
+ /////////////////////////////////////////////////////////////////////////////////////////
+ // static
+bool LLViewerMedia::parseRawCookie(const std::string raw_cookie, std::string& name, std::string& value, std::string& path, bool& httponly, bool& secure)
+{
+	std::size_t name_pos = raw_cookie.find_first_of("=");
+	if (name_pos != std::string::npos)
+	{
+		name = raw_cookie.substr(0, name_pos);
+		std::size_t value_pos = raw_cookie.find_first_of(";", name_pos);
+		if (value_pos != std::string::npos)
+		{
+			value = raw_cookie.substr(name_pos + 1, value_pos - name_pos - 1);
+			path = "/";	// assume root path for now
+
+			httponly = true;	// hard coded for now
+			secure = true;
+
+			return true;
+		}
+	}
+
+	return false;
+}
+
 LLCore::HttpHeaders::ptr_t LLViewerMedia::getHttpHeaders()
 {
     LLCore::HttpHeaders::ptr_t headers(new LLCore::HttpHeaders);
@@ -1405,101 +1242,19 @@
     return headers;
 }
 
-=======
- /////////////////////////////////////////////////////////////////////////////////////////
- // static
-bool LLViewerMedia::parseRawCookie(const std::string raw_cookie, std::string& name, std::string& value, std::string& path, bool& httponly, bool& secure)
-{
-	std::size_t name_pos = raw_cookie.find_first_of("=");
-	if (name_pos != std::string::npos)
-	{
-		name = raw_cookie.substr(0, name_pos);
-		std::size_t value_pos = raw_cookie.find_first_of(";", name_pos);
-		if (value_pos != std::string::npos)
-		{
-			value = raw_cookie.substr(name_pos + 1, value_pos - name_pos - 1);
-			path = "/";	// assume root path for now
-
-			httponly = true;	// hard coded for now
-			secure = true;
-
-			return true;
-		}
-	}
-
-	return false;
-}
-
-
->>>>>>> 7b993d15
+
 /////////////////////////////////////////////////////////////////////////////////////////
 // static
 void LLViewerMedia::setOpenIDCookie(const std::string& url)
 {
 	if(!sOpenIDCookie.empty())
 	{
-<<<<<<< HEAD
         std::string profileUrl = getProfileURL("");
 
         LLCoros::instance().launch("LLViewerMedia::getOpenIDCookieCoro",
             boost::bind(&LLViewerMedia::getOpenIDCookieCoro, profileUrl));
 	}
 }
-=======
-		// The LLURL can give me the 'authority', which is of the form: [username[:password]@]hostname[:port]
-		// We want just the hostname for the cookie code, but LLURL doesn't seem to have a way to extract that.
-		// We therefore do it here.
-		std::string authority = sOpenIDURL.mAuthority;
-		std::string::size_type host_start = authority.find('@');
-		if(host_start == std::string::npos)
-		{
-			// no username/password
-			host_start = 0;
-		}
-		else
-		{
-			// Hostname starts after the @.
-			// (If the hostname part is empty, this may put host_start at the end of the string.  In that case, it will end up passing through an empty hostname, which is correct.)
-			++host_start;
-		}
-		std::string::size_type host_end = authority.rfind(':');
-		if((host_end == std::string::npos) || (host_end < host_start))
-		{
-			// no port
-			host_end = authority.size();
-		}
-
-		getCookieStore()->setCookiesFromHost(sOpenIDCookie, authority.substr(host_start, host_end - host_start));
-
-		if (url.length())
-		{
-			LLMediaCtrl* media_instance = LLFloaterReg::getInstance("destinations")->getChild<LLMediaCtrl>("destination_guide_contents");
-			if (media_instance)
-			{
-				std::string cookie_host = authority.substr(host_start, host_end - host_start);
-				std::string cookie_name = "";
-				std::string cookie_value = "";
-				std::string cookie_path = "";
-				bool httponly = true;
-				bool secure = true;
-				if (parseRawCookie(sOpenIDCookie, cookie_name, cookie_value, cookie_path, httponly, secure) &&
-                    media_instance->getMediaPlugin())
-				{
-					media_instance->getMediaPlugin()->setCookie(url, cookie_name, cookie_value, cookie_host, cookie_path, httponly, secure);
-				}
-			}
-		}
-
-		// NOTE: this is the original OpenID cookie code, so of which is no longer needed now that we
-		// are using CEF - it's very intertwined with other code so, for the moment, I'm going to
-		// leave it alone and make a task to come back to it once we're sure the CEF cookie code is robust.
-
-		// Do a web profile get so we can store the cookie
-		LLSD headers = LLSD::emptyMap();
-		headers[HTTP_OUT_HEADER_ACCEPT] = "*/*";
-		headers[HTTP_OUT_HEADER_COOKIE] = sOpenIDCookie;
-		headers[HTTP_OUT_HEADER_USER_AGENT] = getCurrentUserAgent();
->>>>>>> 7b993d15
 
 /*static*/
 void LLViewerMedia::getOpenIDCookieCoro(std::string url)
@@ -1531,6 +1286,7 @@
     }
     else
     {   // Hostname starts after the @. 
+			// Hostname starts after the @. 
         // (If the hostname part is empty, this may put host_start at the end of the string.  In that case, it will end up passing through an empty hostname, which is correct.)
         ++hostStart;
     }
@@ -1542,7 +1298,30 @@
 
     getCookieStore()->setCookiesFromHost(sOpenIDCookie, authority.substr(hostStart, hostEnd - hostStart));
 
-    // Do a web profile get so we can store the cookie 
+	if (url.length())
+	{
+		LLMediaCtrl* media_instance = LLFloaterReg::getInstance("destinations")->getChild<LLMediaCtrl>("destination_guide_contents");
+		if (media_instance)
+		{
+			std::string cookie_host = authority.substr(hostStart, hostEnd - hostStart);
+			std::string cookie_name = "";
+			std::string cookie_value = "";
+			std::string cookie_path = "";
+			bool httponly = true;
+			bool secure = true;
+			if (parseRawCookie(sOpenIDCookie, cookie_name, cookie_value, cookie_path, httponly, secure) &&
+                media_instance->getMediaPlugin())
+			{
+				media_instance->getMediaPlugin()->setCookie(url, cookie_name, cookie_value, cookie_host, cookie_path, httponly, secure);
+			}
+		}
+	}
+
+	// NOTE: this is the original OpenID cookie code, so of which is no longer needed now that we
+	// are using CEF - it's very intertwined with other code so, for the moment, I'm going to
+	// leave it alone and make a task to come back to it once we're sure the CEF cookie code is robust.
+
+	// Do a web profile get so we can store the cookie 
     httpHeaders->append(HTTP_OUT_HEADER_ACCEPT, "*/*");
     httpHeaders->append(HTTP_OUT_HEADER_COOKIE, sOpenIDCookie);
     httpHeaders->append(HTTP_OUT_HEADER_USER_AGENT, getCurrentUserAgent());
@@ -1579,15 +1358,6 @@
     std::string authCookie = cookie.substr(0, cookie.find(";")); // strip path
     LLWebProfile::setAuthCookie(authCookie);
 
-<<<<<<< HEAD
-=======
-		LL_DEBUGS("MediaAuth") << "Requesting " << profile_url << LL_ENDL;
-		LL_DEBUGS("MediaAuth") << "sOpenIDCookie = [" << sOpenIDCookie << "]" << LL_ENDL;
-		LLHTTPClient::get(profile_url,
-			new LLViewerMediaWebProfileResponder(raw_profile_url.getAuthority()),
-			headers);
-	}
->>>>>>> 7b993d15
 }
 
 /////////////////////////////////////////////////////////////////////////////////////////
@@ -1596,7 +1366,6 @@
 {
 	LL_DEBUGS("MediaAuth") << "url = \"" << openidUrl << "\", token = \"" << openidToken << "\"" << LL_ENDL;
 
-<<<<<<< HEAD
     LLCoros::instance().launch("LLViewerMedia::openIDSetupCoro",
         boost::bind(&LLViewerMedia::openIDSetupCoro, openidUrl, openidToken));
 }
@@ -1613,10 +1382,11 @@
 
     httpOpts->setWantHeaders(true);
 
-    // post the token to the url 
+	// post the token to the url 
     // the responder will need to extract the cookie(s).
     // Save the OpenID URL for later -- we may need the host when adding the cookie.
     sOpenIDURL.init(openidUrl.c_str());
+	
     // We shouldn't ever do this twice, but just in case this code gets repurposed later, clear existing cookies.
     sOpenIDCookie.clear();
 
@@ -1647,40 +1417,12 @@
     }
 
     // We don't care about the content of the response, only the Set-Cookie header.
-    const std::string &cookie = resultHeaders[HTTP_IN_HEADER_SET_COOKIE];
-
-    // *TODO: What about bad status codes?  Does this destroy previous cookies?
-    LLViewerMedia::openIDCookieResponse(cookie);
+    const std::string& cookie = resultHeaders[HTTP_IN_HEADER_SET_COOKIE].asString();
+
+	// *TODO: What about bad status codes?  Does this destroy previous cookies?
+    LLViewerMedia::openIDCookieResponse(openidUrl, cookie);
     LL_DEBUGS("MediaAuth") << "OpenID cookie set." << LL_ENDL;
-=======
-	// post the token to the url
-	// the responder will need to extract the cookie(s).
-
-	// Save the OpenID URL for later -- we may need the host when adding the cookie.
-	sOpenIDURL.init(openid_url.c_str());
-
-	// We shouldn't ever do this twice, but just in case this code gets repurposed later, clear existing cookies.
-	sOpenIDCookie.clear();
-
-	LLSD headers = LLSD::emptyMap();
-	// Keep LLHTTPClient from adding an "Accept: application/llsd+xml" header
-	headers[HTTP_OUT_HEADER_ACCEPT] = "*/*";
-	// and use the expected content-type for a post, instead of the LLHTTPClient::postRaw() default of "application/octet-stream"
-	headers[HTTP_OUT_HEADER_CONTENT_TYPE] = "application/x-www-form-urlencoded";
-
-	// postRaw() takes ownership of the buffer and releases it later, so we need to allocate a new buffer here.
-	size_t size = openid_token.size();
-	U8 *data = new U8[size];
-	memcpy(data, openid_token.data(), size);
-
-	LLHTTPClient::postRaw(
-		openid_url,
-		data,
-		size,
-		new LLViewerMediaOpenIDResponder(),
-		headers);
-
->>>>>>> 7b993d15
+			
 }
 
 /////////////////////////////////////////////////////////////////////////////////////////
@@ -1882,13 +1624,9 @@
 	mIsUpdated(false),
 	mTrustedBrowser(false),
 	mZoomFactor(1.0),
-<<<<<<< HEAD
     mCleanBrowser(false),
     mMimeProbe(),
     mCanceling(false)
-=======
-    mCleanBrowser(false)
->>>>>>> 7b993d15
 {
 
 	// Set up the mute list observer if it hasn't been set up already.
@@ -2844,14 +2582,9 @@
 		mNavigateSuspendedDeferred = true;
 		return;
 	}
-<<<<<<< HEAD
 	
     
     if (!mMimeProbe.expired())
-=======
-
-	if(mMimeTypeProbe != NULL)
->>>>>>> 7b993d15
 	{
 		LL_WARNS() << "MIME type probe already in progress -- bailing out." << LL_ENDL;
 		return;
@@ -4010,25 +3743,11 @@
 
 void LLViewerMediaImpl::cancelMimeTypeProbe()
 {
-<<<<<<< HEAD
     LLCoreHttpUtil::HttpCoroutineAdapter::ptr_t probeAdapter = mMimeProbe.lock();
 
     if (probeAdapter)
         probeAdapter->cancelSuspendedOperation();
-=======
-	if(mMimeTypeProbe != NULL)
-	{
-		// There doesn't seem to be a way to actually cancel an outstanding request.
-		// Simulate it by telling the LLMimeDiscoveryResponder not to write back any results.
-		mMimeTypeProbe->cancelRequest();
-
-		// The above should already have set mMimeTypeProbe to NULL.
-		if(mMimeTypeProbe != NULL)
-		{
-			LL_ERRS() << "internal error: mMimeTypeProbe is not NULL after cancelling request." << LL_ENDL;
-		}
-	}
->>>>>>> 7b993d15
+		
 }
 
 void LLViewerMediaImpl::addObject(LLVOVolume* obj)
