--- conflicted
+++ resolved
@@ -1,242 +1,155 @@
-/**
- * @file lltracker.h
- * @brief Container for objects user is tracking.
- *
- * $LicenseInfo:firstyear=2003&license=viewerlgpl$
- * Second Life Viewer Source Code
- * Copyright (C) 2010, Linden Research, Inc.
- *
- * This library is free software; you can redistribute it and/or
- * modify it under the terms of the GNU Lesser General Public
- * License as published by the Free Software Foundation;
- * version 2.1 of the License only.
- *
- * This library is distributed in the hope that it will be useful,
- * but WITHOUT ANY WARRANTY; without even the implied warranty of
- * MERCHANTABILITY or FITNESS FOR A PARTICULAR PURPOSE.  See the GNU
- * Lesser General Public License for more details.
- *
- * You should have received a copy of the GNU Lesser General Public
- * License along with this library; if not, write to the Free Software
- * Foundation, Inc., 51 Franklin Street, Fifth Floor, Boston, MA  02110-1301  USA
- *
- * Linden Research, Inc., 945 Battery Street, San Francisco, CA  94111  USA
- * $/LicenseInfo$
- */
-
-// A singleton class for tracking stuff.
-//
-// TODO -- LLAvatarTracker functionality should probably be moved
-// to the LLTracker class.
-
-
-#ifndef LL_LLTRACKER_H
-#define LL_LLTRACKER_H
-
-#include "llpointer.h"
-#include "llstring.h"
-#include "lluuid.h"
-#include "v3dmath.h"
-
-class LLHUDText;
-
-
-class LLTracker
-{
-public:
-<<<<<<< HEAD
-	enum ETrackingStatus
-	{
-		TRACKING_NOTHING = 0,
-		TRACKING_AVATAR = 1,
-		TRACKING_LANDMARK = 2,
-		TRACKING_LOCATION = 3,
-	};
-
-	enum ETrackingLocationType
-	{
-		LOCATION_NOTHING,
-		LOCATION_EVENT,
-		LOCATION_ITEM,
-	};
-
-	static LLTracker* instance() 
-	{ 
-		if (!sTrackerp)
-		{
-			sTrackerp = new LLTracker();
-		}
-		return sTrackerp; 
-	}
-
-	static void cleanupInstance() { delete sTrackerp; sTrackerp = NULL; }
-
-	//static void drawTrackerArrow(); 
-	// these are static so that they can be used a callbacks
-	static ETrackingStatus getTrackingStatus() { return instance()->mTrackingStatus; }
-	static ETrackingLocationType getTrackedLocationType() { return instance()->mTrackingLocationType; }
-	static bool isTracking(void*) { return instance()->mTrackingStatus != TRACKING_NOTHING; }
-	static void stopTracking(bool);
-	static void clearFocus();
-	
-	static const LLUUID& getTrackedLandmarkAssetID() { return instance()->mTrackedLandmarkAssetID; }
-	static const LLUUID& getTrackedLandmarkItemID()	 { return instance()->mTrackedLandmarkItemID; }
-
-	static void	trackAvatar( const LLUUID& avatar_id, const std::string& name );
-	static void	trackLandmark( const LLUUID& landmark_asset_id, const LLUUID& landmark_item_id , const std::string& name);
-	static void	trackLocation(const LLVector3d& pos, const std::string& full_name, const std::string& tooltip, ETrackingLocationType location_type = LOCATION_NOTHING);
-
-	// returns global pos of tracked thing
-	static LLVector3d 	getTrackedPositionGlobal();
-
-	static bool 		hasLandmarkPosition();
-	static const std::string& getTrackedLocationName();
-
-	static void drawHUDArrow();
-
-	// Draw in-world 3D tracking stuff
-	static void	render3D();
-
-	static bool handleMouseDown(S32 x, S32 y);
-
-	static LLTracker* sTrackerp;
-	static bool sCheesyBeacon;
-	
-	static const std::string& getLabel() { return instance()->mLabel; }
-	static const std::string& getToolTip() { return instance()->mToolTip; }
-=======
-    enum ETrackingStatus
-    {
-        TRACKING_NOTHING = 0,
-        TRACKING_AVATAR = 1,
-        TRACKING_LANDMARK = 2,
-        TRACKING_LOCATION = 3,
-    };
-
-    enum ETrackingLocationType
-    {
-        LOCATION_NOTHING,
-        LOCATION_EVENT,
-        LOCATION_ITEM,
-    };
-
-    static LLTracker* instance()
-    {
-        if (!sTrackerp)
-        {
-            sTrackerp = new LLTracker();
-        }
-        return sTrackerp;
-    }
-
-    static void cleanupInstance() { delete sTrackerp; sTrackerp = NULL; }
-
-    //static void drawTrackerArrow();
-    // these are static so that they can be used a callbacks
-    static ETrackingStatus getTrackingStatus() { return instance()->mTrackingStatus; }
-    static ETrackingLocationType getTrackedLocationType() { return instance()->mTrackingLocationType; }
-    static bool isTracking(void*) { return instance()->mTrackingStatus != TRACKING_NOTHING; }
-    static void stopTracking(bool);
-    static void clearFocus();
-
-    static const LLUUID& getTrackedLandmarkAssetID() { return instance()->mTrackedLandmarkAssetID; }
-    static const LLUUID& getTrackedLandmarkItemID()  { return instance()->mTrackedLandmarkItemID; }
-
-    static void trackAvatar( const LLUUID& avatar_id, const std::string& name );
-    static void trackLandmark( const LLUUID& landmark_asset_id, const LLUUID& landmark_item_id , const std::string& name);
-    static void trackLocation(const LLVector3d& pos, const std::string& full_name, const std::string& tooltip, ETrackingLocationType location_type = LOCATION_NOTHING);
-
-    // returns global pos of tracked thing
-    static LLVector3d   getTrackedPositionGlobal();
-
-    static BOOL         hasLandmarkPosition();
-    static const std::string& getTrackedLocationName();
-
-    static void drawHUDArrow();
-
-    // Draw in-world 3D tracking stuff
-    static void render3D();
-
-    static BOOL handleMouseDown(S32 x, S32 y);
-
-    static LLTracker* sTrackerp;
-    static BOOL sCheesyBeacon;
-
-    static const std::string& getLabel() { return instance()->mLabel; }
-    static const std::string& getToolTip() { return instance()->mToolTip; }
->>>>>>> e1623bb2
-protected:
-    LLTracker();
-    ~LLTracker();
-
-    static void drawBeacon(LLVector3 pos_agent, std::string direction, LLColor4 fogged_color, F32 dist);
-    static void renderBeacon( LLVector3d pos_global,
-                             const LLColor4& color,
-                             const LLColor4& color_under,
-                             LLHUDText* hud_textp,
-                             const std::string& label );
-
-    void stopTrackingAll(bool clear_ui = false);
-    void stopTrackingAvatar(bool clear_ui = false);
-    void stopTrackingLocation(bool clear_ui = false, bool dest_reached = false);
-    void stopTrackingLandmark(bool clear_ui = false);
-
-    void drawMarker(const LLVector3d& pos_global, const LLColor4& color);
-    void setLandmarkVisited();
-    void cacheLandmarkPosition();
-    void purgeBeaconText();
-
-protected:
-<<<<<<< HEAD
-	ETrackingStatus 		mTrackingStatus;
-	ETrackingLocationType	mTrackingLocationType;
-	LLPointer<LLHUDText>	mBeaconText;
-	S32 mHUDArrowCenterX;
-	S32 mHUDArrowCenterY;
-
-	LLVector3d				mTrackedPositionGlobal;
-
-	std::string				mLabel;
-	std::string				mToolTip;
-
-	std::string				mTrackedLandmarkName;
-	LLUUID					mTrackedLandmarkAssetID;
-	LLUUID					mTrackedLandmarkItemID;
-	std::vector<LLUUID>	mLandmarkAssetIDList;
-	std::vector<LLUUID>	mLandmarkItemIDList;
-	bool					mHasReachedLandmark;
-	bool 					mHasLandmarkPosition;
-	bool					mLandmarkHasBeenVisited;
-
-	std::string				mTrackedLocationName;
-	bool					mIsTrackingLocation;
-	bool					mHasReachedLocation;
-=======
-    ETrackingStatus         mTrackingStatus;
-    ETrackingLocationType   mTrackingLocationType;
-    LLPointer<LLHUDText>    mBeaconText;
-    S32 mHUDArrowCenterX;
-    S32 mHUDArrowCenterY;
-
-    LLVector3d              mTrackedPositionGlobal;
-
-    std::string             mLabel;
-    std::string             mToolTip;
-
-    std::string             mTrackedLandmarkName;
-    LLUUID                  mTrackedLandmarkAssetID;
-    LLUUID                  mTrackedLandmarkItemID;
-    std::vector<LLUUID> mLandmarkAssetIDList;
-    std::vector<LLUUID> mLandmarkItemIDList;
-    BOOL                    mHasReachedLandmark;
-    BOOL                    mHasLandmarkPosition;
-    BOOL                    mLandmarkHasBeenVisited;
-
-    std::string             mTrackedLocationName;
-    BOOL                    mIsTrackingLocation;
-    BOOL                    mHasReachedLocation;
->>>>>>> e1623bb2
-};
-
-
-#endif
+/**
+ * @file lltracker.h
+ * @brief Container for objects user is tracking.
+ *
+ * $LicenseInfo:firstyear=2003&license=viewerlgpl$
+ * Second Life Viewer Source Code
+ * Copyright (C) 2010, Linden Research, Inc.
+ *
+ * This library is free software; you can redistribute it and/or
+ * modify it under the terms of the GNU Lesser General Public
+ * License as published by the Free Software Foundation;
+ * version 2.1 of the License only.
+ *
+ * This library is distributed in the hope that it will be useful,
+ * but WITHOUT ANY WARRANTY; without even the implied warranty of
+ * MERCHANTABILITY or FITNESS FOR A PARTICULAR PURPOSE.  See the GNU
+ * Lesser General Public License for more details.
+ *
+ * You should have received a copy of the GNU Lesser General Public
+ * License along with this library; if not, write to the Free Software
+ * Foundation, Inc., 51 Franklin Street, Fifth Floor, Boston, MA  02110-1301  USA
+ *
+ * Linden Research, Inc., 945 Battery Street, San Francisco, CA  94111  USA
+ * $/LicenseInfo$
+ */
+
+// A singleton class for tracking stuff.
+//
+// TODO -- LLAvatarTracker functionality should probably be moved
+// to the LLTracker class.
+
+
+#ifndef LL_LLTRACKER_H
+#define LL_LLTRACKER_H
+
+#include "llpointer.h"
+#include "llstring.h"
+#include "lluuid.h"
+#include "v3dmath.h"
+
+class LLHUDText;
+
+
+class LLTracker
+{
+public:
+    enum ETrackingStatus
+    {
+        TRACKING_NOTHING = 0,
+        TRACKING_AVATAR = 1,
+        TRACKING_LANDMARK = 2,
+        TRACKING_LOCATION = 3,
+    };
+
+    enum ETrackingLocationType
+    {
+        LOCATION_NOTHING,
+        LOCATION_EVENT,
+        LOCATION_ITEM,
+    };
+
+    static LLTracker* instance()
+    {
+        if (!sTrackerp)
+        {
+            sTrackerp = new LLTracker();
+        }
+        return sTrackerp;
+    }
+
+    static void cleanupInstance() { delete sTrackerp; sTrackerp = NULL; }
+
+    //static void drawTrackerArrow();
+    // these are static so that they can be used a callbacks
+    static ETrackingStatus getTrackingStatus() { return instance()->mTrackingStatus; }
+    static ETrackingLocationType getTrackedLocationType() { return instance()->mTrackingLocationType; }
+    static bool isTracking(void*) { return instance()->mTrackingStatus != TRACKING_NOTHING; }
+    static void stopTracking(bool);
+    static void clearFocus();
+
+    static const LLUUID& getTrackedLandmarkAssetID() { return instance()->mTrackedLandmarkAssetID; }
+    static const LLUUID& getTrackedLandmarkItemID()  { return instance()->mTrackedLandmarkItemID; }
+
+    static void trackAvatar( const LLUUID& avatar_id, const std::string& name );
+    static void trackLandmark( const LLUUID& landmark_asset_id, const LLUUID& landmark_item_id , const std::string& name);
+    static void trackLocation(const LLVector3d& pos, const std::string& full_name, const std::string& tooltip, ETrackingLocationType location_type = LOCATION_NOTHING);
+
+    // returns global pos of tracked thing
+    static LLVector3d   getTrackedPositionGlobal();
+
+    static bool         hasLandmarkPosition();
+    static const std::string& getTrackedLocationName();
+
+    static void drawHUDArrow();
+
+    // Draw in-world 3D tracking stuff
+    static void render3D();
+
+    static bool handleMouseDown(S32 x, S32 y);
+
+    static LLTracker* sTrackerp;
+    static bool sCheesyBeacon;
+
+    static const std::string& getLabel() { return instance()->mLabel; }
+    static const std::string& getToolTip() { return instance()->mToolTip; }
+protected:
+    LLTracker();
+    ~LLTracker();
+
+    static void drawBeacon(LLVector3 pos_agent, std::string direction, LLColor4 fogged_color, F32 dist);
+    static void renderBeacon( LLVector3d pos_global,
+                             const LLColor4& color,
+                             const LLColor4& color_under,
+                             LLHUDText* hud_textp,
+                             const std::string& label );
+
+    void stopTrackingAll(bool clear_ui = false);
+    void stopTrackingAvatar(bool clear_ui = false);
+    void stopTrackingLocation(bool clear_ui = false, bool dest_reached = false);
+    void stopTrackingLandmark(bool clear_ui = false);
+
+    void drawMarker(const LLVector3d& pos_global, const LLColor4& color);
+    void setLandmarkVisited();
+    void cacheLandmarkPosition();
+    void purgeBeaconText();
+
+protected:
+    ETrackingStatus         mTrackingStatus;
+    ETrackingLocationType   mTrackingLocationType;
+    LLPointer<LLHUDText>    mBeaconText;
+    S32 mHUDArrowCenterX;
+    S32 mHUDArrowCenterY;
+
+    LLVector3d              mTrackedPositionGlobal;
+
+    std::string             mLabel;
+    std::string             mToolTip;
+
+    std::string             mTrackedLandmarkName;
+    LLUUID                  mTrackedLandmarkAssetID;
+    LLUUID                  mTrackedLandmarkItemID;
+    std::vector<LLUUID> mLandmarkAssetIDList;
+    std::vector<LLUUID> mLandmarkItemIDList;
+    bool                    mHasReachedLandmark;
+    bool                    mHasLandmarkPosition;
+    bool                    mLandmarkHasBeenVisited;
+
+    std::string             mTrackedLocationName;
+    bool                    mIsTrackingLocation;
+    bool                    mHasReachedLocation;
+};
+
+
+#endif
+