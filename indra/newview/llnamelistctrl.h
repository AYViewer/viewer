/**
 * @file llnamelistctrl.h
 * @brief A list of names, automatically refreshing from the name cache.
 *
 * $LicenseInfo:firstyear=2003&license=viewerlgpl$
 * Second Life Viewer Source Code
 * Copyright (C) 2010, Linden Research, Inc.
 *
 * This library is free software; you can redistribute it and/or
 * modify it under the terms of the GNU Lesser General Public
 * License as published by the Free Software Foundation;
 * version 2.1 of the License only.
 *
 * This library is distributed in the hope that it will be useful,
 * but WITHOUT ANY WARRANTY; without even the implied warranty of
 * MERCHANTABILITY or FITNESS FOR A PARTICULAR PURPOSE.  See the GNU
 * Lesser General Public License for more details.
 *
 * You should have received a copy of the GNU Lesser General Public
 * License along with this library; if not, write to the Free Software
 * Foundation, Inc., 51 Franklin Street, Fifth Floor, Boston, MA  02110-1301  USA
 *
 * Linden Research, Inc., 945 Battery Street, San Francisco, CA  94111  USA
 * $/LicenseInfo$
 */

#ifndef LL_LLNAMELISTCTRL_H
#define LL_LLNAMELISTCTRL_H

#include <set>

#include "llscrolllistctrl.h"

class LLAvatarName;

/**
 * LLNameListCtrl item
 *
 * We don't use LLScrollListItem to be able to override getUUID(), which is needed
 * because the name list item value is not simply an UUID but a map (uuid, is_group).
 */
class LLNameListItem : public LLScrollListItem, public LLHandleProvider<LLNameListItem>
{
public:
    bool isGroup() const { return mIsGroup; }
    void setIsGroup(bool is_group) { mIsGroup = is_group; }
    bool isExperience() const { return mIsExperience; }
    void setIsExperience(bool is_experience) { mIsExperience = is_experience; }
    void setSpecialID(const LLUUID& special_id) { mSpecialID = special_id; }
    const LLUUID& getSpecialID() const { return mSpecialID; }

protected:
    friend class LLNameListCtrl;

    LLNameListItem( const LLScrollListItem::Params& p )
    :   LLScrollListItem(p), mIsGroup(false), mIsExperience(false)
    {
    }

    LLNameListItem( const LLScrollListItem::Params& p, bool is_group )
    :   LLScrollListItem(p), mIsGroup(is_group), mIsExperience(false)
    {
    }

    LLNameListItem( const LLScrollListItem::Params& p, bool is_group, bool is_experience )
    :   LLScrollListItem(p), mIsGroup(is_group), mIsExperience(is_experience)
    {
    }

private:
    bool mIsGroup;
    bool mIsExperience;

    LLUUID mSpecialID;
};


class LLNameListCtrl
:   public LLScrollListCtrl, public LLInstanceTracker<LLNameListCtrl>
{
public:
    typedef boost::signals2::signal<void(bool)> namelist_complete_signal_t;

    typedef enum e_name_type
    {
        INDIVIDUAL,
        GROUP,
        SPECIAL,
        EXPERIENCE
    } ENameType;

    // provide names for enums
    struct NameTypeNames : public LLInitParam::TypeValuesHelper<LLNameListCtrl::ENameType, NameTypeNames>
    {
        static void declareValues();
    };

    struct NameItem : public LLInitParam::Block<NameItem, LLScrollListItem::Params>
    {
        Optional<std::string>               name;
        Optional<ENameType, NameTypeNames>  target;
        Optional<LLUUID>                    special_id;

        NameItem()
        :   name("name"),
            target("target", INDIVIDUAL),
            special_id("special_id", LLUUID())
        {}
    };

    struct NameColumn : public LLInitParam::ChoiceBlock<NameColumn>
    {
        Alternative<S32>                column_index;
        Alternative<std::string>        column_name;
        NameColumn()
        :   column_name("name_column"),
            column_index("name_column_index", 0)
        {}
    };

    struct Params : public LLInitParam::Block<Params, LLScrollListCtrl::Params>
    {
        Optional<NameColumn>    name_column;
        Optional<bool>  allow_calling_card_drop;
        Optional<bool>          short_names;
        Params();
    };

protected:
    LLNameListCtrl(const Params&);
    virtual ~LLNameListCtrl()
    {
        for (avatar_name_cache_connection_map_t::iterator it = mAvatarNameCacheConnections.begin(); it != mAvatarNameCacheConnections.end(); ++it)
        {
            if (it->second.connected())
            {
                it->second.disconnect();
            }
        }
        mAvatarNameCacheConnections.clear();
    }
    friend class LLUICtrlFactory;
public:
<<<<<<< HEAD
	// Add a user to the list by name.  It will be added, the name
	// requested from the cache, and updated as necessary.
	LLScrollListItem* addNameItem(const LLUUID& agent_id, EAddPosition pos = ADD_BOTTOM,
					 bool enabled = true, const std::string& suffix = LLStringUtil::null, const std::string& prefix = LLStringUtil::null);
	LLScrollListItem* addNameItem(NameItem& item, EAddPosition pos = ADD_BOTTOM);
=======
    // Add a user to the list by name.  It will be added, the name
    // requested from the cache, and updated as necessary.
    LLScrollListItem* addNameItem(const LLUUID& agent_id, EAddPosition pos = ADD_BOTTOM,
                     BOOL enabled = TRUE, const std::string& suffix = LLStringUtil::null, const std::string& prefix = LLStringUtil::null);
    LLScrollListItem* addNameItem(NameItem& item, EAddPosition pos = ADD_BOTTOM);
>>>>>>> e1623bb2

    /*virtual*/ LLScrollListItem* addElement(const LLSD& element, EAddPosition pos = ADD_BOTTOM, void* userdata = NULL);
    LLScrollListItem* addNameItemRow(const NameItem& value, EAddPosition pos = ADD_BOTTOM, const std::string& suffix = LLStringUtil::null,
                                                                                            const std::string& prefix = LLStringUtil::null);

<<<<<<< HEAD
	// Add a user to the list by name.  It will be added, the name
	// requested from the cache, and updated as necessary.
	void addGroupNameItem(const LLUUID& group_id, EAddPosition pos = ADD_BOTTOM,
						  bool enabled = true);
	void addGroupNameItem(NameItem& item, EAddPosition pos = ADD_BOTTOM);
=======
    // Add a user to the list by name.  It will be added, the name
    // requested from the cache, and updated as necessary.
    void addGroupNameItem(const LLUUID& group_id, EAddPosition pos = ADD_BOTTOM,
                          BOOL enabled = TRUE);
    void addGroupNameItem(NameItem& item, EAddPosition pos = ADD_BOTTOM);
>>>>>>> e1623bb2


    void removeNameItem(const LLUUID& agent_id);

    LLScrollListItem* getNameItemByAgentId(const LLUUID& agent_id);

    void selectItemBySpecialId(const LLUUID& special_id);
    LLUUID getSelectedSpecialId();

<<<<<<< HEAD
	// LLView interface
	/*virtual*/ bool	handleDragAndDrop(S32 x, S32 y, MASK mask,
									  bool drop, EDragAndDropType cargo_type, void *cargo_data,
									  EAcceptance *accept,
									  std::string& tooltip_msg);
	/*virtual*/ bool handleToolTip(S32 x, S32 y, MASK mask);

	void setAllowCallingCardDrop(bool b) { mAllowCallingCardDrop = b; }

	void sortByName(bool ascending);
=======
    // LLView interface
    /*virtual*/ BOOL    handleDragAndDrop(S32 x, S32 y, MASK mask,
                                      BOOL drop, EDragAndDropType cargo_type, void *cargo_data,
                                      EAcceptance *accept,
                                      std::string& tooltip_msg);
    /*virtual*/ BOOL handleToolTip(S32 x, S32 y, MASK mask);

    void setAllowCallingCardDrop(BOOL b) { mAllowCallingCardDrop = b; }

    void sortByName(BOOL ascending);
>>>>>>> e1623bb2

    /*virtual*/ void updateColumns(bool force_update);

    /*virtual*/ void mouseOverHighlightNthItem( S32 index );

    /*virtual*/ bool handleRightMouseDown(S32 x, S32 y, MASK mask);

    bool isSpecialType() { return (mNameListType == SPECIAL); }

    void setNameListType(e_name_type type) { mNameListType = type; }
    void setHoverIconName(std::string icon_name) { mHoverIconName = icon_name; }

private:
    void showInspector(const LLUUID& avatar_id, bool is_group, bool is_experience = false);
    void onAvatarNameCache(const LLUUID& agent_id, const LLAvatarName& av_name, std::string suffix, std::string prefix, LLHandle<LLNameListItem> item);
    void onGroupNameCache(const LLUUID& group_id, const std::string name, LLHandle<LLNameListItem> item);

private:
<<<<<<< HEAD
	S32    			mNameColumnIndex;
	std::string		mNameColumn;
	bool			mAllowCallingCardDrop;
	bool			mShortNames;  // display name only, no SLID
	typedef std::map<LLUUID, boost::signals2::connection> avatar_name_cache_connection_map_t;
	avatar_name_cache_connection_map_t mAvatarNameCacheConnections;
	avatar_name_cache_connection_map_t mGroupNameCacheConnections;
=======
    S32             mNameColumnIndex;
    std::string     mNameColumn;
    BOOL            mAllowCallingCardDrop;
    bool            mShortNames;  // display name only, no SLID
    typedef std::map<LLUUID, boost::signals2::connection> avatar_name_cache_connection_map_t;
    avatar_name_cache_connection_map_t mAvatarNameCacheConnections;
    avatar_name_cache_connection_map_t mGroupNameCacheConnections;
>>>>>>> e1623bb2

    S32 mPendingLookupsRemaining;
    namelist_complete_signal_t mNameListCompleteSignal;

    std::string     mHoverIconName;
    e_name_type     mNameListType;

    boost::signals2::signal<void(const LLUUID &)> mIconClickedSignal;

public:
    boost::signals2::connection setOnNameListCompleteCallback(boost::function<void(bool)> onNameListCompleteCallback)
    {
        return mNameListCompleteSignal.connect(onNameListCompleteCallback);
    }

    boost::signals2::connection setIconClickedCallback(boost::function<void(const LLUUID &)> cb)
    {
        return mIconClickedSignal.connect(cb);
    }
};


#endif<|MERGE_RESOLUTION|>--- conflicted
+++ resolved
@@ -1,264 +1,225 @@
-/**
- * @file llnamelistctrl.h
- * @brief A list of names, automatically refreshing from the name cache.
- *
- * $LicenseInfo:firstyear=2003&license=viewerlgpl$
- * Second Life Viewer Source Code
- * Copyright (C) 2010, Linden Research, Inc.
- *
- * This library is free software; you can redistribute it and/or
- * modify it under the terms of the GNU Lesser General Public
- * License as published by the Free Software Foundation;
- * version 2.1 of the License only.
- *
- * This library is distributed in the hope that it will be useful,
- * but WITHOUT ANY WARRANTY; without even the implied warranty of
- * MERCHANTABILITY or FITNESS FOR A PARTICULAR PURPOSE.  See the GNU
- * Lesser General Public License for more details.
- *
- * You should have received a copy of the GNU Lesser General Public
- * License along with this library; if not, write to the Free Software
- * Foundation, Inc., 51 Franklin Street, Fifth Floor, Boston, MA  02110-1301  USA
- *
- * Linden Research, Inc., 945 Battery Street, San Francisco, CA  94111  USA
- * $/LicenseInfo$
- */
-
-#ifndef LL_LLNAMELISTCTRL_H
-#define LL_LLNAMELISTCTRL_H
-
-#include <set>
-
-#include "llscrolllistctrl.h"
-
-class LLAvatarName;
-
-/**
- * LLNameListCtrl item
- *
- * We don't use LLScrollListItem to be able to override getUUID(), which is needed
- * because the name list item value is not simply an UUID but a map (uuid, is_group).
- */
-class LLNameListItem : public LLScrollListItem, public LLHandleProvider<LLNameListItem>
-{
-public:
-    bool isGroup() const { return mIsGroup; }
-    void setIsGroup(bool is_group) { mIsGroup = is_group; }
-    bool isExperience() const { return mIsExperience; }
-    void setIsExperience(bool is_experience) { mIsExperience = is_experience; }
-    void setSpecialID(const LLUUID& special_id) { mSpecialID = special_id; }
-    const LLUUID& getSpecialID() const { return mSpecialID; }
-
-protected:
-    friend class LLNameListCtrl;
-
-    LLNameListItem( const LLScrollListItem::Params& p )
-    :   LLScrollListItem(p), mIsGroup(false), mIsExperience(false)
-    {
-    }
-
-    LLNameListItem( const LLScrollListItem::Params& p, bool is_group )
-    :   LLScrollListItem(p), mIsGroup(is_group), mIsExperience(false)
-    {
-    }
-
-    LLNameListItem( const LLScrollListItem::Params& p, bool is_group, bool is_experience )
-    :   LLScrollListItem(p), mIsGroup(is_group), mIsExperience(is_experience)
-    {
-    }
-
-private:
-    bool mIsGroup;
-    bool mIsExperience;
-
-    LLUUID mSpecialID;
-};
-
-
-class LLNameListCtrl
-:   public LLScrollListCtrl, public LLInstanceTracker<LLNameListCtrl>
-{
-public:
-    typedef boost::signals2::signal<void(bool)> namelist_complete_signal_t;
-
-    typedef enum e_name_type
-    {
-        INDIVIDUAL,
-        GROUP,
-        SPECIAL,
-        EXPERIENCE
-    } ENameType;
-
-    // provide names for enums
-    struct NameTypeNames : public LLInitParam::TypeValuesHelper<LLNameListCtrl::ENameType, NameTypeNames>
-    {
-        static void declareValues();
-    };
-
-    struct NameItem : public LLInitParam::Block<NameItem, LLScrollListItem::Params>
-    {
-        Optional<std::string>               name;
-        Optional<ENameType, NameTypeNames>  target;
-        Optional<LLUUID>                    special_id;
-
-        NameItem()
-        :   name("name"),
-            target("target", INDIVIDUAL),
-            special_id("special_id", LLUUID())
-        {}
-    };
-
-    struct NameColumn : public LLInitParam::ChoiceBlock<NameColumn>
-    {
-        Alternative<S32>                column_index;
-        Alternative<std::string>        column_name;
-        NameColumn()
-        :   column_name("name_column"),
-            column_index("name_column_index", 0)
-        {}
-    };
-
-    struct Params : public LLInitParam::Block<Params, LLScrollListCtrl::Params>
-    {
-        Optional<NameColumn>    name_column;
-        Optional<bool>  allow_calling_card_drop;
-        Optional<bool>          short_names;
-        Params();
-    };
-
-protected:
-    LLNameListCtrl(const Params&);
-    virtual ~LLNameListCtrl()
-    {
-        for (avatar_name_cache_connection_map_t::iterator it = mAvatarNameCacheConnections.begin(); it != mAvatarNameCacheConnections.end(); ++it)
-        {
-            if (it->second.connected())
-            {
-                it->second.disconnect();
-            }
-        }
-        mAvatarNameCacheConnections.clear();
-    }
-    friend class LLUICtrlFactory;
-public:
-<<<<<<< HEAD
-	// Add a user to the list by name.  It will be added, the name
-	// requested from the cache, and updated as necessary.
-	LLScrollListItem* addNameItem(const LLUUID& agent_id, EAddPosition pos = ADD_BOTTOM,
-					 bool enabled = true, const std::string& suffix = LLStringUtil::null, const std::string& prefix = LLStringUtil::null);
-	LLScrollListItem* addNameItem(NameItem& item, EAddPosition pos = ADD_BOTTOM);
-=======
-    // Add a user to the list by name.  It will be added, the name
-    // requested from the cache, and updated as necessary.
-    LLScrollListItem* addNameItem(const LLUUID& agent_id, EAddPosition pos = ADD_BOTTOM,
-                     BOOL enabled = TRUE, const std::string& suffix = LLStringUtil::null, const std::string& prefix = LLStringUtil::null);
-    LLScrollListItem* addNameItem(NameItem& item, EAddPosition pos = ADD_BOTTOM);
->>>>>>> e1623bb2
-
-    /*virtual*/ LLScrollListItem* addElement(const LLSD& element, EAddPosition pos = ADD_BOTTOM, void* userdata = NULL);
-    LLScrollListItem* addNameItemRow(const NameItem& value, EAddPosition pos = ADD_BOTTOM, const std::string& suffix = LLStringUtil::null,
-                                                                                            const std::string& prefix = LLStringUtil::null);
-
-<<<<<<< HEAD
-	// Add a user to the list by name.  It will be added, the name
-	// requested from the cache, and updated as necessary.
-	void addGroupNameItem(const LLUUID& group_id, EAddPosition pos = ADD_BOTTOM,
-						  bool enabled = true);
-	void addGroupNameItem(NameItem& item, EAddPosition pos = ADD_BOTTOM);
-=======
-    // Add a user to the list by name.  It will be added, the name
-    // requested from the cache, and updated as necessary.
-    void addGroupNameItem(const LLUUID& group_id, EAddPosition pos = ADD_BOTTOM,
-                          BOOL enabled = TRUE);
-    void addGroupNameItem(NameItem& item, EAddPosition pos = ADD_BOTTOM);
->>>>>>> e1623bb2
-
-
-    void removeNameItem(const LLUUID& agent_id);
-
-    LLScrollListItem* getNameItemByAgentId(const LLUUID& agent_id);
-
-    void selectItemBySpecialId(const LLUUID& special_id);
-    LLUUID getSelectedSpecialId();
-
-<<<<<<< HEAD
-	// LLView interface
-	/*virtual*/ bool	handleDragAndDrop(S32 x, S32 y, MASK mask,
-									  bool drop, EDragAndDropType cargo_type, void *cargo_data,
-									  EAcceptance *accept,
-									  std::string& tooltip_msg);
-	/*virtual*/ bool handleToolTip(S32 x, S32 y, MASK mask);
-
-	void setAllowCallingCardDrop(bool b) { mAllowCallingCardDrop = b; }
-
-	void sortByName(bool ascending);
-=======
-    // LLView interface
-    /*virtual*/ BOOL    handleDragAndDrop(S32 x, S32 y, MASK mask,
-                                      BOOL drop, EDragAndDropType cargo_type, void *cargo_data,
-                                      EAcceptance *accept,
-                                      std::string& tooltip_msg);
-    /*virtual*/ BOOL handleToolTip(S32 x, S32 y, MASK mask);
-
-    void setAllowCallingCardDrop(BOOL b) { mAllowCallingCardDrop = b; }
-
-    void sortByName(BOOL ascending);
->>>>>>> e1623bb2
-
-    /*virtual*/ void updateColumns(bool force_update);
-
-    /*virtual*/ void mouseOverHighlightNthItem( S32 index );
-
-    /*virtual*/ bool handleRightMouseDown(S32 x, S32 y, MASK mask);
-
-    bool isSpecialType() { return (mNameListType == SPECIAL); }
-
-    void setNameListType(e_name_type type) { mNameListType = type; }
-    void setHoverIconName(std::string icon_name) { mHoverIconName = icon_name; }
-
-private:
-    void showInspector(const LLUUID& avatar_id, bool is_group, bool is_experience = false);
-    void onAvatarNameCache(const LLUUID& agent_id, const LLAvatarName& av_name, std::string suffix, std::string prefix, LLHandle<LLNameListItem> item);
-    void onGroupNameCache(const LLUUID& group_id, const std::string name, LLHandle<LLNameListItem> item);
-
-private:
-<<<<<<< HEAD
-	S32    			mNameColumnIndex;
-	std::string		mNameColumn;
-	bool			mAllowCallingCardDrop;
-	bool			mShortNames;  // display name only, no SLID
-	typedef std::map<LLUUID, boost::signals2::connection> avatar_name_cache_connection_map_t;
-	avatar_name_cache_connection_map_t mAvatarNameCacheConnections;
-	avatar_name_cache_connection_map_t mGroupNameCacheConnections;
-=======
-    S32             mNameColumnIndex;
-    std::string     mNameColumn;
-    BOOL            mAllowCallingCardDrop;
-    bool            mShortNames;  // display name only, no SLID
-    typedef std::map<LLUUID, boost::signals2::connection> avatar_name_cache_connection_map_t;
-    avatar_name_cache_connection_map_t mAvatarNameCacheConnections;
-    avatar_name_cache_connection_map_t mGroupNameCacheConnections;
->>>>>>> e1623bb2
-
-    S32 mPendingLookupsRemaining;
-    namelist_complete_signal_t mNameListCompleteSignal;
-
-    std::string     mHoverIconName;
-    e_name_type     mNameListType;
-
-    boost::signals2::signal<void(const LLUUID &)> mIconClickedSignal;
-
-public:
-    boost::signals2::connection setOnNameListCompleteCallback(boost::function<void(bool)> onNameListCompleteCallback)
-    {
-        return mNameListCompleteSignal.connect(onNameListCompleteCallback);
-    }
-
-    boost::signals2::connection setIconClickedCallback(boost::function<void(const LLUUID &)> cb)
-    {
-        return mIconClickedSignal.connect(cb);
-    }
-};
-
-
-#endif+/**
+ * @file llnamelistctrl.h
+ * @brief A list of names, automatically refreshing from the name cache.
+ *
+ * $LicenseInfo:firstyear=2003&license=viewerlgpl$
+ * Second Life Viewer Source Code
+ * Copyright (C) 2010, Linden Research, Inc.
+ *
+ * This library is free software; you can redistribute it and/or
+ * modify it under the terms of the GNU Lesser General Public
+ * License as published by the Free Software Foundation;
+ * version 2.1 of the License only.
+ *
+ * This library is distributed in the hope that it will be useful,
+ * but WITHOUT ANY WARRANTY; without even the implied warranty of
+ * MERCHANTABILITY or FITNESS FOR A PARTICULAR PURPOSE.  See the GNU
+ * Lesser General Public License for more details.
+ *
+ * You should have received a copy of the GNU Lesser General Public
+ * License along with this library; if not, write to the Free Software
+ * Foundation, Inc., 51 Franklin Street, Fifth Floor, Boston, MA  02110-1301  USA
+ *
+ * Linden Research, Inc., 945 Battery Street, San Francisco, CA  94111  USA
+ * $/LicenseInfo$
+ */
+
+#ifndef LL_LLNAMELISTCTRL_H
+#define LL_LLNAMELISTCTRL_H
+
+#include <set>
+
+#include "llscrolllistctrl.h"
+
+class LLAvatarName;
+
+/**
+ * LLNameListCtrl item
+ *
+ * We don't use LLScrollListItem to be able to override getUUID(), which is needed
+ * because the name list item value is not simply an UUID but a map (uuid, is_group).
+ */
+class LLNameListItem : public LLScrollListItem, public LLHandleProvider<LLNameListItem>
+{
+public:
+    bool isGroup() const { return mIsGroup; }
+    void setIsGroup(bool is_group) { mIsGroup = is_group; }
+    bool isExperience() const { return mIsExperience; }
+    void setIsExperience(bool is_experience) { mIsExperience = is_experience; }
+    void setSpecialID(const LLUUID& special_id) { mSpecialID = special_id; }
+    const LLUUID& getSpecialID() const { return mSpecialID; }
+
+protected:
+    friend class LLNameListCtrl;
+
+    LLNameListItem( const LLScrollListItem::Params& p )
+    :   LLScrollListItem(p), mIsGroup(false), mIsExperience(false)
+    {
+    }
+
+    LLNameListItem( const LLScrollListItem::Params& p, bool is_group )
+    :   LLScrollListItem(p), mIsGroup(is_group), mIsExperience(false)
+    {
+    }
+
+    LLNameListItem( const LLScrollListItem::Params& p, bool is_group, bool is_experience )
+    :   LLScrollListItem(p), mIsGroup(is_group), mIsExperience(is_experience)
+    {
+    }
+
+private:
+    bool mIsGroup;
+    bool mIsExperience;
+
+    LLUUID mSpecialID;
+};
+
+
+class LLNameListCtrl
+:   public LLScrollListCtrl, public LLInstanceTracker<LLNameListCtrl>
+{
+public:
+    typedef boost::signals2::signal<void(bool)> namelist_complete_signal_t;
+
+    typedef enum e_name_type
+    {
+        INDIVIDUAL,
+        GROUP,
+        SPECIAL,
+        EXPERIENCE
+    } ENameType;
+
+    // provide names for enums
+    struct NameTypeNames : public LLInitParam::TypeValuesHelper<LLNameListCtrl::ENameType, NameTypeNames>
+    {
+        static void declareValues();
+    };
+
+    struct NameItem : public LLInitParam::Block<NameItem, LLScrollListItem::Params>
+    {
+        Optional<std::string>               name;
+        Optional<ENameType, NameTypeNames>  target;
+        Optional<LLUUID>                    special_id;
+
+        NameItem()
+        :   name("name"),
+            target("target", INDIVIDUAL),
+            special_id("special_id", LLUUID())
+        {}
+    };
+
+    struct NameColumn : public LLInitParam::ChoiceBlock<NameColumn>
+    {
+        Alternative<S32>                column_index;
+        Alternative<std::string>        column_name;
+        NameColumn()
+        :   column_name("name_column"),
+            column_index("name_column_index", 0)
+        {}
+    };
+
+    struct Params : public LLInitParam::Block<Params, LLScrollListCtrl::Params>
+    {
+        Optional<NameColumn>    name_column;
+        Optional<bool>  allow_calling_card_drop;
+        Optional<bool>          short_names;
+        Params();
+    };
+
+protected:
+    LLNameListCtrl(const Params&);
+    virtual ~LLNameListCtrl()
+    {
+        for (avatar_name_cache_connection_map_t::iterator it = mAvatarNameCacheConnections.begin(); it != mAvatarNameCacheConnections.end(); ++it)
+        {
+            if (it->second.connected())
+            {
+                it->second.disconnect();
+            }
+        }
+        mAvatarNameCacheConnections.clear();
+    }
+    friend class LLUICtrlFactory;
+public:
+    // Add a user to the list by name.  It will be added, the name
+    // requested from the cache, and updated as necessary.
+    LLScrollListItem* addNameItem(const LLUUID& agent_id, EAddPosition pos = ADD_BOTTOM,
+                     bool enabled = true, const std::string& suffix = LLStringUtil::null, const std::string& prefix = LLStringUtil::null);
+    LLScrollListItem* addNameItem(NameItem& item, EAddPosition pos = ADD_BOTTOM);
+
+    /*virtual*/ LLScrollListItem* addElement(const LLSD& element, EAddPosition pos = ADD_BOTTOM, void* userdata = NULL);
+    LLScrollListItem* addNameItemRow(const NameItem& value, EAddPosition pos = ADD_BOTTOM, const std::string& suffix = LLStringUtil::null,
+                                                                                            const std::string& prefix = LLStringUtil::null);
+
+    // Add a user to the list by name.  It will be added, the name
+    // requested from the cache, and updated as necessary.
+    void addGroupNameItem(const LLUUID& group_id, EAddPosition pos = ADD_BOTTOM,
+                          bool enabled = true);
+    void addGroupNameItem(NameItem& item, EAddPosition pos = ADD_BOTTOM);
+
+
+    void removeNameItem(const LLUUID& agent_id);
+
+    LLScrollListItem* getNameItemByAgentId(const LLUUID& agent_id);
+
+    void selectItemBySpecialId(const LLUUID& special_id);
+    LLUUID getSelectedSpecialId();
+
+    // LLView interface
+    /*virtual*/ bool    handleDragAndDrop(S32 x, S32 y, MASK mask,
+                                      bool drop, EDragAndDropType cargo_type, void *cargo_data,
+                                      EAcceptance *accept,
+                                      std::string& tooltip_msg);
+    /*virtual*/ bool handleToolTip(S32 x, S32 y, MASK mask);
+
+    void setAllowCallingCardDrop(bool b) { mAllowCallingCardDrop = b; }
+
+    void sortByName(bool ascending);
+
+    /*virtual*/ void updateColumns(bool force_update);
+
+    /*virtual*/ void mouseOverHighlightNthItem( S32 index );
+
+    /*virtual*/ bool handleRightMouseDown(S32 x, S32 y, MASK mask);
+
+    bool isSpecialType() { return (mNameListType == SPECIAL); }
+
+    void setNameListType(e_name_type type) { mNameListType = type; }
+    void setHoverIconName(std::string icon_name) { mHoverIconName = icon_name; }
+
+private:
+    void showInspector(const LLUUID& avatar_id, bool is_group, bool is_experience = false);
+    void onAvatarNameCache(const LLUUID& agent_id, const LLAvatarName& av_name, std::string suffix, std::string prefix, LLHandle<LLNameListItem> item);
+    void onGroupNameCache(const LLUUID& group_id, const std::string name, LLHandle<LLNameListItem> item);
+
+private:
+    S32             mNameColumnIndex;
+    std::string     mNameColumn;
+    bool            mAllowCallingCardDrop;
+    bool            mShortNames;  // display name only, no SLID
+    typedef std::map<LLUUID, boost::signals2::connection> avatar_name_cache_connection_map_t;
+    avatar_name_cache_connection_map_t mAvatarNameCacheConnections;
+    avatar_name_cache_connection_map_t mGroupNameCacheConnections;
+
+    S32 mPendingLookupsRemaining;
+    namelist_complete_signal_t mNameListCompleteSignal;
+
+    std::string     mHoverIconName;
+    e_name_type     mNameListType;
+
+    boost::signals2::signal<void(const LLUUID &)> mIconClickedSignal;
+
+public:
+    boost::signals2::connection setOnNameListCompleteCallback(boost::function<void(bool)> onNameListCompleteCallback)
+    {
+        return mNameListCompleteSignal.connect(onNameListCompleteCallback);
+    }
+
+    boost::signals2::connection setIconClickedCallback(boost::function<void(const LLUUID &)> cb)
+    {
+        return mIconClickedSignal.connect(cb);
+    }
+};
+
+
+#endif