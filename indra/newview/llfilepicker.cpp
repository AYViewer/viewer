--- conflicted
+++ resolved
@@ -700,25 +700,6 @@
     return true;
 }
 
-<<<<<<< HEAD
-		case FFSAVE_ANIM:
-			type = "\?\?\?\?";
-			creator = "\?\?\?\?";
-			extension = "xaf";
-			break;
-			
-		case FFSAVE_XML:
-			type = "\?\?\?\?";
-			creator = "\?\?\?\?";
-			extension = "xml";
-			break;
-			
-		case FFSAVE_RAW:
-			type = "\?\?\?\?";
-			creator = "\?\?\?\?";
-			extension = "raw";
-			break;
-=======
 void set_nav_save_data(LLFilePicker::ESaveFilter filter, std::string &extension, std::string &type, std::string &creator)
 {
     switch (filter)
@@ -784,7 +765,6 @@
             creator = "\?\?\?\?";
             extension = "raw";
             break;
->>>>>>> 5a70639b
 
         case LLFilePicker::FFSAVE_J2C:
             type = "\?\?\?\?";
