--- conflicted
+++ resolved
@@ -250,55 +250,6 @@
 
 BOOL LLFilePicker::getOpenFile(ELoadFilter filter, bool blocking)
 {
-<<<<<<< HEAD
-	if( mLocked )
-	{
-		return FALSE;
-	}
-	BOOL success = FALSE;
-
-	// if local file browsing is turned off, return without opening dialog
-	if ( check_local_file_access_enabled() == false )
-	{
-		return FALSE;
-	}
-
-	// don't provide default file selection
-	mFilesW[0] = '\0';
-
-	mOFN.hwndOwner = (HWND)gViewerWindow->getPlatformWindow();
-	mOFN.lpstrFile = mFilesW;
-	mOFN.nMaxFile = SINGLE_FILENAME_BUFFER_SIZE;
-	mOFN.Flags = OFN_HIDEREADONLY | OFN_FILEMUSTEXIST | OFN_NOCHANGEDIR ;
-	mOFN.nFilterIndex = 1;
-
-	setupFilter(filter);
-
-	if (blocking)
-	{
-		// Modal, so pause agent
-		send_agent_pause();
-	}
-
-	reset();
-
-	// NOTA BENE: hitting the file dialog triggers a window focus event, destroying the selection manager!!
-	success = GetOpenFileName(&mOFN);
-	if (success)
-	{
-		std::string filename = utf16str_to_utf8str(llutf16string(mFilesW));
-		mFiles.push_back(filename);
-	}
-
-	if (blocking)
-	{
-		send_agent_resume();
-		// Account for the fact that the app has been stalled.
-		LLFrameTimer::updateFrameTime();
-	}
-
-	return success;
-=======
     if( mLocked )
     {
         return FALSE;
@@ -346,7 +297,6 @@
     }
 
     return success;
->>>>>>> bb3c36f5
 }
 
 BOOL LLFilePicker::getOpenFileModeless(ELoadFilter filter,
@@ -446,224 +396,6 @@
 
 BOOL LLFilePicker::getSaveFile(ESaveFilter filter, const std::string& filename, bool blocking)
 {
-<<<<<<< HEAD
-	if( mLocked )
-	{
-		return FALSE;
-	}
-	BOOL success = FALSE;
-
-	// if local file browsing is turned off, return without opening dialog
-	if ( check_local_file_access_enabled() == false )
-	{
-		return FALSE;
-	}
-
-	mOFN.lpstrFile = mFilesW;
-	if (!filename.empty())
-	{
-		llutf16string tstring = utf8str_to_utf16str(filename);
-		wcsncpy(mFilesW, tstring.c_str(), FILENAME_BUFFER_SIZE);	}	/*Flawfinder: ignore*/
-	else
-	{
-		mFilesW[0] = '\0';
-	}
-	mOFN.hwndOwner = (HWND)gViewerWindow->getPlatformWindow();
-
-	switch( filter )
-	{
-	case FFSAVE_ALL:
-		mOFN.lpstrDefExt = NULL;
-		mOFN.lpstrFilter =
-			L"All Files (*.*)\0*.*\0" \
-			L"WAV Sounds (*.wav)\0*.wav\0" \
-			L"Targa, Bitmap Images (*.tga; *.bmp)\0*.tga;*.bmp\0" \
-			L"\0";
-		break;
-	case FFSAVE_WAV:
-		if (filename.empty())
-		{
-			wcsncpy( mFilesW,L"untitled.wav", FILENAME_BUFFER_SIZE);	/*Flawfinder: ignore*/
-		}
-		mOFN.lpstrDefExt = L"wav";
-		mOFN.lpstrFilter =
-			L"WAV Sounds (*.wav)\0*.wav\0" \
-			L"\0";
-		break;
-	case FFSAVE_TGA:
-		if (filename.empty())
-		{
-			wcsncpy( mFilesW,L"untitled.tga", FILENAME_BUFFER_SIZE);	/*Flawfinder: ignore*/
-		}
-		mOFN.lpstrDefExt = L"tga";
-		mOFN.lpstrFilter =
-			L"Targa Images (*.tga)\0*.tga\0" \
-			L"\0";
-		break;
-	case FFSAVE_BMP:
-		if (filename.empty())
-		{
-			wcsncpy( mFilesW,L"untitled.bmp", FILENAME_BUFFER_SIZE);	/*Flawfinder: ignore*/
-		}
-		mOFN.lpstrDefExt = L"bmp";
-		mOFN.lpstrFilter =
-			L"Bitmap Images (*.bmp)\0*.bmp\0" \
-			L"\0";
-		break;
-	case FFSAVE_PNG:
-		if (filename.empty())
-		{
-			wcsncpy( mFilesW,L"untitled.png", FILENAME_BUFFER_SIZE);	/*Flawfinder: ignore*/
-		}
-		mOFN.lpstrDefExt = L"png";
-		mOFN.lpstrFilter =
-			L"PNG Images (*.png)\0*.png\0" \
-			L"\0";
-		break;
-	case FFSAVE_TGAPNG:
-		if (filename.empty())
-		{
-			wcsncpy( mFilesW,L"untitled.png", FILENAME_BUFFER_SIZE);	/*Flawfinder: ignore*/
-			//PNG by default
-		}
-		mOFN.lpstrDefExt = L"png";
-		mOFN.lpstrFilter =
-			L"PNG Images (*.png)\0*.png\0" \
-			L"Targa Images (*.tga)\0*.tga\0" \
-			L"\0";
-		break;
-
-	case FFSAVE_JPEG:
-		if (filename.empty())
-		{
-			wcsncpy( mFilesW,L"untitled.jpeg", FILENAME_BUFFER_SIZE);	/*Flawfinder: ignore*/
-		}
-		mOFN.lpstrDefExt = L"jpg";
-		mOFN.lpstrFilter =
-			L"JPEG Images (*.jpg *.jpeg)\0*.jpg;*.jpeg\0" \
-			L"\0";
-		break;
-	case FFSAVE_AVI:
-		if (filename.empty())
-		{
-			wcsncpy( mFilesW,L"untitled.avi", FILENAME_BUFFER_SIZE);	/*Flawfinder: ignore*/
-		}
-		mOFN.lpstrDefExt = L"avi";
-		mOFN.lpstrFilter =
-			L"AVI Movie File (*.avi)\0*.avi\0" \
-			L"\0";
-		break;
-	case FFSAVE_ANIM:
-		if (filename.empty())
-		{
-			wcsncpy( mFilesW,L"untitled.xaf", FILENAME_BUFFER_SIZE);	/*Flawfinder: ignore*/
-		}
-		mOFN.lpstrDefExt = L"xaf";
-		mOFN.lpstrFilter =
-			L"XAF Anim File (*.xaf)\0*.xaf\0" \
-			L"\0";
-		break;
-	case FFSAVE_GLTF:
-		if (filename.empty())
-		{
-			wcsncpy( mFilesW,L"untitled.glb", FILENAME_BUFFER_SIZE);	/*Flawfinder: ignore*/
-		}
-		mOFN.lpstrDefExt = L"glb";
-		mOFN.lpstrFilter =
-			L"glTF Asset File (*.gltf *.glb)\0*.gltf;*.glb\0" \
-			L"\0";
-		break;
-	case FFSAVE_XML:
-		if (filename.empty())
-		{
-			wcsncpy( mFilesW,L"untitled.xml", FILENAME_BUFFER_SIZE);	/*Flawfinder: ignore*/
-		}
-
-		mOFN.lpstrDefExt = L"xml";
-		mOFN.lpstrFilter =
-			L"XML File (*.xml)\0*.xml\0" \
-			L"\0";
-		break;
-	case FFSAVE_COLLADA:
-		if (filename.empty())
-		{
-			wcsncpy( mFilesW,L"untitled.collada", FILENAME_BUFFER_SIZE);	/*Flawfinder: ignore*/
-		}
-		mOFN.lpstrDefExt = L"collada";
-		mOFN.lpstrFilter =
-			L"COLLADA File (*.collada)\0*.collada\0" \
-			L"\0";
-		break;
-	case FFSAVE_RAW:
-		if (filename.empty())
-		{
-			wcsncpy( mFilesW,L"untitled.raw", FILENAME_BUFFER_SIZE);	/*Flawfinder: ignore*/
-		}
-		mOFN.lpstrDefExt = L"raw";
-		mOFN.lpstrFilter =	RAW_FILTER \
-							L"\0";
-		break;
-	case FFSAVE_J2C:
-		if (filename.empty())
-		{
-			wcsncpy( mFilesW,L"untitled.j2c", FILENAME_BUFFER_SIZE);
-		}
-		mOFN.lpstrDefExt = L"j2c";
-		mOFN.lpstrFilter =
-			L"Compressed Images (*.j2c)\0*.j2c\0" \
-			L"\0";
-		break;
-	case FFSAVE_SCRIPT:
-		if (filename.empty())
-		{
-			wcsncpy( mFilesW,L"untitled.lsl", FILENAME_BUFFER_SIZE);
-		}
-		mOFN.lpstrDefExt = L"txt";
-		mOFN.lpstrFilter = L"LSL Files (*.lsl)\0*.lsl\0" L"\0";
-		break;
-	default:
-		return FALSE;
-	}
-
-
-	mOFN.nMaxFile = SINGLE_FILENAME_BUFFER_SIZE;
-	mOFN.Flags = OFN_OVERWRITEPROMPT | OFN_NOCHANGEDIR | OFN_PATHMUSTEXIST;
-
-	reset();
-
-	if (blocking)
-	{
-		// Modal, so pause agent
-		send_agent_pause();
-	}
-
-	{
-		// NOTA BENE: hitting the file dialog triggers a window focus event, destroying the selection manager!!
-		try
-		{
-			success = GetSaveFileName(&mOFN);
-			if (success)
-			{
-				std::string filename = utf16str_to_utf8str(llutf16string(mFilesW));
-				mFiles.push_back(filename);
-			}
-		}
-		catch (...)
-		{
-			LOG_UNHANDLED_EXCEPTION("");
-		}
-		gKeyboard->resetKeys();
-	}
-
-	if (blocking)
-	{
-		send_agent_resume();
-	}
-
-	// Account for the fact that the app has been stalled.
-	LLFrameTimer::updateFrameTime();
-	return success;
-=======
     if( mLocked )
     {
         return FALSE;
@@ -880,7 +612,6 @@
     // Account for the fact that the app has been stalled.
     LLFrameTimer::updateFrameTime();
     return success;
->>>>>>> bb3c36f5
 }
 
 BOOL LLFilePicker::getSaveFileModeless(ESaveFilter filter,
@@ -965,15 +696,6 @@
 
 bool    LLFilePicker::doNavChooseDialog(ELoadFilter filter)
 {
-<<<<<<< HEAD
-	// if local file browsing is turned off, return without opening dialog
-	if ( check_local_file_access_enabled() == false )
-	{
-		return false;
-	}
-
-	gViewerWindow->getWindow()->beforeDialog();
-=======
     // if local file browsing is turned off, return without opening dialog
     if ( check_local_file_access_enabled() == false )
     {
@@ -981,7 +703,6 @@
     }
 
     gViewerWindow->getWindow()->beforeDialog();
->>>>>>> bb3c36f5
 
     std::unique_ptr<std::vector<std::string>> allowed_types = navOpenFilterProc(filter);
 
@@ -997,11 +718,7 @@
         return true;
     }
 
-<<<<<<< HEAD
-	return false;
-=======
     return false;
->>>>>>> bb3c36f5
 }
 
 bool    LLFilePicker::doNavChooseDialogModeless(ELoadFilter filter,
@@ -1110,29 +827,17 @@
 
 bool    LLFilePicker::doNavSaveDialog(ESaveFilter filter, const std::string& filename)
 {
-<<<<<<< HEAD
-	// Setup the type, creator, and extension
-    std::string		extension, type, creator;
-=======
     // Setup the type, creator, and extension
     std::string     extension, type, creator;
->>>>>>> bb3c36f5
 
     set_nav_save_data(filter, extension, type, creator);
 
     std::string namestring = filename;
     if (namestring.empty()) namestring="Untitled";
-<<<<<<< HEAD
-
-	gViewerWindow->getWindow()->beforeDialog();
-
-	// Run the dialog
-=======
 
     gViewerWindow->getWindow()->beforeDialog();
 
     // Run the dialog
->>>>>>> bb3c36f5
     std::unique_ptr<std::string> filev = doSaveDialog(&namestring,
                  &type,
                  &creator,
@@ -1147,11 +852,7 @@
         return true;
     }
 
-<<<<<<< HEAD
-	return false;
-=======
     return false;
->>>>>>> bb3c36f5
 }
 
 bool    LLFilePicker::doNavSaveDialogModeless(ESaveFilter filter,
@@ -1193,11 +894,6 @@
 
     reset();
 
-<<<<<<< HEAD
-	reset();
-
-=======
->>>>>>> bb3c36f5
     mPickOptions &= ~F_MULTIPLE;
     mPickOptions |= F_FILE;
 
@@ -1211,33 +907,6 @@
     if (filter == FFLOAD_ALL)   // allow application bundles etc. to be traversed; important for DEV-16869, but generally useful
     {
         mPickOptions |= F_NAV_SUPPORT;
-<<<<<<< HEAD
-	}
-
-	if (blocking) // always true for linux/mac
-	{
-		// Modal, so pause agent
-		send_agent_pause();
-	}
-
-
-	success = doNavChooseDialog(filter);
-
-	if (success)
-	{
-		if (!getFileCount())
-			success = false;
-	}
-
-	if (blocking)
-	{
-		send_agent_resume();
-		// Account for the fact that the app has been stalled.
-		LLFrameTimer::updateFrameTime();
-	}
-
-	return success;
-=======
     }
 
     if (blocking) // always true for linux/mac
@@ -1263,7 +932,6 @@
     }
 
     return success;
->>>>>>> bb3c36f5
 }
 
 
@@ -1302,20 +970,6 @@
 
 BOOL LLFilePicker::getMultipleOpenFiles(ELoadFilter filter, bool blocking)
 {
-<<<<<<< HEAD
-	if( mLocked )
-		return FALSE;
-
-	// if local file browsing is turned off, return without opening dialog
-	if ( check_local_file_access_enabled() == false )
-	{
-		return FALSE;
-	}
-
-    BOOL success = FALSE;
-
-	reset();
-=======
     if( mLocked )
         return FALSE;
 
@@ -1328,7 +982,6 @@
     BOOL success = FALSE;
 
     reset();
->>>>>>> bb3c36f5
 
     mPickOptions |= F_FILE;
 
@@ -1398,11 +1051,6 @@
 
     reset();
 
-<<<<<<< HEAD
-	reset();
-
-=======
->>>>>>> bb3c36f5
     mPickOptions &= ~F_MULTIPLE;
 
     if (blocking)
@@ -1453,7 +1101,6 @@
 
 #elif LL_LINUX
 
-<<<<<<< HEAD
 #if LL_FLTK
 
 BOOL LLFilePicker::getSaveFileModeless(ESaveFilter filter,
@@ -1463,221 +1110,20 @@
 {
     LL_ERRS() << "NOT IMPLEMENTED" << LL_ENDL;
     return FALSE;
-=======
-# if LL_GTK
-
-// static
-void LLFilePicker::add_to_selectedfiles(gpointer data, gpointer user_data)
-{
-    // We need to run g_filename_to_utf8 in the user's locale
-    std::string saved_locale(setlocale(LC_ALL, NULL));
-    setlocale(LC_ALL, "");
-
-    LLFilePicker* picker = (LLFilePicker*) user_data;
-    GError *error = NULL;
-    gchar* filename_utf8 = g_filename_to_utf8((gchar*)data,
-                          -1, NULL, NULL, &error);
-    if (error)
-    {
-        // *FIXME.
-        // This condition should really be notified to the user, e.g.
-        // through a message box.  Just logging it is inappropriate.
-
-        // g_filename_display_name is ideal, but >= glib 2.6, so:
-        // a hand-rolled hacky makeASCII which disallows control chars
-        std::string display_name;
-        for (const gchar *str = (const gchar *)data; *str; str++)
-        {
-            display_name += (char)((*str >= 0x20 && *str <= 0x7E) ? *str : '?');
-        }
-        LL_WARNS() << "g_filename_to_utf8 failed on \"" << display_name << "\": " << error->message << LL_ENDL;
-    }
-
-    if (filename_utf8)
-    {
-        picker->mFiles.push_back(std::string(filename_utf8));
-        LL_DEBUGS() << "ADDED FILE " << filename_utf8 << LL_ENDL;
-        g_free(filename_utf8);
-    }
-
-    setlocale(LC_ALL, saved_locale.c_str());
-}
-
-// static
-void LLFilePicker::chooser_responder(GtkWidget *widget, gint response, gpointer user_data)
-{
-    LLFilePicker* picker = (LLFilePicker*)user_data;
-
-    LL_DEBUGS() << "GTK DIALOG RESPONSE " << response << LL_ENDL;
-
-    if (response == GTK_RESPONSE_ACCEPT)
-    {
-        GSList *file_list = gtk_file_chooser_get_filenames(GTK_FILE_CHOOSER(widget));
-        g_slist_foreach(file_list, (GFunc)add_to_selectedfiles, user_data);
-        g_slist_foreach(file_list, (GFunc)g_free, NULL);
-        g_slist_free (file_list);
-    }
-
-    // let's save the extension of the last added file(considering current filter)
-    GtkFileFilter *gfilter = gtk_file_chooser_get_filter(GTK_FILE_CHOOSER(widget));
-    if(gfilter)
-    {
-        std::string filter = gtk_file_filter_get_name(gfilter);
-
-        if(filter == LLTrans::getString("png_image_files"))
-        {
-            picker->mCurrentExtension = ".png";
-        }
-        else if(filter == LLTrans::getString("targa_image_files"))
-        {
-            picker->mCurrentExtension = ".tga";
-        }
-    }
-
-    // set the default path for this usage context.
-    const char* cur_folder = gtk_file_chooser_get_current_folder(GTK_FILE_CHOOSER(widget));
-    if (cur_folder != NULL)
-    {
-        picker->mContextToPathMap[picker->mCurContextName] = cur_folder;
-    }
-
-    gtk_widget_destroy(widget);
-    gtk_main_quit();
-}
-
-
-GtkWindow* LLFilePicker::buildFilePicker(bool is_save, bool is_folder, std::string context)
-{
-#ifndef LL_MESA_HEADLESS
-    if (LLWindowSDL::ll_try_gtk_init())
-    {
-        GtkWidget *win = NULL;
-        GtkFileChooserAction pickertype =
-            is_save?
-            (is_folder?
-             GTK_FILE_CHOOSER_ACTION_CREATE_FOLDER :
-             GTK_FILE_CHOOSER_ACTION_SAVE) :
-            (is_folder?
-             GTK_FILE_CHOOSER_ACTION_SELECT_FOLDER :
-             GTK_FILE_CHOOSER_ACTION_OPEN);
-
-        win = gtk_file_chooser_dialog_new(NULL, NULL,
-                          pickertype,
-                          GTK_STOCK_CANCEL,
-                           GTK_RESPONSE_CANCEL,
-                          is_folder ?
-                          GTK_STOCK_APPLY :
-                          (is_save ?
-                           GTK_STOCK_SAVE :
-                           GTK_STOCK_OPEN),
-                           GTK_RESPONSE_ACCEPT,
-                          (gchar *)NULL);
-        mCurContextName = context;
-
-        // get the default path for this usage context if it's been
-        // seen before.
-        std::map<std::string,std::string>::iterator
-            this_path = mContextToPathMap.find(context);
-        if (this_path != mContextToPathMap.end())
-        {
-            gtk_file_chooser_set_current_folder
-                (GTK_FILE_CHOOSER(win),
-                 this_path->second.c_str());
-        }
-
-#  if LL_X11
-        // Make GTK tell the window manager to associate this
-        // dialog with our non-GTK raw X11 window, which should try
-        // to keep it on top etc.
-        Window XWindowID = LLWindowSDL::get_SDL_XWindowID();
-        if (None != XWindowID)
-        {
-            gtk_widget_realize(GTK_WIDGET(win)); // so we can get its gdkwin
-            GdkWindow *gdkwin = gdk_window_foreign_new(XWindowID);
-            gdk_window_set_transient_for(GTK_WIDGET(win)->window,
-                             gdkwin);
-        }
-        else
-        {
-            LL_WARNS() << "Hmm, couldn't get xwid to use for transient." << LL_ENDL;
-        }
-#  endif //LL_X11
-
-        g_signal_connect (GTK_FILE_CHOOSER(win),
-                  "response",
-                  G_CALLBACK(LLFilePicker::chooser_responder),
-                  this);
-
-        gtk_window_set_modal(GTK_WINDOW(win), TRUE);
-
-        /* GTK 2.6: if (is_folder)
-            gtk_file_chooser_set_show_hidden(GTK_FILE_CHOOSER(win),
-            TRUE); */
-
-        return GTK_WINDOW(win);
-    }
-    else
-    {
-        return NULL;
-    }
-#else
-    return NULL;
-#endif //LL_MESA_HEADLESS
-}
-
-static void add_common_filters_to_gtkchooser(GtkFileFilter *gfilter,
-                         GtkWindow *picker,
-                         std::string filtername)
-{
-    gtk_file_filter_set_name(gfilter, filtername.c_str());
-    gtk_file_chooser_add_filter(GTK_FILE_CHOOSER(picker),
-                    gfilter);
-    GtkFileFilter *allfilter = gtk_file_filter_new();
-    gtk_file_filter_add_pattern(allfilter, "*");
-    gtk_file_filter_set_name(allfilter, LLTrans::getString("all_files").c_str());
-    gtk_file_chooser_add_filter(GTK_FILE_CHOOSER(picker), allfilter);
-    gtk_file_chooser_set_filter(GTK_FILE_CHOOSER(picker), gfilter);
-}
-
-static std::string add_simple_pattern_filter_to_gtkchooser(GtkWindow *picker,
-                               std::string pattern,
-                               std::string filtername)
-{
-    GtkFileFilter *gfilter = gtk_file_filter_new();
-    gtk_file_filter_add_pattern(gfilter, pattern.c_str());
-    add_common_filters_to_gtkchooser(gfilter, picker, filtername);
-    return filtername;
-}
-
-static std::string add_simple_mime_filter_to_gtkchooser(GtkWindow *picker,
-                            std::string mime,
-                            std::string filtername)
-{
-    GtkFileFilter *gfilter = gtk_file_filter_new();
-    gtk_file_filter_add_mime_type(gfilter, mime.c_str());
-    add_common_filters_to_gtkchooser(gfilter, picker, filtername);
-    return filtername;
->>>>>>> bb3c36f5
 }
 
 BOOL LLFilePicker::getOpenFileModeless(ELoadFilter filter,
                                        void (*callback)(bool, std::vector<std::string> &, void*),
                                        void *userdata)
 {
-<<<<<<< HEAD
     LL_ERRS() << "NOT IMPLEMENTED" << LL_ENDL;
     return FALSE;
-=======
-    return add_simple_mime_filter_to_gtkchooser(picker,  "audio/x-wav",
-                            LLTrans::getString("sound_files") + " (*.wav)");
->>>>>>> bb3c36f5
 }
 
 BOOL LLFilePicker::getMultipleOpenFilesModeless(ELoadFilter filter,
                                                 void (*callback)(bool, std::vector<std::string> &, void*),
                                                 void *userdata )
 {
-<<<<<<< HEAD
     LL_ERRS() << "NOT IMPLEMENTED" << LL_ENDL;
     return FALSE;
 }
@@ -1686,469 +1132,195 @@
 
 BOOL LLFilePicker::getSaveFile( ESaveFilter filter, const std::string& filename, bool blocking )
 {
-	return openFileDialog( filter, blocking, eSaveFile );
-=======
-    GtkFileFilter *gfilter = gtk_file_filter_new();
-    gtk_file_filter_add_pattern(gfilter, "*.bvh");
-    gtk_file_filter_add_pattern(gfilter, "*.anim");
-    std::string filtername = LLTrans::getString("animation_files") + " (*.bvh; *.anim)";
-    add_common_filters_to_gtkchooser(gfilter, picker, filtername);
-    return filtername;
-}
-
-static std::string add_xml_filter_to_gtkchooser(GtkWindow *picker)
-{
-    return add_simple_pattern_filter_to_gtkchooser(picker,  "*.xml",
-                                                   LLTrans::getString("xml_files") + " (*.xml)");
-}
-
-static std::string add_collada_filter_to_gtkchooser(GtkWindow *picker)
-{
-    return add_simple_pattern_filter_to_gtkchooser(picker,  "*.dae",
-                               LLTrans::getString("scene_files") + " (*.dae)");
-}
-
-static std::string add_imageload_filter_to_gtkchooser(GtkWindow *picker)
-{
-    GtkFileFilter *gfilter = gtk_file_filter_new();
-    gtk_file_filter_add_pattern(gfilter, "*.tga");
-    gtk_file_filter_add_mime_type(gfilter, HTTP_CONTENT_IMAGE_JPEG.c_str());
-    gtk_file_filter_add_mime_type(gfilter, HTTP_CONTENT_IMAGE_PNG.c_str());
-    gtk_file_filter_add_mime_type(gfilter, HTTP_CONTENT_IMAGE_BMP.c_str());
-    std::string filtername = LLTrans::getString("image_files") + " (*.tga; *.bmp; *.jpg; *.png)";
-    add_common_filters_to_gtkchooser(gfilter, picker, filtername);
-    return filtername;
-}
-
-static std::string add_script_filter_to_gtkchooser(GtkWindow *picker)
-{
-    return add_simple_mime_filter_to_gtkchooser(picker,  HTTP_CONTENT_TEXT_PLAIN,
-                            LLTrans::getString("script_files") + " (*.lsl)");
->>>>>>> bb3c36f5
+    return openFileDialog( filter, blocking, eSaveFile );
 }
 
 BOOL LLFilePicker::getOpenFile( ELoadFilter filter, bool blocking )
 {
-<<<<<<< HEAD
-	return openFileDialog( filter, blocking, eOpenFile );
-=======
-    return add_simple_mime_filter_to_gtkchooser(picker, HTTP_CONTENT_TEXT_PLAIN,
-                            LLTrans::getString("dictionary_files") + " (*.dic; *.xcu)");
->>>>>>> bb3c36f5
+    return openFileDialog( filter, blocking, eOpenFile );
 }
 
 BOOL LLFilePicker::getMultipleOpenFiles( ELoadFilter filter, bool blocking)
 {
-<<<<<<< HEAD
-	return openFileDialog( filter, blocking, eOpenMultiple );
-=======
-    GtkFileFilter *gfilter_tga = gtk_file_filter_new();
-    GtkFileFilter *gfilter_png = gtk_file_filter_new();
-
-    gtk_file_filter_add_pattern(gfilter_tga, "*.tga");
-    gtk_file_filter_add_mime_type(gfilter_png, "image/png");
-    std::string caption = LLTrans::getString("save_texture_image_files") + " (*.tga; *.png)";
-    gtk_file_filter_set_name(gfilter_tga, LLTrans::getString("targa_image_files").c_str());
-    gtk_file_filter_set_name(gfilter_png, LLTrans::getString("png_image_files").c_str());
-
-    gtk_file_chooser_add_filter(GTK_FILE_CHOOSER(picker),
-                    gfilter_png);
-    gtk_file_chooser_add_filter(GTK_FILE_CHOOSER(picker),
-                    gfilter_tga);
-    return caption;
->>>>>>> bb3c36f5
+    return openFileDialog( filter, blocking, eOpenMultiple );
 }
 
 bool LLFilePicker::openFileDialog( int32_t filter, bool blocking, EType aType )
 {
-<<<<<<< HEAD
-	if ( check_local_file_access_enabled() == false )
-		return false;
-	gViewerWindow->getWindow()->beforeDialog();
-	reset();
-	Fl_Native_File_Chooser::Type flType = Fl_Native_File_Chooser::BROWSE_FILE;
-	if( aType == eOpenMultiple )
-		flType = Fl_Native_File_Chooser::BROWSE_MULTI_FILE;
-	else if( aType == eSaveFile )
-		flType = Fl_Native_File_Chooser::BROWSE_SAVE_FILE;
-	Fl_Native_File_Chooser flDlg;
-	std::string file_dialog_title;
-	std::string file_dialog_filter;
-	if (aType == EType::eSaveFile)
-	{
-		std::string file_type("all_files");
-		switch ((ESaveFilter) filter)
-		{
-			case FFSAVE_ALL:
-				break;
-			case FFSAVE_TGA:
-				file_type = "targa_image_files";
-				file_dialog_filter = "*.tga";
-				break;
-			case FFSAVE_BMP:
-				file_type = "bitmap_image_files";
-				file_dialog_filter = "*.bmp";
-				break;
-			case FFSAVE_AVI:
-				file_type = "avi_movie_file";
-				file_dialog_filter = "*.avi";
-				break;
-			case FFSAVE_ANIM:
-				file_type = "xaf_animation_file";
-				file_dialog_filter = "*.xaf";
-				break;
-			case FFSAVE_XML:
-				file_type = "xml_file";
-				file_dialog_filter = "*.xml";
-				break;
-			case FFSAVE_COLLADA:
-				file_type = "collada_files";
-				file_dialog_filter = "*.dae";
-				break;
-			case FFSAVE_RAW:
-				file_type = "raw_file";
-				file_dialog_filter = "*.raw";
-				break;
-			case FFSAVE_J2C:
-				file_type = "compressed_image_files";
-				file_dialog_filter = "*.j2c";
-				break;
-			case FFSAVE_PNG:
-				file_type = "png_image_files";
-				file_dialog_filter = "*.png";
-				break;
-			case FFSAVE_JPEG:
-				file_type = "jpeg_image_files";
-				file_dialog_filter = "*.{jpg,jpeg}";
-				break;
-			case FFSAVE_SCRIPT:
-				file_type = "script_files";
-				file_dialog_filter = "*.lsl";
-				break;
-			case FFSAVE_TGAPNG:
-				file_type = "save_texture_image_files";
-				file_dialog_filter = "*.{tga,png}";
-				break;
-			case FFSAVE_WAV:
-				file_type = "sound_files";
-				file_dialog_filter = "*.wav";
-				break;
-			case FFSAVE_GLTF:
-				file_type = "gltf_asset_file";
-				file_dialog_filter = "*.{gltf,glb}";
-				break;
-		}
-		file_dialog_title = LLTrans::getString("save_file_verb") + " " + LLTrans::getString(file_type);
-		file_dialog_filter = LLTrans::getString(file_type) + " \t" + file_dialog_filter;
-	}
-	else
-	{
-		std::string file_type("all_files");
-		switch ((ELoadFilter) filter)
-		{
-			case FFLOAD_ALL:
-				break;
-			case FFLOAD_WAV:
-				file_type = "sound_files";
-				file_dialog_filter = "*.wav";
-				break;
-			case FFLOAD_IMAGE:
-				file_type = "image_files";
-				file_dialog_filter = "*.{tga,bmp,jpg,jpeg,png}";
-				break;
-			case FFLOAD_ANIM:
-				file_type = "animation_files";
-				file_dialog_filter = "*.{bvh,anim}";
-				break;
-			case FFLOAD_XML:
-				file_type = "xml_file";
-				file_dialog_filter = "*.xml";
-				break;
-			case FFLOAD_SLOBJECT:
-				file_type = "xml_file";
-				file_dialog_filter = "*.slobject";
-				break;
-			case FFLOAD_RAW:
-				file_type = "raw_file";
-				file_dialog_filter = "*.raw";
-				break;
-			case FFLOAD_MODEL:
-			case FFLOAD_COLLADA:
-				file_type = "collada_files";
-				file_dialog_filter = "*.dae";
-				break;
-			case FFLOAD_SCRIPT:
-				file_type = "script_files";
-				file_dialog_filter = "*.lsl";
-				break;
-			case FFLOAD_DICTIONARY:
-				file_type = "dictionary_files";
-				file_dialog_filter = "*.{dic,xcu}";
-				break;
-			case FFLOAD_DIRECTORY:
-				file_type = "choose_the_directory";
-				break;
-			case FFLOAD_EXE:
-				file_type = "executable_files";
-				break;
-			case FFLOAD_GLTF:
-			case FFLOAD_MATERIAL:
-				file_type = "gltf_asset_file";
-				file_dialog_filter = "*.{gltg,glb}";
-				break;
-			case FFLOAD_MATERIAL_TEXTURE:
-				file_dialog_filter = "*.{gltf,glb,tga,bmp,jpg,jpeg,png}";
-				file_type = "image_files";
-
-		}
-		if (aType == EType::eOpenMultiple)
-		{
-			file_dialog_title = LLTrans::getString("load_files");
-		}
-		else
-		{
-			file_dialog_title = LLTrans::getString("load_file_verb") + " " + LLTrans::getString(file_type);
-			file_dialog_filter = LLTrans::getString(file_type) + " \t" + file_dialog_filter;
-		}
-	}
-	flDlg.title(file_dialog_title.c_str());
-	flDlg.type(flType);
-	if (!file_dialog_filter.empty())
-	{
-		flDlg.filter(file_dialog_filter.c_str());
-	}
-	int res = flDlg.show();
-	gViewerWindow->getWindow()->afterDialog();
-	if( res == 0 )
-	{
-		int32_t count = flDlg.count();
-		if( count < 0 )
-			count = 0;
-		for( int32_t i = 0; i < count; ++i )
-		{
-			char const *pFile = flDlg.filename(i);
-			if( pFile && strlen(pFile) > 0 )
-				mFiles.push_back( pFile  );
-		}
-	}
-	else if( res == -1 )
-	{
-		LL_WARNS() << "FLTK failed: " <<  flDlg.errmsg() << LL_ENDL;
-	}
-	return mFiles.empty()?FALSE:TRUE;
-=======
-    BOOL rtn = FALSE;
-
-    // if local file browsing is turned off, return without opening dialog
     if ( check_local_file_access_enabled() == false )
-    {
-        return FALSE;
-    }
-
+        return false;
     gViewerWindow->getWindow()->beforeDialog();
-
-    reset();
-
-    GtkWindow* picker = buildFilePicker(true, false, "savefile");
-
-    if (picker)
-    {
-        std::string suggest_name = "untitled";
-        std::string suggest_ext = "";
-        std::string caption = LLTrans::getString("save_file_verb") + " ";
-        switch (filter)
-        {
-        case FFSAVE_WAV:
-            caption += add_wav_filter_to_gtkchooser(picker);
-            suggest_ext = ".wav";
-            break;
-        case FFSAVE_TGA:
-            caption += add_simple_pattern_filter_to_gtkchooser
-                (picker, "*.tga", LLTrans::getString("targa_image_files") + " (*.tga)");
-            suggest_ext = ".tga";
-            break;
-        case FFSAVE_BMP:
-            caption += add_simple_mime_filter_to_gtkchooser
-                (picker, HTTP_CONTENT_IMAGE_BMP, LLTrans::getString("bitmap_image_files") + " (*.bmp)");
-            suggest_ext = ".bmp";
-            break;
-        case FFSAVE_PNG:
-            caption += add_simple_mime_filter_to_gtkchooser
-                (picker, "image/png", LLTrans::getString("png_image_files") + " (*.png)");
-            suggest_ext = ".png";
-            break;
-        case FFSAVE_TGAPNG:
-            caption += add_save_texture_filter_to_gtkchooser(picker);
-            suggest_ext = ".png";
-            break;
-        case FFSAVE_AVI:
-            caption += add_simple_mime_filter_to_gtkchooser
-                (picker, "video/x-msvideo",
-                 LLTrans::getString("avi_movie_file") + " (*.avi)");
-            suggest_ext = ".avi";
-            break;
-        case FFSAVE_ANIM:
-            caption += add_simple_pattern_filter_to_gtkchooser
-                (picker, "*.xaf", LLTrans::getString("xaf_animation_file") + " (*.xaf)");
-            suggest_ext = ".xaf";
-            break;
-        case FFSAVE_XML:
-            caption += add_simple_pattern_filter_to_gtkchooser
-                (picker, "*.xml", LLTrans::getString("xml_file") + " (*.xml)");
-            suggest_ext = ".xml";
-            break;
-        case FFSAVE_RAW:
-            caption += add_simple_pattern_filter_to_gtkchooser
-                (picker, "*.raw", LLTrans::getString("raw_file") + " (*.raw)");
-            suggest_ext = ".raw";
-            break;
-        case FFSAVE_J2C:
-            // *TODO: Should this be 'image/j2c' ?
-            caption += add_simple_mime_filter_to_gtkchooser
-                (picker, "images/jp2",
-                 LLTrans::getString("compressed_image_files") + " (*.j2c)");
-            suggest_ext = ".j2c";
-            break;
-        case FFSAVE_SCRIPT:
-            caption += add_script_filter_to_gtkchooser(picker);
-            suggest_ext = ".lsl";
-            break;
-        default:;
-            break;
-        }
-
-        gtk_window_set_title(GTK_WINDOW(picker), caption.c_str());
-
-        if (filename.empty())
-        {
-            suggest_name += suggest_ext;
-
-            gtk_file_chooser_set_current_name
-                (GTK_FILE_CHOOSER(picker),
-                 suggest_name.c_str());
+    reset();
+    Fl_Native_File_Chooser::Type flType = Fl_Native_File_Chooser::BROWSE_FILE;
+    if( aType == eOpenMultiple )
+        flType = Fl_Native_File_Chooser::BROWSE_MULTI_FILE;
+    else if( aType == eSaveFile )
+        flType = Fl_Native_File_Chooser::BROWSE_SAVE_FILE;
+    Fl_Native_File_Chooser flDlg;
+    std::string file_dialog_title;
+    std::string file_dialog_filter;
+    if (aType == EType::eSaveFile)
+    {
+        std::string file_type("all_files");
+        switch ((ESaveFilter) filter)
+        {
+            case FFSAVE_ALL:
+                break;
+            case FFSAVE_TGA:
+                file_type = "targa_image_files";
+                file_dialog_filter = "*.tga";
+                break;
+            case FFSAVE_BMP:
+                file_type = "bitmap_image_files";
+                file_dialog_filter = "*.bmp";
+                break;
+            case FFSAVE_AVI:
+                file_type = "avi_movie_file";
+                file_dialog_filter = "*.avi";
+                break;
+            case FFSAVE_ANIM:
+                file_type = "xaf_animation_file";
+                file_dialog_filter = "*.xaf";
+                break;
+            case FFSAVE_XML:
+                file_type = "xml_file";
+                file_dialog_filter = "*.xml";
+                break;
+            case FFSAVE_COLLADA:
+                file_type = "collada_files";
+                file_dialog_filter = "*.dae";
+                break;
+            case FFSAVE_RAW:
+                file_type = "raw_file";
+                file_dialog_filter = "*.raw";
+                break;
+            case FFSAVE_J2C:
+                file_type = "compressed_image_files";
+                file_dialog_filter = "*.j2c";
+                break;
+            case FFSAVE_PNG:
+                file_type = "png_image_files";
+                file_dialog_filter = "*.png";
+                break;
+            case FFSAVE_JPEG:
+                file_type = "jpeg_image_files";
+                file_dialog_filter = "*.{jpg,jpeg}";
+                break;
+            case FFSAVE_SCRIPT:
+                file_type = "script_files";
+                file_dialog_filter = "*.lsl";
+                break;
+            case FFSAVE_TGAPNG:
+                file_type = "save_texture_image_files";
+                file_dialog_filter = "*.{tga,png}";
+                break;
+            case FFSAVE_WAV:
+                file_type = "sound_files";
+                file_dialog_filter = "*.wav";
+                break;
+            case FFSAVE_GLTF:
+                file_type = "gltf_asset_file";
+                file_dialog_filter = "*.{gltf,glb}";
+                break;
+        }
+        file_dialog_title = LLTrans::getString("save_file_verb") + " " + LLTrans::getString(file_type);
+        file_dialog_filter = LLTrans::getString(file_type) + " \t" + file_dialog_filter;
+    }
+    else
+    {
+        std::string file_type("all_files");
+        switch ((ELoadFilter) filter)
+        {
+            case FFLOAD_ALL:
+                break;
+            case FFLOAD_WAV:
+                file_type = "sound_files";
+                file_dialog_filter = "*.wav";
+                break;
+            case FFLOAD_IMAGE:
+                file_type = "image_files";
+                file_dialog_filter = "*.{tga,bmp,jpg,jpeg,png}";
+                break;
+            case FFLOAD_ANIM:
+                file_type = "animation_files";
+                file_dialog_filter = "*.{bvh,anim}";
+                break;
+            case FFLOAD_XML:
+                file_type = "xml_file";
+                file_dialog_filter = "*.xml";
+                break;
+            case FFLOAD_SLOBJECT:
+                file_type = "xml_file";
+                file_dialog_filter = "*.slobject";
+                break;
+            case FFLOAD_RAW:
+                file_type = "raw_file";
+                file_dialog_filter = "*.raw";
+                break;
+            case FFLOAD_MODEL:
+            case FFLOAD_COLLADA:
+                file_type = "collada_files";
+                file_dialog_filter = "*.dae";
+                break;
+            case FFLOAD_SCRIPT:
+                file_type = "script_files";
+                file_dialog_filter = "*.lsl";
+                break;
+            case FFLOAD_DICTIONARY:
+                file_type = "dictionary_files";
+                file_dialog_filter = "*.{dic,xcu}";
+                break;
+            case FFLOAD_DIRECTORY:
+                file_type = "choose_the_directory";
+                break;
+            case FFLOAD_EXE:
+                file_type = "executable_files";
+                break;
+            case FFLOAD_GLTF:
+            case FFLOAD_MATERIAL:
+                file_type = "gltf_asset_file";
+                file_dialog_filter = "*.{gltg,glb}";
+                break;
+            case FFLOAD_MATERIAL_TEXTURE:
+                file_dialog_filter = "*.{gltf,glb,tga,bmp,jpg,jpeg,png}";
+                file_type = "image_files";
+
+        }
+        if (aType == EType::eOpenMultiple)
+        {
+            file_dialog_title = LLTrans::getString("load_files");
         }
         else
         {
-            gtk_file_chooser_set_current_name
-                (GTK_FILE_CHOOSER(picker), filename.c_str());
-        }
-
-        gtk_widget_show_all(GTK_WIDGET(picker));
-
-        gtk_main();
-
-        rtn = (getFileCount() == 1);
-
-        if(rtn && filter == FFSAVE_TGAPNG)
-        {
-            std::string selected_file = mFiles.back();
-            mFiles.pop_back();
-            mFiles.push_back(selected_file + mCurrentExtension);
-        }
-    }
-
+            file_dialog_title = LLTrans::getString("load_file_verb") + " " + LLTrans::getString(file_type);
+            file_dialog_filter = LLTrans::getString(file_type) + " \t" + file_dialog_filter;
+        }
+    }
+    flDlg.title(file_dialog_title.c_str());
+    flDlg.type(flType);
+    if (!file_dialog_filter.empty())
+    {
+        flDlg.filter(file_dialog_filter.c_str());
+    }
+    int res = flDlg.show();
     gViewerWindow->getWindow()->afterDialog();
-
-    return rtn;
-}
-
-BOOL LLFilePicker::getOpenFile( ELoadFilter filter, bool blocking )
-{
-    BOOL rtn = FALSE;
-
-    // if local file browsing is turned off, return without opening dialog
-    if ( check_local_file_access_enabled() == false )
-    {
-        return FALSE;
-    }
-
-    gViewerWindow->getWindow()->beforeDialog();
-
-    reset();
-
-    GtkWindow* picker = buildFilePicker(false, false, "openfile");
-
-    if (picker)
-    {
-        std::string caption = LLTrans::getString("load_file_verb") + " ";
-        std::string filtername = "";
-        switch (filter)
-        {
-        case FFLOAD_WAV:
-            filtername = add_wav_filter_to_gtkchooser(picker);
-            break;
-        case FFLOAD_ANIM:
-            filtername = add_anim_filter_to_gtkchooser(picker);
-            break;
-        case FFLOAD_XML:
-            filtername = add_xml_filter_to_gtkchooser(picker);
-            break;
-        case FFLOAD_GLTF:
-            filtername = dead_code_should_blow_up_here(picker);
-            break;
-        case FFLOAD_COLLADA:
-            filtername = add_collada_filter_to_gtkchooser(picker);
-            break;
-        case FFLOAD_IMAGE:
-            filtername = add_imageload_filter_to_gtkchooser(picker);
-            break;
-        case FFLOAD_SCRIPT:
-            filtername = add_script_filter_to_gtkchooser(picker);
-            break;
-        case FFLOAD_DICTIONARY:
-            filtername = add_dictionary_filter_to_gtkchooser(picker);
-            break;
-        default:;
-            break;
-        }
-
-        caption += filtername;
-
-        gtk_window_set_title(GTK_WINDOW(picker), caption.c_str());
-
-        gtk_widget_show_all(GTK_WIDGET(picker));
-        gtk_main();
-
-        rtn = (getFileCount() == 1);
-    }
-
-    gViewerWindow->getWindow()->afterDialog();
-
-    return rtn;
-}
-
-BOOL LLFilePicker::getMultipleOpenFiles( ELoadFilter filter, bool blocking)
-{
-    BOOL rtn = FALSE;
-
-    // if local file browsing is turned off, return without opening dialog
-    if ( check_local_file_access_enabled() == false )
-    {
-        return FALSE;
-    }
-
-    gViewerWindow->getWindow()->beforeDialog();
-
-    reset();
-
-    GtkWindow* picker = buildFilePicker(false, false, "openfile");
-
-    if (picker)
-    {
-        gtk_file_chooser_set_select_multiple (GTK_FILE_CHOOSER(picker),
-                              TRUE);
-
-        gtk_window_set_title(GTK_WINDOW(picker), LLTrans::getString("load_files").c_str());
-
-        gtk_widget_show_all(GTK_WIDGET(picker));
-        gtk_main();
-        rtn = !mFiles.empty();
-    }
-
-    gViewerWindow->getWindow()->afterDialog();
-
-    return rtn;
->>>>>>> bb3c36f5
+    if( res == 0 )
+    {
+        int32_t count = flDlg.count();
+        if( count < 0 )
+            count = 0;
+        for( int32_t i = 0; i < count; ++i )
+        {
+            char const *pFile = flDlg.filename(i);
+            if( pFile && strlen(pFile) > 0 )
+                mFiles.push_back( pFile  );
+        }
+    }
+    else if( res == -1 )
+    {
+        LL_WARNS() << "FLTK failed: " <<  flDlg.errmsg() << LL_ENDL;
+    }
+    return mFiles.empty()?FALSE:TRUE;
 }
 #else
 // Hacky stubs designed to facilitate fake getSaveFile and getOpenFile with
@@ -2156,25 +1328,6 @@
 
 BOOL LLFilePicker::getSaveFile( ESaveFilter filter, const std::string& filename, bool blocking )
 {
-<<<<<<< HEAD
-	// if local file browsing is turned off, return without opening dialog
-	// (Even though this is a stub, I think we still should not return anything at all)
-	if ( check_local_file_access_enabled() == false )
-	{
-		return FALSE;
-	}
-
-	reset();
-
-	LL_INFOS() << "getSaveFile suggested filename is [" << filename
-		<< "]" << LL_ENDL;
-	if (!filename.empty())
-	{
-		mFiles.push_back(gDirUtilp->getLindenUserDir() + gDirUtilp->getDirDelimiter() + filename);
-		return TRUE;
-	}
-	return FALSE;
-=======
     // if local file browsing is turned off, return without opening dialog
     // (Even though this is a stub, I think we still should not return anything at all)
     if ( check_local_file_access_enabled() == false )
@@ -2192,7 +1345,6 @@
         return TRUE;
     }
     return FALSE;
->>>>>>> bb3c36f5
 }
 
 BOOL LLFilePicker::getSaveFileModeless(ESaveFilter filter,
@@ -2206,29 +1358,6 @@
 
 BOOL LLFilePicker::getOpenFile( ELoadFilter filter, bool blocking )
 {
-<<<<<<< HEAD
-	// if local file browsing is turned off, return without opening dialog
-	// (Even though this is a stub, I think we still should not return anything at all)
-	if ( check_local_file_access_enabled() == false )
-	{
-		return FALSE;
-	}
-
-	reset();
-
-	// HACK: Static filenames for 'open' until we implement filepicker
-	std::string filename = gDirUtilp->getLindenUserDir() + gDirUtilp->getDirDelimiter() + "upload";
-	switch (filter)
-	{
-	case FFLOAD_WAV: filename += ".wav"; break;
-	case FFLOAD_IMAGE: filename += ".tga"; break;
-	case FFLOAD_ANIM: filename += ".bvh"; break;
-	default: break;
-	}
-	mFiles.push_back(filename);
-	LL_INFOS() << "getOpenFile: Will try to open file: " << filename << LL_ENDL;
-	return TRUE;
-=======
     // if local file browsing is turned off, return without opening dialog
     // (Even though this is a stub, I think we still should not return anything at all)
     if ( check_local_file_access_enabled() == false )
@@ -2250,7 +1379,6 @@
     mFiles.push_back(filename);
     LL_INFOS() << "getOpenFile: Will try to open file: " << filename << LL_ENDL;
     return TRUE;
->>>>>>> bb3c36f5
 }
 
 BOOL LLFilePicker::getOpenFileModeless(ELoadFilter filter,
@@ -2288,13 +1416,8 @@
 
 BOOL LLFilePicker::getSaveFile( ESaveFilter filter, const std::string& filename )
 {
-<<<<<<< HEAD
-	reset();
-	return FALSE;
-=======
     reset();
     return FALSE;
->>>>>>> bb3c36f5
 }
 
 BOOL LLFilePicker::getOpenFile( ELoadFilter filter )
