--- conflicted
+++ resolved
@@ -1707,27 +1707,17 @@
 	mScene[lod].clear();
 }
 
-void LLModelPreview::getLegalJointNames(JointNameSet& legal_joint_names)
+void LLModelPreview::getJointAliases( JointMap& joint_map)
 {
     // Get all standard skeleton joints from the preview avatar.
     LLVOAvatar *av = getPreviewAvatar();
- 
-    av->getLegalJointNames(legal_joint_names, true);
-    const LLVOAvatar::avatar_joint_list_t &skel = av->getSkeleton();
-    for (S32 i=0; i<skel.size(); i++)
-    {
-        LLAvatarJoint *joint = skel[i];
-        if (joint)
-        {
-            legal_joint_names.push_back(joint->getName());
-        }
-    }
     
-    std::stringstream cvstr;
+    //Joint names and aliases come from avatar_skeleton.xml
+    
+    joint_map = av->getJointAliases();
     for (S32 i = 0; i < av->mNumCollisionVolumes; i++)
     {
-        legal_joint_names.push_back(av->mCollisionVolumes[i].getName());
-        cvstr << legal_joint_names[i];
+        joint_map[av->mCollisionVolumes[i].getName()] = av->mCollisionVolumes[i].getName();
     }
 }
 
@@ -1773,13 +1763,9 @@
 		clearGLODGroup();
 	}
 
-    JointNameSet legal_joint_names;
-    getLegalJointNames(legal_joint_names);
+    std::map<std::string, std::string> joint_alias_map;
+    getJointAliases(joint_alias_map);
     
-    std::string joint_aliases_filename =
-                    gDirUtilp->getExpandedFilename(LL_PATH_APP_SETTINGS,"joint_aliases.xml");
-
-
 	mModelLoader = new LLDAELoader(
 		filename,
 		lod, 
@@ -1790,12 +1776,8 @@
 		this,
 		mJointTransformMap,
 		mJointsFromNode,
-        legal_joint_names,
-<<<<<<< HEAD
-        joint_aliases_filename,
-=======
+        joint_alias_map,
 		LLSkinningUtil::getMaxJointCount(),
->>>>>>> b72480dd
 		gSavedSettings.getU32("ImporterModelLimit"));
 
 	if (force_disable_slm)
