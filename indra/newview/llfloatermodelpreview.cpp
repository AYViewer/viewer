--- conflicted
+++ resolved
@@ -139,12 +139,8 @@
 	"high_vertices",
 	"I went off the end of the lod_vertices_name array.  Me so smart."
 };
-<<<<<<< HEAD
-	
+
 std::string lod_status_name[NUM_LOD+1] =
-=======
-
-std::string lod_status_name[] =
 {
 	"lowest_status",
 	"low_status",
@@ -153,8 +149,7 @@
 	"I went off the end of the lod_status_name array.  Me so smart."
 };
 
-std::string lod_icon_name[] = 
->>>>>>> dfe6a07b
+std::string lod_icon_name[NUM_LOD+1] = 
 {
 	"status_icon_lowest",
 	"status_icon_low",
@@ -163,10 +158,7 @@
 	"I went off the end of the lod_status_name array.  Me so smart."
 };
 
-<<<<<<< HEAD
-std::string lod_label_name[NUM_LOD+1] =
-=======
-std::string lod_status_image[] = 
+std::string lod_status_image[NUM_LOD+1] = 
 {
 	"ModelImport_Status_Good",
 	"ModelImport_Status_Warning",
@@ -174,8 +166,7 @@
 	"I went off the end of the lod_status_image array.  Me so smart."
 };
 
-std::string lod_label_name[] =
->>>>>>> dfe6a07b
+std::string lod_label_name[NUM_LOD+1] =
 {
 	"lowest_label",
 	"low_label",
@@ -315,17 +306,14 @@
 	
 	childDisable("upload_skin");
 	childDisable("upload_joints");
-<<<<<<< HEAD
 	childDisable("ok_btn"); 
-=======
-
+	
 	mViewOptionMenuButton = getChild<LLMenuButton>("options_gear_btn");
 
 	mCommitCallbackRegistrar.add("ModelImport.ViewOption.Action", boost::bind(&LLFloaterModelPreview::onViewOptionChecked, this, _2));
 	mEnableCallbackRegistrar.add("ModelImport.ViewOption.Check", boost::bind(&LLFloaterModelPreview::isViewOptionChecked, this, _2));
 	mEnableCallbackRegistrar.add("ModelImport.ViewOption.Enabled", boost::bind(&LLFloaterModelPreview::isViewOptionEnabled, this, _2));
 	
->>>>>>> dfe6a07b
 	
 
 	mViewOptionMenu = LLUICtrlFactory::getInstance()->createFromFile<LLToggleableMenu>("menu_model_import_gear_default.xml", gMenuHolder, LLViewerMenuHolderGL::child_registry_t::instance());
@@ -430,9 +418,9 @@
 
 void LLFloaterModelPreview::loadModel(S32 lod)
 {
-	 mModelPreview->mLoading = true;
-	
-	(new LLMeshFilePicker(mModelPreview, lod))->getFile();
+	mModelPreview->mLoading = true;
+	
+	(new LLMeshFilePicker(this, lod))->getFile();
 }
 
 //static 
@@ -2027,11 +2015,8 @@
 	mModelLoader = NULL;
 	mMaxTriangleLimit = 0;
 	mDirty = false;
-<<<<<<< HEAD
+	mGenLOD = false;
 	mLoading = false;
-=======
-	mGenLOD = false;
->>>>>>> dfe6a07b
 	
 	mBuildShareTolerance = 0.f;
 	mBuildQueueMode = GLOD_QUEUE_GREEDY;
