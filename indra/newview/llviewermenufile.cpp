/**
 * @file llviewermenufile.cpp
 * @brief "File" menu in the main menu bar.
 *
 * $LicenseInfo:firstyear=2002&license=viewerlgpl$
 * Second Life Viewer Source Code
 * Copyright (C) 2010, Linden Research, Inc.
 *
 * This library is free software; you can redistribute it and/or
 * modify it under the terms of the GNU Lesser General Public
 * License as published by the Free Software Foundation;
 * version 2.1 of the License only.
 *
 * This library is distributed in the hope that it will be useful,
 * but WITHOUT ANY WARRANTY; without even the implied warranty of
 * MERCHANTABILITY or FITNESS FOR A PARTICULAR PURPOSE.  See the GNU
 * Lesser General Public License for more details.
 *
 * You should have received a copy of the GNU Lesser General Public
 * License along with this library; if not, write to the Free Software
 * Foundation, Inc., 51 Franklin Street, Fifth Floor, Boston, MA  02110-1301  USA
 *
 * Linden Research, Inc., 945 Battery Street, San Francisco, CA  94111  USA
 * $/LicenseInfo$
 */

#include "llviewerprecompiledheaders.h"

#include "llviewermenufile.h"

// project includes
#include "llagent.h"
#include "llagentbenefits.h"
#include "llagentcamera.h"
#include "llfilepicker.h"
#include "llfloaterreg.h"
#include "llbuycurrencyhtml.h"
#include "llfloatermap.h"
#include "llfloatermodelpreview.h"
#include "llmaterialeditor.h"
#include "llfloaterperms.h"
#include "llfloatersnapshot.h"
#include "llfloatersimplesnapshot.h"
#include "llimage.h"
#include "llimagebmp.h"
#include "llimagepng.h"
#include "llimagej2c.h"
#include "llimagejpeg.h"
#include "llimagetga.h"
#include "llinventorymodel.h"   // gInventory
#include "llpluginclassmedia.h"
#include "llresourcedata.h"
#include "llstatusbar.h"
#include "lltinygltfhelper.h"
#include "lltoast.h"
#include "llviewercontrol.h"    // gSavedSettings
#include "llviewertexturelist.h"
#include "lluictrlfactory.h"
#include "llviewerinventory.h"
#include "llviewermenu.h"   // gMenuHolder
#include "llviewerparcelmgr.h"
#include "llviewerregion.h"
#include "llviewerstats.h"
#include "llviewerwindow.h"
#include "llappviewer.h"
#include "lluploaddialog.h"
#include "lltrans.h"
#include "llfloaterbuycurrency.h"
#include "llviewerassetupload.h"

// linden libraries
#include "llnotificationsutil.h"
#include "llsdserialize.h"
#include "llsdutil.h"
#include "llstring.h"
#include "lltransactiontypes.h"
#include "lluuid.h"
#include "llvorbisencode.h"
#include "message.h"

// system libraries
#include <boost/tokenizer.hpp>

class LLFileEnableUpload : public view_listener_t
{
    bool handleEvent(const LLSD& userdata)
    {
        return true;
    }
};

class LLFileEnableUploadModel : public view_listener_t
{
    bool handleEvent(const LLSD& userdata)
    {
        LLFloaterModelPreview* fmp = (LLFloaterModelPreview*) LLFloaterReg::findInstance("upload_model");
        if (fmp && fmp->isModelLoading())
        {
            return false;
        }

        return true;
    }
};

class LLFileEnableUploadMaterial : public view_listener_t
{
    bool handleEvent(const LLSD& userdata)
    {
        if (gAgent.getRegionCapability("UpdateMaterialAgentInventory").empty())
        {
            return false;
        }

        return true;
    }
};

class LLMeshEnabled : public view_listener_t
{
    bool handleEvent(const LLSD& userdata)
    {
        return gSavedSettings.getBOOL("MeshEnabled");
    }
};

class LLMeshUploadVisible : public view_listener_t
{
    bool handleEvent(const LLSD& userdata)
    {
        return gMeshRepo.meshUploadEnabled();
    }
};

LLMutex* LLFilePickerThread::sMutex = NULL;
std::queue<LLFilePickerThread*> LLFilePickerThread::sDeadQ;

void LLFilePickerThread::getFile()
{
#if LL_WINDOWS
    // Todo: get rid of LLFilePickerThread and make this modeless
    start();
#elif LL_DARWIN
    runModeless();
#else
    run();
#endif
}

//virtual
void LLFilePickerThread::run()
{
#if LL_WINDOWS
    bool blocking = false;
#else
    bool blocking = true; // modal
#endif

    LLFilePicker picker;

    if (mIsSaveDialog)
    {
        if (picker.getSaveFile(mSaveFilter, mProposedName, blocking))
        {
            mResponses.push_back(picker.getFirstFile());
        }
    }
    else
    {
        bool result = mIsGetMultiple ? picker.getMultipleOpenFiles(mLoadFilter, blocking) : picker.getOpenFile(mLoadFilter, blocking);
        if (result)
        {
            std::string filename = picker.getFirstFile(); // consider copying mFiles directly
            do
            {
                mResponses.push_back(filename);
                filename = picker.getNextFile();
            }
            while (mIsGetMultiple && !filename.empty());
        }
    }

    {
        LLMutexLock lock(sMutex);
        sDeadQ.push(this);
    }
}

void LLFilePickerThread::runModeless()
{
    BOOL result = FALSE;
    LLFilePicker picker;

    if (mIsSaveDialog)
    {
        result = picker.getSaveFileModeless(mSaveFilter,
                                            mProposedName,
                                            modelessStringCallback,
                                            this);
    }
    else if (mIsGetMultiple)
    {
        result = picker.getMultipleOpenFilesModeless(mLoadFilter, modelessVectorCallback, this);
    }
    else
    {
        result = picker.getOpenFileModeless(mLoadFilter, modelessVectorCallback, this);
    }

    if (!result)
    {
        LLMutexLock lock(sMutex);
        sDeadQ.push(this);
    }
}

void LLFilePickerThread::modelessStringCallback(bool success,
                                          std::string &response,
                                          void *user_data)
{
    LLFilePickerThread *picker = (LLFilePickerThread*)user_data;
    if (success)
    {
        picker->mResponses.push_back(response);
    }

    {
        LLMutexLock lock(sMutex);
        sDeadQ.push(picker);
    }
}

void LLFilePickerThread::modelessVectorCallback(bool success,
                                          std::vector<std::string> &responses,
                                          void *user_data)
{
    LLFilePickerThread *picker = (LLFilePickerThread*)user_data;
    if (success)
    {
        if (picker->mIsGetMultiple)
        {
            picker->mResponses = responses;
        }
        else
        {
            std::vector<std::string>::iterator iter = responses.begin();
            while (iter != responses.end())
            {
                if (!iter->empty())
                {
                    picker->mResponses.push_back(*iter);
                    break;
                }
                iter++;
            }
        }
    }

    {
        LLMutexLock lock(sMutex);
        sDeadQ.push(picker);
    }
}

//static
void LLFilePickerThread::initClass()
{
    sMutex = new LLMutex();
}

//static
void LLFilePickerThread::cleanupClass()
{
    clearDead();

    delete sMutex;
    sMutex = NULL;
}

//static
void LLFilePickerThread::clearDead()
{
    if (!sDeadQ.empty())
    {
        LLMutexLock lock(sMutex);
        while (!sDeadQ.empty())
        {
            LLFilePickerThread* thread = sDeadQ.front();
            thread->notify(thread->mResponses);
            delete thread;
            sDeadQ.pop();
        }
    }
}

LLFilePickerReplyThread::LLFilePickerReplyThread(const file_picked_signal_t::slot_type& cb, LLFilePicker::ELoadFilter filter, bool get_multiple, const file_picked_signal_t::slot_type& failure_cb)
    : LLFilePickerThread(filter, get_multiple),
    mLoadFilter(filter),
    mSaveFilter(LLFilePicker::FFSAVE_ALL),
    mFilePickedSignal(NULL),
    mFailureSignal(NULL)
{
    mFilePickedSignal = new file_picked_signal_t();
    mFilePickedSignal->connect(cb);

    mFailureSignal = new file_picked_signal_t();
    mFailureSignal->connect(failure_cb);
}

LLFilePickerReplyThread::LLFilePickerReplyThread(const file_picked_signal_t::slot_type& cb, LLFilePicker::ESaveFilter filter, const std::string &proposed_name, const file_picked_signal_t::slot_type& failure_cb)
    : LLFilePickerThread(filter, proposed_name),
    mLoadFilter(LLFilePicker::FFLOAD_ALL),
    mSaveFilter(filter),
    mFilePickedSignal(NULL),
    mFailureSignal(NULL)
{
    mFilePickedSignal = new file_picked_signal_t();
    mFilePickedSignal->connect(cb);

    mFailureSignal = new file_picked_signal_t();
    mFailureSignal->connect(failure_cb);
}

LLFilePickerReplyThread::~LLFilePickerReplyThread()
{
    delete mFilePickedSignal;
    delete mFailureSignal;
}

void LLFilePickerReplyThread::startPicker(const file_picked_signal_t::slot_type & cb, LLFilePicker::ELoadFilter filter, bool get_multiple, const file_picked_signal_t::slot_type & failure_cb)
{
    (new LLFilePickerReplyThread(cb, filter, get_multiple, failure_cb))->getFile();
}

void LLFilePickerReplyThread::startPicker(const file_picked_signal_t::slot_type & cb, LLFilePicker::ESaveFilter filter, const std::string & proposed_name, const file_picked_signal_t::slot_type & failure_cb)
{
    (new LLFilePickerReplyThread(cb, filter, proposed_name, failure_cb))->getFile();
}

void LLFilePickerReplyThread::notify(const std::vector<std::string>& filenames)
{
    if (filenames.empty())
    {
        if (mFailureSignal)
        {
            (*mFailureSignal)(filenames, mLoadFilter, mSaveFilter);
        }
    }
    else
    {
        if (mFilePickedSignal)
        {
            (*mFilePickedSignal)(filenames, mLoadFilter, mSaveFilter);
        }
    }
}


LLMediaFilePicker::LLMediaFilePicker(LLPluginClassMedia* plugin, LLFilePicker::ELoadFilter filter, bool get_multiple)
    : LLFilePickerThread(filter, get_multiple),
    mPlugin(plugin->getSharedPtr())
{
}

LLMediaFilePicker::LLMediaFilePicker(LLPluginClassMedia* plugin, LLFilePicker::ESaveFilter filter, const std::string &proposed_name)
    : LLFilePickerThread(filter, proposed_name),
    mPlugin(plugin->getSharedPtr())
{
}

void LLMediaFilePicker::notify(const std::vector<std::string>& filenames)
{
    mPlugin->sendPickFileResponse(mResponses);
    mPlugin = NULL;
}

//============================================================================

#if LL_WINDOWS
static std::string SOUND_EXTENSIONS = "wav";
static std::string IMAGE_EXTENSIONS = "tga bmp jpg jpeg png";
static std::string ANIM_EXTENSIONS =  "bvh anim";
static std::string XML_EXTENSIONS = "xml";
static std::string SLOBJECT_EXTENSIONS = "slobject";
#endif
static std::string ALL_FILE_EXTENSIONS = "*.*";
static std::string MODEL_EXTENSIONS = "dae";
static std::string MATERIAL_EXTENSIONS = "gltf glb";

std::string build_extensions_string(LLFilePicker::ELoadFilter filter)
{
    switch(filter)
    {
#if LL_WINDOWS
    case LLFilePicker::FFLOAD_IMAGE:
        return IMAGE_EXTENSIONS;
    case LLFilePicker::FFLOAD_WAV:
        return SOUND_EXTENSIONS;
    case LLFilePicker::FFLOAD_ANIM:
        return ANIM_EXTENSIONS;
    case LLFilePicker::FFLOAD_SLOBJECT:
        return SLOBJECT_EXTENSIONS;
    case LLFilePicker::FFLOAD_MODEL:
        return MODEL_EXTENSIONS;
    case LLFilePicker::FFLOAD_MATERIAL:
        return MATERIAL_EXTENSIONS;
    case LLFilePicker::FFLOAD_XML:
        return XML_EXTENSIONS;
    case LLFilePicker::FFLOAD_ALL:
    case LLFilePicker::FFLOAD_EXE:
        return ALL_FILE_EXTENSIONS;
#endif
    default:
    return ALL_FILE_EXTENSIONS;
    }
}


const bool check_file_extension(const std::string& filename, LLFilePicker::ELoadFilter type)
{
    std::string ext = gDirUtilp->getExtension(filename);

    //strincmp doesn't like NULL pointers
    if (ext.empty())
    {
        std::string short_name = gDirUtilp->getBaseFileName(filename);

        // No extension
        LLSD args;
        args["FILE"] = short_name;
        LLNotificationsUtil::add("NoFileExtension", args);
        return false;
    }
    else
    {
        //so there is an extension
        //loop over the valid extensions and compare to see
        //if the extension is valid

        //now grab the set of valid file extensions
        std::string valid_extensions = build_extensions_string(type);

        BOOL ext_valid = FALSE;

        typedef boost::tokenizer<boost::char_separator<char> > tokenizer;
        boost::char_separator<char> sep(" ");
        tokenizer tokens(valid_extensions, sep);
        tokenizer::iterator token_iter;

        //now loop over all valid file extensions
        //and compare them to the extension of the file
        //to be uploaded
        for (token_iter = tokens.begin();
            token_iter != tokens.end() && ext_valid != TRUE;
            ++token_iter)
        {
            const std::string& cur_token = *token_iter;

            if (cur_token == ext || cur_token == "*.*")
            {
                //valid extension
                //or the acceptable extension is any
                ext_valid = TRUE;
            }
        }//end for (loop over all tokens)

        if (ext_valid == FALSE)
        {
            //should only get here if the extension exists
            //but is invalid
            LLSD args;
            args["EXTENSION"] = ext;
            args["VALIDS"] = valid_extensions;
            LLNotificationsUtil::add("InvalidFileExtension", args);
            return false;
        }
    }//end else (non-null extension)
    return true;
}

const void upload_single_file(const std::vector<std::string>& filenames, LLFilePicker::ELoadFilter type)
{
    std::string filename = filenames[0];
    if (!check_file_extension(filename, type)) return;

    if (!filename.empty())
    {
        if (type == LLFilePicker::FFLOAD_WAV)
        {
            // pre-qualify wavs to make sure the format is acceptable
            std::string error_msg;
            if (check_for_invalid_wav_formats(filename, error_msg))
            {
                LL_INFOS() << error_msg << ": " << filename << LL_ENDL;
                LLSD args;
                args["FILE"] = filename;
                LLNotificationsUtil::add(error_msg, args);
                return;
            }
            else
            {
                LLFloaterReg::showInstance("upload_sound", LLSD(filename));
            }
        }
        if (type == LLFilePicker::FFLOAD_IMAGE)
        {
            LLFloaterReg::showInstance("upload_image", LLSD(filename));
        }
        if (type == LLFilePicker::FFLOAD_ANIM)
        {
            std::string filename_lc(filename);
            LLStringUtil::toLower(filename_lc);
            if (filename_lc.rfind(".anim") != std::string::npos)
            {
                LLFloaterReg::showInstance("upload_anim_anim", LLSD(filename));
            }
            else
            {
                LLFloaterReg::showInstance("upload_anim_bvh", LLSD(filename));
            }
        }
    }
    return;
}

void do_bulk_upload(std::vector<std::string> filenames, const LLSD& notification, const LLSD& response)
{
    S32 option = LLNotificationsUtil::getSelectedOption(notification, response);
    if (option != 0)
    {
        // Cancel upload
        return;
    }

    for (std::vector<std::string>::const_iterator in_iter = filenames.begin(); in_iter != filenames.end(); ++in_iter)
    {
        std::string filename = (*in_iter);

        std::string name = gDirUtilp->getBaseFileName(filename, true);
        std::string asset_name = name;
        LLStringUtil::replaceNonstandardASCII(asset_name, '?');
        LLStringUtil::replaceChar(asset_name, '|', '?');
        LLStringUtil::stripNonprintable(asset_name);
        LLStringUtil::trim(asset_name);

        std::string ext = gDirUtilp->getExtension(filename);
        LLAssetType::EType asset_type;
        U32 codec;
        S32 expected_upload_cost;
        if (LLResourceUploadInfo::findAssetTypeAndCodecOfExtension(ext, asset_type, codec) &&
            LLAgentBenefitsMgr::current().findUploadCost(asset_type, expected_upload_cost))
        {
            LLResourceUploadInfo::ptr_t uploadInfo(new LLNewFileResourceUploadInfo(
                filename,
                asset_name,
                asset_name, 0,
                LLFolderType::FT_NONE, LLInventoryType::IT_NONE,
                LLFloaterPerms::getNextOwnerPerms("Uploads"),
                LLFloaterPerms::getGroupPerms("Uploads"),
                LLFloaterPerms::getEveryonePerms("Uploads"),
                expected_upload_cost));

            upload_new_resource(uploadInfo);
        }

        // gltf does not use normal upload procedure
        if (ext == "gltf" || ext == "glb")
        {
            tinygltf::Model model;
            if (LLTinyGLTFHelper::loadModel(filename, model))
            {
                S32 materials_in_file = model.materials.size();

                for (S32 i = 0; i < materials_in_file; i++)
                {
                    // Todo:
                    // 1. Decouple bulk upload from material editor
                    // 2. Take into account possiblity of identical textures
                    LLMaterialEditor::uploadMaterialFromModel(filename, model, i);
                }
            }
        }
    }
}

bool get_bulk_upload_expected_cost(const std::vector<std::string>& filenames, S32& total_cost, S32& file_count, S32& bvh_count)
{
    total_cost = 0;
    file_count = 0;
    bvh_count = 0;
    for (std::vector<std::string>::const_iterator in_iter = filenames.begin(); in_iter != filenames.end(); ++in_iter)
    {
        std::string filename = (*in_iter);
        std::string ext = gDirUtilp->getExtension(filename);

        if (ext == "bvh")
        {
            bvh_count++;
        }

        LLAssetType::EType asset_type;
        U32 codec;
        S32 cost;

        if (LLResourceUploadInfo::findAssetTypeAndCodecOfExtension(ext, asset_type, codec) &&
            LLAgentBenefitsMgr::current().findUploadCost(asset_type, cost))
        {
            total_cost += cost;
            file_count++;
        }

        if (ext == "gltf" || ext == "glb")
        {
            S32 texture_upload_cost = LLAgentBenefitsMgr::current().getTextureUploadCost();

            tinygltf::Model model;

            if (LLTinyGLTFHelper::loadModel(filename, model))
            {
                S32 materials_in_file = model.materials.size();

                for (S32 i = 0; i < materials_in_file; i++)
                {
                    LLPointer<LLFetchedGLTFMaterial> material = new LLFetchedGLTFMaterial();
                    std::string material_name;
                    bool decode_successful = LLTinyGLTFHelper::getMaterialFromModel(filename, model, i, material.get(), material_name);

                    if (decode_successful)
                    {
                        // Todo: make it account for possibility of same texture in different
                        // materials and even in scope of same material
                        S32 texture_count = 0;
                        if (material->mTextureId[LLGLTFMaterial::GLTF_TEXTURE_INFO_BASE_COLOR].notNull())
                        {
                            texture_count++;
                        }
                        if (material->mTextureId[LLGLTFMaterial::GLTF_TEXTURE_INFO_METALLIC_ROUGHNESS].notNull())
                        {
                            texture_count++;
                        }
                        if (material->mTextureId[LLGLTFMaterial::GLTF_TEXTURE_INFO_NORMAL].notNull())
                        {
                            texture_count++;
                        }
                        if (material->mTextureId[LLGLTFMaterial::GLTF_TEXTURE_INFO_EMISSIVE].notNull())
                        {
                            texture_count++;
                        }
                        total_cost += texture_count * texture_upload_cost;
                        file_count++;
                    }
                }
            }
        }
    }

    return file_count > 0;
}

const void upload_bulk(const std::vector<std::string>& filenames, LLFilePicker::ELoadFilter type)
{
    // TODO:
    // Check user balance for entire cost
    // Charge user entire cost
    // Loop, uploading
    // If an upload fails, refund the user for that one
    //
    // Also fix single upload to charge first, then refund

    // FIXME PREMIUM what about known types that can't be bulk uploaded
    // (bvh)? These will fail in the item by item upload but won't be
    // mentioned in the notification.
    std::vector<std::string> filtered_filenames;
    for (std::vector<std::string>::const_iterator in_iter = filenames.begin(); in_iter != filenames.end(); ++in_iter)
    {
        const std::string& filename = *in_iter;
        if (check_file_extension(filename, type))
        {
            filtered_filenames.push_back(filename);
        }
    }

    S32 expected_upload_cost;
    S32 expected_upload_count;
    S32 bvh_count;
    if (get_bulk_upload_expected_cost(filtered_filenames, expected_upload_cost, expected_upload_count, bvh_count))
    {
        LLSD args;
        args["COST"] = expected_upload_cost;
        args["COUNT"] = expected_upload_count;
        LLNotificationsUtil::add("BulkUploadCostConfirmation",  args, LLSD(), boost::bind(do_bulk_upload, filtered_filenames, _1, _2));

        if (filtered_filenames.size() > expected_upload_count)
        {
            if (bvh_count == filtered_filenames.size() - expected_upload_count)
            {
                LLNotificationsUtil::add("DoNotSupportBulkAnimationUpload");
            }
            else
            {
                LLNotificationsUtil::add("BulkUploadIncompatibleFiles");
            }
        }
    }
    else if (bvh_count == filtered_filenames.size())
    {
        LLNotificationsUtil::add("DoNotSupportBulkAnimationUpload");
    }
    else
    {
        LLNotificationsUtil::add("BulkUploadNoCompatibleFiles");
    }

}

class LLFileUploadImage : public view_listener_t
{
    bool handleEvent(const LLSD& userdata)
    {
        if (gAgentCamera.cameraMouselook())
        {
            gAgentCamera.changeCameraToDefault();
        }
        LLFilePickerReplyThread::startPicker(boost::bind(&upload_single_file, _1, _2), LLFilePicker::FFLOAD_IMAGE, false);
        return true;
    }
};

class LLFileUploadModel : public view_listener_t
{
    bool handleEvent(const LLSD& userdata)
    {
        LLFloaterModelPreview::showModelPreview();
        return TRUE;
    }
};

class LLFileUploadMaterial : public view_listener_t
{
    bool handleEvent(const LLSD& userdata)
    {
        LLMaterialEditor::importMaterial();
        return TRUE;
    }
};

class LLFileUploadSound : public view_listener_t
{
    bool handleEvent(const LLSD& userdata)
    {
        if (gAgentCamera.cameraMouselook())
        {
            gAgentCamera.changeCameraToDefault();
        }
        LLFilePickerReplyThread::startPicker(boost::bind(&upload_single_file, _1, _2), LLFilePicker::FFLOAD_WAV, false);
        return true;
    }
};

class LLFileUploadAnim : public view_listener_t
{
    bool handleEvent(const LLSD& userdata)
    {
        if (gAgentCamera.cameraMouselook())
        {
            gAgentCamera.changeCameraToDefault();
        }
        LLFilePickerReplyThread::startPicker(boost::bind(&upload_single_file, _1, _2), LLFilePicker::FFLOAD_ANIM, false);
        return true;
    }
};

class LLFileUploadBulk : public view_listener_t
{
    bool handleEvent(const LLSD& userdata)
    {
        if (gAgentCamera.cameraMouselook())
        {
            gAgentCamera.changeCameraToDefault();
        }
        LLFilePickerReplyThread::startPicker(boost::bind(&upload_bulk, _1, _2), LLFilePicker::FFLOAD_ALL, true);
        return true;
    }
};

void upload_error(const std::string& error_message, const std::string& label, const std::string& filename, const LLSD& args)
{
    LL_WARNS() << error_message << LL_ENDL;
    LLNotificationsUtil::add(label, args);
    if(LLFile::remove(filename) == -1)
    {
        LL_DEBUGS() << "unable to remove temp file" << LL_ENDL;
    }
    LLFilePicker::instance().reset();
}

class LLFileEnableCloseWindow : public view_listener_t
{
    bool handleEvent(const LLSD& userdata)
    {
        bool frontmost_fl_exists = (NULL != gFloaterView->getFrontmostClosableFloater());
        bool frontmost_snapshot_fl_exists = (NULL != gSnapshotFloaterView->getFrontmostClosableFloater());

        return !LLNotificationsUI::LLToast::isAlertToastShown() && (frontmost_fl_exists || frontmost_snapshot_fl_exists);
    }
};

class LLFileCloseWindow : public view_listener_t
{
    bool handleEvent(const LLSD& userdata)
    {
        bool frontmost_fl_exists = (NULL != gFloaterView->getFrontmostClosableFloater());
        LLFloater* snapshot_floater = gSnapshotFloaterView->getFrontmostClosableFloater();

        if(snapshot_floater && (!frontmost_fl_exists || snapshot_floater->hasFocus()))
        {
            snapshot_floater->closeFloater();
            if (gFocusMgr.getKeyboardFocus() == NULL)
            {
                gFloaterView->focusFrontFloater();
            }
        }
        else
        {
            LLFloater::closeFrontmostFloater();
        }
        if (gMenuHolder) gMenuHolder->hideMenus();
        return true;
    }
};

class LLFileEnableCloseAllWindows : public view_listener_t
{
    bool handleEvent(const LLSD& userdata)
    {
        LLFloaterSnapshot* floater_snapshot = LLFloaterSnapshot::findInstance();
        bool is_floaters_snapshot_opened = (floater_snapshot && floater_snapshot->isInVisibleChain());
        bool open_children = gFloaterView->allChildrenClosed() && !is_floaters_snapshot_opened;
        return !open_children && !LLNotificationsUI::LLToast::isAlertToastShown();
    }
};

class LLFileCloseAllWindows : public view_listener_t
{
    bool handleEvent(const LLSD& userdata)
    {
        bool app_quitting = false;
        gFloaterView->closeAllChildren(app_quitting);
        LLFloaterSnapshot* floater_snapshot = LLFloaterSnapshot::findInstance();
        if (floater_snapshot)
            floater_snapshot->closeFloater(app_quitting);
        if (gMenuHolder) gMenuHolder->hideMenus();
        return true;
    }
};

class LLFileTakeSnapshotToDisk : public view_listener_t
{
    bool handleEvent(const LLSD& userdata)
    {
        LLPointer<LLImageRaw> raw = new LLImageRaw;

        S32 width = gViewerWindow->getWindowWidthRaw();
        S32 height = gViewerWindow->getWindowHeightRaw();

        BOOL render_ui = gSavedSettings.getBOOL("RenderUIInSnapshot");
        BOOL render_hud = gSavedSettings.getBOOL("RenderHUDInSnapshot");
        BOOL render_no_post = gSavedSettings.getBOOL("RenderSnapshotNoPost");

        BOOL high_res = gSavedSettings.getBOOL("HighResSnapshot");
        if (high_res)
        {
            width *= 2;
            height *= 2;
            // not compatible with UI/HUD
            render_ui = false;
            render_hud = false;
        }

        if (gViewerWindow->rawSnapshot(raw,
                                       width,
                                       height,
                                       TRUE,
                                       FALSE,
                                       render_ui,
                                       render_hud,
                                       FALSE,
                                       render_no_post,
                                       LLSnapshotModel::SNAPSHOT_TYPE_COLOR,
                                       high_res ? S32_MAX : MAX_SNAPSHOT_IMAGE_SIZE)) //per side
        {
            LLPointer<LLImageFormatted> formatted;
            LLSnapshotModel::ESnapshotFormat fmt = (LLSnapshotModel::ESnapshotFormat) gSavedSettings.getS32("SnapshotFormat");
            switch (fmt)
            {
            case LLSnapshotModel::SNAPSHOT_FORMAT_JPEG:
                formatted = new LLImageJPEG(gSavedSettings.getS32("SnapshotQuality"));
                break;
            default:
                LL_WARNS() << "Unknown local snapshot format: " << fmt << LL_ENDL;
            case LLSnapshotModel::SNAPSHOT_FORMAT_PNG:
                formatted = new LLImagePNG;
                break;
            case LLSnapshotModel::SNAPSHOT_FORMAT_BMP:
                formatted = new LLImageBMP;
                break;
            }
            formatted->enableOverSize() ;
            formatted->encode(raw, 0);
            formatted->disableOverSize() ;
            LLSnapshotLivePreview::saveLocal(formatted);
        }
        return true;
    }
};

class LLFileQuit : public view_listener_t
{
    bool handleEvent(const LLSD& userdata)
    {
        LLAppViewer::instance()->userQuit();
        return true;
    }
};


void handle_compress_image(void*)
{
<<<<<<< HEAD
	LLFilePicker& picker = LLFilePicker::instance();
	if (picker.getMultipleOpenFiles(LLFilePicker::FFLOAD_IMAGE))
	{
		std::string infile = picker.getFirstFile();
		while (!infile.empty())
		{
			std::string outfile = infile + ".j2c";

			LL_INFOS() << "Input:  " << infile << LL_ENDL;
			LL_INFOS() << "Output: " << outfile << LL_ENDL;

			BOOL success;

			success = LLViewerTextureList::createUploadFile(infile, outfile, IMG_CODEC_TGA);

			if (success)
			{
				LL_INFOS() << "Compression complete" << LL_ENDL;
			}
			else
			{
				LL_INFOS() << "Compression failed: " << LLImage::getLastThreadError() << LL_ENDL;
			}

			infile = picker.getNextFile();
		}
	}
=======
    LLFilePicker& picker = LLFilePicker::instance();
    if (picker.getMultipleOpenFiles(LLFilePicker::FFLOAD_IMAGE))
    {
        std::string infile = picker.getFirstFile();
        while (!infile.empty())
        {
            std::string outfile = infile + ".j2c";

            LL_INFOS() << "Input:  " << infile << LL_ENDL;
            LL_INFOS() << "Output: " << outfile << LL_ENDL;

            BOOL success;

            success = LLViewerTextureList::createUploadFile(infile, outfile, IMG_CODEC_TGA);

            if (success)
            {
                LL_INFOS() << "Compression complete" << LL_ENDL;
            }
            else
            {
                LL_INFOS() << "Compression failed: " << LLImage::getLastError() << LL_ENDL;
            }

            infile = picker.getNextFile();
        }
    }
>>>>>>> e7eced3c
}

// No convinient check in LLFile, and correct way would be something
// like GetFileSizeEx, which is too OS specific for current purpose
// so doing dirty, but OS independent fopen and fseek
size_t get_file_size(std::string &filename)
{
    LLFILE* file = LLFile::fopen(filename, "rb");       /*Flawfinder: ignore*/
    if (!file)
    {
        LL_WARNS() << "Error opening " << filename << LL_ENDL;
        return 0;
    }

    // read in the whole file
    fseek(file, 0L, SEEK_END);
    size_t file_length = (size_t)ftell(file);
    fclose(file);
    return file_length;
}

void handle_compress_file_test(void*)
{
    LLFilePicker& picker = LLFilePicker::instance();
    if (picker.getOpenFile())
    {
        std::string infile = picker.getFirstFile();
        if (!infile.empty())
        {
            std::string packfile = infile + ".pack_test";
            std::string unpackfile = infile + ".unpack_test";

            S64Bytes initial_size = S64Bytes(get_file_size(infile));

            BOOL success;

            F64 total_seconds = LLTimer::getTotalSeconds();
            success = gzip_file(infile, packfile);
            F64 result_pack_seconds = LLTimer::getTotalSeconds() - total_seconds;

            if (success)
            {
                S64Bytes packed_size = S64Bytes(get_file_size(packfile));

                LL_INFOS() << "Packing complete, time: " << result_pack_seconds << " size: " << packed_size << LL_ENDL;
                total_seconds = LLTimer::getTotalSeconds();
                success = gunzip_file(packfile, unpackfile);
                F64 result_unpack_seconds = LLTimer::getTotalSeconds() - total_seconds;

                if (success)
                {
                    S64Bytes unpacked_size = S64Bytes(get_file_size(unpackfile));

                    LL_INFOS() << "Unpacking complete, time: " << result_unpack_seconds << " size: " << unpacked_size << LL_ENDL;

                    LLSD args;
                    args["FILE"] = infile;
                    args["PACK_TIME"] = result_pack_seconds;
                    args["UNPACK_TIME"] = result_unpack_seconds;
                    args["SIZE"] = LLSD::Integer(initial_size.valueInUnits<LLUnits::Kilobytes>());
                    args["PSIZE"] = LLSD::Integer(packed_size.valueInUnits<LLUnits::Kilobytes>());
                    args["USIZE"] = LLSD::Integer(unpacked_size.valueInUnits<LLUnits::Kilobytes>());
                    LLNotificationsUtil::add("CompressionTestResults", args);

                    LLFile::remove(packfile);
                    LLFile::remove(unpackfile);
                }
                else
                {
                    LL_INFOS() << "Failed to uncompress file: " << packfile << LL_ENDL;
                    LLFile::remove(packfile);
                }

            }
            else
            {
                LL_INFOS() << "Failed to compres file: " << infile << LL_ENDL;
            }
        }
        else
        {
            LL_INFOS() << "Failed to open file" << LL_ENDL;
        }
    }
    else
    {
        LL_INFOS() << "Failed to open file" << LL_ENDL;
    }
}


LLUUID upload_new_resource(
    const std::string& src_filename,
    std::string name,
    std::string desc,
    S32 compression_info,
    LLFolderType::EType destination_folder_type,
    LLInventoryType::EType inv_type,
    U32 next_owner_perms,
    U32 group_perms,
    U32 everyone_perms,
    const std::string& display_name,
    LLAssetStorage::LLStoreAssetCallback callback,
    S32 expected_upload_cost,
    void *userdata,
    bool show_inventory)
{

    LLResourceUploadInfo::ptr_t uploadInfo(std::make_shared<LLNewFileResourceUploadInfo>(
        src_filename,
        name, desc, compression_info,
        destination_folder_type, inv_type,
        next_owner_perms, group_perms, everyone_perms,
        expected_upload_cost, show_inventory));
    upload_new_resource(uploadInfo, callback, userdata);

    return LLUUID::null;
}

void upload_done_callback(
    const LLUUID& uuid,
    void* user_data,
    S32 result,
    LLExtStat ext_status) // StoreAssetData callback (fixed)
{
    LLResourceData* data = (LLResourceData*)user_data;
    S32 expected_upload_cost = data ? data->mExpectedUploadCost : 0;
    //LLAssetType::EType pref_loc = data->mPreferredLocation;
    BOOL is_balance_sufficient = TRUE;

    if(data)
    {
        if (result >= 0)
        {
            LLFolderType::EType dest_loc = (data->mPreferredLocation == LLFolderType::FT_NONE) ? LLFolderType::assetTypeToFolderType(data->mAssetInfo.mType) : data->mPreferredLocation;

            if (LLAssetType::AT_SOUND == data->mAssetInfo.mType ||
                LLAssetType::AT_TEXTURE == data->mAssetInfo.mType ||
                LLAssetType::AT_ANIMATION == data->mAssetInfo.mType)
            {
                // Charge the user for the upload.
                LLViewerRegion* region = gAgent.getRegion();

                if(!(can_afford_transaction(expected_upload_cost)))
                {
                    LLBuyCurrencyHTML::openCurrencyFloater( "", expected_upload_cost );
                    is_balance_sufficient = FALSE;
                }
                else if(region)
                {
                    // Charge user for upload
                    gStatusBar->debitBalance(expected_upload_cost);

                    LLMessageSystem* msg = gMessageSystem;
                    msg->newMessageFast(_PREHASH_MoneyTransferRequest);
                    msg->nextBlockFast(_PREHASH_AgentData);
                    msg->addUUIDFast(_PREHASH_AgentID, gAgent.getID());
                    msg->addUUIDFast(_PREHASH_SessionID, gAgent.getSessionID());
                    msg->nextBlockFast(_PREHASH_MoneyData);
                    msg->addUUIDFast(_PREHASH_SourceID, gAgent.getID());
                    msg->addUUIDFast(_PREHASH_DestID, LLUUID::null);
                    msg->addU8("Flags", 0);
                    // we tell the sim how much we were expecting to pay so it
                    // can respond to any discrepancy
                    msg->addS32Fast(_PREHASH_Amount, expected_upload_cost);
                    msg->addU8Fast(_PREHASH_AggregatePermNextOwner, (U8)LLAggregatePermissions::AP_EMPTY);
                    msg->addU8Fast(_PREHASH_AggregatePermInventory, (U8)LLAggregatePermissions::AP_EMPTY);
                    msg->addS32Fast(_PREHASH_TransactionType, TRANS_UPLOAD_CHARGE);
                    msg->addStringFast(_PREHASH_Description, NULL);
                    msg->sendReliable(region->getHost());
                }
            }

            if(is_balance_sufficient)
            {
                // Actually add the upload to inventory
                LL_INFOS() << "Adding " << uuid << " to inventory." << LL_ENDL;
                const LLUUID folder_id = gInventory.findCategoryUUIDForType(dest_loc);
                if(folder_id.notNull())
                {
                    U32 next_owner_perms = data->mNextOwnerPerm;
                    if(PERM_NONE == next_owner_perms)
                    {
                        next_owner_perms = PERM_MOVE | PERM_TRANSFER;
                    }
                    create_inventory_item(gAgent.getID(), gAgent.getSessionID(),
                                  folder_id, data->mAssetInfo.mTransactionID, data->mAssetInfo.getName(),
                                  data->mAssetInfo.getDescription(), data->mAssetInfo.mType,
                                  data->mInventoryType, NO_INV_SUBTYPE, next_owner_perms,
                                  LLPointer<LLInventoryCallback>(NULL));
                }
                else
                {
                    LL_WARNS() << "Can't find a folder to put it in" << LL_ENDL;
                }
            }
        }
        else //     if(result >= 0)
        {
            LLSD args;
            args["FILE"] = LLInventoryType::lookupHumanReadable(data->mInventoryType);
            args["REASON"] = std::string(LLAssetStorage::getErrorString(result));
            LLNotificationsUtil::add("CannotUploadReason", args);
        }

        delete data;
        data = NULL;
    }

    LLUploadDialog::modalUploadFinished();

    // *NOTE: This is a pretty big hack. What this does is check the
    // file picker if there are any more pending uploads. If so,
    // upload that file.
    const std::string& next_file = LLFilePicker::instance().getNextFile();
    if(is_balance_sufficient && !next_file.empty())
    {
        std::string asset_name = gDirUtilp->getBaseFileName(next_file, true);
        LLStringUtil::replaceNonstandardASCII( asset_name, '?' );
        LLStringUtil::replaceChar(asset_name, '|', '?');
        LLStringUtil::stripNonprintable(asset_name);
        LLStringUtil::trim(asset_name);

        std::string display_name = LLStringUtil::null;
        LLAssetStorage::LLStoreAssetCallback callback;
        void *userdata = NULL;
        upload_new_resource(
            next_file,
            asset_name,
            asset_name, // file
            0,
            LLFolderType::FT_NONE,
            LLInventoryType::IT_NONE,
            LLFloaterPerms::getNextOwnerPerms("Uploads"),
            LLFloaterPerms::getGroupPerms("Uploads"),
            LLFloaterPerms::getEveryonePerms("Uploads"),
            display_name,
            callback,
            expected_upload_cost, // assuming next in a group of uploads is of roughly the same type, i.e. same upload cost
            userdata);
    }
}

void upload_new_resource(
    LLResourceUploadInfo::ptr_t &uploadInfo,
    LLAssetStorage::LLStoreAssetCallback callback,
    void *userdata)
{
    if(gDisconnected)
    {
        return ;
    }

//     uploadInfo->setAssetType(assetType);
//     uploadInfo->setTransactionId(tid);


    std::string url = gAgent.getRegionCapability("NewFileAgentInventory");

    if ( !url.empty() )
    {
        LLViewerAssetUpload::EnqueueInventoryUpload(url, uploadInfo);
    }
    else
    {
        uploadInfo->prepareUpload();
        uploadInfo->logPreparedUpload();

        LL_INFOS() << "NewAgentInventory capability not found, new agent inventory via asset system." << LL_ENDL;
        // check for adequate funds
        // TODO: do this check on the sim
        if (LLAssetType::AT_SOUND == uploadInfo->getAssetType() ||
            LLAssetType::AT_TEXTURE == uploadInfo->getAssetType() ||
            LLAssetType::AT_ANIMATION == uploadInfo->getAssetType())
        {
            S32 balance = gStatusBar->getBalance();
            if (balance < uploadInfo->getExpectedUploadCost())
            {
                // insufficient funds, bail on this upload
                LLBuyCurrencyHTML::openCurrencyFloater("", uploadInfo->getExpectedUploadCost());
                return;
            }
        }

        LLResourceData* data = new LLResourceData;
        data->mAssetInfo.mTransactionID = uploadInfo->getTransactionId();
        data->mAssetInfo.mUuid = uploadInfo->getAssetId();
        data->mAssetInfo.mType = uploadInfo->getAssetType();
        data->mAssetInfo.mCreatorID = gAgentID;
        data->mInventoryType = uploadInfo->getInventoryType();
        data->mNextOwnerPerm = uploadInfo->getNextOwnerPerms();
        data->mExpectedUploadCost = uploadInfo->getExpectedUploadCost();
        data->mUserData = userdata;
        data->mAssetInfo.setName(uploadInfo->getName());
        data->mAssetInfo.setDescription(uploadInfo->getDescription());
        data->mPreferredLocation = uploadInfo->getDestinationFolderType();

        LLAssetStorage::LLStoreAssetCallback asset_callback = &upload_done_callback;
        if (callback)
        {
            asset_callback = callback;
        }
        gAssetStorage->storeAssetData(
            data->mAssetInfo.mTransactionID,
            data->mAssetInfo.mType,
            asset_callback,
            (void*)data,
            FALSE);
    }
}


void init_menu_file()
{
    view_listener_t::addCommit(new LLFileUploadImage(), "File.UploadImage");
    view_listener_t::addCommit(new LLFileUploadSound(), "File.UploadSound");
    view_listener_t::addCommit(new LLFileUploadAnim(), "File.UploadAnim");
    view_listener_t::addCommit(new LLFileUploadModel(), "File.UploadModel");
    view_listener_t::addCommit(new LLFileUploadMaterial(), "File.UploadMaterial");
    view_listener_t::addCommit(new LLFileUploadBulk(), "File.UploadBulk");
    view_listener_t::addCommit(new LLFileCloseWindow(), "File.CloseWindow");
    view_listener_t::addCommit(new LLFileCloseAllWindows(), "File.CloseAllWindows");
    view_listener_t::addEnable(new LLFileEnableCloseWindow(), "File.EnableCloseWindow");
    view_listener_t::addEnable(new LLFileEnableCloseAllWindows(), "File.EnableCloseAllWindows");
    view_listener_t::addCommit(new LLFileTakeSnapshotToDisk(), "File.TakeSnapshotToDisk");
    view_listener_t::addCommit(new LLFileQuit(), "File.Quit");

    view_listener_t::addEnable(new LLFileEnableUpload(), "File.EnableUpload");
    view_listener_t::addEnable(new LLFileEnableUploadModel(), "File.EnableUploadModel");
    view_listener_t::addEnable(new LLFileEnableUploadMaterial(), "File.EnableUploadMaterial");
    view_listener_t::addMenu(new LLMeshEnabled(), "File.MeshEnabled");
    view_listener_t::addMenu(new LLMeshUploadVisible(), "File.VisibleUploadModel");

    // "File.SaveTexture" moved to llpanelmaininventory so that it can be properly handled.
}<|MERGE_RESOLUTION|>--- conflicted
+++ resolved
@@ -926,35 +926,6 @@
 
 void handle_compress_image(void*)
 {
-<<<<<<< HEAD
-	LLFilePicker& picker = LLFilePicker::instance();
-	if (picker.getMultipleOpenFiles(LLFilePicker::FFLOAD_IMAGE))
-	{
-		std::string infile = picker.getFirstFile();
-		while (!infile.empty())
-		{
-			std::string outfile = infile + ".j2c";
-
-			LL_INFOS() << "Input:  " << infile << LL_ENDL;
-			LL_INFOS() << "Output: " << outfile << LL_ENDL;
-
-			BOOL success;
-
-			success = LLViewerTextureList::createUploadFile(infile, outfile, IMG_CODEC_TGA);
-
-			if (success)
-			{
-				LL_INFOS() << "Compression complete" << LL_ENDL;
-			}
-			else
-			{
-				LL_INFOS() << "Compression failed: " << LLImage::getLastThreadError() << LL_ENDL;
-			}
-
-			infile = picker.getNextFile();
-		}
-	}
-=======
     LLFilePicker& picker = LLFilePicker::instance();
     if (picker.getMultipleOpenFiles(LLFilePicker::FFLOAD_IMAGE))
     {
@@ -976,13 +947,12 @@
             }
             else
             {
-                LL_INFOS() << "Compression failed: " << LLImage::getLastError() << LL_ENDL;
+                LL_INFOS() << "Compression failed: " << LLImage::getLastThreadError() << LL_ENDL;
             }
 
             infile = picker.getNextFile();
         }
     }
->>>>>>> e7eced3c
 }
 
 // No convinient check in LLFile, and correct way would be something
