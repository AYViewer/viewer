/** 
 * @file lltoolpie.cpp
 * @brief LLToolPie class implementation
 *
 * $LicenseInfo:firstyear=2001&license=viewerlgpl$
 * Second Life Viewer Source Code
 * Copyright (C) 2010, Linden Research, Inc.
 * 
 * This library is free software; you can redistribute it and/or
 * modify it under the terms of the GNU Lesser General Public
 * License as published by the Free Software Foundation;
 * version 2.1 of the License only.
 * 
 * This library is distributed in the hope that it will be useful,
 * but WITHOUT ANY WARRANTY; without even the implied warranty of
 * MERCHANTABILITY or FITNESS FOR A PARTICULAR PURPOSE.  See the GNU
 * Lesser General Public License for more details.
 * 
 * You should have received a copy of the GNU Lesser General Public
 * License along with this library; if not, write to the Free Software
 * Foundation, Inc., 51 Franklin Street, Fifth Floor, Boston, MA  02110-1301  USA
 * 
 * Linden Research, Inc., 945 Battery Street, San Francisco, CA  94111  USA
 * $/LicenseInfo$
 */

#include "llviewerprecompiledheaders.h"

#include "lltoolpie.h"

#include "indra_constants.h"
#include "llclickaction.h"
#include "llparcel.h"

#include "llagent.h"
#include "llagentcamera.h"
#include "llavatarnamecache.h"
#include "llfocusmgr.h"
#include "llfirstuse.h"
#include "llfloaterland.h"
#include "llfloaterreg.h"
#include "llfloaterscriptdebug.h"
#include "lltooltip.h"
#include "llhudeffecttrail.h"
#include "llhudicon.h"
#include "llhudmanager.h"
#include "llkeyboard.h"
#include "llmediaentry.h"
#include "llmenugl.h"
#include "llmutelist.h"
#include "llresmgr.h"  // getMonetaryString
#include "llselectmgr.h"
#include "lltoolfocus.h"
#include "lltoolgrab.h"
#include "lltoolmgr.h"
#include "lltoolselect.h"
#include "lltrans.h"
#include "llviewercamera.h"
#include "llviewerparcelmedia.h"
#include "llviewercontrol.h"
#include "llviewermenu.h"
#include "llviewerobjectlist.h"
#include "llviewerobject.h"
#include "llviewerparcelmgr.h"
#include "llviewerwindow.h"
#include "llviewermedia.h"
#include "llvoavatarself.h"
#include "llviewermediafocus.h"
#include "llworld.h"
#include "llui.h"
#include "llweb.h"
#include "pipeline.h"	// setHighlightObject

extern BOOL gDebugClicks;

static void handle_click_action_play();
static void handle_click_action_open_media(LLPointer<LLViewerObject> objectp);
static ECursorType cursor_from_parcel_media(U8 click_action);

LLToolPie::LLToolPie()
:	LLTool(std::string("Pie")),
	mMouseButtonDown( false ),
	mMouseOutsideSlop( false ),
	mMouseSteerX(-1),
	mMouseSteerY(-1),
	mBlockClickToWalk(false),
	mClickAction(0),
	mClickActionBuyEnabled( gSavedSettings.getBOOL("ClickActionBuyEnabled") ),
	mClickActionPayEnabled( gSavedSettings.getBOOL("ClickActionPayEnabled") )
{
}

BOOL LLToolPie::handleAnyMouseClick(S32 x, S32 y, MASK mask, EClickType clicktype, BOOL down)
{
	BOOL result = LLMouseHandler::handleAnyMouseClick(x, y, mask, clicktype, down);
	
	// This override DISABLES the keyboard focus reset that LLTool::handleAnyMouseClick adds.
	// LLToolPie will do the right thing in its pick callback.
	
	return result;
}

BOOL LLToolPie::handleMouseDown(S32 x, S32 y, MASK mask)
{
	mMouseOutsideSlop = FALSE;
	mMouseDownX = x;
	mMouseDownY = y;

<<<<<<< HEAD
	//left mouse down always picks transparent
	mPick = gViewerWindow->pickImmediate(x, y, TRUE, FALSE);
=======
	//left mouse down always picks transparent (but see handleMouseUp)
	mPick = gViewerWindow->pickImmediate(x, y, TRUE);
>>>>>>> b5c4565c
	mPick.mKeyMask = mask;

	mMouseButtonDown = true;
	
	handleLeftClickPick();

	return TRUE;
}

// Spawn context menus on right mouse down so you can drag over and select
// an item.
BOOL LLToolPie::handleRightMouseDown(S32 x, S32 y, MASK mask)
{
	// don't pick transparent so users can't "pay" transparent objects
	mPick = gViewerWindow->pickImmediate(x, y, FALSE, TRUE);
	mPick.mKeyMask = mask;

	// claim not handled so UI focus stays same
	if(gAgentCamera.getCameraMode() != CAMERA_MODE_MOUSELOOK)
	{
		handleRightClickPick();
	}
	return FALSE;
}

BOOL LLToolPie::handleRightMouseUp(S32 x, S32 y, MASK mask)
{
	LLToolMgr::getInstance()->clearTransientTool();
	return LLTool::handleRightMouseUp(x, y, mask);
}

BOOL LLToolPie::handleScrollWheel(S32 x, S32 y, S32 clicks)
{
	return LLViewerMediaFocus::getInstance()->handleScrollWheel(x, y, clicks);
}

// True if you selected an object.
BOOL LLToolPie::handleLeftClickPick()
{
	S32 x = mPick.mMousePt.mX;
	S32 y = mPick.mMousePt.mY;
	MASK mask = mPick.mKeyMask;
	if (mPick.mPickType == LLPickInfo::PICK_PARCEL_WALL)
	{
		LLParcel* parcel = LLViewerParcelMgr::getInstance()->getCollisionParcel();
		if (parcel)
		{
			LLViewerParcelMgr::getInstance()->selectCollisionParcel();
			if (parcel->getParcelFlag(PF_USE_PASS_LIST) 
				&& !LLViewerParcelMgr::getInstance()->isCollisionBanned())
			{
				// if selling passes, just buy one
				void* deselect_when_done = (void*)TRUE;
				LLPanelLandGeneral::onClickBuyPass(deselect_when_done);
			}
			else
			{
				// not selling passes, get info
				LLFloaterReg::showInstance("about_land");
			}
		}

		gFocusMgr.setKeyboardFocus(NULL);
		return LLTool::handleMouseDown(x, y, mask);
	}

	// didn't click in any UI object, so must have clicked in the world
	LLViewerObject *object = mPick.getObject();
	LLViewerObject *parent = NULL;

	if (mPick.mPickType != LLPickInfo::PICK_LAND)
	{
		LLViewerParcelMgr::getInstance()->deselectLand();
	}
	
	if (object)
	{
		parent = object->getRootEdit();
	}

	if (handleMediaClick(mPick))
	{
		return TRUE;
	}

	// If it's a left-click, and we have a special action, do it.
	if (useClickAction(mask, object, parent))
	{
		mClickAction = 0;
		if (object && object->getClickAction()) 
		{
			mClickAction = object->getClickAction();
		}
		else if (parent && parent->getClickAction()) 
		{
			mClickAction = parent->getClickAction();
		}

		switch(mClickAction)
		{
		case CLICK_ACTION_TOUCH:
			// touch behavior down below...
			break;
		case CLICK_ACTION_SIT:
			{
				if (isAgentAvatarValid() && !gAgentAvatarp->isSitting()) // agent not already sitting
				{
					handle_object_sit_or_stand();
					// put focus in world when sitting on an object
					gFocusMgr.setKeyboardFocus(NULL);
					return TRUE;
				} // else nothing (fall through to touch)
			}
		case CLICK_ACTION_PAY:
			if ( mClickActionPayEnabled )
			{
				if ((object && object->flagTakesMoney())
					|| (parent && parent->flagTakesMoney()))
				{
					// pay event goes to object actually clicked on
					mClickActionObject = object;
					mLeftClickSelection = LLToolSelect::handleObjectSelection(mPick, FALSE, TRUE);
					if (LLSelectMgr::getInstance()->selectGetAllValid())
					{
						// call this right away, since we have all the info we need to continue the action
						selectionPropertiesReceived();
					}
					return TRUE;
				}
			}
			break;
		case CLICK_ACTION_BUY:
			if ( mClickActionBuyEnabled )
			{
				mClickActionObject = parent;
				mLeftClickSelection = LLToolSelect::handleObjectSelection(mPick, FALSE, TRUE, TRUE);
				if (LLSelectMgr::getInstance()->selectGetAllValid())
				{
					// call this right away, since we have all the info we need to continue the action
					selectionPropertiesReceived();
				}
				return TRUE;
			}
			break;
		case CLICK_ACTION_OPEN:
			if (parent && parent->allowOpen())
			{
				mClickActionObject = parent;
				mLeftClickSelection = LLToolSelect::handleObjectSelection(mPick, FALSE, TRUE, TRUE);
				if (LLSelectMgr::getInstance()->selectGetAllValid())
				{
					// call this right away, since we have all the info we need to continue the action
					selectionPropertiesReceived();
				}
			}
			return TRUE;	
		case CLICK_ACTION_PLAY:
			handle_click_action_play();
			return TRUE;
		case CLICK_ACTION_OPEN_MEDIA:
			// mClickActionObject = object;
			handle_click_action_open_media(object);
			return TRUE;
		case CLICK_ACTION_ZOOM:
			{	
				const F32 PADDING_FACTOR = 2.f;
				LLViewerObject* object = gObjectList.findObject(mPick.mObjectID);
				
				if (object)
				{
					gAgentCamera.setFocusOnAvatar(FALSE, ANIMATE);
					
					LLBBox bbox = object->getBoundingBoxAgent() ;
					F32 angle_of_view = llmax(0.1f, LLViewerCamera::getInstance()->getAspect() > 1.f ? LLViewerCamera::getInstance()->getView() * LLViewerCamera::getInstance()->getAspect() : LLViewerCamera::getInstance()->getView());
					F32 distance = bbox.getExtentLocal().magVec() * PADDING_FACTOR / atan(angle_of_view);
				
					LLVector3 obj_to_cam = LLViewerCamera::getInstance()->getOrigin() - bbox.getCenterAgent();
					obj_to_cam.normVec();
					
					LLVector3d object_center_global = gAgent.getPosGlobalFromAgent(bbox.getCenterAgent());
					gAgentCamera.setCameraPosAndFocusGlobal(object_center_global + LLVector3d(obj_to_cam * distance), 
													  object_center_global, 
													  mPick.mObjectID );
				}
			}
			return TRUE;			
		default:
			// nothing
			break;
		}
	}

	// put focus back "in world"
	if (gFocusMgr.getKeyboardFocus())
	{
		// don't click to walk on attempt to give focus to world
		mBlockClickToWalk = true;
		gFocusMgr.setKeyboardFocus(NULL);
	}

	BOOL touchable = (object && object->flagHandleTouch()) 
					 || (parent && parent->flagHandleTouch());

	// Switch to grab tool if physical or triggerable
	if (object && 
		!object->isAvatar() && 
		((object->flagUsePhysics() || (parent && !parent->isAvatar() && parent->flagUsePhysics())) || touchable) 
		)
	{
		gGrabTransientTool = this;
		mMouseButtonDown = false;
		LLToolGrab::getInstance()->setClickedInMouselook(gAgentCamera.cameraMouselook());
		LLToolMgr::getInstance()->getCurrentToolset()->selectTool( LLToolGrab::getInstance() );
		return LLToolGrab::getInstance()->handleObjectHit( mPick );
	}
	
	LLHUDIcon* last_hit_hud_icon = mPick.mHUDIcon;
	if (!object && last_hit_hud_icon && last_hit_hud_icon->getSourceObject())
	{
		LLFloaterScriptDebug::show(last_hit_hud_icon->getSourceObject()->getID());
	}

	// If left-click never selects or spawns a menu
	// Eat the event.
	if (!gSavedSettings.getBOOL("LeftClickShowMenu"))
	{
		// mouse already released
		if (!mMouseButtonDown)
		{
			return true;
		}

		while( object && object->isAttachment() && !object->flagHandleTouch())
		{
			// don't pick avatar through hud attachment
			if (object->isHUDAttachment())
			{
				break;
			}
			object = (LLViewerObject*)object->getParent();
		}
		if (object && object == gAgentAvatarp && !gSavedSettings.getBOOL("ClickToWalk"))
		{
			// we left clicked on avatar, switch to focus mode
			mMouseButtonDown = false;
			LLToolMgr::getInstance()->setTransientTool(LLToolCamera::getInstance());
			gViewerWindow->hideCursor();
			LLToolCamera::getInstance()->setMouseCapture(TRUE);
			LLToolCamera::getInstance()->pickCallback(mPick);
			gAgentCamera.setFocusOnAvatar(TRUE, TRUE);

			return TRUE;
		}
	//////////
	//	// Could be first left-click on nothing
	//	LLFirstUse::useLeftClickNoHit();
	/////////
		
		// Eat the event
		return LLTool::handleMouseDown(x, y, mask);
	}

	if (gAgent.leftButtonGrabbed())
	{
		// if the left button is grabbed, don't put up the pie menu
		return LLTool::handleMouseDown(x, y, mask);
	}

	// Can't ignore children here.
	LLToolSelect::handleObjectSelection(mPick, FALSE, TRUE);

	// Spawn pie menu
	LLTool::handleRightMouseDown(x, y, mask);
	return TRUE;
}

BOOL LLToolPie::useClickAction(MASK mask, 
							   LLViewerObject* object, 
							   LLViewerObject* parent)
{
	return	mask == MASK_NONE
			&& object
			&& !object->isAttachment() 
			&& LLPrimitive::isPrimitive(object->getPCode())
			&& (object->getClickAction() 
				|| parent->getClickAction());

}

U8 final_click_action(LLViewerObject* obj)
{
	if (!obj) return CLICK_ACTION_NONE;
	if (obj->isAttachment()) return CLICK_ACTION_NONE;

	U8 click_action = CLICK_ACTION_TOUCH;
	LLViewerObject* parent = obj->getRootEdit();
	if (obj->getClickAction()
	    || (parent && parent->getClickAction()))
	{
		if (obj->getClickAction())
		{
			click_action = obj->getClickAction();
		}
		else if (parent && parent->getClickAction())
		{
			click_action = parent->getClickAction();
		}
	}
	return click_action;
}

ECursorType LLToolPie::cursorFromObject(LLViewerObject* object)
{
	LLViewerObject* parent = NULL;
	if (object)
	{
		parent = object->getRootEdit();
	}
	U8 click_action = final_click_action(object);
	ECursorType cursor = UI_CURSOR_ARROW;
	switch(click_action)
	{
	case CLICK_ACTION_SIT:
		{
			if (isAgentAvatarValid() && !gAgentAvatarp->isSitting()) // not already sitting?
			{
				cursor = UI_CURSOR_TOOLSIT;
			}
		}
		break;
	case CLICK_ACTION_BUY:
		if ( mClickActionBuyEnabled )
		{ 
			LLSelectNode* node = LLSelectMgr::getInstance()->getHoverNode();
			if (!node || node->mSaleInfo.isForSale())
			{
				cursor = UI_CURSOR_TOOLBUY;
			}
		}
		break;
	case CLICK_ACTION_OPEN:
		// Open always opens the parent.
		if (parent && parent->allowOpen())
		{
			cursor = UI_CURSOR_TOOLOPEN;
		}
		break;
	case CLICK_ACTION_PAY:	
		if ( mClickActionPayEnabled )
		{
			if ((object && object->flagTakesMoney())
				|| (parent && parent->flagTakesMoney()))
			{
				cursor = UI_CURSOR_TOOLBUY;
			}
		}
		break;
	case CLICK_ACTION_ZOOM:
			cursor = UI_CURSOR_TOOLZOOMIN;
			break;			
	case CLICK_ACTION_PLAY:
	case CLICK_ACTION_OPEN_MEDIA: 
		cursor = cursor_from_parcel_media(click_action);
		break;
	default:
		break;
	}
	return cursor;
}

void LLToolPie::resetSelection()
{
	mLeftClickSelection = NULL;
	mClickActionObject = NULL;
	mClickAction = 0;
}

void LLToolPie::walkToClickedLocation()
{
	if(mAutoPilotDestination) { mAutoPilotDestination->markDead(); }
	mAutoPilotDestination = (LLHUDEffectBlob *)LLHUDManager::getInstance()->createViewerEffect(LLHUDObject::LL_HUD_EFFECT_BLOB, FALSE);
	mAutoPilotDestination->setPositionGlobal(mPick.mPosGlobal);
	mAutoPilotDestination->setPixelSize(5);
	mAutoPilotDestination->setColor(LLColor4U(170, 210, 190));
	mAutoPilotDestination->setDuration(3.f);

	handle_go_to();
}

// When we get object properties after left-clicking on an object
// with left-click = buy, if it's the same object, do the buy.

// static
void LLToolPie::selectionPropertiesReceived()
{
	// Make sure all data has been received.
	// This function will be called repeatedly as the data comes in.
	if (!LLSelectMgr::getInstance()->selectGetAllValid())
	{
		return;
	}

	LLObjectSelection* selection = LLToolPie::getInstance()->getLeftClickSelection();
	if (selection)
	{
		LLViewerObject* selected_object = selection->getPrimaryObject();
		// since we don't currently have a way to lock a selection, it could have changed
		// after we initially clicked on the object
		if (selected_object == LLToolPie::getInstance()->getClickActionObject())
		{
			U8 click_action = LLToolPie::getInstance()->getClickAction();
			switch (click_action)
			{
			case CLICK_ACTION_BUY:
				if ( LLToolPie::getInstance()->mClickActionBuyEnabled )
				{
					handle_buy();
				}
				break;
			case CLICK_ACTION_PAY:
				if ( LLToolPie::getInstance()->mClickActionPayEnabled )
				{
					handle_give_money_dialog();
				}
				break;
			case CLICK_ACTION_OPEN:
				LLFloaterReg::showInstance("openobject");
				break;
			default:
				break;
			}
		}
	}
	LLToolPie::getInstance()->resetSelection();
}

BOOL LLToolPie::handleHover(S32 x, S32 y, MASK mask)
{
	mHoverPick = gViewerWindow->pickImmediate(x, y, FALSE, FALSE);
	LLViewerObject *parent = NULL;
	LLViewerObject *object = mHoverPick.getObject();
	LLSelectMgr::getInstance()->setHoverObject(object, mHoverPick.mObjectFace);
	if (object)
	{
		parent = object->getRootEdit();
	}

	// Show screen-space highlight glow effect
	bool show_highlight = false;

	if (handleMediaHover(mHoverPick))
	{
		// *NOTE: If you think the hover glow conflicts with the media outline, you
		// could disable it here.
		show_highlight = true;
		// cursor set by media object
		LL_DEBUGS("UserInput") << "hover handled by LLToolPie (inactive)" << LL_ENDL;
	}
	else if (!mMouseOutsideSlop 
		&& mMouseButtonDown 
		&& gSavedSettings.getBOOL("ClickToWalk"))
	{
		S32 delta_x = x - mMouseDownX;
		S32 delta_y = y - mMouseDownY;
		S32 threshold = gSavedSettings.getS32("DragAndDropDistanceThreshold");
		if (delta_x * delta_x + delta_y * delta_y > threshold * threshold)
		{
			startCameraSteering();
			steerCameraWithMouse(x, y);
			gViewerWindow->setCursor(UI_CURSOR_TOOLGRAB);
		}
		else
		{
			gViewerWindow->setCursor(UI_CURSOR_ARROW);
		}
	}
	else if (inCameraSteerMode())
	{
		steerCameraWithMouse(x, y);
		gViewerWindow->setCursor(UI_CURSOR_TOOLGRAB);
	}
	else
	{
		// perform a separate pick that detects transparent objects since they respond to 1-click actions
		LLPickInfo click_action_pick = gViewerWindow->pickImmediate(x, y, TRUE, FALSE);

		LLViewerObject* click_action_object = click_action_pick.getObject();

		if (click_action_object && useClickAction(mask, click_action_object, click_action_object->getRootEdit()))
		{
			show_highlight = true;
			ECursorType cursor = cursorFromObject(click_action_object);
			gViewerWindow->setCursor(cursor);
			LL_DEBUGS("UserInput") << "hover handled by LLToolPie (inactive)" << LL_ENDL;
		}
		
		else if ((object && !object->isAvatar() && object->flagUsePhysics()) 
				 || (parent && !parent->isAvatar() && parent->flagUsePhysics()))
		{
			show_highlight = true;
			gViewerWindow->setCursor(UI_CURSOR_TOOLGRAB);
			LL_DEBUGS("UserInput") << "hover handled by LLToolPie (inactive)" << LL_ENDL;
		}
		else if ( (object && object->flagHandleTouch()) 
				  || (parent && parent->flagHandleTouch()))
		{
			show_highlight = true;
			gViewerWindow->setCursor(UI_CURSOR_HAND);
			LL_DEBUGS("UserInput") << "hover handled by LLToolPie (inactive)" << LL_ENDL;
		}
		else
		{
			gViewerWindow->setCursor(UI_CURSOR_ARROW);
			LL_DEBUGS("UserInput") << "hover handled by LLToolPie (inactive)" << LL_ENDL;
		}
	}

	if(!object)
	{
		LLViewerMediaFocus::getInstance()->clearHover();
	}

	static LLCachedControl<bool> enable_highlight(
		gSavedSettings, "RenderHoverGlowEnable", false);
	LLDrawable* drawable = NULL;
	if (enable_highlight && show_highlight && object)
	{
		drawable = object->mDrawable;
	}
	gPipeline.setHighlightObject(drawable);

	return TRUE;
}

BOOL LLToolPie::handleMouseUp(S32 x, S32 y, MASK mask)
{
	LLViewerObject* obj = mPick.getObject();
	U8 click_action = final_click_action(obj);

	// let media have first pass at click
	if (handleMediaMouseUp() || LLViewerMediaFocus::getInstance()->getFocus())
	{
		mBlockClickToWalk = true;
	}
	stopCameraSteering();
	mMouseButtonDown = false;

	if (click_action == CLICK_ACTION_NONE				// not doing 1-click action
		&& gSavedSettings.getBOOL("ClickToWalk")		// click to walk enabled
		&& !gAgent.getFlying()							// don't auto-navigate while flying until that works
		&& gAgentAvatarp
		&& !gAgentAvatarp->isSitting()
		&& !mBlockClickToWalk							// another behavior hasn't cancelled click to walk
        )
	{
        // We may be doing click to walk, but we don't want to use a target on
        // a transparent object because the user thought they were clicking on
        // whatever they were seeing through it, so recompute what was clicked on
        // ignoring transparent objects
        LLPickInfo savedPick = mPick;
        mPick = gViewerWindow->pickImmediate(savedPick.mMousePt.mX, savedPick.mMousePt.mY,
                                             FALSE /* ignore transparent */,
                                             FALSE /* ignore particles */);

        if (!mPick.mPosGlobal.isExactlyZero()			// valid coordinates for pick
            && (mPick.mPickType == LLPickInfo::PICK_LAND	// we clicked on land
                || mPick.mObjectID.notNull()))				// or on an object
        {
            // handle special cases of steering picks
            LLViewerObject* avatar_object = mPick.getObject();

            // get pointer to avatar
            while (avatar_object && !avatar_object->isAvatar())
            {
                avatar_object = (LLViewerObject*)avatar_object->getParent();
            }

            if (avatar_object && ((LLVOAvatar*)avatar_object)->isSelf())
            {
                const F64 SELF_CLICK_WALK_DISTANCE = 3.0;
                // pretend we picked some point a bit in front of avatar
                mPick.mPosGlobal = gAgent.getPositionGlobal() + LLVector3d(LLViewerCamera::instance().getAtAxis()) * SELF_CLICK_WALK_DISTANCE;
            }
            gAgentCamera.setFocusOnAvatar(TRUE, TRUE);
            walkToClickedLocation();
            LLFirstUse::notMoving(false);

            return TRUE;
        }
        else
        {
            LL_DEBUGS("maint5901") << "walk target was "
                                   << (mPick.mPosGlobal.isExactlyZero() ? "zero" : "not zero")
                                   << ", pick type was " << (mPick.mPickType == LLPickInfo::PICK_LAND ? "land" : "not land")
                                   << ", pick object was " << mPick.mObjectID
                                   << LL_ENDL;
            // we didn't click to walk, so restore the original target
            mPick = savedPick;
        }
	}
	gViewerWindow->setCursor(UI_CURSOR_ARROW);
	if (hasMouseCapture())
	{
		setMouseCapture(FALSE);
	}

	LLToolMgr::getInstance()->clearTransientTool();
	gAgentCamera.setLookAt(LOOKAT_TARGET_CONVERSATION, obj); // maybe look at object/person clicked on

	mBlockClickToWalk = false;
	return LLTool::handleMouseUp(x, y, mask);
}

void LLToolPie::stopClickToWalk()
{
	mPick.mPosGlobal = gAgent.getPositionGlobal();
	handle_go_to();
	if(mAutoPilotDestination) 
	{ 
		mAutoPilotDestination->markDead(); 
	}
}

BOOL LLToolPie::handleDoubleClick(S32 x, S32 y, MASK mask)
{
	if (gDebugClicks)
	{
		LL_INFOS() << "LLToolPie handleDoubleClick (becoming mouseDown)" << LL_ENDL;
	}

	if (gSavedSettings.getBOOL("DoubleClickAutoPilot"))
	{
        // We may be doing double click to walk, but we don't want to use a target on
        // a transparent object because the user thought they were clicking on
        // whatever they were seeing through it, so recompute what was clicked on
        // ignoring transparent objects
        LLPickInfo savedPick = mPick;
        mPick = gViewerWindow->pickImmediate(savedPick.mMousePt.mX, savedPick.mMousePt.mY,
                                             FALSE /* ignore transparent */,
                                             FALSE /* ignore particles */);

		if ((mPick.mPickType == LLPickInfo::PICK_LAND && !mPick.mPosGlobal.isExactlyZero()) ||
			(mPick.mObjectID.notNull()  && !mPick.mPosGlobal.isExactlyZero()))
		{
			walkToClickedLocation();
			return TRUE;
		}
        else
        {
            // restore the original pick for any other purpose
            mPick = savedPick;
        }
	}
	else if (gSavedSettings.getBOOL("DoubleClickTeleport"))
	{
		LLViewerObject* objp = mPick.getObject();
		LLViewerObject* parentp = objp ? objp->getRootEdit() : NULL;

		bool is_in_world = mPick.mObjectID.notNull() && objp && !objp->isHUDAttachment();
		bool is_land = mPick.mPickType == LLPickInfo::PICK_LAND;
		bool pos_non_zero = !mPick.mPosGlobal.isExactlyZero();
		bool has_touch_handler = (objp && objp->flagHandleTouch()) || (parentp && parentp->flagHandleTouch());
		bool has_click_action = final_click_action(objp);

		if (pos_non_zero && (is_land || (is_in_world && !has_touch_handler && !has_click_action)))
		{
			LLVector3d pos = mPick.mPosGlobal;
			pos.mdV[VZ] += gAgentAvatarp->getPelvisToFoot();
			gAgent.teleportViaLocationLookAt(pos);
			return TRUE;
		}
	}

	return FALSE;
}

static bool needs_tooltip(LLSelectNode* nodep)
{
	if (!nodep) 
		return false;

	LLViewerObject* object = nodep->getObject();
	LLViewerObject *parent = (LLViewerObject *)object->getParent();
	if (object->flagHandleTouch()
		|| (parent && parent->flagHandleTouch())
		|| object->flagTakesMoney()
		|| (parent && parent->flagTakesMoney())
		|| object->flagAllowInventoryAdd()
		)
	{
		return true;
	}

	U8 click_action = final_click_action(object);
	if (click_action != 0)
	{
		return true;
	}

	if (nodep->mValid)
	{
		bool anyone_copy = anyone_copy_selection(nodep);
		bool for_sale = for_sale_selection(nodep);
		if (anyone_copy || for_sale)
		{
			return true;
		}
	}
	return false;
}


BOOL LLToolPie::handleTooltipLand(std::string line, std::string tooltip_msg)
{
	LLViewerParcelMgr::getInstance()->setHoverParcel( mHoverPick.mPosGlobal );
	// 
	//  Do not show hover for land unless prefs are set to allow it.
	// 
	
	if (!gSavedSettings.getBOOL("ShowLandHoverTip")) return TRUE; 
	
	// Didn't hit an object, but since we have a land point we
	// must be hovering over land.
	
	LLParcel* hover_parcel = LLViewerParcelMgr::getInstance()->getHoverParcel();
	LLUUID owner;
	
	if ( hover_parcel )
	{
		owner = hover_parcel->getOwnerID();
	}
	
	// Line: "Land"
	line.clear();
	line.append(LLTrans::getString("TooltipLand"));
	if (hover_parcel)
	{
		line.append(hover_parcel->getName());
	}
	tooltip_msg.append(line);
	tooltip_msg.push_back('\n');
	
	// Line: "Owner: James Linden"
	line.clear();
	line.append(LLTrans::getString("TooltipOwner") + " ");
	
	if ( hover_parcel )
	{
		std::string name;
		if (LLUUID::null == owner)
		{
			line.append(LLTrans::getString("TooltipPublic"));
		}
		else if (hover_parcel->getIsGroupOwned())
		{
			if (gCacheName->getGroupName(owner, name))
			{
				line.append(name);
				line.append(LLTrans::getString("TooltipIsGroup"));
			}
			else
			{
				line.append(LLTrans::getString("RetrievingData"));
			}
		}
		else if(gCacheName->getFullName(owner, name))
		{
			line.append(name);
		}
		else
		{
			line.append(LLTrans::getString("RetrievingData"));
		}
	}
	else
	{
		line.append(LLTrans::getString("RetrievingData"));
	}
	tooltip_msg.append(line);
	tooltip_msg.push_back('\n');
	
	// Line: "no fly, not safe, no build"
	
	// Don't display properties for your land.  This is just
	// confusing, because you can do anything on your own land.
	if ( hover_parcel && owner != gAgent.getID() )
	{
		S32 words = 0;
		
		line.clear();
		// JC - Keep this in the same order as the checkboxes
		// on the land info panel
		if ( !hover_parcel->getAllowModify() )
		{
			if ( hover_parcel->getAllowGroupModify() )
			{
				line.append(LLTrans::getString("TooltipFlagGroupBuild"));
			}
			else
			{
				line.append(LLTrans::getString("TooltipFlagNoBuild"));
			}
			words++;
		}
		
		if ( !hover_parcel->getAllowTerraform() )
		{
			if (words) line.append(", ");
			line.append(LLTrans::getString("TooltipFlagNoEdit"));
			words++;
		}
		
		if ( hover_parcel->getAllowDamage() )
		{
			if (words) line.append(", ");
			line.append(LLTrans::getString("TooltipFlagNotSafe"));
			words++;
		}
		
		// Maybe we should reflect the estate's block fly bit here as well?  DK 12/1/04
		if ( !hover_parcel->getAllowFly() )
		{
			if (words) line.append(", ");
			line.append(LLTrans::getString("TooltipFlagNoFly"));
			words++;
		}
		
		if ( !hover_parcel->getAllowOtherScripts() )
		{
			if (words) line.append(", ");
			if ( hover_parcel->getAllowGroupScripts() )
			{
				line.append(LLTrans::getString("TooltipFlagGroupScripts"));
			}
			else
			{
				line.append(LLTrans::getString("TooltipFlagNoScripts"));
			}
			
			words++;
		}
		
		if (words) 
		{
			tooltip_msg.append(line);
			tooltip_msg.push_back('\n');
		}
	}
	
	if (hover_parcel && hover_parcel->getParcelFlag(PF_FOR_SALE))
	{
		LLStringUtil::format_map_t args;
		S32 price = hover_parcel->getSalePrice();
		args["[AMOUNT]"] = LLResMgr::getInstance()->getMonetaryString(price);
		line = LLTrans::getString("TooltipForSaleL$", args);
		tooltip_msg.append(line);
		tooltip_msg.push_back('\n');
	}
	
	// trim last newlines
	if (!tooltip_msg.empty())
	{
		tooltip_msg.erase(tooltip_msg.size() - 1);
		LLToolTipMgr::instance().show(tooltip_msg);
	}
	
	return TRUE;
}

BOOL LLToolPie::handleTooltipObject( LLViewerObject* hover_object, std::string line, std::string tooltip_msg)
{
	if ( hover_object->isHUDAttachment() )
	{
		// no hover tips for HUD elements, since they can obscure
		// what the HUD is displaying
		return TRUE;
	}
	
	if ( hover_object->isAttachment() )
	{
		// get root of attachment then parent, which is avatar
		LLViewerObject* root_edit = hover_object->getRootEdit();
		if (!root_edit)
		{
			// Strange parenting issue, don't show any text
			return TRUE;
		}
		hover_object = (LLViewerObject*)root_edit->getParent();
		if (!hover_object)
		{
			// another strange parenting issue, bail out
			return TRUE;
		}
	}
	
	line.clear();
	if (hover_object->isAvatar())
	{
		// only show tooltip if same inspector not already open
		LLFloater* existing_inspector = LLFloaterReg::findInstance("inspect_avatar");
		if (!existing_inspector 
			|| !existing_inspector->getVisible()
			|| existing_inspector->getKey()["avatar_id"].asUUID() != hover_object->getID())
		{
			// Try to get display name + username
			std::string final_name;
			LLAvatarName av_name;
			if (LLAvatarNameCache::get(hover_object->getID(), &av_name))
			{
				final_name = av_name.getCompleteName();
			}
			else
			{
				final_name = LLTrans::getString("TooltipPerson");;
			}

			// *HACK: We may select this object, so pretend it was clicked
			mPick = mHoverPick;
			LLInspector::Params p;
			p.fillFrom(LLUICtrlFactory::instance().getDefaultParams<LLInspector>());
			p.message(final_name);
			p.image.name("Inspector_I");
			p.click_callback(boost::bind(showAvatarInspector, hover_object->getID()));
			p.visible_time_near(6.f);
			p.visible_time_far(3.f);
			p.delay_time(gSavedSettings.getF32("AvatarInspectorTooltipDelay"));
			p.wrap(false);
			
			LLToolTipMgr::instance().show(p);
		}
	}
	else
	{
		//
		//  We have hit a regular object (not an avatar or attachment)
		// 
		
		//
		//  Default prefs will suppress display unless the object is interactive
		//
		bool show_all_object_tips =
		(bool)gSavedSettings.getBOOL("ShowAllObjectHoverTip");			
		LLSelectNode *nodep = LLSelectMgr::getInstance()->getHoverNode();
		
		// only show tooltip if same inspector not already open
		LLFloater* existing_inspector = LLFloaterReg::findInstance("inspect_object");
		if (nodep &&
			(!existing_inspector 
			 || !existing_inspector->getVisible()
			 || existing_inspector->getKey()["object_id"].asUUID() != hover_object->getID()))
		{

			// Add price to tooltip for items on sale
			bool for_sale = for_sale_selection(nodep);
			if(for_sale)
			{
				LLStringUtil::format_map_t args;
				S32 price = nodep->mSaleInfo.getSalePrice();
				args["[AMOUNT]"] = LLResMgr::getInstance()->getMonetaryString(price);
				tooltip_msg.append(LLTrans::getString("TooltipPrice", args) );
			}

			if (nodep->mName.empty())
			{
				tooltip_msg.append(LLTrans::getString("TooltipNoName"));
			}
			else
			{
				tooltip_msg.append( nodep->mName );
			}
			
			bool has_media = false;
			bool is_time_based_media = false;
			bool is_web_based_media = false;
			bool is_media_playing = false;
			bool is_media_displaying = false;
			
			// Does this face have media?
			const LLTextureEntry* tep = hover_object->getTE(mHoverPick.mObjectFace);
			
			if(tep)
			{
				has_media = tep->hasMedia();
				const LLMediaEntry* mep = has_media ? tep->getMediaData() : NULL;
				if (mep)
				{
					viewer_media_t media_impl = LLViewerMedia::getMediaImplFromTextureID(mep->getMediaID());
					LLPluginClassMedia* media_plugin = NULL;
					
					if (media_impl.notNull() && (media_impl->hasMedia()))
					{
						is_media_displaying = true;
						//LLStringUtil::format_map_t args;
						
						media_plugin = media_impl->getMediaPlugin();
						if(media_plugin)
						{	
							if(media_plugin->pluginSupportsMediaTime())
							{
								is_time_based_media = true;
								is_web_based_media = false;
								//args["[CurrentURL]"] =  media_impl->getMediaURL();
								is_media_playing = media_impl->isMediaPlaying();
							}
							else
							{
								is_time_based_media = false;
								is_web_based_media = true;
								//args["[CurrentURL]"] =  media_plugin->getLocation();
							}
							//tooltip_msg.append(LLTrans::getString("CurrentURL", args));
						}
					}
				}
			}
			

			// Avoid showing tip over media that's displaying unless it's for sale
			// also check the primary node since sometimes it can have an action even though
			// the root node doesn't
			
			bool needs_tip = (!is_media_displaying || 
				              for_sale) &&
				(has_media || 
				 needs_tooltip(nodep) || 
				 needs_tooltip(LLSelectMgr::getInstance()->getPrimaryHoverNode()));
			
			if (show_all_object_tips || needs_tip)
			{
				// We may select this object, so pretend it was clicked
				mPick = mHoverPick;
				LLInspector::Params p;
				p.fillFrom(LLUICtrlFactory::instance().getDefaultParams<LLInspector>());
				p.message(tooltip_msg);
				p.image.name("Inspector_I");
				p.click_callback(boost::bind(showObjectInspector, hover_object->getID(), mHoverPick.mObjectFace));
				p.time_based_media(is_time_based_media);
				p.web_based_media(is_web_based_media);
				p.media_playing(is_media_playing);
				p.click_playmedia_callback(boost::bind(playCurrentMedia, mHoverPick));
				p.click_homepage_callback(boost::bind(VisitHomePage, mHoverPick));
				p.visible_time_near(6.f);
				p.visible_time_far(3.f);
				p.delay_time(gSavedSettings.getF32("ObjectInspectorTooltipDelay"));
				p.wrap(false);
				
				LLToolTipMgr::instance().show(p);
			}
		}
	}
	
	return TRUE;
}

BOOL LLToolPie::handleToolTip(S32 local_x, S32 local_y, MASK mask)
{
	if (!LLUI::sSettingGroups["config"]->getBOOL("ShowHoverTips")) return TRUE;
	if (!mHoverPick.isValid()) return TRUE;

	LLViewerObject* hover_object = mHoverPick.getObject();
	
	// update hover object and hover parcel
	LLSelectMgr::getInstance()->setHoverObject(hover_object, mHoverPick.mObjectFace);
	
	
	std::string tooltip_msg;
	std::string line;

	if ( hover_object )
	{
		handleTooltipObject(hover_object, line, tooltip_msg  );
	}
	else if (mHoverPick.mPickType == LLPickInfo::PICK_LAND)
	{
		handleTooltipLand(line, tooltip_msg);
	}

	return TRUE;
}

static void show_inspector(const char* inspector, const char* param, const LLUUID& source_id)
{
	LLSD params;
	params[param] = source_id;
	if (LLToolTipMgr::instance().toolTipVisible())
	{
		LLRect rect = LLToolTipMgr::instance().getToolTipRect();
		params["pos"]["x"] = rect.mLeft;
		params["pos"]["y"] = rect.mTop;
	}

	LLFloaterReg::showInstance(inspector, params);
}


static void show_inspector(const char* inspector,  LLSD& params)
{
	if (LLToolTipMgr::instance().toolTipVisible())
	{
		LLRect rect = LLToolTipMgr::instance().getToolTipRect();
		params["pos"]["x"] = rect.mLeft;
		params["pos"]["y"] = rect.mTop;
	}
	
	LLFloaterReg::showInstance(inspector, params);
}


// static
void LLToolPie::showAvatarInspector(const LLUUID& avatar_id)
{
	show_inspector("inspect_avatar", "avatar_id", avatar_id);
}

// static
void LLToolPie::showObjectInspector(const LLUUID& object_id)
{
	show_inspector("inspect_object", "object_id", object_id);
}


// static
void LLToolPie::showObjectInspector(const LLUUID& object_id, const S32& object_face)
{
	LLSD params;
	params["object_id"] = object_id;
	params["object_face"] = object_face;
	show_inspector("inspect_object", params);
}

// static
void LLToolPie::playCurrentMedia(const LLPickInfo& info)
{
	//FIXME: how do we handle object in different parcel than us?
	LLParcel* parcel = LLViewerParcelMgr::getInstance()->getAgentParcel();
	if (!parcel) return;
	
	LLPointer<LLViewerObject> objectp = info.getObject();
	
	// Early out cases.  Must clear media hover. 
	// did not hit an object or did not hit a valid face
	if ( objectp.isNull() ||
		info.mObjectFace < 0 || 
		info.mObjectFace >= objectp->getNumTEs() )
	{
		return;
	}
	
	// Does this face have media?
	const LLTextureEntry* tep = objectp->getTE(info.mObjectFace);
	if (!tep)
		return;
	
	const LLMediaEntry* mep = tep->hasMedia() ? tep->getMediaData() : NULL;
	if(!mep)
		return;
	
	//TODO: Can you Use it? 

	LLPluginClassMedia* media_plugin = NULL;
	
	viewer_media_t media_impl = LLViewerMedia::getMediaImplFromTextureID(mep->getMediaID());
		
	if(media_impl.notNull() && media_impl->hasMedia())
	{
		media_plugin = media_impl->getMediaPlugin();
		if (media_plugin && media_plugin->pluginSupportsMediaTime())
		{
			if(media_impl->isMediaPlaying())
			{
				media_impl->pause();
			}
			else 
			{
				media_impl->play();
			}
		}
	}


}

// static
void LLToolPie::VisitHomePage(const LLPickInfo& info)
{
	//FIXME: how do we handle object in different parcel than us?
	LLParcel* parcel = LLViewerParcelMgr::getInstance()->getAgentParcel();
	if (!parcel) return;
	
	LLPointer<LLViewerObject> objectp = info.getObject();
	
	// Early out cases.  Must clear media hover. 
	// did not hit an object or did not hit a valid face
	if ( objectp.isNull() ||
		info.mObjectFace < 0 || 
		info.mObjectFace >= objectp->getNumTEs() )
	{
		return;
	}
	
	// Does this face have media?
	const LLTextureEntry* tep = objectp->getTE(info.mObjectFace);
	if (!tep)
		return;
	
	const LLMediaEntry* mep = tep->hasMedia() ? tep->getMediaData() : NULL;
	if(!mep)
		return;
	
	//TODO: Can you Use it? 
	
	LLPluginClassMedia* media_plugin = NULL;
	
	viewer_media_t media_impl = LLViewerMedia::getMediaImplFromTextureID(mep->getMediaID());
	
	if(media_impl.notNull() && media_impl->hasMedia())
	{
		media_plugin = media_impl->getMediaPlugin();
		
		if (media_plugin && !(media_plugin->pluginSupportsMediaTime()))
		{
			media_impl->navigateHome();
		}
	}
}

void LLToolPie::handleSelect()
{
	// tool is reselected when app gets focus, etc.
	mBlockClickToWalk = true;	
}

void LLToolPie::handleDeselect()
{
	if(	hasMouseCapture() )
	{
		setMouseCapture( FALSE );  // Calls onMouseCaptureLost() indirectly
	}
	// remove temporary selection for pie menu
	LLSelectMgr::getInstance()->setHoverObject(NULL);

	// Menu may be still up during transfer to different tool.
	// toolfocus and toolgrab should retain menu, they will clear it if needed
	MASK override_mask = gKeyboard ? gKeyboard->currentMask(TRUE) : 0;
	if (gMenuHolder && (!gMenuHolder->getVisible() || (override_mask & (MASK_ALT | MASK_CONTROL)) == 0))
	{
		// in most cases menu is useless without correct selection, so either keep both or discard both
		gMenuHolder->hideMenus();
		LLSelectMgr::getInstance()->validateSelection();
	}
}

LLTool* LLToolPie::getOverrideTool(MASK mask)
{
	if (gSavedSettings.getBOOL("EnableGrab"))
	{
		if (mask == MASK_CONTROL)
		{
			return LLToolGrab::getInstance();
		}
		else if (mask == (MASK_CONTROL | MASK_SHIFT))
		{
			return LLToolGrab::getInstance();
		}
	}
	return LLTool::getOverrideTool(mask);
}

void LLToolPie::stopEditing()
{
	if(	hasMouseCapture() )
	{
		setMouseCapture( FALSE );  // Calls onMouseCaptureLost() indirectly
	}
}

void LLToolPie::onMouseCaptureLost()
{
	stopCameraSteering();
	mMouseButtonDown = false;
	handleMediaMouseUp();
}

void LLToolPie::stopCameraSteering()
{
	mMouseOutsideSlop = false;
}

bool LLToolPie::inCameraSteerMode()
{
	return mMouseButtonDown && mMouseOutsideSlop && gSavedSettings.getBOOL("ClickToWalk");
}

// true if x,y outside small box around start_x,start_y
BOOL LLToolPie::outsideSlop(S32 x, S32 y, S32 start_x, S32 start_y)
{
	S32 dx = x - start_x;
	S32 dy = y - start_y;

	return (dx <= -2 || 2 <= dx || dy <= -2 || 2 <= dy);
}


void LLToolPie::render()
{
	return;
}

static void handle_click_action_play()
{
	LLParcel* parcel = LLViewerParcelMgr::getInstance()->getAgentParcel();
	if (!parcel) return;

	LLViewerMediaImpl::EMediaStatus status = LLViewerParcelMedia::getStatus();
	switch(status)
	{
		case LLViewerMediaImpl::MEDIA_PLAYING:
			LLViewerParcelMedia::pause();
			break;

		case LLViewerMediaImpl::MEDIA_PAUSED:
			LLViewerParcelMedia::start();
			break;

		default:
			LLViewerParcelMedia::play(parcel);
			break;
	}
}

bool LLToolPie::handleMediaClick(const LLPickInfo& pick)
{
	//FIXME: how do we handle object in different parcel than us?
	LLParcel* parcel = LLViewerParcelMgr::getInstance()->getAgentParcel();
	LLPointer<LLViewerObject> objectp = pick.getObject();


	if (!parcel ||
		objectp.isNull() ||
		pick.mObjectFace < 0 || 
		pick.mObjectFace >= objectp->getNumTEs()) 
	{
		LLViewerMediaFocus::getInstance()->clearFocus();

		return false;
	}

	// Does this face have media?
	const LLTextureEntry* tep = objectp->getTE(pick.mObjectFace);
	if(!tep)
		return false;

	LLMediaEntry* mep = (tep->hasMedia()) ? tep->getMediaData() : NULL;
	if(!mep)
		return false;
	
	viewer_media_t media_impl = LLViewerMedia::getMediaImplFromTextureID(mep->getMediaID());

	if (gSavedSettings.getBOOL("MediaOnAPrimUI"))
	{
		if (!LLViewerMediaFocus::getInstance()->isFocusedOnFace(pick.getObject(), pick.mObjectFace) || media_impl.isNull())
		{
			// It's okay to give this a null impl
			LLViewerMediaFocus::getInstance()->setFocusFace(pick.getObject(), pick.mObjectFace, media_impl, pick.mNormal);
		}
		else
		{
			// Make sure keyboard focus is set to the media focus object.
			gFocusMgr.setKeyboardFocus(LLViewerMediaFocus::getInstance());
			LLEditMenuHandler::gEditMenuHandler = LLViewerMediaFocus::instance().getFocusedMediaImpl();
			
			media_impl->mouseDown(pick.mUVCoords, gKeyboard->currentMask(TRUE));
			mMediaMouseCaptureID = mep->getMediaID();
			setMouseCapture(TRUE);  // This object will send a mouse-up to the media when it loses capture.
		}

		return true;
	}

	LLViewerMediaFocus::getInstance()->clearFocus();

	return false;
}

bool LLToolPie::handleMediaHover(const LLPickInfo& pick)
{
	//FIXME: how do we handle object in different parcel than us?
	LLParcel* parcel = LLViewerParcelMgr::getInstance()->getAgentParcel();
	if (!parcel) return false;

	LLPointer<LLViewerObject> objectp = pick.getObject();

	// Early out cases.  Must clear media hover. 
	// did not hit an object or did not hit a valid face
	if ( objectp.isNull() ||
		pick.mObjectFace < 0 || 
		pick.mObjectFace >= objectp->getNumTEs() )
	{
		LLViewerMediaFocus::getInstance()->clearHover();
		return false;
	}

	// Does this face have media?
	const LLTextureEntry* tep = objectp->getTE(pick.mObjectFace);
	if(!tep)
		return false;
	
	const LLMediaEntry* mep = tep->hasMedia() ? tep->getMediaData() : NULL;
	if (mep
		&& gSavedSettings.getBOOL("MediaOnAPrimUI"))
	{		
		viewer_media_t media_impl = LLViewerMedia::getMediaImplFromTextureID(mep->getMediaID());
		
		if(media_impl.notNull())
		{
			// Update media hover object
			if (!LLViewerMediaFocus::getInstance()->isHoveringOverFace(objectp, pick.mObjectFace))
			{
				LLViewerMediaFocus::getInstance()->setHoverFace(objectp, pick.mObjectFace, media_impl, pick.mNormal);
			}
			
			// If this is the focused media face, send mouse move events.
			if (LLViewerMediaFocus::getInstance()->isFocusedOnFace(objectp, pick.mObjectFace))
			{
				media_impl->mouseMove(pick.mUVCoords, gKeyboard->currentMask(TRUE));
				gViewerWindow->setCursor(media_impl->getLastSetCursor());
			}
			else
			{
				// This is not the focused face -- set the default cursor.
				gViewerWindow->setCursor(UI_CURSOR_ARROW);
			}

			return true;
		}
	}
	
	// In all other cases, clear media hover.
	LLViewerMediaFocus::getInstance()->clearHover();

	return false;
}

bool LLToolPie::handleMediaMouseUp()
{
	bool result = false;
	if(mMediaMouseCaptureID.notNull())
	{
		// Face media needs to know the mouse went up.
		viewer_media_t media_impl = LLViewerMedia::getMediaImplFromTextureID(mMediaMouseCaptureID);
		if(media_impl)
		{
			// This will send a mouseUp event to the plugin using the last known mouse coordinate (from a mouseDown or mouseMove), which is what we want.
			media_impl->onMouseCaptureLost();
		}
		
		mMediaMouseCaptureID.setNull();	

		result = true;		
	}	
	
	return result;
}

static void handle_click_action_open_media(LLPointer<LLViewerObject> objectp)
{
	//FIXME: how do we handle object in different parcel than us?
	LLParcel* parcel = LLViewerParcelMgr::getInstance()->getAgentParcel();
	if (!parcel) return;

	// did we hit an object?
	if (objectp.isNull()) return;

	// did we hit a valid face on the object?
	S32 face = LLToolPie::getInstance()->getPick().mObjectFace;
	if( face < 0 || face >= objectp->getNumTEs() ) return;
		
	// is media playing on this face?
	if (LLViewerMedia::getMediaImplFromTextureID(objectp->getTE(face)->getID()) != NULL)
	{
		handle_click_action_play();
		return;
	}

	std::string media_url = std::string ( parcel->getMediaURL () );
	std::string media_type = std::string ( parcel->getMediaType() );
	LLStringUtil::trim(media_url);

	LLWeb::loadURL(media_url);
}

static ECursorType cursor_from_parcel_media(U8 click_action)
{
	// HACK: This is directly referencing an impl name.  BAD!
	// This can be removed when we have a truly generic media browser that only 
	// builds an impl based on the type of url it is passed.
	
	//FIXME: how do we handle object in different parcel than us?
	ECursorType open_cursor = UI_CURSOR_ARROW;
	LLParcel* parcel = LLViewerParcelMgr::getInstance()->getAgentParcel();
	if (!parcel) return open_cursor;

	std::string media_url = std::string ( parcel->getMediaURL () );
	std::string media_type = std::string ( parcel->getMediaType() );
	LLStringUtil::trim(media_url);

	open_cursor = UI_CURSOR_TOOLMEDIAOPEN;

	LLViewerMediaImpl::EMediaStatus status = LLViewerParcelMedia::getStatus();
	switch(status)
	{
		case LLViewerMediaImpl::MEDIA_PLAYING:
			return click_action == CLICK_ACTION_PLAY ? UI_CURSOR_TOOLPAUSE : open_cursor;
		default:
			return UI_CURSOR_TOOLPLAY;
	}
}


// True if we handled the event.
BOOL LLToolPie::handleRightClickPick()
{
	S32 x = mPick.mMousePt.mX;
	S32 y = mPick.mMousePt.mY;
	MASK mask = mPick.mKeyMask;

	if (mPick.mPickType != LLPickInfo::PICK_LAND)
	{
		LLViewerParcelMgr::getInstance()->deselectLand();
	}

	// didn't click in any UI object, so must have clicked in the world
	LLViewerObject *object = mPick.getObject();
	
	// Can't ignore children here.
	LLToolSelect::handleObjectSelection(mPick, FALSE, TRUE);

	// Spawn pie menu
	if (mPick.mPickType == LLPickInfo::PICK_LAND)
	{
		LLParcelSelectionHandle selection = LLViewerParcelMgr::getInstance()->selectParcelAt( mPick.mPosGlobal );
		gMenuHolder->setParcelSelection(selection);
		gMenuLand->show(x, y);

		showVisualContextMenuEffect();

	}
	else if (mPick.mObjectID == gAgent.getID() )
	{
		if(!gMenuAvatarSelf) 
		{
			//either at very early startup stage or at late quitting stage,
			//this event is ignored.
			return TRUE ;
		}

		gMenuAvatarSelf->show(x, y);
	}
	else if (object)
	{
		gMenuHolder->setObjectSelection(LLSelectMgr::getInstance()->getSelection());

		bool is_other_attachment = (object->isAttachment() && !object->isHUDAttachment() && !object->permYouOwner());
		if (object->isAvatar() 
			|| is_other_attachment)
		{
			// Find the attachment's avatar
			while( object && object->isAttachment())
			{
				object = (LLViewerObject*)object->getParent();
				llassert(object);
			}

			if (!object)
			{
				return TRUE; // unexpected, but escape
			}

			// Object is an avatar, so check for mute by id.
			LLVOAvatar* avatar = (LLVOAvatar*)object;
			std::string name = avatar->getFullname();
			std::string mute_msg;
			if (LLMuteList::getInstance()->isMuted(avatar->getID(), avatar->getFullname()))
			{
				mute_msg = LLTrans::getString("UnmuteAvatar");
			}
			else
			{
				mute_msg = LLTrans::getString("MuteAvatar");
			}

			if (is_other_attachment)
			{
				gMenuAttachmentOther->getChild<LLUICtrl>("Avatar Mute")->setValue(mute_msg);
				gMenuAttachmentOther->show(x, y);
			}
			else
			{
				gMenuAvatarOther->getChild<LLUICtrl>("Avatar Mute")->setValue(mute_msg);
				gMenuAvatarOther->show(x, y);
			}
		}
		else if (object->isAttachment())
		{
			gMenuAttachmentSelf->show(x, y);
		}
		else
		{
			// BUG: What about chatting child objects?
			std::string name;
			LLSelectNode* node = LLSelectMgr::getInstance()->getSelection()->getFirstRootNode();
			if (node)
			{
				name = node->mName;
			}

			gMenuObject->show(x, y);

			showVisualContextMenuEffect();
		}
	}
	else if (mPick.mParticleOwnerID.notNull())
	{
		if (gMenuMuteParticle && mPick.mParticleOwnerID != gAgent.getID())
		{
			gMenuMuteParticle->show(x,y);
		}
	}

	// non UI object - put focus back "in world"
	if (gFocusMgr.getKeyboardFocus())
	{
		gFocusMgr.setKeyboardFocus(NULL);
	}

	LLTool::handleRightMouseDown(x, y, mask);
	// We handled the event.
	return TRUE;
}

void LLToolPie::showVisualContextMenuEffect()
{
	// VEFFECT: ShowPie
	LLHUDEffectSpiral *effectp = (LLHUDEffectSpiral *)LLHUDManager::getInstance()->createViewerEffect(LLHUDObject::LL_HUD_EFFECT_SPHERE, TRUE);
	effectp->setPositionGlobal(mPick.mPosGlobal);
	effectp->setColor(LLColor4U(gAgent.getEffectColor()));
	effectp->setDuration(0.25f);
}

typedef enum e_near_far
{
	NEAR_INTERSECTION,
	FAR_INTERSECTION
} ENearFar;

bool intersect_ray_with_sphere( const LLVector3& ray_pt, const LLVector3& ray_dir, const LLVector3& sphere_center, F32 sphere_radius, e_near_far near_far, LLVector3& intersection_pt)
{
	// do ray/sphere intersection by solving quadratic equation
	LLVector3 sphere_to_ray_start_vec = ray_pt - sphere_center;
	F32 B = 2.f * ray_dir * sphere_to_ray_start_vec;
	F32 C = sphere_to_ray_start_vec.lengthSquared() - (sphere_radius * sphere_radius);

	F32 discriminant = B*B - 4.f*C;
	if (discriminant >= 0.f)
	{	// intersection detected, now find closest one
		F32 t0 = (-B - sqrtf(discriminant)) / 2.f;

		if (t0 > 0.f && near_far == NEAR_INTERSECTION)
		{
			intersection_pt = ray_pt + ray_dir * t0;
		}
		else
		{
			F32 t1 = (-B + sqrtf(discriminant)) / 2.f;
			intersection_pt = ray_pt + ray_dir * t1;
		}
		return true;
	}
	else
	{	// no intersection
		return false;
	}
}

void LLToolPie::startCameraSteering()
{
	LLFirstUse::notMoving(false);
	mMouseOutsideSlop = true;
	mBlockClickToWalk = true;

	if (gAgentCamera.getFocusOnAvatar())
	{
		mSteerPick = mPick;

		// handle special cases of steering picks
		LLViewerObject* avatar_object = mSteerPick.getObject();

		// get pointer to avatar
		while (avatar_object && !avatar_object->isAvatar())
		{
			avatar_object = (LLViewerObject*)avatar_object->getParent();
		}

		// if clicking on own avatar...
		if (avatar_object && ((LLVOAvatar*)avatar_object)->isSelf())
		{
			// ...project pick point a few meters in front of avatar
			mSteerPick.mPosGlobal = gAgent.getPositionGlobal() + LLVector3d(LLViewerCamera::instance().getAtAxis()) * 3.0;
		}

		if (!mSteerPick.isValid())
		{
			mSteerPick.mPosGlobal = gAgent.getPosGlobalFromAgent(
				LLViewerCamera::instance().getOrigin() + gViewerWindow->mouseDirectionGlobal(mSteerPick.mMousePt.mX, mSteerPick.mMousePt.mY) * 100.f);
		}

		setMouseCapture(TRUE);
		
		mMouseSteerX = mMouseDownX;
		mMouseSteerY = mMouseDownY;
		const LLVector3 camera_to_rotation_center	= gAgent.getFrameAgent().getOrigin() - LLViewerCamera::instance().getOrigin();
		const LLVector3 rotation_center_to_pick		= gAgent.getPosAgentFromGlobal(mSteerPick.mPosGlobal) - gAgent.getFrameAgent().getOrigin();

		mClockwise = camera_to_rotation_center * rotation_center_to_pick < 0.f;
		if (mMouseSteerGrabPoint) { mMouseSteerGrabPoint->markDead(); }
		mMouseSteerGrabPoint = (LLHUDEffectBlob *)LLHUDManager::getInstance()->createViewerEffect(LLHUDObject::LL_HUD_EFFECT_BLOB, FALSE);
		mMouseSteerGrabPoint->setPositionGlobal(mSteerPick.mPosGlobal);
		mMouseSteerGrabPoint->setColor(LLColor4U(170, 210, 190));
		mMouseSteerGrabPoint->setPixelSize(5);
		mMouseSteerGrabPoint->setDuration(2.f);
	}
}

void LLToolPie::steerCameraWithMouse(S32 x, S32 y)
{
	const LLViewerCamera& camera = LLViewerCamera::instance();
	const LLCoordFrame& rotation_frame = gAgent.getFrameAgent();
	const LLVector3 pick_pos = gAgent.getPosAgentFromGlobal(mSteerPick.mPosGlobal);
	const LLVector3 pick_rotation_center = rotation_frame.getOrigin() + parallel_component(pick_pos - rotation_frame.getOrigin(), rotation_frame.getUpAxis());
	const F32 MIN_ROTATION_RADIUS_FRACTION = 0.2f;
	const F32 min_rotation_radius = MIN_ROTATION_RADIUS_FRACTION * dist_vec(pick_rotation_center, camera.getOrigin());;
	const F32 pick_distance_from_rotation_center = llclamp(dist_vec(pick_pos, pick_rotation_center), min_rotation_radius, F32_MAX);
	const LLVector3 camera_to_rotation_center = pick_rotation_center - camera.getOrigin();
	const LLVector3 adjusted_camera_pos = LLViewerCamera::instance().getOrigin() + projected_vec(camera_to_rotation_center, rotation_frame.getUpAxis());
	const F32 camera_distance_from_rotation_center = dist_vec(adjusted_camera_pos, pick_rotation_center);

	LLVector3 mouse_ray = orthogonal_component(gViewerWindow->mouseDirectionGlobal(x, y), rotation_frame.getUpAxis());
	mouse_ray.normalize();

	LLVector3 old_mouse_ray = orthogonal_component(gViewerWindow->mouseDirectionGlobal(mMouseSteerX, mMouseSteerY), rotation_frame.getUpAxis());
	old_mouse_ray.normalize();

	F32 yaw_angle;
	F32 old_yaw_angle;
	LLVector3 mouse_on_sphere;
	LLVector3 old_mouse_on_sphere;

	if (intersect_ray_with_sphere(
			adjusted_camera_pos,
			mouse_ray,
			pick_rotation_center,
			pick_distance_from_rotation_center, 
			FAR_INTERSECTION,
			mouse_on_sphere))
	{
		LLVector3 mouse_sphere_offset = mouse_on_sphere - pick_rotation_center;
		yaw_angle = atan2f(mouse_sphere_offset * rotation_frame.getLeftAxis(), mouse_sphere_offset * rotation_frame.getAtAxis());
	}
	else
	{
		yaw_angle = F_PI_BY_TWO + asinf(pick_distance_from_rotation_center / camera_distance_from_rotation_center);
		if (mouse_ray * rotation_frame.getLeftAxis() < 0.f)
		{
			yaw_angle *= -1.f;
		}
	}

	if (intersect_ray_with_sphere(
			adjusted_camera_pos,
			old_mouse_ray,
			pick_rotation_center,
			pick_distance_from_rotation_center,
			FAR_INTERSECTION,
			old_mouse_on_sphere))
	{
		LLVector3 mouse_sphere_offset = old_mouse_on_sphere - pick_rotation_center;
		old_yaw_angle = atan2f(mouse_sphere_offset * rotation_frame.getLeftAxis(), mouse_sphere_offset * rotation_frame.getAtAxis());
	}
	else
	{
		old_yaw_angle = F_PI_BY_TWO + asinf(pick_distance_from_rotation_center / camera_distance_from_rotation_center);

		if (mouse_ray * rotation_frame.getLeftAxis() < 0.f)
		{
			old_yaw_angle *= -1.f;
		}
	}

	const F32 delta_angle = yaw_angle - old_yaw_angle;

	if (mClockwise)
	{
		gAgent.yaw(delta_angle);
	}
	else
	{
		gAgent.yaw(-delta_angle);
	}

	mMouseSteerX = x;
	mMouseSteerY = y;
}<|MERGE_RESOLUTION|>--- conflicted
+++ resolved
@@ -106,13 +106,8 @@
 	mMouseDownX = x;
 	mMouseDownY = y;
 
-<<<<<<< HEAD
-	//left mouse down always picks transparent
+	//left mouse down always picks transparent (but see handleMouseUp)
 	mPick = gViewerWindow->pickImmediate(x, y, TRUE, FALSE);
-=======
-	//left mouse down always picks transparent (but see handleMouseUp)
-	mPick = gViewerWindow->pickImmediate(x, y, TRUE);
->>>>>>> b5c4565c
 	mPick.mKeyMask = mask;
 
 	mMouseButtonDown = true;
