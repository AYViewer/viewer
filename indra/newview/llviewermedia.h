/**
 * @file llviewermedia.h
 * @brief Client interface to the media engine
 *
 * $LicenseInfo:firstyear=2007&license=viewerlgpl$
 * Second Life Viewer Source Code
 * Copyright (C) 2010, Linden Research, Inc.
 *
 * This library is free software; you can redistribute it and/or
 * modify it under the terms of the GNU Lesser General Public
 * License as published by the Free Software Foundation;
 * version 2.1 of the License only.
 *
 * This library is distributed in the hope that it will be useful,
 * but WITHOUT ANY WARRANTY; without even the implied warranty of
 * MERCHANTABILITY or FITNESS FOR A PARTICULAR PURPOSE.  See the GNU
 * Lesser General Public License for more details.
 *
 * You should have received a copy of the GNU Lesser General Public
 * License along with this library; if not, write to the Free Software
 * Foundation, Inc., 51 Franklin Street, Fifth Floor, Boston, MA  02110-1301  USA
 *
 * Linden Research, Inc., 945 Battery Street, San Francisco, CA  94111  USA
 * $/LicenseInfo$
 */

#ifndef LLVIEWERMEDIA_H
#define LLVIEWERMEDIA_H

#include "llfocusmgr.h"
#include "lleditmenuhandler.h"

#include "llpanel.h"
#include "llpluginclassmediaowner.h"

#include "llviewermediaobserver.h"

#include "llpluginclassmedia.h"
#include "v4color.h"
#include "llnotificationptr.h"

#include "llurl.h"
#include "lleventcoro.h"
#include "llcoros.h"
#include "llcorehttputil.h"

class LLViewerMediaImpl;
class LLUUID;
class LLViewerMediaTexture;
class LLMediaEntry;
class LLVOVolume;
class LLMimeDiscoveryResponder;

typedef LLPointer<LLViewerMediaImpl> viewer_media_t;
///////////////////////////////////////////////////////////////////////////////
//
class LLViewerMediaEventEmitter
{
public:
    virtual ~LLViewerMediaEventEmitter();

    bool addObserver( LLViewerMediaObserver* subject );
    bool remObserver( LLViewerMediaObserver* subject );
    virtual void emitEvent(LLPluginClassMedia* self, LLViewerMediaObserver::EMediaEvent event);

private:
    typedef std::list< LLViewerMediaObserver* > observerListType;
    observerListType mObservers;
};

class LLViewerMediaImpl;

class LLViewerMedia: public LLSingleton<LLViewerMedia>
{
    LLSINGLETON(LLViewerMedia);
    ~LLViewerMedia();
    void initSingleton() override;
    LOG_CLASS(LLViewerMedia);

public:
    // String to get/set media autoplay in gSavedSettings
    static const char* AUTO_PLAY_MEDIA_SETTING;
    static const char* SHOW_MEDIA_ON_OTHERS_SETTING;
    static const char* SHOW_MEDIA_WITHIN_PARCEL_SETTING;
    static const char* SHOW_MEDIA_OUTSIDE_PARCEL_SETTING;

    typedef std::list<LLViewerMediaImpl*> impl_list;

    typedef std::map<LLUUID, LLViewerMediaImpl*> impl_id_map;

    // Special case early init for just web browser component
    // so we can show login screen.  See .cpp file for details. JC

    viewer_media_t newMediaImpl(const LLUUID& texture_id,
                                       S32 media_width = 0,
                                       S32 media_height = 0,
                                       U8 media_auto_scale = false,
                                       U8 media_loop = false);

    viewer_media_t updateMediaImpl(LLMediaEntry* media_entry, const std::string& previous_url, bool update_from_self);
    LLViewerMediaImpl* getMediaImplFromTextureID(const LLUUID& texture_id);
    std::string getCurrentUserAgent();
    void updateBrowserUserAgent();
    bool handleSkinCurrentChanged(const LLSD& /*newvalue*/);
    bool textureHasMedia(const LLUUID& texture_id);
    void setVolume(F32 volume);

    // Is any media currently "showing"?  Includes Parcel Media.  Does not include media in the UI.
    bool isAnyMediaShowing();
    // Shows if any media is playing, counts visible non time based media as playing. Does not include media in the UI.
    bool isAnyMediaPlaying();
    // Set all media enabled or disabled, depending on val.   Does not include media in the UI.
    void setAllMediaEnabled(bool val);
    // Set all media paused(stopped for non time based) or playing, depending on val.   Does not include media in the UI.
    void setAllMediaPaused(bool val);

    static void onIdle(void* dummy_arg = NULL); // updateMedia wrapper
    void updateMedia(void* dummy_arg = NULL);

    F32 getVolume();
    void muteListChanged();
    bool isInterestingEnough(const LLVOVolume* object, const F64 &object_interest);

    // Returns the priority-sorted list of all media impls.
    impl_list &getPriorityList();

    // This is the comparitor used to sort the list.
    static bool priorityComparitor(const LLViewerMediaImpl* i1, const LLViewerMediaImpl* i2);

    // These are just helper functions for the convenience of others working with media
    bool hasInWorldMedia();
    std::string getParcelAudioURL();
    bool hasParcelMedia();
    bool hasParcelAudio();
    bool isParcelMediaPlaying();
    bool isParcelAudioPlaying();

    static void authSubmitCallback(const LLSD& notification, const LLSD& response);

    // Clear all cookies for all plugins
    void clearAllCookies();

    // Clear all plugins' caches
    void clearAllCaches();

    // Set the "cookies enabled" flag for all loaded plugins
    void setCookiesEnabled(bool enabled);

    // Set the proxy config for all loaded plugins
    void setProxyConfig(bool enable, const std::string &host, int port);

    void openIDSetup(const std::string &openid_url, const std::string &openid_token);
    void openIDCookieResponse(const std::string& url, const std::string &cookie);

    void proxyWindowOpened(const std::string &target, const std::string &uuid);
    void proxyWindowClosed(const std::string &uuid);

    void createSpareBrowserMediaSource();
    LLPluginClassMedia* getSpareBrowserMediaSource();

    void setOnlyAudibleMediaTextureID(const LLUUID& texture_id);

    LLSD getHeaders();
    LLCore::HttpHeaders::ptr_t getHttpHeaders();

private:
    void onAuthSubmit(const LLSD& notification, const LLSD& response);
    bool parseRawCookie(const std::string raw_cookie, std::string& name, std::string& value, std::string& path, bool& httponly, bool& secure);
    void setOpenIDCookie(const std::string& url);
    void onTeleportFinished();

    static void openIDSetupCoro(std::string openidUrl, std::string openidToken);
    static void getOpenIDCookieCoro(std::string url);

    bool mAnyMediaShowing;
    bool mAnyMediaPlaying;
    LLURL mOpenIDURL;
    std::string mOpenIDCookie;
    LLPluginClassMedia* mSpareBrowserMediaSource;
    boost::signals2::connection mTeleportFinishConnection;
};

// Implementation functions not exported into header file
class LLViewerMediaImpl
    :   public LLMouseHandler, public LLRefCount, public LLPluginClassMediaOwner, public LLViewerMediaEventEmitter, public LLEditMenuHandler
{
    LOG_CLASS(LLViewerMediaImpl);
public:

    friend class LLViewerMedia;

    LLViewerMediaImpl(
        const LLUUID& texture_id,
        S32 media_width,
        S32 media_height,
        U8 media_auto_scale,
        U8 media_loop);

    ~LLViewerMediaImpl();

    // Override inherited version from LLViewerMediaEventEmitter
    virtual void emitEvent(LLPluginClassMedia* self, LLViewerMediaObserver::EMediaEvent event);

    void createMediaSource();
    void destroyMediaSource();
    void setMediaType(const std::string& media_type);
    bool initializeMedia(const std::string& mime_type);
    bool initializePlugin(const std::string& media_type);
    void loadURI();
    void executeJavaScript(const std::string& code);
    LLPluginClassMedia* getMediaPlugin() { return mMediaSource.get(); }
    void setSize(int width, int height);

    void showNotification(LLNotificationPtr notify);
    void hideNotification();

    void play();
    void stop();
    void pause();
    void start();
    void seek(F32 time);
    void skipBack(F32 step_scale);
    void skipForward(F32 step_scale);
    void setVolume(F32 volume);
    void setMute(bool mute);
    void updateVolume();
    F32 getVolume();
    void focus(bool focus);
    // True if the impl has user focus.
    bool hasFocus() const;
    void mouseDown(S32 x, S32 y, MASK mask, S32 button = 0);
    void mouseUp(S32 x, S32 y, MASK mask, S32 button = 0);
    void mouseMove(S32 x, S32 y, MASK mask);
    void mouseDown(const LLVector2& texture_coords, MASK mask, S32 button = 0);
    void mouseUp(const LLVector2& texture_coords, MASK mask, S32 button = 0);
    void mouseMove(const LLVector2& texture_coords, MASK mask);
    void mouseDoubleClick(const LLVector2& texture_coords, MASK mask);
    void mouseDoubleClick(S32 x, S32 y, MASK mask, S32 button = 0);
    void scrollWheel(const LLVector2& texture_coords, S32 scroll_x, S32 scroll_y, MASK mask);
    void scrollWheel(S32 x, S32 y, S32 scroll_x, S32 scroll_y, MASK mask);
    void mouseCapture();

    void navigateBack();
    void navigateForward();
    void navigateReload();
    void navigateHome();
    void unload();
    void navigateTo(const std::string& url, const std::string& mime_type = "", bool rediscover_type = false, bool server_request = false, bool clean_browser = false);
    void navigateInternal();
    void navigateStop();
    bool handleKeyHere(KEY key, MASK mask);
    bool handleKeyUpHere(KEY key, MASK mask);
    bool handleUnicodeCharHere(llwchar uni_char);
    bool canNavigateForward();
    bool canNavigateBack();
    std::string getMediaURL() const { return mMediaURL; }
    std::string getCurrentMediaURL();
    std::string getHomeURL() { return mHomeURL; }
    std::string getMediaEntryURL() { return mMediaEntryURL; }
    void setHomeURL(const std::string& home_url, const std::string& mime_type = LLStringUtil::null) { mHomeURL = home_url; mHomeMimeType = mime_type;};
    void clearCache();
    void setPageZoomFactor( double factor );
    double getPageZoomFactor() {return mZoomFactor;}
    std::string getMimeType() { return mMimeType; }
    void scaleMouse(S32 *mouse_x, S32 *mouse_y);
    void scaleTextureCoords(const LLVector2& texture_coords, S32 *x, S32 *y);

    void update();
    bool preMediaTexUpdate(LLViewerMediaTexture*& media_tex, U8*& data, S32& data_width, S32& data_height, S32& x_pos, S32& y_pos, S32& width, S32& height);
    void doMediaTexUpdate(LLViewerMediaTexture* media_tex, U8* data, S32 data_width, S32 data_height, S32 x_pos, S32 y_pos, S32 width, S32 height, bool sync);
<<<<<<< HEAD
	void updateImagesMediaStreams();
	LLUUID getMediaTextureID() const;
	
	void suspendUpdates(bool suspend) { mSuspendUpdates = suspend; }
	void setVisible(bool visible);
	bool getVisible() const { return mVisible; }
	bool isVisible() const { return mVisible; }

	bool isMediaTimeBased();
	bool isMediaPlaying();
	bool isMediaPaused();
	bool hasMedia() const;
	bool isMediaFailed() const { return mMediaSourceFailed; }
	void setMediaFailed(bool val) { mMediaSourceFailed = val; }
	void resetPreviousMediaState();
	
	void setDisabled(bool disabled, bool forcePlayOnEnable = false);
	bool isMediaDisabled() const { return mIsDisabled; };
	
	void setInNearbyMediaList(bool in_list) { mInNearbyMediaList = in_list; }
	bool getInNearbyMediaList() { return mInNearbyMediaList; }
	
	// returns true if this instance should not be loaded (disabled, muted object, crashed, etc.)
	bool isForcedUnloaded() const;
	
	// returns true if this instance could be playable based on autoplay setting, current load state, etc.
	bool isPlayable() const;
	
	void setIsParcelMedia(bool is_parcel_media) { mIsParcelMedia = is_parcel_media; }
	bool isParcelMedia() const { return mIsParcelMedia; }

	ECursorType getLastSetCursor() { return mLastSetCursor; }
	
	void setTarget(const std::string& target) { mTarget = target; }
	
	// utility function to create a ready-to-use media instance from a desired media type.
	static LLPluginClassMedia* newSourceFromMediaType(std::string media_type, LLPluginClassMediaOwner *owner /* may be NULL */, S32 default_width, S32 default_height, F64 zoom_factor, const std::string target = LLStringUtil::null, bool clean_browser = false);

	// Internally set our desired browser user agent string, including
	// the Second Life version and skin name.  Used because we can
	// switch skins without restarting the app.
	static void updateBrowserUserAgent();

	// Callback for when the SkinCurrent control is changed to
	// switch the user agent string to indicate the new skin.
	static bool handleSkinCurrentChanged(const LLSD& newvalue);

	// need these to handle mouseup...
	/*virtual*/ void	onMouseCaptureLost();
	/*virtual*/ bool	handleMouseUp(S32 x, S32 y, MASK mask);

	// Grr... the only thing I want as an LLMouseHandler are the onMouseCaptureLost and handleMouseUp calls.
	// Sadly, these are all pure virtual, so I have to supply implementations here:
	/*virtual*/ bool	handleMouseDown(S32 x, S32 y, MASK mask) { return false; };
	/*virtual*/ bool	handleHover(S32 x, S32 y, MASK mask) { return false; };
	/*virtual*/ bool	handleScrollWheel(S32 x, S32 y, S32 clicks) { return false; };
	/*virtual*/ bool	handleScrollHWheel(S32 x, S32 y, S32 clicks) { return false; };
	/*virtual*/ bool	handleDoubleClick(S32 x, S32 y, MASK mask) { return false; };
	/*virtual*/ bool	handleRightMouseDown(S32 x, S32 y, MASK mask) { return false; };
	/*virtual*/ bool	handleRightMouseUp(S32 x, S32 y, MASK mask) { return false; };
	/*virtual*/ bool	handleToolTip(S32 x, S32 y, MASK mask) { return false; };
	/*virtual*/ bool	handleMiddleMouseDown(S32 x, S32 y, MASK mask) { return false; };
	/*virtual*/ bool	handleMiddleMouseUp(S32 x, S32 y, MASK mask) {return false; };
	/*virtual*/ const std::string& getName() const;

	/*virtual*/ void	screenPointToLocal(S32 screen_x, S32 screen_y, S32* local_x, S32* local_y) const {};
	/*virtual*/ void	localPointToScreen(S32 local_x, S32 local_y, S32* screen_x, S32* screen_y) const {};
	/*virtual*/ bool hasMouseCapture() { return gFocusMgr.getMouseCapture() == this; };

	// Inherited from LLPluginClassMediaOwner
	/*virtual*/ void handleMediaEvent(LLPluginClassMedia* plugin, LLPluginClassMediaOwner::EMediaEvent);

	// LLEditMenuHandler overrides
	/*virtual*/ void	cut();
	/*virtual*/ bool	canCut() const;

	/*virtual*/ void	copy();
	/*virtual*/ bool	canCopy() const;

	/*virtual*/ void	paste();
	/*virtual*/ bool	canPaste() const;
	
	void addObject(LLVOVolume* obj) ;
	void removeObject(LLVOVolume* obj) ;
	const std::list< LLVOVolume* >* getObjectList() const ;
	LLVOVolume *getSomeObject();
	void setUpdated(bool updated) ;
	bool isUpdated() ;

	// updates the javascript object in the embedded browser with viewer values
	void updateJavascriptObject();
		
	// Updates the "interest" value in this object
	void calculateInterest();
	F64 getInterest() const { return mInterest; };
	F64 getApproximateTextureInterest();
	S32 getProximity() const { return mProximity; };
	F64 getProximityDistance() const { return mProximityDistance; };
	
	// Mark this object as being used in a UI panel instead of on a prim
	// This will be used as part of the interest sorting algorithm.
	void setUsedInUI(bool used_in_ui);
	bool getUsedInUI() const { return mUsedInUI; };

	void setBackgroundColor(LLColor4 color);
	
	F64 getCPUUsage() const;
	
	void setPriority(LLPluginClassMedia::EPriority priority);
	LLPluginClassMedia::EPriority getPriority() { return mPriority; };

	void setLowPrioritySizeLimit(int size);

	void setTextureID(LLUUID id = LLUUID::null);

	bool isTrustedBrowser() { return mTrustedBrowser; }
	void setTrustedBrowser(bool trusted) { mTrustedBrowser = trusted; }
	
	typedef enum 
	{
		MEDIANAVSTATE_NONE,										// State is outside what we need to track for navigation.
		MEDIANAVSTATE_BEGUN,									// a MEDIA_EVENT_NAVIGATE_BEGIN has been received which was not server-directed
		MEDIANAVSTATE_FIRST_LOCATION_CHANGED,					// first LOCATION_CHANGED event after a non-server-directed BEGIN
		MEDIANAVSTATE_FIRST_LOCATION_CHANGED_SPURIOUS,			// Same as above, but the new URL is identical to the previously navigated URL.
		MEDIANAVSTATE_COMPLETE_BEFORE_LOCATION_CHANGED,			// we received a NAVIGATE_COMPLETE event before the first LOCATION_CHANGED
		MEDIANAVSTATE_COMPLETE_BEFORE_LOCATION_CHANGED_SPURIOUS,// Same as above, but the new URL is identical to the previously navigated URL.
		MEDIANAVSTATE_SERVER_SENT,								// server-directed nav has been requested, but MEDIA_EVENT_NAVIGATE_BEGIN hasn't been received yet
		MEDIANAVSTATE_SERVER_BEGUN,								// MEDIA_EVENT_NAVIGATE_BEGIN has been received which was server-directed
		MEDIANAVSTATE_SERVER_FIRST_LOCATION_CHANGED,			// first LOCATION_CHANGED event after a server-directed BEGIN
		MEDIANAVSTATE_SERVER_COMPLETE_BEFORE_LOCATION_CHANGED	// we received a NAVIGATE_COMPLETE event before the first LOCATION_CHANGED
		
	}EMediaNavState;
    
	// Returns the current nav state of the media.
	// note that this will be updated BEFORE listeners and objects receive media messages 
	EMediaNavState getNavState() { return mMediaNavState; }
	void setNavState(EMediaNavState state);
	
	void setNavigateSuspended(bool suspend);
	bool isNavigateSuspended() { return mNavigateSuspended; };
	
	void cancelMimeTypeProbe();
	
=======
    void updateImagesMediaStreams();
    LLUUID getMediaTextureID() const;

    void suspendUpdates(bool suspend) { mSuspendUpdates = suspend; }
    void setVisible(bool visible);
    bool getVisible() const { return mVisible; }
    bool isVisible() const { return mVisible; }

    bool isMediaTimeBased();
    bool isMediaPlaying();
    bool isMediaPaused();
    bool hasMedia() const;
    bool isMediaFailed() const { return mMediaSourceFailed; }
    void setMediaFailed(bool val) { mMediaSourceFailed = val; }
    void resetPreviousMediaState();

    void setDisabled(bool disabled, bool forcePlayOnEnable = false);
    bool isMediaDisabled() const { return mIsDisabled; };

    void setInNearbyMediaList(bool in_list) { mInNearbyMediaList = in_list; }
    bool getInNearbyMediaList() { return mInNearbyMediaList; }

    // returns true if this instance should not be loaded (disabled, muted object, crashed, etc.)
    bool isForcedUnloaded() const;

    // returns true if this instance could be playable based on autoplay setting, current load state, etc.
    bool isPlayable() const;

    void setIsParcelMedia(bool is_parcel_media) { mIsParcelMedia = is_parcel_media; }
    bool isParcelMedia() const { return mIsParcelMedia; }

    ECursorType getLastSetCursor() { return mLastSetCursor; }

    void setTarget(const std::string& target) { mTarget = target; }

    // utility function to create a ready-to-use media instance from a desired media type.
    static LLPluginClassMedia* newSourceFromMediaType(std::string media_type, LLPluginClassMediaOwner *owner /* may be NULL */, S32 default_width, S32 default_height, F64 zoom_factor, const std::string target = LLStringUtil::null, bool clean_browser = false);

    // Internally set our desired browser user agent string, including
    // the Second Life version and skin name.  Used because we can
    // switch skins without restarting the app.
    static void updateBrowserUserAgent();

    // Callback for when the SkinCurrent control is changed to
    // switch the user agent string to indicate the new skin.
    static bool handleSkinCurrentChanged(const LLSD& newvalue);

    // need these to handle mouseup...
    /*virtual*/ void    onMouseCaptureLost();
    /*virtual*/ BOOL    handleMouseUp(S32 x, S32 y, MASK mask);

    // Grr... the only thing I want as an LLMouseHandler are the onMouseCaptureLost and handleMouseUp calls.
    // Sadly, these are all pure virtual, so I have to supply implementations here:
    /*virtual*/ BOOL    handleMouseDown(S32 x, S32 y, MASK mask) { return FALSE; };
    /*virtual*/ BOOL    handleHover(S32 x, S32 y, MASK mask) { return FALSE; };
    /*virtual*/ BOOL    handleScrollWheel(S32 x, S32 y, S32 clicks) { return FALSE; };
    /*virtual*/ BOOL    handleScrollHWheel(S32 x, S32 y, S32 clicks) { return FALSE; };
    /*virtual*/ BOOL    handleDoubleClick(S32 x, S32 y, MASK mask) { return FALSE; };
    /*virtual*/ BOOL    handleRightMouseDown(S32 x, S32 y, MASK mask) { return FALSE; };
    /*virtual*/ BOOL    handleRightMouseUp(S32 x, S32 y, MASK mask) { return FALSE; };
    /*virtual*/ BOOL    handleToolTip(S32 x, S32 y, MASK mask) { return FALSE; };
    /*virtual*/ BOOL    handleMiddleMouseDown(S32 x, S32 y, MASK mask) { return FALSE; };
    /*virtual*/ BOOL    handleMiddleMouseUp(S32 x, S32 y, MASK mask) {return FALSE; };
    /*virtual*/ const std::string& getName() const;

    /*virtual*/ void    screenPointToLocal(S32 screen_x, S32 screen_y, S32* local_x, S32* local_y) const {};
    /*virtual*/ void    localPointToScreen(S32 local_x, S32 local_y, S32* screen_x, S32* screen_y) const {};
    /*virtual*/ BOOL hasMouseCapture() { return gFocusMgr.getMouseCapture() == this; };

    // Inherited from LLPluginClassMediaOwner
    /*virtual*/ void handleMediaEvent(LLPluginClassMedia* plugin, LLPluginClassMediaOwner::EMediaEvent);

    // LLEditMenuHandler overrides
    /*virtual*/ void    cut();
    /*virtual*/ BOOL    canCut() const;

    /*virtual*/ void    copy();
    /*virtual*/ BOOL    canCopy() const;

    /*virtual*/ void    paste();
    /*virtual*/ BOOL    canPaste() const;

    void addObject(LLVOVolume* obj) ;
    void removeObject(LLVOVolume* obj) ;
    const std::list< LLVOVolume* >* getObjectList() const ;
    LLVOVolume *getSomeObject();
    void setUpdated(BOOL updated) ;
    BOOL isUpdated() ;

    // updates the javascript object in the embedded browser with viewer values
    void updateJavascriptObject();

    // Updates the "interest" value in this object
    void calculateInterest();
    F64 getInterest() const { return mInterest; };
    F64 getApproximateTextureInterest();
    S32 getProximity() const { return mProximity; };
    F64 getProximityDistance() const { return mProximityDistance; };

    // Mark this object as being used in a UI panel instead of on a prim
    // This will be used as part of the interest sorting algorithm.
    void setUsedInUI(bool used_in_ui);
    bool getUsedInUI() const { return mUsedInUI; };

    void setBackgroundColor(LLColor4 color);

    F64 getCPUUsage() const;

    void setPriority(LLPluginClassMedia::EPriority priority);
    LLPluginClassMedia::EPriority getPriority() { return mPriority; };

    void setLowPrioritySizeLimit(int size);

    void setTextureID(LLUUID id = LLUUID::null);

    bool isTrustedBrowser() { return mTrustedBrowser; }
    void setTrustedBrowser(bool trusted) { mTrustedBrowser = trusted; }

    typedef enum
    {
        MEDIANAVSTATE_NONE,                                     // State is outside what we need to track for navigation.
        MEDIANAVSTATE_BEGUN,                                    // a MEDIA_EVENT_NAVIGATE_BEGIN has been received which was not server-directed
        MEDIANAVSTATE_FIRST_LOCATION_CHANGED,                   // first LOCATION_CHANGED event after a non-server-directed BEGIN
        MEDIANAVSTATE_FIRST_LOCATION_CHANGED_SPURIOUS,          // Same as above, but the new URL is identical to the previously navigated URL.
        MEDIANAVSTATE_COMPLETE_BEFORE_LOCATION_CHANGED,         // we received a NAVIGATE_COMPLETE event before the first LOCATION_CHANGED
        MEDIANAVSTATE_COMPLETE_BEFORE_LOCATION_CHANGED_SPURIOUS,// Same as above, but the new URL is identical to the previously navigated URL.
        MEDIANAVSTATE_SERVER_SENT,                              // server-directed nav has been requested, but MEDIA_EVENT_NAVIGATE_BEGIN hasn't been received yet
        MEDIANAVSTATE_SERVER_BEGUN,                             // MEDIA_EVENT_NAVIGATE_BEGIN has been received which was server-directed
        MEDIANAVSTATE_SERVER_FIRST_LOCATION_CHANGED,            // first LOCATION_CHANGED event after a server-directed BEGIN
        MEDIANAVSTATE_SERVER_COMPLETE_BEFORE_LOCATION_CHANGED   // we received a NAVIGATE_COMPLETE event before the first LOCATION_CHANGED

    }EMediaNavState;

    // Returns the current nav state of the media.
    // note that this will be updated BEFORE listeners and objects receive media messages
    EMediaNavState getNavState() { return mMediaNavState; }
    void setNavState(EMediaNavState state);

    void setNavigateSuspended(bool suspend);
    bool isNavigateSuspended() { return mNavigateSuspended; };

    void cancelMimeTypeProbe();

>>>>>>> e1623bb2
    bool isAttachedToHUD() const;

    // Is this media attached to an avatar *not* self
    bool isAttachedToAnotherAvatar() const;

    // Is this media in the agent's parcel?
    bool isInAgentParcel() const;

    // get currently active notification associated with this media instance
    LLNotificationPtr getCurrentNotification() const;

private:
    bool isAutoPlayable() const;
    bool shouldShowBasedOnClass() const;
    bool isObscured() const;
    static bool isObjectAttachedToAnotherAvatar(LLVOVolume *obj);
    static bool isObjectInAgentParcel(LLVOVolume *obj);

private:
    // a single media url with some data and an impl.
    std::shared_ptr<LLPluginClassMedia> mMediaSource;
    LLMutex mLock;
    F64     mZoomFactor;
    LLUUID mTextureId;
    bool  mMovieImageHasMips;
    std::string mMediaURL;          // The last media url set with NavigateTo
    std::string mHomeURL;
    std::string mHomeMimeType;      // forced mime type for home url
    std::string mMimeType;
    std::string mCurrentMediaURL;   // The most current media url from the plugin (via the "location changed" or "navigate complete" events).
    std::string mCurrentMimeType;   // The MIME type that caused the currently loaded plugin to be loaded.
    S32 mLastMouseX;    // save the last mouse coord we get, so when we lose capture we can simulate a mouseup at that point.
    S32 mLastMouseY;
    S32 mMediaWidth;
    S32 mMediaHeight;
    bool mMediaAutoScale;
    bool mMediaLoop;
    bool mNeedsNewTexture;
    S32 mTextureUsedWidth;
    S32 mTextureUsedHeight;
    bool mSuspendUpdates;
    bool mTextureUpdatePending = false;
    bool mVisible;
    ECursorType mLastSetCursor;
    EMediaNavState mMediaNavState;
    F64 mInterest;
    bool mUsedInUI;
    bool mHasFocus;
    LLPluginClassMedia::EPriority mPriority;
    bool mNavigateRediscoverType;
    bool mNavigateServerRequest;
    bool mMediaSourceFailed;
    F32 mRequestedVolume;
    F32 mPreviousVolume;
    bool mIsMuted;
    bool mNeedsMuteCheck;
    int mPreviousMediaState;
    F64 mPreviousMediaTime;
    bool mIsDisabled;
    bool mIsParcelMedia;
    S32 mProximity;
    F64 mProximityDistance;
    F64 mProximityCamera;
    bool mMediaAutoPlay;
    std::string mMediaEntryURL;
    bool mInNearbyMediaList;    // used by LLPanelNearbyMedia::refreshList() for performance reasons
    bool mClearCache;
    LLColor4 mBackgroundColor;
    bool mNavigateSuspended;
    bool mNavigateSuspendedDeferred;
    bool mTrustedBrowser;
    std::string mTarget;
    LLNotificationPtr mNotification;
    bool mCleanBrowser;     // force the creation of a clean browsing target with full options enabled
    static std::vector<std::string> sMimeTypesFailed;
    LLPointer<LLImageRaw> mRawImage; //backing buffer for texture updates
private:
<<<<<<< HEAD
	bool mIsUpdated ;
	std::list< LLVOVolume* > mObjectList ;
=======
    BOOL mIsUpdated ;
    std::list< LLVOVolume* > mObjectList ;
>>>>>>> e1623bb2

    void mimeDiscoveryCoro(std::string url);
    LLCoreHttpUtil::HttpCoroutineAdapter::wptr_t mMimeProbe;
    bool mCanceling;

private:
    LLViewerMediaTexture *updateMediaImage();
    LL::WorkQueue::weak_t mMainQueue;
    LL::WorkQueue::weak_t mTexUpdateQueue;

};

#endif  // LLVIEWERMEDIA_H<|MERGE_RESOLUTION|>--- conflicted
+++ resolved
@@ -1,656 +1,505 @@
-/**
- * @file llviewermedia.h
- * @brief Client interface to the media engine
- *
- * $LicenseInfo:firstyear=2007&license=viewerlgpl$
- * Second Life Viewer Source Code
- * Copyright (C) 2010, Linden Research, Inc.
- *
- * This library is free software; you can redistribute it and/or
- * modify it under the terms of the GNU Lesser General Public
- * License as published by the Free Software Foundation;
- * version 2.1 of the License only.
- *
- * This library is distributed in the hope that it will be useful,
- * but WITHOUT ANY WARRANTY; without even the implied warranty of
- * MERCHANTABILITY or FITNESS FOR A PARTICULAR PURPOSE.  See the GNU
- * Lesser General Public License for more details.
- *
- * You should have received a copy of the GNU Lesser General Public
- * License along with this library; if not, write to the Free Software
- * Foundation, Inc., 51 Franklin Street, Fifth Floor, Boston, MA  02110-1301  USA
- *
- * Linden Research, Inc., 945 Battery Street, San Francisco, CA  94111  USA
- * $/LicenseInfo$
- */
-
-#ifndef LLVIEWERMEDIA_H
-#define LLVIEWERMEDIA_H
-
-#include "llfocusmgr.h"
-#include "lleditmenuhandler.h"
-
-#include "llpanel.h"
-#include "llpluginclassmediaowner.h"
-
-#include "llviewermediaobserver.h"
-
-#include "llpluginclassmedia.h"
-#include "v4color.h"
-#include "llnotificationptr.h"
-
-#include "llurl.h"
-#include "lleventcoro.h"
-#include "llcoros.h"
-#include "llcorehttputil.h"
-
-class LLViewerMediaImpl;
-class LLUUID;
-class LLViewerMediaTexture;
-class LLMediaEntry;
-class LLVOVolume;
-class LLMimeDiscoveryResponder;
-
-typedef LLPointer<LLViewerMediaImpl> viewer_media_t;
-///////////////////////////////////////////////////////////////////////////////
-//
-class LLViewerMediaEventEmitter
-{
-public:
-    virtual ~LLViewerMediaEventEmitter();
-
-    bool addObserver( LLViewerMediaObserver* subject );
-    bool remObserver( LLViewerMediaObserver* subject );
-    virtual void emitEvent(LLPluginClassMedia* self, LLViewerMediaObserver::EMediaEvent event);
-
-private:
-    typedef std::list< LLViewerMediaObserver* > observerListType;
-    observerListType mObservers;
-};
-
-class LLViewerMediaImpl;
-
-class LLViewerMedia: public LLSingleton<LLViewerMedia>
-{
-    LLSINGLETON(LLViewerMedia);
-    ~LLViewerMedia();
-    void initSingleton() override;
-    LOG_CLASS(LLViewerMedia);
-
-public:
-    // String to get/set media autoplay in gSavedSettings
-    static const char* AUTO_PLAY_MEDIA_SETTING;
-    static const char* SHOW_MEDIA_ON_OTHERS_SETTING;
-    static const char* SHOW_MEDIA_WITHIN_PARCEL_SETTING;
-    static const char* SHOW_MEDIA_OUTSIDE_PARCEL_SETTING;
-
-    typedef std::list<LLViewerMediaImpl*> impl_list;
-
-    typedef std::map<LLUUID, LLViewerMediaImpl*> impl_id_map;
-
-    // Special case early init for just web browser component
-    // so we can show login screen.  See .cpp file for details. JC
-
-    viewer_media_t newMediaImpl(const LLUUID& texture_id,
-                                       S32 media_width = 0,
-                                       S32 media_height = 0,
-                                       U8 media_auto_scale = false,
-                                       U8 media_loop = false);
-
-    viewer_media_t updateMediaImpl(LLMediaEntry* media_entry, const std::string& previous_url, bool update_from_self);
-    LLViewerMediaImpl* getMediaImplFromTextureID(const LLUUID& texture_id);
-    std::string getCurrentUserAgent();
-    void updateBrowserUserAgent();
-    bool handleSkinCurrentChanged(const LLSD& /*newvalue*/);
-    bool textureHasMedia(const LLUUID& texture_id);
-    void setVolume(F32 volume);
-
-    // Is any media currently "showing"?  Includes Parcel Media.  Does not include media in the UI.
-    bool isAnyMediaShowing();
-    // Shows if any media is playing, counts visible non time based media as playing. Does not include media in the UI.
-    bool isAnyMediaPlaying();
-    // Set all media enabled or disabled, depending on val.   Does not include media in the UI.
-    void setAllMediaEnabled(bool val);
-    // Set all media paused(stopped for non time based) or playing, depending on val.   Does not include media in the UI.
-    void setAllMediaPaused(bool val);
-
-    static void onIdle(void* dummy_arg = NULL); // updateMedia wrapper
-    void updateMedia(void* dummy_arg = NULL);
-
-    F32 getVolume();
-    void muteListChanged();
-    bool isInterestingEnough(const LLVOVolume* object, const F64 &object_interest);
-
-    // Returns the priority-sorted list of all media impls.
-    impl_list &getPriorityList();
-
-    // This is the comparitor used to sort the list.
-    static bool priorityComparitor(const LLViewerMediaImpl* i1, const LLViewerMediaImpl* i2);
-
-    // These are just helper functions for the convenience of others working with media
-    bool hasInWorldMedia();
-    std::string getParcelAudioURL();
-    bool hasParcelMedia();
-    bool hasParcelAudio();
-    bool isParcelMediaPlaying();
-    bool isParcelAudioPlaying();
-
-    static void authSubmitCallback(const LLSD& notification, const LLSD& response);
-
-    // Clear all cookies for all plugins
-    void clearAllCookies();
-
-    // Clear all plugins' caches
-    void clearAllCaches();
-
-    // Set the "cookies enabled" flag for all loaded plugins
-    void setCookiesEnabled(bool enabled);
-
-    // Set the proxy config for all loaded plugins
-    void setProxyConfig(bool enable, const std::string &host, int port);
-
-    void openIDSetup(const std::string &openid_url, const std::string &openid_token);
-    void openIDCookieResponse(const std::string& url, const std::string &cookie);
-
-    void proxyWindowOpened(const std::string &target, const std::string &uuid);
-    void proxyWindowClosed(const std::string &uuid);
-
-    void createSpareBrowserMediaSource();
-    LLPluginClassMedia* getSpareBrowserMediaSource();
-
-    void setOnlyAudibleMediaTextureID(const LLUUID& texture_id);
-
-    LLSD getHeaders();
-    LLCore::HttpHeaders::ptr_t getHttpHeaders();
-
-private:
-    void onAuthSubmit(const LLSD& notification, const LLSD& response);
-    bool parseRawCookie(const std::string raw_cookie, std::string& name, std::string& value, std::string& path, bool& httponly, bool& secure);
-    void setOpenIDCookie(const std::string& url);
-    void onTeleportFinished();
-
-    static void openIDSetupCoro(std::string openidUrl, std::string openidToken);
-    static void getOpenIDCookieCoro(std::string url);
-
-    bool mAnyMediaShowing;
-    bool mAnyMediaPlaying;
-    LLURL mOpenIDURL;
-    std::string mOpenIDCookie;
-    LLPluginClassMedia* mSpareBrowserMediaSource;
-    boost::signals2::connection mTeleportFinishConnection;
-};
-
-// Implementation functions not exported into header file
-class LLViewerMediaImpl
-    :   public LLMouseHandler, public LLRefCount, public LLPluginClassMediaOwner, public LLViewerMediaEventEmitter, public LLEditMenuHandler
-{
-    LOG_CLASS(LLViewerMediaImpl);
-public:
-
-    friend class LLViewerMedia;
-
-    LLViewerMediaImpl(
-        const LLUUID& texture_id,
-        S32 media_width,
-        S32 media_height,
-        U8 media_auto_scale,
-        U8 media_loop);
-
-    ~LLViewerMediaImpl();
-
-    // Override inherited version from LLViewerMediaEventEmitter
-    virtual void emitEvent(LLPluginClassMedia* self, LLViewerMediaObserver::EMediaEvent event);
-
-    void createMediaSource();
-    void destroyMediaSource();
-    void setMediaType(const std::string& media_type);
-    bool initializeMedia(const std::string& mime_type);
-    bool initializePlugin(const std::string& media_type);
-    void loadURI();
-    void executeJavaScript(const std::string& code);
-    LLPluginClassMedia* getMediaPlugin() { return mMediaSource.get(); }
-    void setSize(int width, int height);
-
-    void showNotification(LLNotificationPtr notify);
-    void hideNotification();
-
-    void play();
-    void stop();
-    void pause();
-    void start();
-    void seek(F32 time);
-    void skipBack(F32 step_scale);
-    void skipForward(F32 step_scale);
-    void setVolume(F32 volume);
-    void setMute(bool mute);
-    void updateVolume();
-    F32 getVolume();
-    void focus(bool focus);
-    // True if the impl has user focus.
-    bool hasFocus() const;
-    void mouseDown(S32 x, S32 y, MASK mask, S32 button = 0);
-    void mouseUp(S32 x, S32 y, MASK mask, S32 button = 0);
-    void mouseMove(S32 x, S32 y, MASK mask);
-    void mouseDown(const LLVector2& texture_coords, MASK mask, S32 button = 0);
-    void mouseUp(const LLVector2& texture_coords, MASK mask, S32 button = 0);
-    void mouseMove(const LLVector2& texture_coords, MASK mask);
-    void mouseDoubleClick(const LLVector2& texture_coords, MASK mask);
-    void mouseDoubleClick(S32 x, S32 y, MASK mask, S32 button = 0);
-    void scrollWheel(const LLVector2& texture_coords, S32 scroll_x, S32 scroll_y, MASK mask);
-    void scrollWheel(S32 x, S32 y, S32 scroll_x, S32 scroll_y, MASK mask);
-    void mouseCapture();
-
-    void navigateBack();
-    void navigateForward();
-    void navigateReload();
-    void navigateHome();
-    void unload();
-    void navigateTo(const std::string& url, const std::string& mime_type = "", bool rediscover_type = false, bool server_request = false, bool clean_browser = false);
-    void navigateInternal();
-    void navigateStop();
-    bool handleKeyHere(KEY key, MASK mask);
-    bool handleKeyUpHere(KEY key, MASK mask);
-    bool handleUnicodeCharHere(llwchar uni_char);
-    bool canNavigateForward();
-    bool canNavigateBack();
-    std::string getMediaURL() const { return mMediaURL; }
-    std::string getCurrentMediaURL();
-    std::string getHomeURL() { return mHomeURL; }
-    std::string getMediaEntryURL() { return mMediaEntryURL; }
-    void setHomeURL(const std::string& home_url, const std::string& mime_type = LLStringUtil::null) { mHomeURL = home_url; mHomeMimeType = mime_type;};
-    void clearCache();
-    void setPageZoomFactor( double factor );
-    double getPageZoomFactor() {return mZoomFactor;}
-    std::string getMimeType() { return mMimeType; }
-    void scaleMouse(S32 *mouse_x, S32 *mouse_y);
-    void scaleTextureCoords(const LLVector2& texture_coords, S32 *x, S32 *y);
-
-    void update();
-    bool preMediaTexUpdate(LLViewerMediaTexture*& media_tex, U8*& data, S32& data_width, S32& data_height, S32& x_pos, S32& y_pos, S32& width, S32& height);
-    void doMediaTexUpdate(LLViewerMediaTexture* media_tex, U8* data, S32 data_width, S32 data_height, S32 x_pos, S32 y_pos, S32 width, S32 height, bool sync);
-<<<<<<< HEAD
-	void updateImagesMediaStreams();
-	LLUUID getMediaTextureID() const;
-	
-	void suspendUpdates(bool suspend) { mSuspendUpdates = suspend; }
-	void setVisible(bool visible);
-	bool getVisible() const { return mVisible; }
-	bool isVisible() const { return mVisible; }
-
-	bool isMediaTimeBased();
-	bool isMediaPlaying();
-	bool isMediaPaused();
-	bool hasMedia() const;
-	bool isMediaFailed() const { return mMediaSourceFailed; }
-	void setMediaFailed(bool val) { mMediaSourceFailed = val; }
-	void resetPreviousMediaState();
-	
-	void setDisabled(bool disabled, bool forcePlayOnEnable = false);
-	bool isMediaDisabled() const { return mIsDisabled; };
-	
-	void setInNearbyMediaList(bool in_list) { mInNearbyMediaList = in_list; }
-	bool getInNearbyMediaList() { return mInNearbyMediaList; }
-	
-	// returns true if this instance should not be loaded (disabled, muted object, crashed, etc.)
-	bool isForcedUnloaded() const;
-	
-	// returns true if this instance could be playable based on autoplay setting, current load state, etc.
-	bool isPlayable() const;
-	
-	void setIsParcelMedia(bool is_parcel_media) { mIsParcelMedia = is_parcel_media; }
-	bool isParcelMedia() const { return mIsParcelMedia; }
-
-	ECursorType getLastSetCursor() { return mLastSetCursor; }
-	
-	void setTarget(const std::string& target) { mTarget = target; }
-	
-	// utility function to create a ready-to-use media instance from a desired media type.
-	static LLPluginClassMedia* newSourceFromMediaType(std::string media_type, LLPluginClassMediaOwner *owner /* may be NULL */, S32 default_width, S32 default_height, F64 zoom_factor, const std::string target = LLStringUtil::null, bool clean_browser = false);
-
-	// Internally set our desired browser user agent string, including
-	// the Second Life version and skin name.  Used because we can
-	// switch skins without restarting the app.
-	static void updateBrowserUserAgent();
-
-	// Callback for when the SkinCurrent control is changed to
-	// switch the user agent string to indicate the new skin.
-	static bool handleSkinCurrentChanged(const LLSD& newvalue);
-
-	// need these to handle mouseup...
-	/*virtual*/ void	onMouseCaptureLost();
-	/*virtual*/ bool	handleMouseUp(S32 x, S32 y, MASK mask);
-
-	// Grr... the only thing I want as an LLMouseHandler are the onMouseCaptureLost and handleMouseUp calls.
-	// Sadly, these are all pure virtual, so I have to supply implementations here:
-	/*virtual*/ bool	handleMouseDown(S32 x, S32 y, MASK mask) { return false; };
-	/*virtual*/ bool	handleHover(S32 x, S32 y, MASK mask) { return false; };
-	/*virtual*/ bool	handleScrollWheel(S32 x, S32 y, S32 clicks) { return false; };
-	/*virtual*/ bool	handleScrollHWheel(S32 x, S32 y, S32 clicks) { return false; };
-	/*virtual*/ bool	handleDoubleClick(S32 x, S32 y, MASK mask) { return false; };
-	/*virtual*/ bool	handleRightMouseDown(S32 x, S32 y, MASK mask) { return false; };
-	/*virtual*/ bool	handleRightMouseUp(S32 x, S32 y, MASK mask) { return false; };
-	/*virtual*/ bool	handleToolTip(S32 x, S32 y, MASK mask) { return false; };
-	/*virtual*/ bool	handleMiddleMouseDown(S32 x, S32 y, MASK mask) { return false; };
-	/*virtual*/ bool	handleMiddleMouseUp(S32 x, S32 y, MASK mask) {return false; };
-	/*virtual*/ const std::string& getName() const;
-
-	/*virtual*/ void	screenPointToLocal(S32 screen_x, S32 screen_y, S32* local_x, S32* local_y) const {};
-	/*virtual*/ void	localPointToScreen(S32 local_x, S32 local_y, S32* screen_x, S32* screen_y) const {};
-	/*virtual*/ bool hasMouseCapture() { return gFocusMgr.getMouseCapture() == this; };
-
-	// Inherited from LLPluginClassMediaOwner
-	/*virtual*/ void handleMediaEvent(LLPluginClassMedia* plugin, LLPluginClassMediaOwner::EMediaEvent);
-
-	// LLEditMenuHandler overrides
-	/*virtual*/ void	cut();
-	/*virtual*/ bool	canCut() const;
-
-	/*virtual*/ void	copy();
-	/*virtual*/ bool	canCopy() const;
-
-	/*virtual*/ void	paste();
-	/*virtual*/ bool	canPaste() const;
-	
-	void addObject(LLVOVolume* obj) ;
-	void removeObject(LLVOVolume* obj) ;
-	const std::list< LLVOVolume* >* getObjectList() const ;
-	LLVOVolume *getSomeObject();
-	void setUpdated(bool updated) ;
-	bool isUpdated() ;
-
-	// updates the javascript object in the embedded browser with viewer values
-	void updateJavascriptObject();
-		
-	// Updates the "interest" value in this object
-	void calculateInterest();
-	F64 getInterest() const { return mInterest; };
-	F64 getApproximateTextureInterest();
-	S32 getProximity() const { return mProximity; };
-	F64 getProximityDistance() const { return mProximityDistance; };
-	
-	// Mark this object as being used in a UI panel instead of on a prim
-	// This will be used as part of the interest sorting algorithm.
-	void setUsedInUI(bool used_in_ui);
-	bool getUsedInUI() const { return mUsedInUI; };
-
-	void setBackgroundColor(LLColor4 color);
-	
-	F64 getCPUUsage() const;
-	
-	void setPriority(LLPluginClassMedia::EPriority priority);
-	LLPluginClassMedia::EPriority getPriority() { return mPriority; };
-
-	void setLowPrioritySizeLimit(int size);
-
-	void setTextureID(LLUUID id = LLUUID::null);
-
-	bool isTrustedBrowser() { return mTrustedBrowser; }
-	void setTrustedBrowser(bool trusted) { mTrustedBrowser = trusted; }
-	
-	typedef enum 
-	{
-		MEDIANAVSTATE_NONE,										// State is outside what we need to track for navigation.
-		MEDIANAVSTATE_BEGUN,									// a MEDIA_EVENT_NAVIGATE_BEGIN has been received which was not server-directed
-		MEDIANAVSTATE_FIRST_LOCATION_CHANGED,					// first LOCATION_CHANGED event after a non-server-directed BEGIN
-		MEDIANAVSTATE_FIRST_LOCATION_CHANGED_SPURIOUS,			// Same as above, but the new URL is identical to the previously navigated URL.
-		MEDIANAVSTATE_COMPLETE_BEFORE_LOCATION_CHANGED,			// we received a NAVIGATE_COMPLETE event before the first LOCATION_CHANGED
-		MEDIANAVSTATE_COMPLETE_BEFORE_LOCATION_CHANGED_SPURIOUS,// Same as above, but the new URL is identical to the previously navigated URL.
-		MEDIANAVSTATE_SERVER_SENT,								// server-directed nav has been requested, but MEDIA_EVENT_NAVIGATE_BEGIN hasn't been received yet
-		MEDIANAVSTATE_SERVER_BEGUN,								// MEDIA_EVENT_NAVIGATE_BEGIN has been received which was server-directed
-		MEDIANAVSTATE_SERVER_FIRST_LOCATION_CHANGED,			// first LOCATION_CHANGED event after a server-directed BEGIN
-		MEDIANAVSTATE_SERVER_COMPLETE_BEFORE_LOCATION_CHANGED	// we received a NAVIGATE_COMPLETE event before the first LOCATION_CHANGED
-		
-	}EMediaNavState;
-    
-	// Returns the current nav state of the media.
-	// note that this will be updated BEFORE listeners and objects receive media messages 
-	EMediaNavState getNavState() { return mMediaNavState; }
-	void setNavState(EMediaNavState state);
-	
-	void setNavigateSuspended(bool suspend);
-	bool isNavigateSuspended() { return mNavigateSuspended; };
-	
-	void cancelMimeTypeProbe();
-	
-=======
-    void updateImagesMediaStreams();
-    LLUUID getMediaTextureID() const;
-
-    void suspendUpdates(bool suspend) { mSuspendUpdates = suspend; }
-    void setVisible(bool visible);
-    bool getVisible() const { return mVisible; }
-    bool isVisible() const { return mVisible; }
-
-    bool isMediaTimeBased();
-    bool isMediaPlaying();
-    bool isMediaPaused();
-    bool hasMedia() const;
-    bool isMediaFailed() const { return mMediaSourceFailed; }
-    void setMediaFailed(bool val) { mMediaSourceFailed = val; }
-    void resetPreviousMediaState();
-
-    void setDisabled(bool disabled, bool forcePlayOnEnable = false);
-    bool isMediaDisabled() const { return mIsDisabled; };
-
-    void setInNearbyMediaList(bool in_list) { mInNearbyMediaList = in_list; }
-    bool getInNearbyMediaList() { return mInNearbyMediaList; }
-
-    // returns true if this instance should not be loaded (disabled, muted object, crashed, etc.)
-    bool isForcedUnloaded() const;
-
-    // returns true if this instance could be playable based on autoplay setting, current load state, etc.
-    bool isPlayable() const;
-
-    void setIsParcelMedia(bool is_parcel_media) { mIsParcelMedia = is_parcel_media; }
-    bool isParcelMedia() const { return mIsParcelMedia; }
-
-    ECursorType getLastSetCursor() { return mLastSetCursor; }
-
-    void setTarget(const std::string& target) { mTarget = target; }
-
-    // utility function to create a ready-to-use media instance from a desired media type.
-    static LLPluginClassMedia* newSourceFromMediaType(std::string media_type, LLPluginClassMediaOwner *owner /* may be NULL */, S32 default_width, S32 default_height, F64 zoom_factor, const std::string target = LLStringUtil::null, bool clean_browser = false);
-
-    // Internally set our desired browser user agent string, including
-    // the Second Life version and skin name.  Used because we can
-    // switch skins without restarting the app.
-    static void updateBrowserUserAgent();
-
-    // Callback for when the SkinCurrent control is changed to
-    // switch the user agent string to indicate the new skin.
-    static bool handleSkinCurrentChanged(const LLSD& newvalue);
-
-    // need these to handle mouseup...
-    /*virtual*/ void    onMouseCaptureLost();
-    /*virtual*/ BOOL    handleMouseUp(S32 x, S32 y, MASK mask);
-
-    // Grr... the only thing I want as an LLMouseHandler are the onMouseCaptureLost and handleMouseUp calls.
-    // Sadly, these are all pure virtual, so I have to supply implementations here:
-    /*virtual*/ BOOL    handleMouseDown(S32 x, S32 y, MASK mask) { return FALSE; };
-    /*virtual*/ BOOL    handleHover(S32 x, S32 y, MASK mask) { return FALSE; };
-    /*virtual*/ BOOL    handleScrollWheel(S32 x, S32 y, S32 clicks) { return FALSE; };
-    /*virtual*/ BOOL    handleScrollHWheel(S32 x, S32 y, S32 clicks) { return FALSE; };
-    /*virtual*/ BOOL    handleDoubleClick(S32 x, S32 y, MASK mask) { return FALSE; };
-    /*virtual*/ BOOL    handleRightMouseDown(S32 x, S32 y, MASK mask) { return FALSE; };
-    /*virtual*/ BOOL    handleRightMouseUp(S32 x, S32 y, MASK mask) { return FALSE; };
-    /*virtual*/ BOOL    handleToolTip(S32 x, S32 y, MASK mask) { return FALSE; };
-    /*virtual*/ BOOL    handleMiddleMouseDown(S32 x, S32 y, MASK mask) { return FALSE; };
-    /*virtual*/ BOOL    handleMiddleMouseUp(S32 x, S32 y, MASK mask) {return FALSE; };
-    /*virtual*/ const std::string& getName() const;
-
-    /*virtual*/ void    screenPointToLocal(S32 screen_x, S32 screen_y, S32* local_x, S32* local_y) const {};
-    /*virtual*/ void    localPointToScreen(S32 local_x, S32 local_y, S32* screen_x, S32* screen_y) const {};
-    /*virtual*/ BOOL hasMouseCapture() { return gFocusMgr.getMouseCapture() == this; };
-
-    // Inherited from LLPluginClassMediaOwner
-    /*virtual*/ void handleMediaEvent(LLPluginClassMedia* plugin, LLPluginClassMediaOwner::EMediaEvent);
-
-    // LLEditMenuHandler overrides
-    /*virtual*/ void    cut();
-    /*virtual*/ BOOL    canCut() const;
-
-    /*virtual*/ void    copy();
-    /*virtual*/ BOOL    canCopy() const;
-
-    /*virtual*/ void    paste();
-    /*virtual*/ BOOL    canPaste() const;
-
-    void addObject(LLVOVolume* obj) ;
-    void removeObject(LLVOVolume* obj) ;
-    const std::list< LLVOVolume* >* getObjectList() const ;
-    LLVOVolume *getSomeObject();
-    void setUpdated(BOOL updated) ;
-    BOOL isUpdated() ;
-
-    // updates the javascript object in the embedded browser with viewer values
-    void updateJavascriptObject();
-
-    // Updates the "interest" value in this object
-    void calculateInterest();
-    F64 getInterest() const { return mInterest; };
-    F64 getApproximateTextureInterest();
-    S32 getProximity() const { return mProximity; };
-    F64 getProximityDistance() const { return mProximityDistance; };
-
-    // Mark this object as being used in a UI panel instead of on a prim
-    // This will be used as part of the interest sorting algorithm.
-    void setUsedInUI(bool used_in_ui);
-    bool getUsedInUI() const { return mUsedInUI; };
-
-    void setBackgroundColor(LLColor4 color);
-
-    F64 getCPUUsage() const;
-
-    void setPriority(LLPluginClassMedia::EPriority priority);
-    LLPluginClassMedia::EPriority getPriority() { return mPriority; };
-
-    void setLowPrioritySizeLimit(int size);
-
-    void setTextureID(LLUUID id = LLUUID::null);
-
-    bool isTrustedBrowser() { return mTrustedBrowser; }
-    void setTrustedBrowser(bool trusted) { mTrustedBrowser = trusted; }
-
-    typedef enum
-    {
-        MEDIANAVSTATE_NONE,                                     // State is outside what we need to track for navigation.
-        MEDIANAVSTATE_BEGUN,                                    // a MEDIA_EVENT_NAVIGATE_BEGIN has been received which was not server-directed
-        MEDIANAVSTATE_FIRST_LOCATION_CHANGED,                   // first LOCATION_CHANGED event after a non-server-directed BEGIN
-        MEDIANAVSTATE_FIRST_LOCATION_CHANGED_SPURIOUS,          // Same as above, but the new URL is identical to the previously navigated URL.
-        MEDIANAVSTATE_COMPLETE_BEFORE_LOCATION_CHANGED,         // we received a NAVIGATE_COMPLETE event before the first LOCATION_CHANGED
-        MEDIANAVSTATE_COMPLETE_BEFORE_LOCATION_CHANGED_SPURIOUS,// Same as above, but the new URL is identical to the previously navigated URL.
-        MEDIANAVSTATE_SERVER_SENT,                              // server-directed nav has been requested, but MEDIA_EVENT_NAVIGATE_BEGIN hasn't been received yet
-        MEDIANAVSTATE_SERVER_BEGUN,                             // MEDIA_EVENT_NAVIGATE_BEGIN has been received which was server-directed
-        MEDIANAVSTATE_SERVER_FIRST_LOCATION_CHANGED,            // first LOCATION_CHANGED event after a server-directed BEGIN
-        MEDIANAVSTATE_SERVER_COMPLETE_BEFORE_LOCATION_CHANGED   // we received a NAVIGATE_COMPLETE event before the first LOCATION_CHANGED
-
-    }EMediaNavState;
-
-    // Returns the current nav state of the media.
-    // note that this will be updated BEFORE listeners and objects receive media messages
-    EMediaNavState getNavState() { return mMediaNavState; }
-    void setNavState(EMediaNavState state);
-
-    void setNavigateSuspended(bool suspend);
-    bool isNavigateSuspended() { return mNavigateSuspended; };
-
-    void cancelMimeTypeProbe();
-
->>>>>>> e1623bb2
-    bool isAttachedToHUD() const;
-
-    // Is this media attached to an avatar *not* self
-    bool isAttachedToAnotherAvatar() const;
-
-    // Is this media in the agent's parcel?
-    bool isInAgentParcel() const;
-
-    // get currently active notification associated with this media instance
-    LLNotificationPtr getCurrentNotification() const;
-
-private:
-    bool isAutoPlayable() const;
-    bool shouldShowBasedOnClass() const;
-    bool isObscured() const;
-    static bool isObjectAttachedToAnotherAvatar(LLVOVolume *obj);
-    static bool isObjectInAgentParcel(LLVOVolume *obj);
-
-private:
-    // a single media url with some data and an impl.
-    std::shared_ptr<LLPluginClassMedia> mMediaSource;
-    LLMutex mLock;
-    F64     mZoomFactor;
-    LLUUID mTextureId;
-    bool  mMovieImageHasMips;
-    std::string mMediaURL;          // The last media url set with NavigateTo
-    std::string mHomeURL;
-    std::string mHomeMimeType;      // forced mime type for home url
-    std::string mMimeType;
-    std::string mCurrentMediaURL;   // The most current media url from the plugin (via the "location changed" or "navigate complete" events).
-    std::string mCurrentMimeType;   // The MIME type that caused the currently loaded plugin to be loaded.
-    S32 mLastMouseX;    // save the last mouse coord we get, so when we lose capture we can simulate a mouseup at that point.
-    S32 mLastMouseY;
-    S32 mMediaWidth;
-    S32 mMediaHeight;
-    bool mMediaAutoScale;
-    bool mMediaLoop;
-    bool mNeedsNewTexture;
-    S32 mTextureUsedWidth;
-    S32 mTextureUsedHeight;
-    bool mSuspendUpdates;
-    bool mTextureUpdatePending = false;
-    bool mVisible;
-    ECursorType mLastSetCursor;
-    EMediaNavState mMediaNavState;
-    F64 mInterest;
-    bool mUsedInUI;
-    bool mHasFocus;
-    LLPluginClassMedia::EPriority mPriority;
-    bool mNavigateRediscoverType;
-    bool mNavigateServerRequest;
-    bool mMediaSourceFailed;
-    F32 mRequestedVolume;
-    F32 mPreviousVolume;
-    bool mIsMuted;
-    bool mNeedsMuteCheck;
-    int mPreviousMediaState;
-    F64 mPreviousMediaTime;
-    bool mIsDisabled;
-    bool mIsParcelMedia;
-    S32 mProximity;
-    F64 mProximityDistance;
-    F64 mProximityCamera;
-    bool mMediaAutoPlay;
-    std::string mMediaEntryURL;
-    bool mInNearbyMediaList;    // used by LLPanelNearbyMedia::refreshList() for performance reasons
-    bool mClearCache;
-    LLColor4 mBackgroundColor;
-    bool mNavigateSuspended;
-    bool mNavigateSuspendedDeferred;
-    bool mTrustedBrowser;
-    std::string mTarget;
-    LLNotificationPtr mNotification;
-    bool mCleanBrowser;     // force the creation of a clean browsing target with full options enabled
-    static std::vector<std::string> sMimeTypesFailed;
-    LLPointer<LLImageRaw> mRawImage; //backing buffer for texture updates
-private:
-<<<<<<< HEAD
-	bool mIsUpdated ;
-	std::list< LLVOVolume* > mObjectList ;
-=======
-    BOOL mIsUpdated ;
-    std::list< LLVOVolume* > mObjectList ;
->>>>>>> e1623bb2
-
-    void mimeDiscoveryCoro(std::string url);
-    LLCoreHttpUtil::HttpCoroutineAdapter::wptr_t mMimeProbe;
-    bool mCanceling;
-
-private:
-    LLViewerMediaTexture *updateMediaImage();
-    LL::WorkQueue::weak_t mMainQueue;
-    LL::WorkQueue::weak_t mTexUpdateQueue;
-
-};
-
-#endif  // LLVIEWERMEDIA_H+/**
+ * @file llviewermedia.h
+ * @brief Client interface to the media engine
+ *
+ * $LicenseInfo:firstyear=2007&license=viewerlgpl$
+ * Second Life Viewer Source Code
+ * Copyright (C) 2010, Linden Research, Inc.
+ *
+ * This library is free software; you can redistribute it and/or
+ * modify it under the terms of the GNU Lesser General Public
+ * License as published by the Free Software Foundation;
+ * version 2.1 of the License only.
+ *
+ * This library is distributed in the hope that it will be useful,
+ * but WITHOUT ANY WARRANTY; without even the implied warranty of
+ * MERCHANTABILITY or FITNESS FOR A PARTICULAR PURPOSE.  See the GNU
+ * Lesser General Public License for more details.
+ *
+ * You should have received a copy of the GNU Lesser General Public
+ * License along with this library; if not, write to the Free Software
+ * Foundation, Inc., 51 Franklin Street, Fifth Floor, Boston, MA  02110-1301  USA
+ *
+ * Linden Research, Inc., 945 Battery Street, San Francisco, CA  94111  USA
+ * $/LicenseInfo$
+ */
+
+#ifndef LLVIEWERMEDIA_H
+#define LLVIEWERMEDIA_H
+
+#include "llfocusmgr.h"
+#include "lleditmenuhandler.h"
+
+#include "llpanel.h"
+#include "llpluginclassmediaowner.h"
+
+#include "llviewermediaobserver.h"
+
+#include "llpluginclassmedia.h"
+#include "v4color.h"
+#include "llnotificationptr.h"
+
+#include "llurl.h"
+#include "lleventcoro.h"
+#include "llcoros.h"
+#include "llcorehttputil.h"
+
+class LLViewerMediaImpl;
+class LLUUID;
+class LLViewerMediaTexture;
+class LLMediaEntry;
+class LLVOVolume;
+class LLMimeDiscoveryResponder;
+
+typedef LLPointer<LLViewerMediaImpl> viewer_media_t;
+///////////////////////////////////////////////////////////////////////////////
+//
+class LLViewerMediaEventEmitter
+{
+public:
+    virtual ~LLViewerMediaEventEmitter();
+
+    bool addObserver( LLViewerMediaObserver* subject );
+    bool remObserver( LLViewerMediaObserver* subject );
+    virtual void emitEvent(LLPluginClassMedia* self, LLViewerMediaObserver::EMediaEvent event);
+
+private:
+    typedef std::list< LLViewerMediaObserver* > observerListType;
+    observerListType mObservers;
+};
+
+class LLViewerMediaImpl;
+
+class LLViewerMedia: public LLSingleton<LLViewerMedia>
+{
+    LLSINGLETON(LLViewerMedia);
+    ~LLViewerMedia();
+    void initSingleton() override;
+    LOG_CLASS(LLViewerMedia);
+
+public:
+    // String to get/set media autoplay in gSavedSettings
+    static const char* AUTO_PLAY_MEDIA_SETTING;
+    static const char* SHOW_MEDIA_ON_OTHERS_SETTING;
+    static const char* SHOW_MEDIA_WITHIN_PARCEL_SETTING;
+    static const char* SHOW_MEDIA_OUTSIDE_PARCEL_SETTING;
+
+    typedef std::list<LLViewerMediaImpl*> impl_list;
+
+    typedef std::map<LLUUID, LLViewerMediaImpl*> impl_id_map;
+
+    // Special case early init for just web browser component
+    // so we can show login screen.  See .cpp file for details. JC
+
+    viewer_media_t newMediaImpl(const LLUUID& texture_id,
+                                       S32 media_width = 0,
+                                       S32 media_height = 0,
+                                       U8 media_auto_scale = false,
+                                       U8 media_loop = false);
+
+    viewer_media_t updateMediaImpl(LLMediaEntry* media_entry, const std::string& previous_url, bool update_from_self);
+    LLViewerMediaImpl* getMediaImplFromTextureID(const LLUUID& texture_id);
+    std::string getCurrentUserAgent();
+    void updateBrowserUserAgent();
+    bool handleSkinCurrentChanged(const LLSD& /*newvalue*/);
+    bool textureHasMedia(const LLUUID& texture_id);
+    void setVolume(F32 volume);
+
+    // Is any media currently "showing"?  Includes Parcel Media.  Does not include media in the UI.
+    bool isAnyMediaShowing();
+    // Shows if any media is playing, counts visible non time based media as playing. Does not include media in the UI.
+    bool isAnyMediaPlaying();
+    // Set all media enabled or disabled, depending on val.   Does not include media in the UI.
+    void setAllMediaEnabled(bool val);
+    // Set all media paused(stopped for non time based) or playing, depending on val.   Does not include media in the UI.
+    void setAllMediaPaused(bool val);
+
+    static void onIdle(void* dummy_arg = NULL); // updateMedia wrapper
+    void updateMedia(void* dummy_arg = NULL);
+
+    F32 getVolume();
+    void muteListChanged();
+    bool isInterestingEnough(const LLVOVolume* object, const F64 &object_interest);
+
+    // Returns the priority-sorted list of all media impls.
+    impl_list &getPriorityList();
+
+    // This is the comparitor used to sort the list.
+    static bool priorityComparitor(const LLViewerMediaImpl* i1, const LLViewerMediaImpl* i2);
+
+    // These are just helper functions for the convenience of others working with media
+    bool hasInWorldMedia();
+    std::string getParcelAudioURL();
+    bool hasParcelMedia();
+    bool hasParcelAudio();
+    bool isParcelMediaPlaying();
+    bool isParcelAudioPlaying();
+
+    static void authSubmitCallback(const LLSD& notification, const LLSD& response);
+
+    // Clear all cookies for all plugins
+    void clearAllCookies();
+
+    // Clear all plugins' caches
+    void clearAllCaches();
+
+    // Set the "cookies enabled" flag for all loaded plugins
+    void setCookiesEnabled(bool enabled);
+
+    // Set the proxy config for all loaded plugins
+    void setProxyConfig(bool enable, const std::string &host, int port);
+
+    void openIDSetup(const std::string &openid_url, const std::string &openid_token);
+    void openIDCookieResponse(const std::string& url, const std::string &cookie);
+
+    void proxyWindowOpened(const std::string &target, const std::string &uuid);
+    void proxyWindowClosed(const std::string &uuid);
+
+    void createSpareBrowserMediaSource();
+    LLPluginClassMedia* getSpareBrowserMediaSource();
+
+    void setOnlyAudibleMediaTextureID(const LLUUID& texture_id);
+
+    LLSD getHeaders();
+    LLCore::HttpHeaders::ptr_t getHttpHeaders();
+
+private:
+    void onAuthSubmit(const LLSD& notification, const LLSD& response);
+    bool parseRawCookie(const std::string raw_cookie, std::string& name, std::string& value, std::string& path, bool& httponly, bool& secure);
+    void setOpenIDCookie(const std::string& url);
+    void onTeleportFinished();
+
+    static void openIDSetupCoro(std::string openidUrl, std::string openidToken);
+    static void getOpenIDCookieCoro(std::string url);
+
+    bool mAnyMediaShowing;
+    bool mAnyMediaPlaying;
+    LLURL mOpenIDURL;
+    std::string mOpenIDCookie;
+    LLPluginClassMedia* mSpareBrowserMediaSource;
+    boost::signals2::connection mTeleportFinishConnection;
+};
+
+// Implementation functions not exported into header file
+class LLViewerMediaImpl
+    :   public LLMouseHandler, public LLRefCount, public LLPluginClassMediaOwner, public LLViewerMediaEventEmitter, public LLEditMenuHandler
+{
+    LOG_CLASS(LLViewerMediaImpl);
+public:
+
+    friend class LLViewerMedia;
+
+    LLViewerMediaImpl(
+        const LLUUID& texture_id,
+        S32 media_width,
+        S32 media_height,
+        U8 media_auto_scale,
+        U8 media_loop);
+
+    ~LLViewerMediaImpl();
+
+    // Override inherited version from LLViewerMediaEventEmitter
+    virtual void emitEvent(LLPluginClassMedia* self, LLViewerMediaObserver::EMediaEvent event);
+
+    void createMediaSource();
+    void destroyMediaSource();
+    void setMediaType(const std::string& media_type);
+    bool initializeMedia(const std::string& mime_type);
+    bool initializePlugin(const std::string& media_type);
+    void loadURI();
+    void executeJavaScript(const std::string& code);
+    LLPluginClassMedia* getMediaPlugin() { return mMediaSource.get(); }
+    void setSize(int width, int height);
+
+    void showNotification(LLNotificationPtr notify);
+    void hideNotification();
+
+    void play();
+    void stop();
+    void pause();
+    void start();
+    void seek(F32 time);
+    void skipBack(F32 step_scale);
+    void skipForward(F32 step_scale);
+    void setVolume(F32 volume);
+    void setMute(bool mute);
+    void updateVolume();
+    F32 getVolume();
+    void focus(bool focus);
+    // True if the impl has user focus.
+    bool hasFocus() const;
+    void mouseDown(S32 x, S32 y, MASK mask, S32 button = 0);
+    void mouseUp(S32 x, S32 y, MASK mask, S32 button = 0);
+    void mouseMove(S32 x, S32 y, MASK mask);
+    void mouseDown(const LLVector2& texture_coords, MASK mask, S32 button = 0);
+    void mouseUp(const LLVector2& texture_coords, MASK mask, S32 button = 0);
+    void mouseMove(const LLVector2& texture_coords, MASK mask);
+    void mouseDoubleClick(const LLVector2& texture_coords, MASK mask);
+    void mouseDoubleClick(S32 x, S32 y, MASK mask, S32 button = 0);
+    void scrollWheel(const LLVector2& texture_coords, S32 scroll_x, S32 scroll_y, MASK mask);
+    void scrollWheel(S32 x, S32 y, S32 scroll_x, S32 scroll_y, MASK mask);
+    void mouseCapture();
+
+    void navigateBack();
+    void navigateForward();
+    void navigateReload();
+    void navigateHome();
+    void unload();
+    void navigateTo(const std::string& url, const std::string& mime_type = "", bool rediscover_type = false, bool server_request = false, bool clean_browser = false);
+    void navigateInternal();
+    void navigateStop();
+    bool handleKeyHere(KEY key, MASK mask);
+    bool handleKeyUpHere(KEY key, MASK mask);
+    bool handleUnicodeCharHere(llwchar uni_char);
+    bool canNavigateForward();
+    bool canNavigateBack();
+    std::string getMediaURL() const { return mMediaURL; }
+    std::string getCurrentMediaURL();
+    std::string getHomeURL() { return mHomeURL; }
+    std::string getMediaEntryURL() { return mMediaEntryURL; }
+    void setHomeURL(const std::string& home_url, const std::string& mime_type = LLStringUtil::null) { mHomeURL = home_url; mHomeMimeType = mime_type;};
+    void clearCache();
+    void setPageZoomFactor( double factor );
+    double getPageZoomFactor() {return mZoomFactor;}
+    std::string getMimeType() { return mMimeType; }
+    void scaleMouse(S32 *mouse_x, S32 *mouse_y);
+    void scaleTextureCoords(const LLVector2& texture_coords, S32 *x, S32 *y);
+
+    void update();
+    bool preMediaTexUpdate(LLViewerMediaTexture*& media_tex, U8*& data, S32& data_width, S32& data_height, S32& x_pos, S32& y_pos, S32& width, S32& height);
+    void doMediaTexUpdate(LLViewerMediaTexture* media_tex, U8* data, S32 data_width, S32 data_height, S32 x_pos, S32 y_pos, S32 width, S32 height, bool sync);
+    void updateImagesMediaStreams();
+    LLUUID getMediaTextureID() const;
+
+    void suspendUpdates(bool suspend) { mSuspendUpdates = suspend; }
+    void setVisible(bool visible);
+    bool getVisible() const { return mVisible; }
+    bool isVisible() const { return mVisible; }
+
+    bool isMediaTimeBased();
+    bool isMediaPlaying();
+    bool isMediaPaused();
+    bool hasMedia() const;
+    bool isMediaFailed() const { return mMediaSourceFailed; }
+    void setMediaFailed(bool val) { mMediaSourceFailed = val; }
+    void resetPreviousMediaState();
+
+    void setDisabled(bool disabled, bool forcePlayOnEnable = false);
+    bool isMediaDisabled() const { return mIsDisabled; };
+
+    void setInNearbyMediaList(bool in_list) { mInNearbyMediaList = in_list; }
+    bool getInNearbyMediaList() { return mInNearbyMediaList; }
+
+    // returns true if this instance should not be loaded (disabled, muted object, crashed, etc.)
+    bool isForcedUnloaded() const;
+
+    // returns true if this instance could be playable based on autoplay setting, current load state, etc.
+    bool isPlayable() const;
+
+    void setIsParcelMedia(bool is_parcel_media) { mIsParcelMedia = is_parcel_media; }
+    bool isParcelMedia() const { return mIsParcelMedia; }
+
+    ECursorType getLastSetCursor() { return mLastSetCursor; }
+
+    void setTarget(const std::string& target) { mTarget = target; }
+
+    // utility function to create a ready-to-use media instance from a desired media type.
+    static LLPluginClassMedia* newSourceFromMediaType(std::string media_type, LLPluginClassMediaOwner *owner /* may be NULL */, S32 default_width, S32 default_height, F64 zoom_factor, const std::string target = LLStringUtil::null, bool clean_browser = false);
+
+    // Internally set our desired browser user agent string, including
+    // the Second Life version and skin name.  Used because we can
+    // switch skins without restarting the app.
+    static void updateBrowserUserAgent();
+
+    // Callback for when the SkinCurrent control is changed to
+    // switch the user agent string to indicate the new skin.
+    static bool handleSkinCurrentChanged(const LLSD& newvalue);
+
+    // need these to handle mouseup...
+    /*virtual*/ void    onMouseCaptureLost();
+    /*virtual*/ bool    handleMouseUp(S32 x, S32 y, MASK mask);
+
+    // Grr... the only thing I want as an LLMouseHandler are the onMouseCaptureLost and handleMouseUp calls.
+    // Sadly, these are all pure virtual, so I have to supply implementations here:
+    /*virtual*/ bool    handleMouseDown(S32 x, S32 y, MASK mask) { return false; };
+    /*virtual*/ bool    handleHover(S32 x, S32 y, MASK mask) { return false; };
+    /*virtual*/ bool    handleScrollWheel(S32 x, S32 y, S32 clicks) { return false; };
+    /*virtual*/ bool    handleScrollHWheel(S32 x, S32 y, S32 clicks) { return false; };
+    /*virtual*/ bool    handleDoubleClick(S32 x, S32 y, MASK mask) { return false; };
+    /*virtual*/ bool    handleRightMouseDown(S32 x, S32 y, MASK mask) { return false; };
+    /*virtual*/ bool    handleRightMouseUp(S32 x, S32 y, MASK mask) { return false; };
+    /*virtual*/ bool    handleToolTip(S32 x, S32 y, MASK mask) { return false; };
+    /*virtual*/ bool    handleMiddleMouseDown(S32 x, S32 y, MASK mask) { return false; };
+    /*virtual*/ bool    handleMiddleMouseUp(S32 x, S32 y, MASK mask) {return false; };
+    /*virtual*/ const std::string& getName() const;
+
+    /*virtual*/ void    screenPointToLocal(S32 screen_x, S32 screen_y, S32* local_x, S32* local_y) const {};
+    /*virtual*/ void    localPointToScreen(S32 local_x, S32 local_y, S32* screen_x, S32* screen_y) const {};
+    /*virtual*/ bool hasMouseCapture() { return gFocusMgr.getMouseCapture() == this; };
+
+    // Inherited from LLPluginClassMediaOwner
+    /*virtual*/ void handleMediaEvent(LLPluginClassMedia* plugin, LLPluginClassMediaOwner::EMediaEvent);
+
+    // LLEditMenuHandler overrides
+    /*virtual*/ void    cut();
+    /*virtual*/ bool    canCut() const;
+
+    /*virtual*/ void    copy();
+    /*virtual*/ bool    canCopy() const;
+
+    /*virtual*/ void    paste();
+    /*virtual*/ bool    canPaste() const;
+
+    void addObject(LLVOVolume* obj) ;
+    void removeObject(LLVOVolume* obj) ;
+    const std::list< LLVOVolume* >* getObjectList() const ;
+    LLVOVolume *getSomeObject();
+    void setUpdated(bool updated) ;
+    bool isUpdated() ;
+
+    // updates the javascript object in the embedded browser with viewer values
+    void updateJavascriptObject();
+
+    // Updates the "interest" value in this object
+    void calculateInterest();
+    F64 getInterest() const { return mInterest; };
+    F64 getApproximateTextureInterest();
+    S32 getProximity() const { return mProximity; };
+    F64 getProximityDistance() const { return mProximityDistance; };
+
+    // Mark this object as being used in a UI panel instead of on a prim
+    // This will be used as part of the interest sorting algorithm.
+    void setUsedInUI(bool used_in_ui);
+    bool getUsedInUI() const { return mUsedInUI; };
+
+    void setBackgroundColor(LLColor4 color);
+
+    F64 getCPUUsage() const;
+
+    void setPriority(LLPluginClassMedia::EPriority priority);
+    LLPluginClassMedia::EPriority getPriority() { return mPriority; };
+
+    void setLowPrioritySizeLimit(int size);
+
+    void setTextureID(LLUUID id = LLUUID::null);
+
+    bool isTrustedBrowser() { return mTrustedBrowser; }
+    void setTrustedBrowser(bool trusted) { mTrustedBrowser = trusted; }
+
+    typedef enum
+    {
+        MEDIANAVSTATE_NONE,                                     // State is outside what we need to track for navigation.
+        MEDIANAVSTATE_BEGUN,                                    // a MEDIA_EVENT_NAVIGATE_BEGIN has been received which was not server-directed
+        MEDIANAVSTATE_FIRST_LOCATION_CHANGED,                   // first LOCATION_CHANGED event after a non-server-directed BEGIN
+        MEDIANAVSTATE_FIRST_LOCATION_CHANGED_SPURIOUS,          // Same as above, but the new URL is identical to the previously navigated URL.
+        MEDIANAVSTATE_COMPLETE_BEFORE_LOCATION_CHANGED,         // we received a NAVIGATE_COMPLETE event before the first LOCATION_CHANGED
+        MEDIANAVSTATE_COMPLETE_BEFORE_LOCATION_CHANGED_SPURIOUS,// Same as above, but the new URL is identical to the previously navigated URL.
+        MEDIANAVSTATE_SERVER_SENT,                              // server-directed nav has been requested, but MEDIA_EVENT_NAVIGATE_BEGIN hasn't been received yet
+        MEDIANAVSTATE_SERVER_BEGUN,                             // MEDIA_EVENT_NAVIGATE_BEGIN has been received which was server-directed
+        MEDIANAVSTATE_SERVER_FIRST_LOCATION_CHANGED,            // first LOCATION_CHANGED event after a server-directed BEGIN
+        MEDIANAVSTATE_SERVER_COMPLETE_BEFORE_LOCATION_CHANGED   // we received a NAVIGATE_COMPLETE event before the first LOCATION_CHANGED
+
+    }EMediaNavState;
+
+    // Returns the current nav state of the media.
+    // note that this will be updated BEFORE listeners and objects receive media messages
+    EMediaNavState getNavState() { return mMediaNavState; }
+    void setNavState(EMediaNavState state);
+
+    void setNavigateSuspended(bool suspend);
+    bool isNavigateSuspended() { return mNavigateSuspended; };
+
+    void cancelMimeTypeProbe();
+
+    bool isAttachedToHUD() const;
+
+    // Is this media attached to an avatar *not* self
+    bool isAttachedToAnotherAvatar() const;
+
+    // Is this media in the agent's parcel?
+    bool isInAgentParcel() const;
+
+    // get currently active notification associated with this media instance
+    LLNotificationPtr getCurrentNotification() const;
+
+private:
+    bool isAutoPlayable() const;
+    bool shouldShowBasedOnClass() const;
+    bool isObscured() const;
+    static bool isObjectAttachedToAnotherAvatar(LLVOVolume *obj);
+    static bool isObjectInAgentParcel(LLVOVolume *obj);
+
+private:
+    // a single media url with some data and an impl.
+    std::shared_ptr<LLPluginClassMedia> mMediaSource;
+    LLMutex mLock;
+    F64     mZoomFactor;
+    LLUUID mTextureId;
+    bool  mMovieImageHasMips;
+    std::string mMediaURL;          // The last media url set with NavigateTo
+    std::string mHomeURL;
+    std::string mHomeMimeType;      // forced mime type for home url
+    std::string mMimeType;
+    std::string mCurrentMediaURL;   // The most current media url from the plugin (via the "location changed" or "navigate complete" events).
+    std::string mCurrentMimeType;   // The MIME type that caused the currently loaded plugin to be loaded.
+    S32 mLastMouseX;    // save the last mouse coord we get, so when we lose capture we can simulate a mouseup at that point.
+    S32 mLastMouseY;
+    S32 mMediaWidth;
+    S32 mMediaHeight;
+    bool mMediaAutoScale;
+    bool mMediaLoop;
+    bool mNeedsNewTexture;
+    S32 mTextureUsedWidth;
+    S32 mTextureUsedHeight;
+    bool mSuspendUpdates;
+    bool mTextureUpdatePending = false;
+    bool mVisible;
+    ECursorType mLastSetCursor;
+    EMediaNavState mMediaNavState;
+    F64 mInterest;
+    bool mUsedInUI;
+    bool mHasFocus;
+    LLPluginClassMedia::EPriority mPriority;
+    bool mNavigateRediscoverType;
+    bool mNavigateServerRequest;
+    bool mMediaSourceFailed;
+    F32 mRequestedVolume;
+    F32 mPreviousVolume;
+    bool mIsMuted;
+    bool mNeedsMuteCheck;
+    int mPreviousMediaState;
+    F64 mPreviousMediaTime;
+    bool mIsDisabled;
+    bool mIsParcelMedia;
+    S32 mProximity;
+    F64 mProximityDistance;
+    F64 mProximityCamera;
+    bool mMediaAutoPlay;
+    std::string mMediaEntryURL;
+    bool mInNearbyMediaList;    // used by LLPanelNearbyMedia::refreshList() for performance reasons
+    bool mClearCache;
+    LLColor4 mBackgroundColor;
+    bool mNavigateSuspended;
+    bool mNavigateSuspendedDeferred;
+    bool mTrustedBrowser;
+    std::string mTarget;
+    LLNotificationPtr mNotification;
+    bool mCleanBrowser;     // force the creation of a clean browsing target with full options enabled
+    static std::vector<std::string> sMimeTypesFailed;
+    LLPointer<LLImageRaw> mRawImage; //backing buffer for texture updates
+private:
+    bool mIsUpdated ;
+    std::list< LLVOVolume* > mObjectList ;
+
+    void mimeDiscoveryCoro(std::string url);
+    LLCoreHttpUtil::HttpCoroutineAdapter::wptr_t mMimeProbe;
+    bool mCanceling;
+
+private:
+    LLViewerMediaTexture *updateMediaImage();
+    LL::WorkQueue::weak_t mMainQueue;
+    LL::WorkQueue::weak_t mTexUpdateQueue;
+
+};
+
+#endif  // LLVIEWERMEDIA_H