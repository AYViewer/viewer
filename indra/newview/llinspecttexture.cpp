/**
 * @file llinspecttexture.cpp
 *
 * $LicenseInfo:firstyear=2009&license=viewerlgpl$
 * Second Life Viewer Source Code
 * Copyright (C) 2010, Linden Research, Inc.
 *
 * This library is free software; you can redistribute it and/or
 * modify it under the terms of the GNU Lesser General Public
 * License as published by the Free Software Foundation;
 * version 2.1 of the License only.
 *
 * This library is distributed in the hope that it will be useful,
 * but WITHOUT ANY WARRANTY; without even the implied warranty of
 * MERCHANTABILITY or FITNESS FOR A PARTICULAR PURPOSE.  See the GNU
 * Lesser General Public License for more details.
 *
 * You should have received a copy of the GNU Lesser General Public
 * License along with this library; if not, write to the Free Software
 * Foundation, Inc., 51 Franklin Street, Fifth Floor, Boston, MA  02110-1301  USA
 *
 * Linden Research, Inc., 945 Battery Street, San Francisco, CA  94111  USA
 * $/LicenseInfo$
 */

#include "llviewerprecompiledheaders.h"

#include "llinspect.h"
#include "llinspecttexture.h"
#include "llinventoryfunctions.h"
#include "llinventorymodel.h"
#include "lltexturectrl.h"
#include "lltrans.h"
#include "llviewertexturelist.h"


// ============================================================================
// Helper functions
//

LLToolTip* LLInspectTextureUtil::createInventoryToolTip(LLToolTip::Params p)
{
    const LLSD& sdTooltip = p.create_params;

    if (sdTooltip.has("thumbnail_id") && sdTooltip["thumbnail_id"].asUUID().notNull())
    {
        // go straight for thumbnail regardless of type
        // TODO: make a tooltip factory?
        return LLUICtrlFactory::create<LLTextureToolTip>(p);
    }

    LLInventoryType::EType eInvType = (sdTooltip.has("inv_type")) ? (LLInventoryType::EType)sdTooltip["inv_type"].asInteger() : LLInventoryType::IT_NONE;
    switch (eInvType)
    {
        case LLInventoryType::IT_CATEGORY:
            {
                if (sdTooltip.has("item_id"))
                {
                    const LLUUID idCategory = sdTooltip["item_id"].asUUID();
                    LLViewerInventoryCategory* cat = gInventory.getCategory(idCategory);
                    if (cat && cat->getPreferredType() == LLFolderType::FT_OUTFIT)
                    {
                        LLInventoryModel::cat_array_t cats;
                        LLInventoryModel::item_array_t items;
                        // Not LLIsOfAssetType, because we allow links
                        LLIsTextureType f;
                        gInventory.getDirectDescendentsOf(idCategory, cats, items, f);

                        // Exactly one texture found => show the texture tooltip
                        if (1 == items.size())
                        {
                            LLViewerInventoryItem* item = items.front();
                            if (item && item->getIsLinkType())
                            {
                                item = item->getLinkedItem();
                            }
                            if (item)
                            {
                                // Note: LLFloaterChangeItemThumbnail will attempt to write this
                                // into folder's thumbnail id when opened
                                p.create_params.getValue()["thumbnail_id"] = item->getAssetUUID();
                                return LLUICtrlFactory::create<LLTextureToolTip>(p);
                            }
                        }
                    }
                }
                if ((!p.message.isProvided() || p.message().empty()))
                {
                    return NULL;
                }
                // No or more than one texture found => show default tooltip
                return LLUICtrlFactory::create<LLToolTip>(p);
            }
        default:
            return LLUICtrlFactory::create<LLToolTip>(p);
    }
}

// ============================================================================
// LLTexturePreviewView helper class
//

class LLTexturePreviewView : public LLView
{
public:
    LLTexturePreviewView(const LLView::Params& p);
    ~LLTexturePreviewView();

public:
    void draw() override;

public:
    void setImageFromAssetId(const LLUUID& idAsset);
    void setImageFromItemId(const LLUUID& idItem);

protected:
<<<<<<< HEAD
    LLPointer<LLViewerFetchedTexture> m_Image;
    S32         mImageBoostLevel = LLGLTexture::BOOST_NONE;
    std::string mLoadingText;
=======
	LLPointer<LLViewerFetchedTexture> m_Image;
	std::string mLoadingText;
>>>>>>> 18f23d9a
};


LLTexturePreviewView::LLTexturePreviewView(const LLView::Params& p)
    : LLView(p)
{
    mLoadingText = LLTrans::getString("texture_loading");
}

LLTexturePreviewView::~LLTexturePreviewView()
{
<<<<<<< HEAD
    if (m_Image)
    {
        m_Image->setBoostLevel(mImageBoostLevel);
        m_Image = nullptr;
    }
=======
    m_Image = nullptr;
>>>>>>> 18f23d9a
}

void LLTexturePreviewView::draw()
{
    LLView::draw();

    if (m_Image)
    {
        LLRect rctClient = getLocalRect();

        if (4 == m_Image->getComponents())
        {
            const LLColor4 color(.098f, .098f, .098f);
            gl_rect_2d(rctClient, color, true);
        }
        gl_draw_scaled_image(rctClient.mLeft, rctClient.mBottom, rctClient.getWidth(), rctClient.getHeight(), m_Image);

<<<<<<< HEAD
        bool isLoading = (!m_Image->isFullyLoaded()) && (m_Image->getDiscardLevel() > 0);
        if (isLoading)
            LLFontGL::getFontSansSerif()->renderUTF8(mLoadingText, 0, rctClient.mLeft + 3, rctClient.mTop - 25, LLColor4::white, LLFontGL::LEFT, LLFontGL::BASELINE, LLFontGL::DROP_SHADOW);
        m_Image->addTextureStats((isLoading) ? MAX_IMAGE_AREA : (F32)(rctClient.getWidth() * rctClient.getHeight()));
    }
=======
		bool isLoading = (!m_Image->isFullyLoaded()) && (m_Image->getDiscardLevel() > 0);
		if (isLoading)
			LLFontGL::getFontSansSerif()->renderUTF8(mLoadingText, 0, llfloor(rctClient.mLeft + 3),  llfloor(rctClient.mTop - 25), LLColor4::white, LLFontGL::LEFT, LLFontGL::BASELINE, LLFontGL::DROP_SHADOW);

        m_Image->setKnownDrawSize(MAX_IMAGE_SIZE, MAX_IMAGE_SIZE);
	}
>>>>>>> 18f23d9a
}

void LLTexturePreviewView::setImageFromAssetId(const LLUUID& idAsset)
{
<<<<<<< HEAD
    m_Image = LLViewerTextureManager::getFetchedTexture(idAsset, FTT_DEFAULT, MIPMAP_TRUE, LLGLTexture::BOOST_NONE, LLViewerTexture::LOD_TEXTURE);
    if (m_Image)
    {
        mImageBoostLevel = m_Image->getBoostLevel();
        m_Image->setBoostLevel(LLGLTexture::BOOST_PREVIEW);
        m_Image->forceToSaveRawImage(0);
        if ( (!m_Image->isFullyLoaded()) && (!m_Image->hasFetcher()) )
=======
    m_Image = LLViewerTextureManager::getFetchedTexture(idAsset, FTT_DEFAULT, MIPMAP_TRUE, LLGLTexture::BOOST_THUMBNAIL);
    if (m_Image)
    {
        m_Image->forceToSaveRawImage(0);
        m_Image->setKnownDrawSize(MAX_IMAGE_SIZE, MAX_IMAGE_SIZE);
        if ((!m_Image->isFullyLoaded()) && (!m_Image->hasFetcher()))
>>>>>>> 18f23d9a
        {
            if (m_Image->isInFastCacheList())
            {
                m_Image->loadFromFastCache();
            }
            gTextureList.forceImmediateUpdate(m_Image);
        }
    }
}

void LLTexturePreviewView::setImageFromItemId(const LLUUID& idItem)
{
<<<<<<< HEAD
    const LLViewerInventoryItem* pItem = gInventory.getItem(idItem);
    setImageFromAssetId( (pItem) ? pItem->getAssetUUID() : LLUUID::null );
=======
	const LLViewerInventoryItem* pItem = gInventory.getItem(idItem);
	setImageFromAssetId( (pItem) ? pItem->getAssetUUID() : LLUUID::null);
>>>>>>> 18f23d9a
}

// ============================================================================
// LLTextureToolTip class
//

LLTextureToolTip::LLTextureToolTip(const LLToolTip::Params& p)
    : LLToolTip(p)
    , mPreviewView(nullptr)
    , mPreviewSize(256)
{
    mMaxWidth = llmax(mMaxWidth, mPreviewSize);

    // Currently has to share params with LLToolTip, override values
    setBackgroundColor(LLColor4::black);
    setTransparentColor(LLColor4::black);
    setBorderVisible(true);
}

LLTextureToolTip::~LLTextureToolTip()
{
}

void LLTextureToolTip::initFromParams(const LLToolTip::Params& p)
{
    LLToolTip::initFromParams(p);

    // Create and add the preview control
    LLView::Params p_preview;
    p_preview.name = "texture_preview";
    LLRect rctPreview;
    rctPreview.setOriginAndSize(mPadding, mTextBox->getRect().mTop, mPreviewSize, mPreviewSize);
    p_preview.rect = rctPreview;
    mPreviewView = LLUICtrlFactory::create<LLTexturePreviewView>(p_preview);
    addChild(mPreviewView);

    // Parse the control params
    const LLSD& sdTextureParams = p.create_params;
    if (sdTextureParams.has("thumbnail_id"))
    {
        mPreviewView->setImageFromAssetId(sdTextureParams["thumbnail_id"].asUUID());
    }
    else if (sdTextureParams.has("item_id"))
    {
        mPreviewView->setImageFromItemId(sdTextureParams["item_id"].asUUID());
    }

    // Currently has to share params with LLToolTip, override values manually
    // Todo: provide from own params instead, may be like object inspector does it
    LLViewBorder::Params border_params;
    border_params.border_thickness(LLPANEL_BORDER_WIDTH);
    border_params.highlight_light_color(LLColor4::white);
    border_params.highlight_dark_color(LLColor4::white);
    border_params.shadow_light_color(LLColor4::white);
    border_params.shadow_dark_color(LLColor4::white);
    addBorder(border_params);
    setBorderVisible(true);

    setBackgroundColor(LLColor4::black);
    setBackgroundVisible(true);
    setBackgroundOpaque(true);
    setBackgroundImage(nullptr);
    setTransparentImage(nullptr);

    mTextBox->setColor(LLColor4::white);

    snapToChildren();
}

// ============================================================================<|MERGE_RESOLUTION|>--- conflicted
+++ resolved
@@ -114,14 +114,9 @@
     void setImageFromItemId(const LLUUID& idItem);
 
 protected:
-<<<<<<< HEAD
     LLPointer<LLViewerFetchedTexture> m_Image;
     S32         mImageBoostLevel = LLGLTexture::BOOST_NONE;
     std::string mLoadingText;
-=======
-	LLPointer<LLViewerFetchedTexture> m_Image;
-	std::string mLoadingText;
->>>>>>> 18f23d9a
 };
 
 
@@ -133,15 +128,11 @@
 
 LLTexturePreviewView::~LLTexturePreviewView()
 {
-<<<<<<< HEAD
     if (m_Image)
     {
         m_Image->setBoostLevel(mImageBoostLevel);
         m_Image = nullptr;
     }
-=======
-    m_Image = nullptr;
->>>>>>> 18f23d9a
 }
 
 void LLTexturePreviewView::draw()
@@ -159,25 +150,15 @@
         }
         gl_draw_scaled_image(rctClient.mLeft, rctClient.mBottom, rctClient.getWidth(), rctClient.getHeight(), m_Image);
 
-<<<<<<< HEAD
         bool isLoading = (!m_Image->isFullyLoaded()) && (m_Image->getDiscardLevel() > 0);
         if (isLoading)
             LLFontGL::getFontSansSerif()->renderUTF8(mLoadingText, 0, rctClient.mLeft + 3, rctClient.mTop - 25, LLColor4::white, LLFontGL::LEFT, LLFontGL::BASELINE, LLFontGL::DROP_SHADOW);
         m_Image->addTextureStats((isLoading) ? MAX_IMAGE_AREA : (F32)(rctClient.getWidth() * rctClient.getHeight()));
     }
-=======
-		bool isLoading = (!m_Image->isFullyLoaded()) && (m_Image->getDiscardLevel() > 0);
-		if (isLoading)
-			LLFontGL::getFontSansSerif()->renderUTF8(mLoadingText, 0, llfloor(rctClient.mLeft + 3),  llfloor(rctClient.mTop - 25), LLColor4::white, LLFontGL::LEFT, LLFontGL::BASELINE, LLFontGL::DROP_SHADOW);
-
-        m_Image->setKnownDrawSize(MAX_IMAGE_SIZE, MAX_IMAGE_SIZE);
-	}
->>>>>>> 18f23d9a
 }
 
 void LLTexturePreviewView::setImageFromAssetId(const LLUUID& idAsset)
 {
-<<<<<<< HEAD
     m_Image = LLViewerTextureManager::getFetchedTexture(idAsset, FTT_DEFAULT, MIPMAP_TRUE, LLGLTexture::BOOST_NONE, LLViewerTexture::LOD_TEXTURE);
     if (m_Image)
     {
@@ -185,14 +166,6 @@
         m_Image->setBoostLevel(LLGLTexture::BOOST_PREVIEW);
         m_Image->forceToSaveRawImage(0);
         if ( (!m_Image->isFullyLoaded()) && (!m_Image->hasFetcher()) )
-=======
-    m_Image = LLViewerTextureManager::getFetchedTexture(idAsset, FTT_DEFAULT, MIPMAP_TRUE, LLGLTexture::BOOST_THUMBNAIL);
-    if (m_Image)
-    {
-        m_Image->forceToSaveRawImage(0);
-        m_Image->setKnownDrawSize(MAX_IMAGE_SIZE, MAX_IMAGE_SIZE);
-        if ((!m_Image->isFullyLoaded()) && (!m_Image->hasFetcher()))
->>>>>>> 18f23d9a
         {
             if (m_Image->isInFastCacheList())
             {
@@ -205,13 +178,8 @@
 
 void LLTexturePreviewView::setImageFromItemId(const LLUUID& idItem)
 {
-<<<<<<< HEAD
     const LLViewerInventoryItem* pItem = gInventory.getItem(idItem);
-    setImageFromAssetId( (pItem) ? pItem->getAssetUUID() : LLUUID::null );
-=======
-	const LLViewerInventoryItem* pItem = gInventory.getItem(idItem);
-	setImageFromAssetId( (pItem) ? pItem->getAssetUUID() : LLUUID::null);
->>>>>>> 18f23d9a
+    setImageFromAssetId( (pItem) ? pItem->getAssetUUID() : LLUUID::null);
 }
 
 // ============================================================================
