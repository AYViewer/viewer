/** 
 * @file llviewerregion.cpp
 * @brief Implementation of the LLViewerRegion class.
 *
 * $LicenseInfo:firstyear=2000&license=viewerlgpl$
 * Second Life Viewer Source Code
 * Copyright (C) 2010, Linden Research, Inc.
 * 
 * This library is free software; you can redistribute it and/or
 * modify it under the terms of the GNU Lesser General Public
 * License as published by the Free Software Foundation;
 * version 2.1 of the License only.
 * 
 * This library is distributed in the hope that it will be useful,
 * but WITHOUT ANY WARRANTY; without even the implied warranty of
 * MERCHANTABILITY or FITNESS FOR A PARTICULAR PURPOSE.  See the GNU
 * Lesser General Public License for more details.
 * 
 * You should have received a copy of the GNU Lesser General Public
 * License along with this library; if not, write to the Free Software
 * Foundation, Inc., 51 Franklin Street, Fifth Floor, Boston, MA  02110-1301  USA
 * 
 * Linden Research, Inc., 945 Battery Street, San Francisco, CA  94111  USA
 * $/LicenseInfo$
 */

#include "llviewerprecompiledheaders.h"

#include "llviewerregion.h"

// linden libraries
#include "indra_constants.h"
#include "llavatarnamecache.h"		// name lookup cap url
#include "llfloaterreg.h"
#include "llmath.h"
#include "llhttpclient.h"
#include "llregionflags.h"
#include "llregionhandle.h"
#include "llsurface.h"
#include "message.h"
//#include "vmath.h"
#include "v3math.h"
#include "v4math.h"

#include "llagent.h"
#include "llagentcamera.h"
#include "llcallingcard.h"
#include "llcaphttpsender.h"
#include "llcapabilitylistener.h"
#include "llcommandhandler.h"
#include "lldir.h"
#include "lleventpoll.h"
#include "llfloatergodtools.h"
#include "llfloaterreporter.h"
#include "llfloaterregioninfo.h"
#include "llhttpnode.h"
#include "llregioninfomodel.h"
#include "llsdutil.h"
#include "llstartup.h"
#include "lltrans.h"
#include "llurldispatcher.h"
#include "llviewerobjectlist.h"
#include "llviewerparceloverlay.h"
#include "llviewerstatsrecorder.h"
#include "llvlmanager.h"
#include "llvlcomposition.h"
#include "llvocache.h"
#include "llworld.h"
#include "llspatialpartition.h"
#include "stringize.h"
#include "llviewercontrol.h"
#include "llsdserialize.h"

#ifdef LL_WINDOWS
	#pragma warning(disable:4355)
#endif

const F32 WATER_TEXTURE_SCALE = 8.f;			//  Number of times to repeat the water texture across a region
const S16 MAX_MAP_DIST = 10;
// The server only keeps our pending agent info for 60 seconds.
// We want to allow for seed cap retry, but its not useful after that 60 seconds.
// Give it 3 chances, each at 18 seconds to give ourselves a few seconds to connect anyways if we give up.
const S32 MAX_SEED_CAP_ATTEMPTS_BEFORE_LOGIN = 3;
const F32 CAP_REQUEST_TIMEOUT = 18;
// Even though we gave up on login, keep trying for caps after we are logged in:
const S32 MAX_CAP_REQUEST_ATTEMPTS = 30;

typedef std::map<std::string, std::string> CapabilityMap;

class LLViewerRegionImpl {
public:
	LLViewerRegionImpl(LLViewerRegion * region, LLHost const & host)
		:	mHost(host),
			mCompositionp(NULL),
			mEventPoll(NULL),
			mSeedCapMaxAttempts(MAX_CAP_REQUEST_ATTEMPTS),
			mSeedCapMaxAttemptsBeforeLogin(MAX_SEED_CAP_ATTEMPTS_BEFORE_LOGIN),
			mSeedCapAttempts(0),
			mHttpResponderID(0),
		    // I'd prefer to set the LLCapabilityListener name to match the region
		    // name -- it's disappointing that's not available at construction time.
		    // We could instead store an LLCapabilityListener*, making
		    // setRegionNameAndZone() replace the instance. Would that pose
		    // consistency problems? Can we even request a capability before calling
		    // setRegionNameAndZone()?
		    // For testability -- the new Michael Feathers paradigm --
		    // LLCapabilityListener binds all the globals it expects to need at
		    // construction time.
		    mCapabilityListener(host.getString(), gMessageSystem, *region,
		                        gAgent.getID(), gAgent.getSessionID())
	{
	}

	void buildCapabilityNames(LLSD& capabilityNames);

	// The surfaces and other layers
	LLSurface*	mLandp;

	// Region geometry data
	LLVector3d	mOriginGlobal;	// Location of southwest corner of region (meters)
	LLVector3d	mCenterGlobal;	// Location of center in world space (meters)
	LLHost		mHost;

	// The unique ID for this region.
	LLUUID mRegionID;

	// region/estate owner - usually null.
	LLUUID mOwnerID;

	// Network statistics for the region's circuit...
	LLTimer mLastNetUpdate;

	// Misc
	LLVLComposition *mCompositionp;		// Composition layer for the surface

	LLVOCacheEntry::vocache_entry_map_t		mCacheMap;
	// time?
	// LRU info?

	// Cache ID is unique per-region, across renames, moving locations,
	// etc.
	LLUUID mCacheID;

	CapabilityMap mCapabilities;
	CapabilityMap mSecondCapabilitiesTracker; 
<<<<<<< HEAD
	
=======

>>>>>>> 1beb15c9
	LLEventPoll* mEventPoll;

	S32 mSeedCapMaxAttempts;
	S32 mSeedCapMaxAttemptsBeforeLogin;
	S32 mSeedCapAttempts;

	S32 mHttpResponderID;

	/// Post an event to this LLCapabilityListener to invoke a capability message on
	/// this LLViewerRegion's server
	/// (https://wiki.lindenlab.com/wiki/Viewer:Messaging/Messaging_Notes#Capabilities)
	LLCapabilityListener mCapabilityListener;

	//spatial partitions for objects in this region
	std::vector<LLSpatialPartition*> mObjectPartition;
};

// support for secondlife:///app/region/{REGION} SLapps
// N.B. this is defined to work exactly like the classic secondlife://{REGION}
// However, the later syntax cannot support spaces in the region name because
// spaces (and %20 chars) are illegal in the hostname of an http URL. Some
// browsers let you get away with this, but some do not (such as Qt's Webkit).
// Hence we introduced the newer secondlife:///app/region alternative.
class LLRegionHandler : public LLCommandHandler
{
public:
	// requests will be throttled from a non-trusted browser
	LLRegionHandler() : LLCommandHandler("region", UNTRUSTED_THROTTLE) {}

	bool handle(const LLSD& params, const LLSD& query_map, LLMediaCtrl* web)
	{
		// make sure that we at least have a region name
		int num_params = params.size();
		if (num_params < 1)
		{
			return false;
		}

		// build a secondlife://{PLACE} SLurl from this SLapp
		std::string url = "secondlife://";
		for (int i = 0; i < num_params; i++)
		{
			if (i > 0)
			{
				url += "/";
			}
			url += params[i].asString();
		}

		// Process the SLapp as if it was a secondlife://{PLACE} SLurl
		LLURLDispatcher::dispatch(url, "clicked", web, true);
		return true;
	}
};
LLRegionHandler gRegionHandler;

class BaseCapabilitiesComplete : public LLHTTPClient::Responder
{
	LOG_CLASS(BaseCapabilitiesComplete);
public:
    BaseCapabilitiesComplete(U64 region_handle, S32 id)
		: mRegionHandle(region_handle), mID(id)
    { }
	virtual ~BaseCapabilitiesComplete()
	{ }

    void errorWithContent(U32 statusNum, const std::string& reason, const LLSD& content)
    {
		LL_WARNS2("AppInit", "Capabilities") << "[status:" << statusNum << ":] " << content << LL_ENDL;
		LLViewerRegion *regionp = LLWorld::getInstance()->getRegionFromHandle(mRegionHandle);
		if (regionp)
		{
			regionp->failedSeedCapability();
		}
    }

   void result(const LLSD& content)
    {
		LLViewerRegion *regionp = LLWorld::getInstance()->getRegionFromHandle(mRegionHandle);
		if(!regionp) //region was removed
		{
			LL_WARNS2("AppInit", "Capabilities") << "Received results for region that no longer exists!" << LL_ENDL;
			return ;
		}
		if( mID != regionp->getHttpResponderID() ) // region is no longer referring to this responder
		{
			LL_WARNS2("AppInit", "Capabilities") << "Received results for a stale http responder!" << LL_ENDL;
			return ;
		}

		LLSD::map_const_iterator iter;
		for(iter = content.beginMap(); iter != content.endMap(); ++iter)
		{
			regionp->setCapability(iter->first, iter->second);
			
			LL_DEBUGS2("AppInit", "Capabilities") << "got capability for " 
				<< iter->first << LL_ENDL;

			/* HACK we're waiting for the ServerReleaseNotes */
			if (iter->first == "ServerReleaseNotes" && regionp->getReleaseNotesRequested())
			{
				regionp->showReleaseNotes();
			}
		}

		regionp->setCapabilitiesReceived(true);

		if (STATE_SEED_GRANTED_WAIT == LLStartUp::getStartupState())
		{
			LLStartUp::setStartupState( STATE_SEED_CAP_GRANTED );
		}
	}

    static BaseCapabilitiesComplete* build( U64 region_handle, S32 id )
    {
		return new BaseCapabilitiesComplete(region_handle, id);
    }

private:
	U64 mRegionHandle;
	S32 mID;
};

class BaseCapabilitiesCompleteTracker :  public LLHTTPClient::Responder
{
	LOG_CLASS(BaseCapabilitiesCompleteTracker);
public:
	BaseCapabilitiesCompleteTracker( U64 region_handle)
	: mRegionHandle(region_handle)
	{ }
	
	virtual ~BaseCapabilitiesCompleteTracker()
	{ }

	void errorWithContent(U32 statusNum, const std::string& reason, const LLSD& content)
	{
		llwarns << "BaseCapabilitiesCompleteTracker error [status:"
				<< statusNum << "]: " << content << llendl;
	}

	void result(const LLSD& content)
	{
		LLViewerRegion *regionp = LLWorld::getInstance()->getRegionFromHandle(mRegionHandle);
		if( !regionp ) 
		{
			return ;
		}		
		LLSD::map_const_iterator iter;
		for(iter = content.beginMap(); iter != content.endMap(); ++iter)
		{
			regionp->setCapabilityDebug(iter->first, iter->second);	
			//llinfos<<"BaseCapabilitiesCompleteTracker New Caps "<<iter->first<<" "<< iter->second<<llendl;
		}
		
		if ( regionp->getRegionImpl()->mCapabilities.size() != regionp->getRegionImpl()->mSecondCapabilitiesTracker.size() )
		{
			llinfos<<"BaseCapabilitiesCompleteTracker "<<"Sim sent duplicate seed caps that differs in size - most likely content."<<llendl;			
			//todo#add cap debug versus original check?
			/*CapabilityMap::const_iterator iter = regionp->getRegionImpl()->mCapabilities.begin();
			while (iter!=regionp->getRegionImpl()->mCapabilities.end() )
			{
				llinfos<<"BaseCapabilitiesCompleteTracker Original "<<iter->first<<" "<< iter->second<<llendl;
				++iter;
			}
			*/
			regionp->getRegionImplNC()->mSecondCapabilitiesTracker.clear();
		}

	}

	static BaseCapabilitiesCompleteTracker* build( U64 region_handle )
	{
		return new BaseCapabilitiesCompleteTracker( region_handle );
	}

private:
	U64 mRegionHandle;	
};


LLViewerRegion::LLViewerRegion(const U64 &handle,
							   const LLHost &host,
							   const U32 grids_per_region_edge, 
							   const U32 grids_per_patch_edge, 
							   const F32 region_width_meters)
:	mImpl(new LLViewerRegionImpl(this, host)),
	mHandle(handle),
	mTimeDilation(1.0f),
	mName(""),
	mZoning(""),
	mIsEstateManager(FALSE),
	mRegionFlags( REGION_FLAGS_DEFAULT ),
	mRegionProtocols( 0 ),
	mSimAccess( SIM_ACCESS_MIN ),
	mBillableFactor(1.0),
	mMaxTasks(DEFAULT_MAX_REGION_WIDE_PRIM_COUNT),
	mCentralBakeVersion(0),
	mClassID(0),
	mCPURatio(0),
	mColoName("unknown"),
	mProductSKU("unknown"),
	mProductName("unknown"),
	mHttpUrl(""),
	mCacheLoaded(FALSE),
	mCacheDirty(FALSE),
	mReleaseNotesRequested(FALSE),
	mCapabilitiesReceived(false)
{
	mWidth = region_width_meters;
	mImpl->mOriginGlobal = from_region_handle(handle); 
	updateRenderMatrix();

	mImpl->mLandp = new LLSurface('l', NULL);

	// Create the composition layer for the surface
	mImpl->mCompositionp =
		new LLVLComposition(mImpl->mLandp,
							grids_per_region_edge,
							region_width_meters / grids_per_region_edge);
	mImpl->mCompositionp->setSurface(mImpl->mLandp);

	// Create the surfaces
	mImpl->mLandp->setRegion(this);
	mImpl->mLandp->create(grids_per_region_edge,
					grids_per_patch_edge,
					mImpl->mOriginGlobal,
					mWidth);

	mParcelOverlay = new LLViewerParcelOverlay(this, region_width_meters);

	setOriginGlobal(from_region_handle(handle));
	calculateCenterGlobal();

	// Create the object lists
	initStats();

	//create object partitions
	//MUST MATCH declaration of eObjectPartitions
	mImpl->mObjectPartition.push_back(new LLHUDPartition());		//PARTITION_HUD
	mImpl->mObjectPartition.push_back(new LLTerrainPartition());	//PARTITION_TERRAIN
	mImpl->mObjectPartition.push_back(new LLVoidWaterPartition());	//PARTITION_VOIDWATER
	mImpl->mObjectPartition.push_back(new LLWaterPartition());		//PARTITION_WATER
	mImpl->mObjectPartition.push_back(new LLTreePartition());		//PARTITION_TREE
	mImpl->mObjectPartition.push_back(new LLParticlePartition());	//PARTITION_PARTICLE
	mImpl->mObjectPartition.push_back(new LLGrassPartition());		//PARTITION_GRASS
	mImpl->mObjectPartition.push_back(new LLVolumePartition());	//PARTITION_VOLUME
	mImpl->mObjectPartition.push_back(new LLBridgePartition());	//PARTITION_BRIDGE
	mImpl->mObjectPartition.push_back(new LLHUDParticlePartition());//PARTITION_HUD_PARTICLE
	mImpl->mObjectPartition.push_back(NULL);						//PARTITION_NONE
}


void LLViewerRegion::initStats()
{
	mImpl->mLastNetUpdate.reset();
	mPacketsIn = 0;
	mBitsIn = 0;
	mLastBitsIn = 0;
	mLastPacketsIn = 0;
	mPacketsOut = 0;
	mLastPacketsOut = 0;
	mPacketsLost = 0;
	mLastPacketsLost = 0;
	mPingDelay = 0;
	mAlive = false;					// can become false if circuit disconnects
}

LLViewerRegion::~LLViewerRegion() 
{
	gVLManager.cleanupData(this);
	// Can't do this on destruction, because the neighbor pointers might be invalid.
	// This should be reference counted...
	disconnectAllNeighbors();
	LLViewerPartSim::getInstance()->cleanupRegion(this);

	gObjectList.killObjects(this);

	delete mImpl->mCompositionp;
	delete mParcelOverlay;
	delete mImpl->mLandp;
	delete mImpl->mEventPoll;
	LLHTTPSender::clearSender(mImpl->mHost);
	
	saveObjectCache();

	std::for_each(mImpl->mObjectPartition.begin(), mImpl->mObjectPartition.end(), DeletePointer());

	delete mImpl;
	mImpl = NULL;
}

LLEventPump& LLViewerRegion::getCapAPI() const
{
	return mImpl->mCapabilityListener.getCapAPI();
}

/*virtual*/ 
const LLHost&	LLViewerRegion::getHost() const				
{ 
	return mImpl->mHost; 
}

LLSurface & LLViewerRegion::getLand() const
{
	return *mImpl->mLandp;
}

const LLUUID& LLViewerRegion::getRegionID() const
{
	return mImpl->mRegionID;
}

void LLViewerRegion::setRegionID(const LLUUID& region_id)
{
	mImpl->mRegionID = region_id;
}

void LLViewerRegion::loadObjectCache()
{
	if (mCacheLoaded)
	{
		return;
	}

	// Presume success.  If it fails, we don't want to try again.
	mCacheLoaded = TRUE;

	if(LLVOCache::hasInstance())
	{
		LLVOCache::getInstance()->readFromCache(mHandle, mImpl->mCacheID, mImpl->mCacheMap) ;
	}
}


void LLViewerRegion::saveObjectCache()
{
	if (!mCacheLoaded)
	{
		return;
	}

	if (mImpl->mCacheMap.empty())
	{
		return;
	}

	if(LLVOCache::hasInstance())
	{
		LLVOCache::getInstance()->writeToCache(mHandle, mImpl->mCacheID, mImpl->mCacheMap, mCacheDirty) ;
		mCacheDirty = FALSE;
	}

	for(LLVOCacheEntry::vocache_entry_map_t::iterator iter = mImpl->mCacheMap.begin(); iter != mImpl->mCacheMap.end(); ++iter)
	{
		delete iter->second;
	}
	mImpl->mCacheMap.clear();
}

void LLViewerRegion::sendMessage()
{
	gMessageSystem->sendMessage(mImpl->mHost);
}

void LLViewerRegion::sendReliableMessage()
{
	gMessageSystem->sendReliable(mImpl->mHost);
}

void LLViewerRegion::setWaterHeight(F32 water_level)
{
	mImpl->mLandp->setWaterHeight(water_level);
}

F32 LLViewerRegion::getWaterHeight() const
{
	return mImpl->mLandp->getWaterHeight();
}

BOOL LLViewerRegion::isVoiceEnabled() const
{
	return getRegionFlag(REGION_FLAGS_ALLOW_VOICE);
}

void LLViewerRegion::setRegionFlags(U64 flags)
{
	mRegionFlags = flags;
}


void LLViewerRegion::setOriginGlobal(const LLVector3d &origin_global) 
{ 
	mImpl->mOriginGlobal = origin_global; 
	updateRenderMatrix();
	mImpl->mLandp->setOriginGlobal(origin_global);
	mWind.setOriginGlobal(origin_global);
	calculateCenterGlobal();
}

void LLViewerRegion::updateRenderMatrix()
{
	mRenderMatrix.setTranslation(getOriginAgent());
}

void LLViewerRegion::setTimeDilation(F32 time_dilation)
{
	mTimeDilation = time_dilation;
}

const LLVector3d & LLViewerRegion::getOriginGlobal() const
{
	return mImpl->mOriginGlobal;
}

LLVector3 LLViewerRegion::getOriginAgent() const
{
	return gAgent.getPosAgentFromGlobal(mImpl->mOriginGlobal);
}

const LLVector3d & LLViewerRegion::getCenterGlobal() const
{
	return mImpl->mCenterGlobal;
}

LLVector3 LLViewerRegion::getCenterAgent() const
{
	return gAgent.getPosAgentFromGlobal(mImpl->mCenterGlobal);
}

void LLViewerRegion::setOwner(const LLUUID& owner_id)
{
	mImpl->mOwnerID = owner_id;
}

const LLUUID& LLViewerRegion::getOwner() const
{
	return mImpl->mOwnerID;
}

void LLViewerRegion::setRegionNameAndZone	(const std::string& name_zone)
{
	std::string::size_type pipe_pos = name_zone.find('|');
	S32 length   = name_zone.size();
	if (pipe_pos != std::string::npos)
	{
		mName   = name_zone.substr(0, pipe_pos);
		mZoning = name_zone.substr(pipe_pos+1, length-(pipe_pos+1));
	}
	else
	{
		mName   = name_zone;
		mZoning = "";
	}

	LLStringUtil::stripNonprintable(mName);
	LLStringUtil::stripNonprintable(mZoning);
}

BOOL LLViewerRegion::canManageEstate() const
{
	return gAgent.isGodlike()
		|| isEstateManager()
		|| gAgent.getID() == getOwner();
}

const std::string LLViewerRegion::getSimAccessString() const
{
	return accessToString(mSimAccess);
}

std::string LLViewerRegion::getLocalizedSimProductName() const
{
	std::string localized_spn;
	return LLTrans::findString(localized_spn, mProductName) ? localized_spn : mProductName;
}

// static
std::string LLViewerRegion::regionFlagsToString(U64 flags)
{
	std::string result;

	if (flags & REGION_FLAGS_SANDBOX)
	{
		result += "Sandbox";
	}

	if (flags & REGION_FLAGS_ALLOW_DAMAGE)
	{
		result += " Not Safe";
	}

	return result;
}

// static
std::string LLViewerRegion::accessToString(U8 sim_access)
{
	switch(sim_access)
	{
	case SIM_ACCESS_PG:
		return LLTrans::getString("SIM_ACCESS_PG");

	case SIM_ACCESS_MATURE:
		return LLTrans::getString("SIM_ACCESS_MATURE");

	case SIM_ACCESS_ADULT:
		return LLTrans::getString("SIM_ACCESS_ADULT");

	case SIM_ACCESS_DOWN:
		return LLTrans::getString("SIM_ACCESS_DOWN");

	case SIM_ACCESS_MIN:
	default:
		return LLTrans::getString("SIM_ACCESS_MIN");
	}
}

// static
std::string LLViewerRegion::getAccessIcon(U8 sim_access)
{
	switch(sim_access)
	{
	case SIM_ACCESS_MATURE:
		return "Parcel_M_Dark";

	case SIM_ACCESS_ADULT:
		return "Parcel_R_Light";

	case SIM_ACCESS_PG:
		return "Parcel_PG_Light";

	case SIM_ACCESS_MIN:
	default:
		return "";
	}
}

// static
std::string LLViewerRegion::accessToShortString(U8 sim_access)
{
	switch(sim_access)		/* Flawfinder: ignore */
	{
	case SIM_ACCESS_PG:
		return "PG";

	case SIM_ACCESS_MATURE:
		return "M";

	case SIM_ACCESS_ADULT:
		return "A";

	case SIM_ACCESS_MIN:
	default:
		return "U";
	}
}

// static
U8 LLViewerRegion::shortStringToAccess(const std::string &sim_access)
{
	U8 accessValue;

	if (LLStringUtil::compareStrings(sim_access, "PG") == 0)
	{
		accessValue = SIM_ACCESS_PG;
	}
	else if (LLStringUtil::compareStrings(sim_access, "M") == 0)
	{
		accessValue = SIM_ACCESS_MATURE;
	}
	else if (LLStringUtil::compareStrings(sim_access, "A") == 0)
	{
		accessValue = SIM_ACCESS_ADULT;
	}
	else
	{
		accessValue = SIM_ACCESS_MIN;
	}

	return accessValue;
}

// static
void LLViewerRegion::processRegionInfo(LLMessageSystem* msg, void**)
{
	// send it to 'observers'
	// *TODO: switch the floaters to using LLRegionInfoModel
	llinfos << "Processing region info" << llendl;
	LLRegionInfoModel::instance().update(msg);
	LLFloaterGodTools::processRegionInfo(msg);
	LLFloaterRegionInfo::processRegionInfo(msg);
	LLFloaterReporter::processRegionInfo(msg);
}

void LLViewerRegion::setCacheID(const LLUUID& id)
{
	mImpl->mCacheID = id;
}

S32 LLViewerRegion::renderPropertyLines()
{
	if (mParcelOverlay)
	{
		return mParcelOverlay->renderPropertyLines();
	}
	else
	{
		return 0;
	}
}

// This gets called when the height field changes.
void LLViewerRegion::dirtyHeights()
{
	// Property lines need to be reconstructed when the land changes.
	if (mParcelOverlay)
	{
		mParcelOverlay->setDirty();
	}
}

BOOL LLViewerRegion::idleUpdate(F32 max_update_time)
{
	// did_update returns TRUE if we did at least one significant update
	BOOL did_update = mImpl->mLandp->idleUpdate(max_update_time);
	
	if (mParcelOverlay)
	{
		// Hopefully not a significant time sink...
		mParcelOverlay->idleUpdate();
	}

	return did_update;
}


// As above, but forcibly do the update.
void LLViewerRegion::forceUpdate()
{
	mImpl->mLandp->idleUpdate(0.f);

	if (mParcelOverlay)
	{
		mParcelOverlay->idleUpdate(true);
	}
}

void LLViewerRegion::connectNeighbor(LLViewerRegion *neighborp, U32 direction)
{
	mImpl->mLandp->connectNeighbor(neighborp->mImpl->mLandp, direction);
}


void LLViewerRegion::disconnectAllNeighbors()
{
	mImpl->mLandp->disconnectAllNeighbors();
}

LLVLComposition * LLViewerRegion::getComposition() const
{
	return mImpl->mCompositionp;
}

F32 LLViewerRegion::getCompositionXY(const S32 x, const S32 y) const
{
	if (x >= 256)
	{
		if (y >= 256)
		{
			LLVector3d center = getCenterGlobal() + LLVector3d(256.f, 256.f, 0.f);
			LLViewerRegion *regionp = LLWorld::getInstance()->getRegionFromPosGlobal(center);
			if (regionp)
			{
				// OK, we need to do some hackery here - different simulators no longer use
				// the same composition values, necessarily.
				// If we're attempting to blend, then we want to make the fractional part of
				// this region match the fractional of the adjacent.  For now, just minimize
				// the delta.
				F32 our_comp = getComposition()->getValueScaled(255, 255);
				F32 adj_comp = regionp->getComposition()->getValueScaled(x - 256.f, y - 256.f);
				while (llabs(our_comp - adj_comp) >= 1.f)
				{
					if (our_comp > adj_comp)
					{
						adj_comp += 1.f;
					}
					else
					{
						adj_comp -= 1.f;
					}
				}
				return adj_comp;
			}
		}
		else
		{
			LLVector3d center = getCenterGlobal() + LLVector3d(256.f, 0, 0.f);
			LLViewerRegion *regionp = LLWorld::getInstance()->getRegionFromPosGlobal(center);
			if (regionp)
			{
				// OK, we need to do some hackery here - different simulators no longer use
				// the same composition values, necessarily.
				// If we're attempting to blend, then we want to make the fractional part of
				// this region match the fractional of the adjacent.  For now, just minimize
				// the delta.
				F32 our_comp = getComposition()->getValueScaled(255.f, (F32)y);
				F32 adj_comp = regionp->getComposition()->getValueScaled(x - 256.f, (F32)y);
				while (llabs(our_comp - adj_comp) >= 1.f)
				{
					if (our_comp > adj_comp)
					{
						adj_comp += 1.f;
					}
					else
					{
						adj_comp -= 1.f;
					}
				}
				return adj_comp;
			}
		}
	}
	else if (y >= 256)
	{
		LLVector3d center = getCenterGlobal() + LLVector3d(0.f, 256.f, 0.f);
		LLViewerRegion *regionp = LLWorld::getInstance()->getRegionFromPosGlobal(center);
		if (regionp)
		{
			// OK, we need to do some hackery here - different simulators no longer use
			// the same composition values, necessarily.
			// If we're attempting to blend, then we want to make the fractional part of
			// this region match the fractional of the adjacent.  For now, just minimize
			// the delta.
			F32 our_comp = getComposition()->getValueScaled((F32)x, 255.f);
			F32 adj_comp = regionp->getComposition()->getValueScaled((F32)x, y - 256.f);
			while (llabs(our_comp - adj_comp) >= 1.f)
			{
				if (our_comp > adj_comp)
				{
					adj_comp += 1.f;
				}
				else
				{
					adj_comp -= 1.f;
				}
			}
			return adj_comp;
		}
	}

	return getComposition()->getValueScaled((F32)x, (F32)y);
}

void LLViewerRegion::calculateCenterGlobal() 
{
	mImpl->mCenterGlobal = mImpl->mOriginGlobal;
	mImpl->mCenterGlobal.mdV[VX] += 0.5 * mWidth;
	mImpl->mCenterGlobal.mdV[VY] += 0.5 * mWidth;
	mImpl->mCenterGlobal.mdV[VZ] = 0.5 * mImpl->mLandp->getMinZ() + mImpl->mLandp->getMaxZ();
}

void LLViewerRegion::calculateCameraDistance()
{
	mCameraDistanceSquared = (F32)(gAgentCamera.getCameraPositionGlobal() - getCenterGlobal()).magVecSquared();
}

std::ostream& operator<<(std::ostream &s, const LLViewerRegion &region)
{
	s << "{ ";
	s << region.mImpl->mHost;
	s << " mOriginGlobal = " << region.getOriginGlobal()<< "\n";
    std::string name(region.getName()), zone(region.getZoning());
    if (! name.empty())
    {
        s << " mName         = " << name << '\n';
    }
    if (! zone.empty())
    {
        s << " mZoning       = " << zone << '\n';
    }
	s << "}";
	return s;
}


// ---------------- Protected Member Functions ----------------

void LLViewerRegion::updateNetStats()
{
	F32 dt = mImpl->mLastNetUpdate.getElapsedTimeAndResetF32();

	LLCircuitData *cdp = gMessageSystem->mCircuitInfo.findCircuit(mImpl->mHost);
	if (!cdp)
	{
		mAlive = false;
		return;
	}

	mAlive = true;
	mDeltaTime = dt;

	mLastPacketsIn =	mPacketsIn;
	mLastBitsIn =		mBitsIn;
	mLastPacketsOut =	mPacketsOut;
	mLastPacketsLost =	mPacketsLost;

	mPacketsIn =				cdp->getPacketsIn();
	mBitsIn =					8 * cdp->getBytesIn();
	mPacketsOut =				cdp->getPacketsOut();
	mPacketsLost =				cdp->getPacketsLost();
	mPingDelay =				cdp->getPingDelay();

	mBitStat.addValue(mBitsIn - mLastBitsIn);
	mPacketsStat.addValue(mPacketsIn - mLastPacketsIn);
	mPacketsLostStat.addValue(mPacketsLost);
}


U32 LLViewerRegion::getPacketsLost() const
{
	LLCircuitData *cdp = gMessageSystem->mCircuitInfo.findCircuit(mImpl->mHost);
	if (!cdp)
	{
		llinfos << "LLViewerRegion::getPacketsLost couldn't find circuit for " << mImpl->mHost << llendl;
		return 0;
	}
	else
	{
		return cdp->getPacketsLost();
	}
}

S32 LLViewerRegion::getHttpResponderID() const
{
	return mImpl->mHttpResponderID;
}

BOOL LLViewerRegion::pointInRegionGlobal(const LLVector3d &point_global) const
{
	LLVector3 pos_region = getPosRegionFromGlobal(point_global);

	if (pos_region.mV[VX] < 0)
	{
		return FALSE;
	}
	if (pos_region.mV[VX] >= mWidth)
	{
		return FALSE;
	}
	if (pos_region.mV[VY] < 0)
	{
		return FALSE;
	}
	if (pos_region.mV[VY] >= mWidth)
	{
		return FALSE;
	}
	return TRUE;
}

LLVector3 LLViewerRegion::getPosRegionFromGlobal(const LLVector3d &point_global) const
{
	LLVector3 pos_region;
	pos_region.setVec(point_global - mImpl->mOriginGlobal);
	return pos_region;
}

LLVector3d LLViewerRegion::getPosGlobalFromRegion(const LLVector3 &pos_region) const
{
	LLVector3d pos_region_d;
	pos_region_d.setVec(pos_region);
	return pos_region_d + mImpl->mOriginGlobal;
}

LLVector3 LLViewerRegion::getPosAgentFromRegion(const LLVector3 &pos_region) const
{
	LLVector3d pos_global = getPosGlobalFromRegion(pos_region);

	return gAgent.getPosAgentFromGlobal(pos_global);
}

LLVector3 LLViewerRegion::getPosRegionFromAgent(const LLVector3 &pos_agent) const
{
	return pos_agent - getOriginAgent();
}

F32 LLViewerRegion::getLandHeightRegion(const LLVector3& region_pos)
{
	return mImpl->mLandp->resolveHeightRegion( region_pos );
}

bool LLViewerRegion::isAlive()
{
	return mAlive;
}

BOOL LLViewerRegion::isOwnedSelf(const LLVector3& pos)
{
	if (mParcelOverlay)
	{
		return mParcelOverlay->isOwnedSelf(pos);
	} else {
		return FALSE;
	}
}

// Owned by a group you belong to?  (officer or member)
BOOL LLViewerRegion::isOwnedGroup(const LLVector3& pos)
{
	if (mParcelOverlay)
	{
		return mParcelOverlay->isOwnedGroup(pos);
	} else {
		return FALSE;
	}
}

// the new TCP coarse location handler node
class CoarseLocationUpdate : public LLHTTPNode
{
public:
	virtual void post(
		ResponsePtr responder,
		const LLSD& context,
		const LLSD& input) const
	{
		LLHost host(input["sender"].asString());
		LLViewerRegion* region = LLWorld::getInstance()->getRegion(host);
		if( !region )
		{
			return;
		}

		S32 target_index = input["body"]["Index"][0]["Prey"].asInteger();
		S32 you_index    = input["body"]["Index"][0]["You" ].asInteger();

		LLDynamicArray<U32>* avatar_locs = &region->mMapAvatars;
		LLDynamicArray<LLUUID>* avatar_ids = &region->mMapAvatarIDs;
		avatar_locs->reset();
		avatar_ids->reset();

		//llinfos << "coarse locations agent[0] " << input["body"]["AgentData"][0]["AgentID"].asUUID() << llendl;
		//llinfos << "my agent id = " << gAgent.getID() << llendl;
		//llinfos << ll_pretty_print_sd(input) << llendl;

		LLSD 
			locs   = input["body"]["Location"],
			agents = input["body"]["AgentData"];
		LLSD::array_iterator 
			locs_it = locs.beginArray(), 
			agents_it = agents.beginArray();
		BOOL has_agent_data = input["body"].has("AgentData");

		for(int i=0; 
			locs_it != locs.endArray(); 
			i++, locs_it++)
		{
			U8 
				x = locs_it->get("X").asInteger(),
				y = locs_it->get("Y").asInteger(),
				z = locs_it->get("Z").asInteger();
			// treat the target specially for the map, and don't add you or the target
			if(i == target_index)
			{
				LLVector3d global_pos(region->getOriginGlobal());
				global_pos.mdV[VX] += (F64)x;
				global_pos.mdV[VY] += (F64)y;
				global_pos.mdV[VZ] += (F64)z * 4.0;
				LLAvatarTracker::instance().setTrackedCoarseLocation(global_pos);
			}
			else if( i != you_index)
			{
				U32 loc = x << 16 | y << 8 | z; loc = loc;
				U32 pos = 0x0;
				pos |= x;
				pos <<= 8;
				pos |= y;
				pos <<= 8;
				pos |= z;
				avatar_locs->put(pos);
				//llinfos << "next pos: " << x << "," << y << "," << z << ": " << pos << llendl;
				if(has_agent_data) // for backwards compatibility with old message format
				{
					LLUUID agent_id(agents_it->get("AgentID").asUUID());
					//llinfos << "next agent: " << agent_id.asString() << llendl;
					avatar_ids->put(agent_id);
				}
			}
			if (has_agent_data)
			{
				agents_it++;
			}
		}
	}
};

// build the coarse location HTTP node under the "/message" URL
LLHTTPRegistration<CoarseLocationUpdate>
   gHTTPRegistrationCoarseLocationUpdate(
	   "/message/CoarseLocationUpdate");


// the deprecated coarse location handler
void LLViewerRegion::updateCoarseLocations(LLMessageSystem* msg)
{
	//llinfos << "CoarseLocationUpdate" << llendl;
	mMapAvatars.reset();
	mMapAvatarIDs.reset(); // only matters in a rare case but it's good to be safe.

	U8 x_pos = 0;
	U8 y_pos = 0;
	U8 z_pos = 0;

	U32 pos = 0x0;

	S16 agent_index;
	S16 target_index;
	msg->getS16Fast(_PREHASH_Index, _PREHASH_You, agent_index);
	msg->getS16Fast(_PREHASH_Index, _PREHASH_Prey, target_index);

	BOOL has_agent_data = msg->has(_PREHASH_AgentData);
	S32 count = msg->getNumberOfBlocksFast(_PREHASH_Location);
	for(S32 i = 0; i < count; i++)
	{
		msg->getU8Fast(_PREHASH_Location, _PREHASH_X, x_pos, i);
		msg->getU8Fast(_PREHASH_Location, _PREHASH_Y, y_pos, i);
		msg->getU8Fast(_PREHASH_Location, _PREHASH_Z, z_pos, i);
		LLUUID agent_id = LLUUID::null;
		if(has_agent_data)
		{
			msg->getUUIDFast(_PREHASH_AgentData, _PREHASH_AgentID, agent_id, i);
		}

		//llinfos << "  object X: " << (S32)x_pos << " Y: " << (S32)y_pos
		//		<< " Z: " << (S32)(z_pos * 4)
		//		<< llendl;

		// treat the target specially for the map
		if(i == target_index)
		{
			LLVector3d global_pos(mImpl->mOriginGlobal);
			global_pos.mdV[VX] += (F64)(x_pos);
			global_pos.mdV[VY] += (F64)(y_pos);
			global_pos.mdV[VZ] += (F64)(z_pos) * 4.0;
			LLAvatarTracker::instance().setTrackedCoarseLocation(global_pos);
		}
		
		//don't add you
		if( i != agent_index)
		{
			pos = 0x0;
			pos |= x_pos;
			pos <<= 8;
			pos |= y_pos;
			pos <<= 8;
			pos |= z_pos;
			mMapAvatars.put(pos);
			if(has_agent_data)
			{
				mMapAvatarIDs.put(agent_id);
			}
		}
	}
}

void LLViewerRegion::getInfo(LLSD& info)
{
	info["Region"]["Host"] = getHost().getIPandPort();
	info["Region"]["Name"] = getName();
	U32 x, y;
	from_region_handle(getHandle(), &x, &y);
	info["Region"]["Handle"]["x"] = (LLSD::Integer)x;
	info["Region"]["Handle"]["y"] = (LLSD::Integer)y;
}

void LLViewerRegion::getSimulatorFeatures(LLSD& sim_features)
{
	sim_features = mSimulatorFeatures;

}

void LLViewerRegion::setSimulatorFeatures(const LLSD& sim_features)
{
	std::stringstream str;
	
	LLSDSerialize::toPrettyXML(sim_features, str);
	llinfos << str.str() << llendl;
	mSimulatorFeatures = sim_features;
}

LLViewerRegion::eCacheUpdateResult LLViewerRegion::cacheFullUpdate(LLViewerObject* objectp, LLDataPackerBinaryBuffer &dp)
{
	U32 local_id = objectp->getLocalID();
	U32 crc = objectp->getCRC();

	LLVOCacheEntry* entry = get_if_there(mImpl->mCacheMap, local_id, (LLVOCacheEntry*)NULL);

	if (entry)
	{
		// we've seen this object before
		if (entry->getCRC() == crc)
		{
			// Record a hit
			entry->recordDupe();
			return CACHE_UPDATE_DUPE;
		}

		// Update the cache entry
		mImpl->mCacheMap.erase(local_id);
		delete entry;
		entry = new LLVOCacheEntry(local_id, crc, dp);
		mImpl->mCacheMap[local_id] = entry;
		return CACHE_UPDATE_CHANGED;
	}

	// we haven't seen this object before

	// Create new entry and add to map
	eCacheUpdateResult result = CACHE_UPDATE_ADDED;
	if (mImpl->mCacheMap.size() > MAX_OBJECT_CACHE_ENTRIES)
	{
		delete mImpl->mCacheMap.begin()->second ;
		mImpl->mCacheMap.erase(mImpl->mCacheMap.begin());
		result = CACHE_UPDATE_REPLACED;
		
	}
	entry = new LLVOCacheEntry(local_id, crc, dp);

	mImpl->mCacheMap[local_id] = entry;
	return result;
}

// Get data packer for this object, if we have cached data
// AND the CRC matches. JC
LLDataPacker *LLViewerRegion::getDP(U32 local_id, U32 crc, U8 &cache_miss_type)
{
	//llassert(mCacheLoaded);  This assert failes often, changing to early-out -- davep, 2010/10/18

	LLVOCacheEntry* entry = get_if_there(mImpl->mCacheMap, local_id, (LLVOCacheEntry*)NULL);

	if (entry)
	{
		// we've seen this object before
		if (entry->getCRC() == crc)
		{
			// Record a hit
			entry->recordHit();
		cache_miss_type = CACHE_MISS_TYPE_NONE;
			return entry->getDP(crc);
		}
		else
		{
			// llinfos << "CRC miss for " << local_id << llendl;
		cache_miss_type = CACHE_MISS_TYPE_CRC;
			mCacheMissCRC.put(local_id);
		}
	}
	else
	{
		// llinfos << "Cache miss for " << local_id << llendl;
	cache_miss_type = CACHE_MISS_TYPE_FULL;
		mCacheMissFull.put(local_id);
	}

	return NULL;
}

void LLViewerRegion::addCacheMissFull(const U32 local_id)
{
	mCacheMissFull.put(local_id);
}

void LLViewerRegion::requestCacheMisses()
{
	S32 full_count = mCacheMissFull.count();
	S32 crc_count = mCacheMissCRC.count();
	if (full_count == 0 && crc_count == 0) return;

	LLMessageSystem* msg = gMessageSystem;
	BOOL start_new_message = TRUE;
	S32 blocks = 0;
	S32 i;

	// Send full cache miss updates.  For these, we KNOW we don't
	// have a viewer object.
	for (i = 0; i < full_count; i++)
	{
		if (start_new_message)
		{
			msg->newMessageFast(_PREHASH_RequestMultipleObjects);
			msg->nextBlockFast(_PREHASH_AgentData);
			msg->addUUIDFast(_PREHASH_AgentID, gAgent.getID());
			msg->addUUIDFast(_PREHASH_SessionID, gAgent.getSessionID());
			start_new_message = FALSE;
		}

		msg->nextBlockFast(_PREHASH_ObjectData);
		msg->addU8Fast(_PREHASH_CacheMissType, CACHE_MISS_TYPE_FULL);
		msg->addU32Fast(_PREHASH_ID, mCacheMissFull[i]);
		blocks++;

		if (blocks >= 255)
		{
			sendReliableMessage();
			start_new_message = TRUE;
			blocks = 0;
		}
	}

	// Send CRC miss updates.  For these, we _might_ have a viewer object,
	// but probably not.
	for (i = 0; i < crc_count; i++)
	{
		if (start_new_message)
		{
			msg->newMessageFast(_PREHASH_RequestMultipleObjects);
			msg->nextBlockFast(_PREHASH_AgentData);
			msg->addUUIDFast(_PREHASH_AgentID, gAgent.getID());
			msg->addUUIDFast(_PREHASH_SessionID, gAgent.getSessionID());
			start_new_message = FALSE;
		}

		msg->nextBlockFast(_PREHASH_ObjectData);
		msg->addU8Fast(_PREHASH_CacheMissType, CACHE_MISS_TYPE_CRC);
		msg->addU32Fast(_PREHASH_ID, mCacheMissCRC[i]);
		blocks++;

		if (blocks >= 255)
		{
			sendReliableMessage();
			start_new_message = TRUE;
			blocks = 0;
		}
	}

	// finish any pending message
	if (!start_new_message)
	{
		sendReliableMessage();
	}
	mCacheMissFull.reset();
	mCacheMissCRC.reset();

	mCacheDirty = TRUE ;
	// llinfos << "KILLDEBUG Sent cache miss full " << full_count << " crc " << crc_count << llendl;
	LLViewerStatsRecorder::instance().requestCacheMissesEvent(full_count + crc_count);
	LLViewerStatsRecorder::instance().log(0.2f);
}

void LLViewerRegion::dumpCache()
{
	const S32 BINS = 4;
	S32 hit_bin[BINS];
	S32 change_bin[BINS];

	S32 i;
	for (i = 0; i < BINS; ++i)
	{
		hit_bin[i] = 0;
		change_bin[i] = 0;
	}

	LLVOCacheEntry *entry;
	for(LLVOCacheEntry::vocache_entry_map_t::iterator iter = mImpl->mCacheMap.begin(); iter != mImpl->mCacheMap.end(); ++iter)
	{
		entry = iter->second ;

		S32 hits = entry->getHitCount();
		S32 changes = entry->getCRCChangeCount();

		hits = llclamp(hits, 0, BINS-1);
		changes = llclamp(changes, 0, BINS-1);

		hit_bin[hits]++;
		change_bin[changes]++;
	}

	llinfos << "Count " << mImpl->mCacheMap.size() << llendl;
	for (i = 0; i < BINS; i++)
	{
		llinfos << "Hits " << i << " " << hit_bin[i] << llendl;
	}
	for (i = 0; i < BINS; i++)
	{
		llinfos << "Changes " << i << " " << change_bin[i] << llendl;
	}
}

void LLViewerRegion::unpackRegionHandshake()
{
	LLMessageSystem *msg = gMessageSystem;

	U64 region_flags = 0;
	U64 region_protocols = 0;
	U8 sim_access;
	std::string sim_name;
	LLUUID sim_owner;
	BOOL is_estate_manager;
	F32 water_height;
	F32 billable_factor;
	LLUUID cache_id;

	msg->getU8		("RegionInfo", "SimAccess", sim_access);
	msg->getString	("RegionInfo", "SimName", sim_name);
	msg->getUUID	("RegionInfo", "SimOwner", sim_owner);
	msg->getBOOL	("RegionInfo", "IsEstateManager", is_estate_manager);
	msg->getF32		("RegionInfo", "WaterHeight", water_height);
	msg->getF32		("RegionInfo", "BillableFactor", billable_factor);
	msg->getUUID	("RegionInfo", "CacheID", cache_id );

	if (msg->has(_PREHASH_RegionInfo4))
	{
		msg->getU64Fast(_PREHASH_RegionInfo4, _PREHASH_RegionFlagsExtended, region_flags);
		msg->getU64Fast(_PREHASH_RegionInfo4, _PREHASH_RegionProtocols, region_protocols);
	}
	else
	{
		U32 flags = 0;
		msg->getU32Fast(_PREHASH_RegionInfo, _PREHASH_RegionFlags, flags);
		region_flags = flags;
	}

	setRegionFlags(region_flags);
	setRegionProtocols(region_protocols);
	setSimAccess(sim_access);
	setRegionNameAndZone(sim_name);
	setOwner(sim_owner);
	setIsEstateManager(is_estate_manager);
	setWaterHeight(water_height);
	setBillableFactor(billable_factor);
	setCacheID(cache_id);

	LLUUID region_id;
	msg->getUUID("RegionInfo2", "RegionID", region_id);
	setRegionID(region_id);
	
	// Retrieve the CR-53 (Homestead/Land SKU) information
	S32 classID = 0;
	S32 cpuRatio = 0;
	std::string coloName;
	std::string productSKU;
	std::string productName;

	// the only reasonable way to decide if we actually have any data is to
	// check to see if any of these fields have positive sizes
	if (msg->getSize("RegionInfo3", "ColoName") > 0 ||
	    msg->getSize("RegionInfo3", "ProductSKU") > 0 ||
	    msg->getSize("RegionInfo3", "ProductName") > 0)
	{
		msg->getS32     ("RegionInfo3", "CPUClassID",  classID);
		msg->getS32     ("RegionInfo3", "CPURatio",    cpuRatio);
		msg->getString  ("RegionInfo3", "ColoName",    coloName);
		msg->getString  ("RegionInfo3", "ProductSKU",  productSKU);
		msg->getString  ("RegionInfo3", "ProductName", productName);
		
		mClassID = classID;
		mCPURatio = cpuRatio;
		mColoName = coloName;
		mProductSKU = productSKU;
		mProductName = productName;
	}


	mCentralBakeVersion = region_protocols & 1; // was (S32)gSavedSettings.getBOOL("UseServerTextureBaking");
	LLVLComposition *compp = getComposition();
	if (compp)
	{
		LLUUID tmp_id;

		msg->getUUID("RegionInfo", "TerrainDetail0", tmp_id);
		compp->setDetailTextureID(0, tmp_id);
		msg->getUUID("RegionInfo", "TerrainDetail1", tmp_id);
		compp->setDetailTextureID(1, tmp_id);
		msg->getUUID("RegionInfo", "TerrainDetail2", tmp_id);
		compp->setDetailTextureID(2, tmp_id);
		msg->getUUID("RegionInfo", "TerrainDetail3", tmp_id);
		compp->setDetailTextureID(3, tmp_id);

		F32 tmp_f32;
		msg->getF32("RegionInfo", "TerrainStartHeight00", tmp_f32);
		compp->setStartHeight(0, tmp_f32);
		msg->getF32("RegionInfo", "TerrainStartHeight01", tmp_f32);
		compp->setStartHeight(1, tmp_f32);
		msg->getF32("RegionInfo", "TerrainStartHeight10", tmp_f32);
		compp->setStartHeight(2, tmp_f32);
		msg->getF32("RegionInfo", "TerrainStartHeight11", tmp_f32);
		compp->setStartHeight(3, tmp_f32);

		msg->getF32("RegionInfo", "TerrainHeightRange00", tmp_f32);
		compp->setHeightRange(0, tmp_f32);
		msg->getF32("RegionInfo", "TerrainHeightRange01", tmp_f32);
		compp->setHeightRange(1, tmp_f32);
		msg->getF32("RegionInfo", "TerrainHeightRange10", tmp_f32);
		compp->setHeightRange(2, tmp_f32);
		msg->getF32("RegionInfo", "TerrainHeightRange11", tmp_f32);
		compp->setHeightRange(3, tmp_f32);

		// If this is an UPDATE (params already ready, we need to regenerate
		// all of our terrain stuff, by
		if (compp->getParamsReady())
		{
			//this line creates frame stalls on region crossing and removing it appears to have no effect
			//getLand().dirtyAllPatches();
		}
		else
		{
			compp->setParamsReady();
		}
	}


	// Now that we have the name, we can load the cache file
	// off disk.
	loadObjectCache();

	// After loading cache, signal that simulator can start
	// sending data.
	// TODO: Send all upstream viewer->sim handshake info here.
	LLHost host = msg->getSender();
	msg->newMessage("RegionHandshakeReply");
	msg->nextBlock("AgentData");
	msg->addUUID("AgentID", gAgent.getID());
	msg->addUUID("SessionID", gAgent.getSessionID());
	msg->nextBlock("RegionInfo");
	msg->addU32("Flags", 0x0 );
	msg->sendReliable(host);
}

void LLViewerRegionImpl::buildCapabilityNames(LLSD& capabilityNames)
{
	capabilityNames.append("AgentState");
	capabilityNames.append("AttachmentResources");
	capabilityNames.append("AvatarPickerSearch");
	capabilityNames.append("CharacterProperties");
	capabilityNames.append("ChatSessionRequest");
	capabilityNames.append("CopyInventoryFromNotecard");
	capabilityNames.append("CreateInventoryCategory");
	capabilityNames.append("DispatchRegionInfo");
	capabilityNames.append("EnvironmentSettings");
	capabilityNames.append("EstateChangeInfo");
	capabilityNames.append("EventQueueGet");

	if (gSavedSettings.getBOOL("UseHTTPInventory"))
	{	
		capabilityNames.append("FetchLib2");
		capabilityNames.append("FetchLibDescendents2");
		capabilityNames.append("FetchInventory2");
		capabilityNames.append("FetchInventoryDescendents2");
		capabilityNames.append("IncrementCOFVersion");
	}

	capabilityNames.append("GetDisplayNames");
	capabilityNames.append("GetMesh");
	capabilityNames.append("GetObjectCost");
	capabilityNames.append("GetObjectPhysicsData");
	capabilityNames.append("GetTexture");
	capabilityNames.append("GroupMemberData");
	capabilityNames.append("GroupProposalBallot");
	capabilityNames.append("HomeLocation");
	capabilityNames.append("LandResources");
	capabilityNames.append("MapLayer");
	capabilityNames.append("MapLayerGod");
	capabilityNames.append("MeshUploadFlag");	
	capabilityNames.append("NavMeshGenerationStatus");
	capabilityNames.append("NewFileAgentInventory");
	capabilityNames.append("ObjectMedia");
	capabilityNames.append("ObjectMediaNavigate");
	capabilityNames.append("ObjectNavMeshProperties");
	capabilityNames.append("ParcelPropertiesUpdate");
	capabilityNames.append("ParcelVoiceInfoRequest");
	capabilityNames.append("ProductInfoRequest");
	capabilityNames.append("ProvisionVoiceAccountRequest");
	capabilityNames.append("RemoteParcelRequest");
	capabilityNames.append("RenderMaterials");
	capabilityNames.append("RequestTextureDownload");
	capabilityNames.append("ResourceCostSelected");
	capabilityNames.append("RetrieveNavMeshSrc");
	capabilityNames.append("SearchStatRequest");
	capabilityNames.append("SearchStatTracking");
	capabilityNames.append("SendPostcard");
	capabilityNames.append("SendUserReport");
	capabilityNames.append("SendUserReportWithScreenshot");
	capabilityNames.append("ServerReleaseNotes");
	capabilityNames.append("SetDisplayName");
	capabilityNames.append("SimConsoleAsync");
	capabilityNames.append("SimulatorFeatures");
	capabilityNames.append("StartGroupProposal");
	capabilityNames.append("TerrainNavMeshProperties");
	capabilityNames.append("TextureStats");
	capabilityNames.append("UntrustedSimulatorMessage");
	capabilityNames.append("UpdateAgentInformation");
	capabilityNames.append("UpdateAgentLanguage");
	capabilityNames.append("UpdateAvatarAppearance");
	capabilityNames.append("UpdateGestureAgentInventory");
	capabilityNames.append("UpdateGestureTaskInventory");
	capabilityNames.append("UpdateNotecardAgentInventory");
	capabilityNames.append("UpdateNotecardTaskInventory");
	capabilityNames.append("UpdateScriptAgent");
	capabilityNames.append("UpdateScriptTask");
	capabilityNames.append("UploadBakedTexture");
	capabilityNames.append("ViewerMetrics");
	capabilityNames.append("ViewerStartAuction");
	capabilityNames.append("ViewerStats");

	// Please add new capabilities alphabetically to reduce
	// merge conflicts.
}

void LLViewerRegion::setSeedCapability(const std::string& url)
{
	if (getCapability("Seed") == url)
<<<<<<< HEAD
    {
		// llwarns << "Ignoring duplicate seed capability" << llendl;
=======
    {	
		//llwarns << "Ignoring duplicate seed capability" << llendl;
>>>>>>> 1beb15c9
		//Instead of just returning we build up a second set of seed caps and compare them 
		//to the "original" seed cap received and determine why there is problem!
		LLSD capabilityNames = LLSD::emptyArray();
		mImpl->buildCapabilityNames( capabilityNames );
		LLHTTPClient::post( url, capabilityNames, BaseCapabilitiesCompleteTracker::build(getHandle() ),
							LLSD(), CAP_REQUEST_TIMEOUT );
		return;
    }
	
	delete mImpl->mEventPoll;
	mImpl->mEventPoll = NULL;
	
	mImpl->mCapabilities.clear();
	setCapability("Seed", url);

	LLSD capabilityNames = LLSD::emptyArray();
	mImpl->buildCapabilityNames(capabilityNames);

	llinfos << "posting to seed " << url << llendl;

	S32 id = ++mImpl->mHttpResponderID;
	LLHTTPClient::post(url, capabilityNames, 
						BaseCapabilitiesComplete::build(getHandle(), id),
						LLSD(), CAP_REQUEST_TIMEOUT);
}

S32 LLViewerRegion::getNumSeedCapRetries()
{
	return mImpl->mSeedCapAttempts;
}

void LLViewerRegion::failedSeedCapability()
{
	// Should we retry asking for caps?
	mImpl->mSeedCapAttempts++;
	std::string url = getCapability("Seed");
	if ( url.empty() )
	{
		LL_WARNS2("AppInit", "Capabilities") << "Failed to get seed capabilities, and can not determine url for retries!" << LL_ENDL;
		return;
	}
	// After a few attempts, continue login.  We will keep trying once in-world:
	if ( mImpl->mSeedCapAttempts >= mImpl->mSeedCapMaxAttemptsBeforeLogin &&
		 STATE_SEED_GRANTED_WAIT == LLStartUp::getStartupState() )
	{
		LLStartUp::setStartupState( STATE_SEED_CAP_GRANTED );
	}

	if ( mImpl->mSeedCapAttempts < mImpl->mSeedCapMaxAttempts)
	{
		LLSD capabilityNames = LLSD::emptyArray();
		mImpl->buildCapabilityNames(capabilityNames);

		llinfos << "posting to seed " << url << " (retry " 
				<< mImpl->mSeedCapAttempts << ")" << llendl;

		S32 id = ++mImpl->mHttpResponderID;
		LLHTTPClient::post(url, capabilityNames, 
						BaseCapabilitiesComplete::build(getHandle(), id),
						LLSD(), CAP_REQUEST_TIMEOUT);
	}
	else
	{
		// *TODO: Give a user pop-up about this error?
		LL_WARNS2("AppInit", "Capabilities") << "Failed to get seed capabilities from '" << url << "' after " << mImpl->mSeedCapAttempts << " attempts.  Giving up!" << LL_ENDL;
	}
}

class SimulatorFeaturesReceived : public LLHTTPClient::Responder
{
	LOG_CLASS(SimulatorFeaturesReceived);
public:
    SimulatorFeaturesReceived(const std::string& retry_url, U64 region_handle, 
			S32 attempt = 0, S32 max_attempts = MAX_CAP_REQUEST_ATTEMPTS)
	: mRetryURL(retry_url), mRegionHandle(region_handle), mAttempt(attempt), mMaxAttempts(max_attempts)
    { }
	
	
    void errorWithContent(U32 statusNum, const std::string& reason, const LLSD& content)
    {
		LL_WARNS2("AppInit", "SimulatorFeatures") << "[status:" << statusNum << "]: " << content << LL_ENDL;
		retry();
    }

    void result(const LLSD& content)
    {
		LLViewerRegion *regionp = LLWorld::getInstance()->getRegionFromHandle(mRegionHandle);
		if(!regionp) //region is removed or responder is not created.
		{
			LL_WARNS2("AppInit", "SimulatorFeatures") << "Received results for region that no longer exists!" << LL_ENDL;
			return ;
		}
		
		regionp->setSimulatorFeatures(content);
	}

private:
	void retry()
	{
		if (mAttempt < mMaxAttempts)
		{
			mAttempt++;
			LL_WARNS2("AppInit", "SimulatorFeatures") << "Re-trying '" << mRetryURL << "'.  Retry #" << mAttempt << LL_ENDL;
			LLHTTPClient::get(mRetryURL, new SimulatorFeaturesReceived(*this), LLSD(), CAP_REQUEST_TIMEOUT);
		}
	}
	
	std::string mRetryURL;
	U64 mRegionHandle;
	S32 mAttempt;
	S32 mMaxAttempts;
};


void LLViewerRegion::setCapability(const std::string& name, const std::string& url)
{
	if(name == "EventQueueGet")
	{
		delete mImpl->mEventPoll;
		mImpl->mEventPoll = NULL;
		mImpl->mEventPoll = new LLEventPoll(url, getHost());
	}
	else if(name == "UntrustedSimulatorMessage")
	{
		LLHTTPSender::setSender(mImpl->mHost, new LLCapHTTPSender(url));
	}
	else if (name == "SimulatorFeatures")
	{
		// kick off a request for simulator features
		LLHTTPClient::get(url, new SimulatorFeaturesReceived(url, getHandle()), LLSD(), CAP_REQUEST_TIMEOUT);
	}
	else
	{
		mImpl->mCapabilities[name] = url;
		if(name == "GetTexture")
		{
			mHttpUrl = url ;
		}
	}
}

void LLViewerRegion::setCapabilityDebug(const std::string& name, const std::string& url)
{
	mImpl->mSecondCapabilitiesTracker[name] = url;
}

bool LLViewerRegion::isSpecialCapabilityName(const std::string &name)
{
	return name == "EventQueueGet" || name == "UntrustedSimulatorMessage";
}

std::string LLViewerRegion::getCapability(const std::string& name) const
{
	if (!capabilitiesReceived() && (name!=std::string("Seed")) && (name!=std::string("ObjectMedia")))
	{
		llwarns << "getCapability called before caps received" << llendl;
	}
	
	CapabilityMap::const_iterator iter = mImpl->mCapabilities.find(name);
	if(iter == mImpl->mCapabilities.end())
	{
		return "";
	}

	return iter->second;
}

bool LLViewerRegion::capabilitiesReceived() const
{
	return mCapabilitiesReceived;
}

void LLViewerRegion::setCapabilitiesReceived(bool received)
{
	mCapabilitiesReceived = received;

	// Tell interested parties that we've received capabilities,
	// so that they can safely use getCapability().
	if (received)
	{
		mCapabilitiesReceivedSignal(getRegionID());

		// This is a single-shot signal. Forget callbacks to save resources.
		mCapabilitiesReceivedSignal.disconnect_all_slots();
	}
}

boost::signals2::connection LLViewerRegion::setCapabilitiesReceivedCallback(const caps_received_signal_t::slot_type& cb)
{
	return mCapabilitiesReceivedSignal.connect(cb);
}

void LLViewerRegion::logActiveCapabilities() const
{
	int count = 0;
	CapabilityMap::const_iterator iter;
	for (iter = mImpl->mCapabilities.begin(); iter != mImpl->mCapabilities.end(); ++iter, ++count)
	{
		if (!iter->second.empty())
		{
			llinfos << iter->first << " URL is " << iter->second << llendl;
		}
	}
	llinfos << "Dumped " << count << " entries." << llendl;
}

LLSpatialPartition* LLViewerRegion::getSpatialPartition(U32 type)
{
	if (type < mImpl->mObjectPartition.size())
	{
		return mImpl->mObjectPartition[type];
	}
	return NULL;
}

// the viewer can not yet distinquish between normal- and estate-owned objects
// so we collapse these two bits and enable the UI if either are set
const U64 ALLOW_RETURN_ENCROACHING_OBJECT = REGION_FLAGS_ALLOW_RETURN_ENCROACHING_OBJECT
											| REGION_FLAGS_ALLOW_RETURN_ENCROACHING_ESTATE_OBJECT;

bool LLViewerRegion::objectIsReturnable(const LLVector3& pos, const std::vector<LLBBox>& boxes) const
{
	return (mParcelOverlay != NULL)
		&& (mParcelOverlay->isOwnedSelf(pos)
			|| mParcelOverlay->isOwnedGroup(pos)
			|| (getRegionFlag(ALLOW_RETURN_ENCROACHING_OBJECT)
				&& mParcelOverlay->encroachesOwned(boxes)) );
}

bool LLViewerRegion::childrenObjectReturnable( const std::vector<LLBBox>& boxes ) const
{
	bool result = false;
	result = ( mParcelOverlay && mParcelOverlay->encroachesOnUnowned( boxes ) ) ? 1 : 0;
	return result;
}

bool LLViewerRegion::objectsCrossParcel(const std::vector<LLBBox>& boxes) const
{
	return mParcelOverlay && mParcelOverlay->encroachesOnNearbyParcel(boxes);
}

void LLViewerRegion::getNeighboringRegions( std::vector<LLViewerRegion*>& uniqueRegions )
{
	mImpl->mLandp->getNeighboringRegions( uniqueRegions );
}
void LLViewerRegion::getNeighboringRegionsStatus( std::vector<S32>& regions )
{
	mImpl->mLandp->getNeighboringRegionsStatus( regions );
}
void LLViewerRegion::showReleaseNotes()
{
	std::string url = this->getCapability("ServerReleaseNotes");

	if (url.empty()) {
		// HACK haven't received the capability yet, we'll wait until
		// it arives.
		mReleaseNotesRequested = TRUE;
		return;
	}

	LLWeb::loadURL(url);
	mReleaseNotesRequested = FALSE;
}

std::string LLViewerRegion::getDescription() const
{
    return stringize(*this);
}

bool LLViewerRegion::meshUploadEnabled() const
{
	return (mSimulatorFeatures.has("MeshUploadEnabled") &&
		mSimulatorFeatures["MeshUploadEnabled"].asBoolean());
}

bool LLViewerRegion::meshRezEnabled() const
{
	return (mSimulatorFeatures.has("MeshRezEnabled") &&
				mSimulatorFeatures["MeshRezEnabled"].asBoolean());
}

bool LLViewerRegion::dynamicPathfindingEnabled() const
{
	return ( mSimulatorFeatures.has("DynamicPathfindingEnabled") &&
			 mSimulatorFeatures["DynamicPathfindingEnabled"].asBoolean());
}
<|MERGE_RESOLUTION|>--- conflicted
+++ resolved
@@ -143,11 +143,7 @@
 
 	CapabilityMap mCapabilities;
 	CapabilityMap mSecondCapabilitiesTracker; 
-<<<<<<< HEAD
-	
-=======
-
->>>>>>> 1beb15c9
+
 	LLEventPoll* mEventPoll;
 
 	S32 mSeedCapMaxAttempts;
@@ -1659,13 +1655,8 @@
 void LLViewerRegion::setSeedCapability(const std::string& url)
 {
 	if (getCapability("Seed") == url)
-<<<<<<< HEAD
-    {
-		// llwarns << "Ignoring duplicate seed capability" << llendl;
-=======
     {	
 		//llwarns << "Ignoring duplicate seed capability" << llendl;
->>>>>>> 1beb15c9
 		//Instead of just returning we build up a second set of seed caps and compare them 
 		//to the "original" seed cap received and determine why there is problem!
 		LLSD capabilityNames = LLSD::emptyArray();
