--- conflicted
+++ resolved
@@ -105,19 +105,6 @@
 	mRecording(&get_frame_recording()),
 	mPauseHistory(false)
 {
-<<<<<<< HEAD
-	mDisplayMode = 0;
-	mAvgCountTotal = 0;
-	mMaxCountTotal = 0;
-	mDisplayCenter = ALIGN_CENTER;
-	mDisplayCalls = 0;
-	mDisplayHz = 0;
-	mScrollIndex = 0;
-	mHoverID = NULL;
-	mHoverBarIndex = -1;
-	FTV_NUM_TIMERS = LLFastTimer::NamedTimer::instanceCount();
-	mPrintStats = -1;	
-=======
 	mTimerBars = new std::vector<TimerBar>[MAX_VISIBLE_HISTORY + 1];
 }
 
@@ -129,7 +116,6 @@
 	}
 	mRecording = NULL;
 	delete [] mTimerBars;
->>>>>>> 368dd542
 }
 
 void LLFastTimerView::onPause()
@@ -209,11 +195,7 @@
 
 BOOL LLFastTimerView::handleDoubleClick(S32 x, S32 y, MASK mask)
 {
-<<<<<<< HEAD
-	for(timer_tree_iterator_t it = begin_timer_tree(getFrameTimer());
-=======
 	for(timer_tree_iterator_t it = begin_timer_tree(FTM_FRAME);
->>>>>>> 368dd542
 		it != end_timer_tree();
 		++it)
 	{
@@ -302,11 +284,7 @@
 		}
 
 		S32 i = 0;
-<<<<<<< HEAD
-		for(timer_tree_iterator_t it = begin_timer_tree(getFrameTimer());
-=======
 		for(timer_tree_iterator_t it = begin_timer_tree(FTM_FRAME);
->>>>>>> 368dd542
 			it != end_timer_tree();
 			++it, ++i)
 		{
@@ -416,52 +394,13 @@
 void LLFastTimerView::draw()
 {
 	LLFastTimer t(FTM_RENDER_TIMER);
-
+	
 	generateUniqueColors();
 
 	// Draw the window background
 	gGL.getTexUnit(0)->unbind(LLTexUnit::TT_TEXTURE);
-<<<<<<< HEAD
-	gl_rect_2d(0, getRect().getHeight(), getRect().getWidth(), 0, LLColor4(0.f, 0.f, 0.f, 0.25f));
+	gl_rect_2d(getLocalRect(), LLColor4(0.f, 0.f, 0.f, 0.25f));
 	
-	S32 xleft = margin;
-	S32 ytop = margin;
-	
-	// Draw some help
-	{
-		
-		x = xleft;
-		y = height - ytop;
-		texth = (S32)LLFontGL::getFontMonospace()->getLineHeight();
-
-		char modedesc[][32] = {
-			"2 x Average ",
-			"Max         ",
-			"Recent Max  ",
-			"100 ms      "
-		};
-		char centerdesc[][32] = {
-			"Left      ",
-			"Centered  ",
-			"Ordered   "
-		};
-
-		tdesc = llformat("Full bar = %s [Click to pause/reset] [SHIFT-Click to toggle]",modedesc[mDisplayMode]);
-		LLFontGL::getFontMonospace()->renderUTF8(tdesc, 0, x, y, LLColor4::white, LLFontGL::LEFT, LLFontGL::TOP);
-		textw = LLFontGL::getFontMonospace()->getWidth(tdesc);
-
-		x = xleft, y -= (texth + 2);
-		tdesc = llformat("Justification = %s [CTRL-Click to toggle]",centerdesc[mDisplayCenter]);
-		LLFontGL::getFontMonospace()->renderUTF8(tdesc, 0, x, y, LLColor4::white, LLFontGL::LEFT, LLFontGL::TOP);
-		y -= (texth + 2);
-
-		LLFontGL::getFontMonospace()->renderUTF8(std::string("[Right-Click log selected] [ALT-Click toggle counts] [ALT-SHIFT-Click sub hidden]"),
-										 0, x, y, LLColor4::white, LLFontGL::LEFT, LLFontGL::TOP);
-		y -= (texth + 2);
-	}
-=======
-	gl_rect_2d(getLocalRect(), LLColor4(0.f, 0.f, 0.f, 0.25f));
-
 	S32 y = drawHelp(getRect().getHeight() - MARGIN);
 	drawLegend(y - ((S32)LLFontGL::getFontMonospace()->getLineHeight() + 2));
 
@@ -472,7 +411,6 @@
 	mBarRect.mTop = y;
 	mBarRect.mRight = getRect().getWidth() - MARGIN;
 	mBarRect.mBottom = MARGIN + LINE_GRAPH_HEIGHT;
->>>>>>> 368dd542
 
 	drawBars();
 	drawLineGraph();
@@ -491,33 +429,21 @@
 	return 0.0;
 }
 
-<<<<<<< HEAD
-	sTimerColors[&getFrameTimer()] = LLColor4::grey;
-=======
 void saveChart(const std::string& label, const char* suffix, LLImageRaw* scratch)
 {
 	//read result back into raw image
 	glReadPixels(0, 0, 1024, 512, GL_RGB, GL_UNSIGNED_BYTE, scratch->getData());
->>>>>>> 368dd542
 
 	//write results to disk
 	LLPointer<LLImagePNG> result = new LLImagePNG();
 	result->encode(scratch, 0.f);
 
-<<<<<<< HEAD
-	for (timer_tree_iterator_t it = begin_timer_tree(getFrameTimer());
-		it != timer_tree_iterator_t();
-		++it)
-	{
-		LLFastTimer::NamedTimer* idp = (*it);
-=======
 	std::string ext = result->getExtension();
 	std::string filename = llformat("%s_%s.%s", label.c_str(), suffix, ext.c_str());
 	
 	std::string out_file = gDirUtilp->getExpandedFilename(LL_PATH_LOGS, filename);
 	result->save(out_file);
 }
->>>>>>> 368dd542
 
 //static
 void LLFastTimerView::exportCharts(const std::string& base, const std::string& target)
@@ -531,22 +457,10 @@
 
 	LLSD base_data;
 
-<<<<<<< HEAD
-	const S32 LEGEND_WIDTH = 220;
-	{
-		LLLocalClipRect clip(LLRect(margin, y, LEGEND_WIDTH, margin));
-		S32 cur_line = 0;
-		ft_display_idx.clear();
-		std::map<LLFastTimer::NamedTimer*, S32> display_line;
-		for (timer_tree_iterator_t it = begin_timer_tree(getFrameTimer());
-			it != timer_tree_iterator_t();
-			++it)
-=======
 	{ //read base log into memory
 		S32 i = 0;
 		std::ifstream is(base.c_str());
 		while (!is.eof() && LLSDSerialize::fromXML(cur, is))
->>>>>>> 368dd542
 		{
 			base_data[i++] = cur;
 		}
@@ -580,23 +494,11 @@
 		cur_total_time += cur_data[i]["Total"]["Time"].asReal();
 	}
 
-<<<<<<< HEAD
-			x += dx;
-			BOOL is_child_of_hover_item = (idp == mHoverID);
-			LLFastTimer::NamedTimer* next_parent = idp->getParent();
-			while(!is_child_of_hover_item && next_parent)
-			{
-				is_child_of_hover_item = (mHoverID == next_parent);
-				if (next_parent->getParent() == next_parent) break;
-				next_parent = next_parent->getParent();
-			}
-=======
 	LLSD::Real base_total_time = 0.0;
 	for (U32 i = 0; i < base_data.size(); ++i)
 	{
 		base_total_time += base_data[i]["Total"]["Time"].asReal();
 	}
->>>>>>> 368dd542
 
 	//allocate raw scratch space
 	LLPointer<LLImageRaw> scratch = new LLImageRaw(1024, 512, 3);
@@ -630,12 +532,8 @@
 
 		for (U32 i = 0; i < cur_data.size(); ++i)
 		{
-<<<<<<< HEAD
-			U64 ticks = getFrameTimer().getHistoricalCount(mScrollIndex);
-=======
 			LLSD::Real time = cur_data[i][label]["Time"].asReal();
 			LLSD::Integer calls = cur_data[i][label]["Calls"].asInteger();
->>>>>>> 368dd542
 
 			LLSD::Real execution = 0.0;
 			if (calls > 0)
@@ -678,16 +576,6 @@
 		{ 
 			ll_remove_outliers(base_times, 1.f);
 		}
-<<<<<<< HEAD
-		else if (mDisplayMode == 2)
-		{
-			// Calculate the max total ticks for the current history
-			totalticks = 0;
-			for (S32 j=0; j<histmax; j++)
-			{
-				U64 ticks = getFrameTimer().getHistoricalCount(j);
-=======
->>>>>>> 368dd542
 
 		if (base_execution.size() > OUTLIER_CUTOFF)
 		{ 
@@ -760,111 +648,12 @@
 			gGL.flush();
 		}
 
-<<<<<<< HEAD
-			S32 i = 0;
-			for(timer_tree_iterator_t it = begin_timer_tree(getFrameTimer());
-				it != end_timer_tree();
-				++it, ++i)
-			{
-				LLFastTimer::NamedTimer* idp = (*it);
-				F32 frac = tidx == -1
-					? (F32)idp->getCountAverage() / (F32)totalticks 
-					: (F32)idp->getHistoricalCount(tidx) / (F32)totalticks;
-		
-				dx = llround(frac * (F32)barw);
-				S32 prev_delta_x = deltax.empty() ? 0 : deltax.back();
-				deltax.push_back(dx);
-				
-				int level = idp->getDepth() - 1;
-				
-				while ((S32)xpos.size() > level + 1)
-				{
-					xpos.pop_back();
-				}
-				left = xpos.back();
-				
-				if (level == 0)
-				{
-					sublevel_left[level] = xleft;
-					sublevel_dx[level] = dx;
-					sublevel_right[level] = sublevel_left[level] + sublevel_dx[level];
-				}
-				else if (prev_id && prev_id->getDepth() < idp->getDepth())
-				{
-					U64 sublevelticks = 0;
-
-					for (LLFastTimer::NamedTimer::child_const_iter it = prev_id->beginChildren();
-						it != prev_id->endChildren();
-						++it)
-					{
-						sublevelticks += (tidx == -1)
-							? (*it)->getCountAverage() 
-							: (*it)->getHistoricalCount(tidx);
-					}
-
-					F32 subfrac = (F32)sublevelticks / (F32)totalticks;
-					sublevel_dx[level] = (int)(subfrac * (F32)barw + .5f);
-
-					if (mDisplayCenter == ALIGN_CENTER)
-					{
-						left += (prev_delta_x - sublevel_dx[level])/2;
-					}
-					else if (mDisplayCenter == ALIGN_RIGHT)
-					{
-						left += (prev_delta_x - sublevel_dx[level]);
-					}
-
-					sublevel_left[level] = left;
-					sublevel_right[level] = sublevel_left[level] + sublevel_dx[level];
-				}				
-
-				right = left + dx;
-				xpos.back() = right;
-				xpos.push_back(left);
-				
-				mBarStart.back().push_back(left);
-				mBarEnd.back().push_back(right);
-
-				top = y;
-				bottom = y - barh;
-
-				if (right > left)
-				{
-					//U32 rounded_edges = 0;
-					LLColor4 color = sTimerColors[idp];//*ft_display_table[i].color;
-					S32 scale_offset = 0;
-
-					BOOL is_child_of_hover_item = (idp == mHoverID);
-					LLFastTimer::NamedTimer* next_parent = idp->getParent();
-					while(!is_child_of_hover_item && next_parent)
-					{
-						is_child_of_hover_item = (mHoverID == next_parent);
-						if (next_parent->getParent() == next_parent) break;
-						next_parent = next_parent->getParent();
-					}
-
-					if (idp == mHoverID)
-					{
-						scale_offset = llfloor(sinf(mHighlightTimer.getElapsedTimeF32() * 6.f) * 3.f);
-						//color = lerp(color, LLColor4::black, -0.4f);
-					}
-					else if (mHoverID != NULL && !is_child_of_hover_item)
-					{
-						color = lerp(color, LLColor4::grey, 0.8f);
-					}
-
-					gGL.color4fv(color.mV);
-					F32 start_fragment = llclamp((F32)(left - sublevel_left[level]) / (F32)sublevel_dx[level], 0.f, 1.f);
-					F32 end_fragment = llclamp((F32)(right - sublevel_left[level]) / (F32)sublevel_dx[level], 0.f, 1.f);
-					gl_segmented_rect_2d_fragment_tex(sublevel_left[level], top - level + scale_offset, sublevel_right[level], bottom + level - scale_offset, box_imagep->getTextureWidth(), box_imagep->getTextureHeight(), 16, start_fragment, end_fragment);
-=======
 		saveChart(label, "time", scratch);
 		
 		//======================================
 		// calls
 		//======================================
 		buffer.clear();
->>>>>>> 368dd542
 
 		last_p.clear();
 
@@ -887,23 +676,7 @@
 			gGL.color3fv(cur_col.mV);
 			last_p.clear();
 
-<<<<<<< HEAD
-					gGL.color4f(0.5f,0.5f,0.5f,1);
-				
-					gGL.begin(LLRender::LINES);
-					gGL.vertex2i((S32)bar, mGraphRect.mBottom);
-					gGL.vertex2i((S32)bar, mGraphRect.mTop);
-					gGL.end();
-				}
-			}
-			
-			U64 cur_max = 0;
-			for(timer_tree_iterator_t it = begin_timer_tree(getFrameTimer());
-				it != end_timer_tree();
-				++it)
-=======
 			for (U32 i = 0; i < cur_calls.size(); ++i)
->>>>>>> 368dd542
 			{
 				gGL.begin(LLRender::TRIANGLE_STRIP);
 				gGL.vertex3f(last_p.mV[0], 0.f, 0.f);
@@ -944,19 +717,8 @@
 			count++;
 		}
 
-<<<<<<< HEAD
-	// Output stats for clicked bar to log
-	if (mPrintStats >= 0)
-	{
-		std::string legend_stat;
-		bool first = true;
-		for(timer_tree_iterator_t it = begin_timer_tree(getFrameTimer());
-			it != end_timer_tree();
-			++it)
-=======
 		last_p.clear();
 				
->>>>>>> 368dd542
 		{
 			LLGLEnable blend(GL_BLEND);
 			gGL.color3fv(cur_col.mV);
@@ -978,13 +740,6 @@
 			gGL.flush();
 		}
 
-<<<<<<< HEAD
-		std::string timer_stat;
-		first = true;
-		for(timer_tree_iterator_t it = begin_timer_tree(getFrameTimer());
-			it != end_timer_tree();
-			++it)
-=======
 		saveChart(label, "execution", scratch);
 	}
 
@@ -1012,7 +767,6 @@
 	while (!is.eof() && LLSDSerialize::fromXML(cur, is))
 	{
 		for (LLSD::map_iterator iter = cur.beginMap(); iter != cur.endMap(); ++iter)
->>>>>>> 368dd542
 		{
 			std::string label = iter->first;
 
@@ -1840,20 +1594,6 @@
 			bar_index = drawBar(*it, timer_bar.mChildrenRect, bars, bar_index, bar_image);
 		}
 	}
-<<<<<<< HEAD
-}
-void	LLFastTimerView::onClickCloseBtn()
-{
-	setVisible(false);
-}
-
-LLFastTimer::NamedTimer& LLFastTimerView::getFrameTimer()
-{
-	return FTM_FRAME.getNamedTimer();
-}
-
-=======
 
 	return bar_index;
-}
->>>>>>> 368dd542
+}