/** 
 * @file llfasttimerview.cpp
 * @brief LLFastTimerView class implementation
 *
 * $LicenseInfo:firstyear=2004&license=viewerlgpl$
 * Second Life Viewer Source Code
 * Copyright (C) 2010, Linden Research, Inc.
 * 
 * This library is free software; you can redistribute it and/or
 * modify it under the terms of the GNU Lesser General Public
 * License as published by the Free Software Foundation;
 * version 2.1 of the License only.
 * 
 * This library is distributed in the hope that it will be useful,
 * but WITHOUT ANY WARRANTY; without even the implied warranty of
 * MERCHANTABILITY or FITNESS FOR A PARTICULAR PURPOSE.  See the GNU
 * Lesser General Public License for more details.
 * 
 * You should have received a copy of the GNU Lesser General Public
 * License along with this library; if not, write to the Free Software
 * Foundation, Inc., 51 Franklin Street, Fifth Floor, Boston, MA  02110-1301  USA
 * 
 * Linden Research, Inc., 945 Battery Street, San Francisco, CA  94111  USA
 * $/LicenseInfo$
 */

#include "llviewerprecompiledheaders.h"

#include "llfasttimerview.h"

#include "llviewerwindow.h"
#include "llrect.h"
#include "llcombobox.h"
#include "llerror.h"
#include "llgl.h"
#include "llimagepng.h"
#include "llrender.h"
#include "llrendertarget.h"
#include "lllocalcliprect.h"
#include "lllayoutstack.h"
#include "llmath.h"
#include "llfontgl.h"
#include "llsdserialize.h"
#include "lltooltip.h"
#include "llbutton.h"

#include "llappviewer.h"
#include "llviewertexturelist.h"
#include "llui.h"
#include "llviewercontrol.h"

#include "llfasttimer.h"
#include "lltreeiterators.h"
#include "llmetricperformancetester.h"
#include "llviewerstats.h"

//////////////////////////////////////////////////////////////////////////////

using namespace LLTrace;

static const S32 MAX_VISIBLE_HISTORY = 12;
static const S32 LINE_GRAPH_HEIGHT = 240;
static const S32 MIN_BAR_HEIGHT = 3;
static const S32 RUNNING_AVERAGE_WIDTH = 100;
static const S32 NUM_FRAMES_HISTORY = 200;

std::vector<BlockTimerStatHandle*> ft_display_idx; // line of table entry for display purposes (for collapse)

BOOL LLFastTimerView::sAnalyzePerformance = FALSE;

S32 get_depth(const BlockTimerStatHandle* blockp)
{
	S32 depth = 0;
	BlockTimerStatHandle* timerp = blockp->getParent();
	while(timerp)
	{
		depth++;
		if (timerp->getParent() == timerp) break;
		timerp = timerp->getParent();
	}
	return depth;
}

LLFastTimerView::LLFastTimerView(const LLSD& key)
:	LLFloater(key),
	mHoverTimer(NULL),
	mDisplayMode(0),
	mDisplayType(DISPLAY_TIME),
	mScrollIndex(0),
	mHoverID(NULL),
	mHoverBarIndex(-1),
	mStatsIndex(-1),
	mPauseHistory(false),
	mRecording(NUM_FRAMES_HISTORY)
{
	mTimerBarRows.resize(NUM_FRAMES_HISTORY);
}

LLFastTimerView::~LLFastTimerView()
{
}

void LLFastTimerView::onPause()
{
	setPauseState(!mPauseHistory);
}

void LLFastTimerView::setPauseState(bool pause_state)
{
	if (pause_state == mPauseHistory) return;

	// reset scroll to bottom when unpausing
	if (!pause_state)
	{
		
		getChild<LLButton>("pause_btn")->setLabel(getString("pause"));
	}
	else
	{
		mScrollIndex = 0;

		getChild<LLButton>("pause_btn")->setLabel(getString("run"));
	}

	mPauseHistory = pause_state;
}

BOOL LLFastTimerView::postBuild()
{
	LLButton& pause_btn = getChildRef<LLButton>("pause_btn");
	
	pause_btn.setCommitCallback(boost::bind(&LLFastTimerView::onPause, this));
	return TRUE;
}

BOOL LLFastTimerView::handleRightMouseDown(S32 x, S32 y, MASK mask)
{
	if (mHoverTimer )
	{
		// right click collapses timers
		if (!mHoverTimer->getTreeNode().mCollapsed)
		{
			mHoverTimer->getTreeNode().mCollapsed = true;
		}
		else if (mHoverTimer->getParent())
		{
			mHoverTimer->getParent()->getTreeNode().mCollapsed = true;
		}
		return TRUE;
	}
	else if (mBarRect.pointInRect(x, y))
	{
		S32 bar_idx = MAX_VISIBLE_HISTORY - ((y - mBarRect.mBottom) * (MAX_VISIBLE_HISTORY + 2) / mBarRect.getHeight());
		bar_idx = llclamp(bar_idx, 0, MAX_VISIBLE_HISTORY);
		mStatsIndex = mScrollIndex + bar_idx;
		return TRUE;
	}
	return LLFloater::handleRightMouseDown(x, y, mask);
}

BlockTimerStatHandle* LLFastTimerView::getLegendID(S32 y)
{
	S32 idx = (mLegendRect.mTop - y) / (LLFontGL::getFontMonospace()->getLineHeight() + 2);

	if (idx >= 0 && idx < (S32)ft_display_idx.size())
	{
		return ft_display_idx[idx];
	}
	
	return NULL;
}

BOOL LLFastTimerView::handleDoubleClick(S32 x, S32 y, MASK mask)
{
	for(LLTrace::block_timer_tree_df_iterator_t it = LLTrace::begin_block_timer_tree_df(FTM_FRAME);
		it != LLTrace::end_block_timer_tree_df();
		++it)
	{
		(*it)->getTreeNode().mCollapsed = false;
	}
	return TRUE;
}

BOOL LLFastTimerView::handleMouseDown(S32 x, S32 y, MASK mask)
{
	if (x < mBarRect.mLeft) 
	{
		BlockTimerStatHandle* idp = getLegendID(y);
		if (idp)
		{
			idp->getTreeNode().mCollapsed = !idp->getTreeNode().mCollapsed;
		}
	}
	else if (mHoverTimer)
	{
		//left click drills down by expanding timers
		mHoverTimer->getTreeNode().mCollapsed = false;
	}
	else if (mGraphRect.pointInRect(x, y))
	{
		gFocusMgr.setMouseCapture(this);
		return TRUE;
	}

	return LLFloater::handleMouseDown(x, y, mask);
}

BOOL LLFastTimerView::handleMouseUp(S32 x, S32 y, MASK mask)
{
	if (hasMouseCapture())
	{
		gFocusMgr.setMouseCapture(NULL);
	}
	return LLFloater::handleMouseUp(x, y, mask);;
}

BOOL LLFastTimerView::handleHover(S32 x, S32 y, MASK mask)
{
	if (hasMouseCapture())
	{
		F32 lerp = llclamp(1.f - (F32) (x - mGraphRect.mLeft) / (F32) mGraphRect.getWidth(), 0.f, 1.f);
		mScrollIndex = ll_round( lerp * (F32)(mRecording.getNumRecordedPeriods() - MAX_VISIBLE_HISTORY));
		mScrollIndex = llclamp(	mScrollIndex, 0, (S32)mRecording.getNumRecordedPeriods());
		return TRUE;
	}
	mHoverTimer = NULL;
	mHoverID = NULL;

	if(mPauseHistory && mBarRect.pointInRect(x, y))
	{
		//const S32 bars_top = mBarRect.mTop;
		const S32 bars_top = mBarRect.mTop - ((S32)LLFontGL::getFontMonospace()->getLineHeight() + 4);

		mHoverBarIndex = llmin((bars_top - y) / (mBarRect.getHeight() / (MAX_VISIBLE_HISTORY + 2)) - 1,
								(S32)mRecording.getNumRecordedPeriods() - 1,
								MAX_VISIBLE_HISTORY);
		if (mHoverBarIndex == 0)
		{
			return TRUE;
		}
		else if (mHoverBarIndex < 0)
		{
			mHoverBarIndex = 0;
		}

		TimerBarRow& row = mHoverBarIndex == 0 ? mAverageTimerRow : mTimerBarRows[mScrollIndex + mHoverBarIndex - 1];

		TimerBar* hover_bar = NULL;
		F32Seconds mouse_time_offset = ((F32)(x - mBarRect.mLeft) / (F32)mBarRect.getWidth()) * mTotalTimeDisplay;
		for (int bar_index = 0, end_index = LLTrace::BlockTimerStatHandle::instance_tracker_t::instanceCount(); 
			bar_index < end_index; 
			++bar_index)
		{
			TimerBar& bar = row.mBars[bar_index];
			if (bar.mSelfStart > mouse_time_offset)
			{
				break;
			}
			if (bar.mSelfEnd > mouse_time_offset)
			{
				hover_bar = &bar;
				if (bar.mTimeBlock->getTreeNode().mCollapsed)
				{
					// stop on first collapsed BlockTimerStatHandle, since we can't select any children
					break;
				}
			}
		}

		if (hover_bar)
		{
			mHoverID = hover_bar->mTimeBlock;
			if (mHoverTimer != mHoverID)
			{
				// could be that existing tooltip is for a parent and is thus
				// covering region for this new timer, go ahead and unblock 
				// so we can create a new tooltip
				LLToolTipMgr::instance().unblockToolTips();
				mHoverTimer = mHoverID;
				mToolTipRect.set(mBarRect.mLeft + (hover_bar->mSelfStart / mTotalTimeDisplay) * mBarRect.getWidth(),
								row.mTop,
								mBarRect.mLeft + (hover_bar->mSelfEnd / mTotalTimeDisplay) * mBarRect.getWidth(),
								row.mBottom);
			}
		}
	}
	else if (x < mBarRect.mLeft) 
	{
		BlockTimerStatHandle* timer_id = getLegendID(y);
		if (timer_id)
		{
			mHoverID = timer_id;
		}
	}
	
	return LLFloater::handleHover(x, y, mask);
}


static std::string get_tooltip(BlockTimerStatHandle& timer, S32 history_index, PeriodicRecording& frame_recording)
{
	std::string tooltip;
	if (history_index == 0)
	{
		// by default, show average number of call
		tooltip = llformat("%s (%d ms, %d calls)", timer.getName().c_str(), (S32)F64Milliseconds(frame_recording.getPeriodMean (timer, RUNNING_AVERAGE_WIDTH)).value(), (S32)frame_recording.getPeriodMean(timer.callCount(), RUNNING_AVERAGE_WIDTH));
	}
	else
	{
		tooltip = llformat("%s (%d ms, %d calls)", timer.getName().c_str(), (S32)F64Milliseconds(frame_recording.getPrevRecording(history_index).getSum(timer)).value(), (S32)frame_recording.getPrevRecording(history_index).getSum(timer.callCount()));
	}
	return tooltip;
}

BOOL LLFastTimerView::handleToolTip(S32 x, S32 y, MASK mask)
{
	if(mPauseHistory && mBarRect.pointInRect(x, y))
	{
		// tooltips for timer bars
		if (mHoverTimer)
		{
			LLRect screen_rect;
			localRectToScreen(mToolTipRect, &screen_rect);

			std::string tooltip = get_tooltip(*mHoverTimer, mHoverBarIndex > 0 ? mScrollIndex + mHoverBarIndex : 0, mRecording);

			LLToolTipMgr::instance().show(LLToolTip::Params()
				.message(tooltip)
				.sticky_rect(screen_rect)
				.delay_time(0.f));

			return TRUE;
		}
	}
	else
	{
		// tooltips for timer legend
		if (x < mBarRect.mLeft) 
		{
			BlockTimerStatHandle* idp = getLegendID(y);
			if (idp)
			{
				LLToolTipMgr::instance().show(get_tooltip(*idp, 0, mRecording));

				return TRUE;
			}
		}
	}

	return LLFloater::handleToolTip(x, y, mask);
}

BOOL LLFastTimerView::handleScrollWheel(S32 x, S32 y, S32 clicks)
{
	setPauseState(true);
	mScrollIndex = llclamp(	mScrollIndex + clicks,
							0,
							llmin((S32)mRecording.getNumRecordedPeriods(), (S32)mRecording.getNumRecordedPeriods() - MAX_VISIBLE_HISTORY));
	return TRUE;
}

static BlockTimerStatHandle FTM_RENDER_TIMER("Timers");
static const S32 MARGIN = 10;

static std::vector<LLColor4> sTimerColors;

void LLFastTimerView::draw()
{
	LL_RECORD_BLOCK_TIME(FTM_RENDER_TIMER);
	
	if (!mPauseHistory)
	{
		mRecording.appendRecording(LLTrace::get_frame_recording().getLastRecording());
		mTimerBarRows.pop_back();
		mTimerBarRows.push_front(TimerBarRow());
	}

	mDisplayMode = llclamp(getChild<LLComboBox>("time_scale_combo")->getCurrentIndex(), 0, 3);
	mDisplayType = (EDisplayType)llclamp(getChild<LLComboBox>("metric_combo")->getCurrentIndex(), 0, 2);
		
	generateUniqueColors();

	LLView::drawChildren();
	//getChild<LLLayoutStack>("timer_bars_stack")->updateLayout();
	//getChild<LLLayoutStack>("legend_stack")->updateLayout();
	LLView* bars_panel = getChildView("bars_panel");
	bars_panel->localRectToOtherView(bars_panel->getLocalRect(), &mBarRect, this);

	LLView* lines_panel = getChildView("lines_panel");
	lines_panel->localRectToOtherView(lines_panel->getLocalRect(), &mGraphRect, this);

	LLView* legend_panel = getChildView("legend");
	legend_panel->localRectToOtherView(legend_panel->getLocalRect(), &mLegendRect, this);

	// Draw the window background
			gGL.getTexUnit(0)->unbind(LLTexUnit::TT_TEXTURE);
	gl_rect_2d(getLocalRect(), LLColor4(0.f, 0.f, 0.f, 0.25f));

	drawHelp(getRect().getHeight() - MARGIN);
	drawLegend();
			
	//mBarRect.mLeft = MARGIN + LEGEND_WIDTH + 8;
	//mBarRect.mTop = y;
	//mBarRect.mRight = getRect().getWidth() - MARGIN;
	//mBarRect.mBottom = MARGIN + LINE_GRAPH_HEIGHT;

	drawBars();
	drawLineGraph();
	printLineStats();
	LLView::draw();

	mAllTimeMax = llmax(mAllTimeMax, mRecording.getLastRecording().getSum(FTM_FRAME));
	mHoverID = NULL;
	mHoverBarIndex = -1;
}

void LLFastTimerView::onOpen(const LLSD& key)
{
	setPauseState(false);
	mRecording.reset();
	mRecording.appendPeriodicRecording(LLTrace::get_frame_recording());
	for(std::deque<TimerBarRow>::iterator it = mTimerBarRows.begin(), end_it = mTimerBarRows.end();
		it != end_it; 
		++it)
	{
		delete []it->mBars;
		it->mBars = NULL;
	}
}
										
void LLFastTimerView::onClose(bool app_quitting)
{
	setVisible(FALSE);
}

void saveChart(const std::string& label, const char* suffix, LLImageRaw* scratch)
{
	// disable use of glReadPixels which messes up nVidia nSight graphics debugging
	if (!LLRender::sNsightDebugSupport)
	{
<<<<<<< HEAD
	//read result back into raw image
	glReadPixels(0, 0, 1024, 512, GL_RGB, GL_UNSIGNED_BYTE, scratch->getData());
=======
		//read result back into raw image
		glReadPixels(0, 0, 1024, 512, GL_RGB, GL_UNSIGNED_BYTE, scratch->getData());
>>>>>>> 689beff6

		//write results to disk
		LLPointer<LLImagePNG> result = new LLImagePNG();
		result->encode(scratch, 0.f);

		std::string ext = result->getExtension();
		std::string filename = llformat("%s_%s.%s", label.c_str(), suffix, ext.c_str());
	
<<<<<<< HEAD
	std::string out_file = gDirUtilp->getExpandedFilename(LL_PATH_LOGS, filename);
	result->save(out_file);
=======
		std::string out_file = gDirUtilp->getExpandedFilename(LL_PATH_LOGS, filename);
		result->save(out_file);
>>>>>>> 689beff6
	}
}

//static
void LLFastTimerView::exportCharts(const std::string& base, const std::string& target)
{
	//allocate render target for drawing charts 
	LLRenderTarget buffer;
	buffer.allocate(1024,512, GL_RGB, FALSE, FALSE);
	

	LLSD cur;

	LLSD base_data;

	{ //read base log into memory
		S32 i = 0;
		llifstream is(base.c_str());
		while (!is.eof() && LLSDParser::PARSE_FAILURE != LLSDSerialize::fromXML(cur, is))
		{
			base_data[i++] = cur;
		}
		is.close();
	}

	LLSD cur_data;
	std::set<std::string> chart_names;

	{ //read current log into memory
		S32 i = 0;
		llifstream is(target.c_str());
		while (!is.eof() && LLSDParser::PARSE_FAILURE != LLSDSerialize::fromXML(cur, is))
		{
			cur_data[i++] = cur;

			for (LLSD::map_iterator iter = cur.beginMap(); iter != cur.endMap(); ++iter)
			{
				std::string label = iter->first;
				chart_names.insert(label);
			}
		}
		is.close();
	}

	//get time domain
	LLSD::Real cur_total_time = 0.0;

	for (U32 i = 0; i < cur_data.size(); ++i)
	{
		cur_total_time += cur_data[i]["Total"]["Time"].asReal();
	}

	LLSD::Real base_total_time = 0.0;
	for (U32 i = 0; i < base_data.size(); ++i)
	{
		base_total_time += base_data[i]["Total"]["Time"].asReal();
	}

	//allocate raw scratch space
	LLPointer<LLImageRaw> scratch = new LLImageRaw(1024, 512, 3);

	gGL.pushMatrix();
	gGL.loadIdentity();
	gGL.matrixMode(LLRender::MM_PROJECTION);
	gGL.loadIdentity();
	gGL.ortho(-0.05f, 1.05f, -0.05f, 1.05f, -1.0f, 1.0f);

	//render charts
	gGL.getTexUnit(0)->unbind(LLTexUnit::TT_TEXTURE);
	
	buffer.bindTarget();

	for (std::set<std::string>::iterator iter = chart_names.begin(); iter != chart_names.end(); ++iter)
	{
		std::string label = *iter;
	
		LLSD::Real max_time = 0.0;
		LLSD::Integer max_calls = 0;
		LLSD::Real max_execution = 0.0;

		std::vector<LLSD::Real> cur_execution;
		std::vector<LLSD::Real> cur_times;
		std::vector<LLSD::Integer> cur_calls;

		std::vector<LLSD::Real> base_execution;
		std::vector<LLSD::Real> base_times;
		std::vector<LLSD::Integer> base_calls;

		for (U32 i = 0; i < cur_data.size(); ++i)
		{
			LLSD::Real time = cur_data[i][label]["Time"].asReal();
			LLSD::Integer calls = cur_data[i][label]["Calls"].asInteger();

			LLSD::Real execution = 0.0;
			if (calls > 0)
			{
				execution = time/calls;
				cur_execution.push_back(execution);
				cur_times.push_back(time);
			}

			cur_calls.push_back(calls);
		}

		for (U32 i = 0; i < base_data.size(); ++i)
		{
			LLSD::Real time = base_data[i][label]["Time"].asReal();
			LLSD::Integer calls = base_data[i][label]["Calls"].asInteger();

			LLSD::Real execution = 0.0;
			if (calls > 0)
			{
				execution = time/calls;
				base_execution.push_back(execution);
				base_times.push_back(time);
			}

			base_calls.push_back(calls);
		}

		std::sort(base_calls.begin(), base_calls.end());
		std::sort(base_times.begin(), base_times.end());
		std::sort(base_execution.begin(), base_execution.end());

		std::sort(cur_calls.begin(), cur_calls.end());
		std::sort(cur_times.begin(), cur_times.end());
		std::sort(cur_execution.begin(), cur_execution.end());

		//remove outliers
		const U32 OUTLIER_CUTOFF = 512;
		if (base_times.size() > OUTLIER_CUTOFF)
		{ 
			ll_remove_outliers(base_times, 1.f);
		}

		if (base_execution.size() > OUTLIER_CUTOFF)
		{ 
			ll_remove_outliers(base_execution, 1.f);
		}

		if (cur_times.size() > OUTLIER_CUTOFF)
		{ 
			ll_remove_outliers(cur_times, 1.f);
		}

		if (cur_execution.size() > OUTLIER_CUTOFF)
		{ 
			ll_remove_outliers(cur_execution, 1.f);
		}


		max_time = llmax(base_times.empty() ? 0.0 : *base_times.rbegin(), cur_times.empty() ? 0.0 : *cur_times.rbegin());
		max_calls = llmax(base_calls.empty() ? 0 : *base_calls.rbegin(), cur_calls.empty() ? 0 : *cur_calls.rbegin());
		max_execution = llmax(base_execution.empty() ? 0.0 : *base_execution.rbegin(), cur_execution.empty() ? 0.0 : *cur_execution.rbegin());


		LLVector3 last_p;

		//====================================
		// basic
		//====================================
		buffer.clear();

		last_p.clear();

		LLGLDisable cull(GL_CULL_FACE);

		LLVector3 base_col(0, 0.7f, 0.f);
		LLVector3 cur_col(1.f, 0.f, 0.f);

		gGL.setSceneBlendType(LLRender::BT_ADD);

		gGL.color3fv(base_col.mV);
		for (U32 i = 0; i < base_times.size(); ++i)
		{
			gGL.begin(LLRender::TRIANGLE_STRIP);
			gGL.vertex3fv(last_p.mV);
			gGL.vertex3f(last_p.mV[0], 0.f, 0.f);
			last_p.set((F32)i/(F32) base_times.size(), base_times[i]/max_time, 0.f);
			gGL.vertex3fv(last_p.mV);
			gGL.vertex3f(last_p.mV[0], 0.f, 0.f);
			gGL.end();
		}
		
		gGL.flush();

		
		last_p.clear();
		{
			LLGLEnable blend(GL_BLEND);
						
			gGL.color3fv(cur_col.mV);
			for (U32 i = 0; i < cur_times.size(); ++i)
			{
				gGL.begin(LLRender::TRIANGLE_STRIP);
				gGL.vertex3f(last_p.mV[0], 0.f, 0.f);
				gGL.vertex3fv(last_p.mV);
				last_p.set((F32) i / (F32) cur_times.size(), cur_times[i]/max_time, 0.f);
				gGL.vertex3f(last_p.mV[0], 0.f, 0.f);
				gGL.vertex3fv(last_p.mV);
				gGL.end();
			}
			
			gGL.flush();
		}

		saveChart(label, "time", scratch);
		
		//======================================
		// calls
		//======================================
		buffer.clear();

		last_p.clear();

		gGL.color3fv(base_col.mV);
		for (U32 i = 0; i < base_calls.size(); ++i)
		{
			gGL.begin(LLRender::TRIANGLE_STRIP);
			gGL.vertex3fv(last_p.mV);
			gGL.vertex3f(last_p.mV[0], 0.f, 0.f);
			last_p.set((F32) i / (F32) base_calls.size(), (F32)base_calls[i]/max_calls, 0.f);
			gGL.vertex3fv(last_p.mV);
			gGL.vertex3f(last_p.mV[0], 0.f, 0.f);
			gGL.end();
		}
		
		gGL.flush();

		{
			LLGLEnable blend(GL_BLEND);
			gGL.color3fv(cur_col.mV);
			last_p.clear();

			for (U32 i = 0; i < cur_calls.size(); ++i)
			{
				gGL.begin(LLRender::TRIANGLE_STRIP);
				gGL.vertex3f(last_p.mV[0], 0.f, 0.f);
				gGL.vertex3fv(last_p.mV);
				last_p.set((F32) i / (F32) cur_calls.size(), (F32) cur_calls[i]/max_calls, 0.f);
				gGL.vertex3f(last_p.mV[0], 0.f, 0.f);
				gGL.vertex3fv(last_p.mV);
				gGL.end();
				
			}
			
			gGL.flush();
		}

		saveChart(label, "calls", scratch);

		//======================================
		// execution
		//======================================
		buffer.clear();


		gGL.color3fv(base_col.mV);
		U32 count = 0;
		U32 total_count = base_execution.size();

		last_p.clear();

		for (std::vector<LLSD::Real>::iterator iter = base_execution.begin(); iter != base_execution.end(); ++iter)
		{
			gGL.begin(LLRender::TRIANGLE_STRIP);
			gGL.vertex3fv(last_p.mV);
			gGL.vertex3f(last_p.mV[0], 0.f, 0.f);
			last_p.set((F32)count/(F32)total_count, *iter/max_execution, 0.f);
			gGL.vertex3fv(last_p.mV);
			gGL.vertex3f(last_p.mV[0], 0.f, 0.f);
			gGL.end();
			count++;
		}

		last_p.clear();
				
		{
			LLGLEnable blend(GL_BLEND);
			gGL.color3fv(cur_col.mV);
			count = 0;
			total_count = cur_execution.size();

			for (std::vector<LLSD::Real>::iterator iter = cur_execution.begin(); iter != cur_execution.end(); ++iter)
			{
				gGL.begin(LLRender::TRIANGLE_STRIP);
				gGL.vertex3f(last_p.mV[0], 0.f, 0.f);
				gGL.vertex3fv(last_p.mV);
				last_p.set((F32)count/(F32)total_count, *iter/max_execution, 0.f);			
				gGL.vertex3f(last_p.mV[0], 0.f, 0.f);
				gGL.vertex3fv(last_p.mV);
				gGL.end();
				count++;
			}

			gGL.flush();
		}

		saveChart(label, "execution", scratch);
	}

	buffer.flush();

	gGL.popMatrix();
	gGL.matrixMode(LLRender::MM_MODELVIEW);
	gGL.popMatrix();
}

//static
LLSD LLFastTimerView::analyzePerformanceLogDefault(std::istream& is)
{
	LLSD ret;

	LLSD cur;

	LLSD::Real total_time = 0.0;
	LLSD::Integer total_frames = 0;

	typedef std::map<std::string,LLViewerStats::StatsAccumulator> stats_map_t;
	stats_map_t time_stats;
	stats_map_t sample_stats;

	while (!is.eof() && LLSDParser::PARSE_FAILURE != LLSDSerialize::fromXML(cur, is))
	{
		for (LLSD::map_iterator iter = cur.beginMap(); iter != cur.endMap(); ++iter)
		{
			std::string label = iter->first;

			F64 time = iter->second["Time"].asReal();

			// Skip the total figure
			if(label.compare("Total") != 0)
			{
				total_time += time;
			}			

			if (time > 0.0)
			{
				LLSD::Integer samples = iter->second["Calls"].asInteger();

				time_stats[label].push(time);
				sample_stats[label].push(samples);
			}
		}
		total_frames++;
	}

	for(stats_map_t::iterator it = time_stats.begin(); it != time_stats.end(); ++it)
	{
		std::string label = it->first;
		ret[label]["TotalTime"] = time_stats[label].getSum();
		ret[label]["MeanTime"] = time_stats[label].getMean();
		ret[label]["MaxTime"] = time_stats[label].getMaxValue();
		ret[label]["MinTime"] = time_stats[label].getMinValue();
		ret[label]["StdDevTime"] = time_stats[label].getStdDev();
		
        ret[label]["Samples"] = sample_stats[label].getSum();
		ret[label]["MaxSamples"] = sample_stats[label].getMaxValue();
		ret[label]["MinSamples"] = sample_stats[label].getMinValue();
		ret[label]["StdDevSamples"] = sample_stats[label].getStdDev();

		ret[label]["Frames"] = (LLSD::Integer)time_stats[label].getCount();
	}
		
	ret["SessionTime"] = total_time;
	ret["FrameCount"] = total_frames;

	return ret;

}

//static
void LLFastTimerView::doAnalysisDefault(std::string baseline, std::string target, std::string output)
{
	// Open baseline and current target, exit if one is inexistent
	llifstream base_is(baseline.c_str());
	llifstream target_is(target.c_str());
	if (!base_is.is_open() || !target_is.is_open())
	{
		LL_WARNS() << "'-analyzeperformance' error : baseline or current target file inexistent" << LL_ENDL;
		base_is.close();
		target_is.close();
		return;
	}

	//analyze baseline
	LLSD base = analyzePerformanceLogDefault(base_is);
	base_is.close();

	//analyze current
	LLSD current = analyzePerformanceLogDefault(target_is);
	target_is.close();

	//output comparison
	llofstream os(output.c_str());

	LLSD::Real session_time = current["SessionTime"].asReal();
	os <<
		"Label, "
		"% Change, "
		"% of Session, "
		"Cur Min, "
		"Cur Max, "
		"Cur Mean/sample, "
		"Cur Mean/frame, "
		"Cur StdDev/frame, "
		"Cur Total, "
		"Cur Frames, "
		"Cur Samples, "
		"Base Min, "
		"Base Max, "
		"Base Mean/sample, "
		"Base Mean/frame, "
		"Base StdDev/frame, "
		"Base Total, "
		"Base Frames, "
		"Base Samples\n"; 

	for (LLSD::map_iterator iter = base.beginMap();  iter != base.endMap(); ++iter)
	{
		LLSD::String label = iter->first;

		if (current[label]["Samples"].asInteger() == 0 ||
			base[label]["Samples"].asInteger() == 0)
		{
			//cannot compare
			continue;
		}	
		LLSD::Real a = base[label]["TotalTime"].asReal() / base[label]["Samples"].asReal();
		LLSD::Real b = current[label]["TotalTime"].asReal() / current[label]["Samples"].asReal();
			
		LLSD::Real diff = b-a;

		LLSD::Real perc = diff/a * 100;

		os << llformat("%s, %.2f, %.4f, %.4f, %.4f, %.4f, %.4f, %.4f, %.4f, %d, %d, %.4f, %.4f, %.4f, %.4f, %.4f, %.4f, %d, %d\n",
			label.c_str(), 
			(F32) perc, 
			(F32) (current[label]["TotalTime"].asReal()/session_time * 100.0), 

			(F32) current[label]["MinTime"].asReal(), 
			(F32) current[label]["MaxTime"].asReal(), 
			(F32) b, 
			(F32) current[label]["MeanTime"].asReal(), 
			(F32) current[label]["StdDevTime"].asReal(),
			(F32) current[label]["TotalTime"].asReal(), 
			current[label]["Frames"].asInteger(),
			current[label]["Samples"].asInteger(),
			(F32) base[label]["MinTime"].asReal(), 
			(F32) base[label]["MaxTime"].asReal(), 
			(F32) a, 
			(F32) base[label]["MeanTime"].asReal(), 
			(F32) base[label]["StdDevTime"].asReal(),
			(F32) base[label]["TotalTime"].asReal(), 
			base[label]["Frames"].asInteger(),
			base[label]["Samples"].asInteger());			
	}

	exportCharts(baseline, target);

	os.flush();
	os.close();
}

//static
void LLFastTimerView::outputAllMetrics()
{
	if (LLMetricPerformanceTesterBasic::hasMetricPerformanceTesters())
	{
		for (LLMetricPerformanceTesterBasic::name_tester_map_t::iterator iter = LLMetricPerformanceTesterBasic::sTesterMap.begin(); 
			iter != LLMetricPerformanceTesterBasic::sTesterMap.end(); ++iter)
		{
			LLMetricPerformanceTesterBasic* tester = ((LLMetricPerformanceTesterBasic*)iter->second);	
			tester->outputTestResults();
		}
	}
}

//static
void LLFastTimerView::doAnalysis(std::string baseline, std::string target, std::string output)
{
	if(BlockTimer::sLog)
	{
		doAnalysisDefault(baseline, target, output) ;
		return ;
	}

	if(BlockTimer::sMetricLog)
	{
		LLMetricPerformanceTesterBasic::doAnalysisMetrics(baseline, target, output) ;
		return ;
	}
}


void LLFastTimerView::printLineStats()
{
	// Output stats for clicked bar to log
	if (mStatsIndex >= 0)
	{
		std::string legend_stat;
		bool first = true;
		for(block_timer_tree_df_iterator_t it = LLTrace::begin_block_timer_tree_df(FTM_FRAME);
			it != LLTrace::end_block_timer_tree_df();
			++it)
		{
			BlockTimerStatHandle* idp = (*it);

			if (!first)
			{
				legend_stat += ", ";
			}
			first = false;
			legend_stat += idp->getName();

			//if (idp->getTreeNode().mCollapsed)
			//{
			//	it.skipDescendants();
			//}
		}
		LL_INFOS() << legend_stat << LL_ENDL;

		std::string timer_stat;
		first = true;
		for(block_timer_tree_df_iterator_t it = LLTrace::begin_block_timer_tree_df(FTM_FRAME);
			it != LLTrace::end_block_timer_tree_df();
			++it)
		{
			BlockTimerStatHandle* idp = (*it);

			if (!first)
			{
				timer_stat += ", ";
			}
			first = false;

			F32Seconds ticks;
			if (mStatsIndex == 0)
			{
				ticks = mRecording.getPeriodMean(*idp, RUNNING_AVERAGE_WIDTH);
			}
			else
			{
				ticks = mRecording.getPrevRecording(mStatsIndex).getSum(*idp);
			}
			F32Milliseconds ms = ticks;

			timer_stat += llformat("%.1f",ms.value());

			//if (idp->getTreeNode().mCollapsed)
			//{
			//	it.skipDescendants();
			//}
		}
		LL_INFOS() << timer_stat << LL_ENDL;
		mStatsIndex = -1;
	}
}

static LLTrace::BlockTimerStatHandle FTM_DRAW_LINE_GRAPH("Draw line graph");

void LLFastTimerView::drawLineGraph()
{
	LL_RECORD_BLOCK_TIME(FTM_DRAW_LINE_GRAPH);
	//draw line graph history
	gGL.getTexUnit(0)->unbind(LLTexUnit::TT_TEXTURE);
	LLLocalClipRect clip(mGraphRect);

	//normalize based on last frame's maximum
	static F32Seconds max_time(0.000001);
	static U32 max_calls = 0;
	static F32 alpha_interp = 0.f;

	//highlight visible range
	{
		S32 first_frame = mRecording.getNumRecordedPeriods() - mScrollIndex;
		S32 last_frame = first_frame - MAX_VISIBLE_HISTORY;

		F32 frame_delta = ((F32) (mGraphRect.getWidth()))/(mRecording.getNumRecordedPeriods()-1);

		F32 right = (F32) mGraphRect.mLeft + frame_delta*first_frame;
		F32 left = (F32) mGraphRect.mLeft + frame_delta*last_frame;

		gGL.color4f(0.5f,0.5f,0.5f,0.3f);
		gl_rect_2d((S32) left, mGraphRect.mTop, (S32) right, mGraphRect.mBottom);

		if (mHoverBarIndex > 0)
		{
			S32 bar_frame = first_frame - (mScrollIndex + mHoverBarIndex) - 1;
			F32 bar = (F32) mGraphRect.mLeft + frame_delta*bar_frame;

			gGL.color4f(0.5f,0.5f,0.5f,1);

			gGL.begin(LLRender::LINES);
			gGL.vertex2i((S32)bar, mGraphRect.mBottom);
			gGL.vertex2i((S32)bar, mGraphRect.mTop);
			gGL.end();
		}
	}

	F32Seconds cur_max(0);
	U32 cur_max_calls = 0;
	for(block_timer_tree_df_iterator_t it = LLTrace::begin_block_timer_tree_df(FTM_FRAME);
		it != LLTrace::end_block_timer_tree_df();
		++it)
	{
		BlockTimerStatHandle* idp = (*it);

		//fatten highlighted timer
		if (mHoverID == idp)
		{
			gGL.flush();
			glLineWidth(3);
		}

		llassert(idp->getIndex() < sTimerColors.size());
		const F32 * col = sTimerColors[idp->getIndex()].mV;// ft_display_table[idx].color->mV;

		F32 alpha = 1.f;
		bool is_hover_timer = true;

		if (mHoverID != NULL &&
			mHoverID != idp)
		{	//fade out non-highlighted timers
			if (idp->getParent() != mHoverID)
			{
				alpha = alpha_interp;
				is_hover_timer = false;
			}
		}

		gGL.color4f(col[0], col[1], col[2], alpha);				
		gGL.begin(LLRender::TRIANGLE_STRIP);
		F32 call_scale_factor = (F32)mGraphRect.getHeight() / (F32)max_calls;
		F32 time_scale_factor = (F32)mGraphRect.getHeight() / max_time.value();
		F32 hz_scale_factor = (F32) mGraphRect.getHeight() / (1.f / max_time.value());
		for (U32 j = mRecording.getNumRecordedPeriods();
			j > 0;
			j--)
		{
			LLTrace::Recording& recording = mRecording.getPrevRecording(j);
			F32Seconds time = llmax(recording.getSum(*idp), F64Seconds(0.000001));
			U32 calls = recording.getSum(idp->callCount());

			if (is_hover_timer)
			{ 
				//normalize to highlighted timer
				cur_max = llmax(cur_max, time);
				cur_max_calls = llmax(cur_max_calls, calls);
			}
			F32 x = mGraphRect.mRight - j * (F32)(mGraphRect.getWidth())/(mRecording.getNumRecordedPeriods()-1);
			F32 y;
			switch(mDisplayType)
{
			case DISPLAY_TIME:
				y = mGraphRect.mBottom + time.value() * time_scale_factor;
				break;
			case DISPLAY_CALLS:
				y = mGraphRect.mBottom + (F32)calls * call_scale_factor;
				break;
			case DISPLAY_HZ:
				y = mGraphRect.mBottom + (1.f / time.value()) * hz_scale_factor;
				break;
			}
			gGL.vertex2f(x,y);
			gGL.vertex2f(x,mGraphRect.mBottom);
		}
		gGL.end();

		if (mHoverID == idp)
		{
			gGL.flush();
			glLineWidth(1);
		}

		if (idp->getTreeNode().mCollapsed)
		{	
			//skip hidden timers
			it.skipDescendants();
		}
	}
	
	//interpolate towards new maximum
	max_time = (F32Seconds)lerp(max_time.value(), cur_max.value(), LLSmoothInterpolation::getInterpolant(0.1f));
	if (llabs((max_time - cur_max).value()) <= 1)
	{
		max_time = llmax(F32Microseconds(1.f), F32Microseconds(cur_max));
	}

	max_calls = ll_round(lerp((F32)max_calls, (F32) cur_max_calls, LLSmoothInterpolation::getInterpolant(0.1f)));
	if (llabs((S32)(max_calls - cur_max_calls)) <= 1)
	{
		max_calls = cur_max_calls;
	}

	// TODO: make sure alpha is correct in DisplayHz mode
	F32 alpha_target = (max_time > cur_max)
		? llmin(max_time / cur_max - 1.f,1.f) 
		: llmin(cur_max/ max_time - 1.f,1.f);
	alpha_interp = lerp(alpha_interp, alpha_target, LLSmoothInterpolation::getInterpolant(0.1f));

	if (mHoverID != NULL)
	{
		S32 x = (mGraphRect.mRight + mGraphRect.mLeft)/2;
		S32 y = mGraphRect.mBottom + 8;

		LLFontGL::getFontMonospace()->renderUTF8(
			mHoverID->getName(), 
			0, 
			x, y, 
			LLColor4::white,
			LLFontGL::LEFT, LLFontGL::BOTTOM);
	}

	//display y-axis range
	std::string axis_label;
	switch(mDisplayType)
	{
	case DISPLAY_TIME:
		axis_label = llformat("%4.2f ms", F32Milliseconds(max_time).value());
		break;
	case DISPLAY_CALLS:
		axis_label = llformat("%d calls", (int)max_calls);
		break;
	case DISPLAY_HZ:
		axis_label = llformat("%4.2f Hz", max_time.value() ? 1.f / max_time.value() : 0.f);
		break;
	}

	LLFontGL* font = LLFontGL::getFontMonospace();
	S32 x = mGraphRect.mRight - font->getWidth(axis_label)-5;
	S32 y = mGraphRect.mTop - font->getLineHeight();;

	font->renderUTF8(axis_label, 0, x, y, LLColor4::white, LLFontGL::LEFT, LLFontGL::TOP);
}

void LLFastTimerView::drawLegend()
{
	// draw legend
	S32 dx;
	S32 x = mLegendRect.mLeft;
	S32 y = mLegendRect.mTop;
	const S32 TEXT_HEIGHT = (S32)LLFontGL::getFontMonospace()->getLineHeight();

	{
		LLLocalClipRect clip(mLegendRect);
		S32 cur_line = 0;
		ft_display_idx.clear();
		std::map<BlockTimerStatHandle*, S32> display_line;
		for (block_timer_tree_df_iterator_t it = LLTrace::begin_block_timer_tree_df(FTM_FRAME);
			it != block_timer_tree_df_iterator_t();
			++it)
		{
			BlockTimerStatHandle* idp = (*it);
			display_line[idp] = cur_line;
			ft_display_idx.push_back(idp);
			cur_line++;

			x = MARGIN;

			LLRect bar_rect(x, y, x + TEXT_HEIGHT, y - TEXT_HEIGHT);
			S32 scale_offset = 0;
			if (idp == mHoverID)
			{
				scale_offset = llfloor(sinf(mHighlightTimer.getElapsedTimeF32() * 6.f) * 2.f);
			}
			bar_rect.stretch(scale_offset);
			llassert(idp->getIndex() < sTimerColors.size());
			gl_rect_2d(bar_rect, sTimerColors[idp->getIndex()]);

			F32Milliseconds ms(0);
			S32 calls = 0;
			if (mHoverBarIndex > 0 && mHoverID)
			{
				S32 hidx = mScrollIndex + mHoverBarIndex;
				ms = mRecording.getPrevRecording(hidx).getSum(*idp);
				calls = mRecording.getPrevRecording(hidx).getSum(idp->callCount());
			}
			else
			{
				ms = F64Seconds(mRecording.getPeriodMean(*idp, RUNNING_AVERAGE_WIDTH));
				calls = (S32)mRecording.getPeriodMean(idp->callCount(), RUNNING_AVERAGE_WIDTH);
			}

			std::string timer_label;
			switch(mDisplayType)
			{
			case DISPLAY_TIME:
				timer_label = llformat("%s [%.1f]",idp->getName().c_str(),ms.value());
				break;
			case DISPLAY_CALLS:
				timer_label = llformat("%s (%d)",idp->getName().c_str(),calls);
				break;
			case DISPLAY_HZ:
				timer_label = llformat("%.1f", ms.value() ? (1.f / ms.value()) : 0.f);
				break;
			}
			dx = (TEXT_HEIGHT+4) + get_depth(idp)*8;

			LLColor4 color = LLColor4::white;
			if (get_depth(idp) > 0)
			{
				S32 line_start_y = bar_rect.getCenterY();
				S32 line_end_y = line_start_y + ((TEXT_HEIGHT + 2) * (cur_line - display_line[idp->getParent()])) - TEXT_HEIGHT;
				gl_line_2d(x + dx - 8, line_start_y, x + dx, line_start_y, color);
				S32 line_x = x + (TEXT_HEIGHT + 4) + ((get_depth(idp) - 1) * 8);
				gl_line_2d(line_x, line_start_y, line_x, line_end_y, color);
				if (idp->getTreeNode().mCollapsed && !idp->getChildren().empty())
				{
					gl_line_2d(line_x+4, line_start_y-3, line_x+4, line_start_y+4, color);
				}
			}

			x += dx;
			BOOL is_child_of_hover_item = (idp == mHoverID);
			BlockTimerStatHandle* next_parent = idp->getParent();
			while(!is_child_of_hover_item && next_parent)
			{
				is_child_of_hover_item = (mHoverID == next_parent);
				if (next_parent->getParent() == next_parent) break;
				next_parent = next_parent->getParent();
			}

			LLFontGL::getFontMonospace()->renderUTF8(timer_label, 0, 
				x, y, 
				color, 
				LLFontGL::LEFT, LLFontGL::TOP, 
				is_child_of_hover_item ? LLFontGL::BOLD : LLFontGL::NORMAL);

			y -= (TEXT_HEIGHT + 2);

			if (idp->getTreeNode().mCollapsed) 
			{
				it.skipDescendants();
			}
		}
	}
}

void LLFastTimerView::generateUniqueColors()
{
	// generate unique colors
	{
		sTimerColors.resize(LLTrace::BlockTimerStatHandle::getNumIndices());
		sTimerColors[FTM_FRAME.getIndex()] = LLColor4::grey;

		F32 hue = 0.f;

		for (block_timer_tree_df_iterator_t it = LLTrace::begin_block_timer_tree_df(FTM_FRAME);
			it != block_timer_tree_df_iterator_t();
			++it)
		{
			BlockTimerStatHandle* idp = (*it);

			const F32 HUE_INCREMENT = 0.23f;
			hue = fmodf(hue + HUE_INCREMENT, 1.f);
			// saturation increases with depth
			F32 saturation = clamp_rescale((F32)get_depth(idp), 0.f, 3.f, 0.f, 1.f);
			// lightness alternates with depth
			F32 lightness = get_depth(idp) % 2 ? 0.5f : 0.6f;

			LLColor4 child_color;
			child_color.setHSL(hue, saturation, lightness);

			llassert(idp->getIndex() < sTimerColors.size());
			sTimerColors[idp->getIndex()] = child_color;
		}
	}
}

void LLFastTimerView::drawHelp( S32 y )
{
	// Draw some help
	const S32 texth = (S32)LLFontGL::getFontMonospace()->getLineHeight();

	y -= (texth + 2);
	y -= (texth + 2);

	LLFontGL::getFontMonospace()->renderUTF8(std::string("[Right-Click log selected]"),
		0, MARGIN, y, LLColor4::white, LLFontGL::LEFT, LLFontGL::TOP);
}

void LLFastTimerView::drawTicks()
{
	// Draw MS ticks
	{
		U32Milliseconds ms = mTotalTimeDisplay;
		std::string tick_label;
		S32 x;
		S32 barw = mBarRect.getWidth();

		tick_label = llformat("%.1f ms |", (F32)ms.value()*.25f);
		x = mBarRect.mLeft + barw/4 - LLFontGL::getFontMonospace()->getWidth(tick_label);
		LLFontGL::getFontMonospace()->renderUTF8(tick_label, 0, x, mBarRect.mTop, LLColor4::white,
			LLFontGL::LEFT, LLFontGL::TOP);

		tick_label = llformat("%.1f ms |", (F32)ms.value()*.50f);
		x = mBarRect.mLeft + barw/2 - LLFontGL::getFontMonospace()->getWidth(tick_label);
		LLFontGL::getFontMonospace()->renderUTF8(tick_label, 0, x, mBarRect.mTop, LLColor4::white,
			LLFontGL::LEFT, LLFontGL::TOP);

		tick_label = llformat("%.1f ms |", (F32)ms.value()*.75f);
		x = mBarRect.mLeft + (barw*3)/4 - LLFontGL::getFontMonospace()->getWidth(tick_label);
		LLFontGL::getFontMonospace()->renderUTF8(tick_label, 0, x, mBarRect.mTop, LLColor4::white,
			LLFontGL::LEFT, LLFontGL::TOP);

		tick_label = llformat( "%d ms |", (U32)ms.value());
		x = mBarRect.mLeft + barw - LLFontGL::getFontMonospace()->getWidth(tick_label);
		LLFontGL::getFontMonospace()->renderUTF8(tick_label, 0, x, mBarRect.mTop, LLColor4::white,
			LLFontGL::LEFT, LLFontGL::TOP);
	}
}

void LLFastTimerView::drawBorders( S32 y, const S32 x_start, S32 bar_height, S32 dy )
{
	// Draw borders
	{
		S32 by = y + 6 + (S32)LLFontGL::getFontMonospace()->getLineHeight();	

		//heading
		gl_rect_2d(x_start-5, by, getRect().getWidth()-5, y+5, LLColor4::grey, FALSE);

		//tree view
		gl_rect_2d(5, by, x_start-10, 5, LLColor4::grey, FALSE);

		by = y + 5;
		//average bar
		gl_rect_2d(x_start-5, by, getRect().getWidth()-5, by-bar_height-dy-5, LLColor4::grey, FALSE);

		by -= bar_height*2+dy;

		//current frame bar
		gl_rect_2d(x_start-5, by, getRect().getWidth()-5, by-bar_height-dy-2, LLColor4::grey, FALSE);

		by -= bar_height+dy+1;

		//history bars
		gl_rect_2d(x_start-5, by, getRect().getWidth()-5, LINE_GRAPH_HEIGHT-bar_height-dy-2, LLColor4::grey, FALSE);			

		by = LINE_GRAPH_HEIGHT-dy;

		//line graph
		//mGraphRect = LLRect(x_start-5, by, getRect().getWidth()-5, 5);

		gl_rect_2d(mGraphRect, FALSE);
	}
}

void LLFastTimerView::updateTotalTime()
{
	switch(mDisplayMode)
	{
	case 0:
		mTotalTimeDisplay = mRecording.getPeriodMean(FTM_FRAME, RUNNING_AVERAGE_WIDTH)*2;
		break;
	case 1:
		mTotalTimeDisplay = mRecording.getPeriodMax(FTM_FRAME);
		break;
	case 2:
		// Calculate the max total ticks for the current history
		mTotalTimeDisplay = mRecording.getPeriodMax(FTM_FRAME, 20);
		break;
	default:
		mTotalTimeDisplay = F64Milliseconds(100);
		break;
	}

	mTotalTimeDisplay = LLUnits::Milliseconds::fromValue(llceil(mTotalTimeDisplay.valueInUnits<LLUnits::Milliseconds>() / 20.f) * 20.f);
}

void LLFastTimerView::drawBars()
{
	LLLocalClipRect clip(mBarRect);

	S32 bar_height = mBarRect.getHeight() / (MAX_VISIBLE_HISTORY + 2);
	const S32 vpad = llmax(1, bar_height / 4); // spacing between bars
	bar_height -= vpad;

	updateTotalTime();
	if (mTotalTimeDisplay <= (F32Seconds)0.0) return;

	drawTicks();
	const S32 bars_top = mBarRect.mTop - ((S32)LLFontGL::getFontMonospace()->getLineHeight() + 4);
	drawBorders(bars_top, mBarRect.mLeft, bar_height, vpad);

	// Draw bars for each history entry
	// Special: 0 = show running average
	LLPointer<LLUIImage> bar_image = LLUI::getUIImage("Rounded_Square");

	const S32 image_width = bar_image->getTextureWidth();
	const S32 image_height = bar_image->getTextureHeight();

	gGL.getTexUnit(0)->bind(bar_image->getImage());
	{	
		const S32 histmax = (S32)mRecording.getNumRecordedPeriods();

		// update widths
		if (!mPauseHistory)
		{
			U32 bar_index = 0;
			if (!mAverageTimerRow.mBars)
			{
				mAverageTimerRow.mBars = new TimerBar[LLTrace::BlockTimerStatHandle::instance_tracker_t::instanceCount()];
			}
			updateTimerBarWidths(&FTM_FRAME, mAverageTimerRow, -1, bar_index);
			updateTimerBarOffsets(&FTM_FRAME, mAverageTimerRow);

			for (S32 history_index = 1; history_index <= histmax; history_index++)
			{
				llassert(history_index <= mTimerBarRows.size());
				TimerBarRow& row = mTimerBarRows[history_index - 1];
				bar_index = 0;
				if (!row.mBars)
				{
					row.mBars = new TimerBar[LLTrace::BlockTimerStatHandle::instance_tracker_t::instanceCount()];
					updateTimerBarWidths(&FTM_FRAME, row, history_index, bar_index);
					updateTimerBarOffsets(&FTM_FRAME, row);
				}
			}
		}

		// draw bars
		LLRect frame_bar_rect;
		frame_bar_rect.setLeftTopAndSize(mBarRect.mLeft, 
										bars_top, 
										ll_round((mAverageTimerRow.mBars[0].mTotalTime / mTotalTimeDisplay) * mBarRect.getWidth()), 
										bar_height);
		mAverageTimerRow.mTop = frame_bar_rect.mTop;
		mAverageTimerRow.mBottom = frame_bar_rect.mBottom;
		drawBar(frame_bar_rect, mAverageTimerRow, image_width, image_height);
		frame_bar_rect.translate(0, -(bar_height + vpad + bar_height));

		for(S32 bar_index = mScrollIndex; bar_index < llmin(histmax, mScrollIndex + MAX_VISIBLE_HISTORY); ++bar_index)
		{
			llassert(bar_index < mTimerBarRows.size());
			TimerBarRow& row = mTimerBarRows[bar_index];
			row.mTop = frame_bar_rect.mTop;
			row.mBottom = frame_bar_rect.mBottom;
			frame_bar_rect.mRight = frame_bar_rect.mLeft 
									+ ll_round((row.mBars[0].mTotalTime / mTotalTimeDisplay) * mBarRect.getWidth());
 			drawBar(frame_bar_rect, row, image_width, image_height);

			frame_bar_rect.translate(0, -(bar_height + vpad));
		}

	}	
	gGL.getTexUnit(0)->unbind(LLTexUnit::TT_TEXTURE);
}

static LLTrace::BlockTimerStatHandle FTM_UPDATE_TIMER_BAR_WIDTHS("Update timer bar widths");

F32Seconds LLFastTimerView::updateTimerBarWidths(LLTrace::BlockTimerStatHandle* time_block, TimerBarRow& row, S32 history_index, U32& bar_index)
{
	LL_RECORD_BLOCK_TIME(FTM_UPDATE_TIMER_BAR_WIDTHS);
	const F32Seconds self_time = history_index == -1
										? mRecording.getPeriodMean(time_block->selfTime(), RUNNING_AVERAGE_WIDTH) 
										: mRecording.getPrevRecording(history_index).getSum(time_block->selfTime());

	F32Seconds full_time = self_time;

	// reserve a spot for this bar to be rendered before its children
	// even though we don't know its size yet
	TimerBar& timer_bar = row.mBars[bar_index];
	bar_index++;

	for (BlockTimerStatHandle::child_iter it = time_block->beginChildren(), end_it = time_block->endChildren(); it != end_it; ++it)
	{
		full_time += updateTimerBarWidths(*it, row, history_index, bar_index);
	}

	timer_bar.mTotalTime  = full_time;
	timer_bar.mSelfTime   = self_time;
	timer_bar.mTimeBlock  = time_block;
	
	return full_time;
}

static LLTrace::BlockTimerStatHandle FTM_UPDATE_TIMER_BAR_FRACTIONS("Update timer bar fractions");

S32 LLFastTimerView::updateTimerBarOffsets(LLTrace::BlockTimerStatHandle* time_block, TimerBarRow& row, S32 timer_bar_index)
{
	LL_RECORD_BLOCK_TIME(FTM_UPDATE_TIMER_BAR_FRACTIONS);

	TimerBar& timer_bar = row.mBars[timer_bar_index];
	const F32Seconds bar_time = timer_bar.mTotalTime - timer_bar.mSelfTime;
	timer_bar.mChildrenStart = timer_bar.mSelfStart + timer_bar.mSelfTime / 2;
	timer_bar.mChildrenEnd = timer_bar.mChildrenStart + timer_bar.mTotalTime - timer_bar.mSelfTime;

	if (timer_bar_index == 0)
	{
		timer_bar.mSelfStart = F32Seconds(0.f);
		timer_bar.mSelfEnd = bar_time;
	}

	//now loop through children and figure out portion of bar image covered by each bar, now that we know the
	//sum of all children
	F32 bar_fraction_start = 0.f;
	TimerBar* last_child_timer_bar = NULL;

	bool first_child = true;
	for (BlockTimerStatHandle::child_iter it = time_block->beginChildren(), end_it = time_block->endChildren(); 
		it != end_it; 
		++it)
	{
		timer_bar_index++;
		
		TimerBar& child_timer_bar = row.mBars[timer_bar_index];
		BlockTimerStatHandle* child_time_block = *it;

		if (last_child_timer_bar)
		{
			last_child_timer_bar->mLastChild = false;
		}
		child_timer_bar.mLastChild = true;
		last_child_timer_bar = &child_timer_bar;

		child_timer_bar.mFirstChild = first_child;
		if (first_child)
		{
			first_child = false;
		}

		child_timer_bar.mStartFraction = bar_fraction_start;
		child_timer_bar.mEndFraction = bar_time > (S32Seconds)0
										? bar_fraction_start + child_timer_bar.mTotalTime / bar_time
										: 1.f;
		child_timer_bar.mSelfStart = timer_bar.mChildrenStart 
									+ child_timer_bar.mStartFraction 
										* (timer_bar.mChildrenEnd - timer_bar.mChildrenStart);
		child_timer_bar.mSelfEnd =	timer_bar.mChildrenStart 
									+ child_timer_bar.mEndFraction 
										* (timer_bar.mChildrenEnd - timer_bar.mChildrenStart);

		timer_bar_index = updateTimerBarOffsets(child_time_block, row, timer_bar_index);

		bar_fraction_start = child_timer_bar.mEndFraction;
	}
	return timer_bar_index;
}

S32 LLFastTimerView::drawBar(LLRect bar_rect, TimerBarRow& row, S32 image_width, S32 image_height, bool hovered, bool visible, S32 bar_index)
{
	TimerBar& timer_bar = row.mBars[bar_index];
	LLTrace::BlockTimerStatHandle* time_block = timer_bar.mTimeBlock;

	hovered |= mHoverID == time_block;

	// animate scale of bar when hovering over that particular timer
	if (visible && (F32)bar_rect.getWidth() * (timer_bar.mEndFraction - timer_bar.mStartFraction) > 2.f)
	{
		LLRect render_rect(bar_rect);
		S32 scale_offset = 0;
		if (mHoverID == time_block)
		{
			scale_offset = llfloor(sinf(mHighlightTimer.getElapsedTimeF32() * 6.f) * 3.f);
			render_rect.mTop += scale_offset;
			render_rect.mBottom -= scale_offset;
		}

		llassert(time_block->getIndex() < sTimerColors.size());
		LLColor4 color = sTimerColors[time_block->getIndex()];
		if (!hovered) color = lerp(color, LLColor4::grey, 0.2f);
		gGL.color4fv(color.mV);
		gl_segmented_rect_2d_fragment_tex(render_rect,
			image_width, image_height, 
			16, 
			timer_bar.mStartFraction, timer_bar.mEndFraction);
	}

	LLRect children_rect;
	children_rect.mLeft  = ll_round(timer_bar.mChildrenStart / mTotalTimeDisplay * (F32)mBarRect.getWidth()) + mBarRect.mLeft;
	children_rect.mRight = ll_round(timer_bar.mChildrenEnd   / mTotalTimeDisplay * (F32)mBarRect.getWidth()) + mBarRect.mLeft;

	if (bar_rect.getHeight() > MIN_BAR_HEIGHT)
	{
		// shrink as we go down a level
		children_rect.mTop = bar_rect.mTop - 1;
		children_rect.mBottom = bar_rect.mBottom + 1;
	}
	else
	{
		children_rect.mTop = bar_rect.mTop;
		children_rect.mBottom = bar_rect.mBottom;
	}

	bool children_visible = visible && !time_block->getTreeNode().mCollapsed;

	bar_index++;
	const U32 num_bars = LLTrace::BlockTimerStatHandle::instance_tracker_t::instanceCount();
	if (bar_index < num_bars && row.mBars[bar_index].mFirstChild)
	{
		bool is_last = false;
		do
		{
			is_last = row.mBars[bar_index].mLastChild;
			bar_index = drawBar(children_rect, row, image_width, image_height, hovered, children_visible, bar_index);
		}
		while(!is_last && bar_index < num_bars);
	}

	return bar_index;
}<|MERGE_RESOLUTION|>--- conflicted
+++ resolved
@@ -438,13 +438,8 @@
 	// disable use of glReadPixels which messes up nVidia nSight graphics debugging
 	if (!LLRender::sNsightDebugSupport)
 	{
-<<<<<<< HEAD
-	//read result back into raw image
-	glReadPixels(0, 0, 1024, 512, GL_RGB, GL_UNSIGNED_BYTE, scratch->getData());
-=======
 		//read result back into raw image
 		glReadPixels(0, 0, 1024, 512, GL_RGB, GL_UNSIGNED_BYTE, scratch->getData());
->>>>>>> 689beff6
 
 		//write results to disk
 		LLPointer<LLImagePNG> result = new LLImagePNG();
@@ -453,13 +448,8 @@
 		std::string ext = result->getExtension();
 		std::string filename = llformat("%s_%s.%s", label.c_str(), suffix, ext.c_str());
 	
-<<<<<<< HEAD
-	std::string out_file = gDirUtilp->getExpandedFilename(LL_PATH_LOGS, filename);
-	result->save(out_file);
-=======
 		std::string out_file = gDirUtilp->getExpandedFilename(LL_PATH_LOGS, filename);
 		result->save(out_file);
->>>>>>> 689beff6
 	}
 }
 
