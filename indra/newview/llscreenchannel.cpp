/**
 * @file llscreenchannel.cpp
 * @brief Class implements a channel on a screen in which appropriate toasts may appear.
 *
 * $LicenseInfo:firstyear=2000&license=viewerlgpl$
 * Second Life Viewer Source Code
 * Copyright (C) 2010, Linden Research, Inc.
 *
 * This library is free software; you can redistribute it and/or
 * modify it under the terms of the GNU Lesser General Public
 * License as published by the Free Software Foundation;
 * version 2.1 of the License only.
 *
 * This library is distributed in the hope that it will be useful,
 * but WITHOUT ANY WARRANTY; without even the implied warranty of
 * MERCHANTABILITY or FITNESS FOR A PARTICULAR PURPOSE.  See the GNU
 * Lesser General Public License for more details.
 *
 * You should have received a copy of the GNU Lesser General Public
 * License along with this library; if not, write to the Free Software
 * Foundation, Inc., 51 Franklin Street, Fifth Floor, Boston, MA  02110-1301  USA
 *
 * Linden Research, Inc., 945 Battery Street, San Francisco, CA  94111  USA
 * $/LicenseInfo$
 */


#include "llviewerprecompiledheaders.h" // must be first include

#include "lliconctrl.h"
#include "lltextbox.h"
#include "llscreenchannel.h"

#include "lltoastpanel.h"
#include "llviewercontrol.h"
#include "llviewerwindow.h"
#include "llfloaterreg.h"
#include "lltrans.h"
#include "llagent.h"
#include "lldockablefloater.h"
#include "llsyswellwindow.h"
#include "llfloaterimsession.h"
#include "llscriptfloater.h"
#include "llrootview.h"

#include <algorithm>

using namespace LLNotificationsUI;

bool LLScreenChannel::mWasStartUpToastShown = false;

LLRect LLScreenChannelBase::getChannelRect()
{
    LL_PROFILE_ZONE_SCOPED;

    if (mFloaterSnapRegion == NULL)
    {
        mFloaterSnapRegion = gViewerWindow->getRootView()->getChildView("floater_snap_region");
    }

    if (mChicletRegion == NULL)
    {
        mChicletRegion = gViewerWindow->getRootView()->getChildView("chiclet_container");
    }

    LLRect channel_rect;
    LLRect chiclet_rect;

    mFloaterSnapRegion->localRectToScreen(mFloaterSnapRegion->getLocalRect(), &channel_rect);
    mChicletRegion->localRectToScreen(mChicletRegion->getLocalRect(), &chiclet_rect);

    channel_rect.mTop = chiclet_rect.mBottom;
    return channel_rect;
}


//--------------------------------------------------------------------------
//////////////////////
// LLScreenChannelBase
//////////////////////

LLScreenChannelBase::LLScreenChannelBase(const Params& p)
:   LLUICtrl(p),
    mToastAlignment(p.toast_align),
    mCanStoreToasts(true),
    mHiddenToastsNum(0),
    mHoveredToast(NULL),
    mControlHovering(false),
    mShowToasts(true),
    mID(p.id),
    mDisplayToastsAlways(p.display_toasts_always),
    mChannelAlignment(p.channel_align),
    mFloaterSnapRegion(NULL),
    mChicletRegion(NULL)
{
    mID = p.id;

    setMouseOpaque( false );
    setVisible(FALSE);
}

BOOL LLScreenChannelBase::postBuild()
{
    if (mFloaterSnapRegion == NULL)
    {
        mFloaterSnapRegion = gViewerWindow->getRootView()->getChildView("floater_snap_region");
    }

    if (mChicletRegion == NULL)
    {
        mChicletRegion = gViewerWindow->getRootView()->getChildView("chiclet_container");
    }

    return TRUE;
}

void LLScreenChannelBase::reshape(S32 width, S32 height, BOOL called_from_parent)
{
    if (mChannelAlignment == CA_CENTRE)
    {
        // Keep notifications and alerts centered
        // WorldViewRectScaled is out of date at reshape but Window has same width
        S32 channel_bound = gViewerWindow->getWindowRectScaled().getWidth() / 2;
        setRect(LLRect(channel_bound, 0, channel_bound, 0));
        updateRect(); //sets top and bottom only
    }
    redrawToasts();
}

bool  LLScreenChannelBase::isHovering()
{
    if (!mHoveredToast)
    {
        return false;
    }

    return mHoveredToast->isHovered();
}

void LLScreenChannelBase::updatePositionAndSize(LLRect rect)
{
    LLRect this_rect = getRect();

    this_rect.mTop = rect.mTop;
    switch(mChannelAlignment)
    {
    case CA_LEFT :
        break;
    case CA_CENTRE :
        this_rect.setCenterAndSize( (rect.getWidth()) / 2, rect.getHeight() / 2, this_rect.getWidth(), this_rect.getHeight());
        break;
    case CA_RIGHT :
        this_rect.setLeftTopAndSize(rect.mRight - this_rect.getWidth(),
            this_rect.mTop,
            this_rect.getWidth(),
            this_rect.getHeight());
    }
    setRect(this_rect);
    redrawToasts();

}

void LLScreenChannelBase::init(S32 channel_left, S32 channel_right)
{
    // top and bottom set by updateRect()
    setRect(LLRect(channel_left, 0, channel_right, 0));
    updateRect();
    setVisible(TRUE);
}

void    LLScreenChannelBase::updateRect()
{
<<<<<<< HEAD
    S32 channel_top = getChannelRect().mTop;
    S32 channel_bottom = getChannelRect().mBottom + gSavedSettings.getS32("ChannelBottomPanelMargin");
=======
    const S32 CHANNEL_BOTTOM_PANEL_MARGIN = 35;
    S32 channel_top = getChannelRect().mTop;
    S32 channel_bottom = getChannelRect().mBottom + CHANNEL_BOTTOM_PANEL_MARGIN;
>>>>>>> 33ad8db7
    S32 channel_left = getRect().mLeft;
    S32 channel_right = getRect().mRight;
    setRect(LLRect(channel_left, channel_top, channel_right, channel_bottom));
}

//--------------------------------------------------------------------------
//////////////////////
// LLScreenChannel
//////////////////////
//--------------------------------------------------------------------------
LLScreenChannel::LLScreenChannel(const Params& p)
:   LLScreenChannelBase(p),
    mStartUpToastPanel(NULL)
{
}

//--------------------------------------------------------------------------
void LLScreenChannel::init(S32 channel_left, S32 channel_right)
{
    LLScreenChannelBase::init(channel_left, channel_right);
    LLRect channel_rect = getChannelRect();
    updatePositionAndSize(channel_rect);
}

//--------------------------------------------------------------------------
LLScreenChannel::~LLScreenChannel()
{

}

std::list<const LLToast*> LLScreenChannel::findToasts(const Matcher& matcher)
{
    std::list<const LLToast*> res;

    // collect stored toasts
    for (std::vector<ToastElem>::iterator it = mStoredToastList.begin(); it
            != mStoredToastList.end(); it++)
    {
        const LLToast* toast = it->getToast();
        if (toast && matcher.matches(toast->getNotification()))
        {
            res.push_back(toast);
        }
    }

    // collect displayed toasts
    for (std::vector<ToastElem>::iterator it = mToastList.begin(); it
            != mToastList.end(); it++)
    {
        const LLToast* toast = it->getToast();
        if (toast && matcher.matches(toast->getNotification()))
        {
            res.push_back(toast);
        }
    }

    return res;
}

//--------------------------------------------------------------------------
void LLScreenChannel::updatePositionAndSize(LLRect new_world_rect)
{
    LLRect this_rect = getRect();

    switch(mChannelAlignment)
    {
    case CA_LEFT :
        this_rect.mTop = (S32) (new_world_rect.getHeight() * getHeightRatio());
        break;
    case CA_CENTRE :
        LLScreenChannelBase::updatePositionAndSize(new_world_rect);
        return;
    case CA_RIGHT :
        this_rect.mTop = (S32) (new_world_rect.getHeight() * getHeightRatio());
        this_rect.setLeftTopAndSize(new_world_rect.mRight - this_rect.getWidth(),
            this_rect.mTop,
            this_rect.getWidth(),
            this_rect.getHeight());
    }
    setRect(this_rect);
    redrawToasts();
}

//--------------------------------------------------------------------------
void LLScreenChannel::addToast(const LLToast::Params& p)
{
    LL_PROFILE_ZONE_SCOPED
    bool store_toast = false, show_toast = false;

    if (mDisplayToastsAlways)
    {
        show_toast = true;
    }
    else
    {
        show_toast = mWasStartUpToastShown && (mShowToasts || p.force_show);
    }
    store_toast = !show_toast && p.can_be_stored && mCanStoreToasts;

    if(!show_toast && !store_toast)
    {
        if(gAgent.isDoNotDisturb())
        {
            return;
        }
        LLNotificationPtr notification = LLNotifications::instance().find(p.notif_id);

        if (notification &&
            (!notification->canLogToIM() || !notification->hasFormElements()))
        {
            // only cancel notification if it isn't being used in IM session
            LLNotifications::instance().cancel(notification);
        }

        // It was assumed that the toast would take ownership of the panel pointer.
        // But since we have decided not to display the toast, kill the panel to
        // prevent the memory leak.
        if (p.panel != NULL)
        {
            p.panel()->die();
        }
        return;
    }

    LLToast* toast = new LLToast(p);
    ToastElem new_toast_elem(toast->getHandle());

    toast->setOnFadeCallback(boost::bind(&LLScreenChannel::onToastFade, this, _1));
    toast->setOnToastDestroyedCallback(boost::bind(&LLScreenChannel::onToastDestroyed, this, _1));
    if(mControlHovering)
    {
        toast->setOnToastHoverCallback(boost::bind(&LLScreenChannel::onToastHover, this, _1, _2));
        toast->setMouseEnterCallback(boost::bind(&LLScreenChannel::stopToastTimer, this, toast));
        toast->setMouseLeaveCallback(boost::bind(&LLScreenChannel::startToastTimer, this, toast));
    }

    if(show_toast)
    {
        mToastList.push_back(new_toast_elem);
        if(p.can_be_stored)
        {
            // store toasts immediately - EXT-3762
            storeToast(new_toast_elem);
        }
        updateShowToastsState();
        redrawToasts();
    }
    else // store_toast
    {
        mHiddenToastsNum++;
        storeToast(new_toast_elem);
    }
}

//--------------------------------------------------------------------------
void LLScreenChannel::onToastDestroyed(LLToast* toast)
{
    std::vector<ToastElem>::iterator it = find(mToastList.begin(), mToastList.end(), static_cast<LLPanel*>(toast));

    if(it != mToastList.end())
    {
        mToastList.erase(it);
    }

    it = find(mStoredToastList.begin(), mStoredToastList.end(), static_cast<LLPanel*>(toast));

    if(it != mStoredToastList.end())
    {
        mStoredToastList.erase(it);
    }

    // if destroyed toast is hovered - reset hovered
    if (mHoveredToast == toast)
    {
        mHoveredToast = NULL;
    }
}


//--------------------------------------------------------------------------
void LLScreenChannel::onToastFade(LLToast* toast)
{
    std::vector<ToastElem>::iterator it = find(mToastList.begin(), mToastList.end(), static_cast<LLPanel*>(toast));

    if(it != mToastList.end())
    {
        bool delete_toast = !mCanStoreToasts || !toast->getCanBeStored();
        if(delete_toast)
        {
            mToastList.erase(it);
            deleteToast(toast);
        }
        else
        {
            storeToast((*it));
            mToastList.erase(it);
        }

        redrawToasts();
    }
}

//--------------------------------------------------------------------------
void LLScreenChannel::deleteToast(LLToast* toast)
{
    if (!toast || toast->isDead())
    {
        return;
    }

    // send signal to observers about destroying of a toast
    toast->closeToast();

    // update channel's Hovering state
    // turning hovering off manually because onMouseLeave won't happen if a toast was closed using a keyboard
    if(mHoveredToast == toast)
    {
        mHoveredToast  = NULL;
    }
}

//--------------------------------------------------------------------------

void LLScreenChannel::storeToast(ToastElem& toast_elem)
{
    // do not store clones
    std::vector<ToastElem>::iterator it = find(mStoredToastList.begin(), mStoredToastList.end(), toast_elem.getID());
    if( it != mStoredToastList.end() )
        return;

    const LLToast* toast = toast_elem.getToast();
    if (toast)
    {
    mStoredToastList.push_back(toast_elem);
        mOnStoreToast(toast->getPanel(), toast->getNotificationID());
    }
}

//--------------------------------------------------------------------------
void LLScreenChannel::loadStoredToastsToChannel()
{
    std::vector<ToastElem>::iterator it;

    if(mStoredToastList.size() == 0)
        return;

    for(it = mStoredToastList.begin(); it != mStoredToastList.end(); ++it)
    {
        LLToast* toast = it->getToast();
        if (toast)
        {
            toast->setIsHidden(false);
            toast->startTimer();
            mToastList.push_back(*it);
        }
    }

    mStoredToastList.clear();
    redrawToasts();
}

//--------------------------------------------------------------------------
void LLScreenChannel::loadStoredToastByNotificationIDToChannel(LLUUID id)
{
    std::vector<ToastElem>::iterator it = find(mStoredToastList.begin(), mStoredToastList.end(), id);

    if( it == mStoredToastList.end() )
        return;

    LLToast* toast = it->getToast();
    if (toast)
    {
    if(toast->getVisible())
    {
        // toast is already in channel
        return;
    }

    toast->setIsHidden(false);
    toast->startTimer();
        mToastList.push_back(*it);
    }

    redrawToasts();
}

//--------------------------------------------------------------------------
void LLScreenChannel::killToastByNotificationID(LLUUID id)
{
    // searching among toasts on a screen
    std::vector<ToastElem>::iterator it = find(mToastList.begin(), mToastList.end(), id);
    LLNotificationPtr notification = LLNotifications::instance().find(id);
    if (!notification) return;

    if( it != mToastList.end())
    {
        LLToast* toast = it->getToast();
        // if it is a notification toast and notification is UnResponded - then respond on it
        // else - simply destroy a toast
        //
        // NOTE:    if a notification is unresponded this function will be called twice for the same toast.
        //          At first, the notification will be discarded, at second (it will be caused by discarding),
        //          the toast will be destroyed.
        if(toast && toast->isNotificationValid())
        {
            if (!notification->canLogToIM() || !notification->hasFormElements())
            {
                // only cancel notification if it isn't being used in IM session
                LLNotifications::instance().cancel(notification);
            }
        }
        else
        {
            removeToastByNotificationID(id);
        }
    }
    else
    {
        // searching among stored toasts
        it = find(mStoredToastList.begin(), mStoredToastList.end(), id);

        if( it != mStoredToastList.end() )
        {
            LLToast* toast = it->getToast();
            if (toast)
            {
                if (!notification->canLogToIM() || !notification->hasFormElements())
                {
                    // only cancel notification if it isn't being used in IM session
                    LLNotifications::instance().cancel(notification);
                }
                deleteToast(toast);
            }
        }

        // Call find() once more, because the mStoredToastList could have been changed
        // via notification cancellation and the iterator could have become invalid.
        it = find(mStoredToastList.begin(), mStoredToastList.end(), id);
        if (it != mStoredToastList.end())
        {
            mStoredToastList.erase(it);
        }
    }
}

void LLScreenChannel::removeToastByNotificationID(LLUUID id)
{
    std::vector<ToastElem>::iterator it = find(mToastList.begin(), mToastList.end(), id);
    while( it != mToastList.end())
    {
        deleteToast(it->getToast());
        mToastList.erase(it);
        redrawToasts();
        // find next toast with matching id
        it = find(mToastList.begin(), mToastList.end(), id);
    }

    it = find(mStoredToastList.begin(), mStoredToastList.end(), id);
    if (it != mStoredToastList.end())
    {
        deleteToast(it->getToast());
        mStoredToastList.erase(it);
    }
}


void LLScreenChannel::killMatchedToasts(const Matcher& matcher)
{
    std::list<const LLToast*> to_delete = findToasts(matcher);
    for (std::list<const LLToast*>::iterator it = to_delete.begin(); it
            != to_delete.end(); it++)
    {
        killToastByNotificationID((*it)-> getNotificationID());
    }
}

//--------------------------------------------------------------------------
void LLScreenChannel::modifyToastByNotificationID(LLUUID id, LLPanel* panel)
{
    std::vector<ToastElem>::iterator it = find(mToastList.begin(), mToastList.end(), id);

    LLPanel* panel_to_delete = panel;

    if( it != mToastList.end() && panel)
    {
        LLToast* toast = it->getToast();
        if (toast)
        {
            LLPanel* old_panel = toast->getPanel();
            toast->removeChild(old_panel);
            panel_to_delete = old_panel;
            toast->insertPanel(panel);
            toast->startTimer();
        }
        redrawToasts();
    }

    delete panel_to_delete;
}

//--------------------------------------------------------------------------
void LLScreenChannel::redrawToasts()
{
    if (!getParent())
    {
        // connect to floater snap region just to get resize events, we don't care about being a proper widget
        mFloaterSnapRegion->addChild(this);
        setFollows(FOLLOWS_ALL);
    }

    if(mToastList.size() == 0)
        return;

    switch(mToastAlignment)
    {
    case NA_TOP :
        showToastsTop();
        break;

    case NA_CENTRE :
        showToastsCentre();
        break;

    case NA_BOTTOM :
        showToastsBottom();
    }
}

//--------------------------------------------------------------------------
void LLScreenChannel::showToastsBottom()
{
    LLRect  toast_rect;
    S32     bottom = getRect().mBottom - gFloaterView->getRect().mBottom;
    S32     toast_margin = 0;
    std::vector<ToastElem>::reverse_iterator it;

    updateRect();

    LLDockableFloater* floater = dynamic_cast<LLDockableFloater*>(LLDockableFloater::getInstanceHandle().get());

    // Use a local variable instead of mToastList.
    // mToastList can be modified during recursive calls and then all iteratos will be invalidated.
    std::vector<ToastElem> vToastList( mToastList );

    for(it = vToastList.rbegin(); it != vToastList.rend(); ++it)
    {
        if(it != vToastList.rbegin())
        {
            LLToast* toast = (it-1)->getToast();
            if (!toast)
            {
                LL_WARNS() << "Attempt to display a deleted toast." << LL_ENDL;
                return;
            }

            bottom = toast->getRect().mTop - toast->getTopPad();
            toast_margin = gSavedSettings.getS32("ToastGap");
        }

        LLToast* toast = it->getToast();
        if(!toast)
        {
            LL_WARNS() << "Attempt to display a deleted toast." << LL_ENDL;
            return;
        }

        toast_rect = toast->getRect();
        toast_rect.setOriginAndSize(getRect().mRight - toast_rect.getWidth(),
                bottom + toast_margin, toast_rect.getWidth(),
                toast_rect.getHeight());
        toast->setRect(toast_rect);

        if(floater && floater->overlapsScreenChannel())
        {
            if(it == vToastList.rbegin())
            {
                // move first toast above docked floater
                S32 shift = floater->getRect().getHeight();
                if(floater->getDockControl())
                {
                    shift += floater->getDockControl()->getTongueHeight();
                }
                toast->translate(0, shift);
            }

            LLRect channel_rect = getChannelRect();
            // don't show toasts if there is not enough space
            if(toast_rect.mTop > channel_rect.mTop)
            {
                break;
            }
        }

        bool stop_showing_toasts = toast->getRect().mTop > getRect().mTop;

        if(!stop_showing_toasts)
        {
            if( it != vToastList.rend()-1)
            {
                S32 toast_top = toast->getRect().mTop + gSavedSettings.getS32("ToastGap");
                stop_showing_toasts = toast_top > getRect().mTop;
            }
        }

        // at least one toast should be visible

        if(it == vToastList.rbegin())
        {
            stop_showing_toasts = false;
        }

        if(stop_showing_toasts)
            break;

        if( !toast->getVisible() )
        {
            // HACK
            // EXT-2653: it is necessary to prevent overlapping for secondary showed toasts
            toast->setVisible(TRUE);
        }
        if(!toast->hasFocus())
        {
            // Fixing Z-order of toasts (EXT-4862)
            // Next toast will be positioned under this one.
            gFloaterView->sendChildToBack(toast);
        }
    }

    // Dismiss toasts we don't have space for (STORM-391).
    if(it != vToastList.rend())
    {
        mHiddenToastsNum = 0;

        for(; it != vToastList.rend(); it++)
        {
            LLToast* toast = it->getToast();
            if (toast)
            {
                toast->hide();
            }
        }
    }
}

//--------------------------------------------------------------------------
void LLScreenChannel::showToastsCentre()
{
    LLToast* toast = mToastList[0].getToast();
    if (!toast)
    {
        LL_WARNS() << "Attempt to display a deleted toast." << LL_ENDL;
        return;
    }

    LLRect  toast_rect;
    S32     bottom = (getRect().mTop - getRect().mBottom)/2 + toast->getRect().getHeight()/2;
    std::vector<ToastElem>::reverse_iterator it;

    for(it = mToastList.rbegin(); it != mToastList.rend(); ++it)
    {
        LLToast* toast = it->getToast();
        if (!toast)
        {
            LL_WARNS() << "Attempt to display a deleted toast." << LL_ENDL;
            return;
        }

        toast_rect = toast->getRect();
        toast_rect.setLeftTopAndSize(getRect().mLeft - toast_rect.getWidth() / 2, bottom + toast_rect.getHeight() / 2 + gSavedSettings.getS32("ToastGap"), toast_rect.getWidth() ,toast_rect.getHeight());
        toast->setRect(toast_rect);

        toast->setVisible(TRUE);
    }
}

//--------------------------------------------------------------------------
void LLScreenChannel::showToastsTop()
{
    LLRect channel_rect = getChannelRect();

    LLRect  toast_rect;
    S32     top = channel_rect.mTop;
    std::vector<ToastElem>::reverse_iterator it;

    updateRect();

    LLDockableFloater* floater = dynamic_cast<LLDockableFloater*>(LLDockableFloater::getInstanceHandle().get());

    // Use a local variable instead of mToastList.
    // mToastList can be modified during recursive calls and then all iteratos will be invalidated.
    std::vector<ToastElem> vToastList( mToastList );

    for(it = vToastList.rbegin(); it != vToastList.rend(); ++it)
    {
        if(it != vToastList.rbegin())
        {
            LLToast* toast = (it-1)->getToast();
            if (!toast)
            {
                LL_WARNS() << "Attempt to display a deleted toast." << LL_ENDL;
                return;
            }

            top = toast->getRect().mBottom - toast->getTopPad();
            gSavedSettings.getS32("ToastGap");
        }

        LLToast* toast = it->getToast();
        if (!toast)
        {
            LL_WARNS() << "Attempt to display a deleted toast." << LL_ENDL;
            return;
        }

        toast_rect = toast->getRect();
        toast_rect.setLeftTopAndSize(channel_rect.mRight - toast_rect.getWidth(),
            top, toast_rect.getWidth(),
            toast_rect.getHeight());
        toast->setRect(toast_rect);

        if(floater && floater->overlapsScreenChannel())
        {
            if(it == vToastList.rbegin())
            {
                // move first toast above docked floater
                S32 shift = -floater->getRect().getHeight();
                if(floater->getDockControl())
                {
                    shift -= floater->getDockControl()->getTongueHeight();
                }
                toast->translate(0, shift);
            }

            LLRect channel_rect = getChannelRect();
            // don't show toasts if there is not enough space
            if(toast_rect.mBottom < channel_rect.mBottom)
            {
                break;
            }
        }

        bool stop_showing_toasts = toast->getRect().mBottom < channel_rect.mBottom;

        if(!stop_showing_toasts)
        {
            if( it != vToastList.rend()-1)
            {
                S32 toast_bottom = toast->getRect().mBottom - gSavedSettings.getS32("ToastGap");
                stop_showing_toasts = toast_bottom < channel_rect.mBottom;
            }
        }

        // at least one toast should be visible
        if(it == vToastList.rbegin())
        {
            stop_showing_toasts = false;
        }

        if(stop_showing_toasts)
            break;

        if (!toast->getVisible())
        {
            // HACK
            // EXT-2653: it is necessary to prevent overlapping for secondary showed toasts
            toast->setVisible(TRUE);
        }
        if (!toast->hasFocus())
        {
            // Fixing Z-order of toasts (EXT-4862)
            // Next toast will be positioned under this one.
            gFloaterView->sendChildToBack(toast);
        }
    }

    // Dismiss toasts we don't have space for (STORM-391).
    std::vector<LLToast*> toasts_to_hide;

    if(it != vToastList.rend())
    {
        mHiddenToastsNum = 0;

        for(; it != vToastList.rend(); it++)
        {
            LLToast* toast = it->getToast();
            if (toast)
            {
                toasts_to_hide.push_back(toast);
            }
        }
    }

    for (std::vector<LLToast*>::iterator it = toasts_to_hide.begin(), end_it = toasts_to_hide.end();
        it != end_it;
        ++it)
    {
        (*it)->hide();
    }
}

//--------------------------------------------------------------------------
void LLScreenChannel::createStartUpToast(S32 notif_num, F32 timer)
{
    LLScreenChannelBase::updateRect();

    LLRect toast_rect;
    LLToast::Params p;
    p.lifetime_secs = timer;
    p.enable_hide_btn = false;
    mStartUpToastPanel = new LLToast(p);

    if(!mStartUpToastPanel)
        return;

    mStartUpToastPanel->setOnFadeCallback(boost::bind(&LLScreenChannel::onStartUpToastHide, this));

    LLPanel* wrapper_panel = mStartUpToastPanel->getChild<LLPanel>("wrapper_panel");
    LLTextBox* text_box = mStartUpToastPanel->getChild<LLTextBox>("toast_text");

    std::string text = LLTrans::getString("StartUpNotifications");

    toast_rect = mStartUpToastPanel->getRect();
    mStartUpToastPanel->reshape(getRect().getWidth(), toast_rect.getHeight(), true);

    text_box->setValue(text);
    text_box->setVisible(TRUE);

    text_box->reshapeToFitText();
    text_box->setOrigin(text_box->getRect().mLeft, (wrapper_panel->getRect().getHeight() - text_box->getRect().getHeight())/2);

    toast_rect.setLeftTopAndSize(0, getRect().getHeight() - gSavedSettings.getS32("ToastGap"), getRect().getWidth(), toast_rect.getHeight());
    mStartUpToastPanel->setRect(toast_rect);

    addChild(mStartUpToastPanel);

    mStartUpToastPanel->setVisible(TRUE);
}

// static --------------------------------------------------------------------------
F32 LLScreenChannel::getHeightRatio()
{
    F32 ratio = gSavedSettings.getF32("NotificationChannelHeightRatio");
    if(0.0f > ratio)
    {
        ratio = 0.0f;
    }
    else if(1.0f < ratio)
    {
        ratio = 1.0f;
    }
    return ratio;
}

//--------------------------------------------------------------------------
void LLScreenChannel::updateStartUpString(S32 num)
{
    // *TODO: update string if notifications are arriving while the StartUp toast is on a screen
}

//--------------------------------------------------------------------------
void LLScreenChannel::onStartUpToastHide()
{
    onCommit();
}

//--------------------------------------------------------------------------
void LLScreenChannel::closeStartUpToast()
{
    if(mStartUpToastPanel != NULL)
    {
        mStartUpToastPanel->setVisible(FALSE);
        mStartUpToastPanel = NULL;
    }
}

void LLNotificationsUI::LLScreenChannel::stopToastTimer(LLToast* toast)
{
    if (!toast || toast != mHoveredToast) return;

    // Pause fade timer of the hovered toast.
    toast->stopTimer();
}

void LLNotificationsUI::LLScreenChannel::startToastTimer(LLToast* toast)
{
    if (!toast || toast == mHoveredToast)
    {
        return;
    }

    // Reset its fade timer.
    toast->startTimer();
}

//--------------------------------------------------------------------------
void LLScreenChannel::hideToastsFromScreen()
{
    for(std::vector<ToastElem>::iterator it = mToastList.begin(); it != mToastList.end(); it++)
    {
        LLToast* toast = it->getToast();
        if (toast)
        {
            toast->setVisible(FALSE);
        }
        else
        {
            LL_WARNS() << "Attempt to hide a deleted toast." << LL_ENDL;
        }
    }
}

//--------------------------------------------------------------------------
void LLScreenChannel::hideToast(const LLUUID& notification_id)
{
    std::vector<ToastElem>::iterator it = find(mToastList.begin(), mToastList.end(), notification_id);
    if(mToastList.end() != it)
    {
        LLToast* toast = it->getToast();
        if (toast)
        {
            toast->hide();
        }
        else
        {
            LL_WARNS() << "Attempt to hide a deleted toast." << LL_ENDL;
        }
    }
}

void LLScreenChannel::closeHiddenToasts(const Matcher& matcher)
{
    // since we can't guarantee that close toast operation doesn't change mToastList
    // we collect matched toasts that should be closed into separate list
    std::list<LLToast*> toasts;
    for (std::vector<ToastElem>::iterator it = mToastList.begin(); it
            != mToastList.end(); it++)
    {
        LLToast* toast = it->getToast();
        // add to list valid toast that match to provided matcher criteria
        if (toast != NULL && !toast->isDead() && toast->getNotification() != NULL
                && !toast->getVisible() && matcher.matches(toast->getNotification()))
        {
            toasts.push_back(toast);
        }
    }

    // close collected toasts
    for (std::list<LLToast*>::iterator it = toasts.begin(); it
            != toasts.end(); it++)
    {
        LLToast* toast = *it;
        toast->closeFloater();
    }
}

//--------------------------------------------------------------------------
void LLScreenChannel::removeToastsFromChannel()
{
    hideToastsFromScreen();
    for(std::vector<ToastElem>::iterator it = mToastList.begin(); it != mToastList.end(); it++)
    {
        deleteToast(it->getToast());
    }
    mToastList.clear();
}

//--------------------------------------------------------------------------
void LLScreenChannel::removeAndStoreAllStorableToasts()
{
    if(mToastList.size() == 0)
        return;

    hideToastsFromScreen();
    for(std::vector<ToastElem>::iterator it = mToastList.begin(); it != mToastList.end();)
    {
        LLToast* toast = it->getToast();
        if(toast && toast->getCanBeStored())
        {
            storeToast(*it);
            it = mToastList.erase(it);
        }
        else
        {
            ++it;
        }
    }
    redrawToasts();
}

//--------------------------------------------------------------------------
void LLScreenChannel::removeToastsBySessionID(LLUUID id)
{
    if(mToastList.size() == 0)
        return;

    hideToastsFromScreen();
    for(std::vector<ToastElem>::iterator it = mToastList.begin(); it != mToastList.end();)
    {
        LLToast* toast = it->getToast();
        if(toast && toast->getSessionID() == id)
        {
            deleteToast(toast);
            it = mToastList.erase(it);
        }
        else
        {
            ++it;
        }
    }
    redrawToasts();
}

//--------------------------------------------------------------------------
void LLScreenChannel::onToastHover(LLToast* toast, bool mouse_enter)
{
    // because of LLViewerWindow::updateUI() that NOT ALWAYS calls onMouseEnter BEFORE onMouseLeave
    // we must check hovering directly to prevent incorrect setting for hovering in a channel
    if (mouse_enter)
    {
        if (toast->isHovered())
        {
            mHoveredToast = toast;
        }
    }
    else if (mHoveredToast != NULL)
    {
        if (!mHoveredToast->isHovered())
        {
            mHoveredToast = NULL;
        }
    }

    redrawToasts();
}

//--------------------------------------------------------------------------
void LLScreenChannel::updateShowToastsState()
{
    LLDockableFloater* floater = dynamic_cast<LLDockableFloater*>(LLDockableFloater::getInstanceHandle().get());

    if(!floater)
    {
        setShowToasts(true);
        return;
    }

    updateRect();
}

//--------------------------------------------------------------------------

LLToast* LLScreenChannel::getToastByNotificationID(LLUUID id)
{
    std::vector<ToastElem>::iterator it = find(mStoredToastList.begin(),
            mStoredToastList.end(), id);

    if (it == mStoredToastList.end())
        return NULL;

    return it->getToast();
}<|MERGE_RESOLUTION|>--- conflicted
+++ resolved
@@ -170,14 +170,9 @@
 
 void    LLScreenChannelBase::updateRect()
 {
-<<<<<<< HEAD
-    S32 channel_top = getChannelRect().mTop;
-    S32 channel_bottom = getChannelRect().mBottom + gSavedSettings.getS32("ChannelBottomPanelMargin");
-=======
     const S32 CHANNEL_BOTTOM_PANEL_MARGIN = 35;
     S32 channel_top = getChannelRect().mTop;
     S32 channel_bottom = getChannelRect().mBottom + CHANNEL_BOTTOM_PANEL_MARGIN;
->>>>>>> 33ad8db7
     S32 channel_left = getRect().mLeft;
     S32 channel_right = getRect().mRight;
     setRect(LLRect(channel_left, channel_top, channel_right, channel_bottom));
