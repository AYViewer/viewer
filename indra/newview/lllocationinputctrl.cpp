/**
 * @file lllocationinputctrl.cpp
 * @brief Combobox-like location input control
 *
 * $LicenseInfo:firstyear=2009&license=viewergpl$
 * 
 * Copyright (c) 2009, Linden Research, Inc.
 * 
 * Second Life Viewer Source Code
 * The source code in this file ("Source Code") is provided by Linden Lab
 * to you under the terms of the GNU General Public License, version 2.0
 * ("GPL"), unless you have obtained a separate licensing agreement
 * ("Other License"), formally executed by you and Linden Lab.  Terms of
 * the GPL can be found in doc/GPL-license.txt in this distribution, or
 * online at http://secondlifegrid.net/programs/open_source/licensing/gplv2
 * 
 * There are special exceptions to the terms and conditions of the GPL as
 * it is applied to this Source Code. View the full text of the exception
 * in the file doc/FLOSS-exception.txt in this software distribution, or
 * online at
 * http://secondlifegrid.net/programs/open_source/licensing/flossexception
 * 
 * By copying, modifying or distributing this software, you acknowledge
 * that you have read and understood your obligations described above,
 * and agree to abide by those obligations.
 * 
 * ALL LINDEN LAB SOURCE CODE IS PROVIDED "AS IS." LINDEN LAB MAKES NO
 * WARRANTIES, EXPRESS, IMPLIED OR OTHERWISE, REGARDING ITS ACCURACY,
 * COMPLETENESS OR PERFORMANCE.
 * $/LicenseInfo$
 */

#include "llviewerprecompiledheaders.h"

// file includes
#include "lllocationinputctrl.h"

// common includes
#include "llbutton.h"
#include "llfocusmgr.h"
#include "llmenugl.h"
#include "llparcel.h"
#include "llstring.h"
#include "lltrans.h"
#include "lluictrlfactory.h"
#include "lltooltip.h"
#include "llnotificationsutil.h"
#include "llregionflags.h"

// newview includes
#include "llagent.h"
#include "llinventoryobserver.h"
#include "lllandmarkactions.h"
#include "lllandmarklist.h"
#include "lllocationhistory.h"
#include "llteleporthistory.h"
#include "llsidetray.h"
#include "llslurl.h"
#include "llstatusbar.h"			// getHealth()
#include "lltrans.h"
#include "llviewerinventory.h"
#include "llviewerparcelmgr.h"
#include "llviewerregion.h"
#include "llviewercontrol.h"
#include "llviewermenu.h"
#include "llurllineeditorctrl.h"
#include "llagentui.h"

//============================================================================
/*
 * "ADD LANDMARK" BUTTON UPDATING LOGIC
 * 
 * If the current parcel has been landmarked, we should draw
 * a special image on the button.
 * 
 * To avoid determining the appropriate image on every draw() we do that
 * only in the following cases:
 * 1) Navbar is shown for the first time after login.
 * 2) Agent moves to another parcel.
 * 3) A landmark is created or removed.
 * 
 * The first case is handled by the handleLoginComplete() method.
 * 
 * The second case is handled by setting the "agent parcel changed" callback
 * on LLViewerParcelMgr.
 * 
 * The third case is the most complex one. We have two inventory observers for that:
 * one is designated to handle adding landmarks, the other handles removal.
 * Let's see how the former works.
 * 
 * When we get notified about landmark addition, the landmark position is unknown yet. What we can
 * do at that point is initiate loading the landmark data by LLLandmarkList and set the
 * "loading finished" callback on it. Finally, when the callback is triggered,
 * we can determine whether the landmark refers to a point within the current parcel
 * and choose the appropriate image for the "Add landmark" button.
 */

/**
 * Initiates loading the landmarks that have been just added.
 *
 * Once the loading is complete we'll be notified
 * with the callback we set for LLLandmarkList.
 */
class LLAddLandmarkObserver : public LLInventoryAddedObserver
{
public:
	LLAddLandmarkObserver(LLLocationInputCtrl* input) : mInput(input) {}

private:
	/*virtual*/ void done()
	{
		std::vector<LLUUID>::const_iterator it = mAdded.begin(), end = mAdded.end();
		for(; it != end; ++it)
		{
			LLInventoryItem* item = gInventory.getItem(*it);
			if (!item || item->getType() != LLAssetType::AT_LANDMARK)
				continue;

			// Start loading the landmark.
			LLLandmark* lm = gLandmarkList.getAsset(
					item->getAssetUUID(),
					boost::bind(&LLLocationInputCtrl::onLandmarkLoaded, mInput, _1));
			if (lm)
			{
				// Already loaded? Great, handle it immediately (the callback won't be called).
				mInput->onLandmarkLoaded(lm);
			}
		}

		mAdded.clear();
	}

	LLLocationInputCtrl* mInput;
};

/**
 * Updates the "Add landmark" button once a landmark gets removed.
 */
class LLRemoveLandmarkObserver : public LLInventoryObserver
{
public:
	LLRemoveLandmarkObserver(LLLocationInputCtrl* input) : mInput(input) {}

private:
	/*virtual*/ void changed(U32 mask)
	{
		if (mask & (~(LLInventoryObserver::LABEL|LLInventoryObserver::INTERNAL|LLInventoryObserver::ADD)))
		{
			mInput->updateAddLandmarkButton();
		}
	}

	LLLocationInputCtrl* mInput;
};

class LLParcelChangeObserver : public LLParcelObserver
{
public:
	LLParcelChangeObserver(LLLocationInputCtrl* input) : mInput(input) {}

private:
	/*virtual*/ void changed()
	{
		if (mInput)
		{
			mInput->refreshParcelIcons();
		}
	}

	LLLocationInputCtrl* mInput;
};

//============================================================================


static LLDefaultChildRegistry::Register<LLLocationInputCtrl> r("location_input");

LLLocationInputCtrl::Params::Params()
:	icon_maturity_general("icon_maturity_general"),
	icon_maturity_adult("icon_maturity_adult"),
	add_landmark_image_enabled("add_landmark_image_enabled"),
	add_landmark_image_disabled("add_landmark_image_disabled"),
	add_landmark_image_hover("add_landmark_image_hover"),
	add_landmark_image_selected("add_landmark_image_selected"),
	add_landmark_hpad("add_landmark_hpad", 0),
	icon_hpad("icon_hpad", 0),
	add_landmark_button("add_landmark_button"),
	for_sale_button("for_sale_button"),
	info_button("info_button"),
	maturity_icon("maturity_icon"),
	voice_icon("voice_icon"),
	fly_icon("fly_icon"),
	push_icon("push_icon"),
	build_icon("build_icon"),
	scripts_icon("scripts_icon"),
	damage_icon("damage_icon"),
	damage_text("damage_text")
{
}

LLLocationInputCtrl::LLLocationInputCtrl(const LLLocationInputCtrl::Params& p)
:	LLComboBox(p),
	mIconHPad(p.icon_hpad),
	mAddLandmarkHPad(p.add_landmark_hpad),
	mLocationContextMenu(NULL),
	mAddLandmarkBtn(NULL),
	mForSaleBtn(NULL),
	mInfoBtn(NULL),
	mLandmarkImageOn(NULL),
	mLandmarkImageOff(NULL),
	mIconMaturityGeneral(NULL),
	mIconMaturityAdult(NULL)
{
	// Lets replace default LLLineEditor with LLLocationLineEditor
	// to make needed escaping while copying and cutting url
	this->removeChild(mTextEntry);
	delete mTextEntry;

	// Can't access old mTextEntry fields as they are protected, so lets build new params
	// That is C&P from LLComboBox::createLineEditor function
	static LLUICachedControl<S32> drop_shadow_button ("DropShadowButton", 0);
	S32 arrow_width = mArrowImage ? mArrowImage->getWidth() : 0;
	LLRect text_entry_rect(0, getRect().getHeight(), getRect().getWidth(), 0);
	text_entry_rect.mRight -= llmax(8,arrow_width) + 2 * drop_shadow_button;

	LLLineEditor::Params params = p.combo_editor;
	params.rect(text_entry_rect);
	params.default_text(LLStringUtil::null);
	params.max_length_bytes(p.max_chars);
	params.keystroke_callback(boost::bind(&LLComboBox::onTextEntry, this, _1));
	params.handle_edit_keys_directly(true);
	params.commit_on_focus_lost(false);
	params.follows.flags(FOLLOWS_ALL);
	mTextEntry = LLUICtrlFactory::create<LLURLLineEditor>(params);
	mTextEntry->setContextMenu(NULL);
	addChild(mTextEntry);
	// LLLineEditor is replaced with LLLocationLineEditor

	// "Place information" button.
	LLButton::Params info_params = p.info_button;
	mInfoBtn = LLUICtrlFactory::create<LLButton>(info_params);
	mInfoBtn->setClickedCallback(boost::bind(&LLLocationInputCtrl::onInfoButtonClicked, this));
	addChild(mInfoBtn);

	// "Add landmark" button.
	LLButton::Params al_params = p.add_landmark_button;

	// Image for unselected state will be set in updateAddLandmarkButton(),
	// it will be either mLandmarkOn or mLandmarkOff
	if (p.add_landmark_image_enabled())
	{
		mLandmarkImageOn = p.add_landmark_image_enabled;
	}
	if (p.add_landmark_image_disabled())
	{
		mLandmarkImageOff = p.add_landmark_image_disabled;
	}

	if(p.add_landmark_image_selected)
	{
		al_params.image_selected = p.add_landmark_image_selected;
	}
	if (p.add_landmark_image_hover())
	{
		al_params.image_hover_unselected = p.add_landmark_image_hover;
	}

	al_params.click_callback.function(boost::bind(&LLLocationInputCtrl::onAddLandmarkButtonClicked, this));
	mAddLandmarkBtn = LLUICtrlFactory::create<LLButton>(al_params);
	enableAddLandmarkButton(true);
	addChild(mAddLandmarkBtn);

	if (p.icon_maturity_general())
	{
		mIconMaturityGeneral = p.icon_maturity_general;
	}
	if (p.icon_maturity_adult())
	{
		mIconMaturityAdult = p.icon_maturity_adult;
	}

	LLIconCtrl::Params maturity_icon = p.maturity_icon;
	mMaturityIcon = LLUICtrlFactory::create<LLIconCtrl>(maturity_icon);
	addChild(mMaturityIcon);

	LLButton::Params for_sale_button = p.for_sale_button;
	for_sale_button.tool_tip = LLTrans::getString("LocationCtrlForSaleTooltip");
	for_sale_button.click_callback.function(
		boost::bind(&LLLocationInputCtrl::onForSaleButtonClicked, this));
	mForSaleBtn = LLUICtrlFactory::create<LLButton>( for_sale_button );
	addChild(mForSaleBtn);

	// Parcel property icons
	// Must be mouse-opaque so cursor stays as an arrow when hovering to
	// see tooltip.
	LLIconCtrl::Params voice_icon = p.voice_icon;
	voice_icon.tool_tip = LLTrans::getString("LocationCtrlVoiceTooltip");
	voice_icon.mouse_opaque = true;
	mParcelIcon[VOICE_ICON] = LLUICtrlFactory::create<LLIconCtrl>(voice_icon);
	mParcelIcon[VOICE_ICON]->setMouseDownCallback(boost::bind(&LLLocationInputCtrl::onParcelIconClick, this, VOICE_ICON));
	addChild(mParcelIcon[VOICE_ICON]);

	LLIconCtrl::Params fly_icon = p.fly_icon;
	fly_icon.tool_tip = LLTrans::getString("LocationCtrlFlyTooltip");
	fly_icon.mouse_opaque = true;
	mParcelIcon[FLY_ICON] = LLUICtrlFactory::create<LLIconCtrl>(fly_icon);
	mParcelIcon[FLY_ICON]->setMouseDownCallback(boost::bind(&LLLocationInputCtrl::onParcelIconClick, this, FLY_ICON));
	addChild(mParcelIcon[FLY_ICON]);

	LLIconCtrl::Params push_icon = p.push_icon;
	push_icon.tool_tip = LLTrans::getString("LocationCtrlPushTooltip");
	push_icon.mouse_opaque = true;
	mParcelIcon[PUSH_ICON] = LLUICtrlFactory::create<LLIconCtrl>(push_icon);
	mParcelIcon[PUSH_ICON]->setMouseDownCallback(boost::bind(&LLLocationInputCtrl::onParcelIconClick, this, PUSH_ICON));
	addChild(mParcelIcon[PUSH_ICON]);

	LLIconCtrl::Params build_icon = p.build_icon;
	build_icon.tool_tip = LLTrans::getString("LocationCtrlBuildTooltip");
	build_icon.mouse_opaque = true;
	mParcelIcon[BUILD_ICON] = LLUICtrlFactory::create<LLIconCtrl>(build_icon);
	mParcelIcon[BUILD_ICON]->setMouseDownCallback(boost::bind(&LLLocationInputCtrl::onParcelIconClick, this, BUILD_ICON));
	addChild(mParcelIcon[BUILD_ICON]);

	LLIconCtrl::Params scripts_icon = p.scripts_icon;
	scripts_icon.tool_tip = LLTrans::getString("LocationCtrlScriptsTooltip");
	scripts_icon.mouse_opaque = true;
	mParcelIcon[SCRIPTS_ICON] = LLUICtrlFactory::create<LLIconCtrl>(scripts_icon);
	mParcelIcon[SCRIPTS_ICON]->setMouseDownCallback(boost::bind(&LLLocationInputCtrl::onParcelIconClick, this, SCRIPTS_ICON));
	addChild(mParcelIcon[SCRIPTS_ICON]);

	LLIconCtrl::Params damage_icon = p.damage_icon;
	damage_icon.tool_tip = LLTrans::getString("LocationCtrlDamageTooltip");
	damage_icon.mouse_opaque = true;
	mParcelIcon[DAMAGE_ICON] = LLUICtrlFactory::create<LLIconCtrl>(damage_icon);
	mParcelIcon[DAMAGE_ICON]->setMouseDownCallback(boost::bind(&LLLocationInputCtrl::onParcelIconClick, this, DAMAGE_ICON));
	addChild(mParcelIcon[DAMAGE_ICON]);
	
	LLTextBox::Params damage_text = p.damage_text;
	damage_text.tool_tip = LLTrans::getString("LocationCtrlDamageTooltip");
	damage_text.mouse_opaque = true;
	mDamageText = LLUICtrlFactory::create<LLTextBox>(damage_text);
	addChild(mDamageText);
	
	// Register callbacks and load the location field context menu (NB: the order matters).
	LLUICtrl::CommitCallbackRegistry::currentRegistrar().add("Navbar.Action", boost::bind(&LLLocationInputCtrl::onLocationContextMenuItemClicked, this, _2));
	LLUICtrl::EnableCallbackRegistry::currentRegistrar().add("Navbar.EnableMenuItem", boost::bind(&LLLocationInputCtrl::onLocationContextMenuItemEnabled, this, _2));
		
	setPrearrangeCallback(boost::bind(&LLLocationInputCtrl::onLocationPrearrange, this, _2));
	getTextEntry()->setMouseUpCallback(boost::bind(&LLLocationInputCtrl::changeLocationPresentation, this));

	// Load the location field context menu
	mLocationContextMenu = LLUICtrlFactory::getInstance()->createFromFile<LLMenuGL>("menu_navbar.xml", gMenuHolder, LLViewerMenuHolderGL::child_registry_t::instance());
	if (!mLocationContextMenu)
	{
		llwarns << "Error loading navigation bar context menu" << llendl;
		
	}
	getTextEntry()->setRightMouseUpCallback(boost::bind(&LLLocationInputCtrl::onTextEditorRightClicked,this,_2,_3,_4));
	updateWidgetlayout();

	// Connecting signal for updating location on "Show Coordinates" setting change.
	LLControlVariable* coordinates_control = gSavedSettings.getControl("NavBarShowCoordinates").get();
	if (coordinates_control)
	{
		mCoordinatesControlConnection = coordinates_control->getSignal()->connect(boost::bind(&LLLocationInputCtrl::refreshLocation, this));
	}

	// Connecting signal for updating parcel icons on "Show Parcel Properties" setting change.
	LLControlVariable* parcel_properties_control = gSavedSettings.getControl("NavBarShowParcelProperties").get();
	if (parcel_properties_control)
	{
		mParcelPropertiesControlConnection = parcel_properties_control->getSignal()->connect(boost::bind(&LLLocationInputCtrl::refreshParcelIcons, this));
	}

	// - Make the "Add landmark" button updated when either current parcel gets changed
	//   or a landmark gets created or removed from the inventory.
	// - Update the location string on parcel change.
	mParcelMgrConnection = LLViewerParcelMgr::getInstance()->addAgentParcelChangedCallback(
		boost::bind(&LLLocationInputCtrl::onAgentParcelChange, this));

	mLocationHistoryConnection = LLLocationHistory::getInstance()->setLoadedCallback(
			boost::bind(&LLLocationInputCtrl::onLocationHistoryLoaded, this));

	mRemoveLandmarkObserver	= new LLRemoveLandmarkObserver(this);
	mAddLandmarkObserver	= new LLAddLandmarkObserver(this);
	gInventory.addObserver(mRemoveLandmarkObserver);
	gInventory.addObserver(mAddLandmarkObserver);

	mParcelChangeObserver = new LLParcelChangeObserver(this);
	LLViewerParcelMgr::getInstance()->addObserver(mParcelChangeObserver);

	mAddLandmarkTooltip = LLTrans::getString("LocationCtrlAddLandmarkTooltip");
	mEditLandmarkTooltip = LLTrans::getString("LocationCtrlEditLandmarkTooltip");
	getChild<LLView>("Location History")->setToolTip(LLTrans::getString("LocationCtrlComboBtnTooltip"));
	getChild<LLView>("Place Information")->setToolTip(LLTrans::getString("LocationCtrlInfoBtnTooltip"));
}

LLLocationInputCtrl::~LLLocationInputCtrl()
{
	gInventory.removeObserver(mRemoveLandmarkObserver);
	gInventory.removeObserver(mAddLandmarkObserver);
	delete mRemoveLandmarkObserver;
	delete mAddLandmarkObserver;

	LLViewerParcelMgr::getInstance()->removeObserver(mParcelChangeObserver);
	delete mParcelChangeObserver;

	mCoordinatesControlConnection.disconnect();
	mParcelPropertiesControlConnection.disconnect();
	mParcelMgrConnection.disconnect();
	mLocationHistoryConnection.disconnect();
}

void LLLocationInputCtrl::setEnabled(BOOL enabled)
{
	LLComboBox::setEnabled(enabled);
	mAddLandmarkBtn->setEnabled(enabled);
}

void LLLocationInputCtrl::hideList()
{
	LLComboBox::hideList();
	if (mTextEntry && hasFocus())
		focusTextEntry();
}

BOOL LLLocationInputCtrl::handleToolTip(S32 x, S32 y, MASK mask)
{

	if(mAddLandmarkBtn->parentPointInView(x,y))
	{
		updateAddLandmarkTooltip();
	}
	// Let the buttons show their tooltips.
	if (LLUICtrl::handleToolTip(x, y, mask))
	{
		if (mList->getRect().pointInRect(x, y)) 
		{
			S32 loc_x, loc_y;
			//x,y - contain coordinates related to the location input control, but without taking the expanded list into account
			//So we have to convert it again into local coordinates of mList
			localPointToOtherView(x,y,&loc_x,&loc_y,mList);
			
			LLScrollListItem* item =  mList->hitItem(loc_x,loc_y);
			if (item)
			{
				LLSD value = item->getValue();
				if (value.has("tooltip"))
				{
					LLToolTipMgr::instance().show(value["tooltip"]);
				}
			}
		}

		return TRUE;
	}

	return FALSE;
}

BOOL LLLocationInputCtrl::handleKeyHere(KEY key, MASK mask)
{
	BOOL result = LLComboBox::handleKeyHere(key, mask);

	if (key == KEY_DOWN && hasFocus() && mList->getItemCount() != 0 && !mList->getVisible())
	{
		showList();
	}

	return result;
}

void LLLocationInputCtrl::onTextEntry(LLLineEditor* line_editor)
{
	KEY key = gKeyboard->currentKey();

	if (line_editor->getText().empty())
	{
		prearrangeList(); // resets filter
		hideList();
	}
	// Typing? (moving cursor should not affect showing the list)
	else if (key != KEY_LEFT && key != KEY_RIGHT && key != KEY_HOME && key != KEY_END)
	{
		prearrangeList(line_editor->getText());
		if (mList->getItemCount() != 0)
		{
			showList();
			focusTextEntry();
		}
		else
		{
			// Hide the list if it's empty.
			hideList();
		}
	}
	
	LLComboBox::onTextEntry(line_editor);
}

/**
 * Useful if we want to just set the text entry value, no matter what the list contains.
 *
 * This is faster than setTextEntry().
 */
void LLLocationInputCtrl::setText(const LLStringExplicit& text)
{
	if (mTextEntry)
	{
		mTextEntry->setText(text);
	}
	mHasAutocompletedText = FALSE;
}

void LLLocationInputCtrl::setFocus(BOOL b)
{
	LLComboBox::setFocus(b);

	if (mTextEntry && b && !mList->getVisible())
	{
		mTextEntry->setFocus(TRUE);
	}
}

void LLLocationInputCtrl::handleLoginComplete()
{
	// An agent parcel update hasn't occurred yet, so we have to
	// manually set location and the appropriate "Add landmark" icon.
	refresh();
}

//== private methods =========================================================

void LLLocationInputCtrl::onFocusReceived()
{
	prearrangeList();
}

void LLLocationInputCtrl::onFocusLost()
{
	LLUICtrl::onFocusLost();
	refreshLocation();
	if(mTextEntry->hasSelection()){
		mTextEntry->deselect();
	}
}

void LLLocationInputCtrl::draw()
{
	static LLUICachedControl<bool> show_coords("NavBarShowCoordinates", false);
	if(!hasFocus() && show_coords)
	{
		refreshLocation();
	}
	
	static LLUICachedControl<bool> show_icons("NavBarShowParcelProperties", false);
	if (show_icons)
	{
		refreshHealth();
	}
	LLComboBox::draw();
}

void LLLocationInputCtrl::reshape(S32 width, S32 height, BOOL called_from_parent)
{
	LLComboBox::reshape(width, height, called_from_parent);

	// Setting cursor to 0  to show the left edge of the text. See EXT-4967.
	mTextEntry->setCursor(0);
	if (mTextEntry->hasSelection())
	{
		// Deselecting because selection position is changed together with
		// cursor position change.
		mTextEntry->deselect();
	}

	if (isHumanReadableLocationVisible)
	{
		positionMaturityIcon();
	}
}

void LLLocationInputCtrl::onInfoButtonClicked()
{
	LLSideTray::getInstance()->showPanel("panel_places", LLSD().with("type", "agent"));
}

void LLLocationInputCtrl::onForSaleButtonClicked()
{
	handle_buy_land();
}

void LLLocationInputCtrl::onAddLandmarkButtonClicked()
{
	LLViewerInventoryItem* landmark = LLLandmarkActions::findLandmarkForAgentPos();
	// Landmark exists, open it for preview and edit
	if(landmark && landmark->getUUID().notNull())
	{
		LLSD key;
		key["type"] = "landmark";
		key["id"] = landmark->getUUID();

		LLSideTray::getInstance()->showPanel("panel_places", key);
	}
	else
	{
		LLSideTray::getInstance()->showPanel("panel_places", LLSD().with("type", "create_landmark"));
	}
}

void LLLocationInputCtrl::onAgentParcelChange()
{
	refresh();
}

void LLLocationInputCtrl::onLandmarkLoaded(LLLandmark* lm)
{
	(void) lm;
	updateAddLandmarkButton();
}

void LLLocationInputCtrl::onLocationHistoryLoaded()
{
	rebuildLocationHistory();
}

void LLLocationInputCtrl::onLocationPrearrange(const LLSD& data)
{
	std::string filter = data.asString();
	rebuildLocationHistory(filter);

	//Let's add landmarks to the top of the list if any
	if(!filter.empty() )
	{
		LLInventoryModel::item_array_t landmark_items = LLLandmarkActions::fetchLandmarksByName(filter, TRUE);

		for(U32 i=0; i < landmark_items.size(); i++)
		{
			LLSD value;
			//TODO:: DO we need tooltip for Landmark??
			
			value["item_type"] = LANDMARK;
			value["AssetUUID"] =  landmark_items[i]->getAssetUUID(); 
			add(landmark_items[i]->getName(), value);
			
		}
	//Let's add teleport history items
		LLTeleportHistory* th = LLTeleportHistory::getInstance();
		LLTeleportHistory::slurl_list_t th_items = th->getItems();

		std::set<std::string> new_item_titles;// duplicate control
		LLTeleportHistory::slurl_list_t::iterator result = std::find_if(
				th_items.begin(), th_items.end(), boost::bind(
						&LLLocationInputCtrl::findTeleportItemsByTitle, this,
						_1, filter));

		while (result != th_items.end())
		{
			//mTitile format - region_name[, parcel_name]
			//mFullTitile format - region_name[, parcel_name] (local_x,local_y, local_z)
			if (new_item_titles.insert(result->mFullTitle).second)
			{
				LLSD value;
				value["item_type"] = TELEPORT_HISTORY;
				value["global_pos"] = result->mGlobalPos.getValue();
				std::string region_name = result->mTitle.substr(0, result->mTitle.find(','));
<<<<<<< HEAD
				//TODO*: add slurl to teleportitem or parse region name from title
				value["tooltip"] = LLSLURL::buildSLURLfromPosGlobal(region_name,
						result->mGlobalPos,	false);
=======
				//TODO*: add Surl to teleportitem or parse region name from title
				value["tooltip"] = LLSLURL(region_name, result->mGlobalPos).getSLURLString();
>>>>>>> a2efe4bb
				add(result->getTitle(), value); 
			}
			result = std::find_if(result + 1, th_items.end(), boost::bind(
									&LLLocationInputCtrl::findTeleportItemsByTitle, this,
									_1, filter));
		}
	}
	sortByName();
	
	mList->mouseOverHighlightNthItem(-1); // Clear highlight on the last selected item.
}

bool LLLocationInputCtrl::findTeleportItemsByTitle(const LLTeleportHistoryItem& item, const std::string& filter)
{
	return item.mTitle.find(filter) != std::string::npos;
}

void LLLocationInputCtrl::onTextEditorRightClicked(S32 x, S32 y, MASK mask)
{
	if (mLocationContextMenu)
	{
		updateContextMenu();
		mLocationContextMenu->buildDrawLabels();
		mLocationContextMenu->updateParent(LLMenuGL::sMenuContainer);
		hideList();
		setFocus(true);
		changeLocationPresentation();
		LLMenuGL::showPopup(this, mLocationContextMenu, x, y);
	}
}

void LLLocationInputCtrl::refresh()
{
	refreshLocation();			// update location string
	refreshParcelIcons();
	updateAddLandmarkButton();	// indicate whether current parcel has been landmarked 
}

void LLLocationInputCtrl::refreshLocation()
{
	// Is one of our children focused?
	if (LLUICtrl::hasFocus() || mButton->hasFocus() || mList->hasFocus() ||
	    (mTextEntry && mTextEntry->hasFocus()) ||
	    (mAddLandmarkBtn->hasFocus()))
	{
		llwarns << "Location input should not be refreshed when having focus" << llendl;
		return;
	}

	// Update location field.
	std::string location_name;
	LLAgentUI::ELocationFormat format =
		(gSavedSettings.getBOOL("NavBarShowCoordinates")
			? LLAgentUI::LOCATION_FORMAT_FULL
			: LLAgentUI::LOCATION_FORMAT_NO_COORDS);

	if (!LLAgentUI::buildLocationString(location_name, format)) 
	{
		location_name = "???";
	}
	// store human-readable location to compare it in changeLocationPresentation()
	mHumanReadableLocation = location_name;
	setText(location_name);
	isHumanReadableLocationVisible = true;

	// Updating maturity rating icon.
	LLViewerRegion* region = gAgent.getRegion();
	if (!region)
		return;

	U8 sim_access = region->getSimAccess();
	switch(sim_access)
	{
	case SIM_ACCESS_PG:
		mMaturityIcon->setValue(mIconMaturityGeneral->getName());
		mMaturityIcon->setVisible(TRUE);
		break;

	case SIM_ACCESS_ADULT:
		mMaturityIcon->setValue(mIconMaturityAdult->getName());
		mMaturityIcon->setVisible(TRUE);
		break;

	default:
		mMaturityIcon->setVisible(FALSE);
	}

	if (mMaturityIcon->getVisible())
	{
		positionMaturityIcon();
	}
}

// returns new right edge
static S32 layout_widget(LLUICtrl* widget, S32 right)
{
	if (widget->getVisible())
	{
		LLRect rect = widget->getRect();
		rect.mLeft = right - rect.getWidth();
		rect.mRight = right;
		widget->setRect( rect );
		right -= rect.getWidth();
	}
	return right;
}

void LLLocationInputCtrl::refreshParcelIcons()
{
	// Our "cursor" moving right to left
	S32 x = mAddLandmarkBtn->getRect().mLeft;

	LLViewerParcelMgr* vpm = LLViewerParcelMgr::getInstance();

	LLViewerRegion* agent_region = gAgent.getRegion();
	LLParcel* agent_parcel = vpm->getAgentParcel();
	if (!agent_region || !agent_parcel)
		return;

	mForSaleBtn->setVisible(vpm->canAgentBuyParcel(agent_parcel, false));

	x = layout_widget(mForSaleBtn, x);

	if (gSavedSettings.getBOOL("NavBarShowParcelProperties"))
	{
		LLParcel* current_parcel;
		LLViewerRegion* selection_region = vpm->getSelectionRegion();
		LLParcel* selected_parcel = vpm->getParcelSelection()->getParcel();

		// If agent is in selected parcel we use its properties because
		// they are updated more often by LLViewerParcelMgr than agent parcel properties.
		// See LLViewerParcelMgr::processParcelProperties().
		// This is needed to reflect parcel restrictions changes without having to leave
		// the parcel and then enter it again. See EXT-2987
		if (selected_parcel && selected_parcel->getLocalID() == agent_parcel->getLocalID()
				&& selection_region == agent_region)
		{
			current_parcel = selected_parcel;
		}
		else
		{
			current_parcel = agent_parcel;
		}

		bool allow_voice	= vpm->allowAgentVoice(agent_region, current_parcel);
		bool allow_fly		= vpm->allowAgentFly(agent_region, current_parcel);
		bool allow_push		= vpm->allowAgentPush(agent_region, current_parcel);
		bool allow_build	= vpm->allowAgentBuild(current_parcel); // true when anyone is allowed to build. See EXT-4610.
		bool allow_scripts	= vpm->allowAgentScripts(agent_region, current_parcel);
		bool allow_damage	= vpm->allowAgentDamage(agent_region, current_parcel);

		// Most icons are "block this ability"
		mParcelIcon[VOICE_ICON]->setVisible(   !allow_voice );
		mParcelIcon[FLY_ICON]->setVisible(     !allow_fly );
		mParcelIcon[PUSH_ICON]->setVisible(    !allow_push );
		mParcelIcon[BUILD_ICON]->setVisible(   !allow_build );
		mParcelIcon[SCRIPTS_ICON]->setVisible( !allow_scripts );
		mParcelIcon[DAMAGE_ICON]->setVisible(  allow_damage );
		mDamageText->setVisible(allow_damage);

		// Padding goes to left of both landmark star and for sale btn
		x -= mAddLandmarkHPad;

		// Slide the parcel icons rect from right to left, adjusting rectangles
		for (S32 i = 0; i < ICON_COUNT; ++i)
		{
			x = layout_widget(mParcelIcon[i], x);
			x -= mIconHPad;
		}
		x = layout_widget(mDamageText, x);
		x -= mIconHPad;
	}
	else
	{
		for (S32 i = 0; i < ICON_COUNT; ++i)
		{
			mParcelIcon[i]->setVisible(false);
		}
		mDamageText->setVisible(false);
	}

	if (mTextEntry)
	{
		S32 left_pad, right_pad;
		mTextEntry->getTextPadding(&left_pad, &right_pad);
		right_pad = mTextEntry->getRect().mRight - x;
		mTextEntry->setTextPadding(left_pad, right_pad);
	}
}

void LLLocationInputCtrl::refreshHealth()
{
	// *FIXME: Status bar owns health information, should be in agent
	if (gStatusBar)
	{
		static S32 last_health = -1;
		S32 health = gStatusBar->getHealth();
		if (health != last_health)
		{
			std::string text = llformat("%d%%", health);
			mDamageText->setText(text);
			last_health = health;
		}
	}
}

void LLLocationInputCtrl::positionMaturityIcon()
{
	const LLFontGL* font = mTextEntry->getFont();
	if (!font)
		return;

	S32 left_pad, right_pad;
	mTextEntry->getTextPadding(&left_pad, &right_pad);

	// Calculate the right edge of rendered text + a whitespace.
	left_pad = left_pad + font->getWidth(mTextEntry->getText()) + font->getWidth(" ");

	LLRect rect = mMaturityIcon->getRect();
	mMaturityIcon->setRect(rect.setOriginAndSize(left_pad, rect.mBottom, rect.getWidth(), rect.getHeight()));

	// Hide icon if it text area is not width enough to display it, show otherwise.
	mMaturityIcon->setVisible(rect.mRight < mTextEntry->getRect().getWidth() - right_pad);
}

void LLLocationInputCtrl::rebuildLocationHistory(std::string filter)
{
	LLLocationHistory::location_list_t filtered_items;
	const LLLocationHistory::location_list_t* itemsp = NULL;
	LLLocationHistory* lh = LLLocationHistory::getInstance();
	
	if (filter.empty())
	{
		itemsp = &lh->getItems();
	}
	else
	{
		lh->getMatchingItems(filter, filtered_items);
		itemsp = &filtered_items;
	}
	
	removeall();
	for (LLLocationHistory::location_list_t::const_reverse_iterator it = itemsp->rbegin(); it != itemsp->rend(); it++)
	{
		LLSD value;
		value["tooltip"] = it->getToolTip();
		//location history can contain only typed locations
		value["item_type"] = TYPED_REGION_SLURL;
		value["global_pos"] = it->mGlobalPos.getValue();
		add(it->getLocation(), value);
	}
}

void LLLocationInputCtrl::focusTextEntry()
{
	// We can't use "mTextEntry->setFocus(TRUE)" instead because
	// if the "select_on_focus" parameter is true it places the cursor
	// at the beginning (after selecting text), thus screwing up updateSelection().
	if (mTextEntry)
		gFocusMgr.setKeyboardFocus(mTextEntry);
}

void LLLocationInputCtrl::enableAddLandmarkButton(bool val)
{
	// We don't want to disable the button because it should be click able at any time, 
	// instead switch images.
	LLUIImage* img = val ? mLandmarkImageOn : mLandmarkImageOff;
	if(img)
	{
		mAddLandmarkBtn->setImageUnselected(img);
	}
}

// Change the "Add landmark" button image
// depending on whether current parcel has been landmarked.
void LLLocationInputCtrl::updateAddLandmarkButton()
{
	enableAddLandmarkButton(LLLandmarkActions::hasParcelLandmark());
}
void LLLocationInputCtrl::updateAddLandmarkTooltip()
{
	std::string tooltip;
	if(LLLandmarkActions::landmarkAlreadyExists())
	{
		tooltip = mEditLandmarkTooltip;
	}
	else
	{
		tooltip = mAddLandmarkTooltip;
	}
	mAddLandmarkBtn->setToolTip(tooltip);
}

void LLLocationInputCtrl::updateContextMenu(){

	if (mLocationContextMenu)
	{
		LLMenuItemGL* landmarkItem = mLocationContextMenu->getChild<LLMenuItemGL>("Landmark");
		if (!LLLandmarkActions::landmarkAlreadyExists())
		{
			landmarkItem->setLabel(LLTrans::getString("AddLandmarkNavBarMenu"));
		}
		else
		{
			landmarkItem->setLabel(LLTrans::getString("EditLandmarkNavBarMenu"));
		}
	}
}
void LLLocationInputCtrl::updateWidgetlayout()
{
	const LLRect&	rect			= getLocalRect();
	const LLRect&	hist_btn_rect	= mButton->getRect();

	// Info button is set in the XUI XML location_input.xml

	// "Add Landmark" button
	LLRect al_btn_rect = mAddLandmarkBtn->getRect();
	al_btn_rect.translate(
		hist_btn_rect.mLeft - mIconHPad - al_btn_rect.getWidth(),
		(rect.getHeight() - al_btn_rect.getHeight()) / 2);
	mAddLandmarkBtn->setRect(al_btn_rect);
}

void LLLocationInputCtrl::changeLocationPresentation()
{
	if (!mTextEntry)
		return;

	//change location presentation only if user does not select/paste anything and 
	//human-readable region name is being displayed
	std::string text = mTextEntry->getText();
	LLStringUtil::trim(text);
	if(!mTextEntry->hasSelection() && text == mHumanReadableLocation)
	{
		//needs unescaped one
		mTextEntry->setText(LLAgentUI::buildSLURL(false).getSLURLString());
		mTextEntry->selectAll();

		mMaturityIcon->setVisible(FALSE);

		isHumanReadableLocationVisible = false;
	}
}

void LLLocationInputCtrl::onLocationContextMenuItemClicked(const LLSD& userdata)
{
	std::string item = userdata.asString();

	if (item == "show_coordinates")
	{
		gSavedSettings.setBOOL("NavBarShowCoordinates",!gSavedSettings.getBOOL("NavBarShowCoordinates"));
	}
	else if (item == "show_properties")
	{
		gSavedSettings.setBOOL("NavBarShowParcelProperties",
			!gSavedSettings.getBOOL("NavBarShowParcelProperties"));
	}
	else if (item == "landmark")
	{
		LLViewerInventoryItem* landmark = LLLandmarkActions::findLandmarkForAgentPos();
		
		if(!landmark)
		{
			LLSideTray::getInstance()->showPanel("panel_places", LLSD().with("type", "create_landmark"));
		}
		else
		{
			LLSideTray::getInstance()->showPanel("panel_places", 
					LLSD().with("type", "landmark").with("id",landmark->getUUID()));
		}
	}
	else if (item == "cut")
	{
		mTextEntry->cut();
	}
	else if (item == "copy")
	{
		mTextEntry->copy();
	}
	else if (item == "paste")
	{
		mTextEntry->paste();
	}
	else if (item == "delete")
	{
		mTextEntry->deleteSelection();
	}
	else if (item == "select_all")
	{
		mTextEntry->selectAll();
	}
}

bool LLLocationInputCtrl::onLocationContextMenuItemEnabled(const LLSD& userdata)
{
	std::string item = userdata.asString();
	
	if (item == "can_cut")
	{
		return mTextEntry->canCut();
	}
	else if (item == "can_copy")
	{
		return mTextEntry->canCopy();
	}
	else if (item == "can_paste")
	{
		return mTextEntry->canPaste();
	}
	else if (item == "can_delete")
	{
		return mTextEntry->canDeselect();
	}
	else if (item == "can_select_all")
	{
		return mTextEntry->canSelectAll() && (mTextEntry->getLength() > 0);
	}
	else if(item == "show_coordinates")
	{
		return gSavedSettings.getBOOL("NavBarShowCoordinates");
	}

	return false;
}

void LLLocationInputCtrl::onParcelIconClick(EParcelIcon icon)
{
	switch (icon)
	{
	case VOICE_ICON:
		LLNotificationsUtil::add("NoVoice");
		break;
	case FLY_ICON:
		LLNotificationsUtil::add("NoFly");
		break;
	case PUSH_ICON:
		LLNotificationsUtil::add("PushRestricted");
		break;
	case BUILD_ICON:
		LLNotificationsUtil::add("NoBuild");
		break;
	case SCRIPTS_ICON:
	{
		LLViewerRegion* region = gAgent.getRegion();
		if(region && region->getRegionFlags() & REGION_FLAGS_ESTATE_SKIP_SCRIPTS)
		{
			LLNotificationsUtil::add("ScriptsStopped");
		}
		else if(region && region->getRegionFlags() & REGION_FLAGS_SKIP_SCRIPTS)
		{
			LLNotificationsUtil::add("ScriptsNotRunning");
		}
		else
		{
			LLNotificationsUtil::add("NoOutsideScripts");
		}
		break;
	}
	case DAMAGE_ICON:
		LLNotificationsUtil::add("NotSafe");
		break;
	case ICON_COUNT:
		break;
	// no default to get compiler warning when a new icon gets added
	}
}<|MERGE_RESOLUTION|>--- conflicted
+++ resolved
@@ -664,14 +664,8 @@
 				value["item_type"] = TELEPORT_HISTORY;
 				value["global_pos"] = result->mGlobalPos.getValue();
 				std::string region_name = result->mTitle.substr(0, result->mTitle.find(','));
-<<<<<<< HEAD
-				//TODO*: add slurl to teleportitem or parse region name from title
-				value["tooltip"] = LLSLURL::buildSLURLfromPosGlobal(region_name,
-						result->mGlobalPos,	false);
-=======
 				//TODO*: add Surl to teleportitem or parse region name from title
 				value["tooltip"] = LLSLURL(region_name, result->mGlobalPos).getSLURLString();
->>>>>>> a2efe4bb
 				add(result->getTitle(), value); 
 			}
 			result = std::find_if(result + 1, th_items.end(), boost::bind(
@@ -1007,7 +1001,9 @@
 	if(!mTextEntry->hasSelection() && text == mHumanReadableLocation)
 	{
 		//needs unescaped one
-		mTextEntry->setText(LLAgentUI::buildSLURL(false).getSLURLString());
+		LLSLURL slurl;
+		LLAgentUI::buildSLURL(slurl, false);
+		mTextEntry->setText(slurl.getSLURLString());
 		mTextEntry->selectAll();
 
 		mMaturityIcon->setVisible(FALSE);
