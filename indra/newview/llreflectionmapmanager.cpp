--- conflicted
+++ resolved
@@ -996,11 +996,8 @@
         // for box probes, matrix that transforms from camera space to a [-1, 1] cube representing the bounding box of
         // the box probe
         LLMatrix4 refBox[LL_MAX_REFLECTION_PROBE_COUNT];
-<<<<<<< HEAD
 
         LLMatrix4 heroBox;
-=======
->>>>>>> 9f6b8484
 
         // for sphere probes, origin (xyz) and radius (w) of refmaps in clip space
         LLVector4 refSphere[LL_MAX_REFLECTION_PROBE_COUNT];
@@ -1027,13 +1024,10 @@
         GLint refBucket[256][4]; //lookup table for which index to start with for the given Z depth
         // numbrer of active refmaps
         GLint refmapCount;
-<<<<<<< HEAD
 
         GLint     heroShape;
         GLint     heroMipCount;
         GLint     heroProbeCount;
-=======
->>>>>>> 9f6b8484
     };
 
     mReflectionMaps.resize(mReflectionProbeCount);
