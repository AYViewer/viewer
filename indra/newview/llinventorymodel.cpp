--- conflicted
+++ resolved
@@ -1282,14 +1282,10 @@
     {
         for (auto& cat : *cat_array)
         {
-<<<<<<< HEAD
             if (add.exceedsLimit())
             {
                 break;
             }
-            LLViewerInventoryCategory* cat = cat_array->at(i);
-=======
->>>>>>> 35efadf7
             if(add(cat,NULL))
             {
                 cats.push_back(cat);
@@ -1305,14 +1301,10 @@
     {
         for (auto& item : *item_array)
         {
-<<<<<<< HEAD
             if (add.exceedsLimit())
             {
                 break;
             }
-            item = item_array->at(i);
-=======
->>>>>>> 35efadf7
             if(add(NULL, item))
             {
                 items.push_back(item);
