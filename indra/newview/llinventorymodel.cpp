/**
 * @file llinventorymodel.cpp
 * @brief Implementation of the inventory model used to track agent inventory.
 *
 * $LicenseInfo:firstyear=2002&license=viewerlgpl$
 * Second Life Viewer Source Code
 * Copyright (C) 2014, Linden Research, Inc.
 *
 * This library is free software; you can redistribute it and/or
 * modify it under the terms of the GNU Lesser General Public
 * License as published by the Free Software Foundation;
 * version 2.1 of the License only.
 *
 * This library is distributed in the hope that it will be useful,
 * but WITHOUT ANY WARRANTY; without even the implied warranty of
 * MERCHANTABILITY or FITNESS FOR A PARTICULAR PURPOSE.  See the GNU
 * Lesser General Public License for more details.
 *
 * You should have received a copy of the GNU Lesser General Public
 * License along with this library; if not, write to the Free Software
 * Foundation, Inc., 51 Franklin Street, Fifth Floor, Boston, MA  02110-1301  USA
 *
 * Linden Research, Inc., 945 Battery Street, San Francisco, CA  94111  USA
 * $/LicenseInfo$
 */

#include "llviewerprecompiledheaders.h"

#include <typeinfo>
#include <random>

#include "llinventorymodel.h"

#include "llaisapi.h"
#include "llagent.h"
#include "llagentwearables.h"
#include "llappearancemgr.h"
#include "llavatarnamecache.h"
#include "llclipboard.h"
#include "lldispatcher.h"
#include "llinventorypanel.h"
#include "llinventorybridge.h"
#include "llinventoryfunctions.h"
#include "llinventorymodelbackgroundfetch.h"
#include "llinventoryobserver.h"
#include "llinventorypanel.h"
#include "llfloaterpreviewtrash.h"
#include "llnotificationsutil.h"
#include "llmarketplacefunctions.h"
#include "llwindow.h"
#include "llviewercontrol.h"
#include "llviewernetwork.h"
#include "llpreview.h"
#include "llviewergenericmessage.h"
#include "llviewermessage.h"
#include "llviewerfoldertype.h"
#include "llviewerwindow.h"
#include "llappviewer.h"
#include "llviewerregion.h"
#include "llcallbacklist.h"
#include "llvoavatarself.h"
#include "llgesturemgr.h"
#include "llsdserialize.h"
#include "llsdutil.h"
#include "bufferarray.h"
#include "bufferstream.h"
#include "llcorehttputil.h"
#include "hbxxh.h"
#include "llstartup.h"

//#define DIFF_INVENTORY_FILES
#ifdef DIFF_INVENTORY_FILES
#include "process.h"
#endif

#include <algorithm>
#include <boost/algorithm/string/join.hpp>

// Increment this if the inventory contents change in a non-backwards-compatible way.
// For viewer 2, the addition of link items makes a pre-viewer-2 cache incorrect.
const S32 LLInventoryModel::sCurrentInvCacheVersion = 3;
bool LLInventoryModel::sFirstTimeInViewer2 = true;

S32 LLInventoryModel::sPendingSystemFolders = 0;

///----------------------------------------------------------------------------
/// Local function declarations, constants, enums, and typedefs
///----------------------------------------------------------------------------

//bool decompress_file(const char* src_filename, const char* dst_filename);
static const char PRODUCTION_CACHE_FORMAT_STRING[] = "%s.inv.llsd";
static const char GRID_CACHE_FORMAT_STRING[] = "%s.%s.inv.llsd";
static const char * const LOG_INV("Inventory");

struct InventoryIDPtrLess
{
    bool operator()(const LLViewerInventoryCategory* i1, const LLViewerInventoryCategory* i2) const
    {
        return (i1->getUUID() < i2->getUUID());
    }
};

class LLCanCache : public LLInventoryCollectFunctor
{
public:
    LLCanCache(LLInventoryModel* model) : mModel(model) {}
    virtual ~LLCanCache() {}
    virtual bool operator()(LLInventoryCategory* cat, LLInventoryItem* item);
protected:
    LLInventoryModel* mModel;
    std::set<LLUUID> mCachedCatIDs;
};

bool LLCanCache::operator()(LLInventoryCategory* cat, LLInventoryItem* item)
{
    bool rv = false;
    if(item)
    {
        if(mCachedCatIDs.find(item->getParentUUID()) != mCachedCatIDs.end())
        {
            rv = true;
        }
    }
    else if(cat)
    {
        // HACK: downcast
        LLViewerInventoryCategory* c = (LLViewerInventoryCategory*)cat;
        if(c->getVersion() != LLViewerInventoryCategory::VERSION_UNKNOWN)
        {
            S32 descendents_server = c->getDescendentCount();
            S32 descendents_actual = c->getViewerDescendentCount();
            if(descendents_server == descendents_actual)
            {
                mCachedCatIDs.insert(c->getUUID());
                rv = true;
            }
        }
    }
    return rv;
}

struct InventoryCallbackInfo
{
    InventoryCallbackInfo(U32 callback, const LLUUID& inv_id) :
        mCallback(callback), mInvID(inv_id) {}
    U32 mCallback;
    LLUUID mInvID;
};

///----------------------------------------------------------------------------
/// Class LLDispatchClassifiedClickThrough
///----------------------------------------------------------------------------

class LLDispatchBulkUpdateInventory : public LLDispatchHandler
{
public:
    virtual bool operator()(
        const LLDispatcher* dispatcher,
        const std::string& key,
        const LLUUID& invoice,
        const sparam_t& strings)
    {
        LLSD message;

        // Expect single string parameter in the form of a notation serialized LLSD.
        sparam_t::const_iterator it = strings.begin();
        if (it != strings.end()) {
            const std::string& llsdRaw = *it++;
            std::istringstream llsdData(llsdRaw);
            if (!LLSDSerialize::deserialize(message, llsdData, llsdRaw.length()))
            {
                LL_WARNS() << "LLDispatchBulkUpdateInventory: Attempted to read parameter data into LLSD but failed:" << llsdRaw << LL_ENDL;
            }
        }

        LLInventoryModel::update_map_t update;
        LLInventoryModel::cat_array_t folders;
        LLInventoryModel::item_array_t items;
        std::list<InventoryCallbackInfo> cblist;
        uuid_vec_t wearable_ids;

        LLSD item_data = message["item_data"];
        if (item_data.isArray())
        {
            for (LLSD::array_iterator itd = item_data.beginArray(); itd != item_data.endArray(); ++itd)
            {
                const LLSD &item(*itd);

                // Agent id probably should be in the root of the message
                LLUUID agent_id = item["agent_id"].asUUID();
                if (agent_id != gAgent.getID())
                {
                    LL_WARNS() << "Got a BulkUpdateInventory for the wrong agent." << LL_ENDL;
                    return false;
                }

                LLPointer<LLViewerInventoryItem> titem = new LLViewerInventoryItem;
                titem->unpackMessage(item);
                LL_DEBUGS("Inventory") << "unpacked item '" << titem->getName() << "' in "
                    << titem->getParentUUID() << LL_ENDL;
                // callback id might be no longer supported
                U32 callback_id = item["callback_id"].asInteger();

                if (titem->getUUID().notNull())
                {
                    items.push_back(titem);
                    cblist.push_back(InventoryCallbackInfo(callback_id, titem->getUUID()));
                    if (titem->getInventoryType() == LLInventoryType::IT_WEARABLE)
                    {
                        wearable_ids.push_back(titem->getUUID());
                    }

                    // examine update for changes.
                    LLViewerInventoryItem* itemp = gInventory.getItem(titem->getUUID());
                    if (itemp)
                    {
                        if (titem->getParentUUID() == itemp->getParentUUID())
                        {
                            update[titem->getParentUUID()];
                        }
                        else
                        {
                            ++update[titem->getParentUUID()];
                            --update[itemp->getParentUUID()];
                        }
                    }
                    else
                    {
                        LLViewerInventoryCategory* folderp = gInventory.getCategory(titem->getParentUUID());
                        if (folderp)
                        {
                            ++update[titem->getParentUUID()];
                        }
                    }
                }
                else
                {
                    cblist.push_back(InventoryCallbackInfo(callback_id, LLUUID::null));
                }
            }
        }

        LLSD folder_data = message["folder_data"];
        if (folder_data.isArray())
        {
            for (LLSD::array_iterator itd = folder_data.beginArray(); itd != folder_data.endArray(); ++itd)
            {
                const LLSD &folder(*itd);

                LLPointer<LLViewerInventoryCategory> tfolder = new LLViewerInventoryCategory(gAgent.getID());
                tfolder->unpackMessage(folder);

                LL_DEBUGS("Inventory") << "unpacked folder '" << tfolder->getName() << "' ("
                        << tfolder->getUUID() << ") in " << tfolder->getParentUUID()
                        << LL_ENDL;

                // If the folder is a listing or a version folder, all we need to do is update the SLM data
                int depth_folder = depth_nesting_in_marketplace(tfolder->getUUID());
                if ((depth_folder == 1) || (depth_folder == 2))
                {
                    // Trigger an SLM listing update
                    LLUUID listing_uuid = (depth_folder == 1 ? tfolder->getUUID() : tfolder->getParentUUID());
                    S32 listing_id = LLMarketplaceData::instance().getListingID(listing_uuid);
                    LLMarketplaceData::instance().getListing(listing_id);
                    // In that case, there is no item to update so no callback -> we skip the rest of the update
                }
                else if (tfolder->getUUID().notNull())
                {
                    folders.push_back(tfolder);
                    LLViewerInventoryCategory* folderp = gInventory.getCategory(tfolder->getUUID());
                    if (folderp)
                    {
                        if (tfolder->getParentUUID() == folderp->getParentUUID())
                        {
                            update[tfolder->getParentUUID()];
                        }
                        else
                        {
                            ++update[tfolder->getParentUUID()];
                            --update[folderp->getParentUUID()];
                        }
                    }
                    else
                    {
                        // we could not find the folder, so it is probably
                        // new. However, we only want to attempt accounting
                        // for the parent if we can find the parent.
                        folderp = gInventory.getCategory(tfolder->getParentUUID());
                        if (folderp)
                        {
                            ++update[tfolder->getParentUUID()];
                        }
                    }
                }
            }
        }

        gInventory.accountForUpdate(update);

        for (LLInventoryModel::cat_array_t::iterator cit = folders.begin(); cit != folders.end(); ++cit)
        {
            gInventory.updateCategory(*cit);
        }
        for (LLInventoryModel::item_array_t::iterator iit = items.begin(); iit != items.end(); ++iit)
        {
            gInventory.updateItem(*iit);
        }
        gInventory.notifyObservers();

        /*
        Transaction id not included?

        // The incoming inventory could span more than one BulkInventoryUpdate packet,
        // so record the transaction ID for this purchase, then wear all clothing
        // that comes in as part of that transaction ID.  JC
        if (LLInventoryState::sWearNewClothing)
        {
            LLInventoryState::sWearNewClothingTransactionID = tid;
            LLInventoryState::sWearNewClothing = false;
        }

        if (tid.notNull() && tid == LLInventoryState::sWearNewClothingTransactionID)
        {
            count = wearable_ids.size();
            for (i = 0; i < count; ++i)
            {
                LLViewerInventoryItem* wearable_item;
                wearable_item = gInventory.getItem(wearable_ids[i]);
                LLAppearanceMgr::instance().wearItemOnAvatar(wearable_item->getUUID(), true, true);
            }
        }
        */

        if (LLInventoryState::sWearNewClothing && wearable_ids.size() > 0)
        {
            LLInventoryState::sWearNewClothing = false;

            size_t count = wearable_ids.size();
            for (S32 i = 0; i < count; ++i)
            {
                LLViewerInventoryItem* wearable_item;
                wearable_item = gInventory.getItem(wearable_ids[i]);
                LLAppearanceMgr::instance().wearItemOnAvatar(wearable_item->getUUID(), true, true);
            }
        }

        std::list<InventoryCallbackInfo>::iterator inv_it;
        for (inv_it = cblist.begin(); inv_it != cblist.end(); ++inv_it)
        {
            InventoryCallbackInfo cbinfo = (*inv_it);
            gInventoryCallbacks.fire(cbinfo.mCallback, cbinfo.mInvID);
        }
        return true;
    }
};
static LLDispatchBulkUpdateInventory sBulkUpdateInventory;

///----------------------------------------------------------------------------
/// Class LLInventoryValidationInfo
///----------------------------------------------------------------------------
LLInventoryValidationInfo::LLInventoryValidationInfo()
{
}

void LLInventoryValidationInfo::toOstream(std::ostream& os) const
{
    os << "mFatalErrorCount " << mFatalErrorCount
       << " mWarningCount " << mWarningCount
       << " mLoopCount " << mLoopCount
       << " mOrphanedCount " << mOrphanedCount;
}


std::ostream& operator<<(std::ostream& os, const LLInventoryValidationInfo& v)
{
    v.toOstream(os);
    return os;
}

void LLInventoryValidationInfo::asLLSD(LLSD& sd) const
{
    sd["fatal_error_count"] = mFatalErrorCount;
    sd["loop_count"] = mLoopCount;
    sd["orphaned_count"] = mOrphanedCount;
    sd["initialized"] = mInitialized;
    sd["missing_system_folders_count"] = LLSD::Integer(mMissingRequiredSystemFolders.size());
    sd["fatal_no_root_folder"] = mFatalNoRootFolder;
    sd["fatal_no_library_root_folder"] = mFatalNoLibraryRootFolder;
    sd["fatal_qa_debug_mode"] = mFatalQADebugMode;

    sd["warning_count"] = mWarningCount;
    if (mWarningCount>0)
    {
        sd["warnings"] = LLSD::emptyArray();
        for (auto const& it : mWarnings)
        {
            S32 val =LLSD::Integer(it.second);
            if (val>0)
            {
                sd["warnings"][it.first] = val;
            }
        }
    }
    if (mMissingRequiredSystemFolders.size()>0)
    {
        sd["missing_system_folders"] = LLSD::emptyArray();
        for(auto ft: mMissingRequiredSystemFolders)
        {
            sd["missing_system_folders"].append(LLFolderType::lookup(ft));
        }
    }
    sd["duplicate_system_folders_count"] = LLSD::Integer(mDuplicateRequiredSystemFolders.size());
    if (mDuplicateRequiredSystemFolders.size()>0)
    {
        sd["duplicate_system_folders"] = LLSD::emptyArray();
        for(auto ft: mDuplicateRequiredSystemFolders)
        {
            sd["duplicate_system_folders"].append(LLFolderType::lookup(ft));
        }
    }

}

///----------------------------------------------------------------------------
/// Class LLInventoryModel
///----------------------------------------------------------------------------

// global for the agent inventory.
LLInventoryModel gInventory;

// Default constructor
LLInventoryModel::LLInventoryModel()
:   // These are now ordered, keep them that way.
    mBacklinkMMap(),
    mIsAgentInvUsable(false),
    mRootFolderID(),
    mLibraryRootFolderID(),
    mLibraryOwnerID(),
    mCategoryMap(),
    mItemMap(),
    mParentChildCategoryTree(),
    mParentChildItemTree(),
    mLastItem(NULL),
    mIsNotifyObservers(false),
    mModifyMask(LLInventoryObserver::ALL),
    mChangedItemIDs(),
    mBulkFecthCallbackSlot(),
    mObservers(),
    mHttpRequestFG(NULL),
    mHttpRequestBG(NULL),
    mHttpOptions(),
    mHttpHeaders(),
    mHttpPolicyClass(LLCore::HttpRequest::DEFAULT_POLICY_ID),
    mCategoryLock(),
    mItemLock(),
    mValidationInfo(new LLInventoryValidationInfo)
{}


// Destroys the object
LLInventoryModel::~LLInventoryModel()
{
    cleanupInventory();
}

void LLInventoryModel::cleanupInventory()
{
    empty();
    // Deleting one observer might erase others from the list, so always pop off the front
    while (!mObservers.empty())
    {
        observer_list_t::iterator iter = mObservers.begin();
        LLInventoryObserver* observer = *iter;
        mObservers.erase(iter);
        delete observer;
    }

    if (mBulkFecthCallbackSlot.connected())
    {
        mBulkFecthCallbackSlot.disconnect();
    }
    mObservers.clear();

    // Run down HTTP transport
    mHttpHeaders.reset();
    mHttpOptions.reset();

    delete mHttpRequestFG;
    mHttpRequestFG = NULL;
    delete mHttpRequestBG;
    mHttpRequestBG = NULL;
}

// This is a convenience function to check if one object has a parent
// chain up to the category specified by UUID.
bool LLInventoryModel::isObjectDescendentOf(const LLUUID& obj_id,
                                            const LLUUID& cat_id) const
{
    if (obj_id == cat_id) return true;

    const LLInventoryObject* obj = getObject(obj_id);
    while(obj)
    {
        const LLUUID& parent_id = obj->getParentUUID();
        if( parent_id.isNull() )
        {
            return false;
        }
        if(parent_id == cat_id)
        {
            return true;
        }
        // Since we're scanning up the parents, we only need to check
        // in the category list.
        obj = getCategory(parent_id);
    }
    return false;
}

const LLViewerInventoryCategory *LLInventoryModel::getFirstNondefaultParent(const LLUUID& obj_id) const
{
    const LLInventoryObject* obj = getObject(obj_id);
    if(!obj)
    {
        LL_WARNS(LOG_INV) << "Non-existent object [ id: " << obj_id << " ] " << LL_ENDL;
        return NULL;
    }
    // Search up the parent chain until we get to root or an acceptable folder.
    // This assumes there are no cycles in the tree else we'll get a hang.
    LLUUID parent_id = obj->getParentUUID();
    while (!parent_id.isNull())
    {
        const LLViewerInventoryCategory *cat = getCategory(parent_id);
        if (!cat) break;
        const LLFolderType::EType folder_type = cat->getPreferredType();
        if (folder_type != LLFolderType::FT_NONE &&
            folder_type != LLFolderType::FT_ROOT_INVENTORY &&
            !LLFolderType::lookupIsEnsembleType(folder_type))
        {
            return cat;
        }
        parent_id = cat->getParentUUID();
    }
    return NULL;
}

//
// Search up the parent chain until we get to the specified parent, then return the first child category under it
//
const LLViewerInventoryCategory* LLInventoryModel::getFirstDescendantOf(const LLUUID& master_parent_id, const LLUUID& obj_id) const
{
    if (master_parent_id == obj_id)
    {
        return NULL;
    }

    const LLViewerInventoryCategory* current_cat = getCategory(obj_id);

    if (current_cat == NULL)
    {
        current_cat = getCategory(getObject(obj_id)->getParentUUID());
    }

    while (current_cat != NULL)
    {
        const LLUUID& current_parent_id = current_cat->getParentUUID();

        if (current_parent_id == master_parent_id)
        {
            return current_cat;
        }

        current_cat = getCategory(current_parent_id);
    }

    return NULL;
}

LLInventoryModel::EAncestorResult LLInventoryModel::getObjectTopmostAncestor(const LLUUID& object_id, LLUUID& result) const
{
    LLInventoryObject *object = getObject(object_id);
    if (!object)
    {
        LL_WARNS(LOG_INV) << "Unable to trace topmost ancestor, initial object " << object_id << " does not exist" << LL_ENDL;
        return ANCESTOR_MISSING;
    }

    std::set<LLUUID> object_ids{ object_id }; // loop protection
    while (object->getParentUUID().notNull())
    {
        LLUUID parent_id = object->getParentUUID();
        if (object_ids.find(parent_id) != object_ids.end())
        {
            LL_WARNS(LOG_INV) << "Detected a loop on an object " << parent_id << " when searching for ancestor of " << object_id << LL_ENDL;
            return ANCESTOR_LOOP;
        }
        object_ids.insert(parent_id);
        LLInventoryObject *parent_object = getObject(parent_id);
        if (!parent_object)
        {
            LL_WARNS(LOG_INV) << "unable to trace topmost ancestor of " << object_id << ", missing item for uuid " << parent_id << LL_ENDL;
            return ANCESTOR_MISSING;
        }
        object = parent_object;
    }
    result = object->getUUID();
    return ANCESTOR_OK;
}

// Get the object by id. Returns NULL if not found.
LLInventoryObject* LLInventoryModel::getObject(const LLUUID& id) const
{
    LLViewerInventoryCategory* cat = getCategory(id);
    if (cat)
    {
        return cat;
    }
    LLViewerInventoryItem* item = getItem(id);
    if (item)
    {
        return item;
    }
    return NULL;
}

// Get the item by id. Returns NULL if not found.
LLViewerInventoryItem* LLInventoryModel::getItem(const LLUUID& id) const
{
    LLViewerInventoryItem* item = NULL;
    if(mLastItem.notNull() && mLastItem->getUUID() == id)
    {
        item = mLastItem;
    }
    else
    {
        item_map_t::const_iterator iter = mItemMap.find(id);
        if (iter != mItemMap.end())
        {
            item = iter->second;
            mLastItem = item;
        }
    }
    return item;
}

// Get the category by id. Returns NULL if not found
LLViewerInventoryCategory* LLInventoryModel::getCategory(const LLUUID& id) const
{
    LLViewerInventoryCategory* category = NULL;
    cat_map_t::const_iterator iter = mCategoryMap.find(id);
    if (iter != mCategoryMap.end())
    {
        category = iter->second;
    }
    return category;
}

S32 LLInventoryModel::getItemCount() const
{
    return static_cast<S32>(mItemMap.size());
}

S32 LLInventoryModel::getCategoryCount() const
{
    return static_cast<S32>(mCategoryMap.size());
}

// Return the direct descendents of the id provided. The array
// provided points straight into the guts of this object, and
// should only be used for read operations, since modifications
// may invalidate the internal state of the inventory. Set passed
// in values to NULL if the call fails.
void LLInventoryModel::getDirectDescendentsOf(const LLUUID& cat_id,
                                              cat_array_t*& categories,
                                              item_array_t*& items) const
{
    categories = get_ptr_in_map(mParentChildCategoryTree, cat_id);
    items = get_ptr_in_map(mParentChildItemTree, cat_id);
}

void LLInventoryModel::getDirectDescendentsOf(const LLUUID& cat_id, cat_array_t& categories, item_array_t& items, LLInventoryCollectFunctor& f) const
{
    if (cat_array_t* categoriesp = get_ptr_in_map(mParentChildCategoryTree, cat_id))
    {
        for (LLViewerInventoryCategory* pFolder : *categoriesp)
        {
            if (f(pFolder, nullptr))
            {
                categories.push_back(pFolder);
            }
        }
    }

    if (item_array_t* itemsp = get_ptr_in_map(mParentChildItemTree, cat_id))
    {
        for (LLViewerInventoryItem* pItem : *itemsp)
        {
            if (f(nullptr, pItem))
            {
                items.push_back(pItem);
            }
        }
    }
}

LLInventoryModel::digest_t LLInventoryModel::hashDirectDescendentNames(const LLUUID& cat_id) const
{
    LLInventoryModel::cat_array_t* cat_array;
    LLInventoryModel::item_array_t* item_array;
    getDirectDescendentsOf(cat_id,cat_array,item_array);
    if (!item_array)
    {
        return LLUUID::null;
    }
    HBXXH128 item_name_hash;
    for (LLInventoryModel::item_array_t::const_iterator iter = item_array->begin();
         iter != item_array->end();
         iter++)
    {
        const LLViewerInventoryItem *item = (*iter);
        if (!item)
            continue;
        item_name_hash.update(item->getName());
    }
    return item_name_hash.digest();
}

// SJB: Added version to lock the arrays to catch potential logic bugs
void LLInventoryModel::lockDirectDescendentArrays(const LLUUID& cat_id,
                                                  cat_array_t*& categories,
                                                  item_array_t*& items)
{
    getDirectDescendentsOf(cat_id, categories, items);
    if (categories)
    {
        mCategoryLock[cat_id] = true;
    }
    if (items)
    {
        mItemLock[cat_id] = true;
    }
}

void LLInventoryModel::unlockDirectDescendentArrays(const LLUUID& cat_id)
{
    mCategoryLock[cat_id] = false;
    mItemLock[cat_id] = false;
}

void LLInventoryModel::consolidateForType(const LLUUID& main_id, LLFolderType::EType type)
{
    // Make a list of folders that are not "main_id" and are of "type"
    std::vector<LLUUID> folder_ids;
    for (cat_map_t::iterator cit = mCategoryMap.begin(); cit != mCategoryMap.end(); ++cit)
    {
        LLViewerInventoryCategory* cat = cit->second;
        if ((cat->getPreferredType() == type) && (cat->getUUID() != main_id))
        {
            folder_ids.push_back(cat->getUUID());
        }
    }

    // Iterate through those folders
    for (std::vector<LLUUID>::iterator folder_ids_it = folder_ids.begin(); folder_ids_it != folder_ids.end(); ++folder_ids_it)
    {
        LLUUID folder_id = (*folder_ids_it);

        // Get the content of this folder
        cat_array_t* cats;
        item_array_t* items;
        getDirectDescendentsOf(folder_id, cats, items);

        // Move all items to the main folder
        // Note : we get the list of UUIDs and iterate on them instead of iterating directly on item_array_t
        // elements. This is because moving elements modify the maps and, consequently, invalidate iterators on them.
        // This "gather and iterate" method is verbose but resilient.
        std::vector<LLUUID> list_uuids;
        for (item_array_t::const_iterator it = items->begin(); it != items->end(); ++it)
        {
            list_uuids.push_back((*it)->getUUID());
        }
        for (std::vector<LLUUID>::const_iterator it = list_uuids.begin(); it != list_uuids.end(); ++it)
        {
            LLViewerInventoryItem* item = getItem(*it);
            changeItemParent(item, main_id, true);
        }

        // Move all folders to the main folder
        list_uuids.clear();
        for (cat_array_t::const_iterator it = cats->begin(); it != cats->end(); ++it)
        {
            list_uuids.push_back((*it)->getUUID());
        }
        for (std::vector<LLUUID>::const_iterator it = list_uuids.begin(); it != list_uuids.end(); ++it)
        {
            LLViewerInventoryCategory* cat = getCategory(*it);
            changeCategoryParent(cat, main_id, true);
        }

        // Purge the emptied folder
        // Note that this might be a system folder, don't validate removability
        LLViewerInventoryCategory* cat = getCategory(folder_id);
        if (cat)
        {
            const LLUUID trash_id = findCategoryUUIDForType(LLFolderType::FT_TRASH);
            if (trash_id.notNull())
            {
                changeCategoryParent(cat, trash_id, true);
            }
        }
        remove_inventory_category(folder_id, NULL);
    }
}

void LLInventoryModel::ensureCategoryForTypeExists(LLFolderType::EType preferred_type)
{
    LLUUID rv = LLUUID::null;
    LLUUID root_id = gInventory.getRootFolderID();
    if (LLFolderType::FT_ROOT_INVENTORY == preferred_type)
    {
        rv = root_id;
    }
    else if (root_id.notNull())
    {
        cat_array_t* cats = get_ptr_in_map(mParentChildCategoryTree, root_id);
        if (cats)
        {
            for (auto& p_cat : *cats)
            {
                if (p_cat && p_cat->getPreferredType() == preferred_type)
                {
                    const LLUUID& folder_id = p_cat->getUUID();
                    if (rv.isNull() || folder_id < rv)
                    {
                        rv = folder_id;
                    }
                }
            }
        }
    }

    if (rv.isNull() && root_id.notNull())
    {

        if (isInventoryUsable())
        {
            createNewCategory(
                root_id,
                preferred_type,
                LLStringUtil::null,
                [preferred_type](const LLUUID &new_cat_id)
            {
                    if (new_cat_id.isNull())
                    {
                        LL_WARNS("Inventory")
                            << "Failed to create folder of type " << preferred_type
                            << LL_ENDL;
                    }
                    else
                    {
                        LL_WARNS("Inventory") << "Created category: " << new_cat_id
                            << " for type: " << preferred_type << LL_ENDL;
                        sPendingSystemFolders--;
                    }
            }
            );
        }
        else
        {
            LL_WARNS("Inventory") << "Can't create requested folder, type " << preferred_type
                << " because inventory is not usable" << LL_ENDL;
        }
    }
    else
    {
        sPendingSystemFolders--;
    }
}

const LLUUID LLInventoryModel::findCategoryUUIDForTypeInRoot(
    LLFolderType::EType preferred_type,
    const LLUUID& root_id) const
{
    LLUUID rv = LLUUID::null;
    if(LLFolderType::FT_ROOT_INVENTORY == preferred_type)
    {
        rv = root_id;
    }
    else if (root_id.notNull())
    {
        cat_array_t* cats = get_ptr_in_map(mParentChildCategoryTree, root_id);
        if(cats)
        {
            for (auto& p_cat : *cats)
            {
                if(p_cat && p_cat->getPreferredType() == preferred_type)
                {
                    const LLUUID& folder_id = p_cat->getUUID();
                    if (rv.isNull() || folder_id < rv)
                    {
                        rv = folder_id;
                    }
                }
            }
        }
    }

    if(rv.isNull()
       && root_id.notNull()
       && preferred_type != LLFolderType::FT_MARKETPLACE_LISTINGS
       && preferred_type != LLFolderType::FT_OUTBOX)
    {
        // if it does not exists, it should either be added
        // to createCommonSystemCategories or server should
        // have set it
        llassert(!isInventoryUsable());
        LL_WARNS("Inventory") << "Tried to find folder, type " << preferred_type
                                  << " but category does not exist" << LL_ENDL;
    }
    return rv;
}

// findCategoryUUIDForType() returns the uuid of the category that
// specifies 'type' as what it defaults to containing. The category is
// not necessarily only for that type. *NOTE: This will create a new
// inventory category on the fly if one does not exist.
const LLUUID LLInventoryModel::findCategoryUUIDForType(LLFolderType::EType preferred_type) const
{
    return findCategoryUUIDForTypeInRoot(preferred_type, gInventory.getRootFolderID());
}

const LLUUID LLInventoryModel::findUserDefinedCategoryUUIDForType(LLFolderType::EType preferred_type) const
{
    LLUUID cat_id;
    switch (preferred_type)
    {
    case LLFolderType::FT_OBJECT:
    {
        cat_id = LLUUID(gSavedPerAccountSettings.getString("ModelUploadFolder"));
        break;
    }
    case LLFolderType::FT_TEXTURE:
    {
        cat_id = LLUUID(gSavedPerAccountSettings.getString("TextureUploadFolder"));
        break;
    }
    case LLFolderType::FT_SOUND:
    {
        cat_id = LLUUID(gSavedPerAccountSettings.getString("SoundUploadFolder"));
        break;
    }
    case LLFolderType::FT_ANIMATION:
    {
        cat_id = LLUUID(gSavedPerAccountSettings.getString("AnimationUploadFolder"));
        break;
    }
    case LLFolderType::FT_MATERIAL:
    {
        cat_id = LLUUID(gSavedPerAccountSettings.getString("PBRUploadFolder"));
        break;
    }
    default:
        break;
    }

    if (cat_id.isNull() || !getCategory(cat_id))
    {
        cat_id = findCategoryUUIDForTypeInRoot(preferred_type, getRootFolderID());
    }
    return cat_id;
}

const LLUUID LLInventoryModel::findLibraryCategoryUUIDForType(LLFolderType::EType preferred_type) const
{
    return findCategoryUUIDForTypeInRoot(preferred_type, gInventory.getLibraryRootFolderID());
}

// Convenience function to create a new category. You could call
// updateCategory() with a newly generated UUID category, but this
// version will take care of details like what the name should be
// based on preferred type.
void LLInventoryModel::createNewCategory(const LLUUID& parent_id,
                                           LLFolderType::EType preferred_type,
                                           const std::string& pname,
                                           inventory_func_type callback,
                                           const LLUUID& thumbnail_id)
{
    LL_DEBUGS(LOG_INV) << "Create '" << pname << "' in '" << make_inventory_path(parent_id) << "'" << LL_ENDL;
    if (!isInventoryUsable())
    {
        LL_WARNS(LOG_INV) << "Inventory is not usable; can't create requested category of type "
                          << preferred_type << LL_ENDL;
        if (callback)
        {
            callback(LLUUID::null);
        }
        return;
    }

    if(LLFolderType::lookup(preferred_type) == LLFolderType::badLookup())
    {
        LL_DEBUGS(LOG_INV) << "Attempt to create undefined category." << LL_ENDL;
        if (callback)
        {
            callback(LLUUID::null);
        }
        return;
    }

    if (preferred_type != LLFolderType::FT_NONE)
    {
        // Ultimately this should only be done for non-singleton
        // types. Requires back-end changes to guarantee that others
        // already exist.
        LL_WARNS(LOG_INV) << "Creating new system folder, type " << preferred_type << LL_ENDL;
    }

    std::string name = pname;
    if (pname.empty())
    {
        name.assign(LLViewerFolderType::lookupNewCategoryName(preferred_type));
    }

    if (AISAPI::isAvailable())
    {
        LLSD new_inventory = LLSD::emptyMap();
        new_inventory["categories"] = LLSD::emptyArray();
        LLViewerInventoryCategory cat(LLUUID::null, parent_id, preferred_type, name, gAgent.getID());
        cat.setThumbnailUUID(thumbnail_id);
        LLSD cat_sd = cat.asAISCreateCatLLSD();
        new_inventory["categories"].append(cat_sd);
        AISAPI::CreateInventory(
            parent_id,
            new_inventory,
            [this, callback, parent_id, preferred_type, name] (const LLUUID& new_category)
        {
            if (new_category.isNull())
            {
                if (callback && !callback.empty())
                {
                    callback(new_category);
                }
                return;
            }

            // todo: not needed since AIS does the accounting?
            LLViewerInventoryCategory* folderp = gInventory.getCategory(new_category);
            if (!folderp)
            {
                // Add the category to the internal representation
                LLPointer<LLViewerInventoryCategory> cat = new LLViewerInventoryCategory(
                    new_category,
                    parent_id,
                    preferred_type,
                    name,
                    gAgent.getID());

                LLInventoryModel::LLCategoryUpdate update(cat->getParentUUID(), 1);
                accountForUpdate(update);

                cat->setVersion(LLViewerInventoryCategory::VERSION_INITIAL - 1); // accountForUpdate() will icrease version by 1
                cat->setDescendentCount(0);
                updateCategory(cat);
            }

            if (callback && !callback.empty())
            {
                callback(new_category);
            }
        });
        return;
    }

    LLViewerRegion* viewer_region = gAgent.getRegion();
    std::string url;
    if ( viewer_region )
        url = viewer_region->getCapability("CreateInventoryCategory");

    if (!url.empty())
    {
        //Let's use the new capability.
        LLUUID id;
        id.generate();
        LLSD request, body;
        body["folder_id"] = id;
        body["parent_id"] = parent_id;
        body["type"] = (LLSD::Integer) preferred_type;
        body["name"] = name;

        request["message"] = "CreateInventoryCategory";
        request["payload"] = body;

        LL_DEBUGS(LOG_INV) << "Creating category via request: " << ll_pretty_print_sd(request) << LL_ENDL;
        LLCoros::instance().launch("LLInventoryModel::createNewCategoryCoro",
            boost::bind(&LLInventoryModel::createNewCategoryCoro, this, url, body, callback));
        return;
    }

    if (callback)
    {
        callback(LLUUID::null); // Notify about failure
    }
}

void LLInventoryModel::createNewCategoryCoro(std::string url, LLSD postData, inventory_func_type callback)
{
    LLCore::HttpRequest::policy_t httpPolicy(LLCore::HttpRequest::DEFAULT_POLICY_ID);
    LLCoreHttpUtil::HttpCoroutineAdapter::ptr_t
        httpAdapter(new LLCoreHttpUtil::HttpCoroutineAdapter("createNewCategoryCoro", httpPolicy));
    LLCore::HttpRequest::ptr_t httpRequest(new LLCore::HttpRequest);
    LLCore::HttpOptions::ptr_t httpOpts(new LLCore::HttpOptions);


    httpOpts->setWantHeaders(true);

    LL_INFOS("HttpCoroutineAdapter", "genericPostCoro") << "Generic POST for " << url << LL_ENDL;

    LLSD result = httpAdapter->postAndSuspend(httpRequest, url, postData, httpOpts);

    LLSD httpResults = result[LLCoreHttpUtil::HttpCoroutineAdapter::HTTP_RESULTS];
    LLCore::HttpStatus status = LLCoreHttpUtil::HttpCoroutineAdapter::getStatusFromLLSD(httpResults);

    if (!status)
    {
        LL_WARNS() << "HTTP failure attempting to create category." << LL_ENDL;
        if (callback)
        {
            callback(LLUUID::null);
        }
        return;
    }

    if (!result.has("folder_id"))
    {
        LL_WARNS() << "Malformed response contents" << ll_pretty_print_sd(result) << LL_ENDL;
        if (callback)
        {
            callback(LLUUID::null);
        }
        return;
    }

    LLUUID categoryId = result["folder_id"].asUUID();

    LLViewerInventoryCategory* folderp = gInventory.getCategory(categoryId);
    if (!folderp)
    {
        // Add the category to the internal representation
        LLPointer<LLViewerInventoryCategory> cat = new LLViewerInventoryCategory(categoryId,
            result["parent_id"].asUUID(), (LLFolderType::EType)result["type"].asInteger(),
            result["name"].asString(), gAgent.getID());

        LLInventoryModel::LLCategoryUpdate update(cat->getParentUUID(), 1);
        accountForUpdate(update);

        cat->setVersion(LLViewerInventoryCategory::VERSION_INITIAL - 1); // accountForUpdate() will icrease version by 1
        cat->setDescendentCount(0);
        updateCategory(cat);
    }
    else
    {
        // bulk processing was faster than coroutine (coro request->processBulkUpdateInventory->coro response)
        // category already exists, but needs an update
        if (folderp->getVersion() != LLViewerInventoryCategory::VERSION_INITIAL
            || folderp->getDescendentCount() != LLViewerInventoryCategory::DESCENDENT_COUNT_UNKNOWN)
        {
            LL_WARNS() << "Inventory desync on folder creation. Newly created folder already has descendants or got a version.\n"
                << "Name: " << folderp->getName()
                << " Id: " << folderp->getUUID()
                << " Version: " << folderp->getVersion()
                << " Descendants: " << folderp->getDescendentCount()
                << LL_ENDL;
        }
        // Recreate category with correct values
        // Creating it anew just simplifies figuring out needed change-masks
        // and making all needed updates, see updateCategory
        LLPointer<LLViewerInventoryCategory> cat = new LLViewerInventoryCategory(categoryId,
            result["parent_id"].asUUID(), (LLFolderType::EType)result["type"].asInteger(),
            result["name"].asString(), gAgent.getID());

        if (folderp->getParentUUID() != cat->getParentUUID())
        {
            LL_WARNS() << "Inventory desync on folder creation. Newly created folder has wrong parent.\n"
                << "Name: " << folderp->getName()
                << " Id: " << folderp->getUUID()
                << " Expected parent: " << cat->getParentUUID()
                << " Actual parent: " << folderp->getParentUUID()
                << LL_ENDL;
            LLInventoryModel::LLCategoryUpdate update(cat->getParentUUID(), 1);
            accountForUpdate(update);
        }
        // else: Do not update parent, parent is already aware of the change. See processBulkUpdateInventory

        cat->setVersion(LLViewerInventoryCategory::VERSION_INITIAL - 1); // accountForUpdate() will icrease version by 1
        cat->setDescendentCount(0);
        updateCategory(cat);
    }

    if (callback)
    {
        callback(categoryId);
    }

}

// This is optimized for the case that we just want to know whether a
// category has any immediate children meeting a condition, without
// needing to recurse or build up any lists.
bool LLInventoryModel::hasMatchingDirectDescendent(const LLUUID& cat_id,
                                                   LLInventoryCollectFunctor& filter)
{
    LLInventoryModel::cat_array_t *cats;
    LLInventoryModel::item_array_t *items;
    getDirectDescendentsOf(cat_id, cats, items);
    if (cats)
    {
        for (LLInventoryModel::cat_array_t::const_iterator it = cats->begin();
             it != cats->end(); ++it)
        {
            if (filter(*it,NULL))
            {
                return true;
            }
        }
    }
    if (items)
    {
        for (LLInventoryModel::item_array_t::const_iterator it = items->begin();
             it != items->end(); ++it)
        {
            if (filter(NULL,*it))
            {
                return true;
            }
        }
    }
    return false;
}

// Starting with the object specified, add its descendents to the
// array provided, but do not add the inventory object specified by
// id. There is no guaranteed order. Neither array will be erased
// before adding objects to it. Do not store a copy of the pointers
// collected - use them, and collect them again later if you need to
// reference the same objects.

class LLAlwaysCollect : public LLInventoryCollectFunctor
{
public:
    virtual ~LLAlwaysCollect() {}
    virtual bool operator()(LLInventoryCategory* cat,
                            LLInventoryItem* item)
    {
        return true;
    }
};

void LLInventoryModel::collectDescendents(const LLUUID& id,
                                          cat_array_t& cats,
                                          item_array_t& items,
                                          bool include_trash)
{
    LLAlwaysCollect always;
    collectDescendentsIf(id, cats, items, include_trash, always);
}

void LLInventoryModel::collectDescendentsIf(const LLUUID& id,
                                            cat_array_t& cats,
                                            item_array_t& items,
                                            bool include_trash,
                                            LLInventoryCollectFunctor& add)
{
    // Start with categories
    if(!include_trash)
    {
        const LLUUID trash_id = findCategoryUUIDForType(LLFolderType::FT_TRASH);
        if(trash_id.notNull() && (trash_id == id))
            return;
    }
    cat_array_t* cat_array = get_ptr_in_map(mParentChildCategoryTree, id);
    if(cat_array)
    {
        for (auto& cat : *cat_array)
        {
            if (add.exceedsLimit())
            {
                break;
            }
            if(add(cat,NULL))
            {
                cats.push_back(cat);
            }
            collectDescendentsIf(cat->getUUID(), cats, items, include_trash, add);
        }
    }

    item_array_t* item_array = get_ptr_in_map(mParentChildItemTree, id);

    // Move onto items
    if(item_array)
    {
        for (auto& item : *item_array)
        {
            if (add.exceedsLimit())
            {
                break;
            }
            if(add(NULL, item))
            {
                items.push_back(item);
            }
        }
    }
}

void LLInventoryModel::addChangedMaskForLinks(const LLUUID& object_id, U32 mask)
{
    const LLInventoryObject *obj = getObject(object_id);
    if (!obj || obj->getIsLinkType())
        return;

    LLInventoryModel::item_array_t item_array = collectLinksTo(object_id);
    for (LLInventoryModel::item_array_t::iterator iter = item_array.begin();
         iter != item_array.end();
         iter++)
    {
        LLViewerInventoryItem *linked_item = (*iter);
        addChangedMask(mask, linked_item->getUUID());
    };
}

const LLUUID& LLInventoryModel::getLinkedItemID(const LLUUID& object_id) const
{
    const LLInventoryItem *item = gInventory.getItem(object_id);
    if (!item)
    {
        return object_id;
    }

    // Find the base item in case this a link (if it's not a link,
    // this will just be inv_item_id)
    return item->getLinkedUUID();
}

LLViewerInventoryItem* LLInventoryModel::getLinkedItem(const LLUUID& object_id) const
{
    return object_id.notNull() ? getItem(getLinkedItemID(object_id)) : NULL;
}

LLInventoryModel::item_array_t LLInventoryModel::collectLinksTo(const LLUUID& id)
{
    // Get item list via collectDescendents (slow!)
    item_array_t items;
    const LLInventoryObject *obj = getObject(id);
    // FIXME - should be as in next line, but this is causing a
    // stack-smashing crash of cause TBD... check in the REBUILD code.
    //if (obj && obj->getIsLinkType())
    if (!obj || obj->getIsLinkType())
        return items;

    std::pair<backlink_mmap_t::iterator, backlink_mmap_t::iterator> range = mBacklinkMMap.equal_range(id);
    for (backlink_mmap_t::iterator it = range.first; it != range.second; ++it)
    {
        LLViewerInventoryItem *item = getItem(it->second);
        if (item)
        {
            items.push_back(item);
        }
    }

    return items;
}

bool LLInventoryModel::isInventoryUsable() const
{
    bool result = false;
    if(gInventory.getRootFolderID().notNull() && mIsAgentInvUsable)
    {
        result = true;
    }
    return result;
}

// Calling this method with an inventory item will either change an
// existing item with a matching item_id, or will add the item to the
// current inventory.
U32 LLInventoryModel::updateItem(const LLViewerInventoryItem* item, U32 mask)
{
    if(item->getUUID().isNull())
    {
        return mask;
    }

    if(!isInventoryUsable())
    {
        LL_WARNS(LOG_INV) << "Inventory is broken." << LL_ENDL;
        return mask;
    }

    if (item->getType() == LLAssetType::AT_MESH ||
        item->getType() == LLAssetType::AT_GLTF ||
        item->getType() == LLAssetType::AT_GLTF_BIN)
    {
        return mask;
    }

    LLPointer<LLViewerInventoryItem> old_item = getItem(item->getUUID());
    LLPointer<LLViewerInventoryItem> new_item;
    if(old_item)
    {
        // We already have an old item, modify its values
        new_item = old_item;
        LLUUID old_parent_id = old_item->getParentUUID();
        LLUUID new_parent_id = item->getParentUUID();
        bool update_parent_on_server = false;

        if (new_parent_id.isNull() && !LLApp::isExiting())
        {
            if (old_parent_id.isNull())
            {
                // Item with null parent will end in random location and then in Lost&Found,
                // either move to default folder as if it is new item or don't move at all
                LL_WARNS(LOG_INV) << "Update attempts to reparent item " << item->getUUID()
                                  << " to null folder. Moving to Lost&Found. Old item name: " << old_item->getName()
                                  << ". New name: " << item->getName()
                                  << "." << LL_ENDL;
                new_parent_id = findCategoryUUIDForType(LLFolderType::FT_LOST_AND_FOUND);
                update_parent_on_server = true;
            }
            else
            {
                // Probably not the best way to handle this, we might encounter real case of 'lost&found' at some point
                LL_WARNS(LOG_INV) << "Update attempts to reparent item " << item->getUUID()
                                  << " to null folder. Old parent not null. Moving to old parent. Old item name: " << old_item->getName()
                                  << ". New name: " << item->getName()
                                  << "." << LL_ENDL;
                new_parent_id = old_parent_id;
                update_parent_on_server = true;
            }
        }

        if(old_parent_id != new_parent_id)
        {
            // need to update the parent-child tree
            item_array_t* item_array;
            item_array = get_ptr_in_map(mParentChildItemTree, old_parent_id);
            if(item_array)
            {
                vector_replace_with_last(*item_array, old_item);
            }
            item_array = get_ptr_in_map(mParentChildItemTree, new_parent_id);
            if(item_array)
            {
                if (update_parent_on_server)
                {
                    LLInventoryModel::LLCategoryUpdate update(new_parent_id, 1);
                    gInventory.accountForUpdate(update);
                }
                item_array->push_back(old_item);
            }
            mask |= LLInventoryObserver::STRUCTURE;
        }
        if(old_item->getName() != item->getName())
        {
            mask |= LLInventoryObserver::LABEL;
        }
        if (old_item->getPermissions() != item->getPermissions())
        {
            mask |= LLInventoryObserver::INTERNAL;
        }
        old_item->copyViewerItem(item);
        if (update_parent_on_server)
        {
            // Parent id at server is null, so update server even if item already is in the same folder
            old_item->setParent(new_parent_id);
            new_item->updateParentOnServer(false);
        }
        mask |= LLInventoryObserver::INTERNAL;
    }
    else
    {
        // Simply add this item
        new_item = new LLViewerInventoryItem(item);
        addItem(new_item);

        if(item->getParentUUID().isNull())
        {
            const LLUUID category_id = findCategoryUUIDForType(LLFolderType::assetTypeToFolderType(new_item->getType()));
            new_item->setParent(category_id);
            item_array_t* item_array = get_ptr_in_map(mParentChildItemTree, category_id);
            if( item_array )
            {
                LLInventoryModel::LLCategoryUpdate update(category_id, 1);
                gInventory.accountForUpdate(update);

                // *FIX: bit of a hack to call update server from here...
                new_item->updateParentOnServer(false);
                item_array->push_back(new_item);
            }
            else
            {
                LL_WARNS(LOG_INV) << "Couldn't find parent-child item tree for " << new_item->getName() << LL_ENDL;
            }
        }
        else
        {
            // *NOTE: The general scheme is that if every byte of the
            // uuid is 0, except for the last one or two,the use the
            // last two bytes of the parent id, and match that up
            // against the type. For now, we're only worried about
            // lost & found.
            LLUUID parent_id = item->getParentUUID();
            if(parent_id == CATEGORIZE_LOST_AND_FOUND_ID)
            {
                parent_id = findCategoryUUIDForType(LLFolderType::FT_LOST_AND_FOUND);
                new_item->setParent(parent_id);
                LLInventoryModel::update_list_t update;
                LLInventoryModel::LLCategoryUpdate new_folder(parent_id, 1);
                update.push_back(new_folder);
                accountForUpdate(update);

            }
            item_array_t* item_array = get_ptr_in_map(mParentChildItemTree, parent_id);
            if(item_array)
            {
                item_array->push_back(new_item);
            }
            else
            {
                // Whoops! No such parent, make one.
                LL_INFOS(LOG_INV) << "Lost item: " << new_item->getUUID() << " - "
                                  << new_item->getName() << LL_ENDL;
                parent_id = findCategoryUUIDForType(LLFolderType::FT_LOST_AND_FOUND);
                new_item->setParent(parent_id);
                item_array = get_ptr_in_map(mParentChildItemTree, parent_id);
                if(item_array)
                {
                    LLInventoryModel::LLCategoryUpdate update(parent_id, 1);
                    gInventory.accountForUpdate(update);
                    // *FIX: bit of a hack to call update server from
                    // here...
                    new_item->updateParentOnServer(false);
                    item_array->push_back(new_item);
                }
                else
                {
                    LL_WARNS(LOG_INV) << "Lost and found Not there!!" << LL_ENDL;
                }
            }
        }
        mask |= LLInventoryObserver::ADD;
    }
    if(new_item->getType() == LLAssetType::AT_CALLINGCARD)
    {
        mask |= LLInventoryObserver::CALLING_CARD;
        // Handle user created calling cards.
        // Target ID is stored in the description field of the card.
        LLUUID id;
        std::string desc = new_item->getDescription();
        bool isId = desc.empty() ? false : id.set(desc, false);
        if (isId)
        {
            // Valid UUID; set the item UUID and rename it
            new_item->setCreator(id);
            LLAvatarName av_name;

            if (LLAvatarNameCache::get(id, &av_name))
            {
                new_item->rename(av_name.getUserName());
                mask |= LLInventoryObserver::LABEL;
            }
            else
            {
                // Fetch the current name
                LLAvatarNameCache::get(id,
                    boost::bind(&LLViewerInventoryItem::onCallingCardNameLookup, new_item.get(),
                    _1, _2));
            }

        }
    }
    else if (new_item->getType() == LLAssetType::AT_GESTURE)
    {
        mask |= LLInventoryObserver::GESTURE;
    }
    addChangedMask(mask, new_item->getUUID());
    return mask;
}

LLInventoryModel::cat_array_t* LLInventoryModel::getUnlockedCatArray(const LLUUID& id)
{
    cat_array_t* cat_array = get_ptr_in_map(mParentChildCategoryTree, id);
    if (cat_array)
    {
        llassert_always(!mCategoryLock[id]);
    }
    return cat_array;
}

LLInventoryModel::item_array_t* LLInventoryModel::getUnlockedItemArray(const LLUUID& id)
{
    item_array_t* item_array = get_ptr_in_map(mParentChildItemTree, id);
    if (item_array)
    {
        llassert_always(!mItemLock[id]);
    }
    return item_array;
}

// Calling this method with an inventory category will either change
// an existing item with the matching id, or it will add the category.
void LLInventoryModel::updateCategory(const LLViewerInventoryCategory* cat, U32 mask)
{
    if(!cat || cat->getUUID().isNull())
    {
        return;
    }

    if(!isInventoryUsable())
    {
        LL_WARNS(LOG_INV) << "Inventory is broken." << LL_ENDL;
        return;
    }

    LLPointer<LLViewerInventoryCategory> old_cat = getCategory(cat->getUUID());
    if(old_cat)
    {
        // We already have an old category, modify its values
        LLUUID old_parent_id = old_cat->getParentUUID();
        LLUUID new_parent_id = cat->getParentUUID();
        if(old_parent_id != new_parent_id)
        {
            // need to update the parent-child tree
            cat_array_t* cat_array;
            cat_array = getUnlockedCatArray(old_parent_id);
            if(cat_array)
            {
                vector_replace_with_last(*cat_array, old_cat);
            }
            cat_array = getUnlockedCatArray(new_parent_id);
            if(cat_array)
            {
                cat_array->push_back(old_cat);
            }
            mask |= LLInventoryObserver::STRUCTURE;
            mask |= LLInventoryObserver::INTERNAL;
        }
        if(old_cat->getName() != cat->getName())
        {
            mask |= LLInventoryObserver::LABEL;
        }
        // Under marketplace, category labels are quite complex and need extra upate
        const LLUUID marketplace_id = findCategoryUUIDForType(LLFolderType::FT_MARKETPLACE_LISTINGS);
        if (marketplace_id.notNull() && isObjectDescendentOf(cat->getUUID(), marketplace_id))
        {
            mask |= LLInventoryObserver::LABEL;
        }
        old_cat->copyViewerCategory(cat);
        addChangedMask(mask, cat->getUUID());
    }
    else
    {
        // add this category
        LLPointer<LLViewerInventoryCategory> new_cat = new LLViewerInventoryCategory(cat->getOwnerID());
        new_cat->copyViewerCategory(cat);
        addCategory(new_cat);

        // make sure this category is correctly referenced by its parent.
        cat_array_t* cat_array;
        cat_array = getUnlockedCatArray(cat->getParentUUID());
        if(cat_array)
        {
            cat_array->push_back(new_cat);
        }

        // make space in the tree for this category's children.
        llassert_always(!mCategoryLock[new_cat->getUUID()]);
        llassert_always(!mItemLock[new_cat->getUUID()]);
        cat_array_t* catsp = new cat_array_t;
        item_array_t* itemsp = new item_array_t;
        mParentChildCategoryTree[new_cat->getUUID()] = catsp;
        mParentChildItemTree[new_cat->getUUID()] = itemsp;
        mask |= LLInventoryObserver::ADD;
        addChangedMask(mask, cat->getUUID());
    }
}

void LLInventoryModel::moveObject(const LLUUID& object_id, const LLUUID& cat_id)
{
    LL_DEBUGS(LOG_INV) << "LLInventoryModel::moveObject()" << LL_ENDL;
    if(!isInventoryUsable())
    {
        LL_WARNS(LOG_INV) << "Inventory is broken." << LL_ENDL;
        return;
    }

    if((object_id == cat_id) || !is_in_map(mCategoryMap, cat_id))
    {
        LL_WARNS(LOG_INV) << "Could not move inventory object " << object_id << " to "
                          << cat_id << LL_ENDL;
        return;
    }
    LLPointer<LLViewerInventoryCategory> cat = getCategory(object_id);
    if(cat && (cat->getParentUUID() != cat_id))
    {
        LL_DEBUGS(LOG_INV) << "Move category '" << make_path(cat) << "' to '" << make_inventory_path(cat_id) << "'" << LL_ENDL;
        cat_array_t* cat_array;
        cat_array = getUnlockedCatArray(cat->getParentUUID());
        if(cat_array) vector_replace_with_last(*cat_array, cat);
        cat_array = getUnlockedCatArray(cat_id);
        cat->setParent(cat_id);
        if(cat_array) cat_array->push_back(cat);
        addChangedMask(LLInventoryObserver::STRUCTURE, object_id);
        return;
    }
    LLPointer<LLViewerInventoryItem> item = getItem(object_id);
    if(item && (item->getParentUUID() != cat_id))
    {
        LL_DEBUGS(LOG_INV) << "Move item '" << make_path(item) << "' to '" << make_inventory_path(cat_id) << "'" << LL_ENDL;
        item_array_t* item_array;
        item_array = getUnlockedItemArray(item->getParentUUID());
        if(item_array) vector_replace_with_last(*item_array, item);
        item_array = getUnlockedItemArray(cat_id);
        item->setParent(cat_id);
        if(item_array) item_array->push_back(item);
        addChangedMask(LLInventoryObserver::STRUCTURE, object_id);
        return;
    }
}

// Migrated from llinventoryfunctions
void LLInventoryModel::changeItemParent(LLViewerInventoryItem* item,
                                        const LLUUID& new_parent_id,
                                        bool restamp)
{
    if (item->getParentUUID() == new_parent_id)
    {
        LL_DEBUGS(LOG_INV) << make_info(item) << " is already in folder " << make_inventory_info(new_parent_id) << LL_ENDL;
    }
    else
    {
        LL_INFOS(LOG_INV) << "Move item " << make_info(item)
            << " from " << make_inventory_info(item->getParentUUID())
            << " to " << make_inventory_info(new_parent_id) << LL_ENDL;

        LLInventoryModel::LLCategoryUpdate old_folder(item->getParentUUID(),-1);
        accountForUpdate(old_folder);
        LLInventoryModel::LLCategoryUpdate new_folder(new_parent_id, 1, false);
        accountForUpdate(new_folder);

        LLPointer<LLViewerInventoryItem> new_item = new LLViewerInventoryItem(item);
        new_item->setParent(new_parent_id);
        new_item->updateParentOnServer(restamp);
        updateItem(new_item);
        notifyObservers();
    }
}

// Migrated from llinventoryfunctions
void LLInventoryModel::changeCategoryParent(LLViewerInventoryCategory* cat,
                                            const LLUUID& new_parent_id,
                                            bool restamp)
{
    if (!cat)
    {
        return;
    }

    // Can't move a folder into a child of itself.
    if (isObjectDescendentOf(new_parent_id, cat->getUUID()))
    {
        return;
    }

    LL_INFOS(LOG_INV) << "Move category " << make_info(cat)
        << " from " << make_inventory_info(cat->getParentUUID())
        << " to " << make_inventory_info(new_parent_id) << LL_ENDL;

    LLInventoryModel::LLCategoryUpdate old_folder(cat->getParentUUID(), -1);
    accountForUpdate(old_folder);
    LLInventoryModel::LLCategoryUpdate new_folder(new_parent_id, 1, false);
    accountForUpdate(new_folder);

    LLPointer<LLViewerInventoryCategory> new_cat = new LLViewerInventoryCategory(cat);
    new_cat->setParent(new_parent_id);
    new_cat->updateParentOnServer(restamp);
    updateCategory(new_cat);
    notifyObservers();
}

void LLInventoryModel::rebuildBrockenLinks()
{
    // make sure we aren't adding expensive Rebuild to anything else.
    notifyObservers();

    for (const broken_links_t::value_type &link_list : mPossiblyBrockenLinks)
    {
        for (const LLUUID& link_id : link_list.second)
        {
            addChangedMask(LLInventoryObserver::REBUILD , link_id);
        }
    }
    for (const LLUUID& link_id : mLinksRebuildList)
    {
        addChangedMask(LLInventoryObserver::REBUILD , link_id);
    }
    mPossiblyBrockenLinks.clear();
    mLinksRebuildList.clear();
    notifyObservers();
}

// Does not appear to be used currently.
void LLInventoryModel::onItemUpdated(const LLUUID& item_id, const LLSD& updates, bool update_parent_version)
{
    U32 mask = LLInventoryObserver::NONE;

    LLPointer<LLViewerInventoryItem> item = gInventory.getItem(item_id);
    LL_DEBUGS(LOG_INV) << "item_id: [" << item_id << "] name " << (item ? item->getName() : "(NOT FOUND)") << LL_ENDL;
    if(item)
    {
        for (LLSD::map_const_iterator it = updates.beginMap();
             it != updates.endMap(); ++it)
        {
            if (it->first == "name")
            {
                LL_INFOS(LOG_INV) << "Updating name from " << item->getName() << " to " << it->second.asString() << LL_ENDL;
                item->rename(it->second.asString());
                mask |= LLInventoryObserver::LABEL;
            }
            else if (it->first == "desc")
            {
                LL_INFOS(LOG_INV) << "Updating description from " << item->getActualDescription()
                                  << " to " << it->second.asString() << LL_ENDL;
                item->setDescription(it->second.asString());
            }
            else
            {
                LL_ERRS(LOG_INV) << "unhandled updates for field: " << it->first << LL_ENDL;
            }
        }
        mask |= LLInventoryObserver::INTERNAL;
        addChangedMask(mask, item->getUUID());
        if (update_parent_version)
        {
            // Descendent count is unchanged, but folder version incremented.
            LLInventoryModel::LLCategoryUpdate up(item->getParentUUID(), 0);
            accountForUpdate(up);
        }
        notifyObservers(); // do we want to be able to make this optional?
    }
}

// Not used?
void LLInventoryModel::onCategoryUpdated(const LLUUID& cat_id, const LLSD& updates)
{
    U32 mask = LLInventoryObserver::NONE;

    LLPointer<LLViewerInventoryCategory> cat = gInventory.getCategory(cat_id);
    LL_DEBUGS(LOG_INV) << "cat_id: [" << cat_id << "] name " << (cat ? cat->getName() : "(NOT FOUND)") << LL_ENDL;
    if(cat)
    {
        for (LLSD::map_const_iterator it = updates.beginMap();
             it != updates.endMap(); ++it)
        {
            if (it->first == "name")
            {
                LL_INFOS(LOG_INV) << "Updating name from " << cat->getName() << " to " << it->second.asString() << LL_ENDL;
                cat->rename(it->second.asString());
                mask |= LLInventoryObserver::LABEL;
            }
            else
            {
                LL_ERRS(LOG_INV) << "unhandled updates for field: " << it->first << LL_ENDL;
            }
        }
        mask |= LLInventoryObserver::INTERNAL;
        addChangedMask(mask, cat->getUUID());
        notifyObservers(); // do we want to be able to make this optional?
    }
}

// Update model after descendents have been purged.
void LLInventoryModel::onDescendentsPurgedFromServer(const LLUUID& object_id, bool fix_broken_links)
{
    LLPointer<LLViewerInventoryCategory> cat = getCategory(object_id);
    if (cat.notNull())
    {
        // do the cache accounting
        S32 descendents = cat->getDescendentCount();
        if(descendents > 0)
        {
            LLInventoryModel::LLCategoryUpdate up(object_id, -descendents);
            accountForUpdate(up);
        }

        // we know that descendent count is 0, however since the
        // accounting may actually not do an update, we should force
        // it here.
        cat->setDescendentCount(0);

        // unceremoniously remove anything we have locally stored.
        LLInventoryModel::cat_array_t categories;
        LLInventoryModel::item_array_t items;
        collectDescendents(object_id,
                           categories,
                           items,
                           LLInventoryModel::INCLUDE_TRASH);
        auto count = items.size();

        LLUUID uu_id;
        for(size_t i = 0; i < count; ++i)
        {
            uu_id = items.at(i)->getUUID();

            // This check prevents the deletion of a previously deleted item.
            // This is necessary because deletion is not done in a hierarchical
            // order. The current item may have been already deleted as a child
            // of its deleted parent.
            if (getItem(uu_id))
            {
                deleteObject(uu_id, fix_broken_links);
            }
        }

        count = categories.size();
        // Slightly kludgy way to make sure categories are removed
        // only after their child categories have gone away.

        // FIXME: Would probably make more sense to have this whole
        // descendent-clearing thing be a post-order recursive
        // function to get the leaf-up behavior automatically.
        S32 deleted_count;
        S32 total_deleted_count = 0;
        do
        {
            deleted_count = 0;
            for(S32 i = 0; i < count; ++i)
            {
                uu_id = categories.at(i)->getUUID();
                if (getCategory(uu_id))
                {
                    cat_array_t* cat_list = getUnlockedCatArray(uu_id);
                    if (!cat_list || (cat_list->size() == 0))
                    {
                        deleteObject(uu_id, fix_broken_links);
                        deleted_count++;
                    }
                }
            }
            total_deleted_count += deleted_count;
        }
        while (deleted_count > 0);
        if (total_deleted_count != count)
        {
            LL_WARNS(LOG_INV) << "Unexpected count of categories deleted, got "
                              << total_deleted_count << " expected " << count << LL_ENDL;
        }
        //gInventory.validate();
    }
}

// Update model after an item is confirmed as removed from
// server. Works for categories or items.
void LLInventoryModel::onObjectDeletedFromServer(const LLUUID& object_id, bool fix_broken_links, bool update_parent_version, bool do_notify_observers)
{
    LLPointer<LLInventoryObject> obj = getObject(object_id);
    if(obj)
    {
        if (getCategory(object_id))
        {
            // For category, need to delete/update all children first.
            onDescendentsPurgedFromServer(object_id, fix_broken_links);
        }


        // From item/cat removeFromServer()
        if (update_parent_version)
        {
            LLInventoryModel::LLCategoryUpdate up(obj->getParentUUID(), -1);
            accountForUpdate(up);
        }

        // From purgeObject()
        LLViewerInventoryItem *item = getItem(object_id);
        if (item && (item->getType() != LLAssetType::AT_LSL_TEXT))
        {
            LLPreview::hide(object_id, true);
        }
        deleteObject(object_id, fix_broken_links, do_notify_observers);
    }
}


// Delete a particular inventory object by ID.
void LLInventoryModel::deleteObject(const LLUUID& id, bool fix_broken_links, bool do_notify_observers)
{
    LL_DEBUGS(LOG_INV) << "LLInventoryModel::deleteObject()" << LL_ENDL;
    LLPointer<LLInventoryObject> obj = getObject(id);
    if (!obj)
    {
        LL_WARNS(LOG_INV) << "Deleting non-existent object [ id: " << id << " ] " << LL_ENDL;
        return;
    }

    //collect the links before removing the item from mItemMap
    LLInventoryModel::item_array_t links = collectLinksTo(id);

    LL_DEBUGS(LOG_INV) << "Deleting inventory object " << id << LL_ENDL;
    mLastItem = NULL;
    LLUUID parent_id = obj->getParentUUID();
    mCategoryMap.erase(id);
    mItemMap.erase(id);
    //mInventory.erase(id);
    item_array_t* item_list = getUnlockedItemArray(parent_id);
    if(item_list)
    {
        LLPointer<LLViewerInventoryItem> item = (LLViewerInventoryItem*)((LLInventoryObject*)obj);
        vector_replace_with_last(*item_list, item);
    }
    cat_array_t* cat_list = getUnlockedCatArray(parent_id);
    if(cat_list)
    {
        LLPointer<LLViewerInventoryCategory> cat = (LLViewerInventoryCategory*)((LLInventoryObject*)obj);
        vector_replace_with_last(*cat_list, cat);
    }

    // Note : We need to tell the inventory observers that those things are going to be deleted *before* the tree is cleared or they won't know what to delete (in views and view models)
    addChangedMask(LLInventoryObserver::REMOVE, id);
    gInventory.notifyObservers();

    item_list = getUnlockedItemArray(id);
    if(item_list)
    {
        if (item_list->size())
        {
            LL_WARNS(LOG_INV) << "Deleting cat " << id << " while it still has child items" << LL_ENDL;
        }
        delete item_list;
        mParentChildItemTree.erase(id);
    }
    cat_list = getUnlockedCatArray(id);
    if(cat_list)
    {
        if (cat_list->size())
        {
            LL_WARNS(LOG_INV) << "Deleting cat " << id << " while it still has child cats" << LL_ENDL;
        }
        mParentChildCategoryTree.erase(id);
        delete cat_list;
    }
    addChangedMask(LLInventoryObserver::REMOVE, id);

    bool is_link_type = obj->getIsLinkType();
    if (is_link_type)
    {
        removeBacklinkInfo(obj->getUUID(), obj->getLinkedUUID());
    }

    // Can't have links to links, so there's no need for this update
    // if the item removed is a link. Can also skip if source of the
    // update is getting broken link info separately.
    if (fix_broken_links && !is_link_type)
    {
        rebuildLinkItems(links);
    }
    obj = nullptr; // delete obj
    if (do_notify_observers)
    {
        notifyObservers();
    }
}

void LLInventoryModel::rebuildLinkItems(LLInventoryModel::item_array_t& items)
{
    // REBUILD is expensive, so clear the current change list first else
    // everything else on the changelist will also get rebuilt.
    if (items.size() > 0)
    {
        notifyObservers();
        for (LLInventoryModel::item_array_t::const_iterator iter = items.begin();
            iter != items.end();
            iter++)
        {
            const LLViewerInventoryItem *linked_item = (*iter);
            if (linked_item)
            {
                addChangedMask(LLInventoryObserver::REBUILD, linked_item->getUUID());
            }
        }
        notifyObservers();
    }
}

// Add/remove an observer. If the observer is destroyed, be sure to
// remove it.
void LLInventoryModel::addObserver(LLInventoryObserver* observer)
{
    mObservers.insert(observer);
}

void LLInventoryModel::removeObserver(LLInventoryObserver* observer)
{
    mObservers.erase(observer);
}

bool LLInventoryModel::containsObserver(LLInventoryObserver* observer) const
{
    return mObservers.find(observer) != mObservers.end();
}

void LLInventoryModel::idleNotifyObservers()
{
    // *FIX:  Think I want this conditional or moved elsewhere...
    handleResponses(true);

    if (mLinksRebuildList.size() > 0)
    {
        if (mModifyMask != LLInventoryObserver::NONE || (mChangedItemIDs.size() != 0))
        {
            notifyObservers();
        }
        for (const LLUUID& link_id : mLinksRebuildList)
        {
            addChangedMask(LLInventoryObserver::REBUILD , link_id);
        }
        mLinksRebuildList.clear();
        notifyObservers();
    }

    if (mModifyMask == LLInventoryObserver::NONE && (mChangedItemIDs.size() == 0))
    {
        return;
    }
    notifyObservers();
}

// Call this method when it's time to update everyone on a new state.
void LLInventoryModel::notifyObservers()
{
    if (mIsNotifyObservers)
    {
        // Within notifyObservers, something called notifyObservers
        // again.  This type of recursion is unsafe because it causes items to be
        // processed twice, and this can easily lead to infinite loops.
        LL_WARNS(LOG_INV) << "Call was made to notifyObservers within notifyObservers!" << LL_ENDL;
        return;
    }

    mIsNotifyObservers = true;
    for (observer_list_t::iterator iter = mObservers.begin();
         iter != mObservers.end(); )
    {
        LLInventoryObserver* observer = *iter;
        observer->changed(mModifyMask);

        // safe way to increment since changed may delete entries! (@!##%@!@&*!)
        iter = mObservers.upper_bound(observer);
    }

    // If there were any changes that arrived during notifyObservers,
    // shedule them for next loop
    mModifyMask = mModifyMaskBacklog;
    mChangedItemIDs.clear();
    mChangedItemIDs.insert(mChangedItemIDsBacklog.begin(), mChangedItemIDsBacklog.end());
    mAddedItemIDs.clear();
    mAddedItemIDs.insert(mAddedItemIDsBacklog.begin(), mAddedItemIDsBacklog.end());

    mModifyMaskBacklog = LLInventoryObserver::NONE;
    mChangedItemIDsBacklog.clear();
    mAddedItemIDsBacklog.clear();

    mIsNotifyObservers = false;
}

// store flag for change
// and id of object change applies to
void LLInventoryModel::addChangedMask(U32 mask, const LLUUID& referent)
{
    if (mIsNotifyObservers)
    {
        // Something marked an item for change within a call to notifyObservers
        // (which is in the process of processing the list of items marked for change).
        // This means the change will have to be processed later.
        // It's preferable for this not to happen, but it's not an issue unless code
        // specifically wants to notifyObservers immediately (changes won't happen untill later)
        LL_WARNS(LOG_INV) << "Adding changed mask within notify observers! Change's processing will be performed on idle." << LL_ENDL;
        LLViewerInventoryItem *item = getItem(referent);
        if (item)
        {
            LL_WARNS(LOG_INV) << "Item " << item->getName() << LL_ENDL;
        }
        else
        {
            LLViewerInventoryCategory *cat = getCategory(referent);
            if (cat)
            {
                LL_WARNS(LOG_INV) << "Category " << cat->getName() << LL_ENDL;
            }
        }
    }

    if (mIsNotifyObservers)
    {
        mModifyMaskBacklog |= mask;
    }
    else
    {
        mModifyMask |= mask;
    }

    bool needs_update = false;
    if (referent.notNull())
    {
        if (mIsNotifyObservers)
        {
            needs_update = mChangedItemIDsBacklog.find(referent) == mChangedItemIDsBacklog.end();
        }
        else
        {
            needs_update = mChangedItemIDs.find(referent) == mChangedItemIDs.end();
        }
    }

    if (needs_update)
    {
        if (mIsNotifyObservers)
        {
            mChangedItemIDsBacklog.insert(referent);
        }
        else
        {
            mChangedItemIDs.insert(referent);
        }

        if (mask != LLInventoryObserver::LABEL)
        {
            // Fix me: From DD-81, probably shouldn't be here, instead
            // should be somewhere in an observer or in
            // LLMarketplaceInventoryObserver::onIdleProcessQueue
            update_marketplace_category(referent, false);
        }

        if (mask & LLInventoryObserver::ADD)
        {
            if (mIsNotifyObservers)
            {
                mAddedItemIDsBacklog.insert(referent);
            }
            else
            {
                mAddedItemIDs.insert(referent);
            }
        }

        // Update all linked items.  Starting with just LABEL because I'm
        // not sure what else might need to be accounted for this.
        if (mask & LLInventoryObserver::LABEL)
        {
            addChangedMaskForLinks(referent, LLInventoryObserver::LABEL);
        }
    }
}

bool LLInventoryModel::fetchDescendentsOf(const LLUUID& folder_id) const
{
    if(folder_id.isNull())
    {
        LL_WARNS(LOG_INV) << "Calling fetch descendents on NULL folder id!" << LL_ENDL;
        return false;
    }
    LLViewerInventoryCategory* cat = getCategory(folder_id);
    if(!cat)
    {
        LL_WARNS(LOG_INV) << "Asked to fetch descendents of non-existent folder: "
                          << folder_id << LL_ENDL;
        return false;
    }
    //S32 known_descendents = 0;
    ///cat_array_t* categories = get_ptr_in_map(mParentChildCategoryTree, folder_id);
    //item_array_t* items = get_ptr_in_map(mParentChildItemTree, folder_id);
    //if(categories)
    //{
    //  known_descendents += categories->size();
    //}
    //if(items)
    //{
    //  known_descendents += items->size();
    //}
    return cat->fetch();
}

//static
std::string LLInventoryModel::getInvCacheAddres(const LLUUID& owner_id)
{
    std::string inventory_addr;
    std::string owner_id_str;
    owner_id.toString(owner_id_str);
    std::string path(gDirUtilp->getExpandedFilename(LL_PATH_CACHE, owner_id_str));
    if (LLGridManager::getInstance()->isInProductionGrid())
    {
        inventory_addr = llformat(PRODUCTION_CACHE_FORMAT_STRING, path.c_str());
    }
    else
    {
        // NOTE: The inventory cache filenames now include the grid name.
        // Add controls against directory traversal or problematic pathname lengths
        // if your viewer uses grid names from an untrusted source.
        const std::string& grid_id_str = LLGridManager::getInstance()->getGridId();
        const std::string& grid_id_lower = utf8str_tolower(grid_id_str);
        inventory_addr = llformat(GRID_CACHE_FORMAT_STRING, path.c_str(), grid_id_lower.c_str());
    }
    return inventory_addr;
}

void LLInventoryModel::cache(
    const LLUUID& parent_folder_id,
    const LLUUID& agent_id)
{
    LL_DEBUGS(LOG_INV) << "Caching " << parent_folder_id << " for " << agent_id
                       << LL_ENDL;
    LLViewerInventoryCategory* root_cat = getCategory(parent_folder_id);
    if(!root_cat) return;
    cat_array_t categories;
    categories.push_back(root_cat);
    item_array_t items;

    LLCanCache can_cache(this);
    can_cache(root_cat, NULL);
    collectDescendentsIf(
        parent_folder_id,
        categories,
        items,
        INCLUDE_TRASH,
        can_cache);
    // Use temporary file to avoid potential conflicts with other
    // instances (even a 'read only' instance unzips into a file)
    std::string temp_file = gDirUtilp->getTempFilename();
    saveToFile(temp_file, categories, items);
    std::string gzip_filename = getInvCacheAddres(agent_id);
    gzip_filename.append(".gz");
    if(gzip_file(temp_file, gzip_filename))
    {
        LL_DEBUGS(LOG_INV) << "Successfully compressed " << temp_file << " to " << gzip_filename << LL_ENDL;
        LLFile::remove(temp_file);
    }
    else
    {
        LL_WARNS(LOG_INV) << "Unable to compress " << temp_file << " into " << gzip_filename << LL_ENDL;
    }
}


void LLInventoryModel::addCategory(LLViewerInventoryCategory* category)
{
    //LL_INFOS(LOG_INV) << "LLInventoryModel::addCategory()" << LL_ENDL;
    if(category)
    {
        // We aren't displaying the Meshes folder
        if (category->mPreferredType == LLFolderType::FT_MESH)
        {
            return;
        }

        // try to localize default names first. See EXT-8319, EXT-7051.
        category->localizeName();

        // Insert category uniquely into the map
        mCategoryMap[category->getUUID()] = category; // LLPointer will deref and delete the old one
        //mInventory[category->getUUID()] = category;
    }
}

bool LLInventoryModel::hasBacklinkInfo(const LLUUID& link_id, const LLUUID& target_id) const
{
    std::pair <backlink_mmap_t::const_iterator, backlink_mmap_t::const_iterator> range;
    range = mBacklinkMMap.equal_range(target_id);
    for (backlink_mmap_t::const_iterator it = range.first; it != range.second; ++it)
    {
        if (it->second == link_id)
        {
            return true;
        }
    }
    return false;
}

void LLInventoryModel::addBacklinkInfo(const LLUUID& link_id, const LLUUID& target_id)
{
    if (!hasBacklinkInfo(link_id, target_id))
    {
        mBacklinkMMap.insert(std::make_pair(target_id, link_id));
    }
}

void LLInventoryModel::removeBacklinkInfo(const LLUUID& link_id, const LLUUID& target_id)
{
    std::pair <backlink_mmap_t::iterator, backlink_mmap_t::iterator> range;
    range = mBacklinkMMap.equal_range(target_id);
    for (backlink_mmap_t::iterator it = range.first; it != range.second; )
    {
        if (it->second == link_id)
        {
            backlink_mmap_t::iterator delete_it = it; // iterator will be invalidated by erase.
            ++it;
            mBacklinkMMap.erase(delete_it);
        }
        else
        {
            ++it;
        }
    }
}

void LLInventoryModel::addItem(LLViewerInventoryItem* item)
{
    llassert(item);
    if(item)
    {
        if (item->getType() <= LLAssetType::AT_NONE)
        {
            LL_WARNS(LOG_INV) << "Got bad asset type for item [ name: " << item->getName()
                              << " type: " << item->getType()
                              << " inv-type: " << item->getInventoryType() << " ], ignoring." << LL_ENDL;
            return;
        }

        if (LLAssetType::lookup(item->getType()) == LLAssetType::BADLOOKUP)
        {
            if (item->getType() >= LLAssetType::AT_COUNT)
            {
                // Not yet supported.
                LL_DEBUGS(LOG_INV) << "Got unknown asset type for item [ name: " << item->getName()
                    << " type: " << item->getType()
                    << " inv-type: " << item->getInventoryType() << " ]." << LL_ENDL;
            }
            else
            {
                LL_WARNS(LOG_INV) << "Got unknown asset type for item [ name: " << item->getName()
                    << " type: " << item->getType()
                    << " inv-type: " << item->getInventoryType() << " ]." << LL_ENDL;
            }
        }

        // This condition means that we tried to add a link without the baseobj being in memory.
        // The item will show up as a broken link.
        if (item->getIsBrokenLink())
        {
            if (item->getAssetUUID().notNull()
                && LLInventoryModelBackgroundFetch::getInstance()->folderFetchActive())
            {
                // Schedule this link for a recheck as inventory gets loaded
                // Todo: expand to cover not just an initial fetch
                mPossiblyBrockenLinks[item->getAssetUUID()].insert(item->getUUID());

                // Do a blank rebuild of links once fetch is done
                if (!mBulkFecthCallbackSlot.connected())
                {
                    // Links might take a while to update this way, and there
                    // might be a lot of them. A better option might be to check
                    // links periodically with final check on fetch completion.
                    mBulkFecthCallbackSlot =
                        LLInventoryModelBackgroundFetch::getInstance()->setFetchCompletionCallback(
                            [this]()
                    {
                        // rebuild is just in case, primary purpose is to wipe
                        // the list since we won't be getting anything 'new'
                        // see mLinksRebuildList
                        rebuildBrockenLinks();
                        mBulkFecthCallbackSlot.disconnect();
                    });
                }
                LL_DEBUGS(LOG_INV) << "Scheduling a link to be rebuilt later [ name: " << item->getName()
                    << " itemID: " << item->getUUID()
                    << " assetID: " << item->getAssetUUID() << " )  parent: " << item->getParentUUID() << LL_ENDL;

            }
            else
            {
                LL_INFOS(LOG_INV) << "Adding broken link [ name: " << item->getName()
                    << " itemID: " << item->getUUID()
                    << " assetID: " << item->getAssetUUID() << " )  parent: " << item->getParentUUID() << LL_ENDL;
            }
        }
        if (!mPossiblyBrockenLinks.empty())
        {
            // check if we are waiting for this item
            broken_links_t::iterator iter = mPossiblyBrockenLinks.find(item->getUUID());
            if (iter != mPossiblyBrockenLinks.end())
            {
                mLinksRebuildList.insert(iter->second.begin() , iter->second.end());
                mPossiblyBrockenLinks.erase(iter);
            }
        }
        if (item->getIsLinkType())
        {
            // Add back-link from linked-to UUID.
            const LLUUID& link_id = item->getUUID();
            const LLUUID& target_id = item->getLinkedUUID();
            addBacklinkInfo(link_id, target_id);
        }
        mItemMap[item->getUUID()] = item;
    }
}

// Empty the entire contents
void LLInventoryModel::empty()
{
//  LL_INFOS(LOG_INV) << "LLInventoryModel::empty()" << LL_ENDL;
    std::for_each(
        mParentChildCategoryTree.begin(),
        mParentChildCategoryTree.end(),
        DeletePairedPointer());
    mParentChildCategoryTree.clear();
    std::for_each(
        mParentChildItemTree.begin(),
        mParentChildItemTree.end(),
        DeletePairedPointer());
    mParentChildItemTree.clear();
    mBacklinkMMap.clear(); // forget all backlink information.
    mCategoryMap.clear(); // remove all references (should delete entries)
    mItemMap.clear(); // remove all references (should delete entries)
    mLastItem = NULL;
    //mInventory.clear();
}

void LLInventoryModel::accountForUpdate(const LLCategoryUpdate& update) const
{
    LLViewerInventoryCategory* cat = getCategory(update.mCategoryID);
    if(cat)
    {
        S32 version = cat->getVersion();
        if(version != LLViewerInventoryCategory::VERSION_UNKNOWN)
        {
            S32 descendents_server = cat->getDescendentCount();
            S32 descendents_actual = cat->getViewerDescendentCount();
            if(descendents_server == descendents_actual)
            {
                descendents_actual += update.mDescendentDelta;
                cat->setDescendentCount(descendents_actual);
                if (update.mChangeVersion)
                {
                cat->setVersion(++version);
                }
                LL_DEBUGS(LOG_INV) << "accounted: '" << cat->getName() << "' "
                                   << version << " with " << descendents_actual
                                   << " descendents." << LL_ENDL;
            }
            else
            {
                // Error condition, this means that the category did not register that
                // it got new descendents (perhaps because it is still being loaded)
                // which means its descendent count will be wrong.
                LL_WARNS(LOG_INV) << "Accounting failed for '" << cat->getName() << "' version:"
                                  << version << " due to mismatched descendent count:  server == "
                                  << descendents_server << ", viewer == " << descendents_actual << LL_ENDL;
            }
        }
        else
        {
            LL_WARNS(LOG_INV) << "Accounting failed for '" << cat->getName() << "' version: unknown ("
                              << version << ")" << LL_ENDL;
        }
    }
    else
    {
        LL_WARNS(LOG_INV) << "No category found for update " << update.mCategoryID << LL_ENDL;
    }
}

void LLInventoryModel::accountForUpdate(
    const LLInventoryModel::update_list_t& update) const
{
    update_list_t::const_iterator it = update.begin();
    update_list_t::const_iterator end = update.end();
    for(; it != end; ++it)
    {
        accountForUpdate(*it);
    }
}

void LLInventoryModel::accountForUpdate(
    const LLInventoryModel::update_map_t& update) const
{
    LLCategoryUpdate up;
    update_map_t::const_iterator it = update.begin();
    update_map_t::const_iterator end = update.end();
    for(; it != end; ++it)
    {
        up.mCategoryID = (*it).first;
        up.mDescendentDelta = (*it).second.mValue;
        accountForUpdate(up);
    }
}

LLInventoryModel::EHasChildren LLInventoryModel::categoryHasChildren(
    const LLUUID& cat_id) const
{
    LLViewerInventoryCategory* cat = getCategory(cat_id);
    if(!cat) return CHILDREN_NO;
    if(cat->getDescendentCount() > 0)
    {
        return CHILDREN_YES;
    }
    if(cat->getDescendentCount() == 0)
    {
        return CHILDREN_NO;
    }
    if((cat->getDescendentCount() == LLViewerInventoryCategory::DESCENDENT_COUNT_UNKNOWN)
       || (cat->getVersion() == LLViewerInventoryCategory::VERSION_UNKNOWN))
    {
        return CHILDREN_MAYBE;
    }

    // Shouldn't have to run this, but who knows.
    parent_cat_map_t::const_iterator cat_it = mParentChildCategoryTree.find(cat->getUUID());
    if (cat_it != mParentChildCategoryTree.end() && cat_it->second->size() > 0)
    {
        return CHILDREN_YES;
    }
    parent_item_map_t::const_iterator item_it = mParentChildItemTree.find(cat->getUUID());
    if (item_it != mParentChildItemTree.end() && item_it->second->size() > 0)
    {
        return CHILDREN_YES;
    }

    return CHILDREN_NO;
}

bool LLInventoryModel::isCategoryComplete(const LLUUID& cat_id) const
{
    LLViewerInventoryCategory* cat = getCategory(cat_id);
    if(cat && (cat->getVersion()!=LLViewerInventoryCategory::VERSION_UNKNOWN))
    {
        S32 descendents_server = cat->getDescendentCount();
        S32 descendents_actual = cat->getViewerDescendentCount();
        if(descendents_server == descendents_actual)
        {
            return true;
        }
    }
    return false;
}

bool LLInventoryModel::loadSkeleton(
    const LLSD& options,
    const LLUUID& owner_id)
{
    LL_PROFILE_ZONE_SCOPED;
    LL_DEBUGS(LOG_INV) << "importing inventory skeleton for " << owner_id << LL_ENDL;

    typedef std::set<LLPointer<LLViewerInventoryCategory>, InventoryIDPtrLess> cat_set_t;
    cat_set_t temp_cats;
    bool rv = true;

    for(LLSD::array_const_iterator it = options.beginArray(),
        end = options.endArray(); it != end; ++it)
    {
        LLSD name = (*it)["name"];
        LLSD folder_id = (*it)["folder_id"];
        LLSD parent_id = (*it)["parent_id"];
        LLSD version = (*it)["version"];
        if(name.isDefined()
            && folder_id.isDefined()
            && parent_id.isDefined()
            && version.isDefined()
            && folder_id.asUUID().notNull() // if an id is null, it locks the viewer.
            )
        {
            LLPointer<LLViewerInventoryCategory> cat = new LLViewerInventoryCategory(owner_id);
            cat->rename(name.asString());
            cat->setUUID(folder_id.asUUID());
            cat->setParent(parent_id.asUUID());

            LLFolderType::EType preferred_type = LLFolderType::FT_NONE;
            LLSD type_default = (*it)["type_default"];
            if(type_default.isDefined())
            {
                preferred_type = (LLFolderType::EType)type_default.asInteger();
            }
            cat->setPreferredType(preferred_type);
            cat->setVersion(version.asInteger());
            temp_cats.insert(cat);
        }
        else
        {
            LL_WARNS(LOG_INV) << "Unable to import near " << name.asString() << LL_ENDL;
            rv = false;
<<<<<<< HEAD
        }
=======
		}
	}

	S32 cached_category_count = 0;
	S32 cached_item_count = 0;
	if(!temp_cats.empty())
	{
		update_map_t child_counts;
		cat_array_t categories;
		item_array_t items;
		changed_items_t categories_to_update;
		item_array_t possible_broken_links;
		cat_set_t invalid_categories; // Used to mark categories that weren't successfully loaded.
		std::string inventory_filename = getInvCacheAddres(owner_id);
		const S32 NO_VERSION = LLViewerInventoryCategory::VERSION_UNKNOWN;
		std::string gzip_filename(inventory_filename);
		gzip_filename.append(".gz");
		LLFILE* fp = LLFile::fopen(gzip_filename, "rb");
		bool remove_inventory_file = false;
		if(fp)
		{
			fclose(fp);
			fp = NULL;
			if(gunzip_file(gzip_filename, inventory_filename))
			{
				// we only want to remove the inventory file if it was
				// gzipped before we loaded, and we successfully
				// gunziped it.
				remove_inventory_file = true;
			}
			else
			{
				LL_INFOS(LOG_INV) << "Unable to gunzip " << gzip_filename << LL_ENDL;
			}
		}
		bool is_cache_obsolete = false;
		if (loadFromFile(inventory_filename, categories, items, categories_to_update, is_cache_obsolete))
		{
			// We were able to find a cache of files. So, use what we
			// found to generate a set of categories we should add. We
			// will go through each category loaded and if the version
			// does not match, invalidate the version.
			S32 count = categories.size();
			cat_set_t::iterator not_cached = temp_cats.end();
			std::set<LLUUID> cached_ids;
			for(S32 i = 0; i < count; ++i)
			{
				LLViewerInventoryCategory* cat = categories[i];
				cat_set_t::iterator cit = temp_cats.find(cat);
				if (cit == temp_cats.end())
				{
					continue; // cache corruption?? not sure why this happens -SJB
				}
				LLViewerInventoryCategory* tcat = *cit;

				if (categories_to_update.find(tcat->getUUID()) != categories_to_update.end())
				{
					tcat->setVersion(NO_VERSION);
					LL_WARNS() << "folder to update: " << tcat->getName() << LL_ENDL;
				}
				
				// we can safely ignore anything loaded from file, but
				// not sent down in the skeleton. Must have been removed from inventory.
				if (cit == not_cached)
				{
					continue;
				}
				else if (cat->getVersion() != tcat->getVersion())
				{
					// if the cached version does not match the server version,
					// throw away the version we have so we can fetch the
					// correct contents the next time the viewer opens the folder.
					tcat->setVersion(NO_VERSION);
				}
				else
				{
					cached_ids.insert(tcat->getUUID());

                    // At the moment download does not provide a thumbnail
                    // uuid or favorite, use values from cache
                    tcat->setThumbnailUUID(cat->getThumbnailUUID());
                    tcat->setFavorite(cat->getIsFavorite());
				}
			}

			// go ahead and add the cats returned during the download
			std::set<LLUUID>::const_iterator not_cached_id = cached_ids.end();
			cached_category_count = cached_ids.size();
			for(cat_set_t::iterator it = temp_cats.begin(); it != temp_cats.end(); ++it)
			{
				if(cached_ids.find((*it)->getUUID()) == not_cached_id)
				{
					// this check is performed so that we do not
					// mark new folders in the skeleton (and not in cache)
					// as being cached.
					LLViewerInventoryCategory *llvic = (*it);
					llvic->setVersion(NO_VERSION);
				}
				addCategory(*it);
				++child_counts[(*it)->getParentUUID()];
			}

			// Add all the items loaded which are parented to a
			// category with a correctly cached parent
			S32 bad_link_count = 0;
			S32 good_link_count = 0;
			S32 recovered_link_count = 0;
			cat_map_t::iterator unparented = mCategoryMap.end();
			for(item_array_t::const_iterator item_iter = items.begin();
				item_iter != items.end();
				++item_iter)
			{
				LLViewerInventoryItem *item = (*item_iter).get();
				const cat_map_t::iterator cit = mCategoryMap.find(item->getParentUUID());
				
				if(cit != unparented)
				{
					const LLViewerInventoryCategory* cat = cit->second.get();
					if(cat->getVersion() != NO_VERSION)
					{
						// This can happen if the linked object's baseobj is removed from the cache but the linked object is still in the cache.
						if (item->getIsBrokenLink())
						{
							//bad_link_count++;
							LL_DEBUGS(LOG_INV) << "Attempted to add cached link item without baseobj present ( name: "
											   << item->getName() << " itemID: " << item->getUUID()
											   << " assetID: " << item->getAssetUUID()
											   << " ).  Ignoring and invalidating " << cat->getName() << " . " << LL_ENDL;
							possible_broken_links.push_back(item);
							continue;
						}
						else if (item->getIsLinkType())
						{
							good_link_count++;
						}
						addItem(item);
						cached_item_count += 1;
						++child_counts[cat->getUUID()];
					}
				}
			}
			if (possible_broken_links.size() > 0)
			{
				for(item_array_t::const_iterator item_iter = possible_broken_links.begin();
				    item_iter != possible_broken_links.end();
				    ++item_iter)
				{
					LLViewerInventoryItem *item = (*item_iter).get();
					const cat_map_t::iterator cit = mCategoryMap.find(item->getParentUUID());
					const LLViewerInventoryCategory* cat = cit->second.get();
					if (item->getIsBrokenLink())
					{
						bad_link_count++;
						invalid_categories.insert(cit->second);
						//LL_INFOS(LOG_INV) << "link still broken: " << item->getName() << " in folder " << cat->getName() << LL_ENDL;
					}
					else
					{
						// was marked as broken because of loading order, its actually fine to load
						addItem(item);
						cached_item_count += 1;
						++child_counts[cat->getUUID()];
						recovered_link_count++;
					}
				}

 				LL_DEBUGS(LOG_INV) << "Attempted to add " << bad_link_count
								   << " cached link items without baseobj present. "
								   << good_link_count << " link items were successfully added. "
								   << recovered_link_count << " links added in recovery. "
								   << "The corresponding categories were invalidated." << LL_ENDL;
			}

		}
		else
		{
			// go ahead and add everything after stripping the version
			// information.
			for(cat_set_t::iterator it = temp_cats.begin(); it != temp_cats.end(); ++it)
			{
				LLViewerInventoryCategory *llvic = (*it);
				llvic->setVersion(NO_VERSION);
				addCategory(*it);
			}
		}

		// Invalidate all categories that failed fetching descendents for whatever
		// reason (e.g. one of the descendents was a broken link).
		for (cat_set_t::iterator invalid_cat_it = invalid_categories.begin();
			 invalid_cat_it != invalid_categories.end();
			 invalid_cat_it++)
		{
			LLViewerInventoryCategory* cat = (*invalid_cat_it).get();
			cat->setVersion(NO_VERSION);
			LL_DEBUGS(LOG_INV) << "Invalidating category name: " << cat->getName() << " UUID: " << cat->getUUID() << " due to invalid descendents cache" << LL_ENDL;
		}
		if (invalid_categories.size() > 0)
		{
			LL_DEBUGS(LOG_INV) << "Invalidated " << invalid_categories.size() << " categories due to invalid descendents cache" << LL_ENDL;
		}

		// At this point, we need to set the known descendents for each
		// category which successfully cached so that we do not
		// needlessly fetch descendents for categories which we have.
		update_map_t::const_iterator no_child_counts = child_counts.end();
		for(cat_set_t::iterator it = temp_cats.begin(); it != temp_cats.end(); ++it)
		{
			LLViewerInventoryCategory* cat = (*it).get();
			if(cat->getVersion() != NO_VERSION)
			{
				update_map_t::const_iterator the_count = child_counts.find(cat->getUUID());
				if(the_count != no_child_counts)
				{
					const S32 num_descendents = (*the_count).second.mValue;
					cat->setDescendentCount(num_descendents);
				}
				else
				{
					cat->setDescendentCount(0);
				}
			}
		}

		if(remove_inventory_file)
		{
			// clean up the gunzipped file.
			LLFile::remove(inventory_filename);
		}
		if(is_cache_obsolete)
		{
			// If out of date, remove the gzipped file too.
			LL_WARNS(LOG_INV) << "Inv cache out of date, removing" << LL_ENDL;
			LLFile::remove(gzip_filename);
		}
		categories.clear(); // will unref and delete entries
	}

	LL_INFOS(LOG_INV) << "Successfully loaded " << cached_category_count
					  << " categories and " << cached_item_count << " items from cache."
					  << LL_ENDL;

	return rv;
}

// This is a brute force method to rebuild the entire parent-child
// relations. The overall operation has O(NlogN) performance, which
// should be sufficient for our needs. 
void LLInventoryModel::buildParentChildMap()
{
	LL_INFOS(LOG_INV) << "LLInventoryModel::buildParentChildMap()" << LL_ENDL;

	// *NOTE: I am skipping the logic around folder version
	// synchronization here because it seems if a folder is lost, we
	// might actually want to invalidate it at that point - not
	// attempt to cache. More time & thought is necessary.

	// First the categories. We'll copy all of the categories into a
	// temporary container to iterate over (oh for real iterators.)
	// While we're at it, we'll allocate the arrays in the trees.
	cat_array_t cats;
	cat_array_t* catsp;
	item_array_t* itemsp;
	
	for(cat_map_t::iterator cit = mCategoryMap.begin(); cit != mCategoryMap.end(); ++cit)
	{
		LLViewerInventoryCategory* cat = cit->second;
		cats.push_back(cat);
		if (mParentChildCategoryTree.count(cat->getUUID()) == 0)
		{
			llassert_always(mCategoryLock[cat->getUUID()] == false);
			catsp = new cat_array_t;
			mParentChildCategoryTree[cat->getUUID()] = catsp;
		}
		if (mParentChildItemTree.count(cat->getUUID()) == 0)
		{
			llassert_always(mItemLock[cat->getUUID()] == false);
			itemsp = new item_array_t;
			mParentChildItemTree[cat->getUUID()] = itemsp;
		}
	}

	// Insert a special parent for the root - so that lookups on
	// LLUUID::null as the parent work correctly. This is kind of a
	// blatent wastes of space since we allocate a block of memory for
	// the array, but whatever - it's not that much space.
	if (mParentChildCategoryTree.count(LLUUID::null) == 0)
	{
		catsp = new cat_array_t;
		mParentChildCategoryTree[LLUUID::null] = catsp;
	}

	// Now we have a structure with all of the categories that we can
	// iterate over and insert into the correct place in the child
	// category tree. 
	S32 count = cats.size();
	S32 i;
	S32 lost = 0;
	cat_array_t lost_cats;
	for(i = 0; i < count; ++i)
	{
		LLViewerInventoryCategory* cat = cats.at(i);
		catsp = getUnlockedCatArray(cat->getParentUUID());
		if(catsp &&
		   // Only the two root folders should be children of null.
		   // Others should go to lost & found.
		   (cat->getParentUUID().notNull() || 
			cat->getPreferredType() == LLFolderType::FT_ROOT_INVENTORY ))
		{
			catsp->push_back(cat);
		}
		else
		{
			// *NOTE: This process could be a lot more efficient if we
			// used the new MoveInventoryFolder message, but we would
			// have to continue to do the update & build here. So, to
			// implement it, we would need a set or map of uuid pairs
			// which would be (folder_id, new_parent_id) to be sent up
			// to the server.
			LL_INFOS(LOG_INV) << "Lost category: " << cat->getUUID() << " - "
							  << cat->getName() << LL_ENDL;
			++lost;
			lost_cats.push_back(cat);
		}
	}
	if(lost)
	{
		LL_WARNS(LOG_INV) << "Found  " << lost << " lost categories." << LL_ENDL;
	}

	// Do moves in a separate pass to make sure we've properly filed
	// the FT_LOST_AND_FOUND category before we try to find its UUID.
	for(i = 0; i<lost_cats.size(); ++i)
	{
		LLViewerInventoryCategory *cat = lost_cats.at(i);

		// plop it into the lost & found.
		LLFolderType::EType pref = cat->getPreferredType();
		if(LLFolderType::FT_NONE == pref)
		{
			cat->setParent(findCategoryUUIDForType(LLFolderType::FT_LOST_AND_FOUND));
		}
		else if(LLFolderType::FT_ROOT_INVENTORY == pref)
		{
			// it's the root
			cat->setParent(LLUUID::null);
		}
		else
		{
			// it's a protected folder.
			cat->setParent(gInventory.getRootFolderID());
		}
		// FIXME note that updateServer() fails with protected
		// types, so this will not work as intended in that case.
		// UpdateServer uses AIS, AIS cat move is not implemented yet
		// cat->updateServer(TRUE);

		// MoveInventoryFolder message, intentionally per item
		cat->updateParentOnServer(FALSE);
		catsp = getUnlockedCatArray(cat->getParentUUID());
		if(catsp)
		{
			catsp->push_back(cat);
		}
		else
		{		
			LL_WARNS(LOG_INV) << "Lost and found Not there!!" << LL_ENDL;
		}
	}

	const BOOL COF_exists = (findCategoryUUIDForType(LLFolderType::FT_CURRENT_OUTFIT) != LLUUID::null);
	sFirstTimeInViewer2 = !COF_exists || gAgent.isFirstLogin();


	// Now the items. We allocated in the last step, so now all we
	// have to do is iterate over the items and put them in the right
	// place.
	item_array_t items;
	if(!mItemMap.empty())
	{
		LLPointer<LLViewerInventoryItem> item;
		for(item_map_t::iterator iit = mItemMap.begin(); iit != mItemMap.end(); ++iit)
		{
			item = (*iit).second;
			items.push_back(item);
		}
	}
	count = items.size();
	lost = 0;
	uuid_vec_t lost_item_ids;
	for(i = 0; i < count; ++i)
	{
		LLPointer<LLViewerInventoryItem> item;
		item = items.at(i);
		itemsp = getUnlockedItemArray(item->getParentUUID());
		if(itemsp)
		{
			itemsp->push_back(item);
		}
		else
		{
			LL_INFOS(LOG_INV) << "Lost item: " << item->getUUID() << " - "
							  << item->getName() << LL_ENDL;
			++lost;
			// plop it into the lost & found.
			//
			item->setParent(findCategoryUUIDForType(LLFolderType::FT_LOST_AND_FOUND));
			// move it later using a special message to move items. If
			// we update server here, the client might crash.
			//item->updateServer();
			lost_item_ids.push_back(item->getUUID());
			itemsp = getUnlockedItemArray(item->getParentUUID());
			if(itemsp)
			{
				itemsp->push_back(item);
			}
			else
			{
				LL_WARNS(LOG_INV) << "Lost and found Not there!!" << LL_ENDL;
			}
		}
	}
	if(lost)
	{
		LL_WARNS(LOG_INV) << "Found " << lost << " lost items." << LL_ENDL;
		LLMessageSystem* msg = gMessageSystem;
		BOOL start_new_message = TRUE;
		const LLUUID lnf = findCategoryUUIDForType(LLFolderType::FT_LOST_AND_FOUND);
		for(uuid_vec_t::iterator it = lost_item_ids.begin() ; it < lost_item_ids.end(); ++it)
		{
			if(start_new_message)
			{
				start_new_message = FALSE;
				msg->newMessageFast(_PREHASH_MoveInventoryItem);
				msg->nextBlockFast(_PREHASH_AgentData);
				msg->addUUIDFast(_PREHASH_AgentID, gAgent.getID());
				msg->addUUIDFast(_PREHASH_SessionID, gAgent.getSessionID());
				msg->addBOOLFast(_PREHASH_Stamp, FALSE);
			}
			msg->nextBlockFast(_PREHASH_InventoryData);
			msg->addUUIDFast(_PREHASH_ItemID, (*it));
			msg->addUUIDFast(_PREHASH_FolderID, lnf);
			msg->addString("NewName", NULL);
			if(msg->isSendFull(NULL))
			{
				start_new_message = TRUE;
				gAgent.sendReliableMessage();
			}
		}
		if(!start_new_message)
		{
			gAgent.sendReliableMessage();
		}
	}

	const LLUUID &agent_inv_root_id = gInventory.getRootFolderID();
	if (agent_inv_root_id.notNull())
	{
		cat_array_t* catsp = get_ptr_in_map(mParentChildCategoryTree, agent_inv_root_id);
		if(catsp)
		{
			// *HACK - fix root inventory folder
			// some accounts has pbroken inventory root folders
			
			std::string name = "My Inventory";
			for (parent_cat_map_t::const_iterator it = mParentChildCategoryTree.begin(),
					 it_end = mParentChildCategoryTree.end(); it != it_end; ++it)
			{
				cat_array_t* cat_array = it->second;
				for (cat_array_t::const_iterator cat_it = cat_array->begin(),
						 cat_it_end = cat_array->end(); cat_it != cat_it_end; ++cat_it)
					{
					LLPointer<LLViewerInventoryCategory> category = *cat_it;

					if(category && category->getPreferredType() != LLFolderType::FT_ROOT_INVENTORY)
						continue;
					if ( category && 0 == LLStringUtil::compareInsensitive(name, category->getName()) )
					{
						if(category->getUUID()!=mRootFolderID)
						{
							LLUUID& new_inv_root_folder_id = const_cast<LLUUID&>(mRootFolderID);
							new_inv_root_folder_id = category->getUUID();
						}
					}
				}
			}

			LLPointer<LLInventoryValidationInfo> validation_info = validate();
			if (validation_info->mFatalErrorCount > 0)
			{
				// Fatal inventory error. Will not be able to engage in many inventory operations.
				// This should be followed by an error dialog leading to logout.
				LL_WARNS("Inventory") << "Fatal errors were found in validate(): unable to initialize inventory! "
									  << "Will not be able to do normal inventory operations in this session."
									  << LL_ENDL;
				mIsAgentInvUsable = false;
			}
			else
			{
				mIsAgentInvUsable = true;
			}
			validation_info->mInitialized = true;
			mValidationInfo = validation_info;

			// notifyObservers() has been moved to
			// llstartup/idle_startup() after this func completes.
			// Allows some system categories to be created before
			// observers start firing.
		}
	}
}

// Would normally do this at construction but that's too early
// in the process for gInventory.  Have the first requestPost()
// call set things up.
void LLInventoryModel::initHttpRequest()
{
	if (! mHttpRequestFG)
	{
		// Haven't initialized, get to it
		LLAppCoreHttp & app_core_http(LLAppViewer::instance()->getAppCoreHttp());

		mHttpRequestFG = new LLCore::HttpRequest;
		mHttpRequestBG = new LLCore::HttpRequest;
		mHttpOptions = LLCore::HttpOptions::ptr_t(new LLCore::HttpOptions);
		mHttpOptions->setTransferTimeout(300);
		mHttpOptions->setUseRetryAfter(true);
		// mHttpOptions->setTrace(2);		// Do tracing of requests
        mHttpHeaders = LLCore::HttpHeaders::ptr_t(new LLCore::HttpHeaders);
		mHttpHeaders->append(HTTP_OUT_HEADER_CONTENT_TYPE, HTTP_CONTENT_LLSD_XML);
		mHttpHeaders->append(HTTP_OUT_HEADER_ACCEPT, HTTP_CONTENT_LLSD_XML);
		mHttpPolicyClass = app_core_http.getPolicy(LLAppCoreHttp::AP_INVENTORY);
	}

    if (!gGenericDispatcher.isHandlerPresent("BulkUpdateInventory"))
    {
        gGenericDispatcher.addHandler("BulkUpdateInventory", &sBulkUpdateInventory);
>>>>>>> a0b0f207
    }

    size_t cached_category_count = 0;
    size_t cached_item_count = 0;
    if(!temp_cats.empty())
    {
        update_map_t child_counts;
        cat_array_t categories;
        item_array_t items;
        changed_items_t categories_to_update;
        item_array_t possible_broken_links;
        cat_set_t invalid_categories; // Used to mark categories that weren't successfully loaded.
        std::string inventory_filename = getInvCacheAddres(owner_id);
        const S32 NO_VERSION = LLViewerInventoryCategory::VERSION_UNKNOWN;
        std::string gzip_filename(inventory_filename);
        gzip_filename.append(".gz");
        LLFILE* fp = LLFile::fopen(gzip_filename, "rb");
        bool remove_inventory_file = false;
        if (LLAppViewer::instance()->isSecondInstance())
        {
            // Safeguard viewer against trying to unpack file twice
            // ex: user logs into two accounts simultaneously, so two
            // viewers are trying to unpack library into same file
            //
            // Would be better to do it in gunzip_file, but it doesn't
            // have access to llfilesystem
            inventory_filename = gDirUtilp->getTempFilename();
            remove_inventory_file = true;
        }
        if(fp)
        {
            fclose(fp);
            fp = NULL;
            if(gunzip_file(gzip_filename, inventory_filename))
            {
                // we only want to remove the inventory file if it was
                // gzipped before we loaded, and we successfully
                // gunziped it.
                remove_inventory_file = true;
            }
            else
            {
                LL_INFOS(LOG_INV) << "Unable to gunzip " << gzip_filename << LL_ENDL;
            }
        }
        bool is_cache_obsolete = false;
        if (loadFromFile(inventory_filename, categories, items, categories_to_update, is_cache_obsolete))
        {
            // We were able to find a cache of files. So, use what we
            // found to generate a set of categories we should add. We
            // will go through each category loaded and if the version
            // does not match, invalidate the version.
            cat_set_t::iterator not_cached = temp_cats.end();
            uuid_set_t cached_ids;
            for (auto& cat : categories)
            {
                cat_set_t::iterator cit = temp_cats.find(cat);
                if (cit == temp_cats.end())
                {
                    continue; // cache corruption?? not sure why this happens -SJB
                }
                LLViewerInventoryCategory* tcat = *cit;

                if (categories_to_update.find(tcat->getUUID()) != categories_to_update.end())
                {
                    tcat->setVersion(NO_VERSION);
                    LL_WARNS() << "folder to update: " << tcat->getName() << LL_ENDL;
                }

                // we can safely ignore anything loaded from file, but
                // not sent down in the skeleton. Must have been removed from inventory.
                if (cit == not_cached)
                {
                    continue;
                }
                else if (cat->getVersion() != tcat->getVersion())
                {
                    // if the cached version does not match the server version,
                    // throw away the version we have so we can fetch the
                    // correct contents the next time the viewer opens the folder.
                    tcat->setVersion(NO_VERSION);
                }
                else
                {
                    cached_ids.insert(tcat->getUUID());

                    // At the moment download does not provide a thumbnail
                    // uuid, use the one from cache
                    tcat->setThumbnailUUID(cat->getThumbnailUUID());
                }
            }

            // go ahead and add the cats returned during the download
            std::set<LLUUID>::const_iterator not_cached_id = cached_ids.end();
            cached_category_count = cached_ids.size();
            for(cat_set_t::iterator it = temp_cats.begin(); it != temp_cats.end(); ++it)
            {
                if(cached_ids.find((*it)->getUUID()) == not_cached_id)
                {
                    // this check is performed so that we do not
                    // mark new folders in the skeleton (and not in cache)
                    // as being cached.
                    LLViewerInventoryCategory *llvic = (*it);
                    llvic->setVersion(NO_VERSION);
                }
                addCategory(*it);
                ++child_counts[(*it)->getParentUUID()];
            }

            // Add all the items loaded which are parented to a
            // category with a correctly cached parent
            S32 bad_link_count = 0;
            S32 good_link_count = 0;
            S32 recovered_link_count = 0;
            cat_map_t::iterator unparented = mCategoryMap.end();
            for(item_array_t::const_iterator item_iter = items.begin();
                item_iter != items.end();
                ++item_iter)
            {
                LLViewerInventoryItem *item = (*item_iter).get();
                const cat_map_t::iterator cit = mCategoryMap.find(item->getParentUUID());

                if(cit != unparented)
                {
                    const LLViewerInventoryCategory* cat = cit->second.get();
                    if(cat->getVersion() != NO_VERSION)
                    {
                        // This can happen if the linked object's baseobj is removed from the cache but the linked object is still in the cache.
                        if (item->getIsBrokenLink())
                        {
                            //bad_link_count++;
                            LL_DEBUGS(LOG_INV) << "Attempted to add cached link item without baseobj present ( name: "
                                               << item->getName() << " itemID: " << item->getUUID()
                                               << " assetID: " << item->getAssetUUID()
                                               << " ).  Ignoring and invalidating " << cat->getName() << " . " << LL_ENDL;
                            possible_broken_links.push_back(item);
                            continue;
                        }
                        else if (item->getIsLinkType())
                        {
                            good_link_count++;
                        }
                        addItem(item);
                        cached_item_count += 1;
                        ++child_counts[cat->getUUID()];
                    }
                }
            }
            if (possible_broken_links.size() > 0)
            {
                for(item_array_t::const_iterator item_iter = possible_broken_links.begin();
                    item_iter != possible_broken_links.end();
                    ++item_iter)
                {
                    LLViewerInventoryItem *item = (*item_iter).get();
                    const cat_map_t::iterator cit = mCategoryMap.find(item->getParentUUID());
                    const LLViewerInventoryCategory* cat = cit->second.get();
                    if (item->getIsBrokenLink())
                    {
                        bad_link_count++;
                        invalid_categories.insert(cit->second);
                        //LL_INFOS(LOG_INV) << "link still broken: " << item->getName() << " in folder " << cat->getName() << LL_ENDL;
                    }
                    else
                    {
                        // was marked as broken because of loading order, its actually fine to load
                        addItem(item);
                        cached_item_count += 1;
                        ++child_counts[cat->getUUID()];
                        recovered_link_count++;
                    }
                }

                LL_DEBUGS(LOG_INV) << "Attempted to add " << bad_link_count
                                   << " cached link items without baseobj present. "
                                   << good_link_count << " link items were successfully added. "
                                   << recovered_link_count << " links added in recovery. "
                                   << "The corresponding categories were invalidated." << LL_ENDL;
            }

        }
        else
        {
            // go ahead and add everything after stripping the version
            // information.
            for(cat_set_t::iterator it = temp_cats.begin(); it != temp_cats.end(); ++it)
            {
                LLViewerInventoryCategory *llvic = (*it);
                llvic->setVersion(NO_VERSION);
                addCategory(*it);
            }
        }

        // Invalidate all categories that failed fetching descendents for whatever
        // reason (e.g. one of the descendents was a broken link).
        for (cat_set_t::iterator invalid_cat_it = invalid_categories.begin();
             invalid_cat_it != invalid_categories.end();
             invalid_cat_it++)
        {
            LLViewerInventoryCategory* cat = (*invalid_cat_it).get();
            cat->setVersion(NO_VERSION);
            LL_DEBUGS(LOG_INV) << "Invalidating category name: " << cat->getName() << " UUID: " << cat->getUUID() << " due to invalid descendents cache" << LL_ENDL;
        }
        if (invalid_categories.size() > 0)
        {
            LL_DEBUGS(LOG_INV) << "Invalidated " << invalid_categories.size() << " categories due to invalid descendents cache" << LL_ENDL;
        }

        // At this point, we need to set the known descendents for each
        // category which successfully cached so that we do not
        // needlessly fetch descendents for categories which we have.
        update_map_t::const_iterator no_child_counts = child_counts.end();
        for(cat_set_t::iterator it = temp_cats.begin(); it != temp_cats.end(); ++it)
        {
            LLViewerInventoryCategory* cat = (*it).get();
            if(cat->getVersion() != NO_VERSION)
            {
                update_map_t::const_iterator the_count = child_counts.find(cat->getUUID());
                if(the_count != no_child_counts)
                {
                    const S32 num_descendents = (*the_count).second.mValue;
                    cat->setDescendentCount(num_descendents);
                }
                else
                {
                    cat->setDescendentCount(0);
                }
            }
        }

        if(remove_inventory_file)
        {
            // clean up the gunzipped file.
            LLFile::remove(inventory_filename);
        }
        if(is_cache_obsolete && !LLAppViewer::instance()->isSecondInstance())
        {
            // If out of date, remove the gzipped file too.
            LL_WARNS(LOG_INV) << "Inv cache out of date, removing" << LL_ENDL;
            LLFile::remove(gzip_filename);
        }
        categories.clear(); // will unref and delete entries
    }

    LL_INFOS(LOG_INV) << "Successfully loaded " << cached_category_count
                      << " categories and " << cached_item_count << " items from cache."
                      << LL_ENDL;

    return rv;
}

// This is a brute force method to rebuild the entire parent-child
// relations. The overall operation has O(NlogN) performance, which
// should be sufficient for our needs.
void LLInventoryModel::buildParentChildMap()
{
    LL_INFOS(LOG_INV) << "LLInventoryModel::buildParentChildMap()" << LL_ENDL;

    // *NOTE: I am skipping the logic around folder version
    // synchronization here because it seems if a folder is lost, we
    // might actually want to invalidate it at that point - not
    // attempt to cache. More time & thought is necessary.

    // First the categories. We'll copy all of the categories into a
    // temporary container to iterate over (oh for real iterators.)
    // While we're at it, we'll allocate the arrays in the trees.
    cat_array_t cats;
    cat_array_t* catsp;
    item_array_t* itemsp;

    for(cat_map_t::iterator cit = mCategoryMap.begin(); cit != mCategoryMap.end(); ++cit)
    {
        LLViewerInventoryCategory* cat = cit->second;
        cats.push_back(cat);
        if (mParentChildCategoryTree.count(cat->getUUID()) == 0)
        {
            llassert_always(!mCategoryLock[cat->getUUID()]);
            catsp = new cat_array_t;
            mParentChildCategoryTree[cat->getUUID()] = catsp;
        }
        if (mParentChildItemTree.count(cat->getUUID()) == 0)
        {
            llassert_always(!mItemLock[cat->getUUID()]);
            itemsp = new item_array_t;
            mParentChildItemTree[cat->getUUID()] = itemsp;
        }
    }

    // Insert a special parent for the root - so that lookups on
    // LLUUID::null as the parent work correctly. This is kind of a
    // blatent wastes of space since we allocate a block of memory for
    // the array, but whatever - it's not that much space.
    if (mParentChildCategoryTree.count(LLUUID::null) == 0)
    {
        catsp = new cat_array_t;
        mParentChildCategoryTree[LLUUID::null] = catsp;
    }

    // Now we have a structure with all of the categories that we can
    // iterate over and insert into the correct place in the child
    // category tree.
    S32 i;
    S32 lost = 0;
    cat_array_t lost_cats;
    for (auto& cat : cats)
    {
        catsp = getUnlockedCatArray(cat->getParentUUID());
        if(catsp &&
           // Only the two root folders should be children of null.
           // Others should go to lost & found.
           (cat->getParentUUID().notNull() ||
            cat->getPreferredType() == LLFolderType::FT_ROOT_INVENTORY ))
        {
            catsp->push_back(cat);
        }
        else
        {
            // *NOTE: This process could be a lot more efficient if we
            // used the new MoveInventoryFolder message, but we would
            // have to continue to do the update & build here. So, to
            // implement it, we would need a set or map of uuid pairs
            // which would be (folder_id, new_parent_id) to be sent up
            // to the server.
            LL_INFOS(LOG_INV) << "Lost category: " << cat->getUUID() << " - "
                              << cat->getName() << LL_ENDL;
            ++lost;
            lost_cats.push_back(cat);
        }
    }
    if(lost)
    {
        LL_WARNS(LOG_INV) << "Found  " << lost << " lost categories." << LL_ENDL;
    }

    // Do moves in a separate pass to make sure we've properly filed
    // the FT_LOST_AND_FOUND category before we try to find its UUID.
    for(i = 0; i<lost_cats.size(); ++i)
    {
        LLViewerInventoryCategory *cat = lost_cats.at(i);

        // plop it into the lost & found.
        LLFolderType::EType pref = cat->getPreferredType();
        if(LLFolderType::FT_NONE == pref)
        {
            cat->setParent(findCategoryUUIDForType(LLFolderType::FT_LOST_AND_FOUND));
        }
        else if(LLFolderType::FT_ROOT_INVENTORY == pref)
        {
            // it's the root
            cat->setParent(LLUUID::null);
        }
        else
        {
            // it's a protected folder.
            cat->setParent(gInventory.getRootFolderID());
        }
        // FIXME note that updateServer() fails with protected
        // types, so this will not work as intended in that case.
        // UpdateServer uses AIS, AIS cat move is not implemented yet
        // cat->updateServer(true);

        // MoveInventoryFolder message, intentionally per item
        cat->updateParentOnServer(false);
        catsp = getUnlockedCatArray(cat->getParentUUID());
        if(catsp)
        {
            catsp->push_back(cat);
        }
        else
        {
            LL_WARNS(LOG_INV) << "Lost and found Not there!!" << LL_ENDL;
        }
    }

    const bool COF_exists = (findCategoryUUIDForType(LLFolderType::FT_CURRENT_OUTFIT) != LLUUID::null);
    sFirstTimeInViewer2 = !COF_exists || gAgent.isFirstLogin();


    // Now the items. We allocated in the last step, so now all we
    // have to do is iterate over the items and put them in the right
    // place.
    item_array_t items;
    if(!mItemMap.empty())
    {
        LLPointer<LLViewerInventoryItem> item;
        for(item_map_t::iterator iit = mItemMap.begin(); iit != mItemMap.end(); ++iit)
        {
            item = (*iit).second;
            items.push_back(item);
        }
    }
    lost = 0;
    uuid_vec_t lost_item_ids;
    for (auto& item : items)
    {
        itemsp = getUnlockedItemArray(item->getParentUUID());
        if(itemsp)
        {
            itemsp->push_back(item);
        }
        else
        {
            LL_INFOS(LOG_INV) << "Lost item: " << item->getUUID() << " - "
                              << item->getName() << LL_ENDL;
            ++lost;
            // plop it into the lost & found.
            //
            item->setParent(findCategoryUUIDForType(LLFolderType::FT_LOST_AND_FOUND));
            // move it later using a special message to move items. If
            // we update server here, the client might crash.
            //item->updateServer();
            lost_item_ids.push_back(item->getUUID());
            itemsp = getUnlockedItemArray(item->getParentUUID());
            if(itemsp)
            {
                itemsp->push_back(item);
            }
            else
            {
                LL_WARNS(LOG_INV) << "Lost and found Not there!!" << LL_ENDL;
            }
        }
    }
    if(lost)
    {
        LL_WARNS(LOG_INV) << "Found " << lost << " lost items." << LL_ENDL;
        LLMessageSystem* msg = gMessageSystem;
        bool start_new_message = true;
        const LLUUID lnf = findCategoryUUIDForType(LLFolderType::FT_LOST_AND_FOUND);
        for(uuid_vec_t::iterator it = lost_item_ids.begin() ; it < lost_item_ids.end(); ++it)
        {
            if(start_new_message)
            {
                start_new_message = false;
                msg->newMessageFast(_PREHASH_MoveInventoryItem);
                msg->nextBlockFast(_PREHASH_AgentData);
                msg->addUUIDFast(_PREHASH_AgentID, gAgent.getID());
                msg->addUUIDFast(_PREHASH_SessionID, gAgent.getSessionID());
                msg->addBOOLFast(_PREHASH_Stamp, false);
            }
            msg->nextBlockFast(_PREHASH_InventoryData);
            msg->addUUIDFast(_PREHASH_ItemID, (*it));
            msg->addUUIDFast(_PREHASH_FolderID, lnf);
            msg->addString("NewName", NULL);
            if(msg->isSendFull(NULL))
            {
                start_new_message = true;
                gAgent.sendReliableMessage();
            }
        }
        if(!start_new_message)
        {
            gAgent.sendReliableMessage();
        }
    }

    const LLUUID &agent_inv_root_id = gInventory.getRootFolderID();
    if (agent_inv_root_id.notNull())
    {
        cat_array_t* catsp = get_ptr_in_map(mParentChildCategoryTree, agent_inv_root_id);
        if(catsp)
        {
            // *HACK - fix root inventory folder
            // some accounts has pbroken inventory root folders

            std::string name = "My Inventory";
            for (parent_cat_map_t::const_iterator it = mParentChildCategoryTree.begin(),
                     it_end = mParentChildCategoryTree.end(); it != it_end; ++it)
            {
                cat_array_t* cat_array = it->second;
                for (cat_array_t::const_iterator cat_it = cat_array->begin(),
                         cat_it_end = cat_array->end(); cat_it != cat_it_end; ++cat_it)
                    {
                    LLPointer<LLViewerInventoryCategory> category = *cat_it;

                    if(category && category->getPreferredType() != LLFolderType::FT_ROOT_INVENTORY)
                        continue;
                    if ( category && 0 == LLStringUtil::compareInsensitive(name, category->getName()) )
                    {
                        if(category->getUUID()!=mRootFolderID)
                        {
                            LLUUID& new_inv_root_folder_id = const_cast<LLUUID&>(mRootFolderID);
                            new_inv_root_folder_id = category->getUUID();
                        }
                    }
                }
            }

            LLPointer<LLInventoryValidationInfo> validation_info = validate();
            if (validation_info->mFatalErrorCount > 0)
            {
                // Fatal inventory error. Will not be able to engage in many inventory operations.
                // This should be followed by an error dialog leading to logout.
                LL_WARNS("Inventory") << "Fatal errors were found in validate(): unable to initialize inventory! "
                                      << "Will not be able to do normal inventory operations in this session."
                                      << LL_ENDL;
                mIsAgentInvUsable = false;
            }
            else
            {
                mIsAgentInvUsable = true;
            }
            validation_info->mInitialized = true;
            mValidationInfo = validation_info;

            // notifyObservers() has been moved to
            // llstartup/idle_startup() after this func completes.
            // Allows some system categories to be created before
            // observers start firing.
        }
    }
}

// Would normally do this at construction but that's too early
// in the process for gInventory.  Have the first requestPost()
// call set things up.
void LLInventoryModel::initHttpRequest()
{
    if (! mHttpRequestFG)
    {
        // Haven't initialized, get to it
        LLAppCoreHttp & app_core_http(LLAppViewer::instance()->getAppCoreHttp());

        mHttpRequestFG = new LLCore::HttpRequest;
        mHttpRequestBG = new LLCore::HttpRequest;
        mHttpOptions = LLCore::HttpOptions::ptr_t(new LLCore::HttpOptions);
        mHttpOptions->setTransferTimeout(300);
        mHttpOptions->setUseRetryAfter(true);
        // mHttpOptions->setTrace(2);       // Do tracing of requests
        mHttpHeaders = LLCore::HttpHeaders::ptr_t(new LLCore::HttpHeaders);
        mHttpHeaders->append(HTTP_OUT_HEADER_CONTENT_TYPE, HTTP_CONTENT_LLSD_XML);
        mHttpHeaders->append(HTTP_OUT_HEADER_ACCEPT, HTTP_CONTENT_LLSD_XML);
        mHttpPolicyClass = app_core_http.getPolicy(LLAppCoreHttp::AP_INVENTORY);
    }

    if (!gGenericDispatcher.isHandlerPresent("BulkUpdateInventory"))
    {
        gGenericDispatcher.addHandler("BulkUpdateInventory", &sBulkUpdateInventory);
    }
}

void LLInventoryModel::handleResponses(bool foreground)
{
    if (foreground && mHttpRequestFG)
    {
        mHttpRequestFG->update(0);
    }
    else if (! foreground && mHttpRequestBG)
    {
        mHttpRequestBG->update(50000L);
    }
}

LLCore::HttpHandle LLInventoryModel::requestPost(bool foreground,
                                                 const std::string & url,
                                                 const LLSD & body,
                                                 const LLCore::HttpHandler::ptr_t &handler,
                                                 const char * const message)
{
    if (! mHttpRequestFG)
    {
        // We do the initialization late and lazily as this class is
        // statically-constructed and not all the bits are ready at
        // that time.
        initHttpRequest();
    }

    LLCore::HttpRequest * request(foreground ? mHttpRequestFG : mHttpRequestBG);
    LLCore::HttpHandle handle(LLCORE_HTTP_HANDLE_INVALID);

    handle = LLCoreHttpUtil::requestPostWithLLSD(request,
                                                 mHttpPolicyClass,
                                                 url,
                                                 body,
                                                 mHttpOptions,
                                                 mHttpHeaders,
                                                 handler);
    if (LLCORE_HTTP_HANDLE_INVALID == handle)
    {
        LLCore::HttpStatus status(request->getStatus());
        LL_WARNS(LOG_INV) << "HTTP POST request failed for " << message
                          << ", Status: " << status.toTerseString()
                          << " Reason: '" << status.toString() << "'"
                          << LL_ENDL;
    }
    return handle;
}

void LLInventoryModel::createCommonSystemCategories()
{
    //amount of System Folder we should wait for
    sPendingSystemFolders = 9;

    gInventory.ensureCategoryForTypeExists(LLFolderType::FT_TRASH);
    gInventory.ensureCategoryForTypeExists(LLFolderType::FT_FAVORITE);
    gInventory.ensureCategoryForTypeExists(LLFolderType::FT_CALLINGCARD);
    gInventory.ensureCategoryForTypeExists(LLFolderType::FT_MY_OUTFITS);
    gInventory.ensureCategoryForTypeExists(LLFolderType::FT_CURRENT_OUTFIT);
    gInventory.ensureCategoryForTypeExists(LLFolderType::FT_LANDMARK); // folder should exist before user tries to 'landmark this'
    gInventory.ensureCategoryForTypeExists(LLFolderType::FT_SETTINGS);
    gInventory.ensureCategoryForTypeExists(LLFolderType::FT_MATERIAL); // probably should be server created
    gInventory.ensureCategoryForTypeExists(LLFolderType::FT_INBOX);
}

struct LLUUIDAndName
{
    LLUUIDAndName() {}
    LLUUIDAndName(const LLUUID& id, const std::string& name);
    bool operator==(const LLUUIDAndName& rhs) const;
    bool operator<(const LLUUIDAndName& rhs) const;
    bool operator>(const LLUUIDAndName& rhs) const;

    LLUUID mID;
    std::string mName;
};

LLUUIDAndName::LLUUIDAndName(const LLUUID& id, const std::string& name) :
    mID(id), mName(name)
{
}

bool LLUUIDAndName::operator==(const LLUUIDAndName& rhs) const
{
    return ((mID == rhs.mID) && (mName == rhs.mName));
}

bool LLUUIDAndName::operator<(const LLUUIDAndName& rhs) const
{
    return (mID < rhs.mID);
}

bool LLUUIDAndName::operator>(const LLUUIDAndName& rhs) const
{
    return (mID > rhs.mID);
}

// static
bool LLInventoryModel::loadFromFile(const std::string& filename,
                                    LLInventoryModel::cat_array_t& categories,
                                    LLInventoryModel::item_array_t& items,
                                    LLInventoryModel::changed_items_t& cats_to_update,
                                    bool &is_cache_obsolete)
{
    LL_PROFILE_ZONE_NAMED("inventory load from file");

    if(filename.empty())
    {
        LL_ERRS(LOG_INV) << "filename is Null!" << LL_ENDL;
        return false;
    }
    LL_INFOS(LOG_INV) << "loading inventory from: (" << filename << ")" << LL_ENDL;

    llifstream file(filename.c_str());

    if (!file.is_open())
    {
        LL_INFOS(LOG_INV) << "unable to load inventory from: " << filename << LL_ENDL;
        return false;
    }

    is_cache_obsolete = true; // Obsolete until proven current

    //U64 lines_count = 0U;
    std::string line;
    LLPointer<LLSDParser> parser = new LLSDNotationParser();
    while (std::getline(file, line))
    {
        LLSD s_item;
        std::istringstream iss(line);
        if (parser->parse(iss, s_item, line.length()) == LLSDParser::PARSE_FAILURE)
        {
            LL_WARNS(LOG_INV)<< "Parsing inventory cache failed" << LL_ENDL;
            break;
        }

        if (s_item.has("inv_cache_version"))
        {
            S32 version = s_item["inv_cache_version"].asInteger();
            if (version == sCurrentInvCacheVersion)
            {
                // Cache is up to date
                is_cache_obsolete = false;
                continue;
            }
            else
            {
                LL_WARNS(LOG_INV)<< "Inventory cache is out of date" << LL_ENDL;
                break;
            }
        }
        else if (s_item.has("cat_id"))
        {
            if (is_cache_obsolete)
                break;

            LLPointer<LLViewerInventoryCategory> inv_cat = new LLViewerInventoryCategory(LLUUID::null);
            if(inv_cat->importLLSD(s_item))
            {
                categories.push_back(inv_cat);
            }
        }
        else if (s_item.has("item_id"))
        {
            if (is_cache_obsolete)
                break;

            LLPointer<LLViewerInventoryItem> inv_item = new LLViewerInventoryItem;
            if( inv_item->fromLLSD(s_item) )
            {
                if(inv_item->getUUID().isNull())
                {
                    LL_DEBUGS(LOG_INV) << "Ignoring inventory with null item id: "
                        << inv_item->getName() << LL_ENDL;
                }
                else
                {
                    if (inv_item->getType() == LLAssetType::AT_UNKNOWN)
                    {
                        cats_to_update.insert(inv_item->getParentUUID());
                    }
                    else
                    {
                        items.push_back(inv_item);
                    }
                }
            }
        }

//      TODO(brad) - figure out how to reenable this without breaking everything else
//      static constexpr U64 BATCH_SIZE = 512U;
//      if ((++lines_count % BATCH_SIZE) == 0)
//      {
//          // SL-19968 - make sure message system code gets a chance to run every so often
//          pump_idle_startup_network();
//      }
    }

    file.close();

    return !is_cache_obsolete;
}

// static
bool LLInventoryModel::saveToFile(const std::string& filename,
    const cat_array_t& categories,
    const item_array_t& items)
{
    if (filename.empty())
    {
        LL_ERRS(LOG_INV) << "Filename is Null!" << LL_ENDL;
        return false;
    }

    LL_INFOS(LOG_INV) << "saving inventory to: (" << filename << ")" << LL_ENDL;

    try
    {
        llofstream fileXML(filename.c_str());
        if (!fileXML.is_open())
        {
            LL_WARNS(LOG_INV) << "Failed to open file. Unable to save inventory to: " << filename << LL_ENDL;
            return false;
        }

        LLSD cache_ver;
        cache_ver["inv_cache_version"] = sCurrentInvCacheVersion;

        if (fileXML.fail())
        {
            LL_WARNS(LOG_INV) << "Failed to write cache version to file. Unable to save inventory to: " << filename << LL_ENDL;
            return false;
        }

        fileXML << LLSDOStreamer<LLSDNotationFormatter>(cache_ver) << std::endl;

        S32 cat_count = 0;
        for (auto& cat : categories)
        {
            if (cat->getVersion() != LLViewerInventoryCategory::VERSION_UNKNOWN)
            {
                fileXML << LLSDOStreamer<LLSDNotationFormatter>(cat->exportLLSD()) << std::endl;
                cat_count++;
            }

            if (fileXML.fail())
            {
                LL_WARNS(LOG_INV) << "Failed to write a folder to file. Unable to save inventory to: " << filename << LL_ENDL;
                return false;
            }
        }

        auto it_count = items.size();
        for (auto& item : items)
        {
            fileXML << LLSDOStreamer<LLSDNotationFormatter>(item->asLLSD()) << std::endl;

            if (fileXML.fail())
            {
                LL_WARNS(LOG_INV) << "Failed to write an item to file. Unable to save inventory to: " << filename << LL_ENDL;
                return false;
            }
        }
        fileXML.flush();

        fileXML.close();

        LL_INFOS(LOG_INV) << "Inventory saved: " << cat_count << " categories, " << it_count << " items." << LL_ENDL;
    }
    catch (...)
    {
        LOG_UNHANDLED_EXCEPTION("");
        LL_INFOS(LOG_INV) << "Failed to save inventory to: (" << filename << ")" << LL_ENDL;
        return false;
    }

    return true;
}

// message handling functionality
// static
void LLInventoryModel::registerCallbacks(LLMessageSystem* msg)
{
    //msg->setHandlerFuncFast(_PREHASH_InventoryUpdate,
    //                  processInventoryUpdate,
    //                  NULL);
    //msg->setHandlerFuncFast(_PREHASH_UseCachedInventory,
    //                  processUseCachedInventory,
    //                  NULL);
    msg->setHandlerFuncFast(_PREHASH_UpdateCreateInventoryItem,
                        processUpdateCreateInventoryItem,
                        NULL);
    msg->setHandlerFuncFast(_PREHASH_RemoveInventoryItem,
                        processRemoveInventoryItem,
                        NULL);
    msg->setHandlerFuncFast(_PREHASH_RemoveInventoryFolder,
                        processRemoveInventoryFolder,
                        NULL);
    msg->setHandlerFuncFast(_PREHASH_RemoveInventoryObjects,
                            processRemoveInventoryObjects,
                            NULL);
    msg->setHandlerFuncFast(_PREHASH_SaveAssetIntoInventory,
                        processSaveAssetIntoInventory,
                        NULL);
    msg->setHandlerFuncFast(_PREHASH_BulkUpdateInventory,
                            processBulkUpdateInventory,
                            NULL);
    msg->setHandlerFunc("MoveInventoryItem", processMoveInventoryItem);
}


//  static
void LLInventoryModel::processUpdateCreateInventoryItem(LLMessageSystem* msg, void**)
{
    // do accounting and highlight new items if they arrive
    if (gInventory.messageUpdateCore(msg, true, LLInventoryObserver::UPDATE_CREATE))
    {
        U32 callback_id;
        LLUUID item_id;
        msg->getUUIDFast(_PREHASH_InventoryData, _PREHASH_ItemID, item_id);
        msg->getU32Fast(_PREHASH_InventoryData, _PREHASH_CallbackID, callback_id);

        gInventoryCallbacks.fire(callback_id, item_id);

        // Message system at the moment doesn't support Thumbnails and potential
        // newer features so just rerequest whole item
        //
        // todo: instead of unpacking message fully,
        // grab only an item_id, then fetch
        LLInventoryModelBackgroundFetch::instance().scheduleItemFetch(item_id, true);
    }

}

bool LLInventoryModel::messageUpdateCore(LLMessageSystem* msg, bool account, U32 mask)
{
    //make sure our added inventory observer is active
    start_new_inventory_observer();

    LLUUID agent_id;
    msg->getUUIDFast(_PREHASH_AgentData, _PREHASH_AgentID, agent_id);
    if(agent_id != gAgent.getID())
    {
        LL_WARNS(LOG_INV) << "Got a inventory update for the wrong agent: " << agent_id
                          << LL_ENDL;
        return false;
    }
    item_array_t items;
    update_map_t update;
    S32 count = msg->getNumberOfBlocksFast(_PREHASH_InventoryData);
    // Does this loop ever execute more than once?
    for(S32 i = 0; i < count; ++i)
    {
        LLPointer<LLViewerInventoryItem> titem = new LLViewerInventoryItem;
        titem->unpackMessage(msg, _PREHASH_InventoryData, i);
        LL_DEBUGS(LOG_INV) << "LLInventoryModel::messageUpdateCore() item id: "
                           << titem->getUUID() << LL_ENDL;
        items.push_back(titem);
        // examine update for changes.
        LLViewerInventoryItem* itemp = gInventory.getItem(titem->getUUID());
        if(itemp)
        {
            if(titem->getParentUUID() == itemp->getParentUUID())
            {
                update[titem->getParentUUID()];
            }
            else
            {
                ++update[titem->getParentUUID()];
                --update[itemp->getParentUUID()];
            }
        }
        else
        {
            ++update[titem->getParentUUID()];
        }
    }
    if(account)
    {
        gInventory.accountForUpdate(update);
    }

    if (account)
    {
        mask |= LLInventoryObserver::CREATE;
    }
    //as above, this loop never seems to loop more than once per call
    for (item_array_t::iterator it = items.begin(); it != items.end(); ++it)
    {
        gInventory.updateItem(*it, mask);
    }
    gInventory.notifyObservers();
    gViewerWindow->getWindow()->decBusyCount();

    return true;
}

//  static
void LLInventoryModel::removeInventoryItem(LLUUID agent_id, LLMessageSystem* msg, const char* msg_label)
{
    LLUUID item_id;
    S32 count = msg->getNumberOfBlocksFast(msg_label);
    LL_DEBUGS(LOG_INV) << "Message has " << count << " item blocks" << LL_ENDL;
    uuid_vec_t item_ids;
    update_map_t update;
    for(S32 i = 0; i < count; ++i)
    {
        msg->getUUIDFast(msg_label, _PREHASH_ItemID, item_id, i);
        LL_DEBUGS(LOG_INV) << "Checking for item-to-be-removed " << item_id << LL_ENDL;
        LLViewerInventoryItem* itemp = gInventory.getItem(item_id);
        if(itemp)
        {
            LL_DEBUGS(LOG_INV) << "Item will be removed " << item_id << LL_ENDL;
            // we only bother with the delete and account if we found
            // the item - this is usually a back-up for permissions,
            // so frequently the item will already be gone.
            --update[itemp->getParentUUID()];
            item_ids.push_back(item_id);
        }
    }
    gInventory.accountForUpdate(update);
    for(uuid_vec_t::iterator it = item_ids.begin(); it != item_ids.end(); ++it)
    {
        LL_DEBUGS(LOG_INV) << "Calling deleteObject " << *it << LL_ENDL;
        gInventory.deleteObject(*it);
    }
}

//  static
void LLInventoryModel::processRemoveInventoryItem(LLMessageSystem* msg, void**)
{
    LL_DEBUGS(LOG_INV) << "LLInventoryModel::processRemoveInventoryItem()" << LL_ENDL;
    LLUUID agent_id, item_id;
    msg->getUUIDFast(_PREHASH_AgentData, _PREHASH_AgentID, agent_id);
    if(agent_id != gAgent.getID())
    {
        LL_WARNS(LOG_INV) << "Got a RemoveInventoryItem for the wrong agent."
                          << LL_ENDL;
        return;
    }
    LLInventoryModel::removeInventoryItem(agent_id, msg, _PREHASH_InventoryData);
    gInventory.notifyObservers();
}

//  static
void LLInventoryModel::removeInventoryFolder(LLUUID agent_id,
                                             LLMessageSystem* msg)
{
    LLUUID folder_id;
    uuid_vec_t folder_ids;
    update_map_t update;
    S32 count = msg->getNumberOfBlocksFast(_PREHASH_FolderData);
    for(S32 i = 0; i < count; ++i)
    {
        msg->getUUIDFast(_PREHASH_FolderData, _PREHASH_FolderID, folder_id, i);
        LLViewerInventoryCategory* folderp = gInventory.getCategory(folder_id);
        if(folderp)
        {
            --update[folderp->getParentUUID()];
            folder_ids.push_back(folder_id);
        }
    }
    gInventory.accountForUpdate(update);
    for(uuid_vec_t::iterator it = folder_ids.begin(); it != folder_ids.end(); ++it)
    {
        gInventory.deleteObject(*it);
    }
}

//  static
void LLInventoryModel::processRemoveInventoryFolder(LLMessageSystem* msg,
                                                    void**)
{
    LL_DEBUGS() << "LLInventoryModel::processRemoveInventoryFolder()" << LL_ENDL;
    LLUUID agent_id, session_id;
    msg->getUUIDFast(_PREHASH_AgentData, _PREHASH_AgentID, agent_id);
    msg->getUUIDFast(_PREHASH_AgentData, _PREHASH_SessionID, session_id);
    if(agent_id != gAgent.getID())
    {
        LL_WARNS() << "Got a RemoveInventoryFolder for the wrong agent."
        << LL_ENDL;
        return;
    }
    LLInventoryModel::removeInventoryFolder( agent_id, msg );
    gInventory.notifyObservers();
}

//  static
void LLInventoryModel::processRemoveInventoryObjects(LLMessageSystem* msg,
                                                    void**)
{
    LL_DEBUGS() << "LLInventoryModel::processRemoveInventoryObjects()" << LL_ENDL;
    LLUUID agent_id, session_id;
    msg->getUUIDFast(_PREHASH_AgentData, _PREHASH_AgentID, agent_id);
    msg->getUUIDFast(_PREHASH_AgentData, _PREHASH_SessionID, session_id);
    if(agent_id != gAgent.getID())
    {
        LL_WARNS() << "Got a RemoveInventoryObjects for the wrong agent."
        << LL_ENDL;
        return;
    }
    LLInventoryModel::removeInventoryFolder( agent_id, msg );
    LLInventoryModel::removeInventoryItem( agent_id, msg, _PREHASH_ItemData );
    gInventory.notifyObservers();
}

//  static
void LLInventoryModel::processSaveAssetIntoInventory(LLMessageSystem* msg,
                                                     void**)
{
    LLUUID agent_id;
    msg->getUUIDFast(_PREHASH_AgentData, _PREHASH_AgentID, agent_id);
    if(agent_id != gAgent.getID())
    {
        LL_WARNS() << "Got a SaveAssetIntoInventory message for the wrong agent."
                << LL_ENDL;
        return;
    }

    LLUUID item_id;
    msg->getUUIDFast(_PREHASH_InventoryData, _PREHASH_ItemID, item_id);

    // The viewer ignores the asset id because this message is only
    // used for attachments/objects, so the asset id is not used in
    // the viewer anyway.
    LL_DEBUGS() << "LLInventoryModel::processSaveAssetIntoInventory itemID="
        << item_id << LL_ENDL;
    LLViewerInventoryItem* item = gInventory.getItem( item_id );
    if( item )
    {
        LLCategoryUpdate up(item->getParentUUID(), 0);
        gInventory.accountForUpdate(up);
        gInventory.addChangedMask( LLInventoryObserver::INTERNAL, item_id);
        gInventory.notifyObservers();
    }
    else
    {
        LL_INFOS() << "LLInventoryModel::processSaveAssetIntoInventory item"
            " not found: " << item_id << LL_ENDL;
    }
    if(gViewerWindow)
    {
        gViewerWindow->getWindow()->decBusyCount();
    }
}

// static
void LLInventoryModel::processBulkUpdateInventory(LLMessageSystem* msg, void**)
{
    LLUUID agent_id;
    msg->getUUIDFast(_PREHASH_AgentData, _PREHASH_AgentID, agent_id);
    if(agent_id != gAgent.getID())
    {
        LL_WARNS() << "Got a BulkUpdateInventory for the wrong agent." << LL_ENDL;
        return;
    }
    LLUUID tid;
    msg->getUUIDFast(_PREHASH_AgentData, _PREHASH_TransactionID, tid);
#ifndef LL_RELEASE_FOR_DOWNLOAD
    LL_DEBUGS("Inventory") << "Bulk inventory: " << tid << LL_ENDL;
#endif

    update_map_t update;
    cat_array_t folders;
    S32 count;
    S32 i;
    count = msg->getNumberOfBlocksFast(_PREHASH_FolderData);
    for(i = 0; i < count; ++i)
    {
        LLPointer<LLViewerInventoryCategory> tfolder = new LLViewerInventoryCategory(gAgent.getID());
        tfolder->unpackMessage(msg, _PREHASH_FolderData, i);
        LL_DEBUGS("Inventory") << "unpacked folder '" << tfolder->getName() << "' ("
                               << tfolder->getUUID() << ") in " << tfolder->getParentUUID()
                               << LL_ENDL;

        // If the folder is a listing or a version folder, all we need to do is update the SLM data
        int depth_folder = depth_nesting_in_marketplace(tfolder->getUUID());
        if ((depth_folder == 1) || (depth_folder == 2))
        {
            // Trigger an SLM listing update
            LLUUID listing_uuid = (depth_folder == 1 ? tfolder->getUUID() : tfolder->getParentUUID());
            S32 listing_id = LLMarketplaceData::instance().getListingID(listing_uuid);
            LLMarketplaceData::instance().getListing(listing_id);
            // In that case, there is no item to update so no callback -> we skip the rest of the update
        }
        else if(tfolder->getUUID().notNull())
        {
            folders.push_back(tfolder);
            LLViewerInventoryCategory* folderp = gInventory.getCategory(tfolder->getUUID());
            if(folderp)
            {
                if (folderp->getVersion() != LLViewerInventoryCategory::VERSION_UNKNOWN)
                {
                    if (tfolder->getParentUUID() == folderp->getParentUUID())
                    {
                        update[tfolder->getParentUUID()];
                    }
                    else
                    {
                        ++update[tfolder->getParentUUID()];
                        --update[folderp->getParentUUID()];
                    }
                }
                else
                {
                    folderp->fetch();
                }
            }
            else
            {
                // we could not find the folder, so it is probably
                // new. However, we only want to attempt accounting
                // for the parent if we can find the parent.
                folderp = gInventory.getCategory(tfolder->getParentUUID());
                if(folderp)
                {
                    if (folderp->getVersion() != LLViewerInventoryCategory::VERSION_UNKNOWN)
                    {
                        ++update[tfolder->getParentUUID()];
                    }
                    else
                    {
                        folderp->fetch();
                    }
                }
            }
        }
    }


    count = msg->getNumberOfBlocksFast(_PREHASH_ItemData);
    uuid_vec_t wearable_ids;
    item_array_t items;
    std::list<InventoryCallbackInfo> cblist;
    for(i = 0; i < count; ++i)
    {
        LLPointer<LLViewerInventoryItem> titem = new LLViewerInventoryItem;
        titem->unpackMessage(msg, _PREHASH_ItemData, i);
        LL_DEBUGS("Inventory") << "unpacked item '" << titem->getName() << "' in "
                               << titem->getParentUUID() << LL_ENDL;
        U32 callback_id;
        msg->getU32Fast(_PREHASH_ItemData, _PREHASH_CallbackID, callback_id);
        if(titem->getUUID().notNull() ) // && callback_id.notNull() )
        {
            items.push_back(titem);
            cblist.push_back(InventoryCallbackInfo(callback_id, titem->getUUID()));
            if (titem->getInventoryType() == LLInventoryType::IT_WEARABLE)
            {
                wearable_ids.push_back(titem->getUUID());
            }
            // examine update for changes.
            LLViewerInventoryItem* itemp = gInventory.getItem(titem->getUUID());
            if(itemp)
            {
                if(titem->getParentUUID() == itemp->getParentUUID())
                {
                    update[titem->getParentUUID()];
                }
                else
                {
                    ++update[titem->getParentUUID()];
                    --update[itemp->getParentUUID()];
                }
            }
            else
            {
                LLViewerInventoryCategory* folderp = gInventory.getCategory(titem->getParentUUID());
                if(folderp)
                {
                    if (folderp->getVersion() != LLViewerInventoryCategory::VERSION_UNKNOWN)
                    {
                        ++update[titem->getParentUUID()];
                    }
                    else
                    {
                        folderp->fetch();
                    }
                }
            }
        }
        else
        {
            cblist.push_back(InventoryCallbackInfo(callback_id, LLUUID::null));
        }
    }
    gInventory.accountForUpdate(update);

    for (cat_array_t::iterator cit = folders.begin(); cit != folders.end(); ++cit)
    {
        gInventory.updateCategory(*cit);
        if ((*cit)->getVersion() != LLViewerInventoryCategory::VERSION_UNKNOWN)
        {
            // Temporary workaround: just fetch the item using AIS to get missing fields.
            // If this works fine we might want to extract 'ids only' from the message
            // then use AIS as a primary fetcher
            LLInventoryModelBackgroundFetch::instance().scheduleFolderFetch((*cit)->getUUID(), true /*force, since it has changes*/);
        }
        // else already called fetch() above
    }
    for (item_array_t::iterator iit = items.begin(); iit != items.end(); ++iit)
    {
        gInventory.updateItem(*iit);

        // Temporary workaround: just fetch the item using AIS to get missing fields.
        // If this works fine we might want to extract 'ids only' from the message
        // then use AIS as a primary fetcher
        LLInventoryModelBackgroundFetch::instance().scheduleItemFetch((*iit)->getUUID(), true);
    }
    gInventory.notifyObservers();

    // The incoming inventory could span more than one BulkInventoryUpdate packet,
    // so record the transaction ID for this purchase, then wear all clothing
    // that comes in as part of that transaction ID.  JC
    if (LLInventoryState::sWearNewClothing)
    {
        LLInventoryState::sWearNewClothingTransactionID = tid;
        LLInventoryState::sWearNewClothing = false;
    }

    if (tid.notNull() && tid == LLInventoryState::sWearNewClothingTransactionID)
    {
        for (const auto& wearable_id : wearable_ids)
        {
            LLViewerInventoryItem* wearable_item = gInventory.getItem(wearable_id);
            LLAppearanceMgr::instance().wearItemOnAvatar(wearable_item->getUUID(), true, true);
        }
    }

    std::list<InventoryCallbackInfo>::iterator inv_it;
    for (inv_it = cblist.begin(); inv_it != cblist.end(); ++inv_it)
    {
        InventoryCallbackInfo cbinfo = (*inv_it);
        gInventoryCallbacks.fire(cbinfo.mCallback, cbinfo.mInvID);
    }
}

// static
void LLInventoryModel::processMoveInventoryItem(LLMessageSystem* msg, void**)
{
    LL_DEBUGS() << "LLInventoryModel::processMoveInventoryItem()" << LL_ENDL;
    LLUUID agent_id;
    msg->getUUIDFast(_PREHASH_AgentData, _PREHASH_AgentID, agent_id);
    if(agent_id != gAgent.getID())
    {
        LL_WARNS() << "Got a MoveInventoryItem message for the wrong agent."
                << LL_ENDL;
        return;
    }

    LLUUID item_id;
    LLUUID folder_id;
    std::string new_name;
    bool anything_changed = false;
    S32 count = msg->getNumberOfBlocksFast(_PREHASH_InventoryData);
    for(S32 i = 0; i < count; ++i)
    {
        msg->getUUIDFast(_PREHASH_InventoryData, _PREHASH_ItemID, item_id, i);
        LLViewerInventoryItem* item = gInventory.getItem(item_id);
        if(item)
        {
            LLPointer<LLViewerInventoryItem> new_item = new LLViewerInventoryItem(item);
            msg->getUUIDFast(_PREHASH_InventoryData, _PREHASH_FolderID, folder_id, i);
            msg->getString("InventoryData", "NewName", new_name, i);

            LL_DEBUGS() << "moving item " << item_id << " to folder "
                     << folder_id << LL_ENDL;
            update_list_t update;
            LLCategoryUpdate old_folder(item->getParentUUID(), -1);
            update.push_back(old_folder);
            LLCategoryUpdate new_folder(folder_id, 1);
            update.push_back(new_folder);
            gInventory.accountForUpdate(update);

            new_item->setParent(folder_id);
            if (new_name.length() > 0)
            {
                new_item->rename(new_name);
            }
            gInventory.updateItem(new_item);
            anything_changed = true;
        }
        else
        {
            LL_INFOS() << "LLInventoryModel::processMoveInventoryItem item not found: " << item_id << LL_ENDL;
        }
    }
    if(anything_changed)
    {
        gInventory.notifyObservers();
    }
}

//----------------------------------------------------------------------------
// Trash: LLFolderType::FT_TRASH, "ConfirmEmptyTrash"
// Lost&Found: LLFolderType::FT_LOST_AND_FOUND, "ConfirmEmptyLostAndFound"

bool LLInventoryModel::callbackEmptyFolderType(const LLSD& notification, const LLSD& response, LLFolderType::EType preferred_type)
{
    S32 option = LLNotificationsUtil::getSelectedOption(notification, response);
    if (option == 0) // YES
    {
        const LLUUID folder_id = findCategoryUUIDForType(preferred_type);
        purge_descendents_of(folder_id, NULL);
    }
    return false;
}

void LLInventoryModel::emptyFolderType(const std::string notification, LLFolderType::EType preferred_type)
{
    if (!notification.empty())
    {
        LLSD args;
        if(LLFolderType::FT_TRASH == preferred_type)
        {
            LLInventoryModel::cat_array_t cats;
            LLInventoryModel::item_array_t items;
            const LLUUID trash_id = findCategoryUUIDForType(preferred_type);
            gInventory.collectDescendents(trash_id, cats, items, LLInventoryModel::INCLUDE_TRASH); //All descendants
            S32 item_count = static_cast<S32>(items.size() + cats.size());
            args["COUNT"] = item_count;
        }
        LLNotificationsUtil::add(notification, args, LLSD(),
                                        boost::bind(&LLInventoryModel::callbackEmptyFolderType, this, _1, _2, preferred_type));
    }
    else
    {
        const LLUUID folder_id = findCategoryUUIDForType(preferred_type);
        purge_descendents_of(folder_id, NULL);
    }
}

//----------------------------------------------------------------------------

void LLInventoryModel::removeItem(const LLUUID& item_id)
{
    LLViewerInventoryItem* item = getItem(item_id);
    if (! item)
    {
        LL_WARNS("Inventory") << "couldn't find inventory item " << item_id << LL_ENDL;
    }
    else
    {
        const LLUUID new_parent = findCategoryUUIDForType(LLFolderType::FT_TRASH);
        if (new_parent.notNull())
        {
            LL_INFOS("Inventory") << "Moving to Trash (" << new_parent << "):" << LL_ENDL;
            changeItemParent(item, new_parent, true);
        }
    }
}

void LLInventoryModel::removeCategory(const LLUUID& category_id)
{
    if (! get_is_category_removable(this, category_id))
    {
        return;
    }

    // Look for any gestures and deactivate them
    LLInventoryModel::cat_array_t   descendent_categories;
    LLInventoryModel::item_array_t  descendent_items;
    collectDescendents(category_id, descendent_categories, descendent_items, false);

    for (LLInventoryModel::item_array_t::const_iterator iter = descendent_items.begin();
         iter != descendent_items.end();
         ++iter)
    {
        const LLViewerInventoryItem* item = (*iter);
        const LLUUID& item_id = item->getUUID();
        if (item->getType() == LLAssetType::AT_GESTURE
            && LLGestureMgr::instance().isGestureActive(item_id))
        {
            LLGestureMgr::instance().deactivateGesture(item_id);
        }
    }

    LLViewerInventoryCategory* cat = getCategory(category_id);
    if (cat)
    {
        const LLUUID trash_id = findCategoryUUIDForType(LLFolderType::FT_TRASH);
        if (trash_id.notNull())
        {
            changeCategoryParent(cat, trash_id, true);
        }
    }

    checkTrashOverflow();
}

void LLInventoryModel::removeObject(const LLUUID& object_id)
{
    if(object_id.isNull())
    {
        return;
    }

    LLInventoryObject* obj = getObject(object_id);
    if (dynamic_cast<LLViewerInventoryItem*>(obj))
    {
        removeItem(object_id);
    }
    else if (dynamic_cast<LLViewerInventoryCategory*>(obj))
    {
        removeCategory(object_id);
    }
    else if (obj)
    {
        LL_WARNS("Inventory") << "object ID " << object_id
                              << " is an object of unrecognized class "
                              << typeid(*obj).name() << LL_ENDL;
    }
    else
    {
        LL_WARNS("Inventory") << "object ID " << object_id << " not found" << LL_ENDL;
    }
}

bool callback_preview_trash_folder(const LLSD& notification, const LLSD& response)
{
    S32 option = LLNotificationsUtil::getSelectedOption(notification, response);
    if (option == 0) // YES
    {
        LLFloaterPreviewTrash::show();
    }
    return false;
}

void  LLInventoryModel::checkTrashOverflow()
{
    static LLCachedControl<U32> trash_max_capacity(gSavedSettings, "InventoryTrashMaxCapacity");

    // Collect all descendants including those in subfolders.
    //
    // Note: Do we really need content of subfolders?
    // This was made to prevent download of trash folder timeouting
    // viewer and sub-folders are supposed to download independently.
    LLInventoryModel::cat_array_t cats;
    LLInventoryModel::item_array_t items;
    const LLUUID trash_id = findCategoryUUIDForType(LLFolderType::FT_TRASH);
    gInventory.collectDescendents(trash_id, cats, items, LLInventoryModel::INCLUDE_TRASH);
    auto item_count = items.size() + cats.size();

    if (item_count >= trash_max_capacity)
    {
        if (LLFloaterPreviewTrash::isVisible())
        {
            // bring to front
            LLFloaterPreviewTrash::show();
        }
        else
        {
            LLNotificationsUtil::add("TrashIsFull", LLSD(), LLSD(),
                boost::bind(callback_preview_trash_folder, _1, _2));
        }
    }
}

const LLUUID &LLInventoryModel::getRootFolderID() const
{
    return mRootFolderID;
}

void LLInventoryModel::setRootFolderID(const LLUUID& val)
{
    mRootFolderID = val;
}

const LLUUID &LLInventoryModel::getLibraryRootFolderID() const
{
    return mLibraryRootFolderID;
}

void LLInventoryModel::setLibraryRootFolderID(const LLUUID& val)
{
    mLibraryRootFolderID = val;
}

const LLUUID &LLInventoryModel::getLibraryOwnerID() const
{
    return mLibraryOwnerID;
}

void LLInventoryModel::setLibraryOwnerID(const LLUUID& val)
{
    mLibraryOwnerID = val;
}

// static
bool LLInventoryModel::getIsFirstTimeInViewer2()
{
    // Do not call this before parentchild map is built.
    if (!gInventory.mIsAgentInvUsable)
    {
        LL_WARNS() << "Parent Child Map not yet built; guessing as first time in viewer2." << LL_ENDL;
        return true;
    }

    return sFirstTimeInViewer2;
}

LLInventoryModel::item_array_t::iterator LLInventoryModel::findItemIterByUUID(LLInventoryModel::item_array_t& items, const LLUUID& id)
{
    LLInventoryModel::item_array_t::iterator curr_item = items.begin();

    while (curr_item != items.end())
    {
        if ((*curr_item)->getUUID() == id)
        {
            break;
        }
        ++curr_item;
    }

    return curr_item;
}

// static
// * @param[in, out] items - vector with items to be updated. It should be sorted in a right way
// * before calling this method.
// * @param src_item_id - LLUUID of inventory item to be moved in new position
// * @param dest_item_id - LLUUID of inventory item before (or after) which source item should
// * be placed.
// * @param insert_before - bool indicating if src_item_id should be placed before or after
// * dest_item_id. Default is true.
void LLInventoryModel::updateItemsOrder(LLInventoryModel::item_array_t& items, const LLUUID& src_item_id, const LLUUID& dest_item_id, bool insert_before)
{
    LLInventoryModel::item_array_t::iterator it_src = findItemIterByUUID(items, src_item_id);
    LLInventoryModel::item_array_t::iterator it_dest = findItemIterByUUID(items, dest_item_id);

    // If one of the passed UUID is not in the item list, bail out
    if ((it_src == items.end()) || (it_dest == items.end()))
        return;

    // Erase the source element from the list, keep a copy before erasing.
    LLViewerInventoryItem* src_item = *it_src;
    items.erase(it_src);

    // Note: Target iterator is not valid anymore because the container was changed, so update it.
    it_dest = findItemIterByUUID(items, dest_item_id);

    // Go to the next element if one wishes to insert after the dest element
    if (!insert_before)
    {
        ++it_dest;
    }

    // Reinsert the source item in the right place
    if (it_dest != items.end())
    {
        items.insert(it_dest, src_item);
    }
    else
    {
        // Append to the list if it_dest reached the end
        items.push_back(src_item);
    }
}

// See also LLInventorySort where landmarks in the Favorites folder are sorted.
class LLViewerInventoryItemSort
{
public:
    bool operator()(const LLPointer<LLViewerInventoryItem>& a, const LLPointer<LLViewerInventoryItem>& b)
    {
        return a->getSortField() < b->getSortField();
    }
};

//----------------------------------------------------------------------------

// *NOTE: DEBUG functionality
void LLInventoryModel::dumpInventory() const
{
    LL_INFOS() << "\nBegin Inventory Dump\n**********************:" << LL_ENDL;
    LL_INFOS() << "mCategory[] contains " << mCategoryMap.size() << " items." << LL_ENDL;
    for(cat_map_t::const_iterator cit = mCategoryMap.begin(); cit != mCategoryMap.end(); ++cit)
    {
        const LLViewerInventoryCategory* cat = cit->second;
        if(cat)
        {
            LL_INFOS() << "  " <<  cat->getUUID() << " '" << cat->getName() << "' "
                    << cat->getVersion() << " " << cat->getDescendentCount()
                    << LL_ENDL;
        }
        else
        {
            LL_INFOS() << "  NULL!" << LL_ENDL;
        }
    }
    LL_INFOS() << "mItemMap[] contains " << mItemMap.size() << " items." << LL_ENDL;
    for(item_map_t::const_iterator iit = mItemMap.begin(); iit != mItemMap.end(); ++iit)
    {
        const LLViewerInventoryItem* item = iit->second;
        if(item)
        {
            LL_INFOS() << "  " << item->getUUID() << " "
                    << item->getName() << LL_ENDL;
        }
        else
        {
            LL_INFOS() << "  NULL!" << LL_ENDL;
        }
    }
    LL_INFOS() << "\n**********************\nEnd Inventory Dump" << LL_ENDL;
}

// Do various integrity checks on model, logging issues found and
// returning an overall good/bad flag.
LLPointer<LLInventoryValidationInfo> LLInventoryModel::validate() const
{
    LLPointer<LLInventoryValidationInfo> validation_info = new LLInventoryValidationInfo;
    S32 fatal_errs = 0;
    S32 warning_count= 0;
    S32 loop_count = 0;
    S32 orphaned_count = 0;

    if (getRootFolderID().isNull())
    {
        LL_WARNS("Inventory") << "Fatal inventory corruption: no root folder id" << LL_ENDL;
        validation_info->mFatalNoRootFolder = true;
        fatal_errs++;
    }
    if (getLibraryRootFolderID().isNull())
    {
        // Probably shouldn't be a fatality, inventory can function without a library
        LL_WARNS("Inventory") << "Fatal inventory corruption: no library root folder id" << LL_ENDL;
        validation_info->mFatalNoLibraryRootFolder = true;
        fatal_errs++;
    }

    if (mCategoryMap.size() + 1 != mParentChildCategoryTree.size())
    {
        // ParentChild should be one larger because of the special entry for null uuid.
        LL_INFOS("Inventory") << "unexpected sizes: cat map size " << mCategoryMap.size()
                              << " parent/child " << mParentChildCategoryTree.size() << LL_ENDL;

        validation_info->mWarnings["category_map_size"]++;
        warning_count++;
    }
    S32 cat_lock = 0;
    S32 item_lock = 0;
    S32 desc_unknown_count = 0;
    S32 version_unknown_count = 0;

    typedef std::map<LLFolderType::EType, S32> ft_count_map;
    ft_count_map ft_counts_under_root;
    ft_count_map ft_counts_elsewhere;

    // Loop over all categories and check.
    for(cat_map_t::const_iterator cit = mCategoryMap.begin(); cit != mCategoryMap.end(); ++cit)
    {
        const LLUUID& cat_id = cit->first;
        const LLViewerInventoryCategory *cat = cit->second;
        if (!cat)
        {
            LL_WARNS("Inventory") << "null cat" << LL_ENDL;
            validation_info->mWarnings["null_cat"]++;
            warning_count++;
            continue;
        }
        LLUUID topmost_ancestor_id;
        // Will leave as null uuid on failure
        EAncestorResult res = getObjectTopmostAncestor(cat_id, topmost_ancestor_id);
        switch (res)
        {
        case ANCESTOR_MISSING:
            orphaned_count++;
            break;
        case ANCESTOR_LOOP:
            loop_count++;
            break;
        case ANCESTOR_OK:
            break;
        default:
            LL_WARNS("Inventory") << "Unknown ancestor error for " << cat_id << LL_ENDL;
            validation_info->mWarnings["unknown_ancestor_status"]++;
            warning_count++;
            break;
        }

        if (cat_id != cat->getUUID())
        {
            LL_WARNS("Inventory") << "cat id/index mismatch " << cat_id << " " << cat->getUUID() << LL_ENDL;
            validation_info->mWarnings["cat_id_index_mismatch"]++;
            warning_count++;
        }

        if (cat->getParentUUID().isNull())
        {
            if (cat_id != getRootFolderID() && cat_id != getLibraryRootFolderID())
            {
                LL_WARNS("Inventory") << "cat " << cat_id << " has no parent, but is not root ("
                                      << getRootFolderID() << ") or library root ("
                                      << getLibraryRootFolderID() << ")" << LL_ENDL;
                validation_info->mWarnings["null_parent"]++;
                warning_count++;
            }
        }
        cat_array_t* cats;
        item_array_t* items;
        getDirectDescendentsOf(cat_id,cats,items);
        if (!cats || !items)
        {
            LL_WARNS("Inventory") << "invalid direct descendents for " << cat_id << LL_ENDL;
            validation_info->mWarnings["direct_descendents"]++;
            warning_count++;
            continue;
        }
        if (cat->getDescendentCount() == LLViewerInventoryCategory::DESCENDENT_COUNT_UNKNOWN)
        {
            desc_unknown_count++;
        }
        else if (cats->size() + items->size() != cat->getDescendentCount())
        {
            // In the case of library this is not unexpected, since
            // different user accounts may be getting the library
            // contents from different inventory hosts.
            if (topmost_ancestor_id.isNull() || topmost_ancestor_id != getLibraryRootFolderID())
            {
                LL_WARNS("Inventory") << "invalid desc count for " << cat_id << " [" << getFullPath(cat) << "]"
                                      << " cached " << cat->getDescendentCount()
                                      << " expected " << cats->size() << "+" << items->size()
                                      << "=" << cats->size() +items->size() << LL_ENDL;
                validation_info->mWarnings["invalid_descendent_count"]++;
                warning_count++;
            }
        }
        if (cat->getVersion() == LLViewerInventoryCategory::VERSION_UNKNOWN)
        {
            version_unknown_count++;
        }
        auto cat_lock_it = mCategoryLock.find(cat_id);
        if (cat_lock_it != mCategoryLock.end() && cat_lock_it->second)
        {
            cat_lock++;
        }
        auto item_lock_it = mItemLock.find(cat_id);
        if (item_lock_it != mItemLock.end() && item_lock_it->second)
        {
            item_lock++;
        }
        for (S32 i = 0; i<items->size(); i++)
        {
            LLViewerInventoryItem *item = items->at(i);

            if (!item)
            {
                LL_WARNS("Inventory") << "null item at index " << i << " for cat " << cat_id << LL_ENDL;
                validation_info->mWarnings["null_item_at_index"]++;
                warning_count++;
                continue;
            }

            const LLUUID& item_id = item->getUUID();

            if (item->getParentUUID() != cat_id)
            {
                LL_WARNS("Inventory") << "wrong parent for " << item_id << " found "
                                      << item->getParentUUID() << " expected " << cat_id
                                      << LL_ENDL;
                validation_info->mWarnings["wrong_parent_for_item"]++;
                warning_count++;
            }


            // Entries in items and mItemMap should correspond.
            item_map_t::const_iterator it = mItemMap.find(item_id);
            if (it == mItemMap.end())
            {
                LL_WARNS("Inventory") << "item " << item_id << " found as child of "
                                      << cat_id << " but not in top level mItemMap" << LL_ENDL;
                validation_info->mWarnings["item_not_in_top_map"]++;
                warning_count++;
            }
            else
            {
                LLViewerInventoryItem *top_item = it->second;
                if (top_item != item)
                {
                    LL_WARNS("Inventory") << "item mismatch, item_id " << item_id
                                          << " top level entry is different, uuid " << top_item->getUUID() << LL_ENDL;
                }
            }

            // Topmost ancestor should be root or library.
            LLUUID topmost_ancestor_id;
            EAncestorResult found = getObjectTopmostAncestor(item_id, topmost_ancestor_id);
            if (found != ANCESTOR_OK)
            {
                LL_WARNS("Inventory") << "unable to find topmost ancestor for " << item_id << LL_ENDL;
                validation_info->mWarnings["topmost_ancestor_not_found"]++;
                warning_count++;
            }
            else
            {
                if (topmost_ancestor_id != getRootFolderID() &&
                    topmost_ancestor_id != getLibraryRootFolderID())
                {
                    LL_WARNS("Inventory") << "unrecognized top level ancestor for " << item_id
                                          << " got " << topmost_ancestor_id
                                          << " expected " << getRootFolderID()
                                          << " or " << getLibraryRootFolderID() << LL_ENDL;
                    validation_info->mWarnings["topmost_ancestor_not_recognized"]++;
                    warning_count++;
                }
            }
        }

        // Does this category appear as a child of its supposed parent?
        const LLUUID& parent_id = cat->getParentUUID();
        if (!parent_id.isNull())
        {
            cat_array_t* cats;
            item_array_t* items;
            getDirectDescendentsOf(parent_id,cats,items);
            if (!cats)
            {
                LL_WARNS("Inventory") << "cat " << cat_id << " name [" << cat->getName()
                                      << "] orphaned - no child cat array for alleged parent " << parent_id << LL_ENDL;
                orphaned_count++;
            }
            else
            {
                bool found = false;
                for (S32 i = 0; i<cats->size(); i++)
                {
                    LLViewerInventoryCategory *kid_cat = cats->at(i);
                    if (kid_cat == cat)
                    {
                        found = true;
                        break;
                    }
                }
                if (!found)
                {
                    LL_WARNS("Inventory") << "cat " << cat_id << " name [" << cat->getName()
                                          << "] orphaned - not found in child cat array of alleged parent " << parent_id << LL_ENDL;
                    orphaned_count++;
                }
            }
        }

        // Update count of preferred types
        LLFolderType::EType folder_type = cat->getPreferredType();
        bool cat_is_in_library = false;
        LLUUID topmost_id;
        if (getObjectTopmostAncestor(cat->getUUID(),topmost_id) == ANCESTOR_OK && topmost_id == getLibraryRootFolderID())
        {
            cat_is_in_library = true;
        }
        if (!cat_is_in_library)
        {
            if (getRootFolderID().notNull() && (cat->getUUID()==getRootFolderID() || cat->getParentUUID()==getRootFolderID()))
            {
                ft_counts_under_root[folder_type]++;
                if (folder_type != LLFolderType::FT_NONE)
                {
                    LL_DEBUGS("Inventory") << "Under root cat: " << getFullPath(cat) << " folder_type " << folder_type << LL_ENDL;
                }
            }
            else
            {
                ft_counts_elsewhere[folder_type]++;
                if (folder_type != LLFolderType::FT_NONE)
                {
                    LL_DEBUGS("Inventory") << "Elsewhere cat: " << getFullPath(cat) << " folder_type " << folder_type << LL_ENDL;
                }
            }
        }
    }

    // Loop over all items and check
    for(item_map_t::const_iterator iit = mItemMap.begin(); iit != mItemMap.end(); ++iit)
    {
        const LLUUID& item_id = iit->first;
        LLViewerInventoryItem *item = iit->second;
        if (item->getUUID() != item_id)
        {
            LL_WARNS("Inventory") << "item_id " << item_id << " does not match " << item->getUUID() << LL_ENDL;
            validation_info->mWarnings["item_id_mismatch"]++;
            warning_count++;
        }

        const LLUUID& parent_id = item->getParentUUID();
        if (parent_id.isNull())
        {
            LL_WARNS("Inventory") << "item " << item_id << " name [" << item->getName() << "] has null parent id!" << LL_ENDL;
            orphaned_count++;
        }
        else
        {
            cat_array_t* cats;
            item_array_t* items;
            getDirectDescendentsOf(parent_id,cats,items);
            if (!items)
            {
                LL_WARNS("Inventory") << "item " << item_id << " name [" << item->getName()
                                      << "] orphaned - alleged parent has no child items list " << parent_id << LL_ENDL;
                orphaned_count++;
            }
            else
            {
                bool found = false;
                for (S32 i=0; i<items->size(); ++i)
                {
                    if (items->at(i) == item)
                    {
                        found = true;
                        break;
                    }
                }
                if (!found)
                {
                    LL_WARNS("Inventory") << "item " << item_id << " name [" << item->getName()
                                          << "] orphaned - not found as child of alleged parent " << parent_id << LL_ENDL;
                    orphaned_count++;
                }
            }

        }
        // Link checking
        if (item->getIsLinkType())
        {
            const LLUUID& link_id = item->getUUID();
            const LLUUID& target_id = item->getLinkedUUID();
            LLViewerInventoryItem *target_item = getItem(target_id);
            LLViewerInventoryCategory *target_cat = getCategory(target_id);
            // Linked-to UUID should have back reference to this link.
            if (!hasBacklinkInfo(link_id, target_id))
            {
                LL_WARNS("Inventory") << "link " << item->getUUID() << " type " << item->getActualType()
                                      << " missing backlink info at target_id " << target_id
                                      << LL_ENDL;
                orphaned_count++;
            }
            // Links should have referents.
            if (item->getActualType() == LLAssetType::AT_LINK && !target_item)
            {
                LL_WARNS("Inventory") << "broken item link " << item->getName() << " id " << item->getUUID() << LL_ENDL;
                orphaned_count++;
            }
            else if (item->getActualType() == LLAssetType::AT_LINK_FOLDER && !target_cat)
            {
                LL_WARNS("Inventory") << "broken folder link " << item->getName() << " id " << item->getUUID() << LL_ENDL;
                orphaned_count++;
            }
            if (target_item && target_item->getIsLinkType())
            {
                LL_WARNS("Inventory") << "link " << item->getName() << " references a link item "
                                      << target_item->getName() << " " << target_item->getUUID() << LL_ENDL;
            }

            // Links should not have backlinks.
            std::pair<backlink_mmap_t::const_iterator, backlink_mmap_t::const_iterator> range = mBacklinkMMap.equal_range(link_id);
            if (range.first != range.second)
            {
                LL_WARNS("Inventory") << "Link item " << item->getName() << " has backlinks!" << LL_ENDL;
            }
        }
        else
        {
            // Check the backlinks of a non-link item.
            const LLUUID& target_id = item->getUUID();
            std::pair<backlink_mmap_t::const_iterator, backlink_mmap_t::const_iterator> range = mBacklinkMMap.equal_range(target_id);
            for (backlink_mmap_t::const_iterator it = range.first; it != range.second; ++it)
            {
                const LLUUID& link_id = it->second;
                LLViewerInventoryItem *link_item = getItem(link_id);
                if (!link_item || !link_item->getIsLinkType())
                {
                    LL_WARNS("Inventory") << "invalid backlink from target " << item->getName() << " to " << link_id << LL_ENDL;
                }
            }
        }
    }

    // Check system folders
    for (auto fit=ft_counts_under_root.begin(); fit != ft_counts_under_root.end(); ++fit)
    {
        LL_DEBUGS("Inventory") << "Folder type " << fit->first << " count " << fit->second << " under root" << LL_ENDL;
    }
    for (auto fit=ft_counts_elsewhere.begin(); fit != ft_counts_elsewhere.end(); ++fit)
    {
        LL_DEBUGS("Inventory") << "Folder type " << fit->first << " count " << fit->second << " elsewhere" << LL_ENDL;
    }

    static LLCachedControl<bool> fake_system_folder_issues(gSavedSettings, "QAModeFakeSystemFolderIssues", false);
    static std::default_random_engine e{};
    static std::uniform_int_distribution<> distrib(0, 1);
    for (S32 ft=LLFolderType::FT_TEXTURE; ft<LLFolderType::FT_COUNT; ft++)
    {
        LLFolderType::EType folder_type = static_cast<LLFolderType::EType>(ft);
        if (LLFolderType::lookup(folder_type)==LLFolderType::badLookup())
        {
            continue;
        }
        bool is_automatic = LLFolderType::lookupIsAutomaticType(folder_type);
        bool is_singleton = LLFolderType::lookupIsSingletonType(folder_type);
        S32 count_under_root = ft_counts_under_root[folder_type];
        S32 count_elsewhere = ft_counts_elsewhere[folder_type];
        if (fake_system_folder_issues)
        {
            // Force all counts to be either 0 or 2, thus flagged as an error.
            count_under_root = 2*distrib(e);
            count_elsewhere = 2*distrib(e);
            validation_info->mFatalQADebugMode = true;
        }
        if (is_singleton)
        {
            if (count_under_root==0)
            {
                LL_WARNS("Inventory") << "Expected system folder type " << ft << " was not found under root" << LL_ENDL;
                // Need to create, if allowed.
                if (is_automatic)
                {
                    LL_WARNS("Inventory") << "Fatal inventory corruption: cannot create system folder of type " << ft << LL_ENDL;
                    validation_info->mMissingRequiredSystemFolders.insert(folder_type);
                    fatal_errs++;
                }
                else
                {
                    // Can create, and will when needed.
                    // (Not sure this is really a warning, but worth logging)
                    validation_info->mWarnings["missing_system_folder_can_create"]++;
                    warning_count++;
                }
            }
            else if (count_under_root > 1)
            {
                validation_info->mDuplicateRequiredSystemFolders.insert(folder_type);
                if (!is_automatic
                    && folder_type != LLFolderType::FT_SETTINGS
                    // FT_MATERIAL might need to be automatic like the rest of upload folders
                    && folder_type != LLFolderType::FT_MATERIAL
                    )
                {
                    // It is a fatal problem or can lead to fatal problems for COF,
                    // outfits, trash and other non-automatic folders.
                    validation_info->mFatalSystemDuplicate++;
                    fatal_errs++;
                    LL_WARNS("Inventory") << "Fatal inventory corruption: system folder type has excess copies under root, type " << ft << " count " << count_under_root << LL_ENDL;
                }
                else
                {
                    // For automatic folders it's not a fatal issue and shouldn't
                    // break inventory or other functionality further
                    // Exception: FT_SETTINGS is not automatic, but only deserves a warning.
                    validation_info->mWarnings["non_fatal_system_duplicate_under_root"]++;
                    warning_count++;
                    LL_WARNS("Inventory") << "System folder type has excess copies under root, type " << ft << " count " << count_under_root << LL_ENDL;
                }
            }
            if (count_elsewhere > 0)
            {
                LL_WARNS("Inventory") << "Found " << count_elsewhere << " extra folders of type " << ft << " outside of root" << LL_ENDL;
                validation_info->mWarnings["non_fatal_system_duplicate_elsewhere"]++;
                warning_count++;
            }
        }
    }


    if (cat_lock > 0 || item_lock > 0)
    {
        LL_INFOS("Inventory") << "Found locks on some categories: sub-cat arrays "
                << cat_lock << ", item arrays " << item_lock << LL_ENDL;
    }
    if (desc_unknown_count != 0)
    {
        LL_DEBUGS() << "Found " << desc_unknown_count << " cats with unknown descendent count" << LL_ENDL;
    }
    if (version_unknown_count != 0)
    {
        LL_DEBUGS("Inventory") << "Found " << version_unknown_count << " cats with unknown version" << LL_ENDL;
    }

    // FIXME need to fail login and tell user to retry, contact support if problem persists.
    bool valid = (fatal_errs == 0);
    LL_INFOS("Inventory") << "Validate done, fatal errors: " << fatal_errs << ", warnings: " << warning_count << ", valid: " << valid << LL_ENDL;

    validation_info->mFatalErrorCount = fatal_errs;
    validation_info->mWarningCount = warning_count;
    validation_info->mLoopCount = loop_count;
    validation_info->mOrphanedCount = orphaned_count;

    return validation_info;
}

// Provides a unix-style path from root, like "/My Inventory/Clothing/.../myshirt"
std::string LLInventoryModel::getFullPath(const LLInventoryObject *obj) const
{
    std::vector<std::string> path_elts;
    std::map<LLUUID,bool> visited;
    while (obj != NULL && !visited[obj->getUUID()])
    {
        path_elts.push_back(obj->getName());
        // avoid infinite loop in the unlikely event of a cycle
        visited[obj->getUUID()] = true;
        obj = getObject(obj->getParentUUID());
    }
    std::stringstream s;
    std::string delim("/");
    std::reverse(path_elts.begin(), path_elts.end());
    std::string result = "/" + boost::algorithm::join(path_elts, delim);
    return result;
}

/*
const LLInventoryObject* LLInventoryModel::findByFullPath(const std::string& path)
{
    vector<std::string> path_elts;
    boost::algorithm::split(path_elts, path, boost::is_any_of("/"));
    for(path_elts, auto e)
    {
    }
}
*/

///----------------------------------------------------------------------------
/// Local function definitions
///----------------------------------------------------------------------------


#if 0
bool decompress_file(const char* src_filename, const char* dst_filename)
{
    bool rv = false;
    gzFile src = NULL;
    U8* buffer = NULL;
    LLFILE* dst = NULL;
    S32 bytes = 0;
    const S32 DECOMPRESS_BUFFER_SIZE = 32000;

    // open the files
    src = gzopen(src_filename, "rb");
    if(!src) goto err_decompress;
    dst = LLFile::fopen(dst_filename, "wb");
    if(!dst) goto err_decompress;

    // decompress.
    buffer = new U8[DECOMPRESS_BUFFER_SIZE + 1];

    do
    {
        bytes = gzread(src, buffer, DECOMPRESS_BUFFER_SIZE);
        if (bytes < 0)
        {
            goto err_decompress;
        }

        fwrite(buffer, bytes, 1, dst);
    } while(gzeof(src) == 0);

    // success
    rv = true;

 err_decompress:
    if(src != NULL) gzclose(src);
    if(buffer != NULL) delete[] buffer;
    if(dst != NULL) fclose(dst);
    return rv;
}
#endif


///----------------------------------------------------------------------------
/// Class LLInventoryModel::FetchItemHttpHandler
///----------------------------------------------------------------------------

LLInventoryModel::FetchItemHttpHandler::FetchItemHttpHandler(const LLSD & request_sd)
    : LLCore::HttpHandler(),
      mRequestSD(request_sd)
{}

LLInventoryModel::FetchItemHttpHandler::~FetchItemHttpHandler()
{}

void LLInventoryModel::FetchItemHttpHandler::onCompleted(LLCore::HttpHandle handle,
                                                         LLCore::HttpResponse * response)
{
    do      // Single-pass do-while used for common exit handling
    {
        LLCore::HttpStatus status(response->getStatus());
        // status = LLCore::HttpStatus(404);                // Dev tool to force error handling
        if (! status)
        {
            processFailure(status, response);
            break;          // Goto common exit
        }

        LLCore::BufferArray * body(response->getBody());
        // body = NULL;                                 // Dev tool to force error handling
        if (! body || ! body->size())
        {
            LL_WARNS(LOG_INV) << "Missing data in inventory item query." << LL_ENDL;
            processFailure("HTTP response for inventory item query missing body", response);
            break;          // Goto common exit
        }

        // body->write(0, "Garbage Response", 16);      // Dev tool to force error handling
        LLSD body_llsd;
        if (! LLCoreHttpUtil::responseToLLSD(response, true, body_llsd))
        {
            // INFOS-level logging will occur on the parsed failure
            processFailure("HTTP response for inventory item query has malformed LLSD", response);
            break;          // Goto common exit
        }

        // Expect top-level structure to be a map
        // body_llsd = LLSD::emptyArray();              // Dev tool to force error handling
        if (! body_llsd.isMap())
        {
            processFailure("LLSD response for inventory item not a map", response);
            break;          // Goto common exit
        }

        // Check for 200-with-error failures
        //
        // Original Responder-based serivce model didn't check for these errors.
        // It may be more robust to ignore this condition.  With aggregated requests,
        // an error in one inventory item might take down the entire request.
        // So if this instead broke up the aggregated items into single requests,
        // maybe that would make progress.  Or perhaps there's structured information
        // that can tell us what went wrong.  Need to dig into this and firm up
        // the API.
        //
        // body_llsd["error"] = LLSD::emptyMap();       // Dev tool to force error handling
        // body_llsd["error"]["identifier"] = "Development";
        // body_llsd["error"]["message"] = "You left development code in the viewer";
        if (body_llsd.has("error"))
        {
            processFailure("Inventory application error (200-with-error)", response);
            break;          // Goto common exit
        }

        // Okay, process data if possible
        processData(body_llsd, response);
    }
    while (false);
}

void LLInventoryModel::FetchItemHttpHandler::processData(LLSD & content, LLCore::HttpResponse * response)
{
    start_new_inventory_observer();

#if 0
    LLUUID agent_id;
    agent_id = content["agent_id"].asUUID();
    if (agent_id != gAgent.getID())
    {
        LL_WARNS(LOG_INV) << "Got a inventory update for the wrong agent: " << agent_id
                          << LL_ENDL;
        return;
    }
#endif

    LLInventoryModel::item_array_t items;
    LLInventoryModel::update_map_t update;
    LLUUID folder_id;
    LLSD content_items(content["items"]);
    const S32 count(static_cast<S32>(content_items.size()));

    // Does this loop ever execute more than once?
    for (S32 i(0); i < count; ++i)
    {
        LLPointer<LLViewerInventoryItem> titem = new LLViewerInventoryItem;
        titem->unpackMessage(content_items[i]);

        LL_DEBUGS(LOG_INV) << "ItemHttpHandler::httpSuccess item id: "
                           << titem->getUUID() << LL_ENDL;
        items.push_back(titem);

        // examine update for changes.
        LLViewerInventoryItem * itemp(gInventory.getItem(titem->getUUID()));

        if (itemp)
        {
            if (titem->getParentUUID() == itemp->getParentUUID())
            {
                update[titem->getParentUUID()];
            }
            else
            {
                ++update[titem->getParentUUID()];
                --update[itemp->getParentUUID()];
            }
        }
        else
        {
            ++update[titem->getParentUUID()];
        }

        if (folder_id.isNull())
        {
            folder_id = titem->getParentUUID();
        }
    }

    // as above, this loop never seems to loop more than once per call
    for (LLInventoryModel::item_array_t::iterator it = items.begin(); it != items.end(); ++it)
    {
        gInventory.updateItem(*it);
    }
    gInventory.notifyObservers();
    gViewerWindow->getWindow()->decBusyCount();
}


void LLInventoryModel::FetchItemHttpHandler::processFailure(LLCore::HttpStatus status, LLCore::HttpResponse * response)
{
    const std::string & ct(response->getContentType());
    LL_WARNS(LOG_INV) << "Inventory item fetch failure\n"
                      << "[Status: " << status.toTerseString() << "]\n"
                      << "[Reason: " << status.toString() << "]\n"
                      << "[Content-type: " << ct << "]\n"
                      << "[Content (abridged): "
                      << LLCoreHttpUtil::responseToString(response) << "]" << LL_ENDL;
    gInventory.notifyObservers();
}

void LLInventoryModel::FetchItemHttpHandler::processFailure(const char * const reason, LLCore::HttpResponse * response)
{
    LL_WARNS(LOG_INV) << "Inventory item fetch failure\n"
                      << "[Status: internal error]\n"
                      << "[Reason: " << reason << "]\n"
                      << "[Content (abridged): "
                      << LLCoreHttpUtil::responseToString(response) << "]" << LL_ENDL;
    gInventory.notifyObservers();
}<|MERGE_RESOLUTION|>--- conflicted
+++ resolved
@@ -2685,546 +2685,7 @@
         {
             LL_WARNS(LOG_INV) << "Unable to import near " << name.asString() << LL_ENDL;
             rv = false;
-<<<<<<< HEAD
-        }
-=======
-		}
-	}
-
-	S32 cached_category_count = 0;
-	S32 cached_item_count = 0;
-	if(!temp_cats.empty())
-	{
-		update_map_t child_counts;
-		cat_array_t categories;
-		item_array_t items;
-		changed_items_t categories_to_update;
-		item_array_t possible_broken_links;
-		cat_set_t invalid_categories; // Used to mark categories that weren't successfully loaded.
-		std::string inventory_filename = getInvCacheAddres(owner_id);
-		const S32 NO_VERSION = LLViewerInventoryCategory::VERSION_UNKNOWN;
-		std::string gzip_filename(inventory_filename);
-		gzip_filename.append(".gz");
-		LLFILE* fp = LLFile::fopen(gzip_filename, "rb");
-		bool remove_inventory_file = false;
-		if(fp)
-		{
-			fclose(fp);
-			fp = NULL;
-			if(gunzip_file(gzip_filename, inventory_filename))
-			{
-				// we only want to remove the inventory file if it was
-				// gzipped before we loaded, and we successfully
-				// gunziped it.
-				remove_inventory_file = true;
-			}
-			else
-			{
-				LL_INFOS(LOG_INV) << "Unable to gunzip " << gzip_filename << LL_ENDL;
-			}
-		}
-		bool is_cache_obsolete = false;
-		if (loadFromFile(inventory_filename, categories, items, categories_to_update, is_cache_obsolete))
-		{
-			// We were able to find a cache of files. So, use what we
-			// found to generate a set of categories we should add. We
-			// will go through each category loaded and if the version
-			// does not match, invalidate the version.
-			S32 count = categories.size();
-			cat_set_t::iterator not_cached = temp_cats.end();
-			std::set<LLUUID> cached_ids;
-			for(S32 i = 0; i < count; ++i)
-			{
-				LLViewerInventoryCategory* cat = categories[i];
-				cat_set_t::iterator cit = temp_cats.find(cat);
-				if (cit == temp_cats.end())
-				{
-					continue; // cache corruption?? not sure why this happens -SJB
-				}
-				LLViewerInventoryCategory* tcat = *cit;
-
-				if (categories_to_update.find(tcat->getUUID()) != categories_to_update.end())
-				{
-					tcat->setVersion(NO_VERSION);
-					LL_WARNS() << "folder to update: " << tcat->getName() << LL_ENDL;
-				}
-				
-				// we can safely ignore anything loaded from file, but
-				// not sent down in the skeleton. Must have been removed from inventory.
-				if (cit == not_cached)
-				{
-					continue;
-				}
-				else if (cat->getVersion() != tcat->getVersion())
-				{
-					// if the cached version does not match the server version,
-					// throw away the version we have so we can fetch the
-					// correct contents the next time the viewer opens the folder.
-					tcat->setVersion(NO_VERSION);
-				}
-				else
-				{
-					cached_ids.insert(tcat->getUUID());
-
-                    // At the moment download does not provide a thumbnail
-                    // uuid or favorite, use values from cache
-                    tcat->setThumbnailUUID(cat->getThumbnailUUID());
-                    tcat->setFavorite(cat->getIsFavorite());
-				}
-			}
-
-			// go ahead and add the cats returned during the download
-			std::set<LLUUID>::const_iterator not_cached_id = cached_ids.end();
-			cached_category_count = cached_ids.size();
-			for(cat_set_t::iterator it = temp_cats.begin(); it != temp_cats.end(); ++it)
-			{
-				if(cached_ids.find((*it)->getUUID()) == not_cached_id)
-				{
-					// this check is performed so that we do not
-					// mark new folders in the skeleton (and not in cache)
-					// as being cached.
-					LLViewerInventoryCategory *llvic = (*it);
-					llvic->setVersion(NO_VERSION);
-				}
-				addCategory(*it);
-				++child_counts[(*it)->getParentUUID()];
-			}
-
-			// Add all the items loaded which are parented to a
-			// category with a correctly cached parent
-			S32 bad_link_count = 0;
-			S32 good_link_count = 0;
-			S32 recovered_link_count = 0;
-			cat_map_t::iterator unparented = mCategoryMap.end();
-			for(item_array_t::const_iterator item_iter = items.begin();
-				item_iter != items.end();
-				++item_iter)
-			{
-				LLViewerInventoryItem *item = (*item_iter).get();
-				const cat_map_t::iterator cit = mCategoryMap.find(item->getParentUUID());
-				
-				if(cit != unparented)
-				{
-					const LLViewerInventoryCategory* cat = cit->second.get();
-					if(cat->getVersion() != NO_VERSION)
-					{
-						// This can happen if the linked object's baseobj is removed from the cache but the linked object is still in the cache.
-						if (item->getIsBrokenLink())
-						{
-							//bad_link_count++;
-							LL_DEBUGS(LOG_INV) << "Attempted to add cached link item without baseobj present ( name: "
-											   << item->getName() << " itemID: " << item->getUUID()
-											   << " assetID: " << item->getAssetUUID()
-											   << " ).  Ignoring and invalidating " << cat->getName() << " . " << LL_ENDL;
-							possible_broken_links.push_back(item);
-							continue;
-						}
-						else if (item->getIsLinkType())
-						{
-							good_link_count++;
-						}
-						addItem(item);
-						cached_item_count += 1;
-						++child_counts[cat->getUUID()];
-					}
-				}
-			}
-			if (possible_broken_links.size() > 0)
-			{
-				for(item_array_t::const_iterator item_iter = possible_broken_links.begin();
-				    item_iter != possible_broken_links.end();
-				    ++item_iter)
-				{
-					LLViewerInventoryItem *item = (*item_iter).get();
-					const cat_map_t::iterator cit = mCategoryMap.find(item->getParentUUID());
-					const LLViewerInventoryCategory* cat = cit->second.get();
-					if (item->getIsBrokenLink())
-					{
-						bad_link_count++;
-						invalid_categories.insert(cit->second);
-						//LL_INFOS(LOG_INV) << "link still broken: " << item->getName() << " in folder " << cat->getName() << LL_ENDL;
-					}
-					else
-					{
-						// was marked as broken because of loading order, its actually fine to load
-						addItem(item);
-						cached_item_count += 1;
-						++child_counts[cat->getUUID()];
-						recovered_link_count++;
-					}
-				}
-
- 				LL_DEBUGS(LOG_INV) << "Attempted to add " << bad_link_count
-								   << " cached link items without baseobj present. "
-								   << good_link_count << " link items were successfully added. "
-								   << recovered_link_count << " links added in recovery. "
-								   << "The corresponding categories were invalidated." << LL_ENDL;
-			}
-
-		}
-		else
-		{
-			// go ahead and add everything after stripping the version
-			// information.
-			for(cat_set_t::iterator it = temp_cats.begin(); it != temp_cats.end(); ++it)
-			{
-				LLViewerInventoryCategory *llvic = (*it);
-				llvic->setVersion(NO_VERSION);
-				addCategory(*it);
-			}
-		}
-
-		// Invalidate all categories that failed fetching descendents for whatever
-		// reason (e.g. one of the descendents was a broken link).
-		for (cat_set_t::iterator invalid_cat_it = invalid_categories.begin();
-			 invalid_cat_it != invalid_categories.end();
-			 invalid_cat_it++)
-		{
-			LLViewerInventoryCategory* cat = (*invalid_cat_it).get();
-			cat->setVersion(NO_VERSION);
-			LL_DEBUGS(LOG_INV) << "Invalidating category name: " << cat->getName() << " UUID: " << cat->getUUID() << " due to invalid descendents cache" << LL_ENDL;
-		}
-		if (invalid_categories.size() > 0)
-		{
-			LL_DEBUGS(LOG_INV) << "Invalidated " << invalid_categories.size() << " categories due to invalid descendents cache" << LL_ENDL;
-		}
-
-		// At this point, we need to set the known descendents for each
-		// category which successfully cached so that we do not
-		// needlessly fetch descendents for categories which we have.
-		update_map_t::const_iterator no_child_counts = child_counts.end();
-		for(cat_set_t::iterator it = temp_cats.begin(); it != temp_cats.end(); ++it)
-		{
-			LLViewerInventoryCategory* cat = (*it).get();
-			if(cat->getVersion() != NO_VERSION)
-			{
-				update_map_t::const_iterator the_count = child_counts.find(cat->getUUID());
-				if(the_count != no_child_counts)
-				{
-					const S32 num_descendents = (*the_count).second.mValue;
-					cat->setDescendentCount(num_descendents);
-				}
-				else
-				{
-					cat->setDescendentCount(0);
-				}
-			}
-		}
-
-		if(remove_inventory_file)
-		{
-			// clean up the gunzipped file.
-			LLFile::remove(inventory_filename);
-		}
-		if(is_cache_obsolete)
-		{
-			// If out of date, remove the gzipped file too.
-			LL_WARNS(LOG_INV) << "Inv cache out of date, removing" << LL_ENDL;
-			LLFile::remove(gzip_filename);
-		}
-		categories.clear(); // will unref and delete entries
-	}
-
-	LL_INFOS(LOG_INV) << "Successfully loaded " << cached_category_count
-					  << " categories and " << cached_item_count << " items from cache."
-					  << LL_ENDL;
-
-	return rv;
-}
-
-// This is a brute force method to rebuild the entire parent-child
-// relations. The overall operation has O(NlogN) performance, which
-// should be sufficient for our needs. 
-void LLInventoryModel::buildParentChildMap()
-{
-	LL_INFOS(LOG_INV) << "LLInventoryModel::buildParentChildMap()" << LL_ENDL;
-
-	// *NOTE: I am skipping the logic around folder version
-	// synchronization here because it seems if a folder is lost, we
-	// might actually want to invalidate it at that point - not
-	// attempt to cache. More time & thought is necessary.
-
-	// First the categories. We'll copy all of the categories into a
-	// temporary container to iterate over (oh for real iterators.)
-	// While we're at it, we'll allocate the arrays in the trees.
-	cat_array_t cats;
-	cat_array_t* catsp;
-	item_array_t* itemsp;
-	
-	for(cat_map_t::iterator cit = mCategoryMap.begin(); cit != mCategoryMap.end(); ++cit)
-	{
-		LLViewerInventoryCategory* cat = cit->second;
-		cats.push_back(cat);
-		if (mParentChildCategoryTree.count(cat->getUUID()) == 0)
-		{
-			llassert_always(mCategoryLock[cat->getUUID()] == false);
-			catsp = new cat_array_t;
-			mParentChildCategoryTree[cat->getUUID()] = catsp;
-		}
-		if (mParentChildItemTree.count(cat->getUUID()) == 0)
-		{
-			llassert_always(mItemLock[cat->getUUID()] == false);
-			itemsp = new item_array_t;
-			mParentChildItemTree[cat->getUUID()] = itemsp;
-		}
-	}
-
-	// Insert a special parent for the root - so that lookups on
-	// LLUUID::null as the parent work correctly. This is kind of a
-	// blatent wastes of space since we allocate a block of memory for
-	// the array, but whatever - it's not that much space.
-	if (mParentChildCategoryTree.count(LLUUID::null) == 0)
-	{
-		catsp = new cat_array_t;
-		mParentChildCategoryTree[LLUUID::null] = catsp;
-	}
-
-	// Now we have a structure with all of the categories that we can
-	// iterate over and insert into the correct place in the child
-	// category tree. 
-	S32 count = cats.size();
-	S32 i;
-	S32 lost = 0;
-	cat_array_t lost_cats;
-	for(i = 0; i < count; ++i)
-	{
-		LLViewerInventoryCategory* cat = cats.at(i);
-		catsp = getUnlockedCatArray(cat->getParentUUID());
-		if(catsp &&
-		   // Only the two root folders should be children of null.
-		   // Others should go to lost & found.
-		   (cat->getParentUUID().notNull() || 
-			cat->getPreferredType() == LLFolderType::FT_ROOT_INVENTORY ))
-		{
-			catsp->push_back(cat);
-		}
-		else
-		{
-			// *NOTE: This process could be a lot more efficient if we
-			// used the new MoveInventoryFolder message, but we would
-			// have to continue to do the update & build here. So, to
-			// implement it, we would need a set or map of uuid pairs
-			// which would be (folder_id, new_parent_id) to be sent up
-			// to the server.
-			LL_INFOS(LOG_INV) << "Lost category: " << cat->getUUID() << " - "
-							  << cat->getName() << LL_ENDL;
-			++lost;
-			lost_cats.push_back(cat);
-		}
-	}
-	if(lost)
-	{
-		LL_WARNS(LOG_INV) << "Found  " << lost << " lost categories." << LL_ENDL;
-	}
-
-	// Do moves in a separate pass to make sure we've properly filed
-	// the FT_LOST_AND_FOUND category before we try to find its UUID.
-	for(i = 0; i<lost_cats.size(); ++i)
-	{
-		LLViewerInventoryCategory *cat = lost_cats.at(i);
-
-		// plop it into the lost & found.
-		LLFolderType::EType pref = cat->getPreferredType();
-		if(LLFolderType::FT_NONE == pref)
-		{
-			cat->setParent(findCategoryUUIDForType(LLFolderType::FT_LOST_AND_FOUND));
-		}
-		else if(LLFolderType::FT_ROOT_INVENTORY == pref)
-		{
-			// it's the root
-			cat->setParent(LLUUID::null);
-		}
-		else
-		{
-			// it's a protected folder.
-			cat->setParent(gInventory.getRootFolderID());
-		}
-		// FIXME note that updateServer() fails with protected
-		// types, so this will not work as intended in that case.
-		// UpdateServer uses AIS, AIS cat move is not implemented yet
-		// cat->updateServer(TRUE);
-
-		// MoveInventoryFolder message, intentionally per item
-		cat->updateParentOnServer(FALSE);
-		catsp = getUnlockedCatArray(cat->getParentUUID());
-		if(catsp)
-		{
-			catsp->push_back(cat);
-		}
-		else
-		{		
-			LL_WARNS(LOG_INV) << "Lost and found Not there!!" << LL_ENDL;
-		}
-	}
-
-	const BOOL COF_exists = (findCategoryUUIDForType(LLFolderType::FT_CURRENT_OUTFIT) != LLUUID::null);
-	sFirstTimeInViewer2 = !COF_exists || gAgent.isFirstLogin();
-
-
-	// Now the items. We allocated in the last step, so now all we
-	// have to do is iterate over the items and put them in the right
-	// place.
-	item_array_t items;
-	if(!mItemMap.empty())
-	{
-		LLPointer<LLViewerInventoryItem> item;
-		for(item_map_t::iterator iit = mItemMap.begin(); iit != mItemMap.end(); ++iit)
-		{
-			item = (*iit).second;
-			items.push_back(item);
-		}
-	}
-	count = items.size();
-	lost = 0;
-	uuid_vec_t lost_item_ids;
-	for(i = 0; i < count; ++i)
-	{
-		LLPointer<LLViewerInventoryItem> item;
-		item = items.at(i);
-		itemsp = getUnlockedItemArray(item->getParentUUID());
-		if(itemsp)
-		{
-			itemsp->push_back(item);
-		}
-		else
-		{
-			LL_INFOS(LOG_INV) << "Lost item: " << item->getUUID() << " - "
-							  << item->getName() << LL_ENDL;
-			++lost;
-			// plop it into the lost & found.
-			//
-			item->setParent(findCategoryUUIDForType(LLFolderType::FT_LOST_AND_FOUND));
-			// move it later using a special message to move items. If
-			// we update server here, the client might crash.
-			//item->updateServer();
-			lost_item_ids.push_back(item->getUUID());
-			itemsp = getUnlockedItemArray(item->getParentUUID());
-			if(itemsp)
-			{
-				itemsp->push_back(item);
-			}
-			else
-			{
-				LL_WARNS(LOG_INV) << "Lost and found Not there!!" << LL_ENDL;
-			}
-		}
-	}
-	if(lost)
-	{
-		LL_WARNS(LOG_INV) << "Found " << lost << " lost items." << LL_ENDL;
-		LLMessageSystem* msg = gMessageSystem;
-		BOOL start_new_message = TRUE;
-		const LLUUID lnf = findCategoryUUIDForType(LLFolderType::FT_LOST_AND_FOUND);
-		for(uuid_vec_t::iterator it = lost_item_ids.begin() ; it < lost_item_ids.end(); ++it)
-		{
-			if(start_new_message)
-			{
-				start_new_message = FALSE;
-				msg->newMessageFast(_PREHASH_MoveInventoryItem);
-				msg->nextBlockFast(_PREHASH_AgentData);
-				msg->addUUIDFast(_PREHASH_AgentID, gAgent.getID());
-				msg->addUUIDFast(_PREHASH_SessionID, gAgent.getSessionID());
-				msg->addBOOLFast(_PREHASH_Stamp, FALSE);
-			}
-			msg->nextBlockFast(_PREHASH_InventoryData);
-			msg->addUUIDFast(_PREHASH_ItemID, (*it));
-			msg->addUUIDFast(_PREHASH_FolderID, lnf);
-			msg->addString("NewName", NULL);
-			if(msg->isSendFull(NULL))
-			{
-				start_new_message = TRUE;
-				gAgent.sendReliableMessage();
-			}
-		}
-		if(!start_new_message)
-		{
-			gAgent.sendReliableMessage();
-		}
-	}
-
-	const LLUUID &agent_inv_root_id = gInventory.getRootFolderID();
-	if (agent_inv_root_id.notNull())
-	{
-		cat_array_t* catsp = get_ptr_in_map(mParentChildCategoryTree, agent_inv_root_id);
-		if(catsp)
-		{
-			// *HACK - fix root inventory folder
-			// some accounts has pbroken inventory root folders
-			
-			std::string name = "My Inventory";
-			for (parent_cat_map_t::const_iterator it = mParentChildCategoryTree.begin(),
-					 it_end = mParentChildCategoryTree.end(); it != it_end; ++it)
-			{
-				cat_array_t* cat_array = it->second;
-				for (cat_array_t::const_iterator cat_it = cat_array->begin(),
-						 cat_it_end = cat_array->end(); cat_it != cat_it_end; ++cat_it)
-					{
-					LLPointer<LLViewerInventoryCategory> category = *cat_it;
-
-					if(category && category->getPreferredType() != LLFolderType::FT_ROOT_INVENTORY)
-						continue;
-					if ( category && 0 == LLStringUtil::compareInsensitive(name, category->getName()) )
-					{
-						if(category->getUUID()!=mRootFolderID)
-						{
-							LLUUID& new_inv_root_folder_id = const_cast<LLUUID&>(mRootFolderID);
-							new_inv_root_folder_id = category->getUUID();
-						}
-					}
-				}
-			}
-
-			LLPointer<LLInventoryValidationInfo> validation_info = validate();
-			if (validation_info->mFatalErrorCount > 0)
-			{
-				// Fatal inventory error. Will not be able to engage in many inventory operations.
-				// This should be followed by an error dialog leading to logout.
-				LL_WARNS("Inventory") << "Fatal errors were found in validate(): unable to initialize inventory! "
-									  << "Will not be able to do normal inventory operations in this session."
-									  << LL_ENDL;
-				mIsAgentInvUsable = false;
-			}
-			else
-			{
-				mIsAgentInvUsable = true;
-			}
-			validation_info->mInitialized = true;
-			mValidationInfo = validation_info;
-
-			// notifyObservers() has been moved to
-			// llstartup/idle_startup() after this func completes.
-			// Allows some system categories to be created before
-			// observers start firing.
-		}
-	}
-}
-
-// Would normally do this at construction but that's too early
-// in the process for gInventory.  Have the first requestPost()
-// call set things up.
-void LLInventoryModel::initHttpRequest()
-{
-	if (! mHttpRequestFG)
-	{
-		// Haven't initialized, get to it
-		LLAppCoreHttp & app_core_http(LLAppViewer::instance()->getAppCoreHttp());
-
-		mHttpRequestFG = new LLCore::HttpRequest;
-		mHttpRequestBG = new LLCore::HttpRequest;
-		mHttpOptions = LLCore::HttpOptions::ptr_t(new LLCore::HttpOptions);
-		mHttpOptions->setTransferTimeout(300);
-		mHttpOptions->setUseRetryAfter(true);
-		// mHttpOptions->setTrace(2);		// Do tracing of requests
-        mHttpHeaders = LLCore::HttpHeaders::ptr_t(new LLCore::HttpHeaders);
-		mHttpHeaders->append(HTTP_OUT_HEADER_CONTENT_TYPE, HTTP_CONTENT_LLSD_XML);
-		mHttpHeaders->append(HTTP_OUT_HEADER_ACCEPT, HTTP_CONTENT_LLSD_XML);
-		mHttpPolicyClass = app_core_http.getPolicy(LLAppCoreHttp::AP_INVENTORY);
-	}
-
-    if (!gGenericDispatcher.isHandlerPresent("BulkUpdateInventory"))
-    {
-        gGenericDispatcher.addHandler("BulkUpdateInventory", &sBulkUpdateInventory);
->>>>>>> a0b0f207
+        }
     }
 
     size_t cached_category_count = 0;
@@ -3312,8 +2773,9 @@
                     cached_ids.insert(tcat->getUUID());
 
                     // At the moment download does not provide a thumbnail
-                    // uuid, use the one from cache
+                    // uuid or favorite, use values from cache
                     tcat->setThumbnailUUID(cat->getThumbnailUUID());
+                    tcat->setFavorite(cat->getIsFavorite());
                 }
             }
 
