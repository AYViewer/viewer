--- conflicted
+++ resolved
@@ -1,5755 +1,5059 @@
-/**
- * @file llinventorymodel.cpp
- * @brief Implementation of the inventory model used to track agent inventory.
- *
- * $LicenseInfo:firstyear=2002&license=viewerlgpl$
- * Second Life Viewer Source Code
- * Copyright (C) 2014, Linden Research, Inc.
- *
- * This library is free software; you can redistribute it and/or
- * modify it under the terms of the GNU Lesser General Public
- * License as published by the Free Software Foundation;
- * version 2.1 of the License only.
- *
- * This library is distributed in the hope that it will be useful,
- * but WITHOUT ANY WARRANTY; without even the implied warranty of
- * MERCHANTABILITY or FITNESS FOR A PARTICULAR PURPOSE.  See the GNU
- * Lesser General Public License for more details.
- *
- * You should have received a copy of the GNU Lesser General Public
- * License along with this library; if not, write to the Free Software
- * Foundation, Inc., 51 Franklin Street, Fifth Floor, Boston, MA  02110-1301  USA
- *
- * Linden Research, Inc., 945 Battery Street, San Francisco, CA  94111  USA
- * $/LicenseInfo$
- */
-
-#include "llviewerprecompiledheaders.h"
-
-#include <typeinfo>
-#include <random>
-
-#include "llinventorymodel.h"
-
-#include "llaisapi.h"
-#include "llagent.h"
-#include "llagentwearables.h"
-#include "llappearancemgr.h"
-#include "llavatarnamecache.h"
-#include "llclipboard.h"
-#include "lldispatcher.h"
-#include "llinventorypanel.h"
-#include "llinventorybridge.h"
-#include "llinventoryfunctions.h"
-#include "llinventorymodelbackgroundfetch.h"
-#include "llinventoryobserver.h"
-#include "llinventorypanel.h"
-#include "llfloaterpreviewtrash.h"
-#include "llnotificationsutil.h"
-#include "llmarketplacefunctions.h"
-#include "llwindow.h"
-#include "llviewercontrol.h"
-#include "llviewernetwork.h"
-#include "llpreview.h"
-#include "llviewergenericmessage.h"
-#include "llviewermessage.h"
-#include "llviewerfoldertype.h"
-#include "llviewerwindow.h"
-#include "llappviewer.h"
-#include "llviewerregion.h"
-#include "llcallbacklist.h"
-#include "llvoavatarself.h"
-#include "llgesturemgr.h"
-#include "llsdserialize.h"
-#include "llsdutil.h"
-#include "bufferarray.h"
-#include "bufferstream.h"
-#include "llcorehttputil.h"
-#include "hbxxh.h"
-#include "llstartup.h"
-
-//#define DIFF_INVENTORY_FILES
-#ifdef DIFF_INVENTORY_FILES
-#include "process.h"
-#endif
-
-#include <algorithm>
-#include <boost/algorithm/string/join.hpp>
-
-// Increment this if the inventory contents change in a non-backwards-compatible way.
-// For viewer 2, the addition of link items makes a pre-viewer-2 cache incorrect.
-const S32 LLInventoryModel::sCurrentInvCacheVersion = 3;
-bool LLInventoryModel::sFirstTimeInViewer2 = true;
-
-S32 LLInventoryModel::sPendingSystemFolders = 0;
-
-///----------------------------------------------------------------------------
-/// Local function declarations, constants, enums, and typedefs
-///----------------------------------------------------------------------------
-
-//bool decompress_file(const char* src_filename, const char* dst_filename);
-static const char PRODUCTION_CACHE_FORMAT_STRING[] = "%s.inv.llsd";
-static const char GRID_CACHE_FORMAT_STRING[] = "%s.%s.inv.llsd";
-static const char * const LOG_INV("Inventory");
-
-struct InventoryIDPtrLess
-{
-    bool operator()(const LLViewerInventoryCategory* i1, const LLViewerInventoryCategory* i2) const
-    {
-        return (i1->getUUID() < i2->getUUID());
-    }
-};
-
-class LLCanCache : public LLInventoryCollectFunctor
-{
-public:
-    LLCanCache(LLInventoryModel* model) : mModel(model) {}
-    virtual ~LLCanCache() {}
-    virtual bool operator()(LLInventoryCategory* cat, LLInventoryItem* item);
-protected:
-    LLInventoryModel* mModel;
-    std::set<LLUUID> mCachedCatIDs;
-};
-
-bool LLCanCache::operator()(LLInventoryCategory* cat, LLInventoryItem* item)
-{
-    bool rv = false;
-    if(item)
-    {
-        if(mCachedCatIDs.find(item->getParentUUID()) != mCachedCatIDs.end())
-        {
-            rv = true;
-        }
-    }
-    else if(cat)
-    {
-        // HACK: downcast
-        LLViewerInventoryCategory* c = (LLViewerInventoryCategory*)cat;
-        if(c->getVersion() != LLViewerInventoryCategory::VERSION_UNKNOWN)
-        {
-            S32 descendents_server = c->getDescendentCount();
-            S32 descendents_actual = c->getViewerDescendentCount();
-            if(descendents_server == descendents_actual)
-            {
-                mCachedCatIDs.insert(c->getUUID());
-                rv = true;
-            }
-        }
-    }
-    return rv;
-}
-
-struct InventoryCallbackInfo
-{
-    InventoryCallbackInfo(U32 callback, const LLUUID& inv_id) :
-        mCallback(callback), mInvID(inv_id) {}
-    U32 mCallback;
-    LLUUID mInvID;
-};
-
-///----------------------------------------------------------------------------
-/// Class LLDispatchClassifiedClickThrough
-///----------------------------------------------------------------------------
-
-class LLDispatchBulkUpdateInventory : public LLDispatchHandler
-{
-public:
-    virtual bool operator()(
-        const LLDispatcher* dispatcher,
-        const std::string& key,
-        const LLUUID& invoice,
-        const sparam_t& strings)
-    {
-        LLSD message;
-
-        // Expect single string parameter in the form of a notation serialized LLSD.
-        sparam_t::const_iterator it = strings.begin();
-        if (it != strings.end()) {
-            const std::string& llsdRaw = *it++;
-            std::istringstream llsdData(llsdRaw);
-            if (!LLSDSerialize::deserialize(message, llsdData, llsdRaw.length()))
-            {
-                LL_WARNS() << "LLDispatchBulkUpdateInventory: Attempted to read parameter data into LLSD but failed:" << llsdRaw << LL_ENDL;
-            }
-        }
-
-        LLInventoryModel::update_map_t update;
-        LLInventoryModel::cat_array_t folders;
-        LLInventoryModel::item_array_t items;
-        std::list<InventoryCallbackInfo> cblist;
-        uuid_vec_t wearable_ids;
-
-        LLSD item_data = message["item_data"];
-        if (item_data.isArray())
-        {
-            for (LLSD::array_iterator itd = item_data.beginArray(); itd != item_data.endArray(); ++itd)
-            {
-                const LLSD &item(*itd);
-
-                // Agent id probably should be in the root of the message
-                LLUUID agent_id = item["agent_id"].asUUID();
-                if (agent_id != gAgent.getID())
-                {
-                    LL_WARNS() << "Got a BulkUpdateInventory for the wrong agent." << LL_ENDL;
-                    return false;
-                }
-
-                LLPointer<LLViewerInventoryItem> titem = new LLViewerInventoryItem;
-                titem->unpackMessage(item);
-                LL_DEBUGS("Inventory") << "unpacked item '" << titem->getName() << "' in "
-                    << titem->getParentUUID() << LL_ENDL;
-                // callback id might be no longer supported
-                U32 callback_id = item["callback_id"].asInteger();
-
-                if (titem->getUUID().notNull())
-                {
-                    items.push_back(titem);
-                    cblist.push_back(InventoryCallbackInfo(callback_id, titem->getUUID()));
-                    if (titem->getInventoryType() == LLInventoryType::IT_WEARABLE)
-                    {
-                        wearable_ids.push_back(titem->getUUID());
-                    }
-
-                    // examine update for changes.
-                    LLViewerInventoryItem* itemp = gInventory.getItem(titem->getUUID());
-                    if (itemp)
-                    {
-                        if (titem->getParentUUID() == itemp->getParentUUID())
-                        {
-                            update[titem->getParentUUID()];
-                        }
-                        else
-                        {
-                            ++update[titem->getParentUUID()];
-                            --update[itemp->getParentUUID()];
-                        }
-                    }
-                    else
-                    {
-                        LLViewerInventoryCategory* folderp = gInventory.getCategory(titem->getParentUUID());
-                        if (folderp)
-                        {
-                            ++update[titem->getParentUUID()];
-                        }
-                    }
-                }
-                else
-                {
-                    cblist.push_back(InventoryCallbackInfo(callback_id, LLUUID::null));
-                }
-            }
-        }
-
-        LLSD folder_data = message["folder_data"];
-        if (folder_data.isArray())
-        {
-            for (LLSD::array_iterator itd = folder_data.beginArray(); itd != folder_data.endArray(); ++itd)
-            {
-                const LLSD &folder(*itd);
-
-                LLPointer<LLViewerInventoryCategory> tfolder = new LLViewerInventoryCategory(gAgent.getID());
-                tfolder->unpackMessage(folder);
-
-                LL_DEBUGS("Inventory") << "unpacked folder '" << tfolder->getName() << "' ("
-                        << tfolder->getUUID() << ") in " << tfolder->getParentUUID()
-                        << LL_ENDL;
-
-                // If the folder is a listing or a version folder, all we need to do is update the SLM data
-                int depth_folder = depth_nesting_in_marketplace(tfolder->getUUID());
-                if ((depth_folder == 1) || (depth_folder == 2))
-                {
-                    // Trigger an SLM listing update
-                    LLUUID listing_uuid = (depth_folder == 1 ? tfolder->getUUID() : tfolder->getParentUUID());
-                    S32 listing_id = LLMarketplaceData::instance().getListingID(listing_uuid);
-                    LLMarketplaceData::instance().getListing(listing_id);
-                    // In that case, there is no item to update so no callback -> we skip the rest of the update
-                }
-                else if (tfolder->getUUID().notNull())
-                {
-                    folders.push_back(tfolder);
-                    LLViewerInventoryCategory* folderp = gInventory.getCategory(tfolder->getUUID());
-                    if (folderp)
-                    {
-                        if (tfolder->getParentUUID() == folderp->getParentUUID())
-                        {
-                            update[tfolder->getParentUUID()];
-                        }
-                        else
-                        {
-                            ++update[tfolder->getParentUUID()];
-                            --update[folderp->getParentUUID()];
-                        }
-                    }
-                    else
-                    {
-                        // we could not find the folder, so it is probably
-                        // new. However, we only want to attempt accounting
-                        // for the parent if we can find the parent.
-                        folderp = gInventory.getCategory(tfolder->getParentUUID());
-                        if (folderp)
-                        {
-                            ++update[tfolder->getParentUUID()];
-                        }
-                    }
-                }
-            }
-        }
-
-        gInventory.accountForUpdate(update);
-
-        for (LLInventoryModel::cat_array_t::iterator cit = folders.begin(); cit != folders.end(); ++cit)
-        {
-            gInventory.updateCategory(*cit);
-        }
-        for (LLInventoryModel::item_array_t::iterator iit = items.begin(); iit != items.end(); ++iit)
-        {
-            gInventory.updateItem(*iit);
-        }
-        gInventory.notifyObservers();
-
-        /*
-        Transaction id not included?
-
-        // The incoming inventory could span more than one BulkInventoryUpdate packet,
-        // so record the transaction ID for this purchase, then wear all clothing
-        // that comes in as part of that transaction ID.  JC
-        if (LLInventoryState::sWearNewClothing)
-        {
-            LLInventoryState::sWearNewClothingTransactionID = tid;
-            LLInventoryState::sWearNewClothing = false;
-        }
-
-        if (tid.notNull() && tid == LLInventoryState::sWearNewClothingTransactionID)
-        {
-            count = wearable_ids.size();
-            for (i = 0; i < count; ++i)
-            {
-                LLViewerInventoryItem* wearable_item;
-                wearable_item = gInventory.getItem(wearable_ids[i]);
-                LLAppearanceMgr::instance().wearItemOnAvatar(wearable_item->getUUID(), true, true);
-            }
-        }
-        */
-
-        if (LLInventoryState::sWearNewClothing && wearable_ids.size() > 0)
-        {
-            LLInventoryState::sWearNewClothing = false;
-
-            size_t count = wearable_ids.size();
-            for (S32 i = 0; i < count; ++i)
-            {
-                LLViewerInventoryItem* wearable_item;
-                wearable_item = gInventory.getItem(wearable_ids[i]);
-                LLAppearanceMgr::instance().wearItemOnAvatar(wearable_item->getUUID(), true, true);
-            }
-        }
-
-        std::list<InventoryCallbackInfo>::iterator inv_it;
-        for (inv_it = cblist.begin(); inv_it != cblist.end(); ++inv_it)
-        {
-            InventoryCallbackInfo cbinfo = (*inv_it);
-            gInventoryCallbacks.fire(cbinfo.mCallback, cbinfo.mInvID);
-        }
-        return true;
-    }
-};
-static LLDispatchBulkUpdateInventory sBulkUpdateInventory;
-
-///----------------------------------------------------------------------------
-/// Class LLInventoryValidationInfo
-///----------------------------------------------------------------------------
-LLInventoryValidationInfo::LLInventoryValidationInfo()
-{
-}
-
-void LLInventoryValidationInfo::toOstream(std::ostream& os) const
-{
-    os << "mFatalErrorCount " << mFatalErrorCount
-       << " mWarningCount " << mWarningCount
-       << " mLoopCount " << mLoopCount
-       << " mOrphanedCount " << mOrphanedCount;
-}
-
-
-std::ostream& operator<<(std::ostream& os, const LLInventoryValidationInfo& v)
-{
-    v.toOstream(os);
-    return os;
-}
-
-void LLInventoryValidationInfo::asLLSD(LLSD& sd) const
-{
-    sd["fatal_error_count"] = mFatalErrorCount;
-    sd["loop_count"] = mLoopCount;
-    sd["orphaned_count"] = mOrphanedCount;
-    sd["initialized"] = mInitialized;
-    sd["missing_system_folders_count"] = LLSD::Integer(mMissingRequiredSystemFolders.size());
-    sd["fatal_no_root_folder"] = mFatalNoRootFolder;
-    sd["fatal_no_library_root_folder"] = mFatalNoLibraryRootFolder;
-    sd["fatal_qa_debug_mode"] = mFatalQADebugMode;
-
-    sd["warning_count"] = mWarningCount;
-    if (mWarningCount>0)
-    {
-        sd["warnings"] = LLSD::emptyArray();
-        for (auto const& it : mWarnings)
-        {
-            S32 val =LLSD::Integer(it.second);
-            if (val>0)
-            {
-                sd["warnings"][it.first] = val;
-            }
-        }
-    }
-    if (mMissingRequiredSystemFolders.size()>0)
-    {
-        sd["missing_system_folders"] = LLSD::emptyArray();
-        for(auto ft: mMissingRequiredSystemFolders)
-        {
-            sd["missing_system_folders"].append(LLFolderType::lookup(ft));
-        }
-    }
-    sd["duplicate_system_folders_count"] = LLSD::Integer(mDuplicateRequiredSystemFolders.size());
-    if (mDuplicateRequiredSystemFolders.size()>0)
-    {
-        sd["duplicate_system_folders"] = LLSD::emptyArray();
-        for(auto ft: mDuplicateRequiredSystemFolders)
-        {
-            sd["duplicate_system_folders"].append(LLFolderType::lookup(ft));
-        }
-    }
-
-}
-
-///----------------------------------------------------------------------------
-/// Class LLInventoryModel
-///----------------------------------------------------------------------------
-
-// global for the agent inventory.
-LLInventoryModel gInventory;
-
-// Default constructor
-LLInventoryModel::LLInventoryModel()
-:   // These are now ordered, keep them that way.
-<<<<<<< HEAD
-	mBacklinkMMap(),
-	mIsAgentInvUsable(false),
-	mRootFolderID(),
-	mLibraryRootFolderID(),
-	mLibraryOwnerID(),
-	mCategoryMap(),
-	mItemMap(),
-	mParentChildCategoryTree(),
-	mParentChildItemTree(),
-	mLastItem(NULL),
-	mIsNotifyObservers(false),
-	mModifyMask(LLInventoryObserver::ALL),
-	mChangedItemIDs(),
-=======
-    mBacklinkMMap(),
-    mIsAgentInvUsable(false),
-    mRootFolderID(),
-    mLibraryRootFolderID(),
-    mLibraryOwnerID(),
-    mCategoryMap(),
-    mItemMap(),
-    mParentChildCategoryTree(),
-    mParentChildItemTree(),
-    mLastItem(NULL),
-    mIsNotifyObservers(FALSE),
-    mModifyMask(LLInventoryObserver::ALL),
-    mChangedItemIDs(),
->>>>>>> e1623bb2
-    mBulkFecthCallbackSlot(),
-    mObservers(),
-    mHttpRequestFG(NULL),
-    mHttpRequestBG(NULL),
-    mHttpOptions(),
-    mHttpHeaders(),
-    mHttpPolicyClass(LLCore::HttpRequest::DEFAULT_POLICY_ID),
-    mCategoryLock(),
-    mItemLock(),
-    mValidationInfo(new LLInventoryValidationInfo)
-{}
-
-
-// Destroys the object
-LLInventoryModel::~LLInventoryModel()
-{
-    cleanupInventory();
-}
-
-void LLInventoryModel::cleanupInventory()
-{
-    empty();
-    // Deleting one observer might erase others from the list, so always pop off the front
-    while (!mObservers.empty())
-    {
-        observer_list_t::iterator iter = mObservers.begin();
-        LLInventoryObserver* observer = *iter;
-        mObservers.erase(iter);
-        delete observer;
-    }
-
-    if (mBulkFecthCallbackSlot.connected())
-    {
-        mBulkFecthCallbackSlot.disconnect();
-    }
-    mObservers.clear();
-
-    // Run down HTTP transport
-    mHttpHeaders.reset();
-    mHttpOptions.reset();
-
-    delete mHttpRequestFG;
-    mHttpRequestFG = NULL;
-    delete mHttpRequestBG;
-    mHttpRequestBG = NULL;
-}
-
-// This is a convenience function to check if one object has a parent
-// chain up to the category specified by UUID.
-<<<<<<< HEAD
-bool LLInventoryModel::isObjectDescendentOf(const LLUUID& obj_id,
-											const LLUUID& cat_id) const
-{
-	if (obj_id == cat_id) return true;
-
-	const LLInventoryObject* obj = getObject(obj_id);
-	while(obj)
-	{
-		const LLUUID& parent_id = obj->getParentUUID();
-		if( parent_id.isNull() )
-		{
-			return false;
-		}
-		if(parent_id == cat_id)
-		{
-			return true;
-		}
-		// Since we're scanning up the parents, we only need to check
-		// in the category list.
-		obj = getCategory(parent_id);
-	}
-	return false;
-=======
-BOOL LLInventoryModel::isObjectDescendentOf(const LLUUID& obj_id,
-                                            const LLUUID& cat_id) const
-{
-    if (obj_id == cat_id) return TRUE;
-
-    const LLInventoryObject* obj = getObject(obj_id);
-    while(obj)
-    {
-        const LLUUID& parent_id = obj->getParentUUID();
-        if( parent_id.isNull() )
-        {
-            return FALSE;
-        }
-        if(parent_id == cat_id)
-        {
-            return TRUE;
-        }
-        // Since we're scanning up the parents, we only need to check
-        // in the category list.
-        obj = getCategory(parent_id);
-    }
-    return FALSE;
->>>>>>> e1623bb2
-}
-
-const LLViewerInventoryCategory *LLInventoryModel::getFirstNondefaultParent(const LLUUID& obj_id) const
-{
-    const LLInventoryObject* obj = getObject(obj_id);
-    if(!obj)
-    {
-        LL_WARNS(LOG_INV) << "Non-existent object [ id: " << obj_id << " ] " << LL_ENDL;
-        return NULL;
-    }
-    // Search up the parent chain until we get to root or an acceptable folder.
-    // This assumes there are no cycles in the tree else we'll get a hang.
-    LLUUID parent_id = obj->getParentUUID();
-    while (!parent_id.isNull())
-    {
-        const LLViewerInventoryCategory *cat = getCategory(parent_id);
-        if (!cat) break;
-        const LLFolderType::EType folder_type = cat->getPreferredType();
-        if (folder_type != LLFolderType::FT_NONE &&
-            folder_type != LLFolderType::FT_ROOT_INVENTORY &&
-            !LLFolderType::lookupIsEnsembleType(folder_type))
-        {
-            return cat;
-        }
-        parent_id = cat->getParentUUID();
-    }
-    return NULL;
-}
-
-//
-// Search up the parent chain until we get to the specified parent, then return the first child category under it
-//
-const LLViewerInventoryCategory* LLInventoryModel::getFirstDescendantOf(const LLUUID& master_parent_id, const LLUUID& obj_id) const
-{
-    if (master_parent_id == obj_id)
-    {
-        return NULL;
-    }
-
-    const LLViewerInventoryCategory* current_cat = getCategory(obj_id);
-
-    if (current_cat == NULL)
-    {
-        current_cat = getCategory(getObject(obj_id)->getParentUUID());
-    }
-
-    while (current_cat != NULL)
-    {
-        const LLUUID& current_parent_id = current_cat->getParentUUID();
-
-        if (current_parent_id == master_parent_id)
-        {
-            return current_cat;
-        }
-
-        current_cat = getCategory(current_parent_id);
-    }
-
-    return NULL;
-}
-
-LLInventoryModel::EAncestorResult LLInventoryModel::getObjectTopmostAncestor(const LLUUID& object_id, LLUUID& result) const
-{
-    LLInventoryObject *object = getObject(object_id);
-    if (!object)
-    {
-        LL_WARNS(LOG_INV) << "Unable to trace topmost ancestor, initial object " << object_id << " does not exist" << LL_ENDL;
-        return ANCESTOR_MISSING;
-    }
-
-    std::set<LLUUID> object_ids{ object_id }; // loop protection
-    while (object->getParentUUID().notNull())
-    {
-        LLUUID parent_id = object->getParentUUID();
-        if (object_ids.find(parent_id) != object_ids.end())
-        {
-            LL_WARNS(LOG_INV) << "Detected a loop on an object " << parent_id << " when searching for ancestor of " << object_id << LL_ENDL;
-            return ANCESTOR_LOOP;
-        }
-        object_ids.insert(parent_id);
-        LLInventoryObject *parent_object = getObject(parent_id);
-        if (!parent_object)
-        {
-            LL_WARNS(LOG_INV) << "unable to trace topmost ancestor of " << object_id << ", missing item for uuid " << parent_id << LL_ENDL;
-            return ANCESTOR_MISSING;
-        }
-        object = parent_object;
-    }
-    result = object->getUUID();
-    return ANCESTOR_OK;
-}
-
-// Get the object by id. Returns NULL if not found.
-LLInventoryObject* LLInventoryModel::getObject(const LLUUID& id) const
-{
-    LLViewerInventoryCategory* cat = getCategory(id);
-    if (cat)
-    {
-        return cat;
-    }
-    LLViewerInventoryItem* item = getItem(id);
-    if (item)
-    {
-        return item;
-    }
-    return NULL;
-}
-
-// Get the item by id. Returns NULL if not found.
-LLViewerInventoryItem* LLInventoryModel::getItem(const LLUUID& id) const
-{
-    LLViewerInventoryItem* item = NULL;
-    if(mLastItem.notNull() && mLastItem->getUUID() == id)
-    {
-        item = mLastItem;
-    }
-    else
-    {
-        item_map_t::const_iterator iter = mItemMap.find(id);
-        if (iter != mItemMap.end())
-        {
-            item = iter->second;
-            mLastItem = item;
-        }
-    }
-    return item;
-}
-
-// Get the category by id. Returns NULL if not found
-LLViewerInventoryCategory* LLInventoryModel::getCategory(const LLUUID& id) const
-{
-    LLViewerInventoryCategory* category = NULL;
-    cat_map_t::const_iterator iter = mCategoryMap.find(id);
-    if (iter != mCategoryMap.end())
-    {
-        category = iter->second;
-    }
-    return category;
-}
-
-S32 LLInventoryModel::getItemCount() const
-{
-    return mItemMap.size();
-}
-
-S32 LLInventoryModel::getCategoryCount() const
-{
-    return mCategoryMap.size();
-}
-
-// Return the direct descendents of the id provided. The array
-// provided points straight into the guts of this object, and
-// should only be used for read operations, since modifications
-// may invalidate the internal state of the inventory. Set passed
-// in values to NULL if the call fails.
-void LLInventoryModel::getDirectDescendentsOf(const LLUUID& cat_id,
-                                              cat_array_t*& categories,
-                                              item_array_t*& items) const
-{
-    categories = get_ptr_in_map(mParentChildCategoryTree, cat_id);
-    items = get_ptr_in_map(mParentChildItemTree, cat_id);
-}
-
-void LLInventoryModel::getDirectDescendentsOf(const LLUUID& cat_id, cat_array_t& categories, item_array_t& items, LLInventoryCollectFunctor& f) const
-{
-    if (cat_array_t* categoriesp = get_ptr_in_map(mParentChildCategoryTree, cat_id))
-    {
-        for (LLViewerInventoryCategory* pFolder : *categoriesp)
-        {
-            if (f(pFolder, nullptr))
-            {
-                categories.push_back(pFolder);
-            }
-        }
-    }
-
-    if (item_array_t* itemsp = get_ptr_in_map(mParentChildItemTree, cat_id))
-    {
-        for (LLViewerInventoryItem* pItem : *itemsp)
-        {
-            if (f(nullptr, pItem))
-            {
-                items.push_back(pItem);
-            }
-        }
-    }
-}
-
-LLInventoryModel::digest_t LLInventoryModel::hashDirectDescendentNames(const LLUUID& cat_id) const
-{
-    LLInventoryModel::cat_array_t* cat_array;
-    LLInventoryModel::item_array_t* item_array;
-    getDirectDescendentsOf(cat_id,cat_array,item_array);
-    if (!item_array)
-    {
-        return LLUUID::null;
-    }
-    HBXXH128 item_name_hash;
-    for (LLInventoryModel::item_array_t::const_iterator iter = item_array->begin();
-         iter != item_array->end();
-         iter++)
-    {
-        const LLViewerInventoryItem *item = (*iter);
-        if (!item)
-            continue;
-        item_name_hash.update(item->getName());
-    }
-    return item_name_hash.digest();
-}
-
-// SJB: Added version to lock the arrays to catch potential logic bugs
-void LLInventoryModel::lockDirectDescendentArrays(const LLUUID& cat_id,
-                                                  cat_array_t*& categories,
-                                                  item_array_t*& items)
-{
-    getDirectDescendentsOf(cat_id, categories, items);
-    if (categories)
-    {
-        mCategoryLock[cat_id] = true;
-    }
-    if (items)
-    {
-        mItemLock[cat_id] = true;
-    }
-}
-
-void LLInventoryModel::unlockDirectDescendentArrays(const LLUUID& cat_id)
-{
-    mCategoryLock[cat_id] = false;
-    mItemLock[cat_id] = false;
-}
-
-void LLInventoryModel::consolidateForType(const LLUUID& main_id, LLFolderType::EType type)
-{
-    // Make a list of folders that are not "main_id" and are of "type"
-    std::vector<LLUUID> folder_ids;
-    for (cat_map_t::iterator cit = mCategoryMap.begin(); cit != mCategoryMap.end(); ++cit)
-    {
-        LLViewerInventoryCategory* cat = cit->second;
-        if ((cat->getPreferredType() == type) && (cat->getUUID() != main_id))
-        {
-            folder_ids.push_back(cat->getUUID());
-        }
-    }
-
-    // Iterate through those folders
-    for (std::vector<LLUUID>::iterator folder_ids_it = folder_ids.begin(); folder_ids_it != folder_ids.end(); ++folder_ids_it)
-    {
-        LLUUID folder_id = (*folder_ids_it);
-
-        // Get the content of this folder
-        cat_array_t* cats;
-        item_array_t* items;
-        getDirectDescendentsOf(folder_id, cats, items);
-
-        // Move all items to the main folder
-        // Note : we get the list of UUIDs and iterate on them instead of iterating directly on item_array_t
-        // elements. This is because moving elements modify the maps and, consequently, invalidate iterators on them.
-        // This "gather and iterate" method is verbose but resilient.
-        std::vector<LLUUID> list_uuids;
-        for (item_array_t::const_iterator it = items->begin(); it != items->end(); ++it)
-        {
-            list_uuids.push_back((*it)->getUUID());
-        }
-        for (std::vector<LLUUID>::const_iterator it = list_uuids.begin(); it != list_uuids.end(); ++it)
-        {
-            LLViewerInventoryItem* item = getItem(*it);
-            changeItemParent(item, main_id, true);
-        }
-
-        // Move all folders to the main folder
-        list_uuids.clear();
-        for (cat_array_t::const_iterator it = cats->begin(); it != cats->end(); ++it)
-        {
-            list_uuids.push_back((*it)->getUUID());
-        }
-        for (std::vector<LLUUID>::const_iterator it = list_uuids.begin(); it != list_uuids.end(); ++it)
-        {
-            LLViewerInventoryCategory* cat = getCategory(*it);
-            changeCategoryParent(cat, main_id, true);
-        }
-
-        // Purge the emptied folder
-        // Note that this might be a system folder, don't validate removability
-        LLViewerInventoryCategory* cat = getCategory(folder_id);
-        if (cat)
-        {
-            const LLUUID trash_id = findCategoryUUIDForType(LLFolderType::FT_TRASH);
-            if (trash_id.notNull())
-            {
-                changeCategoryParent(cat, trash_id, true);
-            }
-        }
-        remove_inventory_category(folder_id, NULL);
-    }
-}
-
-void LLInventoryModel::ensureCategoryForTypeExists(LLFolderType::EType preferred_type)
-{
-    LLUUID rv = LLUUID::null;
-    LLUUID root_id = gInventory.getRootFolderID();
-    if (LLFolderType::FT_ROOT_INVENTORY == preferred_type)
-    {
-        rv = root_id;
-    }
-    else if (root_id.notNull())
-    {
-        cat_array_t* cats = NULL;
-        cats = get_ptr_in_map(mParentChildCategoryTree, root_id);
-        if (cats)
-        {
-            S32 count = cats->size();
-            for (S32 i = 0; i < count; ++i)
-            {
-                LLViewerInventoryCategory* p_cat = cats->at(i);
-                if (p_cat && p_cat->getPreferredType() == preferred_type)
-                {
-                    const LLUUID& folder_id = cats->at(i)->getUUID();
-                    if (rv.isNull() || folder_id < rv)
-                    {
-                        rv = folder_id;
-                    }
-                }
-            }
-        }
-    }
-
-    if (rv.isNull() && root_id.notNull())
-    {
-
-        if (isInventoryUsable())
-        {
-            createNewCategory(
-                root_id,
-                preferred_type,
-                LLStringUtil::null,
-                [preferred_type](const LLUUID &new_cat_id)
-            {
-                    if (new_cat_id.isNull())
-                    {
-                        LL_WARNS("Inventory")
-                            << "Failed to create folder of type " << preferred_type
-                            << LL_ENDL;
-                    }
-                    else
-                    {
-                        LL_WARNS("Inventory") << "Created category: " << new_cat_id
-                            << " for type: " << preferred_type << LL_ENDL;
-                        sPendingSystemFolders--;
-                    }
-            }
-            );
-        }
-        else
-        {
-            LL_WARNS("Inventory") << "Can't create requested folder, type " << preferred_type
-                << " because inventory is not usable" << LL_ENDL;
-        }
-    }
-    else
-    {
-        sPendingSystemFolders--;
-    }
-}
-
-const LLUUID LLInventoryModel::findCategoryUUIDForTypeInRoot(
-    LLFolderType::EType preferred_type,
-    const LLUUID& root_id) const
-{
-    LLUUID rv = LLUUID::null;
-    if(LLFolderType::FT_ROOT_INVENTORY == preferred_type)
-    {
-        rv = root_id;
-    }
-    else if (root_id.notNull())
-    {
-        cat_array_t* cats = NULL;
-        cats = get_ptr_in_map(mParentChildCategoryTree, root_id);
-        if(cats)
-        {
-            S32 count = cats->size();
-            for(S32 i = 0; i < count; ++i)
-            {
-                LLViewerInventoryCategory* p_cat = cats->at(i);
-                if(p_cat && p_cat->getPreferredType() == preferred_type)
-                {
-                    const LLUUID& folder_id = cats->at(i)->getUUID();
-                    if (rv.isNull() || folder_id < rv)
-                    {
-                        rv = folder_id;
-                    }
-                }
-            }
-        }
-    }
-
-    if(rv.isNull()
-       && root_id.notNull()
-       && preferred_type != LLFolderType::FT_MARKETPLACE_LISTINGS
-       && preferred_type != LLFolderType::FT_OUTBOX)
-    {
-        // if it does not exists, it should either be added
-        // to createCommonSystemCategories or server should
-        // have set it
-        llassert(!isInventoryUsable());
-        LL_WARNS("Inventory") << "Tried to find folder, type " << preferred_type
-                                  << " but category does not exist" << LL_ENDL;
-    }
-    return rv;
-}
-
-// findCategoryUUIDForType() returns the uuid of the category that
-// specifies 'type' as what it defaults to containing. The category is
-// not necessarily only for that type. *NOTE: This will create a new
-// inventory category on the fly if one does not exist.
-const LLUUID LLInventoryModel::findCategoryUUIDForType(LLFolderType::EType preferred_type) const
-{
-    return findCategoryUUIDForTypeInRoot(preferred_type, gInventory.getRootFolderID());
-}
-
-const LLUUID LLInventoryModel::findUserDefinedCategoryUUIDForType(LLFolderType::EType preferred_type) const
-{
-    LLUUID cat_id;
-    switch (preferred_type)
-    {
-    case LLFolderType::FT_OBJECT:
-    {
-        cat_id = LLUUID(gSavedPerAccountSettings.getString("ModelUploadFolder"));
-        break;
-    }
-    case LLFolderType::FT_TEXTURE:
-    {
-        cat_id = LLUUID(gSavedPerAccountSettings.getString("TextureUploadFolder"));
-        break;
-    }
-    case LLFolderType::FT_SOUND:
-    {
-        cat_id = LLUUID(gSavedPerAccountSettings.getString("SoundUploadFolder"));
-        break;
-    }
-    case LLFolderType::FT_ANIMATION:
-    {
-        cat_id = LLUUID(gSavedPerAccountSettings.getString("AnimationUploadFolder"));
-        break;
-    }
-    case LLFolderType::FT_MATERIAL:
-    {
-        cat_id = LLUUID(gSavedPerAccountSettings.getString("PBRUploadFolder"));
-        break;
-    }
-    default:
-        break;
-    }
-
-    if (cat_id.isNull() || !getCategory(cat_id))
-    {
-        cat_id = findCategoryUUIDForTypeInRoot(preferred_type, getRootFolderID());
-    }
-    return cat_id;
-}
-
-const LLUUID LLInventoryModel::findLibraryCategoryUUIDForType(LLFolderType::EType preferred_type) const
-{
-    return findCategoryUUIDForTypeInRoot(preferred_type, gInventory.getLibraryRootFolderID());
-}
-
-// Convenience function to create a new category. You could call
-// updateCategory() with a newly generated UUID category, but this
-// version will take care of details like what the name should be
-// based on preferred type.
-void LLInventoryModel::createNewCategory(const LLUUID& parent_id,
-                                           LLFolderType::EType preferred_type,
-                                           const std::string& pname,
-                                           inventory_func_type callback,
-                                           const LLUUID& thumbnail_id)
-{
-    LL_DEBUGS(LOG_INV) << "Create '" << pname << "' in '" << make_inventory_path(parent_id) << "'" << LL_ENDL;
-    if (!isInventoryUsable())
-    {
-        LL_WARNS(LOG_INV) << "Inventory is not usable; can't create requested category of type "
-                          << preferred_type << LL_ENDL;
-        if (callback)
-        {
-            callback(LLUUID::null);
-        }
-        return;
-    }
-
-    if(LLFolderType::lookup(preferred_type) == LLFolderType::badLookup())
-    {
-        LL_DEBUGS(LOG_INV) << "Attempt to create undefined category." << LL_ENDL;
-        if (callback)
-        {
-            callback(LLUUID::null);
-        }
-        return;
-    }
-
-    if (preferred_type != LLFolderType::FT_NONE)
-    {
-        // Ultimately this should only be done for non-singleton
-        // types. Requires back-end changes to guarantee that others
-        // already exist.
-        LL_WARNS(LOG_INV) << "Creating new system folder, type " << preferred_type << LL_ENDL;
-    }
-
-    std::string name = pname;
-    if (pname.empty())
-    {
-        name.assign(LLViewerFolderType::lookupNewCategoryName(preferred_type));
-    }
-
-    if (AISAPI::isAvailable())
-    {
-        LLSD new_inventory = LLSD::emptyMap();
-        new_inventory["categories"] = LLSD::emptyArray();
-        LLViewerInventoryCategory cat(LLUUID::null, parent_id, preferred_type, name, gAgent.getID());
-        cat.setThumbnailUUID(thumbnail_id);
-        LLSD cat_sd = cat.asAISCreateCatLLSD();
-        new_inventory["categories"].append(cat_sd);
-        AISAPI::CreateInventory(
-            parent_id,
-            new_inventory,
-            [this, callback, parent_id, preferred_type, name] (const LLUUID& new_category)
-        {
-            if (new_category.isNull())
-            {
-                if (callback && !callback.empty())
-                {
-                    callback(new_category);
-                }
-                return;
-            }
-
-            // todo: not needed since AIS does the accounting?
-            LLViewerInventoryCategory* folderp = gInventory.getCategory(new_category);
-            if (!folderp)
-            {
-                // Add the category to the internal representation
-                LLPointer<LLViewerInventoryCategory> cat = new LLViewerInventoryCategory(
-                    new_category,
-                    parent_id,
-                    preferred_type,
-                    name,
-                    gAgent.getID());
-
-                LLInventoryModel::LLCategoryUpdate update(cat->getParentUUID(), 1);
-                accountForUpdate(update);
-
-                cat->setVersion(LLViewerInventoryCategory::VERSION_INITIAL - 1); // accountForUpdate() will icrease version by 1
-                cat->setDescendentCount(0);
-                updateCategory(cat);
-            }
-
-            if (callback && !callback.empty())
-            {
-                callback(new_category);
-            }
-        });
-        return;
-    }
-
-    LLViewerRegion* viewer_region = gAgent.getRegion();
-    std::string url;
-    if ( viewer_region )
-        url = viewer_region->getCapability("CreateInventoryCategory");
-
-    if (!url.empty())
-    {
-        //Let's use the new capability.
-        LLUUID id;
-        id.generate();
-        LLSD request, body;
-        body["folder_id"] = id;
-        body["parent_id"] = parent_id;
-        body["type"] = (LLSD::Integer) preferred_type;
-        body["name"] = name;
-
-        request["message"] = "CreateInventoryCategory";
-        request["payload"] = body;
-
-        LL_DEBUGS(LOG_INV) << "Creating category via request: " << ll_pretty_print_sd(request) << LL_ENDL;
-        LLCoros::instance().launch("LLInventoryModel::createNewCategoryCoro",
-            boost::bind(&LLInventoryModel::createNewCategoryCoro, this, url, body, callback));
-        return;
-    }
-
-    if (callback)
-    {
-        callback(LLUUID::null); // Notify about failure
-    }
-}
-
-void LLInventoryModel::createNewCategoryCoro(std::string url, LLSD postData, inventory_func_type callback)
-{
-    LLCore::HttpRequest::policy_t httpPolicy(LLCore::HttpRequest::DEFAULT_POLICY_ID);
-    LLCoreHttpUtil::HttpCoroutineAdapter::ptr_t
-        httpAdapter(new LLCoreHttpUtil::HttpCoroutineAdapter("createNewCategoryCoro", httpPolicy));
-    LLCore::HttpRequest::ptr_t httpRequest(new LLCore::HttpRequest);
-    LLCore::HttpOptions::ptr_t httpOpts(new LLCore::HttpOptions);
-
-
-    httpOpts->setWantHeaders(true);
-
-    LL_INFOS("HttpCoroutineAdapter", "genericPostCoro") << "Generic POST for " << url << LL_ENDL;
-
-    LLSD result = httpAdapter->postAndSuspend(httpRequest, url, postData, httpOpts);
-
-    LLSD httpResults = result[LLCoreHttpUtil::HttpCoroutineAdapter::HTTP_RESULTS];
-    LLCore::HttpStatus status = LLCoreHttpUtil::HttpCoroutineAdapter::getStatusFromLLSD(httpResults);
-
-    if (!status)
-    {
-        LL_WARNS() << "HTTP failure attempting to create category." << LL_ENDL;
-        if (callback)
-        {
-            callback(LLUUID::null);
-        }
-        return;
-    }
-
-    if (!result.has("folder_id"))
-    {
-        LL_WARNS() << "Malformed response contents" << ll_pretty_print_sd(result) << LL_ENDL;
-        if (callback)
-        {
-            callback(LLUUID::null);
-        }
-        return;
-    }
-
-    LLUUID categoryId = result["folder_id"].asUUID();
-
-    LLViewerInventoryCategory* folderp = gInventory.getCategory(categoryId);
-    if (!folderp)
-    {
-        // Add the category to the internal representation
-        LLPointer<LLViewerInventoryCategory> cat = new LLViewerInventoryCategory(categoryId,
-            result["parent_id"].asUUID(), (LLFolderType::EType)result["type"].asInteger(),
-            result["name"].asString(), gAgent.getID());
-
-        LLInventoryModel::LLCategoryUpdate update(cat->getParentUUID(), 1);
-        accountForUpdate(update);
-
-        cat->setVersion(LLViewerInventoryCategory::VERSION_INITIAL - 1); // accountForUpdate() will icrease version by 1
-        cat->setDescendentCount(0);
-        updateCategory(cat);
-    }
-    else
-    {
-        // bulk processing was faster than coroutine (coro request->processBulkUpdateInventory->coro response)
-        // category already exists, but needs an update
-        if (folderp->getVersion() != LLViewerInventoryCategory::VERSION_INITIAL
-            || folderp->getDescendentCount() != LLViewerInventoryCategory::DESCENDENT_COUNT_UNKNOWN)
-        {
-            LL_WARNS() << "Inventory desync on folder creation. Newly created folder already has descendants or got a version.\n"
-                << "Name: " << folderp->getName()
-                << " Id: " << folderp->getUUID()
-                << " Version: " << folderp->getVersion()
-                << " Descendants: " << folderp->getDescendentCount()
-                << LL_ENDL;
-        }
-        // Recreate category with correct values
-        // Creating it anew just simplifies figuring out needed change-masks
-        // and making all needed updates, see updateCategory
-        LLPointer<LLViewerInventoryCategory> cat = new LLViewerInventoryCategory(categoryId,
-            result["parent_id"].asUUID(), (LLFolderType::EType)result["type"].asInteger(),
-            result["name"].asString(), gAgent.getID());
-
-        if (folderp->getParentUUID() != cat->getParentUUID())
-        {
-            LL_WARNS() << "Inventory desync on folder creation. Newly created folder has wrong parent.\n"
-                << "Name: " << folderp->getName()
-                << " Id: " << folderp->getUUID()
-                << " Expected parent: " << cat->getParentUUID()
-                << " Actual parent: " << folderp->getParentUUID()
-                << LL_ENDL;
-            LLInventoryModel::LLCategoryUpdate update(cat->getParentUUID(), 1);
-            accountForUpdate(update);
-        }
-        // else: Do not update parent, parent is already aware of the change. See processBulkUpdateInventory
-
-        cat->setVersion(LLViewerInventoryCategory::VERSION_INITIAL - 1); // accountForUpdate() will icrease version by 1
-        cat->setDescendentCount(0);
-        updateCategory(cat);
-    }
-
-    if (callback)
-    {
-        callback(categoryId);
-    }
-
-}
-
-// This is optimized for the case that we just want to know whether a
-// category has any immediate children meeting a condition, without
-// needing to recurse or build up any lists.
-bool LLInventoryModel::hasMatchingDirectDescendent(const LLUUID& cat_id,
-                                                   LLInventoryCollectFunctor& filter)
-{
-    LLInventoryModel::cat_array_t *cats;
-    LLInventoryModel::item_array_t *items;
-    getDirectDescendentsOf(cat_id, cats, items);
-    if (cats)
-    {
-        for (LLInventoryModel::cat_array_t::const_iterator it = cats->begin();
-             it != cats->end(); ++it)
-        {
-            if (filter(*it,NULL))
-            {
-                return true;
-            }
-        }
-    }
-    if (items)
-    {
-        for (LLInventoryModel::item_array_t::const_iterator it = items->begin();
-             it != items->end(); ++it)
-        {
-            if (filter(NULL,*it))
-            {
-                return true;
-            }
-        }
-    }
-    return false;
-}
-
-// Starting with the object specified, add its descendents to the
-// array provided, but do not add the inventory object specified by
-// id. There is no guaranteed order. Neither array will be erased
-// before adding objects to it. Do not store a copy of the pointers
-// collected - use them, and collect them again later if you need to
-// reference the same objects.
-
-class LLAlwaysCollect : public LLInventoryCollectFunctor
-{
-public:
-<<<<<<< HEAD
-	virtual ~LLAlwaysCollect() {}
-	virtual bool operator()(LLInventoryCategory* cat,
-							LLInventoryItem* item)
-	{
-		return true;
-	}
-};
-
-void LLInventoryModel::collectDescendents(const LLUUID& id,
-										  cat_array_t& cats,
-										  item_array_t& items,
-										  bool include_trash)
-=======
-    virtual ~LLAlwaysCollect() {}
-    virtual bool operator()(LLInventoryCategory* cat,
-                            LLInventoryItem* item)
-    {
-        return TRUE;
-    }
-};
-
-void LLInventoryModel::collectDescendents(const LLUUID& id,
-                                          cat_array_t& cats,
-                                          item_array_t& items,
-                                          BOOL include_trash)
->>>>>>> e1623bb2
-{
-    LLAlwaysCollect always;
-    collectDescendentsIf(id, cats, items, include_trash, always);
-}
-
-void LLInventoryModel::collectDescendentsIf(const LLUUID& id,
-<<<<<<< HEAD
-											cat_array_t& cats,
-											item_array_t& items,
-											bool include_trash,
-											LLInventoryCollectFunctor& add)
-=======
-                                            cat_array_t& cats,
-                                            item_array_t& items,
-                                            BOOL include_trash,
-                                            LLInventoryCollectFunctor& add)
->>>>>>> e1623bb2
-{
-    // Start with categories
-    if(!include_trash)
-    {
-        const LLUUID trash_id = findCategoryUUIDForType(LLFolderType::FT_TRASH);
-        if(trash_id.notNull() && (trash_id == id))
-            return;
-    }
-    cat_array_t* cat_array = get_ptr_in_map(mParentChildCategoryTree, id);
-    if(cat_array)
-    {
-        S32 count = cat_array->size();
-        for(S32 i = 0; i < count; ++i)
-        {
-            LLViewerInventoryCategory* cat = cat_array->at(i);
-            if(add(cat,NULL))
-            {
-                cats.push_back(cat);
-            }
-            collectDescendentsIf(cat->getUUID(), cats, items, include_trash, add);
-        }
-    }
-
-    LLViewerInventoryItem* item = NULL;
-    item_array_t* item_array = get_ptr_in_map(mParentChildItemTree, id);
-
-    // Move onto items
-    if(item_array)
-    {
-        S32 count = item_array->size();
-        for(S32 i = 0; i < count; ++i)
-        {
-            item = item_array->at(i);
-            if(add(NULL, item))
-            {
-                items.push_back(item);
-            }
-        }
-    }
-}
-
-void LLInventoryModel::addChangedMaskForLinks(const LLUUID& object_id, U32 mask)
-{
-    const LLInventoryObject *obj = getObject(object_id);
-    if (!obj || obj->getIsLinkType())
-        return;
-
-    LLInventoryModel::item_array_t item_array = collectLinksTo(object_id);
-    for (LLInventoryModel::item_array_t::iterator iter = item_array.begin();
-         iter != item_array.end();
-         iter++)
-    {
-        LLViewerInventoryItem *linked_item = (*iter);
-        addChangedMask(mask, linked_item->getUUID());
-    };
-}
-
-const LLUUID& LLInventoryModel::getLinkedItemID(const LLUUID& object_id) const
-{
-    const LLInventoryItem *item = gInventory.getItem(object_id);
-    if (!item)
-    {
-        return object_id;
-    }
-
-    // Find the base item in case this a link (if it's not a link,
-    // this will just be inv_item_id)
-    return item->getLinkedUUID();
-}
-
-LLViewerInventoryItem* LLInventoryModel::getLinkedItem(const LLUUID& object_id) const
-{
-    return object_id.notNull() ? getItem(getLinkedItemID(object_id)) : NULL;
-}
-
-LLInventoryModel::item_array_t LLInventoryModel::collectLinksTo(const LLUUID& id)
-{
-    // Get item list via collectDescendents (slow!)
-    item_array_t items;
-    const LLInventoryObject *obj = getObject(id);
-    // FIXME - should be as in next line, but this is causing a
-    // stack-smashing crash of cause TBD... check in the REBUILD code.
-    //if (obj && obj->getIsLinkType())
-    if (!obj || obj->getIsLinkType())
-        return items;
-
-    std::pair<backlink_mmap_t::iterator, backlink_mmap_t::iterator> range = mBacklinkMMap.equal_range(id);
-    for (backlink_mmap_t::iterator it = range.first; it != range.second; ++it)
-    {
-        LLViewerInventoryItem *item = getItem(it->second);
-        if (item)
-        {
-            items.push_back(item);
-        }
-    }
-
-    return items;
-}
-
-bool LLInventoryModel::isInventoryUsable() const
-{
-    bool result = false;
-    if(gInventory.getRootFolderID().notNull() && mIsAgentInvUsable)
-    {
-        result = true;
-    }
-    return result;
-}
-
-// Calling this method with an inventory item will either change an
-// existing item with a matching item_id, or will add the item to the
-// current inventory.
-U32 LLInventoryModel::updateItem(const LLViewerInventoryItem* item, U32 mask)
-{
-    if(item->getUUID().isNull())
-    {
-        return mask;
-    }
-
-    if(!isInventoryUsable())
-    {
-        LL_WARNS(LOG_INV) << "Inventory is broken." << LL_ENDL;
-        return mask;
-    }
-
-    if (item->getType() == LLAssetType::AT_MESH)
-    {
-        return mask;
-    }
-
-    LLPointer<LLViewerInventoryItem> old_item = getItem(item->getUUID());
-    LLPointer<LLViewerInventoryItem> new_item;
-    if(old_item)
-    {
-        // We already have an old item, modify its values
-        new_item = old_item;
-        LLUUID old_parent_id = old_item->getParentUUID();
-        LLUUID new_parent_id = item->getParentUUID();
-        bool update_parent_on_server = false;
-
-        if (new_parent_id.isNull() && !LLApp::isExiting())
-        {
-            if (old_parent_id.isNull())
-            {
-                // Item with null parent will end in random location and then in Lost&Found,
-                // either move to default folder as if it is new item or don't move at all
-                LL_WARNS(LOG_INV) << "Update attempts to reparent item " << item->getUUID()
-                                  << " to null folder. Moving to Lost&Found. Old item name: " << old_item->getName()
-                                  << ". New name: " << item->getName()
-                                  << "." << LL_ENDL;
-                new_parent_id = findCategoryUUIDForType(LLFolderType::FT_LOST_AND_FOUND);
-                update_parent_on_server = true;
-            }
-            else
-            {
-                // Probably not the best way to handle this, we might encounter real case of 'lost&found' at some point
-                LL_WARNS(LOG_INV) << "Update attempts to reparent item " << item->getUUID()
-                                  << " to null folder. Old parent not null. Moving to old parent. Old item name: " << old_item->getName()
-                                  << ". New name: " << item->getName()
-                                  << "." << LL_ENDL;
-                new_parent_id = old_parent_id;
-                update_parent_on_server = true;
-            }
-        }
-
-        if(old_parent_id != new_parent_id)
-        {
-            // need to update the parent-child tree
-            item_array_t* item_array;
-            item_array = get_ptr_in_map(mParentChildItemTree, old_parent_id);
-            if(item_array)
-            {
-                vector_replace_with_last(*item_array, old_item);
-            }
-            item_array = get_ptr_in_map(mParentChildItemTree, new_parent_id);
-            if(item_array)
-            {
-                if (update_parent_on_server)
-                {
-                    LLInventoryModel::LLCategoryUpdate update(new_parent_id, 1);
-                    gInventory.accountForUpdate(update);
-                }
-                item_array->push_back(old_item);
-            }
-            mask |= LLInventoryObserver::STRUCTURE;
-        }
-        if(old_item->getName() != item->getName())
-        {
-            mask |= LLInventoryObserver::LABEL;
-        }
-        if (old_item->getPermissions() != item->getPermissions())
-        {
-            mask |= LLInventoryObserver::INTERNAL;
-        }
-<<<<<<< HEAD
-		old_item->copyViewerItem(item);
-		if (update_parent_on_server)
-		{
-			// Parent id at server is null, so update server even if item already is in the same folder
-			old_item->setParent(new_parent_id);
-			new_item->updateParentOnServer(false);
-		}
-		mask |= LLInventoryObserver::INTERNAL;
-	}
-	else
-	{
-		// Simply add this item
-		new_item = new LLViewerInventoryItem(item);
-		addItem(new_item);
-
-		if(item->getParentUUID().isNull())
-		{
-			const LLUUID category_id = findCategoryUUIDForType(LLFolderType::assetTypeToFolderType(new_item->getType()));
-			new_item->setParent(category_id);
-			item_array_t* item_array = get_ptr_in_map(mParentChildItemTree, category_id);
-			if( item_array )
-			{
-				LLInventoryModel::LLCategoryUpdate update(category_id, 1);
-				gInventory.accountForUpdate(update);
-
-				// *FIX: bit of a hack to call update server from here...
-				new_item->updateParentOnServer(false);
-				item_array->push_back(new_item);
-			}
-			else
-			{
-				LL_WARNS(LOG_INV) << "Couldn't find parent-child item tree for " << new_item->getName() << LL_ENDL;
-			}
-		}
-		else
-		{
-			// *NOTE: The general scheme is that if every byte of the
-			// uuid is 0, except for the last one or two,the use the
-			// last two bytes of the parent id, and match that up
-			// against the type. For now, we're only worried about
-			// lost & found.
-			LLUUID parent_id = item->getParentUUID();
-			if(parent_id == CATEGORIZE_LOST_AND_FOUND_ID)
-			{
-				parent_id = findCategoryUUIDForType(LLFolderType::FT_LOST_AND_FOUND);
-				new_item->setParent(parent_id);
-				LLInventoryModel::update_list_t update;
-				LLInventoryModel::LLCategoryUpdate new_folder(parent_id, 1);
-				update.push_back(new_folder);
-				accountForUpdate(update);
-
-			}
-			item_array_t* item_array = get_ptr_in_map(mParentChildItemTree, parent_id);
-			if(item_array)
-			{
-				item_array->push_back(new_item);
-			}
-			else
-			{
-				// Whoops! No such parent, make one.
-				LL_INFOS(LOG_INV) << "Lost item: " << new_item->getUUID() << " - "
-								  << new_item->getName() << LL_ENDL;
-				parent_id = findCategoryUUIDForType(LLFolderType::FT_LOST_AND_FOUND);
-				new_item->setParent(parent_id);
-				item_array = get_ptr_in_map(mParentChildItemTree, parent_id);
-				if(item_array)
-				{
-					LLInventoryModel::LLCategoryUpdate update(parent_id, 1);
-					gInventory.accountForUpdate(update);
-					// *FIX: bit of a hack to call update server from
-					// here...
-					new_item->updateParentOnServer(false);
-					item_array->push_back(new_item);
-				}
-				else
-				{
-					LL_WARNS(LOG_INV) << "Lost and found Not there!!" << LL_ENDL;
-				}
-			}
-		}
-		mask |= LLInventoryObserver::ADD;
-	}
-	if(new_item->getType() == LLAssetType::AT_CALLINGCARD)
-	{
-		mask |= LLInventoryObserver::CALLING_CARD;
-		// Handle user created calling cards.
-		// Target ID is stored in the description field of the card.
-		LLUUID id;
-		std::string desc = new_item->getDescription();
-		bool isId = desc.empty() ? false : id.set(desc, false);
-		if (isId)
-		{
-			// Valid UUID; set the item UUID and rename it
-			new_item->setCreator(id);
-			LLAvatarName av_name;
-
-			if (LLAvatarNameCache::get(id, &av_name))
-			{
-				new_item->rename(av_name.getUserName());
-				mask |= LLInventoryObserver::LABEL;
-			}
-			else
-			{
-				// Fetch the current name
-				LLAvatarNameCache::get(id,
-					boost::bind(&LLViewerInventoryItem::onCallingCardNameLookup, new_item.get(),
-					_1, _2));
-			}
-
-		}
-	}
-	else if (new_item->getType() == LLAssetType::AT_GESTURE)
-	{
-		mask |= LLInventoryObserver::GESTURE;
-	}
-	addChangedMask(mask, new_item->getUUID());
-	return mask;
-=======
-        old_item->copyViewerItem(item);
-        if (update_parent_on_server)
-        {
-            // Parent id at server is null, so update server even if item already is in the same folder
-            old_item->setParent(new_parent_id);
-            new_item->updateParentOnServer(FALSE);
-        }
-        mask |= LLInventoryObserver::INTERNAL;
-    }
-    else
-    {
-        // Simply add this item
-        new_item = new LLViewerInventoryItem(item);
-        addItem(new_item);
-
-        if(item->getParentUUID().isNull())
-        {
-            const LLUUID category_id = findCategoryUUIDForType(LLFolderType::assetTypeToFolderType(new_item->getType()));
-            new_item->setParent(category_id);
-            item_array_t* item_array = get_ptr_in_map(mParentChildItemTree, category_id);
-            if( item_array )
-            {
-                LLInventoryModel::LLCategoryUpdate update(category_id, 1);
-                gInventory.accountForUpdate(update);
-
-                // *FIX: bit of a hack to call update server from here...
-                new_item->updateParentOnServer(FALSE);
-                item_array->push_back(new_item);
-            }
-            else
-            {
-                LL_WARNS(LOG_INV) << "Couldn't find parent-child item tree for " << new_item->getName() << LL_ENDL;
-            }
-        }
-        else
-        {
-            // *NOTE: The general scheme is that if every byte of the
-            // uuid is 0, except for the last one or two,the use the
-            // last two bytes of the parent id, and match that up
-            // against the type. For now, we're only worried about
-            // lost & found.
-            LLUUID parent_id = item->getParentUUID();
-            if(parent_id == CATEGORIZE_LOST_AND_FOUND_ID)
-            {
-                parent_id = findCategoryUUIDForType(LLFolderType::FT_LOST_AND_FOUND);
-                new_item->setParent(parent_id);
-                LLInventoryModel::update_list_t update;
-                LLInventoryModel::LLCategoryUpdate new_folder(parent_id, 1);
-                update.push_back(new_folder);
-                accountForUpdate(update);
-
-            }
-            item_array_t* item_array = get_ptr_in_map(mParentChildItemTree, parent_id);
-            if(item_array)
-            {
-                item_array->push_back(new_item);
-            }
-            else
-            {
-                // Whoops! No such parent, make one.
-                LL_INFOS(LOG_INV) << "Lost item: " << new_item->getUUID() << " - "
-                                  << new_item->getName() << LL_ENDL;
-                parent_id = findCategoryUUIDForType(LLFolderType::FT_LOST_AND_FOUND);
-                new_item->setParent(parent_id);
-                item_array = get_ptr_in_map(mParentChildItemTree, parent_id);
-                if(item_array)
-                {
-                    LLInventoryModel::LLCategoryUpdate update(parent_id, 1);
-                    gInventory.accountForUpdate(update);
-                    // *FIX: bit of a hack to call update server from
-                    // here...
-                    new_item->updateParentOnServer(FALSE);
-                    item_array->push_back(new_item);
-                }
-                else
-                {
-                    LL_WARNS(LOG_INV) << "Lost and found Not there!!" << LL_ENDL;
-                }
-            }
-        }
-        mask |= LLInventoryObserver::ADD;
-    }
-    if(new_item->getType() == LLAssetType::AT_CALLINGCARD)
-    {
-        mask |= LLInventoryObserver::CALLING_CARD;
-        // Handle user created calling cards.
-        // Target ID is stored in the description field of the card.
-        LLUUID id;
-        std::string desc = new_item->getDescription();
-        BOOL isId = desc.empty() ? FALSE : id.set(desc, FALSE);
-        if (isId)
-        {
-            // Valid UUID; set the item UUID and rename it
-            new_item->setCreator(id);
-            LLAvatarName av_name;
-
-            if (LLAvatarNameCache::get(id, &av_name))
-            {
-                new_item->rename(av_name.getUserName());
-                mask |= LLInventoryObserver::LABEL;
-            }
-            else
-            {
-                // Fetch the current name
-                LLAvatarNameCache::get(id,
-                    boost::bind(&LLViewerInventoryItem::onCallingCardNameLookup, new_item.get(),
-                    _1, _2));
-            }
-
-        }
-    }
-    else if (new_item->getType() == LLAssetType::AT_GESTURE)
-    {
-        mask |= LLInventoryObserver::GESTURE;
-    }
-    addChangedMask(mask, new_item->getUUID());
-    return mask;
->>>>>>> e1623bb2
-}
-
-LLInventoryModel::cat_array_t* LLInventoryModel::getUnlockedCatArray(const LLUUID& id)
-{
-<<<<<<< HEAD
-	cat_array_t* cat_array = get_ptr_in_map(mParentChildCategoryTree, id);
-	if (cat_array)
-	{
-		llassert_always(!mCategoryLock[id]);
-	}
-	return cat_array;
-=======
-    cat_array_t* cat_array = get_ptr_in_map(mParentChildCategoryTree, id);
-    if (cat_array)
-    {
-        llassert_always(mCategoryLock[id] == false);
-    }
-    return cat_array;
->>>>>>> e1623bb2
-}
-
-LLInventoryModel::item_array_t* LLInventoryModel::getUnlockedItemArray(const LLUUID& id)
-{
-<<<<<<< HEAD
-	item_array_t* item_array = get_ptr_in_map(mParentChildItemTree, id);
-	if (item_array)
-	{
-		llassert_always(!mItemLock[id]);
-	}
-	return item_array;
-=======
-    item_array_t* item_array = get_ptr_in_map(mParentChildItemTree, id);
-    if (item_array)
-    {
-        llassert_always(mItemLock[id] == false);
-    }
-    return item_array;
->>>>>>> e1623bb2
-}
-
-// Calling this method with an inventory category will either change
-// an existing item with the matching id, or it will add the category.
-void LLInventoryModel::updateCategory(const LLViewerInventoryCategory* cat, U32 mask)
-{
-    if(!cat || cat->getUUID().isNull())
-    {
-        return;
-    }
-
-    if(!isInventoryUsable())
-    {
-        LL_WARNS(LOG_INV) << "Inventory is broken." << LL_ENDL;
-        return;
-    }
-
-    LLPointer<LLViewerInventoryCategory> old_cat = getCategory(cat->getUUID());
-    if(old_cat)
-    {
-        // We already have an old category, modify its values
-        LLUUID old_parent_id = old_cat->getParentUUID();
-        LLUUID new_parent_id = cat->getParentUUID();
-        if(old_parent_id != new_parent_id)
-        {
-            // need to update the parent-child tree
-            cat_array_t* cat_array;
-            cat_array = getUnlockedCatArray(old_parent_id);
-            if(cat_array)
-            {
-                vector_replace_with_last(*cat_array, old_cat);
-            }
-            cat_array = getUnlockedCatArray(new_parent_id);
-            if(cat_array)
-            {
-                cat_array->push_back(old_cat);
-            }
-            mask |= LLInventoryObserver::STRUCTURE;
-            mask |= LLInventoryObserver::INTERNAL;
-        }
-        if(old_cat->getName() != cat->getName())
-        {
-            mask |= LLInventoryObserver::LABEL;
-        }
-        // Under marketplace, category labels are quite complex and need extra upate
-        const LLUUID marketplace_id = findCategoryUUIDForType(LLFolderType::FT_MARKETPLACE_LISTINGS);
-        if (marketplace_id.notNull() && isObjectDescendentOf(cat->getUUID(), marketplace_id))
-        {
-            mask |= LLInventoryObserver::LABEL;
-        }
-        old_cat->copyViewerCategory(cat);
-<<<<<<< HEAD
-		addChangedMask(mask, cat->getUUID());
-	}
-	else
-	{
-		// add this category
-		LLPointer<LLViewerInventoryCategory> new_cat = new LLViewerInventoryCategory(cat->getOwnerID());
-		new_cat->copyViewerCategory(cat);
-		addCategory(new_cat);
-
-		// make sure this category is correctly referenced by its parent.
-		cat_array_t* cat_array;
-		cat_array = getUnlockedCatArray(cat->getParentUUID());
-		if(cat_array)
-		{
-			cat_array->push_back(new_cat);
-		}
-
-		// make space in the tree for this category's children.
-		llassert_always(!mCategoryLock[new_cat->getUUID()]);
-		llassert_always(!mItemLock[new_cat->getUUID()]);
-		cat_array_t* catsp = new cat_array_t;
-		item_array_t* itemsp = new item_array_t;
-		mParentChildCategoryTree[new_cat->getUUID()] = catsp;
-		mParentChildItemTree[new_cat->getUUID()] = itemsp;
-		mask |= LLInventoryObserver::ADD;
-		addChangedMask(mask, cat->getUUID());
-	}
-=======
-        addChangedMask(mask, cat->getUUID());
-    }
-    else
-    {
-        // add this category
-        LLPointer<LLViewerInventoryCategory> new_cat = new LLViewerInventoryCategory(cat->getOwnerID());
-        new_cat->copyViewerCategory(cat);
-        addCategory(new_cat);
-
-        // make sure this category is correctly referenced by its parent.
-        cat_array_t* cat_array;
-        cat_array = getUnlockedCatArray(cat->getParentUUID());
-        if(cat_array)
-        {
-            cat_array->push_back(new_cat);
-        }
-
-        // make space in the tree for this category's children.
-        llassert_always(mCategoryLock[new_cat->getUUID()] == false);
-        llassert_always(mItemLock[new_cat->getUUID()] == false);
-        cat_array_t* catsp = new cat_array_t;
-        item_array_t* itemsp = new item_array_t;
-        mParentChildCategoryTree[new_cat->getUUID()] = catsp;
-        mParentChildItemTree[new_cat->getUUID()] = itemsp;
-        mask |= LLInventoryObserver::ADD;
-        addChangedMask(mask, cat->getUUID());
-    }
->>>>>>> e1623bb2
-}
-
-void LLInventoryModel::moveObject(const LLUUID& object_id, const LLUUID& cat_id)
-{
-    LL_DEBUGS(LOG_INV) << "LLInventoryModel::moveObject()" << LL_ENDL;
-    if(!isInventoryUsable())
-    {
-        LL_WARNS(LOG_INV) << "Inventory is broken." << LL_ENDL;
-        return;
-    }
-
-    if((object_id == cat_id) || !is_in_map(mCategoryMap, cat_id))
-    {
-        LL_WARNS(LOG_INV) << "Could not move inventory object " << object_id << " to "
-                          << cat_id << LL_ENDL;
-        return;
-    }
-    LLPointer<LLViewerInventoryCategory> cat = getCategory(object_id);
-    if(cat && (cat->getParentUUID() != cat_id))
-    {
-        LL_DEBUGS(LOG_INV) << "Move category '" << make_path(cat) << "' to '" << make_inventory_path(cat_id) << "'" << LL_ENDL;
-        cat_array_t* cat_array;
-        cat_array = getUnlockedCatArray(cat->getParentUUID());
-        if(cat_array) vector_replace_with_last(*cat_array, cat);
-        cat_array = getUnlockedCatArray(cat_id);
-        cat->setParent(cat_id);
-        if(cat_array) cat_array->push_back(cat);
-        addChangedMask(LLInventoryObserver::STRUCTURE, object_id);
-        return;
-    }
-    LLPointer<LLViewerInventoryItem> item = getItem(object_id);
-    if(item && (item->getParentUUID() != cat_id))
-    {
-        LL_DEBUGS(LOG_INV) << "Move item '" << make_path(item) << "' to '" << make_inventory_path(cat_id) << "'" << LL_ENDL;
-        item_array_t* item_array;
-        item_array = getUnlockedItemArray(item->getParentUUID());
-        if(item_array) vector_replace_with_last(*item_array, item);
-        item_array = getUnlockedItemArray(cat_id);
-        item->setParent(cat_id);
-        if(item_array) item_array->push_back(item);
-        addChangedMask(LLInventoryObserver::STRUCTURE, object_id);
-        return;
-    }
-}
-
-// Migrated from llinventoryfunctions
-void LLInventoryModel::changeItemParent(LLViewerInventoryItem* item,
-<<<<<<< HEAD
-										const LLUUID& new_parent_id,
-										bool restamp)
-=======
-                                        const LLUUID& new_parent_id,
-                                        BOOL restamp)
->>>>>>> e1623bb2
-{
-    if (item->getParentUUID() == new_parent_id)
-    {
-        LL_DEBUGS(LOG_INV) << make_info(item) << " is already in folder " << make_inventory_info(new_parent_id) << LL_ENDL;
-    }
-    else
-    {
-        LL_INFOS(LOG_INV) << "Move item " << make_info(item)
-            << " from " << make_inventory_info(item->getParentUUID())
-            << " to " << make_inventory_info(new_parent_id) << LL_ENDL;
-
-        LLInventoryModel::LLCategoryUpdate old_folder(item->getParentUUID(), -1);
-        accountForUpdate(old_folder);
-        LLInventoryModel::LLCategoryUpdate new_folder(new_parent_id, 1, false);
-        accountForUpdate(new_folder);
-
-        LLPointer<LLViewerInventoryItem> new_item = new LLViewerInventoryItem(item);
-        new_item->setParent(new_parent_id);
-        new_item->updateParentOnServer(restamp);
-        updateItem(new_item);
-        notifyObservers();
-    }
-}
-
-// Migrated from llinventoryfunctions
-void LLInventoryModel::changeCategoryParent(LLViewerInventoryCategory* cat,
-<<<<<<< HEAD
-											const LLUUID& new_parent_id,
-											bool restamp)
-=======
-                                            const LLUUID& new_parent_id,
-                                            BOOL restamp)
->>>>>>> e1623bb2
-{
-    if (!cat)
-    {
-        return;
-    }
-
-    // Can't move a folder into a child of itself.
-    if (isObjectDescendentOf(new_parent_id, cat->getUUID()))
-    {
-        return;
-    }
-
-    LL_INFOS(LOG_INV) << "Move category " << make_info(cat)
-        << " from " << make_inventory_info(cat->getParentUUID())
-        << " to " << make_inventory_info(new_parent_id) << LL_ENDL;
-
-    LLInventoryModel::LLCategoryUpdate old_folder(cat->getParentUUID(), -1);
-    accountForUpdate(old_folder);
-    LLInventoryModel::LLCategoryUpdate new_folder(new_parent_id, 1, false);
-    accountForUpdate(new_folder);
-
-    LLPointer<LLViewerInventoryCategory> new_cat = new LLViewerInventoryCategory(cat);
-    new_cat->setParent(new_parent_id);
-    new_cat->updateParentOnServer(restamp);
-    updateCategory(new_cat);
-    notifyObservers();
-}
-
-void LLInventoryModel::rebuildBrockenLinks()
-{
-    // make sure we aren't adding expensive Rebuild to anything else.
-    notifyObservers();
-
-    for (const broken_links_t::value_type &link_list : mPossiblyBrockenLinks)
-    {
-        for (const LLUUID& link_id : link_list.second)
-        {
-            addChangedMask(LLInventoryObserver::REBUILD , link_id);
-        }
-    }
-    for (const LLUUID& link_id : mLinksRebuildList)
-    {
-        addChangedMask(LLInventoryObserver::REBUILD , link_id);
-    }
-    mPossiblyBrockenLinks.clear();
-    mLinksRebuildList.clear();
-    notifyObservers();
-}
-
-// Does not appear to be used currently.
-void LLInventoryModel::onItemUpdated(const LLUUID& item_id, const LLSD& updates, bool update_parent_version)
-{
-    U32 mask = LLInventoryObserver::NONE;
-
-    LLPointer<LLViewerInventoryItem> item = gInventory.getItem(item_id);
-    LL_DEBUGS(LOG_INV) << "item_id: [" << item_id << "] name " << (item ? item->getName() : "(NOT FOUND)") << LL_ENDL;
-    if(item)
-    {
-        for (LLSD::map_const_iterator it = updates.beginMap();
-             it != updates.endMap(); ++it)
-        {
-            if (it->first == "name")
-            {
-                LL_INFOS(LOG_INV) << "Updating name from " << item->getName() << " to " << it->second.asString() << LL_ENDL;
-                item->rename(it->second.asString());
-                mask |= LLInventoryObserver::LABEL;
-            }
-            else if (it->first == "desc")
-            {
-                LL_INFOS(LOG_INV) << "Updating description from " << item->getActualDescription()
-                                  << " to " << it->second.asString() << LL_ENDL;
-                item->setDescription(it->second.asString());
-            }
-            else
-            {
-                LL_ERRS(LOG_INV) << "unhandled updates for field: " << it->first << LL_ENDL;
-            }
-        }
-        mask |= LLInventoryObserver::INTERNAL;
-        addChangedMask(mask, item->getUUID());
-        if (update_parent_version)
-        {
-            // Descendent count is unchanged, but folder version incremented.
-            LLInventoryModel::LLCategoryUpdate up(item->getParentUUID(), 0);
-            accountForUpdate(up);
-        }
-        notifyObservers(); // do we want to be able to make this optional?
-    }
-}
-
-// Not used?
-void LLInventoryModel::onCategoryUpdated(const LLUUID& cat_id, const LLSD& updates)
-{
-    U32 mask = LLInventoryObserver::NONE;
-
-    LLPointer<LLViewerInventoryCategory> cat = gInventory.getCategory(cat_id);
-    LL_DEBUGS(LOG_INV) << "cat_id: [" << cat_id << "] name " << (cat ? cat->getName() : "(NOT FOUND)") << LL_ENDL;
-    if(cat)
-    {
-        for (LLSD::map_const_iterator it = updates.beginMap();
-             it != updates.endMap(); ++it)
-        {
-            if (it->first == "name")
-            {
-                LL_INFOS(LOG_INV) << "Updating name from " << cat->getName() << " to " << it->second.asString() << LL_ENDL;
-                cat->rename(it->second.asString());
-                mask |= LLInventoryObserver::LABEL;
-            }
-            else
-            {
-                LL_ERRS(LOG_INV) << "unhandled updates for field: " << it->first << LL_ENDL;
-            }
-        }
-        mask |= LLInventoryObserver::INTERNAL;
-        addChangedMask(mask, cat->getUUID());
-        notifyObservers(); // do we want to be able to make this optional?
-    }
-}
-
-// Update model after descendents have been purged.
-void LLInventoryModel::onDescendentsPurgedFromServer(const LLUUID& object_id, bool fix_broken_links)
-{
-    LLPointer<LLViewerInventoryCategory> cat = getCategory(object_id);
-    if (cat.notNull())
-    {
-        // do the cache accounting
-        S32 descendents = cat->getDescendentCount();
-        if(descendents > 0)
-        {
-            LLInventoryModel::LLCategoryUpdate up(object_id, -descendents);
-            accountForUpdate(up);
-        }
-
-        // we know that descendent count is 0, however since the
-        // accounting may actually not do an update, we should force
-        // it here.
-        cat->setDescendentCount(0);
-
-        // unceremoniously remove anything we have locally stored.
-        LLInventoryModel::cat_array_t categories;
-        LLInventoryModel::item_array_t items;
-        collectDescendents(object_id,
-                           categories,
-                           items,
-                           LLInventoryModel::INCLUDE_TRASH);
-        S32 count = items.size();
-
-        LLUUID uu_id;
-        for(S32 i = 0; i < count; ++i)
-        {
-            uu_id = items.at(i)->getUUID();
-
-            // This check prevents the deletion of a previously deleted item.
-            // This is necessary because deletion is not done in a hierarchical
-            // order. The current item may have been already deleted as a child
-            // of its deleted parent.
-            if (getItem(uu_id))
-            {
-                deleteObject(uu_id, fix_broken_links);
-            }
-        }
-
-        count = categories.size();
-        // Slightly kludgy way to make sure categories are removed
-        // only after their child categories have gone away.
-
-        // FIXME: Would probably make more sense to have this whole
-        // descendent-clearing thing be a post-order recursive
-        // function to get the leaf-up behavior automatically.
-        S32 deleted_count;
-        S32 total_deleted_count = 0;
-        do
-        {
-            deleted_count = 0;
-            for(S32 i = 0; i < count; ++i)
-            {
-                uu_id = categories.at(i)->getUUID();
-                if (getCategory(uu_id))
-                {
-                    cat_array_t* cat_list = getUnlockedCatArray(uu_id);
-                    if (!cat_list || (cat_list->size() == 0))
-                    {
-                        deleteObject(uu_id, fix_broken_links);
-                        deleted_count++;
-                    }
-                }
-            }
-            total_deleted_count += deleted_count;
-        }
-        while (deleted_count > 0);
-        if (total_deleted_count != count)
-        {
-            LL_WARNS(LOG_INV) << "Unexpected count of categories deleted, got "
-                              << total_deleted_count << " expected " << count << LL_ENDL;
-        }
-        //gInventory.validate();
-    }
-}
-
-// Update model after an item is confirmed as removed from
-// server. Works for categories or items.
-void LLInventoryModel::onObjectDeletedFromServer(const LLUUID& object_id, bool fix_broken_links, bool update_parent_version, bool do_notify_observers)
-{
-<<<<<<< HEAD
-	LLPointer<LLInventoryObject> obj = getObject(object_id);
-	if(obj)
-	{
-		if (getCategory(object_id))
-		{
-			// For category, need to delete/update all children first.
-			onDescendentsPurgedFromServer(object_id, fix_broken_links);
-		}
-
-
-		// From item/cat removeFromServer()
-		if (update_parent_version)
-		{
-			LLInventoryModel::LLCategoryUpdate up(obj->getParentUUID(), -1);
-			accountForUpdate(up);
-		}
-
-		// From purgeObject()
-		LLViewerInventoryItem *item = getItem(object_id);
-		if (item && (item->getType() != LLAssetType::AT_LSL_TEXT))
-		{
-			LLPreview::hide(object_id, true);
-		}
-		deleteObject(object_id, fix_broken_links, do_notify_observers);
-	}
-=======
-    LLPointer<LLInventoryObject> obj = getObject(object_id);
-    if(obj)
-    {
-        if (getCategory(object_id))
-        {
-            // For category, need to delete/update all children first.
-            onDescendentsPurgedFromServer(object_id, fix_broken_links);
-        }
-
-
-        // From item/cat removeFromServer()
-        if (update_parent_version)
-        {
-            LLInventoryModel::LLCategoryUpdate up(obj->getParentUUID(), -1);
-            accountForUpdate(up);
-        }
-
-        // From purgeObject()
-        LLViewerInventoryItem *item = getItem(object_id);
-        if (item && (item->getType() != LLAssetType::AT_LSL_TEXT))
-        {
-            LLPreview::hide(object_id, TRUE);
-        }
-        deleteObject(object_id, fix_broken_links, do_notify_observers);
-    }
->>>>>>> e1623bb2
-}
-
-
-// Delete a particular inventory object by ID.
-void LLInventoryModel::deleteObject(const LLUUID& id, bool fix_broken_links, bool do_notify_observers)
-{
-    LL_DEBUGS(LOG_INV) << "LLInventoryModel::deleteObject()" << LL_ENDL;
-    LLPointer<LLInventoryObject> obj = getObject(id);
-    if (!obj)
-    {
-        LL_WARNS(LOG_INV) << "Deleting non-existent object [ id: " << id << " ] " << LL_ENDL;
-        return;
-    }
-
-    //collect the links before removing the item from mItemMap
-    LLInventoryModel::item_array_t links = collectLinksTo(id);
-
-    LL_DEBUGS(LOG_INV) << "Deleting inventory object " << id << LL_ENDL;
-    mLastItem = NULL;
-    LLUUID parent_id = obj->getParentUUID();
-    mCategoryMap.erase(id);
-    mItemMap.erase(id);
-    //mInventory.erase(id);
-    item_array_t* item_list = getUnlockedItemArray(parent_id);
-    if(item_list)
-    {
-        LLPointer<LLViewerInventoryItem> item = (LLViewerInventoryItem*)((LLInventoryObject*)obj);
-        vector_replace_with_last(*item_list, item);
-    }
-    cat_array_t* cat_list = getUnlockedCatArray(parent_id);
-    if(cat_list)
-    {
-        LLPointer<LLViewerInventoryCategory> cat = (LLViewerInventoryCategory*)((LLInventoryObject*)obj);
-        vector_replace_with_last(*cat_list, cat);
-    }
-
-    // Note : We need to tell the inventory observers that those things are going to be deleted *before* the tree is cleared or they won't know what to delete (in views and view models)
-    addChangedMask(LLInventoryObserver::REMOVE, id);
-    gInventory.notifyObservers();
-
-    item_list = getUnlockedItemArray(id);
-    if(item_list)
-    {
-        if (item_list->size())
-        {
-            LL_WARNS(LOG_INV) << "Deleting cat " << id << " while it still has child items" << LL_ENDL;
-        }
-        delete item_list;
-        mParentChildItemTree.erase(id);
-    }
-    cat_list = getUnlockedCatArray(id);
-    if(cat_list)
-    {
-        if (cat_list->size())
-        {
-            LL_WARNS(LOG_INV) << "Deleting cat " << id << " while it still has child cats" << LL_ENDL;
-        }
-        delete cat_list;
-        mParentChildCategoryTree.erase(id);
-    }
-    addChangedMask(LLInventoryObserver::REMOVE, id);
-
-    bool is_link_type = obj->getIsLinkType();
-    if (is_link_type)
-    {
-        removeBacklinkInfo(obj->getUUID(), obj->getLinkedUUID());
-    }
-
-    // Can't have links to links, so there's no need for this update
-    // if the item removed is a link. Can also skip if source of the
-    // update is getting broken link info separately.
-    if (fix_broken_links && !is_link_type)
-    {
-        rebuildLinkItems(links);
-    }
-    obj = nullptr; // delete obj
-    if (do_notify_observers)
-    {
-        notifyObservers();
-    }
-}
-
-void LLInventoryModel::rebuildLinkItems(LLInventoryModel::item_array_t& items)
-{
-    // REBUILD is expensive, so clear the current change list first else
-    // everything else on the changelist will also get rebuilt.
-    if (items.size() > 0)
-    {
-        notifyObservers();
-        for (LLInventoryModel::item_array_t::const_iterator iter = items.begin();
-            iter != items.end();
-            iter++)
-        {
-            const LLViewerInventoryItem *linked_item = (*iter);
-            if (linked_item)
-            {
-                addChangedMask(LLInventoryObserver::REBUILD, linked_item->getUUID());
-            }
-        }
-        notifyObservers();
-    }
-}
-
-// Add/remove an observer. If the observer is destroyed, be sure to
-// remove it.
-void LLInventoryModel::addObserver(LLInventoryObserver* observer)
-{
-    mObservers.insert(observer);
-}
-
-void LLInventoryModel::removeObserver(LLInventoryObserver* observer)
-{
-    mObservers.erase(observer);
-}
-
-bool LLInventoryModel::containsObserver(LLInventoryObserver* observer) const
-{
-    return mObservers.find(observer) != mObservers.end();
-}
-
-void LLInventoryModel::idleNotifyObservers()
-{
-    // *FIX:  Think I want this conditional or moved elsewhere...
-    handleResponses(true);
-
-    if (mLinksRebuildList.size() > 0)
-    {
-        if (mModifyMask != LLInventoryObserver::NONE || (mChangedItemIDs.size() != 0))
-        {
-            notifyObservers();
-        }
-        for (const LLUUID& link_id : mLinksRebuildList)
-        {
-            addChangedMask(LLInventoryObserver::REBUILD , link_id);
-        }
-        mLinksRebuildList.clear();
-        notifyObservers();
-    }
-
-    if (mModifyMask == LLInventoryObserver::NONE && (mChangedItemIDs.size() == 0))
-    {
-        return;
-    }
-    notifyObservers();
-}
-
-// Call this method when it's time to update everyone on a new state.
-void LLInventoryModel::notifyObservers()
-{
-<<<<<<< HEAD
-	if (mIsNotifyObservers)
-	{
-		// Within notifyObservers, something called notifyObservers
-		// again.  This type of recursion is unsafe because it causes items to be 
-		// processed twice, and this can easily lead to infinite loops.
-		LL_WARNS(LOG_INV) << "Call was made to notifyObservers within notifyObservers!" << LL_ENDL;
-		return;
-	}
-
-	mIsNotifyObservers = true;
-	for (observer_list_t::iterator iter = mObservers.begin();
-		 iter != mObservers.end(); )
-	{
-		LLInventoryObserver* observer = *iter;
-		observer->changed(mModifyMask);
-
-		// safe way to increment since changed may delete entries! (@!##%@!@&*!)
-		iter = mObservers.upper_bound(observer); 
-	}
-
-	// If there were any changes that arrived during notifyObservers,
-	// shedule them for next loop
-	mModifyMask = mModifyMaskBacklog;
-	mChangedItemIDs.clear();
-	mChangedItemIDs.insert(mChangedItemIDsBacklog.begin(), mChangedItemIDsBacklog.end());
-	mAddedItemIDs.clear();
-	mAddedItemIDs.insert(mAddedItemIDsBacklog.begin(), mAddedItemIDsBacklog.end());
-
-	mModifyMaskBacklog = LLInventoryObserver::NONE;
-	mChangedItemIDsBacklog.clear();
-	mAddedItemIDsBacklog.clear();
-
-	mIsNotifyObservers = false;
-=======
-    if (mIsNotifyObservers)
-    {
-        // Within notifyObservers, something called notifyObservers
-        // again.  This type of recursion is unsafe because it causes items to be
-        // processed twice, and this can easily lead to infinite loops.
-        LL_WARNS(LOG_INV) << "Call was made to notifyObservers within notifyObservers!" << LL_ENDL;
-        return;
-    }
-
-    mIsNotifyObservers = TRUE;
-    for (observer_list_t::iterator iter = mObservers.begin();
-         iter != mObservers.end(); )
-    {
-        LLInventoryObserver* observer = *iter;
-        observer->changed(mModifyMask);
-
-        // safe way to increment since changed may delete entries! (@!##%@!@&*!)
-        iter = mObservers.upper_bound(observer);
-    }
-
-    // If there were any changes that arrived during notifyObservers,
-    // shedule them for next loop
-    mModifyMask = mModifyMaskBacklog;
-    mChangedItemIDs.clear();
-    mChangedItemIDs.insert(mChangedItemIDsBacklog.begin(), mChangedItemIDsBacklog.end());
-    mAddedItemIDs.clear();
-    mAddedItemIDs.insert(mAddedItemIDsBacklog.begin(), mAddedItemIDsBacklog.end());
-
-    mModifyMaskBacklog = LLInventoryObserver::NONE;
-    mChangedItemIDsBacklog.clear();
-    mAddedItemIDsBacklog.clear();
-
-    mIsNotifyObservers = FALSE;
->>>>>>> e1623bb2
-}
-
-// store flag for change
-// and id of object change applies to
-void LLInventoryModel::addChangedMask(U32 mask, const LLUUID& referent)
-{
-    if (mIsNotifyObservers)
-    {
-        // Something marked an item for change within a call to notifyObservers
-        // (which is in the process of processing the list of items marked for change).
-        // This means the change will have to be processed later.
-        // It's preferable for this not to happen, but it's not an issue unless code
-        // specifically wants to notifyObservers immediately (changes won't happen untill later)
-        LL_WARNS(LOG_INV) << "Adding changed mask within notify observers! Change's processing will be performed on idle." << LL_ENDL;
-        LLViewerInventoryItem *item = getItem(referent);
-        if (item)
-        {
-            LL_WARNS(LOG_INV) << "Item " << item->getName() << LL_ENDL;
-        }
-        else
-        {
-            LLViewerInventoryCategory *cat = getCategory(referent);
-            if (cat)
-            {
-                LL_WARNS(LOG_INV) << "Category " << cat->getName() << LL_ENDL;
-            }
-        }
-    }
-
-    if (mIsNotifyObservers)
-    {
-        mModifyMaskBacklog |= mask;
-    }
-    else
-    {
-        mModifyMask |= mask;
-    }
-
-    bool needs_update = false;
-    if (referent.notNull())
-    {
-        if (mIsNotifyObservers)
-        {
-            needs_update = mChangedItemIDsBacklog.find(referent) == mChangedItemIDsBacklog.end();
-        }
-        else
-        {
-            needs_update = mChangedItemIDs.find(referent) == mChangedItemIDs.end();
-        }
-    }
-
-    if (needs_update)
-    {
-        if (mIsNotifyObservers)
-        {
-            mChangedItemIDsBacklog.insert(referent);
-        }
-        else
-        {
-            mChangedItemIDs.insert(referent);
-        }
-
-        if (mask != LLInventoryObserver::LABEL)
-        {
-            // Fix me: From DD-81, probably shouldn't be here, instead
-            // should be somewhere in an observer or in
-            // LLMarketplaceInventoryObserver::onIdleProcessQueue
-            update_marketplace_category(referent, false);
-        }
-
-        if (mask & LLInventoryObserver::ADD)
-        {
-            if (mIsNotifyObservers)
-            {
-                mAddedItemIDsBacklog.insert(referent);
-            }
-            else
-            {
-                mAddedItemIDs.insert(referent);
-            }
-        }
-
-        // Update all linked items.  Starting with just LABEL because I'm
-        // not sure what else might need to be accounted for this.
-        if (mask & LLInventoryObserver::LABEL)
-        {
-            addChangedMaskForLinks(referent, LLInventoryObserver::LABEL);
-        }
-    }
-}
-
-bool LLInventoryModel::fetchDescendentsOf(const LLUUID& folder_id) const
-{
-    if(folder_id.isNull())
-    {
-        LL_WARNS(LOG_INV) << "Calling fetch descendents on NULL folder id!" << LL_ENDL;
-        return false;
-    }
-    LLViewerInventoryCategory* cat = getCategory(folder_id);
-    if(!cat)
-    {
-        LL_WARNS(LOG_INV) << "Asked to fetch descendents of non-existent folder: "
-                          << folder_id << LL_ENDL;
-        return false;
-    }
-    //S32 known_descendents = 0;
-    ///cat_array_t* categories = get_ptr_in_map(mParentChildCategoryTree, folder_id);
-    //item_array_t* items = get_ptr_in_map(mParentChildItemTree, folder_id);
-    //if(categories)
-    //{
-    //  known_descendents += categories->size();
-    //}
-    //if(items)
-    //{
-    //  known_descendents += items->size();
-    //}
-    return cat->fetch();
-}
-
-//static
-std::string LLInventoryModel::getInvCacheAddres(const LLUUID& owner_id)
-{
-    std::string inventory_addr;
-    std::string owner_id_str;
-    owner_id.toString(owner_id_str);
-    std::string path(gDirUtilp->getExpandedFilename(LL_PATH_CACHE, owner_id_str));
-    if (LLGridManager::getInstance()->isInProductionGrid())
-    {
-        inventory_addr = llformat(PRODUCTION_CACHE_FORMAT_STRING, path.c_str());
-    }
-    else
-    {
-        // NOTE: The inventory cache filenames now include the grid name.
-        // Add controls against directory traversal or problematic pathname lengths
-        // if your viewer uses grid names from an untrusted source.
-        const std::string& grid_id_str = LLGridManager::getInstance()->getGridId();
-        const std::string& grid_id_lower = utf8str_tolower(grid_id_str);
-        inventory_addr = llformat(GRID_CACHE_FORMAT_STRING, path.c_str(), grid_id_lower.c_str());
-    }
-    return inventory_addr;
-}
-
-void LLInventoryModel::cache(
-    const LLUUID& parent_folder_id,
-    const LLUUID& agent_id)
-{
-    LL_DEBUGS(LOG_INV) << "Caching " << parent_folder_id << " for " << agent_id
-                       << LL_ENDL;
-    LLViewerInventoryCategory* root_cat = getCategory(parent_folder_id);
-    if(!root_cat) return;
-    cat_array_t categories;
-    categories.push_back(root_cat);
-    item_array_t items;
-
-    LLCanCache can_cache(this);
-    can_cache(root_cat, NULL);
-    collectDescendentsIf(
-        parent_folder_id,
-        categories,
-        items,
-        INCLUDE_TRASH,
-        can_cache);
-    // Use temporary file to avoid potential conflicts with other
-    // instances (even a 'read only' instance unzips into a file)
-    std::string temp_file = gDirUtilp->getTempFilename();
-    saveToFile(temp_file, categories, items);
-    std::string gzip_filename = getInvCacheAddres(agent_id);
-    gzip_filename.append(".gz");
-    if(gzip_file(temp_file, gzip_filename))
-    {
-        LL_DEBUGS(LOG_INV) << "Successfully compressed " << temp_file << " to " << gzip_filename << LL_ENDL;
-        LLFile::remove(temp_file);
-    }
-    else
-    {
-        LL_WARNS(LOG_INV) << "Unable to compress " << temp_file << " into " << gzip_filename << LL_ENDL;
-    }
-}
-
-
-void LLInventoryModel::addCategory(LLViewerInventoryCategory* category)
-{
-    //LL_INFOS(LOG_INV) << "LLInventoryModel::addCategory()" << LL_ENDL;
-    if(category)
-    {
-        // We aren't displaying the Meshes folder
-        if (category->mPreferredType == LLFolderType::FT_MESH)
-        {
-            return;
-        }
-
-        // try to localize default names first. See EXT-8319, EXT-7051.
-        category->localizeName();
-
-        // Insert category uniquely into the map
-        mCategoryMap[category->getUUID()] = category; // LLPointer will deref and delete the old one
-        //mInventory[category->getUUID()] = category;
-    }
-}
-
-bool LLInventoryModel::hasBacklinkInfo(const LLUUID& link_id, const LLUUID& target_id) const
-{
-    std::pair <backlink_mmap_t::const_iterator, backlink_mmap_t::const_iterator> range;
-    range = mBacklinkMMap.equal_range(target_id);
-    for (backlink_mmap_t::const_iterator it = range.first; it != range.second; ++it)
-    {
-        if (it->second == link_id)
-        {
-            return true;
-        }
-    }
-    return false;
-}
-
-void LLInventoryModel::addBacklinkInfo(const LLUUID& link_id, const LLUUID& target_id)
-{
-    if (!hasBacklinkInfo(link_id, target_id))
-    {
-        mBacklinkMMap.insert(std::make_pair(target_id, link_id));
-    }
-}
-
-void LLInventoryModel::removeBacklinkInfo(const LLUUID& link_id, const LLUUID& target_id)
-{
-    std::pair <backlink_mmap_t::iterator, backlink_mmap_t::iterator> range;
-    range = mBacklinkMMap.equal_range(target_id);
-    for (backlink_mmap_t::iterator it = range.first; it != range.second; )
-    {
-        if (it->second == link_id)
-        {
-            backlink_mmap_t::iterator delete_it = it; // iterator will be invalidated by erase.
-            ++it;
-            mBacklinkMMap.erase(delete_it);
-        }
-        else
-        {
-            ++it;
-        }
-    }
-}
-
-void LLInventoryModel::addItem(LLViewerInventoryItem* item)
-{
-    llassert(item);
-    if(item)
-    {
-        if (item->getType() <= LLAssetType::AT_NONE)
-        {
-            LL_WARNS(LOG_INV) << "Got bad asset type for item [ name: " << item->getName()
-                              << " type: " << item->getType()
-                              << " inv-type: " << item->getInventoryType() << " ], ignoring." << LL_ENDL;
-            return;
-        }
-
-        if (LLAssetType::lookup(item->getType()) == LLAssetType::BADLOOKUP)
-        {
-            if (item->getType() >= LLAssetType::AT_COUNT)
-            {
-                // Not yet supported.
-                LL_DEBUGS(LOG_INV) << "Got unknown asset type for item [ name: " << item->getName()
-                    << " type: " << item->getType()
-                    << " inv-type: " << item->getInventoryType() << " ]." << LL_ENDL;
-            }
-            else
-            {
-                LL_WARNS(LOG_INV) << "Got unknown asset type for item [ name: " << item->getName()
-                    << " type: " << item->getType()
-                    << " inv-type: " << item->getInventoryType() << " ]." << LL_ENDL;
-            }
-        }
-
-        // This condition means that we tried to add a link without the baseobj being in memory.
-        // The item will show up as a broken link.
-        if (item->getIsBrokenLink())
-        {
-            if (item->getAssetUUID().notNull()
-                && LLInventoryModelBackgroundFetch::getInstance()->folderFetchActive())
-            {
-                // Schedule this link for a recheck as inventory gets loaded
-                // Todo: expand to cover not just an initial fetch
-                mPossiblyBrockenLinks[item->getAssetUUID()].insert(item->getUUID());
-
-                // Do a blank rebuild of links once fetch is done
-                if (!mBulkFecthCallbackSlot.connected())
-                {
-                    // Links might take a while to update this way, and there
-                    // might be a lot of them. A better option might be to check
-                    // links periodically with final check on fetch completion.
-                    mBulkFecthCallbackSlot =
-                        LLInventoryModelBackgroundFetch::getInstance()->setFetchCompletionCallback(
-                            [this]()
-                    {
-                        // rebuild is just in case, primary purpose is to wipe
-                        // the list since we won't be getting anything 'new'
-                        // see mLinksRebuildList
-                        rebuildBrockenLinks();
-                        mBulkFecthCallbackSlot.disconnect();
-                    });
-                }
-                LL_DEBUGS(LOG_INV) << "Scheduling a link to be rebuilt later [ name: " << item->getName()
-                    << " itemID: " << item->getUUID()
-                    << " assetID: " << item->getAssetUUID() << " )  parent: " << item->getParentUUID() << LL_ENDL;
-
-            }
-            else
-            {
-                LL_INFOS(LOG_INV) << "Adding broken link [ name: " << item->getName()
-                    << " itemID: " << item->getUUID()
-                    << " assetID: " << item->getAssetUUID() << " )  parent: " << item->getParentUUID() << LL_ENDL;
-            }
-        }
-        if (!mPossiblyBrockenLinks.empty())
-        {
-            // check if we are waiting for this item
-            broken_links_t::iterator iter = mPossiblyBrockenLinks.find(item->getUUID());
-            if (iter != mPossiblyBrockenLinks.end())
-            {
-                mLinksRebuildList.insert(iter->second.begin() , iter->second.end());
-                mPossiblyBrockenLinks.erase(iter);
-            }
-        }
-        if (item->getIsLinkType())
-        {
-            // Add back-link from linked-to UUID.
-            const LLUUID& link_id = item->getUUID();
-            const LLUUID& target_id = item->getLinkedUUID();
-            addBacklinkInfo(link_id, target_id);
-        }
-        mItemMap[item->getUUID()] = item;
-    }
-}
-
-// Empty the entire contents
-void LLInventoryModel::empty()
-{
-//  LL_INFOS(LOG_INV) << "LLInventoryModel::empty()" << LL_ENDL;
-    std::for_each(
-        mParentChildCategoryTree.begin(),
-        mParentChildCategoryTree.end(),
-        DeletePairedPointer());
-    mParentChildCategoryTree.clear();
-    std::for_each(
-        mParentChildItemTree.begin(),
-        mParentChildItemTree.end(),
-        DeletePairedPointer());
-    mParentChildItemTree.clear();
-    mBacklinkMMap.clear(); // forget all backlink information.
-    mCategoryMap.clear(); // remove all references (should delete entries)
-    mItemMap.clear(); // remove all references (should delete entries)
-    mLastItem = NULL;
-    //mInventory.clear();
-}
-
-void LLInventoryModel::accountForUpdate(const LLCategoryUpdate& update) const
-{
-    LLViewerInventoryCategory* cat = getCategory(update.mCategoryID);
-    if(cat)
-    {
-        S32 version = cat->getVersion();
-        if(version != LLViewerInventoryCategory::VERSION_UNKNOWN)
-        {
-            S32 descendents_server = cat->getDescendentCount();
-            S32 descendents_actual = cat->getViewerDescendentCount();
-            if(descendents_server == descendents_actual)
-            {
-                descendents_actual += update.mDescendentDelta;
-                cat->setDescendentCount(descendents_actual);
-                if (update.mChangeVersion)
-                {
-                    cat->setVersion(++version);
-                }
-                LL_DEBUGS(LOG_INV) << "accounted: '" << cat->getName() << "' "
-                                   << version << " with " << descendents_actual
-                                   << " descendents." << LL_ENDL;
-            }
-            else
-            {
-                // Error condition, this means that the category did not register that
-                // it got new descendents (perhaps because it is still being loaded)
-                // which means its descendent count will be wrong.
-                LL_WARNS(LOG_INV) << "Accounting failed for '" << cat->getName() << "' version:"
-                                  << version << " due to mismatched descendent count:  server == "
-                                  << descendents_server << ", viewer == " << descendents_actual << LL_ENDL;
-            }
-        }
-        else
-        {
-            LL_WARNS(LOG_INV) << "Accounting failed for '" << cat->getName() << "' version: unknown ("
-                              << version << ")" << LL_ENDL;
-        }
-    }
-    else
-    {
-        LL_WARNS(LOG_INV) << "No category found for update " << update.mCategoryID << LL_ENDL;
-    }
-}
-
-void LLInventoryModel::accountForUpdate(
-    const LLInventoryModel::update_list_t& update) const
-{
-    update_list_t::const_iterator it = update.begin();
-    update_list_t::const_iterator end = update.end();
-    for(; it != end; ++it)
-    {
-        accountForUpdate(*it);
-    }
-}
-
-void LLInventoryModel::accountForUpdate(
-    const LLInventoryModel::update_map_t& update) const
-{
-    LLCategoryUpdate up;
-    update_map_t::const_iterator it = update.begin();
-    update_map_t::const_iterator end = update.end();
-    for(; it != end; ++it)
-    {
-        up.mCategoryID = (*it).first;
-        up.mDescendentDelta = (*it).second.mValue;
-        accountForUpdate(up);
-    }
-}
-
-LLInventoryModel::EHasChildren LLInventoryModel::categoryHasChildren(
-    const LLUUID& cat_id) const
-{
-    LLViewerInventoryCategory* cat = getCategory(cat_id);
-    if(!cat) return CHILDREN_NO;
-    if(cat->getDescendentCount() > 0)
-    {
-        return CHILDREN_YES;
-    }
-    if(cat->getDescendentCount() == 0)
-    {
-        return CHILDREN_NO;
-    }
-    if((cat->getDescendentCount() == LLViewerInventoryCategory::DESCENDENT_COUNT_UNKNOWN)
-       || (cat->getVersion() == LLViewerInventoryCategory::VERSION_UNKNOWN))
-    {
-        return CHILDREN_MAYBE;
-    }
-
-    // Shouldn't have to run this, but who knows.
-    parent_cat_map_t::const_iterator cat_it = mParentChildCategoryTree.find(cat->getUUID());
-    if (cat_it != mParentChildCategoryTree.end() && cat_it->second->size() > 0)
-    {
-        return CHILDREN_YES;
-    }
-    parent_item_map_t::const_iterator item_it = mParentChildItemTree.find(cat->getUUID());
-    if (item_it != mParentChildItemTree.end() && item_it->second->size() > 0)
-    {
-        return CHILDREN_YES;
-    }
-
-    return CHILDREN_NO;
-}
-
-bool LLInventoryModel::isCategoryComplete(const LLUUID& cat_id) const
-{
-    LLViewerInventoryCategory* cat = getCategory(cat_id);
-    if(cat && (cat->getVersion()!=LLViewerInventoryCategory::VERSION_UNKNOWN))
-    {
-        S32 descendents_server = cat->getDescendentCount();
-        S32 descendents_actual = cat->getViewerDescendentCount();
-        if(descendents_server == descendents_actual)
-        {
-            return true;
-        }
-    }
-    return false;
-}
-
-bool LLInventoryModel::loadSkeleton(
-    const LLSD& options,
-    const LLUUID& owner_id)
-{
-    LL_PROFILE_ZONE_SCOPED;
-    LL_DEBUGS(LOG_INV) << "importing inventory skeleton for " << owner_id << LL_ENDL;
-
-    typedef std::set<LLPointer<LLViewerInventoryCategory>, InventoryIDPtrLess> cat_set_t;
-    cat_set_t temp_cats;
-    bool rv = true;
-
-    for(LLSD::array_const_iterator it = options.beginArray(),
-        end = options.endArray(); it != end; ++it)
-    {
-        LLSD name = (*it)["name"];
-        LLSD folder_id = (*it)["folder_id"];
-        LLSD parent_id = (*it)["parent_id"];
-        LLSD version = (*it)["version"];
-        if(name.isDefined()
-            && folder_id.isDefined()
-            && parent_id.isDefined()
-            && version.isDefined()
-            && folder_id.asUUID().notNull() // if an id is null, it locks the viewer.
-            )
-        {
-            LLPointer<LLViewerInventoryCategory> cat = new LLViewerInventoryCategory(owner_id);
-            cat->rename(name.asString());
-            cat->setUUID(folder_id.asUUID());
-            cat->setParent(parent_id.asUUID());
-
-            LLFolderType::EType preferred_type = LLFolderType::FT_NONE;
-            LLSD type_default = (*it)["type_default"];
-            if(type_default.isDefined())
-            {
-                preferred_type = (LLFolderType::EType)type_default.asInteger();
-            }
-            cat->setPreferredType(preferred_type);
-            cat->setVersion(version.asInteger());
-            temp_cats.insert(cat);
-        }
-        else
-        {
-            LL_WARNS(LOG_INV) << "Unable to import near " << name.asString() << LL_ENDL;
-            rv = false;
-        }
-    }
-
-    S32 cached_category_count = 0;
-    S32 cached_item_count = 0;
-    if(!temp_cats.empty())
-    {
-        update_map_t child_counts;
-        cat_array_t categories;
-        item_array_t items;
-        changed_items_t categories_to_update;
-        item_array_t possible_broken_links;
-        cat_set_t invalid_categories; // Used to mark categories that weren't successfully loaded.
-        std::string inventory_filename = getInvCacheAddres(owner_id);
-        const S32 NO_VERSION = LLViewerInventoryCategory::VERSION_UNKNOWN;
-        std::string gzip_filename(inventory_filename);
-        gzip_filename.append(".gz");
-        LLFILE* fp = LLFile::fopen(gzip_filename, "rb");
-        bool remove_inventory_file = false;
-        if (LLAppViewer::instance()->isSecondInstance())
-        {
-            // Safeguard viewer against trying to unpack file twice
-            // ex: user logs into two accounts simultaneously, so two
-            // viewers are trying to unpack library into same file
-            //
-            // Would be better to do it in gunzip_file, but it doesn't
-            // have access to llfilesystem
-            inventory_filename = gDirUtilp->getTempFilename();
-            remove_inventory_file = true;
-        }
-        if(fp)
-        {
-            fclose(fp);
-            fp = NULL;
-            if(gunzip_file(gzip_filename, inventory_filename))
-            {
-                // we only want to remove the inventory file if it was
-                // gzipped before we loaded, and we successfully
-                // gunziped it.
-                remove_inventory_file = true;
-            }
-            else
-            {
-                LL_INFOS(LOG_INV) << "Unable to gunzip " << gzip_filename << LL_ENDL;
-            }
-        }
-        bool is_cache_obsolete = false;
-        if (loadFromFile(inventory_filename, categories, items, categories_to_update, is_cache_obsolete))
-        {
-            // We were able to find a cache of files. So, use what we
-            // found to generate a set of categories we should add. We
-            // will go through each category loaded and if the version
-            // does not match, invalidate the version.
-            S32 count = categories.size();
-            cat_set_t::iterator not_cached = temp_cats.end();
-            std::set<LLUUID> cached_ids;
-            for(S32 i = 0; i < count; ++i)
-            {
-                LLViewerInventoryCategory* cat = categories[i];
-                cat_set_t::iterator cit = temp_cats.find(cat);
-                if (cit == temp_cats.end())
-                {
-                    continue; // cache corruption?? not sure why this happens -SJB
-                }
-                LLViewerInventoryCategory* tcat = *cit;
-
-                if (categories_to_update.find(tcat->getUUID()) != categories_to_update.end())
-                {
-                    tcat->setVersion(NO_VERSION);
-                    LL_WARNS() << "folder to update: " << tcat->getName() << LL_ENDL;
-                }
-
-                // we can safely ignore anything loaded from file, but
-                // not sent down in the skeleton. Must have been removed from inventory.
-                if (cit == not_cached)
-                {
-                    continue;
-                }
-                else if (cat->getVersion() != tcat->getVersion())
-                {
-                    // if the cached version does not match the server version,
-                    // throw away the version we have so we can fetch the
-                    // correct contents the next time the viewer opens the folder.
-                    tcat->setVersion(NO_VERSION);
-                }
-                else
-                {
-                    cached_ids.insert(tcat->getUUID());
-
-                    // At the moment download does not provide a thumbnail
-                    // uuid, use the one from cache
-                    tcat->setThumbnailUUID(cat->getThumbnailUUID());
-                }
-            }
-
-            // go ahead and add the cats returned during the download
-            std::set<LLUUID>::const_iterator not_cached_id = cached_ids.end();
-            cached_category_count = cached_ids.size();
-            for(cat_set_t::iterator it = temp_cats.begin(); it != temp_cats.end(); ++it)
-            {
-                if(cached_ids.find((*it)->getUUID()) == not_cached_id)
-                {
-                    // this check is performed so that we do not
-                    // mark new folders in the skeleton (and not in cache)
-                    // as being cached.
-                    LLViewerInventoryCategory *llvic = (*it);
-                    llvic->setVersion(NO_VERSION);
-                }
-                addCategory(*it);
-                ++child_counts[(*it)->getParentUUID()];
-            }
-
-            // Add all the items loaded which are parented to a
-            // category with a correctly cached parent
-            S32 bad_link_count = 0;
-            S32 good_link_count = 0;
-            S32 recovered_link_count = 0;
-            cat_map_t::iterator unparented = mCategoryMap.end();
-            for(item_array_t::const_iterator item_iter = items.begin();
-                item_iter != items.end();
-                ++item_iter)
-            {
-                LLViewerInventoryItem *item = (*item_iter).get();
-                const cat_map_t::iterator cit = mCategoryMap.find(item->getParentUUID());
-
-                if(cit != unparented)
-                {
-                    const LLViewerInventoryCategory* cat = cit->second.get();
-                    if(cat->getVersion() != NO_VERSION)
-                    {
-                        // This can happen if the linked object's baseobj is removed from the cache but the linked object is still in the cache.
-                        if (item->getIsBrokenLink())
-                        {
-                            //bad_link_count++;
-                            LL_DEBUGS(LOG_INV) << "Attempted to add cached link item without baseobj present ( name: "
-                                               << item->getName() << " itemID: " << item->getUUID()
-                                               << " assetID: " << item->getAssetUUID()
-                                               << " ).  Ignoring and invalidating " << cat->getName() << " . " << LL_ENDL;
-                            possible_broken_links.push_back(item);
-                            continue;
-                        }
-                        else if (item->getIsLinkType())
-                        {
-                            good_link_count++;
-                        }
-                        addItem(item);
-                        cached_item_count += 1;
-                        ++child_counts[cat->getUUID()];
-                    }
-                }
-            }
-            if (possible_broken_links.size() > 0)
-            {
-                for(item_array_t::const_iterator item_iter = possible_broken_links.begin();
-                    item_iter != possible_broken_links.end();
-                    ++item_iter)
-                {
-                    LLViewerInventoryItem *item = (*item_iter).get();
-                    const cat_map_t::iterator cit = mCategoryMap.find(item->getParentUUID());
-                    const LLViewerInventoryCategory* cat = cit->second.get();
-                    if (item->getIsBrokenLink())
-                    {
-                        bad_link_count++;
-                        invalid_categories.insert(cit->second);
-                        //LL_INFOS(LOG_INV) << "link still broken: " << item->getName() << " in folder " << cat->getName() << LL_ENDL;
-                    }
-                    else
-                    {
-                        // was marked as broken because of loading order, its actually fine to load
-                        addItem(item);
-                        cached_item_count += 1;
-                        ++child_counts[cat->getUUID()];
-                        recovered_link_count++;
-                    }
-                }
-
-                LL_DEBUGS(LOG_INV) << "Attempted to add " << bad_link_count
-                                   << " cached link items without baseobj present. "
-                                   << good_link_count << " link items were successfully added. "
-                                   << recovered_link_count << " links added in recovery. "
-                                   << "The corresponding categories were invalidated." << LL_ENDL;
-            }
-
-        }
-        else
-        {
-            // go ahead and add everything after stripping the version
-            // information.
-            for(cat_set_t::iterator it = temp_cats.begin(); it != temp_cats.end(); ++it)
-            {
-                LLViewerInventoryCategory *llvic = (*it);
-                llvic->setVersion(NO_VERSION);
-                addCategory(*it);
-            }
-        }
-
-        // Invalidate all categories that failed fetching descendents for whatever
-        // reason (e.g. one of the descendents was a broken link).
-        for (cat_set_t::iterator invalid_cat_it = invalid_categories.begin();
-             invalid_cat_it != invalid_categories.end();
-             invalid_cat_it++)
-        {
-            LLViewerInventoryCategory* cat = (*invalid_cat_it).get();
-            cat->setVersion(NO_VERSION);
-            LL_DEBUGS(LOG_INV) << "Invalidating category name: " << cat->getName() << " UUID: " << cat->getUUID() << " due to invalid descendents cache" << LL_ENDL;
-        }
-        if (invalid_categories.size() > 0)
-        {
-            LL_DEBUGS(LOG_INV) << "Invalidated " << invalid_categories.size() << " categories due to invalid descendents cache" << LL_ENDL;
-        }
-
-        // At this point, we need to set the known descendents for each
-        // category which successfully cached so that we do not
-        // needlessly fetch descendents for categories which we have.
-        update_map_t::const_iterator no_child_counts = child_counts.end();
-        for(cat_set_t::iterator it = temp_cats.begin(); it != temp_cats.end(); ++it)
-        {
-            LLViewerInventoryCategory* cat = (*it).get();
-            if(cat->getVersion() != NO_VERSION)
-            {
-                update_map_t::const_iterator the_count = child_counts.find(cat->getUUID());
-                if(the_count != no_child_counts)
-                {
-                    const S32 num_descendents = (*the_count).second.mValue;
-                    cat->setDescendentCount(num_descendents);
-                }
-                else
-                {
-                    cat->setDescendentCount(0);
-                }
-            }
-        }
-
-        if(remove_inventory_file)
-        {
-            // clean up the gunzipped file.
-            LLFile::remove(inventory_filename);
-        }
-        if(is_cache_obsolete && !LLAppViewer::instance()->isSecondInstance())
-        {
-            // If out of date, remove the gzipped file too.
-            LL_WARNS(LOG_INV) << "Inv cache out of date, removing" << LL_ENDL;
-            LLFile::remove(gzip_filename);
-        }
-        categories.clear(); // will unref and delete entries
-    }
-
-    LL_INFOS(LOG_INV) << "Successfully loaded " << cached_category_count
-                      << " categories and " << cached_item_count << " items from cache."
-                      << LL_ENDL;
-
-    return rv;
-}
-
-// This is a brute force method to rebuild the entire parent-child
-// relations. The overall operation has O(NlogN) performance, which
-// should be sufficient for our needs.
-void LLInventoryModel::buildParentChildMap()
-{
-<<<<<<< HEAD
-	LL_INFOS(LOG_INV) << "LLInventoryModel::buildParentChildMap()" << LL_ENDL;
-
-	// *NOTE: I am skipping the logic around folder version
-	// synchronization here because it seems if a folder is lost, we
-	// might actually want to invalidate it at that point - not
-	// attempt to cache. More time & thought is necessary.
-
-	// First the categories. We'll copy all of the categories into a
-	// temporary container to iterate over (oh for real iterators.)
-	// While we're at it, we'll allocate the arrays in the trees.
-	cat_array_t cats;
-	cat_array_t* catsp;
-	item_array_t* itemsp;
-	
-	for(cat_map_t::iterator cit = mCategoryMap.begin(); cit != mCategoryMap.end(); ++cit)
-	{
-		LLViewerInventoryCategory* cat = cit->second;
-		cats.push_back(cat);
-		if (mParentChildCategoryTree.count(cat->getUUID()) == 0)
-		{
-			llassert_always(!mCategoryLock[cat->getUUID()]);
-			catsp = new cat_array_t;
-			mParentChildCategoryTree[cat->getUUID()] = catsp;
-		}
-		if (mParentChildItemTree.count(cat->getUUID()) == 0)
-		{
-			llassert_always(!mItemLock[cat->getUUID()]);
-			itemsp = new item_array_t;
-			mParentChildItemTree[cat->getUUID()] = itemsp;
-		}
-	}
-
-	// Insert a special parent for the root - so that lookups on
-	// LLUUID::null as the parent work correctly. This is kind of a
-	// blatent wastes of space since we allocate a block of memory for
-	// the array, but whatever - it's not that much space.
-	if (mParentChildCategoryTree.count(LLUUID::null) == 0)
-	{
-		catsp = new cat_array_t;
-		mParentChildCategoryTree[LLUUID::null] = catsp;
-	}
-
-	// Now we have a structure with all of the categories that we can
-	// iterate over and insert into the correct place in the child
-	// category tree. 
-	S32 count = cats.size();
-	S32 i;
-	S32 lost = 0;
-	cat_array_t lost_cats;
-	for(i = 0; i < count; ++i)
-	{
-		LLViewerInventoryCategory* cat = cats.at(i);
-		catsp = getUnlockedCatArray(cat->getParentUUID());
-		if(catsp &&
-		   // Only the two root folders should be children of null.
-		   // Others should go to lost & found.
-		   (cat->getParentUUID().notNull() || 
-			cat->getPreferredType() == LLFolderType::FT_ROOT_INVENTORY ))
-		{
-			catsp->push_back(cat);
-		}
-		else
-		{
-			// *NOTE: This process could be a lot more efficient if we
-			// used the new MoveInventoryFolder message, but we would
-			// have to continue to do the update & build here. So, to
-			// implement it, we would need a set or map of uuid pairs
-			// which would be (folder_id, new_parent_id) to be sent up
-			// to the server.
-			LL_INFOS(LOG_INV) << "Lost category: " << cat->getUUID() << " - "
-							  << cat->getName() << LL_ENDL;
-			++lost;
-			lost_cats.push_back(cat);
-		}
-	}
-	if(lost)
-	{
-		LL_WARNS(LOG_INV) << "Found  " << lost << " lost categories." << LL_ENDL;
-	}
-
-	// Do moves in a separate pass to make sure we've properly filed
-	// the FT_LOST_AND_FOUND category before we try to find its UUID.
-	for(i = 0; i<lost_cats.size(); ++i)
-	{
-		LLViewerInventoryCategory *cat = lost_cats.at(i);
-
-		// plop it into the lost & found.
-		LLFolderType::EType pref = cat->getPreferredType();
-		if(LLFolderType::FT_NONE == pref)
-		{
-			cat->setParent(findCategoryUUIDForType(LLFolderType::FT_LOST_AND_FOUND));
-		}
-		else if(LLFolderType::FT_ROOT_INVENTORY == pref)
-		{
-			// it's the root
-			cat->setParent(LLUUID::null);
-		}
-		else
-		{
-			// it's a protected folder.
-			cat->setParent(gInventory.getRootFolderID());
-		}
-		// FIXME note that updateServer() fails with protected
-		// types, so this will not work as intended in that case.
-		// UpdateServer uses AIS, AIS cat move is not implemented yet
-		// cat->updateServer(true);
-
-		// MoveInventoryFolder message, intentionally per item
-		cat->updateParentOnServer(false);
-		catsp = getUnlockedCatArray(cat->getParentUUID());
-		if(catsp)
-		{
-			catsp->push_back(cat);
-		}
-		else
-		{		
-			LL_WARNS(LOG_INV) << "Lost and found Not there!!" << LL_ENDL;
-		}
-	}
-
-	const bool COF_exists = (findCategoryUUIDForType(LLFolderType::FT_CURRENT_OUTFIT) != LLUUID::null);
-	sFirstTimeInViewer2 = !COF_exists || gAgent.isFirstLogin();
-
-
-	// Now the items. We allocated in the last step, so now all we
-	// have to do is iterate over the items and put them in the right
-	// place.
-	item_array_t items;
-	if(!mItemMap.empty())
-	{
-		LLPointer<LLViewerInventoryItem> item;
-		for(item_map_t::iterator iit = mItemMap.begin(); iit != mItemMap.end(); ++iit)
-		{
-			item = (*iit).second;
-			items.push_back(item);
-		}
-	}
-	count = items.size();
-	lost = 0;
-	uuid_vec_t lost_item_ids;
-	for(i = 0; i < count; ++i)
-	{
-		LLPointer<LLViewerInventoryItem> item;
-		item = items.at(i);
-		itemsp = getUnlockedItemArray(item->getParentUUID());
-		if(itemsp)
-		{
-			itemsp->push_back(item);
-		}
-		else
-		{
-			LL_INFOS(LOG_INV) << "Lost item: " << item->getUUID() << " - "
-							  << item->getName() << LL_ENDL;
-			++lost;
-			// plop it into the lost & found.
-			//
-			item->setParent(findCategoryUUIDForType(LLFolderType::FT_LOST_AND_FOUND));
-			// move it later using a special message to move items. If
-			// we update server here, the client might crash.
-			//item->updateServer();
-			lost_item_ids.push_back(item->getUUID());
-			itemsp = getUnlockedItemArray(item->getParentUUID());
-			if(itemsp)
-			{
-				itemsp->push_back(item);
-			}
-			else
-			{
-				LL_WARNS(LOG_INV) << "Lost and found Not there!!" << LL_ENDL;
-			}
-		}
-	}
-	if(lost)
-	{
-		LL_WARNS(LOG_INV) << "Found " << lost << " lost items." << LL_ENDL;
-		LLMessageSystem* msg = gMessageSystem;
-		bool start_new_message = true;
-		const LLUUID lnf = findCategoryUUIDForType(LLFolderType::FT_LOST_AND_FOUND);
-		for(uuid_vec_t::iterator it = lost_item_ids.begin() ; it < lost_item_ids.end(); ++it)
-		{
-			if(start_new_message)
-			{
-				start_new_message = false;
-				msg->newMessageFast(_PREHASH_MoveInventoryItem);
-				msg->nextBlockFast(_PREHASH_AgentData);
-				msg->addUUIDFast(_PREHASH_AgentID, gAgent.getID());
-				msg->addUUIDFast(_PREHASH_SessionID, gAgent.getSessionID());
-				msg->addBOOLFast(_PREHASH_Stamp, false);
-			}
-			msg->nextBlockFast(_PREHASH_InventoryData);
-			msg->addUUIDFast(_PREHASH_ItemID, (*it));
-			msg->addUUIDFast(_PREHASH_FolderID, lnf);
-			msg->addString("NewName", NULL);
-			if(msg->isSendFull(NULL))
-			{
-				start_new_message = true;
-				gAgent.sendReliableMessage();
-			}
-		}
-		if(!start_new_message)
-		{
-			gAgent.sendReliableMessage();
-		}
-	}
-
-	const LLUUID &agent_inv_root_id = gInventory.getRootFolderID();
-	if (agent_inv_root_id.notNull())
-	{
-		cat_array_t* catsp = get_ptr_in_map(mParentChildCategoryTree, agent_inv_root_id);
-		if(catsp)
-		{
-			// *HACK - fix root inventory folder
-			// some accounts has pbroken inventory root folders
-			
-			std::string name = "My Inventory";
-			for (parent_cat_map_t::const_iterator it = mParentChildCategoryTree.begin(),
-					 it_end = mParentChildCategoryTree.end(); it != it_end; ++it)
-			{
-				cat_array_t* cat_array = it->second;
-				for (cat_array_t::const_iterator cat_it = cat_array->begin(),
-						 cat_it_end = cat_array->end(); cat_it != cat_it_end; ++cat_it)
-					{
-					LLPointer<LLViewerInventoryCategory> category = *cat_it;
-
-					if(category && category->getPreferredType() != LLFolderType::FT_ROOT_INVENTORY)
-						continue;
-					if ( category && 0 == LLStringUtil::compareInsensitive(name, category->getName()) )
-					{
-						if(category->getUUID()!=mRootFolderID)
-						{
-							LLUUID& new_inv_root_folder_id = const_cast<LLUUID&>(mRootFolderID);
-							new_inv_root_folder_id = category->getUUID();
-						}
-					}
-				}
-			}
-
-			LLPointer<LLInventoryValidationInfo> validation_info = validate();
-			if (validation_info->mFatalErrorCount > 0)
-			{
-				// Fatal inventory error. Will not be able to engage in many inventory operations.
-				// This should be followed by an error dialog leading to logout.
-				LL_WARNS("Inventory") << "Fatal errors were found in validate(): unable to initialize inventory! "
-									  << "Will not be able to do normal inventory operations in this session."
-									  << LL_ENDL;
-				mIsAgentInvUsable = false;
-			}
-			else
-			{
-				mIsAgentInvUsable = true;
-			}
-			validation_info->mInitialized = true;
-			mValidationInfo = validation_info;
-
-			// notifyObservers() has been moved to
-			// llstartup/idle_startup() after this func completes.
-			// Allows some system categories to be created before
-			// observers start firing.
-		}
-	}
-=======
-    LL_INFOS(LOG_INV) << "LLInventoryModel::buildParentChildMap()" << LL_ENDL;
-
-    // *NOTE: I am skipping the logic around folder version
-    // synchronization here because it seems if a folder is lost, we
-    // might actually want to invalidate it at that point - not
-    // attempt to cache. More time & thought is necessary.
-
-    // First the categories. We'll copy all of the categories into a
-    // temporary container to iterate over (oh for real iterators.)
-    // While we're at it, we'll allocate the arrays in the trees.
-    cat_array_t cats;
-    cat_array_t* catsp;
-    item_array_t* itemsp;
-
-    for(cat_map_t::iterator cit = mCategoryMap.begin(); cit != mCategoryMap.end(); ++cit)
-    {
-        LLViewerInventoryCategory* cat = cit->second;
-        cats.push_back(cat);
-        if (mParentChildCategoryTree.count(cat->getUUID()) == 0)
-        {
-            llassert_always(mCategoryLock[cat->getUUID()] == false);
-            catsp = new cat_array_t;
-            mParentChildCategoryTree[cat->getUUID()] = catsp;
-        }
-        if (mParentChildItemTree.count(cat->getUUID()) == 0)
-        {
-            llassert_always(mItemLock[cat->getUUID()] == false);
-            itemsp = new item_array_t;
-            mParentChildItemTree[cat->getUUID()] = itemsp;
-        }
-    }
-
-    // Insert a special parent for the root - so that lookups on
-    // LLUUID::null as the parent work correctly. This is kind of a
-    // blatent wastes of space since we allocate a block of memory for
-    // the array, but whatever - it's not that much space.
-    if (mParentChildCategoryTree.count(LLUUID::null) == 0)
-    {
-        catsp = new cat_array_t;
-        mParentChildCategoryTree[LLUUID::null] = catsp;
-    }
-
-    // Now we have a structure with all of the categories that we can
-    // iterate over and insert into the correct place in the child
-    // category tree.
-    S32 count = cats.size();
-    S32 i;
-    S32 lost = 0;
-    cat_array_t lost_cats;
-    for(i = 0; i < count; ++i)
-    {
-        LLViewerInventoryCategory* cat = cats.at(i);
-        catsp = getUnlockedCatArray(cat->getParentUUID());
-        if(catsp &&
-           // Only the two root folders should be children of null.
-           // Others should go to lost & found.
-           (cat->getParentUUID().notNull() ||
-            cat->getPreferredType() == LLFolderType::FT_ROOT_INVENTORY ))
-        {
-            catsp->push_back(cat);
-        }
-        else
-        {
-            // *NOTE: This process could be a lot more efficient if we
-            // used the new MoveInventoryFolder message, but we would
-            // have to continue to do the update & build here. So, to
-            // implement it, we would need a set or map of uuid pairs
-            // which would be (folder_id, new_parent_id) to be sent up
-            // to the server.
-            LL_INFOS(LOG_INV) << "Lost category: " << cat->getUUID() << " - "
-                              << cat->getName() << LL_ENDL;
-            ++lost;
-            lost_cats.push_back(cat);
-        }
-    }
-    if(lost)
-    {
-        LL_WARNS(LOG_INV) << "Found  " << lost << " lost categories." << LL_ENDL;
-    }
-
-    // Do moves in a separate pass to make sure we've properly filed
-    // the FT_LOST_AND_FOUND category before we try to find its UUID.
-    for(i = 0; i<lost_cats.size(); ++i)
-    {
-        LLViewerInventoryCategory *cat = lost_cats.at(i);
-
-        // plop it into the lost & found.
-        LLFolderType::EType pref = cat->getPreferredType();
-        if(LLFolderType::FT_NONE == pref)
-        {
-            cat->setParent(findCategoryUUIDForType(LLFolderType::FT_LOST_AND_FOUND));
-        }
-        else if(LLFolderType::FT_ROOT_INVENTORY == pref)
-        {
-            // it's the root
-            cat->setParent(LLUUID::null);
-        }
-        else
-        {
-            // it's a protected folder.
-            cat->setParent(gInventory.getRootFolderID());
-        }
-        // FIXME note that updateServer() fails with protected
-        // types, so this will not work as intended in that case.
-        // UpdateServer uses AIS, AIS cat move is not implemented yet
-        // cat->updateServer(TRUE);
-
-        // MoveInventoryFolder message, intentionally per item
-        cat->updateParentOnServer(FALSE);
-        catsp = getUnlockedCatArray(cat->getParentUUID());
-        if(catsp)
-        {
-            catsp->push_back(cat);
-        }
-        else
-        {
-            LL_WARNS(LOG_INV) << "Lost and found Not there!!" << LL_ENDL;
-        }
-    }
-
-    const BOOL COF_exists = (findCategoryUUIDForType(LLFolderType::FT_CURRENT_OUTFIT) != LLUUID::null);
-    sFirstTimeInViewer2 = !COF_exists || gAgent.isFirstLogin();
-
-
-    // Now the items. We allocated in the last step, so now all we
-    // have to do is iterate over the items and put them in the right
-    // place.
-    item_array_t items;
-    if(!mItemMap.empty())
-    {
-        LLPointer<LLViewerInventoryItem> item;
-        for(item_map_t::iterator iit = mItemMap.begin(); iit != mItemMap.end(); ++iit)
-        {
-            item = (*iit).second;
-            items.push_back(item);
-        }
-    }
-    count = items.size();
-    lost = 0;
-    uuid_vec_t lost_item_ids;
-    for(i = 0; i < count; ++i)
-    {
-        LLPointer<LLViewerInventoryItem> item;
-        item = items.at(i);
-        itemsp = getUnlockedItemArray(item->getParentUUID());
-        if(itemsp)
-        {
-            itemsp->push_back(item);
-        }
-        else
-        {
-            LL_INFOS(LOG_INV) << "Lost item: " << item->getUUID() << " - "
-                              << item->getName() << LL_ENDL;
-            ++lost;
-            // plop it into the lost & found.
-            //
-            item->setParent(findCategoryUUIDForType(LLFolderType::FT_LOST_AND_FOUND));
-            // move it later using a special message to move items. If
-            // we update server here, the client might crash.
-            //item->updateServer();
-            lost_item_ids.push_back(item->getUUID());
-            itemsp = getUnlockedItemArray(item->getParentUUID());
-            if(itemsp)
-            {
-                itemsp->push_back(item);
-            }
-            else
-            {
-                LL_WARNS(LOG_INV) << "Lost and found Not there!!" << LL_ENDL;
-            }
-        }
-    }
-    if(lost)
-    {
-        LL_WARNS(LOG_INV) << "Found " << lost << " lost items." << LL_ENDL;
-        LLMessageSystem* msg = gMessageSystem;
-        BOOL start_new_message = TRUE;
-        const LLUUID lnf = findCategoryUUIDForType(LLFolderType::FT_LOST_AND_FOUND);
-        for(uuid_vec_t::iterator it = lost_item_ids.begin() ; it < lost_item_ids.end(); ++it)
-        {
-            if(start_new_message)
-            {
-                start_new_message = FALSE;
-                msg->newMessageFast(_PREHASH_MoveInventoryItem);
-                msg->nextBlockFast(_PREHASH_AgentData);
-                msg->addUUIDFast(_PREHASH_AgentID, gAgent.getID());
-                msg->addUUIDFast(_PREHASH_SessionID, gAgent.getSessionID());
-                msg->addBOOLFast(_PREHASH_Stamp, FALSE);
-            }
-            msg->nextBlockFast(_PREHASH_InventoryData);
-            msg->addUUIDFast(_PREHASH_ItemID, (*it));
-            msg->addUUIDFast(_PREHASH_FolderID, lnf);
-            msg->addString("NewName", NULL);
-            if(msg->isSendFull(NULL))
-            {
-                start_new_message = TRUE;
-                gAgent.sendReliableMessage();
-            }
-        }
-        if(!start_new_message)
-        {
-            gAgent.sendReliableMessage();
-        }
-    }
-
-    const LLUUID &agent_inv_root_id = gInventory.getRootFolderID();
-    if (agent_inv_root_id.notNull())
-    {
-        cat_array_t* catsp = get_ptr_in_map(mParentChildCategoryTree, agent_inv_root_id);
-        if(catsp)
-        {
-            // *HACK - fix root inventory folder
-            // some accounts has pbroken inventory root folders
-
-            std::string name = "My Inventory";
-            for (parent_cat_map_t::const_iterator it = mParentChildCategoryTree.begin(),
-                     it_end = mParentChildCategoryTree.end(); it != it_end; ++it)
-            {
-                cat_array_t* cat_array = it->second;
-                for (cat_array_t::const_iterator cat_it = cat_array->begin(),
-                         cat_it_end = cat_array->end(); cat_it != cat_it_end; ++cat_it)
-                    {
-                    LLPointer<LLViewerInventoryCategory> category = *cat_it;
-
-                    if(category && category->getPreferredType() != LLFolderType::FT_ROOT_INVENTORY)
-                        continue;
-                    if ( category && 0 == LLStringUtil::compareInsensitive(name, category->getName()) )
-                    {
-                        if(category->getUUID()!=mRootFolderID)
-                        {
-                            LLUUID& new_inv_root_folder_id = const_cast<LLUUID&>(mRootFolderID);
-                            new_inv_root_folder_id = category->getUUID();
-                        }
-                    }
-                }
-            }
-
-            LLPointer<LLInventoryValidationInfo> validation_info = validate();
-            if (validation_info->mFatalErrorCount > 0)
-            {
-                // Fatal inventory error. Will not be able to engage in many inventory operations.
-                // This should be followed by an error dialog leading to logout.
-                LL_WARNS("Inventory") << "Fatal errors were found in validate(): unable to initialize inventory! "
-                                      << "Will not be able to do normal inventory operations in this session."
-                                      << LL_ENDL;
-                mIsAgentInvUsable = false;
-            }
-            else
-            {
-                mIsAgentInvUsable = true;
-            }
-            validation_info->mInitialized = true;
-            mValidationInfo = validation_info;
-
-            // notifyObservers() has been moved to
-            // llstartup/idle_startup() after this func completes.
-            // Allows some system categories to be created before
-            // observers start firing.
-        }
-    }
->>>>>>> e1623bb2
-}
-
-// Would normally do this at construction but that's too early
-// in the process for gInventory.  Have the first requestPost()
-// call set things up.
-void LLInventoryModel::initHttpRequest()
-{
-    if (! mHttpRequestFG)
-    {
-        // Haven't initialized, get to it
-        LLAppCoreHttp & app_core_http(LLAppViewer::instance()->getAppCoreHttp());
-
-        mHttpRequestFG = new LLCore::HttpRequest;
-        mHttpRequestBG = new LLCore::HttpRequest;
-        mHttpOptions = LLCore::HttpOptions::ptr_t(new LLCore::HttpOptions);
-        mHttpOptions->setTransferTimeout(300);
-        mHttpOptions->setUseRetryAfter(true);
-        // mHttpOptions->setTrace(2);       // Do tracing of requests
-        mHttpHeaders = LLCore::HttpHeaders::ptr_t(new LLCore::HttpHeaders);
-        mHttpHeaders->append(HTTP_OUT_HEADER_CONTENT_TYPE, HTTP_CONTENT_LLSD_XML);
-        mHttpHeaders->append(HTTP_OUT_HEADER_ACCEPT, HTTP_CONTENT_LLSD_XML);
-        mHttpPolicyClass = app_core_http.getPolicy(LLAppCoreHttp::AP_INVENTORY);
-    }
-
-    if (!gGenericDispatcher.isHandlerPresent("BulkUpdateInventory"))
-    {
-        gGenericDispatcher.addHandler("BulkUpdateInventory", &sBulkUpdateInventory);
-    }
-}
-
-void LLInventoryModel::handleResponses(bool foreground)
-{
-    if (foreground && mHttpRequestFG)
-    {
-        mHttpRequestFG->update(0);
-    }
-    else if (! foreground && mHttpRequestBG)
-    {
-        mHttpRequestBG->update(50000L);
-    }
-}
-
-LLCore::HttpHandle LLInventoryModel::requestPost(bool foreground,
-                                                 const std::string & url,
-                                                 const LLSD & body,
-                                                 const LLCore::HttpHandler::ptr_t &handler,
-                                                 const char * const message)
-{
-    if (! mHttpRequestFG)
-    {
-        // We do the initialization late and lazily as this class is
-        // statically-constructed and not all the bits are ready at
-        // that time.
-        initHttpRequest();
-    }
-
-    LLCore::HttpRequest * request(foreground ? mHttpRequestFG : mHttpRequestBG);
-    LLCore::HttpHandle handle(LLCORE_HTTP_HANDLE_INVALID);
-
-    handle = LLCoreHttpUtil::requestPostWithLLSD(request,
-                                                 mHttpPolicyClass,
-                                                 url,
-                                                 body,
-                                                 mHttpOptions,
-                                                 mHttpHeaders,
-                                                 handler);
-    if (LLCORE_HTTP_HANDLE_INVALID == handle)
-    {
-        LLCore::HttpStatus status(request->getStatus());
-        LL_WARNS(LOG_INV) << "HTTP POST request failed for " << message
-                          << ", Status: " << status.toTerseString()
-                          << " Reason: '" << status.toString() << "'"
-                          << LL_ENDL;
-    }
-    return handle;
-}
-
-void LLInventoryModel::createCommonSystemCategories()
-{
-    //amount of System Folder we should wait for
-    sPendingSystemFolders = 9;
-
-    gInventory.ensureCategoryForTypeExists(LLFolderType::FT_TRASH);
-    gInventory.ensureCategoryForTypeExists(LLFolderType::FT_FAVORITE);
-    gInventory.ensureCategoryForTypeExists(LLFolderType::FT_CALLINGCARD);
-    gInventory.ensureCategoryForTypeExists(LLFolderType::FT_MY_OUTFITS);
-    gInventory.ensureCategoryForTypeExists(LLFolderType::FT_CURRENT_OUTFIT);
-    gInventory.ensureCategoryForTypeExists(LLFolderType::FT_LANDMARK); // folder should exist before user tries to 'landmark this'
-    gInventory.ensureCategoryForTypeExists(LLFolderType::FT_SETTINGS);
-    gInventory.ensureCategoryForTypeExists(LLFolderType::FT_MATERIAL); // probably should be server created
-    gInventory.ensureCategoryForTypeExists(LLFolderType::FT_INBOX);
-}
-
-struct LLUUIDAndName
-{
-    LLUUIDAndName() {}
-    LLUUIDAndName(const LLUUID& id, const std::string& name);
-    bool operator==(const LLUUIDAndName& rhs) const;
-    bool operator<(const LLUUIDAndName& rhs) const;
-    bool operator>(const LLUUIDAndName& rhs) const;
-
-    LLUUID mID;
-    std::string mName;
-};
-
-LLUUIDAndName::LLUUIDAndName(const LLUUID& id, const std::string& name) :
-    mID(id), mName(name)
-{
-}
-
-bool LLUUIDAndName::operator==(const LLUUIDAndName& rhs) const
-{
-    return ((mID == rhs.mID) && (mName == rhs.mName));
-}
-
-bool LLUUIDAndName::operator<(const LLUUIDAndName& rhs) const
-{
-    return (mID < rhs.mID);
-}
-
-bool LLUUIDAndName::operator>(const LLUUIDAndName& rhs) const
-{
-    return (mID > rhs.mID);
-}
-
-// static
-bool LLInventoryModel::loadFromFile(const std::string& filename,
-                                    LLInventoryModel::cat_array_t& categories,
-                                    LLInventoryModel::item_array_t& items,
-                                    LLInventoryModel::changed_items_t& cats_to_update,
-                                    bool &is_cache_obsolete)
-{
-    LL_PROFILE_ZONE_NAMED("inventory load from file");
-
-    if(filename.empty())
-    {
-        LL_ERRS(LOG_INV) << "filename is Null!" << LL_ENDL;
-        return false;
-    }
-    LL_INFOS(LOG_INV) << "loading inventory from: (" << filename << ")" << LL_ENDL;
-
-    llifstream file(filename.c_str());
-
-    if (!file.is_open())
-    {
-        LL_INFOS(LOG_INV) << "unable to load inventory from: " << filename << LL_ENDL;
-        return false;
-    }
-
-    is_cache_obsolete = true; // Obsolete until proven current
-
-    //U64 lines_count = 0U;
-    std::string line;
-    LLPointer<LLSDParser> parser = new LLSDNotationParser();
-    while (std::getline(file, line))
-    {
-        LLSD s_item;
-        std::istringstream iss(line);
-        if (parser->parse(iss, s_item, line.length()) == LLSDParser::PARSE_FAILURE)
-        {
-            LL_WARNS(LOG_INV)<< "Parsing inventory cache failed" << LL_ENDL;
-            break;
-        }
-
-        if (s_item.has("inv_cache_version"))
-        {
-            S32 version = s_item["inv_cache_version"].asInteger();
-            if (version == sCurrentInvCacheVersion)
-            {
-                // Cache is up to date
-                is_cache_obsolete = false;
-                continue;
-            }
-            else
-            {
-                LL_WARNS(LOG_INV)<< "Inventory cache is out of date" << LL_ENDL;
-                break;
-            }
-        }
-        else if (s_item.has("cat_id"))
-        {
-            if (is_cache_obsolete)
-                break;
-
-            LLPointer<LLViewerInventoryCategory> inv_cat = new LLViewerInventoryCategory(LLUUID::null);
-            if(inv_cat->importLLSD(s_item))
-            {
-                categories.push_back(inv_cat);
-            }
-        }
-        else if (s_item.has("item_id"))
-        {
-            if (is_cache_obsolete)
-                break;
-
-            LLPointer<LLViewerInventoryItem> inv_item = new LLViewerInventoryItem;
-            if( inv_item->fromLLSD(s_item) )
-            {
-                if(inv_item->getUUID().isNull())
-                {
-                    LL_DEBUGS(LOG_INV) << "Ignoring inventory with null item id: "
-                        << inv_item->getName() << LL_ENDL;
-                }
-                else
-                {
-                    if (inv_item->getType() == LLAssetType::AT_UNKNOWN)
-                    {
-                        cats_to_update.insert(inv_item->getParentUUID());
-                    }
-                    else
-                    {
-                        items.push_back(inv_item);
-                    }
-                }
-            }
-        }
-
-//      TODO(brad) - figure out how to reenable this without breaking everything else
-//      static constexpr U64 BATCH_SIZE = 512U;
-//      if ((++lines_count % BATCH_SIZE) == 0)
-//      {
-//          // SL-19968 - make sure message system code gets a chance to run every so often
-//          pump_idle_startup_network();
-//      }
-    }
-
-    file.close();
-
-    return !is_cache_obsolete;
-}
-
-// static
-bool LLInventoryModel::saveToFile(const std::string& filename,
-    const cat_array_t& categories,
-    const item_array_t& items)
-{
-    if (filename.empty())
-    {
-        LL_ERRS(LOG_INV) << "Filename is Null!" << LL_ENDL;
-        return false;
-    }
-
-    LL_INFOS(LOG_INV) << "saving inventory to: (" << filename << ")" << LL_ENDL;
-
-    try
-    {
-        llofstream fileXML(filename.c_str());
-        if (!fileXML.is_open())
-        {
-            LL_WARNS(LOG_INV) << "Failed to open file. Unable to save inventory to: " << filename << LL_ENDL;
-            return false;
-        }
-
-        LLSD cache_ver;
-        cache_ver["inv_cache_version"] = sCurrentInvCacheVersion;
-
-        if (fileXML.fail())
-        {
-            LL_WARNS(LOG_INV) << "Failed to write cache version to file. Unable to save inventory to: " << filename << LL_ENDL;
-            return false;
-        }
-
-        fileXML << LLSDOStreamer<LLSDNotationFormatter>(cache_ver) << std::endl;
-
-        S32 count = categories.size();
-        S32 cat_count = 0;
-        S32 i;
-        for (i = 0; i < count; ++i)
-        {
-            LLViewerInventoryCategory* cat = categories[i];
-            if (cat->getVersion() != LLViewerInventoryCategory::VERSION_UNKNOWN)
-            {
-                fileXML << LLSDOStreamer<LLSDNotationFormatter>(cat->exportLLSD()) << std::endl;
-                cat_count++;
-            }
-
-            if (fileXML.fail())
-            {
-                LL_WARNS(LOG_INV) << "Failed to write a folder to file. Unable to save inventory to: " << filename << LL_ENDL;
-                return false;
-            }
-        }
-
-        S32 it_count = items.size();
-        for (i = 0; i < it_count; ++i)
-        {
-            fileXML << LLSDOStreamer<LLSDNotationFormatter>(items[i]->asLLSD()) << std::endl;
-
-            if (fileXML.fail())
-            {
-                LL_WARNS(LOG_INV) << "Failed to write an item to file. Unable to save inventory to: " << filename << LL_ENDL;
-                return false;
-            }
-        }
-        fileXML.flush();
-
-        fileXML.close();
-
-        LL_INFOS(LOG_INV) << "Inventory saved: " << cat_count << " categories, " << it_count << " items." << LL_ENDL;
-    }
-    catch (...)
-    {
-        LOG_UNHANDLED_EXCEPTION("");
-        LL_INFOS(LOG_INV) << "Failed to save inventory to: (" << filename << ")" << LL_ENDL;
-        return false;
-    }
-
-    return true;
-}
-
-// message handling functionality
-// static
-void LLInventoryModel::registerCallbacks(LLMessageSystem* msg)
-{
-    //msg->setHandlerFuncFast(_PREHASH_InventoryUpdate,
-    //                  processInventoryUpdate,
-    //                  NULL);
-    //msg->setHandlerFuncFast(_PREHASH_UseCachedInventory,
-    //                  processUseCachedInventory,
-    //                  NULL);
-    msg->setHandlerFuncFast(_PREHASH_UpdateCreateInventoryItem,
-                        processUpdateCreateInventoryItem,
-                        NULL);
-    msg->setHandlerFuncFast(_PREHASH_RemoveInventoryItem,
-                        processRemoveInventoryItem,
-                        NULL);
-    msg->setHandlerFuncFast(_PREHASH_RemoveInventoryFolder,
-                        processRemoveInventoryFolder,
-                        NULL);
-    msg->setHandlerFuncFast(_PREHASH_RemoveInventoryObjects,
-                            processRemoveInventoryObjects,
-                            NULL);
-    msg->setHandlerFuncFast(_PREHASH_SaveAssetIntoInventory,
-                        processSaveAssetIntoInventory,
-                        NULL);
-    msg->setHandlerFuncFast(_PREHASH_BulkUpdateInventory,
-                            processBulkUpdateInventory,
-                            NULL);
-    msg->setHandlerFunc("MoveInventoryItem", processMoveInventoryItem);
-}
-
-
-//  static
-void LLInventoryModel::processUpdateCreateInventoryItem(LLMessageSystem* msg, void**)
-{
-    // do accounting and highlight new items if they arrive
-    if (gInventory.messageUpdateCore(msg, true, LLInventoryObserver::UPDATE_CREATE))
-    {
-        U32 callback_id;
-        LLUUID item_id;
-        msg->getUUIDFast(_PREHASH_InventoryData, _PREHASH_ItemID, item_id);
-        msg->getU32Fast(_PREHASH_InventoryData, _PREHASH_CallbackID, callback_id);
-
-        gInventoryCallbacks.fire(callback_id, item_id);
-
-        // Message system at the moment doesn't support Thumbnails and potential
-        // newer features so just rerequest whole item
-        //
-        // todo: instead of unpacking message fully,
-        // grab only an item_id, then fetch
-        LLInventoryModelBackgroundFetch::instance().scheduleItemFetch(item_id, true);
-    }
-
-}
-
-bool LLInventoryModel::messageUpdateCore(LLMessageSystem* msg, bool account, U32 mask)
-{
-    //make sure our added inventory observer is active
-    start_new_inventory_observer();
-
-    LLUUID agent_id;
-    msg->getUUIDFast(_PREHASH_AgentData, _PREHASH_AgentID, agent_id);
-    if(agent_id != gAgent.getID())
-    {
-        LL_WARNS(LOG_INV) << "Got a inventory update for the wrong agent: " << agent_id
-                          << LL_ENDL;
-        return false;
-    }
-    item_array_t items;
-    update_map_t update;
-    S32 count = msg->getNumberOfBlocksFast(_PREHASH_InventoryData);
-    // Does this loop ever execute more than once?
-    for(S32 i = 0; i < count; ++i)
-    {
-        LLPointer<LLViewerInventoryItem> titem = new LLViewerInventoryItem;
-        titem->unpackMessage(msg, _PREHASH_InventoryData, i);
-        LL_DEBUGS(LOG_INV) << "LLInventoryModel::messageUpdateCore() item id: "
-                           << titem->getUUID() << LL_ENDL;
-        items.push_back(titem);
-        // examine update for changes.
-        LLViewerInventoryItem* itemp = gInventory.getItem(titem->getUUID());
-        if(itemp)
-        {
-            if(titem->getParentUUID() == itemp->getParentUUID())
-            {
-                update[titem->getParentUUID()];
-            }
-            else
-            {
-                ++update[titem->getParentUUID()];
-                --update[itemp->getParentUUID()];
-            }
-        }
-        else
-        {
-            ++update[titem->getParentUUID()];
-        }
-    }
-    if(account)
-    {
-        gInventory.accountForUpdate(update);
-    }
-
-    if (account)
-    {
-        mask |= LLInventoryObserver::CREATE;
-    }
-    //as above, this loop never seems to loop more than once per call
-    for (item_array_t::iterator it = items.begin(); it != items.end(); ++it)
-    {
-        gInventory.updateItem(*it, mask);
-    }
-    gInventory.notifyObservers();
-    gViewerWindow->getWindow()->decBusyCount();
-
-    return true;
-}
-
-//  static
-void LLInventoryModel::removeInventoryItem(LLUUID agent_id, LLMessageSystem* msg, const char* msg_label)
-{
-    LLUUID item_id;
-    S32 count = msg->getNumberOfBlocksFast(msg_label);
-    LL_DEBUGS(LOG_INV) << "Message has " << count << " item blocks" << LL_ENDL;
-    uuid_vec_t item_ids;
-    update_map_t update;
-    for(S32 i = 0; i < count; ++i)
-    {
-        msg->getUUIDFast(msg_label, _PREHASH_ItemID, item_id, i);
-        LL_DEBUGS(LOG_INV) << "Checking for item-to-be-removed " << item_id << LL_ENDL;
-        LLViewerInventoryItem* itemp = gInventory.getItem(item_id);
-        if(itemp)
-        {
-            LL_DEBUGS(LOG_INV) << "Item will be removed " << item_id << LL_ENDL;
-            // we only bother with the delete and account if we found
-            // the item - this is usually a back-up for permissions,
-            // so frequently the item will already be gone.
-            --update[itemp->getParentUUID()];
-            item_ids.push_back(item_id);
-        }
-    }
-    gInventory.accountForUpdate(update);
-    for(uuid_vec_t::iterator it = item_ids.begin(); it != item_ids.end(); ++it)
-    {
-        LL_DEBUGS(LOG_INV) << "Calling deleteObject " << *it << LL_ENDL;
-        gInventory.deleteObject(*it);
-    }
-}
-
-//  static
-void LLInventoryModel::processRemoveInventoryItem(LLMessageSystem* msg, void**)
-{
-    LL_DEBUGS(LOG_INV) << "LLInventoryModel::processRemoveInventoryItem()" << LL_ENDL;
-    LLUUID agent_id, item_id;
-    msg->getUUIDFast(_PREHASH_AgentData, _PREHASH_AgentID, agent_id);
-    if(agent_id != gAgent.getID())
-    {
-        LL_WARNS(LOG_INV) << "Got a RemoveInventoryItem for the wrong agent."
-                          << LL_ENDL;
-        return;
-    }
-    LLInventoryModel::removeInventoryItem(agent_id, msg, _PREHASH_InventoryData);
-    gInventory.notifyObservers();
-}
-
-//  static
-void LLInventoryModel::removeInventoryFolder(LLUUID agent_id,
-                                             LLMessageSystem* msg)
-{
-    LLUUID folder_id;
-    uuid_vec_t folder_ids;
-    update_map_t update;
-    S32 count = msg->getNumberOfBlocksFast(_PREHASH_FolderData);
-    for(S32 i = 0; i < count; ++i)
-    {
-        msg->getUUIDFast(_PREHASH_FolderData, _PREHASH_FolderID, folder_id, i);
-        LLViewerInventoryCategory* folderp = gInventory.getCategory(folder_id);
-        if(folderp)
-        {
-            --update[folderp->getParentUUID()];
-            folder_ids.push_back(folder_id);
-        }
-    }
-    gInventory.accountForUpdate(update);
-    for(uuid_vec_t::iterator it = folder_ids.begin(); it != folder_ids.end(); ++it)
-    {
-        gInventory.deleteObject(*it);
-    }
-}
-
-//  static
-void LLInventoryModel::processRemoveInventoryFolder(LLMessageSystem* msg,
-                                                    void**)
-{
-    LL_DEBUGS() << "LLInventoryModel::processRemoveInventoryFolder()" << LL_ENDL;
-    LLUUID agent_id, session_id;
-    msg->getUUIDFast(_PREHASH_AgentData, _PREHASH_AgentID, agent_id);
-    msg->getUUIDFast(_PREHASH_AgentData, _PREHASH_SessionID, session_id);
-    if(agent_id != gAgent.getID())
-    {
-        LL_WARNS() << "Got a RemoveInventoryFolder for the wrong agent."
-        << LL_ENDL;
-        return;
-    }
-    LLInventoryModel::removeInventoryFolder( agent_id, msg );
-    gInventory.notifyObservers();
-}
-
-//  static
-void LLInventoryModel::processRemoveInventoryObjects(LLMessageSystem* msg,
-                                                    void**)
-{
-    LL_DEBUGS() << "LLInventoryModel::processRemoveInventoryObjects()" << LL_ENDL;
-    LLUUID agent_id, session_id;
-    msg->getUUIDFast(_PREHASH_AgentData, _PREHASH_AgentID, agent_id);
-    msg->getUUIDFast(_PREHASH_AgentData, _PREHASH_SessionID, session_id);
-    if(agent_id != gAgent.getID())
-    {
-        LL_WARNS() << "Got a RemoveInventoryObjects for the wrong agent."
-        << LL_ENDL;
-        return;
-    }
-    LLInventoryModel::removeInventoryFolder( agent_id, msg );
-    LLInventoryModel::removeInventoryItem( agent_id, msg, _PREHASH_ItemData );
-    gInventory.notifyObservers();
-}
-
-//  static
-void LLInventoryModel::processSaveAssetIntoInventory(LLMessageSystem* msg,
-                                                     void**)
-{
-    LLUUID agent_id;
-    msg->getUUIDFast(_PREHASH_AgentData, _PREHASH_AgentID, agent_id);
-    if(agent_id != gAgent.getID())
-    {
-        LL_WARNS() << "Got a SaveAssetIntoInventory message for the wrong agent."
-                << LL_ENDL;
-        return;
-    }
-
-    LLUUID item_id;
-    msg->getUUIDFast(_PREHASH_InventoryData, _PREHASH_ItemID, item_id);
-
-    // The viewer ignores the asset id because this message is only
-    // used for attachments/objects, so the asset id is not used in
-    // the viewer anyway.
-    LL_DEBUGS() << "LLInventoryModel::processSaveAssetIntoInventory itemID="
-        << item_id << LL_ENDL;
-    LLViewerInventoryItem* item = gInventory.getItem( item_id );
-    if( item )
-    {
-        LLCategoryUpdate up(item->getParentUUID(), 0);
-        gInventory.accountForUpdate(up);
-        gInventory.addChangedMask( LLInventoryObserver::INTERNAL, item_id);
-        gInventory.notifyObservers();
-    }
-    else
-    {
-        LL_INFOS() << "LLInventoryModel::processSaveAssetIntoInventory item"
-            " not found: " << item_id << LL_ENDL;
-    }
-    if(gViewerWindow)
-    {
-        gViewerWindow->getWindow()->decBusyCount();
-    }
-}
-
-// static
-void LLInventoryModel::processBulkUpdateInventory(LLMessageSystem* msg, void**)
-{
-    LLUUID agent_id;
-    msg->getUUIDFast(_PREHASH_AgentData, _PREHASH_AgentID, agent_id);
-    if(agent_id != gAgent.getID())
-    {
-        LL_WARNS() << "Got a BulkUpdateInventory for the wrong agent." << LL_ENDL;
-        return;
-    }
-    LLUUID tid;
-    msg->getUUIDFast(_PREHASH_AgentData, _PREHASH_TransactionID, tid);
-#ifndef LL_RELEASE_FOR_DOWNLOAD
-    LL_DEBUGS("Inventory") << "Bulk inventory: " << tid << LL_ENDL;
-#endif
-
-    update_map_t update;
-    cat_array_t folders;
-    S32 count;
-    S32 i;
-    count = msg->getNumberOfBlocksFast(_PREHASH_FolderData);
-    for(i = 0; i < count; ++i)
-    {
-        LLPointer<LLViewerInventoryCategory> tfolder = new LLViewerInventoryCategory(gAgent.getID());
-        tfolder->unpackMessage(msg, _PREHASH_FolderData, i);
-        LL_DEBUGS("Inventory") << "unpacked folder '" << tfolder->getName() << "' ("
-                               << tfolder->getUUID() << ") in " << tfolder->getParentUUID()
-                               << LL_ENDL;
-
-        // If the folder is a listing or a version folder, all we need to do is update the SLM data
-        int depth_folder = depth_nesting_in_marketplace(tfolder->getUUID());
-        if ((depth_folder == 1) || (depth_folder == 2))
-        {
-            // Trigger an SLM listing update
-            LLUUID listing_uuid = (depth_folder == 1 ? tfolder->getUUID() : tfolder->getParentUUID());
-            S32 listing_id = LLMarketplaceData::instance().getListingID(listing_uuid);
-            LLMarketplaceData::instance().getListing(listing_id);
-            // In that case, there is no item to update so no callback -> we skip the rest of the update
-        }
-        else if(tfolder->getUUID().notNull())
-        {
-            folders.push_back(tfolder);
-            LLViewerInventoryCategory* folderp = gInventory.getCategory(tfolder->getUUID());
-            if(folderp)
-            {
-                if (folderp->getVersion() != LLViewerInventoryCategory::VERSION_UNKNOWN)
-                {
-                    if (tfolder->getParentUUID() == folderp->getParentUUID())
-                    {
-                        update[tfolder->getParentUUID()];
-                    }
-                    else
-                    {
-                        ++update[tfolder->getParentUUID()];
-                        --update[folderp->getParentUUID()];
-                    }
-                }
-                else
-                {
-                    folderp->fetch();
-                }
-            }
-            else
-            {
-                // we could not find the folder, so it is probably
-                // new. However, we only want to attempt accounting
-                // for the parent if we can find the parent.
-                folderp = gInventory.getCategory(tfolder->getParentUUID());
-                if(folderp)
-                {
-                    if (folderp->getVersion() != LLViewerInventoryCategory::VERSION_UNKNOWN)
-                    {
-                        ++update[tfolder->getParentUUID()];
-                    }
-                    else
-                    {
-                        folderp->fetch();
-                    }
-                }
-            }
-        }
-    }
-
-
-    count = msg->getNumberOfBlocksFast(_PREHASH_ItemData);
-    uuid_vec_t wearable_ids;
-    item_array_t items;
-    std::list<InventoryCallbackInfo> cblist;
-    for(i = 0; i < count; ++i)
-    {
-        LLPointer<LLViewerInventoryItem> titem = new LLViewerInventoryItem;
-        titem->unpackMessage(msg, _PREHASH_ItemData, i);
-        LL_DEBUGS("Inventory") << "unpacked item '" << titem->getName() << "' in "
-                               << titem->getParentUUID() << LL_ENDL;
-        U32 callback_id;
-        msg->getU32Fast(_PREHASH_ItemData, _PREHASH_CallbackID, callback_id);
-        if(titem->getUUID().notNull() ) // && callback_id.notNull() )
-        {
-            items.push_back(titem);
-            cblist.push_back(InventoryCallbackInfo(callback_id, titem->getUUID()));
-            if (titem->getInventoryType() == LLInventoryType::IT_WEARABLE)
-            {
-                wearable_ids.push_back(titem->getUUID());
-            }
-            // examine update for changes.
-            LLViewerInventoryItem* itemp = gInventory.getItem(titem->getUUID());
-            if(itemp)
-            {
-                if(titem->getParentUUID() == itemp->getParentUUID())
-                {
-                    update[titem->getParentUUID()];
-                }
-                else
-                {
-                    ++update[titem->getParentUUID()];
-                    --update[itemp->getParentUUID()];
-                }
-            }
-            else
-            {
-                LLViewerInventoryCategory* folderp = gInventory.getCategory(titem->getParentUUID());
-                if(folderp)
-                {
-                    if (folderp->getVersion() != LLViewerInventoryCategory::VERSION_UNKNOWN)
-                    {
-                        ++update[titem->getParentUUID()];
-                    }
-                    else
-                    {
-                        folderp->fetch();
-                    }
-                }
-            }
-        }
-        else
-        {
-            cblist.push_back(InventoryCallbackInfo(callback_id, LLUUID::null));
-        }
-    }
-    gInventory.accountForUpdate(update);
-
-    for (cat_array_t::iterator cit = folders.begin(); cit != folders.end(); ++cit)
-    {
-        gInventory.updateCategory(*cit);
-        if ((*cit)->getVersion() != LLViewerInventoryCategory::VERSION_UNKNOWN)
-        {
-            // Temporary workaround: just fetch the item using AIS to get missing fields.
-            // If this works fine we might want to extract 'ids only' from the message
-            // then use AIS as a primary fetcher
-            LLInventoryModelBackgroundFetch::instance().scheduleFolderFetch((*cit)->getUUID(), true /*force, since it has changes*/);
-        }
-        // else already called fetch() above
-    }
-    for (item_array_t::iterator iit = items.begin(); iit != items.end(); ++iit)
-    {
-        gInventory.updateItem(*iit);
-
-        // Temporary workaround: just fetch the item using AIS to get missing fields.
-        // If this works fine we might want to extract 'ids only' from the message
-        // then use AIS as a primary fetcher
-        LLInventoryModelBackgroundFetch::instance().scheduleItemFetch((*iit)->getUUID(), true);
-<<<<<<< HEAD
-	}
-	gInventory.notifyObservers();
-
-	// The incoming inventory could span more than one BulkInventoryUpdate packet,
-	// so record the transaction ID for this purchase, then wear all clothing
-	// that comes in as part of that transaction ID.  JC
-	if (LLInventoryState::sWearNewClothing)
-	{
-		LLInventoryState::sWearNewClothingTransactionID = tid;
-		LLInventoryState::sWearNewClothing = false;
-	}
-
-	if (tid.notNull() && tid == LLInventoryState::sWearNewClothingTransactionID)
-	{
-		count = wearable_ids.size();
-		for (i = 0; i < count; ++i)
-		{
-			LLViewerInventoryItem* wearable_item;
-			wearable_item = gInventory.getItem(wearable_ids[i]);
-			LLAppearanceMgr::instance().wearItemOnAvatar(wearable_item->getUUID(), true, true);
-		}
-	}
-
-	std::list<InventoryCallbackInfo>::iterator inv_it;
-	for (inv_it = cblist.begin(); inv_it != cblist.end(); ++inv_it)
-	{
-		InventoryCallbackInfo cbinfo = (*inv_it);
-		gInventoryCallbacks.fire(cbinfo.mCallback, cbinfo.mInvID);
-	}
-=======
-    }
-    gInventory.notifyObservers();
-
-    // The incoming inventory could span more than one BulkInventoryUpdate packet,
-    // so record the transaction ID for this purchase, then wear all clothing
-    // that comes in as part of that transaction ID.  JC
-    if (LLInventoryState::sWearNewClothing)
-    {
-        LLInventoryState::sWearNewClothingTransactionID = tid;
-        LLInventoryState::sWearNewClothing = FALSE;
-    }
-
-    if (tid.notNull() && tid == LLInventoryState::sWearNewClothingTransactionID)
-    {
-        count = wearable_ids.size();
-        for (i = 0; i < count; ++i)
-        {
-            LLViewerInventoryItem* wearable_item;
-            wearable_item = gInventory.getItem(wearable_ids[i]);
-            LLAppearanceMgr::instance().wearItemOnAvatar(wearable_item->getUUID(), true, true);
-        }
-    }
-
-    std::list<InventoryCallbackInfo>::iterator inv_it;
-    for (inv_it = cblist.begin(); inv_it != cblist.end(); ++inv_it)
-    {
-        InventoryCallbackInfo cbinfo = (*inv_it);
-        gInventoryCallbacks.fire(cbinfo.mCallback, cbinfo.mInvID);
-    }
->>>>>>> e1623bb2
-}
-
-// static
-void LLInventoryModel::processMoveInventoryItem(LLMessageSystem* msg, void**)
-{
-    LL_DEBUGS() << "LLInventoryModel::processMoveInventoryItem()" << LL_ENDL;
-    LLUUID agent_id;
-    msg->getUUIDFast(_PREHASH_AgentData, _PREHASH_AgentID, agent_id);
-    if(agent_id != gAgent.getID())
-    {
-        LL_WARNS() << "Got a MoveInventoryItem message for the wrong agent."
-                << LL_ENDL;
-        return;
-    }
-
-    LLUUID item_id;
-    LLUUID folder_id;
-    std::string new_name;
-    bool anything_changed = false;
-    S32 count = msg->getNumberOfBlocksFast(_PREHASH_InventoryData);
-    for(S32 i = 0; i < count; ++i)
-    {
-        msg->getUUIDFast(_PREHASH_InventoryData, _PREHASH_ItemID, item_id, i);
-        LLViewerInventoryItem* item = gInventory.getItem(item_id);
-        if(item)
-        {
-            LLPointer<LLViewerInventoryItem> new_item = new LLViewerInventoryItem(item);
-            msg->getUUIDFast(_PREHASH_InventoryData, _PREHASH_FolderID, folder_id, i);
-            msg->getString("InventoryData", "NewName", new_name, i);
-
-            LL_DEBUGS() << "moving item " << item_id << " to folder "
-                     << folder_id << LL_ENDL;
-            update_list_t update;
-            LLCategoryUpdate old_folder(item->getParentUUID(), -1);
-            update.push_back(old_folder);
-            LLCategoryUpdate new_folder(folder_id, 1);
-            update.push_back(new_folder);
-            gInventory.accountForUpdate(update);
-
-            new_item->setParent(folder_id);
-            if (new_name.length() > 0)
-            {
-                new_item->rename(new_name);
-            }
-            gInventory.updateItem(new_item);
-            anything_changed = true;
-        }
-        else
-        {
-            LL_INFOS() << "LLInventoryModel::processMoveInventoryItem item not found: " << item_id << LL_ENDL;
-        }
-    }
-    if(anything_changed)
-    {
-        gInventory.notifyObservers();
-    }
-}
-
-//----------------------------------------------------------------------------
-// Trash: LLFolderType::FT_TRASH, "ConfirmEmptyTrash"
-// Lost&Found: LLFolderType::FT_LOST_AND_FOUND, "ConfirmEmptyLostAndFound"
-
-bool LLInventoryModel::callbackEmptyFolderType(const LLSD& notification, const LLSD& response, LLFolderType::EType preferred_type)
-{
-    S32 option = LLNotificationsUtil::getSelectedOption(notification, response);
-    if (option == 0) // YES
-    {
-        const LLUUID folder_id = findCategoryUUIDForType(preferred_type);
-        purge_descendents_of(folder_id, NULL);
-    }
-    return false;
-}
-
-void LLInventoryModel::emptyFolderType(const std::string notification, LLFolderType::EType preferred_type)
-{
-    if (!notification.empty())
-    {
-        LLSD args;
-        if(LLFolderType::FT_TRASH == preferred_type)
-        {
-            LLInventoryModel::cat_array_t cats;
-            LLInventoryModel::item_array_t items;
-            const LLUUID trash_id = findCategoryUUIDForType(preferred_type);
-            gInventory.collectDescendents(trash_id, cats, items, LLInventoryModel::INCLUDE_TRASH); //All descendants
-            S32 item_count = items.size() + cats.size();
-            args["COUNT"] = item_count;
-        }
-        LLNotificationsUtil::add(notification, args, LLSD(),
-                                        boost::bind(&LLInventoryModel::callbackEmptyFolderType, this, _1, _2, preferred_type));
-    }
-    else
-    {
-        const LLUUID folder_id = findCategoryUUIDForType(preferred_type);
-        purge_descendents_of(folder_id, NULL);
-    }
-}
-
-//----------------------------------------------------------------------------
-
-void LLInventoryModel::removeItem(const LLUUID& item_id)
-{
-<<<<<<< HEAD
-	LLViewerInventoryItem* item = getItem(item_id);
-	if (! item)
-	{
-		LL_WARNS("Inventory") << "couldn't find inventory item " << item_id << LL_ENDL;
-	}
-	else
-	{
-		const LLUUID new_parent = findCategoryUUIDForType(LLFolderType::FT_TRASH);
-		if (new_parent.notNull())
-		{
-			LL_INFOS("Inventory") << "Moving to Trash (" << new_parent << "):" << LL_ENDL;
-			changeItemParent(item, new_parent, true);
-		}
-	}
-=======
-    LLViewerInventoryItem* item = getItem(item_id);
-    if (! item)
-    {
-        LL_WARNS("Inventory") << "couldn't find inventory item " << item_id << LL_ENDL;
-    }
-    else
-    {
-        const LLUUID new_parent = findCategoryUUIDForType(LLFolderType::FT_TRASH);
-        if (new_parent.notNull())
-        {
-            LL_INFOS("Inventory") << "Moving to Trash (" << new_parent << "):" << LL_ENDL;
-            changeItemParent(item, new_parent, TRUE);
-        }
-    }
->>>>>>> e1623bb2
-}
-
-void LLInventoryModel::removeCategory(const LLUUID& category_id)
-{
-<<<<<<< HEAD
-	if (! get_is_category_removable(this, category_id))
-	{
-		return;
-	}
-
-	// Look for any gestures and deactivate them
-	LLInventoryModel::cat_array_t	descendent_categories;
-	LLInventoryModel::item_array_t	descendent_items;
-	collectDescendents(category_id, descendent_categories, descendent_items, false);
-
-	for (LLInventoryModel::item_array_t::const_iterator iter = descendent_items.begin();
-		 iter != descendent_items.end();
-		 ++iter)
-	{
-		const LLViewerInventoryItem* item = (*iter);
-		const LLUUID& item_id = item->getUUID();
-		if (item->getType() == LLAssetType::AT_GESTURE
-			&& LLGestureMgr::instance().isGestureActive(item_id))
-		{
-			LLGestureMgr::instance().deactivateGesture(item_id);
-		}
-	}
-
-	LLViewerInventoryCategory* cat = getCategory(category_id);
-	if (cat)
-	{
-		const LLUUID trash_id = findCategoryUUIDForType(LLFolderType::FT_TRASH);
-		if (trash_id.notNull())
-		{
-			changeCategoryParent(cat, trash_id, true);
-		}
-	}
-
-	checkTrashOverflow();
-=======
-    if (! get_is_category_removable(this, category_id))
-    {
-        return;
-    }
-
-    // Look for any gestures and deactivate them
-    LLInventoryModel::cat_array_t   descendent_categories;
-    LLInventoryModel::item_array_t  descendent_items;
-    collectDescendents(category_id, descendent_categories, descendent_items, FALSE);
-
-    for (LLInventoryModel::item_array_t::const_iterator iter = descendent_items.begin();
-         iter != descendent_items.end();
-         ++iter)
-    {
-        const LLViewerInventoryItem* item = (*iter);
-        const LLUUID& item_id = item->getUUID();
-        if (item->getType() == LLAssetType::AT_GESTURE
-            && LLGestureMgr::instance().isGestureActive(item_id))
-        {
-            LLGestureMgr::instance().deactivateGesture(item_id);
-        }
-    }
-
-    LLViewerInventoryCategory* cat = getCategory(category_id);
-    if (cat)
-    {
-        const LLUUID trash_id = findCategoryUUIDForType(LLFolderType::FT_TRASH);
-        if (trash_id.notNull())
-        {
-            changeCategoryParent(cat, trash_id, TRUE);
-        }
-    }
-
-    checkTrashOverflow();
->>>>>>> e1623bb2
-}
-
-void LLInventoryModel::removeObject(const LLUUID& object_id)
-{
-    if(object_id.isNull())
-    {
-        return;
-    }
-
-    LLInventoryObject* obj = getObject(object_id);
-    if (dynamic_cast<LLViewerInventoryItem*>(obj))
-    {
-        removeItem(object_id);
-    }
-    else if (dynamic_cast<LLViewerInventoryCategory*>(obj))
-    {
-        removeCategory(object_id);
-    }
-    else if (obj)
-    {
-        LL_WARNS("Inventory") << "object ID " << object_id
-                              << " is an object of unrecognized class "
-                              << typeid(*obj).name() << LL_ENDL;
-    }
-    else
-    {
-        LL_WARNS("Inventory") << "object ID " << object_id << " not found" << LL_ENDL;
-    }
-}
-
-bool callback_preview_trash_folder(const LLSD& notification, const LLSD& response)
-{
-    S32 option = LLNotificationsUtil::getSelectedOption(notification, response);
-    if (option == 0) // YES
-    {
-        LLFloaterPreviewTrash::show();
-    }
-    return false;
-}
-
-void  LLInventoryModel::checkTrashOverflow()
-{
-    static LLCachedControl<U32> trash_max_capacity(gSavedSettings, "InventoryTrashMaxCapacity");
-
-    // Collect all descendants including those in subfolders.
-    //
-    // Note: Do we really need content of subfolders?
-    // This was made to prevent download of trash folder timeouting
-    // viewer and sub-folders are supposed to download independently.
-    LLInventoryModel::cat_array_t cats;
-    LLInventoryModel::item_array_t items;
-    const LLUUID trash_id = findCategoryUUIDForType(LLFolderType::FT_TRASH);
-    gInventory.collectDescendents(trash_id, cats, items, LLInventoryModel::INCLUDE_TRASH);
-    S32 item_count = items.size() + cats.size();
-
-    if (item_count >= trash_max_capacity)
-    {
-        if (LLFloaterPreviewTrash::isVisible())
-        {
-            // bring to front
-            LLFloaterPreviewTrash::show();
-        }
-        else
-        {
-            LLNotificationsUtil::add("TrashIsFull", LLSD(), LLSD(),
-                boost::bind(callback_preview_trash_folder, _1, _2));
-        }
-    }
-}
-
-const LLUUID &LLInventoryModel::getRootFolderID() const
-{
-    return mRootFolderID;
-}
-
-void LLInventoryModel::setRootFolderID(const LLUUID& val)
-{
-    mRootFolderID = val;
-}
-
-const LLUUID &LLInventoryModel::getLibraryRootFolderID() const
-{
-    return mLibraryRootFolderID;
-}
-
-void LLInventoryModel::setLibraryRootFolderID(const LLUUID& val)
-{
-    mLibraryRootFolderID = val;
-}
-
-const LLUUID &LLInventoryModel::getLibraryOwnerID() const
-{
-    return mLibraryOwnerID;
-}
-
-void LLInventoryModel::setLibraryOwnerID(const LLUUID& val)
-{
-    mLibraryOwnerID = val;
-}
-
-// static
-bool LLInventoryModel::getIsFirstTimeInViewer2()
-{
-<<<<<<< HEAD
-	// Do not call this before parentchild map is built.
-	if (!gInventory.mIsAgentInvUsable)
-	{
-		LL_WARNS() << "Parent Child Map not yet built; guessing as first time in viewer2." << LL_ENDL;
-		return true;
-	}
-
-	return sFirstTimeInViewer2;
-=======
-    // Do not call this before parentchild map is built.
-    if (!gInventory.mIsAgentInvUsable)
-    {
-        LL_WARNS() << "Parent Child Map not yet built; guessing as first time in viewer2." << LL_ENDL;
-        return TRUE;
-    }
-
-    return sFirstTimeInViewer2;
->>>>>>> e1623bb2
-}
-
-LLInventoryModel::item_array_t::iterator LLInventoryModel::findItemIterByUUID(LLInventoryModel::item_array_t& items, const LLUUID& id)
-{
-    LLInventoryModel::item_array_t::iterator curr_item = items.begin();
-
-    while (curr_item != items.end())
-    {
-        if ((*curr_item)->getUUID() == id)
-        {
-            break;
-        }
-        ++curr_item;
-    }
-
-    return curr_item;
-}
-
-// static
-// * @param[in, out] items - vector with items to be updated. It should be sorted in a right way
-// * before calling this method.
-// * @param src_item_id - LLUUID of inventory item to be moved in new position
-// * @param dest_item_id - LLUUID of inventory item before (or after) which source item should
-// * be placed.
-// * @param insert_before - bool indicating if src_item_id should be placed before or after
-// * dest_item_id. Default is true.
-void LLInventoryModel::updateItemsOrder(LLInventoryModel::item_array_t& items, const LLUUID& src_item_id, const LLUUID& dest_item_id, bool insert_before)
-{
-    LLInventoryModel::item_array_t::iterator it_src = findItemIterByUUID(items, src_item_id);
-    LLInventoryModel::item_array_t::iterator it_dest = findItemIterByUUID(items, dest_item_id);
-
-    // If one of the passed UUID is not in the item list, bail out
-    if ((it_src == items.end()) || (it_dest == items.end()))
-        return;
-
-    // Erase the source element from the list, keep a copy before erasing.
-    LLViewerInventoryItem* src_item = *it_src;
-    items.erase(it_src);
-
-    // Note: Target iterator is not valid anymore because the container was changed, so update it.
-    it_dest = findItemIterByUUID(items, dest_item_id);
-
-    // Go to the next element if one wishes to insert after the dest element
-    if (!insert_before)
-    {
-        ++it_dest;
-    }
-
-    // Reinsert the source item in the right place
-    if (it_dest != items.end())
-    {
-        items.insert(it_dest, src_item);
-    }
-    else
-    {
-        // Append to the list if it_dest reached the end
-        items.push_back(src_item);
-    }
-}
-
-// See also LLInventorySort where landmarks in the Favorites folder are sorted.
-class LLViewerInventoryItemSort
-{
-public:
-    bool operator()(const LLPointer<LLViewerInventoryItem>& a, const LLPointer<LLViewerInventoryItem>& b)
-    {
-        return a->getSortField() < b->getSortField();
-    }
-};
-
-//----------------------------------------------------------------------------
-
-// *NOTE: DEBUG functionality
-void LLInventoryModel::dumpInventory() const
-{
-    LL_INFOS() << "\nBegin Inventory Dump\n**********************:" << LL_ENDL;
-    LL_INFOS() << "mCategory[] contains " << mCategoryMap.size() << " items." << LL_ENDL;
-    for(cat_map_t::const_iterator cit = mCategoryMap.begin(); cit != mCategoryMap.end(); ++cit)
-    {
-        const LLViewerInventoryCategory* cat = cit->second;
-        if(cat)
-        {
-            LL_INFOS() << "  " <<  cat->getUUID() << " '" << cat->getName() << "' "
-                    << cat->getVersion() << " " << cat->getDescendentCount()
-                    << LL_ENDL;
-        }
-        else
-        {
-            LL_INFOS() << "  NULL!" << LL_ENDL;
-        }
-    }
-    LL_INFOS() << "mItemMap[] contains " << mItemMap.size() << " items." << LL_ENDL;
-    for(item_map_t::const_iterator iit = mItemMap.begin(); iit != mItemMap.end(); ++iit)
-    {
-        const LLViewerInventoryItem* item = iit->second;
-        if(item)
-        {
-            LL_INFOS() << "  " << item->getUUID() << " "
-                    << item->getName() << LL_ENDL;
-        }
-        else
-        {
-            LL_INFOS() << "  NULL!" << LL_ENDL;
-        }
-    }
-    LL_INFOS() << "\n**********************\nEnd Inventory Dump" << LL_ENDL;
-}
-
-// Do various integrity checks on model, logging issues found and
-// returning an overall good/bad flag.
-LLPointer<LLInventoryValidationInfo> LLInventoryModel::validate() const
-{
-    LLPointer<LLInventoryValidationInfo> validation_info = new LLInventoryValidationInfo;
-    S32 fatal_errs = 0;
-    S32 warning_count= 0;
-    S32 loop_count = 0;
-    S32 orphaned_count = 0;
-
-    if (getRootFolderID().isNull())
-    {
-        LL_WARNS("Inventory") << "Fatal inventory corruption: no root folder id" << LL_ENDL;
-        validation_info->mFatalNoRootFolder = true;
-        fatal_errs++;
-    }
-    if (getLibraryRootFolderID().isNull())
-    {
-        // Probably shouldn't be a fatality, inventory can function without a library
-        LL_WARNS("Inventory") << "Fatal inventory corruption: no library root folder id" << LL_ENDL;
-        validation_info->mFatalNoLibraryRootFolder = true;
-        fatal_errs++;
-    }
-
-    if (mCategoryMap.size() + 1 != mParentChildCategoryTree.size())
-    {
-        // ParentChild should be one larger because of the special entry for null uuid.
-        LL_INFOS("Inventory") << "unexpected sizes: cat map size " << mCategoryMap.size()
-                              << " parent/child " << mParentChildCategoryTree.size() << LL_ENDL;
-
-        validation_info->mWarnings["category_map_size"]++;
-        warning_count++;
-    }
-    S32 cat_lock = 0;
-    S32 item_lock = 0;
-    S32 desc_unknown_count = 0;
-    S32 version_unknown_count = 0;
-
-    typedef std::map<LLFolderType::EType, S32> ft_count_map;
-    ft_count_map ft_counts_under_root;
-    ft_count_map ft_counts_elsewhere;
-
-    // Loop over all categories and check.
-    for(cat_map_t::const_iterator cit = mCategoryMap.begin(); cit != mCategoryMap.end(); ++cit)
-    {
-        const LLUUID& cat_id = cit->first;
-        const LLViewerInventoryCategory *cat = cit->second;
-        if (!cat)
-        {
-            LL_WARNS("Inventory") << "null cat" << LL_ENDL;
-            validation_info->mWarnings["null_cat"]++;
-            warning_count++;
-            continue;
-        }
-        LLUUID topmost_ancestor_id;
-        // Will leave as null uuid on failure
-        EAncestorResult res = getObjectTopmostAncestor(cat_id, topmost_ancestor_id);
-        switch (res)
-        {
-        case ANCESTOR_MISSING:
-            orphaned_count++;
-            break;
-        case ANCESTOR_LOOP:
-            loop_count++;
-            break;
-        case ANCESTOR_OK:
-            break;
-        default:
-            LL_WARNS("Inventory") << "Unknown ancestor error for " << cat_id << LL_ENDL;
-            validation_info->mWarnings["unknown_ancestor_status"]++;
-            warning_count++;
-            break;
-        }
-
-        if (cat_id != cat->getUUID())
-        {
-            LL_WARNS("Inventory") << "cat id/index mismatch " << cat_id << " " << cat->getUUID() << LL_ENDL;
-            validation_info->mWarnings["cat_id_index_mismatch"]++;
-            warning_count++;
-        }
-
-        if (cat->getParentUUID().isNull())
-        {
-            if (cat_id != getRootFolderID() && cat_id != getLibraryRootFolderID())
-            {
-                LL_WARNS("Inventory") << "cat " << cat_id << " has no parent, but is not root ("
-                                      << getRootFolderID() << ") or library root ("
-                                      << getLibraryRootFolderID() << ")" << LL_ENDL;
-                validation_info->mWarnings["null_parent"]++;
-                warning_count++;
-            }
-        }
-        cat_array_t* cats;
-        item_array_t* items;
-        getDirectDescendentsOf(cat_id,cats,items);
-        if (!cats || !items)
-        {
-            LL_WARNS("Inventory") << "invalid direct descendents for " << cat_id << LL_ENDL;
-            validation_info->mWarnings["direct_descendents"]++;
-            warning_count++;
-            continue;
-        }
-        if (cat->getDescendentCount() == LLViewerInventoryCategory::DESCENDENT_COUNT_UNKNOWN)
-        {
-            desc_unknown_count++;
-        }
-        else if (cats->size() + items->size() != cat->getDescendentCount())
-        {
-            // In the case of library this is not unexpected, since
-            // different user accounts may be getting the library
-            // contents from different inventory hosts.
-            if (topmost_ancestor_id.isNull() || topmost_ancestor_id != getLibraryRootFolderID())
-            {
-                LL_WARNS("Inventory") << "invalid desc count for " << cat_id << " [" << getFullPath(cat) << "]"
-                                      << " cached " << cat->getDescendentCount()
-                                      << " expected " << cats->size() << "+" << items->size()
-                                      << "=" << cats->size() +items->size() << LL_ENDL;
-                validation_info->mWarnings["invalid_descendent_count"]++;
-                warning_count++;
-            }
-        }
-        if (cat->getVersion() == LLViewerInventoryCategory::VERSION_UNKNOWN)
-        {
-            version_unknown_count++;
-        }
-        auto cat_lock_it = mCategoryLock.find(cat_id);
-        if (cat_lock_it != mCategoryLock.end() && cat_lock_it->second)
-        {
-            cat_lock++;
-        }
-        auto item_lock_it = mItemLock.find(cat_id);
-        if (item_lock_it != mItemLock.end() && item_lock_it->second)
-        {
-            item_lock++;
-        }
-        for (S32 i = 0; i<items->size(); i++)
-        {
-            LLViewerInventoryItem *item = items->at(i);
-
-            if (!item)
-            {
-                LL_WARNS("Inventory") << "null item at index " << i << " for cat " << cat_id << LL_ENDL;
-                validation_info->mWarnings["null_item_at_index"]++;
-                warning_count++;
-                continue;
-            }
-
-            const LLUUID& item_id = item->getUUID();
-
-            if (item->getParentUUID() != cat_id)
-            {
-                LL_WARNS("Inventory") << "wrong parent for " << item_id << " found "
-                                      << item->getParentUUID() << " expected " << cat_id
-                                      << LL_ENDL;
-                validation_info->mWarnings["wrong_parent_for_item"]++;
-                warning_count++;
-            }
-
-
-            // Entries in items and mItemMap should correspond.
-            item_map_t::const_iterator it = mItemMap.find(item_id);
-            if (it == mItemMap.end())
-            {
-                LL_WARNS("Inventory") << "item " << item_id << " found as child of "
-                                      << cat_id << " but not in top level mItemMap" << LL_ENDL;
-                validation_info->mWarnings["item_not_in_top_map"]++;
-                warning_count++;
-            }
-            else
-            {
-                LLViewerInventoryItem *top_item = it->second;
-                if (top_item != item)
-                {
-                    LL_WARNS("Inventory") << "item mismatch, item_id " << item_id
-                                          << " top level entry is different, uuid " << top_item->getUUID() << LL_ENDL;
-                }
-            }
-
-            // Topmost ancestor should be root or library.
-            LLUUID topmost_ancestor_id;
-            EAncestorResult found = getObjectTopmostAncestor(item_id, topmost_ancestor_id);
-            if (found != ANCESTOR_OK)
-            {
-                LL_WARNS("Inventory") << "unable to find topmost ancestor for " << item_id << LL_ENDL;
-                validation_info->mWarnings["topmost_ancestor_not_found"]++;
-                warning_count++;
-            }
-            else
-            {
-                if (topmost_ancestor_id != getRootFolderID() &&
-                    topmost_ancestor_id != getLibraryRootFolderID())
-                {
-                    LL_WARNS("Inventory") << "unrecognized top level ancestor for " << item_id
-                                          << " got " << topmost_ancestor_id
-                                          << " expected " << getRootFolderID()
-                                          << " or " << getLibraryRootFolderID() << LL_ENDL;
-                    validation_info->mWarnings["topmost_ancestor_not_recognized"]++;
-                    warning_count++;
-                }
-            }
-        }
-
-        // Does this category appear as a child of its supposed parent?
-        const LLUUID& parent_id = cat->getParentUUID();
-        if (!parent_id.isNull())
-        {
-            cat_array_t* cats;
-            item_array_t* items;
-            getDirectDescendentsOf(parent_id,cats,items);
-            if (!cats)
-            {
-                LL_WARNS("Inventory") << "cat " << cat_id << " name [" << cat->getName()
-                                      << "] orphaned - no child cat array for alleged parent " << parent_id << LL_ENDL;
-                orphaned_count++;
-            }
-            else
-            {
-                bool found = false;
-                for (S32 i = 0; i<cats->size(); i++)
-                {
-                    LLViewerInventoryCategory *kid_cat = cats->at(i);
-                    if (kid_cat == cat)
-                    {
-                        found = true;
-                        break;
-                    }
-                }
-                if (!found)
-                {
-                    LL_WARNS("Inventory") << "cat " << cat_id << " name [" << cat->getName()
-                                          << "] orphaned - not found in child cat array of alleged parent " << parent_id << LL_ENDL;
-                    orphaned_count++;
-                }
-            }
-        }
-
-        // Update count of preferred types
-        LLFolderType::EType folder_type = cat->getPreferredType();
-        bool cat_is_in_library = false;
-        LLUUID topmost_id;
-        if (getObjectTopmostAncestor(cat->getUUID(),topmost_id) == ANCESTOR_OK && topmost_id == getLibraryRootFolderID())
-        {
-            cat_is_in_library = true;
-        }
-        if (!cat_is_in_library)
-        {
-            if (getRootFolderID().notNull() && (cat->getUUID()==getRootFolderID() || cat->getParentUUID()==getRootFolderID()))
-            {
-                ft_counts_under_root[folder_type]++;
-                if (folder_type != LLFolderType::FT_NONE)
-                {
-                    LL_DEBUGS("Inventory") << "Under root cat: " << getFullPath(cat) << " folder_type " << folder_type << LL_ENDL;
-                }
-            }
-            else
-            {
-                ft_counts_elsewhere[folder_type]++;
-                if (folder_type != LLFolderType::FT_NONE)
-                {
-                    LL_DEBUGS("Inventory") << "Elsewhere cat: " << getFullPath(cat) << " folder_type " << folder_type << LL_ENDL;
-                }
-            }
-        }
-    }
-
-    // Loop over all items and check
-    for(item_map_t::const_iterator iit = mItemMap.begin(); iit != mItemMap.end(); ++iit)
-    {
-        const LLUUID& item_id = iit->first;
-        LLViewerInventoryItem *item = iit->second;
-        if (item->getUUID() != item_id)
-        {
-            LL_WARNS("Inventory") << "item_id " << item_id << " does not match " << item->getUUID() << LL_ENDL;
-            validation_info->mWarnings["item_id_mismatch"]++;
-            warning_count++;
-        }
-
-        const LLUUID& parent_id = item->getParentUUID();
-        if (parent_id.isNull())
-        {
-            LL_WARNS("Inventory") << "item " << item_id << " name [" << item->getName() << "] has null parent id!" << LL_ENDL;
-            orphaned_count++;
-        }
-        else
-        {
-            cat_array_t* cats;
-            item_array_t* items;
-            getDirectDescendentsOf(parent_id,cats,items);
-            if (!items)
-            {
-                LL_WARNS("Inventory") << "item " << item_id << " name [" << item->getName()
-                                      << "] orphaned - alleged parent has no child items list " << parent_id << LL_ENDL;
-                orphaned_count++;
-            }
-            else
-            {
-                bool found = false;
-                for (S32 i=0; i<items->size(); ++i)
-                {
-                    if (items->at(i) == item)
-                    {
-                        found = true;
-                        break;
-                    }
-                }
-                if (!found)
-                {
-                    LL_WARNS("Inventory") << "item " << item_id << " name [" << item->getName()
-                                          << "] orphaned - not found as child of alleged parent " << parent_id << LL_ENDL;
-                    orphaned_count++;
-                }
-            }
-
-        }
-        // Link checking
-        if (item->getIsLinkType())
-        {
-            const LLUUID& link_id = item->getUUID();
-            const LLUUID& target_id = item->getLinkedUUID();
-            LLViewerInventoryItem *target_item = getItem(target_id);
-            LLViewerInventoryCategory *target_cat = getCategory(target_id);
-            // Linked-to UUID should have back reference to this link.
-            if (!hasBacklinkInfo(link_id, target_id))
-            {
-                LL_WARNS("Inventory") << "link " << item->getUUID() << " type " << item->getActualType()
-                                      << " missing backlink info at target_id " << target_id
-                                      << LL_ENDL;
-                orphaned_count++;
-            }
-            // Links should have referents.
-            if (item->getActualType() == LLAssetType::AT_LINK && !target_item)
-            {
-                LL_WARNS("Inventory") << "broken item link " << item->getName() << " id " << item->getUUID() << LL_ENDL;
-                orphaned_count++;
-            }
-            else if (item->getActualType() == LLAssetType::AT_LINK_FOLDER && !target_cat)
-            {
-                LL_WARNS("Inventory") << "broken folder link " << item->getName() << " id " << item->getUUID() << LL_ENDL;
-                orphaned_count++;
-            }
-            if (target_item && target_item->getIsLinkType())
-            {
-                LL_WARNS("Inventory") << "link " << item->getName() << " references a link item "
-                                      << target_item->getName() << " " << target_item->getUUID() << LL_ENDL;
-            }
-
-            // Links should not have backlinks.
-            std::pair<backlink_mmap_t::const_iterator, backlink_mmap_t::const_iterator> range = mBacklinkMMap.equal_range(link_id);
-            if (range.first != range.second)
-            {
-                LL_WARNS("Inventory") << "Link item " << item->getName() << " has backlinks!" << LL_ENDL;
-            }
-        }
-        else
-        {
-            // Check the backlinks of a non-link item.
-            const LLUUID& target_id = item->getUUID();
-            std::pair<backlink_mmap_t::const_iterator, backlink_mmap_t::const_iterator> range = mBacklinkMMap.equal_range(target_id);
-            for (backlink_mmap_t::const_iterator it = range.first; it != range.second; ++it)
-            {
-                const LLUUID& link_id = it->second;
-                LLViewerInventoryItem *link_item = getItem(link_id);
-                if (!link_item || !link_item->getIsLinkType())
-                {
-                    LL_WARNS("Inventory") << "invalid backlink from target " << item->getName() << " to " << link_id << LL_ENDL;
-                }
-            }
-        }
-    }
-
-    // Check system folders
-    for (auto fit=ft_counts_under_root.begin(); fit != ft_counts_under_root.end(); ++fit)
-    {
-        LL_DEBUGS("Inventory") << "Folder type " << fit->first << " count " << fit->second << " under root" << LL_ENDL;
-    }
-    for (auto fit=ft_counts_elsewhere.begin(); fit != ft_counts_elsewhere.end(); ++fit)
-    {
-        LL_DEBUGS("Inventory") << "Folder type " << fit->first << " count " << fit->second << " elsewhere" << LL_ENDL;
-    }
-
-    static LLCachedControl<bool> fake_system_folder_issues(gSavedSettings, "QAModeFakeSystemFolderIssues", false);
-    static std::default_random_engine e{};
-    static std::uniform_int_distribution<> distrib(0, 1);
-    for (S32 ft=LLFolderType::FT_TEXTURE; ft<LLFolderType::FT_COUNT; ft++)
-    {
-        LLFolderType::EType folder_type = static_cast<LLFolderType::EType>(ft);
-        if (LLFolderType::lookup(folder_type)==LLFolderType::badLookup())
-        {
-            continue;
-        }
-        bool is_automatic = LLFolderType::lookupIsAutomaticType(folder_type);
-        bool is_singleton = LLFolderType::lookupIsSingletonType(folder_type);
-        S32 count_under_root = ft_counts_under_root[folder_type];
-        S32 count_elsewhere = ft_counts_elsewhere[folder_type];
-        if (fake_system_folder_issues)
-        {
-            // Force all counts to be either 0 or 2, thus flagged as an error.
-            count_under_root = 2*distrib(e);
-            count_elsewhere = 2*distrib(e);
-            validation_info->mFatalQADebugMode = true;
-        }
-        if (is_singleton)
-        {
-            if (count_under_root==0)
-            {
-                LL_WARNS("Inventory") << "Expected system folder type " << ft << " was not found under root" << LL_ENDL;
-                // Need to create, if allowed.
-                if (is_automatic)
-                {
-                    LL_WARNS("Inventory") << "Fatal inventory corruption: cannot create system folder of type " << ft << LL_ENDL;
-                    validation_info->mMissingRequiredSystemFolders.insert(folder_type);
-                    fatal_errs++;
-                }
-                else
-                {
-                    // Can create, and will when needed.
-                    // (Not sure this is really a warning, but worth logging)
-                    validation_info->mWarnings["missing_system_folder_can_create"]++;
-                    warning_count++;
-                }
-            }
-            else if (count_under_root > 1)
-            {
-                validation_info->mDuplicateRequiredSystemFolders.insert(folder_type);
-                if (!is_automatic
-                    && folder_type != LLFolderType::FT_SETTINGS
-                    // FT_MATERIAL might need to be automatic like the rest of upload folders
-                    && folder_type != LLFolderType::FT_MATERIAL
-                    )
-                {
-                    // It is a fatal problem or can lead to fatal problems for COF,
-                    // outfits, trash and other non-automatic folders.
-                    validation_info->mFatalSystemDuplicate++;
-                    fatal_errs++;
-                    LL_WARNS("Inventory") << "Fatal inventory corruption: system folder type has excess copies under root, type " << ft << " count " << count_under_root << LL_ENDL;
-                }
-                else
-                {
-                    // For automatic folders it's not a fatal issue and shouldn't
-                    // break inventory or other functionality further
-                    // Exception: FT_SETTINGS is not automatic, but only deserves a warning.
-                    validation_info->mWarnings["non_fatal_system_duplicate_under_root"]++;
-                    warning_count++;
-                    LL_WARNS("Inventory") << "System folder type has excess copies under root, type " << ft << " count " << count_under_root << LL_ENDL;
-                }
-            }
-            if (count_elsewhere > 0)
-            {
-                LL_WARNS("Inventory") << "Found " << count_elsewhere << " extra folders of type " << ft << " outside of root" << LL_ENDL;
-                validation_info->mWarnings["non_fatal_system_duplicate_elsewhere"]++;
-                warning_count++;
-            }
-        }
-    }
-
-
-    if (cat_lock > 0 || item_lock > 0)
-    {
-        LL_INFOS("Inventory") << "Found locks on some categories: sub-cat arrays "
-                << cat_lock << ", item arrays " << item_lock << LL_ENDL;
-    }
-    if (desc_unknown_count != 0)
-    {
-        LL_DEBUGS() << "Found " << desc_unknown_count << " cats with unknown descendent count" << LL_ENDL;
-    }
-    if (version_unknown_count != 0)
-    {
-        LL_DEBUGS("Inventory") << "Found " << version_unknown_count << " cats with unknown version" << LL_ENDL;
-    }
-
-    // FIXME need to fail login and tell user to retry, contact support if problem persists.
-    bool valid = (fatal_errs == 0);
-    LL_INFOS("Inventory") << "Validate done, fatal errors: " << fatal_errs << ", warnings: " << warning_count << ", valid: " << valid << LL_ENDL;
-
-    validation_info->mFatalErrorCount = fatal_errs;
-    validation_info->mWarningCount = warning_count;
-    validation_info->mLoopCount = loop_count;
-    validation_info->mOrphanedCount = orphaned_count;
-
-    return validation_info;
-}
-
-// Provides a unix-style path from root, like "/My Inventory/Clothing/.../myshirt"
-std::string LLInventoryModel::getFullPath(const LLInventoryObject *obj) const
-{
-    std::vector<std::string> path_elts;
-    std::map<LLUUID,bool> visited;
-    while (obj != NULL && !visited[obj->getUUID()])
-    {
-        path_elts.push_back(obj->getName());
-        // avoid infinite loop in the unlikely event of a cycle
-        visited[obj->getUUID()] = true;
-        obj = getObject(obj->getParentUUID());
-    }
-    std::stringstream s;
-    std::string delim("/");
-    std::reverse(path_elts.begin(), path_elts.end());
-    std::string result = "/" + boost::algorithm::join(path_elts, delim);
-    return result;
-}
-
-///----------------------------------------------------------------------------
-/// Local function definitions
-///----------------------------------------------------------------------------
-
-
-#if 0
-bool decompress_file(const char* src_filename, const char* dst_filename)
-{
-<<<<<<< HEAD
-	bool rv = false;
-	gzFile src = NULL;
-	U8* buffer = NULL;
-	LLFILE* dst = NULL;
-	S32 bytes = 0;
-	const S32 DECOMPRESS_BUFFER_SIZE = 32000;
-
-	// open the files
-	src = gzopen(src_filename, "rb");
-	if(!src) goto err_decompress;
-	dst = LLFile::fopen(dst_filename, "wb");
-	if(!dst) goto err_decompress;
-
-	// decompress.
-	buffer = new U8[DECOMPRESS_BUFFER_SIZE + 1];
-
-	do
-	{
-		bytes = gzread(src, buffer, DECOMPRESS_BUFFER_SIZE);
-		if (bytes < 0)
-		{
-			goto err_decompress;
-		}
-
-		fwrite(buffer, bytes, 1, dst);
-	} while(gzeof(src) == 0);
-
-	// success
-	rv = true;
-=======
-    BOOL rv = FALSE;
-    gzFile src = NULL;
-    U8* buffer = NULL;
-    LLFILE* dst = NULL;
-    S32 bytes = 0;
-    const S32 DECOMPRESS_BUFFER_SIZE = 32000;
-
-    // open the files
-    src = gzopen(src_filename, "rb");
-    if(!src) goto err_decompress;
-    dst = LLFile::fopen(dst_filename, "wb");
-    if(!dst) goto err_decompress;
-
-    // decompress.
-    buffer = new U8[DECOMPRESS_BUFFER_SIZE + 1];
-
-    do
-    {
-        bytes = gzread(src, buffer, DECOMPRESS_BUFFER_SIZE);
-        if (bytes < 0)
-        {
-            goto err_decompress;
-        }
-
-        fwrite(buffer, bytes, 1, dst);
-    } while(gzeof(src) == 0);
-
-    // success
-    rv = TRUE;
->>>>>>> e1623bb2
-
- err_decompress:
-    if(src != NULL) gzclose(src);
-    if(buffer != NULL) delete[] buffer;
-    if(dst != NULL) fclose(dst);
-    return rv;
-}
-#endif
-
-
-///----------------------------------------------------------------------------
-/// Class LLInventoryModel::FetchItemHttpHandler
-///----------------------------------------------------------------------------
-
-LLInventoryModel::FetchItemHttpHandler::FetchItemHttpHandler(const LLSD & request_sd)
-    : LLCore::HttpHandler(),
-      mRequestSD(request_sd)
-{}
-
-LLInventoryModel::FetchItemHttpHandler::~FetchItemHttpHandler()
-{}
-
-void LLInventoryModel::FetchItemHttpHandler::onCompleted(LLCore::HttpHandle handle,
-                                                         LLCore::HttpResponse * response)
-{
-    do      // Single-pass do-while used for common exit handling
-    {
-        LLCore::HttpStatus status(response->getStatus());
-        // status = LLCore::HttpStatus(404);                // Dev tool to force error handling
-        if (! status)
-        {
-            processFailure(status, response);
-            break;          // Goto common exit
-        }
-
-        LLCore::BufferArray * body(response->getBody());
-        // body = NULL;                                 // Dev tool to force error handling
-        if (! body || ! body->size())
-        {
-            LL_WARNS(LOG_INV) << "Missing data in inventory item query." << LL_ENDL;
-            processFailure("HTTP response for inventory item query missing body", response);
-            break;          // Goto common exit
-        }
-
-        // body->write(0, "Garbage Response", 16);      // Dev tool to force error handling
-        LLSD body_llsd;
-        if (! LLCoreHttpUtil::responseToLLSD(response, true, body_llsd))
-        {
-            // INFOS-level logging will occur on the parsed failure
-            processFailure("HTTP response for inventory item query has malformed LLSD", response);
-            break;          // Goto common exit
-        }
-
-        // Expect top-level structure to be a map
-        // body_llsd = LLSD::emptyArray();              // Dev tool to force error handling
-        if (! body_llsd.isMap())
-        {
-            processFailure("LLSD response for inventory item not a map", response);
-            break;          // Goto common exit
-        }
-
-        // Check for 200-with-error failures
-        //
-        // Original Responder-based serivce model didn't check for these errors.
-        // It may be more robust to ignore this condition.  With aggregated requests,
-        // an error in one inventory item might take down the entire request.
-        // So if this instead broke up the aggregated items into single requests,
-        // maybe that would make progress.  Or perhaps there's structured information
-        // that can tell us what went wrong.  Need to dig into this and firm up
-        // the API.
-        //
-        // body_llsd["error"] = LLSD::emptyMap();       // Dev tool to force error handling
-        // body_llsd["error"]["identifier"] = "Development";
-        // body_llsd["error"]["message"] = "You left development code in the viewer";
-        if (body_llsd.has("error"))
-        {
-            processFailure("Inventory application error (200-with-error)", response);
-            break;          // Goto common exit
-        }
-
-        // Okay, process data if possible
-        processData(body_llsd, response);
-    }
-    while (false);
-}
-
-void LLInventoryModel::FetchItemHttpHandler::processData(LLSD & content, LLCore::HttpResponse * response)
-{
-    start_new_inventory_observer();
-
-#if 0
-    LLUUID agent_id;
-    agent_id = content["agent_id"].asUUID();
-    if (agent_id != gAgent.getID())
-    {
-        LL_WARNS(LOG_INV) << "Got a inventory update for the wrong agent: " << agent_id
-                          << LL_ENDL;
-        return;
-    }
-#endif
-
-    LLInventoryModel::item_array_t items;
-    LLInventoryModel::update_map_t update;
-    LLUUID folder_id;
-    LLSD content_items(content["items"]);
-    const S32 count(content_items.size());
-
-    // Does this loop ever execute more than once?
-    for (S32 i(0); i < count; ++i)
-    {
-        LLPointer<LLViewerInventoryItem> titem = new LLViewerInventoryItem;
-        titem->unpackMessage(content_items[i]);
-
-        LL_DEBUGS(LOG_INV) << "ItemHttpHandler::httpSuccess item id: "
-                           << titem->getUUID() << LL_ENDL;
-        items.push_back(titem);
-
-        // examine update for changes.
-        LLViewerInventoryItem * itemp(gInventory.getItem(titem->getUUID()));
-
-        if (itemp)
-        {
-            if (titem->getParentUUID() == itemp->getParentUUID())
-            {
-                update[titem->getParentUUID()];
-            }
-            else
-            {
-                ++update[titem->getParentUUID()];
-                --update[itemp->getParentUUID()];
-            }
-        }
-        else
-        {
-            ++update[titem->getParentUUID()];
-        }
-
-        if (folder_id.isNull())
-        {
-            folder_id = titem->getParentUUID();
-        }
-    }
-
-    // as above, this loop never seems to loop more than once per call
-    for (LLInventoryModel::item_array_t::iterator it = items.begin(); it != items.end(); ++it)
-    {
-        gInventory.updateItem(*it);
-    }
-    gInventory.notifyObservers();
-    gViewerWindow->getWindow()->decBusyCount();
-}
-
-
-void LLInventoryModel::FetchItemHttpHandler::processFailure(LLCore::HttpStatus status, LLCore::HttpResponse * response)
-{
-    const std::string & ct(response->getContentType());
-    LL_WARNS(LOG_INV) << "Inventory item fetch failure\n"
-                      << "[Status: " << status.toTerseString() << "]\n"
-                      << "[Reason: " << status.toString() << "]\n"
-                      << "[Content-type: " << ct << "]\n"
-                      << "[Content (abridged): "
-                      << LLCoreHttpUtil::responseToString(response) << "]" << LL_ENDL;
-    gInventory.notifyObservers();
-}
-
-void LLInventoryModel::FetchItemHttpHandler::processFailure(const char * const reason, LLCore::HttpResponse * response)
-{
-    LL_WARNS(LOG_INV) << "Inventory item fetch failure\n"
-                      << "[Status: internal error]\n"
-                      << "[Reason: " << reason << "]\n"
-                      << "[Content (abridged): "
-                      << LLCoreHttpUtil::responseToString(response) << "]" << LL_ENDL;
-    gInventory.notifyObservers();
-}
+/**
+ * @file llinventorymodel.cpp
+ * @brief Implementation of the inventory model used to track agent inventory.
+ *
+ * $LicenseInfo:firstyear=2002&license=viewerlgpl$
+ * Second Life Viewer Source Code
+ * Copyright (C) 2014, Linden Research, Inc.
+ *
+ * This library is free software; you can redistribute it and/or
+ * modify it under the terms of the GNU Lesser General Public
+ * License as published by the Free Software Foundation;
+ * version 2.1 of the License only.
+ *
+ * This library is distributed in the hope that it will be useful,
+ * but WITHOUT ANY WARRANTY; without even the implied warranty of
+ * MERCHANTABILITY or FITNESS FOR A PARTICULAR PURPOSE.  See the GNU
+ * Lesser General Public License for more details.
+ *
+ * You should have received a copy of the GNU Lesser General Public
+ * License along with this library; if not, write to the Free Software
+ * Foundation, Inc., 51 Franklin Street, Fifth Floor, Boston, MA  02110-1301  USA
+ *
+ * Linden Research, Inc., 945 Battery Street, San Francisco, CA  94111  USA
+ * $/LicenseInfo$
+ */
+
+#include "llviewerprecompiledheaders.h"
+
+#include <typeinfo>
+#include <random>
+
+#include "llinventorymodel.h"
+
+#include "llaisapi.h"
+#include "llagent.h"
+#include "llagentwearables.h"
+#include "llappearancemgr.h"
+#include "llavatarnamecache.h"
+#include "llclipboard.h"
+#include "lldispatcher.h"
+#include "llinventorypanel.h"
+#include "llinventorybridge.h"
+#include "llinventoryfunctions.h"
+#include "llinventorymodelbackgroundfetch.h"
+#include "llinventoryobserver.h"
+#include "llinventorypanel.h"
+#include "llfloaterpreviewtrash.h"
+#include "llnotificationsutil.h"
+#include "llmarketplacefunctions.h"
+#include "llwindow.h"
+#include "llviewercontrol.h"
+#include "llviewernetwork.h"
+#include "llpreview.h"
+#include "llviewergenericmessage.h"
+#include "llviewermessage.h"
+#include "llviewerfoldertype.h"
+#include "llviewerwindow.h"
+#include "llappviewer.h"
+#include "llviewerregion.h"
+#include "llcallbacklist.h"
+#include "llvoavatarself.h"
+#include "llgesturemgr.h"
+#include "llsdserialize.h"
+#include "llsdutil.h"
+#include "bufferarray.h"
+#include "bufferstream.h"
+#include "llcorehttputil.h"
+#include "hbxxh.h"
+#include "llstartup.h"
+
+//#define DIFF_INVENTORY_FILES
+#ifdef DIFF_INVENTORY_FILES
+#include "process.h"
+#endif
+
+#include <algorithm>
+#include <boost/algorithm/string/join.hpp>
+
+// Increment this if the inventory contents change in a non-backwards-compatible way.
+// For viewer 2, the addition of link items makes a pre-viewer-2 cache incorrect.
+const S32 LLInventoryModel::sCurrentInvCacheVersion = 3;
+bool LLInventoryModel::sFirstTimeInViewer2 = true;
+
+S32 LLInventoryModel::sPendingSystemFolders = 0;
+
+///----------------------------------------------------------------------------
+/// Local function declarations, constants, enums, and typedefs
+///----------------------------------------------------------------------------
+
+//bool decompress_file(const char* src_filename, const char* dst_filename);
+static const char PRODUCTION_CACHE_FORMAT_STRING[] = "%s.inv.llsd";
+static const char GRID_CACHE_FORMAT_STRING[] = "%s.%s.inv.llsd";
+static const char * const LOG_INV("Inventory");
+
+struct InventoryIDPtrLess
+{
+    bool operator()(const LLViewerInventoryCategory* i1, const LLViewerInventoryCategory* i2) const
+    {
+        return (i1->getUUID() < i2->getUUID());
+    }
+};
+
+class LLCanCache : public LLInventoryCollectFunctor
+{
+public:
+    LLCanCache(LLInventoryModel* model) : mModel(model) {}
+    virtual ~LLCanCache() {}
+    virtual bool operator()(LLInventoryCategory* cat, LLInventoryItem* item);
+protected:
+    LLInventoryModel* mModel;
+    std::set<LLUUID> mCachedCatIDs;
+};
+
+bool LLCanCache::operator()(LLInventoryCategory* cat, LLInventoryItem* item)
+{
+    bool rv = false;
+    if(item)
+    {
+        if(mCachedCatIDs.find(item->getParentUUID()) != mCachedCatIDs.end())
+        {
+            rv = true;
+        }
+    }
+    else if(cat)
+    {
+        // HACK: downcast
+        LLViewerInventoryCategory* c = (LLViewerInventoryCategory*)cat;
+        if(c->getVersion() != LLViewerInventoryCategory::VERSION_UNKNOWN)
+        {
+            S32 descendents_server = c->getDescendentCount();
+            S32 descendents_actual = c->getViewerDescendentCount();
+            if(descendents_server == descendents_actual)
+            {
+                mCachedCatIDs.insert(c->getUUID());
+                rv = true;
+            }
+        }
+    }
+    return rv;
+}
+
+struct InventoryCallbackInfo
+{
+    InventoryCallbackInfo(U32 callback, const LLUUID& inv_id) :
+        mCallback(callback), mInvID(inv_id) {}
+    U32 mCallback;
+    LLUUID mInvID;
+};
+
+///----------------------------------------------------------------------------
+/// Class LLDispatchClassifiedClickThrough
+///----------------------------------------------------------------------------
+
+class LLDispatchBulkUpdateInventory : public LLDispatchHandler
+{
+public:
+    virtual bool operator()(
+        const LLDispatcher* dispatcher,
+        const std::string& key,
+        const LLUUID& invoice,
+        const sparam_t& strings)
+    {
+        LLSD message;
+
+        // Expect single string parameter in the form of a notation serialized LLSD.
+        sparam_t::const_iterator it = strings.begin();
+        if (it != strings.end()) {
+            const std::string& llsdRaw = *it++;
+            std::istringstream llsdData(llsdRaw);
+            if (!LLSDSerialize::deserialize(message, llsdData, llsdRaw.length()))
+            {
+                LL_WARNS() << "LLDispatchBulkUpdateInventory: Attempted to read parameter data into LLSD but failed:" << llsdRaw << LL_ENDL;
+            }
+        }
+
+        LLInventoryModel::update_map_t update;
+        LLInventoryModel::cat_array_t folders;
+        LLInventoryModel::item_array_t items;
+        std::list<InventoryCallbackInfo> cblist;
+        uuid_vec_t wearable_ids;
+
+        LLSD item_data = message["item_data"];
+        if (item_data.isArray())
+        {
+            for (LLSD::array_iterator itd = item_data.beginArray(); itd != item_data.endArray(); ++itd)
+            {
+                const LLSD &item(*itd);
+
+                // Agent id probably should be in the root of the message
+                LLUUID agent_id = item["agent_id"].asUUID();
+                if (agent_id != gAgent.getID())
+                {
+                    LL_WARNS() << "Got a BulkUpdateInventory for the wrong agent." << LL_ENDL;
+                    return false;
+                }
+
+                LLPointer<LLViewerInventoryItem> titem = new LLViewerInventoryItem;
+                titem->unpackMessage(item);
+                LL_DEBUGS("Inventory") << "unpacked item '" << titem->getName() << "' in "
+                    << titem->getParentUUID() << LL_ENDL;
+                // callback id might be no longer supported
+                U32 callback_id = item["callback_id"].asInteger();
+
+                if (titem->getUUID().notNull())
+                {
+                    items.push_back(titem);
+                    cblist.push_back(InventoryCallbackInfo(callback_id, titem->getUUID()));
+                    if (titem->getInventoryType() == LLInventoryType::IT_WEARABLE)
+                    {
+                        wearable_ids.push_back(titem->getUUID());
+                    }
+
+                    // examine update for changes.
+                    LLViewerInventoryItem* itemp = gInventory.getItem(titem->getUUID());
+                    if (itemp)
+                    {
+                        if (titem->getParentUUID() == itemp->getParentUUID())
+                        {
+                            update[titem->getParentUUID()];
+                        }
+                        else
+                        {
+                            ++update[titem->getParentUUID()];
+                            --update[itemp->getParentUUID()];
+                        }
+                    }
+                    else
+                    {
+                        LLViewerInventoryCategory* folderp = gInventory.getCategory(titem->getParentUUID());
+                        if (folderp)
+                        {
+                            ++update[titem->getParentUUID()];
+                        }
+                    }
+                }
+                else
+                {
+                    cblist.push_back(InventoryCallbackInfo(callback_id, LLUUID::null));
+                }
+            }
+        }
+
+        LLSD folder_data = message["folder_data"];
+        if (folder_data.isArray())
+        {
+            for (LLSD::array_iterator itd = folder_data.beginArray(); itd != folder_data.endArray(); ++itd)
+            {
+                const LLSD &folder(*itd);
+
+                LLPointer<LLViewerInventoryCategory> tfolder = new LLViewerInventoryCategory(gAgent.getID());
+                tfolder->unpackMessage(folder);
+
+                LL_DEBUGS("Inventory") << "unpacked folder '" << tfolder->getName() << "' ("
+                        << tfolder->getUUID() << ") in " << tfolder->getParentUUID()
+                        << LL_ENDL;
+
+                // If the folder is a listing or a version folder, all we need to do is update the SLM data
+                int depth_folder = depth_nesting_in_marketplace(tfolder->getUUID());
+                if ((depth_folder == 1) || (depth_folder == 2))
+                {
+                    // Trigger an SLM listing update
+                    LLUUID listing_uuid = (depth_folder == 1 ? tfolder->getUUID() : tfolder->getParentUUID());
+                    S32 listing_id = LLMarketplaceData::instance().getListingID(listing_uuid);
+                    LLMarketplaceData::instance().getListing(listing_id);
+                    // In that case, there is no item to update so no callback -> we skip the rest of the update
+                }
+                else if (tfolder->getUUID().notNull())
+                {
+                    folders.push_back(tfolder);
+                    LLViewerInventoryCategory* folderp = gInventory.getCategory(tfolder->getUUID());
+                    if (folderp)
+                    {
+                        if (tfolder->getParentUUID() == folderp->getParentUUID())
+                        {
+                            update[tfolder->getParentUUID()];
+                        }
+                        else
+                        {
+                            ++update[tfolder->getParentUUID()];
+                            --update[folderp->getParentUUID()];
+                        }
+                    }
+                    else
+                    {
+                        // we could not find the folder, so it is probably
+                        // new. However, we only want to attempt accounting
+                        // for the parent if we can find the parent.
+                        folderp = gInventory.getCategory(tfolder->getParentUUID());
+                        if (folderp)
+                        {
+                            ++update[tfolder->getParentUUID()];
+                        }
+                    }
+                }
+            }
+        }
+
+        gInventory.accountForUpdate(update);
+
+        for (LLInventoryModel::cat_array_t::iterator cit = folders.begin(); cit != folders.end(); ++cit)
+        {
+            gInventory.updateCategory(*cit);
+        }
+        for (LLInventoryModel::item_array_t::iterator iit = items.begin(); iit != items.end(); ++iit)
+        {
+            gInventory.updateItem(*iit);
+        }
+        gInventory.notifyObservers();
+
+        /*
+        Transaction id not included?
+
+        // The incoming inventory could span more than one BulkInventoryUpdate packet,
+        // so record the transaction ID for this purchase, then wear all clothing
+        // that comes in as part of that transaction ID.  JC
+        if (LLInventoryState::sWearNewClothing)
+        {
+            LLInventoryState::sWearNewClothingTransactionID = tid;
+            LLInventoryState::sWearNewClothing = false;
+        }
+
+        if (tid.notNull() && tid == LLInventoryState::sWearNewClothingTransactionID)
+        {
+            count = wearable_ids.size();
+            for (i = 0; i < count; ++i)
+            {
+                LLViewerInventoryItem* wearable_item;
+                wearable_item = gInventory.getItem(wearable_ids[i]);
+                LLAppearanceMgr::instance().wearItemOnAvatar(wearable_item->getUUID(), true, true);
+            }
+        }
+        */
+
+        if (LLInventoryState::sWearNewClothing && wearable_ids.size() > 0)
+        {
+            LLInventoryState::sWearNewClothing = false;
+
+            size_t count = wearable_ids.size();
+            for (S32 i = 0; i < count; ++i)
+            {
+                LLViewerInventoryItem* wearable_item;
+                wearable_item = gInventory.getItem(wearable_ids[i]);
+                LLAppearanceMgr::instance().wearItemOnAvatar(wearable_item->getUUID(), true, true);
+            }
+        }
+
+        std::list<InventoryCallbackInfo>::iterator inv_it;
+        for (inv_it = cblist.begin(); inv_it != cblist.end(); ++inv_it)
+        {
+            InventoryCallbackInfo cbinfo = (*inv_it);
+            gInventoryCallbacks.fire(cbinfo.mCallback, cbinfo.mInvID);
+        }
+        return true;
+    }
+};
+static LLDispatchBulkUpdateInventory sBulkUpdateInventory;
+
+///----------------------------------------------------------------------------
+/// Class LLInventoryValidationInfo
+///----------------------------------------------------------------------------
+LLInventoryValidationInfo::LLInventoryValidationInfo()
+{
+}
+
+void LLInventoryValidationInfo::toOstream(std::ostream& os) const
+{
+    os << "mFatalErrorCount " << mFatalErrorCount
+       << " mWarningCount " << mWarningCount
+       << " mLoopCount " << mLoopCount
+       << " mOrphanedCount " << mOrphanedCount;
+}
+
+
+std::ostream& operator<<(std::ostream& os, const LLInventoryValidationInfo& v)
+{
+    v.toOstream(os);
+    return os;
+}
+
+void LLInventoryValidationInfo::asLLSD(LLSD& sd) const
+{
+    sd["fatal_error_count"] = mFatalErrorCount;
+    sd["loop_count"] = mLoopCount;
+    sd["orphaned_count"] = mOrphanedCount;
+    sd["initialized"] = mInitialized;
+    sd["missing_system_folders_count"] = LLSD::Integer(mMissingRequiredSystemFolders.size());
+    sd["fatal_no_root_folder"] = mFatalNoRootFolder;
+    sd["fatal_no_library_root_folder"] = mFatalNoLibraryRootFolder;
+    sd["fatal_qa_debug_mode"] = mFatalQADebugMode;
+
+    sd["warning_count"] = mWarningCount;
+    if (mWarningCount>0)
+    {
+        sd["warnings"] = LLSD::emptyArray();
+        for (auto const& it : mWarnings)
+        {
+            S32 val =LLSD::Integer(it.second);
+            if (val>0)
+            {
+                sd["warnings"][it.first] = val;
+            }
+        }
+    }
+    if (mMissingRequiredSystemFolders.size()>0)
+    {
+        sd["missing_system_folders"] = LLSD::emptyArray();
+        for(auto ft: mMissingRequiredSystemFolders)
+        {
+            sd["missing_system_folders"].append(LLFolderType::lookup(ft));
+        }
+    }
+    sd["duplicate_system_folders_count"] = LLSD::Integer(mDuplicateRequiredSystemFolders.size());
+    if (mDuplicateRequiredSystemFolders.size()>0)
+    {
+        sd["duplicate_system_folders"] = LLSD::emptyArray();
+        for(auto ft: mDuplicateRequiredSystemFolders)
+        {
+            sd["duplicate_system_folders"].append(LLFolderType::lookup(ft));
+        }
+    }
+
+}
+
+///----------------------------------------------------------------------------
+/// Class LLInventoryModel
+///----------------------------------------------------------------------------
+
+// global for the agent inventory.
+LLInventoryModel gInventory;
+
+// Default constructor
+LLInventoryModel::LLInventoryModel()
+:   // These are now ordered, keep them that way.
+    mBacklinkMMap(),
+    mIsAgentInvUsable(false),
+    mRootFolderID(),
+    mLibraryRootFolderID(),
+    mLibraryOwnerID(),
+    mCategoryMap(),
+    mItemMap(),
+    mParentChildCategoryTree(),
+    mParentChildItemTree(),
+    mLastItem(NULL),
+    mIsNotifyObservers(false),
+    mModifyMask(LLInventoryObserver::ALL),
+    mChangedItemIDs(),
+    mBulkFecthCallbackSlot(),
+    mObservers(),
+    mHttpRequestFG(NULL),
+    mHttpRequestBG(NULL),
+    mHttpOptions(),
+    mHttpHeaders(),
+    mHttpPolicyClass(LLCore::HttpRequest::DEFAULT_POLICY_ID),
+    mCategoryLock(),
+    mItemLock(),
+    mValidationInfo(new LLInventoryValidationInfo)
+{}
+
+
+// Destroys the object
+LLInventoryModel::~LLInventoryModel()
+{
+    cleanupInventory();
+}
+
+void LLInventoryModel::cleanupInventory()
+{
+    empty();
+    // Deleting one observer might erase others from the list, so always pop off the front
+    while (!mObservers.empty())
+    {
+        observer_list_t::iterator iter = mObservers.begin();
+        LLInventoryObserver* observer = *iter;
+        mObservers.erase(iter);
+        delete observer;
+    }
+
+    if (mBulkFecthCallbackSlot.connected())
+    {
+        mBulkFecthCallbackSlot.disconnect();
+    }
+    mObservers.clear();
+
+    // Run down HTTP transport
+    mHttpHeaders.reset();
+    mHttpOptions.reset();
+
+    delete mHttpRequestFG;
+    mHttpRequestFG = NULL;
+    delete mHttpRequestBG;
+    mHttpRequestBG = NULL;
+}
+
+// This is a convenience function to check if one object has a parent
+// chain up to the category specified by UUID.
+bool LLInventoryModel::isObjectDescendentOf(const LLUUID& obj_id,
+                                            const LLUUID& cat_id) const
+{
+    if (obj_id == cat_id) return true;
+
+    const LLInventoryObject* obj = getObject(obj_id);
+    while(obj)
+    {
+        const LLUUID& parent_id = obj->getParentUUID();
+        if( parent_id.isNull() )
+        {
+            return false;
+        }
+        if(parent_id == cat_id)
+        {
+            return true;
+        }
+        // Since we're scanning up the parents, we only need to check
+        // in the category list.
+        obj = getCategory(parent_id);
+    }
+    return false;
+}
+
+const LLViewerInventoryCategory *LLInventoryModel::getFirstNondefaultParent(const LLUUID& obj_id) const
+{
+    const LLInventoryObject* obj = getObject(obj_id);
+    if(!obj)
+    {
+        LL_WARNS(LOG_INV) << "Non-existent object [ id: " << obj_id << " ] " << LL_ENDL;
+        return NULL;
+    }
+    // Search up the parent chain until we get to root or an acceptable folder.
+    // This assumes there are no cycles in the tree else we'll get a hang.
+    LLUUID parent_id = obj->getParentUUID();
+    while (!parent_id.isNull())
+    {
+        const LLViewerInventoryCategory *cat = getCategory(parent_id);
+        if (!cat) break;
+        const LLFolderType::EType folder_type = cat->getPreferredType();
+        if (folder_type != LLFolderType::FT_NONE &&
+            folder_type != LLFolderType::FT_ROOT_INVENTORY &&
+            !LLFolderType::lookupIsEnsembleType(folder_type))
+        {
+            return cat;
+        }
+        parent_id = cat->getParentUUID();
+    }
+    return NULL;
+}
+
+//
+// Search up the parent chain until we get to the specified parent, then return the first child category under it
+//
+const LLViewerInventoryCategory* LLInventoryModel::getFirstDescendantOf(const LLUUID& master_parent_id, const LLUUID& obj_id) const
+{
+    if (master_parent_id == obj_id)
+    {
+        return NULL;
+    }
+
+    const LLViewerInventoryCategory* current_cat = getCategory(obj_id);
+
+    if (current_cat == NULL)
+    {
+        current_cat = getCategory(getObject(obj_id)->getParentUUID());
+    }
+
+    while (current_cat != NULL)
+    {
+        const LLUUID& current_parent_id = current_cat->getParentUUID();
+
+        if (current_parent_id == master_parent_id)
+        {
+            return current_cat;
+        }
+
+        current_cat = getCategory(current_parent_id);
+    }
+
+    return NULL;
+}
+
+LLInventoryModel::EAncestorResult LLInventoryModel::getObjectTopmostAncestor(const LLUUID& object_id, LLUUID& result) const
+{
+    LLInventoryObject *object = getObject(object_id);
+    if (!object)
+    {
+        LL_WARNS(LOG_INV) << "Unable to trace topmost ancestor, initial object " << object_id << " does not exist" << LL_ENDL;
+        return ANCESTOR_MISSING;
+    }
+
+    std::set<LLUUID> object_ids{ object_id }; // loop protection
+    while (object->getParentUUID().notNull())
+    {
+        LLUUID parent_id = object->getParentUUID();
+        if (object_ids.find(parent_id) != object_ids.end())
+        {
+            LL_WARNS(LOG_INV) << "Detected a loop on an object " << parent_id << " when searching for ancestor of " << object_id << LL_ENDL;
+            return ANCESTOR_LOOP;
+        }
+        object_ids.insert(parent_id);
+        LLInventoryObject *parent_object = getObject(parent_id);
+        if (!parent_object)
+        {
+            LL_WARNS(LOG_INV) << "unable to trace topmost ancestor of " << object_id << ", missing item for uuid " << parent_id << LL_ENDL;
+            return ANCESTOR_MISSING;
+        }
+        object = parent_object;
+    }
+    result = object->getUUID();
+    return ANCESTOR_OK;
+}
+
+// Get the object by id. Returns NULL if not found.
+LLInventoryObject* LLInventoryModel::getObject(const LLUUID& id) const
+{
+    LLViewerInventoryCategory* cat = getCategory(id);
+    if (cat)
+    {
+        return cat;
+    }
+    LLViewerInventoryItem* item = getItem(id);
+    if (item)
+    {
+        return item;
+    }
+    return NULL;
+}
+
+// Get the item by id. Returns NULL if not found.
+LLViewerInventoryItem* LLInventoryModel::getItem(const LLUUID& id) const
+{
+    LLViewerInventoryItem* item = NULL;
+    if(mLastItem.notNull() && mLastItem->getUUID() == id)
+    {
+        item = mLastItem;
+    }
+    else
+    {
+        item_map_t::const_iterator iter = mItemMap.find(id);
+        if (iter != mItemMap.end())
+        {
+            item = iter->second;
+            mLastItem = item;
+        }
+    }
+    return item;
+}
+
+// Get the category by id. Returns NULL if not found
+LLViewerInventoryCategory* LLInventoryModel::getCategory(const LLUUID& id) const
+{
+    LLViewerInventoryCategory* category = NULL;
+    cat_map_t::const_iterator iter = mCategoryMap.find(id);
+    if (iter != mCategoryMap.end())
+    {
+        category = iter->second;
+    }
+    return category;
+}
+
+S32 LLInventoryModel::getItemCount() const
+{
+    return mItemMap.size();
+}
+
+S32 LLInventoryModel::getCategoryCount() const
+{
+    return mCategoryMap.size();
+}
+
+// Return the direct descendents of the id provided. The array
+// provided points straight into the guts of this object, and
+// should only be used for read operations, since modifications
+// may invalidate the internal state of the inventory. Set passed
+// in values to NULL if the call fails.
+void LLInventoryModel::getDirectDescendentsOf(const LLUUID& cat_id,
+                                              cat_array_t*& categories,
+                                              item_array_t*& items) const
+{
+    categories = get_ptr_in_map(mParentChildCategoryTree, cat_id);
+    items = get_ptr_in_map(mParentChildItemTree, cat_id);
+}
+
+void LLInventoryModel::getDirectDescendentsOf(const LLUUID& cat_id, cat_array_t& categories, item_array_t& items, LLInventoryCollectFunctor& f) const
+{
+    if (cat_array_t* categoriesp = get_ptr_in_map(mParentChildCategoryTree, cat_id))
+    {
+        for (LLViewerInventoryCategory* pFolder : *categoriesp)
+        {
+            if (f(pFolder, nullptr))
+            {
+                categories.push_back(pFolder);
+            }
+        }
+    }
+
+    if (item_array_t* itemsp = get_ptr_in_map(mParentChildItemTree, cat_id))
+    {
+        for (LLViewerInventoryItem* pItem : *itemsp)
+        {
+            if (f(nullptr, pItem))
+            {
+                items.push_back(pItem);
+            }
+        }
+    }
+}
+
+LLInventoryModel::digest_t LLInventoryModel::hashDirectDescendentNames(const LLUUID& cat_id) const
+{
+    LLInventoryModel::cat_array_t* cat_array;
+    LLInventoryModel::item_array_t* item_array;
+    getDirectDescendentsOf(cat_id,cat_array,item_array);
+    if (!item_array)
+    {
+        return LLUUID::null;
+    }
+    HBXXH128 item_name_hash;
+    for (LLInventoryModel::item_array_t::const_iterator iter = item_array->begin();
+         iter != item_array->end();
+         iter++)
+    {
+        const LLViewerInventoryItem *item = (*iter);
+        if (!item)
+            continue;
+        item_name_hash.update(item->getName());
+    }
+    return item_name_hash.digest();
+}
+
+// SJB: Added version to lock the arrays to catch potential logic bugs
+void LLInventoryModel::lockDirectDescendentArrays(const LLUUID& cat_id,
+                                                  cat_array_t*& categories,
+                                                  item_array_t*& items)
+{
+    getDirectDescendentsOf(cat_id, categories, items);
+    if (categories)
+    {
+        mCategoryLock[cat_id] = true;
+    }
+    if (items)
+    {
+        mItemLock[cat_id] = true;
+    }
+}
+
+void LLInventoryModel::unlockDirectDescendentArrays(const LLUUID& cat_id)
+{
+    mCategoryLock[cat_id] = false;
+    mItemLock[cat_id] = false;
+}
+
+void LLInventoryModel::consolidateForType(const LLUUID& main_id, LLFolderType::EType type)
+{
+    // Make a list of folders that are not "main_id" and are of "type"
+    std::vector<LLUUID> folder_ids;
+    for (cat_map_t::iterator cit = mCategoryMap.begin(); cit != mCategoryMap.end(); ++cit)
+    {
+        LLViewerInventoryCategory* cat = cit->second;
+        if ((cat->getPreferredType() == type) && (cat->getUUID() != main_id))
+        {
+            folder_ids.push_back(cat->getUUID());
+        }
+    }
+
+    // Iterate through those folders
+    for (std::vector<LLUUID>::iterator folder_ids_it = folder_ids.begin(); folder_ids_it != folder_ids.end(); ++folder_ids_it)
+    {
+        LLUUID folder_id = (*folder_ids_it);
+
+        // Get the content of this folder
+        cat_array_t* cats;
+        item_array_t* items;
+        getDirectDescendentsOf(folder_id, cats, items);
+
+        // Move all items to the main folder
+        // Note : we get the list of UUIDs and iterate on them instead of iterating directly on item_array_t
+        // elements. This is because moving elements modify the maps and, consequently, invalidate iterators on them.
+        // This "gather and iterate" method is verbose but resilient.
+        std::vector<LLUUID> list_uuids;
+        for (item_array_t::const_iterator it = items->begin(); it != items->end(); ++it)
+        {
+            list_uuids.push_back((*it)->getUUID());
+        }
+        for (std::vector<LLUUID>::const_iterator it = list_uuids.begin(); it != list_uuids.end(); ++it)
+        {
+            LLViewerInventoryItem* item = getItem(*it);
+            changeItemParent(item, main_id, true);
+        }
+
+        // Move all folders to the main folder
+        list_uuids.clear();
+        for (cat_array_t::const_iterator it = cats->begin(); it != cats->end(); ++it)
+        {
+            list_uuids.push_back((*it)->getUUID());
+        }
+        for (std::vector<LLUUID>::const_iterator it = list_uuids.begin(); it != list_uuids.end(); ++it)
+        {
+            LLViewerInventoryCategory* cat = getCategory(*it);
+            changeCategoryParent(cat, main_id, true);
+        }
+
+        // Purge the emptied folder
+        // Note that this might be a system folder, don't validate removability
+        LLViewerInventoryCategory* cat = getCategory(folder_id);
+        if (cat)
+        {
+            const LLUUID trash_id = findCategoryUUIDForType(LLFolderType::FT_TRASH);
+            if (trash_id.notNull())
+            {
+                changeCategoryParent(cat, trash_id, true);
+            }
+        }
+        remove_inventory_category(folder_id, NULL);
+    }
+}
+
+void LLInventoryModel::ensureCategoryForTypeExists(LLFolderType::EType preferred_type)
+{
+    LLUUID rv = LLUUID::null;
+    LLUUID root_id = gInventory.getRootFolderID();
+    if (LLFolderType::FT_ROOT_INVENTORY == preferred_type)
+    {
+        rv = root_id;
+    }
+    else if (root_id.notNull())
+    {
+        cat_array_t* cats = NULL;
+        cats = get_ptr_in_map(mParentChildCategoryTree, root_id);
+        if (cats)
+        {
+            S32 count = cats->size();
+            for (S32 i = 0; i < count; ++i)
+            {
+                LLViewerInventoryCategory* p_cat = cats->at(i);
+                if (p_cat && p_cat->getPreferredType() == preferred_type)
+                {
+                    const LLUUID& folder_id = cats->at(i)->getUUID();
+                    if (rv.isNull() || folder_id < rv)
+                    {
+                        rv = folder_id;
+                    }
+                }
+            }
+        }
+    }
+
+    if (rv.isNull() && root_id.notNull())
+    {
+
+        if (isInventoryUsable())
+        {
+            createNewCategory(
+                root_id,
+                preferred_type,
+                LLStringUtil::null,
+                [preferred_type](const LLUUID &new_cat_id)
+            {
+                    if (new_cat_id.isNull())
+                    {
+                        LL_WARNS("Inventory")
+                            << "Failed to create folder of type " << preferred_type
+                            << LL_ENDL;
+                    }
+                    else
+                    {
+                        LL_WARNS("Inventory") << "Created category: " << new_cat_id
+                            << " for type: " << preferred_type << LL_ENDL;
+                        sPendingSystemFolders--;
+                    }
+            }
+            );
+        }
+        else
+        {
+            LL_WARNS("Inventory") << "Can't create requested folder, type " << preferred_type
+                << " because inventory is not usable" << LL_ENDL;
+        }
+    }
+    else
+    {
+        sPendingSystemFolders--;
+    }
+}
+
+const LLUUID LLInventoryModel::findCategoryUUIDForTypeInRoot(
+    LLFolderType::EType preferred_type,
+    const LLUUID& root_id) const
+{
+    LLUUID rv = LLUUID::null;
+    if(LLFolderType::FT_ROOT_INVENTORY == preferred_type)
+    {
+        rv = root_id;
+    }
+    else if (root_id.notNull())
+    {
+        cat_array_t* cats = NULL;
+        cats = get_ptr_in_map(mParentChildCategoryTree, root_id);
+        if(cats)
+        {
+            S32 count = cats->size();
+            for(S32 i = 0; i < count; ++i)
+            {
+                LLViewerInventoryCategory* p_cat = cats->at(i);
+                if(p_cat && p_cat->getPreferredType() == preferred_type)
+                {
+                    const LLUUID& folder_id = cats->at(i)->getUUID();
+                    if (rv.isNull() || folder_id < rv)
+                    {
+                        rv = folder_id;
+                    }
+                }
+            }
+        }
+    }
+
+    if(rv.isNull()
+       && root_id.notNull()
+       && preferred_type != LLFolderType::FT_MARKETPLACE_LISTINGS
+       && preferred_type != LLFolderType::FT_OUTBOX)
+    {
+        // if it does not exists, it should either be added
+        // to createCommonSystemCategories or server should
+        // have set it
+        llassert(!isInventoryUsable());
+        LL_WARNS("Inventory") << "Tried to find folder, type " << preferred_type
+                                  << " but category does not exist" << LL_ENDL;
+    }
+    return rv;
+}
+
+// findCategoryUUIDForType() returns the uuid of the category that
+// specifies 'type' as what it defaults to containing. The category is
+// not necessarily only for that type. *NOTE: This will create a new
+// inventory category on the fly if one does not exist.
+const LLUUID LLInventoryModel::findCategoryUUIDForType(LLFolderType::EType preferred_type) const
+{
+    return findCategoryUUIDForTypeInRoot(preferred_type, gInventory.getRootFolderID());
+}
+
+const LLUUID LLInventoryModel::findUserDefinedCategoryUUIDForType(LLFolderType::EType preferred_type) const
+{
+    LLUUID cat_id;
+    switch (preferred_type)
+    {
+    case LLFolderType::FT_OBJECT:
+    {
+        cat_id = LLUUID(gSavedPerAccountSettings.getString("ModelUploadFolder"));
+        break;
+    }
+    case LLFolderType::FT_TEXTURE:
+    {
+        cat_id = LLUUID(gSavedPerAccountSettings.getString("TextureUploadFolder"));
+        break;
+    }
+    case LLFolderType::FT_SOUND:
+    {
+        cat_id = LLUUID(gSavedPerAccountSettings.getString("SoundUploadFolder"));
+        break;
+    }
+    case LLFolderType::FT_ANIMATION:
+    {
+        cat_id = LLUUID(gSavedPerAccountSettings.getString("AnimationUploadFolder"));
+        break;
+    }
+    case LLFolderType::FT_MATERIAL:
+    {
+        cat_id = LLUUID(gSavedPerAccountSettings.getString("PBRUploadFolder"));
+        break;
+    }
+    default:
+        break;
+    }
+
+    if (cat_id.isNull() || !getCategory(cat_id))
+    {
+        cat_id = findCategoryUUIDForTypeInRoot(preferred_type, getRootFolderID());
+    }
+    return cat_id;
+}
+
+const LLUUID LLInventoryModel::findLibraryCategoryUUIDForType(LLFolderType::EType preferred_type) const
+{
+    return findCategoryUUIDForTypeInRoot(preferred_type, gInventory.getLibraryRootFolderID());
+}
+
+// Convenience function to create a new category. You could call
+// updateCategory() with a newly generated UUID category, but this
+// version will take care of details like what the name should be
+// based on preferred type.
+void LLInventoryModel::createNewCategory(const LLUUID& parent_id,
+                                           LLFolderType::EType preferred_type,
+                                           const std::string& pname,
+                                           inventory_func_type callback,
+                                           const LLUUID& thumbnail_id)
+{
+    LL_DEBUGS(LOG_INV) << "Create '" << pname << "' in '" << make_inventory_path(parent_id) << "'" << LL_ENDL;
+    if (!isInventoryUsable())
+    {
+        LL_WARNS(LOG_INV) << "Inventory is not usable; can't create requested category of type "
+                          << preferred_type << LL_ENDL;
+        if (callback)
+        {
+            callback(LLUUID::null);
+        }
+        return;
+    }
+
+    if(LLFolderType::lookup(preferred_type) == LLFolderType::badLookup())
+    {
+        LL_DEBUGS(LOG_INV) << "Attempt to create undefined category." << LL_ENDL;
+        if (callback)
+        {
+            callback(LLUUID::null);
+        }
+        return;
+    }
+
+    if (preferred_type != LLFolderType::FT_NONE)
+    {
+        // Ultimately this should only be done for non-singleton
+        // types. Requires back-end changes to guarantee that others
+        // already exist.
+        LL_WARNS(LOG_INV) << "Creating new system folder, type " << preferred_type << LL_ENDL;
+    }
+
+    std::string name = pname;
+    if (pname.empty())
+    {
+        name.assign(LLViewerFolderType::lookupNewCategoryName(preferred_type));
+    }
+
+    if (AISAPI::isAvailable())
+    {
+        LLSD new_inventory = LLSD::emptyMap();
+        new_inventory["categories"] = LLSD::emptyArray();
+        LLViewerInventoryCategory cat(LLUUID::null, parent_id, preferred_type, name, gAgent.getID());
+        cat.setThumbnailUUID(thumbnail_id);
+        LLSD cat_sd = cat.asAISCreateCatLLSD();
+        new_inventory["categories"].append(cat_sd);
+        AISAPI::CreateInventory(
+            parent_id,
+            new_inventory,
+            [this, callback, parent_id, preferred_type, name] (const LLUUID& new_category)
+        {
+            if (new_category.isNull())
+            {
+                if (callback && !callback.empty())
+                {
+                    callback(new_category);
+                }
+                return;
+            }
+
+            // todo: not needed since AIS does the accounting?
+            LLViewerInventoryCategory* folderp = gInventory.getCategory(new_category);
+            if (!folderp)
+            {
+                // Add the category to the internal representation
+                LLPointer<LLViewerInventoryCategory> cat = new LLViewerInventoryCategory(
+                    new_category,
+                    parent_id,
+                    preferred_type,
+                    name,
+                    gAgent.getID());
+
+                LLInventoryModel::LLCategoryUpdate update(cat->getParentUUID(), 1);
+                accountForUpdate(update);
+
+                cat->setVersion(LLViewerInventoryCategory::VERSION_INITIAL - 1); // accountForUpdate() will icrease version by 1
+                cat->setDescendentCount(0);
+                updateCategory(cat);
+            }
+
+            if (callback && !callback.empty())
+            {
+                callback(new_category);
+            }
+        });
+        return;
+    }
+
+    LLViewerRegion* viewer_region = gAgent.getRegion();
+    std::string url;
+    if ( viewer_region )
+        url = viewer_region->getCapability("CreateInventoryCategory");
+
+    if (!url.empty())
+    {
+        //Let's use the new capability.
+        LLUUID id;
+        id.generate();
+        LLSD request, body;
+        body["folder_id"] = id;
+        body["parent_id"] = parent_id;
+        body["type"] = (LLSD::Integer) preferred_type;
+        body["name"] = name;
+
+        request["message"] = "CreateInventoryCategory";
+        request["payload"] = body;
+
+        LL_DEBUGS(LOG_INV) << "Creating category via request: " << ll_pretty_print_sd(request) << LL_ENDL;
+        LLCoros::instance().launch("LLInventoryModel::createNewCategoryCoro",
+            boost::bind(&LLInventoryModel::createNewCategoryCoro, this, url, body, callback));
+        return;
+    }
+
+    if (callback)
+    {
+        callback(LLUUID::null); // Notify about failure
+    }
+}
+
+void LLInventoryModel::createNewCategoryCoro(std::string url, LLSD postData, inventory_func_type callback)
+{
+    LLCore::HttpRequest::policy_t httpPolicy(LLCore::HttpRequest::DEFAULT_POLICY_ID);
+    LLCoreHttpUtil::HttpCoroutineAdapter::ptr_t
+        httpAdapter(new LLCoreHttpUtil::HttpCoroutineAdapter("createNewCategoryCoro", httpPolicy));
+    LLCore::HttpRequest::ptr_t httpRequest(new LLCore::HttpRequest);
+    LLCore::HttpOptions::ptr_t httpOpts(new LLCore::HttpOptions);
+
+
+    httpOpts->setWantHeaders(true);
+
+    LL_INFOS("HttpCoroutineAdapter", "genericPostCoro") << "Generic POST for " << url << LL_ENDL;
+
+    LLSD result = httpAdapter->postAndSuspend(httpRequest, url, postData, httpOpts);
+
+    LLSD httpResults = result[LLCoreHttpUtil::HttpCoroutineAdapter::HTTP_RESULTS];
+    LLCore::HttpStatus status = LLCoreHttpUtil::HttpCoroutineAdapter::getStatusFromLLSD(httpResults);
+
+    if (!status)
+    {
+        LL_WARNS() << "HTTP failure attempting to create category." << LL_ENDL;
+        if (callback)
+        {
+            callback(LLUUID::null);
+        }
+        return;
+    }
+
+    if (!result.has("folder_id"))
+    {
+        LL_WARNS() << "Malformed response contents" << ll_pretty_print_sd(result) << LL_ENDL;
+        if (callback)
+        {
+            callback(LLUUID::null);
+        }
+        return;
+    }
+
+    LLUUID categoryId = result["folder_id"].asUUID();
+
+    LLViewerInventoryCategory* folderp = gInventory.getCategory(categoryId);
+    if (!folderp)
+    {
+        // Add the category to the internal representation
+        LLPointer<LLViewerInventoryCategory> cat = new LLViewerInventoryCategory(categoryId,
+            result["parent_id"].asUUID(), (LLFolderType::EType)result["type"].asInteger(),
+            result["name"].asString(), gAgent.getID());
+
+        LLInventoryModel::LLCategoryUpdate update(cat->getParentUUID(), 1);
+        accountForUpdate(update);
+
+        cat->setVersion(LLViewerInventoryCategory::VERSION_INITIAL - 1); // accountForUpdate() will icrease version by 1
+        cat->setDescendentCount(0);
+        updateCategory(cat);
+    }
+    else
+    {
+        // bulk processing was faster than coroutine (coro request->processBulkUpdateInventory->coro response)
+        // category already exists, but needs an update
+        if (folderp->getVersion() != LLViewerInventoryCategory::VERSION_INITIAL
+            || folderp->getDescendentCount() != LLViewerInventoryCategory::DESCENDENT_COUNT_UNKNOWN)
+        {
+            LL_WARNS() << "Inventory desync on folder creation. Newly created folder already has descendants or got a version.\n"
+                << "Name: " << folderp->getName()
+                << " Id: " << folderp->getUUID()
+                << " Version: " << folderp->getVersion()
+                << " Descendants: " << folderp->getDescendentCount()
+                << LL_ENDL;
+        }
+        // Recreate category with correct values
+        // Creating it anew just simplifies figuring out needed change-masks
+        // and making all needed updates, see updateCategory
+        LLPointer<LLViewerInventoryCategory> cat = new LLViewerInventoryCategory(categoryId,
+            result["parent_id"].asUUID(), (LLFolderType::EType)result["type"].asInteger(),
+            result["name"].asString(), gAgent.getID());
+
+        if (folderp->getParentUUID() != cat->getParentUUID())
+        {
+            LL_WARNS() << "Inventory desync on folder creation. Newly created folder has wrong parent.\n"
+                << "Name: " << folderp->getName()
+                << " Id: " << folderp->getUUID()
+                << " Expected parent: " << cat->getParentUUID()
+                << " Actual parent: " << folderp->getParentUUID()
+                << LL_ENDL;
+            LLInventoryModel::LLCategoryUpdate update(cat->getParentUUID(), 1);
+            accountForUpdate(update);
+        }
+        // else: Do not update parent, parent is already aware of the change. See processBulkUpdateInventory
+
+        cat->setVersion(LLViewerInventoryCategory::VERSION_INITIAL - 1); // accountForUpdate() will icrease version by 1
+        cat->setDescendentCount(0);
+        updateCategory(cat);
+    }
+
+    if (callback)
+    {
+        callback(categoryId);
+    }
+
+}
+
+// This is optimized for the case that we just want to know whether a
+// category has any immediate children meeting a condition, without
+// needing to recurse or build up any lists.
+bool LLInventoryModel::hasMatchingDirectDescendent(const LLUUID& cat_id,
+                                                   LLInventoryCollectFunctor& filter)
+{
+    LLInventoryModel::cat_array_t *cats;
+    LLInventoryModel::item_array_t *items;
+    getDirectDescendentsOf(cat_id, cats, items);
+    if (cats)
+    {
+        for (LLInventoryModel::cat_array_t::const_iterator it = cats->begin();
+             it != cats->end(); ++it)
+        {
+            if (filter(*it,NULL))
+            {
+                return true;
+            }
+        }
+    }
+    if (items)
+    {
+        for (LLInventoryModel::item_array_t::const_iterator it = items->begin();
+             it != items->end(); ++it)
+        {
+            if (filter(NULL,*it))
+            {
+                return true;
+            }
+        }
+    }
+    return false;
+}
+
+// Starting with the object specified, add its descendents to the
+// array provided, but do not add the inventory object specified by
+// id. There is no guaranteed order. Neither array will be erased
+// before adding objects to it. Do not store a copy of the pointers
+// collected - use them, and collect them again later if you need to
+// reference the same objects.
+
+class LLAlwaysCollect : public LLInventoryCollectFunctor
+{
+public:
+    virtual ~LLAlwaysCollect() {}
+    virtual bool operator()(LLInventoryCategory* cat,
+                            LLInventoryItem* item)
+    {
+        return true;
+    }
+};
+
+void LLInventoryModel::collectDescendents(const LLUUID& id,
+                                          cat_array_t& cats,
+                                          item_array_t& items,
+                                          bool include_trash)
+{
+    LLAlwaysCollect always;
+    collectDescendentsIf(id, cats, items, include_trash, always);
+}
+
+void LLInventoryModel::collectDescendentsIf(const LLUUID& id,
+                                            cat_array_t& cats,
+                                            item_array_t& items,
+                                            bool include_trash,
+                                            LLInventoryCollectFunctor& add)
+{
+    // Start with categories
+    if(!include_trash)
+    {
+        const LLUUID trash_id = findCategoryUUIDForType(LLFolderType::FT_TRASH);
+        if(trash_id.notNull() && (trash_id == id))
+            return;
+    }
+    cat_array_t* cat_array = get_ptr_in_map(mParentChildCategoryTree, id);
+    if(cat_array)
+    {
+        S32 count = cat_array->size();
+        for(S32 i = 0; i < count; ++i)
+        {
+            LLViewerInventoryCategory* cat = cat_array->at(i);
+            if(add(cat,NULL))
+            {
+                cats.push_back(cat);
+            }
+            collectDescendentsIf(cat->getUUID(), cats, items, include_trash, add);
+        }
+    }
+
+    LLViewerInventoryItem* item = NULL;
+    item_array_t* item_array = get_ptr_in_map(mParentChildItemTree, id);
+
+    // Move onto items
+    if(item_array)
+    {
+        S32 count = item_array->size();
+        for(S32 i = 0; i < count; ++i)
+        {
+            item = item_array->at(i);
+            if(add(NULL, item))
+            {
+                items.push_back(item);
+            }
+        }
+    }
+}
+
+void LLInventoryModel::addChangedMaskForLinks(const LLUUID& object_id, U32 mask)
+{
+    const LLInventoryObject *obj = getObject(object_id);
+    if (!obj || obj->getIsLinkType())
+        return;
+
+    LLInventoryModel::item_array_t item_array = collectLinksTo(object_id);
+    for (LLInventoryModel::item_array_t::iterator iter = item_array.begin();
+         iter != item_array.end();
+         iter++)
+    {
+        LLViewerInventoryItem *linked_item = (*iter);
+        addChangedMask(mask, linked_item->getUUID());
+    };
+}
+
+const LLUUID& LLInventoryModel::getLinkedItemID(const LLUUID& object_id) const
+{
+    const LLInventoryItem *item = gInventory.getItem(object_id);
+    if (!item)
+    {
+        return object_id;
+    }
+
+    // Find the base item in case this a link (if it's not a link,
+    // this will just be inv_item_id)
+    return item->getLinkedUUID();
+}
+
+LLViewerInventoryItem* LLInventoryModel::getLinkedItem(const LLUUID& object_id) const
+{
+    return object_id.notNull() ? getItem(getLinkedItemID(object_id)) : NULL;
+}
+
+LLInventoryModel::item_array_t LLInventoryModel::collectLinksTo(const LLUUID& id)
+{
+    // Get item list via collectDescendents (slow!)
+    item_array_t items;
+    const LLInventoryObject *obj = getObject(id);
+    // FIXME - should be as in next line, but this is causing a
+    // stack-smashing crash of cause TBD... check in the REBUILD code.
+    //if (obj && obj->getIsLinkType())
+    if (!obj || obj->getIsLinkType())
+        return items;
+
+    std::pair<backlink_mmap_t::iterator, backlink_mmap_t::iterator> range = mBacklinkMMap.equal_range(id);
+    for (backlink_mmap_t::iterator it = range.first; it != range.second; ++it)
+    {
+        LLViewerInventoryItem *item = getItem(it->second);
+        if (item)
+        {
+            items.push_back(item);
+        }
+    }
+
+    return items;
+}
+
+bool LLInventoryModel::isInventoryUsable() const
+{
+    bool result = false;
+    if(gInventory.getRootFolderID().notNull() && mIsAgentInvUsable)
+    {
+        result = true;
+    }
+    return result;
+}
+
+// Calling this method with an inventory item will either change an
+// existing item with a matching item_id, or will add the item to the
+// current inventory.
+U32 LLInventoryModel::updateItem(const LLViewerInventoryItem* item, U32 mask)
+{
+    if(item->getUUID().isNull())
+    {
+        return mask;
+    }
+
+    if(!isInventoryUsable())
+    {
+        LL_WARNS(LOG_INV) << "Inventory is broken." << LL_ENDL;
+        return mask;
+    }
+
+    if (item->getType() == LLAssetType::AT_MESH)
+    {
+        return mask;
+    }
+
+    LLPointer<LLViewerInventoryItem> old_item = getItem(item->getUUID());
+    LLPointer<LLViewerInventoryItem> new_item;
+    if(old_item)
+    {
+        // We already have an old item, modify its values
+        new_item = old_item;
+        LLUUID old_parent_id = old_item->getParentUUID();
+        LLUUID new_parent_id = item->getParentUUID();
+        bool update_parent_on_server = false;
+
+        if (new_parent_id.isNull() && !LLApp::isExiting())
+        {
+            if (old_parent_id.isNull())
+            {
+                // Item with null parent will end in random location and then in Lost&Found,
+                // either move to default folder as if it is new item or don't move at all
+                LL_WARNS(LOG_INV) << "Update attempts to reparent item " << item->getUUID()
+                                  << " to null folder. Moving to Lost&Found. Old item name: " << old_item->getName()
+                                  << ". New name: " << item->getName()
+                                  << "." << LL_ENDL;
+                new_parent_id = findCategoryUUIDForType(LLFolderType::FT_LOST_AND_FOUND);
+                update_parent_on_server = true;
+            }
+            else
+            {
+                // Probably not the best way to handle this, we might encounter real case of 'lost&found' at some point
+                LL_WARNS(LOG_INV) << "Update attempts to reparent item " << item->getUUID()
+                                  << " to null folder. Old parent not null. Moving to old parent. Old item name: " << old_item->getName()
+                                  << ". New name: " << item->getName()
+                                  << "." << LL_ENDL;
+                new_parent_id = old_parent_id;
+                update_parent_on_server = true;
+            }
+        }
+
+        if(old_parent_id != new_parent_id)
+        {
+            // need to update the parent-child tree
+            item_array_t* item_array;
+            item_array = get_ptr_in_map(mParentChildItemTree, old_parent_id);
+            if(item_array)
+            {
+                vector_replace_with_last(*item_array, old_item);
+            }
+            item_array = get_ptr_in_map(mParentChildItemTree, new_parent_id);
+            if(item_array)
+            {
+                if (update_parent_on_server)
+                {
+                    LLInventoryModel::LLCategoryUpdate update(new_parent_id, 1);
+                    gInventory.accountForUpdate(update);
+                }
+                item_array->push_back(old_item);
+            }
+            mask |= LLInventoryObserver::STRUCTURE;
+        }
+        if(old_item->getName() != item->getName())
+        {
+            mask |= LLInventoryObserver::LABEL;
+        }
+        if (old_item->getPermissions() != item->getPermissions())
+        {
+            mask |= LLInventoryObserver::INTERNAL;
+        }
+        old_item->copyViewerItem(item);
+        if (update_parent_on_server)
+        {
+            // Parent id at server is null, so update server even if item already is in the same folder
+            old_item->setParent(new_parent_id);
+            new_item->updateParentOnServer(false);
+        }
+        mask |= LLInventoryObserver::INTERNAL;
+    }
+    else
+    {
+        // Simply add this item
+        new_item = new LLViewerInventoryItem(item);
+        addItem(new_item);
+
+        if(item->getParentUUID().isNull())
+        {
+            const LLUUID category_id = findCategoryUUIDForType(LLFolderType::assetTypeToFolderType(new_item->getType()));
+            new_item->setParent(category_id);
+            item_array_t* item_array = get_ptr_in_map(mParentChildItemTree, category_id);
+            if( item_array )
+            {
+                LLInventoryModel::LLCategoryUpdate update(category_id, 1);
+                gInventory.accountForUpdate(update);
+
+                // *FIX: bit of a hack to call update server from here...
+                new_item->updateParentOnServer(false);
+                item_array->push_back(new_item);
+            }
+            else
+            {
+                LL_WARNS(LOG_INV) << "Couldn't find parent-child item tree for " << new_item->getName() << LL_ENDL;
+            }
+        }
+        else
+        {
+            // *NOTE: The general scheme is that if every byte of the
+            // uuid is 0, except for the last one or two,the use the
+            // last two bytes of the parent id, and match that up
+            // against the type. For now, we're only worried about
+            // lost & found.
+            LLUUID parent_id = item->getParentUUID();
+            if(parent_id == CATEGORIZE_LOST_AND_FOUND_ID)
+            {
+                parent_id = findCategoryUUIDForType(LLFolderType::FT_LOST_AND_FOUND);
+                new_item->setParent(parent_id);
+                LLInventoryModel::update_list_t update;
+                LLInventoryModel::LLCategoryUpdate new_folder(parent_id, 1);
+                update.push_back(new_folder);
+                accountForUpdate(update);
+
+            }
+            item_array_t* item_array = get_ptr_in_map(mParentChildItemTree, parent_id);
+            if(item_array)
+            {
+                item_array->push_back(new_item);
+            }
+            else
+            {
+                // Whoops! No such parent, make one.
+                LL_INFOS(LOG_INV) << "Lost item: " << new_item->getUUID() << " - "
+                                  << new_item->getName() << LL_ENDL;
+                parent_id = findCategoryUUIDForType(LLFolderType::FT_LOST_AND_FOUND);
+                new_item->setParent(parent_id);
+                item_array = get_ptr_in_map(mParentChildItemTree, parent_id);
+                if(item_array)
+                {
+                    LLInventoryModel::LLCategoryUpdate update(parent_id, 1);
+                    gInventory.accountForUpdate(update);
+                    // *FIX: bit of a hack to call update server from
+                    // here...
+                    new_item->updateParentOnServer(false);
+                    item_array->push_back(new_item);
+                }
+                else
+                {
+                    LL_WARNS(LOG_INV) << "Lost and found Not there!!" << LL_ENDL;
+                }
+            }
+        }
+        mask |= LLInventoryObserver::ADD;
+    }
+    if(new_item->getType() == LLAssetType::AT_CALLINGCARD)
+    {
+        mask |= LLInventoryObserver::CALLING_CARD;
+        // Handle user created calling cards.
+        // Target ID is stored in the description field of the card.
+        LLUUID id;
+        std::string desc = new_item->getDescription();
+        bool isId = desc.empty() ? false : id.set(desc, false);
+        if (isId)
+        {
+            // Valid UUID; set the item UUID and rename it
+            new_item->setCreator(id);
+            LLAvatarName av_name;
+
+            if (LLAvatarNameCache::get(id, &av_name))
+            {
+                new_item->rename(av_name.getUserName());
+                mask |= LLInventoryObserver::LABEL;
+            }
+            else
+            {
+                // Fetch the current name
+                LLAvatarNameCache::get(id,
+                    boost::bind(&LLViewerInventoryItem::onCallingCardNameLookup, new_item.get(),
+                    _1, _2));
+            }
+
+        }
+    }
+    else if (new_item->getType() == LLAssetType::AT_GESTURE)
+    {
+        mask |= LLInventoryObserver::GESTURE;
+    }
+    addChangedMask(mask, new_item->getUUID());
+    return mask;
+}
+
+LLInventoryModel::cat_array_t* LLInventoryModel::getUnlockedCatArray(const LLUUID& id)
+{
+    cat_array_t* cat_array = get_ptr_in_map(mParentChildCategoryTree, id);
+    if (cat_array)
+    {
+        llassert_always(!mCategoryLock[id]);
+    }
+    return cat_array;
+}
+
+LLInventoryModel::item_array_t* LLInventoryModel::getUnlockedItemArray(const LLUUID& id)
+{
+    item_array_t* item_array = get_ptr_in_map(mParentChildItemTree, id);
+    if (item_array)
+    {
+        llassert_always(!mItemLock[id]);
+    }
+    return item_array;
+}
+
+// Calling this method with an inventory category will either change
+// an existing item with the matching id, or it will add the category.
+void LLInventoryModel::updateCategory(const LLViewerInventoryCategory* cat, U32 mask)
+{
+    if(!cat || cat->getUUID().isNull())
+    {
+        return;
+    }
+
+    if(!isInventoryUsable())
+    {
+        LL_WARNS(LOG_INV) << "Inventory is broken." << LL_ENDL;
+        return;
+    }
+
+    LLPointer<LLViewerInventoryCategory> old_cat = getCategory(cat->getUUID());
+    if(old_cat)
+    {
+        // We already have an old category, modify its values
+        LLUUID old_parent_id = old_cat->getParentUUID();
+        LLUUID new_parent_id = cat->getParentUUID();
+        if(old_parent_id != new_parent_id)
+        {
+            // need to update the parent-child tree
+            cat_array_t* cat_array;
+            cat_array = getUnlockedCatArray(old_parent_id);
+            if(cat_array)
+            {
+                vector_replace_with_last(*cat_array, old_cat);
+            }
+            cat_array = getUnlockedCatArray(new_parent_id);
+            if(cat_array)
+            {
+                cat_array->push_back(old_cat);
+            }
+            mask |= LLInventoryObserver::STRUCTURE;
+            mask |= LLInventoryObserver::INTERNAL;
+        }
+        if(old_cat->getName() != cat->getName())
+        {
+            mask |= LLInventoryObserver::LABEL;
+        }
+        // Under marketplace, category labels are quite complex and need extra upate
+        const LLUUID marketplace_id = findCategoryUUIDForType(LLFolderType::FT_MARKETPLACE_LISTINGS);
+        if (marketplace_id.notNull() && isObjectDescendentOf(cat->getUUID(), marketplace_id))
+        {
+            mask |= LLInventoryObserver::LABEL;
+        }
+        old_cat->copyViewerCategory(cat);
+        addChangedMask(mask, cat->getUUID());
+    }
+    else
+    {
+        // add this category
+        LLPointer<LLViewerInventoryCategory> new_cat = new LLViewerInventoryCategory(cat->getOwnerID());
+        new_cat->copyViewerCategory(cat);
+        addCategory(new_cat);
+
+        // make sure this category is correctly referenced by its parent.
+        cat_array_t* cat_array;
+        cat_array = getUnlockedCatArray(cat->getParentUUID());
+        if(cat_array)
+        {
+            cat_array->push_back(new_cat);
+        }
+
+        // make space in the tree for this category's children.
+        llassert_always(!mCategoryLock[new_cat->getUUID()]);
+        llassert_always(!mItemLock[new_cat->getUUID()]);
+        cat_array_t* catsp = new cat_array_t;
+        item_array_t* itemsp = new item_array_t;
+        mParentChildCategoryTree[new_cat->getUUID()] = catsp;
+        mParentChildItemTree[new_cat->getUUID()] = itemsp;
+        mask |= LLInventoryObserver::ADD;
+        addChangedMask(mask, cat->getUUID());
+    }
+}
+
+void LLInventoryModel::moveObject(const LLUUID& object_id, const LLUUID& cat_id)
+{
+    LL_DEBUGS(LOG_INV) << "LLInventoryModel::moveObject()" << LL_ENDL;
+    if(!isInventoryUsable())
+    {
+        LL_WARNS(LOG_INV) << "Inventory is broken." << LL_ENDL;
+        return;
+    }
+
+    if((object_id == cat_id) || !is_in_map(mCategoryMap, cat_id))
+    {
+        LL_WARNS(LOG_INV) << "Could not move inventory object " << object_id << " to "
+                          << cat_id << LL_ENDL;
+        return;
+    }
+    LLPointer<LLViewerInventoryCategory> cat = getCategory(object_id);
+    if(cat && (cat->getParentUUID() != cat_id))
+    {
+        LL_DEBUGS(LOG_INV) << "Move category '" << make_path(cat) << "' to '" << make_inventory_path(cat_id) << "'" << LL_ENDL;
+        cat_array_t* cat_array;
+        cat_array = getUnlockedCatArray(cat->getParentUUID());
+        if(cat_array) vector_replace_with_last(*cat_array, cat);
+        cat_array = getUnlockedCatArray(cat_id);
+        cat->setParent(cat_id);
+        if(cat_array) cat_array->push_back(cat);
+        addChangedMask(LLInventoryObserver::STRUCTURE, object_id);
+        return;
+    }
+    LLPointer<LLViewerInventoryItem> item = getItem(object_id);
+    if(item && (item->getParentUUID() != cat_id))
+    {
+        LL_DEBUGS(LOG_INV) << "Move item '" << make_path(item) << "' to '" << make_inventory_path(cat_id) << "'" << LL_ENDL;
+        item_array_t* item_array;
+        item_array = getUnlockedItemArray(item->getParentUUID());
+        if(item_array) vector_replace_with_last(*item_array, item);
+        item_array = getUnlockedItemArray(cat_id);
+        item->setParent(cat_id);
+        if(item_array) item_array->push_back(item);
+        addChangedMask(LLInventoryObserver::STRUCTURE, object_id);
+        return;
+    }
+}
+
+// Migrated from llinventoryfunctions
+void LLInventoryModel::changeItemParent(LLViewerInventoryItem* item,
+                                        const LLUUID& new_parent_id,
+                                        bool restamp)
+{
+    if (item->getParentUUID() == new_parent_id)
+    {
+        LL_DEBUGS(LOG_INV) << make_info(item) << " is already in folder " << make_inventory_info(new_parent_id) << LL_ENDL;
+    }
+    else
+    {
+        LL_INFOS(LOG_INV) << "Move item " << make_info(item)
+            << " from " << make_inventory_info(item->getParentUUID())
+            << " to " << make_inventory_info(new_parent_id) << LL_ENDL;
+
+        LLInventoryModel::LLCategoryUpdate old_folder(item->getParentUUID(),-1);
+        accountForUpdate(old_folder);
+        LLInventoryModel::LLCategoryUpdate new_folder(new_parent_id, 1, false);
+        accountForUpdate(new_folder);
+
+        LLPointer<LLViewerInventoryItem> new_item = new LLViewerInventoryItem(item);
+        new_item->setParent(new_parent_id);
+        new_item->updateParentOnServer(restamp);
+        updateItem(new_item);
+        notifyObservers();
+    }
+}
+
+// Migrated from llinventoryfunctions
+void LLInventoryModel::changeCategoryParent(LLViewerInventoryCategory* cat,
+                                            const LLUUID& new_parent_id,
+                                            bool restamp)
+{
+    if (!cat)
+    {
+        return;
+    }
+
+    // Can't move a folder into a child of itself.
+    if (isObjectDescendentOf(new_parent_id, cat->getUUID()))
+    {
+        return;
+    }
+
+    LL_INFOS(LOG_INV) << "Move category " << make_info(cat)
+        << " from " << make_inventory_info(cat->getParentUUID())
+        << " to " << make_inventory_info(new_parent_id) << LL_ENDL;
+
+    LLInventoryModel::LLCategoryUpdate old_folder(cat->getParentUUID(), -1);
+    accountForUpdate(old_folder);
+    LLInventoryModel::LLCategoryUpdate new_folder(new_parent_id, 1, false);
+    accountForUpdate(new_folder);
+
+    LLPointer<LLViewerInventoryCategory> new_cat = new LLViewerInventoryCategory(cat);
+    new_cat->setParent(new_parent_id);
+    new_cat->updateParentOnServer(restamp);
+    updateCategory(new_cat);
+    notifyObservers();
+}
+
+void LLInventoryModel::rebuildBrockenLinks()
+{
+    // make sure we aren't adding expensive Rebuild to anything else.
+    notifyObservers();
+
+    for (const broken_links_t::value_type &link_list : mPossiblyBrockenLinks)
+    {
+        for (const LLUUID& link_id : link_list.second)
+        {
+            addChangedMask(LLInventoryObserver::REBUILD , link_id);
+        }
+    }
+    for (const LLUUID& link_id : mLinksRebuildList)
+    {
+        addChangedMask(LLInventoryObserver::REBUILD , link_id);
+    }
+    mPossiblyBrockenLinks.clear();
+    mLinksRebuildList.clear();
+    notifyObservers();
+}
+
+// Does not appear to be used currently.
+void LLInventoryModel::onItemUpdated(const LLUUID& item_id, const LLSD& updates, bool update_parent_version)
+{
+    U32 mask = LLInventoryObserver::NONE;
+
+    LLPointer<LLViewerInventoryItem> item = gInventory.getItem(item_id);
+    LL_DEBUGS(LOG_INV) << "item_id: [" << item_id << "] name " << (item ? item->getName() : "(NOT FOUND)") << LL_ENDL;
+    if(item)
+    {
+        for (LLSD::map_const_iterator it = updates.beginMap();
+             it != updates.endMap(); ++it)
+        {
+            if (it->first == "name")
+            {
+                LL_INFOS(LOG_INV) << "Updating name from " << item->getName() << " to " << it->second.asString() << LL_ENDL;
+                item->rename(it->second.asString());
+                mask |= LLInventoryObserver::LABEL;
+            }
+            else if (it->first == "desc")
+            {
+                LL_INFOS(LOG_INV) << "Updating description from " << item->getActualDescription()
+                                  << " to " << it->second.asString() << LL_ENDL;
+                item->setDescription(it->second.asString());
+            }
+            else
+            {
+                LL_ERRS(LOG_INV) << "unhandled updates for field: " << it->first << LL_ENDL;
+            }
+        }
+        mask |= LLInventoryObserver::INTERNAL;
+        addChangedMask(mask, item->getUUID());
+        if (update_parent_version)
+        {
+            // Descendent count is unchanged, but folder version incremented.
+            LLInventoryModel::LLCategoryUpdate up(item->getParentUUID(), 0);
+            accountForUpdate(up);
+        }
+        notifyObservers(); // do we want to be able to make this optional?
+    }
+}
+
+// Not used?
+void LLInventoryModel::onCategoryUpdated(const LLUUID& cat_id, const LLSD& updates)
+{
+    U32 mask = LLInventoryObserver::NONE;
+
+    LLPointer<LLViewerInventoryCategory> cat = gInventory.getCategory(cat_id);
+    LL_DEBUGS(LOG_INV) << "cat_id: [" << cat_id << "] name " << (cat ? cat->getName() : "(NOT FOUND)") << LL_ENDL;
+    if(cat)
+    {
+        for (LLSD::map_const_iterator it = updates.beginMap();
+             it != updates.endMap(); ++it)
+        {
+            if (it->first == "name")
+            {
+                LL_INFOS(LOG_INV) << "Updating name from " << cat->getName() << " to " << it->second.asString() << LL_ENDL;
+                cat->rename(it->second.asString());
+                mask |= LLInventoryObserver::LABEL;
+            }
+            else
+            {
+                LL_ERRS(LOG_INV) << "unhandled updates for field: " << it->first << LL_ENDL;
+            }
+        }
+        mask |= LLInventoryObserver::INTERNAL;
+        addChangedMask(mask, cat->getUUID());
+        notifyObservers(); // do we want to be able to make this optional?
+    }
+}
+
+// Update model after descendents have been purged.
+void LLInventoryModel::onDescendentsPurgedFromServer(const LLUUID& object_id, bool fix_broken_links)
+{
+    LLPointer<LLViewerInventoryCategory> cat = getCategory(object_id);
+    if (cat.notNull())
+    {
+        // do the cache accounting
+        S32 descendents = cat->getDescendentCount();
+        if(descendents > 0)
+        {
+            LLInventoryModel::LLCategoryUpdate up(object_id, -descendents);
+            accountForUpdate(up);
+        }
+
+        // we know that descendent count is 0, however since the
+        // accounting may actually not do an update, we should force
+        // it here.
+        cat->setDescendentCount(0);
+
+        // unceremoniously remove anything we have locally stored.
+        LLInventoryModel::cat_array_t categories;
+        LLInventoryModel::item_array_t items;
+        collectDescendents(object_id,
+                           categories,
+                           items,
+                           LLInventoryModel::INCLUDE_TRASH);
+        S32 count = items.size();
+
+        LLUUID uu_id;
+        for(S32 i = 0; i < count; ++i)
+        {
+            uu_id = items.at(i)->getUUID();
+
+            // This check prevents the deletion of a previously deleted item.
+            // This is necessary because deletion is not done in a hierarchical
+            // order. The current item may have been already deleted as a child
+            // of its deleted parent.
+            if (getItem(uu_id))
+            {
+                deleteObject(uu_id, fix_broken_links);
+            }
+        }
+
+        count = categories.size();
+        // Slightly kludgy way to make sure categories are removed
+        // only after their child categories have gone away.
+
+        // FIXME: Would probably make more sense to have this whole
+        // descendent-clearing thing be a post-order recursive
+        // function to get the leaf-up behavior automatically.
+        S32 deleted_count;
+        S32 total_deleted_count = 0;
+        do
+        {
+            deleted_count = 0;
+            for(S32 i = 0; i < count; ++i)
+            {
+                uu_id = categories.at(i)->getUUID();
+                if (getCategory(uu_id))
+                {
+                    cat_array_t* cat_list = getUnlockedCatArray(uu_id);
+                    if (!cat_list || (cat_list->size() == 0))
+                    {
+                        deleteObject(uu_id, fix_broken_links);
+                        deleted_count++;
+                    }
+                }
+            }
+            total_deleted_count += deleted_count;
+        }
+        while (deleted_count > 0);
+        if (total_deleted_count != count)
+        {
+            LL_WARNS(LOG_INV) << "Unexpected count of categories deleted, got "
+                              << total_deleted_count << " expected " << count << LL_ENDL;
+        }
+        //gInventory.validate();
+    }
+}
+
+// Update model after an item is confirmed as removed from
+// server. Works for categories or items.
+void LLInventoryModel::onObjectDeletedFromServer(const LLUUID& object_id, bool fix_broken_links, bool update_parent_version, bool do_notify_observers)
+{
+    LLPointer<LLInventoryObject> obj = getObject(object_id);
+    if(obj)
+    {
+        if (getCategory(object_id))
+        {
+            // For category, need to delete/update all children first.
+            onDescendentsPurgedFromServer(object_id, fix_broken_links);
+        }
+
+
+        // From item/cat removeFromServer()
+        if (update_parent_version)
+        {
+            LLInventoryModel::LLCategoryUpdate up(obj->getParentUUID(), -1);
+            accountForUpdate(up);
+        }
+
+        // From purgeObject()
+        LLViewerInventoryItem *item = getItem(object_id);
+        if (item && (item->getType() != LLAssetType::AT_LSL_TEXT))
+        {
+            LLPreview::hide(object_id, true);
+        }
+        deleteObject(object_id, fix_broken_links, do_notify_observers);
+    }
+}
+
+
+// Delete a particular inventory object by ID.
+void LLInventoryModel::deleteObject(const LLUUID& id, bool fix_broken_links, bool do_notify_observers)
+{
+    LL_DEBUGS(LOG_INV) << "LLInventoryModel::deleteObject()" << LL_ENDL;
+    LLPointer<LLInventoryObject> obj = getObject(id);
+    if (!obj)
+    {
+        LL_WARNS(LOG_INV) << "Deleting non-existent object [ id: " << id << " ] " << LL_ENDL;
+        return;
+    }
+
+    //collect the links before removing the item from mItemMap
+    LLInventoryModel::item_array_t links = collectLinksTo(id);
+
+    LL_DEBUGS(LOG_INV) << "Deleting inventory object " << id << LL_ENDL;
+    mLastItem = NULL;
+    LLUUID parent_id = obj->getParentUUID();
+    mCategoryMap.erase(id);
+    mItemMap.erase(id);
+    //mInventory.erase(id);
+    item_array_t* item_list = getUnlockedItemArray(parent_id);
+    if(item_list)
+    {
+        LLPointer<LLViewerInventoryItem> item = (LLViewerInventoryItem*)((LLInventoryObject*)obj);
+        vector_replace_with_last(*item_list, item);
+    }
+    cat_array_t* cat_list = getUnlockedCatArray(parent_id);
+    if(cat_list)
+    {
+        LLPointer<LLViewerInventoryCategory> cat = (LLViewerInventoryCategory*)((LLInventoryObject*)obj);
+        vector_replace_with_last(*cat_list, cat);
+    }
+
+    // Note : We need to tell the inventory observers that those things are going to be deleted *before* the tree is cleared or they won't know what to delete (in views and view models)
+    addChangedMask(LLInventoryObserver::REMOVE, id);
+    gInventory.notifyObservers();
+
+    item_list = getUnlockedItemArray(id);
+    if(item_list)
+    {
+        if (item_list->size())
+        {
+            LL_WARNS(LOG_INV) << "Deleting cat " << id << " while it still has child items" << LL_ENDL;
+        }
+        delete item_list;
+        mParentChildItemTree.erase(id);
+    }
+    cat_list = getUnlockedCatArray(id);
+    if(cat_list)
+    {
+        if (cat_list->size())
+        {
+            LL_WARNS(LOG_INV) << "Deleting cat " << id << " while it still has child cats" << LL_ENDL;
+        }
+        delete cat_list;
+        mParentChildCategoryTree.erase(id);
+    }
+    addChangedMask(LLInventoryObserver::REMOVE, id);
+
+    bool is_link_type = obj->getIsLinkType();
+    if (is_link_type)
+    {
+        removeBacklinkInfo(obj->getUUID(), obj->getLinkedUUID());
+    }
+
+    // Can't have links to links, so there's no need for this update
+    // if the item removed is a link. Can also skip if source of the
+    // update is getting broken link info separately.
+    if (fix_broken_links && !is_link_type)
+    {
+        rebuildLinkItems(links);
+    }
+    obj = nullptr; // delete obj
+    if (do_notify_observers)
+    {
+        notifyObservers();
+    }
+}
+
+void LLInventoryModel::rebuildLinkItems(LLInventoryModel::item_array_t& items)
+{
+    // REBUILD is expensive, so clear the current change list first else
+    // everything else on the changelist will also get rebuilt.
+    if (items.size() > 0)
+    {
+        notifyObservers();
+        for (LLInventoryModel::item_array_t::const_iterator iter = items.begin();
+            iter != items.end();
+            iter++)
+        {
+            const LLViewerInventoryItem *linked_item = (*iter);
+            if (linked_item)
+            {
+                addChangedMask(LLInventoryObserver::REBUILD, linked_item->getUUID());
+            }
+        }
+        notifyObservers();
+    }
+}
+
+// Add/remove an observer. If the observer is destroyed, be sure to
+// remove it.
+void LLInventoryModel::addObserver(LLInventoryObserver* observer)
+{
+    mObservers.insert(observer);
+}
+
+void LLInventoryModel::removeObserver(LLInventoryObserver* observer)
+{
+    mObservers.erase(observer);
+}
+
+bool LLInventoryModel::containsObserver(LLInventoryObserver* observer) const
+{
+    return mObservers.find(observer) != mObservers.end();
+}
+
+void LLInventoryModel::idleNotifyObservers()
+{
+    // *FIX:  Think I want this conditional or moved elsewhere...
+    handleResponses(true);
+
+    if (mLinksRebuildList.size() > 0)
+    {
+        if (mModifyMask != LLInventoryObserver::NONE || (mChangedItemIDs.size() != 0))
+        {
+            notifyObservers();
+        }
+        for (const LLUUID& link_id : mLinksRebuildList)
+        {
+            addChangedMask(LLInventoryObserver::REBUILD , link_id);
+        }
+        mLinksRebuildList.clear();
+        notifyObservers();
+    }
+
+    if (mModifyMask == LLInventoryObserver::NONE && (mChangedItemIDs.size() == 0))
+    {
+        return;
+    }
+    notifyObservers();
+}
+
+// Call this method when it's time to update everyone on a new state.
+void LLInventoryModel::notifyObservers()
+{
+    if (mIsNotifyObservers)
+    {
+        // Within notifyObservers, something called notifyObservers
+        // again.  This type of recursion is unsafe because it causes items to be
+        // processed twice, and this can easily lead to infinite loops.
+        LL_WARNS(LOG_INV) << "Call was made to notifyObservers within notifyObservers!" << LL_ENDL;
+        return;
+    }
+
+    mIsNotifyObservers = true;
+    for (observer_list_t::iterator iter = mObservers.begin();
+         iter != mObservers.end(); )
+    {
+        LLInventoryObserver* observer = *iter;
+        observer->changed(mModifyMask);
+
+        // safe way to increment since changed may delete entries! (@!##%@!@&*!)
+        iter = mObservers.upper_bound(observer);
+    }
+
+    // If there were any changes that arrived during notifyObservers,
+    // shedule them for next loop
+    mModifyMask = mModifyMaskBacklog;
+    mChangedItemIDs.clear();
+    mChangedItemIDs.insert(mChangedItemIDsBacklog.begin(), mChangedItemIDsBacklog.end());
+    mAddedItemIDs.clear();
+    mAddedItemIDs.insert(mAddedItemIDsBacklog.begin(), mAddedItemIDsBacklog.end());
+
+    mModifyMaskBacklog = LLInventoryObserver::NONE;
+    mChangedItemIDsBacklog.clear();
+    mAddedItemIDsBacklog.clear();
+
+    mIsNotifyObservers = false;
+}
+
+// store flag for change
+// and id of object change applies to
+void LLInventoryModel::addChangedMask(U32 mask, const LLUUID& referent)
+{
+    if (mIsNotifyObservers)
+    {
+        // Something marked an item for change within a call to notifyObservers
+        // (which is in the process of processing the list of items marked for change).
+        // This means the change will have to be processed later.
+        // It's preferable for this not to happen, but it's not an issue unless code
+        // specifically wants to notifyObservers immediately (changes won't happen untill later)
+        LL_WARNS(LOG_INV) << "Adding changed mask within notify observers! Change's processing will be performed on idle." << LL_ENDL;
+        LLViewerInventoryItem *item = getItem(referent);
+        if (item)
+        {
+            LL_WARNS(LOG_INV) << "Item " << item->getName() << LL_ENDL;
+        }
+        else
+        {
+            LLViewerInventoryCategory *cat = getCategory(referent);
+            if (cat)
+            {
+                LL_WARNS(LOG_INV) << "Category " << cat->getName() << LL_ENDL;
+            }
+        }
+    }
+
+    if (mIsNotifyObservers)
+    {
+        mModifyMaskBacklog |= mask;
+    }
+    else
+    {
+        mModifyMask |= mask;
+    }
+
+    bool needs_update = false;
+    if (referent.notNull())
+    {
+        if (mIsNotifyObservers)
+        {
+            needs_update = mChangedItemIDsBacklog.find(referent) == mChangedItemIDsBacklog.end();
+        }
+        else
+        {
+            needs_update = mChangedItemIDs.find(referent) == mChangedItemIDs.end();
+        }
+    }
+
+    if (needs_update)
+    {
+        if (mIsNotifyObservers)
+        {
+            mChangedItemIDsBacklog.insert(referent);
+        }
+        else
+        {
+            mChangedItemIDs.insert(referent);
+        }
+
+        if (mask != LLInventoryObserver::LABEL)
+        {
+            // Fix me: From DD-81, probably shouldn't be here, instead
+            // should be somewhere in an observer or in
+            // LLMarketplaceInventoryObserver::onIdleProcessQueue
+            update_marketplace_category(referent, false);
+        }
+
+        if (mask & LLInventoryObserver::ADD)
+        {
+            if (mIsNotifyObservers)
+            {
+                mAddedItemIDsBacklog.insert(referent);
+            }
+            else
+            {
+                mAddedItemIDs.insert(referent);
+            }
+        }
+
+        // Update all linked items.  Starting with just LABEL because I'm
+        // not sure what else might need to be accounted for this.
+        if (mask & LLInventoryObserver::LABEL)
+        {
+            addChangedMaskForLinks(referent, LLInventoryObserver::LABEL);
+        }
+    }
+}
+
+bool LLInventoryModel::fetchDescendentsOf(const LLUUID& folder_id) const
+{
+    if(folder_id.isNull())
+    {
+        LL_WARNS(LOG_INV) << "Calling fetch descendents on NULL folder id!" << LL_ENDL;
+        return false;
+    }
+    LLViewerInventoryCategory* cat = getCategory(folder_id);
+    if(!cat)
+    {
+        LL_WARNS(LOG_INV) << "Asked to fetch descendents of non-existent folder: "
+                          << folder_id << LL_ENDL;
+        return false;
+    }
+    //S32 known_descendents = 0;
+    ///cat_array_t* categories = get_ptr_in_map(mParentChildCategoryTree, folder_id);
+    //item_array_t* items = get_ptr_in_map(mParentChildItemTree, folder_id);
+    //if(categories)
+    //{
+    //  known_descendents += categories->size();
+    //}
+    //if(items)
+    //{
+    //  known_descendents += items->size();
+    //}
+    return cat->fetch();
+}
+
+//static
+std::string LLInventoryModel::getInvCacheAddres(const LLUUID& owner_id)
+{
+    std::string inventory_addr;
+    std::string owner_id_str;
+    owner_id.toString(owner_id_str);
+    std::string path(gDirUtilp->getExpandedFilename(LL_PATH_CACHE, owner_id_str));
+    if (LLGridManager::getInstance()->isInProductionGrid())
+    {
+        inventory_addr = llformat(PRODUCTION_CACHE_FORMAT_STRING, path.c_str());
+    }
+    else
+    {
+        // NOTE: The inventory cache filenames now include the grid name.
+        // Add controls against directory traversal or problematic pathname lengths
+        // if your viewer uses grid names from an untrusted source.
+        const std::string& grid_id_str = LLGridManager::getInstance()->getGridId();
+        const std::string& grid_id_lower = utf8str_tolower(grid_id_str);
+        inventory_addr = llformat(GRID_CACHE_FORMAT_STRING, path.c_str(), grid_id_lower.c_str());
+    }
+    return inventory_addr;
+}
+
+void LLInventoryModel::cache(
+    const LLUUID& parent_folder_id,
+    const LLUUID& agent_id)
+{
+    LL_DEBUGS(LOG_INV) << "Caching " << parent_folder_id << " for " << agent_id
+                       << LL_ENDL;
+    LLViewerInventoryCategory* root_cat = getCategory(parent_folder_id);
+    if(!root_cat) return;
+    cat_array_t categories;
+    categories.push_back(root_cat);
+    item_array_t items;
+
+    LLCanCache can_cache(this);
+    can_cache(root_cat, NULL);
+    collectDescendentsIf(
+        parent_folder_id,
+        categories,
+        items,
+        INCLUDE_TRASH,
+        can_cache);
+    // Use temporary file to avoid potential conflicts with other
+    // instances (even a 'read only' instance unzips into a file)
+    std::string temp_file = gDirUtilp->getTempFilename();
+    saveToFile(temp_file, categories, items);
+    std::string gzip_filename = getInvCacheAddres(agent_id);
+    gzip_filename.append(".gz");
+    if(gzip_file(temp_file, gzip_filename))
+    {
+        LL_DEBUGS(LOG_INV) << "Successfully compressed " << temp_file << " to " << gzip_filename << LL_ENDL;
+        LLFile::remove(temp_file);
+    }
+    else
+    {
+        LL_WARNS(LOG_INV) << "Unable to compress " << temp_file << " into " << gzip_filename << LL_ENDL;
+    }
+}
+
+
+void LLInventoryModel::addCategory(LLViewerInventoryCategory* category)
+{
+    //LL_INFOS(LOG_INV) << "LLInventoryModel::addCategory()" << LL_ENDL;
+    if(category)
+    {
+        // We aren't displaying the Meshes folder
+        if (category->mPreferredType == LLFolderType::FT_MESH)
+        {
+            return;
+        }
+
+        // try to localize default names first. See EXT-8319, EXT-7051.
+        category->localizeName();
+
+        // Insert category uniquely into the map
+        mCategoryMap[category->getUUID()] = category; // LLPointer will deref and delete the old one
+        //mInventory[category->getUUID()] = category;
+    }
+}
+
+bool LLInventoryModel::hasBacklinkInfo(const LLUUID& link_id, const LLUUID& target_id) const
+{
+    std::pair <backlink_mmap_t::const_iterator, backlink_mmap_t::const_iterator> range;
+    range = mBacklinkMMap.equal_range(target_id);
+    for (backlink_mmap_t::const_iterator it = range.first; it != range.second; ++it)
+    {
+        if (it->second == link_id)
+        {
+            return true;
+        }
+    }
+    return false;
+}
+
+void LLInventoryModel::addBacklinkInfo(const LLUUID& link_id, const LLUUID& target_id)
+{
+    if (!hasBacklinkInfo(link_id, target_id))
+    {
+        mBacklinkMMap.insert(std::make_pair(target_id, link_id));
+    }
+}
+
+void LLInventoryModel::removeBacklinkInfo(const LLUUID& link_id, const LLUUID& target_id)
+{
+    std::pair <backlink_mmap_t::iterator, backlink_mmap_t::iterator> range;
+    range = mBacklinkMMap.equal_range(target_id);
+    for (backlink_mmap_t::iterator it = range.first; it != range.second; )
+    {
+        if (it->second == link_id)
+        {
+            backlink_mmap_t::iterator delete_it = it; // iterator will be invalidated by erase.
+            ++it;
+            mBacklinkMMap.erase(delete_it);
+        }
+        else
+        {
+            ++it;
+        }
+    }
+}
+
+void LLInventoryModel::addItem(LLViewerInventoryItem* item)
+{
+    llassert(item);
+    if(item)
+    {
+        if (item->getType() <= LLAssetType::AT_NONE)
+        {
+            LL_WARNS(LOG_INV) << "Got bad asset type for item [ name: " << item->getName()
+                              << " type: " << item->getType()
+                              << " inv-type: " << item->getInventoryType() << " ], ignoring." << LL_ENDL;
+            return;
+        }
+
+        if (LLAssetType::lookup(item->getType()) == LLAssetType::BADLOOKUP)
+        {
+            if (item->getType() >= LLAssetType::AT_COUNT)
+            {
+                // Not yet supported.
+                LL_DEBUGS(LOG_INV) << "Got unknown asset type for item [ name: " << item->getName()
+                    << " type: " << item->getType()
+                    << " inv-type: " << item->getInventoryType() << " ]." << LL_ENDL;
+            }
+            else
+            {
+                LL_WARNS(LOG_INV) << "Got unknown asset type for item [ name: " << item->getName()
+                    << " type: " << item->getType()
+                    << " inv-type: " << item->getInventoryType() << " ]." << LL_ENDL;
+            }
+        }
+
+        // This condition means that we tried to add a link without the baseobj being in memory.
+        // The item will show up as a broken link.
+        if (item->getIsBrokenLink())
+        {
+            if (item->getAssetUUID().notNull()
+                && LLInventoryModelBackgroundFetch::getInstance()->folderFetchActive())
+            {
+                // Schedule this link for a recheck as inventory gets loaded
+                // Todo: expand to cover not just an initial fetch
+                mPossiblyBrockenLinks[item->getAssetUUID()].insert(item->getUUID());
+
+                // Do a blank rebuild of links once fetch is done
+                if (!mBulkFecthCallbackSlot.connected())
+                {
+                    // Links might take a while to update this way, and there
+                    // might be a lot of them. A better option might be to check
+                    // links periodically with final check on fetch completion.
+                    mBulkFecthCallbackSlot =
+                        LLInventoryModelBackgroundFetch::getInstance()->setFetchCompletionCallback(
+                            [this]()
+                    {
+                        // rebuild is just in case, primary purpose is to wipe
+                        // the list since we won't be getting anything 'new'
+                        // see mLinksRebuildList
+                        rebuildBrockenLinks();
+                        mBulkFecthCallbackSlot.disconnect();
+                    });
+                }
+                LL_DEBUGS(LOG_INV) << "Scheduling a link to be rebuilt later [ name: " << item->getName()
+                    << " itemID: " << item->getUUID()
+                    << " assetID: " << item->getAssetUUID() << " )  parent: " << item->getParentUUID() << LL_ENDL;
+
+            }
+            else
+            {
+                LL_INFOS(LOG_INV) << "Adding broken link [ name: " << item->getName()
+                    << " itemID: " << item->getUUID()
+                    << " assetID: " << item->getAssetUUID() << " )  parent: " << item->getParentUUID() << LL_ENDL;
+            }
+        }
+        if (!mPossiblyBrockenLinks.empty())
+        {
+            // check if we are waiting for this item
+            broken_links_t::iterator iter = mPossiblyBrockenLinks.find(item->getUUID());
+            if (iter != mPossiblyBrockenLinks.end())
+            {
+                mLinksRebuildList.insert(iter->second.begin() , iter->second.end());
+                mPossiblyBrockenLinks.erase(iter);
+            }
+        }
+        if (item->getIsLinkType())
+        {
+            // Add back-link from linked-to UUID.
+            const LLUUID& link_id = item->getUUID();
+            const LLUUID& target_id = item->getLinkedUUID();
+            addBacklinkInfo(link_id, target_id);
+        }
+        mItemMap[item->getUUID()] = item;
+    }
+}
+
+// Empty the entire contents
+void LLInventoryModel::empty()
+{
+//  LL_INFOS(LOG_INV) << "LLInventoryModel::empty()" << LL_ENDL;
+    std::for_each(
+        mParentChildCategoryTree.begin(),
+        mParentChildCategoryTree.end(),
+        DeletePairedPointer());
+    mParentChildCategoryTree.clear();
+    std::for_each(
+        mParentChildItemTree.begin(),
+        mParentChildItemTree.end(),
+        DeletePairedPointer());
+    mParentChildItemTree.clear();
+    mBacklinkMMap.clear(); // forget all backlink information.
+    mCategoryMap.clear(); // remove all references (should delete entries)
+    mItemMap.clear(); // remove all references (should delete entries)
+    mLastItem = NULL;
+    //mInventory.clear();
+}
+
+void LLInventoryModel::accountForUpdate(const LLCategoryUpdate& update) const
+{
+    LLViewerInventoryCategory* cat = getCategory(update.mCategoryID);
+    if(cat)
+    {
+        S32 version = cat->getVersion();
+        if(version != LLViewerInventoryCategory::VERSION_UNKNOWN)
+        {
+            S32 descendents_server = cat->getDescendentCount();
+            S32 descendents_actual = cat->getViewerDescendentCount();
+            if(descendents_server == descendents_actual)
+            {
+                descendents_actual += update.mDescendentDelta;
+                cat->setDescendentCount(descendents_actual);
+                if (update.mChangeVersion)
+                {
+                cat->setVersion(++version);
+                }
+                LL_DEBUGS(LOG_INV) << "accounted: '" << cat->getName() << "' "
+                                   << version << " with " << descendents_actual
+                                   << " descendents." << LL_ENDL;
+            }
+            else
+            {
+                // Error condition, this means that the category did not register that
+                // it got new descendents (perhaps because it is still being loaded)
+                // which means its descendent count will be wrong.
+                LL_WARNS(LOG_INV) << "Accounting failed for '" << cat->getName() << "' version:"
+                                  << version << " due to mismatched descendent count:  server == "
+                                  << descendents_server << ", viewer == " << descendents_actual << LL_ENDL;
+            }
+        }
+        else
+        {
+            LL_WARNS(LOG_INV) << "Accounting failed for '" << cat->getName() << "' version: unknown ("
+                              << version << ")" << LL_ENDL;
+        }
+    }
+    else
+    {
+        LL_WARNS(LOG_INV) << "No category found for update " << update.mCategoryID << LL_ENDL;
+    }
+}
+
+void LLInventoryModel::accountForUpdate(
+    const LLInventoryModel::update_list_t& update) const
+{
+    update_list_t::const_iterator it = update.begin();
+    update_list_t::const_iterator end = update.end();
+    for(; it != end; ++it)
+    {
+        accountForUpdate(*it);
+    }
+}
+
+void LLInventoryModel::accountForUpdate(
+    const LLInventoryModel::update_map_t& update) const
+{
+    LLCategoryUpdate up;
+    update_map_t::const_iterator it = update.begin();
+    update_map_t::const_iterator end = update.end();
+    for(; it != end; ++it)
+    {
+        up.mCategoryID = (*it).first;
+        up.mDescendentDelta = (*it).second.mValue;
+        accountForUpdate(up);
+    }
+}
+
+LLInventoryModel::EHasChildren LLInventoryModel::categoryHasChildren(
+    const LLUUID& cat_id) const
+{
+    LLViewerInventoryCategory* cat = getCategory(cat_id);
+    if(!cat) return CHILDREN_NO;
+    if(cat->getDescendentCount() > 0)
+    {
+        return CHILDREN_YES;
+    }
+    if(cat->getDescendentCount() == 0)
+    {
+        return CHILDREN_NO;
+    }
+    if((cat->getDescendentCount() == LLViewerInventoryCategory::DESCENDENT_COUNT_UNKNOWN)
+       || (cat->getVersion() == LLViewerInventoryCategory::VERSION_UNKNOWN))
+    {
+        return CHILDREN_MAYBE;
+    }
+
+    // Shouldn't have to run this, but who knows.
+    parent_cat_map_t::const_iterator cat_it = mParentChildCategoryTree.find(cat->getUUID());
+    if (cat_it != mParentChildCategoryTree.end() && cat_it->second->size() > 0)
+    {
+        return CHILDREN_YES;
+    }
+    parent_item_map_t::const_iterator item_it = mParentChildItemTree.find(cat->getUUID());
+    if (item_it != mParentChildItemTree.end() && item_it->second->size() > 0)
+    {
+        return CHILDREN_YES;
+    }
+
+    return CHILDREN_NO;
+}
+
+bool LLInventoryModel::isCategoryComplete(const LLUUID& cat_id) const
+{
+    LLViewerInventoryCategory* cat = getCategory(cat_id);
+    if(cat && (cat->getVersion()!=LLViewerInventoryCategory::VERSION_UNKNOWN))
+    {
+        S32 descendents_server = cat->getDescendentCount();
+        S32 descendents_actual = cat->getViewerDescendentCount();
+        if(descendents_server == descendents_actual)
+        {
+            return true;
+        }
+    }
+    return false;
+}
+
+bool LLInventoryModel::loadSkeleton(
+    const LLSD& options,
+    const LLUUID& owner_id)
+{
+    LL_PROFILE_ZONE_SCOPED;
+    LL_DEBUGS(LOG_INV) << "importing inventory skeleton for " << owner_id << LL_ENDL;
+
+    typedef std::set<LLPointer<LLViewerInventoryCategory>, InventoryIDPtrLess> cat_set_t;
+    cat_set_t temp_cats;
+    bool rv = true;
+
+    for(LLSD::array_const_iterator it = options.beginArray(),
+        end = options.endArray(); it != end; ++it)
+    {
+        LLSD name = (*it)["name"];
+        LLSD folder_id = (*it)["folder_id"];
+        LLSD parent_id = (*it)["parent_id"];
+        LLSD version = (*it)["version"];
+        if(name.isDefined()
+            && folder_id.isDefined()
+            && parent_id.isDefined()
+            && version.isDefined()
+            && folder_id.asUUID().notNull() // if an id is null, it locks the viewer.
+            )
+        {
+            LLPointer<LLViewerInventoryCategory> cat = new LLViewerInventoryCategory(owner_id);
+            cat->rename(name.asString());
+            cat->setUUID(folder_id.asUUID());
+            cat->setParent(parent_id.asUUID());
+
+            LLFolderType::EType preferred_type = LLFolderType::FT_NONE;
+            LLSD type_default = (*it)["type_default"];
+            if(type_default.isDefined())
+            {
+                preferred_type = (LLFolderType::EType)type_default.asInteger();
+            }
+            cat->setPreferredType(preferred_type);
+            cat->setVersion(version.asInteger());
+            temp_cats.insert(cat);
+        }
+        else
+        {
+            LL_WARNS(LOG_INV) << "Unable to import near " << name.asString() << LL_ENDL;
+            rv = false;
+        }
+    }
+
+    S32 cached_category_count = 0;
+    S32 cached_item_count = 0;
+    if(!temp_cats.empty())
+    {
+        update_map_t child_counts;
+        cat_array_t categories;
+        item_array_t items;
+        changed_items_t categories_to_update;
+        item_array_t possible_broken_links;
+        cat_set_t invalid_categories; // Used to mark categories that weren't successfully loaded.
+        std::string inventory_filename = getInvCacheAddres(owner_id);
+        const S32 NO_VERSION = LLViewerInventoryCategory::VERSION_UNKNOWN;
+        std::string gzip_filename(inventory_filename);
+        gzip_filename.append(".gz");
+        LLFILE* fp = LLFile::fopen(gzip_filename, "rb");
+        bool remove_inventory_file = false;
+        if (LLAppViewer::instance()->isSecondInstance())
+        {
+            // Safeguard viewer against trying to unpack file twice
+            // ex: user logs into two accounts simultaneously, so two
+            // viewers are trying to unpack library into same file
+            //
+            // Would be better to do it in gunzip_file, but it doesn't
+            // have access to llfilesystem
+            inventory_filename = gDirUtilp->getTempFilename();
+            remove_inventory_file = true;
+        }
+        if(fp)
+        {
+            fclose(fp);
+            fp = NULL;
+            if(gunzip_file(gzip_filename, inventory_filename))
+            {
+                // we only want to remove the inventory file if it was
+                // gzipped before we loaded, and we successfully
+                // gunziped it.
+                remove_inventory_file = true;
+            }
+            else
+            {
+                LL_INFOS(LOG_INV) << "Unable to gunzip " << gzip_filename << LL_ENDL;
+            }
+        }
+        bool is_cache_obsolete = false;
+        if (loadFromFile(inventory_filename, categories, items, categories_to_update, is_cache_obsolete))
+        {
+            // We were able to find a cache of files. So, use what we
+            // found to generate a set of categories we should add. We
+            // will go through each category loaded and if the version
+            // does not match, invalidate the version.
+            S32 count = categories.size();
+            cat_set_t::iterator not_cached = temp_cats.end();
+            std::set<LLUUID> cached_ids;
+            for(S32 i = 0; i < count; ++i)
+            {
+                LLViewerInventoryCategory* cat = categories[i];
+                cat_set_t::iterator cit = temp_cats.find(cat);
+                if (cit == temp_cats.end())
+                {
+                    continue; // cache corruption?? not sure why this happens -SJB
+                }
+                LLViewerInventoryCategory* tcat = *cit;
+
+                if (categories_to_update.find(tcat->getUUID()) != categories_to_update.end())
+                {
+                    tcat->setVersion(NO_VERSION);
+                    LL_WARNS() << "folder to update: " << tcat->getName() << LL_ENDL;
+                }
+
+                // we can safely ignore anything loaded from file, but
+                // not sent down in the skeleton. Must have been removed from inventory.
+                if (cit == not_cached)
+                {
+                    continue;
+                }
+                else if (cat->getVersion() != tcat->getVersion())
+                {
+                    // if the cached version does not match the server version,
+                    // throw away the version we have so we can fetch the
+                    // correct contents the next time the viewer opens the folder.
+                    tcat->setVersion(NO_VERSION);
+                }
+                else
+                {
+                    cached_ids.insert(tcat->getUUID());
+
+                    // At the moment download does not provide a thumbnail
+                    // uuid, use the one from cache
+                    tcat->setThumbnailUUID(cat->getThumbnailUUID());
+                }
+            }
+
+            // go ahead and add the cats returned during the download
+            std::set<LLUUID>::const_iterator not_cached_id = cached_ids.end();
+            cached_category_count = cached_ids.size();
+            for(cat_set_t::iterator it = temp_cats.begin(); it != temp_cats.end(); ++it)
+            {
+                if(cached_ids.find((*it)->getUUID()) == not_cached_id)
+                {
+                    // this check is performed so that we do not
+                    // mark new folders in the skeleton (and not in cache)
+                    // as being cached.
+                    LLViewerInventoryCategory *llvic = (*it);
+                    llvic->setVersion(NO_VERSION);
+                }
+                addCategory(*it);
+                ++child_counts[(*it)->getParentUUID()];
+            }
+
+            // Add all the items loaded which are parented to a
+            // category with a correctly cached parent
+            S32 bad_link_count = 0;
+            S32 good_link_count = 0;
+            S32 recovered_link_count = 0;
+            cat_map_t::iterator unparented = mCategoryMap.end();
+            for(item_array_t::const_iterator item_iter = items.begin();
+                item_iter != items.end();
+                ++item_iter)
+            {
+                LLViewerInventoryItem *item = (*item_iter).get();
+                const cat_map_t::iterator cit = mCategoryMap.find(item->getParentUUID());
+
+                if(cit != unparented)
+                {
+                    const LLViewerInventoryCategory* cat = cit->second.get();
+                    if(cat->getVersion() != NO_VERSION)
+                    {
+                        // This can happen if the linked object's baseobj is removed from the cache but the linked object is still in the cache.
+                        if (item->getIsBrokenLink())
+                        {
+                            //bad_link_count++;
+                            LL_DEBUGS(LOG_INV) << "Attempted to add cached link item without baseobj present ( name: "
+                                               << item->getName() << " itemID: " << item->getUUID()
+                                               << " assetID: " << item->getAssetUUID()
+                                               << " ).  Ignoring and invalidating " << cat->getName() << " . " << LL_ENDL;
+                            possible_broken_links.push_back(item);
+                            continue;
+                        }
+                        else if (item->getIsLinkType())
+                        {
+                            good_link_count++;
+                        }
+                        addItem(item);
+                        cached_item_count += 1;
+                        ++child_counts[cat->getUUID()];
+                    }
+                }
+            }
+            if (possible_broken_links.size() > 0)
+            {
+                for(item_array_t::const_iterator item_iter = possible_broken_links.begin();
+                    item_iter != possible_broken_links.end();
+                    ++item_iter)
+                {
+                    LLViewerInventoryItem *item = (*item_iter).get();
+                    const cat_map_t::iterator cit = mCategoryMap.find(item->getParentUUID());
+                    const LLViewerInventoryCategory* cat = cit->second.get();
+                    if (item->getIsBrokenLink())
+                    {
+                        bad_link_count++;
+                        invalid_categories.insert(cit->second);
+                        //LL_INFOS(LOG_INV) << "link still broken: " << item->getName() << " in folder " << cat->getName() << LL_ENDL;
+                    }
+                    else
+                    {
+                        // was marked as broken because of loading order, its actually fine to load
+                        addItem(item);
+                        cached_item_count += 1;
+                        ++child_counts[cat->getUUID()];
+                        recovered_link_count++;
+                    }
+                }
+
+                LL_DEBUGS(LOG_INV) << "Attempted to add " << bad_link_count
+                                   << " cached link items without baseobj present. "
+                                   << good_link_count << " link items were successfully added. "
+                                   << recovered_link_count << " links added in recovery. "
+                                   << "The corresponding categories were invalidated." << LL_ENDL;
+            }
+
+        }
+        else
+        {
+            // go ahead and add everything after stripping the version
+            // information.
+            for(cat_set_t::iterator it = temp_cats.begin(); it != temp_cats.end(); ++it)
+            {
+                LLViewerInventoryCategory *llvic = (*it);
+                llvic->setVersion(NO_VERSION);
+                addCategory(*it);
+            }
+        }
+
+        // Invalidate all categories that failed fetching descendents for whatever
+        // reason (e.g. one of the descendents was a broken link).
+        for (cat_set_t::iterator invalid_cat_it = invalid_categories.begin();
+             invalid_cat_it != invalid_categories.end();
+             invalid_cat_it++)
+        {
+            LLViewerInventoryCategory* cat = (*invalid_cat_it).get();
+            cat->setVersion(NO_VERSION);
+            LL_DEBUGS(LOG_INV) << "Invalidating category name: " << cat->getName() << " UUID: " << cat->getUUID() << " due to invalid descendents cache" << LL_ENDL;
+        }
+        if (invalid_categories.size() > 0)
+        {
+            LL_DEBUGS(LOG_INV) << "Invalidated " << invalid_categories.size() << " categories due to invalid descendents cache" << LL_ENDL;
+        }
+
+        // At this point, we need to set the known descendents for each
+        // category which successfully cached so that we do not
+        // needlessly fetch descendents for categories which we have.
+        update_map_t::const_iterator no_child_counts = child_counts.end();
+        for(cat_set_t::iterator it = temp_cats.begin(); it != temp_cats.end(); ++it)
+        {
+            LLViewerInventoryCategory* cat = (*it).get();
+            if(cat->getVersion() != NO_VERSION)
+            {
+                update_map_t::const_iterator the_count = child_counts.find(cat->getUUID());
+                if(the_count != no_child_counts)
+                {
+                    const S32 num_descendents = (*the_count).second.mValue;
+                    cat->setDescendentCount(num_descendents);
+                }
+                else
+                {
+                    cat->setDescendentCount(0);
+                }
+            }
+        }
+
+        if(remove_inventory_file)
+        {
+            // clean up the gunzipped file.
+            LLFile::remove(inventory_filename);
+        }
+        if(is_cache_obsolete && !LLAppViewer::instance()->isSecondInstance())
+        {
+            // If out of date, remove the gzipped file too.
+            LL_WARNS(LOG_INV) << "Inv cache out of date, removing" << LL_ENDL;
+            LLFile::remove(gzip_filename);
+        }
+        categories.clear(); // will unref and delete entries
+    }
+
+    LL_INFOS(LOG_INV) << "Successfully loaded " << cached_category_count
+                      << " categories and " << cached_item_count << " items from cache."
+                      << LL_ENDL;
+
+    return rv;
+}
+
+// This is a brute force method to rebuild the entire parent-child
+// relations. The overall operation has O(NlogN) performance, which
+// should be sufficient for our needs.
+void LLInventoryModel::buildParentChildMap()
+{
+    LL_INFOS(LOG_INV) << "LLInventoryModel::buildParentChildMap()" << LL_ENDL;
+
+    // *NOTE: I am skipping the logic around folder version
+    // synchronization here because it seems if a folder is lost, we
+    // might actually want to invalidate it at that point - not
+    // attempt to cache. More time & thought is necessary.
+
+    // First the categories. We'll copy all of the categories into a
+    // temporary container to iterate over (oh for real iterators.)
+    // While we're at it, we'll allocate the arrays in the trees.
+    cat_array_t cats;
+    cat_array_t* catsp;
+    item_array_t* itemsp;
+
+    for(cat_map_t::iterator cit = mCategoryMap.begin(); cit != mCategoryMap.end(); ++cit)
+    {
+        LLViewerInventoryCategory* cat = cit->second;
+        cats.push_back(cat);
+        if (mParentChildCategoryTree.count(cat->getUUID()) == 0)
+        {
+            llassert_always(!mCategoryLock[cat->getUUID()]);
+            catsp = new cat_array_t;
+            mParentChildCategoryTree[cat->getUUID()] = catsp;
+        }
+        if (mParentChildItemTree.count(cat->getUUID()) == 0)
+        {
+            llassert_always(!mItemLock[cat->getUUID()]);
+            itemsp = new item_array_t;
+            mParentChildItemTree[cat->getUUID()] = itemsp;
+        }
+    }
+
+    // Insert a special parent for the root - so that lookups on
+    // LLUUID::null as the parent work correctly. This is kind of a
+    // blatent wastes of space since we allocate a block of memory for
+    // the array, but whatever - it's not that much space.
+    if (mParentChildCategoryTree.count(LLUUID::null) == 0)
+    {
+        catsp = new cat_array_t;
+        mParentChildCategoryTree[LLUUID::null] = catsp;
+    }
+
+    // Now we have a structure with all of the categories that we can
+    // iterate over and insert into the correct place in the child
+    // category tree.
+    S32 count = cats.size();
+    S32 i;
+    S32 lost = 0;
+    cat_array_t lost_cats;
+    for(i = 0; i < count; ++i)
+    {
+        LLViewerInventoryCategory* cat = cats.at(i);
+        catsp = getUnlockedCatArray(cat->getParentUUID());
+        if(catsp &&
+           // Only the two root folders should be children of null.
+           // Others should go to lost & found.
+           (cat->getParentUUID().notNull() ||
+            cat->getPreferredType() == LLFolderType::FT_ROOT_INVENTORY ))
+        {
+            catsp->push_back(cat);
+        }
+        else
+        {
+            // *NOTE: This process could be a lot more efficient if we
+            // used the new MoveInventoryFolder message, but we would
+            // have to continue to do the update & build here. So, to
+            // implement it, we would need a set or map of uuid pairs
+            // which would be (folder_id, new_parent_id) to be sent up
+            // to the server.
+            LL_INFOS(LOG_INV) << "Lost category: " << cat->getUUID() << " - "
+                              << cat->getName() << LL_ENDL;
+            ++lost;
+            lost_cats.push_back(cat);
+        }
+    }
+    if(lost)
+    {
+        LL_WARNS(LOG_INV) << "Found  " << lost << " lost categories." << LL_ENDL;
+    }
+
+    // Do moves in a separate pass to make sure we've properly filed
+    // the FT_LOST_AND_FOUND category before we try to find its UUID.
+    for(i = 0; i<lost_cats.size(); ++i)
+    {
+        LLViewerInventoryCategory *cat = lost_cats.at(i);
+
+        // plop it into the lost & found.
+        LLFolderType::EType pref = cat->getPreferredType();
+        if(LLFolderType::FT_NONE == pref)
+        {
+            cat->setParent(findCategoryUUIDForType(LLFolderType::FT_LOST_AND_FOUND));
+        }
+        else if(LLFolderType::FT_ROOT_INVENTORY == pref)
+        {
+            // it's the root
+            cat->setParent(LLUUID::null);
+        }
+        else
+        {
+            // it's a protected folder.
+            cat->setParent(gInventory.getRootFolderID());
+        }
+        // FIXME note that updateServer() fails with protected
+        // types, so this will not work as intended in that case.
+        // UpdateServer uses AIS, AIS cat move is not implemented yet
+        // cat->updateServer(true);
+
+        // MoveInventoryFolder message, intentionally per item
+        cat->updateParentOnServer(false);
+        catsp = getUnlockedCatArray(cat->getParentUUID());
+        if(catsp)
+        {
+            catsp->push_back(cat);
+        }
+        else
+        {
+            LL_WARNS(LOG_INV) << "Lost and found Not there!!" << LL_ENDL;
+        }
+    }
+
+    const bool COF_exists = (findCategoryUUIDForType(LLFolderType::FT_CURRENT_OUTFIT) != LLUUID::null);
+    sFirstTimeInViewer2 = !COF_exists || gAgent.isFirstLogin();
+
+
+    // Now the items. We allocated in the last step, so now all we
+    // have to do is iterate over the items and put them in the right
+    // place.
+    item_array_t items;
+    if(!mItemMap.empty())
+    {
+        LLPointer<LLViewerInventoryItem> item;
+        for(item_map_t::iterator iit = mItemMap.begin(); iit != mItemMap.end(); ++iit)
+        {
+            item = (*iit).second;
+            items.push_back(item);
+        }
+    }
+    count = items.size();
+    lost = 0;
+    uuid_vec_t lost_item_ids;
+    for(i = 0; i < count; ++i)
+    {
+        LLPointer<LLViewerInventoryItem> item;
+        item = items.at(i);
+        itemsp = getUnlockedItemArray(item->getParentUUID());
+        if(itemsp)
+        {
+            itemsp->push_back(item);
+        }
+        else
+        {
+            LL_INFOS(LOG_INV) << "Lost item: " << item->getUUID() << " - "
+                              << item->getName() << LL_ENDL;
+            ++lost;
+            // plop it into the lost & found.
+            //
+            item->setParent(findCategoryUUIDForType(LLFolderType::FT_LOST_AND_FOUND));
+            // move it later using a special message to move items. If
+            // we update server here, the client might crash.
+            //item->updateServer();
+            lost_item_ids.push_back(item->getUUID());
+            itemsp = getUnlockedItemArray(item->getParentUUID());
+            if(itemsp)
+            {
+                itemsp->push_back(item);
+            }
+            else
+            {
+                LL_WARNS(LOG_INV) << "Lost and found Not there!!" << LL_ENDL;
+            }
+        }
+    }
+    if(lost)
+    {
+        LL_WARNS(LOG_INV) << "Found " << lost << " lost items." << LL_ENDL;
+        LLMessageSystem* msg = gMessageSystem;
+        bool start_new_message = true;
+        const LLUUID lnf = findCategoryUUIDForType(LLFolderType::FT_LOST_AND_FOUND);
+        for(uuid_vec_t::iterator it = lost_item_ids.begin() ; it < lost_item_ids.end(); ++it)
+        {
+            if(start_new_message)
+            {
+                start_new_message = false;
+                msg->newMessageFast(_PREHASH_MoveInventoryItem);
+                msg->nextBlockFast(_PREHASH_AgentData);
+                msg->addUUIDFast(_PREHASH_AgentID, gAgent.getID());
+                msg->addUUIDFast(_PREHASH_SessionID, gAgent.getSessionID());
+                msg->addBOOLFast(_PREHASH_Stamp, false);
+            }
+            msg->nextBlockFast(_PREHASH_InventoryData);
+            msg->addUUIDFast(_PREHASH_ItemID, (*it));
+            msg->addUUIDFast(_PREHASH_FolderID, lnf);
+            msg->addString("NewName", NULL);
+            if(msg->isSendFull(NULL))
+            {
+                start_new_message = true;
+                gAgent.sendReliableMessage();
+            }
+        }
+        if(!start_new_message)
+        {
+            gAgent.sendReliableMessage();
+        }
+    }
+
+    const LLUUID &agent_inv_root_id = gInventory.getRootFolderID();
+    if (agent_inv_root_id.notNull())
+    {
+        cat_array_t* catsp = get_ptr_in_map(mParentChildCategoryTree, agent_inv_root_id);
+        if(catsp)
+        {
+            // *HACK - fix root inventory folder
+            // some accounts has pbroken inventory root folders
+
+            std::string name = "My Inventory";
+            for (parent_cat_map_t::const_iterator it = mParentChildCategoryTree.begin(),
+                     it_end = mParentChildCategoryTree.end(); it != it_end; ++it)
+            {
+                cat_array_t* cat_array = it->second;
+                for (cat_array_t::const_iterator cat_it = cat_array->begin(),
+                         cat_it_end = cat_array->end(); cat_it != cat_it_end; ++cat_it)
+                    {
+                    LLPointer<LLViewerInventoryCategory> category = *cat_it;
+
+                    if(category && category->getPreferredType() != LLFolderType::FT_ROOT_INVENTORY)
+                        continue;
+                    if ( category && 0 == LLStringUtil::compareInsensitive(name, category->getName()) )
+                    {
+                        if(category->getUUID()!=mRootFolderID)
+                        {
+                            LLUUID& new_inv_root_folder_id = const_cast<LLUUID&>(mRootFolderID);
+                            new_inv_root_folder_id = category->getUUID();
+                        }
+                    }
+                }
+            }
+
+            LLPointer<LLInventoryValidationInfo> validation_info = validate();
+            if (validation_info->mFatalErrorCount > 0)
+            {
+                // Fatal inventory error. Will not be able to engage in many inventory operations.
+                // This should be followed by an error dialog leading to logout.
+                LL_WARNS("Inventory") << "Fatal errors were found in validate(): unable to initialize inventory! "
+                                      << "Will not be able to do normal inventory operations in this session."
+                                      << LL_ENDL;
+                mIsAgentInvUsable = false;
+            }
+            else
+            {
+                mIsAgentInvUsable = true;
+            }
+            validation_info->mInitialized = true;
+            mValidationInfo = validation_info;
+
+            // notifyObservers() has been moved to
+            // llstartup/idle_startup() after this func completes.
+            // Allows some system categories to be created before
+            // observers start firing.
+        }
+    }
+}
+
+// Would normally do this at construction but that's too early
+// in the process for gInventory.  Have the first requestPost()
+// call set things up.
+void LLInventoryModel::initHttpRequest()
+{
+    if (! mHttpRequestFG)
+    {
+        // Haven't initialized, get to it
+        LLAppCoreHttp & app_core_http(LLAppViewer::instance()->getAppCoreHttp());
+
+        mHttpRequestFG = new LLCore::HttpRequest;
+        mHttpRequestBG = new LLCore::HttpRequest;
+        mHttpOptions = LLCore::HttpOptions::ptr_t(new LLCore::HttpOptions);
+        mHttpOptions->setTransferTimeout(300);
+        mHttpOptions->setUseRetryAfter(true);
+        // mHttpOptions->setTrace(2);       // Do tracing of requests
+        mHttpHeaders = LLCore::HttpHeaders::ptr_t(new LLCore::HttpHeaders);
+        mHttpHeaders->append(HTTP_OUT_HEADER_CONTENT_TYPE, HTTP_CONTENT_LLSD_XML);
+        mHttpHeaders->append(HTTP_OUT_HEADER_ACCEPT, HTTP_CONTENT_LLSD_XML);
+        mHttpPolicyClass = app_core_http.getPolicy(LLAppCoreHttp::AP_INVENTORY);
+    }
+
+    if (!gGenericDispatcher.isHandlerPresent("BulkUpdateInventory"))
+    {
+        gGenericDispatcher.addHandler("BulkUpdateInventory", &sBulkUpdateInventory);
+    }
+}
+
+void LLInventoryModel::handleResponses(bool foreground)
+{
+    if (foreground && mHttpRequestFG)
+    {
+        mHttpRequestFG->update(0);
+    }
+    else if (! foreground && mHttpRequestBG)
+    {
+        mHttpRequestBG->update(50000L);
+    }
+}
+
+LLCore::HttpHandle LLInventoryModel::requestPost(bool foreground,
+                                                 const std::string & url,
+                                                 const LLSD & body,
+                                                 const LLCore::HttpHandler::ptr_t &handler,
+                                                 const char * const message)
+{
+    if (! mHttpRequestFG)
+    {
+        // We do the initialization late and lazily as this class is
+        // statically-constructed and not all the bits are ready at
+        // that time.
+        initHttpRequest();
+    }
+
+    LLCore::HttpRequest * request(foreground ? mHttpRequestFG : mHttpRequestBG);
+    LLCore::HttpHandle handle(LLCORE_HTTP_HANDLE_INVALID);
+
+    handle = LLCoreHttpUtil::requestPostWithLLSD(request,
+                                                 mHttpPolicyClass,
+                                                 url,
+                                                 body,
+                                                 mHttpOptions,
+                                                 mHttpHeaders,
+                                                 handler);
+    if (LLCORE_HTTP_HANDLE_INVALID == handle)
+    {
+        LLCore::HttpStatus status(request->getStatus());
+        LL_WARNS(LOG_INV) << "HTTP POST request failed for " << message
+                          << ", Status: " << status.toTerseString()
+                          << " Reason: '" << status.toString() << "'"
+                          << LL_ENDL;
+    }
+    return handle;
+}
+
+void LLInventoryModel::createCommonSystemCategories()
+{
+    //amount of System Folder we should wait for
+    sPendingSystemFolders = 9;
+
+    gInventory.ensureCategoryForTypeExists(LLFolderType::FT_TRASH);
+    gInventory.ensureCategoryForTypeExists(LLFolderType::FT_FAVORITE);
+    gInventory.ensureCategoryForTypeExists(LLFolderType::FT_CALLINGCARD);
+    gInventory.ensureCategoryForTypeExists(LLFolderType::FT_MY_OUTFITS);
+    gInventory.ensureCategoryForTypeExists(LLFolderType::FT_CURRENT_OUTFIT);
+    gInventory.ensureCategoryForTypeExists(LLFolderType::FT_LANDMARK); // folder should exist before user tries to 'landmark this'
+    gInventory.ensureCategoryForTypeExists(LLFolderType::FT_SETTINGS);
+    gInventory.ensureCategoryForTypeExists(LLFolderType::FT_MATERIAL); // probably should be server created
+    gInventory.ensureCategoryForTypeExists(LLFolderType::FT_INBOX);
+}
+
+struct LLUUIDAndName
+{
+    LLUUIDAndName() {}
+    LLUUIDAndName(const LLUUID& id, const std::string& name);
+    bool operator==(const LLUUIDAndName& rhs) const;
+    bool operator<(const LLUUIDAndName& rhs) const;
+    bool operator>(const LLUUIDAndName& rhs) const;
+
+    LLUUID mID;
+    std::string mName;
+};
+
+LLUUIDAndName::LLUUIDAndName(const LLUUID& id, const std::string& name) :
+    mID(id), mName(name)
+{
+}
+
+bool LLUUIDAndName::operator==(const LLUUIDAndName& rhs) const
+{
+    return ((mID == rhs.mID) && (mName == rhs.mName));
+}
+
+bool LLUUIDAndName::operator<(const LLUUIDAndName& rhs) const
+{
+    return (mID < rhs.mID);
+}
+
+bool LLUUIDAndName::operator>(const LLUUIDAndName& rhs) const
+{
+    return (mID > rhs.mID);
+}
+
+// static
+bool LLInventoryModel::loadFromFile(const std::string& filename,
+                                    LLInventoryModel::cat_array_t& categories,
+                                    LLInventoryModel::item_array_t& items,
+                                    LLInventoryModel::changed_items_t& cats_to_update,
+                                    bool &is_cache_obsolete)
+{
+    LL_PROFILE_ZONE_NAMED("inventory load from file");
+
+    if(filename.empty())
+    {
+        LL_ERRS(LOG_INV) << "filename is Null!" << LL_ENDL;
+        return false;
+    }
+    LL_INFOS(LOG_INV) << "loading inventory from: (" << filename << ")" << LL_ENDL;
+
+    llifstream file(filename.c_str());
+
+    if (!file.is_open())
+    {
+        LL_INFOS(LOG_INV) << "unable to load inventory from: " << filename << LL_ENDL;
+        return false;
+    }
+
+    is_cache_obsolete = true; // Obsolete until proven current
+
+    //U64 lines_count = 0U;
+    std::string line;
+    LLPointer<LLSDParser> parser = new LLSDNotationParser();
+    while (std::getline(file, line))
+    {
+        LLSD s_item;
+        std::istringstream iss(line);
+        if (parser->parse(iss, s_item, line.length()) == LLSDParser::PARSE_FAILURE)
+        {
+            LL_WARNS(LOG_INV)<< "Parsing inventory cache failed" << LL_ENDL;
+            break;
+        }
+
+        if (s_item.has("inv_cache_version"))
+        {
+            S32 version = s_item["inv_cache_version"].asInteger();
+            if (version == sCurrentInvCacheVersion)
+            {
+                // Cache is up to date
+                is_cache_obsolete = false;
+                continue;
+            }
+            else
+            {
+                LL_WARNS(LOG_INV)<< "Inventory cache is out of date" << LL_ENDL;
+                break;
+            }
+        }
+        else if (s_item.has("cat_id"))
+        {
+            if (is_cache_obsolete)
+                break;
+
+            LLPointer<LLViewerInventoryCategory> inv_cat = new LLViewerInventoryCategory(LLUUID::null);
+            if(inv_cat->importLLSD(s_item))
+            {
+                categories.push_back(inv_cat);
+            }
+        }
+        else if (s_item.has("item_id"))
+        {
+            if (is_cache_obsolete)
+                break;
+
+            LLPointer<LLViewerInventoryItem> inv_item = new LLViewerInventoryItem;
+            if( inv_item->fromLLSD(s_item) )
+            {
+                if(inv_item->getUUID().isNull())
+                {
+                    LL_DEBUGS(LOG_INV) << "Ignoring inventory with null item id: "
+                        << inv_item->getName() << LL_ENDL;
+                }
+                else
+                {
+                    if (inv_item->getType() == LLAssetType::AT_UNKNOWN)
+                    {
+                        cats_to_update.insert(inv_item->getParentUUID());
+                    }
+                    else
+                    {
+                        items.push_back(inv_item);
+                    }
+                }
+            }
+        }
+
+//      TODO(brad) - figure out how to reenable this without breaking everything else
+//      static constexpr U64 BATCH_SIZE = 512U;
+//      if ((++lines_count % BATCH_SIZE) == 0)
+//      {
+//          // SL-19968 - make sure message system code gets a chance to run every so often
+//          pump_idle_startup_network();
+//      }
+    }
+
+    file.close();
+
+    return !is_cache_obsolete;
+}
+
+// static
+bool LLInventoryModel::saveToFile(const std::string& filename,
+    const cat_array_t& categories,
+    const item_array_t& items)
+{
+    if (filename.empty())
+    {
+        LL_ERRS(LOG_INV) << "Filename is Null!" << LL_ENDL;
+        return false;
+    }
+
+    LL_INFOS(LOG_INV) << "saving inventory to: (" << filename << ")" << LL_ENDL;
+
+    try
+    {
+        llofstream fileXML(filename.c_str());
+        if (!fileXML.is_open())
+        {
+            LL_WARNS(LOG_INV) << "Failed to open file. Unable to save inventory to: " << filename << LL_ENDL;
+            return false;
+        }
+
+        LLSD cache_ver;
+        cache_ver["inv_cache_version"] = sCurrentInvCacheVersion;
+
+        if (fileXML.fail())
+        {
+            LL_WARNS(LOG_INV) << "Failed to write cache version to file. Unable to save inventory to: " << filename << LL_ENDL;
+            return false;
+        }
+
+        fileXML << LLSDOStreamer<LLSDNotationFormatter>(cache_ver) << std::endl;
+
+        S32 count = categories.size();
+        S32 cat_count = 0;
+        S32 i;
+        for (i = 0; i < count; ++i)
+        {
+            LLViewerInventoryCategory* cat = categories[i];
+            if (cat->getVersion() != LLViewerInventoryCategory::VERSION_UNKNOWN)
+            {
+                fileXML << LLSDOStreamer<LLSDNotationFormatter>(cat->exportLLSD()) << std::endl;
+                cat_count++;
+            }
+
+            if (fileXML.fail())
+            {
+                LL_WARNS(LOG_INV) << "Failed to write a folder to file. Unable to save inventory to: " << filename << LL_ENDL;
+                return false;
+            }
+        }
+
+        S32 it_count = items.size();
+        for (i = 0; i < it_count; ++i)
+        {
+            fileXML << LLSDOStreamer<LLSDNotationFormatter>(items[i]->asLLSD()) << std::endl;
+
+            if (fileXML.fail())
+            {
+                LL_WARNS(LOG_INV) << "Failed to write an item to file. Unable to save inventory to: " << filename << LL_ENDL;
+                return false;
+            }
+        }
+        fileXML.flush();
+
+        fileXML.close();
+
+        LL_INFOS(LOG_INV) << "Inventory saved: " << cat_count << " categories, " << it_count << " items." << LL_ENDL;
+    }
+    catch (...)
+    {
+        LOG_UNHANDLED_EXCEPTION("");
+        LL_INFOS(LOG_INV) << "Failed to save inventory to: (" << filename << ")" << LL_ENDL;
+        return false;
+    }
+
+    return true;
+}
+
+// message handling functionality
+// static
+void LLInventoryModel::registerCallbacks(LLMessageSystem* msg)
+{
+    //msg->setHandlerFuncFast(_PREHASH_InventoryUpdate,
+    //                  processInventoryUpdate,
+    //                  NULL);
+    //msg->setHandlerFuncFast(_PREHASH_UseCachedInventory,
+    //                  processUseCachedInventory,
+    //                  NULL);
+    msg->setHandlerFuncFast(_PREHASH_UpdateCreateInventoryItem,
+                        processUpdateCreateInventoryItem,
+                        NULL);
+    msg->setHandlerFuncFast(_PREHASH_RemoveInventoryItem,
+                        processRemoveInventoryItem,
+                        NULL);
+    msg->setHandlerFuncFast(_PREHASH_RemoveInventoryFolder,
+                        processRemoveInventoryFolder,
+                        NULL);
+    msg->setHandlerFuncFast(_PREHASH_RemoveInventoryObjects,
+                            processRemoveInventoryObjects,
+                            NULL);
+    msg->setHandlerFuncFast(_PREHASH_SaveAssetIntoInventory,
+                        processSaveAssetIntoInventory,
+                        NULL);
+    msg->setHandlerFuncFast(_PREHASH_BulkUpdateInventory,
+                            processBulkUpdateInventory,
+                            NULL);
+    msg->setHandlerFunc("MoveInventoryItem", processMoveInventoryItem);
+}
+
+
+//  static
+void LLInventoryModel::processUpdateCreateInventoryItem(LLMessageSystem* msg, void**)
+{
+    // do accounting and highlight new items if they arrive
+    if (gInventory.messageUpdateCore(msg, true, LLInventoryObserver::UPDATE_CREATE))
+    {
+        U32 callback_id;
+        LLUUID item_id;
+        msg->getUUIDFast(_PREHASH_InventoryData, _PREHASH_ItemID, item_id);
+        msg->getU32Fast(_PREHASH_InventoryData, _PREHASH_CallbackID, callback_id);
+
+        gInventoryCallbacks.fire(callback_id, item_id);
+
+        // Message system at the moment doesn't support Thumbnails and potential
+        // newer features so just rerequest whole item
+        //
+        // todo: instead of unpacking message fully,
+        // grab only an item_id, then fetch
+        LLInventoryModelBackgroundFetch::instance().scheduleItemFetch(item_id, true);
+    }
+
+}
+
+bool LLInventoryModel::messageUpdateCore(LLMessageSystem* msg, bool account, U32 mask)
+{
+    //make sure our added inventory observer is active
+    start_new_inventory_observer();
+
+    LLUUID agent_id;
+    msg->getUUIDFast(_PREHASH_AgentData, _PREHASH_AgentID, agent_id);
+    if(agent_id != gAgent.getID())
+    {
+        LL_WARNS(LOG_INV) << "Got a inventory update for the wrong agent: " << agent_id
+                          << LL_ENDL;
+        return false;
+    }
+    item_array_t items;
+    update_map_t update;
+    S32 count = msg->getNumberOfBlocksFast(_PREHASH_InventoryData);
+    // Does this loop ever execute more than once?
+    for(S32 i = 0; i < count; ++i)
+    {
+        LLPointer<LLViewerInventoryItem> titem = new LLViewerInventoryItem;
+        titem->unpackMessage(msg, _PREHASH_InventoryData, i);
+        LL_DEBUGS(LOG_INV) << "LLInventoryModel::messageUpdateCore() item id: "
+                           << titem->getUUID() << LL_ENDL;
+        items.push_back(titem);
+        // examine update for changes.
+        LLViewerInventoryItem* itemp = gInventory.getItem(titem->getUUID());
+        if(itemp)
+        {
+            if(titem->getParentUUID() == itemp->getParentUUID())
+            {
+                update[titem->getParentUUID()];
+            }
+            else
+            {
+                ++update[titem->getParentUUID()];
+                --update[itemp->getParentUUID()];
+            }
+        }
+        else
+        {
+            ++update[titem->getParentUUID()];
+        }
+    }
+    if(account)
+    {
+        gInventory.accountForUpdate(update);
+    }
+
+    if (account)
+    {
+        mask |= LLInventoryObserver::CREATE;
+    }
+    //as above, this loop never seems to loop more than once per call
+    for (item_array_t::iterator it = items.begin(); it != items.end(); ++it)
+    {
+        gInventory.updateItem(*it, mask);
+    }
+    gInventory.notifyObservers();
+    gViewerWindow->getWindow()->decBusyCount();
+
+    return true;
+}
+
+//  static
+void LLInventoryModel::removeInventoryItem(LLUUID agent_id, LLMessageSystem* msg, const char* msg_label)
+{
+    LLUUID item_id;
+    S32 count = msg->getNumberOfBlocksFast(msg_label);
+    LL_DEBUGS(LOG_INV) << "Message has " << count << " item blocks" << LL_ENDL;
+    uuid_vec_t item_ids;
+    update_map_t update;
+    for(S32 i = 0; i < count; ++i)
+    {
+        msg->getUUIDFast(msg_label, _PREHASH_ItemID, item_id, i);
+        LL_DEBUGS(LOG_INV) << "Checking for item-to-be-removed " << item_id << LL_ENDL;
+        LLViewerInventoryItem* itemp = gInventory.getItem(item_id);
+        if(itemp)
+        {
+            LL_DEBUGS(LOG_INV) << "Item will be removed " << item_id << LL_ENDL;
+            // we only bother with the delete and account if we found
+            // the item - this is usually a back-up for permissions,
+            // so frequently the item will already be gone.
+            --update[itemp->getParentUUID()];
+            item_ids.push_back(item_id);
+        }
+    }
+    gInventory.accountForUpdate(update);
+    for(uuid_vec_t::iterator it = item_ids.begin(); it != item_ids.end(); ++it)
+    {
+        LL_DEBUGS(LOG_INV) << "Calling deleteObject " << *it << LL_ENDL;
+        gInventory.deleteObject(*it);
+    }
+}
+
+//  static
+void LLInventoryModel::processRemoveInventoryItem(LLMessageSystem* msg, void**)
+{
+    LL_DEBUGS(LOG_INV) << "LLInventoryModel::processRemoveInventoryItem()" << LL_ENDL;
+    LLUUID agent_id, item_id;
+    msg->getUUIDFast(_PREHASH_AgentData, _PREHASH_AgentID, agent_id);
+    if(agent_id != gAgent.getID())
+    {
+        LL_WARNS(LOG_INV) << "Got a RemoveInventoryItem for the wrong agent."
+                          << LL_ENDL;
+        return;
+    }
+    LLInventoryModel::removeInventoryItem(agent_id, msg, _PREHASH_InventoryData);
+    gInventory.notifyObservers();
+}
+
+//  static
+void LLInventoryModel::removeInventoryFolder(LLUUID agent_id,
+                                             LLMessageSystem* msg)
+{
+    LLUUID folder_id;
+    uuid_vec_t folder_ids;
+    update_map_t update;
+    S32 count = msg->getNumberOfBlocksFast(_PREHASH_FolderData);
+    for(S32 i = 0; i < count; ++i)
+    {
+        msg->getUUIDFast(_PREHASH_FolderData, _PREHASH_FolderID, folder_id, i);
+        LLViewerInventoryCategory* folderp = gInventory.getCategory(folder_id);
+        if(folderp)
+        {
+            --update[folderp->getParentUUID()];
+            folder_ids.push_back(folder_id);
+        }
+    }
+    gInventory.accountForUpdate(update);
+    for(uuid_vec_t::iterator it = folder_ids.begin(); it != folder_ids.end(); ++it)
+    {
+        gInventory.deleteObject(*it);
+    }
+}
+
+//  static
+void LLInventoryModel::processRemoveInventoryFolder(LLMessageSystem* msg,
+                                                    void**)
+{
+    LL_DEBUGS() << "LLInventoryModel::processRemoveInventoryFolder()" << LL_ENDL;
+    LLUUID agent_id, session_id;
+    msg->getUUIDFast(_PREHASH_AgentData, _PREHASH_AgentID, agent_id);
+    msg->getUUIDFast(_PREHASH_AgentData, _PREHASH_SessionID, session_id);
+    if(agent_id != gAgent.getID())
+    {
+        LL_WARNS() << "Got a RemoveInventoryFolder for the wrong agent."
+        << LL_ENDL;
+        return;
+    }
+    LLInventoryModel::removeInventoryFolder( agent_id, msg );
+    gInventory.notifyObservers();
+}
+
+//  static
+void LLInventoryModel::processRemoveInventoryObjects(LLMessageSystem* msg,
+                                                    void**)
+{
+    LL_DEBUGS() << "LLInventoryModel::processRemoveInventoryObjects()" << LL_ENDL;
+    LLUUID agent_id, session_id;
+    msg->getUUIDFast(_PREHASH_AgentData, _PREHASH_AgentID, agent_id);
+    msg->getUUIDFast(_PREHASH_AgentData, _PREHASH_SessionID, session_id);
+    if(agent_id != gAgent.getID())
+    {
+        LL_WARNS() << "Got a RemoveInventoryObjects for the wrong agent."
+        << LL_ENDL;
+        return;
+    }
+    LLInventoryModel::removeInventoryFolder( agent_id, msg );
+    LLInventoryModel::removeInventoryItem( agent_id, msg, _PREHASH_ItemData );
+    gInventory.notifyObservers();
+}
+
+//  static
+void LLInventoryModel::processSaveAssetIntoInventory(LLMessageSystem* msg,
+                                                     void**)
+{
+    LLUUID agent_id;
+    msg->getUUIDFast(_PREHASH_AgentData, _PREHASH_AgentID, agent_id);
+    if(agent_id != gAgent.getID())
+    {
+        LL_WARNS() << "Got a SaveAssetIntoInventory message for the wrong agent."
+                << LL_ENDL;
+        return;
+    }
+
+    LLUUID item_id;
+    msg->getUUIDFast(_PREHASH_InventoryData, _PREHASH_ItemID, item_id);
+
+    // The viewer ignores the asset id because this message is only
+    // used for attachments/objects, so the asset id is not used in
+    // the viewer anyway.
+    LL_DEBUGS() << "LLInventoryModel::processSaveAssetIntoInventory itemID="
+        << item_id << LL_ENDL;
+    LLViewerInventoryItem* item = gInventory.getItem( item_id );
+    if( item )
+    {
+        LLCategoryUpdate up(item->getParentUUID(), 0);
+        gInventory.accountForUpdate(up);
+        gInventory.addChangedMask( LLInventoryObserver::INTERNAL, item_id);
+        gInventory.notifyObservers();
+    }
+    else
+    {
+        LL_INFOS() << "LLInventoryModel::processSaveAssetIntoInventory item"
+            " not found: " << item_id << LL_ENDL;
+    }
+    if(gViewerWindow)
+    {
+        gViewerWindow->getWindow()->decBusyCount();
+    }
+}
+
+// static
+void LLInventoryModel::processBulkUpdateInventory(LLMessageSystem* msg, void**)
+{
+    LLUUID agent_id;
+    msg->getUUIDFast(_PREHASH_AgentData, _PREHASH_AgentID, agent_id);
+    if(agent_id != gAgent.getID())
+    {
+        LL_WARNS() << "Got a BulkUpdateInventory for the wrong agent." << LL_ENDL;
+        return;
+    }
+    LLUUID tid;
+    msg->getUUIDFast(_PREHASH_AgentData, _PREHASH_TransactionID, tid);
+#ifndef LL_RELEASE_FOR_DOWNLOAD
+    LL_DEBUGS("Inventory") << "Bulk inventory: " << tid << LL_ENDL;
+#endif
+
+    update_map_t update;
+    cat_array_t folders;
+    S32 count;
+    S32 i;
+    count = msg->getNumberOfBlocksFast(_PREHASH_FolderData);
+    for(i = 0; i < count; ++i)
+    {
+        LLPointer<LLViewerInventoryCategory> tfolder = new LLViewerInventoryCategory(gAgent.getID());
+        tfolder->unpackMessage(msg, _PREHASH_FolderData, i);
+        LL_DEBUGS("Inventory") << "unpacked folder '" << tfolder->getName() << "' ("
+                               << tfolder->getUUID() << ") in " << tfolder->getParentUUID()
+                               << LL_ENDL;
+
+        // If the folder is a listing or a version folder, all we need to do is update the SLM data
+        int depth_folder = depth_nesting_in_marketplace(tfolder->getUUID());
+        if ((depth_folder == 1) || (depth_folder == 2))
+        {
+            // Trigger an SLM listing update
+            LLUUID listing_uuid = (depth_folder == 1 ? tfolder->getUUID() : tfolder->getParentUUID());
+            S32 listing_id = LLMarketplaceData::instance().getListingID(listing_uuid);
+            LLMarketplaceData::instance().getListing(listing_id);
+            // In that case, there is no item to update so no callback -> we skip the rest of the update
+        }
+        else if(tfolder->getUUID().notNull())
+        {
+            folders.push_back(tfolder);
+            LLViewerInventoryCategory* folderp = gInventory.getCategory(tfolder->getUUID());
+            if(folderp)
+            {
+                if (folderp->getVersion() != LLViewerInventoryCategory::VERSION_UNKNOWN)
+                {
+                    if (tfolder->getParentUUID() == folderp->getParentUUID())
+                    {
+                        update[tfolder->getParentUUID()];
+                    }
+                    else
+                    {
+                        ++update[tfolder->getParentUUID()];
+                        --update[folderp->getParentUUID()];
+                    }
+                }
+                else
+                {
+                    folderp->fetch();
+                }
+            }
+            else
+            {
+                // we could not find the folder, so it is probably
+                // new. However, we only want to attempt accounting
+                // for the parent if we can find the parent.
+                folderp = gInventory.getCategory(tfolder->getParentUUID());
+                if(folderp)
+                {
+                    if (folderp->getVersion() != LLViewerInventoryCategory::VERSION_UNKNOWN)
+                    {
+                        ++update[tfolder->getParentUUID()];
+                    }
+                    else
+                    {
+                        folderp->fetch();
+                    }
+                }
+            }
+        }
+    }
+
+
+    count = msg->getNumberOfBlocksFast(_PREHASH_ItemData);
+    uuid_vec_t wearable_ids;
+    item_array_t items;
+    std::list<InventoryCallbackInfo> cblist;
+    for(i = 0; i < count; ++i)
+    {
+        LLPointer<LLViewerInventoryItem> titem = new LLViewerInventoryItem;
+        titem->unpackMessage(msg, _PREHASH_ItemData, i);
+        LL_DEBUGS("Inventory") << "unpacked item '" << titem->getName() << "' in "
+                               << titem->getParentUUID() << LL_ENDL;
+        U32 callback_id;
+        msg->getU32Fast(_PREHASH_ItemData, _PREHASH_CallbackID, callback_id);
+        if(titem->getUUID().notNull() ) // && callback_id.notNull() )
+        {
+            items.push_back(titem);
+            cblist.push_back(InventoryCallbackInfo(callback_id, titem->getUUID()));
+            if (titem->getInventoryType() == LLInventoryType::IT_WEARABLE)
+            {
+                wearable_ids.push_back(titem->getUUID());
+            }
+            // examine update for changes.
+            LLViewerInventoryItem* itemp = gInventory.getItem(titem->getUUID());
+            if(itemp)
+            {
+                if(titem->getParentUUID() == itemp->getParentUUID())
+                {
+                    update[titem->getParentUUID()];
+                }
+                else
+                {
+                    ++update[titem->getParentUUID()];
+                    --update[itemp->getParentUUID()];
+                }
+            }
+            else
+            {
+                LLViewerInventoryCategory* folderp = gInventory.getCategory(titem->getParentUUID());
+                if(folderp)
+                {
+                    if (folderp->getVersion() != LLViewerInventoryCategory::VERSION_UNKNOWN)
+                    {
+                        ++update[titem->getParentUUID()];
+                    }
+                    else
+                    {
+                        folderp->fetch();
+                    }
+                }
+            }
+        }
+        else
+        {
+            cblist.push_back(InventoryCallbackInfo(callback_id, LLUUID::null));
+        }
+    }
+    gInventory.accountForUpdate(update);
+
+    for (cat_array_t::iterator cit = folders.begin(); cit != folders.end(); ++cit)
+    {
+        gInventory.updateCategory(*cit);
+        if ((*cit)->getVersion() != LLViewerInventoryCategory::VERSION_UNKNOWN)
+        {
+            // Temporary workaround: just fetch the item using AIS to get missing fields.
+            // If this works fine we might want to extract 'ids only' from the message
+            // then use AIS as a primary fetcher
+            LLInventoryModelBackgroundFetch::instance().scheduleFolderFetch((*cit)->getUUID(), true /*force, since it has changes*/);
+        }
+        // else already called fetch() above
+    }
+    for (item_array_t::iterator iit = items.begin(); iit != items.end(); ++iit)
+    {
+        gInventory.updateItem(*iit);
+
+        // Temporary workaround: just fetch the item using AIS to get missing fields.
+        // If this works fine we might want to extract 'ids only' from the message
+        // then use AIS as a primary fetcher
+        LLInventoryModelBackgroundFetch::instance().scheduleItemFetch((*iit)->getUUID(), true);
+    }
+    gInventory.notifyObservers();
+
+    // The incoming inventory could span more than one BulkInventoryUpdate packet,
+    // so record the transaction ID for this purchase, then wear all clothing
+    // that comes in as part of that transaction ID.  JC
+    if (LLInventoryState::sWearNewClothing)
+    {
+        LLInventoryState::sWearNewClothingTransactionID = tid;
+        LLInventoryState::sWearNewClothing = false;
+    }
+
+    if (tid.notNull() && tid == LLInventoryState::sWearNewClothingTransactionID)
+    {
+        count = wearable_ids.size();
+        for (i = 0; i < count; ++i)
+        {
+            LLViewerInventoryItem* wearable_item;
+            wearable_item = gInventory.getItem(wearable_ids[i]);
+            LLAppearanceMgr::instance().wearItemOnAvatar(wearable_item->getUUID(), true, true);
+        }
+    }
+
+    std::list<InventoryCallbackInfo>::iterator inv_it;
+    for (inv_it = cblist.begin(); inv_it != cblist.end(); ++inv_it)
+    {
+        InventoryCallbackInfo cbinfo = (*inv_it);
+        gInventoryCallbacks.fire(cbinfo.mCallback, cbinfo.mInvID);
+    }
+}
+
+// static
+void LLInventoryModel::processMoveInventoryItem(LLMessageSystem* msg, void**)
+{
+    LL_DEBUGS() << "LLInventoryModel::processMoveInventoryItem()" << LL_ENDL;
+    LLUUID agent_id;
+    msg->getUUIDFast(_PREHASH_AgentData, _PREHASH_AgentID, agent_id);
+    if(agent_id != gAgent.getID())
+    {
+        LL_WARNS() << "Got a MoveInventoryItem message for the wrong agent."
+                << LL_ENDL;
+        return;
+    }
+
+    LLUUID item_id;
+    LLUUID folder_id;
+    std::string new_name;
+    bool anything_changed = false;
+    S32 count = msg->getNumberOfBlocksFast(_PREHASH_InventoryData);
+    for(S32 i = 0; i < count; ++i)
+    {
+        msg->getUUIDFast(_PREHASH_InventoryData, _PREHASH_ItemID, item_id, i);
+        LLViewerInventoryItem* item = gInventory.getItem(item_id);
+        if(item)
+        {
+            LLPointer<LLViewerInventoryItem> new_item = new LLViewerInventoryItem(item);
+            msg->getUUIDFast(_PREHASH_InventoryData, _PREHASH_FolderID, folder_id, i);
+            msg->getString("InventoryData", "NewName", new_name, i);
+
+            LL_DEBUGS() << "moving item " << item_id << " to folder "
+                     << folder_id << LL_ENDL;
+            update_list_t update;
+            LLCategoryUpdate old_folder(item->getParentUUID(), -1);
+            update.push_back(old_folder);
+            LLCategoryUpdate new_folder(folder_id, 1);
+            update.push_back(new_folder);
+            gInventory.accountForUpdate(update);
+
+            new_item->setParent(folder_id);
+            if (new_name.length() > 0)
+            {
+                new_item->rename(new_name);
+            }
+            gInventory.updateItem(new_item);
+            anything_changed = true;
+        }
+        else
+        {
+            LL_INFOS() << "LLInventoryModel::processMoveInventoryItem item not found: " << item_id << LL_ENDL;
+        }
+    }
+    if(anything_changed)
+    {
+        gInventory.notifyObservers();
+    }
+}
+
+//----------------------------------------------------------------------------
+// Trash: LLFolderType::FT_TRASH, "ConfirmEmptyTrash"
+// Lost&Found: LLFolderType::FT_LOST_AND_FOUND, "ConfirmEmptyLostAndFound"
+
+bool LLInventoryModel::callbackEmptyFolderType(const LLSD& notification, const LLSD& response, LLFolderType::EType preferred_type)
+{
+    S32 option = LLNotificationsUtil::getSelectedOption(notification, response);
+    if (option == 0) // YES
+    {
+        const LLUUID folder_id = findCategoryUUIDForType(preferred_type);
+        purge_descendents_of(folder_id, NULL);
+    }
+    return false;
+}
+
+void LLInventoryModel::emptyFolderType(const std::string notification, LLFolderType::EType preferred_type)
+{
+    if (!notification.empty())
+    {
+        LLSD args;
+        if(LLFolderType::FT_TRASH == preferred_type)
+        {
+            LLInventoryModel::cat_array_t cats;
+            LLInventoryModel::item_array_t items;
+            const LLUUID trash_id = findCategoryUUIDForType(preferred_type);
+            gInventory.collectDescendents(trash_id, cats, items, LLInventoryModel::INCLUDE_TRASH); //All descendants
+            S32 item_count = items.size() + cats.size();
+            args["COUNT"] = item_count;
+        }
+        LLNotificationsUtil::add(notification, args, LLSD(),
+                                        boost::bind(&LLInventoryModel::callbackEmptyFolderType, this, _1, _2, preferred_type));
+    }
+    else
+    {
+        const LLUUID folder_id = findCategoryUUIDForType(preferred_type);
+        purge_descendents_of(folder_id, NULL);
+    }
+}
+
+//----------------------------------------------------------------------------
+
+void LLInventoryModel::removeItem(const LLUUID& item_id)
+{
+    LLViewerInventoryItem* item = getItem(item_id);
+    if (! item)
+    {
+        LL_WARNS("Inventory") << "couldn't find inventory item " << item_id << LL_ENDL;
+    }
+    else
+    {
+        const LLUUID new_parent = findCategoryUUIDForType(LLFolderType::FT_TRASH);
+        if (new_parent.notNull())
+        {
+            LL_INFOS("Inventory") << "Moving to Trash (" << new_parent << "):" << LL_ENDL;
+            changeItemParent(item, new_parent, true);
+        }
+    }
+}
+
+void LLInventoryModel::removeCategory(const LLUUID& category_id)
+{
+    if (! get_is_category_removable(this, category_id))
+    {
+        return;
+    }
+
+    // Look for any gestures and deactivate them
+    LLInventoryModel::cat_array_t   descendent_categories;
+    LLInventoryModel::item_array_t  descendent_items;
+    collectDescendents(category_id, descendent_categories, descendent_items, false);
+
+    for (LLInventoryModel::item_array_t::const_iterator iter = descendent_items.begin();
+         iter != descendent_items.end();
+         ++iter)
+    {
+        const LLViewerInventoryItem* item = (*iter);
+        const LLUUID& item_id = item->getUUID();
+        if (item->getType() == LLAssetType::AT_GESTURE
+            && LLGestureMgr::instance().isGestureActive(item_id))
+        {
+            LLGestureMgr::instance().deactivateGesture(item_id);
+        }
+    }
+
+    LLViewerInventoryCategory* cat = getCategory(category_id);
+    if (cat)
+    {
+        const LLUUID trash_id = findCategoryUUIDForType(LLFolderType::FT_TRASH);
+        if (trash_id.notNull())
+        {
+            changeCategoryParent(cat, trash_id, true);
+        }
+    }
+
+    checkTrashOverflow();
+}
+
+void LLInventoryModel::removeObject(const LLUUID& object_id)
+{
+    if(object_id.isNull())
+    {
+        return;
+    }
+
+    LLInventoryObject* obj = getObject(object_id);
+    if (dynamic_cast<LLViewerInventoryItem*>(obj))
+    {
+        removeItem(object_id);
+    }
+    else if (dynamic_cast<LLViewerInventoryCategory*>(obj))
+    {
+        removeCategory(object_id);
+    }
+    else if (obj)
+    {
+        LL_WARNS("Inventory") << "object ID " << object_id
+                              << " is an object of unrecognized class "
+                              << typeid(*obj).name() << LL_ENDL;
+    }
+    else
+    {
+        LL_WARNS("Inventory") << "object ID " << object_id << " not found" << LL_ENDL;
+    }
+}
+
+bool callback_preview_trash_folder(const LLSD& notification, const LLSD& response)
+{
+    S32 option = LLNotificationsUtil::getSelectedOption(notification, response);
+    if (option == 0) // YES
+    {
+        LLFloaterPreviewTrash::show();
+    }
+    return false;
+}
+
+void  LLInventoryModel::checkTrashOverflow()
+{
+    static LLCachedControl<U32> trash_max_capacity(gSavedSettings, "InventoryTrashMaxCapacity");
+
+    // Collect all descendants including those in subfolders.
+    //
+    // Note: Do we really need content of subfolders?
+    // This was made to prevent download of trash folder timeouting
+    // viewer and sub-folders are supposed to download independently.
+    LLInventoryModel::cat_array_t cats;
+    LLInventoryModel::item_array_t items;
+    const LLUUID trash_id = findCategoryUUIDForType(LLFolderType::FT_TRASH);
+    gInventory.collectDescendents(trash_id, cats, items, LLInventoryModel::INCLUDE_TRASH);
+    S32 item_count = items.size() + cats.size();
+
+    if (item_count >= trash_max_capacity)
+    {
+        if (LLFloaterPreviewTrash::isVisible())
+        {
+            // bring to front
+            LLFloaterPreviewTrash::show();
+        }
+        else
+        {
+            LLNotificationsUtil::add("TrashIsFull", LLSD(), LLSD(),
+                boost::bind(callback_preview_trash_folder, _1, _2));
+        }
+    }
+}
+
+const LLUUID &LLInventoryModel::getRootFolderID() const
+{
+    return mRootFolderID;
+}
+
+void LLInventoryModel::setRootFolderID(const LLUUID& val)
+{
+    mRootFolderID = val;
+}
+
+const LLUUID &LLInventoryModel::getLibraryRootFolderID() const
+{
+    return mLibraryRootFolderID;
+}
+
+void LLInventoryModel::setLibraryRootFolderID(const LLUUID& val)
+{
+    mLibraryRootFolderID = val;
+}
+
+const LLUUID &LLInventoryModel::getLibraryOwnerID() const
+{
+    return mLibraryOwnerID;
+}
+
+void LLInventoryModel::setLibraryOwnerID(const LLUUID& val)
+{
+    mLibraryOwnerID = val;
+}
+
+// static
+bool LLInventoryModel::getIsFirstTimeInViewer2()
+{
+    // Do not call this before parentchild map is built.
+    if (!gInventory.mIsAgentInvUsable)
+    {
+        LL_WARNS() << "Parent Child Map not yet built; guessing as first time in viewer2." << LL_ENDL;
+        return true;
+    }
+
+    return sFirstTimeInViewer2;
+}
+
+LLInventoryModel::item_array_t::iterator LLInventoryModel::findItemIterByUUID(LLInventoryModel::item_array_t& items, const LLUUID& id)
+{
+    LLInventoryModel::item_array_t::iterator curr_item = items.begin();
+
+    while (curr_item != items.end())
+    {
+        if ((*curr_item)->getUUID() == id)
+        {
+            break;
+        }
+        ++curr_item;
+    }
+
+    return curr_item;
+}
+
+// static
+// * @param[in, out] items - vector with items to be updated. It should be sorted in a right way
+// * before calling this method.
+// * @param src_item_id - LLUUID of inventory item to be moved in new position
+// * @param dest_item_id - LLUUID of inventory item before (or after) which source item should
+// * be placed.
+// * @param insert_before - bool indicating if src_item_id should be placed before or after
+// * dest_item_id. Default is true.
+void LLInventoryModel::updateItemsOrder(LLInventoryModel::item_array_t& items, const LLUUID& src_item_id, const LLUUID& dest_item_id, bool insert_before)
+{
+    LLInventoryModel::item_array_t::iterator it_src = findItemIterByUUID(items, src_item_id);
+    LLInventoryModel::item_array_t::iterator it_dest = findItemIterByUUID(items, dest_item_id);
+
+    // If one of the passed UUID is not in the item list, bail out
+    if ((it_src == items.end()) || (it_dest == items.end()))
+        return;
+
+    // Erase the source element from the list, keep a copy before erasing.
+    LLViewerInventoryItem* src_item = *it_src;
+    items.erase(it_src);
+
+    // Note: Target iterator is not valid anymore because the container was changed, so update it.
+    it_dest = findItemIterByUUID(items, dest_item_id);
+
+    // Go to the next element if one wishes to insert after the dest element
+    if (!insert_before)
+    {
+        ++it_dest;
+    }
+
+    // Reinsert the source item in the right place
+    if (it_dest != items.end())
+    {
+        items.insert(it_dest, src_item);
+    }
+    else
+    {
+        // Append to the list if it_dest reached the end
+        items.push_back(src_item);
+    }
+}
+
+// See also LLInventorySort where landmarks in the Favorites folder are sorted.
+class LLViewerInventoryItemSort
+{
+public:
+    bool operator()(const LLPointer<LLViewerInventoryItem>& a, const LLPointer<LLViewerInventoryItem>& b)
+    {
+        return a->getSortField() < b->getSortField();
+    }
+};
+
+//----------------------------------------------------------------------------
+
+// *NOTE: DEBUG functionality
+void LLInventoryModel::dumpInventory() const
+{
+    LL_INFOS() << "\nBegin Inventory Dump\n**********************:" << LL_ENDL;
+    LL_INFOS() << "mCategory[] contains " << mCategoryMap.size() << " items." << LL_ENDL;
+    for(cat_map_t::const_iterator cit = mCategoryMap.begin(); cit != mCategoryMap.end(); ++cit)
+    {
+        const LLViewerInventoryCategory* cat = cit->second;
+        if(cat)
+        {
+            LL_INFOS() << "  " <<  cat->getUUID() << " '" << cat->getName() << "' "
+                    << cat->getVersion() << " " << cat->getDescendentCount()
+                    << LL_ENDL;
+        }
+        else
+        {
+            LL_INFOS() << "  NULL!" << LL_ENDL;
+        }
+    }
+    LL_INFOS() << "mItemMap[] contains " << mItemMap.size() << " items." << LL_ENDL;
+    for(item_map_t::const_iterator iit = mItemMap.begin(); iit != mItemMap.end(); ++iit)
+    {
+        const LLViewerInventoryItem* item = iit->second;
+        if(item)
+        {
+            LL_INFOS() << "  " << item->getUUID() << " "
+                    << item->getName() << LL_ENDL;
+        }
+        else
+        {
+            LL_INFOS() << "  NULL!" << LL_ENDL;
+        }
+    }
+    LL_INFOS() << "\n**********************\nEnd Inventory Dump" << LL_ENDL;
+}
+
+// Do various integrity checks on model, logging issues found and
+// returning an overall good/bad flag.
+LLPointer<LLInventoryValidationInfo> LLInventoryModel::validate() const
+{
+    LLPointer<LLInventoryValidationInfo> validation_info = new LLInventoryValidationInfo;
+    S32 fatal_errs = 0;
+    S32 warning_count= 0;
+    S32 loop_count = 0;
+    S32 orphaned_count = 0;
+
+    if (getRootFolderID().isNull())
+    {
+        LL_WARNS("Inventory") << "Fatal inventory corruption: no root folder id" << LL_ENDL;
+        validation_info->mFatalNoRootFolder = true;
+        fatal_errs++;
+    }
+    if (getLibraryRootFolderID().isNull())
+    {
+        // Probably shouldn't be a fatality, inventory can function without a library
+        LL_WARNS("Inventory") << "Fatal inventory corruption: no library root folder id" << LL_ENDL;
+        validation_info->mFatalNoLibraryRootFolder = true;
+        fatal_errs++;
+    }
+
+    if (mCategoryMap.size() + 1 != mParentChildCategoryTree.size())
+    {
+        // ParentChild should be one larger because of the special entry for null uuid.
+        LL_INFOS("Inventory") << "unexpected sizes: cat map size " << mCategoryMap.size()
+                              << " parent/child " << mParentChildCategoryTree.size() << LL_ENDL;
+
+        validation_info->mWarnings["category_map_size"]++;
+        warning_count++;
+    }
+    S32 cat_lock = 0;
+    S32 item_lock = 0;
+    S32 desc_unknown_count = 0;
+    S32 version_unknown_count = 0;
+
+    typedef std::map<LLFolderType::EType, S32> ft_count_map;
+    ft_count_map ft_counts_under_root;
+    ft_count_map ft_counts_elsewhere;
+
+    // Loop over all categories and check.
+    for(cat_map_t::const_iterator cit = mCategoryMap.begin(); cit != mCategoryMap.end(); ++cit)
+    {
+        const LLUUID& cat_id = cit->first;
+        const LLViewerInventoryCategory *cat = cit->second;
+        if (!cat)
+        {
+            LL_WARNS("Inventory") << "null cat" << LL_ENDL;
+            validation_info->mWarnings["null_cat"]++;
+            warning_count++;
+            continue;
+        }
+        LLUUID topmost_ancestor_id;
+        // Will leave as null uuid on failure
+        EAncestorResult res = getObjectTopmostAncestor(cat_id, topmost_ancestor_id);
+        switch (res)
+        {
+        case ANCESTOR_MISSING:
+            orphaned_count++;
+            break;
+        case ANCESTOR_LOOP:
+            loop_count++;
+            break;
+        case ANCESTOR_OK:
+            break;
+        default:
+            LL_WARNS("Inventory") << "Unknown ancestor error for " << cat_id << LL_ENDL;
+            validation_info->mWarnings["unknown_ancestor_status"]++;
+            warning_count++;
+            break;
+        }
+
+        if (cat_id != cat->getUUID())
+        {
+            LL_WARNS("Inventory") << "cat id/index mismatch " << cat_id << " " << cat->getUUID() << LL_ENDL;
+            validation_info->mWarnings["cat_id_index_mismatch"]++;
+            warning_count++;
+        }
+
+        if (cat->getParentUUID().isNull())
+        {
+            if (cat_id != getRootFolderID() && cat_id != getLibraryRootFolderID())
+            {
+                LL_WARNS("Inventory") << "cat " << cat_id << " has no parent, but is not root ("
+                                      << getRootFolderID() << ") or library root ("
+                                      << getLibraryRootFolderID() << ")" << LL_ENDL;
+                validation_info->mWarnings["null_parent"]++;
+                warning_count++;
+            }
+        }
+        cat_array_t* cats;
+        item_array_t* items;
+        getDirectDescendentsOf(cat_id,cats,items);
+        if (!cats || !items)
+        {
+            LL_WARNS("Inventory") << "invalid direct descendents for " << cat_id << LL_ENDL;
+            validation_info->mWarnings["direct_descendents"]++;
+            warning_count++;
+            continue;
+        }
+        if (cat->getDescendentCount() == LLViewerInventoryCategory::DESCENDENT_COUNT_UNKNOWN)
+        {
+            desc_unknown_count++;
+        }
+        else if (cats->size() + items->size() != cat->getDescendentCount())
+        {
+            // In the case of library this is not unexpected, since
+            // different user accounts may be getting the library
+            // contents from different inventory hosts.
+            if (topmost_ancestor_id.isNull() || topmost_ancestor_id != getLibraryRootFolderID())
+            {
+                LL_WARNS("Inventory") << "invalid desc count for " << cat_id << " [" << getFullPath(cat) << "]"
+                                      << " cached " << cat->getDescendentCount()
+                                      << " expected " << cats->size() << "+" << items->size()
+                                      << "=" << cats->size() +items->size() << LL_ENDL;
+                validation_info->mWarnings["invalid_descendent_count"]++;
+                warning_count++;
+            }
+        }
+        if (cat->getVersion() == LLViewerInventoryCategory::VERSION_UNKNOWN)
+        {
+            version_unknown_count++;
+        }
+        auto cat_lock_it = mCategoryLock.find(cat_id);
+        if (cat_lock_it != mCategoryLock.end() && cat_lock_it->second)
+        {
+            cat_lock++;
+        }
+        auto item_lock_it = mItemLock.find(cat_id);
+        if (item_lock_it != mItemLock.end() && item_lock_it->second)
+        {
+            item_lock++;
+        }
+        for (S32 i = 0; i<items->size(); i++)
+        {
+            LLViewerInventoryItem *item = items->at(i);
+
+            if (!item)
+            {
+                LL_WARNS("Inventory") << "null item at index " << i << " for cat " << cat_id << LL_ENDL;
+                validation_info->mWarnings["null_item_at_index"]++;
+                warning_count++;
+                continue;
+            }
+
+            const LLUUID& item_id = item->getUUID();
+
+            if (item->getParentUUID() != cat_id)
+            {
+                LL_WARNS("Inventory") << "wrong parent for " << item_id << " found "
+                                      << item->getParentUUID() << " expected " << cat_id
+                                      << LL_ENDL;
+                validation_info->mWarnings["wrong_parent_for_item"]++;
+                warning_count++;
+            }
+
+
+            // Entries in items and mItemMap should correspond.
+            item_map_t::const_iterator it = mItemMap.find(item_id);
+            if (it == mItemMap.end())
+            {
+                LL_WARNS("Inventory") << "item " << item_id << " found as child of "
+                                      << cat_id << " but not in top level mItemMap" << LL_ENDL;
+                validation_info->mWarnings["item_not_in_top_map"]++;
+                warning_count++;
+            }
+            else
+            {
+                LLViewerInventoryItem *top_item = it->second;
+                if (top_item != item)
+                {
+                    LL_WARNS("Inventory") << "item mismatch, item_id " << item_id
+                                          << " top level entry is different, uuid " << top_item->getUUID() << LL_ENDL;
+                }
+            }
+
+            // Topmost ancestor should be root or library.
+            LLUUID topmost_ancestor_id;
+            EAncestorResult found = getObjectTopmostAncestor(item_id, topmost_ancestor_id);
+            if (found != ANCESTOR_OK)
+            {
+                LL_WARNS("Inventory") << "unable to find topmost ancestor for " << item_id << LL_ENDL;
+                validation_info->mWarnings["topmost_ancestor_not_found"]++;
+                warning_count++;
+            }
+            else
+            {
+                if (topmost_ancestor_id != getRootFolderID() &&
+                    topmost_ancestor_id != getLibraryRootFolderID())
+                {
+                    LL_WARNS("Inventory") << "unrecognized top level ancestor for " << item_id
+                                          << " got " << topmost_ancestor_id
+                                          << " expected " << getRootFolderID()
+                                          << " or " << getLibraryRootFolderID() << LL_ENDL;
+                    validation_info->mWarnings["topmost_ancestor_not_recognized"]++;
+                    warning_count++;
+                }
+            }
+        }
+
+        // Does this category appear as a child of its supposed parent?
+        const LLUUID& parent_id = cat->getParentUUID();
+        if (!parent_id.isNull())
+        {
+            cat_array_t* cats;
+            item_array_t* items;
+            getDirectDescendentsOf(parent_id,cats,items);
+            if (!cats)
+            {
+                LL_WARNS("Inventory") << "cat " << cat_id << " name [" << cat->getName()
+                                      << "] orphaned - no child cat array for alleged parent " << parent_id << LL_ENDL;
+                orphaned_count++;
+            }
+            else
+            {
+                bool found = false;
+                for (S32 i = 0; i<cats->size(); i++)
+                {
+                    LLViewerInventoryCategory *kid_cat = cats->at(i);
+                    if (kid_cat == cat)
+                    {
+                        found = true;
+                        break;
+                    }
+                }
+                if (!found)
+                {
+                    LL_WARNS("Inventory") << "cat " << cat_id << " name [" << cat->getName()
+                                          << "] orphaned - not found in child cat array of alleged parent " << parent_id << LL_ENDL;
+                    orphaned_count++;
+                }
+            }
+        }
+
+        // Update count of preferred types
+        LLFolderType::EType folder_type = cat->getPreferredType();
+        bool cat_is_in_library = false;
+        LLUUID topmost_id;
+        if (getObjectTopmostAncestor(cat->getUUID(),topmost_id) == ANCESTOR_OK && topmost_id == getLibraryRootFolderID())
+        {
+            cat_is_in_library = true;
+        }
+        if (!cat_is_in_library)
+        {
+            if (getRootFolderID().notNull() && (cat->getUUID()==getRootFolderID() || cat->getParentUUID()==getRootFolderID()))
+            {
+                ft_counts_under_root[folder_type]++;
+                if (folder_type != LLFolderType::FT_NONE)
+                {
+                    LL_DEBUGS("Inventory") << "Under root cat: " << getFullPath(cat) << " folder_type " << folder_type << LL_ENDL;
+                }
+            }
+            else
+            {
+                ft_counts_elsewhere[folder_type]++;
+                if (folder_type != LLFolderType::FT_NONE)
+                {
+                    LL_DEBUGS("Inventory") << "Elsewhere cat: " << getFullPath(cat) << " folder_type " << folder_type << LL_ENDL;
+                }
+            }
+        }
+    }
+
+    // Loop over all items and check
+    for(item_map_t::const_iterator iit = mItemMap.begin(); iit != mItemMap.end(); ++iit)
+    {
+        const LLUUID& item_id = iit->first;
+        LLViewerInventoryItem *item = iit->second;
+        if (item->getUUID() != item_id)
+        {
+            LL_WARNS("Inventory") << "item_id " << item_id << " does not match " << item->getUUID() << LL_ENDL;
+            validation_info->mWarnings["item_id_mismatch"]++;
+            warning_count++;
+        }
+
+        const LLUUID& parent_id = item->getParentUUID();
+        if (parent_id.isNull())
+        {
+            LL_WARNS("Inventory") << "item " << item_id << " name [" << item->getName() << "] has null parent id!" << LL_ENDL;
+            orphaned_count++;
+        }
+        else
+        {
+            cat_array_t* cats;
+            item_array_t* items;
+            getDirectDescendentsOf(parent_id,cats,items);
+            if (!items)
+            {
+                LL_WARNS("Inventory") << "item " << item_id << " name [" << item->getName()
+                                      << "] orphaned - alleged parent has no child items list " << parent_id << LL_ENDL;
+                orphaned_count++;
+            }
+            else
+            {
+                bool found = false;
+                for (S32 i=0; i<items->size(); ++i)
+                {
+                    if (items->at(i) == item)
+                    {
+                        found = true;
+                        break;
+                    }
+                }
+                if (!found)
+                {
+                    LL_WARNS("Inventory") << "item " << item_id << " name [" << item->getName()
+                                          << "] orphaned - not found as child of alleged parent " << parent_id << LL_ENDL;
+                    orphaned_count++;
+                }
+            }
+
+        }
+        // Link checking
+        if (item->getIsLinkType())
+        {
+            const LLUUID& link_id = item->getUUID();
+            const LLUUID& target_id = item->getLinkedUUID();
+            LLViewerInventoryItem *target_item = getItem(target_id);
+            LLViewerInventoryCategory *target_cat = getCategory(target_id);
+            // Linked-to UUID should have back reference to this link.
+            if (!hasBacklinkInfo(link_id, target_id))
+            {
+                LL_WARNS("Inventory") << "link " << item->getUUID() << " type " << item->getActualType()
+                                      << " missing backlink info at target_id " << target_id
+                                      << LL_ENDL;
+                orphaned_count++;
+            }
+            // Links should have referents.
+            if (item->getActualType() == LLAssetType::AT_LINK && !target_item)
+            {
+                LL_WARNS("Inventory") << "broken item link " << item->getName() << " id " << item->getUUID() << LL_ENDL;
+                orphaned_count++;
+            }
+            else if (item->getActualType() == LLAssetType::AT_LINK_FOLDER && !target_cat)
+            {
+                LL_WARNS("Inventory") << "broken folder link " << item->getName() << " id " << item->getUUID() << LL_ENDL;
+                orphaned_count++;
+            }
+            if (target_item && target_item->getIsLinkType())
+            {
+                LL_WARNS("Inventory") << "link " << item->getName() << " references a link item "
+                                      << target_item->getName() << " " << target_item->getUUID() << LL_ENDL;
+            }
+
+            // Links should not have backlinks.
+            std::pair<backlink_mmap_t::const_iterator, backlink_mmap_t::const_iterator> range = mBacklinkMMap.equal_range(link_id);
+            if (range.first != range.second)
+            {
+                LL_WARNS("Inventory") << "Link item " << item->getName() << " has backlinks!" << LL_ENDL;
+            }
+        }
+        else
+        {
+            // Check the backlinks of a non-link item.
+            const LLUUID& target_id = item->getUUID();
+            std::pair<backlink_mmap_t::const_iterator, backlink_mmap_t::const_iterator> range = mBacklinkMMap.equal_range(target_id);
+            for (backlink_mmap_t::const_iterator it = range.first; it != range.second; ++it)
+            {
+                const LLUUID& link_id = it->second;
+                LLViewerInventoryItem *link_item = getItem(link_id);
+                if (!link_item || !link_item->getIsLinkType())
+                {
+                    LL_WARNS("Inventory") << "invalid backlink from target " << item->getName() << " to " << link_id << LL_ENDL;
+                }
+            }
+        }
+    }
+
+    // Check system folders
+    for (auto fit=ft_counts_under_root.begin(); fit != ft_counts_under_root.end(); ++fit)
+    {
+        LL_DEBUGS("Inventory") << "Folder type " << fit->first << " count " << fit->second << " under root" << LL_ENDL;
+    }
+    for (auto fit=ft_counts_elsewhere.begin(); fit != ft_counts_elsewhere.end(); ++fit)
+    {
+        LL_DEBUGS("Inventory") << "Folder type " << fit->first << " count " << fit->second << " elsewhere" << LL_ENDL;
+    }
+
+    static LLCachedControl<bool> fake_system_folder_issues(gSavedSettings, "QAModeFakeSystemFolderIssues", false);
+    static std::default_random_engine e{};
+    static std::uniform_int_distribution<> distrib(0, 1);
+    for (S32 ft=LLFolderType::FT_TEXTURE; ft<LLFolderType::FT_COUNT; ft++)
+    {
+        LLFolderType::EType folder_type = static_cast<LLFolderType::EType>(ft);
+        if (LLFolderType::lookup(folder_type)==LLFolderType::badLookup())
+        {
+            continue;
+        }
+        bool is_automatic = LLFolderType::lookupIsAutomaticType(folder_type);
+        bool is_singleton = LLFolderType::lookupIsSingletonType(folder_type);
+        S32 count_under_root = ft_counts_under_root[folder_type];
+        S32 count_elsewhere = ft_counts_elsewhere[folder_type];
+        if (fake_system_folder_issues)
+        {
+            // Force all counts to be either 0 or 2, thus flagged as an error.
+            count_under_root = 2*distrib(e);
+            count_elsewhere = 2*distrib(e);
+            validation_info->mFatalQADebugMode = true;
+        }
+        if (is_singleton)
+        {
+            if (count_under_root==0)
+            {
+                LL_WARNS("Inventory") << "Expected system folder type " << ft << " was not found under root" << LL_ENDL;
+                // Need to create, if allowed.
+                if (is_automatic)
+                {
+                    LL_WARNS("Inventory") << "Fatal inventory corruption: cannot create system folder of type " << ft << LL_ENDL;
+                    validation_info->mMissingRequiredSystemFolders.insert(folder_type);
+                    fatal_errs++;
+                }
+                else
+                {
+                    // Can create, and will when needed.
+                    // (Not sure this is really a warning, but worth logging)
+                    validation_info->mWarnings["missing_system_folder_can_create"]++;
+                    warning_count++;
+                }
+            }
+            else if (count_under_root > 1)
+            {
+                validation_info->mDuplicateRequiredSystemFolders.insert(folder_type);
+                if (!is_automatic
+                    && folder_type != LLFolderType::FT_SETTINGS
+                    // FT_MATERIAL might need to be automatic like the rest of upload folders
+                    && folder_type != LLFolderType::FT_MATERIAL
+                    )
+                {
+                    // It is a fatal problem or can lead to fatal problems for COF,
+                    // outfits, trash and other non-automatic folders.
+                    validation_info->mFatalSystemDuplicate++;
+                    fatal_errs++;
+                    LL_WARNS("Inventory") << "Fatal inventory corruption: system folder type has excess copies under root, type " << ft << " count " << count_under_root << LL_ENDL;
+                }
+                else
+                {
+                    // For automatic folders it's not a fatal issue and shouldn't
+                    // break inventory or other functionality further
+                    // Exception: FT_SETTINGS is not automatic, but only deserves a warning.
+                    validation_info->mWarnings["non_fatal_system_duplicate_under_root"]++;
+                    warning_count++;
+                    LL_WARNS("Inventory") << "System folder type has excess copies under root, type " << ft << " count " << count_under_root << LL_ENDL;
+                }
+            }
+            if (count_elsewhere > 0)
+            {
+                LL_WARNS("Inventory") << "Found " << count_elsewhere << " extra folders of type " << ft << " outside of root" << LL_ENDL;
+                validation_info->mWarnings["non_fatal_system_duplicate_elsewhere"]++;
+                warning_count++;
+            }
+        }
+    }
+
+
+    if (cat_lock > 0 || item_lock > 0)
+    {
+        LL_INFOS("Inventory") << "Found locks on some categories: sub-cat arrays "
+                << cat_lock << ", item arrays " << item_lock << LL_ENDL;
+    }
+    if (desc_unknown_count != 0)
+    {
+        LL_DEBUGS() << "Found " << desc_unknown_count << " cats with unknown descendent count" << LL_ENDL;
+    }
+    if (version_unknown_count != 0)
+    {
+        LL_DEBUGS("Inventory") << "Found " << version_unknown_count << " cats with unknown version" << LL_ENDL;
+    }
+
+    // FIXME need to fail login and tell user to retry, contact support if problem persists.
+    bool valid = (fatal_errs == 0);
+    LL_INFOS("Inventory") << "Validate done, fatal errors: " << fatal_errs << ", warnings: " << warning_count << ", valid: " << valid << LL_ENDL;
+
+    validation_info->mFatalErrorCount = fatal_errs;
+    validation_info->mWarningCount = warning_count;
+    validation_info->mLoopCount = loop_count;
+    validation_info->mOrphanedCount = orphaned_count;
+
+    return validation_info;
+}
+
+// Provides a unix-style path from root, like "/My Inventory/Clothing/.../myshirt"
+std::string LLInventoryModel::getFullPath(const LLInventoryObject *obj) const
+{
+    std::vector<std::string> path_elts;
+    std::map<LLUUID,bool> visited;
+    while (obj != NULL && !visited[obj->getUUID()])
+    {
+        path_elts.push_back(obj->getName());
+        // avoid infinite loop in the unlikely event of a cycle
+        visited[obj->getUUID()] = true;
+        obj = getObject(obj->getParentUUID());
+    }
+    std::stringstream s;
+    std::string delim("/");
+    std::reverse(path_elts.begin(), path_elts.end());
+    std::string result = "/" + boost::algorithm::join(path_elts, delim);
+    return result;
+}
+
+///----------------------------------------------------------------------------
+/// Local function definitions
+///----------------------------------------------------------------------------
+
+
+#if 0
+bool decompress_file(const char* src_filename, const char* dst_filename)
+{
+    bool rv = false;
+    gzFile src = NULL;
+    U8* buffer = NULL;
+    LLFILE* dst = NULL;
+    S32 bytes = 0;
+    const S32 DECOMPRESS_BUFFER_SIZE = 32000;
+
+    // open the files
+    src = gzopen(src_filename, "rb");
+    if(!src) goto err_decompress;
+    dst = LLFile::fopen(dst_filename, "wb");
+    if(!dst) goto err_decompress;
+
+    // decompress.
+    buffer = new U8[DECOMPRESS_BUFFER_SIZE + 1];
+
+    do
+    {
+        bytes = gzread(src, buffer, DECOMPRESS_BUFFER_SIZE);
+        if (bytes < 0)
+        {
+            goto err_decompress;
+        }
+
+        fwrite(buffer, bytes, 1, dst);
+    } while(gzeof(src) == 0);
+
+    // success
+    rv = true;
+
+ err_decompress:
+    if(src != NULL) gzclose(src);
+    if(buffer != NULL) delete[] buffer;
+    if(dst != NULL) fclose(dst);
+    return rv;
+}
+#endif
+
+
+///----------------------------------------------------------------------------
+/// Class LLInventoryModel::FetchItemHttpHandler
+///----------------------------------------------------------------------------
+
+LLInventoryModel::FetchItemHttpHandler::FetchItemHttpHandler(const LLSD & request_sd)
+    : LLCore::HttpHandler(),
+      mRequestSD(request_sd)
+{}
+
+LLInventoryModel::FetchItemHttpHandler::~FetchItemHttpHandler()
+{}
+
+void LLInventoryModel::FetchItemHttpHandler::onCompleted(LLCore::HttpHandle handle,
+                                                         LLCore::HttpResponse * response)
+{
+    do      // Single-pass do-while used for common exit handling
+    {
+        LLCore::HttpStatus status(response->getStatus());
+        // status = LLCore::HttpStatus(404);                // Dev tool to force error handling
+        if (! status)
+        {
+            processFailure(status, response);
+            break;          // Goto common exit
+        }
+
+        LLCore::BufferArray * body(response->getBody());
+        // body = NULL;                                 // Dev tool to force error handling
+        if (! body || ! body->size())
+        {
+            LL_WARNS(LOG_INV) << "Missing data in inventory item query." << LL_ENDL;
+            processFailure("HTTP response for inventory item query missing body", response);
+            break;          // Goto common exit
+        }
+
+        // body->write(0, "Garbage Response", 16);      // Dev tool to force error handling
+        LLSD body_llsd;
+        if (! LLCoreHttpUtil::responseToLLSD(response, true, body_llsd))
+        {
+            // INFOS-level logging will occur on the parsed failure
+            processFailure("HTTP response for inventory item query has malformed LLSD", response);
+            break;          // Goto common exit
+        }
+
+        // Expect top-level structure to be a map
+        // body_llsd = LLSD::emptyArray();              // Dev tool to force error handling
+        if (! body_llsd.isMap())
+        {
+            processFailure("LLSD response for inventory item not a map", response);
+            break;          // Goto common exit
+        }
+
+        // Check for 200-with-error failures
+        //
+        // Original Responder-based serivce model didn't check for these errors.
+        // It may be more robust to ignore this condition.  With aggregated requests,
+        // an error in one inventory item might take down the entire request.
+        // So if this instead broke up the aggregated items into single requests,
+        // maybe that would make progress.  Or perhaps there's structured information
+        // that can tell us what went wrong.  Need to dig into this and firm up
+        // the API.
+        //
+        // body_llsd["error"] = LLSD::emptyMap();       // Dev tool to force error handling
+        // body_llsd["error"]["identifier"] = "Development";
+        // body_llsd["error"]["message"] = "You left development code in the viewer";
+        if (body_llsd.has("error"))
+        {
+            processFailure("Inventory application error (200-with-error)", response);
+            break;          // Goto common exit
+        }
+
+        // Okay, process data if possible
+        processData(body_llsd, response);
+    }
+    while (false);
+}
+
+void LLInventoryModel::FetchItemHttpHandler::processData(LLSD & content, LLCore::HttpResponse * response)
+{
+    start_new_inventory_observer();
+
+#if 0
+    LLUUID agent_id;
+    agent_id = content["agent_id"].asUUID();
+    if (agent_id != gAgent.getID())
+    {
+        LL_WARNS(LOG_INV) << "Got a inventory update for the wrong agent: " << agent_id
+                          << LL_ENDL;
+        return;
+    }
+#endif
+
+    LLInventoryModel::item_array_t items;
+    LLInventoryModel::update_map_t update;
+    LLUUID folder_id;
+    LLSD content_items(content["items"]);
+    const S32 count(content_items.size());
+
+    // Does this loop ever execute more than once?
+    for (S32 i(0); i < count; ++i)
+    {
+        LLPointer<LLViewerInventoryItem> titem = new LLViewerInventoryItem;
+        titem->unpackMessage(content_items[i]);
+
+        LL_DEBUGS(LOG_INV) << "ItemHttpHandler::httpSuccess item id: "
+                           << titem->getUUID() << LL_ENDL;
+        items.push_back(titem);
+
+        // examine update for changes.
+        LLViewerInventoryItem * itemp(gInventory.getItem(titem->getUUID()));
+
+        if (itemp)
+        {
+            if (titem->getParentUUID() == itemp->getParentUUID())
+            {
+                update[titem->getParentUUID()];
+            }
+            else
+            {
+                ++update[titem->getParentUUID()];
+                --update[itemp->getParentUUID()];
+            }
+        }
+        else
+        {
+            ++update[titem->getParentUUID()];
+        }
+
+        if (folder_id.isNull())
+        {
+            folder_id = titem->getParentUUID();
+        }
+    }
+
+    // as above, this loop never seems to loop more than once per call
+    for (LLInventoryModel::item_array_t::iterator it = items.begin(); it != items.end(); ++it)
+    {
+        gInventory.updateItem(*it);
+    }
+    gInventory.notifyObservers();
+    gViewerWindow->getWindow()->decBusyCount();
+}
+
+
+void LLInventoryModel::FetchItemHttpHandler::processFailure(LLCore::HttpStatus status, LLCore::HttpResponse * response)
+{
+    const std::string & ct(response->getContentType());
+    LL_WARNS(LOG_INV) << "Inventory item fetch failure\n"
+                      << "[Status: " << status.toTerseString() << "]\n"
+                      << "[Reason: " << status.toString() << "]\n"
+                      << "[Content-type: " << ct << "]\n"
+                      << "[Content (abridged): "
+                      << LLCoreHttpUtil::responseToString(response) << "]" << LL_ENDL;
+    gInventory.notifyObservers();
+}
+
+void LLInventoryModel::FetchItemHttpHandler::processFailure(const char * const reason, LLCore::HttpResponse * response)
+{
+    LL_WARNS(LOG_INV) << "Inventory item fetch failure\n"
+                      << "[Status: internal error]\n"
+                      << "[Reason: " << reason << "]\n"
+                      << "[Content (abridged): "
+                      << LLCoreHttpUtil::responseToString(response) << "]" << LL_ENDL;
+    gInventory.notifyObservers();
+}
+