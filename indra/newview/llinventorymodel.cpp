--- conflicted
+++ resolved
@@ -1389,7 +1389,6 @@
 // current inventory.
 U32 LLInventoryModel::updateItem(const LLViewerInventoryItem* item, U32 mask)
 {
-<<<<<<< HEAD
     if(item->getUUID().isNull())
     {
         return mask;
@@ -1401,7 +1400,9 @@
         return mask;
     }
 
-    if (item->getType() == LLAssetType::AT_MESH)
+    if (item->getType() == LLAssetType::AT_MESH ||
+        item->getType() == LLAssetType::AT_GLTF ||
+        item->getType() == LLAssetType::AT_GLTF_BIN)
     {
         return mask;
     }
@@ -1418,38 +1419,6 @@
 
         if (new_parent_id.isNull() && !LLApp::isExiting())
         {
-=======
-	if(item->getUUID().isNull())
-	{
-		return mask;
-	}
-
-	if(!isInventoryUsable())
-	{
-		LL_WARNS(LOG_INV) << "Inventory is broken." << LL_ENDL;
-		return mask;
-	}
-
-	if (item->getType() == LLAssetType::AT_MESH ||
-        item->getType() == LLAssetType::AT_GLTF ||
-        item->getType() == LLAssetType::AT_GLTF_BIN)
-	{
-		return mask;
-	}
-
-	LLPointer<LLViewerInventoryItem> old_item = getItem(item->getUUID());
-	LLPointer<LLViewerInventoryItem> new_item;
-	if(old_item)
-	{
-		// We already have an old item, modify its values
-		new_item = old_item;
-		LLUUID old_parent_id = old_item->getParentUUID();
-		LLUUID new_parent_id = item->getParentUUID();
-		bool update_parent_on_server = false;
-
-		if (new_parent_id.isNull() && !LLApp::isExiting())
-		{
->>>>>>> 03c4458b
             if (old_parent_id.isNull())
             {
                 // Item with null parent will end in random location and then in Lost&Found,
