/** 
 * @file llinventorymodel.cpp
 * @brief Implementation of the inventory model used to track agent inventory.
 *
 * $LicenseInfo:firstyear=2002&license=viewerlgpl$
 * Second Life Viewer Source Code
 * Copyright (C) 2014, Linden Research, Inc.
 * 
 * This library is free software; you can redistribute it and/or
 * modify it under the terms of the GNU Lesser General Public
 * License as published by the Free Software Foundation;
 * version 2.1 of the License only.
 * 
 * This library is distributed in the hope that it will be useful,
 * but WITHOUT ANY WARRANTY; without even the implied warranty of
 * MERCHANTABILITY or FITNESS FOR A PARTICULAR PURPOSE.  See the GNU
 * Lesser General Public License for more details.
 * 
 * You should have received a copy of the GNU Lesser General Public
 * License along with this library; if not, write to the Free Software
 * Foundation, Inc., 51 Franklin Street, Fifth Floor, Boston, MA  02110-1301  USA
 * 
 * Linden Research, Inc., 945 Battery Street, San Francisco, CA  94111  USA
 * $/LicenseInfo$
 */

#include "llviewerprecompiledheaders.h"

#include <typeinfo>
#include <random>

#include "llinventorymodel.h"

#include "llaisapi.h"
#include "llagent.h"
#include "llagentwearables.h"
#include "llappearancemgr.h"
#include "llavatarnamecache.h"
#include "llclipboard.h"
#include "llinventorypanel.h"
#include "llinventorybridge.h"
#include "llinventoryfunctions.h"
#include "llinventoryobserver.h"
#include "llinventorypanel.h"
#include "llfloaterpreviewtrash.h"
#include "llnotificationsutil.h"
#include "llmarketplacefunctions.h"
#include "llwindow.h"
#include "llviewercontrol.h"
#include "llviewernetwork.h"
#include "llpreview.h" 
#include "llviewermessage.h"
#include "llviewerfoldertype.h"
#include "llviewerwindow.h"
#include "llappviewer.h"
#include "llviewerregion.h"
#include "llcallbacklist.h"
#include "llvoavatarself.h"
#include "llgesturemgr.h"
#include "llsdserialize.h"
#include "llsdutil.h"
#include "bufferarray.h"
#include "bufferstream.h"
#include "llcorehttputil.h"

//#define DIFF_INVENTORY_FILES
#ifdef DIFF_INVENTORY_FILES
#include "process.h"
#endif

#include <algorithm>
#include <boost/algorithm/string/join.hpp>

// Increment this if the inventory contents change in a non-backwards-compatible way.
// For viewer 2, the addition of link items makes a pre-viewer-2 cache incorrect.
const S32 LLInventoryModel::sCurrentInvCacheVersion = 2;
BOOL LLInventoryModel::sFirstTimeInViewer2 = TRUE;

///----------------------------------------------------------------------------
/// Local function declarations, constants, enums, and typedefs
///----------------------------------------------------------------------------

//BOOL decompress_file(const char* src_filename, const char* dst_filename);
static const char PRODUCTION_CACHE_FORMAT_STRING[] = "%s.inv.llsd";
static const char GRID_CACHE_FORMAT_STRING[] = "%s.%s.inv.llsd";
static const char * const LOG_INV("Inventory");

struct InventoryIDPtrLess
{
	bool operator()(const LLViewerInventoryCategory* i1, const LLViewerInventoryCategory* i2) const
	{
		return (i1->getUUID() < i2->getUUID());
	}
};

class LLCanCache : public LLInventoryCollectFunctor 
{
public:
	LLCanCache(LLInventoryModel* model) : mModel(model) {}
	virtual ~LLCanCache() {}
	virtual bool operator()(LLInventoryCategory* cat, LLInventoryItem* item);
protected:
	LLInventoryModel* mModel;
	std::set<LLUUID> mCachedCatIDs;
};

bool LLCanCache::operator()(LLInventoryCategory* cat, LLInventoryItem* item)
{
	bool rv = false;
	if(item)
	{
		if(mCachedCatIDs.find(item->getParentUUID()) != mCachedCatIDs.end())
		{
			rv = true;
		}
	}
	else if(cat)
	{
		// HACK: downcast
		LLViewerInventoryCategory* c = (LLViewerInventoryCategory*)cat;
		if(c->getVersion() != LLViewerInventoryCategory::VERSION_UNKNOWN)
		{
			S32 descendents_server = c->getDescendentCount();
			S32 descendents_actual = c->getViewerDescendentCount();
			if(descendents_server == descendents_actual)
			{
				mCachedCatIDs.insert(c->getUUID());
				rv = true;
			}
		}
	}
	return rv;
}

///----------------------------------------------------------------------------
/// Class LLInventoryValidationInfo
///----------------------------------------------------------------------------
LLInventoryValidationInfo::LLInventoryValidationInfo()
{
}

void LLInventoryValidationInfo::toOstream(std::ostream& os) const
{
	os << "mFatalErrorCount " << mFatalErrorCount
       << " mWarningCount " << mWarningCount
       << " mLoopCount " << mLoopCount
       << " mOrphanedCount " << mOrphanedCount;
}


std::ostream& operator<<(std::ostream& os, const LLInventoryValidationInfo& v)
{
	v.toOstream(os);
	return os;
}

void LLInventoryValidationInfo::asLLSD(LLSD& sd) const
{
	sd["fatal_error_count"] = mFatalErrorCount;
    sd["loop_count"] = mLoopCount;
    sd["orphaned_count"] = mOrphanedCount;
	sd["initialized"] = mInitialized;
	sd["missing_system_folders_count"] = LLSD::Integer(mMissingRequiredSystemFolders.size());
	sd["fatal_no_root_folder"] = mFatalNoRootFolder;
	sd["fatal_no_library_root_folder"] = mFatalNoLibraryRootFolder;
	sd["fatal_qa_debug_mode"] = mFatalQADebugMode;

	sd["warning_count"] = mWarningCount;
	if (mWarningCount>0)
	{
		sd["warnings"] = LLSD::emptyArray();
		for (auto const& it : mWarnings)
		{
			S32 val =LLSD::Integer(it.second);
			if (val>0)
			{
				sd["warnings"][it.first] = val;
			}
		}
	}
	if (mMissingRequiredSystemFolders.size()>0)
	{
		sd["missing_system_folders"] = LLSD::emptyArray();
		for(auto ft: mMissingRequiredSystemFolders)
		{
			sd["missing_system_folders"].append(LLFolderType::lookup(ft)); 
		}
	}
	sd["duplicate_system_folders_count"] = LLSD::Integer(mDuplicateRequiredSystemFolders.size());
	if (mDuplicateRequiredSystemFolders.size()>0)
	{
		sd["duplicate_system_folders"] = LLSD::emptyArray();
		for(auto ft: mDuplicateRequiredSystemFolders)
		{
			sd["duplicate_system_folders"].append(LLFolderType::lookup(ft));
		}
	}
	
}

///----------------------------------------------------------------------------
/// Class LLInventoryModel
///----------------------------------------------------------------------------

// global for the agent inventory.
LLInventoryModel gInventory;

// Default constructor
LLInventoryModel::LLInventoryModel()
:   // These are now ordered, keep them that way.
	mBacklinkMMap(),
	mIsAgentInvUsable(false),
	mRootFolderID(),
	mLibraryRootFolderID(),
	mLibraryOwnerID(),
	mCategoryMap(),
	mItemMap(),
	mParentChildCategoryTree(),
	mParentChildItemTree(),
	mLastItem(NULL),
	mIsNotifyObservers(FALSE),
	mModifyMask(LLInventoryObserver::ALL),
	mChangedItemIDs(),
	mObservers(),
	mHttpRequestFG(NULL),
	mHttpRequestBG(NULL),
	mHttpOptions(),
	mHttpHeaders(),
	mHttpPolicyClass(LLCore::HttpRequest::DEFAULT_POLICY_ID),
	mHttpPriorityFG(0),
	mHttpPriorityBG(0),
	mCategoryLock(),
	mItemLock(),
	mValidationInfo(new LLInventoryValidationInfo)
{}


// Destroys the object
LLInventoryModel::~LLInventoryModel()
{
	cleanupInventory();
}

void LLInventoryModel::cleanupInventory()
{
	empty();
	// Deleting one observer might erase others from the list, so always pop off the front
	while (!mObservers.empty())
	{
		observer_list_t::iterator iter = mObservers.begin();
		LLInventoryObserver* observer = *iter;
		mObservers.erase(iter);
		delete observer;
	}
	mObservers.clear();

	// Run down HTTP transport
    mHttpHeaders.reset();
    mHttpOptions.reset();

	delete mHttpRequestFG;
	mHttpRequestFG = NULL;
	delete mHttpRequestBG;
	mHttpRequestBG = NULL;
}

// This is a convenience function to check if one object has a parent
// chain up to the category specified by UUID.
BOOL LLInventoryModel::isObjectDescendentOf(const LLUUID& obj_id,
											const LLUUID& cat_id) const
{
	if (obj_id == cat_id) return TRUE;

	const LLInventoryObject* obj = getObject(obj_id);
	while(obj)
	{
		const LLUUID& parent_id = obj->getParentUUID();
		if( parent_id.isNull() )
		{
			return FALSE;
		}
		if(parent_id == cat_id)
		{
			return TRUE;
		}
		// Since we're scanning up the parents, we only need to check
		// in the category list.
		obj = getCategory(parent_id);
	}
	return FALSE;
}

const LLViewerInventoryCategory *LLInventoryModel::getFirstNondefaultParent(const LLUUID& obj_id) const
{
	const LLInventoryObject* obj = getObject(obj_id);
	if(!obj)
	{
		LL_WARNS(LOG_INV) << "Non-existent object [ id: " << obj_id << " ] " << LL_ENDL;
		return NULL;
	}
	// Search up the parent chain until we get to root or an acceptable folder.
	// This assumes there are no cycles in the tree else we'll get a hang.
	LLUUID parent_id = obj->getParentUUID();
	while (!parent_id.isNull())
	{
		const LLViewerInventoryCategory *cat = getCategory(parent_id);
		if (!cat) break;
		const LLFolderType::EType folder_type = cat->getPreferredType();
		if (folder_type != LLFolderType::FT_NONE &&
			folder_type != LLFolderType::FT_ROOT_INVENTORY &&
			!LLFolderType::lookupIsEnsembleType(folder_type))
		{
			return cat;
		}
		parent_id = cat->getParentUUID();
	}
	return NULL;
}

//
// Search up the parent chain until we get to the specified parent, then return the first child category under it
//
const LLViewerInventoryCategory* LLInventoryModel::getFirstDescendantOf(const LLUUID& master_parent_id, const LLUUID& obj_id) const
{
	if (master_parent_id == obj_id)
	{
		return NULL;
	}

	const LLViewerInventoryCategory* current_cat = getCategory(obj_id);

	if (current_cat == NULL)
	{
		current_cat = getCategory(getObject(obj_id)->getParentUUID());
	}
	
	while (current_cat != NULL)
	{
		const LLUUID& current_parent_id = current_cat->getParentUUID();
		
		if (current_parent_id == master_parent_id)
		{
			return current_cat;
		}
		
		current_cat = getCategory(current_parent_id);
	}

	return NULL;
}

LLInventoryModel::EAncestorResult LLInventoryModel::getObjectTopmostAncestor(const LLUUID& object_id, LLUUID& result) const
{
	LLInventoryObject *object = getObject(object_id);
    if (!object)
    {
        LL_WARNS(LOG_INV) << "Unable to trace topmost ancestor, initial object " << object_id << " does not exist" << LL_ENDL;
        return ANCESTOR_MISSING;
    }

    std::set<LLUUID> object_ids{ object_id }; // loop protection
    while (object->getParentUUID().notNull())
    {
        LLUUID parent_id = object->getParentUUID();
        if (object_ids.find(parent_id) != object_ids.end())
        {
            LL_WARNS(LOG_INV) << "Detected a loop on an object " << parent_id << " when searching for ancestor of " << object_id << LL_ENDL;
            return ANCESTOR_LOOP;
        }
        object_ids.insert(parent_id);
        LLInventoryObject *parent_object = getObject(parent_id);
		if (!parent_object)
		{
			LL_WARNS(LOG_INV) << "unable to trace topmost ancestor of " << object_id << ", missing item for uuid " << parent_id << LL_ENDL;
			return ANCESTOR_MISSING;
		}
		object = parent_object;
	}
	result = object->getUUID();
	return ANCESTOR_OK;
}

// Get the object by id. Returns NULL if not found.
LLInventoryObject* LLInventoryModel::getObject(const LLUUID& id) const
{
	LLViewerInventoryCategory* cat = getCategory(id);
	if (cat)
	{
		return cat;
	}
	LLViewerInventoryItem* item = getItem(id);
	if (item)
	{
		return item;
	}
	return NULL;
}

// Get the item by id. Returns NULL if not found.
LLViewerInventoryItem* LLInventoryModel::getItem(const LLUUID& id) const
{
	LLViewerInventoryItem* item = NULL;
	if(mLastItem.notNull() && mLastItem->getUUID() == id)
	{
		item = mLastItem;
	}
	else
	{
		item_map_t::const_iterator iter = mItemMap.find(id);
		if (iter != mItemMap.end())
		{
			item = iter->second;
			mLastItem = item;
		}
	}
	return item;
}

// Get the category by id. Returns NULL if not found
LLViewerInventoryCategory* LLInventoryModel::getCategory(const LLUUID& id) const
{
	LLViewerInventoryCategory* category = NULL;
	cat_map_t::const_iterator iter = mCategoryMap.find(id);
	if (iter != mCategoryMap.end())
	{
		category = iter->second;
	}
	return category;
}

S32 LLInventoryModel::getItemCount() const
{
	return mItemMap.size();
}

S32 LLInventoryModel::getCategoryCount() const
{
	return mCategoryMap.size();
}

// Return the direct descendents of the id provided. The array
// provided points straight into the guts of this object, and
// should only be used for read operations, since modifications
// may invalidate the internal state of the inventory. Set passed
// in values to NULL if the call fails.
void LLInventoryModel::getDirectDescendentsOf(const LLUUID& cat_id,
											  cat_array_t*& categories,
											  item_array_t*& items) const
{
	categories = get_ptr_in_map(mParentChildCategoryTree, cat_id);
	items = get_ptr_in_map(mParentChildItemTree, cat_id);
}

LLMD5 LLInventoryModel::hashDirectDescendentNames(const LLUUID& cat_id) const
{
	LLInventoryModel::cat_array_t* cat_array;
	LLInventoryModel::item_array_t* item_array;
	getDirectDescendentsOf(cat_id,cat_array,item_array);
	LLMD5 item_name_hash;
	if (!item_array)
	{
		item_name_hash.finalize();
		return item_name_hash;
	}
	for (LLInventoryModel::item_array_t::const_iterator iter = item_array->begin();
		 iter != item_array->end();
		 iter++)
	{
		const LLViewerInventoryItem *item = (*iter);
		if (!item)
			continue;
		item_name_hash.update(item->getName());
	}
	item_name_hash.finalize();
	return item_name_hash;
}

// SJB: Added version to lock the arrays to catch potential logic bugs
void LLInventoryModel::lockDirectDescendentArrays(const LLUUID& cat_id,
												  cat_array_t*& categories,
												  item_array_t*& items)
{
	getDirectDescendentsOf(cat_id, categories, items);
	if (categories)
	{
		mCategoryLock[cat_id] = true;
	}
	if (items)
	{
		mItemLock[cat_id] = true;
	}
}

void LLInventoryModel::unlockDirectDescendentArrays(const LLUUID& cat_id)
{
	mCategoryLock[cat_id] = false;
	mItemLock[cat_id] = false;
}

void LLInventoryModel::consolidateForType(const LLUUID& main_id, LLFolderType::EType type)
{
    // Make a list of folders that are not "main_id" and are of "type"
    std::vector<LLUUID> folder_ids;
    for (cat_map_t::iterator cit = mCategoryMap.begin(); cit != mCategoryMap.end(); ++cit)
    {
        LLViewerInventoryCategory* cat = cit->second;
        if ((cat->getPreferredType() == type) && (cat->getUUID() != main_id))
        {
            folder_ids.push_back(cat->getUUID());
        }
    }

    // Iterate through those folders
	for (std::vector<LLUUID>::iterator folder_ids_it = folder_ids.begin(); folder_ids_it != folder_ids.end(); ++folder_ids_it)
	{
		LLUUID folder_id = (*folder_ids_it);
        
        // Get the content of this folder
        cat_array_t* cats;
        item_array_t* items;
        getDirectDescendentsOf(folder_id, cats, items);
        
        // Move all items to the main folder
        // Note : we get the list of UUIDs and iterate on them instead of iterating directly on item_array_t
        // elements. This is because moving elements modify the maps and, consequently, invalidate iterators on them.
        // This "gather and iterate" method is verbose but resilient.
        std::vector<LLUUID> list_uuids;
        for (item_array_t::const_iterator it = items->begin(); it != items->end(); ++it)
        {
            list_uuids.push_back((*it)->getUUID());
        }
        for (std::vector<LLUUID>::const_iterator it = list_uuids.begin(); it != list_uuids.end(); ++it)
        {
            LLViewerInventoryItem* item = getItem(*it);
            changeItemParent(item, main_id, TRUE);
        }

        // Move all folders to the main folder
        list_uuids.clear();
        for (cat_array_t::const_iterator it = cats->begin(); it != cats->end(); ++it)
        {
            list_uuids.push_back((*it)->getUUID());
        }
        for (std::vector<LLUUID>::const_iterator it = list_uuids.begin(); it != list_uuids.end(); ++it)
        {
            LLViewerInventoryCategory* cat = getCategory(*it);
            changeCategoryParent(cat, main_id, TRUE);
        }

        // Purge the emptied folder
        // Note that this might be a system folder, don't validate removability
        LLViewerInventoryCategory* cat = getCategory(folder_id);
        if (cat)
        {
            const LLUUID trash_id = findCategoryUUIDForType(LLFolderType::FT_TRASH);
            if (trash_id.notNull())
            {
                changeCategoryParent(cat, trash_id, TRUE);
            }
        }
        remove_inventory_category(folder_id, NULL);
	}
}

const LLUUID LLInventoryModel::findCategoryUUIDForTypeInRoot(
	LLFolderType::EType preferred_type,
	bool create_folder,
	const LLUUID& root_id)
{
	LLUUID rv = LLUUID::null;
	if(LLFolderType::FT_ROOT_INVENTORY == preferred_type)
	{
		rv = root_id;
	}
	else if (root_id.notNull())
	{
		cat_array_t* cats = NULL;
		cats = get_ptr_in_map(mParentChildCategoryTree, root_id);
		if(cats)
		{
			S32 count = cats->size();
			for(S32 i = 0; i < count; ++i)
			{
				LLViewerInventoryCategory* p_cat = cats->at(i);
				if(p_cat && p_cat->getPreferredType() == preferred_type)
				{
					const LLUUID& folder_id = cats->at(i)->getUUID();
					if (rv.isNull() || folder_id < rv)
					{
						rv = folder_id;
					}
				}
			}
		}
	}
	
	if(rv.isNull() && create_folder && root_id.notNull())
	{

		if (isInventoryUsable())
		{
			return createNewCategory(root_id, preferred_type, LLStringUtil::null);
		}
		else
		{
			LL_WARNS("Inventory") << "Can't create requested folder, type " << preferred_type
								  << " because inventory is not usable" << LL_ENDL;
		}
	}
	return rv;
}

// findCategoryUUIDForType() returns the uuid of the category that
// specifies 'type' as what it defaults to containing. The category is
// not necessarily only for that type. *NOTE: This will create a new
// inventory category on the fly if one does not exist.
const LLUUID LLInventoryModel::findCategoryUUIDForType(LLFolderType::EType preferred_type, bool create_folder)
{
	return findCategoryUUIDForTypeInRoot(preferred_type, create_folder, gInventory.getRootFolderID());
}

const LLUUID LLInventoryModel::findUserDefinedCategoryUUIDForType(LLFolderType::EType preferred_type)
{
    LLUUID cat_id;
    switch (preferred_type)
    {
    case LLFolderType::FT_OBJECT:
    {
        cat_id = LLUUID(gSavedPerAccountSettings.getString("ModelUploadFolder"));
        break;
    }
    case LLFolderType::FT_TEXTURE:
    {
        cat_id = LLUUID(gSavedPerAccountSettings.getString("TextureUploadFolder"));
        break;
    }
    case LLFolderType::FT_SOUND:
    {
        cat_id = LLUUID(gSavedPerAccountSettings.getString("SoundUploadFolder"));
        break;
    }
    case LLFolderType::FT_ANIMATION:
    {
        cat_id = LLUUID(gSavedPerAccountSettings.getString("AnimationUploadFolder"));
        break;
    }
    default:
        break;
    }
    
    if (cat_id.isNull() || !getCategory(cat_id))
    {
        cat_id = findCategoryUUIDForTypeInRoot(preferred_type, true, getRootFolderID());
    }
    return cat_id;
}

const LLUUID LLInventoryModel::findLibraryCategoryUUIDForType(LLFolderType::EType preferred_type, bool create_folder)
{
	return findCategoryUUIDForTypeInRoot(preferred_type, create_folder, gInventory.getLibraryRootFolderID());
}

// Convenience function to create a new category. You could call
// updateCategory() with a newly generated UUID category, but this
// version will take care of details like what the name should be
// based on preferred type. Returns the UUID of the new category.
LLUUID LLInventoryModel::createNewCategory(const LLUUID& parent_id,
										   LLFolderType::EType preferred_type,
										   const std::string& pname,
										   inventory_func_type callback)
{
	LLUUID id;
	if (!isInventoryUsable())
	{
		LL_WARNS(LOG_INV) << "Inventory is not usable; can't create requested category of type "
						  << preferred_type << LL_ENDL;
		// FIXME failing but still returning an id?
		return id;
	}

	if(LLFolderType::lookup(preferred_type) == LLFolderType::badLookup())
	{
		LL_DEBUGS(LOG_INV) << "Attempt to create undefined category." << LL_ENDL;
		// FIXME failing but still returning an id?
		return id;
	}

	if (preferred_type != LLFolderType::FT_NONE)
	{
		// Ultimately this should only be done for non-singleton
		// types. Requires back-end changes to guarantee that others
		// already exist.
		LL_WARNS(LOG_INV) << "Creating new system folder, type " << preferred_type << LL_ENDL;
	}

	id.generate();
	std::string name = pname;
	if(!pname.empty())
	{
		name.assign(pname);
	}
	else
	{
		name.assign(LLViewerFolderType::lookupNewCategoryName(preferred_type));
	}
	
	LLViewerRegion* viewer_region = gAgent.getRegion();
	std::string url;
	if ( viewer_region )
		url = viewer_region->getCapability("CreateInventoryCategory");
	
	if (!url.empty() && callback)
	{
		//Let's use the new capability.
		
		LLSD request, body;
		body["folder_id"] = id;
		body["parent_id"] = parent_id;
		body["type"] = (LLSD::Integer) preferred_type;
		body["name"] = name;
		
		request["message"] = "CreateInventoryCategory";
		request["payload"] = body;

		LL_DEBUGS(LOG_INV) << "Creating category via request: " << ll_pretty_print_sd(request) << LL_ENDL;
        LLCoros::instance().launch("LLInventoryModel::createNewCategoryCoro",
            boost::bind(&LLInventoryModel::createNewCategoryCoro, this, url, body, callback));

		return LLUUID::null;
	}

	if (!gMessageSystem)
	{
		return LLUUID::null;
	}

	// FIXME this UDP code path needs to be removed. Requires
	// reworking many of the callers to use callbacks rather than
	// assuming instant success.

	// Add the category to the internal representation
	LLPointer<LLViewerInventoryCategory> cat =
		new LLViewerInventoryCategory(id, parent_id, preferred_type, name, gAgent.getID());
	cat->setVersion(LLViewerInventoryCategory::VERSION_INITIAL - 1); // accountForUpdate() will icrease version by 1
	cat->setDescendentCount(0);
	LLCategoryUpdate update(cat->getParentUUID(), 1);
	accountForUpdate(update);
	updateCategory(cat);

	LL_DEBUGS(LOG_INV) << "Creating category via UDP message CreateInventoryFolder, type " << preferred_type << LL_ENDL;

	// Create the category on the server. We do this to prevent people
	// from munging their protected folders.
	LLMessageSystem* msg = gMessageSystem;
	msg->newMessage("CreateInventoryFolder");
	msg->nextBlock("AgentData");
	msg->addUUID("AgentID", gAgent.getID());
	msg->addUUID(_PREHASH_SessionID, gAgent.getSessionID());
	msg->nextBlock("FolderData");
	cat->packMessage(msg);
	gAgent.sendReliableMessage();

	// return the folder id of the newly created folder
	return id;
}

void LLInventoryModel::createNewCategoryCoro(std::string url, LLSD postData, inventory_func_type callback)
{
    LLCore::HttpRequest::policy_t httpPolicy(LLCore::HttpRequest::DEFAULT_POLICY_ID);
    LLCoreHttpUtil::HttpCoroutineAdapter::ptr_t
        httpAdapter(new LLCoreHttpUtil::HttpCoroutineAdapter("createNewCategoryCoro", httpPolicy));
    LLCore::HttpRequest::ptr_t httpRequest(new LLCore::HttpRequest);
    LLCore::HttpOptions::ptr_t httpOpts(new LLCore::HttpOptions);
    

    httpOpts->setWantHeaders(true);

    LL_INFOS("HttpCoroutineAdapter", "genericPostCoro") << "Generic POST for " << url << LL_ENDL;

    LLSD result = httpAdapter->postAndSuspend(httpRequest, url, postData, httpOpts);

    LLSD httpResults = result[LLCoreHttpUtil::HttpCoroutineAdapter::HTTP_RESULTS];
    LLCore::HttpStatus status = LLCoreHttpUtil::HttpCoroutineAdapter::getStatusFromLLSD(httpResults);

    if (!status)
    {
        LL_WARNS() << "HTTP failure attempting to create category." << LL_ENDL;
        return;
    }

    if (!result.has("folder_id"))
    {
        LL_WARNS() << "Malformed response contents" << ll_pretty_print_sd(result) << LL_ENDL;
        return;
    }

    LLUUID categoryId = result["folder_id"].asUUID();

    LLViewerInventoryCategory* folderp = gInventory.getCategory(categoryId);
    if (!folderp)
    {
        // Add the category to the internal representation
        LLPointer<LLViewerInventoryCategory> cat = new LLViewerInventoryCategory(categoryId,
            result["parent_id"].asUUID(), (LLFolderType::EType)result["type"].asInteger(),
            result["name"].asString(), gAgent.getID());

        LLInventoryModel::LLCategoryUpdate update(cat->getParentUUID(), 1);
        accountForUpdate(update);

        cat->setVersion(LLViewerInventoryCategory::VERSION_INITIAL - 1); // accountForUpdate() will icrease version by 1
        cat->setDescendentCount(0);
        updateCategory(cat);
    }
    else
    {
        // bulk processing was faster than coroutine (coro request->processBulkUpdateInventory->coro response)
        // category already exists, but needs an update
        if (folderp->getVersion() != LLViewerInventoryCategory::VERSION_INITIAL
            || folderp->getDescendentCount() != LLViewerInventoryCategory::DESCENDENT_COUNT_UNKNOWN)
        {
            LL_WARNS() << "Inventory desync on folder creation. Newly created folder already has descendants or got a version.\n"
                << "Name: " << folderp->getName()
                << " Id: " << folderp->getUUID()
                << " Version: " << folderp->getVersion()
                << " Descendants: " << folderp->getDescendentCount()
                << LL_ENDL;
        }
        // Recreate category with correct values
        // Creating it anew just simplifies figuring out needed change-masks
        // and making all needed updates, see updateCategory
        LLPointer<LLViewerInventoryCategory> cat = new LLViewerInventoryCategory(categoryId,
            result["parent_id"].asUUID(), (LLFolderType::EType)result["type"].asInteger(),
            result["name"].asString(), gAgent.getID());

        if (folderp->getParentUUID() != cat->getParentUUID())
        {
            LL_WARNS() << "Inventory desync on folder creation. Newly created folder has wrong parent.\n"
                << "Name: " << folderp->getName()
                << " Id: " << folderp->getUUID()
                << " Expected parent: " << cat->getParentUUID()
                << " Actual parent: " << folderp->getParentUUID()
                << LL_ENDL;
            LLInventoryModel::LLCategoryUpdate update(cat->getParentUUID(), 1);
            accountForUpdate(update);
        }
        // else: Do not update parent, parent is already aware of the change. See processBulkUpdateInventory

        cat->setVersion(LLViewerInventoryCategory::VERSION_INITIAL - 1); // accountForUpdate() will icrease version by 1
        cat->setDescendentCount(0);
        updateCategory(cat);
    }

    if (callback)
    {
        callback(categoryId);
    }

}

// This is optimized for the case that we just want to know whether a
// category has any immediate children meeting a condition, without
// needing to recurse or build up any lists.
bool LLInventoryModel::hasMatchingDirectDescendent(const LLUUID& cat_id,
												   LLInventoryCollectFunctor& filter)
{
	LLInventoryModel::cat_array_t *cats;
	LLInventoryModel::item_array_t *items;
	getDirectDescendentsOf(cat_id, cats, items);
	if (cats)
	{
		for (LLInventoryModel::cat_array_t::const_iterator it = cats->begin();
			 it != cats->end(); ++it)
		{
			if (filter(*it,NULL))
			{
				return true;
			}
		}
	}
	if (items)
	{
		for (LLInventoryModel::item_array_t::const_iterator it = items->begin();
			 it != items->end(); ++it)
		{
			if (filter(NULL,*it))
			{
				return true;
			}
		}
	}
	return false;
}
												  
// Starting with the object specified, add its descendents to the
// array provided, but do not add the inventory object specified by
// id. There is no guaranteed order. Neither array will be erased
// before adding objects to it. Do not store a copy of the pointers
// collected - use them, and collect them again later if you need to
// reference the same objects.

class LLAlwaysCollect : public LLInventoryCollectFunctor
{
public:
	virtual ~LLAlwaysCollect() {}
	virtual bool operator()(LLInventoryCategory* cat,
							LLInventoryItem* item)
	{
		return TRUE;
	}
};

void LLInventoryModel::collectDescendents(const LLUUID& id,
										  cat_array_t& cats,
										  item_array_t& items,
										  BOOL include_trash)
{
	LLAlwaysCollect always;
	collectDescendentsIf(id, cats, items, include_trash, always);
}

void LLInventoryModel::collectDescendentsIf(const LLUUID& id,
											cat_array_t& cats,
											item_array_t& items,
											BOOL include_trash,
											LLInventoryCollectFunctor& add)
{
	// Start with categories
	if(!include_trash)
	{
		const LLUUID trash_id = findCategoryUUIDForType(LLFolderType::FT_TRASH);
		if(trash_id.notNull() && (trash_id == id))
			return;
	}
	cat_array_t* cat_array = get_ptr_in_map(mParentChildCategoryTree, id);
	if(cat_array)
	{
		S32 count = cat_array->size();
		for(S32 i = 0; i < count; ++i)
		{
			LLViewerInventoryCategory* cat = cat_array->at(i);
			if(add(cat,NULL))
			{
				cats.push_back(cat);
			}
			collectDescendentsIf(cat->getUUID(), cats, items, include_trash, add);
		}
	}

	LLViewerInventoryItem* item = NULL;
	item_array_t* item_array = get_ptr_in_map(mParentChildItemTree, id);

	// Move onto items
	if(item_array)
	{
		S32 count = item_array->size();
		for(S32 i = 0; i < count; ++i)
		{
			item = item_array->at(i);
			if(add(NULL, item))
			{
				items.push_back(item);
			}
		}
	}
}

void LLInventoryModel::addChangedMaskForLinks(const LLUUID& object_id, U32 mask)
{
	const LLInventoryObject *obj = getObject(object_id);
	if (!obj || obj->getIsLinkType())
		return;

	LLInventoryModel::item_array_t item_array = collectLinksTo(object_id);
	for (LLInventoryModel::item_array_t::iterator iter = item_array.begin();
		 iter != item_array.end();
		 iter++)
	{
		LLViewerInventoryItem *linked_item = (*iter);
		addChangedMask(mask, linked_item->getUUID());
	};
}

const LLUUID& LLInventoryModel::getLinkedItemID(const LLUUID& object_id) const
{
	const LLInventoryItem *item = gInventory.getItem(object_id);
	if (!item)
	{
		return object_id;
	}

	// Find the base item in case this a link (if it's not a link,
	// this will just be inv_item_id)
	return item->getLinkedUUID();
}

LLViewerInventoryItem* LLInventoryModel::getLinkedItem(const LLUUID& object_id) const
{
	return object_id.notNull() ? getItem(getLinkedItemID(object_id)) : NULL;
}

LLInventoryModel::item_array_t LLInventoryModel::collectLinksTo(const LLUUID& id)
{
	// Get item list via collectDescendents (slow!)
	item_array_t items;
	const LLInventoryObject *obj = getObject(id);
	// FIXME - should be as in next line, but this is causing a
	// stack-smashing crash of cause TBD... check in the REBUILD code.
	//if (obj && obj->getIsLinkType())
	if (!obj || obj->getIsLinkType())
		return items;
	
	std::pair<backlink_mmap_t::iterator, backlink_mmap_t::iterator> range = mBacklinkMMap.equal_range(id);
	for (backlink_mmap_t::iterator it = range.first; it != range.second; ++it)
	{
		LLViewerInventoryItem *item = getItem(it->second);
		if (item)
		{
			items.push_back(item);
		}
	}

	return items;
}

bool LLInventoryModel::isInventoryUsable() const
{
	bool result = false;
	if(gInventory.getRootFolderID().notNull() && mIsAgentInvUsable)
	{
		result = true;
	}
	return result;	
}

// Calling this method with an inventory item will either change an
// existing item with a matching item_id, or will add the item to the
// current inventory.
U32 LLInventoryModel::updateItem(const LLViewerInventoryItem* item, U32 mask)
{
	if(item->getUUID().isNull())
	{
		return mask;
	}

	if(!isInventoryUsable())
	{
		LL_WARNS(LOG_INV) << "Inventory is broken." << LL_ENDL;
		return mask;
	}

	if (item->getType() == LLAssetType::AT_MESH)
	{
		return mask;
	}

	LLPointer<LLViewerInventoryItem> old_item = getItem(item->getUUID());
	LLPointer<LLViewerInventoryItem> new_item;
	if(old_item)
	{
		// We already have an old item, modify its values
		new_item = old_item;
		LLUUID old_parent_id = old_item->getParentUUID();
		LLUUID new_parent_id = item->getParentUUID();
		bool update_parent_on_server = false;

		if (new_parent_id.isNull() && !LLApp::isExiting())
		{
            if (old_parent_id.isNull())
            {
                // Item with null parent will end in random location and then in Lost&Found,
                // either move to default folder as if it is new item or don't move at all
                LL_WARNS(LOG_INV) << "Update attempts to reparent item " << item->getUUID()
                                  << " to null folder. Moving to Lost&Found. Old item name: " << old_item->getName()
                                  << ". New name: " << item->getName()
                                  << "." << LL_ENDL;
                new_parent_id = findCategoryUUIDForType(LLFolderType::FT_LOST_AND_FOUND);
                update_parent_on_server = true;
            }
            else
            {
                // Probably not the best way to handle this, we might encounter real case of 'lost&found' at some point
                LL_WARNS(LOG_INV) << "Update attempts to reparent item " << item->getUUID()
                                  << " to null folder. Old parent not null. Moving to old parent. Old item name: " << old_item->getName()
                                  << ". New name: " << item->getName()
                                  << "." << LL_ENDL;
                new_parent_id = old_parent_id;
                update_parent_on_server = true;
            }
		}

		if(old_parent_id != new_parent_id)
		{
			// need to update the parent-child tree
			item_array_t* item_array;
			item_array = get_ptr_in_map(mParentChildItemTree, old_parent_id);
			if(item_array)
			{
				vector_replace_with_last(*item_array, old_item);
			}
			item_array = get_ptr_in_map(mParentChildItemTree, new_parent_id);
			if(item_array)
			{
				if (update_parent_on_server)
				{
					LLInventoryModel::LLCategoryUpdate update(new_parent_id, 1);
					gInventory.accountForUpdate(update);
				}
				item_array->push_back(old_item);
			}
			mask |= LLInventoryObserver::STRUCTURE;
		}
		if(old_item->getName() != item->getName())
		{
			mask |= LLInventoryObserver::LABEL;
		}
		old_item->copyViewerItem(item);
		if (update_parent_on_server)
		{
			// Parent id at server is null, so update server even if item already is in the same folder
			old_item->setParent(new_parent_id);
			new_item->updateParentOnServer(FALSE);
		}
		mask |= LLInventoryObserver::INTERNAL;
	}
	else
	{
		// Simply add this item
		new_item = new LLViewerInventoryItem(item);
		addItem(new_item);

		if(item->getParentUUID().isNull())
		{
			const LLUUID category_id = findCategoryUUIDForType(LLFolderType::assetTypeToFolderType(new_item->getType()));
			new_item->setParent(category_id);
			item_array_t* item_array = get_ptr_in_map(mParentChildItemTree, category_id);
			if( item_array )
			{
				LLInventoryModel::LLCategoryUpdate update(category_id, 1);
				gInventory.accountForUpdate(update);

				// *FIX: bit of a hack to call update server from here...
				new_item->updateParentOnServer(FALSE);
				item_array->push_back(new_item);
			}
			else
			{
				LL_WARNS(LOG_INV) << "Couldn't find parent-child item tree for " << new_item->getName() << LL_ENDL;
			}
		}
		else
		{
			// *NOTE: The general scheme is that if every byte of the
			// uuid is 0, except for the last one or two,the use the
			// last two bytes of the parent id, and match that up
			// against the type. For now, we're only worried about
			// lost & found.
			LLUUID parent_id = item->getParentUUID();
			if(parent_id == CATEGORIZE_LOST_AND_FOUND_ID)
			{
				parent_id = findCategoryUUIDForType(LLFolderType::FT_LOST_AND_FOUND);
				new_item->setParent(parent_id);
				LLInventoryModel::update_list_t update;
				LLInventoryModel::LLCategoryUpdate new_folder(parent_id, 1);
				update.push_back(new_folder);
				accountForUpdate(update);

			}
			item_array_t* item_array = get_ptr_in_map(mParentChildItemTree, parent_id);
			if(item_array)
			{
				item_array->push_back(new_item);
			}
			else
			{
				// Whoops! No such parent, make one.
				LL_INFOS(LOG_INV) << "Lost item: " << new_item->getUUID() << " - "
								  << new_item->getName() << LL_ENDL;
				parent_id = findCategoryUUIDForType(LLFolderType::FT_LOST_AND_FOUND);
				new_item->setParent(parent_id);
				item_array = get_ptr_in_map(mParentChildItemTree, parent_id);
				if(item_array)
				{
					LLInventoryModel::LLCategoryUpdate update(parent_id, 1);
					gInventory.accountForUpdate(update);
					// *FIX: bit of a hack to call update server from
					// here...
					new_item->updateParentOnServer(FALSE);
					item_array->push_back(new_item);
				}
				else
				{
					LL_WARNS(LOG_INV) << "Lost and found Not there!!" << LL_ENDL;
				}
			}
		}
		mask |= LLInventoryObserver::ADD;
	}
	if(new_item->getType() == LLAssetType::AT_CALLINGCARD)
	{
		mask |= LLInventoryObserver::CALLING_CARD;
		// Handle user created calling cards.
		// Target ID is stored in the description field of the card.
		LLUUID id;
		std::string desc = new_item->getDescription();
		BOOL isId = desc.empty() ? FALSE : id.set(desc, FALSE);
		if (isId)
		{
			// Valid UUID; set the item UUID and rename it
			new_item->setCreator(id);
			LLAvatarName av_name;

			if (LLAvatarNameCache::get(id, &av_name))
			{
				new_item->rename(av_name.getUserName());
				mask |= LLInventoryObserver::LABEL;
			}
			else
			{
				// Fetch the current name
				LLAvatarNameCache::get(id,
					boost::bind(&LLViewerInventoryItem::onCallingCardNameLookup, new_item.get(),
					_1, _2));
			}

		}
	}
	else if (new_item->getType() == LLAssetType::AT_GESTURE)
	{
		mask |= LLInventoryObserver::GESTURE;
	}
	addChangedMask(mask, new_item->getUUID());
	return mask;
}

LLInventoryModel::cat_array_t* LLInventoryModel::getUnlockedCatArray(const LLUUID& id)
{
	cat_array_t* cat_array = get_ptr_in_map(mParentChildCategoryTree, id);
	if (cat_array)
	{
		llassert_always(mCategoryLock[id] == false);
	}
	return cat_array;
}

LLInventoryModel::item_array_t* LLInventoryModel::getUnlockedItemArray(const LLUUID& id)
{
	item_array_t* item_array = get_ptr_in_map(mParentChildItemTree, id);
	if (item_array)
	{
		llassert_always(mItemLock[id] == false);
	}
	return item_array;
}

// Calling this method with an inventory category will either change
// an existing item with the matching id, or it will add the category.
void LLInventoryModel::updateCategory(const LLViewerInventoryCategory* cat, U32 mask)
{
	if(!cat || cat->getUUID().isNull())
	{
		return;
	}

	if(!isInventoryUsable())
	{
		LL_WARNS(LOG_INV) << "Inventory is broken." << LL_ENDL;
		return;
	}

	LLPointer<LLViewerInventoryCategory> old_cat = getCategory(cat->getUUID());
	if(old_cat)
	{
		// We already have an old category, modify its values
		LLUUID old_parent_id = old_cat->getParentUUID();
		LLUUID new_parent_id = cat->getParentUUID();
		if(old_parent_id != new_parent_id)
		{
			// need to update the parent-child tree
			cat_array_t* cat_array;
			cat_array = getUnlockedCatArray(old_parent_id);
			if(cat_array)
			{
				vector_replace_with_last(*cat_array, old_cat);
			}
			cat_array = getUnlockedCatArray(new_parent_id);
			if(cat_array)
			{
				cat_array->push_back(old_cat);
			}
			mask |= LLInventoryObserver::STRUCTURE;
            mask |= LLInventoryObserver::INTERNAL;
		}
		if(old_cat->getName() != cat->getName())
		{
			mask |= LLInventoryObserver::LABEL;
		}
        // Under marketplace, category labels are quite complex and need extra upate
        const LLUUID marketplace_id = findCategoryUUIDForType(LLFolderType::FT_MARKETPLACE_LISTINGS, false);
        if (marketplace_id.notNull() && isObjectDescendentOf(cat->getUUID(), marketplace_id))
        {
			mask |= LLInventoryObserver::LABEL;
        }
        old_cat->copyViewerCategory(cat);
		addChangedMask(mask, cat->getUUID());
	}
	else
	{
		// add this category
		LLPointer<LLViewerInventoryCategory> new_cat = new LLViewerInventoryCategory(cat->getOwnerID());
		new_cat->copyViewerCategory(cat);
		addCategory(new_cat);

		// make sure this category is correctly referenced by its parent.
		cat_array_t* cat_array;
		cat_array = getUnlockedCatArray(cat->getParentUUID());
		if(cat_array)
		{
			cat_array->push_back(new_cat);
		}

		// make space in the tree for this category's children.
		llassert_always(mCategoryLock[new_cat->getUUID()] == false);
		llassert_always(mItemLock[new_cat->getUUID()] == false);
		cat_array_t* catsp = new cat_array_t;
		item_array_t* itemsp = new item_array_t;
		mParentChildCategoryTree[new_cat->getUUID()] = catsp;
		mParentChildItemTree[new_cat->getUUID()] = itemsp;
		mask |= LLInventoryObserver::ADD;
		addChangedMask(mask, cat->getUUID());
	}
}

void LLInventoryModel::moveObject(const LLUUID& object_id, const LLUUID& cat_id)
{
	LL_DEBUGS(LOG_INV) << "LLInventoryModel::moveObject()" << LL_ENDL;
	if(!isInventoryUsable())
	{
		LL_WARNS(LOG_INV) << "Inventory is broken." << LL_ENDL;
		return;
	}

	if((object_id == cat_id) || !is_in_map(mCategoryMap, cat_id))
	{
		LL_WARNS(LOG_INV) << "Could not move inventory object " << object_id << " to "
						  << cat_id << LL_ENDL;
		return;
	}
	LLPointer<LLViewerInventoryCategory> cat = getCategory(object_id);
	if(cat && (cat->getParentUUID() != cat_id))
	{
		cat_array_t* cat_array;
		cat_array = getUnlockedCatArray(cat->getParentUUID());
		if(cat_array) vector_replace_with_last(*cat_array, cat);
		cat_array = getUnlockedCatArray(cat_id);
		cat->setParent(cat_id);
		if(cat_array) cat_array->push_back(cat);
		addChangedMask(LLInventoryObserver::STRUCTURE, object_id);
		return;
	}
	LLPointer<LLViewerInventoryItem> item = getItem(object_id);
	if(item && (item->getParentUUID() != cat_id))
	{
		item_array_t* item_array;
		item_array = getUnlockedItemArray(item->getParentUUID());
		if(item_array) vector_replace_with_last(*item_array, item);
		item_array = getUnlockedItemArray(cat_id);
		item->setParent(cat_id);
		if(item_array) item_array->push_back(item);
		addChangedMask(LLInventoryObserver::STRUCTURE, object_id);
		return;
	}
}

// Migrated from llinventoryfunctions
void LLInventoryModel::changeItemParent(LLViewerInventoryItem* item,
										const LLUUID& new_parent_id,
										BOOL restamp)
{
	if (item->getParentUUID() == new_parent_id)
	{
		LL_DEBUGS(LOG_INV) << "'" << item->getName() << "' (" << item->getUUID()
						   << ") is already in folder " << new_parent_id << LL_ENDL;
	}
	else
	{
		LL_INFOS(LOG_INV) << "Moving '" << item->getName() << "' (" << item->getUUID()
						  << ") from " << item->getParentUUID() << " to folder "
						  << new_parent_id << LL_ENDL;
		LLInventoryModel::update_list_t update;
		LLInventoryModel::LLCategoryUpdate old_folder(item->getParentUUID(),-1);
		update.push_back(old_folder);
		LLInventoryModel::LLCategoryUpdate new_folder(new_parent_id, 1);
		update.push_back(new_folder);
		accountForUpdate(update);

		LLPointer<LLViewerInventoryItem> new_item = new LLViewerInventoryItem(item);
		new_item->setParent(new_parent_id);
		new_item->updateParentOnServer(restamp);
		updateItem(new_item);
		notifyObservers();
	}
}

// Migrated from llinventoryfunctions
void LLInventoryModel::changeCategoryParent(LLViewerInventoryCategory* cat,
											const LLUUID& new_parent_id,
											BOOL restamp)
{
	if (!cat)
	{
		return;
	}

	// Can't move a folder into a child of itself.
	if (isObjectDescendentOf(new_parent_id, cat->getUUID()))
	{
		return;
	}

	LLInventoryModel::update_list_t update;
	LLInventoryModel::LLCategoryUpdate old_folder(cat->getParentUUID(), -1);
	update.push_back(old_folder);
	LLInventoryModel::LLCategoryUpdate new_folder(new_parent_id, 1);
	update.push_back(new_folder);
	accountForUpdate(update);

	LLPointer<LLViewerInventoryCategory> new_cat = new LLViewerInventoryCategory(cat);
	new_cat->setParent(new_parent_id);
	new_cat->updateParentOnServer(restamp);
	updateCategory(new_cat);
	notifyObservers();
}

void LLInventoryModel::onAISUpdateReceived(const std::string& context, const LLSD& update)
{
	LLTimer timer;
	if (gSavedSettings.getBOOL("DebugAvatarAppearanceMessage"))
	{
		dump_sequential_xml(gAgentAvatarp->getFullname() + "_ais_update", update);
	}

	AISUpdate ais_update(update); // parse update llsd into stuff to do.
	ais_update.doUpdate(); // execute the updates in the appropriate order.
	LL_INFOS(LOG_INV) << "elapsed: " << timer.getElapsedTimeF32() << LL_ENDL;
}

// Does not appear to be used currently.
void LLInventoryModel::onItemUpdated(const LLUUID& item_id, const LLSD& updates, bool update_parent_version)
{
	U32 mask = LLInventoryObserver::NONE;

	LLPointer<LLViewerInventoryItem> item = gInventory.getItem(item_id);
	LL_DEBUGS(LOG_INV) << "item_id: [" << item_id << "] name " << (item ? item->getName() : "(NOT FOUND)") << LL_ENDL;
	if(item)
	{
		for (LLSD::map_const_iterator it = updates.beginMap();
			 it != updates.endMap(); ++it)
		{
			if (it->first == "name")
			{
				LL_INFOS(LOG_INV) << "Updating name from " << item->getName() << " to " << it->second.asString() << LL_ENDL;
				item->rename(it->second.asString());
				mask |= LLInventoryObserver::LABEL;
			}
			else if (it->first == "desc")
			{
				LL_INFOS(LOG_INV) << "Updating description from " << item->getActualDescription()
								  << " to " << it->second.asString() << LL_ENDL;
				item->setDescription(it->second.asString());
			}
			else
			{
				LL_ERRS(LOG_INV) << "unhandled updates for field: " << it->first << LL_ENDL;
			}
		}
		mask |= LLInventoryObserver::INTERNAL;
		addChangedMask(mask, item->getUUID());
		if (update_parent_version)
		{
			// Descendent count is unchanged, but folder version incremented.
			LLInventoryModel::LLCategoryUpdate up(item->getParentUUID(), 0);
			accountForUpdate(up);
		}
		notifyObservers(); // do we want to be able to make this optional?
	}
}

// Not used?
void LLInventoryModel::onCategoryUpdated(const LLUUID& cat_id, const LLSD& updates)
{
	U32 mask = LLInventoryObserver::NONE;

	LLPointer<LLViewerInventoryCategory> cat = gInventory.getCategory(cat_id);
	LL_DEBUGS(LOG_INV) << "cat_id: [" << cat_id << "] name " << (cat ? cat->getName() : "(NOT FOUND)") << LL_ENDL;
	if(cat)
	{
		for (LLSD::map_const_iterator it = updates.beginMap();
			 it != updates.endMap(); ++it)
		{
			if (it->first == "name")
			{
				LL_INFOS(LOG_INV) << "Updating name from " << cat->getName() << " to " << it->second.asString() << LL_ENDL;
				cat->rename(it->second.asString());
				mask |= LLInventoryObserver::LABEL;
			}
			else
			{
				LL_ERRS(LOG_INV) << "unhandled updates for field: " << it->first << LL_ENDL;
			}
		}
		mask |= LLInventoryObserver::INTERNAL;
		addChangedMask(mask, cat->getUUID());
		notifyObservers(); // do we want to be able to make this optional?
	}
}

// Update model after descendents have been purged.
void LLInventoryModel::onDescendentsPurgedFromServer(const LLUUID& object_id, bool fix_broken_links)
{
	LLPointer<LLViewerInventoryCategory> cat = getCategory(object_id);
	if (cat.notNull())
	{
		// do the cache accounting
		S32 descendents = cat->getDescendentCount();
		if(descendents > 0)
		{
			LLInventoryModel::LLCategoryUpdate up(object_id, -descendents);
			accountForUpdate(up);
		}

		// we know that descendent count is 0, however since the
		// accounting may actually not do an update, we should force
		// it here.
		cat->setDescendentCount(0);

		// unceremoniously remove anything we have locally stored.
		LLInventoryModel::cat_array_t categories;
		LLInventoryModel::item_array_t items;
		collectDescendents(object_id,
						   categories,
						   items,
						   LLInventoryModel::INCLUDE_TRASH);
		S32 count = items.size();

		LLUUID uu_id;
		for(S32 i = 0; i < count; ++i)
		{
			uu_id = items.at(i)->getUUID();

			// This check prevents the deletion of a previously deleted item.
			// This is necessary because deletion is not done in a hierarchical
			// order. The current item may have been already deleted as a child
			// of its deleted parent.
			if (getItem(uu_id))
			{
				deleteObject(uu_id, fix_broken_links);
			}
		}

		count = categories.size();
		// Slightly kludgy way to make sure categories are removed
		// only after their child categories have gone away.

		// FIXME: Would probably make more sense to have this whole
		// descendent-clearing thing be a post-order recursive
		// function to get the leaf-up behavior automatically.
		S32 deleted_count;
		S32 total_deleted_count = 0;
		do
		{
			deleted_count = 0;
			for(S32 i = 0; i < count; ++i)
			{
				uu_id = categories.at(i)->getUUID();
				if (getCategory(uu_id))
				{
					cat_array_t* cat_list = getUnlockedCatArray(uu_id);
					if (!cat_list || (cat_list->size() == 0))
					{
						deleteObject(uu_id, fix_broken_links);
						deleted_count++;
					}
				}
			}
			total_deleted_count += deleted_count;
		}
		while (deleted_count > 0);
		if (total_deleted_count != count)
		{
			LL_WARNS(LOG_INV) << "Unexpected count of categories deleted, got "
							  << total_deleted_count << " expected " << count << LL_ENDL;
		}
		//gInventory.validate();
	}
}

// Update model after an item is confirmed as removed from
// server. Works for categories or items.
void LLInventoryModel::onObjectDeletedFromServer(const LLUUID& object_id, bool fix_broken_links, bool update_parent_version, bool do_notify_observers)
{
	LLPointer<LLInventoryObject> obj = getObject(object_id);
	if(obj)
	{
		if (getCategory(object_id))
		{
			// For category, need to delete/update all children first.
			onDescendentsPurgedFromServer(object_id, fix_broken_links);
		}


		// From item/cat removeFromServer()
		if (update_parent_version)
		{
			LLInventoryModel::LLCategoryUpdate up(obj->getParentUUID(), -1);
			accountForUpdate(up);
		}

		// From purgeObject()
		LLViewerInventoryItem *item = getItem(object_id);
		if (item && (item->getType() != LLAssetType::AT_LSL_TEXT))
		{
			LLPreview::hide(object_id, TRUE);
		}
		deleteObject(object_id, fix_broken_links, do_notify_observers);
	}
}


// Delete a particular inventory object by ID.
void LLInventoryModel::deleteObject(const LLUUID& id, bool fix_broken_links, bool do_notify_observers)
{
	LL_DEBUGS(LOG_INV) << "LLInventoryModel::deleteObject()" << LL_ENDL;
	LLPointer<LLInventoryObject> obj = getObject(id);
	if (!obj) 
	{
		LL_WARNS(LOG_INV) << "Deleting non-existent object [ id: " << id << " ] " << LL_ENDL;
		return;
	}

    //collect the links before removing the item from mItemMap
    LLInventoryModel::item_array_t links = collectLinksTo(id);
	
	LL_DEBUGS(LOG_INV) << "Deleting inventory object " << id << LL_ENDL;
	mLastItem = NULL;
	LLUUID parent_id = obj->getParentUUID();
	mCategoryMap.erase(id);
	mItemMap.erase(id);
	//mInventory.erase(id);
	item_array_t* item_list = getUnlockedItemArray(parent_id);
	if(item_list)
	{
		LLPointer<LLViewerInventoryItem> item = (LLViewerInventoryItem*)((LLInventoryObject*)obj);
		vector_replace_with_last(*item_list, item);
	}
	cat_array_t* cat_list = getUnlockedCatArray(parent_id);
	if(cat_list)
	{
		LLPointer<LLViewerInventoryCategory> cat = (LLViewerInventoryCategory*)((LLInventoryObject*)obj);
		vector_replace_with_last(*cat_list, cat);
	}
    
    // Note : We need to tell the inventory observers that those things are going to be deleted *before* the tree is cleared or they won't know what to delete (in views and view models)
	addChangedMask(LLInventoryObserver::REMOVE, id);
	gInventory.notifyObservers();
    
	item_list = getUnlockedItemArray(id);
	if(item_list)
	{
		if (item_list->size())
		{
			LL_WARNS(LOG_INV) << "Deleting cat " << id << " while it still has child items" << LL_ENDL;
		}
		delete item_list;
		mParentChildItemTree.erase(id);
	}
	cat_list = getUnlockedCatArray(id);
	if(cat_list)
	{
		if (cat_list->size())
		{
			LL_WARNS(LOG_INV) << "Deleting cat " << id << " while it still has child cats" << LL_ENDL;
		}
		delete cat_list;
		mParentChildCategoryTree.erase(id);
	}
	addChangedMask(LLInventoryObserver::REMOVE, id);

	bool is_link_type = obj->getIsLinkType();
	if (is_link_type)
	{
		removeBacklinkInfo(obj->getUUID(), obj->getLinkedUUID());
	}

	// Can't have links to links, so there's no need for this update
	// if the item removed is a link. Can also skip if source of the
	// update is getting broken link info separately.
	if (fix_broken_links && !is_link_type)
	{
        rebuildLinkItems(links);
	}
	obj = nullptr; // delete obj
	if (do_notify_observers)
	{
		notifyObservers();
	}
}

void LLInventoryModel::rebuildLinkItems(LLInventoryModel::item_array_t& items)
{
    // REBUILD is expensive, so clear the current change list first else
    // everything else on the changelist will also get rebuilt.
    if (items.size() > 0)
    {
        notifyObservers();
        for (LLInventoryModel::item_array_t::const_iterator iter = items.begin();
            iter != items.end();
            iter++)
        {
            const LLViewerInventoryItem *linked_item = (*iter);
            if (linked_item)
            {
                addChangedMask(LLInventoryObserver::REBUILD, linked_item->getUUID());
            }
        }
        notifyObservers();
    }
}

// Add/remove an observer. If the observer is destroyed, be sure to
// remove it.
void LLInventoryModel::addObserver(LLInventoryObserver* observer)
{
	mObservers.insert(observer);
}
	
void LLInventoryModel::removeObserver(LLInventoryObserver* observer)
{
	mObservers.erase(observer);
}

BOOL LLInventoryModel::containsObserver(LLInventoryObserver* observer) const
{
	return mObservers.find(observer) != mObservers.end();
}

void LLInventoryModel::idleNotifyObservers()
{
	// *FIX:  Think I want this conditional or moved elsewhere...
	handleResponses(true);
	
	if (mModifyMask == LLInventoryObserver::NONE && (mChangedItemIDs.size() == 0))
	{
		return;
	}
	notifyObservers();
}

// Call this method when it's time to update everyone on a new state.
void LLInventoryModel::notifyObservers()
{
	if (mIsNotifyObservers)
	{
		// Within notifyObservers, something called notifyObservers
		// again.  This type of recursion is unsafe because it causes items to be 
		// processed twice, and this can easily lead to infinite loops.
		LL_WARNS(LOG_INV) << "Call was made to notifyObservers within notifyObservers!" << LL_ENDL;
		return;
	}

	mIsNotifyObservers = TRUE;
	for (observer_list_t::iterator iter = mObservers.begin();
		 iter != mObservers.end(); )
	{
		LLInventoryObserver* observer = *iter;
		observer->changed(mModifyMask);

		// safe way to increment since changed may delete entries! (@!##%@!@&*!)
		iter = mObservers.upper_bound(observer); 
	}

	// If there were any changes that arrived during notifyObservers,
	// shedule them for next loop
	mModifyMask = mModifyMaskBacklog;
	mChangedItemIDs.clear();
	mChangedItemIDs.insert(mChangedItemIDsBacklog.begin(), mChangedItemIDsBacklog.end());
	mAddedItemIDs.clear();
	mAddedItemIDs.insert(mAddedItemIDsBacklog.begin(), mAddedItemIDsBacklog.end());

	mModifyMaskBacklog = LLInventoryObserver::NONE;
	mChangedItemIDsBacklog.clear();
	mAddedItemIDsBacklog.clear();

	mIsNotifyObservers = FALSE;
}

// store flag for change
// and id of object change applies to
void LLInventoryModel::addChangedMask(U32 mask, const LLUUID& referent) 
{ 
	if (mIsNotifyObservers)
	{
		// Something marked an item for change within a call to notifyObservers
		// (which is in the process of processing the list of items marked for change).
		// This means the change will have to be processed later.
		// It's preferable for this not to happen, but it's not an issue unless code
		// specifically wants to notifyObservers immediately (changes won't happen untill later)
		LL_WARNS(LOG_INV) << "Adding changed mask within notify observers! Change's processing will be performed on idle." << LL_ENDL;
		LLViewerInventoryItem *item = getItem(referent);
		if (item)
		{
			LL_WARNS(LOG_INV) << "Item " << item->getName() << LL_ENDL;
		}
		else
		{
			LLViewerInventoryCategory *cat = getCategory(referent);
			if (cat)
			{
				LL_WARNS(LOG_INV) << "Category " << cat->getName() << LL_ENDL;
			}
		}
	}

    if (mIsNotifyObservers)
    {
        mModifyMaskBacklog |= mask;
    }
    else
    {
        mModifyMask |= mask;
    }

    bool needs_update = false;
    if (referent.notNull())
    {
        if (mIsNotifyObservers)
        {
            needs_update = mChangedItemIDsBacklog.find(referent) == mChangedItemIDsBacklog.end();
        }
        else
        {
            needs_update = mChangedItemIDs.find(referent) == mChangedItemIDs.end();
        }
    }

    if (needs_update)
	{
        if (mIsNotifyObservers)
        {
            mChangedItemIDsBacklog.insert(referent);
        }
        else
        {
            mChangedItemIDs.insert(referent);
        }

        if (mask != LLInventoryObserver::LABEL)
        {
            // Fix me: From DD-81, probably shouldn't be here, instead
            // should be somewhere in an observer or in
            // LLMarketplaceInventoryObserver::onIdleProcessQueue
            update_marketplace_category(referent, false);
        }

        if (mask & LLInventoryObserver::ADD)
        {
            if (mIsNotifyObservers)
            {
                mAddedItemIDsBacklog.insert(referent);
            }
            else
            {
                mAddedItemIDs.insert(referent);
            }
        }
	
		// Update all linked items.  Starting with just LABEL because I'm
		// not sure what else might need to be accounted for this.
		if (mask & LLInventoryObserver::LABEL)
		{
			addChangedMaskForLinks(referent, LLInventoryObserver::LABEL);
		}
	}
}

bool LLInventoryModel::fetchDescendentsOf(const LLUUID& folder_id) const
{
	if(folder_id.isNull()) 
	{
		LL_WARNS(LOG_INV) << "Calling fetch descendents on NULL folder id!" << LL_ENDL;
		return false;
	}
	LLViewerInventoryCategory* cat = getCategory(folder_id);
	if(!cat)
	{
		LL_WARNS(LOG_INV) << "Asked to fetch descendents of non-existent folder: "
						  << folder_id << LL_ENDL;
		return false;
	}
	//S32 known_descendents = 0;
	///cat_array_t* categories = get_ptr_in_map(mParentChildCategoryTree, folder_id);
	//item_array_t* items = get_ptr_in_map(mParentChildItemTree, folder_id);
	//if(categories)
	//{
	//	known_descendents += categories->size();
	//}
	//if(items)
	//{
	//	known_descendents += items->size();
	//}
	return cat->fetch();
}

//static
std::string LLInventoryModel::getInvCacheAddres(const LLUUID& owner_id)
{
    std::string inventory_addr;
    std::string owner_id_str;
    owner_id.toString(owner_id_str);
    std::string path(gDirUtilp->getExpandedFilename(LL_PATH_CACHE, owner_id_str));
    if (LLGridManager::getInstance()->isInProductionGrid())
    {
        inventory_addr = llformat(PRODUCTION_CACHE_FORMAT_STRING, path.c_str());
    }
    else
    {
        // NOTE: The inventory cache filenames now include the grid name.
        // Add controls against directory traversal or problematic pathname lengths
        // if your viewer uses grid names from an untrusted source.
        const std::string& grid_id_str = LLGridManager::getInstance()->getGridId();
        const std::string& grid_id_lower = utf8str_tolower(grid_id_str);
        inventory_addr = llformat(GRID_CACHE_FORMAT_STRING, path.c_str(), grid_id_lower.c_str());
    }
    return inventory_addr;
}

void LLInventoryModel::cache(
	const LLUUID& parent_folder_id,
	const LLUUID& agent_id)
{
	LL_DEBUGS(LOG_INV) << "Caching " << parent_folder_id << " for " << agent_id
					   << LL_ENDL;
	LLViewerInventoryCategory* root_cat = getCategory(parent_folder_id);
	if(!root_cat) return;
	cat_array_t categories;
	categories.push_back(root_cat);
	item_array_t items;

	LLCanCache can_cache(this);
	can_cache(root_cat, NULL);
	collectDescendentsIf(
		parent_folder_id,
		categories,
		items,
		INCLUDE_TRASH,
		can_cache);
    // Use temporary file to avoid potential conflicts with other
    // instances (even a 'read only' instance unzips into a file)
    std::string temp_file = gDirUtilp->getTempFilename();
	saveToFile(temp_file, categories, items);
    std::string gzip_filename = getInvCacheAddres(agent_id);
	gzip_filename.append(".gz");
	if(gzip_file(temp_file, gzip_filename))
	{
		LL_DEBUGS(LOG_INV) << "Successfully compressed " << temp_file << " to " << gzip_filename << LL_ENDL;
		LLFile::remove(temp_file);
	}
	else
	{
		LL_WARNS(LOG_INV) << "Unable to compress " << temp_file << " into " << gzip_filename << LL_ENDL;
	}
}


void LLInventoryModel::addCategory(LLViewerInventoryCategory* category)
{
	//LL_INFOS(LOG_INV) << "LLInventoryModel::addCategory()" << LL_ENDL;
	if(category)
	{
		// We aren't displaying the Meshes folder
		if (category->mPreferredType == LLFolderType::FT_MESH)
		{
			return;
		}

		// try to localize default names first. See EXT-8319, EXT-7051.
		category->localizeName();

		// Insert category uniquely into the map
		mCategoryMap[category->getUUID()] = category; // LLPointer will deref and delete the old one
		//mInventory[category->getUUID()] = category;
	}
}

bool LLInventoryModel::hasBacklinkInfo(const LLUUID& link_id, const LLUUID& target_id) const
{
	std::pair <backlink_mmap_t::const_iterator, backlink_mmap_t::const_iterator> range;
	range = mBacklinkMMap.equal_range(target_id);
	for (backlink_mmap_t::const_iterator it = range.first; it != range.second; ++it)
	{
		if (it->second == link_id)
		{
			return true;
		}
	}
	return false;
}

void LLInventoryModel::addBacklinkInfo(const LLUUID& link_id, const LLUUID& target_id)
{
	if (!hasBacklinkInfo(link_id, target_id))
	{
		mBacklinkMMap.insert(std::make_pair(target_id, link_id));
	}
}

void LLInventoryModel::removeBacklinkInfo(const LLUUID& link_id, const LLUUID& target_id)
{
	std::pair <backlink_mmap_t::iterator, backlink_mmap_t::iterator> range;
	range = mBacklinkMMap.equal_range(target_id);
	for (backlink_mmap_t::iterator it = range.first; it != range.second; )
	{
		if (it->second == link_id)
		{
			backlink_mmap_t::iterator delete_it = it; // iterator will be invalidated by erase.
			++it;
			mBacklinkMMap.erase(delete_it);
		}
		else
		{
			++it;
		}
	}
}

void LLInventoryModel::addItem(LLViewerInventoryItem* item)
{
	llassert(item);
	if(item)
	{
		if (item->getType() <= LLAssetType::AT_NONE)
		{
			LL_WARNS(LOG_INV) << "Got bad asset type for item [ name: " << item->getName()
							  << " type: " << item->getType()
							  << " inv-type: " << item->getInventoryType() << " ], ignoring." << LL_ENDL;
			return;
		}

		if (LLAssetType::lookup(item->getType()) == LLAssetType::BADLOOKUP)
		{
			if (item->getType() >= LLAssetType::AT_COUNT)
			{
				// Not yet supported.
				LL_DEBUGS(LOG_INV) << "Got unknown asset type for item [ name: " << item->getName()
					<< " type: " << item->getType()
					<< " inv-type: " << item->getInventoryType() << " ]." << LL_ENDL;
			}
			else
			{
				LL_WARNS(LOG_INV) << "Got unknown asset type for item [ name: " << item->getName()
					<< " type: " << item->getType()
					<< " inv-type: " << item->getInventoryType() << " ]." << LL_ENDL;
			}
		}

		// This condition means that we tried to add a link without the baseobj being in memory.
		// The item will show up as a broken link.
		if (item->getIsBrokenLink())
		{
			LL_INFOS(LOG_INV) << "Adding broken link [ name: " << item->getName()
							  << " itemID: " << item->getUUID()
							  << " assetID: " << item->getAssetUUID() << " )  parent: " << item->getParentUUID() << LL_ENDL;
		}
		if (item->getIsLinkType())
		{
			// Add back-link from linked-to UUID.
			const LLUUID& link_id = item->getUUID();
			const LLUUID& target_id = item->getLinkedUUID();
			addBacklinkInfo(link_id, target_id);
		}
		mItemMap[item->getUUID()] = item;
	}
}

// Empty the entire contents
void LLInventoryModel::empty()
{
//	LL_INFOS(LOG_INV) << "LLInventoryModel::empty()" << LL_ENDL;
	std::for_each(
		mParentChildCategoryTree.begin(),
		mParentChildCategoryTree.end(),
		DeletePairedPointer());
	mParentChildCategoryTree.clear();
	std::for_each(
		mParentChildItemTree.begin(),
		mParentChildItemTree.end(),
		DeletePairedPointer());
	mParentChildItemTree.clear();
	mBacklinkMMap.clear(); // forget all backlink information.
	mCategoryMap.clear(); // remove all references (should delete entries)
	mItemMap.clear(); // remove all references (should delete entries)
	mLastItem = NULL;
	//mInventory.clear();
}

void LLInventoryModel::accountForUpdate(const LLCategoryUpdate& update) const
{
	LLViewerInventoryCategory* cat = getCategory(update.mCategoryID);
	if(cat)
	{
		S32 version = cat->getVersion();
		if(version != LLViewerInventoryCategory::VERSION_UNKNOWN)
		{
			S32 descendents_server = cat->getDescendentCount();
			S32 descendents_actual = cat->getViewerDescendentCount();
			if(descendents_server == descendents_actual)
			{
				descendents_actual += update.mDescendentDelta;
				cat->setDescendentCount(descendents_actual);
				cat->setVersion(++version);
				LL_DEBUGS(LOG_INV) << "accounted: '" << cat->getName() << "' "
								   << version << " with " << descendents_actual
								   << " descendents." << LL_ENDL;
			}
			else
			{
				// Error condition, this means that the category did not register that
				// it got new descendents (perhaps because it is still being loaded)
				// which means its descendent count will be wrong.
				LL_WARNS(LOG_INV) << "Accounting failed for '" << cat->getName() << "' version:"
								  << version << " due to mismatched descendent count:  server == "
								  << descendents_server << ", viewer == " << descendents_actual << LL_ENDL;
			}
		}
		else
		{
			LL_WARNS(LOG_INV) << "Accounting failed for '" << cat->getName() << "' version: unknown (" 
							  << version << ")" << LL_ENDL;
		}
	}
	else
	{
		LL_WARNS(LOG_INV) << "No category found for update " << update.mCategoryID << LL_ENDL;
	}
}

void LLInventoryModel::accountForUpdate(
	const LLInventoryModel::update_list_t& update)
{
	update_list_t::const_iterator it = update.begin();
	update_list_t::const_iterator end = update.end();
	for(; it != end; ++it)
	{
		accountForUpdate(*it);
	}
}

void LLInventoryModel::accountForUpdate(
	const LLInventoryModel::update_map_t& update)
{
	LLCategoryUpdate up;
	update_map_t::const_iterator it = update.begin();
	update_map_t::const_iterator end = update.end();
	for(; it != end; ++it)
	{
		up.mCategoryID = (*it).first;
		up.mDescendentDelta = (*it).second.mValue;
		accountForUpdate(up);
	}
}

LLInventoryModel::EHasChildren LLInventoryModel::categoryHasChildren(
	const LLUUID& cat_id) const
{
	LLViewerInventoryCategory* cat = getCategory(cat_id);
	if(!cat) return CHILDREN_NO;
	if(cat->getDescendentCount() > 0)
	{
		return CHILDREN_YES;
	}
	if(cat->getDescendentCount() == 0)
	{
		return CHILDREN_NO;
	}
	if((cat->getDescendentCount() == LLViewerInventoryCategory::DESCENDENT_COUNT_UNKNOWN)
	   || (cat->getVersion() == LLViewerInventoryCategory::VERSION_UNKNOWN))
	{
		return CHILDREN_MAYBE;
	}

	// Shouldn't have to run this, but who knows.
	parent_cat_map_t::const_iterator cat_it = mParentChildCategoryTree.find(cat->getUUID());
	if (cat_it != mParentChildCategoryTree.end() && cat_it->second->size() > 0)
	{
		return CHILDREN_YES;
	}
	parent_item_map_t::const_iterator item_it = mParentChildItemTree.find(cat->getUUID());
	if (item_it != mParentChildItemTree.end() && item_it->second->size() > 0)
	{
		return CHILDREN_YES;
	}

	return CHILDREN_NO;
}

bool LLInventoryModel::isCategoryComplete(const LLUUID& cat_id) const
{
	LLViewerInventoryCategory* cat = getCategory(cat_id);
	if(cat && (cat->getVersion()!=LLViewerInventoryCategory::VERSION_UNKNOWN))
	{
		S32 descendents_server = cat->getDescendentCount();
		S32 descendents_actual = cat->getViewerDescendentCount();
		if(descendents_server == descendents_actual)
		{
			return true;
		}
	}
	return false;
}

bool LLInventoryModel::loadSkeleton(
	const LLSD& options,
	const LLUUID& owner_id)
{
	LL_DEBUGS(LOG_INV) << "importing inventory skeleton for " << owner_id << LL_ENDL;

	typedef std::set<LLPointer<LLViewerInventoryCategory>, InventoryIDPtrLess> cat_set_t;
	cat_set_t temp_cats;
	bool rv = true;

	for(LLSD::array_const_iterator it = options.beginArray(),
		end = options.endArray(); it != end; ++it)
	{
		LLSD name = (*it)["name"];
		LLSD folder_id = (*it)["folder_id"];
		LLSD parent_id = (*it)["parent_id"];
		LLSD version = (*it)["version"];
		if(name.isDefined()
			&& folder_id.isDefined()
			&& parent_id.isDefined()
			&& version.isDefined()
			&& folder_id.asUUID().notNull() // if an id is null, it locks the viewer.
			) 		
		{
			LLPointer<LLViewerInventoryCategory> cat = new LLViewerInventoryCategory(owner_id);
			cat->rename(name.asString());
			cat->setUUID(folder_id.asUUID());
			cat->setParent(parent_id.asUUID());

			LLFolderType::EType preferred_type = LLFolderType::FT_NONE;
			LLSD type_default = (*it)["type_default"];
			if(type_default.isDefined())
            {
				preferred_type = (LLFolderType::EType)type_default.asInteger();
            }
            cat->setPreferredType(preferred_type);
			cat->setVersion(version.asInteger());
            temp_cats.insert(cat);
		}
		else
		{
			LL_WARNS(LOG_INV) << "Unable to import near " << name.asString() << LL_ENDL;
            rv = false;
		}
	}

	S32 cached_category_count = 0;
	S32 cached_item_count = 0;
	if(!temp_cats.empty())
	{
		update_map_t child_counts;
		cat_array_t categories;
		item_array_t items;
		changed_items_t categories_to_update;
		item_array_t possible_broken_links;
		cat_set_t invalid_categories; // Used to mark categories that weren't successfully loaded.
		std::string inventory_filename = getInvCacheAddres(owner_id);
		const S32 NO_VERSION = LLViewerInventoryCategory::VERSION_UNKNOWN;
		std::string gzip_filename(inventory_filename);
		gzip_filename.append(".gz");
		LLFILE* fp = LLFile::fopen(gzip_filename, "rb");
		bool remove_inventory_file = false;
		if(fp)
		{
			fclose(fp);
			fp = NULL;
			if(gunzip_file(gzip_filename, inventory_filename))
			{
				// we only want to remove the inventory file if it was
				// gzipped before we loaded, and we successfully
				// gunziped it.
				remove_inventory_file = true;
			}
			else
			{
				LL_INFOS(LOG_INV) << "Unable to gunzip " << gzip_filename << LL_ENDL;
			}
		}
		bool is_cache_obsolete = false;
		if (loadFromFile(inventory_filename, categories, items, categories_to_update, is_cache_obsolete))
		{
			// We were able to find a cache of files. So, use what we
			// found to generate a set of categories we should add. We
			// will go through each category loaded and if the version
			// does not match, invalidate the version.
			S32 count = categories.size();
			cat_set_t::iterator not_cached = temp_cats.end();
			std::set<LLUUID> cached_ids;
			for(S32 i = 0; i < count; ++i)
			{
				LLViewerInventoryCategory* cat = categories[i];
				cat_set_t::iterator cit = temp_cats.find(cat);
				if (cit == temp_cats.end())
				{
					continue; // cache corruption?? not sure why this happens -SJB
				}
				LLViewerInventoryCategory* tcat = *cit;

				if (categories_to_update.find(tcat->getUUID()) != categories_to_update.end())
				{
					tcat->setVersion(NO_VERSION);
					LL_WARNS() << "folder to update: " << tcat->getName() << LL_ENDL;
				}
				
				// we can safely ignore anything loaded from file, but
				// not sent down in the skeleton. Must have been removed from inventory.
				if (cit == not_cached)
				{
					continue;
				}
				else if (cat->getVersion() != tcat->getVersion())
				{
					// if the cached version does not match the server version,
					// throw away the version we have so we can fetch the
					// correct contents the next time the viewer opens the folder.
					tcat->setVersion(NO_VERSION);
				}
				else
				{
					cached_ids.insert(tcat->getUUID());
				}
			}

			// go ahead and add the cats returned during the download
			std::set<LLUUID>::const_iterator not_cached_id = cached_ids.end();
			cached_category_count = cached_ids.size();
			for(cat_set_t::iterator it = temp_cats.begin(); it != temp_cats.end(); ++it)
			{
				if(cached_ids.find((*it)->getUUID()) == not_cached_id)
				{
					// this check is performed so that we do not
					// mark new folders in the skeleton (and not in cache)
					// as being cached.
					LLViewerInventoryCategory *llvic = (*it);
					llvic->setVersion(NO_VERSION);
				}
				addCategory(*it);
				++child_counts[(*it)->getParentUUID()];
			}

			// Add all the items loaded which are parented to a
			// category with a correctly cached parent
			S32 bad_link_count = 0;
			S32 good_link_count = 0;
			S32 recovered_link_count = 0;
			cat_map_t::iterator unparented = mCategoryMap.end();
			for(item_array_t::const_iterator item_iter = items.begin();
				item_iter != items.end();
				++item_iter)
			{
				LLViewerInventoryItem *item = (*item_iter).get();
				const cat_map_t::iterator cit = mCategoryMap.find(item->getParentUUID());
				
				if(cit != unparented)
				{
					const LLViewerInventoryCategory* cat = cit->second.get();
					if(cat->getVersion() != NO_VERSION)
					{
						// This can happen if the linked object's baseobj is removed from the cache but the linked object is still in the cache.
						if (item->getIsBrokenLink())
						{
							//bad_link_count++;
							LL_DEBUGS(LOG_INV) << "Attempted to add cached link item without baseobj present ( name: "
											   << item->getName() << " itemID: " << item->getUUID()
											   << " assetID: " << item->getAssetUUID()
											   << " ).  Ignoring and invalidating " << cat->getName() << " . " << LL_ENDL;
							possible_broken_links.push_back(item);
							continue;
						}
						else if (item->getIsLinkType())
						{
							good_link_count++;
						}
						addItem(item);
						cached_item_count += 1;
						++child_counts[cat->getUUID()];
					}
				}
			}
			if (possible_broken_links.size() > 0)
			{
				for(item_array_t::const_iterator item_iter = possible_broken_links.begin();
				    item_iter != possible_broken_links.end();
				    ++item_iter)
				{
					LLViewerInventoryItem *item = (*item_iter).get();
					const cat_map_t::iterator cit = mCategoryMap.find(item->getParentUUID());
					const LLViewerInventoryCategory* cat = cit->second.get();
					if (item->getIsBrokenLink())
					{
						bad_link_count++;
						invalid_categories.insert(cit->second);
						//LL_INFOS(LOG_INV) << "link still broken: " << item->getName() << " in folder " << cat->getName() << LL_ENDL;
					}
					else
					{
						// was marked as broken because of loading order, its actually fine to load
						addItem(item);
						cached_item_count += 1;
						++child_counts[cat->getUUID()];
						recovered_link_count++;
					}
				}

 				LL_DEBUGS(LOG_INV) << "Attempted to add " << bad_link_count
								   << " cached link items without baseobj present. "
								   << good_link_count << " link items were successfully added. "
								   << recovered_link_count << " links added in recovery. "
								   << "The corresponding categories were invalidated." << LL_ENDL;
			}

		}
		else
		{
			// go ahead and add everything after stripping the version
			// information.
			for(cat_set_t::iterator it = temp_cats.begin(); it != temp_cats.end(); ++it)
			{
				LLViewerInventoryCategory *llvic = (*it);
				llvic->setVersion(NO_VERSION);
				addCategory(*it);
			}
		}

		// Invalidate all categories that failed fetching descendents for whatever
		// reason (e.g. one of the descendents was a broken link).
		for (cat_set_t::iterator invalid_cat_it = invalid_categories.begin();
			 invalid_cat_it != invalid_categories.end();
			 invalid_cat_it++)
		{
			LLViewerInventoryCategory* cat = (*invalid_cat_it).get();
			cat->setVersion(NO_VERSION);
			LL_DEBUGS(LOG_INV) << "Invalidating category name: " << cat->getName() << " UUID: " << cat->getUUID() << " due to invalid descendents cache" << LL_ENDL;
		}
		if (invalid_categories.size() > 0)
		{
			LL_DEBUGS(LOG_INV) << "Invalidated " << invalid_categories.size() << " categories due to invalid descendents cache" << LL_ENDL;
		}

		// At this point, we need to set the known descendents for each
		// category which successfully cached so that we do not
		// needlessly fetch descendents for categories which we have.
		update_map_t::const_iterator no_child_counts = child_counts.end();
		for(cat_set_t::iterator it = temp_cats.begin(); it != temp_cats.end(); ++it)
		{
			LLViewerInventoryCategory* cat = (*it).get();
			if(cat->getVersion() != NO_VERSION)
			{
				update_map_t::const_iterator the_count = child_counts.find(cat->getUUID());
				if(the_count != no_child_counts)
				{
					const S32 num_descendents = (*the_count).second.mValue;
					cat->setDescendentCount(num_descendents);
				}
				else
				{
					cat->setDescendentCount(0);
				}
			}
		}

		if(remove_inventory_file)
		{
			// clean up the gunzipped file.
			LLFile::remove(inventory_filename);
		}
		if(is_cache_obsolete)
		{
			// If out of date, remove the gzipped file too.
			LL_WARNS(LOG_INV) << "Inv cache out of date, removing" << LL_ENDL;
			LLFile::remove(gzip_filename);
		}
		categories.clear(); // will unref and delete entries
	}

	LL_INFOS(LOG_INV) << "Successfully loaded " << cached_category_count
					  << " categories and " << cached_item_count << " items from cache."
					  << LL_ENDL;

	return rv;
}

// This is a brute force method to rebuild the entire parent-child
// relations. The overall operation has O(NlogN) performance, which
// should be sufficient for our needs. 
void LLInventoryModel::buildParentChildMap()
{
	LL_INFOS(LOG_INV) << "LLInventoryModel::buildParentChildMap()" << LL_ENDL;

	// *NOTE: I am skipping the logic around folder version
	// synchronization here because it seems if a folder is lost, we
	// might actually want to invalidate it at that point - not
	// attempt to cache. More time & thought is necessary.

	// First the categories. We'll copy all of the categories into a
	// temporary container to iterate over (oh for real iterators.)
	// While we're at it, we'll allocate the arrays in the trees.
	cat_array_t cats;
	cat_array_t* catsp;
	item_array_t* itemsp;
	
	for(cat_map_t::iterator cit = mCategoryMap.begin(); cit != mCategoryMap.end(); ++cit)
	{
		LLViewerInventoryCategory* cat = cit->second;
		cats.push_back(cat);
		if (mParentChildCategoryTree.count(cat->getUUID()) == 0)
		{
			llassert_always(mCategoryLock[cat->getUUID()] == false);
			catsp = new cat_array_t;
			mParentChildCategoryTree[cat->getUUID()] = catsp;
		}
		if (mParentChildItemTree.count(cat->getUUID()) == 0)
		{
			llassert_always(mItemLock[cat->getUUID()] == false);
			itemsp = new item_array_t;
			mParentChildItemTree[cat->getUUID()] = itemsp;
		}
	}

	// Insert a special parent for the root - so that lookups on
	// LLUUID::null as the parent work correctly. This is kind of a
	// blatent wastes of space since we allocate a block of memory for
	// the array, but whatever - it's not that much space.
	if (mParentChildCategoryTree.count(LLUUID::null) == 0)
	{
		catsp = new cat_array_t;
		mParentChildCategoryTree[LLUUID::null] = catsp;
	}

	// Now we have a structure with all of the categories that we can
	// iterate over and insert into the correct place in the child
	// category tree. 
	S32 count = cats.size();
	S32 i;
	S32 lost = 0;
	cat_array_t lost_cats;
	for(i = 0; i < count; ++i)
	{
		LLViewerInventoryCategory* cat = cats.at(i);
		catsp = getUnlockedCatArray(cat->getParentUUID());
		if(catsp &&
		   // Only the two root folders should be children of null.
		   // Others should go to lost & found.
		   (cat->getParentUUID().notNull() || 
			cat->getPreferredType() == LLFolderType::FT_ROOT_INVENTORY ))
		{
			catsp->push_back(cat);
		}
		else
		{
			// *NOTE: This process could be a lot more efficient if we
			// used the new MoveInventoryFolder message, but we would
			// have to continue to do the update & build here. So, to
			// implement it, we would need a set or map of uuid pairs
			// which would be (folder_id, new_parent_id) to be sent up
			// to the server.
			LL_INFOS(LOG_INV) << "Lost category: " << cat->getUUID() << " - "
							  << cat->getName() << LL_ENDL;
			++lost;
			lost_cats.push_back(cat);
		}
	}
	if(lost)
	{
		LL_WARNS(LOG_INV) << "Found  " << lost << " lost categories." << LL_ENDL;
	}

	// Do moves in a separate pass to make sure we've properly filed
	// the FT_LOST_AND_FOUND category before we try to find its UUID.
	for(i = 0; i<lost_cats.size(); ++i)
	{
		LLViewerInventoryCategory *cat = lost_cats.at(i);

		// plop it into the lost & found.
		LLFolderType::EType pref = cat->getPreferredType();
		if(LLFolderType::FT_NONE == pref)
		{
			cat->setParent(findCategoryUUIDForType(LLFolderType::FT_LOST_AND_FOUND));
		}
		else if(LLFolderType::FT_ROOT_INVENTORY == pref)
		{
			// it's the root
			cat->setParent(LLUUID::null);
		}
		else
		{
			// it's a protected folder.
			cat->setParent(gInventory.getRootFolderID());
		}
		// FIXME note that updateServer() fails with protected
		// types, so this will not work as intended in that case.
		// UpdateServer uses AIS, AIS cat move is not implemented yet
		// cat->updateServer(TRUE);

		// MoveInventoryFolder message, intentionally per item
		cat->updateParentOnServer(FALSE);
		catsp = getUnlockedCatArray(cat->getParentUUID());
		if(catsp)
		{
			catsp->push_back(cat);
		}
		else
		{		
			LL_WARNS(LOG_INV) << "Lost and found Not there!!" << LL_ENDL;
		}
	}

	const BOOL COF_exists = (findCategoryUUIDForType(LLFolderType::FT_CURRENT_OUTFIT, FALSE) != LLUUID::null);
	sFirstTimeInViewer2 = !COF_exists || gAgent.isFirstLogin();


	// Now the items. We allocated in the last step, so now all we
	// have to do is iterate over the items and put them in the right
	// place.
	item_array_t items;
	if(!mItemMap.empty())
	{
		LLPointer<LLViewerInventoryItem> item;
		for(item_map_t::iterator iit = mItemMap.begin(); iit != mItemMap.end(); ++iit)
		{
			item = (*iit).second;
			items.push_back(item);
		}
	}
	count = items.size();
	lost = 0;
	uuid_vec_t lost_item_ids;
	for(i = 0; i < count; ++i)
	{
		LLPointer<LLViewerInventoryItem> item;
		item = items.at(i);
		itemsp = getUnlockedItemArray(item->getParentUUID());
		if(itemsp)
		{
			itemsp->push_back(item);
		}
		else
		{
			LL_INFOS(LOG_INV) << "Lost item: " << item->getUUID() << " - "
							  << item->getName() << LL_ENDL;
			++lost;
			// plop it into the lost & found.
			//
			item->setParent(findCategoryUUIDForType(LLFolderType::FT_LOST_AND_FOUND));
			// move it later using a special message to move items. If
			// we update server here, the client might crash.
			//item->updateServer();
			lost_item_ids.push_back(item->getUUID());
			itemsp = getUnlockedItemArray(item->getParentUUID());
			if(itemsp)
			{
				itemsp->push_back(item);
			}
			else
			{
				LL_WARNS(LOG_INV) << "Lost and found Not there!!" << LL_ENDL;
			}
		}
	}
	if(lost)
	{
		LL_WARNS(LOG_INV) << "Found " << lost << " lost items." << LL_ENDL;
		LLMessageSystem* msg = gMessageSystem;
		BOOL start_new_message = TRUE;
		const LLUUID lnf = findCategoryUUIDForType(LLFolderType::FT_LOST_AND_FOUND);
		for(uuid_vec_t::iterator it = lost_item_ids.begin() ; it < lost_item_ids.end(); ++it)
		{
			if(start_new_message)
			{
				start_new_message = FALSE;
				msg->newMessageFast(_PREHASH_MoveInventoryItem);
				msg->nextBlockFast(_PREHASH_AgentData);
				msg->addUUIDFast(_PREHASH_AgentID, gAgent.getID());
				msg->addUUIDFast(_PREHASH_SessionID, gAgent.getSessionID());
				msg->addBOOLFast(_PREHASH_Stamp, FALSE);
			}
			msg->nextBlockFast(_PREHASH_InventoryData);
			msg->addUUIDFast(_PREHASH_ItemID, (*it));
			msg->addUUIDFast(_PREHASH_FolderID, lnf);
			msg->addString("NewName", NULL);
			if(msg->isSendFull(NULL))
			{
				start_new_message = TRUE;
				gAgent.sendReliableMessage();
			}
		}
		if(!start_new_message)
		{
			gAgent.sendReliableMessage();
		}
	}

	const LLUUID &agent_inv_root_id = gInventory.getRootFolderID();
	if (agent_inv_root_id.notNull())
	{
		cat_array_t* catsp = get_ptr_in_map(mParentChildCategoryTree, agent_inv_root_id);
		if(catsp)
		{
			// *HACK - fix root inventory folder
			// some accounts has pbroken inventory root folders
			
			std::string name = "My Inventory";
			for (parent_cat_map_t::const_iterator it = mParentChildCategoryTree.begin(),
					 it_end = mParentChildCategoryTree.end(); it != it_end; ++it)
			{
				cat_array_t* cat_array = it->second;
				for (cat_array_t::const_iterator cat_it = cat_array->begin(),
						 cat_it_end = cat_array->end(); cat_it != cat_it_end; ++cat_it)
					{
					LLPointer<LLViewerInventoryCategory> category = *cat_it;

					if(category && category->getPreferredType() != LLFolderType::FT_ROOT_INVENTORY)
						continue;
					if ( category && 0 == LLStringUtil::compareInsensitive(name, category->getName()) )
					{
						if(category->getUUID()!=mRootFolderID)
						{
							LLUUID& new_inv_root_folder_id = const_cast<LLUUID&>(mRootFolderID);
							new_inv_root_folder_id = category->getUUID();
						}
					}
				}
			}

			LLPointer<LLInventoryValidationInfo> validation_info = validate();
			if (validation_info->mFatalErrorCount > 0)
			{
				// Fatal inventory error. Will not be able to engage in many inventory operations.
				// This should be followed by an error dialog leading to logout.
				LL_WARNS("Inventory") << "Fatal errors were found in validate(): unable to initialize inventory! "
									  << "Will not be able to do normal inventory operations in this session."
									  << LL_ENDL;
				mIsAgentInvUsable = false;
			}
			else
			{
				mIsAgentInvUsable = true;
			}
			validation_info->mInitialized = true;
			mValidationInfo = validation_info;

			// notifyObservers() has been moved to
			// llstartup/idle_startup() after this func completes.
			// Allows some system categories to be created before
			// observers start firing.
		}
	}
}

// Would normally do this at construction but that's too early
// in the process for gInventory.  Have the first requestPost()
// call set things up.
void LLInventoryModel::initHttpRequest()
{
	if (! mHttpRequestFG)
	{
		// Haven't initialized, get to it
		LLAppCoreHttp & app_core_http(LLAppViewer::instance()->getAppCoreHttp());

		mHttpRequestFG = new LLCore::HttpRequest;
		mHttpRequestBG = new LLCore::HttpRequest;
		mHttpOptions = LLCore::HttpOptions::ptr_t(new LLCore::HttpOptions);
		mHttpOptions->setTransferTimeout(300);
		mHttpOptions->setUseRetryAfter(true);
		// mHttpOptions->setTrace(2);		// Do tracing of requests
        mHttpHeaders = LLCore::HttpHeaders::ptr_t(new LLCore::HttpHeaders);
		mHttpHeaders->append(HTTP_OUT_HEADER_CONTENT_TYPE, HTTP_CONTENT_LLSD_XML);
		mHttpHeaders->append(HTTP_OUT_HEADER_ACCEPT, HTTP_CONTENT_LLSD_XML);
		mHttpPolicyClass = app_core_http.getPolicy(LLAppCoreHttp::AP_INVENTORY);
	}
}

void LLInventoryModel::handleResponses(bool foreground)
{
	if (foreground && mHttpRequestFG)
	{
		mHttpRequestFG->update(0);
	}
	else if (! foreground && mHttpRequestBG)
	{
		mHttpRequestBG->update(50000L);
	}
}

LLCore::HttpHandle LLInventoryModel::requestPost(bool foreground,
												 const std::string & url,
												 const LLSD & body,
												 const LLCore::HttpHandler::ptr_t &handler,
												 const char * const message)
{
	if (! mHttpRequestFG)
	{
		// We do the initialization late and lazily as this class is
		// statically-constructed and not all the bits are ready at
		// that time.
		initHttpRequest();
	}
	
	LLCore::HttpRequest * request(foreground ? mHttpRequestFG : mHttpRequestBG);
	LLCore::HttpHandle handle(LLCORE_HTTP_HANDLE_INVALID);
		
	handle = LLCoreHttpUtil::requestPostWithLLSD(request,
												 mHttpPolicyClass,
												 (foreground ? mHttpPriorityFG : mHttpPriorityBG),
												 url,
												 body,
												 mHttpOptions,
												 mHttpHeaders,
												 handler);
	if (LLCORE_HTTP_HANDLE_INVALID == handle)
	{
		LLCore::HttpStatus status(request->getStatus());
		LL_WARNS(LOG_INV) << "HTTP POST request failed for " << message
						  << ", Status: " << status.toTerseString()
						  << " Reason: '" << status.toString() << "'"
						  << LL_ENDL;
	}
	return handle;
}

void LLInventoryModel::createCommonSystemCategories()
{
	gInventory.findCategoryUUIDForType(LLFolderType::FT_TRASH,true);
	gInventory.findCategoryUUIDForType(LLFolderType::FT_FAVORITE,true);
	gInventory.findCategoryUUIDForType(LLFolderType::FT_CALLINGCARD,true);
	gInventory.findCategoryUUIDForType(LLFolderType::FT_MY_OUTFITS,true);
	gInventory.findCategoryUUIDForType(LLFolderType::FT_CURRENT_OUTFIT, true);
	gInventory.findCategoryUUIDForType(LLFolderType::FT_LANDMARK, true); // folder should exist before user tries to 'landmark this'
    gInventory.findCategoryUUIDForType(LLFolderType::FT_SETTINGS, true);
    gInventory.findCategoryUUIDForType(LLFolderType::FT_INBOX, true);
}

struct LLUUIDAndName
{
	LLUUIDAndName() {}
	LLUUIDAndName(const LLUUID& id, const std::string& name);
	bool operator==(const LLUUIDAndName& rhs) const;
	bool operator<(const LLUUIDAndName& rhs) const;
	bool operator>(const LLUUIDAndName& rhs) const;

	LLUUID mID;
	std::string mName;
};

LLUUIDAndName::LLUUIDAndName(const LLUUID& id, const std::string& name) :
	mID(id), mName(name)
{
}

bool LLUUIDAndName::operator==(const LLUUIDAndName& rhs) const
{
	return ((mID == rhs.mID) && (mName == rhs.mName));
}

bool LLUUIDAndName::operator<(const LLUUIDAndName& rhs) const
{
	return (mID < rhs.mID);
}

bool LLUUIDAndName::operator>(const LLUUIDAndName& rhs) const
{
	return (mID > rhs.mID);
}

// static
bool LLInventoryModel::loadFromFile(const std::string& filename,
									LLInventoryModel::cat_array_t& categories,
									LLInventoryModel::item_array_t& items,
									LLInventoryModel::changed_items_t& cats_to_update,
									bool &is_cache_obsolete)
{
	if(filename.empty())
	{
		LL_ERRS(LOG_INV) << "filename is Null!" << LL_ENDL;
		return false;
	}
	LL_INFOS(LOG_INV) << "loading inventory from: (" << filename << ")" << LL_ENDL;

	llifstream file(filename.c_str());

	if (!file.is_open())
	{
		LL_INFOS(LOG_INV) << "unable to load inventory from: " << filename << LL_ENDL;
		return false;
	}

	is_cache_obsolete = true; // Obsolete until proven current

	std::string line;
	LLPointer<LLSDParser> parser = new LLSDNotationParser();
	while (std::getline(file, line)) 
	{
		LLSD s_item;
		std::istringstream iss(line);
		if (parser->parse(iss, s_item, line.length()) == LLSDParser::PARSE_FAILURE)
		{
			LL_WARNS(LOG_INV)<< "Parsing inventory cache failed" << LL_ENDL;
			break;
		}

		if (s_item.has("inv_cache_version"))
		{
			S32 version = s_item["inv_cache_version"].asInteger();
			if (version == sCurrentInvCacheVersion)
			{
				// Cache is up to date
				is_cache_obsolete = false;
				continue;
			}
			else
			{
				LL_WARNS(LOG_INV)<< "Inventory cache is out of date" << LL_ENDL;
				break;
			}
		}
		else if (s_item.has("cat_id"))
		{
			if (is_cache_obsolete)
				break;

			LLPointer<LLViewerInventoryCategory> inv_cat = new LLViewerInventoryCategory(LLUUID::null);
			if(inv_cat->importLLSD(s_item))
			{
				categories.push_back(inv_cat);
			}
		}
		else if (s_item.has("item_id"))
		{
			if (is_cache_obsolete)
				break;

			LLPointer<LLViewerInventoryItem> inv_item = new LLViewerInventoryItem;
			if( inv_item->fromLLSD(s_item) )
			{
				if(inv_item->getUUID().isNull())
				{
					LL_WARNS(LOG_INV) << "Ignoring inventory with null item id: "
						<< inv_item->getName() << LL_ENDL;
				}
				else
				{
					if (inv_item->getType() == LLAssetType::AT_UNKNOWN)
					{
						cats_to_update.insert(inv_item->getParentUUID());
					}
					else
					{
						items.push_back(inv_item);
					}
				}
			}	
		}
	}

	file.close();

	return !is_cache_obsolete;	
}

// static
bool LLInventoryModel::saveToFile(const std::string& filename,
	const cat_array_t& categories,
	const item_array_t& items)
{
	if (filename.empty())
	{
		LL_ERRS(LOG_INV) << "Filename is Null!" << LL_ENDL;
		return false;
	}

	LL_INFOS(LOG_INV) << "saving inventory to: (" << filename << ")" << LL_ENDL;

    try
    {
        llofstream fileXML(filename.c_str());
        if (!fileXML.is_open())
        {
            LL_WARNS(LOG_INV) << "Failed to open file. Unable to save inventory to: " << filename << LL_ENDL;
            return false;
        }

        LLSD cache_ver;
        cache_ver["inv_cache_version"] = sCurrentInvCacheVersion;

        if (fileXML.fail())
        {
            LL_WARNS(LOG_INV) << "Failed to write cache version to file. Unable to save inventory to: " << filename << LL_ENDL;
            return false;
        }

        fileXML << LLSDOStreamer<LLSDNotationFormatter>(cache_ver) << std::endl;

        S32 count = categories.size();
        S32 cat_count = 0;
        S32 i;
        for (i = 0; i < count; ++i)
        {
            LLViewerInventoryCategory* cat = categories[i];
            if (cat->getVersion() != LLViewerInventoryCategory::VERSION_UNKNOWN)
            {
                fileXML << LLSDOStreamer<LLSDNotationFormatter>(cat->exportLLSD()) << std::endl;
                cat_count++;
            }

            if (fileXML.fail())
            {
                LL_WARNS(LOG_INV) << "Failed to write a folder to file. Unable to save inventory to: " << filename << LL_ENDL;
                return false;
            }
        }

        S32 it_count = items.size();
        for (i = 0; i < it_count; ++i)
        {
            fileXML << LLSDOStreamer<LLSDNotationFormatter>(items[i]->asLLSD()) << std::endl;

            if (fileXML.fail())
            {
                LL_WARNS(LOG_INV) << "Failed to write an item to file. Unable to save inventory to: " << filename << LL_ENDL;
                return false;
            }
        }
        fileXML.flush();

        fileXML.close();

        LL_INFOS(LOG_INV) << "Inventory saved: " << cat_count << " categories, " << it_count << " items." << LL_ENDL;
    }
    catch (...)
    {
        LOG_UNHANDLED_EXCEPTION("");
        LL_INFOS(LOG_INV) << "Failed to save inventory to: (" << filename << ")" << LL_ENDL;
        return false;
    }

    return true;
}

// message handling functionality
// static
void LLInventoryModel::registerCallbacks(LLMessageSystem* msg)
{
	//msg->setHandlerFuncFast(_PREHASH_InventoryUpdate,
	//					processInventoryUpdate,
	//					NULL);
	//msg->setHandlerFuncFast(_PREHASH_UseCachedInventory,
	//					processUseCachedInventory,
	//					NULL);
	msg->setHandlerFuncFast(_PREHASH_UpdateCreateInventoryItem,
						processUpdateCreateInventoryItem,
						NULL);
	msg->setHandlerFuncFast(_PREHASH_RemoveInventoryItem,
						processRemoveInventoryItem,
						NULL);
	msg->setHandlerFuncFast(_PREHASH_UpdateInventoryFolder,
						processUpdateInventoryFolder,
						NULL);
	msg->setHandlerFuncFast(_PREHASH_RemoveInventoryFolder,
						processRemoveInventoryFolder,
						NULL);
	msg->setHandlerFuncFast(_PREHASH_RemoveInventoryObjects,
							processRemoveInventoryObjects,
							NULL);	
	msg->setHandlerFuncFast(_PREHASH_SaveAssetIntoInventory,
						processSaveAssetIntoInventory,
						NULL);
	msg->setHandlerFuncFast(_PREHASH_BulkUpdateInventory,
							processBulkUpdateInventory,
							NULL);
	msg->setHandlerFunc("MoveInventoryItem", processMoveInventoryItem);
}


// 	static
void LLInventoryModel::processUpdateCreateInventoryItem(LLMessageSystem* msg, void**)
{
	// do accounting and highlight new items if they arrive
	if (gInventory.messageUpdateCore(msg, true, LLInventoryObserver::UPDATE_CREATE))
	{
		U32 callback_id;
		LLUUID item_id;
		msg->getUUIDFast(_PREHASH_InventoryData, _PREHASH_ItemID, item_id);
		msg->getU32Fast(_PREHASH_InventoryData, _PREHASH_CallbackID, callback_id);

		gInventoryCallbacks.fire(callback_id, item_id);
	}

}

bool LLInventoryModel::messageUpdateCore(LLMessageSystem* msg, bool account, U32 mask)
{
	//make sure our added inventory observer is active
	start_new_inventory_observer();

	LLUUID agent_id;
	msg->getUUIDFast(_PREHASH_AgentData, _PREHASH_AgentID, agent_id);
	if(agent_id != gAgent.getID())
	{
		LL_WARNS(LOG_INV) << "Got a inventory update for the wrong agent: " << agent_id
						  << LL_ENDL;
		return false;
	}
	item_array_t items;
	update_map_t update;
	S32 count = msg->getNumberOfBlocksFast(_PREHASH_InventoryData);
	// Does this loop ever execute more than once?
	for(S32 i = 0; i < count; ++i)
	{
		LLPointer<LLViewerInventoryItem> titem = new LLViewerInventoryItem;
		titem->unpackMessage(msg, _PREHASH_InventoryData, i);
		LL_DEBUGS(LOG_INV) << "LLInventoryModel::messageUpdateCore() item id: "
						   << titem->getUUID() << LL_ENDL;
		items.push_back(titem);
		// examine update for changes.
		LLViewerInventoryItem* itemp = gInventory.getItem(titem->getUUID());
		if(itemp)
		{
			if(titem->getParentUUID() == itemp->getParentUUID())
			{
				update[titem->getParentUUID()];
			}
			else
			{
				++update[titem->getParentUUID()];
				--update[itemp->getParentUUID()];
			}
		}
		else
		{
			++update[titem->getParentUUID()];
		}
	}
	if(account)
	{
		gInventory.accountForUpdate(update);
	}

	if (account)
	{
		mask |= LLInventoryObserver::CREATE;
	}
	//as above, this loop never seems to loop more than once per call
	for (item_array_t::iterator it = items.begin(); it != items.end(); ++it)
	{
		gInventory.updateItem(*it, mask);
	}
	gInventory.notifyObservers();
	gViewerWindow->getWindow()->decBusyCount();

	return true;
}

// 	static
void LLInventoryModel::removeInventoryItem(LLUUID agent_id, LLMessageSystem* msg, const char* msg_label)
{
	LLUUID item_id;
	S32 count = msg->getNumberOfBlocksFast(msg_label);
	LL_DEBUGS(LOG_INV) << "Message has " << count << " item blocks" << LL_ENDL;
	uuid_vec_t item_ids;
	update_map_t update;
	for(S32 i = 0; i < count; ++i)
	{
		msg->getUUIDFast(msg_label, _PREHASH_ItemID, item_id, i);
		LL_DEBUGS(LOG_INV) << "Checking for item-to-be-removed " << item_id << LL_ENDL;
		LLViewerInventoryItem* itemp = gInventory.getItem(item_id);
		if(itemp)
		{
			LL_DEBUGS(LOG_INV) << "Item will be removed " << item_id << LL_ENDL;
			// we only bother with the delete and account if we found
			// the item - this is usually a back-up for permissions,
			// so frequently the item will already be gone.
			--update[itemp->getParentUUID()];
			item_ids.push_back(item_id);
		}
	}
	gInventory.accountForUpdate(update);
	for(uuid_vec_t::iterator it = item_ids.begin(); it != item_ids.end(); ++it)
	{
		LL_DEBUGS(LOG_INV) << "Calling deleteObject " << *it << LL_ENDL;
		gInventory.deleteObject(*it);
	}
}

// 	static
void LLInventoryModel::processRemoveInventoryItem(LLMessageSystem* msg, void**)
{
	LL_DEBUGS(LOG_INV) << "LLInventoryModel::processRemoveInventoryItem()" << LL_ENDL;
	LLUUID agent_id, item_id;
	msg->getUUIDFast(_PREHASH_AgentData, _PREHASH_AgentID, agent_id);
	if(agent_id != gAgent.getID())
	{
		LL_WARNS(LOG_INV) << "Got a RemoveInventoryItem for the wrong agent."
						  << LL_ENDL;
		return;
	}
	LLInventoryModel::removeInventoryItem(agent_id, msg, _PREHASH_InventoryData);
	gInventory.notifyObservers();
}

// 	static
void LLInventoryModel::processUpdateInventoryFolder(LLMessageSystem* msg,
													void**)
{
	LL_DEBUGS(LOG_INV) << "LLInventoryModel::processUpdateInventoryFolder()" << LL_ENDL;
	LLUUID agent_id, folder_id, parent_id;
	//char name[DB_INV_ITEM_NAME_BUF_SIZE];
	msg->getUUIDFast(_PREHASH_FolderData, _PREHASH_AgentID, agent_id);
	if(agent_id != gAgent.getID())
	{
		LL_WARNS(LOG_INV) << "Got an UpdateInventoryFolder for the wrong agent."
						  << LL_ENDL;
		return;
	}
	LLPointer<LLViewerInventoryCategory> lastfolder; // hack
	cat_array_t folders;
	update_map_t update;
	S32 count = msg->getNumberOfBlocksFast(_PREHASH_FolderData);
	for(S32 i = 0; i < count; ++i)
	{
		LLPointer<LLViewerInventoryCategory> tfolder = new LLViewerInventoryCategory(gAgent.getID());
		lastfolder = tfolder;
		tfolder->unpackMessage(msg, _PREHASH_FolderData, i);
		// make sure it's not a protected folder
		tfolder->setPreferredType(LLFolderType::FT_NONE);
		folders.push_back(tfolder);
		// examine update for changes.
		LLViewerInventoryCategory* folderp = gInventory.getCategory(tfolder->getUUID());
		if(folderp)
		{
			if(tfolder->getParentUUID() == folderp->getParentUUID())
			{
				update[tfolder->getParentUUID()];
			}
			else
			{
				++update[tfolder->getParentUUID()];
				--update[folderp->getParentUUID()];
			}
		}
		else
		{
			++update[tfolder->getParentUUID()];
		}
	}
	gInventory.accountForUpdate(update);
	for (cat_array_t::iterator it = folders.begin(); it != folders.end(); ++it)
	{
		gInventory.updateCategory(*it);
	}
	gInventory.notifyObservers();

	// *HACK: Do the 'show' logic for a new item in the inventory.
	LLInventoryPanel *active_panel = LLInventoryPanel::getActiveInventoryPanel();
	if (active_panel)
	{
		active_panel->setSelection(lastfolder->getUUID(), TAKE_FOCUS_NO);
	}
}

// 	static
void LLInventoryModel::removeInventoryFolder(LLUUID agent_id,
											 LLMessageSystem* msg)
{
	LLUUID folder_id;
	uuid_vec_t folder_ids;
	update_map_t update;
	S32 count = msg->getNumberOfBlocksFast(_PREHASH_FolderData);
	for(S32 i = 0; i < count; ++i)
	{
		msg->getUUIDFast(_PREHASH_FolderData, _PREHASH_FolderID, folder_id, i);
		LLViewerInventoryCategory* folderp = gInventory.getCategory(folder_id);
		if(folderp)
		{
			--update[folderp->getParentUUID()];
			folder_ids.push_back(folder_id);
		}
	}
	gInventory.accountForUpdate(update);
	for(uuid_vec_t::iterator it = folder_ids.begin(); it != folder_ids.end(); ++it)
	{
		gInventory.deleteObject(*it);
	}
}

// 	static
void LLInventoryModel::processRemoveInventoryFolder(LLMessageSystem* msg,
													void**)
{
	LL_DEBUGS() << "LLInventoryModel::processRemoveInventoryFolder()" << LL_ENDL;
	LLUUID agent_id, session_id;
	msg->getUUIDFast(_PREHASH_AgentData, _PREHASH_AgentID, agent_id);
	msg->getUUIDFast(_PREHASH_AgentData, _PREHASH_SessionID, session_id);
	if(agent_id != gAgent.getID())
	{
		LL_WARNS() << "Got a RemoveInventoryFolder for the wrong agent."
		<< LL_ENDL;
		return;
	}
	LLInventoryModel::removeInventoryFolder( agent_id, msg );
	gInventory.notifyObservers();
}

// 	static
void LLInventoryModel::processRemoveInventoryObjects(LLMessageSystem* msg,
													void**)
{
	LL_DEBUGS() << "LLInventoryModel::processRemoveInventoryObjects()" << LL_ENDL;
	LLUUID agent_id, session_id;
	msg->getUUIDFast(_PREHASH_AgentData, _PREHASH_AgentID, agent_id);
	msg->getUUIDFast(_PREHASH_AgentData, _PREHASH_SessionID, session_id);
	if(agent_id != gAgent.getID())
	{
		LL_WARNS() << "Got a RemoveInventoryObjects for the wrong agent."
		<< LL_ENDL;
		return;
	}
	LLInventoryModel::removeInventoryFolder( agent_id, msg );
	LLInventoryModel::removeInventoryItem( agent_id, msg, _PREHASH_ItemData );
	gInventory.notifyObservers();
}

// 	static
void LLInventoryModel::processSaveAssetIntoInventory(LLMessageSystem* msg,
													 void**)
{
	LLUUID agent_id;
	msg->getUUIDFast(_PREHASH_AgentData, _PREHASH_AgentID, agent_id);
	if(agent_id != gAgent.getID())
	{
		LL_WARNS() << "Got a SaveAssetIntoInventory message for the wrong agent."
				<< LL_ENDL;
		return;
	}

	LLUUID item_id;
	msg->getUUIDFast(_PREHASH_InventoryData, _PREHASH_ItemID, item_id);

	// The viewer ignores the asset id because this message is only
	// used for attachments/objects, so the asset id is not used in
	// the viewer anyway.
	LL_DEBUGS() << "LLInventoryModel::processSaveAssetIntoInventory itemID="
		<< item_id << LL_ENDL;
	LLViewerInventoryItem* item = gInventory.getItem( item_id );
	if( item )
	{
		LLCategoryUpdate up(item->getParentUUID(), 0);
		gInventory.accountForUpdate(up);
		gInventory.addChangedMask( LLInventoryObserver::INTERNAL, item_id);
		gInventory.notifyObservers();
	}
	else
	{
		LL_INFOS() << "LLInventoryModel::processSaveAssetIntoInventory item"
			" not found: " << item_id << LL_ENDL;
	}
	if(gViewerWindow)
	{
		gViewerWindow->getWindow()->decBusyCount();
	}
}

struct InventoryCallbackInfo
{
	InventoryCallbackInfo(U32 callback, const LLUUID& inv_id) :
		mCallback(callback), mInvID(inv_id) {}
	U32 mCallback;
	LLUUID mInvID;
};

// static
void LLInventoryModel::processBulkUpdateInventory(LLMessageSystem* msg, void**)
{
	LLUUID agent_id;
	msg->getUUIDFast(_PREHASH_AgentData, _PREHASH_AgentID, agent_id);
	if(agent_id != gAgent.getID())
	{
		LL_WARNS() << "Got a BulkUpdateInventory for the wrong agent." << LL_ENDL;
		return;
	}
	LLUUID tid;
	msg->getUUIDFast(_PREHASH_AgentData, _PREHASH_TransactionID, tid);
#ifndef LL_RELEASE_FOR_DOWNLOAD
	LL_DEBUGS("Inventory") << "Bulk inventory: " << tid << LL_ENDL;
#endif

	update_map_t update;
	cat_array_t folders;
	S32 count;
	S32 i;
	count = msg->getNumberOfBlocksFast(_PREHASH_FolderData);
	for(i = 0; i < count; ++i)
	{
		LLPointer<LLViewerInventoryCategory> tfolder = new LLViewerInventoryCategory(gAgent.getID());
		tfolder->unpackMessage(msg, _PREHASH_FolderData, i);
		LL_DEBUGS("Inventory") << "unpacked folder '" << tfolder->getName() << "' ("
							   << tfolder->getUUID() << ") in " << tfolder->getParentUUID()
							   << LL_ENDL;
        
        // If the folder is a listing or a version folder, all we need to do is update the SLM data
        int depth_folder = depth_nesting_in_marketplace(tfolder->getUUID());
        if ((depth_folder == 1) || (depth_folder == 2))
        {
            // Trigger an SLM listing update
            LLUUID listing_uuid = (depth_folder == 1 ? tfolder->getUUID() : tfolder->getParentUUID());
            S32 listing_id = LLMarketplaceData::instance().getListingID(listing_uuid);
            LLMarketplaceData::instance().getListing(listing_id);
            // In that case, there is no item to update so no callback -> we skip the rest of the update
        }
		else if(tfolder->getUUID().notNull())
		{
			folders.push_back(tfolder);
			LLViewerInventoryCategory* folderp = gInventory.getCategory(tfolder->getUUID());
			if(folderp)
			{
				if(tfolder->getParentUUID() == folderp->getParentUUID())
				{
					update[tfolder->getParentUUID()];
				}
				else
				{
					++update[tfolder->getParentUUID()];
					--update[folderp->getParentUUID()];
				}
			}
			else
			{
				// we could not find the folder, so it is probably
				// new. However, we only want to attempt accounting
				// for the parent if we can find the parent.
				folderp = gInventory.getCategory(tfolder->getParentUUID());
				if(folderp)
				{
					++update[tfolder->getParentUUID()];
				}
			}
		}
	}


	count = msg->getNumberOfBlocksFast(_PREHASH_ItemData);
	uuid_vec_t wearable_ids;
	item_array_t items;
	std::list<InventoryCallbackInfo> cblist;
	for(i = 0; i < count; ++i)
	{
		LLPointer<LLViewerInventoryItem> titem = new LLViewerInventoryItem;
		titem->unpackMessage(msg, _PREHASH_ItemData, i);
		LL_DEBUGS("Inventory") << "unpacked item '" << titem->getName() << "' in "
							   << titem->getParentUUID() << LL_ENDL;
		U32 callback_id;
		msg->getU32Fast(_PREHASH_ItemData, _PREHASH_CallbackID, callback_id);
		if(titem->getUUID().notNull() ) // && callback_id.notNull() )
		{
			items.push_back(titem);
			cblist.push_back(InventoryCallbackInfo(callback_id, titem->getUUID()));
			if (titem->getInventoryType() == LLInventoryType::IT_WEARABLE)
			{
				wearable_ids.push_back(titem->getUUID());
			}
			// examine update for changes.
			LLViewerInventoryItem* itemp = gInventory.getItem(titem->getUUID());
			if(itemp)
			{
				if(titem->getParentUUID() == itemp->getParentUUID())
				{
					update[titem->getParentUUID()];
				}
				else
				{
					++update[titem->getParentUUID()];
					--update[itemp->getParentUUID()];
				}
			}
			else
			{
				LLViewerInventoryCategory* folderp = gInventory.getCategory(titem->getParentUUID());
				if(folderp)
				{
					++update[titem->getParentUUID()];
				}
			}
		}
		else
		{
			cblist.push_back(InventoryCallbackInfo(callback_id, LLUUID::null));
		}
	}
	gInventory.accountForUpdate(update);

	for (cat_array_t::iterator cit = folders.begin(); cit != folders.end(); ++cit)
	{
		gInventory.updateCategory(*cit);
	}
	for (item_array_t::iterator iit = items.begin(); iit != items.end(); ++iit)
	{
		gInventory.updateItem(*iit);
	}
	gInventory.notifyObservers();

	// The incoming inventory could span more than one BulkInventoryUpdate packet,
	// so record the transaction ID for this purchase, then wear all clothing
	// that comes in as part of that transaction ID.  JC
	if (LLInventoryState::sWearNewClothing)
	{
		LLInventoryState::sWearNewClothingTransactionID = tid;
		LLInventoryState::sWearNewClothing = FALSE;
	}

	if (tid.notNull() && tid == LLInventoryState::sWearNewClothingTransactionID)
	{
		count = wearable_ids.size();
		for (i = 0; i < count; ++i)
		{
			LLViewerInventoryItem* wearable_item;
			wearable_item = gInventory.getItem(wearable_ids[i]);
			LLAppearanceMgr::instance().wearItemOnAvatar(wearable_item->getUUID(), true, true);
		}
	}

	std::list<InventoryCallbackInfo>::iterator inv_it;
	for (inv_it = cblist.begin(); inv_it != cblist.end(); ++inv_it)
	{
		InventoryCallbackInfo cbinfo = (*inv_it);
		gInventoryCallbacks.fire(cbinfo.mCallback, cbinfo.mInvID);
	}
}

// static
void LLInventoryModel::processMoveInventoryItem(LLMessageSystem* msg, void**)
{
	LL_DEBUGS() << "LLInventoryModel::processMoveInventoryItem()" << LL_ENDL;
	LLUUID agent_id;
	msg->getUUIDFast(_PREHASH_AgentData, _PREHASH_AgentID, agent_id);
	if(agent_id != gAgent.getID())
	{
		LL_WARNS() << "Got a MoveInventoryItem message for the wrong agent."
				<< LL_ENDL;
		return;
	}

	LLUUID item_id;
	LLUUID folder_id;
	std::string new_name;
	bool anything_changed = false;
	S32 count = msg->getNumberOfBlocksFast(_PREHASH_InventoryData);
	for(S32 i = 0; i < count; ++i)
	{
		msg->getUUIDFast(_PREHASH_InventoryData, _PREHASH_ItemID, item_id, i);
		LLViewerInventoryItem* item = gInventory.getItem(item_id);
		if(item)
		{
			LLPointer<LLViewerInventoryItem> new_item = new LLViewerInventoryItem(item);
			msg->getUUIDFast(_PREHASH_InventoryData, _PREHASH_FolderID, folder_id, i);
			msg->getString("InventoryData", "NewName", new_name, i);

			LL_DEBUGS() << "moving item " << item_id << " to folder "
					 << folder_id << LL_ENDL;
			update_list_t update;
			LLCategoryUpdate old_folder(item->getParentUUID(), -1);
			update.push_back(old_folder);
			LLCategoryUpdate new_folder(folder_id, 1);
			update.push_back(new_folder);
			gInventory.accountForUpdate(update);

			new_item->setParent(folder_id);
			if (new_name.length() > 0)
			{
				new_item->rename(new_name);
			}
			gInventory.updateItem(new_item);
			anything_changed = true;
		}
		else
		{
			LL_INFOS() << "LLInventoryModel::processMoveInventoryItem item not found: " << item_id << LL_ENDL;
		}
	}
	if(anything_changed)
	{
		gInventory.notifyObservers();
	}
}

//----------------------------------------------------------------------------
// Trash: LLFolderType::FT_TRASH, "ConfirmEmptyTrash"
// Lost&Found: LLFolderType::FT_LOST_AND_FOUND, "ConfirmEmptyLostAndFound"

bool LLInventoryModel::callbackEmptyFolderType(const LLSD& notification, const LLSD& response, LLFolderType::EType preferred_type)
{
	S32 option = LLNotificationsUtil::getSelectedOption(notification, response);
	if (option == 0) // YES
	{
		const LLUUID folder_id = findCategoryUUIDForType(preferred_type);
		purge_descendents_of(folder_id, NULL);
	}
	return false;
}

void LLInventoryModel::emptyFolderType(const std::string notification, LLFolderType::EType preferred_type)
{
	if (!notification.empty())
	{
		LLSD args;
		if(LLFolderType::FT_TRASH == preferred_type)
		{
			LLInventoryModel::cat_array_t cats;
			LLInventoryModel::item_array_t items;
			const LLUUID trash_id = findCategoryUUIDForType(preferred_type);
			gInventory.collectDescendents(trash_id, cats, items, LLInventoryModel::INCLUDE_TRASH); //All descendants
			S32 item_count = items.size() + cats.size();
			args["COUNT"] = item_count;
		}
		LLNotificationsUtil::add(notification, args, LLSD(),
										boost::bind(&LLInventoryModel::callbackEmptyFolderType, this, _1, _2, preferred_type));
	}
	else
	{
		const LLUUID folder_id = findCategoryUUIDForType(preferred_type);
		purge_descendents_of(folder_id, NULL);
	}
}

//----------------------------------------------------------------------------

void LLInventoryModel::removeItem(const LLUUID& item_id)
{
	LLViewerInventoryItem* item = getItem(item_id);
	if (! item)
	{
		LL_WARNS("Inventory") << "couldn't find inventory item " << item_id << LL_ENDL;
	}
	else
	{
		const LLUUID new_parent = findCategoryUUIDForType(LLFolderType::FT_TRASH);
		if (new_parent.notNull())
		{
			LL_INFOS("Inventory") << "Moving to Trash (" << new_parent << "):" << LL_ENDL;
			changeItemParent(item, new_parent, TRUE);
		}
	}
}

void LLInventoryModel::removeCategory(const LLUUID& category_id)
{
	if (! get_is_category_removable(this, category_id))
	{
		return;
	}

	// Look for any gestures and deactivate them
	LLInventoryModel::cat_array_t	descendent_categories;
	LLInventoryModel::item_array_t	descendent_items;
	collectDescendents(category_id, descendent_categories, descendent_items, FALSE);

	for (LLInventoryModel::item_array_t::const_iterator iter = descendent_items.begin();
		 iter != descendent_items.end();
		 ++iter)
	{
		const LLViewerInventoryItem* item = (*iter);
		const LLUUID& item_id = item->getUUID();
		if (item->getType() == LLAssetType::AT_GESTURE
			&& LLGestureMgr::instance().isGestureActive(item_id))
		{
			LLGestureMgr::instance().deactivateGesture(item_id);
		}
	}

	LLViewerInventoryCategory* cat = getCategory(category_id);
	if (cat)
	{
		const LLUUID trash_id = findCategoryUUIDForType(LLFolderType::FT_TRASH);
		if (trash_id.notNull())
		{
			changeCategoryParent(cat, trash_id, TRUE);
		}
	}

	checkTrashOverflow();
}

void LLInventoryModel::removeObject(const LLUUID& object_id)
{
	if(object_id.isNull())
	{
		return;
	}

	LLInventoryObject* obj = getObject(object_id);
	if (dynamic_cast<LLViewerInventoryItem*>(obj))
	{
		removeItem(object_id);
	}
	else if (dynamic_cast<LLViewerInventoryCategory*>(obj))
	{
		removeCategory(object_id);
	}
	else if (obj)
	{
		LL_WARNS("Inventory") << "object ID " << object_id
							  << " is an object of unrecognized class "
							  << typeid(*obj).name() << LL_ENDL;
	}
	else
	{
		LL_WARNS("Inventory") << "object ID " << object_id << " not found" << LL_ENDL;
	}
}

bool callback_preview_trash_folder(const LLSD& notification, const LLSD& response)
{
	S32 option = LLNotificationsUtil::getSelectedOption(notification, response);
	if (option == 0) // YES
	{
		LLFloaterPreviewTrash::show();
	}
	return false;
}

void  LLInventoryModel::checkTrashOverflow()
{
	static LLCachedControl<U32> trash_max_capacity(gSavedSettings, "InventoryTrashMaxCapacity");

	// Collect all descendants including those in subfolders.
	//
	// Note: Do we really need content of subfolders?
	// This was made to prevent download of trash folder timeouting
	// viewer and sub-folders are supposed to download independently.
	LLInventoryModel::cat_array_t cats;
	LLInventoryModel::item_array_t items;
	const LLUUID trash_id = findCategoryUUIDForType(LLFolderType::FT_TRASH);
	gInventory.collectDescendents(trash_id, cats, items, LLInventoryModel::INCLUDE_TRASH);
	S32 item_count = items.size() + cats.size();

	if (item_count >= trash_max_capacity)
	{
		if (LLFloaterPreviewTrash::isVisible())
		{
			// bring to front
			LLFloaterPreviewTrash::show();
		}
		else
		{
			LLNotificationsUtil::add("TrashIsFull", LLSD(), LLSD(),
				boost::bind(callback_preview_trash_folder, _1, _2));
		}
	}
}

const LLUUID &LLInventoryModel::getRootFolderID() const
{
	return mRootFolderID;
}

void LLInventoryModel::setRootFolderID(const LLUUID& val)
{
	mRootFolderID = val;
}

const LLUUID &LLInventoryModel::getLibraryRootFolderID() const
{
	return mLibraryRootFolderID;
}

void LLInventoryModel::setLibraryRootFolderID(const LLUUID& val)
{
	mLibraryRootFolderID = val;
}

const LLUUID &LLInventoryModel::getLibraryOwnerID() const
{
	return mLibraryOwnerID;
}

void LLInventoryModel::setLibraryOwnerID(const LLUUID& val)
{
	mLibraryOwnerID = val;
}

// static
BOOL LLInventoryModel::getIsFirstTimeInViewer2()
{
	// Do not call this before parentchild map is built.
	if (!gInventory.mIsAgentInvUsable)
	{
		LL_WARNS() << "Parent Child Map not yet built; guessing as first time in viewer2." << LL_ENDL;
		return TRUE;
	}

	return sFirstTimeInViewer2;
}

LLInventoryModel::item_array_t::iterator LLInventoryModel::findItemIterByUUID(LLInventoryModel::item_array_t& items, const LLUUID& id)
{
	LLInventoryModel::item_array_t::iterator curr_item = items.begin();

	while (curr_item != items.end())
	{
		if ((*curr_item)->getUUID() == id)
		{
			break;
		}
		++curr_item;
	}

	return curr_item;
}

// static
// * @param[in, out] items - vector with items to be updated. It should be sorted in a right way
// * before calling this method.
// * @param src_item_id - LLUUID of inventory item to be moved in new position
// * @param dest_item_id - LLUUID of inventory item before (or after) which source item should 
// * be placed.
// * @param insert_before - bool indicating if src_item_id should be placed before or after 
// * dest_item_id. Default is true.
void LLInventoryModel::updateItemsOrder(LLInventoryModel::item_array_t& items, const LLUUID& src_item_id, const LLUUID& dest_item_id, bool insert_before)
{
	LLInventoryModel::item_array_t::iterator it_src = findItemIterByUUID(items, src_item_id);
	LLInventoryModel::item_array_t::iterator it_dest = findItemIterByUUID(items, dest_item_id);

	// If one of the passed UUID is not in the item list, bail out
	if ((it_src == items.end()) || (it_dest == items.end())) 
		return;

	// Erase the source element from the list, keep a copy before erasing.
	LLViewerInventoryItem* src_item = *it_src;
	items.erase(it_src);
	
	// Note: Target iterator is not valid anymore because the container was changed, so update it.
	it_dest = findItemIterByUUID(items, dest_item_id);
	
	// Go to the next element if one wishes to insert after the dest element
	if (!insert_before)
	{
		++it_dest;
	}
	
	// Reinsert the source item in the right place
	if (it_dest != items.end())
	{
		items.insert(it_dest, src_item);
	}
	else 
	{
		// Append to the list if it_dest reached the end
		items.push_back(src_item);
	}
}

// See also LLInventorySort where landmarks in the Favorites folder are sorted.
class LLViewerInventoryItemSort
{
public:
	bool operator()(const LLPointer<LLViewerInventoryItem>& a, const LLPointer<LLViewerInventoryItem>& b)
	{
		return a->getSortField() < b->getSortField();
	}
};

//----------------------------------------------------------------------------

// *NOTE: DEBUG functionality
void LLInventoryModel::dumpInventory() const
{
	LL_INFOS() << "\nBegin Inventory Dump\n**********************:" << LL_ENDL;
	LL_INFOS() << "mCategory[] contains " << mCategoryMap.size() << " items." << LL_ENDL;
	for(cat_map_t::const_iterator cit = mCategoryMap.begin(); cit != mCategoryMap.end(); ++cit)
	{
		const LLViewerInventoryCategory* cat = cit->second;
		if(cat)
		{
			LL_INFOS() << "  " <<  cat->getUUID() << " '" << cat->getName() << "' "
					<< cat->getVersion() << " " << cat->getDescendentCount()
					<< LL_ENDL;
		}
		else
		{
			LL_INFOS() << "  NULL!" << LL_ENDL;
		}
	}	
	LL_INFOS() << "mItemMap[] contains " << mItemMap.size() << " items." << LL_ENDL;
	for(item_map_t::const_iterator iit = mItemMap.begin(); iit != mItemMap.end(); ++iit)
	{
		const LLViewerInventoryItem* item = iit->second;
		if(item)
		{
			LL_INFOS() << "  " << item->getUUID() << " "
					<< item->getName() << LL_ENDL;
		}
		else
		{
			LL_INFOS() << "  NULL!" << LL_ENDL;
		}
	}
	LL_INFOS() << "\n**********************\nEnd Inventory Dump" << LL_ENDL;
}

// Do various integrity checks on model, logging issues found and
// returning an overall good/bad flag. 
LLPointer<LLInventoryValidationInfo> LLInventoryModel::validate() const
{
	LLPointer<LLInventoryValidationInfo> validation_info = new LLInventoryValidationInfo;
	S32 fatal_errs = 0;
	S32 warning_count= 0;
    S32 loop_count = 0;
    S32 orphaned_count = 0;

	if (getRootFolderID().isNull())
	{
		LL_WARNS("Inventory") << "Fatal inventory corruption: no root folder id" << LL_ENDL;
		validation_info->mFatalNoRootFolder = true;
        fatal_errs++;
	}
	if (getLibraryRootFolderID().isNull())
	{
        // Probably shouldn't be a fatality, inventory can function without a library 
		LL_WARNS("Inventory") << "Fatal inventory corruption: no library root folder id" << LL_ENDL;
		validation_info->mFatalNoLibraryRootFolder = true;
        fatal_errs++;
	}

	if (mCategoryMap.size() + 1 != mParentChildCategoryTree.size())
	{
		// ParentChild should be one larger because of the special entry for null uuid.
		LL_INFOS("Inventory") << "unexpected sizes: cat map size " << mCategoryMap.size()
							  << " parent/child " << mParentChildCategoryTree.size() << LL_ENDL;

		validation_info->mWarnings["category_map_size"]++;
		warning_count++;
	}
	S32 cat_lock = 0;
	S32 item_lock = 0;
	S32 desc_unknown_count = 0;
	S32 version_unknown_count = 0;

	typedef std::map<LLFolderType::EType, S32> ft_count_map;
	ft_count_map ft_counts_under_root;
	ft_count_map ft_counts_elsewhere;
	
	// Loop over all categories and check.
	for(cat_map_t::const_iterator cit = mCategoryMap.begin(); cit != mCategoryMap.end(); ++cit)
	{
		const LLUUID& cat_id = cit->first;
		const LLViewerInventoryCategory *cat = cit->second;
		if (!cat)
		{
			LL_WARNS("Inventory") << "null cat" << LL_ENDL;
			validation_info->mWarnings["null_cat"]++;
			warning_count++;
			continue;
		}
		LLUUID topmost_ancestor_id;
		// Will leave as null uuid on failure
        EAncestorResult res = getObjectTopmostAncestor(cat_id, topmost_ancestor_id);
        switch (res)
        {
        case ANCESTOR_MISSING:
            orphaned_count++;
            break;
        case ANCESTOR_LOOP:
            loop_count++;
            break;
        case ANCESTOR_OK:
            break;
        default:
            LL_WARNS("Inventory") << "Unknown ancestor error for " << cat_id << LL_ENDL;
			validation_info->mWarnings["unknown_ancestor_status"]++;
            warning_count++;
            break;
        }

		if (cat_id != cat->getUUID())
		{
			LL_WARNS("Inventory") << "cat id/index mismatch " << cat_id << " " << cat->getUUID() << LL_ENDL;
			validation_info->mWarnings["cat_id_index_mismatch"]++;
			warning_count++;
		}

		if (cat->getParentUUID().isNull())
		{
			if (cat_id != getRootFolderID() && cat_id != getLibraryRootFolderID())
			{
				LL_WARNS("Inventory") << "cat " << cat_id << " has no parent, but is not root ("
									  << getRootFolderID() << ") or library root ("
									  << getLibraryRootFolderID() << ")" << LL_ENDL;
				validation_info->mWarnings["null_parent"]++;
				warning_count++;
			}
		}
		cat_array_t* cats;
		item_array_t* items;
		getDirectDescendentsOf(cat_id,cats,items);
		if (!cats || !items)
		{
			LL_WARNS("Inventory") << "invalid direct descendents for " << cat_id << LL_ENDL;
			validation_info->mWarnings["direct_descendents"]++;
			warning_count++;
			continue;
		}
		if (cat->getDescendentCount() == LLViewerInventoryCategory::DESCENDENT_COUNT_UNKNOWN)
		{
			desc_unknown_count++;
		}
		else if (cats->size() + items->size() != cat->getDescendentCount())
		{
			// In the case of library this is not unexpected, since
			// different user accounts may be getting the library
			// contents from different inventory hosts.
			if (topmost_ancestor_id.isNull() || topmost_ancestor_id != getLibraryRootFolderID())
			{
				LL_WARNS("Inventory") << "invalid desc count for " << cat_id << " [" << getFullPath(cat) << "]"
									  << " cached " << cat->getDescendentCount()
									  << " expected " << cats->size() << "+" << items->size()
									  << "=" << cats->size() +items->size() << LL_ENDL;
				validation_info->mWarnings["invalid_descendent_count"]++;
				warning_count++;
			}
		}
		if (cat->getVersion() == LLViewerInventoryCategory::VERSION_UNKNOWN)
		{
			version_unknown_count++;
		}
		auto cat_lock_it = mCategoryLock.find(cat_id);
		if (cat_lock_it != mCategoryLock.end() && cat_lock_it->second)
		{
			cat_lock++;
		}
		auto item_lock_it = mItemLock.find(cat_id);
		if (item_lock_it != mItemLock.end() && item_lock_it->second)
		{
			item_lock++;
		}
		for (S32 i = 0; i<items->size(); i++)
		{
			LLViewerInventoryItem *item = items->at(i);

			if (!item)
			{
				LL_WARNS("Inventory") << "null item at index " << i << " for cat " << cat_id << LL_ENDL;
				validation_info->mWarnings["null_item_at_index"]++;
				warning_count++;
				continue;
			}

			const LLUUID& item_id = item->getUUID();
			
			if (item->getParentUUID() != cat_id)
			{
				LL_WARNS("Inventory") << "wrong parent for " << item_id << " found "
									  << item->getParentUUID() << " expected " << cat_id
									  << LL_ENDL;
				validation_info->mWarnings["wrong_parent_for_item"]++;
				warning_count++;
			}


			// Entries in items and mItemMap should correspond.
			item_map_t::const_iterator it = mItemMap.find(item_id);
			if (it == mItemMap.end())
			{
				LL_WARNS("Inventory") << "item " << item_id << " found as child of "
									  << cat_id << " but not in top level mItemMap" << LL_ENDL;
				validation_info->mWarnings["item_not_in_top_map"]++;
				warning_count++;
			}
			else
			{
				LLViewerInventoryItem *top_item = it->second;
				if (top_item != item)
				{
					LL_WARNS("Inventory") << "item mismatch, item_id " << item_id
										  << " top level entry is different, uuid " << top_item->getUUID() << LL_ENDL;
				}
			}

			// Topmost ancestor should be root or library.
			LLUUID topmost_ancestor_id;
            EAncestorResult found = getObjectTopmostAncestor(item_id, topmost_ancestor_id);
			if (found != ANCESTOR_OK)
			{
				LL_WARNS("Inventory") << "unable to find topmost ancestor for " << item_id << LL_ENDL;
				validation_info->mWarnings["topmost_ancestor_not_found"]++;
				warning_count++;
			}
			else
			{
				if (topmost_ancestor_id != getRootFolderID() &&
					topmost_ancestor_id != getLibraryRootFolderID())
				{
					LL_WARNS("Inventory") << "unrecognized top level ancestor for " << item_id
										  << " got " << topmost_ancestor_id
										  << " expected " << getRootFolderID()
										  << " or " << getLibraryRootFolderID() << LL_ENDL;
					validation_info->mWarnings["topmost_ancestor_not_recognized"]++;
					warning_count++;
				}
			}
		}

		// Does this category appear as a child of its supposed parent?
		const LLUUID& parent_id = cat->getParentUUID();
		if (!parent_id.isNull())
		{
			cat_array_t* cats;
			item_array_t* items;
			getDirectDescendentsOf(parent_id,cats,items);
			if (!cats)
			{
				LL_WARNS("Inventory") << "cat " << cat_id << " name [" << cat->getName()
									  << "] orphaned - no child cat array for alleged parent " << parent_id << LL_ENDL;
                orphaned_count++;
			}
			else
			{
				bool found = false;
				for (S32 i = 0; i<cats->size(); i++)
				{
					LLViewerInventoryCategory *kid_cat = cats->at(i);
					if (kid_cat == cat)
					{
						found = true;
						break;
					}
				}
				if (!found)
				{
					LL_WARNS("Inventory") << "cat " << cat_id << " name [" << cat->getName()
										  << "] orphaned - not found in child cat array of alleged parent " << parent_id << LL_ENDL;
                    orphaned_count++;
				}
			}
		}

		// Update count of preferred types
		LLFolderType::EType folder_type = cat->getPreferredType();
		bool cat_is_in_library = false;
		LLUUID topmost_id;
		if (getObjectTopmostAncestor(cat->getUUID(),topmost_id) == ANCESTOR_OK && topmost_id == getLibraryRootFolderID())
		{
			cat_is_in_library = true;
		}
		if (!cat_is_in_library)
		{
			if (getRootFolderID().notNull() && (cat->getUUID()==getRootFolderID() || cat->getParentUUID()==getRootFolderID()))
			{
				ft_counts_under_root[folder_type]++;
				if (folder_type != LLFolderType::FT_NONE)
				{
					LL_DEBUGS("Inventory") << "Under root cat: " << getFullPath(cat) << " folder_type " << folder_type << LL_ENDL;
				}
			}
			else
			{
				ft_counts_elsewhere[folder_type]++;
				if (folder_type != LLFolderType::FT_NONE)
				{
					LL_DEBUGS("Inventory") << "Elsewhere cat: " << getFullPath(cat) << " folder_type " << folder_type << LL_ENDL;
				}
			}
		}
	}

	// Loop over all items and check
	for(item_map_t::const_iterator iit = mItemMap.begin(); iit != mItemMap.end(); ++iit)
	{
		const LLUUID& item_id = iit->first;
		LLViewerInventoryItem *item = iit->second;
		if (item->getUUID() != item_id)
		{
			LL_WARNS("Inventory") << "item_id " << item_id << " does not match " << item->getUUID() << LL_ENDL;
			validation_info->mWarnings["item_id_mismatch"]++;
			warning_count++;
		}

		const LLUUID& parent_id = item->getParentUUID();
		if (parent_id.isNull())
		{
			LL_WARNS("Inventory") << "item " << item_id << " name [" << item->getName() << "] has null parent id!" << LL_ENDL;
            orphaned_count++;
		}
		else
		{
			cat_array_t* cats;
			item_array_t* items;
			getDirectDescendentsOf(parent_id,cats,items);
			if (!items)
			{
				LL_WARNS("Inventory") << "item " << item_id << " name [" << item->getName()
									  << "] orphaned - alleged parent has no child items list " << parent_id << LL_ENDL;
                orphaned_count++;
			}
			else
			{
				bool found = false;
				for (S32 i=0; i<items->size(); ++i)
				{
					if (items->at(i) == item) 
					{
						found = true;
						break;
					}
				}
				if (!found)
				{
					LL_WARNS("Inventory") << "item " << item_id << " name [" << item->getName()
										  << "] orphaned - not found as child of alleged parent " << parent_id << LL_ENDL;
                    orphaned_count++;
				}
			}
				
		}
		// Link checking
		if (item->getIsLinkType())
		{
			const LLUUID& link_id = item->getUUID();
			const LLUUID& target_id = item->getLinkedUUID();
			LLViewerInventoryItem *target_item = getItem(target_id);
			LLViewerInventoryCategory *target_cat = getCategory(target_id);
			// Linked-to UUID should have back reference to this link.
			if (!hasBacklinkInfo(link_id, target_id))
			{
				LL_WARNS("Inventory") << "link " << item->getUUID() << " type " << item->getActualType()
									  << " missing backlink info at target_id " << target_id
									  << LL_ENDL;
                orphaned_count++;
			}
			// Links should have referents.
			if (item->getActualType() == LLAssetType::AT_LINK && !target_item)
			{
				LL_WARNS("Inventory") << "broken item link " << item->getName() << " id " << item->getUUID() << LL_ENDL;
                orphaned_count++;
			}
			else if (item->getActualType() == LLAssetType::AT_LINK_FOLDER && !target_cat)
			{
				LL_WARNS("Inventory") << "broken folder link " << item->getName() << " id " << item->getUUID() << LL_ENDL;
                orphaned_count++;
			}
			if (target_item && target_item->getIsLinkType())
			{
				LL_WARNS("Inventory") << "link " << item->getName() << " references a link item "
									  << target_item->getName() << " " << target_item->getUUID() << LL_ENDL;
			}

			// Links should not have backlinks.
			std::pair<backlink_mmap_t::const_iterator, backlink_mmap_t::const_iterator> range = mBacklinkMMap.equal_range(link_id);
			if (range.first != range.second)
			{
				LL_WARNS("Inventory") << "Link item " << item->getName() << " has backlinks!" << LL_ENDL;
			}
		}
		else
		{
			// Check the backlinks of a non-link item.
			const LLUUID& target_id = item->getUUID();
			std::pair<backlink_mmap_t::const_iterator, backlink_mmap_t::const_iterator> range = mBacklinkMMap.equal_range(target_id);
			for (backlink_mmap_t::const_iterator it = range.first; it != range.second; ++it)
			{
				const LLUUID& link_id = it->second;
				LLViewerInventoryItem *link_item = getItem(link_id);
				if (!link_item || !link_item->getIsLinkType())
				{
					LL_WARNS("Inventory") << "invalid backlink from target " << item->getName() << " to " << link_id << LL_ENDL;
				}
			}
		}
	}

	// Check system folders
	for (auto fit=ft_counts_under_root.begin(); fit != ft_counts_under_root.end(); ++fit)
	{
		LL_DEBUGS("Inventory") << "Folder type " << fit->first << " count " << fit->second << " under root" << LL_ENDL;
	}
	for (auto fit=ft_counts_elsewhere.begin(); fit != ft_counts_elsewhere.end(); ++fit)
	{
		LL_DEBUGS("Inventory") << "Folder type " << fit->first << " count " << fit->second << " elsewhere" << LL_ENDL;
	}

	static LLCachedControl<bool> fake_system_folder_issues(gSavedSettings, "QAModeFakeSystemFolderIssues", false);
	static std::default_random_engine e{};
    static std::uniform_int_distribution<> distrib(0, 1);
	for (S32 ft=LLFolderType::FT_TEXTURE; ft<LLFolderType::FT_COUNT; ft++)
	{
		LLFolderType::EType folder_type = static_cast<LLFolderType::EType>(ft);
		if (LLFolderType::lookup(folder_type)==LLFolderType::badLookup())
		{
			continue;
		}
		bool is_automatic = LLFolderType::lookupIsAutomaticType(folder_type);
		bool is_singleton = LLFolderType::lookupIsSingletonType(folder_type);
		S32 count_under_root = ft_counts_under_root[folder_type];
		S32 count_elsewhere = ft_counts_elsewhere[folder_type];
		if (fake_system_folder_issues)
		{
			// Force all counts to be either 0 or 2, thus flagged as an error.
			count_under_root = 2*distrib(e); 
			count_elsewhere = 2*distrib(e);
			validation_info->mFatalQADebugMode = true;
		}
		if (is_singleton)
		{
			if (count_under_root==0)
			{
				LL_WARNS("Inventory") << "Expected system folder type " << ft << " was not found under root" << LL_ENDL;
				// Need to create, if allowed.
				if (is_automatic)
				{
					LL_WARNS("Inventory") << "Fatal inventory corruption: cannot create system folder of type " << ft << LL_ENDL;
					validation_info->mMissingRequiredSystemFolders.insert(folder_type);
                    fatal_errs++;
				}
				else
				{
					// Can create, and will when needed.
					// (Not sure this is really a warning, but worth logging)
					validation_info->mWarnings["missing_system_folder_can_create"]++;
					warning_count++;
				}
			}
			else if (count_under_root > 1)
			{
				LL_WARNS("Inventory") << "Fatal inventory corruption: system folder type has excess copies under root, type " << ft << " count " << count_under_root << LL_ENDL;
				validation_info->mDuplicateRequiredSystemFolders.insert(folder_type);
                if (!is_automatic && folder_type != LLFolderType::FT_SETTINGS)
                {
                    // It is a fatal problem or can lead to fatal problems for COF,
                    // outfits, trash and other non-automatic folders.
					validation_info->mFatalSystemDuplicate++;
                    fatal_errs++;
                }
                else
                {
                    // For automatic folders it's not a fatal issue and shouldn't
                    // break inventory or other functionality further
                    // Exception: FT_SETTINGS is not automatic, but only deserves a warning.
					validation_info->mWarnings["non_fatal_system_duplicate_under_root"]++;
                    warning_count++;
                }
			}
			if (count_elsewhere > 0)
			{
				LL_WARNS("Inventory") << "Found " << count_elsewhere << " extra folders of type " << ft << " outside of root" << LL_ENDL;
				validation_info->mWarnings["non_fatal_system_duplicate_elsewhere"]++;
				warning_count++;
			}
		}
	}


	if (cat_lock > 0 || item_lock > 0)
	{
		LL_INFOS("Inventory") << "Found locks on some categories: sub-cat arrays "
				<< cat_lock << ", item arrays " << item_lock << LL_ENDL;
	}
	if (desc_unknown_count != 0)
	{
		LL_DEBUGS() << "Found " << desc_unknown_count << " cats with unknown descendent count" << LL_ENDL; 
	}
	if (version_unknown_count != 0)
	{
		LL_DEBUGS("Inventory") << "Found " << version_unknown_count << " cats with unknown version" << LL_ENDL;
	}

	// FIXME need to fail login and tell user to retry, contact support if problem persists.
	bool valid = (fatal_errs == 0);
	LL_INFOS("Inventory") << "Validate done, fatal errors: " << fatal_errs << ", warnings: " << warning_count << ", valid: " << valid << LL_ENDL;

	validation_info->mFatalErrorCount = fatal_errs;
	validation_info->mWarningCount = warning_count;
    validation_info->mLoopCount = loop_count;
    validation_info->mOrphanedCount = orphaned_count;

	return validation_info; 
}

// Provides a unix-style path from root, like "/My Inventory/Clothing/.../myshirt"
std::string LLInventoryModel::getFullPath(const LLInventoryObject *obj) const
{
	std::vector<std::string> path_elts;
	std::map<LLUUID,bool> visited;
	while (obj != NULL && !visited[obj->getUUID()])
	{
		path_elts.push_back(obj->getName());
		// avoid infinite loop in the unlikely event of a cycle
		visited[obj->getUUID()] = true;
		obj = getObject(obj->getParentUUID());
	}
	std::stringstream s;
	std::string delim("/");
	std::reverse(path_elts.begin(), path_elts.end());
	std::string result = "/" + boost::algorithm::join(path_elts, delim);
	return result;
}

///----------------------------------------------------------------------------
/// Local function definitions
///----------------------------------------------------------------------------


#if 0
BOOL decompress_file(const char* src_filename, const char* dst_filename)
{
	BOOL rv = FALSE;
	gzFile src = NULL;
	U8* buffer = NULL;
	LLFILE* dst = NULL;
	S32 bytes = 0;
	const S32 DECOMPRESS_BUFFER_SIZE = 32000;

	// open the files
	src = gzopen(src_filename, "rb");
	if(!src) goto err_decompress;
	dst = LLFile::fopen(dst_filename, "wb");
	if(!dst) goto err_decompress;

	// decompress.
	buffer = new U8[DECOMPRESS_BUFFER_SIZE + 1];

	do
	{
		bytes = gzread(src, buffer, DECOMPRESS_BUFFER_SIZE);
		if (bytes < 0)
		{
			goto err_decompress;
		}

		fwrite(buffer, bytes, 1, dst);
	} while(gzeof(src) == 0);

	// success
	rv = TRUE;

 err_decompress:
	if(src != NULL) gzclose(src);
	if(buffer != NULL) delete[] buffer;
	if(dst != NULL) fclose(dst);
	return rv;
}
#endif


///----------------------------------------------------------------------------
/// Class LLInventoryModel::FetchItemHttpHandler
///----------------------------------------------------------------------------

LLInventoryModel::FetchItemHttpHandler::FetchItemHttpHandler(const LLSD & request_sd)
	: LLCore::HttpHandler(),
	  mRequestSD(request_sd)
{}

LLInventoryModel::FetchItemHttpHandler::~FetchItemHttpHandler()
{}

void LLInventoryModel::FetchItemHttpHandler::onCompleted(LLCore::HttpHandle handle,
														 LLCore::HttpResponse * response)
{
	do		// Single-pass do-while used for common exit handling
	{
		LLCore::HttpStatus status(response->getStatus());
		// status = LLCore::HttpStatus(404);				// Dev tool to force error handling
		if (! status)
		{
			processFailure(status, response);
			break;			// Goto common exit
		}

		LLCore::BufferArray * body(response->getBody());
		// body = NULL;									// Dev tool to force error handling
		if (! body || ! body->size())
		{
			LL_WARNS(LOG_INV) << "Missing data in inventory item query." << LL_ENDL;
			processFailure("HTTP response for inventory item query missing body", response);
			break;			// Goto common exit
		}

		// body->write(0, "Garbage Response", 16);		// Dev tool to force error handling
		LLSD body_llsd;
		if (! LLCoreHttpUtil::responseToLLSD(response, true, body_llsd))
		{
			// INFOS-level logging will occur on the parsed failure
			processFailure("HTTP response for inventory item query has malformed LLSD", response);
			break;			// Goto common exit
		}

		// Expect top-level structure to be a map
		// body_llsd = LLSD::emptyArray();				// Dev tool to force error handling
		if (! body_llsd.isMap())
		{
			processFailure("LLSD response for inventory item not a map", response);
			break;			// Goto common exit
		}

		// Check for 200-with-error failures
		//
		// Original Responder-based serivce model didn't check for these errors.
		// It may be more robust to ignore this condition.  With aggregated requests,
		// an error in one inventory item might take down the entire request.
		// So if this instead broke up the aggregated items into single requests,
		// maybe that would make progress.  Or perhaps there's structured information
		// that can tell us what went wrong.  Need to dig into this and firm up
		// the API.
		//
		// body_llsd["error"] = LLSD::emptyMap();		// Dev tool to force error handling
		// body_llsd["error"]["identifier"] = "Development";
		// body_llsd["error"]["message"] = "You left development code in the viewer";
		if (body_llsd.has("error"))
		{
			processFailure("Inventory application error (200-with-error)", response);
			break;			// Goto common exit
		}

		// Okay, process data if possible
		processData(body_llsd, response);
	}
	while (false);
}

void LLInventoryModel::FetchItemHttpHandler::processData(LLSD & content, LLCore::HttpResponse * response)
{
	start_new_inventory_observer();

#if 0
	LLUUID agent_id;
	agent_id = content["agent_id"].asUUID();
	if (agent_id != gAgent.getID())
	{
		LL_WARNS(LOG_INV) << "Got a inventory update for the wrong agent: " << agent_id
						  << LL_ENDL;
		return;
	}
#endif
	
	LLInventoryModel::item_array_t items;
	LLInventoryModel::update_map_t update;
	LLUUID folder_id;
	LLSD content_items(content["items"]);
	const S32 count(content_items.size());

	// Does this loop ever execute more than once?
	for (S32 i(0); i < count; ++i)
	{
		LLPointer<LLViewerInventoryItem> titem = new LLViewerInventoryItem;
		titem->unpackMessage(content_items[i]);
		
		LL_DEBUGS(LOG_INV) << "ItemHttpHandler::httpSuccess item id: "
						   << titem->getUUID() << LL_ENDL;
		items.push_back(titem);
		
		// examine update for changes.
		LLViewerInventoryItem * itemp(gInventory.getItem(titem->getUUID()));

		if (itemp)
		{
			if (titem->getParentUUID() == itemp->getParentUUID())
			{
				update[titem->getParentUUID()];
			}
			else
			{
				++update[titem->getParentUUID()];
				--update[itemp->getParentUUID()];
			}
		}
		else
		{
			++update[titem->getParentUUID()];
		}
		
		if (folder_id.isNull())
		{
			folder_id = titem->getParentUUID();
		}
	}

	// as above, this loop never seems to loop more than once per call
	for (LLInventoryModel::item_array_t::iterator it = items.begin(); it != items.end(); ++it)
	{
		gInventory.updateItem(*it);
	}
<<<<<<< HEAD

=======
>>>>>>> c7053a69
	gInventory.notifyObservers();
	gViewerWindow->getWindow()->decBusyCount();
}


void LLInventoryModel::FetchItemHttpHandler::processFailure(LLCore::HttpStatus status, LLCore::HttpResponse * response)
{
	const std::string & ct(response->getContentType());
	LL_WARNS(LOG_INV) << "Inventory item fetch failure\n"
					  << "[Status: " << status.toTerseString() << "]\n"
					  << "[Reason: " << status.toString() << "]\n"
					  << "[Content-type: " << ct << "]\n"
					  << "[Content (abridged): "
					  << LLCoreHttpUtil::responseToString(response) << "]" << LL_ENDL;
	gInventory.notifyObservers();
}

void LLInventoryModel::FetchItemHttpHandler::processFailure(const char * const reason, LLCore::HttpResponse * response)
{
	LL_WARNS(LOG_INV) << "Inventory item fetch failure\n"
					  << "[Status: internal error]\n"
					  << "[Reason: " << reason << "]\n"
					  << "[Content (abridged): "
					  << LLCoreHttpUtil::responseToString(response) << "]" << LL_ENDL;
	gInventory.notifyObservers();
}
<|MERGE_RESOLUTION|>--- conflicted
+++ resolved
@@ -4595,10 +4595,6 @@
 	{
 		gInventory.updateItem(*it);
 	}
-<<<<<<< HEAD
-
-=======
->>>>>>> c7053a69
 	gInventory.notifyObservers();
 	gViewerWindow->getWindow()->decBusyCount();
 }
