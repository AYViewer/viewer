--- conflicted
+++ resolved
@@ -2026,44 +2026,6 @@
     }
 
     // Note : We need to tell the inventory observers that those things are going to be deleted *before* the tree is cleared or they won't know what to delete (in views and view models)
-<<<<<<< HEAD
-	addChangedMask(LLInventoryObserver::REMOVE, id);
-	gInventory.notifyObservers();
-    
-	item_list = getUnlockedItemArray(id);
-	if(item_list)
-	{
-		if (item_list->size())
-		{
-			LL_WARNS(LOG_INV) << "Deleting cat " << id << " while it still has child items" << LL_ENDL;
-		}
-		delete item_list;
-		mParentChildItemTree.erase(id);
-	}
-	cat_list = getUnlockedCatArray(id);
-	if(cat_list)
-	{
-		if (cat_list->size())
-		{
-			LL_WARNS(LOG_INV) << "Deleting cat " << id << " while it still has child cats" << LL_ENDL;
-		}
-        mParentChildCategoryTree.erase(id);
-		delete cat_list;
-	}
-	addChangedMask(LLInventoryObserver::REMOVE, id);
-
-	bool is_link_type = obj->getIsLinkType();
-	if (is_link_type)
-	{
-		removeBacklinkInfo(obj->getUUID(), obj->getLinkedUUID());
-	}
-
-	// Can't have links to links, so there's no need for this update
-	// if the item removed is a link. Can also skip if source of the
-	// update is getting broken link info separately.
-	if (fix_broken_links && !is_link_type)
-	{
-=======
     addChangedMask(LLInventoryObserver::REMOVE, id);
     gInventory.notifyObservers();
 
@@ -2100,7 +2062,6 @@
     // update is getting broken link info separately.
     if (fix_broken_links && !is_link_type)
     {
->>>>>>> b31789c1
         rebuildLinkItems(links);
     }
     obj = nullptr; // delete obj
@@ -5088,19 +5049,10 @@
 
 void LLInventoryModel::FetchItemHttpHandler::processFailure(const char * const reason, LLCore::HttpResponse * response)
 {
-<<<<<<< HEAD
-	LL_WARNS(LOG_INV) << "Inventory item fetch failure\n"
-					  << "[Status: internal error]\n"
-					  << "[Reason: " << reason << "]\n"
-					  << "[Content (abridged): "
-					  << LLCoreHttpUtil::responseToString(response) << "]" << LL_ENDL;
-	gInventory.notifyObservers();
-=======
     LL_WARNS(LOG_INV) << "Inventory item fetch failure\n"
                       << "[Status: internal error]\n"
                       << "[Reason: " << reason << "]\n"
                       << "[Content (abridged): "
                       << LLCoreHttpUtil::responseToString(response) << "]" << LL_ENDL;
     gInventory.notifyObservers();
->>>>>>> b31789c1
 }