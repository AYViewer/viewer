/**
 * @file llconversationloglistitem.h
 *
 * $LicenseInfo:firstyear=2012&license=viewerlgpl$
 * Second Life Viewer Source Code
 * Copyright (C) 2012, Linden Research, Inc.
 *
 * This library is free software; you can redistribute it and/or
 * modify it under the terms of the GNU Lesser General Public
 * License as published by the Free Software Foundation;
 * version 2.1 of the License only.
 *
 * This library is distributed in the hope that it will be useful,
 * but WITHOUT ANY WARRANTY; without even the implied warranty of
 * MERCHANTABILITY or FITNESS FOR A PARTICULAR PURPOSE.  See the GNU
 * Lesser General Public License for more details.
 *
 * You should have received a copy of the GNU Lesser General Public
 * License along with this library; if not, write to the Free Software
 * Foundation, Inc., 51 Franklin Street, Fifth Floor, Boston, MA  02110-1301  USA
 *
 * Linden Research, Inc., 945 Battery Street, San Francisco, CA  94111  USA
 * $/LicenseInfo$
 */

#ifndef LLCONVERSATIONLOGLISTITEM_H_
#define LLCONVERSATIONLOGLISTITEM_H_

#include "llfloaterimsession.h"
#include "llpanel.h"

class LLTextBox;
class LLConversation;

/**
 * This class is a visual representation of LLConversation, each of which is LLConversationLog entry.
 * LLConversationLogList consists of these LLConversationLogListItems.
 * LLConversationLogListItem consists of:
 *      conversaion_type_icon
 *      conversaion_name
 *      conversaion_date
 * Also LLConversationLogListItem holds pointer to its LLConversationLog.
 */

class LLConversationLogListItem : public LLPanel
{
public:
    LLConversationLogListItem(const LLConversation* conversation);
    virtual ~LLConversationLogListItem();

    void onMouseEnter(S32 x, S32 y, MASK mask);
    void onMouseLeave(S32 x, S32 y, MASK mask);

    virtual void setValue(const LLSD& value);

<<<<<<< HEAD
	virtual bool postBuild();
=======
    virtual BOOL postBuild();
>>>>>>> e1623bb2

    void onIMFloaterShown(const LLUUID& session_id);
    void onRemoveBtnClicked();

    const LLConversation* getConversation() const { return mConversation; }

    void highlightNameDate(const std::string& highlited_text);

    void onDoubleClick();

    /**
     * updates string value of last interaction time from conversation
     */
    void updateTimestamp();
    void updateName();
    void updateOfflineIMs();

private:

    void initIcons();

    const LLConversation* mConversation;

    LLTextBox*      mConversationName;
    LLTextBox*      mConversationDate;

    boost::signals2::connection mIMFloaterShowedConnection;
};

#endif /* LLCONVERSATIONLOGITEM_H_ */<|MERGE_RESOLUTION|>--- conflicted
+++ resolved
@@ -1,90 +1,86 @@
-/**
- * @file llconversationloglistitem.h
- *
- * $LicenseInfo:firstyear=2012&license=viewerlgpl$
- * Second Life Viewer Source Code
- * Copyright (C) 2012, Linden Research, Inc.
- *
- * This library is free software; you can redistribute it and/or
- * modify it under the terms of the GNU Lesser General Public
- * License as published by the Free Software Foundation;
- * version 2.1 of the License only.
- *
- * This library is distributed in the hope that it will be useful,
- * but WITHOUT ANY WARRANTY; without even the implied warranty of
- * MERCHANTABILITY or FITNESS FOR A PARTICULAR PURPOSE.  See the GNU
- * Lesser General Public License for more details.
- *
- * You should have received a copy of the GNU Lesser General Public
- * License along with this library; if not, write to the Free Software
- * Foundation, Inc., 51 Franklin Street, Fifth Floor, Boston, MA  02110-1301  USA
- *
- * Linden Research, Inc., 945 Battery Street, San Francisco, CA  94111  USA
- * $/LicenseInfo$
- */
-
-#ifndef LLCONVERSATIONLOGLISTITEM_H_
-#define LLCONVERSATIONLOGLISTITEM_H_
-
-#include "llfloaterimsession.h"
-#include "llpanel.h"
-
-class LLTextBox;
-class LLConversation;
-
-/**
- * This class is a visual representation of LLConversation, each of which is LLConversationLog entry.
- * LLConversationLogList consists of these LLConversationLogListItems.
- * LLConversationLogListItem consists of:
- *      conversaion_type_icon
- *      conversaion_name
- *      conversaion_date
- * Also LLConversationLogListItem holds pointer to its LLConversationLog.
- */
-
-class LLConversationLogListItem : public LLPanel
-{
-public:
-    LLConversationLogListItem(const LLConversation* conversation);
-    virtual ~LLConversationLogListItem();
-
-    void onMouseEnter(S32 x, S32 y, MASK mask);
-    void onMouseLeave(S32 x, S32 y, MASK mask);
-
-    virtual void setValue(const LLSD& value);
-
-<<<<<<< HEAD
-	virtual bool postBuild();
-=======
-    virtual BOOL postBuild();
->>>>>>> e1623bb2
-
-    void onIMFloaterShown(const LLUUID& session_id);
-    void onRemoveBtnClicked();
-
-    const LLConversation* getConversation() const { return mConversation; }
-
-    void highlightNameDate(const std::string& highlited_text);
-
-    void onDoubleClick();
-
-    /**
-     * updates string value of last interaction time from conversation
-     */
-    void updateTimestamp();
-    void updateName();
-    void updateOfflineIMs();
-
-private:
-
-    void initIcons();
-
-    const LLConversation* mConversation;
-
-    LLTextBox*      mConversationName;
-    LLTextBox*      mConversationDate;
-
-    boost::signals2::connection mIMFloaterShowedConnection;
-};
-
-#endif /* LLCONVERSATIONLOGITEM_H_ */+/**
+ * @file llconversationloglistitem.h
+ *
+ * $LicenseInfo:firstyear=2012&license=viewerlgpl$
+ * Second Life Viewer Source Code
+ * Copyright (C) 2012, Linden Research, Inc.
+ *
+ * This library is free software; you can redistribute it and/or
+ * modify it under the terms of the GNU Lesser General Public
+ * License as published by the Free Software Foundation;
+ * version 2.1 of the License only.
+ *
+ * This library is distributed in the hope that it will be useful,
+ * but WITHOUT ANY WARRANTY; without even the implied warranty of
+ * MERCHANTABILITY or FITNESS FOR A PARTICULAR PURPOSE.  See the GNU
+ * Lesser General Public License for more details.
+ *
+ * You should have received a copy of the GNU Lesser General Public
+ * License along with this library; if not, write to the Free Software
+ * Foundation, Inc., 51 Franklin Street, Fifth Floor, Boston, MA  02110-1301  USA
+ *
+ * Linden Research, Inc., 945 Battery Street, San Francisco, CA  94111  USA
+ * $/LicenseInfo$
+ */
+
+#ifndef LLCONVERSATIONLOGLISTITEM_H_
+#define LLCONVERSATIONLOGLISTITEM_H_
+
+#include "llfloaterimsession.h"
+#include "llpanel.h"
+
+class LLTextBox;
+class LLConversation;
+
+/**
+ * This class is a visual representation of LLConversation, each of which is LLConversationLog entry.
+ * LLConversationLogList consists of these LLConversationLogListItems.
+ * LLConversationLogListItem consists of:
+ *      conversaion_type_icon
+ *      conversaion_name
+ *      conversaion_date
+ * Also LLConversationLogListItem holds pointer to its LLConversationLog.
+ */
+
+class LLConversationLogListItem : public LLPanel
+{
+public:
+    LLConversationLogListItem(const LLConversation* conversation);
+    virtual ~LLConversationLogListItem();
+
+    void onMouseEnter(S32 x, S32 y, MASK mask);
+    void onMouseLeave(S32 x, S32 y, MASK mask);
+
+    virtual void setValue(const LLSD& value);
+
+    virtual bool postBuild();
+
+    void onIMFloaterShown(const LLUUID& session_id);
+    void onRemoveBtnClicked();
+
+    const LLConversation* getConversation() const { return mConversation; }
+
+    void highlightNameDate(const std::string& highlited_text);
+
+    void onDoubleClick();
+
+    /**
+     * updates string value of last interaction time from conversation
+     */
+    void updateTimestamp();
+    void updateName();
+    void updateOfflineIMs();
+
+private:
+
+    void initIcons();
+
+    const LLConversation* mConversation;
+
+    LLTextBox*      mConversationName;
+    LLTextBox*      mConversationDate;
+
+    boost::signals2::connection mIMFloaterShowedConnection;
+};
+
+#endif /* LLCONVERSATIONLOGITEM_H_ */