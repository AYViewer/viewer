/** 
 * @file llinventoryfunctions.h
 * @brief Miscellaneous inventory-related functions and classes
 * class definition
 *
 * $LicenseInfo:firstyear=2001&license=viewerlgpl$
 * Second Life Viewer Source Code
 * Copyright (C) 2010, Linden Research, Inc.
 * 
 * This library is free software; you can redistribute it and/or
 * modify it under the terms of the GNU Lesser General Public
 * License as published by the Free Software Foundation;
 * version 2.1 of the License only.
 * 
 * This library is distributed in the hope that it will be useful,
 * but WITHOUT ANY WARRANTY; without even the implied warranty of
 * MERCHANTABILITY or FITNESS FOR A PARTICULAR PURPOSE.  See the GNU
 * Lesser General Public License for more details.
 * 
 * You should have received a copy of the GNU Lesser General Public
 * License along with this library; if not, write to the Free Software
 * Foundation, Inc., 51 Franklin Street, Fifth Floor, Boston, MA  02110-1301  USA
 * 
 * Linden Research, Inc., 945 Battery Street, San Francisco, CA  94111  USA
 * $/LicenseInfo$
 */

#ifndef LL_LLINVENTORYFUNCTIONS_H
#define LL_LLINVENTORYFUNCTIONS_H

#include "llinventorymodel.h"
#include "llinventory.h"
#include "llwearabletype.h"

// compute_stock_count() return error code
const S32 COMPUTE_STOCK_INFINITE = -1;
const S32 COMPUTE_STOCK_NOT_EVALUATED = -2;

/********************************************************************************
 **                                                                            **
 **                    MISCELLANEOUS GLOBAL FUNCTIONS
 **/

// Is this a parent folder to a worn item
BOOL get_is_parent_to_worn_item(const LLUUID& id);

// Is this item or its baseitem is worn, attached, etc...
BOOL get_is_item_worn(const LLUUID& id);

// Could this item be worn (correct type + not already being worn)
BOOL get_can_item_be_worn(const LLUUID& id);

BOOL get_is_item_removable(const LLInventoryModel* model, const LLUUID& id);

BOOL get_is_category_removable(const LLInventoryModel* model, const LLUUID& id);

BOOL get_is_category_renameable(const LLInventoryModel* model, const LLUUID& id);

void show_item_profile(const LLUUID& item_uuid);
void show_task_item_profile(const LLUUID& item_uuid, const LLUUID& object_id);

void show_item_original(const LLUUID& item_uuid);
void reset_inventory_filter();

// Nudge the listing categories in the inventory to signal that their marketplace status changed
void update_marketplace_category(const LLUUID& cat_id, bool perform_consistency_enforcement = true);
// Nudge all listing categories to signal that their marketplace status changed
void update_all_marketplace_count();

void rename_category(LLInventoryModel* model, const LLUUID& cat_id, const std::string& new_name);

void copy_inventory_category(LLInventoryModel* model, LLViewerInventoryCategory* cat, const LLUUID& parent_id, const LLUUID& root_copy_id = LLUUID::null, bool move_no_copy_items = false);

// Generates a string containing the path to the item specified by item_id.
void append_path(const LLUUID& id, std::string& path);

void copy_item_to_outbox(LLInventoryItem* inv_item, LLUUID dest_folder, const LLUUID& top_level_folder, S32 operation_id);
void move_item_within_outbox(LLInventoryItem* inv_item, LLUUID dest_folder, S32 operation_id);
void copy_folder_to_outbox(LLInventoryCategory* inv_cat, const LLUUID& dest_folder, const LLUUID& top_level_folder, S32 operation_id);

typedef boost::function<void(std::string& validation_message, S32 depth, LLError::ELevel log_level)> validation_callback_t;

bool can_move_item_to_marketplace(const LLInventoryCategory* root_folder, LLInventoryCategory* dest_folder, LLInventoryItem* inv_item, std::string& tooltip_msg, S32 bundle_size = 1, bool from_paste = false);
bool can_move_folder_to_marketplace(const LLInventoryCategory* root_folder, LLInventoryCategory* dest_folder, LLInventoryCategory* inv_cat, std::string& tooltip_msg, S32 bundle_size = 1, bool check_items = true, bool from_paste = false);
bool move_item_to_marketplacelistings(LLInventoryItem* inv_item, LLUUID dest_folder, bool copy = false);
bool move_folder_to_marketplacelistings(LLInventoryCategory* inv_cat, const LLUUID& dest_folder, bool copy = false, bool move_no_copy_items = false);
bool validate_marketplacelistings(LLInventoryCategory* inv_cat, validation_callback_t cb = NULL, bool fix_hierarchy = true, S32 depth = -1);
S32  depth_nesting_in_marketplace(LLUUID cur_uuid);
LLUUID nested_parent_id(LLUUID cur_uuid, S32 depth);
S32 compute_stock_count(LLUUID cat_uuid, bool force_count = false);

/**                    Miscellaneous global functions
 **                                                                            **
 *******************************************************************************/

/********************************************************************************
 **                                                                            **
 **                    INVENTORY COLLECTOR FUNCTIONS
 **/

//~~~~~~~~~~~~~~~~~~~~~~~~~~~~~~~~~~~~~~~~~~~~~~~~~~~~~~~~~~~~~~~~~~~~~~~~~~~~~
// Class LLInventoryCollectFunctor
//
// Base class for LLInventoryModel::collectDescendentsIf() method
// which accepts an instance of one of these objects to use as the
// function to determine if it should be added. Derive from this class
// and override the () operator to return TRUE if you want to collect
// the category or item passed in.
//~~~~~~~~~~~~~~~~~~~~~~~~~~~~~~~~~~~~~~~~~~~~~~~~~~~~~~~~~~~~~~~~~~~~~~~~~~~~~
class LLInventoryCollectFunctor
{
public:
	virtual ~LLInventoryCollectFunctor(){};
	virtual bool operator()(LLInventoryCategory* cat, LLInventoryItem* item) = 0;

	static bool itemTransferCommonlyAllowed(const LLInventoryItem* item);
};

//~~~~~~~~~~~~~~~~~~~~~~~~~~~~~~~~~~~~~~~~~~~~~~~~~~~~~~~~~~~~~~~~~~~~~~~~~~~~~
// Class LLAssetIDMatches
//
// This functor finds inventory items pointing to the specified asset
//~~~~~~~~~~~~~~~~~~~~~~~~~~~~~~~~~~~~~~~~~~~~~~~~~~~~~~~~~~~~~~~~~~~~~~~~~~~~~
class LLViewerInventoryItem;

class LLAssetIDMatches : public LLInventoryCollectFunctor
{
public:
	LLAssetIDMatches(const LLUUID& asset_id) : mAssetID(asset_id) {}
	virtual ~LLAssetIDMatches() {}
	bool operator()(LLInventoryCategory* cat, LLInventoryItem* item);
	
protected:
	LLUUID mAssetID;
};

//~~~~~~~~~~~~~~~~~~~~~~~~~~~~~~~~~~~~~~~~~~~~~~~~~~~~~~~~~~~~~~~~~~~~~~~~~~~~~
// Class LLLinkedItemIDMatches
//
// This functor finds inventory items linked to the specific inventory id.
// Assumes the inventory id is itself not a linked item.
//~~~~~~~~~~~~~~~~~~~~~~~~~~~~~~~~~~~~~~~~~~~~~~~~~~~~~~~~~~~~~~~~~~~~~~~~~~~~~
class LLLinkedItemIDMatches : public LLInventoryCollectFunctor
{
public:
	LLLinkedItemIDMatches(const LLUUID& item_id) : mBaseItemID(item_id) {}
	virtual ~LLLinkedItemIDMatches() {}
	bool operator()(LLInventoryCategory* cat, LLInventoryItem* item);
	
protected:
	LLUUID mBaseItemID;
};

//~~~~~~~~~~~~~~~~~~~~~~~~~~~~~~~~~~~~~~~~~~~~~~~~~~~~~~~~~~~~~~~~~~~~~~~~~~~~~
// Class LLIsType
//
// Implementation of a LLInventoryCollectFunctor which returns TRUE if
// the type is the type passed in during construction.
//~~~~~~~~~~~~~~~~~~~~~~~~~~~~~~~~~~~~~~~~~~~~~~~~~~~~~~~~~~~~~~~~~~~~~~~~~~~~~

class LLIsType : public LLInventoryCollectFunctor
{
public:
	LLIsType(LLAssetType::EType type) : mType(type) {}
	virtual ~LLIsType() {}
	virtual bool operator()(LLInventoryCategory* cat,
							LLInventoryItem* item);
protected:
	LLAssetType::EType mType;
};

//~~~~~~~~~~~~~~~~~~~~~~~~~~~~~~~~~~~~~~~~~~~~~~~~~~~~~~~~~~~~~~~~~~~~~~~~~~~~~
// Class LLIsNotType
//
// Implementation of a LLInventoryCollectFunctor which returns FALSE if the
// type is the type passed in during construction, otherwise false.
//~~~~~~~~~~~~~~~~~~~~~~~~~~~~~~~~~~~~~~~~~~~~~~~~~~~~~~~~~~~~~~~~~~~~~~~~~~~~~
class LLIsNotType : public LLInventoryCollectFunctor
{
public:
	LLIsNotType(LLAssetType::EType type) : mType(type) {}
	virtual ~LLIsNotType() {}
	virtual bool operator()(LLInventoryCategory* cat,
							LLInventoryItem* item);
protected:
	LLAssetType::EType mType;
};

//~~~~~~~~~~~~~~~~~~~~~~~~~~~~~~~~~~~~~~~~~~~~~~~~~~~~~~~~~~~~~~~~~~~~~~~~~~~~~
// Class LLIsOfAssetType
//
// Implementation of a LLInventoryCollectFunctor which returns TRUE if
// the item or category is of asset type passed in during construction.
// Link types are treated as links, not as the types they point to.
//~~~~~~~~~~~~~~~~~~~~~~~~~~~~~~~~~~~~~~~~~~~~~~~~~~~~~~~~~~~~~~~~~~~~~~~~~~~~~

class LLIsOfAssetType : public LLInventoryCollectFunctor
{
public:
	LLIsOfAssetType(LLAssetType::EType type) : mType(type) {}
	virtual ~LLIsOfAssetType() {}
	virtual bool operator()(LLInventoryCategory* cat,
							LLInventoryItem* item);
protected:
	LLAssetType::EType mType;
};

class LLIsValidItemLink : public LLInventoryCollectFunctor
{
public:
	virtual bool operator()(LLInventoryCategory* cat,
							LLInventoryItem* item);
};

class LLIsTypeWithPermissions : public LLInventoryCollectFunctor
{
public:
	LLIsTypeWithPermissions(LLAssetType::EType type, const PermissionBit perms, const LLUUID &agent_id, const LLUUID &group_id) 
		: mType(type), mPerm(perms), mAgentID(agent_id), mGroupID(group_id) {}
	virtual ~LLIsTypeWithPermissions() {}
	virtual bool operator()(LLInventoryCategory* cat,
							LLInventoryItem* item);
protected:
	LLAssetType::EType mType;
	PermissionBit mPerm;
	LLUUID			mAgentID;
	LLUUID			mGroupID;
};

//~~~~~~~~~~~~~~~~~~~~~~~~~~~~~~~~~~~~~~~~~~~~~~~~~~~~~~~~~~~~~~~~~~~~~~~~~~~~~
// Class LLBuddyCollector
//
// Simple class that collects calling cards that are not null, and not
// the agent. Duplicates are possible.
//~~~~~~~~~~~~~~~~~~~~~~~~~~~~~~~~~~~~~~~~~~~~~~~~~~~~~~~~~~~~~~~~~~~~~~~~~~~~~
class LLBuddyCollector : public LLInventoryCollectFunctor
{
public:
	LLBuddyCollector() {}
	virtual ~LLBuddyCollector() {}
	virtual bool operator()(LLInventoryCategory* cat,
							LLInventoryItem* item);
};

//~~~~~~~~~~~~~~~~~~~~~~~~~~~~~~~~~~~~~~~~~~~~~~~~~~~~~~~~~~~~~~~~~~~~~~~~~~~~~
// Class LLUniqueBuddyCollector
//
// Simple class that collects calling cards that are not null, and not
// the agent. Duplicates are discarded.
//~~~~~~~~~~~~~~~~~~~~~~~~~~~~~~~~~~~~~~~~~~~~~~~~~~~~~~~~~~~~~~~~~~~~~~~~~~~~~
class LLUniqueBuddyCollector : public LLInventoryCollectFunctor
{
public:
	LLUniqueBuddyCollector() {}
	virtual ~LLUniqueBuddyCollector() {}
	virtual bool operator()(LLInventoryCategory* cat,
							LLInventoryItem* item);

protected:
	std::set<LLUUID> mSeen;
};

//~~~~~~~~~~~~~~~~~~~~~~~~~~~~~~~~~~~~~~~~~~~~~~~~~~~~~~~~~~~~~~~~~~~~~~~~~~~~~
// Class LLParticularBuddyCollector
//
// Simple class that collects calling cards that match a particular uuid
//~~~~~~~~~~~~~~~~~~~~~~~~~~~~~~~~~~~~~~~~~~~~~~~~~~~~~~~~~~~~~~~~~~~~~~~~~~~~~

class LLParticularBuddyCollector : public LLInventoryCollectFunctor
{
public:
	LLParticularBuddyCollector(const LLUUID& id) : mBuddyID(id) {}
	virtual ~LLParticularBuddyCollector() {}
	virtual bool operator()(LLInventoryCategory* cat,
							LLInventoryItem* item);
protected:
	LLUUID mBuddyID;
};

//~~~~~~~~~~~~~~~~~~~~~~~~~~~~~~~~~~~~~~~~~~~~~~~~~~~~~~~~~~~~~~~~~~~~~~~~~~~~~
// Class LLNameCategoryCollector
//
// Collects categories based on case-insensitive match of prefix
//~~~~~~~~~~~~~~~~~~~~~~~~~~~~~~~~~~~~~~~~~~~~~~~~~~~~~~~~~~~~~~~~~~~~~~~~~~~~~
class LLNameCategoryCollector : public LLInventoryCollectFunctor
{
public:
	LLNameCategoryCollector(const std::string& name) : mName(name) {}
	virtual ~LLNameCategoryCollector() {}
	virtual bool operator()(LLInventoryCategory* cat,
							LLInventoryItem* item);
protected:
	std::string mName;
};

//~~~~~~~~~~~~~~~~~~~~~~~~~~~~~~~~~~~~~~~~~~~~~~~~~~~~~~~~~~~~~~~~~~~~~~~~~~~~~
// Class LLFindCOFValidItems
//
// Collects items that can be legitimately linked to in the COF.
//~~~~~~~~~~~~~~~~~~~~~~~~~~~~~~~~~~~~~~~~~~~~~~~~~~~~~~~~~~~~~~~~~~~~~~~~~~~~~
class LLFindCOFValidItems : public LLInventoryCollectFunctor
{
public:
	LLFindCOFValidItems() {}
	virtual ~LLFindCOFValidItems() {}
	virtual bool operator()(LLInventoryCategory* cat,
							LLInventoryItem* item);
	
};

//~~~~~~~~~~~~~~~~~~~~~~~~~~~~~~~~~~~~~~~~~~~~~~~~~~~~~~~~~~~~~~~~~~~~~~~~~~~~~
// Class LLFindByMask
//~~~~~~~~~~~~~~~~~~~~~~~~~~~~~~~~~~~~~~~~~~~~~~~~~~~~~~~~~~~~~~~~~~~~~~~~~~~~~
class LLFindByMask : public LLInventoryCollectFunctor
{
public:
	LLFindByMask(U64 mask)
		: mFilterMask(mask)
	{}

	virtual bool operator()(LLInventoryCategory* cat, LLInventoryItem* item)
	{
		//converting an inventory type to a bitmap filter mask
		if(item && (mFilterMask & (1LL << item->getInventoryType())) )
		{
			return true;
		}

		return false;
	}

private:
	U64 mFilterMask;
};

//~~~~~~~~~~~~~~~~~~~~~~~~~~~~~~~~~~~~~~~~~~~~~~~~~~~~~~~~~~~~~~~~~~~~~~~~~~~~~
// Class LLFindNonLinksByMask
//
//
//~~~~~~~~~~~~~~~~~~~~~~~~~~~~~~~~~~~~~~~~~~~~~~~~~~~~~~~~~~~~~~~~~~~~~~~~~~~~~
class LLFindNonLinksByMask : public LLInventoryCollectFunctor
{
public:
	LLFindNonLinksByMask(U64 mask)
		: mFilterMask(mask)
	{}

	virtual bool operator()(LLInventoryCategory* cat, LLInventoryItem* item)
	{
		if(item && !item->getIsLinkType() && (mFilterMask & (1LL << item->getInventoryType())) )
		{
			return true;
		}

		return false;
	}

	void setFilterMask(U64 mask)
	{
		mFilterMask = mask;
	}

private:
	U64 mFilterMask;
};

//~~~~~~~~~~~~~~~~~~~~~~~~~~~~~~~~~~~~~~~~~~~~~~~~~~~~~~~~~~~~~~~~~~~~~~~~~~~~~
// Class LLFindWearables
//
// Collects wearables based on item type.
//~~~~~~~~~~~~~~~~~~~~~~~~~~~~~~~~~~~~~~~~~~~~~~~~~~~~~~~~~~~~~~~~~~~~~~~~~~~~~
class LLFindWearables : public LLInventoryCollectFunctor
{
public:
	LLFindWearables() {}
	virtual ~LLFindWearables() {}
	virtual bool operator()(LLInventoryCategory* cat,
							LLInventoryItem* item);
};

//~~~~~~~~~~~~~~~~~~~~~~~~~~~~~~~~~~~~~~~~~~~~~~~~~~~~~~~~~~~~~~~~~~~~~~~~~~~~~
// Class LLFindWearablesEx
//
// Collects wearables based on given criteria.
//~~~~~~~~~~~~~~~~~~~~~~~~~~~~~~~~~~~~~~~~~~~~~~~~~~~~~~~~~~~~~~~~~~~~~~~~~~~~~
class LLFindWearablesEx : public LLInventoryCollectFunctor
{
public:
	LLFindWearablesEx(bool is_worn, bool include_body_parts = true);
	virtual bool operator()(LLInventoryCategory* cat, LLInventoryItem* item);
private:
	bool mIncludeBodyParts;
	bool mIsWorn;
};

//Inventory collect functor collecting wearables of a specific wearable type
class LLFindWearablesOfType : public LLInventoryCollectFunctor
{
public:
	LLFindWearablesOfType(LLWearableType::EType type) : mWearableType(type) {}
	virtual ~LLFindWearablesOfType() {}
	virtual bool operator()(LLInventoryCategory* cat, LLInventoryItem* item);
	void setType(LLWearableType::EType type);

private:
	LLWearableType::EType mWearableType;
};

/** Filter out wearables-links */
class LLFindActualWearablesOfType : public LLFindWearablesOfType
{
public:
	LLFindActualWearablesOfType(LLWearableType::EType type) : LLFindWearablesOfType(type) {}
	virtual ~LLFindActualWearablesOfType() {}
	virtual bool operator()(LLInventoryCategory* cat, LLInventoryItem* item)
	{
		if (item && item->getIsLinkType()) return false;
		return LLFindWearablesOfType::operator()(cat, item);
	}
};

/* Filters out items of a particular asset type */
class LLIsTypeActual : public LLIsType
{
public:
	LLIsTypeActual(LLAssetType::EType type) : LLIsType(type) {}
	virtual ~LLIsTypeActual() {}
	virtual bool operator()(LLInventoryCategory* cat, LLInventoryItem* item)
	{
		if (item && item->getIsLinkType()) return false;
		return LLIsType::operator()(cat, item);
	}
};

// Collect non-removable folders and items.
class LLFindNonRemovableObjects : public LLInventoryCollectFunctor
{
public:
	virtual bool operator()(LLInventoryCategory* cat, LLInventoryItem* item);
};

/**                    Inventory Collector Functions
 **                                                                            **
 *******************************************************************************/
class LLFolderViewItem;
class LLFolderViewFolder;


class LLInventoryState
{
public:
	// HACK: Until we can route this info through the instant message hierarchy
	static BOOL sWearNewClothing;
	static LLUUID sWearNewClothingTransactionID;	// wear all clothing in this transaction	
};

struct LLInventoryAction
{
<<<<<<< HEAD
	static void doToSelected(class LLInventoryModel* model, class LLFolderView* root, const std::string& action);
=======
	static void doToSelected(class LLInventoryModel* model, class LLFolderView* root, const std::string& action, BOOL user_confirm = TRUE);
    static void callback_doToSelected(const LLSD& notification, const LLSD& response, class LLInventoryModel* model, class LLFolderView* root, const std::string& action);
    static void callback_copySelected(const LLSD& notification, const LLSD& response, class LLInventoryModel* model, class LLFolderView* root, const std::string& action);

	static void onItemsRemovalConfirmation(const LLSD& notification, const LLSD& response, LLFolderView* root);
>>>>>>> 310ec101
    static void removeItemFromDND(LLFolderView* root);
    
private:
    static void buildMarketplaceFolders(LLFolderView* root);
    static void updateMarketplaceFolders();
    static std::list<LLUUID> sMarketplaceFolders; // Marketplace folders that will need update once the action is completed
};


#endif // LL_LLINVENTORYFUNCTIONS_H


<|MERGE_RESOLUTION|>--- conflicted
+++ resolved
@@ -456,15 +456,10 @@
 
 struct LLInventoryAction
 {
-<<<<<<< HEAD
-	static void doToSelected(class LLInventoryModel* model, class LLFolderView* root, const std::string& action);
-=======
 	static void doToSelected(class LLInventoryModel* model, class LLFolderView* root, const std::string& action, BOOL user_confirm = TRUE);
     static void callback_doToSelected(const LLSD& notification, const LLSD& response, class LLInventoryModel* model, class LLFolderView* root, const std::string& action);
     static void callback_copySelected(const LLSD& notification, const LLSD& response, class LLInventoryModel* model, class LLFolderView* root, const std::string& action);
-
-	static void onItemsRemovalConfirmation(const LLSD& notification, const LLSD& response, LLFolderView* root);
->>>>>>> 310ec101
+    static void onItemsRemovalConfirmation(const LLSD& notification, const LLSD& response, LLFolderView* root);
     static void removeItemFromDND(LLFolderView* root);
     
 private:
