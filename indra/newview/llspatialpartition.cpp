/**
 * @file llspatialpartition.cpp
 * @brief LLSpatialGroup class implementation and supporting functions
 *
 * $LicenseInfo:firstyear=2003&license=viewerlgpl$
 * Second Life Viewer Source Code
 * Copyright (C) 2010, Linden Research, Inc.
 *
 * This library is free software; you can redistribute it and/or
 * modify it under the terms of the GNU Lesser General Public
 * License as published by the Free Software Foundation;
 * version 2.1 of the License only.
 *
 * This library is distributed in the hope that it will be useful,
 * but WITHOUT ANY WARRANTY; without even the implied warranty of
 * MERCHANTABILITY or FITNESS FOR A PARTICULAR PURPOSE.  See the GNU
 * Lesser General Public License for more details.
 *
 * You should have received a copy of the GNU Lesser General Public
 * License along with this library; if not, write to the Free Software
 * Foundation, Inc., 51 Franklin Street, Fifth Floor, Boston, MA  02110-1301  USA
 *
 * Linden Research, Inc., 945 Battery Street, San Francisco, CA  94111  USA
 * $/LicenseInfo$
 */

#include "llviewerprecompiledheaders.h"

#include "llspatialpartition.h"

#include "llappviewer.h"
#include "llcallstack.h"
#include "lltexturecache.h"
#include "lltexturefetch.h"
#include "llimageworker.h"
#include "llviewerwindow.h"
#include "llviewerobjectlist.h"
#include "llvovolume.h"
#include "llvolume.h"
#include "llvolumeoctree.h"
#include "llviewercamera.h"
#include "llface.h"
#include "llfloatertools.h"
#include "llviewercontrol.h"
#include "llviewerregion.h"
#include "llcamera.h"
#include "pipeline.h"
#include "llmeshrepository.h"
#include "llrender.h"
#include "lldrawpool.h"
#include "lloctree.h"
#include "llphysicsshapebuilderutil.h"
#include "llvoavatar.h"
#include "llvolumemgr.h"
#include "llviewershadermgr.h"
#include "llcontrolavatar.h"

extern bool gShiftFrame;

static U32 sZombieGroups = 0;
U32 LLSpatialGroup::sNodeCount = 0;

bool LLSpatialGroup::sNoDelete = false;

static F32 sLastMaxTexPriority = 1.f;
static F32 sCurMaxTexPriority = 1.f;

// enable expensive sanity checks around redundant drawable and group insertion to LLCullResult
#define LL_DEBUG_CULL_RESULT 0

//static counter for frame to switch LOD on

void sg_assert(BOOL expr)
{
#if LL_OCTREE_PARANOIA_CHECK
    if (!expr)
    {
        LL_ERRS() << "Octree invalid!" << LL_ENDL;
    }
#endif
}

//returns:
//  0 if sphere and AABB are not intersecting
//  1 if they are
//  2 if AABB is entirely inside sphere

S32 LLSphereAABB(const LLVector3& center, const LLVector3& size, const LLVector3& pos, const F32 &rad)
{
    S32 ret = 2;

    LLVector3 min = center - size;
    LLVector3 max = center + size;
    for (U32 i = 0; i < 3; i++)
    {
        if (min.mV[i] > pos.mV[i] + rad ||
            max.mV[i] < pos.mV[i] - rad)
        {   //totally outside
            return 0;
        }

        if (min.mV[i] < pos.mV[i] - rad ||
            max.mV[i] > pos.mV[i] + rad)
        {   //intersecting
            ret = 1;
        }
    }

    return ret;
}

LLSpatialGroup::~LLSpatialGroup()
{
    /*if (sNoDelete)
    {
        LL_ERRS() << "Illegal deletion of LLSpatialGroup!" << LL_ENDL;
    }*/

    if (gDebugGL)
    {
        gPipeline.checkReferences(this);
    }

    if (hasState(DEAD))
    {
        sZombieGroups--;
    }

    sNodeCount--;

    clearDrawMap();
}

void LLSpatialGroup::clearDrawMap()
{
    mDrawMap.clear();
}

BOOL LLSpatialGroup::isHUDGroup()
{
    return getSpatialPartition() && getSpatialPartition()->isHUDPartition() ;
}

void LLSpatialGroup::validate()
{
    ll_assert_aligned(this,64);
#if LL_OCTREE_PARANOIA_CHECK

    sg_assert(!isState(DIRTY));
    sg_assert(!isDead());

    LLVector4a myMin;
    myMin.setSub(mBounds[0], mBounds[1]);
    LLVector4a myMax;
    myMax.setAdd(mBounds[0], mBounds[1]);

    validateDrawMap();

    for (element_iter i = getDataBegin(); i != getDataEnd(); ++i)
    {
        LLDrawable* drawable = *i;
        sg_assert(drawable->getSpatialGroup() == this);
        if (drawable->getSpatialBridge())
        {
            sg_assert(drawable->getSpatialBridge() == getSpatialPartition()->asBridge());
        }

        /*if (drawable->isSpatialBridge())
        {
            LLSpatialPartition* part = drawable->asPartition();
            if (!part)
            {
                LL_ERRS() << "Drawable reports it is a spatial bridge but not a partition." << LL_ENDL;
            }
            LLSpatialGroup* group = (LLSpatialGroup*) part->mOctree->getListener(0);
            group->validate();
        }*/
    }

    for (U32 i = 0; i < mOctreeNode->getChildCount(); ++i)
    {
        LLSpatialGroup* group = (LLSpatialGroup*) mOctreeNode->getChild(i)->getListener(0);

        group->validate();

        //ensure all children are enclosed in this node
        LLVector4a center = group->mBounds[0];
        LLVector4a size = group->mBounds[1];

        LLVector4a min;
        min.setSub(center, size);
        LLVector4a max;
        max.setAdd(center, size);

        for (U32 j = 0; j < 3; j++)
        {
            sg_assert(min[j] >= myMin[j]-0.02f);
            sg_assert(max[j] <= myMax[j]+0.02f);
        }
    }

#endif
}

void LLSpatialGroup::validateDrawMap()
{
#if LL_OCTREE_PARANOIA_CHECK
    for (draw_map_t::iterator i = mDrawMap.begin(); i != mDrawMap.end(); ++i)
    {
        LLSpatialGroup::drawmap_elem_t& draw_vec = i->second;
        for (drawmap_elem_t::iterator j = draw_vec.begin(); j != draw_vec.end(); ++j)
        {
            LLDrawInfo& params = **j;

            params.validate();
        }
    }
#endif
}

BOOL LLSpatialGroup::updateInGroup(LLDrawable *drawablep, BOOL immediate)
{
    LL_PROFILE_ZONE_SCOPED;
    drawablep->updateSpatialExtents();

    OctreeNode* parent = mOctreeNode->getOctParent();

    if (mOctreeNode->isInside(drawablep->getPositionGroup()) &&
        (mOctreeNode->contains(drawablep->getEntry()) ||
         (drawablep->getBinRadius() > mOctreeNode->getSize()[0] &&
                parent && parent->getElementCount() >= gOctreeMaxCapacity)))
    {
        unbound();
        setState(OBJECT_DIRTY);
        //setState(GEOM_DIRTY);
        return TRUE;
    }

    return FALSE;
}

void LLSpatialGroup::expandExtents(const LLVector4a* addingExtents, const LLXformMatrix& currentTransform)
{
    // Get coordinates of the adding extents
    const LLVector4a& min = addingExtents[0];
    const LLVector4a& max = addingExtents[1];

    // Get coordinates of all corners of the bounding box
    LLVector3 corners[] =
    {
        LLVector3(min[0], min[1], min[2]),
        LLVector3(min[0], min[1], max[2]),
        LLVector3(min[0], max[1], min[2]),
        LLVector3(min[0], max[1], max[2]),
        LLVector3(max[0], min[1], min[2]),
        LLVector3(max[0], min[1], max[2]),
        LLVector3(max[0], max[1], min[2]),
        LLVector3(max[0], max[1], max[2])
    };

    // New extents (to be expanded)
    LLVector3 extents[] =
    {
        LLVector3(mExtents[0].getF32ptr()),
        LLVector3(mExtents[1].getF32ptr())
    };

    LLQuaternion backwardRotation = ~currentTransform.getWorldRotation();
    for (LLVector3& corner : corners)
    {
        // Make coordinates relative to the current position
        corner -= currentTransform.getWorldPosition();
        // Rotate coordinates backward to the current rotation
        corner.rotVec(backwardRotation);
        // Expand root extents on the current corner
        for (int j = 0; j < 3; ++j)
        {
            if (corner[j] < extents[0][j])
                extents[0][j] = corner[j];
            if (corner[j] > extents[1][j])
                extents[1][j] = corner[j];
        }
    }

    // Set new expanded extents
    mExtents[0].load3(extents[0].mV);
    mExtents[1].load3(extents[1].mV);

    // Calculate new center and size
    mBounds[0].setAdd(mExtents[0], mExtents[1]);
    mBounds[0].mul(0.5f);
    mBounds[1].setSub(mExtents[0], mExtents[1]);
    mBounds[1].mul(0.5f);
}

BOOL LLSpatialGroup::addObject(LLDrawable *drawablep)
{
    if(!drawablep)
    {
        return FALSE;
    }
    {
        drawablep->setGroup(this);
        setState(OBJECT_DIRTY | GEOM_DIRTY);
        setOcclusionState(LLSpatialGroup::DISCARD_QUERY, LLSpatialGroup::STATE_MODE_ALL_CAMERAS);
        gPipeline.markRebuild(this);
        if (drawablep->isSpatialBridge())
        {
            mBridgeList.push_back((LLSpatialBridge*) drawablep);
        }
        if (drawablep->getRadius() > 1.f)
        {
            setState(IMAGE_DIRTY);
        }
    }

    return TRUE;
}

void LLSpatialGroup::rebuildGeom()
{
    if (!isDead())
    {
        getSpatialPartition()->rebuildGeom(this);

        if (hasState(LLSpatialGroup::MESH_DIRTY))
        {
            gPipeline.markMeshDirty(this);
        }
    }
}

void LLSpatialGroup::rebuildMesh()
{
    if (!isDead())
    {
        getSpatialPartition()->rebuildMesh(this);
    }
}

void LLSpatialPartition::rebuildGeom(LLSpatialGroup* group)
{
    if (group->isDead() || !group->hasState(LLSpatialGroup::GEOM_DIRTY))
    {
        return;
    }

    if (group->changeLOD())
    {
        group->mLastUpdateDistance = group->mDistance;
        group->mLastUpdateViewAngle = group->mViewAngle;
    }

    LL_PROFILE_ZONE_SCOPED_CATEGORY_SPATIAL;

    group->clearDrawMap();

    //get geometry count
    U32 index_count = 0;
    U32 vertex_count = 0;

    addGeometryCount(group, vertex_count, index_count);

    if (vertex_count > 0 && index_count > 0)
    { //create vertex buffer containing volume geometry for this node
        {
            group->mBuilt = 1.f;
            if (group->mVertexBuffer.isNull() ||
                group->mVertexBuffer->getNumVerts() != vertex_count ||
                group->mVertexBuffer->getNumVerts() != index_count)
            {
                group->mVertexBuffer = new LLVertexBuffer(mVertexDataMask);
                if (!group->mVertexBuffer->allocateBuffer(vertex_count, index_count))
                {
                    LL_WARNS() << "Failed to allocate Vertex Buffer on rebuild to "
                        << vertex_count << " vertices and "
                        << index_count << " indices" << LL_ENDL;
                    group->mVertexBuffer = NULL;
                    group->mBufferMap.clear();
                }
            }
        }

        if (group->mVertexBuffer)
        {
            getGeometry(group);
        }
    }
    else
    {
        group->mVertexBuffer = NULL;
        group->mBufferMap.clear();
    }

    group->mLastUpdateTime = gFrameTimeSeconds;
    group->clearState(LLSpatialGroup::GEOM_DIRTY);
}


void LLSpatialPartition::rebuildMesh(LLSpatialGroup* group)
{

}

LLSpatialGroup* LLSpatialGroup::getParent()
{
    return (LLSpatialGroup*)LLViewerOctreeGroup::getParent();
    }

BOOL LLSpatialGroup::removeObject(LLDrawable *drawablep, BOOL from_octree)
{
    LL_PROFILE_ZONE_SCOPED_CATEGORY_SPATIAL

    if(!drawablep)
    {
        return FALSE;
    }

    unbound();
    if (mOctreeNode && !from_octree)
    {
        drawablep->setGroup(NULL);
    }
    else
    {
        drawablep->setGroup(NULL);
        setState(GEOM_DIRTY);
        gPipeline.markRebuild(this);

        if (drawablep->isSpatialBridge())
        {
            for (bridge_list_t::iterator i = mBridgeList.begin(); i != mBridgeList.end(); ++i)
            {
                if (*i == drawablep)
                {
                    mBridgeList.erase(i);
                    break;
                }
            }
        }

        if (getElementCount() == 0)
        { //delete draw map on last element removal since a rebuild might never happen
            clearDrawMap();
        }
    }
    return TRUE;
}

void LLSpatialGroup::shift(const LLVector4a &offset)
{
    LLVector4a t = mOctreeNode->getCenter();
    t.add(offset);
    mOctreeNode->setCenter(t);
    mOctreeNode->updateMinMax();
    mBounds[0].add(offset);
    mExtents[0].add(offset);
    mExtents[1].add(offset);
    mObjectBounds[0].add(offset);
    mObjectExtents[0].add(offset);
    mObjectExtents[1].add(offset);

    if (!getSpatialPartition()->mRenderByGroup &&
        getSpatialPartition()->mPartitionType != LLViewerRegion::PARTITION_TREE &&
        getSpatialPartition()->mPartitionType != LLViewerRegion::PARTITION_TERRAIN &&
        getSpatialPartition()->mPartitionType != LLViewerRegion::PARTITION_BRIDGE &&
        getSpatialPartition()->mPartitionType != LLViewerRegion::PARTITION_AVATAR &&
        getSpatialPartition()->mPartitionType != LLViewerRegion::PARTITION_CONTROL_AV)
    {
        setState(GEOM_DIRTY);
        gPipeline.markRebuild(this);
    }
}

class LLSpatialSetState : public OctreeTraveler
{
public:
    U32 mState;
    LLSpatialSetState(U32 state) : mState(state) { }
    virtual void visit(const OctreeNode* branch) { ((LLSpatialGroup*) branch->getListener(0))->setState(mState); }
};

class LLSpatialSetStateDiff : public LLSpatialSetState
{
public:
    LLSpatialSetStateDiff(U32 state) : LLSpatialSetState(state) { }

    virtual void traverse(const OctreeNode* n)
    {
        LLSpatialGroup* group = (LLSpatialGroup*) n->getListener(0);

        if (!group->hasState(mState))
        {
            OctreeTraveler::traverse(n);
        }
    }
};

void LLSpatialGroup::setState(U32 state, S32 mode)
{
    LL_PROFILE_ZONE_SCOPED_CATEGORY_SPATIAL

    llassert(state <= LLSpatialGroup::STATE_MASK);

    if (mode > STATE_MODE_SINGLE)
    {
        if (mode == STATE_MODE_DIFF)
        {
            LLSpatialSetStateDiff setter(state);
            setter.traverse(mOctreeNode);
        }
        else
        {
            LLSpatialSetState setter(state);
            setter.traverse(mOctreeNode);
        }
    }
    else
    {
        mState |= state;
    }
}

class LLSpatialClearState : public OctreeTraveler
{
public:
    U32 mState;
    LLSpatialClearState(U32 state) : mState(state) { }
    virtual void visit(const OctreeNode* branch) { ((LLSpatialGroup*) branch->getListener(0))->clearState(mState); }
};

class LLSpatialClearStateDiff : public LLSpatialClearState
{
public:
    LLSpatialClearStateDiff(U32 state) : LLSpatialClearState(state) { }

    virtual void traverse(const OctreeNode* n)
    {
        LLSpatialGroup* group = (LLSpatialGroup*) n->getListener(0);

        if (group->hasState(mState))
        {
            OctreeTraveler::traverse(n);
        }
    }
};

void LLSpatialGroup::clearState(U32 state, S32 mode)
{
    LL_PROFILE_ZONE_SCOPED_CATEGORY_SPATIAL

    llassert(state <= LLSpatialGroup::STATE_MASK);

    if (mode > STATE_MODE_SINGLE)
    {
        if (mode == STATE_MODE_DIFF)
        {
            LLSpatialClearStateDiff clearer(state);
            clearer.traverse(mOctreeNode);
        }
        else
        {
            LLSpatialClearState clearer(state);
            clearer.traverse(mOctreeNode);
        }
    }
    else
    {
        mState &= ~state;
    }
}

//======================================
//      Octree Listener Implementation
//======================================

LLSpatialGroup::LLSpatialGroup(OctreeNode* node, LLSpatialPartition* part) : LLOcclusionCullingGroup(node, part),
    mObjectBoxSize(1.f),
    mGeometryBytes(0),
    mSurfaceArea(0.f),
    mBuilt(0.f),
    mVertexBuffer(NULL),
    mDistance(0.f),
    mDepth(0.f),
    mLastUpdateDistance(-1.f),
    mLastUpdateTime(gFrameTimeSeconds)
{
    ll_assert_aligned(this,16);

    sNodeCount++;

    mViewAngle.splat(0.f);
    mLastUpdateViewAngle.splat(-1.f);

    sg_assert(mOctreeNode->getListenerCount() == 0);
    setState(SG_INITIAL_STATE_MASK);
    gPipeline.markRebuild(this);

    // let the reflection map manager know about this spatial group
    mReflectionProbe = gPipeline.mReflectionMapManager.registerSpatialGroup(this);

    mRadius = 1;
    mPixelArea = 1024.f;
}

void LLSpatialGroup::updateDistance(LLCamera &camera)
{
    if (LLViewerCamera::sCurCameraID != LLViewerCamera::CAMERA_WORLD)
    {
        LL_WARNS() << "Attempted to update distance for camera other than world camera!" << LL_ENDL;
        llassert(false);
        return;
    }

    if (gShiftFrame)
    {
        return;
    }

#if !LL_RELEASE_FOR_DOWNLOAD
    if (hasState(LLSpatialGroup::OBJECT_DIRTY))
    {
        LL_ERRS() << "Spatial group dirty on distance update." << LL_ENDL;
    }
#endif
    if (!isEmpty())
    {
        mRadius = getSpatialPartition()->mRenderByGroup ? mObjectBounds[1].getLength3().getF32() :
                        (F32) mOctreeNode->getSize().getLength3().getF32();
        mDistance = getSpatialPartition()->calcDistance(this, camera);
        mPixelArea = getSpatialPartition()->calcPixelArea(this, camera);
    }
}

F32 LLSpatialPartition::calcDistance(LLSpatialGroup* group, LLCamera& camera)
{
    LL_PROFILE_ZONE_SCOPED_CATEGORY_SPATIAL

    LLVector4a eye;
    LLVector4a origin;
    origin.load3(camera.getOrigin().mV);

    eye.setSub(group->mObjectBounds[0], origin);

    F32 dist = 0.f;

    if (group->mDrawMap.find(LLRenderPass::PASS_ALPHA) != group->mDrawMap.end())
    {
        LLVector4a v = eye;

        dist = eye.getLength3().getF32();
        eye.normalize3fast();

        if (!group->hasState(LLSpatialGroup::ALPHA_DIRTY))
        {
            if (!group->getSpatialPartition()->isBridge())
            {
                LLVector4a view_angle = eye;

                LLVector4a diff;
                diff.setSub(view_angle, group->mLastUpdateViewAngle);

                if (diff.getLength3().getF32() > 0.64f)
                {
                    group->mViewAngle = view_angle;
                    group->mLastUpdateViewAngle = view_angle;
                    //for occasional alpha sorting within the group
                    //NOTE: If there is a trivial way to detect that alpha sorting here would not change the render order,
                    //not setting this node to dirty would be a very good thing
                    group->setState(LLSpatialGroup::ALPHA_DIRTY);
                    gPipeline.markRebuild(group);
                }
            }
        }

        //calculate depth of node for alpha sorting

        LLVector3 at = camera.getAtAxis();

        LLVector4a ata;
        ata.load3(at.mV);

        LLVector4a t = ata;
        //front of bounding box
        t.mul(0.25f);
        t.mul(group->mObjectBounds[1]);
        v.sub(t);

        group->mDepth = v.dot3(ata).getF32();
    }
    else
    {
        dist = eye.getLength3().getF32();
    }

#if !LL_RELEASE
    LL_DEBUGS("RiggedBox") << "calcDistance, group " << group << " camera " << origin << " obj bounds "
                           << group->mObjectBounds[0] << ", " << group->mObjectBounds[1]
                           << " dist " << dist << " radius " << group->mRadius << LL_ENDL;
#endif

    if (dist < 16.f)
    {
        dist /= 16.f;
        dist *= dist;
        dist *= 16.f;
    }

    return dist;
}

F32 LLSpatialPartition::calcPixelArea(LLSpatialGroup* group, LLCamera& camera)
{
    return LLPipeline::calcPixelArea(group->mObjectBounds[0], group->mObjectBounds[1], camera);
}

F32 LLSpatialGroup::getUpdateUrgency() const
{
    if (!isVisible())
    {
        return 0.f;
    }
    else
    {
        F32 time = gFrameTimeSeconds-mLastUpdateTime+4.f;
        return time + (mObjectBounds[1].dot3(mObjectBounds[1]).getF32()+1.f)/mDistance;
    }
}

BOOL LLSpatialGroup::changeLOD()
{
    LL_PROFILE_ZONE_SCOPED_CATEGORY_SPATIAL

    if (hasState(ALPHA_DIRTY | OBJECT_DIRTY))
    {
        //a rebuild is going to happen, update distance and LoD
        return TRUE;
    }

    if (getSpatialPartition()->mSlopRatio > 0.f)
    {
        F32 ratio = (mDistance - mLastUpdateDistance)/(llmax(mLastUpdateDistance, mRadius));

        // MAINT-8264 - this check is not robust if it needs to work
        // for bounding boxes much larger than the actual enclosed
        // objects, and using distance to box center is also
        // problematic. Consider the case that you have a large box
        // where the enclosed object is in one corner. As you zoom in
        // on the corner, the object gets much closer to the camera,
        // but the distance to the box center changes very little, and
        // an LOD change will not trigger, so object LOD gets "stuck"
        // at a too-low value. In the case of the above JIRA, the box
        // was large only due to another error, so this logic did not
        // need to be changed.

        if (fabsf(ratio) >= getSpatialPartition()->mSlopRatio)
        {
            LL_DEBUGS("RiggedBox") << "changeLOD true because of ratio compare "
                                   << fabsf(ratio) << " " << getSpatialPartition()->mSlopRatio << LL_ENDL;
            LL_DEBUGS("RiggedBox") << "sg " << this << "\nmDistance " << mDistance
                                   << " mLastUpdateDistance " << mLastUpdateDistance
                                   << " mRadius " << mRadius
                                   << " fab ratio " << fabsf(ratio)
                                   << " slop " << getSpatialPartition()->mSlopRatio << LL_ENDL;

            return TRUE;
        }
    }

    if (needsUpdate())
    {
        return TRUE;
    }

    return FALSE;
}

void LLSpatialGroup::handleInsertion(const TreeNode* node, LLViewerOctreeEntry* entry)
{
    addObject((LLDrawable*)entry->getDrawable());
    unbound();
    setState(OBJECT_DIRTY);
}

void LLSpatialGroup::handleRemoval(const TreeNode* node, LLViewerOctreeEntry* entry)
{
    removeObject((LLDrawable*)entry->getDrawable(), TRUE);
    LLViewerOctreeGroup::handleRemoval(node, entry);
}

void LLSpatialGroup::handleDestruction(const TreeNode* node)
{
    if(isDead())
    {
        return;
    }
    setState(DEAD);

    for (element_iter i = getDataBegin(); i != getDataEnd(); ++i)
    {
        LLViewerOctreeEntry* entry = *i;

        if (entry->getGroup() == this)
        {
            if(entry->hasDrawable())
            {
                ((LLDrawable*)entry->getDrawable())->setGroup(NULL);
            }
        }
    }

    clearDrawMap();
    mVertexBuffer = NULL;
    mBufferMap.clear();
    sZombieGroups++;
    mOctreeNode = NULL;
}

void LLSpatialGroup::handleChildAddition(const OctreeNode* parent, OctreeNode* child)
{
    LL_PROFILE_ZONE_SCOPED_CATEGORY_SPATIAL

    if (child->getListenerCount() == 0)
    {
        new LLSpatialGroup(child, getSpatialPartition());
    }
    else
    {
        OCT_ERRS << "LLSpatialGroup redundancy detected." << LL_ENDL;
    }

    unbound();

    assert_states_valid(this);
}

//virtual
void LLSpatialGroup::rebound()
{
    if (!isDirty())
        return;

    super::rebound();

    if (mSpatialPartition->mDrawableType == LLPipeline::RENDER_TYPE_CONTROL_AV)
    {
        llassert(mSpatialPartition->mPartitionType == LLViewerRegion::PARTITION_CONTROL_AV);

        LLSpatialBridge* bridge = getSpatialPartition()->asBridge();
        if (bridge &&
            bridge->mDrawable &&
            bridge->mDrawable->getVObj() &&
            bridge->mDrawable->getVObj()->isRoot())
        {
            LLControlAvatar* controlAvatar = bridge->mDrawable->getVObj()->getControlAvatar();
            if (controlAvatar &&
                controlAvatar->mDrawable &&
                controlAvatar->mControlAVBridge &&
                controlAvatar->mControlAVBridge->mOctree)
            {
                LLSpatialGroup* root = (LLSpatialGroup*)controlAvatar->mControlAVBridge->mOctree->getListener(0);
                if (this == root)
                {
                    const LLVector4a* addingExtents = controlAvatar->mDrawable->getSpatialExtents();
                    const LLXformMatrix* currentTransform = bridge->mDrawable->getXform();
                    expandExtents(addingExtents, *currentTransform);
                }
            }
        }
    }
}

void LLSpatialGroup::destroyGLState(bool keep_occlusion)
{
    setState(LLSpatialGroup::GEOM_DIRTY | LLSpatialGroup::IMAGE_DIRTY);

    if (!keep_occlusion)
    { //going to need a rebuild
        gPipeline.markRebuild(this);
    }

    mLastUpdateTime = gFrameTimeSeconds;
    mVertexBuffer = NULL;
    mBufferMap.clear();

    clearDrawMap();

    if (!keep_occlusion)
    {
        releaseOcclusionQueryObjectNames();
    }


    for (LLSpatialGroup::element_iter i = getDataBegin(); i != getDataEnd(); ++i)
    {
        LLDrawable* drawable = (LLDrawable*)(*i)->getDrawable();
        if(!drawable)
        {
            continue;
        }
        for (S32 j = 0; j < drawable->getNumFaces(); j++)
        {
            LLFace* facep = drawable->getFace(j);
            if (facep)
            {
                facep->clearVertexBuffer();
            }
        }
    }
}

//==============================================

LLSpatialPartition::LLSpatialPartition(U32 data_mask, BOOL render_by_group, LLViewerRegion* regionp)
: mRenderByGroup(render_by_group), mBridge(NULL)
{
    mRegionp = regionp;
    mPartitionType = LLViewerRegion::PARTITION_NONE;
    mVertexDataMask = data_mask;
    mDepthMask = FALSE;
    mSlopRatio = 0.25f;
    mInfiniteFarClip = FALSE;

    new LLSpatialGroup(mOctree, this);
}


LLSpatialPartition::~LLSpatialPartition()
{
    cleanup();
}

LLSpatialGroup *LLSpatialPartition::put(LLDrawable *drawablep, BOOL was_visible)
{
    LL_PROFILE_ZONE_SCOPED;
    drawablep->updateSpatialExtents();

    //keep drawable from being garbage collected
    LLPointer<LLDrawable> ptr = drawablep;

    if(!drawablep->getGroup())
    {
    assert_octree_valid(mOctree);
        mOctree->insert(drawablep->getEntry());
    assert_octree_valid(mOctree);
    }

    LLSpatialGroup* group = drawablep->getSpatialGroup();
    //llassert(group != NULL);

    if (group && was_visible && group->isOcclusionState(LLSpatialGroup::QUERY_PENDING))
    {
        group->setOcclusionState(LLSpatialGroup::DISCARD_QUERY, LLSpatialGroup::STATE_MODE_ALL_CAMERAS);
    }

    return group;
}

BOOL LLSpatialPartition::remove(LLDrawable *drawablep, LLSpatialGroup *curp)
{
    LL_PROFILE_ZONE_SCOPED;
    if (!curp->removeObject(drawablep))
    {
        OCT_ERRS << "Failed to remove drawable from octree!" << LL_ENDL;
    }
    else
    {
        drawablep->setGroup(NULL);
    }

    assert_octree_valid(mOctree);

    return TRUE;
}

void LLSpatialPartition::move(LLDrawable *drawablep, LLSpatialGroup *curp, BOOL immediate)
{
    LL_PROFILE_ZONE_SCOPED;
    // sanity check submitted by open source user bushing Spatula
    // who was seeing crashing here. (See VWR-424 reported by Bunny Mayne)
    if (!drawablep)
    {
        OCT_ERRS << "LLSpatialPartition::move was passed a bad drawable." << LL_ENDL;
        return;
    }

    BOOL was_visible = curp ? curp->isVisible() : FALSE;

    if (curp && curp->getSpatialPartition() != this)
    {
        //keep drawable from being garbage collected
        LLPointer<LLDrawable> ptr = drawablep;
        if (curp->getSpatialPartition()->remove(drawablep, curp))
        {
            put(drawablep, was_visible);
            return;
        }
        else
        {
            OCT_ERRS << "Drawable lost between spatial partitions on outbound transition." << LL_ENDL;
        }
    }

    if (curp && curp->updateInGroup(drawablep, immediate))
    {
        // Already updated, don't need to do anything
        assert_octree_valid(mOctree);
        return;
    }

    //keep drawable from being garbage collected
    LLPointer<LLDrawable> ptr = drawablep;
    if (curp && !remove(drawablep, curp))
    {
        OCT_ERRS << "Move couldn't find existing spatial group!" << LL_ENDL;
    }

    put(drawablep, was_visible);
}

class LLSpatialShift : public OctreeTraveler
{
public:
    const LLVector4a& mOffset;

    LLSpatialShift(const LLVector4a& offset) : mOffset(offset) { }
    virtual void visit(const OctreeNode* branch)
    {
        ((LLSpatialGroup*) branch->getListener(0))->shift(mOffset);
    }
};

void LLSpatialPartition::shift(const LLVector4a &offset)
{ //shift octree node bounding boxes by offset
    LLSpatialShift shifter(offset);
    shifter.traverse(mOctree);
}

class LLOctreeCull : public LLViewerOctreeCull
{
public:
    LLOctreeCull(LLCamera* camera) : LLViewerOctreeCull(camera) {}

    virtual bool earlyFail(LLViewerOctreeGroup* base_group)
    {
        if (LLPipeline::sReflectionRender)
        {
            return false;
        }

        LLSpatialGroup* group = (LLSpatialGroup*)base_group;
        group->checkOcclusion();

        if (group->getOctreeNode()->getParent() &&  //never occlusion cull the root node
            LLPipeline::sUseOcclusion &&            //ignore occlusion if disabled
            group->isOcclusionState(LLSpatialGroup::OCCLUDED))
        {
            gPipeline.markOccluder(group);
            return true;
        }

        return false;
    }

    virtual S32 frustumCheck(const LLViewerOctreeGroup* group)
    {
        S32 res = AABBInFrustumNoFarClipGroupBounds(group);
        if (res != 0)
        {
            res = llmin(res, AABBSphereIntersectGroupExtents(group));
        }
        return res;
    }

    virtual S32 frustumCheckObjects(const LLViewerOctreeGroup* group)
    {
        S32 res = AABBInFrustumNoFarClipObjectBounds(group);
        if (res != 0)
        {
            res = llmin(res, AABBSphereIntersectObjectExtents(group));
        }
        return res;
    }

    virtual void processGroup(LLViewerOctreeGroup* base_group)
    {
        LLSpatialGroup* group = (LLSpatialGroup*)base_group;
        /*if (group->needsUpdate() ||
            group->getVisible(LLViewerCamera::sCurCameraID) < LLDrawable::getCurrentFrame() - 1)
        {
            group->doOcclusion(mCamera);
        }*/
        gPipeline.markNotCulled(group, *mCamera);
    }
};

class LLOctreeCullNoFarClip : public LLOctreeCull
{
public:
    LLOctreeCullNoFarClip(LLCamera* camera)
        : LLOctreeCull(camera) { }

    virtual S32 frustumCheck(const LLViewerOctreeGroup* group)
    {
        return AABBInFrustumNoFarClipGroupBounds(group);
    }

    virtual S32 frustumCheckObjects(const LLViewerOctreeGroup* group)
    {
        S32 res = AABBInFrustumNoFarClipObjectBounds(group);
        return res;
    }
};

class LLOctreeCullShadow : public LLOctreeCull
{
public:
    LLOctreeCullShadow(LLCamera* camera)
        : LLOctreeCull(camera) { }

    virtual S32 frustumCheck(const LLViewerOctreeGroup* group)
    {
        return AABBInFrustumGroupBounds(group);
    }

    virtual S32 frustumCheckObjects(const LLViewerOctreeGroup* group)
    {
        return AABBInFrustumObjectBounds(group);
    }
};

class LLOctreeCullVisExtents: public LLOctreeCullShadow
{
public:
    LLOctreeCullVisExtents(LLCamera* camera, LLVector4a& min, LLVector4a& max)
        : LLOctreeCullShadow(camera), mMin(min), mMax(max), mEmpty(TRUE) { }

    virtual bool earlyFail(LLViewerOctreeGroup* base_group)
    {
        LLSpatialGroup* group = (LLSpatialGroup*)base_group;

        if (group->getOctreeNode()->getParent() &&  //never occlusion cull the root node
            LLPipeline::sUseOcclusion &&            //ignore occlusion if disabled
            group->isOcclusionState(LLSpatialGroup::OCCLUDED))
        {
            return true;
        }

        return false;
    }

    virtual void traverse(const OctreeNode* n)
    {
        LLSpatialGroup* group = (LLSpatialGroup*) n->getListener(0);

        if (earlyFail(group))
        {
            return;
        }

        if ((mRes && group->hasState(LLSpatialGroup::SKIP_FRUSTUM_CHECK)) ||
            mRes == 2)
        {   //don't need to do frustum check
            OctreeTraveler::traverse(n);
        }
        else
        {
            mRes = frustumCheck(group);

            if (mRes)
            { //at least partially in, run on down
                OctreeTraveler::traverse(n);
            }

            mRes = 0;
        }
    }

    virtual void processGroup(LLViewerOctreeGroup* base_group)
    {
        LLSpatialGroup* group = (LLSpatialGroup*)base_group;

        llassert(!group->hasState(LLSpatialGroup::DIRTY) && !group->isEmpty());

        if (mRes < 2)
        {
            if (AABBInFrustumObjectBounds(group) > 0)
            {
                mEmpty = FALSE;
                const LLVector4a* exts = group->getObjectExtents();
                update_min_max(mMin, mMax, exts[0]);
                update_min_max(mMin, mMax, exts[1]);
            }
        }
        else
        {
            mEmpty = FALSE;
            const LLVector4a* exts = group->getExtents();
            update_min_max(mMin, mMax, exts[0]);
            update_min_max(mMin, mMax, exts[1]);
        }
    }

    BOOL mEmpty;
    LLVector4a& mMin;
    LLVector4a& mMax;
};

class LLOctreeCullDetectVisible: public LLOctreeCullShadow
{
public:
    LLOctreeCullDetectVisible(LLCamera* camera)
        : LLOctreeCullShadow(camera), mResult(FALSE) { }

    virtual bool earlyFail(LLViewerOctreeGroup* base_group)
    {
        LLSpatialGroup* group = (LLSpatialGroup*)base_group;

        if (mResult || //already found a node, don't check any more
            (group->getOctreeNode()->getParent() && //never occlusion cull the root node
             LLPipeline::sUseOcclusion &&           //ignore occlusion if disabled
             group->isOcclusionState(LLSpatialGroup::OCCLUDED)))
        {
            return true;
        }

        return false;
    }

    virtual void processGroup(LLViewerOctreeGroup* base_group)
    {
        if (base_group->isVisible())
        {
            mResult = TRUE;
        }
    }

    BOOL mResult;
};

class LLOctreeSelect : public LLOctreeCull
{
public:
    LLOctreeSelect(LLCamera* camera, std::vector<LLDrawable*>* results)
        : LLOctreeCull(camera), mResults(results) { }

    virtual bool earlyFail(LLViewerOctreeGroup* group) { return false; }
    virtual void preprocess(LLViewerOctreeGroup* group) { }

    virtual void processGroup(LLViewerOctreeGroup* base_group)
    {
        LLSpatialGroup* group = (LLSpatialGroup*)base_group;
        OctreeNode* branch = group->getOctreeNode();

        for (OctreeNode::const_element_iter i = branch->getDataBegin(); i != branch->getDataEnd(); ++i)
        {
            LLDrawable* drawable = (LLDrawable*)(*i)->getDrawable();
            if(!drawable)
        {
                continue;
            }
            if (!drawable->isDead())
            {
                if (drawable->isSpatialBridge())
                {
                    drawable->setVisible(*mCamera, mResults, TRUE);
                }
                else
                {
                    mResults->push_back(drawable);
                }
            }
        }
    }

    std::vector<LLDrawable*>* mResults;
};

void drawBox(const LLVector3& c, const LLVector3& r)
{
    LLVertexBuffer::unbind();

    gGL.begin(LLRender::TRIANGLE_STRIP);
    //left front
    gGL.vertex3fv((c+r.scaledVec(LLVector3(-1,1,-1))).mV);
    gGL.vertex3fv((c+r.scaledVec(LLVector3(-1,1,1))).mV);
    //right front
    gGL.vertex3fv((c+r.scaledVec(LLVector3(1,1,-1))).mV);
    gGL.vertex3fv((c+r.scaledVec(LLVector3(1,1,1))).mV);
    //right back
    gGL.vertex3fv((c+r.scaledVec(LLVector3(1,-1,-1))).mV);
    gGL.vertex3fv((c+r.scaledVec(LLVector3(1,-1,1))).mV);
    //left back
    gGL.vertex3fv((c+r.scaledVec(LLVector3(-1,-1,-1))).mV);
    gGL.vertex3fv((c+r.scaledVec(LLVector3(-1,-1,1))).mV);
    //left front
    gGL.vertex3fv((c+r.scaledVec(LLVector3(-1,1,-1))).mV);
    gGL.vertex3fv((c+r.scaledVec(LLVector3(-1,1,1))).mV);
    gGL.end();

    //bottom
    gGL.begin(LLRender::TRIANGLE_STRIP);
    gGL.vertex3fv((c+r.scaledVec(LLVector3(1,1,-1))).mV);
    gGL.vertex3fv((c+r.scaledVec(LLVector3(1,-1,-1))).mV);
    gGL.vertex3fv((c+r.scaledVec(LLVector3(-1,1,-1))).mV);
    gGL.vertex3fv((c+r.scaledVec(LLVector3(-1,-1,-1))).mV);
    gGL.end();

    //top
    gGL.begin(LLRender::TRIANGLE_STRIP);
    gGL.vertex3fv((c+r.scaledVec(LLVector3(1,1,1))).mV);
    gGL.vertex3fv((c+r.scaledVec(LLVector3(-1,1,1))).mV);
    gGL.vertex3fv((c+r.scaledVec(LLVector3(1,-1,1))).mV);
    gGL.vertex3fv((c+r.scaledVec(LLVector3(-1,-1,1))).mV);
    gGL.end();
}

void drawBox(const LLVector4a& c, const LLVector4a& r)
{
    drawBox(reinterpret_cast<const LLVector3&>(c), reinterpret_cast<const LLVector3&>(r));
}

void drawBoxOutline(const LLVector3& pos, const LLVector3& size)
{
    if (!pos.isFinite() || !size.isFinite())
        return;

    LLVector3 v1 = size.scaledVec(LLVector3( 1, 1,1));
    LLVector3 v2 = size.scaledVec(LLVector3(-1, 1,1));
    LLVector3 v3 = size.scaledVec(LLVector3(-1,-1,1));
    LLVector3 v4 = size.scaledVec(LLVector3( 1,-1,1));

    gGL.begin(LLRender::LINES);

    //top
    gGL.vertex3fv((pos+v1).mV);
    gGL.vertex3fv((pos+v2).mV);
    gGL.vertex3fv((pos+v2).mV);
    gGL.vertex3fv((pos+v3).mV);
    gGL.vertex3fv((pos+v3).mV);
    gGL.vertex3fv((pos+v4).mV);
    gGL.vertex3fv((pos+v4).mV);
    gGL.vertex3fv((pos+v1).mV);

    //bottom
    gGL.vertex3fv((pos-v1).mV);
    gGL.vertex3fv((pos-v2).mV);
    gGL.vertex3fv((pos-v2).mV);
    gGL.vertex3fv((pos-v3).mV);
    gGL.vertex3fv((pos-v3).mV);
    gGL.vertex3fv((pos-v4).mV);
    gGL.vertex3fv((pos-v4).mV);
    gGL.vertex3fv((pos-v1).mV);

    //right
    gGL.vertex3fv((pos+v1).mV);
    gGL.vertex3fv((pos-v3).mV);

    gGL.vertex3fv((pos+v4).mV);
    gGL.vertex3fv((pos-v2).mV);

    //left
    gGL.vertex3fv((pos+v2).mV);
    gGL.vertex3fv((pos-v4).mV);

    gGL.vertex3fv((pos+v3).mV);
    gGL.vertex3fv((pos-v1).mV);

    gGL.end();
}

void drawBoxOutline(const LLVector4a& pos, const LLVector4a& size)
{
    drawBoxOutline(reinterpret_cast<const LLVector3&>(pos), reinterpret_cast<const LLVector3&>(size));
}


void LLSpatialPartition::restoreGL()
{
}

BOOL LLSpatialPartition::getVisibleExtents(LLCamera& camera, LLVector3& visMin, LLVector3& visMax)
{
    LL_PROFILE_ZONE_SCOPED_CATEGORY_SPATIAL;
    LLVector4a visMina, visMaxa;
    visMina.load3(visMin.mV);
    visMaxa.load3(visMax.mV);

    {
        LLSpatialGroup* group = (LLSpatialGroup*) mOctree->getListener(0);
        group->rebound();
    }

    LLOctreeCullVisExtents vis(&camera, visMina, visMaxa);
    vis.traverse(mOctree);

    visMin.set(visMina.getF32ptr());
    visMax.set(visMaxa.getF32ptr());
    return vis.mEmpty;
}

BOOL LLSpatialPartition::visibleObjectsInFrustum(LLCamera& camera)
{
    LLOctreeCullDetectVisible vis(&camera);
    vis.traverse(mOctree);
    return vis.mResult;
}

S32 LLSpatialPartition::cull(LLCamera &camera, std::vector<LLDrawable *>* results, BOOL for_select)
{
    LL_PROFILE_ZONE_SCOPED_CATEGORY_SPATIAL;
#if LL_OCTREE_PARANOIA_CHECK
    ((LLSpatialGroup*)mOctree->getListener(0))->checkStates();
#endif
    {
        LLSpatialGroup* group = (LLSpatialGroup*) mOctree->getListener(0);
        group->rebound();
    }

#if LL_OCTREE_PARANOIA_CHECK
    ((LLSpatialGroup*)mOctree->getListener(0))->validate();
#endif

        LLOctreeSelect selecter(&camera, results);
        selecter.traverse(mOctree);

    return 0;
}

extern BOOL gCubeSnapshot;

S32 LLSpatialPartition::cull(LLCamera &camera, bool do_occlusion)
{
    LL_PROFILE_ZONE_SCOPED_CATEGORY_SPATIAL;
#if LL_OCTREE_PARANOIA_CHECK
    ((LLSpatialGroup*)mOctree->getListener(0))->checkStates();
#endif
    LLSpatialGroup* group = (LLSpatialGroup*) mOctree->getListener(0);
    group->rebound();

#if LL_OCTREE_PARANOIA_CHECK
    ((LLSpatialGroup*)mOctree->getListener(0))->validate();
#endif

    if (LLPipeline::sShadowRender)
    {
        LLOctreeCullShadow culler(&camera);
        culler.traverse(mOctree);
    }
    else if (mInfiniteFarClip || (!LLPipeline::sUseFarClip && !gCubeSnapshot))
    {
        LLOctreeCullNoFarClip culler(&camera);
        culler.traverse(mOctree);
    }
    else
    {
        LLOctreeCull culler(&camera);
        culler.traverse(mOctree);
    }

    return 0;
}

void pushVerts(LLDrawInfo* params)
{
    LLRenderPass::applyModelMatrix(*params);
    params->mVertexBuffer->setBuffer();
    params->mVertexBuffer->drawRange(LLRender::TRIANGLES,
                                params->mStart, params->mEnd, params->mCount, params->mOffset);
}

void pushVerts(LLSpatialGroup* group)
{
    LLDrawInfo* params = NULL;

    for (LLSpatialGroup::draw_map_t::iterator i = group->mDrawMap.begin(); i != group->mDrawMap.end(); ++i)
    {
        for (LLSpatialGroup::drawmap_elem_t::iterator j = i->second.begin(); j != i->second.end(); ++j)
        {
            params = *j;
            pushVerts(params);
        }
    }
}

void pushVerts(LLFace* face)
{
    if (face)
    {
        llassert(face->verify());
        face->renderIndexed();
    }
}

void pushVerts(LLDrawable* drawable)
{
    for (S32 i = 0; i < drawable->getNumFaces(); ++i)
    {
        pushVerts(drawable->getFace(i));
    }
}

void pushVerts(LLVolume* volume)
{
    LLVertexBuffer::unbind();
    for (S32 i = 0; i < volume->getNumVolumeFaces(); ++i)
    {
        const LLVolumeFace& face = volume->getVolumeFace(i);
        LLVertexBuffer::drawElements(LLRender::TRIANGLES, face.mPositions, NULL, face.mNumIndices, face.mIndices);
    }
}

void pushBufferVerts(LLVertexBuffer* buffer)
{
    if (buffer)
    {
        buffer->setBuffer();
        buffer->drawRange(LLRender::TRIANGLES, 0, buffer->getNumVerts()-1, buffer->getNumIndices(), 0);
    }
}

void pushBufferVerts(LLSpatialGroup* group, bool push_alpha = true)
{
    if (group->getSpatialPartition()->mRenderByGroup)
    {
        if (!group->mDrawMap.empty())
        {
            LLDrawInfo* params = *(group->mDrawMap.begin()->second.begin());
            LLRenderPass::applyModelMatrix(*params);

            if (push_alpha)
            {
                pushBufferVerts(group->mVertexBuffer);
            }

            for (LLSpatialGroup::buffer_map_t::iterator i = group->mBufferMap.begin(); i != group->mBufferMap.end(); ++i)
            {
                for (LLSpatialGroup::buffer_texture_map_t::iterator j = i->second.begin(); j != i->second.end(); ++j)
                {
                    for (LLSpatialGroup::buffer_list_t::iterator k = j->second.begin(); k != j->second.end(); ++k)
                    {
                        pushBufferVerts(*k);
                    }
                }
            }
        }
    }
    /*else
    {
        //const LLVector4a* bounds = group->getBounds();
        //drawBox(bounds[0], bounds[1]);
    }*/
}

void pushVertsColorCoded(LLSpatialGroup* group)
{
    LLDrawInfo* params = NULL;

    static const LLColor4 colors[] = {
        LLColor4::green,
        LLColor4::green1,
        LLColor4::green2,
        LLColor4::green3,
        LLColor4::green4,
        LLColor4::green5,
        LLColor4::green6
    };

    static const U32 col_count = LL_ARRAY_SIZE(colors);

    U32 col = 0;

    for (LLSpatialGroup::draw_map_t::iterator i = group->mDrawMap.begin(); i != group->mDrawMap.end(); ++i)
    {
        for (LLSpatialGroup::drawmap_elem_t::iterator j = i->second.begin(); j != i->second.end(); ++j)
        {
            params = *j;
            LLRenderPass::applyModelMatrix(*params);
            gGL.diffuseColor4f(colors[col].mV[0], colors[col].mV[1], colors[col].mV[2], 0.5f);
            params->mVertexBuffer->setBuffer();
            params->mVertexBuffer->drawRange(LLRender::TRIANGLES,
                params->mStart, params->mEnd, params->mCount, params->mOffset);
            col = (col+1)%col_count;
        }
    }
}

// return false if drawable is rigged and:
//  - a linked rigged drawable has a different spatial group
//  - a linked rigged drawable face has the wrong draw order index
bool check_rigged_group(LLDrawable* drawable)
{
#if 0
    if (drawable->isState(LLDrawable::RIGGED))
    {
        LLSpatialGroup* group = drawable->getSpatialGroup();
        LLDrawable* root = drawable->getRoot();

        if (root->isState(LLDrawable::RIGGED) && root->getSpatialGroup() != group)
        {
            LL_WARNS() << "[root->isState(LLDrawable::RIGGED) and root->getSpatialGroup() != group] is true"
                " (" << root->getSpatialGroup() << " != " << group << ")" << LL_ENDL;
            llassert(false);
            return false;
        }

        S32 last_draw_index = -1;
        if (root->isState(LLDrawable::RIGGED))
        {
            for (auto& face : root->getFaces())
            {
                if ((S32)face->getDrawOrderIndex() <= last_draw_index)
                {
                    LL_WARNS() << "[(S32)face->getDrawOrderIndex() <= last_draw_index] is true"
                        " (" << (S32)face->getDrawOrderIndex() << " <= " << last_draw_index << ")" << LL_ENDL;
                    llassert(false);
                    return false;
                }
                last_draw_index = face->getDrawOrderIndex();
            }
        }

        for (auto& child : root->getVObj()->getChildren())
        {
            if (child->mDrawable->isState(LLDrawable::RIGGED))
            {
                for (auto& face : child->mDrawable->getFaces())
                {
                    if ((S32)face->getDrawOrderIndex() <= last_draw_index)
                    {
                        LL_WARNS() << "[(S32)face->getDrawOrderIndex() <= last_draw_index] is true"
                            " (" << (S32)face->getDrawOrderIndex() << " <= " << last_draw_index << ")" << LL_ENDL;
                        llassert(false);
                        return false;
                    }
                    last_draw_index = face->getDrawOrderIndex();
                }
            }

            if (child->mDrawable->getSpatialGroup() != group)
            {
                LL_WARNS() << "[child->mDrawable->getSpatialGroup() != group] is true"
                    " (" << child->mDrawable->getSpatialGroup() << " != " << group << ")" << LL_ENDL;
                llassert(false);
                return false;
            }
        }
    }
#endif
    return true;
}

void renderOctree(LLSpatialGroup* group)
{
    //render solid object bounding box, color
    //coded by buffer usage and activity
    gGL.setSceneBlendType(LLRender::BT_ADD_WITH_ALPHA);
    LLVector4 col;
    if (group->mBuilt > 0.f)
    {
        group->mBuilt -= 2.f * gFrameIntervalSeconds.value();
        col.setVec(0.1f,0.1f,1,0.1f);

        {
            LLGLDepthTest gl_depth(FALSE, FALSE);
            glPolygonMode(GL_FRONT_AND_BACK, GL_LINE);

            gGL.diffuseColor4f(1,0,0,group->mBuilt);
            gGL.flush();
            glLineWidth(5.f);

            const LLVector4a* bounds = group->getObjectBounds();
            drawBoxOutline(bounds[0], bounds[1]);
            gGL.flush();
            glLineWidth(1.f);
            gGL.flush();

            LLVOAvatar* lastAvatar = nullptr;
            U64 lastMeshId = 0;

            for (LLSpatialGroup::element_iter i = group->getDataBegin(); i != group->getDataEnd(); ++i)
            {
                LLDrawable* drawable = (LLDrawable*)(*i)->getDrawable();
                if(!drawable || drawable->getNumFaces() == 0)
                {
                    continue;
                }

                llassert(check_rigged_group(drawable));

                if (!group->getSpatialPartition()->isBridge())
                {
                    gGL.pushMatrix();
                    LLVector3 trans = drawable->getRegion()->getOriginAgent();
                    gGL.translatef(trans.mV[0], trans.mV[1], trans.mV[2]);
                }

                LLFace* face = drawable->getFace(0);
                bool rigged = face->isState(LLFace::RIGGED);
                gDebugProgram.bind(rigged);

                gGL.diffuseColor4f(1, 0, 0, 1);

                if (rigged)
                {
                    gGL.pushMatrix();
                    gGL.loadMatrix(gGLModelView);
                    if (lastAvatar != face->mAvatar ||
                        lastMeshId != face->mSkinInfo->mHash)
                    {
                        if (!LLRenderPass::uploadMatrixPalette(face->mAvatar, face->mSkinInfo))
                        {
                            continue;
                        }
                        lastAvatar = face->mAvatar;
                        lastMeshId = face->mSkinInfo->mHash;
                    }
                }
                for (S32 j = 0; j < drawable->getNumFaces(); j++)
                {
                    LLFace* face = drawable->getFace(j);
                    if (face && face->getVertexBuffer())
                    {
                        LLVOVolume* vol = drawable->getVOVolume();

                        if (gFrameTimeSeconds - face->mLastUpdateTime < 0.5f)
                        {
                            if (vol && vol->isShrinkWrapped())
                            {
                                gGL.diffuseColor4f(0, 1, 1, group->mBuilt);
                            }
                            else
                            {
                                gGL.diffuseColor4f(0, 1, 0, group->mBuilt);
                            }
                        }
                        else if (gFrameTimeSeconds - face->mLastMoveTime < 0.5f)
                        {
                            if (vol && vol->isShrinkWrapped())
                            {
                                gGL.diffuseColor4f(1, 1, 0, group->mBuilt);
                            }
                            else
                            {
                                gGL.diffuseColor4f(1, 0, 0, group->mBuilt);
                            }
                        }
                        else
                        {
                            continue;
                        }

                        face->getVertexBuffer()->setBuffer();
                        face->getVertexBuffer()->draw(LLRender::TRIANGLES, face->getIndicesCount(), face->getIndicesStart());
                    }
                }

                if (rigged)
                {
                    gGL.popMatrix();
                }

                if (!group->getSpatialPartition()->isBridge())
                {
                    gGL.popMatrix();
                }
            }
            glPolygonMode(GL_FRONT_AND_BACK, GL_FILL);
            gDebugProgram.bind(); // make sure non-rigged variant is bound
            gGL.diffuseColor4f(1,1,1,1);
        }
    }

    gGL.diffuseColor4fv(col.mV);
    LLVector4a fudge;
    fudge.splat(0.001f);

    gGL.setSceneBlendType(LLRender::BT_ALPHA);

    {
        //draw opaque outline
        gGL.diffuseColor4f(0,1,1,1);

        const LLVector4a* bounds = group->getBounds();
        drawBoxOutline(bounds[0], bounds[1]);
    }
}

std::set<LLSpatialGroup*> visible_selected_groups;



void renderXRay(LLSpatialGroup* group, LLCamera* camera)
{
    BOOL render_objects = (!LLPipeline::sUseOcclusion || !group->isOcclusionState(LLSpatialGroup::OCCLUDED)) && group->isVisible() &&
                            !group->isEmpty();
<<<<<<< HEAD
=======

    if (render_objects)
    {
        pushBufferVerts(group, false);

        bool selected = false;

        for (LLSpatialGroup::element_iter iter = group->getDataBegin(); iter != group->getDataEnd(); ++iter)
        {
            LLDrawable* drawable = (LLDrawable*)(*iter)->getDrawable();
            if (drawable->getVObj().notNull() && drawable->getVObj()->isSelected())
            {
                selected = true;
                break;
            }
        }

        if (selected)
        { //store for rendering occlusion volume as overlay

            if (!group->getSpatialPartition()->isBridge())
            {
                visible_selected_groups.insert(group);
            }
            else
            {
                visible_selected_groups.insert(group->getSpatialPartition()->asBridge()->getSpatialGroup());
            }
        }
    }
}

void renderCrossHairs(LLVector3 position, F32 size, LLColor4 color)
{
    gGL.color4fv(color.mV);
    gGL.begin(LLRender::LINES);
    {
        gGL.vertex3fv((position - LLVector3(size, 0.f, 0.f)).mV);
        gGL.vertex3fv((position + LLVector3(size, 0.f, 0.f)).mV);
        gGL.vertex3fv((position - LLVector3(0.f, size, 0.f)).mV);
        gGL.vertex3fv((position + LLVector3(0.f, size, 0.f)).mV);
        gGL.vertex3fv((position - LLVector3(0.f, 0.f, size)).mV);
        gGL.vertex3fv((position + LLVector3(0.f, 0.f, size)).mV);
    }
    gGL.end();
}

void renderUpdateType(LLDrawable* drawablep)
{
    LLViewerObject* vobj = drawablep->getVObj();
    if (!vobj || OUT_UNKNOWN == vobj->getLastUpdateType())
    {
        return;
    }
    LLGLEnable blend(GL_BLEND);
    switch (vobj->getLastUpdateType())
    {
    case OUT_FULL:
        gGL.diffuseColor4f(0,1,0,0.5f);
        break;
    case OUT_TERSE_IMPROVED:
        gGL.diffuseColor4f(0,1,1,0.5f);
        break;
    case OUT_FULL_COMPRESSED:
        if (vobj->getLastUpdateCached())
        {
            gGL.diffuseColor4f(1,0,0,0.5f);
        }
        else
        {
            gGL.diffuseColor4f(1,1,0,0.5f);
        }
        break;
    case OUT_FULL_CACHED:
        gGL.diffuseColor4f(0,0,1,0.5f);
        break;
    default:
        LL_WARNS() << "Unknown update_type " << vobj->getLastUpdateType() << LL_ENDL;
        break;
    };
    S32 num_faces = drawablep->getNumFaces();
    if (num_faces)
    {
        for (S32 i = 0; i < num_faces; ++i)
        {
            pushVerts(drawablep->getFace(i));
        }
    }
}

void renderBoundingBox(LLDrawable* drawable, BOOL set_color = TRUE)
{
    if (set_color)
    {
        if (drawable->isSpatialBridge())
        {
            gGL.diffuseColor4f(1,0.5f,0,1); // orange
        }
        else if (drawable->getVOVolume())
        {
            if (drawable->isRoot())
            {
                gGL.diffuseColor4f(1,1,0,1); // yellow
            }
            else
            {
                gGL.diffuseColor4f(0,1,0,1); // green
            }
        }
        else if (drawable->getVObj())
        {
            switch (drawable->getVObj()->getPCode())
            {
                case LLViewerObject::LL_VO_SURFACE_PATCH:
                        gGL.diffuseColor4f(0,1,1,1); // cyan
                        break;
                case LLViewerObject::LL_VO_CLOUDS:
                        // no longer used
                        break;
                case LLViewerObject::LL_VO_PART_GROUP:
                case LLViewerObject::LL_VO_HUD_PART_GROUP:
                        gGL.diffuseColor4f(0,0,1,1); // blue
                        break;
                case LLViewerObject::LL_VO_VOID_WATER:
                case LLViewerObject::LL_VO_WATER:
                        gGL.diffuseColor4f(0,0.5f,1,1); // medium blue
                        break;
                case LL_PCODE_LEGACY_TREE:
                        gGL.diffuseColor4f(0,0.5f,0,1); // dark green
                        break;
                default:
                        LLControlAvatar *cav = dynamic_cast<LLControlAvatar*>(drawable->getVObj()->asAvatar());
                        if (cav)
                        {
                            bool has_pos_constraint = (cav->mPositionConstraintFixup != LLVector3());
                            bool has_scale_constraint = (cav->mScaleConstraintFixup != 1.0f);
                            if (has_pos_constraint || has_scale_constraint)
                            {
                                gGL.diffuseColor4f(1,0,0,1);
                            }
                            else
                            {
                                gGL.diffuseColor4f(0,1,0.5,1);
                            }
                        }
                        else
                        {
                            gGL.diffuseColor4f(1,0,1,1); // magenta
                        }
                        break;
            }
        }
        else
        {
            gGL.diffuseColor4f(1,0,0,1);
        }
    }

    const LLVector4a* ext;
    LLVector4a pos, size;

    if (drawable->getVOVolume())
    {
        //render face bounding boxes
        for (S32 i = 0; i < drawable->getNumFaces(); i++)
        {
            LLFace* facep = drawable->getFace(i);
            if (facep)
            {
                ext = facep->mExtents;

                pos.setAdd(ext[0], ext[1]);
                pos.mul(0.5f);
                size.setSub(ext[1], ext[0]);
                size.mul(0.5f);

                drawBoxOutline(pos,size);
            }
        }
    }

    //render drawable bounding box
    ext = drawable->getSpatialExtents();

    pos.setAdd(ext[0], ext[1]);
    pos.mul(0.5f);
    size.setSub(ext[1], ext[0]);
    size.mul(0.5f);

    LLViewerObject* vobj = drawable->getVObj();
    if (vobj && vobj->onActiveList())
    {
        gGL.flush();
        glLineWidth(llmax(4.f*sinf(gFrameTimeSeconds*2.f)+1.f, 1.f));
        //glLineWidth(4.f*(sinf(gFrameTimeSeconds*2.f)*0.25f+0.75f));
        stop_glerror();
        drawBoxOutline(pos,size);
        gGL.flush();
        glLineWidth(1.f);
    }
    else
    {
        drawBoxOutline(pos,size);
    }
}

void renderNormals(LLDrawable *drawablep)
{
    if (!drawablep->isVisible())
        return;

    LLVertexBuffer::unbind();

    LLVOVolume *vol = drawablep->getVOVolume();
>>>>>>> bb3c36f5

    if (render_objects)
    {
        pushBufferVerts(group, false);

        bool selected = false;

        for (LLSpatialGroup::element_iter iter = group->getDataBegin(); iter != group->getDataEnd(); ++iter)
        {
            LLDrawable* drawable = (LLDrawable*)(*iter)->getDrawable();
            if (drawable->getVObj().notNull() && drawable->getVObj()->isSelected())
            {
                selected = true;
                break;
            }
        }

        if (selected)
        { //store for rendering occlusion volume as overlay

            if (!group->getSpatialPartition()->isBridge())
            {
                visible_selected_groups.insert(group);
            }
            else
            {
                visible_selected_groups.insert(group->getSpatialPartition()->asBridge()->getSpatialGroup());
            }
        }
    }
}

void renderCrossHairs(LLVector3 position, F32 size, LLColor4 color)
{
<<<<<<< HEAD
    gGL.color4fv(color.mV);
    gGL.begin(LLRender::LINES);
    {
        gGL.vertex3fv((position - LLVector3(size, 0.f, 0.f)).mV);
        gGL.vertex3fv((position + LLVector3(size, 0.f, 0.f)).mV);
        gGL.vertex3fv((position - LLVector3(0.f, size, 0.f)).mV);
        gGL.vertex3fv((position + LLVector3(0.f, size, 0.f)).mV);
        gGL.vertex3fv((position - LLVector3(0.f, 0.f, size)).mV);
        gGL.vertex3fv((position + LLVector3(0.f, 0.f, size)).mV);
    }
    gGL.end();
}

void renderUpdateType(LLDrawable* drawablep)
{
    LLViewerObject* vobj = drawablep->getVObj();
    if (!vobj || OUT_UNKNOWN == vobj->getLastUpdateType())
    {
        return;
    }
    LLGLEnable blend(GL_BLEND);
    switch (vobj->getLastUpdateType())
    {
    case OUT_FULL:
        gGL.diffuseColor4f(0,1,0,0.5f);
        break;
    case OUT_TERSE_IMPROVED:
        gGL.diffuseColor4f(0,1,1,0.5f);
        break;
    case OUT_FULL_COMPRESSED:
        if (vobj->getLastUpdateCached())
        {
            gGL.diffuseColor4f(1,0,0,0.5f);
        }
        else
        {
            gGL.diffuseColor4f(1,1,0,0.5f);
        }
        break;
    case OUT_FULL_CACHED:
        gGL.diffuseColor4f(0,0,1,0.5f);
        break;
    default:
        LL_WARNS() << "Unknown update_type " << vobj->getLastUpdateType() << LL_ENDL;
        break;
    };
    S32 num_faces = drawablep->getNumFaces();
    if (num_faces)
    {
        for (S32 i = 0; i < num_faces; ++i)
        {
            pushVerts(drawablep->getFace(i));
        }
    }
}

void renderBoundingBox(LLDrawable* drawable, BOOL set_color = TRUE)
{
    if (set_color)
    {
        if (drawable->isSpatialBridge())
        {
            gGL.diffuseColor4f(1,0.5f,0,1); // orange
        }
        else if (drawable->getVOVolume())
        {
            if (drawable->isRoot())
            {
                gGL.diffuseColor4f(1,1,0,1); // yellow
            }
            else
            {
                gGL.diffuseColor4f(0,1,0,1); // green
            }
        }
        else if (drawable->getVObj())
        {
            switch (drawable->getVObj()->getPCode())
            {
                case LLViewerObject::LL_VO_SURFACE_PATCH:
                        gGL.diffuseColor4f(0,1,1,1); // cyan
                        break;
                case LLViewerObject::LL_VO_CLOUDS:
                        // no longer used
                        break;
                case LLViewerObject::LL_VO_PART_GROUP:
                case LLViewerObject::LL_VO_HUD_PART_GROUP:
                        gGL.diffuseColor4f(0,0,1,1); // blue
                        break;
                case LLViewerObject::LL_VO_VOID_WATER:
                case LLViewerObject::LL_VO_WATER:
                        gGL.diffuseColor4f(0,0.5f,1,1); // medium blue
                        break;
                case LL_PCODE_LEGACY_TREE:
                        gGL.diffuseColor4f(0,0.5f,0,1); // dark green
                        break;
                default:
                        LLControlAvatar *cav = dynamic_cast<LLControlAvatar*>(drawable->getVObj()->asAvatar());
                        if (cav)
                        {
                            bool has_pos_constraint = (cav->mPositionConstraintFixup != LLVector3());
                            bool has_scale_constraint = (cav->mScaleConstraintFixup != 1.0f);
                            if (has_pos_constraint || has_scale_constraint)
                            {
                                gGL.diffuseColor4f(1,0,0,1);
                            }
                            else
                            {
                                gGL.diffuseColor4f(0,1,0.5,1);
                            }
                        }
                        else
                        {
                            gGL.diffuseColor4f(1,0,1,1); // magenta
                        }
                        break;
            }
        }
        else
        {
            gGL.diffuseColor4f(1,0,0,1);
        }
    }

    const LLVector4a* ext;
    LLVector4a pos, size;

    if (drawable->getVOVolume())
    {
        //render face bounding boxes
        for (S32 i = 0; i < drawable->getNumFaces(); i++)
        {
            LLFace* facep = drawable->getFace(i);
            if (facep)
            {
                ext = facep->mExtents;

                pos.setAdd(ext[0], ext[1]);
                pos.mul(0.5f);
                size.setSub(ext[1], ext[0]);
                size.mul(0.5f);

                drawBoxOutline(pos,size);
            }
        }
    }

    //render drawable bounding box
    ext = drawable->getSpatialExtents();

    pos.setAdd(ext[0], ext[1]);
    pos.mul(0.5f);
    size.setSub(ext[1], ext[0]);
    size.mul(0.5f);

    LLViewerObject* vobj = drawable->getVObj();
    if (vobj && vobj->onActiveList())
    {
        gGL.flush();
        glLineWidth(llmax(4.f*sinf(gFrameTimeSeconds*2.f)+1.f, 1.f));
        //glLineWidth(4.f*(sinf(gFrameTimeSeconds*2.f)*0.25f+0.75f));
        stop_glerror();
        drawBoxOutline(pos,size);
        gGL.flush();
        glLineWidth(1.f);
    }
    else
    {
        drawBoxOutline(pos,size);
    }
}
// *TODO: LLDrawables which are not part of LLVOVolumes fall into a different
// code path which uses a shader - it was tested to be faster than mapping a
// vertex buffer in the terrain case. Consider using it for LLVOVolumes as well
// to simplify and speed up this debug code. Alternatively, a compute shader is
// likely faster. -Cosmic,2023-09-28
void renderNormals(LLDrawable *drawablep)
{
    if (!drawablep->isVisible())
        return;

    LLVertexBuffer::unbind();

    LLViewerObject* obj = drawablep->getVObj();
    LLVOVolume *vol = drawablep->getVOVolume();

    if (obj)
    {
        LLGLEnable blend(GL_BLEND);
        LLGLDepthTest gl_depth(GL_TRUE, GL_FALSE);

        // Drawable's normals & tangents are stored in model space, i.e. before any scaling is applied.
        //
        // SL-13490, using pos + normal to compute the 2nd vertex of a normal line segment doesn't
        // work when there's a non-uniform scale in the mix. Normals require MVP-inverse-transpose
        // transform. We get that effect here by pre-applying the inverse scale (twice, because
        // one forward scale will be re-applied via the MVP in the vertex shader)

        LLVector4a inv_scale;
        float scale_len;
        if (vol)
        {
            LLVector3  scale_v3 = vol->getScale();
            LLVector4a obj_scale(scale_v3.mV[VX], scale_v3.mV[VY], scale_v3.mV[VZ]);
            obj_scale.normalize3();

            // Create inverse-scale vector for normals
            inv_scale.set(1.0 / scale_v3.mV[VX], 1.0 / scale_v3.mV[VY], 1.0 / scale_v3.mV[VZ], 0.0);
            inv_scale.mul(inv_scale);  // Squared, to apply inverse scale twice

            inv_scale.normalize3fast();
            scale_len = scale_v3.length();
        }
        else
        {
            inv_scale.set(1.0, 1.0, 1.0, 0.0);
            scale_len = 1.0;
        }

        gGL.pushMatrix();
        if (vol)
        {
            gGL.multMatrix((F32 *) vol->getRelativeXform().mMatrix);
        }

        gGL.getTexUnit(0)->unbind(LLTexUnit::TT_TEXTURE);

        // Normals &tangent line segments get scaled along with the object. Divide by scale length
        // to keep the as-viewed lengths (relatively) constant with the debug setting length
        float draw_length = gSavedSettings.getF32("RenderDebugNormalScale") / scale_len;

        std::vector<LLVolumeFace>* faces = nullptr;
        std::vector<LLFace*>* drawable_faces = nullptr;
        if (vol)
        {
            LLVolume* volume = vol->getVolume();
            faces = &volume->getVolumeFaces();
        }
        else
        {
            drawable_faces = &drawablep->getFaces();
        }

        if (faces)
        {
            for (auto it = faces->begin(); it != faces->end(); ++it)
            {
                const LLVolumeFace& face = *it;

                gGL.flush();
                gGL.diffuseColor4f(1, 1, 0, 1);
                gGL.begin(LLRender::LINES);
                for (S32 j = 0; j < face.mNumVertices; ++j)
                {
                    LLVector4a n, p;

                    n.setMul(face.mNormals[j], 1.0);
                    n.mul(inv_scale);  // Pre-scale normal, so it's left with an inverse-transpose xform after MVP
                    n.normalize3fast();
                    n.mul(draw_length);
                    p.setAdd(face.mPositions[j], n);

                    gGL.vertex3fv(face.mPositions[j].getF32ptr());
                    gGL.vertex3fv(p.getF32ptr());
                }
                gGL.end();

                // Tangents are simple vectors and do not require reorientation via pre-scaling
                if (face.mTangents)
                {
                    gGL.flush();
                    gGL.diffuseColor4f(0, 1, 1, 1);
                    gGL.begin(LLRender::LINES);
                    for (S32 j = 0; j < face.mNumVertices; ++j)
                    {
                        LLVector4a t, p;

                        t.setMul(face.mTangents[j], 1.0f);
                        t.normalize3fast();
                        t.mul(draw_length);
                        p.setAdd(face.mPositions[j], t);

                        gGL.vertex3fv(face.mPositions[j].getF32ptr());
                        gGL.vertex3fv(p.getF32ptr());
                    }
                    gGL.end();
                }
            }
        }
        else if (drawable_faces)
        {
            // *HACK: Prepare to restore previous shader as other debug code depends on a simpler shader being present
            llassert(LLGLSLShader::sCurBoundShaderPtr == &gDebugProgram);
            LLGLSLShader* prev_shader = LLGLSLShader::sCurBoundShaderPtr;
            for (auto it = drawable_faces->begin(); it != drawable_faces->end(); ++it)
            {
                LLFace* facep = *it;
                LLFace& face = **it;
                LLVertexBuffer* buf = face.getVertexBuffer();
                if (!buf) { continue; }
                U32 mask_vn = LLVertexBuffer::TYPE_VERTEX | LLVertexBuffer::TYPE_NORMAL;
                if ((buf->getTypeMask() & mask_vn) != mask_vn) { continue; }

                LLGLSLShader* shader;
                if ((buf->getTypeMask() & LLVertexBuffer::TYPE_TANGENT) != LLVertexBuffer::TYPE_TANGENT)
                {
                    shader = &gNormalDebugProgram[NORMAL_DEBUG_SHADER_DEFAULT];
                }
                else
                {
                    shader = &gNormalDebugProgram[NORMAL_DEBUG_SHADER_WITH_TANGENTS];
                }
                shader->bind();

                shader->uniform1f(LLShaderMgr::DEBUG_NORMAL_DRAW_LENGTH, draw_length);

                LLRenderPass::applyModelMatrix(&facep->getDrawable()->getRegion()->mRenderMatrix);

                buf->setBuffer();
                // *NOTE: The render type in the vertex shader is TRIANGLES, but gets converted to LINES in the geometry shader
                // *NOTE: For terrain normal debug, this seems to also include vertices for water, which is technically not part of the terrain. Should fix that at some point.
                buf->drawRange(LLRender::TRIANGLES, face.getGeomIndex(), face.getGeomIndex() + face.getGeomCount()-1, face.getIndicesCount(), face.getIndicesStart());
            }
            if (prev_shader)
            {
                prev_shader->bind();
            }
        }

        gGL.popMatrix();
    }
}

S32 get_physics_detail(const LLVolumeParams& volume_params, const LLVector3& scale)
{
    const S32 DEFAULT_DETAIL = 1;
    const F32 LARGE_THRESHOLD = 5.f;
    const F32 MEGA_THRESHOLD = 25.f;

    S32 detail = DEFAULT_DETAIL;
    F32 avg_scale = (scale[0]+scale[1]+scale[2])/3.f;

    if (avg_scale > LARGE_THRESHOLD)
    {
        detail += 1;
        if (avg_scale > MEGA_THRESHOLD)
        {
            detail += 1;
        }
    }

=======
    const S32 DEFAULT_DETAIL = 1;
    const F32 LARGE_THRESHOLD = 5.f;
    const F32 MEGA_THRESHOLD = 25.f;

    S32 detail = DEFAULT_DETAIL;
    F32 avg_scale = (scale[0]+scale[1]+scale[2])/3.f;

    if (avg_scale > LARGE_THRESHOLD)
    {
        detail += 1;
        if (avg_scale > MEGA_THRESHOLD)
        {
            detail += 1;
        }
    }

>>>>>>> bb3c36f5
    return detail;
}

void renderMeshBaseHull(LLVOVolume* volume, U32 data_mask, LLColor4& color)
{
    LLUUID mesh_id = volume->getVolume()->getParams().getSculptID();
    LLModel::Decomposition* decomp = gMeshRepo.getDecomposition(mesh_id);

    const LLVector3 center(0,0,0);
    const LLVector3 size(0.25f,0.25f,0.25f);

    if (decomp)
    {
        if (!decomp->mBaseHullMesh.empty())
        {
            gGL.diffuseColor4fv(color.mV);
            LLVertexBuffer::drawArrays(LLRender::TRIANGLES, decomp->mBaseHullMesh.mPositions);
        }
        else
        {
            gMeshRepo.buildPhysicsMesh(*decomp);
            gGL.diffuseColor4f(0,1,1,1);
            drawBoxOutline(center, size);
        }

    }
    else
    {
        gGL.diffuseColor3f(1,0,1);
        drawBoxOutline(center, size);
    }
}

void render_hull(LLModel::PhysicsMesh& mesh, const LLColor4& color)
{
    gGL.diffuseColor4fv(color.mV);
    LLVertexBuffer::drawArrays(LLRender::TRIANGLES, mesh.mPositions);
}

void renderPhysicsShape(LLDrawable* drawable, LLVOVolume* volume, bool wireframe)
{
    U8 physics_type = volume->getPhysicsShapeType();

    if (physics_type == LLViewerObject::PHYSICS_SHAPE_NONE || volume->isFlexible())
    {
        return;
    }

    //not allowed to return at this point without rendering *something*

    F32 threshold = gSavedSettings.getF32("ObjectCostHighThreshold");
    F32 cost = volume->getObjectCost();

    LLColor4 low = gSavedSettings.getColor4("ObjectCostLowColor");
    LLColor4 mid = gSavedSettings.getColor4("ObjectCostMidColor");
    LLColor4 high = gSavedSettings.getColor4("ObjectCostHighColor");

    F32 normalizedCost = 1.f - exp( -(cost / threshold) );

    LLColor4 color;
    if ( normalizedCost <= 0.5f )
    {
        color = lerp( low, mid, 2.f * normalizedCost );
    }
    else
    {
        color = lerp( mid, high, 2.f * ( normalizedCost - 0.5f ) );
    }

    if (wireframe)
    {
        color = color * 0.5f;
    }

    U32 data_mask = LLVertexBuffer::MAP_VERTEX;

    LLVolumeParams volume_params = volume->getVolume()->getParams();

    LLPhysicsVolumeParams physics_params(volume_params,
        physics_type == LLViewerObject::PHYSICS_SHAPE_CONVEX_HULL);

    LLPhysicsShapeBuilderUtil::PhysicsShapeSpecification physics_spec;
    LLPhysicsShapeBuilderUtil::determinePhysicsShape(physics_params, volume->getScale(), physics_spec);

    U32 type = physics_spec.getType();

    LLVector3 center(0,0,0);
    LLVector3 size(0.25f,0.25f,0.25f);

    gGL.pushMatrix();
    gGL.multMatrix((F32*) volume->getRelativeXform().mMatrix);
<<<<<<< HEAD

    if (type == LLPhysicsShapeBuilderUtil::PhysicsShapeSpecification::USER_MESH)
    {
        LLUUID mesh_id = volume->getVolume()->getParams().getSculptID();
        LLModel::Decomposition* decomp = gMeshRepo.getDecomposition(mesh_id);

=======

    if (type == LLPhysicsShapeBuilderUtil::PhysicsShapeSpecification::USER_MESH)
    {
        LLUUID mesh_id = volume->getVolume()->getParams().getSculptID();
        LLModel::Decomposition* decomp = gMeshRepo.getDecomposition(mesh_id);

>>>>>>> bb3c36f5
        if (decomp)
        { //render a physics based mesh

            gGL.getTexUnit(0)->unbind(LLTexUnit::TT_TEXTURE);

            if (!decomp->mHull.empty())
            { //decomposition exists, use that

                if (decomp->mMesh.empty())
                {
                    gMeshRepo.buildPhysicsMesh(*decomp);
                }

                for (U32 i = 0; i < decomp->mMesh.size(); ++i)
                {
                    render_hull(decomp->mMesh[i], color);
                }
            }
            else if (!decomp->mPhysicsShapeMesh.empty())
            {
                //decomp has physics mesh, render that mesh
                gGL.diffuseColor4fv(color.mV);

                LLVertexBuffer::drawArrays(LLRender::TRIANGLES, decomp->mPhysicsShapeMesh.mPositions);
            }
            else
            { //no mesh or decomposition, render base hull
                renderMeshBaseHull(volume, data_mask, color);

                if (decomp->mPhysicsShapeMesh.empty())
                {
                    //attempt to fetch physics shape mesh if available
                    gMeshRepo.fetchPhysicsShape(mesh_id);
                }
            }
        }
        else
        {
            gGL.diffuseColor3f(1,1,0);
            drawBoxOutline(center, size);
        }
    }
    else if (type == LLPhysicsShapeBuilderUtil::PhysicsShapeSpecification::USER_CONVEX ||
        type == LLPhysicsShapeBuilderUtil::PhysicsShapeSpecification::PRIM_CONVEX)
    {
        if (volume->isMesh())
        {
            renderMeshBaseHull(volume, data_mask, color);
        }
        else
        {
            LLVolumeParams volume_params = volume->getVolume()->getParams();
            S32 detail = get_physics_detail(volume_params, volume->getScale());
            LLVolume* phys_volume = LLPrimitive::sVolumeManager->refVolume(volume_params, detail);

            if (!phys_volume->mHullPoints)
            { //build convex hull
                std::vector<LLVector3> pos;
                std::vector<U16> index;

                S32 index_offset = 0;

                for (S32 i = 0; i < phys_volume->getNumVolumeFaces(); ++i)
                {
                    const LLVolumeFace& face = phys_volume->getVolumeFace(i);
                    if (index_offset + face.mNumVertices > 65535)
                    {
                        continue;
                    }

                    for (S32 j = 0; j < face.mNumVertices; ++j)
                    {
                        pos.push_back(LLVector3(face.mPositions[j].getF32ptr()));
                    }

                    for (S32 j = 0; j < face.mNumIndices; ++j)
                    {
                        index.push_back(face.mIndices[j]+index_offset);
                    }

                    index_offset += face.mNumVertices;
                }

                if (!pos.empty() && !index.empty())
                {
                    LLCDMeshData mesh;
                    mesh.mIndexBase = &index[0];
                    mesh.mVertexBase = pos[0].mV;
                    mesh.mNumVertices = pos.size();
                    mesh.mVertexStrideBytes = 12;
                    mesh.mIndexStrideBytes = 6;
                    mesh.mIndexType = LLCDMeshData::INT_16;

                    mesh.mNumTriangles = index.size()/3;

                    LLCDMeshData res;

                    LLConvexDecomposition::getInstance()->generateSingleHullMeshFromMesh( &mesh, &res );

                    //copy res into phys_volume
                    phys_volume->mHullPoints = (LLVector4a*) ll_aligned_malloc_16(sizeof(LLVector4a)*res.mNumVertices);
                    phys_volume->mNumHullPoints = res.mNumVertices;

                    S32 idx_size = (res.mNumTriangles*3*2+0xF) & ~0xF;
                    phys_volume->mHullIndices = (U16*) ll_aligned_malloc_16(idx_size);
                    phys_volume->mNumHullIndices = res.mNumTriangles*3;

                    const F32* v = res.mVertexBase;

                    for (S32 i = 0; i < res.mNumVertices; ++i)
                    {
                        F32* p = (F32*) ((U8*)v+i*res.mVertexStrideBytes);
                        phys_volume->mHullPoints[i].load3(p);
                    }

                    if (res.mIndexType == LLCDMeshData::INT_16)
                    {
                        for (S32 i = 0; i < res.mNumTriangles; ++i)
                        {
                            U16* idx = (U16*) (((U8*)res.mIndexBase)+i*res.mIndexStrideBytes);

                            phys_volume->mHullIndices[i*3+0] = idx[0];
                            phys_volume->mHullIndices[i*3+1] = idx[1];
                            phys_volume->mHullIndices[i*3+2] = idx[2];
                        }
                    }
                    else
                    {
                        for (S32 i = 0; i < res.mNumTriangles; ++i)
                        {
                            U32* idx = (U32*) (((U8*)res.mIndexBase)+i*res.mIndexStrideBytes);

                            phys_volume->mHullIndices[i*3+0] = (U16) idx[0];
                            phys_volume->mHullIndices[i*3+1] = (U16) idx[1];
                            phys_volume->mHullIndices[i*3+2] = (U16) idx[2];
                        }
                    }
                }
            }

            if (phys_volume->mHullPoints)
            {
                //render hull
                gGL.diffuseColor4fv(color.mV);

                LLVertexBuffer::unbind();
                LLVertexBuffer::drawElements(LLRender::TRIANGLES, phys_volume->mHullPoints, NULL, phys_volume->mNumHullIndices, phys_volume->mHullIndices);
            }
            else
            {
                gGL.diffuseColor4f(1,0,1,1);
                drawBoxOutline(center, size);
            }

            LLPrimitive::sVolumeManager->unrefVolume(phys_volume);
        }
    }
    else if (type == LLPhysicsShapeBuilderUtil::PhysicsShapeSpecification::BOX)
    {
        if (!wireframe)
        {
            LLVector3 center = physics_spec.getCenter();
            LLVector3 scale = physics_spec.getScale();
            LLVector3 vscale = volume->getScale() * 2.f;
            scale.set(scale[0] / vscale[0], scale[1] / vscale[1], scale[2] / vscale[2]);

            gGL.diffuseColor4fv(color.mV);
            drawBox(center, scale);
        }
    }
    else if (type == LLPhysicsShapeBuilderUtil::PhysicsShapeSpecification::SPHERE)
    {
        if (!wireframe)
        {
            LLVolumeParams volume_params;
            volume_params.setType(LL_PCODE_PROFILE_CIRCLE_HALF, LL_PCODE_PATH_CIRCLE);
            volume_params.setBeginAndEndS(0.f, 1.f);
            volume_params.setBeginAndEndT(0.f, 1.f);
            volume_params.setRatio(1, 1);
            volume_params.setShear(0, 0);
            LLVolume* sphere = LLPrimitive::sVolumeManager->refVolume(volume_params, 3);

            gGL.diffuseColor4fv(color.mV);
            pushVerts(sphere);
            LLPrimitive::sVolumeManager->unrefVolume(sphere);
        }
    }
    else if (type == LLPhysicsShapeBuilderUtil::PhysicsShapeSpecification::CYLINDER)
    {
        if (!wireframe)
        {
            LLVolumeParams volume_params;
            volume_params.setType(LL_PCODE_PROFILE_CIRCLE, LL_PCODE_PATH_LINE);
            volume_params.setBeginAndEndS(0.f, 1.f);
            volume_params.setBeginAndEndT(0.f, 1.f);
            volume_params.setRatio(1, 1);
            volume_params.setShear(0, 0);
            LLVolume* cylinder = LLPrimitive::sVolumeManager->refVolume(volume_params, 3);

            gGL.diffuseColor4fv(color.mV);
            pushVerts(cylinder);
            LLPrimitive::sVolumeManager->unrefVolume(cylinder);
        }
    }
    else if (type == LLPhysicsShapeBuilderUtil::PhysicsShapeSpecification::PRIM_MESH)
    {
        LLVolumeParams volume_params = volume->getVolume()->getParams();
        S32 detail = get_physics_detail(volume_params, volume->getScale());

        LLVolume* phys_volume = LLPrimitive::sVolumeManager->refVolume(volume_params, detail);

        gGL.diffuseColor4fv(color.mV);
        pushVerts(phys_volume);

        LLPrimitive::sVolumeManager->unrefVolume(phys_volume);
    }
    else if (type == LLPhysicsShapeBuilderUtil::PhysicsShapeSpecification::PRIM_CONVEX)
    {
        LLVolumeParams volume_params = volume->getVolume()->getParams();
        S32 detail = get_physics_detail(volume_params, volume->getScale());

        LLVolume* phys_volume = LLPrimitive::sVolumeManager->refVolume(volume_params, detail);

        if (phys_volume->mHullPoints && phys_volume->mHullIndices)
        {

            llassert(LLGLSLShader::sCurBoundShader != 0);
            LLVertexBuffer::unbind();
            glVertexPointer(3, GL_FLOAT, 16, phys_volume->mHullPoints);

            gGL.diffuseColor4fv(color.mV);

            gGL.syncMatrices();
            glDrawElements(GL_TRIANGLES, phys_volume->mNumHullIndices, GL_UNSIGNED_SHORT, phys_volume->mHullIndices);
        }
        else
        {
            gGL.diffuseColor3f(1,0,1);
            drawBoxOutline(center, size);
            gMeshRepo.buildHull(volume_params, detail);
        }
        LLPrimitive::sVolumeManager->unrefVolume(phys_volume);
    }
    else if (type == LLPhysicsShapeBuilderUtil::PhysicsShapeSpecification::SCULPT)
    {
        //TODO: implement sculpted prim physics display
    }
    else
    {
        LL_ERRS() << "Unhandled type" << LL_ENDL;
    }

    gGL.popMatrix();
}

void renderPhysicsShapes(LLSpatialGroup* group, bool wireframe)
{
    for (OctreeNode::const_element_iter i = group->getDataBegin(); i != group->getDataEnd(); ++i)
    {
        LLDrawable* drawable = (LLDrawable*)(*i)->getDrawable();
        if(!drawable)
    {
            continue;
        }

        if (drawable->isSpatialBridge())
        {
            LLSpatialBridge* bridge = drawable->asPartition()->asBridge();

            if (bridge)
            {
                gGL.pushMatrix();
                gGL.multMatrix((F32*)bridge->mDrawable->getRenderMatrix().mMatrix);
                bridge->renderPhysicsShapes(wireframe);
                gGL.popMatrix();
            }
        }
        else
        {
            LLVOVolume* volume = drawable->getVOVolume();
            if (volume && !volume->isAttachment() && volume->getPhysicsShapeType() != LLViewerObject::PHYSICS_SHAPE_NONE )
            {
                if (!group->getSpatialPartition()->isBridge())
                {
                    gGL.pushMatrix();
                    LLVector3 trans = drawable->getRegion()->getOriginAgent();
                    gGL.translatef(trans.mV[0], trans.mV[1], trans.mV[2]);
                    renderPhysicsShape(drawable, volume, wireframe);
                    gGL.popMatrix();
                }
                else
                {
                    renderPhysicsShape(drawable, volume, wireframe);
                }
            }
            else
            {
#if 0
                LLViewerObject* object = drawable->getVObj();
                if (object && object->getPCode() == LLViewerObject::LL_VO_SURFACE_PATCH)
                {
                    gGL.pushMatrix();
                    gGL.multMatrix((F32*) object->getRegion()->mRenderMatrix.mMatrix);
                    //push face vertices for terrain
                    for (S32 i = 0; i < drawable->getNumFaces(); ++i)
                    {
                        LLFace* face = drawable->getFace(i);
                        if (face)
                        {
                            LLVertexBuffer* buff = face->getVertexBuffer();
                            if (buff)
                            {
                                glPolygonMode(GL_FRONT_AND_BACK, GL_LINE);

                                buff->setBuffer();
                                gGL.diffuseColor4f(0.2f, 0.5f, 0.3f, 0.5f);
                                buff->draw(LLRender::TRIANGLES, buff->getNumIndices(), 0);

                                gGL.diffuseColor4f(0.2f, 1.f, 0.3f, 0.75f);
                                glPolygonMode(GL_FRONT_AND_BACK, GL_FILL);
                                buff->draw(LLRender::TRIANGLES, buff->getNumIndices(), 0);
                            }
                        }
                    }
                    gGL.popMatrix();
                }
#endif
            }
        }
    }
<<<<<<< HEAD
}

void renderTexturePriority(LLDrawable* drawable)
{
    for (int face=0; face<drawable->getNumFaces(); ++face)
    {
        LLFace *facep = drawable->getFace(face);

        LLVector4 cold(0,0,0.25f);
        LLVector4 hot(1,0.25f,0.25f);

        LLVector4 boost_cold(0,0,0,0);
        LLVector4 boost_hot(0,1,0,1);

        LLGLDisable blend(GL_BLEND);

        //LLViewerTexture* imagep = facep->getTexture();
        //if (imagep)
        if (facep)
        {
=======
    else if (type == LLPhysicsShapeBuilderUtil::PhysicsShapeSpecification::PRIM_MESH)
    {
        LLVolumeParams volume_params = volume->getVolume()->getParams();
        S32 detail = get_physics_detail(volume_params, volume->getScale());

        LLVolume* phys_volume = LLPrimitive::sVolumeManager->refVolume(volume_params, detail);

        gGL.diffuseColor4fv(color.mV);
        pushVerts(phys_volume);

        LLPrimitive::sVolumeManager->unrefVolume(phys_volume);
    }
    else if (type == LLPhysicsShapeBuilderUtil::PhysicsShapeSpecification::PRIM_CONVEX)
    {
        LLVolumeParams volume_params = volume->getVolume()->getParams();
        S32 detail = get_physics_detail(volume_params, volume->getScale());

        LLVolume* phys_volume = LLPrimitive::sVolumeManager->refVolume(volume_params, detail);

        if (phys_volume->mHullPoints && phys_volume->mHullIndices)
        {

            llassert(LLGLSLShader::sCurBoundShader != 0);
            LLVertexBuffer::unbind();
            glVertexPointer(3, GL_FLOAT, 16, phys_volume->mHullPoints);
>>>>>>> bb3c36f5

            //F32 vsize = imagep->mMaxVirtualSize;
            F32 vsize = facep->getPixelArea();

<<<<<<< HEAD
            if (vsize > sCurMaxTexPriority)
            {
                sCurMaxTexPriority = vsize;
            }

            F32 t = vsize/sLastMaxTexPriority;

=======
            gGL.syncMatrices();
            glDrawElements(GL_TRIANGLES, phys_volume->mNumHullIndices, GL_UNSIGNED_SHORT, phys_volume->mHullIndices);
        }
        else
        {
            gGL.diffuseColor3f(1,0,1);
            drawBoxOutline(center, size);
            gMeshRepo.buildHull(volume_params, detail);
        }
        LLPrimitive::sVolumeManager->unrefVolume(phys_volume);
    }
    else if (type == LLPhysicsShapeBuilderUtil::PhysicsShapeSpecification::SCULPT)
    {
        //TODO: implement sculpted prim physics display
    }
    else
    {
        LL_ERRS() << "Unhandled type" << LL_ENDL;
    }

    gGL.popMatrix();
}

void renderPhysicsShapes(LLSpatialGroup* group, bool wireframe)
{
    for (OctreeNode::const_element_iter i = group->getDataBegin(); i != group->getDataEnd(); ++i)
    {
        LLDrawable* drawable = (LLDrawable*)(*i)->getDrawable();
        if(!drawable)
    {
            continue;
        }

        if (drawable->isSpatialBridge())
        {
            LLSpatialBridge* bridge = drawable->asPartition()->asBridge();

            if (bridge)
            {
                gGL.pushMatrix();
                gGL.multMatrix((F32*)bridge->mDrawable->getRenderMatrix().mMatrix);
                bridge->renderPhysicsShapes(wireframe);
                gGL.popMatrix();
            }
        }
        else
        {
            LLVOVolume* volume = drawable->getVOVolume();
            if (volume && !volume->isAttachment() && volume->getPhysicsShapeType() != LLViewerObject::PHYSICS_SHAPE_NONE )
            {
                if (!group->getSpatialPartition()->isBridge())
                {
                    gGL.pushMatrix();
                    LLVector3 trans = drawable->getRegion()->getOriginAgent();
                    gGL.translatef(trans.mV[0], trans.mV[1], trans.mV[2]);
                    renderPhysicsShape(drawable, volume, wireframe);
                    gGL.popMatrix();
                }
                else
                {
                    renderPhysicsShape(drawable, volume, wireframe);
                }
            }
            else
            {
#if 0
                LLViewerObject* object = drawable->getVObj();
                if (object && object->getPCode() == LLViewerObject::LL_VO_SURFACE_PATCH)
                {
                    gGL.pushMatrix();
                    gGL.multMatrix((F32*) object->getRegion()->mRenderMatrix.mMatrix);
                    //push face vertices for terrain
                    for (S32 i = 0; i < drawable->getNumFaces(); ++i)
                    {
                        LLFace* face = drawable->getFace(i);
                        if (face)
                        {
                            LLVertexBuffer* buff = face->getVertexBuffer();
                            if (buff)
                            {
                                glPolygonMode(GL_FRONT_AND_BACK, GL_LINE);

                                buff->setBuffer();
                                gGL.diffuseColor4f(0.2f, 0.5f, 0.3f, 0.5f);
                                buff->draw(LLRender::TRIANGLES, buff->getNumIndices(), 0);

                                gGL.diffuseColor4f(0.2f, 1.f, 0.3f, 0.75f);
                                glPolygonMode(GL_FRONT_AND_BACK, GL_FILL);
                                buff->draw(LLRender::TRIANGLES, buff->getNumIndices(), 0);
                            }
                        }
                    }
                    gGL.popMatrix();
                }
#endif
            }
        }
    }
}

void renderTexturePriority(LLDrawable* drawable)
{
    for (int face=0; face<drawable->getNumFaces(); ++face)
    {
        LLFace *facep = drawable->getFace(face);

        LLVector4 cold(0,0,0.25f);
        LLVector4 hot(1,0.25f,0.25f);

        LLVector4 boost_cold(0,0,0,0);
        LLVector4 boost_hot(0,1,0,1);

        LLGLDisable blend(GL_BLEND);

        //LLViewerTexture* imagep = facep->getTexture();
        //if (imagep)
        if (facep)
        {

            //F32 vsize = imagep->mMaxVirtualSize;
            F32 vsize = facep->getPixelArea();

            if (vsize > sCurMaxTexPriority)
            {
                sCurMaxTexPriority = vsize;
            }

            F32 t = vsize/sLastMaxTexPriority;

>>>>>>> bb3c36f5
            LLVector4 col = lerp(cold, hot, t);
            gGL.diffuseColor4fv(col.mV);
        }
        //else
        //{
        //  gGL.diffuseColor4f(1,0,1,1);
        //}

        LLVector4a center;
        center.setAdd(facep->mExtents[1],facep->mExtents[0]);
        center.mul(0.5f);
        LLVector4a size;
        size.setSub(facep->mExtents[1],facep->mExtents[0]);
        size.mul(0.5f);
        size.add(LLVector4a(0.01f));
        drawBox(center, size);

        /*S32 boost = imagep->getBoostLevel();
        if (boost>LLGLTexture::BOOST_NONE)
        {
            F32 t = (F32) boost / (F32) (LLGLTexture::BOOST_MAX_LEVEL-1);
            LLVector4 col = lerp(boost_cold, boost_hot, t);
            LLGLEnable blend_on(GL_BLEND);
            gGL.blendFunc(GL_SRC_ALPHA, GL_ONE);
            gGL.diffuseColor4fv(col.mV);
            drawBox(center, size);
            gGL.blendFunc(GL_SRC_ALPHA, GL_ONE_MINUS_SRC_ALPHA);
        }*/
    }
}

void renderPoints(LLDrawable* drawablep)
{
    LLGLDepthTest depth(GL_FALSE, GL_FALSE);
    if (drawablep->getNumFaces())
    {
        gGL.begin(LLRender::POINTS);
        gGL.diffuseColor3f(1,1,1);
        for (S32 i = 0; i < drawablep->getNumFaces(); i++)
        {
            LLFace * face = drawablep->getFace(i);
            if (face)
            {
                gGL.vertex3fv(face->mCenterLocal.mV);
            }
        }
        gGL.end();
    }
}

void renderTextureAnim(LLDrawInfo* params)
{
    if (!params->mTextureMatrix)
    {
        return;
    }

    LLGLEnable blend(GL_BLEND);
    gGL.diffuseColor4f(1,1,0,0.5f);
    pushVerts(params);
}

void renderBatchSize(LLDrawInfo* params)
{
    LLGLEnable offset(GL_POLYGON_OFFSET_FILL);
    glPolygonOffset(-1.f, 1.f);
    LLGLSLShader* old_shader = LLGLSLShader::sCurBoundShaderPtr;
    bool bind = false;
    if (params->mAvatar)
    {
        gGL.pushMatrix();
        gGL.loadMatrix(gGLModelView);
        bind = true;
        old_shader->mRiggedVariant->bind();
        LLRenderPass::uploadMatrixPalette(*params);
    }


    gGL.diffuseColor4ubv(params->getDebugColor().mV);
    pushVerts(params);

    if (bind)
    {
        gGL.popMatrix();
        old_shader->bind();
    }
}

void renderTexelDensity(LLDrawable* drawable)
{
    if (LLViewerTexture::sDebugTexelsMode == LLViewerTexture::DEBUG_TEXELS_OFF
        || LLViewerTexture::sCheckerBoardImagep.isNull())
    {
        return;
    }

    LLGLEnable _(GL_BLEND);

    LLMatrix4 checkerboard_matrix;
    S32 discard_level = -1;

    for (S32 f = 0; f < drawable->getNumFaces(); f++)
    {
        LLFace* facep = drawable->getFace(f);
        LLVertexBuffer* buffer = facep->getVertexBuffer();
        LLViewerTexture* texturep = facep->getTexture();

        if (texturep == NULL) continue;

        switch(LLViewerTexture::sDebugTexelsMode)
        {
        case LLViewerTexture::DEBUG_TEXELS_CURRENT:
            discard_level = -1;
            break;
        case LLViewerTexture::DEBUG_TEXELS_DESIRED:
            {
                LLViewerFetchedTexture* fetched_texturep = dynamic_cast<LLViewerFetchedTexture*>(texturep);
                discard_level = fetched_texturep ? fetched_texturep->getDesiredDiscardLevel() : -1;
                break;
            }
        default:
        case LLViewerTexture::DEBUG_TEXELS_FULL:
            discard_level = 0;
            break;
        }

        checkerboard_matrix.initScale(LLVector3(texturep->getWidth(discard_level) / 8, texturep->getHeight(discard_level) / 8, 1.f));

        gGL.getTexUnit(0)->bind(LLViewerTexture::sCheckerBoardImagep, TRUE);
        gGL.matrixMode(LLRender::MM_TEXTURE);
        gGL.loadMatrix((GLfloat*)&checkerboard_matrix.mMatrix);

        if (buffer && (facep->getGeomCount() >= 3))
        {
            buffer->setBuffer();
            U16 start = facep->getGeomStart();
            U16 end = start + facep->getGeomCount()-1;
            U32 count = facep->getIndicesCount();
            U16 offset = facep->getIndicesStart();
            buffer->drawRange(LLRender::TRIANGLES, start, end, count, offset);
        }

        gGL.loadIdentity();
        gGL.matrixMode(LLRender::MM_MODELVIEW);
    }

    //S32 num_textures = llmax(1, (S32)params->mTextureList.size());

    //for (S32 i = 0; i < num_textures; i++)
    //{
    //  LLViewerTexture* texturep = params->mTextureList.empty() ? params->mTexture.get() : params->mTextureList[i].get();
    //  if (texturep == NULL) continue;

    //  LLMatrix4 checkboard_matrix;
    //  S32 discard_level = -1;
    //  switch(LLViewerTexture::sDebugTexelsMode)
    //  {
    //  case LLViewerTexture::DEBUG_TEXELS_CURRENT:
    //      discard_level = -1;
    //      break;
    //  case LLViewerTexture::DEBUG_TEXELS_DESIRED:
    //      {
    //          LLViewerFetchedTexture* fetched_texturep = dynamic_cast<LLViewerFetchedTexture*>(texturep);
    //          discard_level = fetched_texturep ? fetched_texturep->getDesiredDiscardLevel() : -1;
    //          break;
    //      }
    //  default:
    //  case LLViewerTexture::DEBUG_TEXELS_FULL:
    //      discard_level = 0;
    //      break;
    //  }

    //  checkboard_matrix.initScale(LLVector3(texturep->getWidth(discard_level) / 8, texturep->getHeight(discard_level) / 8, 1.f));
    //  gGL.getTexUnit(i)->activate();

    //  glMatrixMode(GL_TEXTURE);
    //  glPushMatrix();
    //  glLoadIdentity();
    //  //gGL.matrixMode(LLRender::MM_TEXTURE);
    //  glLoadMatrixf((GLfloat*) checkboard_matrix.mMatrix);

    //  gGL.getTexUnit(i)->bind(LLViewerTexture::sCheckerBoardImagep, TRUE);

    //  pushVerts(params, LLVertexBuffer::MAP_VERTEX | LLVertexBuffer::MAP_TEXCOORD0 | LLVertexBuffer::MAP_COLOR | LLVertexBuffer::MAP_NORMAL );

    //  glPopMatrix();
    //  glMatrixMode(GL_MODELVIEW);
    //  //gGL.matrixMode(LLRender::MM_MODELVIEW);
    //}
}


void renderLights(LLDrawable* drawablep)
{
    if (!drawablep->isLight())
    {
        return;
    }

    if (drawablep->getNumFaces())
    {
        LLGLEnable blend(GL_BLEND);
        gGL.diffuseColor4f(0,1,1,0.5f);

        for (S32 i = 0; i < drawablep->getNumFaces(); i++)
        {
            LLFace * face = drawablep->getFace(i);
            if (face)
            {
                pushVerts(face);
            }
        }

        const LLVector4a* ext = drawablep->getSpatialExtents();

        LLVector4a pos;
        pos.setAdd(ext[0], ext[1]);
        pos.mul(0.5f);
        LLVector4a size;
        size.setSub(ext[1], ext[0]);
        size.mul(0.5f);

        {
            LLGLDepthTest depth(GL_FALSE, GL_TRUE);
            gGL.diffuseColor4f(1,1,1,1);
            drawBoxOutline(pos, size);
        }

        gGL.diffuseColor4f(1,1,0,1);
        F32 rad = drawablep->getVOVolume()->getLightRadius();
        drawBoxOutline(pos, LLVector4a(rad));
    }
}

class LLRenderOctreeRaycast : public LLOctreeTriangleRayIntersect
{
public:
<<<<<<< HEAD
    LLRenderOctreeRaycast(const LLVector4a& start, const LLVector4a& dir, F32* closest_t)
        : LLOctreeTriangleRayIntersect(start, dir, nullptr, closest_t, NULL, NULL, NULL, NULL)
    {

=======


    LLRenderOctreeRaycast(const LLVector4a& start, const LLVector4a& dir, F32* closest_t)
        : LLOctreeTriangleRayIntersect(start, dir, NULL, closest_t, NULL, NULL, NULL, NULL)
    {

>>>>>>> bb3c36f5
    }

    void visit(const LLOctreeNode<LLVolumeTriangle, LLVolumeTriangle*>* branch)
    {
        LLVolumeOctreeListener* vl = (LLVolumeOctreeListener*) branch->getListener(0);

        LLVector3 center, size;

        if (branch->isEmpty())
        {
            gGL.diffuseColor3f(1.f,0.2f,0.f);
            center.set(branch->getCenter().getF32ptr());
            size.set(branch->getSize().getF32ptr());
        }
        else
        {
            gGL.diffuseColor3f(0.75f, 1.f, 0.f);
            center.set(vl->mBounds[0].getF32ptr());
            size.set(vl->mBounds[1].getF32ptr());
        }

        drawBoxOutline(center, size);

        for (U32 i = 0; i < 2; i++)
        {
            LLGLDepthTest depth(GL_TRUE, GL_FALSE, i == 1 ? GL_LEQUAL : GL_GREATER);

            if (i == 1)
            {
                gGL.diffuseColor4f(0,1,1,0.5f);
            }
            else
            {
                gGL.diffuseColor4f(0,0.5f,0.5f, 0.25f);
                drawBoxOutline(center, size);
            }

            if (i == 1)
            {
                gGL.flush();
                glLineWidth(3.f);
            }

            gGL.begin(LLRender::TRIANGLES);
            for (LLOctreeNode<LLVolumeTriangle, LLVolumeTriangle*>::const_element_iter iter = branch->getDataBegin();
                    iter != branch->getDataEnd();
                    ++iter)
            {
                const LLVolumeTriangle* tri = *iter;

                gGL.vertex3fv(tri->mV[0]->getF32ptr());
                gGL.vertex3fv(tri->mV[1]->getF32ptr());
                gGL.vertex3fv(tri->mV[2]->getF32ptr());
            }
            gGL.end();

            if (i == 1)
            {
                gGL.flush();
                glLineWidth(1.f);
            }
        }
    }
};

void renderOctreeRaycast(const LLVector4a& start, const LLVector4a& end, const LLVolumeOctree* octree)
{
    F32 t = 1.f;
    LLRenderOctreeRaycast render(start, end, &t);
    render.traverse(octree);
}

void renderRaycast(LLDrawable* drawablep)
{
    if (drawablep->getNumFaces())
    {
        LLGLEnable blend(GL_BLEND);
        gGL.diffuseColor4f(0,1,1,0.5f);

        LLVOVolume* vobj = drawablep->getVOVolume();
        if (vobj && !vobj->isDead())
        {
            //glPolygonMode(GL_FRONT_AND_BACK, GL_LINE);
            //pushVerts(drawablep->getFace(gDebugRaycastFaceHit), LLVertexBuffer::MAP_VERTEX);
            //glPolygonMode(GL_FRONT_AND_BACK, GL_FILL);

            LLVolume* volume = vobj->getVolume();

            bool transform = true;
            if (drawablep->isState(LLDrawable::RIGGED))
            {
                volume = vobj->getRiggedVolume();
                transform = false;
            }

            if (volume)
            {
                LLVector3 trans = drawablep->getRegion()->getOriginAgent();

                for (S32 i = 0; i < volume->getNumVolumeFaces(); ++i)
                {
                    const LLVolumeFace& face = volume->getVolumeFace(i);

                    gGL.pushMatrix();
                    gGL.translatef(trans.mV[0], trans.mV[1], trans.mV[2]);
                    gGL.multMatrix((F32*) vobj->getRelativeXform().mMatrix);

                    LLVector4a start, end;
                    if (transform)
                    {
                        LLVector3 v_start(gDebugRaycastStart.getF32ptr());
                        LLVector3 v_end(gDebugRaycastEnd.getF32ptr());

                        v_start = vobj->agentPositionToVolume(v_start);
                        v_end = vobj->agentPositionToVolume(v_end);

                        start.load3(v_start.mV);
                        end.load3(v_end.mV);
                    }
                    else
                    {
                        start = gDebugRaycastStart;
                        end = gDebugRaycastEnd;
                    }

                    LLVector4a dir;
                    dir.setSub(end, start);
<<<<<<< HEAD
=======

                    gGL.flush();
                    glPolygonMode(GL_FRONT_AND_BACK, GL_LINE);

                    {
                        //render face positions
                        LLVertexBuffer::unbind();
                        gGL.diffuseColor4f(0,1,1,0.5f);
                        glVertexPointer(3, GL_FLOAT, sizeof(LLVector4a), face.mPositions);
                        gGL.syncMatrices();
                        glDrawElements(GL_TRIANGLES, face.mNumIndices, GL_UNSIGNED_SHORT, face.mIndices);
                    }

                    if (!volume->isUnique())
                    {
                        F32 t = 1.f;
>>>>>>> bb3c36f5

                    gGL.flush();
                    glPolygonMode(GL_FRONT_AND_BACK, GL_LINE);

                    {
                        //render face positions
                        //gGL.diffuseColor4f(0,1,1,0.5f);
                        //LLVertexBuffer::drawElements(LLRender::TRIANGLES, face.mPositions, nullptr, face.mNumIndices, face.mIndices);
                    }

                    if (!volume->isUnique())
                    {
                        if (!face.getOctree())
                        {
                            ((LLVolumeFace*) &face)->createOctree();
                        }

<<<<<<< HEAD
                        renderOctreeRaycast(start, end, face.getOctree());
=======
                        LLRenderOctreeRaycast render(start, dir, &t);

                        render.traverse(face.getOctree());
>>>>>>> bb3c36f5
                    }

                    gGL.popMatrix();
                    glPolygonMode(GL_FRONT_AND_BACK, GL_FILL);
                }
            }
        }
        else if (drawablep->isAvatar())
        {
            if (drawablep->getVObj() == gDebugRaycastObject)
            {
                LLGLDepthTest depth(GL_FALSE);
                LLVOAvatar* av = (LLVOAvatar*) drawablep->getVObj().get();
                av->renderCollisionVolumes();
            }
        }

        if (drawablep->getVObj() == gDebugRaycastObject)
        {
            // draw intersection point
            gGL.pushMatrix();
            gGL.loadMatrix(gGLModelView);
            LLVector3 translate(gDebugRaycastIntersection.getF32ptr());
            gGL.translatef(translate.mV[0], translate.mV[1], translate.mV[2]);
            LLCoordFrame orient;
            LLVector4a debug_binormal;

            debug_binormal.setCross3(gDebugRaycastNormal, gDebugRaycastTangent);
            debug_binormal.mul(gDebugRaycastTangent.getF32ptr()[3]);

            LLVector3 normal(gDebugRaycastNormal.getF32ptr());
            LLVector3 binormal(debug_binormal.getF32ptr());

            orient.lookDir(normal, binormal);
            LLMatrix4 rotation;
            orient.getRotMatrixToParent(rotation);
            gGL.multMatrix((float*)rotation.mMatrix);

            gGL.diffuseColor4f(1,0,0,0.5f);
            drawBox(LLVector3(0, 0, 0), LLVector3(0.1f, 0.022f, 0.022f));
            gGL.diffuseColor4f(0,1,0,0.5f);
            drawBox(LLVector3(0, 0, 0), LLVector3(0.021f, 0.1f, 0.021f));
            gGL.diffuseColor4f(0,0,1,0.5f);
            drawBox(LLVector3(0, 0, 0), LLVector3(0.02f, 0.02f, 0.1f));
            gGL.popMatrix();

            // draw bounding box of prim
            const LLVector4a* ext = drawablep->getSpatialExtents();

            LLVector4a pos;
            pos.setAdd(ext[0], ext[1]);
            pos.mul(0.5f);
            LLVector4a size;
            size.setSub(ext[1], ext[0]);
            size.mul(0.5f);

            LLGLDepthTest depth(GL_FALSE, GL_TRUE);
            gGL.diffuseColor4f(0,0.5f,0.5f,1);
            drawBoxOutline(pos, size);
        }
    }
}


void renderAvatarCollisionVolumes(LLVOAvatar* avatar)
{
    avatar->renderCollisionVolumes();
}

void renderAvatarBones(LLVOAvatar* avatar)
{
    avatar->renderBones();
}

void renderAgentTarget(LLVOAvatar* avatar)
{
    // render these for self only (why, i don't know)
    if (avatar->isSelf())
    {
        renderCrossHairs(avatar->getPositionAgent(), 0.2f, LLColor4(1, 0, 0, 0.8f));
        renderCrossHairs(avatar->mDrawable->getPositionAgent(), 0.2f, LLColor4(0, 1, 0, 0.8f));
        renderCrossHairs(avatar->mRoot->getWorldPosition(), 0.2f, LLColor4(1, 1, 1, 0.8f));
        renderCrossHairs(avatar->mPelvisp->getWorldPosition(), 0.2f, LLColor4(0, 0, 1, 0.8f));
    }
}

static void setTextureAreaDebugText(LLDrawable* drawablep)
{
    LLVOVolume* vobjp = drawablep->getVOVolume();

    if (vobjp)
    {
        if (drawablep->mDistanceWRTCamera < 32.f)
        {
            std::ostringstream str;

            //for (S32 i = 0; i < vobjp->getNumTEs(); ++i)
            S32 i = 0;
            {
                if (i < drawablep->getNumFaces())
                {
                    LLFace* facep = drawablep->getFace(i);

                    if (facep)
                    {
                        LLViewerTexture* imagep = facep->getTexture();

                        if (imagep)
                        {
                            str << llformat("D - %.2f", sqrtf(imagep->getMaxVirtualSize()));
                        }

                        imagep = vobjp->getTENormalMap(i);

                        if (imagep && imagep != LLViewerFetchedTexture::sDefaultImagep)
                        {
                            str << llformat("\nN - %.2f", sqrtf(imagep->getMaxVirtualSize()));
                        }

                        imagep = vobjp->getTESpecularMap(i);

                        if (imagep && imagep != LLViewerFetchedTexture::sDefaultImagep)
                        {
                            str << llformat("\nS - %.2f", sqrtf(imagep->getMaxVirtualSize()));
                        }

                        str << "\n\n";
                    }

                    vobjp->setDebugText(str.str());
                }
            }
        }
        else
        {
            vobjp->setDebugText(".");
        }
    }
}

class LLOctreeRenderNonOccluded : public OctreeTraveler
{
public:
    LLCamera* mCamera;
    LLOctreeRenderNonOccluded(LLCamera* camera): mCamera(camera) {}

    virtual void traverse(const OctreeNode* node)
    {
        LLSpatialGroup* group = (LLSpatialGroup*) node->getListener(0);

        const LLVector4a* bounds = group->getBounds();
        if (!mCamera || mCamera->AABBInFrustumNoFarClip(bounds[0], bounds[1]))
        {
            node->accept(this);
            stop_glerror();

            for (U32 i = 0; i < node->getChildCount(); i++)
            {
                traverse(node->getChild(i));
                stop_glerror();
            }

            //draw tight fit bounding boxes for spatial group
            if (gPipeline.hasRenderDebugMask(LLPipeline::RENDER_DEBUG_OCTREE))
            {
                group->rebuildGeom();
                group->rebuildMesh();

                renderOctree(group);
                stop_glerror();
            }
        }
    }

    virtual void visit(const OctreeNode* branch)
    {
        LLSpatialGroup* group = (LLSpatialGroup*) branch->getListener(0);
        const LLVector4a* bounds = group->getBounds();
        if (group->hasState(LLSpatialGroup::GEOM_DIRTY) || (mCamera && !mCamera->AABBInFrustumNoFarClip(bounds[0], bounds[1])))
        {
            return;
        }

        group->rebuildGeom();
        group->rebuildMesh();

        if (gPipeline.hasRenderDebugMask(LLPipeline::RENDER_DEBUG_BBOXES))
        {
            if (!group->isEmpty())
            {
                gGL.diffuseColor3f(0,0,1);
                const LLVector4a* obj_bounds = group->getObjectBounds();
                drawBoxOutline(obj_bounds[0], obj_bounds[1]);
            }
        }

        for (OctreeNode::const_element_iter i = branch->getDataBegin(); i != branch->getDataEnd(); ++i)
        {
            LLDrawable* drawable = (LLDrawable*)(*i)->getDrawable();
            if(!drawable || drawable->isDead())
        {
                continue;
            }

            if (gPipeline.hasRenderDebugMask(LLPipeline::RENDER_DEBUG_BBOXES))
            {
                renderBoundingBox(drawable);
            }

            if (gPipeline.hasRenderDebugMask(LLPipeline::RENDER_DEBUG_NORMALS))
            {
                renderNormals(drawable);
            }

            if (gPipeline.hasRenderDebugMask(LLPipeline::RENDER_DEBUG_TEXTURE_AREA))
            {
                setTextureAreaDebugText(drawable);
            }

            /*if (drawable->getVOVolume() && gPipeline.hasRenderDebugMask(LLPipeline::RENDER_DEBUG_TEXTURE_PRIORITY))
            {
                renderTexturePriority(drawable);
            }*/

            if (gPipeline.hasRenderDebugMask(LLPipeline::RENDER_DEBUG_POINTS))
            {
                renderPoints(drawable);
            }

            if (gPipeline.hasRenderDebugMask(LLPipeline::RENDER_DEBUG_LIGHTS))
            {
                renderLights(drawable);
            }

            if (gPipeline.hasRenderDebugMask(LLPipeline::RENDER_DEBUG_RAYCAST))
            {
                renderRaycast(drawable);
            }
            if (gPipeline.hasRenderDebugMask(LLPipeline::RENDER_DEBUG_UPDATE_TYPE))
            {
                renderUpdateType(drawable);
            }
            if(gPipeline.hasRenderDebugMask(LLPipeline::RENDER_DEBUG_TEXEL_DENSITY))
            {
                renderTexelDensity(drawable);
            }

            LLVOAvatar* avatar = dynamic_cast<LLVOAvatar*>(drawable->getVObj().get());

            if (avatar && gPipeline.hasRenderDebugMask(LLPipeline::RENDER_DEBUG_AVATAR_VOLUME))
            {
                renderAvatarCollisionVolumes(avatar);
            }

            if (avatar && gPipeline.hasRenderDebugMask(LLPipeline::RENDER_DEBUG_AVATAR_JOINTS))
            {
                renderAvatarBones(avatar);
            }

            if (avatar && gPipeline.hasRenderDebugMask(LLPipeline::RENDER_DEBUG_AGENT_TARGET))
            {
                renderAgentTarget(avatar);
            }

#if 0
            if (gDebugGL)
            {
                for (U32 i = 0; i < drawable->getNumFaces(); ++i)
                {
                    LLFace* facep = drawable->getFace(i);
                    if (facep)
                    {
                        U8 index = facep->getTextureIndex();
                        if (facep->mDrawInfo)
                        {
                            if (index < FACE_DO_NOT_BATCH_TEXTURES)
                            {
                                if (facep->mDrawInfo->mTextureList.size() <= index)
                                {
                                    LL_ERRS() << "Face texture index out of bounds." << LL_ENDL;
                                }
                                else if (facep->mDrawInfo->mTextureList[index] != facep->getTexture())
                                {
                                    LL_ERRS() << "Face texture index incorrect." << LL_ENDL;
                                }
                            }
                        }
                    }
                }
            }
#endif
        }

        for (LLSpatialGroup::draw_map_t::iterator i = group->mDrawMap.begin(); i != group->mDrawMap.end(); ++i)
        {
            LLSpatialGroup::drawmap_elem_t& draw_vec = i->second;
            for (LLSpatialGroup::drawmap_elem_t::iterator j = draw_vec.begin(); j != draw_vec.end(); ++j)
            {
                LLDrawInfo* draw_info = *j;
                if (gPipeline.hasRenderDebugMask(LLPipeline::RENDER_DEBUG_TEXTURE_ANIM))
                {
                    renderTextureAnim(draw_info);
                }
                if (gPipeline.hasRenderDebugMask(LLPipeline::RENDER_DEBUG_BATCH_SIZE))
                {
                    renderBatchSize(draw_info);
                }
            }
        }
    }
};

class LLOctreeRenderXRay : public OctreeTraveler
{
public:
    LLCamera* mCamera;
    LLOctreeRenderXRay(LLCamera* camera): mCamera(camera) {}

    virtual void traverse(const OctreeNode* node)
    {
        LLSpatialGroup* group = (LLSpatialGroup*) node->getListener(0);

        const LLVector4a* bounds = group->getBounds();
        if (!mCamera || mCamera->AABBInFrustumNoFarClip(bounds[0], bounds[1]))
        {
            node->accept(this);
            stop_glerror();

            for (U32 i = 0; i < node->getChildCount(); i++)
            {
                traverse(node->getChild(i));
                stop_glerror();
            }

            //render visibility wireframe
            if (gPipeline.hasRenderDebugMask(LLPipeline::RENDER_DEBUG_OCCLUSION))
            {
                group->rebuildGeom();
                group->rebuildMesh();

                gGL.flush();
                gGL.pushMatrix();
                gGLLastMatrix = NULL;
                gGL.loadMatrix(gGLModelView);
                renderXRay(group, mCamera);
                stop_glerror();
                gGLLastMatrix = NULL;
                gGL.popMatrix();
            }
        }
    }

    virtual void visit(const OctreeNode* node) {}

};

class LLOctreeRenderPhysicsShapes : public OctreeTraveler
{
public:
    LLCamera* mCamera;
    bool mWireframe;

    LLOctreeRenderPhysicsShapes(LLCamera* camera, bool wireframe): mCamera(camera), mWireframe(wireframe) {}

    virtual void traverse(const OctreeNode* node)
    {
        LLSpatialGroup* group = (LLSpatialGroup*) node->getListener(0);

        const LLVector4a* bounds = group->getBounds();
        if (!mCamera || mCamera->AABBInFrustumNoFarClip(bounds[0], bounds[1]))
        {
            node->accept(this);
            stop_glerror();

            for (U32 i = 0; i < node->getChildCount(); i++)
            {
                traverse(node->getChild(i));
                stop_glerror();
            }

            group->rebuildGeom();
            group->rebuildMesh();

            renderPhysicsShapes(group, mWireframe);
        }
    }

    virtual void visit(const OctreeNode* branch)
    {

    }
};

class LLOctreePushBBoxVerts : public OctreeTraveler
{
public:
    LLCamera* mCamera;
    LLOctreePushBBoxVerts(LLCamera* camera): mCamera(camera) {}

    virtual void traverse(const OctreeNode* node)
    {
        LLSpatialGroup* group = (LLSpatialGroup*) node->getListener(0);

        const LLVector4a* bounds = group->getBounds();
        if (!mCamera || mCamera->AABBInFrustum(bounds[0], bounds[1]))
        {
            node->accept(this);

            for (U32 i = 0; i < node->getChildCount(); i++)
            {
                traverse(node->getChild(i));
            }
        }
    }

    virtual void visit(const OctreeNode* branch)
    {
        LLSpatialGroup* group = (LLSpatialGroup*) branch->getListener(0);

        const LLVector4a* bounds = group->getBounds();
        if (group->hasState(LLSpatialGroup::GEOM_DIRTY) || (mCamera && !mCamera->AABBInFrustumNoFarClip(bounds[0], bounds[1])))
        {
            return;
        }

        for (OctreeNode::const_element_iter i = branch->getDataBegin(); i != branch->getDataEnd(); ++i)
        {
            LLDrawable* drawable = (LLDrawable*)(*i)->getDrawable();
            if(!drawable)
        {
                continue;
            }
            renderBoundingBox(drawable, FALSE);
        }
    }
};

void LLSpatialPartition::renderIntersectingBBoxes(LLCamera* camera)
{
    LLOctreePushBBoxVerts pusher(camera);
    pusher.traverse(mOctree);
}

class LLOctreeStateCheck : public OctreeTraveler
{
public:
    U32 mInheritedMask[LLViewerCamera::NUM_CAMERAS];

    LLOctreeStateCheck()
    {
        for (U32 i = 0; i < LLViewerCamera::NUM_CAMERAS; i++)
        {
            mInheritedMask[i] = 0;
        }
    }

    virtual void traverse(const OctreeNode* node)
    {
        LLSpatialGroup* group = (LLSpatialGroup*) node->getListener(0);

        node->accept(this);


        U32 temp[LLViewerCamera::NUM_CAMERAS];

        for (U32 i = 0; i < LLViewerCamera::NUM_CAMERAS; i++)
        {
            temp[i] = mInheritedMask[i];
            mInheritedMask[i] |= group->mOcclusionState[i] & LLSpatialGroup::OCCLUDED;
        }

        for (U32 i = 0; i < node->getChildCount(); i++)
        {
            traverse(node->getChild(i));
        }

        for (U32 i = 0; i < LLViewerCamera::NUM_CAMERAS; i++)
        {
            mInheritedMask[i] = temp[i];
        }
    }


    virtual void visit(const OctreeNode* state)
    {
        LLSpatialGroup* group = (LLSpatialGroup*) state->getListener(0);

        for (U32 i = 0; i < LLViewerCamera::NUM_CAMERAS; i++)
        {
            if (mInheritedMask[i] && !(group->mOcclusionState[i] & mInheritedMask[i]))
            {
                LL_ERRS() << "Spatial group failed inherited mask test." << LL_ENDL;
            }
        }

        if (group->hasState(LLSpatialGroup::DIRTY))
        {
            assert_parent_state(group, LLSpatialGroup::DIRTY);
        }
    }

    void assert_parent_state(LLSpatialGroup* group, U32 state)
    {
        LLSpatialGroup* parent = group->getParent();
        while (parent)
        {
            if (!parent->hasState(state))
            {
                LL_ERRS() << "Spatial group failed parent state check." << LL_ENDL;
            }
            parent = parent->getParent();
        }
    }
};


void LLSpatialPartition::renderPhysicsShapes(bool wireframe)
{
    LLSpatialBridge* bridge = asBridge();
    LLCamera* camera = LLViewerCamera::getInstance();

    if (bridge)
    {
        camera = NULL;
    }

    gGL.flush();
    gGL.getTexUnit(0)->unbind(LLTexUnit::TT_TEXTURE);
    LLOctreeRenderPhysicsShapes render_physics(camera, wireframe);
    render_physics.traverse(mOctree);
    gGL.flush();
}

void LLSpatialPartition::renderDebug()
{
    if (!gPipeline.hasRenderDebugMask(LLPipeline::RENDER_DEBUG_OCTREE |
                                      LLPipeline::RENDER_DEBUG_OCCLUSION |
                                      LLPipeline::RENDER_DEBUG_LIGHTS |
                                      LLPipeline::RENDER_DEBUG_BATCH_SIZE |
                                      LLPipeline::RENDER_DEBUG_UPDATE_TYPE |
                                      LLPipeline::RENDER_DEBUG_BBOXES |
                                      LLPipeline::RENDER_DEBUG_NORMALS |
                                      LLPipeline::RENDER_DEBUG_POINTS |
                                      LLPipeline::RENDER_DEBUG_TEXTURE_AREA |
                                      LLPipeline::RENDER_DEBUG_TEXTURE_ANIM |
                                      LLPipeline::RENDER_DEBUG_RAYCAST |
                                      LLPipeline::RENDER_DEBUG_AVATAR_VOLUME |
                                      LLPipeline::RENDER_DEBUG_AVATAR_JOINTS |
                                      LLPipeline::RENDER_DEBUG_AGENT_TARGET |
                                      LLPipeline::RENDER_DEBUG_SHADOW_FRUSTA |
                                      LLPipeline::RENDER_DEBUG_TEXEL_DENSITY))
    {
        return;
    }

    gDebugProgram.bind();

    if (gPipeline.hasRenderDebugMask(LLPipeline::RENDER_DEBUG_TEXTURE_PRIORITY))
    {
        //sLastMaxTexPriority = lerp(sLastMaxTexPriority, sCurMaxTexPriority, gFrameIntervalSeconds);
        sLastMaxTexPriority = (F32) LLViewerCamera::getInstance()->getScreenPixelArea();
        sCurMaxTexPriority = 0.f;
    }

    LLGLDisable cullface(GL_CULL_FACE);
    LLGLEnable blend(GL_BLEND);
    gGL.setSceneBlendType(LLRender::BT_ALPHA);
    gGL.getTexUnit(0)->unbind(LLTexUnit::TT_TEXTURE);
    gPipeline.disableLights();

    LLSpatialBridge* bridge = asBridge();
    LLCamera* camera = LLViewerCamera::getInstance();

    if (bridge)
    {
        camera = NULL;
    }

    LLOctreeStateCheck checker;
    checker.traverse(mOctree);

    LLOctreeRenderNonOccluded render_debug(camera);
    render_debug.traverse(mOctree);

    if (gPipeline.hasRenderDebugMask(LLPipeline::RENDER_DEBUG_OCCLUSION))
    {
        {
            LLGLEnable cull(GL_CULL_FACE);

            LLGLEnable blend(GL_BLEND);
            LLGLDepthTest depth_under(GL_TRUE, GL_FALSE, GL_GREATER);
            glPolygonMode(GL_FRONT_AND_BACK, GL_LINE);
            gGL.diffuseColor4f(0.5f, 0.0f, 0, 0.25f);

            LLGLEnable offset(GL_POLYGON_OFFSET_LINE);
            glPolygonOffset(-1.f, -1.f);

            LLOctreeRenderXRay xray(camera);
            xray.traverse(mOctree);

            glPolygonMode(GL_FRONT_AND_BACK, GL_FILL);
        }
    }
    gDebugProgram.unbind();
}

void LLSpatialGroup::drawObjectBox(LLColor4 col)
{
    gGL.diffuseColor4fv(col.mV);
    LLVector4a size;
    size = mObjectBounds[1];
    size.mul(1.01f);
    size.add(LLVector4a(0.001f));
    drawBox(mObjectBounds[0], size);
}

bool LLSpatialPartition::isHUDPartition()
{
    return mPartitionType == LLViewerRegion::PARTITION_HUD ;
}

BOOL LLSpatialPartition::isVisible(const LLVector3& v)
{
    if (!LLViewerCamera::getInstance()->sphereInFrustum(v, 4.0f))
    {
        return FALSE;
    }

    return TRUE;
}

LL_ALIGN_PREFIX(16)
class LLOctreeIntersect : public LLOctreeTraveler<LLViewerOctreeEntry, LLPointer<LLViewerOctreeEntry>>
{
public:
    LL_ALIGN_16(LLVector4a mStart);
    LL_ALIGN_16(LLVector4a mEnd);

    S32       *mFaceHit;
    LLVector4a *mIntersection;
    LLVector2 *mTexCoord;
    LLVector4a *mNormal;
    LLVector4a *mTangent;
    LLDrawable* mHit;
    BOOL mPickTransparent;
    BOOL mPickRigged;
    BOOL mPickUnselectable;
    BOOL mPickReflectionProbe;

    LLOctreeIntersect(const LLVector4a& start, const LLVector4a& end, BOOL pick_transparent, BOOL pick_rigged, BOOL pick_unselectable, BOOL pick_reflection_probe,
                      S32* face_hit, LLVector4a* intersection, LLVector2* tex_coord, LLVector4a* normal, LLVector4a* tangent)
        : mStart(start),
          mEnd(end),
          mFaceHit(face_hit),
          mIntersection(intersection),
          mTexCoord(tex_coord),
          mNormal(normal),
          mTangent(tangent),
          mHit(NULL),
          mPickTransparent(pick_transparent),
          mPickRigged(pick_rigged),
          mPickUnselectable(pick_unselectable),
          mPickReflectionProbe(pick_reflection_probe)
    {
    }

    virtual void visit(const OctreeNode* branch)
    {
        for (OctreeNode::const_element_iter i = branch->getDataBegin(); i != branch->getDataEnd(); ++i)
        {
            check(*i);
        }
    }

    virtual LLDrawable* check(const OctreeNode* node)
    {
        node->accept(this);

        for (U32 i = 0; i < node->getChildCount(); i++)
        {
            const OctreeNode* child = node->getChild(i);
            LLVector3 res;

            LLSpatialGroup* group = (LLSpatialGroup*) child->getListener(0);

            LLVector4a size;
            LLVector4a center;

            const LLVector4a* bounds = group->getBounds();
            size = bounds[1];
            center = bounds[0];

            LLVector4a local_start = mStart;
            LLVector4a local_end   = mEnd;

            if (group->getSpatialPartition()->isBridge())
            {
                LLMatrix4 local_matrix = group->getSpatialPartition()->asBridge()->mDrawable->getRenderMatrix();
                local_matrix.invert();

                LLMatrix4a local_matrix4a;
                local_matrix4a.loadu(local_matrix);

                local_matrix4a.affineTransform(mStart, local_start);
                local_matrix4a.affineTransform(mEnd, local_end);
            }

            if (LLLineSegmentBoxIntersect(local_start, local_end, center, size))
            {
                check(child);
            }
        }

        return mHit;
    }

    virtual bool check(LLViewerOctreeEntry* entry)
    {
        LLDrawable* drawable = (LLDrawable*)entry->getDrawable();

        if (!drawable || !gPipeline.hasRenderType(drawable->getRenderType()) || !drawable->isVisible())
        {
            return false;
        }

        if (drawable->isSpatialBridge())
        {
            LLSpatialPartition *part = drawable->asPartition();
            LLSpatialBridge* bridge = part->asBridge();
            if (bridge && gPipeline.hasRenderType(bridge->mDrawableType))
            {
                check(part->mOctree);
            }
        }
        else
        {
            LLViewerObject* vobj = drawable->getVObj();

            if (vobj &&
                (!vobj->isReflectionProbe() || mPickReflectionProbe))
            {
                if (vobj->getClickAction() == CLICK_ACTION_IGNORE && !LLFloater::isVisible(gFloaterTools))
                {
                    return false;
                }

                LLVector4a intersection;
                bool skip_check = false;
                if (vobj->isAvatar())
                {
                    LLVOAvatar* avatar = (LLVOAvatar*) vobj;
                    if ((mPickRigged) || ((avatar->isSelf()) && (LLFloater::isVisible(gFloaterTools))))
                    {
                        LLViewerObject* hit = avatar->lineSegmentIntersectRiggedAttachments(mStart, mEnd, -1, mPickTransparent, mPickRigged, mPickUnselectable, mFaceHit, &intersection, mTexCoord, mNormal, mTangent);
                        if (hit)
                        {
                            mEnd = intersection;
                            if (mIntersection)
                            {
                                *mIntersection = intersection;
                            }

                            mHit = hit->mDrawable;
                            skip_check = true;
                        }

                    }
                }

                if (!skip_check && vobj->lineSegmentIntersect(mStart, mEnd, -1,
                    (mPickReflectionProbe && vobj->isReflectionProbe()) ? TRUE : mPickTransparent, // always pick transparent when picking selection probe
                    mPickRigged, mPickUnselectable, mFaceHit, &intersection, mTexCoord, mNormal, mTangent))
                {
                    mEnd = intersection;  // shorten ray so we only find CLOSER hits
                    if (mIntersection)
                    {
                        *mIntersection = intersection;
                    }

                    mHit = vobj->mDrawable;
                }
            }
        }

        return false;
    }
} LL_ALIGN_POSTFIX(16);

LLDrawable* LLSpatialPartition::lineSegmentIntersect(const LLVector4a& start, const LLVector4a& end,
                                                     BOOL pick_transparent,
                                                     BOOL pick_rigged,
                                                     BOOL pick_unselectable,
                                                     BOOL pick_reflection_probe,
                                                     S32* face_hit,                   // return the face hit
                                                     LLVector4a* intersection,         // return the intersection point
                                                     LLVector2* tex_coord,            // return the texture coordinates of the intersection point
                                                     LLVector4a* normal,               // return the surface normal at the intersection point
                                                     LLVector4a* tangent            // return the surface tangent at the intersection point
    )

{
    LLOctreeIntersect intersect(start, end, pick_transparent, pick_rigged, pick_unselectable, pick_reflection_probe, face_hit, intersection, tex_coord, normal, tangent);
    LLDrawable* drawable = intersect.check(mOctree);

    return drawable;
}

LLDrawable* LLSpatialGroup::lineSegmentIntersect(const LLVector4a& start, const LLVector4a& end,
    BOOL pick_transparent,
    BOOL pick_rigged,
    BOOL pick_unselectable,
    BOOL pick_reflection_probe,
    S32* face_hit,                   // return the face hit
    LLVector4a* intersection,         // return the intersection point
    LLVector2* tex_coord,            // return the texture coordinates of the intersection point
    LLVector4a* normal,               // return the surface normal at the intersection point
    LLVector4a* tangent         // return the surface tangent at the intersection point
)

{
    LLOctreeIntersect intersect(start, end, pick_transparent, pick_rigged, pick_unselectable, pick_reflection_probe, face_hit, intersection, tex_coord, normal, tangent);
    LLDrawable* drawable = intersect.check(getOctreeNode());

    return drawable;
}

LLDrawInfo::LLDrawInfo(U16 start, U16 end, U32 count, U32 offset,
                       LLViewerTexture* texture, LLVertexBuffer* buffer,
                       bool fullbright, U8 bump)
:   mVertexBuffer(buffer),
    mTexture(texture),
    mStart(start),
    mEnd(end),
    mCount(count),
    mOffset(offset),
    mFullbright(fullbright),
    mBump(bump),
    mBlendFuncSrc(LLRender::BF_SOURCE_ALPHA),
    mBlendFuncDst(LLRender::BF_ONE_MINUS_SOURCE_ALPHA),
    mHasGlow(false),
    mEnvIntensity(0.0f),
    mAlphaMaskCutoff(0.5f)
{
    mVertexBuffer->validateRange(mStart, mEnd, mCount, mOffset);
}

LLDrawInfo::~LLDrawInfo()
{
    if (gDebugGL)
    {
        gPipeline.checkReferences(this);
    }
}

LLColor4U LLDrawInfo::getDebugColor() const
{
    LLColor4U color;

    LLCRC hash;
    hash.update((U8*)this + sizeof(S32), sizeof(LLDrawInfo) - sizeof(S32));

    *((U32*) color.mV) = hash.getCRC();

    color.mV[3] = 200;

    return color;
}

void LLDrawInfo::validate()
{
    mVertexBuffer->validateRange(mStart, mEnd, mCount, mOffset);
}

U64 LLDrawInfo::getSkinHash()
{
    return mSkinInfo ? mSkinInfo->mHash : 0;
}

LLCullResult::LLCullResult()
{
    mVisibleGroupsAllocated = 0;
    mAlphaGroupsAllocated = 0;
    mRiggedAlphaGroupsAllocated = 0;
    mOcclusionGroupsAllocated = 0;
    mDrawableGroupsAllocated = 0;
    mVisibleListAllocated = 0;
    mVisibleBridgeAllocated = 0;

    mVisibleGroups.clear();
    mVisibleGroups.push_back(NULL);
    mVisibleGroupsEnd = &mVisibleGroups[0];
    mAlphaGroups.clear();
    mAlphaGroups.push_back(NULL);
    mAlphaGroupsEnd = &mAlphaGroups[0];
    mRiggedAlphaGroups.clear();
    mRiggedAlphaGroups.push_back(NULL);
    mRiggedAlphaGroupsEnd = &mRiggedAlphaGroups[0];
    mOcclusionGroups.clear();
    mOcclusionGroups.push_back(NULL);
    mOcclusionGroupsEnd = &mOcclusionGroups[0];
    mDrawableGroups.clear();
    mDrawableGroups.push_back(NULL);
    mDrawableGroupsEnd = &mDrawableGroups[0];
    mVisibleList.clear();
    mVisibleList.push_back(NULL);
    mVisibleListEnd = &mVisibleList[0];
    mVisibleBridge.clear();
    mVisibleBridge.push_back(NULL);
    mVisibleBridgeEnd = &mVisibleBridge[0];

    for (U32 i = 0; i < LLRenderPass::NUM_RENDER_TYPES; i++)
    {
        mRenderMap[i].clear();
        mRenderMap[i].push_back(NULL);
        mRenderMapEnd[i] = &mRenderMap[i][0];
        mRenderMapAllocated[i] = 0;
    }

    clear();
}

template <class T, class V>
void LLCullResult::pushBack(T& head, U32& count, V* val)
{
    head[count] = val;
    head.push_back(NULL);
    count++;
}

void LLCullResult::clear()
{
    mVisibleGroupsSize = 0;
    mVisibleGroupsEnd = &mVisibleGroups[0];

    mAlphaGroupsSize = 0;
    mAlphaGroupsEnd = &mAlphaGroups[0];

    mRiggedAlphaGroupsSize = 0;
    mRiggedAlphaGroupsEnd = &mRiggedAlphaGroups[0];

    mOcclusionGroupsSize = 0;
    mOcclusionGroupsEnd = &mOcclusionGroups[0];

    mDrawableGroupsSize = 0;
    mDrawableGroupsEnd = &mDrawableGroups[0];

    mVisibleListSize = 0;
    mVisibleListEnd = &mVisibleList[0];

    mVisibleBridgeSize = 0;
    mVisibleBridgeEnd = &mVisibleBridge[0];


    for (U32 i = 0; i < LLRenderPass::NUM_RENDER_TYPES; i++)
    {
        for (U32 j = 0; j < mRenderMapSize[i]; j++)
        {
            mRenderMap[i][j] = 0;
        }
        mRenderMapSize[i] = 0;
        mRenderMapEnd[i] = &(mRenderMap[i][0]);
    }
}

LLCullResult::sg_iterator LLCullResult::beginVisibleGroups()
{
    return &mVisibleGroups[0];
}

LLCullResult::sg_iterator LLCullResult::endVisibleGroups()
{
    return mVisibleGroupsEnd;
}

LLCullResult::sg_iterator LLCullResult::beginAlphaGroups()
{
    return &mAlphaGroups[0];
}

LLCullResult::sg_iterator LLCullResult::endAlphaGroups()
{
    return mAlphaGroupsEnd;
}

LLCullResult::sg_iterator LLCullResult::beginRiggedAlphaGroups()
{
    return &mRiggedAlphaGroups[0];
}

LLCullResult::sg_iterator LLCullResult::endRiggedAlphaGroups()
{
    return mRiggedAlphaGroupsEnd;
}

LLCullResult::sg_iterator LLCullResult::beginOcclusionGroups()
{
    return &mOcclusionGroups[0];
}

LLCullResult::sg_iterator LLCullResult::endOcclusionGroups()
{
    return mOcclusionGroupsEnd;
}

LLCullResult::sg_iterator LLCullResult::beginDrawableGroups()
{
    return &mDrawableGroups[0];
}

LLCullResult::sg_iterator LLCullResult::endDrawableGroups()
{
    return mDrawableGroupsEnd;
}

LLCullResult::drawable_iterator LLCullResult::beginVisibleList()
{
    return &mVisibleList[0];
}

LLCullResult::drawable_iterator LLCullResult::endVisibleList()
{
    return mVisibleListEnd;
}

LLCullResult::bridge_iterator LLCullResult::beginVisibleBridge()
{
    return &mVisibleBridge[0];
}

LLCullResult::bridge_iterator LLCullResult::endVisibleBridge()
{
    return mVisibleBridgeEnd;
}

LLCullResult::drawinfo_iterator LLCullResult::beginRenderMap(U32 type)
{
    return &mRenderMap[type][0];
}

LLCullResult::drawinfo_iterator LLCullResult::endRenderMap(U32 type)
{
    return mRenderMapEnd[type];
}

void LLCullResult::pushVisibleGroup(LLSpatialGroup* group)
{
    if (mVisibleGroupsSize < mVisibleGroupsAllocated)
    {
        mVisibleGroups[mVisibleGroupsSize] = group;
    }
    else
    {
        pushBack(mVisibleGroups, mVisibleGroupsAllocated, group);
    }
    ++mVisibleGroupsSize;
    mVisibleGroupsEnd = &mVisibleGroups[mVisibleGroupsSize];
}

void LLCullResult::pushAlphaGroup(LLSpatialGroup* group)
{
    if (mAlphaGroupsSize < mAlphaGroupsAllocated)
    {
        mAlphaGroups[mAlphaGroupsSize] = group;
    }
    else
    {
        pushBack(mAlphaGroups, mAlphaGroupsAllocated, group);
    }
    ++mAlphaGroupsSize;
    mAlphaGroupsEnd = &mAlphaGroups[mAlphaGroupsSize];
}

void LLCullResult::pushRiggedAlphaGroup(LLSpatialGroup* group)
{
    if (mRiggedAlphaGroupsSize < mRiggedAlphaGroupsAllocated)
    {
        mRiggedAlphaGroups[mRiggedAlphaGroupsSize] = group;
    }
    else
    {
        pushBack(mRiggedAlphaGroups, mRiggedAlphaGroupsAllocated, group);
    }
    ++mRiggedAlphaGroupsSize;
    mRiggedAlphaGroupsEnd = &mRiggedAlphaGroups[mRiggedAlphaGroupsSize];
}

void LLCullResult::pushOcclusionGroup(LLSpatialGroup* group)
{
    if (mOcclusionGroupsSize < mOcclusionGroupsAllocated)
    {
        mOcclusionGroups[mOcclusionGroupsSize] = group;
    }
    else
    {
        pushBack(mOcclusionGroups, mOcclusionGroupsAllocated, group);
    }
    ++mOcclusionGroupsSize;
    mOcclusionGroupsEnd = &mOcclusionGroups[mOcclusionGroupsSize];
}

void LLCullResult::pushDrawableGroup(LLSpatialGroup* group)
{
#if LL_DEBUG_CULL_RESULT
    // group must NOT be in the drawble groups list already
    llassert(std::find(&mDrawableGroups[0], mDrawableGroupsEnd, group) == mDrawableGroupsEnd);
#endif
    if (mDrawableGroupsSize < mDrawableGroupsAllocated)
    {
        mDrawableGroups[mDrawableGroupsSize] = group;
    }
    else
    {
        pushBack(mDrawableGroups, mDrawableGroupsAllocated, group);
    }
    ++mDrawableGroupsSize;
    mDrawableGroupsEnd = &mDrawableGroups[mDrawableGroupsSize];
}

void LLCullResult::pushDrawable(LLDrawable* drawable)
{
#if LL_DEBUG_CULL_RESULT
    // drawable must NOT be in the visible list already
    llassert(std::find(&mVisibleList[0], mVisibleListEnd, drawable) == mVisibleListEnd);
#endif
    if (mVisibleListSize < mVisibleListAllocated)
    {
        mVisibleList[mVisibleListSize] = drawable;
    }
    else
    {
        pushBack(mVisibleList, mVisibleListAllocated, drawable);
    }
    ++mVisibleListSize;
    mVisibleListEnd = &mVisibleList[mVisibleListSize];
}

void LLCullResult::pushBridge(LLSpatialBridge* bridge)
{
    if (mVisibleBridgeSize < mVisibleBridgeAllocated)
    {
        mVisibleBridge[mVisibleBridgeSize] = bridge;
    }
    else
    {
        pushBack(mVisibleBridge, mVisibleBridgeAllocated, bridge);
    }
    ++mVisibleBridgeSize;
    mVisibleBridgeEnd = &mVisibleBridge[mVisibleBridgeSize];
}

void LLCullResult::pushDrawInfo(U32 type, LLDrawInfo* draw_info)
{
    if (mRenderMapSize[type] < mRenderMapAllocated[type])
    {
        mRenderMap[type][mRenderMapSize[type]] = draw_info;
    }
    else
    {
        pushBack(mRenderMap[type], mRenderMapAllocated[type], draw_info);
    }
    ++mRenderMapSize[type];
    mRenderMapEnd[type] = &(mRenderMap[type][mRenderMapSize[type]]);
}


void LLCullResult::assertDrawMapsEmpty()
{
    for (U32 i = 0; i < LLRenderPass::NUM_RENDER_TYPES; i++)
    {
        if (mRenderMapSize[i] != 0)
        {
            LL_ERRS() << "Stale LLDrawInfo's in LLCullResult!"
                << " (mRenderMapSize[" << i << "] = " << mRenderMapSize[i] << ")" << LL_ENDL;
        }
    }
}
<|MERGE_RESOLUTION|>--- conflicted
+++ resolved
@@ -1794,8 +1794,6 @@
 {
     BOOL render_objects = (!LLPipeline::sUseOcclusion || !group->isOcclusionState(LLSpatialGroup::OCCLUDED)) && group->isVisible() &&
                             !group->isEmpty();
-<<<<<<< HEAD
-=======
 
     if (render_objects)
     {
@@ -2001,222 +1999,6 @@
         drawBoxOutline(pos,size);
     }
 }
-
-void renderNormals(LLDrawable *drawablep)
-{
-    if (!drawablep->isVisible())
-        return;
-
-    LLVertexBuffer::unbind();
-
-    LLVOVolume *vol = drawablep->getVOVolume();
->>>>>>> bb3c36f5
-
-    if (render_objects)
-    {
-        pushBufferVerts(group, false);
-
-        bool selected = false;
-
-        for (LLSpatialGroup::element_iter iter = group->getDataBegin(); iter != group->getDataEnd(); ++iter)
-        {
-            LLDrawable* drawable = (LLDrawable*)(*iter)->getDrawable();
-            if (drawable->getVObj().notNull() && drawable->getVObj()->isSelected())
-            {
-                selected = true;
-                break;
-            }
-        }
-
-        if (selected)
-        { //store for rendering occlusion volume as overlay
-
-            if (!group->getSpatialPartition()->isBridge())
-            {
-                visible_selected_groups.insert(group);
-            }
-            else
-            {
-                visible_selected_groups.insert(group->getSpatialPartition()->asBridge()->getSpatialGroup());
-            }
-        }
-    }
-}
-
-void renderCrossHairs(LLVector3 position, F32 size, LLColor4 color)
-{
-<<<<<<< HEAD
-    gGL.color4fv(color.mV);
-    gGL.begin(LLRender::LINES);
-    {
-        gGL.vertex3fv((position - LLVector3(size, 0.f, 0.f)).mV);
-        gGL.vertex3fv((position + LLVector3(size, 0.f, 0.f)).mV);
-        gGL.vertex3fv((position - LLVector3(0.f, size, 0.f)).mV);
-        gGL.vertex3fv((position + LLVector3(0.f, size, 0.f)).mV);
-        gGL.vertex3fv((position - LLVector3(0.f, 0.f, size)).mV);
-        gGL.vertex3fv((position + LLVector3(0.f, 0.f, size)).mV);
-    }
-    gGL.end();
-}
-
-void renderUpdateType(LLDrawable* drawablep)
-{
-    LLViewerObject* vobj = drawablep->getVObj();
-    if (!vobj || OUT_UNKNOWN == vobj->getLastUpdateType())
-    {
-        return;
-    }
-    LLGLEnable blend(GL_BLEND);
-    switch (vobj->getLastUpdateType())
-    {
-    case OUT_FULL:
-        gGL.diffuseColor4f(0,1,0,0.5f);
-        break;
-    case OUT_TERSE_IMPROVED:
-        gGL.diffuseColor4f(0,1,1,0.5f);
-        break;
-    case OUT_FULL_COMPRESSED:
-        if (vobj->getLastUpdateCached())
-        {
-            gGL.diffuseColor4f(1,0,0,0.5f);
-        }
-        else
-        {
-            gGL.diffuseColor4f(1,1,0,0.5f);
-        }
-        break;
-    case OUT_FULL_CACHED:
-        gGL.diffuseColor4f(0,0,1,0.5f);
-        break;
-    default:
-        LL_WARNS() << "Unknown update_type " << vobj->getLastUpdateType() << LL_ENDL;
-        break;
-    };
-    S32 num_faces = drawablep->getNumFaces();
-    if (num_faces)
-    {
-        for (S32 i = 0; i < num_faces; ++i)
-        {
-            pushVerts(drawablep->getFace(i));
-        }
-    }
-}
-
-void renderBoundingBox(LLDrawable* drawable, BOOL set_color = TRUE)
-{
-    if (set_color)
-    {
-        if (drawable->isSpatialBridge())
-        {
-            gGL.diffuseColor4f(1,0.5f,0,1); // orange
-        }
-        else if (drawable->getVOVolume())
-        {
-            if (drawable->isRoot())
-            {
-                gGL.diffuseColor4f(1,1,0,1); // yellow
-            }
-            else
-            {
-                gGL.diffuseColor4f(0,1,0,1); // green
-            }
-        }
-        else if (drawable->getVObj())
-        {
-            switch (drawable->getVObj()->getPCode())
-            {
-                case LLViewerObject::LL_VO_SURFACE_PATCH:
-                        gGL.diffuseColor4f(0,1,1,1); // cyan
-                        break;
-                case LLViewerObject::LL_VO_CLOUDS:
-                        // no longer used
-                        break;
-                case LLViewerObject::LL_VO_PART_GROUP:
-                case LLViewerObject::LL_VO_HUD_PART_GROUP:
-                        gGL.diffuseColor4f(0,0,1,1); // blue
-                        break;
-                case LLViewerObject::LL_VO_VOID_WATER:
-                case LLViewerObject::LL_VO_WATER:
-                        gGL.diffuseColor4f(0,0.5f,1,1); // medium blue
-                        break;
-                case LL_PCODE_LEGACY_TREE:
-                        gGL.diffuseColor4f(0,0.5f,0,1); // dark green
-                        break;
-                default:
-                        LLControlAvatar *cav = dynamic_cast<LLControlAvatar*>(drawable->getVObj()->asAvatar());
-                        if (cav)
-                        {
-                            bool has_pos_constraint = (cav->mPositionConstraintFixup != LLVector3());
-                            bool has_scale_constraint = (cav->mScaleConstraintFixup != 1.0f);
-                            if (has_pos_constraint || has_scale_constraint)
-                            {
-                                gGL.diffuseColor4f(1,0,0,1);
-                            }
-                            else
-                            {
-                                gGL.diffuseColor4f(0,1,0.5,1);
-                            }
-                        }
-                        else
-                        {
-                            gGL.diffuseColor4f(1,0,1,1); // magenta
-                        }
-                        break;
-            }
-        }
-        else
-        {
-            gGL.diffuseColor4f(1,0,0,1);
-        }
-    }
-
-    const LLVector4a* ext;
-    LLVector4a pos, size;
-
-    if (drawable->getVOVolume())
-    {
-        //render face bounding boxes
-        for (S32 i = 0; i < drawable->getNumFaces(); i++)
-        {
-            LLFace* facep = drawable->getFace(i);
-            if (facep)
-            {
-                ext = facep->mExtents;
-
-                pos.setAdd(ext[0], ext[1]);
-                pos.mul(0.5f);
-                size.setSub(ext[1], ext[0]);
-                size.mul(0.5f);
-
-                drawBoxOutline(pos,size);
-            }
-        }
-    }
-
-    //render drawable bounding box
-    ext = drawable->getSpatialExtents();
-
-    pos.setAdd(ext[0], ext[1]);
-    pos.mul(0.5f);
-    size.setSub(ext[1], ext[0]);
-    size.mul(0.5f);
-
-    LLViewerObject* vobj = drawable->getVObj();
-    if (vobj && vobj->onActiveList())
-    {
-        gGL.flush();
-        glLineWidth(llmax(4.f*sinf(gFrameTimeSeconds*2.f)+1.f, 1.f));
-        //glLineWidth(4.f*(sinf(gFrameTimeSeconds*2.f)*0.25f+0.75f));
-        stop_glerror();
-        drawBoxOutline(pos,size);
-        gGL.flush();
-        glLineWidth(1.f);
-    }
-    else
-    {
-        drawBoxOutline(pos,size);
-    }
-}
 // *TODO: LLDrawables which are not part of LLVOVolumes fall into a different
 // code path which uses a shader - it was tested to be faster than mapping a
 // vertex buffer in the terrain case. Consider using it for LLVOVolumes as well
@@ -2397,24 +2179,6 @@
         }
     }
 
-=======
-    const S32 DEFAULT_DETAIL = 1;
-    const F32 LARGE_THRESHOLD = 5.f;
-    const F32 MEGA_THRESHOLD = 25.f;
-
-    S32 detail = DEFAULT_DETAIL;
-    F32 avg_scale = (scale[0]+scale[1]+scale[2])/3.f;
-
-    if (avg_scale > LARGE_THRESHOLD)
-    {
-        detail += 1;
-        if (avg_scale > MEGA_THRESHOLD)
-        {
-            detail += 1;
-        }
-    }
-
->>>>>>> bb3c36f5
     return detail;
 }
 
@@ -2506,21 +2270,12 @@
 
     gGL.pushMatrix();
     gGL.multMatrix((F32*) volume->getRelativeXform().mMatrix);
-<<<<<<< HEAD
 
     if (type == LLPhysicsShapeBuilderUtil::PhysicsShapeSpecification::USER_MESH)
     {
         LLUUID mesh_id = volume->getVolume()->getParams().getSculptID();
         LLModel::Decomposition* decomp = gMeshRepo.getDecomposition(mesh_id);
 
-=======
-
-    if (type == LLPhysicsShapeBuilderUtil::PhysicsShapeSpecification::USER_MESH)
-    {
-        LLUUID mesh_id = volume->getVolume()->getParams().getSculptID();
-        LLModel::Decomposition* decomp = gMeshRepo.getDecomposition(mesh_id);
-
->>>>>>> bb3c36f5
         if (decomp)
         { //render a physics based mesh
 
@@ -2851,7 +2606,6 @@
             }
         }
     }
-<<<<<<< HEAD
 }
 
 void renderTexturePriority(LLDrawable* drawable)
@@ -2872,38 +2626,10 @@
         //if (imagep)
         if (facep)
         {
-=======
-    else if (type == LLPhysicsShapeBuilderUtil::PhysicsShapeSpecification::PRIM_MESH)
-    {
-        LLVolumeParams volume_params = volume->getVolume()->getParams();
-        S32 detail = get_physics_detail(volume_params, volume->getScale());
-
-        LLVolume* phys_volume = LLPrimitive::sVolumeManager->refVolume(volume_params, detail);
-
-        gGL.diffuseColor4fv(color.mV);
-        pushVerts(phys_volume);
-
-        LLPrimitive::sVolumeManager->unrefVolume(phys_volume);
-    }
-    else if (type == LLPhysicsShapeBuilderUtil::PhysicsShapeSpecification::PRIM_CONVEX)
-    {
-        LLVolumeParams volume_params = volume->getVolume()->getParams();
-        S32 detail = get_physics_detail(volume_params, volume->getScale());
-
-        LLVolume* phys_volume = LLPrimitive::sVolumeManager->refVolume(volume_params, detail);
-
-        if (phys_volume->mHullPoints && phys_volume->mHullIndices)
-        {
-
-            llassert(LLGLSLShader::sCurBoundShader != 0);
-            LLVertexBuffer::unbind();
-            glVertexPointer(3, GL_FLOAT, 16, phys_volume->mHullPoints);
->>>>>>> bb3c36f5
 
             //F32 vsize = imagep->mMaxVirtualSize;
             F32 vsize = facep->getPixelArea();
 
-<<<<<<< HEAD
             if (vsize > sCurMaxTexPriority)
             {
                 sCurMaxTexPriority = vsize;
@@ -2911,137 +2637,6 @@
 
             F32 t = vsize/sLastMaxTexPriority;
 
-=======
-            gGL.syncMatrices();
-            glDrawElements(GL_TRIANGLES, phys_volume->mNumHullIndices, GL_UNSIGNED_SHORT, phys_volume->mHullIndices);
-        }
-        else
-        {
-            gGL.diffuseColor3f(1,0,1);
-            drawBoxOutline(center, size);
-            gMeshRepo.buildHull(volume_params, detail);
-        }
-        LLPrimitive::sVolumeManager->unrefVolume(phys_volume);
-    }
-    else if (type == LLPhysicsShapeBuilderUtil::PhysicsShapeSpecification::SCULPT)
-    {
-        //TODO: implement sculpted prim physics display
-    }
-    else
-    {
-        LL_ERRS() << "Unhandled type" << LL_ENDL;
-    }
-
-    gGL.popMatrix();
-}
-
-void renderPhysicsShapes(LLSpatialGroup* group, bool wireframe)
-{
-    for (OctreeNode::const_element_iter i = group->getDataBegin(); i != group->getDataEnd(); ++i)
-    {
-        LLDrawable* drawable = (LLDrawable*)(*i)->getDrawable();
-        if(!drawable)
-    {
-            continue;
-        }
-
-        if (drawable->isSpatialBridge())
-        {
-            LLSpatialBridge* bridge = drawable->asPartition()->asBridge();
-
-            if (bridge)
-            {
-                gGL.pushMatrix();
-                gGL.multMatrix((F32*)bridge->mDrawable->getRenderMatrix().mMatrix);
-                bridge->renderPhysicsShapes(wireframe);
-                gGL.popMatrix();
-            }
-        }
-        else
-        {
-            LLVOVolume* volume = drawable->getVOVolume();
-            if (volume && !volume->isAttachment() && volume->getPhysicsShapeType() != LLViewerObject::PHYSICS_SHAPE_NONE )
-            {
-                if (!group->getSpatialPartition()->isBridge())
-                {
-                    gGL.pushMatrix();
-                    LLVector3 trans = drawable->getRegion()->getOriginAgent();
-                    gGL.translatef(trans.mV[0], trans.mV[1], trans.mV[2]);
-                    renderPhysicsShape(drawable, volume, wireframe);
-                    gGL.popMatrix();
-                }
-                else
-                {
-                    renderPhysicsShape(drawable, volume, wireframe);
-                }
-            }
-            else
-            {
-#if 0
-                LLViewerObject* object = drawable->getVObj();
-                if (object && object->getPCode() == LLViewerObject::LL_VO_SURFACE_PATCH)
-                {
-                    gGL.pushMatrix();
-                    gGL.multMatrix((F32*) object->getRegion()->mRenderMatrix.mMatrix);
-                    //push face vertices for terrain
-                    for (S32 i = 0; i < drawable->getNumFaces(); ++i)
-                    {
-                        LLFace* face = drawable->getFace(i);
-                        if (face)
-                        {
-                            LLVertexBuffer* buff = face->getVertexBuffer();
-                            if (buff)
-                            {
-                                glPolygonMode(GL_FRONT_AND_BACK, GL_LINE);
-
-                                buff->setBuffer();
-                                gGL.diffuseColor4f(0.2f, 0.5f, 0.3f, 0.5f);
-                                buff->draw(LLRender::TRIANGLES, buff->getNumIndices(), 0);
-
-                                gGL.diffuseColor4f(0.2f, 1.f, 0.3f, 0.75f);
-                                glPolygonMode(GL_FRONT_AND_BACK, GL_FILL);
-                                buff->draw(LLRender::TRIANGLES, buff->getNumIndices(), 0);
-                            }
-                        }
-                    }
-                    gGL.popMatrix();
-                }
-#endif
-            }
-        }
-    }
-}
-
-void renderTexturePriority(LLDrawable* drawable)
-{
-    for (int face=0; face<drawable->getNumFaces(); ++face)
-    {
-        LLFace *facep = drawable->getFace(face);
-
-        LLVector4 cold(0,0,0.25f);
-        LLVector4 hot(1,0.25f,0.25f);
-
-        LLVector4 boost_cold(0,0,0,0);
-        LLVector4 boost_hot(0,1,0,1);
-
-        LLGLDisable blend(GL_BLEND);
-
-        //LLViewerTexture* imagep = facep->getTexture();
-        //if (imagep)
-        if (facep)
-        {
-
-            //F32 vsize = imagep->mMaxVirtualSize;
-            F32 vsize = facep->getPixelArea();
-
-            if (vsize > sCurMaxTexPriority)
-            {
-                sCurMaxTexPriority = vsize;
-            }
-
-            F32 t = vsize/sLastMaxTexPriority;
-
->>>>>>> bb3c36f5
             LLVector4 col = lerp(cold, hot, t);
             gGL.diffuseColor4fv(col.mV);
         }
@@ -3279,19 +2874,10 @@
 class LLRenderOctreeRaycast : public LLOctreeTriangleRayIntersect
 {
 public:
-<<<<<<< HEAD
     LLRenderOctreeRaycast(const LLVector4a& start, const LLVector4a& dir, F32* closest_t)
         : LLOctreeTriangleRayIntersect(start, dir, nullptr, closest_t, NULL, NULL, NULL, NULL)
     {
 
-=======
-
-
-    LLRenderOctreeRaycast(const LLVector4a& start, const LLVector4a& dir, F32* closest_t)
-        : LLOctreeTriangleRayIntersect(start, dir, NULL, closest_t, NULL, NULL, NULL, NULL)
-    {
-
->>>>>>> bb3c36f5
     }
 
     void visit(const LLOctreeNode<LLVolumeTriangle, LLVolumeTriangle*>* branch)
@@ -3419,25 +3005,6 @@
 
                     LLVector4a dir;
                     dir.setSub(end, start);
-<<<<<<< HEAD
-=======
-
-                    gGL.flush();
-                    glPolygonMode(GL_FRONT_AND_BACK, GL_LINE);
-
-                    {
-                        //render face positions
-                        LLVertexBuffer::unbind();
-                        gGL.diffuseColor4f(0,1,1,0.5f);
-                        glVertexPointer(3, GL_FLOAT, sizeof(LLVector4a), face.mPositions);
-                        gGL.syncMatrices();
-                        glDrawElements(GL_TRIANGLES, face.mNumIndices, GL_UNSIGNED_SHORT, face.mIndices);
-                    }
-
-                    if (!volume->isUnique())
-                    {
-                        F32 t = 1.f;
->>>>>>> bb3c36f5
 
                     gGL.flush();
                     glPolygonMode(GL_FRONT_AND_BACK, GL_LINE);
@@ -3455,13 +3022,7 @@
                             ((LLVolumeFace*) &face)->createOctree();
                         }
 
-<<<<<<< HEAD
                         renderOctreeRaycast(start, end, face.getOctree());
-=======
-                        LLRenderOctreeRaycast render(start, dir, &t);
-
-                        render.traverse(face.getOctree());
->>>>>>> bb3c36f5
                     }
 
                     gGL.popMatrix();
