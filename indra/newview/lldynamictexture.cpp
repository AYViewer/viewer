/** 
 * @file lldynamictexture.cpp
 * @brief Implementation of LLViewerDynamicTexture class
 *
 * $LicenseInfo:firstyear=2001&license=viewerlgpl$
 * Second Life Viewer Source Code
 * Copyright (C) 2010, Linden Research, Inc.
 * 
 * This library is free software; you can redistribute it and/or
 * modify it under the terms of the GNU Lesser General Public
 * License as published by the Free Software Foundation;
 * version 2.1 of the License only.
 * 
 * This library is distributed in the hope that it will be useful,
 * but WITHOUT ANY WARRANTY; without even the implied warranty of
 * MERCHANTABILITY or FITNESS FOR A PARTICULAR PURPOSE.  See the GNU
 * Lesser General Public License for more details.
 * 
 * You should have received a copy of the GNU Lesser General Public
 * License along with this library; if not, write to the Free Software
 * Foundation, Inc., 51 Franklin Street, Fifth Floor, Boston, MA  02110-1301  USA
 * 
 * Linden Research, Inc., 945 Battery Street, San Francisco, CA  94111  USA
 * $/LicenseInfo$
 */

#include "llviewerprecompiledheaders.h"

#include "lldynamictexture.h"

// Linden library includes
#include "llglheaders.h"
#include "llwindow.h"			// getPosition()

// Viewer includes
#include "llviewerwindow.h"
#include "llviewercamera.h"
#include "llviewercontrol.h"
#include "llviewertexture.h"
#include "llvertexbuffer.h"
#include "llviewerdisplay.h"
#include "llrender.h"
#include "pipeline.h"
#include "llglslshader.h"

// static
LLViewerDynamicTexture::instance_list_t LLViewerDynamicTexture::sInstances[ LLViewerDynamicTexture::ORDER_COUNT ];
S32 LLViewerDynamicTexture::sNumRenders = 0;

//-----------------------------------------------------------------------------
// LLViewerDynamicTexture()
//-----------------------------------------------------------------------------
LLViewerDynamicTexture::LLViewerDynamicTexture(S32 width, S32 height, S32 components, EOrder order, BOOL clamp) : 
	LLViewerTexture(width, height, components, FALSE),
	mClamp(clamp)
{
	llassert((1 <= components) && (components <= 4));

	if(gGLManager.mDebugGPU)
	{
		if(components == 3)
		{
			mComponents = 4 ; //convert to 32bits.
		}
	}
	generateGLTexture();

	llassert( 0 <= order && order < ORDER_COUNT );
	LLViewerDynamicTexture::sInstances[ order ].insert(this);
}

//-----------------------------------------------------------------------------
// LLViewerDynamicTexture()
//-----------------------------------------------------------------------------
LLViewerDynamicTexture::~LLViewerDynamicTexture()
{
	for( S32 order = 0; order < ORDER_COUNT; order++ )
	{
		LLViewerDynamicTexture::sInstances[order].erase(this);  // will fail in all but one case.
	}
}

//virtual 
S8 LLViewerDynamicTexture::getType() const
{
	return LLViewerTexture::DYNAMIC_TEXTURE ;
}

//-----------------------------------------------------------------------------
// generateGLTexture()
//-----------------------------------------------------------------------------
void LLViewerDynamicTexture::generateGLTexture()
{
	LLViewerTexture::generateGLTexture() ;
	generateGLTexture(-1, 0, 0, FALSE);
}

void LLViewerDynamicTexture::generateGLTexture(LLGLint internal_format, LLGLenum primary_format, LLGLenum type_format, BOOL swap_bytes)
{
	if (mComponents < 1 || mComponents > 4)
	{
		llerrs << "Bad number of components in dynamic texture: " << mComponents << llendl;
	}
	
	LLPointer<LLImageRaw> raw_image = new LLImageRaw(mFullWidth, mFullHeight, mComponents);
	if (internal_format >= 0)
	{
		setExplicitFormat(internal_format, primary_format, type_format, swap_bytes);
	}
	createGLTexture(0, raw_image, 0, TRUE, LLViewerTexture::DYNAMIC_TEX);
	setAddressMode((mClamp) ? LLTexUnit::TAM_CLAMP : LLTexUnit::TAM_WRAP);
	mGLTexturep->setGLTextureCreated(false);
}

//-----------------------------------------------------------------------------
// render()
//-----------------------------------------------------------------------------
BOOL LLViewerDynamicTexture::render()
{
	return FALSE;
}

//-----------------------------------------------------------------------------
// preRender()
//-----------------------------------------------------------------------------
void LLViewerDynamicTexture::preRender(BOOL clear_depth)
{
	//only images up to 512x512 are supported
	llassert(mFullHeight <= 512);
	llassert(mFullWidth <= 512);

	if (gGLManager.mHasFramebufferObject && gPipeline.mWaterDis.isComplete() && !gGLManager.mIsATI)
	{ //using offscreen render target, just use the bottom left corner
		mOrigin.set(0, 0);
	}
	else
	{ // force rendering to on-screen portion of frame buffer
		LLCoordScreen window_pos;
		gViewerWindow->getWindow()->getPosition( &window_pos );
		mOrigin.set(0, gViewerWindow->getWindowHeightRaw() - mFullHeight);  // top left corner

		if (window_pos.mX < 0)
		{
			mOrigin.mX = -window_pos.mX;
		}
		if (window_pos.mY < 0)
		{
			mOrigin.mY += window_pos.mY;
			mOrigin.mY = llmax(mOrigin.mY, 0) ;
		}
	}

	gGL.getTexUnit(0)->unbind(LLTexUnit::TT_TEXTURE);
	// Set up camera
	LLViewerCamera* camera = LLViewerCamera::getInstance();
	mCamera.setOrigin(*camera);
	mCamera.setAxes(*camera);
	mCamera.setAspect(camera->getAspect());
	mCamera.setView(camera->getView());
	mCamera.setNear(camera->getNear());

	glViewport(mOrigin.mX, mOrigin.mY, mFullWidth, mFullHeight);
	if (clear_depth)
	{
		glClear(GL_DEPTH_BUFFER_BIT);
	}
}

//-----------------------------------------------------------------------------
// postRender()
//-----------------------------------------------------------------------------
void LLViewerDynamicTexture::postRender(BOOL success)
{
	{
		if (success)
		{
			if(mGLTexturep.isNull())
			{
				generateGLTexture() ;
			}
			else if(!mGLTexturep->getHasGLTexture())
			{
				generateGLTexture() ;
			}			
			else if(mGLTexturep->getDiscardLevel() != 0)//do not know how it happens, but regenerate one if it does.
			{
				generateGLTexture() ;
			}

			success = mGLTexturep->setSubImageFromFrameBuffer(0, 0, mOrigin.mX, mOrigin.mY, mFullWidth, mFullHeight);
		}
	}

	// restore viewport
	gViewerWindow->setup2DViewport();

	// restore camera
	LLViewerCamera* camera = LLViewerCamera::getInstance();
	camera->setOrigin(mCamera);
	camera->setAxes(mCamera);
	camera->setAspect(mCamera.getAspect());
	camera->setView(mCamera.getView());
	camera->setNear(mCamera.getNear());
}

//-----------------------------------------------------------------------------
// static
// updateDynamicTextures()
// Calls update on each dynamic texture.  Calls each group in order: "first," then "middle," then "last."
//-----------------------------------------------------------------------------
BOOL LLViewerDynamicTexture::updateAllInstances()
{
	sNumRenders = 0;
	if (gGLManager.mIsDisabled || LLPipeline::sMemAllocationThrottled)
	{
		return TRUE;
	}

<<<<<<< HEAD
#if 0 //THIS CAUSES MAINT-1092
	bool use_fbo = gGLManager.mHasFramebufferObject && gPipeline.mWaterDis.isComplete();
=======
	bool use_fbo = gGLManager.mHasFramebufferObject && gPipeline.mWaterDis.isComplete() && !gGLManager.mIsATI;
>>>>>>> f3afac42

	if (use_fbo)
	{
		gPipeline.mWaterDis.bindTarget();
	}
#endif

	LLGLSLShader::bindNoShader();
	LLVertexBuffer::unbind();
	
	BOOL result = FALSE;
	BOOL ret = FALSE ;
	for( S32 order = 0; order < ORDER_COUNT; order++ )
	{
		for (instance_list_t::iterator iter = LLViewerDynamicTexture::sInstances[order].begin();
			 iter != LLViewerDynamicTexture::sInstances[order].end(); ++iter)
		{
			LLViewerDynamicTexture *dynamicTexture = *iter;
			if (dynamicTexture->needsRender())
			{				
				glClear(GL_DEPTH_BUFFER_BIT);
				gDepthDirty = TRUE;
								
				gGL.color4f(1,1,1,1);
				dynamicTexture->preRender();	// Must be called outside of startRender()
				result = FALSE;
				if (dynamicTexture->render())
				{
					ret = TRUE ;
					result = TRUE;
					sNumRenders++;
				}
				gGL.flush();
				LLVertexBuffer::unbind();
				
				dynamicTexture->postRender(result);
			}
		}
	}

#if 0
	if (use_fbo)
	{
		gPipeline.mWaterDis.flush();
	}
#endif

	return ret;
}

//-----------------------------------------------------------------------------
// static
// destroyGL()
//-----------------------------------------------------------------------------
void LLViewerDynamicTexture::destroyGL()
{
	for( S32 order = 0; order < ORDER_COUNT; order++ )
	{
		for (instance_list_t::iterator iter = LLViewerDynamicTexture::sInstances[order].begin();
			 iter != LLViewerDynamicTexture::sInstances[order].end(); ++iter)
		{
			LLViewerDynamicTexture *dynamicTexture = *iter;
			dynamicTexture->destroyGLTexture() ;
		}
	}
}

//-----------------------------------------------------------------------------
// static
// restoreGL()
//-----------------------------------------------------------------------------
void LLViewerDynamicTexture::restoreGL()
{
	if (gGLManager.mIsDisabled)
	{
		return ;
	}			
	
	for( S32 order = 0; order < ORDER_COUNT; order++ )
	{
		for (instance_list_t::iterator iter = LLViewerDynamicTexture::sInstances[order].begin();
			 iter != LLViewerDynamicTexture::sInstances[order].end(); ++iter)
		{
			LLViewerDynamicTexture *dynamicTexture = *iter;
			dynamicTexture->restoreGLTexture() ;
		}
	}
}<|MERGE_RESOLUTION|>--- conflicted
+++ resolved
@@ -216,18 +216,12 @@
 		return TRUE;
 	}
 
-<<<<<<< HEAD
-#if 0 //THIS CAUSES MAINT-1092
-	bool use_fbo = gGLManager.mHasFramebufferObject && gPipeline.mWaterDis.isComplete();
-=======
 	bool use_fbo = gGLManager.mHasFramebufferObject && gPipeline.mWaterDis.isComplete() && !gGLManager.mIsATI;
->>>>>>> f3afac42
 
 	if (use_fbo)
 	{
 		gPipeline.mWaterDis.bindTarget();
 	}
-#endif
 
 	LLGLSLShader::bindNoShader();
 	LLVertexBuffer::unbind();
@@ -262,12 +256,10 @@
 		}
 	}
 
-#if 0
 	if (use_fbo)
 	{
 		gPipeline.mWaterDis.flush();
 	}
-#endif
 
 	return ret;
 }
