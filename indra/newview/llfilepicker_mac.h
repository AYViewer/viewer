/** 
 * @file llfilepicker_mac.h
 * @brief OS-specific file picker
 *
 * $LicenseInfo:firstyear=2001&license=viewerlgpl$
 * Second Life Viewer Source Code
 * Copyright (C) 2010, Linden Research, Inc.
 * 
 * This library is free software; you can redistribute it and/or
 * modify it under the terms of the GNU Lesser General Public
 * License as published by the Free Software Foundation;
 * version 2.1 of the License only.
 * 
 * This library is distributed in the hope that it will be useful,
 * but WITHOUT ANY WARRANTY; without even the implied warranty of
 * MERCHANTABILITY or FITNESS FOR A PARTICULAR PURPOSE.  See the GNU
 * Lesser General Public License for more details.
 * 
 * You should have received a copy of the GNU Lesser General Public
 * License along with this library; if not, write to the Free Software
 * Foundation, Inc., 51 Franklin Street, Fifth Floor, Boston, MA  02110-1301  USA
 * 
 * Linden Research, Inc., 945 Battery Street, San Francisco, CA  94111  USA
 * $/LicenseInfo$
 */

// OS specific file selection dialog. This is implemented as a
// singleton class, so call the instance() method to get the working
// instance. When you call getMultipleOpenFile(), it locks the picker
// until you iterate to the end of the list of selected files with
// getNextFile() or call reset().

#ifndef LL_LLFILEPICKER_MAC_H
#define LL_LLFILEPICKER_MAC_H

#if LL_DARWIN

#include <string>
#include <vector>

//void modelessPicker();
std::unique_ptr<std::vector<std::string>> doLoadDialog(const std::vector<std::string>* allowed_types,
                 unsigned int flags);
<<<<<<< HEAD

void doLoadDialogModeless(const std::vector<std::string>* allowed_types,
                unsigned int flags,
                void (*callback)(bool, std::vector<std::string>&, void*),
                void *userdata);

std::string* doSaveDialog(const std::string* file, 
=======
std::unique_ptr<std::string> doSaveDialog(const std::string* file, 
>>>>>>> c7053a69
                  const std::string* type,
                  const std::string* creator,
                  const std::string* extension,
                  unsigned int flags);

void doSaveDialogModeless(const std::string* file,
                  const std::string* type,
                  const std::string* creator,
                  const std::string* extension,
                  unsigned int flags,
                  void (*callback)(bool, std::string&, void*),
                  void *userdata);
enum {
    F_FILE =      0x00000001,
    F_DIRECTORY = 0x00000002,
    F_MULTIPLE =  0x00000004,
    F_NAV_SUPPORT=0x00000008
};

#endif

#endif<|MERGE_RESOLUTION|>--- conflicted
+++ resolved
@@ -41,7 +41,6 @@
 //void modelessPicker();
 std::unique_ptr<std::vector<std::string>> doLoadDialog(const std::vector<std::string>* allowed_types,
                  unsigned int flags);
-<<<<<<< HEAD
 
 void doLoadDialogModeless(const std::vector<std::string>* allowed_types,
                 unsigned int flags,
@@ -49,9 +48,6 @@
                 void *userdata);
 
 std::string* doSaveDialog(const std::string* file, 
-=======
-std::unique_ptr<std::string> doSaveDialog(const std::string* file, 
->>>>>>> c7053a69
                   const std::string* type,
                   const std::string* creator,
                   const std::string* extension,
