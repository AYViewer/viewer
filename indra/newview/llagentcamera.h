/**
 * @file llagent.h
 * @brief LLAgent class header file
 *
 * $LicenseInfo:firstyear=2000&license=viewerlgpl$
 * Second Life Viewer Source Code
 * Copyright (C) 2010, Linden Research, Inc.
 *
 * This library is free software; you can redistribute it and/or
 * modify it under the terms of the GNU Lesser General Public
 * License as published by the Free Software Foundation;
 * version 2.1 of the License only.
 *
 * This library is distributed in the hope that it will be useful,
 * but WITHOUT ANY WARRANTY; without even the implied warranty of
 * MERCHANTABILITY or FITNESS FOR A PARTICULAR PURPOSE.  See the GNU
 * Lesser General Public License for more details.
 *
 * You should have received a copy of the GNU Lesser General Public
 * License along with this library; if not, write to the Free Software
 * Foundation, Inc., 51 Franklin Street, Fifth Floor, Boston, MA  02110-1301  USA
 *
 * Linden Research, Inc., 945 Battery Street, San Francisco, CA  94111  USA
 * $/LicenseInfo$
 */

#ifndef LL_LLAGENTCAMERA_H
#define LL_LLAGENTCAMERA_H

#include "llfollowcam.h"            // Ventrella
#include "llhudeffectlookat.h"      // EPointAtType
#include "llhudeffectpointat.h"     // ELookAtType

class LLPickInfo;
class LLVOAvatarSelf;
class LLControlVariable;

//--------------------------------------------------------------------
// Types
//--------------------------------------------------------------------
enum ECameraMode
{
    CAMERA_MODE_THIRD_PERSON,
    CAMERA_MODE_MOUSELOOK,
    CAMERA_MODE_CUSTOMIZE_AVATAR,
    CAMERA_MODE_FOLLOW
};

/** Camera Presets for CAMERA_MODE_THIRD_PERSON */
enum ECameraPreset
{
    /** Default preset, what the Third Person Mode actually was */
    CAMERA_PRESET_REAR_VIEW,

    /** "Looking at the Avatar from the front" */
    CAMERA_PRESET_FRONT_VIEW,

    /** "Above and to the left, over the shoulder, pulled back a little on the zoom" */
    CAMERA_PRESET_GROUP_VIEW,

    /** Current view when a preset is saved */
    CAMERA_PRESET_CUSTOM
};

//------------------------------------------------------------------------
// LLAgentCamera
//------------------------------------------------------------------------
class LLAgentCamera
{
    LOG_CLASS(LLAgentCamera);

public:
    //--------------------------------------------------------------------
    // Constructors / Destructors
    //--------------------------------------------------------------------
public:
    LLAgentCamera();
    virtual         ~LLAgentCamera();
    void            init();
    void            cleanup();
    void            setAvatarObject(LLVOAvatarSelf* avatar);
    bool            isInitialized() { return mInitialized; }
private:
    bool            mInitialized;


    //--------------------------------------------------------------------
    // Mode
    //--------------------------------------------------------------------
public:
    void            changeCameraToDefault();
    void            changeCameraToMouselook(BOOL animate = TRUE);
    void            changeCameraToThirdPerson(BOOL animate = TRUE);
    void            changeCameraToCustomizeAvatar(); // Trigger transition animation
    void            changeCameraToFollow(BOOL animate = TRUE);  // Ventrella
    BOOL            cameraThirdPerson() const       { return (mCameraMode == CAMERA_MODE_THIRD_PERSON && mLastCameraMode == CAMERA_MODE_THIRD_PERSON); }
    BOOL            cameraMouselook() const         { return (mCameraMode == CAMERA_MODE_MOUSELOOK && mLastCameraMode == CAMERA_MODE_MOUSELOOK); }
    BOOL            cameraCustomizeAvatar() const   { return (mCameraMode == CAMERA_MODE_CUSTOMIZE_AVATAR /*&& !mCameraAnimating*/); }
    BOOL            cameraFollow() const            { return (mCameraMode == CAMERA_MODE_FOLLOW && mLastCameraMode == CAMERA_MODE_FOLLOW); }
    ECameraMode     getCameraMode() const           { return mCameraMode; }
    ECameraMode     getLastCameraMode() const       { return mLastCameraMode; }
    void            updateCamera();                 // Call once per frame to update camera location/orientation
    void            resetCamera();                  // Slam camera into its default position
    void            updateLastCamera();             // Set last camera to current camera

private:
    ECameraMode     mCameraMode;                    // Target mode after transition animation is done
    ECameraMode     mLastCameraMode;

    //--------------------------------------------------------------------
    // Preset
    //--------------------------------------------------------------------
public:
<<<<<<< HEAD
	void switchCameraPreset(ECameraPreset preset);
	ECameraPreset getCameraPreset() const { return mCameraPreset; }
	/** Determines default camera offset depending on the current camera preset */
	LLVector3 getCameraOffsetInitial();
	/** Determines default focus offset depending on the current camera preset */
	LLVector3d getFocusOffsetInitial();

	LLVector3 getCurrentCameraOffset();
	LLVector3d getCurrentFocusOffset();
	LLQuaternion getCurrentAvatarRotation();
	bool isJoystickCameraUsed();
	void setInitSitRot(LLQuaternion sit_rot) { mInitSitRot = sit_rot; };
	void rotateToInitSitRot();
=======
    void switchCameraPreset(ECameraPreset preset);
    /** Determines default camera offset depending on the current camera preset */
    LLVector3 getCameraOffsetInitial();
    /** Determines default focus offset depending on the current camera preset */
    LLVector3d getFocusOffsetInitial();

    LLVector3 getCurrentCameraOffset();
    LLVector3d getCurrentFocusOffset();
    LLQuaternion getCurrentAvatarRotation();
    bool isJoystickCameraUsed();
    void setInitSitRot(LLQuaternion sit_rot) { mInitSitRot = sit_rot; };
    void rotateToInitSitRot();
>>>>>>> e7eced3c

private:
    /** Determines maximum camera distance from target for mouselook, opposite to LAND_MIN_ZOOM */
    F32 getCameraMaxZoomDistance();

    /** Camera preset in Third Person Mode */
    ECameraPreset mCameraPreset;

    LLQuaternion mInitSitRot;

    //--------------------------------------------------------------------
    // Position
    //--------------------------------------------------------------------
public:
    LLVector3d      getCameraPositionGlobal() const;
    const LLVector3 &getCameraPositionAgent() const;
    LLVector3d      calcCameraPositionTargetGlobal(BOOL *hit_limit = NULL); // Calculate the camera position target
    F32             getCameraMinOffGround();        // Minimum height off ground for this mode, meters
    void            setCameraCollidePlane(const LLVector4 &plane) { mCameraCollidePlane = plane; }
    BOOL            calcCameraMinDistance(F32 &obj_min_distance);
    F32             getCurrentCameraBuildOffset()   { return (F32)mCameraFocusOffset.length(); }
    void            clearCameraLag() { mCameraLag.clearVec(); }
private:
    LLVector3       getAvatarRootPosition();

    F32             mCurrentCameraDistance;         // Current camera offset from avatar
    F32             mTargetCameraDistance;          // Target camera offset from avatar
    F32             mCameraFOVZoomFactor;           // Amount of fov zoom applied to camera when zeroing in on an object
    F32             mCameraCurrentFOVZoomFactor;    // Interpolated fov zoom
    LLVector4       mCameraCollidePlane;            // Colliding plane for camera
    F32             mCameraZoomFraction;            // Mousewheel driven fraction of zoom
    LLVector3       mCameraPositionAgent;           // Camera position in agent coordinates
    LLVector3       mCameraVirtualPositionAgent;    // Camera virtual position (target) before performing FOV zoom
    LLVector3d      mCameraSmoothingLastPositionGlobal;
    LLVector3d      mCameraSmoothingLastPositionAgent;
    bool            mCameraSmoothingStop;
    LLVector3       mCameraLag;                     // Third person camera lag
    LLVector3       mCameraUpVector;                // Camera's up direction in world coordinates (determines the 'roll' of the view)

    //--------------------------------------------------------------------
    // Follow
    //--------------------------------------------------------------------
public:
    bool            isfollowCamLocked();
private:
    LLFollowCam     mFollowCam;             // Ventrella

    //--------------------------------------------------------------------
    // Sit
    //--------------------------------------------------------------------
public:
    void            setupSitCamera();
    BOOL            sitCameraEnabled()      { return mSitCameraEnabled; }
    void            setSitCamera(const LLUUID &object_id,
                                 const LLVector3 &camera_pos = LLVector3::zero, const LLVector3 &camera_focus = LLVector3::zero);
private:
    LLPointer<LLViewerObject> mSitCameraReferenceObject; // Object to which camera is related when sitting
    BOOL            mSitCameraEnabled;      // Use provided camera information when sitting?
    LLVector3       mSitCameraPos;          // Root relative camera pos when sitting
    LLVector3       mSitCameraFocus;        // Root relative camera target when sitting

    //--------------------------------------------------------------------
    // Animation
    //--------------------------------------------------------------------
public:
    void            setCameraAnimating(BOOL b)          { mCameraAnimating = b; }
    BOOL            getCameraAnimating()                { return mCameraAnimating; }
    void            setAnimationDuration(F32 seconds);
    void            startCameraAnimation();
    void            stopCameraAnimation();
private:
    LLFrameTimer    mAnimationTimer;    // Seconds that transition animation has been active
    F32             mAnimationDuration; // In seconds
    BOOL            mCameraAnimating;                   // Camera is transitioning from one mode to another
    LLVector3d      mAnimationCameraStartGlobal;        // Camera start position, global coords
    LLVector3d      mAnimationFocusStartGlobal;         // Camera focus point, global coords

    //--------------------------------------------------------------------
    // Focus
    //--------------------------------------------------------------------
public:
    LLVector3d      calcFocusPositionTargetGlobal();
    LLVector3       calcFocusOffset(LLViewerObject *object, LLVector3 pos_agent, S32 x, S32 y);
    BOOL            getFocusOnAvatar() const        { return mFocusOnAvatar; }
    LLPointer<LLViewerObject>&  getFocusObject()    { return mFocusObject; }
    F32             getFocusObjectDist() const      { return mFocusObjectDist; }
    void            updateFocusOffset();
    void            validateFocusObject();
    void            setFocusGlobal(const LLPickInfo& pick);
    void            setFocusGlobal(const LLVector3d &focus, const LLUUID &object_id = LLUUID::null);
    void            setFocusOnAvatar(BOOL focus, BOOL animate, BOOL reset_axes = TRUE);
    void            setCameraPosAndFocusGlobal(const LLVector3d& pos, const LLVector3d& focus, const LLUUID &object_id);
    void            clearFocusObject();
    void            setFocusObject(LLViewerObject* object);
    void            setAllowChangeToFollow(BOOL focus)  { mAllowChangeToFollow = focus; }
    void            setObjectTracking(BOOL track)   { mTrackFocusObject = track; }
    const LLVector3d &getFocusGlobal() const        { return mFocusGlobal; }
    const LLVector3d &getFocusTargetGlobal() const  { return mFocusTargetGlobal; }
private:
    LLVector3d      mCameraFocusOffset;             // Offset from focus point in build mode
    LLVector3d      mCameraFocusOffsetTarget;       // Target towards which we are lerping the camera's focus offset
    BOOL            mFocusOnAvatar;
    BOOL            mAllowChangeToFollow;
    LLVector3d      mFocusGlobal;
    LLVector3d      mFocusTargetGlobal;
    LLPointer<LLViewerObject> mFocusObject;
    F32             mFocusObjectDist;
    LLVector3       mFocusObjectOffset;
    BOOL            mTrackFocusObject;

    //--------------------------------------------------------------------
    // Lookat / Pointat
    //--------------------------------------------------------------------
public:
    void            updateLookAt(const S32 mouse_x, const S32 mouse_y);
    BOOL            setLookAt(ELookAtType target_type, LLViewerObject *object = NULL, LLVector3 position = LLVector3::zero);
    ELookAtType     getLookAtType();
    void            lookAtLastChat();
    void            slamLookAt(const LLVector3 &look_at); // Set the physics data
    BOOL            setPointAt(EPointAtType target_type, LLViewerObject *object = NULL, LLVector3 position = LLVector3::zero);
    EPointAtType    getPointAtType();
public:
    LLPointer<LLHUDEffectLookAt> mLookAt;
    LLPointer<LLHUDEffectPointAt> mPointAt;

    //--------------------------------------------------------------------
    // Third person
    //--------------------------------------------------------------------
public:
    LLVector3d      calcThirdPersonFocusOffset();
    void            setThirdPersonHeadOffset(LLVector3 offset)  { mThirdPersonHeadOffset = offset; }
private:
    LLVector3       mThirdPersonHeadOffset;                     // Head offset for third person camera position

    //--------------------------------------------------------------------
    // Orbit
    //--------------------------------------------------------------------
public:
    void            cameraOrbitAround(const F32 radians);   // Rotate camera CCW radians about build focus point
    void            cameraOrbitOver(const F32 radians);     // Rotate camera forward radians over build focus point
    void            cameraOrbitIn(const F32 meters);        // Move camera in toward build focus point
    void            resetCameraOrbit();
    void            resetOrbitDiff();
    //--------------------------------------------------------------------
    // Zoom
    //--------------------------------------------------------------------
public:
    void            handleScrollWheel(S32 clicks);                          // Mousewheel driven zoom
    void            cameraZoomIn(const F32 factor);                         // Zoom in by fraction of current distance
    F32             getCameraZoomFraction(bool get_third_person = false);   // Get camera zoom as fraction of minimum and maximum zoom
    void            setCameraZoomFraction(F32 fraction);                    // Set camera zoom as fraction of minimum and maximum zoom
    F32             calcCameraFOVZoomFactor();
    F32             getAgentHUDTargetZoom();

    void            resetCameraZoomFraction();
    F32             getCurrentCameraZoomFraction() { return mCameraZoomFraction; }

    //--------------------------------------------------------------------
    // Pan
    //--------------------------------------------------------------------
public:
    void            cameraPanIn(const F32 meters);
    void            cameraPanLeft(const F32 meters);
    void            cameraPanUp(const F32 meters);
    void            resetCameraPan();
    void            resetPanDiff();
    //--------------------------------------------------------------------
    // View
    //--------------------------------------------------------------------
public:
    // Called whenever the agent moves.  Puts camera back in default position, deselects items, etc.
    void            resetView(BOOL reset_camera = TRUE, BOOL change_camera = FALSE);
    // Called on camera movement.  Unlocks camera from the default position behind the avatar.
    void            unlockView();
public:
    F32             mDrawDistance;

    //--------------------------------------------------------------------
    // Mouselook
    //--------------------------------------------------------------------
public:
    BOOL            getForceMouselook() const           { return mForceMouselook; }
    void            setForceMouselook(BOOL mouselook)   { mForceMouselook = mouselook; }
private:
    BOOL            mForceMouselook;

    //--------------------------------------------------------------------
    // HUD
    //--------------------------------------------------------------------
public:
    F32             mHUDTargetZoom; // Target zoom level for HUD objects (used when editing)
    F32             mHUDCurZoom;    // Current animated zoom level for HUD objects


/********************************************************************************
 **                                                                            **
 **                    KEYS
 **/

public:
    S32             getAtKey() const        { return mAtKey; }
    S32             getWalkKey() const      { return mWalkKey; }
    S32             getLeftKey() const      { return mLeftKey; }
    S32             getUpKey() const        { return mUpKey; }
    F32             getYawKey() const       { return mYawKey; }
    F32             getPitchKey() const     { return mPitchKey; }

    void            setAtKey(S32 mag)       { mAtKey = mag; }
    void            setWalkKey(S32 mag)     { mWalkKey = mag; }
    void            setLeftKey(S32 mag)     { mLeftKey = mag; }
    void            setUpKey(S32 mag)       { mUpKey = mag; }
    void            setYawKey(F32 mag)      { mYawKey = mag; }
    void            setPitchKey(F32 mag)    { mPitchKey = mag; }

    void            clearGeneralKeys();
    static S32      directionToKey(S32 direction); // Changes direction to -1/0/1

private:
    S32             mAtKey;             // Either 1, 0, or -1. Indicates that movement key is pressed
    S32             mWalkKey;           // Like AtKey, but causes less forward thrust
    S32             mLeftKey;
    S32             mUpKey;
    F32             mYawKey;
    F32             mPitchKey;

    //--------------------------------------------------------------------
    // Orbit
    //--------------------------------------------------------------------
public:
    F32             getOrbitLeftKey() const     { return mOrbitLeftKey; }
    F32             getOrbitRightKey() const    { return mOrbitRightKey; }
    F32             getOrbitUpKey() const       { return mOrbitUpKey; }
    F32             getOrbitDownKey() const     { return mOrbitDownKey; }
    F32             getOrbitInKey() const       { return mOrbitInKey; }
    F32             getOrbitOutKey() const      { return mOrbitOutKey; }

    void            setOrbitLeftKey(F32 mag)    { mOrbitLeftKey = mag; }
    void            setOrbitRightKey(F32 mag)   { mOrbitRightKey = mag; }
    void            setOrbitUpKey(F32 mag)      { mOrbitUpKey = mag; }
    void            setOrbitDownKey(F32 mag)    { mOrbitDownKey = mag; }
    void            setOrbitInKey(F32 mag)      { mOrbitInKey = mag; }
    void            setOrbitOutKey(F32 mag)     { mOrbitOutKey = mag; }

    void            clearOrbitKeys();
private:
    F32             mOrbitLeftKey;
    F32             mOrbitRightKey;
    F32             mOrbitUpKey;
    F32             mOrbitDownKey;
    F32             mOrbitInKey;
    F32             mOrbitOutKey;

    F32             mOrbitAroundRadians;
    F32             mOrbitOverAngle;

    //--------------------------------------------------------------------
    // Pan
    //--------------------------------------------------------------------
public:
    F32             getPanLeftKey() const       { return mPanLeftKey; }
    F32             getPanRightKey() const  { return mPanRightKey; }
    F32             getPanUpKey() const     { return mPanUpKey; }
    F32             getPanDownKey() const       { return mPanDownKey; }
    F32             getPanInKey() const     { return mPanInKey; }
    F32             getPanOutKey() const        { return mPanOutKey; }

    void            setPanLeftKey(F32 mag)      { mPanLeftKey = mag; }
    void            setPanRightKey(F32 mag)     { mPanRightKey = mag; }
    void            setPanUpKey(F32 mag)        { mPanUpKey = mag; }
    void            setPanDownKey(F32 mag)      { mPanDownKey = mag; }
    void            setPanInKey(F32 mag)        { mPanInKey = mag; }
    void            setPanOutKey(F32 mag)       { mPanOutKey = mag; }

    void            clearPanKeys();
private:
    F32             mPanUpKey;
    F32             mPanDownKey;
    F32             mPanLeftKey;
    F32             mPanRightKey;
    F32             mPanInKey;
    F32             mPanOutKey;

    LLVector3d      mPanFocusDiff;

/**                    Keys
 **                                                                            **
 *******************************************************************************/

};

extern LLAgentCamera gAgentCamera;

#endif<|MERGE_RESOLUTION|>--- conflicted
+++ resolved
@@ -111,22 +111,8 @@
     // Preset
     //--------------------------------------------------------------------
 public:
-<<<<<<< HEAD
-	void switchCameraPreset(ECameraPreset preset);
-	ECameraPreset getCameraPreset() const { return mCameraPreset; }
-	/** Determines default camera offset depending on the current camera preset */
-	LLVector3 getCameraOffsetInitial();
-	/** Determines default focus offset depending on the current camera preset */
-	LLVector3d getFocusOffsetInitial();
-
-	LLVector3 getCurrentCameraOffset();
-	LLVector3d getCurrentFocusOffset();
-	LLQuaternion getCurrentAvatarRotation();
-	bool isJoystickCameraUsed();
-	void setInitSitRot(LLQuaternion sit_rot) { mInitSitRot = sit_rot; };
-	void rotateToInitSitRot();
-=======
     void switchCameraPreset(ECameraPreset preset);
+    ECameraPreset getCameraPreset() const { return mCameraPreset; }
     /** Determines default camera offset depending on the current camera preset */
     LLVector3 getCameraOffsetInitial();
     /** Determines default focus offset depending on the current camera preset */
@@ -138,7 +124,6 @@
     bool isJoystickCameraUsed();
     void setInitSitRot(LLQuaternion sit_rot) { mInitSitRot = sit_rot; };
     void rotateToInitSitRot();
->>>>>>> e7eced3c
 
 private:
     /** Determines maximum camera distance from target for mouselook, opposite to LAND_MIN_ZOOM */
