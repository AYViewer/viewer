--- conflicted
+++ resolved
@@ -74,11 +74,7 @@
 
     void decrementNumberOfPicks() { --mNumberOfPicks; }
 
-<<<<<<< HEAD
-    void onServerRespond(LLAvatarPicks* picks);
-=======
     void onServerRespond(LLAvatarData* picks);
->>>>>>> bb3c36f5
 
 private:
 
