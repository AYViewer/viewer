--- conflicted
+++ resolved
@@ -2669,7 +2669,6 @@
             // continue as if this shader never happened
             success = true;
         }
-<<<<<<< HEAD
     }
 
     if (success)
@@ -2683,8 +2682,6 @@
         gCASLegacyGammaProgram.mShaderFiles.push_back(make_pair("deferred/CASF.glsl", GL_FRAGMENT_SHADER));
         gCASLegacyGammaProgram.mShaderLevel = mShaderLevel[SHADER_DEFERRED];
         gCASLegacyGammaProgram.createShader();
-=======
->>>>>>> 16cc5fc3
     }
 
     if (success)
