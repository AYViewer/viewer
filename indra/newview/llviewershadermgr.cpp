/** 
 * @file llviewershadermgr.cpp
 * @brief Viewer shader manager implementation.
 *
 * $LicenseInfo:firstyear=2005&license=viewerlgpl$
 * Second Life Viewer Source Code
 * Copyright (C) 2010, Linden Research, Inc.
 * 
 * This library is free software; you can redistribute it and/or
 * modify it under the terms of the GNU Lesser General Public
 * License as published by the Free Software Foundation;
 * version 2.1 of the License only.
 * 
 * This library is distributed in the hope that it will be useful,
 * but WITHOUT ANY WARRANTY; without even the implied warranty of
 * MERCHANTABILITY or FITNESS FOR A PARTICULAR PURPOSE.  See the GNU
 * Lesser General Public License for more details.
 * 
 * You should have received a copy of the GNU Lesser General Public
 * License along with this library; if not, write to the Free Software
 * Foundation, Inc., 51 Franklin Street, Fifth Floor, Boston, MA  02110-1301  USA
 * 
 * Linden Research, Inc., 945 Battery Street, San Francisco, CA  94111  USA
 * $/LicenseInfo$
 */


#include "llviewerprecompiledheaders.h"

#include <boost/lexical_cast.hpp>

#include "llfeaturemanager.h"
#include "llviewershadermgr.h"
#include "llviewercontrol.h"
#include "llversioninfo.h"

#include "llrender.h"
#include "llenvironment.h"
#include "llerrorcontrol.h"
#include "llatmosphere.h"
#include "llworld.h"
#include "llsky.h"

#include "pipeline.h"

#include "llfile.h"
#include "llviewerwindow.h"
#include "llwindow.h"

#include "lljoint.h"
#include "llskinningutil.h"

static LLStaticHashedString sTexture0("texture0");
static LLStaticHashedString sTexture1("texture1");
static LLStaticHashedString sTex0("tex0");
static LLStaticHashedString sTex1("tex1");
static LLStaticHashedString sDitherTex("dither_tex");
static LLStaticHashedString sGlowMap("glowMap");
static LLStaticHashedString sScreenMap("screenMap");

// Lots of STL stuff in here, using namespace std to keep things more readable
using std::vector;
using std::pair;
using std::make_pair;
using std::string;

BOOL				LLViewerShaderMgr::sInitialized = FALSE;
bool				LLViewerShaderMgr::sSkipReload = false;

LLVector4			gShinyOrigin;

S32 clamp_terrain_mapping(S32 mapping)
{
    // 1 = "flat", 2 not implemented, 3 = triplanar mapping
    mapping = llclamp(mapping, 1, 3);
    if (mapping == 2) { mapping = 1; }
    return mapping;
}

//utility shaders
LLGLSLShader	gOcclusionProgram;
LLGLSLShader    gSkinnedOcclusionProgram;
LLGLSLShader	gOcclusionCubeProgram;
LLGLSLShader	gGlowCombineProgram;
LLGLSLShader	gReflectionMipProgram;
LLGLSLShader    gGaussianProgram;
LLGLSLShader	gRadianceGenProgram;
LLGLSLShader	gIrradianceGenProgram;
LLGLSLShader	gGlowCombineFXAAProgram;
LLGLSLShader	gTwoTextureCompareProgram;
LLGLSLShader	gOneTextureFilterProgram;
LLGLSLShader	gDebugProgram;
LLGLSLShader    gSkinnedDebugProgram;
LLGLSLShader	gClipProgram;
LLGLSLShader	gAlphaMaskProgram;
LLGLSLShader	gBenchmarkProgram;
LLGLSLShader    gReflectionProbeDisplayProgram;
LLGLSLShader    gCopyProgram;
LLGLSLShader    gCopyDepthProgram;

//object shaders
LLGLSLShader		gObjectPreviewProgram;
LLGLSLShader        gSkinnedObjectPreviewProgram;
LLGLSLShader        gPhysicsPreviewProgram;
LLGLSLShader		gObjectFullbrightAlphaMaskProgram;
LLGLSLShader        gSkinnedObjectFullbrightAlphaMaskProgram;
LLGLSLShader		gObjectBumpProgram;
LLGLSLShader        gSkinnedObjectBumpProgram;
LLGLSLShader		gObjectAlphaMaskNoColorProgram;

//environment shaders
LLGLSLShader		gWaterProgram;
LLGLSLShader        gWaterEdgeProgram;
LLGLSLShader		gUnderWaterProgram;

//interface shaders
LLGLSLShader		gHighlightProgram;
LLGLSLShader        gSkinnedHighlightProgram;
LLGLSLShader		gHighlightNormalProgram;
LLGLSLShader		gHighlightSpecularProgram;

LLGLSLShader		gDeferredHighlightProgram;

LLGLSLShader		gPathfindingProgram;
LLGLSLShader		gPathfindingNoNormalsProgram;

//avatar shader handles
LLGLSLShader		gAvatarProgram;
LLGLSLShader		gAvatarEyeballProgram;
LLGLSLShader		gImpostorProgram;

// Effects Shaders
LLGLSLShader			gGlowProgram;
LLGLSLShader			gGlowExtractProgram;
LLGLSLShader			gPostScreenSpaceReflectionProgram;

// Deferred rendering shaders
LLGLSLShader			gDeferredImpostorProgram;
LLGLSLShader			gDeferredDiffuseProgram;
LLGLSLShader			gDeferredDiffuseAlphaMaskProgram;
LLGLSLShader            gDeferredSkinnedDiffuseAlphaMaskProgram;
LLGLSLShader			gDeferredNonIndexedDiffuseAlphaMaskProgram;
LLGLSLShader			gDeferredNonIndexedDiffuseAlphaMaskNoColorProgram;
LLGLSLShader			gDeferredSkinnedDiffuseProgram;
LLGLSLShader			gDeferredSkinnedBumpProgram;
LLGLSLShader			gDeferredBumpProgram;
LLGLSLShader			gDeferredTerrainProgram;
LLGLSLShader			gDeferredTreeProgram;
LLGLSLShader			gDeferredTreeShadowProgram;
LLGLSLShader            gDeferredSkinnedTreeShadowProgram;
LLGLSLShader			gDeferredAvatarProgram;
LLGLSLShader			gDeferredAvatarAlphaProgram;
LLGLSLShader			gDeferredLightProgram;
LLGLSLShader			gDeferredMultiLightProgram[16];
LLGLSLShader			gDeferredSpotLightProgram;
LLGLSLShader			gDeferredMultiSpotLightProgram;
LLGLSLShader			gDeferredSunProgram;
LLGLSLShader            gHazeProgram;
LLGLSLShader            gHazeWaterProgram;
LLGLSLShader			gDeferredBlurLightProgram;
LLGLSLShader			gDeferredSoftenProgram;
LLGLSLShader			gDeferredShadowProgram;
LLGLSLShader            gDeferredSkinnedShadowProgram;
LLGLSLShader			gDeferredShadowCubeProgram;
LLGLSLShader			gDeferredShadowAlphaMaskProgram;
LLGLSLShader            gDeferredSkinnedShadowAlphaMaskProgram;
LLGLSLShader			gDeferredShadowGLTFAlphaMaskProgram;
LLGLSLShader			gDeferredSkinnedShadowGLTFAlphaMaskProgram;
LLGLSLShader            gDeferredShadowGLTFAlphaBlendProgram;
LLGLSLShader            gDeferredSkinnedShadowGLTFAlphaBlendProgram;
LLGLSLShader			gDeferredShadowFullbrightAlphaMaskProgram;
LLGLSLShader            gDeferredSkinnedShadowFullbrightAlphaMaskProgram;
LLGLSLShader			gDeferredAvatarShadowProgram;
LLGLSLShader			gDeferredAvatarAlphaShadowProgram;
LLGLSLShader			gDeferredAvatarAlphaMaskShadowProgram;
LLGLSLShader			gDeferredAlphaProgram;
LLGLSLShader			gHUDAlphaProgram;
LLGLSLShader            gDeferredSkinnedAlphaProgram;
LLGLSLShader			gDeferredAlphaImpostorProgram;
LLGLSLShader            gDeferredSkinnedAlphaImpostorProgram;
LLGLSLShader			gDeferredAvatarEyesProgram;
LLGLSLShader			gDeferredFullbrightProgram;
LLGLSLShader            gHUDFullbrightProgram;
LLGLSLShader			gDeferredFullbrightAlphaMaskProgram;
LLGLSLShader			gHUDFullbrightAlphaMaskProgram;
LLGLSLShader			gDeferredFullbrightAlphaMaskAlphaProgram;
LLGLSLShader			gHUDFullbrightAlphaMaskAlphaProgram;
LLGLSLShader			gDeferredEmissiveProgram;
LLGLSLShader            gDeferredSkinnedEmissiveProgram;
LLGLSLShader			gDeferredPostProgram;
LLGLSLShader			gDeferredCoFProgram;
LLGLSLShader			gDeferredDoFCombineProgram;
LLGLSLShader			gDeferredPostGammaCorrectProgram;
LLGLSLShader            gNoPostGammaCorrectProgram;
LLGLSLShader            gLegacyPostGammaCorrectProgram;
LLGLSLShader			gExposureProgram;
LLGLSLShader			gLuminanceProgram;
LLGLSLShader			gFXAAProgram;
LLGLSLShader			gDeferredPostNoDoFProgram;
LLGLSLShader			gDeferredWLSkyProgram;
LLGLSLShader			gDeferredWLCloudProgram;
LLGLSLShader			gDeferredWLSunProgram;
LLGLSLShader			gDeferredWLMoonProgram;
LLGLSLShader			gDeferredStarProgram;
LLGLSLShader			gDeferredFullbrightShinyProgram;
LLGLSLShader            gHUDFullbrightShinyProgram;
LLGLSLShader            gDeferredSkinnedFullbrightShinyProgram;
LLGLSLShader			gDeferredSkinnedFullbrightProgram;
LLGLSLShader            gDeferredSkinnedFullbrightAlphaMaskProgram;
LLGLSLShader            gDeferredSkinnedFullbrightAlphaMaskAlphaProgram;
LLGLSLShader			gNormalMapGenProgram;
LLGLSLShader            gDeferredGenBrdfLutProgram;
LLGLSLShader            gDeferredBufferVisualProgram;

// Deferred materials shaders
LLGLSLShader			gDeferredMaterialProgram[LLMaterial::SHADER_COUNT*2];
LLGLSLShader			gHUDPBROpaqueProgram;
LLGLSLShader            gPBRGlowProgram;
LLGLSLShader            gPBRGlowSkinnedProgram;
LLGLSLShader			gDeferredPBROpaqueProgram;
LLGLSLShader            gDeferredSkinnedPBROpaqueProgram;
LLGLSLShader            gHUDPBRAlphaProgram;
LLGLSLShader            gDeferredPBRAlphaProgram;
LLGLSLShader            gDeferredSkinnedPBRAlphaProgram;
<<<<<<< HEAD
LLGLSLShader            gDeferredPBRAlphaWaterProgram;
LLGLSLShader            gDeferredSkinnedPBRAlphaWaterProgram;
LLGLSLShader			gDeferredPBRTerrainProgram;
=======
>>>>>>> 09ee84f6

//helper for making a rigged variant of a given shader
bool make_rigged_variant(LLGLSLShader& shader, LLGLSLShader& riggedShader)
{
    riggedShader.mName = llformat("Skinned %s", shader.mName.c_str());
    riggedShader.mFeatures = shader.mFeatures;
    riggedShader.mFeatures.hasObjectSkinning = true;
    riggedShader.mDefines = shader.mDefines;    // NOTE: Must come before addPermutation
    riggedShader.addPermutation("HAS_SKIN", "1");
    riggedShader.mShaderFiles = shader.mShaderFiles;
    riggedShader.mShaderLevel = shader.mShaderLevel;
    riggedShader.mShaderGroup = shader.mShaderGroup;

    shader.mRiggedVariant = &riggedShader;
    return riggedShader.createShader(NULL, NULL);
}

LLViewerShaderMgr::LLViewerShaderMgr() :
	mShaderLevel(SHADER_COUNT, 0),
	mMaxAvatarShaderLevel(0)
{   
    //ONLY shaders that need WL Param management should be added here
	mShaderList.push_back(&gAvatarProgram);
	mShaderList.push_back(&gWaterProgram);
	mShaderList.push_back(&gWaterEdgeProgram);
	mShaderList.push_back(&gAvatarEyeballProgram); 
	mShaderList.push_back(&gImpostorProgram);
	mShaderList.push_back(&gObjectBumpProgram);
    mShaderList.push_back(&gSkinnedObjectBumpProgram);
	mShaderList.push_back(&gObjectFullbrightAlphaMaskProgram);
    mShaderList.push_back(&gSkinnedObjectFullbrightAlphaMaskProgram);
	mShaderList.push_back(&gObjectAlphaMaskNoColorProgram);
	mShaderList.push_back(&gUnderWaterProgram);
	mShaderList.push_back(&gDeferredSunProgram);
    mShaderList.push_back(&gHazeProgram);
    mShaderList.push_back(&gHazeWaterProgram);
	mShaderList.push_back(&gDeferredSoftenProgram);
	mShaderList.push_back(&gDeferredAlphaProgram);
    mShaderList.push_back(&gHUDAlphaProgram);
    mShaderList.push_back(&gDeferredSkinnedAlphaProgram);
	mShaderList.push_back(&gDeferredAlphaImpostorProgram);
    mShaderList.push_back(&gDeferredSkinnedAlphaImpostorProgram);
	mShaderList.push_back(&gDeferredFullbrightProgram);
    mShaderList.push_back(&gHUDFullbrightProgram);
	mShaderList.push_back(&gDeferredFullbrightAlphaMaskProgram);
    mShaderList.push_back(&gHUDFullbrightAlphaMaskProgram);
    mShaderList.push_back(&gDeferredFullbrightAlphaMaskAlphaProgram);
    mShaderList.push_back(&gHUDFullbrightAlphaMaskAlphaProgram);
	mShaderList.push_back(&gDeferredFullbrightShinyProgram);
    mShaderList.push_back(&gHUDFullbrightShinyProgram);
    mShaderList.push_back(&gDeferredSkinnedFullbrightShinyProgram);
	mShaderList.push_back(&gDeferredSkinnedFullbrightProgram);
    mShaderList.push_back(&gDeferredSkinnedFullbrightAlphaMaskProgram);
    mShaderList.push_back(&gDeferredSkinnedFullbrightAlphaMaskAlphaProgram);
	mShaderList.push_back(&gDeferredEmissiveProgram);
    mShaderList.push_back(&gDeferredSkinnedEmissiveProgram);
	mShaderList.push_back(&gDeferredAvatarEyesProgram);
<<<<<<< HEAD
	mShaderList.push_back(&gDeferredAvatarAlphaProgram);
=======
    mShaderList.push_back(&gDeferredAvatarAlphaProgram);
>>>>>>> 09ee84f6
	mShaderList.push_back(&gDeferredWLSkyProgram);
	mShaderList.push_back(&gDeferredWLCloudProgram);
    mShaderList.push_back(&gDeferredWLMoonProgram);
    mShaderList.push_back(&gDeferredWLSunProgram);
    mShaderList.push_back(&gDeferredPBRAlphaProgram);
    mShaderList.push_back(&gHUDPBRAlphaProgram);
    mShaderList.push_back(&gDeferredSkinnedPBRAlphaProgram);
    mShaderList.push_back(&gDeferredPostGammaCorrectProgram); // for gamma
    mShaderList.push_back(&gNoPostGammaCorrectProgram);
    mShaderList.push_back(&gLegacyPostGammaCorrectProgram);

}

LLViewerShaderMgr::~LLViewerShaderMgr()
{
	mShaderLevel.clear();
	mShaderList.clear();
}

// static
LLViewerShaderMgr * LLViewerShaderMgr::instance()
{
	if(NULL == sInstance)
	{
		sInstance = new LLViewerShaderMgr();
	}

	return static_cast<LLViewerShaderMgr*>(sInstance);
}

// static
void LLViewerShaderMgr::releaseInstance()
{
	if (sInstance != NULL)
	{
		delete sInstance;
		sInstance = NULL;
	}
}

void LLViewerShaderMgr::initAttribsAndUniforms(void)
{
	if (mReservedAttribs.empty())
	{
		LLShaderMgr::initAttribsAndUniforms();
	}	
}
	

//============================================================================
// Set Levels

S32 LLViewerShaderMgr::getShaderLevel(S32 type)
{
	return mShaderLevel[type];
}

//============================================================================
// Shader Management

void LLViewerShaderMgr::setShaders()
{
    LL_PROFILE_ZONE_SCOPED;
    //setShaders might be called redundantly by gSavedSettings, so return on reentrance
    static bool reentrance = false;
    
    if (!gPipeline.mInitialized || !sInitialized || reentrance || sSkipReload)
    {
        return;
    }

    if (!gGLManager.mHasRequirements)
    {
        // Viewer will show 'hardware requirements' warning later
        LL_INFOS("ShaderLoading") << "Not supported hardware/software" << LL_ENDL;
        return;
    }

	{
		static LLCachedControl<bool> shader_cache_enabled(gSavedSettings, "RenderShaderCacheEnabled", true);
		static LLUUID old_cache_version;
		static LLUUID current_cache_version;
		if (current_cache_version.isNull())
		{
			HBXXH128 hash_obj;
			hash_obj.update(LLVersionInfo::instance().getVersion());
			current_cache_version = hash_obj.digest();

			old_cache_version = LLUUID(gSavedSettings.getString("RenderShaderCacheVersion"));
			gSavedSettings.setString("RenderShaderCacheVersion", current_cache_version.asString());
		}

		initShaderCache(shader_cache_enabled, old_cache_version, current_cache_version);
	}

    static LLCachedControl<U32> max_texture_index(gSavedSettings, "RenderMaxTextureIndex", 16);
    
    // when using indexed texture rendering, leave some texture units available for shadow and reflection maps
    LLGLSLShader::sIndexedTextureChannels = llmax(llmin(gGLManager.mNumTextureImageUnits-12, (S32) max_texture_index), 1);

    reentrance = true;

    // Make sure the compiled shader map is cleared before we recompile shaders.
    mVertexShaderObjects.clear();
    mFragmentShaderObjects.clear();
    
    initAttribsAndUniforms();
    gPipeline.releaseGLBuffers();

	unloadShaders();

    LLPipeline::sRenderGlow = gSavedSettings.getBOOL("RenderGlow"); 
    
    if (gViewerWindow)
    {
        gViewerWindow->setCursor(UI_CURSOR_WAIT);
    }

    // Shaders
    LL_INFOS("ShaderLoading") << "\n~~~~~~~~~~~~~~~~~~\n Loading Shaders:\n~~~~~~~~~~~~~~~~~~" << LL_ENDL;
    LL_INFOS("ShaderLoading") << llformat("Using GLSL %d.%d", gGLManager.mGLSLVersionMajor, gGLManager.mGLSLVersionMinor) << LL_ENDL;

    for (S32 i = 0; i < SHADER_COUNT; i++)
    {
        mShaderLevel[i] = 0;
    }
    mMaxAvatarShaderLevel = 0;

    LLVertexBuffer::unbind();

    llassert((gGLManager.mGLSLVersionMajor > 1 || gGLManager.mGLSLVersionMinor >= 10));

    
    S32 light_class = 3;
    S32 interface_class = 2;
    S32 env_class = 2;
    S32 obj_class = 2;
    S32 effect_class = 2;
    S32 wl_class = 2;
    S32 water_class = 3;
    S32 deferred_class = 3;

    // Trigger a full rebuild of the fallback skybox / cubemap if we've toggled windlight shaders
    if (!wl_class || (mShaderLevel[SHADER_WINDLIGHT] != wl_class && gSky.mVOSkyp.notNull()))
    {
        gSky.mVOSkyp->forceSkyUpdate();
    }

    // Load lighting shaders
    mShaderLevel[SHADER_LIGHTING] = light_class;
    mShaderLevel[SHADER_INTERFACE] = interface_class;
    mShaderLevel[SHADER_ENVIRONMENT] = env_class;
    mShaderLevel[SHADER_WATER] = water_class;
    mShaderLevel[SHADER_OBJECT] = obj_class;
    mShaderLevel[SHADER_EFFECT] = effect_class;
    mShaderLevel[SHADER_WINDLIGHT] = wl_class;
    mShaderLevel[SHADER_DEFERRED] = deferred_class;

    std::string shader_name = loadBasicShaders();
    if (shader_name.empty())
    {
        LL_INFOS("Shader") << "Loaded basic shaders." << LL_ENDL;
    }
    else
    {
        // "ShaderLoading" and "Shader" need to be logged
        LLError::ELevel lvl = LLError::getDefaultLevel();
        LLError::setDefaultLevel(LLError::LEVEL_DEBUG);
        loadBasicShaders();
        LLError::setDefaultLevel(lvl);
        LL_ERRS() << "Unable to load basic shader " << shader_name << ", verify graphics driver installed and current." << LL_ENDL;
        reentrance = false; // For hygiene only, re-try probably helps nothing 
        return;
    }

    gPipeline.mShadersLoaded = true;

    BOOL loaded = loadShadersWater();

    if (loaded)
    {
        LL_INFOS() << "Loaded water shaders." << LL_ENDL;
    }
    else
    {
        LL_WARNS() << "Failed to load water shaders." << LL_ENDL;
        llassert(loaded);
    }

    if (loaded)
    {
        loaded = loadShadersEffects();
        if (loaded)
        {
            LL_INFOS() << "Loaded effects shaders." << LL_ENDL;
        }
        else
        {
            LL_WARNS() << "Failed to load effects shaders." << LL_ENDL;
            llassert(loaded);
        }
    }

    if (loaded)
    {
        loaded = loadShadersInterface();
        if (loaded)
        {
            LL_INFOS() << "Loaded interface shaders." << LL_ENDL;
        }
        else
        {
            LL_WARNS() << "Failed to load interface shaders." << LL_ENDL;
            llassert(loaded);
        }
    }

    if (loaded)
    {
        // Load max avatar shaders to set the max level
        mShaderLevel[SHADER_AVATAR] = 3;
        mMaxAvatarShaderLevel = 3;

        if (loadShadersObject())
        { //hardware skinning is enabled and rigged attachment shaders loaded correctly
            // cloth is a class3 shader
            S32 avatar_class = 1;
                
            // Set the actual level
            mShaderLevel[SHADER_AVATAR] = avatar_class;

            loaded = loadShadersAvatar();
            llassert(loaded);
        }
        else
        { //hardware skinning not possible, neither is deferred rendering
            llassert(false); // SHOULD NOT BE POSSIBLE
        }
    }

    llassert(loaded);
    loaded = loaded && loadShadersDeferred();
    llassert(loaded);

	persistShaderCacheMetadata();

    if (gViewerWindow)
    {
        gViewerWindow->setCursor(UI_CURSOR_ARROW);
    }
    gPipeline.createGLBuffers();

    reentrance = false;
}

void LLViewerShaderMgr::unloadShaders()
{
	while (!LLGLSLShader::sInstances.empty())
	{
		LLGLSLShader* shader = *(LLGLSLShader::sInstances.begin());
		shader->unload();
	}

	mShaderLevel[SHADER_LIGHTING] = 0;
	mShaderLevel[SHADER_OBJECT] = 0;
	mShaderLevel[SHADER_AVATAR] = 0;
	mShaderLevel[SHADER_ENVIRONMENT] = 0;
	mShaderLevel[SHADER_WATER] = 0;
	mShaderLevel[SHADER_INTERFACE] = 0;
	mShaderLevel[SHADER_EFFECT] = 0;
	mShaderLevel[SHADER_WINDLIGHT] = 0;

	gPipeline.mShadersLoaded = false;
}

std::string LLViewerShaderMgr::loadBasicShaders()
{
	// Load basic dependency shaders first
	// All of these have to load for any shaders to function
	
	S32 sum_lights_class = 3;

#if LL_DARWIN
	// Work around driver crashes on older Macs when using deferred rendering
	// NORSPEC-59
	//
	if (gGLManager.mIsMobileGF)
		sum_lights_class = 3;
#endif

	// Use the feature table to mask out the max light level to use.  Also make sure it's at least 1.
	S32 max_light_class = gSavedSettings.getS32("RenderShaderLightingMaxLevel");
	sum_lights_class = llclamp(sum_lights_class, 1, max_light_class);

	// Load the Basic Vertex Shaders at the appropriate level. 
	// (in order of shader function call depth for reference purposes, deepest level first)

	vector< pair<string, S32> > shaders;
	shaders.push_back( make_pair( "windlight/atmosphericsVarsV.glsl",       mShaderLevel[SHADER_WINDLIGHT] ) );
	shaders.push_back( make_pair( "windlight/atmosphericsHelpersV.glsl",    mShaderLevel[SHADER_WINDLIGHT] ) );
	shaders.push_back( make_pair( "lighting/lightFuncV.glsl",               mShaderLevel[SHADER_LIGHTING] ) );
	shaders.push_back( make_pair( "lighting/sumLightsV.glsl",               sum_lights_class ) );
	shaders.push_back( make_pair( "lighting/lightV.glsl",                   mShaderLevel[SHADER_LIGHTING] ) );
	shaders.push_back( make_pair( "lighting/lightFuncSpecularV.glsl",       mShaderLevel[SHADER_LIGHTING] ) );
	shaders.push_back( make_pair( "lighting/sumLightsSpecularV.glsl",       sum_lights_class ) );
	shaders.push_back( make_pair( "lighting/lightSpecularV.glsl",           mShaderLevel[SHADER_LIGHTING] ) );
    shaders.push_back( make_pair( "windlight/atmosphericsFuncs.glsl",       mShaderLevel[SHADER_WINDLIGHT] ) );
	shaders.push_back( make_pair( "windlight/atmosphericsV.glsl",           mShaderLevel[SHADER_WINDLIGHT] ) );
    shaders.push_back( make_pair( "environment/srgbF.glsl",                 1 ) );
	shaders.push_back( make_pair( "avatar/avatarSkinV.glsl",                1 ) );
	shaders.push_back( make_pair( "avatar/objectSkinV.glsl",                1 ) );
    shaders.push_back( make_pair( "deferred/textureUtilV.glsl",             1 ) );
	if (gGLManager.mGLSLVersionMajor >= 2 || gGLManager.mGLSLVersionMinor >= 30)
	{
		shaders.push_back( make_pair( "objects/indexedTextureV.glsl",           1 ) );
	}
	shaders.push_back( make_pair( "objects/nonindexedTextureV.glsl",        1 ) );

	std::map<std::string, std::string> attribs;
	attribs["MAX_JOINTS_PER_MESH_OBJECT"] = 
		boost::lexical_cast<std::string>(LLSkinningUtil::getMaxJointCount());

    BOOL ssr = gSavedSettings.getBOOL("RenderScreenSpaceReflections");

	bool has_reflection_probes = gSavedSettings.getBOOL("RenderReflectionsEnabled") && gGLManager.mGLVersion > 3.99f;

	S32 probe_level = llclamp(gSavedSettings.getS32("RenderReflectionProbeLevel"), 0, 3);

    S32 shadow_detail            = gSavedSettings.getS32("RenderShadowDetail");

    if (shadow_detail >= 1)
    {
        attribs["SUN_SHADOW"] = "1";

        if (shadow_detail >= 2)
        {
            attribs["SPOT_SHADOW"] = "1";
        }
    }

    if (ssr)
    {
        attribs["SSR"] = "1";
    }

	if (has_reflection_probes)
	{
        attribs["REFMAP_LEVEL"] = std::to_string(probe_level);
		attribs["REF_SAMPLE_COUNT"] = "32";
	}

    { // PBR terrain
        const S32 mapping = clamp_terrain_mapping(gSavedSettings.getS32("RenderTerrainPBRPlanarSampleCount"));
        attribs["TERRAIN_PLANAR_TEXTURE_SAMPLE_COUNT"] = llformat("%d", mapping);
        const F32 triplanar_factor = gSavedSettings.getF32("RenderTerrainPBRTriplanarBlendFactor");
        attribs["TERRAIN_TRIPLANAR_BLEND_FACTOR"] = llformat("%.2f", triplanar_factor);
        S32 detail = gSavedSettings.getS32("RenderTerrainPBRDetail");
        attribs["TERRAIN_PBR_DETAIL"] = llformat("%d", detail);
    }

	LLGLSLShader::sGlobalDefines = attribs;

	// We no longer have to bind the shaders to global glhandles, they are automatically added to a map now.
	for (U32 i = 0; i < shaders.size(); i++)
	{
		// Note usage of GL_VERTEX_SHADER
		if (loadShaderFile(shaders[i].first, shaders[i].second, GL_VERTEX_SHADER, &attribs) == 0)
		{
			LL_WARNS("Shader") << "Failed to load vertex shader " << shaders[i].first << LL_ENDL;
			return shaders[i].first;
		}
	}

	// Load the Basic Fragment Shaders at the appropriate level. 
	// (in order of shader function call depth for reference purposes, deepest level first)

	shaders.clear();
	S32 ch = 1;

	if (gGLManager.mGLSLVersionMajor > 1 || gGLManager.mGLSLVersionMinor >= 30)
	{ //use indexed texture rendering for GLSL >= 1.30
		ch = llmax(LLGLSLShader::sIndexedTextureChannels, 1);
	}


	std::vector<S32> index_channels;    
	index_channels.push_back(-1);    shaders.push_back( make_pair( "windlight/atmosphericsVarsF.glsl",      mShaderLevel[SHADER_WINDLIGHT] ) );
	index_channels.push_back(-1);    shaders.push_back( make_pair( "windlight/atmosphericsHelpersF.glsl",       mShaderLevel[SHADER_WINDLIGHT] ) );
	index_channels.push_back(-1);    shaders.push_back( make_pair( "windlight/gammaF.glsl",                 mShaderLevel[SHADER_WINDLIGHT]) );
    index_channels.push_back(-1);    shaders.push_back( make_pair( "windlight/atmosphericsFuncs.glsl",       mShaderLevel[SHADER_WINDLIGHT] ) );
	index_channels.push_back(-1);    shaders.push_back( make_pair( "windlight/atmosphericsF.glsl",          mShaderLevel[SHADER_WINDLIGHT] ) );
	index_channels.push_back(-1);    shaders.push_back( make_pair( "environment/waterFogF.glsl",                mShaderLevel[SHADER_WATER] ) );
	index_channels.push_back(-1);    shaders.push_back( make_pair( "environment/encodeNormF.glsl",	mShaderLevel[SHADER_ENVIRONMENT] ) );
	index_channels.push_back(-1);    shaders.push_back( make_pair( "environment/srgbF.glsl",                    mShaderLevel[SHADER_ENVIRONMENT] ) );
	index_channels.push_back(-1);    shaders.push_back( make_pair( "deferred/deferredUtil.glsl",                    1) );
	index_channels.push_back(-1);    shaders.push_back( make_pair( "deferred/shadowUtil.glsl",                      1) );
	index_channels.push_back(-1);    shaders.push_back( make_pair( "deferred/aoUtil.glsl",                          1) );
	index_channels.push_back(-1);    shaders.push_back( make_pair( "deferred/pbrterrainUtilF.glsl",                 1) );
    index_channels.push_back(-1);    shaders.push_back( make_pair( "deferred/reflectionProbeF.glsl",                has_reflection_probes ? 3 : 2) );
    index_channels.push_back(-1);    shaders.push_back( make_pair( "deferred/screenSpaceReflUtil.glsl",             ssr ? 3 : 1) );
	index_channels.push_back(-1);    shaders.push_back( make_pair( "lighting/lightNonIndexedF.glsl",                    mShaderLevel[SHADER_LIGHTING] ) );
	index_channels.push_back(-1);    shaders.push_back( make_pair( "lighting/lightAlphaMaskNonIndexedF.glsl",                   mShaderLevel[SHADER_LIGHTING] ) );
	index_channels.push_back(ch);    shaders.push_back( make_pair( "lighting/lightF.glsl",                  mShaderLevel[SHADER_LIGHTING] ) );
	index_channels.push_back(ch);    shaders.push_back( make_pair( "lighting/lightAlphaMaskF.glsl",                 mShaderLevel[SHADER_LIGHTING] ) );
	
	for (U32 i = 0; i < shaders.size(); i++)
	{
		// Note usage of GL_FRAGMENT_SHADER
		if (loadShaderFile(shaders[i].first, shaders[i].second, GL_FRAGMENT_SHADER, &attribs, index_channels[i]) == 0)
		{
			LL_WARNS("Shader") << "Failed to load fragment shader " << shaders[i].first << LL_ENDL;
			return shaders[i].first;
		}
	}

	return std::string();
}

BOOL LLViewerShaderMgr::loadShadersWater()
{
    LL_PROFILE_ZONE_SCOPED;
	BOOL success = TRUE;
	BOOL terrainWaterSuccess = TRUE;
    
    bool use_sun_shadow = mShaderLevel[SHADER_DEFERRED] > 1 &&
        gSavedSettings.getS32("RenderShadowDetail") > 0;

	if (mShaderLevel[SHADER_WATER] == 0)
	{
		gWaterProgram.unload();
		gWaterEdgeProgram.unload();
		gUnderWaterProgram.unload();
		return TRUE;
	}

	if (success)
	{
		// load water shader
		gWaterProgram.mName = "Water Shader";
		gWaterProgram.mFeatures.calculatesAtmospherics = true;
        gWaterProgram.mFeatures.hasAtmospherics = true;
		gWaterProgram.mFeatures.hasGamma = true;
		gWaterProgram.mFeatures.hasSrgb = true;
        gWaterProgram.mFeatures.hasReflectionProbes = true;
        gWaterProgram.mFeatures.hasShadows = use_sun_shadow;
		gWaterProgram.mShaderFiles.clear();
		gWaterProgram.mShaderFiles.push_back(make_pair("environment/waterV.glsl", GL_VERTEX_SHADER));
		gWaterProgram.mShaderFiles.push_back(make_pair("environment/waterF.glsl", GL_FRAGMENT_SHADER));
        gWaterProgram.clearPermutations();
        if (LLPipeline::sRenderTransparentWater)
        {
            gWaterProgram.addPermutation("TRANSPARENT_WATER", "1");
        }

        if (use_sun_shadow)
        {
            gWaterProgram.addPermutation("HAS_SUN_SHADOW", "1");
        }

		gWaterProgram.mShaderGroup = LLGLSLShader::SG_WATER;
		gWaterProgram.mShaderLevel = mShaderLevel[SHADER_WATER];
		success = gWaterProgram.createShader(NULL, NULL);
		llassert(success);
	}

	if (success)
	{
	// load water shader
		gWaterEdgeProgram.mName = "Water Edge Shader";
		gWaterEdgeProgram.mFeatures.calculatesAtmospherics = true;
        gWaterEdgeProgram.mFeatures.hasAtmospherics = true;
		gWaterEdgeProgram.mFeatures.hasGamma = true;
		gWaterEdgeProgram.mFeatures.hasSrgb = true;
        gWaterEdgeProgram.mFeatures.hasReflectionProbes = true;
        gWaterEdgeProgram.mFeatures.hasShadows = use_sun_shadow;
		gWaterEdgeProgram.mShaderFiles.clear();
		gWaterEdgeProgram.mShaderFiles.push_back(make_pair("environment/waterV.glsl", GL_VERTEX_SHADER));
		gWaterEdgeProgram.mShaderFiles.push_back(make_pair("environment/waterF.glsl", GL_FRAGMENT_SHADER));
        gWaterEdgeProgram.clearPermutations();
		gWaterEdgeProgram.addPermutation("WATER_EDGE", "1");
        if (LLPipeline::sRenderTransparentWater)
        {
            gWaterEdgeProgram.addPermutation("TRANSPARENT_WATER", "1");
        }

        if (use_sun_shadow)
        {
            gWaterEdgeProgram.addPermutation("HAS_SUN_SHADOW", "1");
        }
		gWaterEdgeProgram.mShaderGroup = LLGLSLShader::SG_WATER;
		gWaterEdgeProgram.mShaderLevel = mShaderLevel[SHADER_WATER];
		success = gWaterEdgeProgram.createShader(NULL, NULL);
		llassert(success);
	}

	if (success)
	{
		//load under water vertex shader
		gUnderWaterProgram.mName = "Underwater Shader";
		gUnderWaterProgram.mFeatures.calculatesAtmospherics = true;
		gUnderWaterProgram.mFeatures.hasAtmospherics = true;
		gUnderWaterProgram.mShaderFiles.clear();
		gUnderWaterProgram.mShaderFiles.push_back(make_pair("environment/waterV.glsl", GL_VERTEX_SHADER));
		gUnderWaterProgram.mShaderFiles.push_back(make_pair("environment/underWaterF.glsl", GL_FRAGMENT_SHADER));
		gUnderWaterProgram.mShaderLevel = mShaderLevel[SHADER_WATER];        
		gUnderWaterProgram.mShaderGroup = LLGLSLShader::SG_WATER;       
        gUnderWaterProgram.clearPermutations();
        if (LLPipeline::sRenderTransparentWater)
        {
            gUnderWaterProgram.addPermutation("TRANSPARENT_WATER", "1");
        }
		success = gUnderWaterProgram.createShader(NULL, NULL);
		llassert(success);
	}

	/// Keep track of water shader levels
	if (gWaterProgram.mShaderLevel != mShaderLevel[SHADER_WATER]
		|| gUnderWaterProgram.mShaderLevel != mShaderLevel[SHADER_WATER])
	{
		mShaderLevel[SHADER_WATER] = llmin(gWaterProgram.mShaderLevel, gUnderWaterProgram.mShaderLevel);
	}

	if (!success)
	{
		mShaderLevel[SHADER_WATER] = 0;
		return FALSE;
	}

	// if we failed to load the terrain water shaders and we need them (using class2 water),
	// then drop down to class1 water.
	if (mShaderLevel[SHADER_WATER] > 1 && !terrainWaterSuccess)
	{
		mShaderLevel[SHADER_WATER]--;
		return loadShadersWater();
	}
	
	LLWorld::getInstance()->updateWaterObjects();

    return TRUE;
}

BOOL LLViewerShaderMgr::loadShadersEffects()
{
    LL_PROFILE_ZONE_SCOPED;
	BOOL success = TRUE;

	if (mShaderLevel[SHADER_EFFECT] == 0)
	{
		gGlowProgram.unload();
		gGlowExtractProgram.unload();
		return TRUE;
	}

	if (success)
	{
		gGlowProgram.mName = "Glow Shader (Post)";
		gGlowProgram.mShaderFiles.clear();
		gGlowProgram.mShaderFiles.push_back(make_pair("effects/glowV.glsl", GL_VERTEX_SHADER));
		gGlowProgram.mShaderFiles.push_back(make_pair("effects/glowF.glsl", GL_FRAGMENT_SHADER));
		gGlowProgram.mShaderLevel = mShaderLevel[SHADER_EFFECT];
		success = gGlowProgram.createShader(NULL, NULL);
		if (!success)
		{
			LLPipeline::sRenderGlow = FALSE;
		}
	}
	
	if (success)
	{
        const bool use_glow_noise = gSavedSettings.getBOOL("RenderGlowNoise");
        const std::string glow_noise_label = use_glow_noise ? " (+Noise)" : "";

		gGlowExtractProgram.mName = llformat("Glow Extract Shader (Post)%s", glow_noise_label.c_str());
		gGlowExtractProgram.mShaderFiles.clear();
		gGlowExtractProgram.mShaderFiles.push_back(make_pair("effects/glowExtractV.glsl", GL_VERTEX_SHADER));
		gGlowExtractProgram.mShaderFiles.push_back(make_pair("effects/glowExtractF.glsl", GL_FRAGMENT_SHADER));
		gGlowExtractProgram.mShaderLevel = mShaderLevel[SHADER_EFFECT];

        if (use_glow_noise)
        {
            gGlowExtractProgram.addPermutation("HAS_NOISE", "1");
        }

		success = gGlowExtractProgram.createShader(NULL, NULL);
		if (!success)
		{
			LLPipeline::sRenderGlow = FALSE;
		}
	}
	
	return success;

}

BOOL LLViewerShaderMgr::loadShadersDeferred()
{
    LL_PROFILE_ZONE_SCOPED;
    bool use_sun_shadow = mShaderLevel[SHADER_DEFERRED] > 1 && 
        gSavedSettings.getS32("RenderShadowDetail") > 0;

	if (mShaderLevel[SHADER_DEFERRED] == 0)
	{
		gDeferredTreeProgram.unload();
		gDeferredTreeShadowProgram.unload();
        gDeferredSkinnedTreeShadowProgram.unload();
		gDeferredDiffuseProgram.unload();
        gDeferredSkinnedDiffuseProgram.unload();
		gDeferredDiffuseAlphaMaskProgram.unload();
        gDeferredSkinnedDiffuseAlphaMaskProgram.unload();
		gDeferredNonIndexedDiffuseAlphaMaskProgram.unload();
		gDeferredNonIndexedDiffuseAlphaMaskNoColorProgram.unload();
		gDeferredBumpProgram.unload();
        gDeferredSkinnedBumpProgram.unload();
		gDeferredImpostorProgram.unload();
		gDeferredTerrainProgram.unload();
		gDeferredLightProgram.unload();
		for (U32 i = 0; i < LL_DEFERRED_MULTI_LIGHT_COUNT; ++i)
		{
			gDeferredMultiLightProgram[i].unload();
		}
		gDeferredSpotLightProgram.unload();
		gDeferredMultiSpotLightProgram.unload();
		gDeferredSunProgram.unload();
		gDeferredBlurLightProgram.unload();
		gDeferredSoftenProgram.unload();
		gDeferredShadowProgram.unload();
        gDeferredSkinnedShadowProgram.unload();
		gDeferredShadowCubeProgram.unload();
        gDeferredShadowAlphaMaskProgram.unload();
        gDeferredSkinnedShadowAlphaMaskProgram.unload();
        gDeferredShadowGLTFAlphaMaskProgram.unload();
        gDeferredSkinnedShadowGLTFAlphaMaskProgram.unload();
        gDeferredShadowFullbrightAlphaMaskProgram.unload();
        gDeferredSkinnedShadowFullbrightAlphaMaskProgram.unload();
		gDeferredAvatarShadowProgram.unload();
        gDeferredAvatarAlphaShadowProgram.unload();
        gDeferredAvatarAlphaMaskShadowProgram.unload();
		gDeferredAvatarProgram.unload();
		gDeferredAvatarAlphaProgram.unload();
		gDeferredAlphaProgram.unload();
        gHUDAlphaProgram.unload();
        gDeferredSkinnedAlphaProgram.unload();
		gDeferredFullbrightProgram.unload();
        gHUDFullbrightProgram.unload();
		gDeferredFullbrightAlphaMaskProgram.unload();
        gHUDFullbrightAlphaMaskProgram.unload();
        gDeferredFullbrightAlphaMaskAlphaProgram.unload();
        gHUDFullbrightAlphaMaskAlphaProgram.unload();
		gDeferredEmissiveProgram.unload();
        gDeferredSkinnedEmissiveProgram.unload();
		gDeferredAvatarEyesProgram.unload();
		gDeferredPostProgram.unload();		
		gDeferredCoFProgram.unload();		
		gDeferredDoFCombineProgram.unload();
        gExposureProgram.unload();
        gLuminanceProgram.unload();
		gDeferredPostGammaCorrectProgram.unload();
        gNoPostGammaCorrectProgram.unload();
        gLegacyPostGammaCorrectProgram.unload();
		gFXAAProgram.unload();
		gDeferredWLSkyProgram.unload();
		gDeferredWLCloudProgram.unload();
        gDeferredWLSunProgram.unload();
        gDeferredWLMoonProgram.unload();
		gDeferredStarProgram.unload();
		gDeferredFullbrightShinyProgram.unload();
        gHUDFullbrightShinyProgram.unload();
        gDeferredSkinnedFullbrightShinyProgram.unload();
		gDeferredSkinnedFullbrightProgram.unload();
        gDeferredSkinnedFullbrightAlphaMaskProgram.unload();
        gDeferredSkinnedFullbrightAlphaMaskAlphaProgram.unload();

        gDeferredHighlightProgram.unload();
        
		gNormalMapGenProgram.unload();
        gDeferredGenBrdfLutProgram.unload();
		gDeferredBufferVisualProgram.unload();

		for (U32 i = 0; i < LLMaterial::SHADER_COUNT*2; ++i)
		{
			gDeferredMaterialProgram[i].unload();
		}

        gHUDPBROpaqueProgram.unload();
        gPBRGlowProgram.unload();
        gDeferredPBROpaqueProgram.unload();
        gDeferredSkinnedPBROpaqueProgram.unload();
        gDeferredPBRAlphaProgram.unload();
        gDeferredSkinnedPBRAlphaProgram.unload();
<<<<<<< HEAD
        gDeferredPBRAlphaWaterProgram.unload();
        gDeferredSkinnedPBRAlphaWaterProgram.unload();
		gDeferredPBRTerrainProgram.unload();
=======
>>>>>>> 09ee84f6

		return TRUE;
	}

	BOOL success = TRUE;

    if (success)
	{
		gDeferredHighlightProgram.mName = "Deferred Highlight Shader";
		gDeferredHighlightProgram.mShaderFiles.clear();
		gDeferredHighlightProgram.mShaderFiles.push_back(make_pair("interface/highlightV.glsl", GL_VERTEX_SHADER));
		gDeferredHighlightProgram.mShaderFiles.push_back(make_pair("deferred/highlightF.glsl", GL_FRAGMENT_SHADER));
		gDeferredHighlightProgram.mShaderLevel = mShaderLevel[SHADER_INTERFACE];		
		success = gDeferredHighlightProgram.createShader(NULL, NULL);
	}

	if (success)
	{
		gDeferredDiffuseProgram.mName = "Deferred Diffuse Shader";
        gDeferredDiffuseProgram.mFeatures.encodesNormal = true;
        gDeferredDiffuseProgram.mFeatures.hasSrgb = true;
		gDeferredDiffuseProgram.mShaderFiles.clear();
		gDeferredDiffuseProgram.mShaderFiles.push_back(make_pair("deferred/diffuseV.glsl", GL_VERTEX_SHADER));
		gDeferredDiffuseProgram.mShaderFiles.push_back(make_pair("deferred/diffuseIndexedF.glsl", GL_FRAGMENT_SHADER));
		gDeferredDiffuseProgram.mFeatures.mIndexedTextureChannels = LLGLSLShader::sIndexedTextureChannels;
		gDeferredDiffuseProgram.mShaderLevel = mShaderLevel[SHADER_DEFERRED];
        success = make_rigged_variant(gDeferredDiffuseProgram, gDeferredSkinnedDiffuseProgram);
		success = success && gDeferredDiffuseProgram.createShader(NULL, NULL);
	}

	if (success)
	{
		gDeferredDiffuseAlphaMaskProgram.mName = "Deferred Diffuse Alpha Mask Shader";
        gDeferredDiffuseAlphaMaskProgram.mFeatures.encodesNormal = true;
		gDeferredDiffuseAlphaMaskProgram.mShaderFiles.clear();
		gDeferredDiffuseAlphaMaskProgram.mShaderFiles.push_back(make_pair("deferred/diffuseV.glsl", GL_VERTEX_SHADER));
		gDeferredDiffuseAlphaMaskProgram.mShaderFiles.push_back(make_pair("deferred/diffuseAlphaMaskIndexedF.glsl", GL_FRAGMENT_SHADER));
		gDeferredDiffuseAlphaMaskProgram.mFeatures.mIndexedTextureChannels = LLGLSLShader::sIndexedTextureChannels;
		gDeferredDiffuseAlphaMaskProgram.mShaderLevel = mShaderLevel[SHADER_DEFERRED];
        success = make_rigged_variant(gDeferredDiffuseAlphaMaskProgram, gDeferredSkinnedDiffuseAlphaMaskProgram);
		success = success && gDeferredDiffuseAlphaMaskProgram.createShader(NULL, NULL);
	}

	if (success)
	{
		gDeferredNonIndexedDiffuseAlphaMaskProgram.mName = "Deferred Diffuse Non-Indexed Alpha Mask Shader";
		gDeferredNonIndexedDiffuseAlphaMaskProgram.mFeatures.encodesNormal = true;
		gDeferredNonIndexedDiffuseAlphaMaskProgram.mShaderFiles.clear();
		gDeferredNonIndexedDiffuseAlphaMaskProgram.mShaderFiles.push_back(make_pair("deferred/diffuseV.glsl", GL_VERTEX_SHADER));
		gDeferredNonIndexedDiffuseAlphaMaskProgram.mShaderFiles.push_back(make_pair("deferred/diffuseAlphaMaskF.glsl", GL_FRAGMENT_SHADER));
		gDeferredNonIndexedDiffuseAlphaMaskProgram.mShaderLevel = mShaderLevel[SHADER_DEFERRED];
		success = gDeferredNonIndexedDiffuseAlphaMaskProgram.createShader(NULL, NULL);
        llassert(success);
	}
    
	if (success)
	{
		gDeferredNonIndexedDiffuseAlphaMaskNoColorProgram.mName = "Deferred Diffuse Non-Indexed Alpha Mask No Color Shader";
		gDeferredNonIndexedDiffuseAlphaMaskNoColorProgram.mFeatures.encodesNormal = true;
		gDeferredNonIndexedDiffuseAlphaMaskNoColorProgram.mShaderFiles.clear();
		gDeferredNonIndexedDiffuseAlphaMaskNoColorProgram.mShaderFiles.push_back(make_pair("deferred/diffuseNoColorV.glsl", GL_VERTEX_SHADER));
		gDeferredNonIndexedDiffuseAlphaMaskNoColorProgram.mShaderFiles.push_back(make_pair("deferred/diffuseAlphaMaskNoColorF.glsl", GL_FRAGMENT_SHADER));
		gDeferredNonIndexedDiffuseAlphaMaskNoColorProgram.mShaderLevel = mShaderLevel[SHADER_DEFERRED];
		success = gDeferredNonIndexedDiffuseAlphaMaskNoColorProgram.createShader(NULL, NULL);
		llassert(success);
	}

	if (success)
	{
		gDeferredBumpProgram.mName = "Deferred Bump Shader";
		gDeferredBumpProgram.mFeatures.encodesNormal = true;
		gDeferredBumpProgram.mShaderFiles.clear();
		gDeferredBumpProgram.mShaderFiles.push_back(make_pair("deferred/bumpV.glsl", GL_VERTEX_SHADER));
		gDeferredBumpProgram.mShaderFiles.push_back(make_pair("deferred/bumpF.glsl", GL_FRAGMENT_SHADER));
		gDeferredBumpProgram.mShaderLevel = mShaderLevel[SHADER_DEFERRED];
        success = make_rigged_variant(gDeferredBumpProgram, gDeferredSkinnedBumpProgram);
		success = success && gDeferredBumpProgram.createShader(NULL, NULL);
		llassert(success);
	}

	gDeferredMaterialProgram[1].mFeatures.hasLighting = false;
	gDeferredMaterialProgram[5].mFeatures.hasLighting = false;
	gDeferredMaterialProgram[9].mFeatures.hasLighting = false;
	gDeferredMaterialProgram[13].mFeatures.hasLighting = false;
	gDeferredMaterialProgram[1+LLMaterial::SHADER_COUNT].mFeatures.hasLighting = false;
	gDeferredMaterialProgram[5+LLMaterial::SHADER_COUNT].mFeatures.hasLighting = false;
	gDeferredMaterialProgram[9+LLMaterial::SHADER_COUNT].mFeatures.hasLighting = false;
	gDeferredMaterialProgram[13+LLMaterial::SHADER_COUNT].mFeatures.hasLighting = false;

	for (U32 i = 0; i < LLMaterial::SHADER_COUNT*2; ++i)
	{
		if (success)
		{
            mShaderList.push_back(&gDeferredMaterialProgram[i]);

			gDeferredMaterialProgram[i].mName = llformat("Deferred Material Shader %d", i);
			
			U32 alpha_mode = i & 0x3;

			gDeferredMaterialProgram[i].mShaderFiles.clear();
			gDeferredMaterialProgram[i].mShaderFiles.push_back(make_pair("deferred/materialV.glsl", GL_VERTEX_SHADER));
			gDeferredMaterialProgram[i].mShaderFiles.push_back(make_pair("deferred/materialF.glsl", GL_FRAGMENT_SHADER));
			gDeferredMaterialProgram[i].mShaderLevel = mShaderLevel[SHADER_DEFERRED];

			gDeferredMaterialProgram[i].clearPermutations();

			bool has_normal_map   = (i & 0x8) > 0;
			bool has_specular_map = (i & 0x4) > 0;

			if (has_normal_map)
			{
				gDeferredMaterialProgram[i].addPermutation("HAS_NORMAL_MAP", "1");
			}

			if (has_specular_map)
			{
				gDeferredMaterialProgram[i].addPermutation("HAS_SPECULAR_MAP", "1");
			}

            gDeferredMaterialProgram[i].addPermutation("DIFFUSE_ALPHA_MODE", llformat("%d", alpha_mode));

            if (alpha_mode != 0)
            {
                gDeferredMaterialProgram[i].mFeatures.hasAlphaMask = true;
                gDeferredMaterialProgram[i].addPermutation("HAS_ALPHA_MASK", "1");
            }

            if (use_sun_shadow)
            {
                gDeferredMaterialProgram[i].addPermutation("HAS_SUN_SHADOW", "1");
            }

            bool has_skin = i & 0x10;
            gDeferredMaterialProgram[i].mFeatures.hasSrgb = true;
            gDeferredMaterialProgram[i].mFeatures.encodesNormal = true;
            gDeferredMaterialProgram[i].mFeatures.calculatesAtmospherics = true;
            gDeferredMaterialProgram[i].mFeatures.hasAtmospherics = true;
            gDeferredMaterialProgram[i].mFeatures.hasGamma = true;
            gDeferredMaterialProgram[i].mFeatures.hasShadows = use_sun_shadow;
            gDeferredMaterialProgram[i].mFeatures.hasReflectionProbes = true;

            if (has_skin)
            {
                gDeferredMaterialProgram[i].addPermutation("HAS_SKIN", "1");
                gDeferredMaterialProgram[i].mFeatures.hasObjectSkinning = true;
            }
            else
            {
                gDeferredMaterialProgram[i].mRiggedVariant = &gDeferredMaterialProgram[i + 0x10];
            }

            success = gDeferredMaterialProgram[i].createShader(NULL, NULL);
            llassert(success);
		}
	}

	gDeferredMaterialProgram[1].mFeatures.hasLighting = true;
	gDeferredMaterialProgram[5].mFeatures.hasLighting = true;
	gDeferredMaterialProgram[9].mFeatures.hasLighting = true;
	gDeferredMaterialProgram[13].mFeatures.hasLighting = true;
	gDeferredMaterialProgram[1+LLMaterial::SHADER_COUNT].mFeatures.hasLighting = true;
	gDeferredMaterialProgram[5+LLMaterial::SHADER_COUNT].mFeatures.hasLighting = true;
	gDeferredMaterialProgram[9+LLMaterial::SHADER_COUNT].mFeatures.hasLighting = true;
	gDeferredMaterialProgram[13+LLMaterial::SHADER_COUNT].mFeatures.hasLighting = true;

    if (success)
    {
        gDeferredPBROpaqueProgram.mName = "Deferred PBR Opaque Shader";
        gDeferredPBROpaqueProgram.mFeatures.encodesNormal = true;
        gDeferredPBROpaqueProgram.mFeatures.hasSrgb = true;

        gDeferredPBROpaqueProgram.mShaderFiles.clear();
        gDeferredPBROpaqueProgram.mShaderFiles.push_back(make_pair("deferred/pbropaqueV.glsl", GL_VERTEX_SHADER));
        gDeferredPBROpaqueProgram.mShaderFiles.push_back(make_pair("deferred/pbropaqueF.glsl", GL_FRAGMENT_SHADER));
        gDeferredPBROpaqueProgram.mShaderLevel = mShaderLevel[SHADER_DEFERRED];
        gDeferredPBROpaqueProgram.clearPermutations();
        
        success = make_rigged_variant(gDeferredPBROpaqueProgram, gDeferredSkinnedPBROpaqueProgram);
        if (success)
        {
            success = gDeferredPBROpaqueProgram.createShader(NULL, NULL);
        }
        llassert(success);
    }

    if (success)
    {
        gPBRGlowProgram.mName = " PBR Glow Shader";
        gPBRGlowProgram.mFeatures.hasSrgb = true;
        gPBRGlowProgram.mShaderFiles.clear();
        gPBRGlowProgram.mShaderFiles.push_back(make_pair("deferred/pbrglowV.glsl", GL_VERTEX_SHADER));
        gPBRGlowProgram.mShaderFiles.push_back(make_pair("deferred/pbrglowF.glsl", GL_FRAGMENT_SHADER));
        gPBRGlowProgram.mShaderLevel = mShaderLevel[SHADER_DEFERRED];

        success = make_rigged_variant(gPBRGlowProgram, gPBRGlowSkinnedProgram);
        if (success)
        {
            success = gPBRGlowProgram.createShader(NULL, NULL);
        }
        llassert(success);
    }

    if (success)
    {
        gHUDPBROpaqueProgram.mName = "HUD PBR Opaque Shader";
        gHUDPBROpaqueProgram.mFeatures.hasSrgb = true;
        gHUDPBROpaqueProgram.mShaderFiles.clear();
        gHUDPBROpaqueProgram.mShaderFiles.push_back(make_pair("deferred/pbropaqueV.glsl", GL_VERTEX_SHADER));
        gHUDPBROpaqueProgram.mShaderFiles.push_back(make_pair("deferred/pbropaqueF.glsl", GL_FRAGMENT_SHADER));
        gHUDPBROpaqueProgram.mShaderLevel = mShaderLevel[SHADER_DEFERRED];
        gHUDPBROpaqueProgram.clearPermutations();
        gHUDPBROpaqueProgram.addPermutation("IS_HUD", "1");

        success = gHUDPBROpaqueProgram.createShader(NULL, NULL);
 
        llassert(success);
    }

    

	if (success)
	{
        LLGLSLShader* shader = &gDeferredPBRAlphaProgram;
        shader->mName = "Deferred PBR Alpha Shader";
                          
        shader->mFeatures.calculatesLighting = false;
        shader->mFeatures.hasLighting = false;
        shader->mFeatures.isAlphaLighting = true;
        shader->mFeatures.hasSrgb = true;
        shader->mFeatures.encodesNormal = true;
        shader->mFeatures.calculatesAtmospherics = true;
        shader->mFeatures.hasAtmospherics = true;
        shader->mFeatures.hasGamma = true;
        shader->mFeatures.hasShadows = use_sun_shadow;
        shader->mFeatures.isDeferred = true; // include deferredUtils
        shader->mFeatures.hasReflectionProbes = mShaderLevel[SHADER_DEFERRED];

        shader->mShaderFiles.clear();
        shader->mShaderFiles.push_back(make_pair("deferred/pbralphaV.glsl", GL_VERTEX_SHADER));
        shader->mShaderFiles.push_back(make_pair("deferred/pbralphaF.glsl", GL_FRAGMENT_SHADER));

        shader->clearPermutations();

        U32 alpha_mode = LLMaterial::DIFFUSE_ALPHA_MODE_BLEND;
        shader->addPermutation("DIFFUSE_ALPHA_MODE", llformat("%d", alpha_mode));
        shader->addPermutation("HAS_NORMAL_MAP", "1");
        shader->addPermutation("HAS_SPECULAR_MAP", "1"); // PBR: Packed: Occlusion, Metal, Roughness
        shader->addPermutation("HAS_EMISSIVE_MAP", "1");
        shader->addPermutation("USE_VERTEX_COLOR", "1");

        if (use_sun_shadow)
        {
            shader->addPermutation("HAS_SUN_SHADOW", "1");
        }

        shader->mShaderLevel = mShaderLevel[SHADER_DEFERRED];
        success = make_rigged_variant(*shader, gDeferredSkinnedPBRAlphaProgram);
        if (success)
        {
            success = shader->createShader(NULL, NULL);
        }
        llassert(success);

        // Alpha Shader Hack
        // See: LLRender::syncMatrices()
        shader->mFeatures.calculatesLighting = true;
        shader->mFeatures.hasLighting = true;

        shader->mRiggedVariant->mFeatures.calculatesLighting = true;
        shader->mRiggedVariant->mFeatures.hasLighting = true;
    }

    if (success)
    {
        LLGLSLShader* shader = &gHUDPBRAlphaProgram;
        shader->mName = "HUD PBR Alpha Shader";

        shader->mFeatures.hasSrgb = true;
        
        shader->mShaderFiles.clear();
        shader->mShaderFiles.push_back(make_pair("deferred/pbralphaV.glsl", GL_VERTEX_SHADER));
        shader->mShaderFiles.push_back(make_pair("deferred/pbralphaF.glsl", GL_FRAGMENT_SHADER));

        shader->clearPermutations();

        shader->addPermutation("IS_HUD", "1");

        shader->mShaderLevel = mShaderLevel[SHADER_DEFERRED];
        success = shader->createShader(NULL, NULL);
        llassert(success);
    }

	if (success)
	{
        S32 detail = gSavedSettings.getS32("RenderTerrainPBRDetail");
        detail = llclamp(detail, TERRAIN_PBR_DETAIL_MIN, TERRAIN_PBR_DETAIL_MAX);
        const S32 mapping = clamp_terrain_mapping(gSavedSettings.getS32("RenderTerrainPBRPlanarSampleCount"));
        gDeferredPBRTerrainProgram.mName = llformat("Deferred PBR Terrain Shader %d %s",
                detail,
                (mapping == 1 ? "flat" : "triplanar"));
        gDeferredPBRTerrainProgram.mFeatures.encodesNormal = true;
        gDeferredPBRTerrainProgram.mFeatures.hasSrgb = true;
        gDeferredPBRTerrainProgram.mFeatures.isAlphaLighting = true;
        gDeferredPBRTerrainProgram.mFeatures.disableTextureIndex = true; //hack to disable auto-setup of texture channels
        gDeferredPBRTerrainProgram.mFeatures.hasWaterFog = true;
        gDeferredPBRTerrainProgram.mFeatures.calculatesAtmospherics = true;
        gDeferredPBRTerrainProgram.mFeatures.hasAtmospherics = true;
        gDeferredPBRTerrainProgram.mFeatures.hasGamma = true;
        gDeferredPBRTerrainProgram.mFeatures.hasTransport = true;
        gDeferredPBRTerrainProgram.mFeatures.isPBRTerrain = true;

        gDeferredPBRTerrainProgram.mShaderFiles.clear();
        gDeferredPBRTerrainProgram.mShaderFiles.push_back(make_pair("deferred/pbrterrainV.glsl", GL_VERTEX_SHADER));
        gDeferredPBRTerrainProgram.mShaderFiles.push_back(make_pair("deferred/pbrterrainF.glsl", GL_FRAGMENT_SHADER));
        gDeferredPBRTerrainProgram.mShaderLevel = mShaderLevel[SHADER_DEFERRED];
        gDeferredPBRTerrainProgram.addPermutation("TERRAIN_PBR_DETAIL", llformat("%d", detail));
        gDeferredPBRTerrainProgram.addPermutation("TERRAIN_PLANAR_TEXTURE_SAMPLE_COUNT", llformat("%d", mapping));
        success = gDeferredPBRTerrainProgram.createShader(NULL, NULL);
        llassert(success);
	}
	
	if (success)
	{
		gDeferredTreeProgram.mName = "Deferred Tree Shader";
		gDeferredTreeProgram.mShaderFiles.clear();
        gDeferredTreeProgram.mFeatures.encodesNormal = true;
		gDeferredTreeProgram.mShaderFiles.push_back(make_pair("deferred/treeV.glsl", GL_VERTEX_SHADER));
		gDeferredTreeProgram.mShaderFiles.push_back(make_pair("deferred/treeF.glsl", GL_FRAGMENT_SHADER));
		gDeferredTreeProgram.mShaderLevel = mShaderLevel[SHADER_DEFERRED];
		success = gDeferredTreeProgram.createShader(NULL, NULL);
	}

	if (success)
	{
		gDeferredTreeShadowProgram.mName = "Deferred Tree Shadow Shader";
		gDeferredTreeShadowProgram.mShaderFiles.clear();
		gDeferredTreeShadowProgram.mShaderFiles.push_back(make_pair("deferred/treeShadowV.glsl", GL_VERTEX_SHADER));
		gDeferredTreeShadowProgram.mShaderFiles.push_back(make_pair("deferred/treeShadowF.glsl", GL_FRAGMENT_SHADER));
		gDeferredTreeShadowProgram.mShaderLevel = mShaderLevel[SHADER_DEFERRED];
        gDeferredTreeShadowProgram.mRiggedVariant = &gDeferredSkinnedTreeShadowProgram;
		success = gDeferredTreeShadowProgram.createShader(NULL, NULL);
        llassert(success);
	}

    if (success)
    {
        gDeferredSkinnedTreeShadowProgram.mName = "Deferred Skinned Tree Shadow Shader";
        gDeferredSkinnedTreeShadowProgram.mShaderFiles.clear();
        gDeferredSkinnedTreeShadowProgram.mFeatures.hasObjectSkinning = true;
        gDeferredSkinnedTreeShadowProgram.mShaderFiles.push_back(make_pair("deferred/treeShadowSkinnedV.glsl", GL_VERTEX_SHADER));
        gDeferredSkinnedTreeShadowProgram.mShaderFiles.push_back(make_pair("deferred/treeShadowF.glsl", GL_FRAGMENT_SHADER));
        gDeferredSkinnedTreeShadowProgram.mShaderLevel = mShaderLevel[SHADER_DEFERRED];
        success = gDeferredSkinnedTreeShadowProgram.createShader(NULL, NULL);
        llassert(success);
    }

	if (success)
	{
		gDeferredImpostorProgram.mName = "Deferred Impostor Shader";
		gDeferredImpostorProgram.mFeatures.hasSrgb = true;
		gDeferredImpostorProgram.mFeatures.encodesNormal = true;
		//gDeferredImpostorProgram.mFeatures.isDeferred = true;
		gDeferredImpostorProgram.mShaderFiles.clear();
		gDeferredImpostorProgram.mShaderFiles.push_back(make_pair("deferred/impostorV.glsl", GL_VERTEX_SHADER));
        gDeferredImpostorProgram.mShaderFiles.push_back(make_pair("deferred/impostorF.glsl", GL_FRAGMENT_SHADER));
        gDeferredImpostorProgram.mShaderLevel = mShaderLevel[SHADER_DEFERRED];
        success = gDeferredImpostorProgram.createShader(NULL, NULL);
        llassert(success);
	}

	if (success)
	{       
		gDeferredLightProgram.mName = "Deferred Light Shader";
		gDeferredLightProgram.mFeatures.isDeferred = true;
		gDeferredLightProgram.mFeatures.hasShadows = true;
        gDeferredLightProgram.mFeatures.hasSrgb = true;

		gDeferredLightProgram.mShaderFiles.clear();
		gDeferredLightProgram.mShaderFiles.push_back(make_pair("deferred/pointLightV.glsl", GL_VERTEX_SHADER));
		gDeferredLightProgram.mShaderFiles.push_back(make_pair("deferred/pointLightF.glsl", GL_FRAGMENT_SHADER));
		gDeferredLightProgram.mShaderLevel = mShaderLevel[SHADER_DEFERRED];

        gDeferredLightProgram.clearPermutations();

		success = gDeferredLightProgram.createShader(NULL, NULL);
        llassert(success);
	}

	for (U32 i = 0; i < LL_DEFERRED_MULTI_LIGHT_COUNT; i++)
	{
		if (success)
		{
			gDeferredMultiLightProgram[i].mName = llformat("Deferred MultiLight Shader %d", i);
			gDeferredMultiLightProgram[i].mFeatures.isDeferred = true;
			gDeferredMultiLightProgram[i].mFeatures.hasShadows = true;
            gDeferredMultiLightProgram[i].mFeatures.hasSrgb = true;

            gDeferredMultiLightProgram[i].clearPermutations();
			gDeferredMultiLightProgram[i].mShaderFiles.clear();
			gDeferredMultiLightProgram[i].mShaderFiles.push_back(make_pair("deferred/multiPointLightV.glsl", GL_VERTEX_SHADER));
			gDeferredMultiLightProgram[i].mShaderFiles.push_back(make_pair("deferred/multiPointLightF.glsl", GL_FRAGMENT_SHADER));
			gDeferredMultiLightProgram[i].mShaderLevel = mShaderLevel[SHADER_DEFERRED];
			gDeferredMultiLightProgram[i].addPermutation("LIGHT_COUNT", llformat("%d", i+1));

			success = gDeferredMultiLightProgram[i].createShader(NULL, NULL);
            llassert(success);
		}
	}

	if (success)
	{
		gDeferredSpotLightProgram.mName = "Deferred SpotLight Shader";
		gDeferredSpotLightProgram.mShaderFiles.clear();
		gDeferredSpotLightProgram.mFeatures.hasSrgb = true;
		gDeferredSpotLightProgram.mFeatures.isDeferred = true;
		gDeferredSpotLightProgram.mFeatures.hasShadows = true;

        gDeferredSpotLightProgram.clearPermutations();
		gDeferredSpotLightProgram.mShaderFiles.push_back(make_pair("deferred/pointLightV.glsl", GL_VERTEX_SHADER));
		gDeferredSpotLightProgram.mShaderFiles.push_back(make_pair("deferred/spotLightF.glsl", GL_FRAGMENT_SHADER));
		gDeferredSpotLightProgram.mShaderLevel = mShaderLevel[SHADER_DEFERRED];

		success = gDeferredSpotLightProgram.createShader(NULL, NULL);
        llassert(success);
	}

	if (success)
	{
		gDeferredMultiSpotLightProgram.mName = "Deferred MultiSpotLight Shader";
		gDeferredMultiSpotLightProgram.mFeatures.hasSrgb = true;
		gDeferredMultiSpotLightProgram.mFeatures.isDeferred = true;
		gDeferredMultiSpotLightProgram.mFeatures.hasShadows = true;

        gDeferredMultiSpotLightProgram.clearPermutations();
        gDeferredMultiSpotLightProgram.addPermutation("MULTI_SPOTLIGHT", "1");
		gDeferredMultiSpotLightProgram.mShaderFiles.clear();
		gDeferredMultiSpotLightProgram.mShaderFiles.push_back(make_pair("deferred/multiPointLightV.glsl", GL_VERTEX_SHADER));
		gDeferredMultiSpotLightProgram.mShaderFiles.push_back(make_pair("deferred/spotLightF.glsl", GL_FRAGMENT_SHADER));
		gDeferredMultiSpotLightProgram.mShaderLevel = mShaderLevel[SHADER_DEFERRED];

		success = gDeferredMultiSpotLightProgram.createShader(NULL, NULL);
        llassert(success);
	}

	if (success)
	{
		std::string fragment;
		std::string vertex = "deferred/sunLightV.glsl";

        bool use_ao = gSavedSettings.getBOOL("RenderDeferredSSAO");

        if (use_ao)
        {
            fragment = "deferred/sunLightSSAOF.glsl";
        }
        else
        {
            fragment = "deferred/sunLightF.glsl";
            if (mShaderLevel[SHADER_DEFERRED] == 1)
            { //no shadows, no SSAO, no frag coord
                vertex = "deferred/sunLightNoFragCoordV.glsl";
            }
        }

        gDeferredSunProgram.mName = "Deferred Sun Shader";
        gDeferredSunProgram.mFeatures.isDeferred    = true;
        gDeferredSunProgram.mFeatures.hasShadows    = true;
        gDeferredSunProgram.mFeatures.hasAmbientOcclusion = use_ao;

        gDeferredSunProgram.mShaderFiles.clear();
		gDeferredSunProgram.mShaderFiles.push_back(make_pair(vertex, GL_VERTEX_SHADER));
		gDeferredSunProgram.mShaderFiles.push_back(make_pair(fragment, GL_FRAGMENT_SHADER));
		gDeferredSunProgram.mShaderLevel = mShaderLevel[SHADER_DEFERRED];

        success = gDeferredSunProgram.createShader(NULL, NULL);
        llassert(success);
	}

	if (success)
	{
		gDeferredBlurLightProgram.mName = "Deferred Blur Light Shader";
		gDeferredBlurLightProgram.mFeatures.isDeferred = true;

		gDeferredBlurLightProgram.mShaderFiles.clear();
		gDeferredBlurLightProgram.mShaderFiles.push_back(make_pair("deferred/blurLightV.glsl", GL_VERTEX_SHADER));
		gDeferredBlurLightProgram.mShaderFiles.push_back(make_pair("deferred/blurLightF.glsl", GL_FRAGMENT_SHADER));
		gDeferredBlurLightProgram.mShaderLevel = mShaderLevel[SHADER_DEFERRED];

		success = gDeferredBlurLightProgram.createShader(NULL, NULL);
        llassert(success);
	}

	if (success)
	{
        for (int i = 0; i < 3 && success; ++i)
        {
            LLGLSLShader* shader = nullptr;
            bool rigged = (i == 1);
            bool hud = (i == 2);

            if (hud)
            {
                shader = &gHUDAlphaProgram;
                shader->mName = "HUD Alpha Shader";
            }
            else if (!rigged)
            {
                shader = &gDeferredAlphaProgram;
                shader->mName = "Deferred Alpha Shader";
                shader->mRiggedVariant = &gDeferredSkinnedAlphaProgram;
            }
            else
            {
                shader = &gDeferredSkinnedAlphaProgram;
                shader->mName = "Skinned Deferred Alpha Shader";
                shader->mFeatures.hasObjectSkinning = true;
            }

            shader->mFeatures.calculatesLighting = false;
            shader->mFeatures.hasLighting = false;
            shader->mFeatures.isAlphaLighting = true;
            shader->mFeatures.disableTextureIndex = true; //hack to disable auto-setup of texture channels
            shader->mFeatures.hasSrgb = true;
            shader->mFeatures.encodesNormal = true;
            shader->mFeatures.calculatesAtmospherics = true;
            shader->mFeatures.hasAtmospherics = true;
            shader->mFeatures.hasGamma = true;
            shader->mFeatures.hasShadows = use_sun_shadow;
            shader->mFeatures.hasReflectionProbes = true;
            shader->mFeatures.mIndexedTextureChannels = LLGLSLShader::sIndexedTextureChannels;

            shader->mShaderFiles.clear();
            shader->mShaderFiles.push_back(make_pair("deferred/alphaV.glsl", GL_VERTEX_SHADER));
            shader->mShaderFiles.push_back(make_pair("deferred/alphaF.glsl", GL_FRAGMENT_SHADER));

            shader->clearPermutations();
            shader->addPermutation("USE_VERTEX_COLOR", "1");
            shader->addPermutation("HAS_ALPHA_MASK", "1");
            shader->addPermutation("USE_INDEXED_TEX", "1");
            if (use_sun_shadow)
            {
                shader->addPermutation("HAS_SUN_SHADOW", "1");
            }

            if (rigged)
            {
                shader->addPermutation("HAS_SKIN", "1");
            }

            if (hud)
            {
                shader->addPermutation("IS_HUD", "1");
            }

            shader->mShaderLevel = mShaderLevel[SHADER_DEFERRED];

            success = shader->createShader(NULL, NULL);
            llassert(success);

            // Hack
            shader->mFeatures.calculatesLighting = true;
            shader->mFeatures.hasLighting = true;
        }
    }

    if (success)
    {
        LLGLSLShader* shaders[] = { 
            &gDeferredAlphaImpostorProgram, 
            &gDeferredSkinnedAlphaImpostorProgram 
        };

        for (int i = 0; i < 2 && success; ++i)
        {
            bool rigged = i == 1;
            LLGLSLShader* shader = shaders[i];

            shader->mName = rigged ? "Skinned Deferred Alpha Impostor Shader" : "Deferred Alpha Impostor Shader";

            // Begin Hack
            shader->mFeatures.calculatesLighting = false;
            shader->mFeatures.hasLighting = false;

            shader->mFeatures.hasSrgb = true;
            shader->mFeatures.isAlphaLighting = true;
            shader->mFeatures.encodesNormal = true;
            shader->mFeatures.hasShadows = use_sun_shadow;
            shader->mFeatures.hasReflectionProbes = true;
            shader->mFeatures.mIndexedTextureChannels = LLGLSLShader::sIndexedTextureChannels;

            shader->mShaderFiles.clear();
            shader->mShaderFiles.push_back(make_pair("deferred/alphaV.glsl", GL_VERTEX_SHADER));
            shader->mShaderFiles.push_back(make_pair("deferred/alphaF.glsl", GL_FRAGMENT_SHADER));

            shader->clearPermutations();
            shader->addPermutation("USE_INDEXED_TEX", "1");
            shader->addPermutation("FOR_IMPOSTOR", "1");
            shader->addPermutation("HAS_ALPHA_MASK", "1");
            shader->addPermutation("USE_VERTEX_COLOR", "1");
            if (rigged)
            {
                shader->mFeatures.hasObjectSkinning = true;
                shader->addPermutation("HAS_SKIN", "1");
            }

            if (use_sun_shadow)
            {
                shader->addPermutation("HAS_SUN_SHADOW", "1");
            }

            shader->mRiggedVariant = &gDeferredSkinnedAlphaImpostorProgram;
            shader->mShaderLevel = mShaderLevel[SHADER_DEFERRED];
            if (!rigged)
            {
                shader->mRiggedVariant = shaders[1];
            }
            success = shader->createShader(NULL, NULL);
            llassert(success);

            // End Hack
            shader->mFeatures.calculatesLighting = true;
            shader->mFeatures.hasLighting = true;
        }
    }

	if (success)
	{
		gDeferredAvatarEyesProgram.mName = "Deferred Avatar Eyes Shader";
		gDeferredAvatarEyesProgram.mFeatures.calculatesAtmospherics = true;
		gDeferredAvatarEyesProgram.mFeatures.hasGamma = true;
		gDeferredAvatarEyesProgram.mFeatures.hasAtmospherics = true;
		gDeferredAvatarEyesProgram.mFeatures.disableTextureIndex = true;
		gDeferredAvatarEyesProgram.mFeatures.hasSrgb = true;
		gDeferredAvatarEyesProgram.mFeatures.encodesNormal = true;
		gDeferredAvatarEyesProgram.mFeatures.hasShadows = true;

		gDeferredAvatarEyesProgram.mShaderFiles.clear();
		gDeferredAvatarEyesProgram.mShaderFiles.push_back(make_pair("deferred/avatarEyesV.glsl", GL_VERTEX_SHADER));
		gDeferredAvatarEyesProgram.mShaderFiles.push_back(make_pair("deferred/diffuseF.glsl", GL_FRAGMENT_SHADER));
		gDeferredAvatarEyesProgram.mShaderLevel = mShaderLevel[SHADER_DEFERRED];
		success = gDeferredAvatarEyesProgram.createShader(NULL, NULL);
		llassert(success);
	}

	if (success)
	{
		gDeferredFullbrightProgram.mName = "Deferred Fullbright Shader";
		gDeferredFullbrightProgram.mFeatures.calculatesAtmospherics = true;
		gDeferredFullbrightProgram.mFeatures.hasGamma = true;
		gDeferredFullbrightProgram.mFeatures.hasAtmospherics = true;
		gDeferredFullbrightProgram.mFeatures.hasSrgb = true;
		gDeferredFullbrightProgram.mFeatures.mIndexedTextureChannels = LLGLSLShader::sIndexedTextureChannels;
		gDeferredFullbrightProgram.mShaderFiles.clear();
		gDeferredFullbrightProgram.mShaderFiles.push_back(make_pair("deferred/fullbrightV.glsl", GL_VERTEX_SHADER));
		gDeferredFullbrightProgram.mShaderFiles.push_back(make_pair("deferred/fullbrightF.glsl", GL_FRAGMENT_SHADER));
		gDeferredFullbrightProgram.mShaderLevel = mShaderLevel[SHADER_DEFERRED];
        success = make_rigged_variant(gDeferredFullbrightProgram, gDeferredSkinnedFullbrightProgram);
		success = gDeferredFullbrightProgram.createShader(NULL, NULL);
		llassert(success);
	}

    if (success)
    {
        gHUDFullbrightProgram.mName = "HUD Fullbright Shader";
        gHUDFullbrightProgram.mFeatures.calculatesAtmospherics = true;
        gHUDFullbrightProgram.mFeatures.hasGamma = true;
        gHUDFullbrightProgram.mFeatures.hasAtmospherics = true;
        gHUDFullbrightProgram.mFeatures.hasSrgb = true;
        gHUDFullbrightProgram.mFeatures.mIndexedTextureChannels = LLGLSLShader::sIndexedTextureChannels;
        gHUDFullbrightProgram.mShaderFiles.clear();
        gHUDFullbrightProgram.mShaderFiles.push_back(make_pair("deferred/fullbrightV.glsl", GL_VERTEX_SHADER));
        gHUDFullbrightProgram.mShaderFiles.push_back(make_pair("deferred/fullbrightF.glsl", GL_FRAGMENT_SHADER));
        gHUDFullbrightProgram.mShaderLevel = mShaderLevel[SHADER_DEFERRED];
        gHUDFullbrightProgram.clearPermutations();
        gHUDFullbrightProgram.addPermutation("IS_HUD", "1");
        success = gHUDFullbrightProgram.createShader(NULL, NULL);
        llassert(success);
    }

	if (success)
	{
		gDeferredFullbrightAlphaMaskProgram.mName = "Deferred Fullbright Alpha Masking Shader";
		gDeferredFullbrightAlphaMaskProgram.mFeatures.calculatesAtmospherics = true;
		gDeferredFullbrightAlphaMaskProgram.mFeatures.hasGamma = true;
		gDeferredFullbrightAlphaMaskProgram.mFeatures.hasAtmospherics = true;
		gDeferredFullbrightAlphaMaskProgram.mFeatures.hasSrgb = true;		
		gDeferredFullbrightAlphaMaskProgram.mFeatures.mIndexedTextureChannels = LLGLSLShader::sIndexedTextureChannels;
		gDeferredFullbrightAlphaMaskProgram.mShaderFiles.clear();
		gDeferredFullbrightAlphaMaskProgram.mShaderFiles.push_back(make_pair("deferred/fullbrightV.glsl", GL_VERTEX_SHADER));
		gDeferredFullbrightAlphaMaskProgram.mShaderFiles.push_back(make_pair("deferred/fullbrightF.glsl", GL_FRAGMENT_SHADER));
        gDeferredFullbrightAlphaMaskProgram.clearPermutations();
		gDeferredFullbrightAlphaMaskProgram.addPermutation("HAS_ALPHA_MASK","1");
		gDeferredFullbrightAlphaMaskProgram.mShaderLevel = mShaderLevel[SHADER_DEFERRED];
        success = make_rigged_variant(gDeferredFullbrightAlphaMaskProgram, gDeferredSkinnedFullbrightAlphaMaskProgram);
		success = success && gDeferredFullbrightAlphaMaskProgram.createShader(NULL, NULL);
		llassert(success);
	}

    if (success)
    {
        gHUDFullbrightAlphaMaskProgram.mName = "HUD Fullbright Alpha Masking Shader";
        gHUDFullbrightAlphaMaskProgram.mFeatures.calculatesAtmospherics = true;
        gHUDFullbrightAlphaMaskProgram.mFeatures.hasGamma = true;
        gHUDFullbrightAlphaMaskProgram.mFeatures.hasAtmospherics = true;
        gHUDFullbrightAlphaMaskProgram.mFeatures.hasSrgb = true;
        gHUDFullbrightAlphaMaskProgram.mFeatures.mIndexedTextureChannels = LLGLSLShader::sIndexedTextureChannels;
        gHUDFullbrightAlphaMaskProgram.mShaderFiles.clear();
        gHUDFullbrightAlphaMaskProgram.mShaderFiles.push_back(make_pair("deferred/fullbrightV.glsl", GL_VERTEX_SHADER));
        gHUDFullbrightAlphaMaskProgram.mShaderFiles.push_back(make_pair("deferred/fullbrightF.glsl", GL_FRAGMENT_SHADER));
        gHUDFullbrightAlphaMaskProgram.clearPermutations();
        gHUDFullbrightAlphaMaskProgram.addPermutation("HAS_ALPHA_MASK", "1");
        gHUDFullbrightAlphaMaskProgram.addPermutation("IS_HUD", "1");
        gHUDFullbrightAlphaMaskProgram.mShaderLevel = mShaderLevel[SHADER_DEFERRED];
        success = gHUDFullbrightAlphaMaskProgram.createShader(NULL, NULL);
        llassert(success);
    }

    if (success)
    {
        gDeferredFullbrightAlphaMaskAlphaProgram.mName = "Deferred Fullbright Alpha Masking Alpha Shader";
        gDeferredFullbrightAlphaMaskAlphaProgram.mFeatures.calculatesAtmospherics = true;
        gDeferredFullbrightAlphaMaskAlphaProgram.mFeatures.hasGamma = true;
        gDeferredFullbrightAlphaMaskAlphaProgram.mFeatures.hasAtmospherics = true;
        gDeferredFullbrightAlphaMaskAlphaProgram.mFeatures.hasSrgb = true;
        gDeferredFullbrightAlphaMaskAlphaProgram.mFeatures.isDeferred = true;
        gDeferredFullbrightAlphaMaskAlphaProgram.mFeatures.mIndexedTextureChannels = LLGLSLShader::sIndexedTextureChannels;
        gDeferredFullbrightAlphaMaskAlphaProgram.mShaderFiles.clear();
        gDeferredFullbrightAlphaMaskAlphaProgram.mShaderFiles.push_back(make_pair("deferred/fullbrightV.glsl", GL_VERTEX_SHADER));
        gDeferredFullbrightAlphaMaskAlphaProgram.mShaderFiles.push_back(make_pair("deferred/fullbrightF.glsl", GL_FRAGMENT_SHADER));
        gDeferredFullbrightAlphaMaskAlphaProgram.clearPermutations();
        gDeferredFullbrightAlphaMaskAlphaProgram.addPermutation("HAS_ALPHA_MASK", "1");
        gDeferredFullbrightAlphaMaskAlphaProgram.addPermutation("IS_ALPHA", "1");
        gDeferredFullbrightAlphaMaskAlphaProgram.mShaderLevel = mShaderLevel[SHADER_DEFERRED];
        success = make_rigged_variant(gDeferredFullbrightAlphaMaskAlphaProgram, gDeferredSkinnedFullbrightAlphaMaskAlphaProgram);
        success = success && gDeferredFullbrightAlphaMaskAlphaProgram.createShader(NULL, NULL);
        llassert(success);
    }

    if (success)
    {
        gHUDFullbrightAlphaMaskAlphaProgram.mName = "HUD Fullbright Alpha Masking Alpha Shader";
        gHUDFullbrightAlphaMaskAlphaProgram.mFeatures.calculatesAtmospherics = true;
        gHUDFullbrightAlphaMaskAlphaProgram.mFeatures.hasGamma = true;
        gHUDFullbrightAlphaMaskAlphaProgram.mFeatures.hasAtmospherics = true;
        gHUDFullbrightAlphaMaskAlphaProgram.mFeatures.hasSrgb = true;
        gHUDFullbrightAlphaMaskAlphaProgram.mFeatures.isDeferred = true;
        gHUDFullbrightAlphaMaskAlphaProgram.mFeatures.mIndexedTextureChannels = LLGLSLShader::sIndexedTextureChannels;
        gHUDFullbrightAlphaMaskAlphaProgram.mShaderFiles.clear();
        gHUDFullbrightAlphaMaskAlphaProgram.mShaderFiles.push_back(make_pair("deferred/fullbrightV.glsl", GL_VERTEX_SHADER));
        gHUDFullbrightAlphaMaskAlphaProgram.mShaderFiles.push_back(make_pair("deferred/fullbrightF.glsl", GL_FRAGMENT_SHADER));
        gHUDFullbrightAlphaMaskAlphaProgram.clearPermutations();
        gHUDFullbrightAlphaMaskAlphaProgram.addPermutation("HAS_ALPHA_MASK", "1");
        gHUDFullbrightAlphaMaskAlphaProgram.addPermutation("IS_ALPHA", "1");
        gHUDFullbrightAlphaMaskAlphaProgram.addPermutation("IS_HUD", "1");
        gHUDFullbrightAlphaMaskAlphaProgram.mShaderLevel = mShaderLevel[SHADER_DEFERRED];
        success = success && gHUDFullbrightAlphaMaskAlphaProgram.createShader(NULL, NULL);
        llassert(success);
    }

	if (success)
	{
		gDeferredFullbrightShinyProgram.mName = "Deferred FullbrightShiny Shader";
		gDeferredFullbrightShinyProgram.mFeatures.calculatesAtmospherics = true;
		gDeferredFullbrightShinyProgram.mFeatures.hasAtmospherics = true;
		gDeferredFullbrightShinyProgram.mFeatures.hasGamma = true;
		gDeferredFullbrightShinyProgram.mFeatures.hasSrgb = true;
		gDeferredFullbrightShinyProgram.mFeatures.mIndexedTextureChannels = LLGLSLShader::sIndexedTextureChannels;
		gDeferredFullbrightShinyProgram.mShaderFiles.clear();
		gDeferredFullbrightShinyProgram.mShaderFiles.push_back(make_pair("deferred/fullbrightShinyV.glsl", GL_VERTEX_SHADER));
		gDeferredFullbrightShinyProgram.mShaderFiles.push_back(make_pair("deferred/fullbrightShinyF.glsl", GL_FRAGMENT_SHADER));
		gDeferredFullbrightShinyProgram.mShaderLevel = mShaderLevel[SHADER_DEFERRED];
        gDeferredFullbrightShinyProgram.mFeatures.hasReflectionProbes = true;
        success = make_rigged_variant(gDeferredFullbrightShinyProgram, gDeferredSkinnedFullbrightShinyProgram);
		success = success && gDeferredFullbrightShinyProgram.createShader(NULL, NULL);
		llassert(success);
	}

    if (success)
    {
        gHUDFullbrightShinyProgram.mName = "HUD FullbrightShiny Shader";
        gHUDFullbrightShinyProgram.mFeatures.calculatesAtmospherics = true;
        gHUDFullbrightShinyProgram.mFeatures.hasAtmospherics = true;
        gHUDFullbrightShinyProgram.mFeatures.hasGamma = true;
        gHUDFullbrightShinyProgram.mFeatures.hasSrgb = true;
        gHUDFullbrightShinyProgram.mFeatures.mIndexedTextureChannels = LLGLSLShader::sIndexedTextureChannels;
        gHUDFullbrightShinyProgram.mShaderFiles.clear();
        gHUDFullbrightShinyProgram.mShaderFiles.push_back(make_pair("deferred/fullbrightShinyV.glsl", GL_VERTEX_SHADER));
        gHUDFullbrightShinyProgram.mShaderFiles.push_back(make_pair("deferred/fullbrightShinyF.glsl", GL_FRAGMENT_SHADER));
        gHUDFullbrightShinyProgram.mShaderLevel = mShaderLevel[SHADER_DEFERRED];
        gHUDFullbrightShinyProgram.mFeatures.hasReflectionProbes = true;
        gHUDFullbrightShinyProgram.clearPermutations();
        gHUDFullbrightShinyProgram.addPermutation("IS_HUD", "1");
        success = gHUDFullbrightShinyProgram.createShader(NULL, NULL);
        llassert(success);
    }

	if (success)
	{
		gDeferredEmissiveProgram.mName = "Deferred Emissive Shader";
		gDeferredEmissiveProgram.mFeatures.calculatesAtmospherics = true;
		gDeferredEmissiveProgram.mFeatures.hasGamma = true;
		gDeferredEmissiveProgram.mFeatures.hasAtmospherics = true;
		gDeferredEmissiveProgram.mFeatures.mIndexedTextureChannels = LLGLSLShader::sIndexedTextureChannels;
		gDeferredEmissiveProgram.mShaderFiles.clear();
		gDeferredEmissiveProgram.mShaderFiles.push_back(make_pair("deferred/emissiveV.glsl", GL_VERTEX_SHADER));
		gDeferredEmissiveProgram.mShaderFiles.push_back(make_pair("deferred/emissiveF.glsl", GL_FRAGMENT_SHADER));
		gDeferredEmissiveProgram.mShaderLevel = mShaderLevel[SHADER_DEFERRED];
        success = make_rigged_variant(gDeferredEmissiveProgram, gDeferredSkinnedEmissiveProgram);
		success = success && gDeferredEmissiveProgram.createShader(NULL, NULL);
		llassert(success);
	}

	if (success)
	{
		gDeferredSoftenProgram.mName = "Deferred Soften Shader";
		gDeferredSoftenProgram.mShaderFiles.clear();
		gDeferredSoftenProgram.mFeatures.hasSrgb = true;
		gDeferredSoftenProgram.mFeatures.calculatesAtmospherics = true;
		gDeferredSoftenProgram.mFeatures.hasAtmospherics = true;
		gDeferredSoftenProgram.mFeatures.hasGamma = true;
		gDeferredSoftenProgram.mFeatures.isDeferred = true;
		gDeferredSoftenProgram.mFeatures.hasShadows = use_sun_shadow;
        gDeferredSoftenProgram.mFeatures.hasReflectionProbes = mShaderLevel[SHADER_DEFERRED] > 2;

        gDeferredSoftenProgram.clearPermutations();
		gDeferredSoftenProgram.mShaderFiles.push_back(make_pair("deferred/softenLightV.glsl", GL_VERTEX_SHADER));
		gDeferredSoftenProgram.mShaderFiles.push_back(make_pair("deferred/softenLightF.glsl", GL_FRAGMENT_SHADER));

		gDeferredSoftenProgram.mShaderLevel = mShaderLevel[SHADER_DEFERRED];

        if (use_sun_shadow)
        {
            gDeferredSoftenProgram.addPermutation("HAS_SUN_SHADOW", "1");
        }

		if (gSavedSettings.getBOOL("RenderDeferredSSAO"))
		{ //if using SSAO, take screen space light map into account as if shadows are enabled
			gDeferredSoftenProgram.mShaderLevel = llmax(gDeferredSoftenProgram.mShaderLevel, 2);
            gDeferredSoftenProgram.addPermutation("HAS_SSAO", "1");
		}
				
		success = gDeferredSoftenProgram.createShader(NULL, NULL);
		llassert(success);
	}

    if (success)
    {
        gHazeProgram.mName = "Haze Shader";
        gHazeProgram.mShaderFiles.clear();
        gHazeProgram.mFeatures.hasSrgb                = true;
        gHazeProgram.mFeatures.calculatesAtmospherics = true;
        gHazeProgram.mFeatures.hasAtmospherics        = true;
        gHazeProgram.mFeatures.hasGamma               = true;
        gHazeProgram.mFeatures.isDeferred             = true;
        gHazeProgram.mFeatures.hasShadows             = use_sun_shadow;
        gHazeProgram.mFeatures.hasReflectionProbes    = mShaderLevel[SHADER_DEFERRED] > 2;

        gHazeProgram.clearPermutations();
        gHazeProgram.mShaderFiles.push_back(make_pair("deferred/softenLightV.glsl", GL_VERTEX_SHADER));
        gHazeProgram.mShaderFiles.push_back(make_pair("deferred/hazeF.glsl", GL_FRAGMENT_SHADER));

        gHazeProgram.mShaderLevel = mShaderLevel[SHADER_DEFERRED];

        success = gHazeProgram.createShader(NULL, NULL);
        llassert(success);
    }


    if (success)
    {
        gHazeWaterProgram.mName = "Water Haze Shader";
        gHazeWaterProgram.mShaderFiles.clear();
        gHazeWaterProgram.mShaderGroup           = LLGLSLShader::SG_WATER;
        gHazeWaterProgram.mFeatures.hasSrgb                = true;
        gHazeWaterProgram.mFeatures.calculatesAtmospherics = true;
        gHazeWaterProgram.mFeatures.hasAtmospherics        = true;
        gHazeWaterProgram.mFeatures.hasGamma               = true;
        gHazeWaterProgram.mFeatures.isDeferred             = true;
        gHazeWaterProgram.mFeatures.hasShadows             = use_sun_shadow;
        gHazeWaterProgram.mFeatures.hasReflectionProbes    = mShaderLevel[SHADER_DEFERRED] > 2;

        gHazeWaterProgram.clearPermutations();
        gHazeWaterProgram.mShaderFiles.push_back(make_pair("deferred/waterHazeV.glsl", GL_VERTEX_SHADER));
        gHazeWaterProgram.mShaderFiles.push_back(make_pair("deferred/waterHazeF.glsl", GL_FRAGMENT_SHADER));

        gHazeWaterProgram.mShaderLevel = mShaderLevel[SHADER_DEFERRED];

        success = gHazeWaterProgram.createShader(NULL, NULL);
        llassert(success);
    }


	if (success)
	{
		gDeferredShadowProgram.mName = "Deferred Shadow Shader";
		gDeferredShadowProgram.mShaderFiles.clear();
		gDeferredShadowProgram.mShaderFiles.push_back(make_pair("deferred/shadowV.glsl", GL_VERTEX_SHADER));
		gDeferredShadowProgram.mShaderFiles.push_back(make_pair("deferred/shadowF.glsl", GL_FRAGMENT_SHADER));
		gDeferredShadowProgram.mShaderLevel = mShaderLevel[SHADER_DEFERRED];
		gDeferredShadowProgram.mRiggedVariant = &gDeferredSkinnedShadowProgram;
		success = gDeferredShadowProgram.createShader(NULL, NULL);
		llassert(success);
	}

    if (success)
    {
        gDeferredSkinnedShadowProgram.mName = "Deferred Skinned Shadow Shader";
        gDeferredSkinnedShadowProgram.mFeatures.isDeferred = true;
        gDeferredSkinnedShadowProgram.mFeatures.hasShadows = true;
        gDeferredSkinnedShadowProgram.mFeatures.hasObjectSkinning = true;
        gDeferredSkinnedShadowProgram.mShaderFiles.clear();
        gDeferredSkinnedShadowProgram.mShaderFiles.push_back(make_pair("deferred/shadowSkinnedV.glsl", GL_VERTEX_SHADER));
        gDeferredSkinnedShadowProgram.mShaderFiles.push_back(make_pair("deferred/shadowF.glsl", GL_FRAGMENT_SHADER));
        gDeferredSkinnedShadowProgram.mShaderLevel = mShaderLevel[SHADER_DEFERRED];
        // gDeferredSkinnedShadowProgram.addPermutation("DEPTH_CLAMP", "1"); // disable depth clamp for now
        success = gDeferredSkinnedShadowProgram.createShader(NULL, NULL);
        llassert(success);
    }

	if (success)
	{
		gDeferredShadowCubeProgram.mName = "Deferred Shadow Cube Shader";
		gDeferredShadowCubeProgram.mFeatures.isDeferred = true;
		gDeferredShadowCubeProgram.mFeatures.hasShadows = true;
		gDeferredShadowCubeProgram.mShaderFiles.clear();
		gDeferredShadowCubeProgram.mShaderFiles.push_back(make_pair("deferred/shadowCubeV.glsl", GL_VERTEX_SHADER));
		gDeferredShadowCubeProgram.mShaderFiles.push_back(make_pair("deferred/shadowF.glsl", GL_FRAGMENT_SHADER));
		// gDeferredShadowCubeProgram.addPermutation("DEPTH_CLAMP", "1");
		gDeferredShadowCubeProgram.mShaderLevel = mShaderLevel[SHADER_DEFERRED];
		success = gDeferredShadowCubeProgram.createShader(NULL, NULL);
		llassert(success);
	}

	if (success)
	{
		gDeferredShadowFullbrightAlphaMaskProgram.mName = "Deferred Shadow Fullbright Alpha Mask Shader";
		gDeferredShadowFullbrightAlphaMaskProgram.mFeatures.mIndexedTextureChannels = LLGLSLShader::sIndexedTextureChannels;

		gDeferredShadowFullbrightAlphaMaskProgram.mShaderFiles.clear();
		gDeferredShadowFullbrightAlphaMaskProgram.mShaderFiles.push_back(make_pair("deferred/shadowAlphaMaskV.glsl", GL_VERTEX_SHADER));
		gDeferredShadowFullbrightAlphaMaskProgram.mShaderFiles.push_back(make_pair("deferred/shadowAlphaMaskF.glsl", GL_FRAGMENT_SHADER));

        gDeferredShadowFullbrightAlphaMaskProgram.clearPermutations();
		gDeferredShadowFullbrightAlphaMaskProgram.addPermutation("DEPTH_CLAMP", "1");
        gDeferredShadowFullbrightAlphaMaskProgram.addPermutation("IS_FULLBRIGHT", "1");
		gDeferredShadowFullbrightAlphaMaskProgram.mShaderLevel = mShaderLevel[SHADER_DEFERRED];
        success = make_rigged_variant(gDeferredShadowFullbrightAlphaMaskProgram, gDeferredSkinnedShadowFullbrightAlphaMaskProgram);
        success = success && gDeferredShadowFullbrightAlphaMaskProgram.createShader(NULL, NULL);
		llassert(success);
	}
    
    if (success)
	{
		gDeferredShadowAlphaMaskProgram.mName = "Deferred Shadow Alpha Mask Shader";
		gDeferredShadowAlphaMaskProgram.mFeatures.mIndexedTextureChannels = LLGLSLShader::sIndexedTextureChannels;

		gDeferredShadowAlphaMaskProgram.mShaderFiles.clear();
		gDeferredShadowAlphaMaskProgram.mShaderFiles.push_back(make_pair("deferred/shadowAlphaMaskV.glsl", GL_VERTEX_SHADER));
		gDeferredShadowAlphaMaskProgram.mShaderFiles.push_back(make_pair("deferred/shadowAlphaMaskF.glsl", GL_FRAGMENT_SHADER));
		gDeferredShadowAlphaMaskProgram.mShaderLevel = mShaderLevel[SHADER_DEFERRED];
        success = make_rigged_variant(gDeferredShadowAlphaMaskProgram, gDeferredSkinnedShadowAlphaMaskProgram);
        success = success && gDeferredShadowAlphaMaskProgram.createShader(NULL, NULL);
		llassert(success);
	}
    

    if (success)
    {
        gDeferredShadowGLTFAlphaMaskProgram.mName = "Deferred GLTF Shadow Alpha Mask Shader";
        gDeferredShadowGLTFAlphaMaskProgram.mShaderFiles.clear();
        gDeferredShadowGLTFAlphaMaskProgram.mShaderFiles.push_back(make_pair("deferred/pbrShadowAlphaMaskV.glsl", GL_VERTEX_SHADER));
        gDeferredShadowGLTFAlphaMaskProgram.mShaderFiles.push_back(make_pair("deferred/pbrShadowAlphaMaskF.glsl", GL_FRAGMENT_SHADER));
        gDeferredShadowGLTFAlphaMaskProgram.mShaderLevel = mShaderLevel[SHADER_DEFERRED];
        gDeferredShadowGLTFAlphaMaskProgram.clearPermutations();
        success = make_rigged_variant(gDeferredShadowGLTFAlphaMaskProgram, gDeferredSkinnedShadowGLTFAlphaMaskProgram);
        success = success && gDeferredShadowGLTFAlphaMaskProgram.createShader(NULL, NULL);
        llassert(success);
    }

    if (success)
    {
        gDeferredShadowGLTFAlphaBlendProgram.mName = "Deferred GLTF Shadow Alpha Blend Shader";
        gDeferredShadowGLTFAlphaBlendProgram.mShaderFiles.clear();
        gDeferredShadowGLTFAlphaBlendProgram.mShaderFiles.push_back(make_pair("deferred/pbrShadowAlphaMaskV.glsl", GL_VERTEX_SHADER));
        gDeferredShadowGLTFAlphaBlendProgram.mShaderFiles.push_back(make_pair("deferred/pbrShadowAlphaBlendF.glsl", GL_FRAGMENT_SHADER));
        gDeferredShadowGLTFAlphaBlendProgram.mShaderLevel = mShaderLevel[SHADER_DEFERRED];
        gDeferredShadowGLTFAlphaBlendProgram.clearPermutations();
        success = make_rigged_variant(gDeferredShadowGLTFAlphaBlendProgram, gDeferredSkinnedShadowGLTFAlphaBlendProgram);
        success = success && gDeferredShadowGLTFAlphaBlendProgram.createShader(NULL, NULL);
        llassert(success);
    }

	if (success)
	{
		gDeferredAvatarShadowProgram.mName = "Deferred Avatar Shadow Shader";
		gDeferredAvatarShadowProgram.mFeatures.hasSkinning = true;

		gDeferredAvatarShadowProgram.mShaderFiles.clear();
		gDeferredAvatarShadowProgram.mShaderFiles.push_back(make_pair("deferred/avatarShadowV.glsl", GL_VERTEX_SHADER));
		gDeferredAvatarShadowProgram.mShaderFiles.push_back(make_pair("deferred/avatarShadowF.glsl", GL_FRAGMENT_SHADER));
		gDeferredAvatarShadowProgram.mShaderLevel = mShaderLevel[SHADER_DEFERRED];
		success = gDeferredAvatarShadowProgram.createShader(NULL, NULL);
		llassert(success);
	}

	if (success)
	{
		gDeferredAvatarAlphaShadowProgram.mName = "Deferred Avatar Alpha Shadow Shader";
		gDeferredAvatarAlphaShadowProgram.mFeatures.hasSkinning = true;
		gDeferredAvatarAlphaShadowProgram.mShaderFiles.clear();
		gDeferredAvatarAlphaShadowProgram.mShaderFiles.push_back(make_pair("deferred/avatarAlphaShadowV.glsl", GL_VERTEX_SHADER));
		gDeferredAvatarAlphaShadowProgram.mShaderFiles.push_back(make_pair("deferred/avatarAlphaShadowF.glsl", GL_FRAGMENT_SHADER));
		gDeferredAvatarAlphaShadowProgram.mShaderLevel = mShaderLevel[SHADER_DEFERRED];
		success = gDeferredAvatarAlphaShadowProgram.createShader(NULL, NULL);
        llassert(success);
	}
    if (success)
	{
		gDeferredAvatarAlphaMaskShadowProgram.mName = "Deferred Avatar Alpha Mask Shadow Shader";
		gDeferredAvatarAlphaMaskShadowProgram.mFeatures.hasSkinning  = true;
		gDeferredAvatarAlphaMaskShadowProgram.mShaderFiles.clear();
		gDeferredAvatarAlphaMaskShadowProgram.mShaderFiles.push_back(make_pair("deferred/avatarAlphaShadowV.glsl", GL_VERTEX_SHADER));
		gDeferredAvatarAlphaMaskShadowProgram.mShaderFiles.push_back(make_pair("deferred/avatarAlphaMaskShadowF.glsl", GL_FRAGMENT_SHADER));
		gDeferredAvatarAlphaMaskShadowProgram.mShaderLevel = mShaderLevel[SHADER_DEFERRED];
		success = gDeferredAvatarAlphaMaskShadowProgram.createShader(NULL, NULL);
        llassert(success);
	}

	if (success)
	{
		gDeferredTerrainProgram.mName = "Deferred Terrain Shader";
		gDeferredTerrainProgram.mFeatures.encodesNormal = true;
		gDeferredTerrainProgram.mFeatures.hasSrgb = true;
		gDeferredTerrainProgram.mFeatures.isAlphaLighting = true;
		gDeferredTerrainProgram.mFeatures.disableTextureIndex = true; //hack to disable auto-setup of texture channels
		gDeferredTerrainProgram.mFeatures.calculatesAtmospherics = true;
		gDeferredTerrainProgram.mFeatures.hasAtmospherics = true;
		gDeferredTerrainProgram.mFeatures.hasGamma = true;

		gDeferredTerrainProgram.mShaderFiles.clear();
		gDeferredTerrainProgram.mShaderFiles.push_back(make_pair("deferred/terrainV.glsl", GL_VERTEX_SHADER));
		gDeferredTerrainProgram.mShaderFiles.push_back(make_pair("deferred/terrainF.glsl", GL_FRAGMENT_SHADER));
		gDeferredTerrainProgram.mShaderLevel = mShaderLevel[SHADER_DEFERRED];
        success = gDeferredTerrainProgram.createShader(NULL, NULL);
		llassert(success);
	}

	if (success)
	{
		gDeferredAvatarProgram.mName = "Deferred Avatar Shader";
		gDeferredAvatarProgram.mFeatures.hasSkinning = true;
		gDeferredAvatarProgram.mFeatures.encodesNormal = true;
		gDeferredAvatarProgram.mShaderFiles.clear();
		gDeferredAvatarProgram.mShaderFiles.push_back(make_pair("deferred/avatarV.glsl", GL_VERTEX_SHADER));
		gDeferredAvatarProgram.mShaderFiles.push_back(make_pair("deferred/avatarF.glsl", GL_FRAGMENT_SHADER));
		gDeferredAvatarProgram.mShaderLevel = mShaderLevel[SHADER_DEFERRED];
		success = gDeferredAvatarProgram.createShader(NULL, NULL);
		llassert(success);
	}

	if (success)
	{
		gDeferredAvatarAlphaProgram.mName = "Deferred Avatar Alpha Shader";
		gDeferredAvatarAlphaProgram.mFeatures.hasSkinning = true;
		gDeferredAvatarAlphaProgram.mFeatures.calculatesLighting = false;
		gDeferredAvatarAlphaProgram.mFeatures.hasLighting = false;
		gDeferredAvatarAlphaProgram.mFeatures.isAlphaLighting = true;
		gDeferredAvatarAlphaProgram.mFeatures.disableTextureIndex = true;
		gDeferredAvatarAlphaProgram.mFeatures.hasSrgb = true;
		gDeferredAvatarAlphaProgram.mFeatures.encodesNormal = true;
		gDeferredAvatarAlphaProgram.mFeatures.calculatesAtmospherics = true;
		gDeferredAvatarAlphaProgram.mFeatures.hasAtmospherics = true;
        gDeferredAvatarAlphaProgram.mFeatures.hasGamma = true;
        gDeferredAvatarAlphaProgram.mFeatures.isDeferred = true;
		gDeferredAvatarAlphaProgram.mFeatures.hasShadows = true;
        gDeferredAvatarAlphaProgram.mFeatures.hasReflectionProbes = true;

		gDeferredAvatarAlphaProgram.mShaderFiles.clear();
        gDeferredAvatarAlphaProgram.mShaderFiles.push_back(make_pair("deferred/alphaV.glsl", GL_VERTEX_SHADER));
        gDeferredAvatarAlphaProgram.mShaderFiles.push_back(make_pair("deferred/alphaF.glsl", GL_FRAGMENT_SHADER));

		gDeferredAvatarAlphaProgram.clearPermutations();
		gDeferredAvatarAlphaProgram.addPermutation("USE_DIFFUSE_TEX", "1");
		gDeferredAvatarAlphaProgram.addPermutation("IS_AVATAR_SKIN", "1");
		if (use_sun_shadow)
		{
			gDeferredAvatarAlphaProgram.addPermutation("HAS_SUN_SHADOW", "1");
		}

		gDeferredAvatarAlphaProgram.mShaderLevel = mShaderLevel[SHADER_DEFERRED];

		success = gDeferredAvatarAlphaProgram.createShader(NULL, NULL);
		llassert(success);

		gDeferredAvatarAlphaProgram.mFeatures.calculatesLighting = true;
		gDeferredAvatarAlphaProgram.mFeatures.hasLighting = true;
	}

    if (success)
    {
        gExposureProgram.mName = "Exposure";
        gExposureProgram.mFeatures.hasSrgb = true;
        gExposureProgram.mFeatures.isDeferred = true;
        gExposureProgram.mShaderFiles.clear();
        gExposureProgram.clearPermutations();
        gExposureProgram.mShaderFiles.push_back(make_pair("deferred/postDeferredNoTCV.glsl", GL_VERTEX_SHADER));
        gExposureProgram.mShaderFiles.push_back(make_pair("deferred/exposureF.glsl", GL_FRAGMENT_SHADER));
        gExposureProgram.mShaderLevel = mShaderLevel[SHADER_DEFERRED];
        success = gExposureProgram.createShader(NULL, NULL);
        llassert(success);
    }

    if (success)
    {
        gLuminanceProgram.mName = "Luminance";
        gLuminanceProgram.mShaderFiles.clear();
        gLuminanceProgram.clearPermutations();
        gLuminanceProgram.mShaderFiles.push_back(make_pair("deferred/postDeferredNoTCV.glsl", GL_VERTEX_SHADER));
        gLuminanceProgram.mShaderFiles.push_back(make_pair("deferred/luminanceF.glsl", GL_FRAGMENT_SHADER));
        gLuminanceProgram.mShaderLevel = mShaderLevel[SHADER_DEFERRED];
        success = gLuminanceProgram.createShader(NULL, NULL);
        llassert(success);
    }

	if (success)
	{
		gDeferredPostGammaCorrectProgram.mName = "Deferred Gamma Correction Post Process";
		gDeferredPostGammaCorrectProgram.mFeatures.hasSrgb = true;
		gDeferredPostGammaCorrectProgram.mFeatures.isDeferred = true;
		gDeferredPostGammaCorrectProgram.mShaderFiles.clear();
        gDeferredPostGammaCorrectProgram.clearPermutations();
        gDeferredPostGammaCorrectProgram.mShaderFiles.push_back(make_pair("deferred/postDeferredNoTCV.glsl", GL_VERTEX_SHADER));
		gDeferredPostGammaCorrectProgram.mShaderFiles.push_back(make_pair("deferred/postDeferredGammaCorrect.glsl", GL_FRAGMENT_SHADER));
        gDeferredPostGammaCorrectProgram.mShaderLevel = mShaderLevel[SHADER_DEFERRED];
		success = gDeferredPostGammaCorrectProgram.createShader(NULL, NULL);
		llassert(success);
	}
    
    if (success)
    {
        gNoPostGammaCorrectProgram.mName = "No Post Gamma Correction Post Process";
        gNoPostGammaCorrectProgram.mFeatures.hasSrgb = true;
        gNoPostGammaCorrectProgram.mFeatures.isDeferred = true;
        gNoPostGammaCorrectProgram.mShaderFiles.clear();
        gNoPostGammaCorrectProgram.clearPermutations();
        gNoPostGammaCorrectProgram.addPermutation("NO_POST", "1");
        gNoPostGammaCorrectProgram.mShaderFiles.push_back(make_pair("deferred/postDeferredNoTCV.glsl", GL_VERTEX_SHADER));
        gNoPostGammaCorrectProgram.mShaderFiles.push_back(make_pair("deferred/postDeferredGammaCorrect.glsl", GL_FRAGMENT_SHADER));
        gNoPostGammaCorrectProgram.mShaderLevel = mShaderLevel[SHADER_DEFERRED];
        success = gNoPostGammaCorrectProgram.createShader(NULL, NULL);
        llassert(success);
    }

    if (success)
    {
        gLegacyPostGammaCorrectProgram.mName = "Legacy Gamma Correction Post Process";
        gLegacyPostGammaCorrectProgram.mFeatures.hasSrgb = true;
        gLegacyPostGammaCorrectProgram.mFeatures.isDeferred = true;
        gLegacyPostGammaCorrectProgram.mShaderFiles.clear();
        gLegacyPostGammaCorrectProgram.clearPermutations();
        gLegacyPostGammaCorrectProgram.addPermutation("LEGACY_GAMMA", "1");
        gLegacyPostGammaCorrectProgram.mShaderFiles.push_back(make_pair("deferred/postDeferredNoTCV.glsl", GL_VERTEX_SHADER));
        gLegacyPostGammaCorrectProgram.mShaderFiles.push_back(make_pair("deferred/postDeferredGammaCorrect.glsl", GL_FRAGMENT_SHADER));
        gLegacyPostGammaCorrectProgram.mShaderLevel = mShaderLevel[SHADER_DEFERRED];
        success = gLegacyPostGammaCorrectProgram.createShader(NULL, NULL);
        llassert(success);
    }


	if (success && gGLManager.mGLVersion > 3.9f)
	{
		gFXAAProgram.mName = "FXAA Shader";
		gFXAAProgram.mFeatures.isDeferred = true;
		gFXAAProgram.mShaderFiles.clear();
		gFXAAProgram.mShaderFiles.push_back(make_pair("deferred/postDeferredV.glsl", GL_VERTEX_SHADER));
		gFXAAProgram.mShaderFiles.push_back(make_pair("deferred/fxaaF.glsl", GL_FRAGMENT_SHADER));
		gFXAAProgram.mShaderLevel = mShaderLevel[SHADER_DEFERRED];
		success = gFXAAProgram.createShader(NULL, NULL);
		llassert(success);
	}

	if (success)
	{
		gDeferredPostProgram.mName = "Deferred Post Shader";
        gDeferredPostProgram.mFeatures.isDeferred = true;
		gDeferredPostProgram.mShaderFiles.clear();
		gDeferredPostProgram.mShaderFiles.push_back(make_pair("deferred/postDeferredNoTCV.glsl", GL_VERTEX_SHADER));
		gDeferredPostProgram.mShaderFiles.push_back(make_pair("deferred/postDeferredF.glsl", GL_FRAGMENT_SHADER));
		gDeferredPostProgram.mShaderLevel = mShaderLevel[SHADER_DEFERRED];
		success = gDeferredPostProgram.createShader(NULL, NULL);
		llassert(success);
	}

	if (success)
	{
		gDeferredCoFProgram.mName = "Deferred CoF Shader";
		gDeferredCoFProgram.mShaderFiles.clear();
		gDeferredCoFProgram.mFeatures.isDeferred = true;
		gDeferredCoFProgram.mShaderFiles.push_back(make_pair("deferred/postDeferredNoTCV.glsl", GL_VERTEX_SHADER));
		gDeferredCoFProgram.mShaderFiles.push_back(make_pair("deferred/cofF.glsl", GL_FRAGMENT_SHADER));
		gDeferredCoFProgram.mShaderLevel = mShaderLevel[SHADER_DEFERRED];
		success = gDeferredCoFProgram.createShader(NULL, NULL);
		llassert(success);
	}

	if (success)
	{
		gDeferredDoFCombineProgram.mName = "Deferred DoFCombine Shader";
		gDeferredDoFCombineProgram.mFeatures.isDeferred = true;
		gDeferredDoFCombineProgram.mShaderFiles.clear();
		gDeferredDoFCombineProgram.mShaderFiles.push_back(make_pair("deferred/postDeferredNoTCV.glsl", GL_VERTEX_SHADER));
		gDeferredDoFCombineProgram.mShaderFiles.push_back(make_pair("deferred/dofCombineF.glsl", GL_FRAGMENT_SHADER));
		gDeferredDoFCombineProgram.mShaderLevel = mShaderLevel[SHADER_DEFERRED];
		success = gDeferredDoFCombineProgram.createShader(NULL, NULL);
		llassert(success);
	}

	if (success)
	{
		gDeferredPostNoDoFProgram.mName = "Deferred Post NoDoF Shader";
		gDeferredPostNoDoFProgram.mFeatures.isDeferred = true;
		gDeferredPostNoDoFProgram.mShaderFiles.clear();
		gDeferredPostNoDoFProgram.mShaderFiles.push_back(make_pair("deferred/postDeferredNoTCV.glsl", GL_VERTEX_SHADER));
		gDeferredPostNoDoFProgram.mShaderFiles.push_back(make_pair("deferred/postDeferredNoDoFF.glsl", GL_FRAGMENT_SHADER));
		gDeferredPostNoDoFProgram.mShaderLevel = mShaderLevel[SHADER_DEFERRED];
		success = gDeferredPostNoDoFProgram.createShader(NULL, NULL);
		llassert(success);
	}

	if (success)
	{
		gDeferredWLSkyProgram.mName = "Deferred Windlight Sky Shader";
		gDeferredWLSkyProgram.mShaderFiles.clear();
		gDeferredWLSkyProgram.mFeatures.calculatesAtmospherics = true;
		gDeferredWLSkyProgram.mFeatures.hasAtmospherics = true;
		gDeferredWLSkyProgram.mFeatures.hasGamma = true;
		gDeferredWLSkyProgram.mFeatures.hasSrgb = true;

		gDeferredWLSkyProgram.mShaderFiles.push_back(make_pair("deferred/skyV.glsl", GL_VERTEX_SHADER));
		gDeferredWLSkyProgram.mShaderFiles.push_back(make_pair("deferred/skyF.glsl", GL_FRAGMENT_SHADER));
		gDeferredWLSkyProgram.mShaderLevel = mShaderLevel[SHADER_DEFERRED];
		gDeferredWLSkyProgram.mShaderGroup = LLGLSLShader::SG_SKY;

		success = gDeferredWLSkyProgram.createShader(NULL, NULL);
		llassert(success);
	}

	if (success)
	{
		gDeferredWLCloudProgram.mName = "Deferred Windlight Cloud Program";
		gDeferredWLCloudProgram.mShaderFiles.clear();
		gDeferredWLCloudProgram.mFeatures.calculatesAtmospherics = true;
		gDeferredWLCloudProgram.mFeatures.hasAtmospherics = true;
        gDeferredWLCloudProgram.mFeatures.hasGamma = true;
        gDeferredWLCloudProgram.mFeatures.hasSrgb = true;
        
		gDeferredWLCloudProgram.mShaderFiles.push_back(make_pair("deferred/cloudsV.glsl", GL_VERTEX_SHADER));
		gDeferredWLCloudProgram.mShaderFiles.push_back(make_pair("deferred/cloudsF.glsl", GL_FRAGMENT_SHADER));
		gDeferredWLCloudProgram.mShaderLevel = mShaderLevel[SHADER_DEFERRED];
		gDeferredWLCloudProgram.mShaderGroup = LLGLSLShader::SG_SKY;
        gDeferredWLCloudProgram.addConstant( LLGLSLShader::SHADER_CONST_CLOUD_MOON_DEPTH ); // SL-14113
		success = gDeferredWLCloudProgram.createShader(NULL, NULL);
		llassert(success);
	}

	if (success)
	{
	    gDeferredWLSunProgram.mName = "Deferred Windlight Sun Program";
        gDeferredWLSunProgram.mFeatures.calculatesAtmospherics = true;
        gDeferredWLSunProgram.mFeatures.hasAtmospherics = true;
        gDeferredWLSunProgram.mFeatures.hasGamma = true;
        gDeferredWLSunProgram.mFeatures.hasAtmospherics = true;
        gDeferredWLSunProgram.mFeatures.disableTextureIndex = true;
        gDeferredWLSunProgram.mFeatures.hasSrgb = true;
        gDeferredWLSunProgram.mShaderFiles.clear();
        gDeferredWLSunProgram.mShaderFiles.push_back(make_pair("deferred/sunDiscV.glsl", GL_VERTEX_SHADER));
        gDeferredWLSunProgram.mShaderFiles.push_back(make_pair("deferred/sunDiscF.glsl", GL_FRAGMENT_SHADER));
        gDeferredWLSunProgram.mShaderLevel = mShaderLevel[SHADER_DEFERRED];
        gDeferredWLSunProgram.mShaderGroup = LLGLSLShader::SG_SKY;
        success = gDeferredWLSunProgram.createShader(NULL, NULL);
        llassert(success);
    }

    if (success)
    {
        gDeferredWLMoonProgram.mName = "Deferred Windlight Moon Program";
        gDeferredWLMoonProgram.mFeatures.calculatesAtmospherics = true;
        gDeferredWLMoonProgram.mFeatures.hasAtmospherics = true;
        gDeferredWLMoonProgram.mFeatures.hasGamma = true;
        gDeferredWLMoonProgram.mFeatures.hasAtmospherics = true;
        gDeferredWLMoonProgram.mFeatures.hasSrgb = true;
        gDeferredWLMoonProgram.mFeatures.disableTextureIndex = true;
        
        gDeferredWLMoonProgram.mShaderFiles.clear();
        gDeferredWLMoonProgram.mShaderFiles.push_back(make_pair("deferred/moonV.glsl", GL_VERTEX_SHADER));
        gDeferredWLMoonProgram.mShaderFiles.push_back(make_pair("deferred/moonF.glsl", GL_FRAGMENT_SHADER));
        gDeferredWLMoonProgram.mShaderLevel = mShaderLevel[SHADER_DEFERRED];
        gDeferredWLMoonProgram.mShaderGroup = LLGLSLShader::SG_SKY;
        gDeferredWLMoonProgram.addConstant( LLGLSLShader::SHADER_CONST_CLOUD_MOON_DEPTH ); // SL-14113
 	 	success = gDeferredWLMoonProgram.createShader(NULL, NULL);
        llassert(success);
 	}

 	if (success)
	{
		gDeferredStarProgram.mName = "Deferred Star Program";
		gDeferredStarProgram.mShaderFiles.clear();
		gDeferredStarProgram.mShaderFiles.push_back(make_pair("deferred/starsV.glsl", GL_VERTEX_SHADER));
		gDeferredStarProgram.mShaderFiles.push_back(make_pair("deferred/starsF.glsl", GL_FRAGMENT_SHADER));
		gDeferredStarProgram.mShaderLevel = mShaderLevel[SHADER_DEFERRED];
		gDeferredStarProgram.mShaderGroup = LLGLSLShader::SG_SKY;
        gDeferredStarProgram.addConstant( LLGLSLShader::SHADER_CONST_STAR_DEPTH ); // SL-14113
		success = gDeferredStarProgram.createShader(NULL, NULL);
        llassert(success);
	}

	if (success)
	{
		gNormalMapGenProgram.mName = "Normal Map Generation Program";
		gNormalMapGenProgram.mShaderFiles.clear();
		gNormalMapGenProgram.mShaderFiles.push_back(make_pair("deferred/normgenV.glsl", GL_VERTEX_SHADER));
		gNormalMapGenProgram.mShaderFiles.push_back(make_pair("deferred/normgenF.glsl", GL_FRAGMENT_SHADER));
		gNormalMapGenProgram.mShaderLevel = mShaderLevel[SHADER_DEFERRED];
		gNormalMapGenProgram.mShaderGroup = LLGLSLShader::SG_SKY;
		success = gNormalMapGenProgram.createShader(NULL, NULL);
	}

    if (success)
    {
        gDeferredGenBrdfLutProgram.mName = "Brdf Gen Shader";
        gDeferredGenBrdfLutProgram.mShaderFiles.clear();
        gDeferredGenBrdfLutProgram.mShaderFiles.push_back(make_pair("deferred/genbrdflutV.glsl", GL_VERTEX_SHADER));
        gDeferredGenBrdfLutProgram.mShaderFiles.push_back(make_pair("deferred/genbrdflutF.glsl", GL_FRAGMENT_SHADER));
        gDeferredGenBrdfLutProgram.mShaderLevel = mShaderLevel[SHADER_DEFERRED];
        success = gDeferredGenBrdfLutProgram.createShader(NULL, NULL);
    }

	if (success) {
        gPostScreenSpaceReflectionProgram.mName = "Screen Space Reflection Post";
        gPostScreenSpaceReflectionProgram.mShaderFiles.clear();
        gPostScreenSpaceReflectionProgram.mShaderFiles.push_back(make_pair("deferred/screenSpaceReflPostV.glsl", GL_VERTEX_SHADER));
        gPostScreenSpaceReflectionProgram.mShaderFiles.push_back(make_pair("deferred/screenSpaceReflPostF.glsl", GL_FRAGMENT_SHADER));
        gPostScreenSpaceReflectionProgram.mFeatures.hasScreenSpaceReflections = true;
        gPostScreenSpaceReflectionProgram.mFeatures.isDeferred                = true;
        gPostScreenSpaceReflectionProgram.mShaderLevel = 3;
        success = gPostScreenSpaceReflectionProgram.createShader(NULL, NULL);
	}

	if (success) {
		gDeferredBufferVisualProgram.mName = "Deferred Buffer Visualization Shader";
		gDeferredBufferVisualProgram.mShaderFiles.clear();
		gDeferredBufferVisualProgram.mShaderFiles.push_back(make_pair("deferred/postDeferredNoTCV.glsl", GL_VERTEX_SHADER));
		gDeferredBufferVisualProgram.mShaderFiles.push_back(make_pair("deferred/postDeferredVisualizeBuffers.glsl", GL_FRAGMENT_SHADER));
		gDeferredBufferVisualProgram.mShaderLevel = mShaderLevel[SHADER_DEFERRED];
		success = gDeferredBufferVisualProgram.createShader(NULL, NULL);
	}

	return success;
}

BOOL LLViewerShaderMgr::loadShadersObject()
{
    LL_PROFILE_ZONE_SCOPED;
	BOOL success = TRUE;

    if (success)
    {
        gObjectBumpProgram.mName = "Bump Shader";
        gObjectBumpProgram.mFeatures.encodesNormal = true;
        gObjectBumpProgram.mShaderFiles.clear();
        gObjectBumpProgram.mShaderFiles.push_back(make_pair("objects/bumpV.glsl", GL_VERTEX_SHADER));
        gObjectBumpProgram.mShaderFiles.push_back(make_pair("objects/bumpF.glsl", GL_FRAGMENT_SHADER));
        gObjectBumpProgram.mShaderLevel = mShaderLevel[SHADER_OBJECT];
        success = make_rigged_variant(gObjectBumpProgram, gSkinnedObjectBumpProgram);
        success = success && gObjectBumpProgram.createShader(NULL, NULL);
        if (success)
        { //lldrawpoolbump assumes "texture0" has channel 0 and "texture1" has channel 1
            LLGLSLShader* shader[] = { &gObjectBumpProgram, &gSkinnedObjectBumpProgram };
            for (int i = 0; i < 2; ++i)
            {
                shader[i]->bind();
                shader[i]->uniform1i(sTexture0, 0);
                shader[i]->uniform1i(sTexture1, 1);
                shader[i]->unbind();
            }
        }
    }

	if (success)
	{
		gObjectAlphaMaskNoColorProgram.mName = "No color alpha mask Shader";
		gObjectAlphaMaskNoColorProgram.mFeatures.calculatesLighting = true;
		gObjectAlphaMaskNoColorProgram.mFeatures.calculatesAtmospherics = true;
		gObjectAlphaMaskNoColorProgram.mFeatures.hasGamma = true;
		gObjectAlphaMaskNoColorProgram.mFeatures.hasAtmospherics = true;
		gObjectAlphaMaskNoColorProgram.mFeatures.hasLighting = true;
		gObjectAlphaMaskNoColorProgram.mFeatures.disableTextureIndex = true;
		gObjectAlphaMaskNoColorProgram.mFeatures.hasAlphaMask = true;
		gObjectAlphaMaskNoColorProgram.mShaderFiles.clear();
		gObjectAlphaMaskNoColorProgram.mShaderFiles.push_back(make_pair("objects/simpleNoColorV.glsl", GL_VERTEX_SHADER));
		gObjectAlphaMaskNoColorProgram.mShaderFiles.push_back(make_pair("objects/simpleF.glsl", GL_FRAGMENT_SHADER));
		gObjectAlphaMaskNoColorProgram.mShaderLevel = mShaderLevel[SHADER_OBJECT];
		success = gObjectAlphaMaskNoColorProgram.createShader(NULL, NULL);
	}
	
	if (success)
	{
		gImpostorProgram.mName = "Impostor Shader";
		gImpostorProgram.mFeatures.disableTextureIndex = true;
		gImpostorProgram.mFeatures.hasSrgb = true;
		gImpostorProgram.mShaderFiles.clear();
		gImpostorProgram.mShaderFiles.push_back(make_pair("objects/impostorV.glsl", GL_VERTEX_SHADER));
		gImpostorProgram.mShaderFiles.push_back(make_pair("objects/impostorF.glsl", GL_FRAGMENT_SHADER));
		gImpostorProgram.mShaderLevel = mShaderLevel[SHADER_OBJECT];
		success = gImpostorProgram.createShader(NULL, NULL);
	}

	if (success)
	{
		gObjectPreviewProgram.mName = "Object Preview Shader";
		gObjectPreviewProgram.mFeatures.disableTextureIndex = true;
		gObjectPreviewProgram.mShaderFiles.clear();
		gObjectPreviewProgram.mShaderFiles.push_back(make_pair("objects/previewV.glsl", GL_VERTEX_SHADER));
		gObjectPreviewProgram.mShaderFiles.push_back(make_pair("objects/previewF.glsl", GL_FRAGMENT_SHADER));
		gObjectPreviewProgram.mShaderLevel = mShaderLevel[SHADER_OBJECT];
        success = make_rigged_variant(gObjectPreviewProgram, gSkinnedObjectPreviewProgram);
		success = gObjectPreviewProgram.createShader(NULL, NULL);
		gObjectPreviewProgram.mFeatures.hasLighting = true;
        gSkinnedObjectPreviewProgram.mFeatures.hasLighting = true;
	}

	if (success)
	{
		gPhysicsPreviewProgram.mName = "Preview Physics Shader";
		gPhysicsPreviewProgram.mFeatures.calculatesLighting = false;
		gPhysicsPreviewProgram.mFeatures.calculatesAtmospherics = false;
		gPhysicsPreviewProgram.mFeatures.hasGamma = false;
		gPhysicsPreviewProgram.mFeatures.hasAtmospherics = false;
		gPhysicsPreviewProgram.mFeatures.hasLighting = false;
		gPhysicsPreviewProgram.mFeatures.mIndexedTextureChannels = 0;
		gPhysicsPreviewProgram.mFeatures.disableTextureIndex = true;
		gPhysicsPreviewProgram.mShaderFiles.clear();
		gPhysicsPreviewProgram.mShaderFiles.push_back(make_pair("objects/previewPhysicsV.glsl", GL_VERTEX_SHADER));
		gPhysicsPreviewProgram.mShaderFiles.push_back(make_pair("objects/previewPhysicsF.glsl", GL_FRAGMENT_SHADER));
		gPhysicsPreviewProgram.mShaderLevel = mShaderLevel[SHADER_OBJECT];
		success = gPhysicsPreviewProgram.createShader(NULL, NULL);
		gPhysicsPreviewProgram.mFeatures.hasLighting = false;
	}

    if (!success)
    {
        mShaderLevel[SHADER_OBJECT] = 0;
        return FALSE;
    }

	return TRUE;
}

BOOL LLViewerShaderMgr::loadShadersAvatar()
{
    LL_PROFILE_ZONE_SCOPED;
#if 1 // DEPRECATED -- forward rendering is deprecated
	BOOL success = TRUE;

	if (mShaderLevel[SHADER_AVATAR] == 0)
	{
		gAvatarProgram.unload();
		gAvatarEyeballProgram.unload();
		return TRUE;
	}

	if (success)
	{
		gAvatarProgram.mName = "Avatar Shader";
		gAvatarProgram.mFeatures.hasSkinning = true;
		gAvatarProgram.mFeatures.calculatesAtmospherics = true;
		gAvatarProgram.mFeatures.calculatesLighting = true;
		gAvatarProgram.mFeatures.hasGamma = true;
		gAvatarProgram.mFeatures.hasAtmospherics = true;
		gAvatarProgram.mFeatures.hasLighting = true;
		gAvatarProgram.mFeatures.hasAlphaMask = true;
		gAvatarProgram.mFeatures.disableTextureIndex = true;
		gAvatarProgram.mShaderFiles.clear();
		gAvatarProgram.mShaderFiles.push_back(make_pair("avatar/avatarV.glsl", GL_VERTEX_SHADER));
		gAvatarProgram.mShaderFiles.push_back(make_pair("avatar/avatarF.glsl", GL_FRAGMENT_SHADER));
		gAvatarProgram.mShaderLevel = mShaderLevel[SHADER_AVATAR];
		success = gAvatarProgram.createShader(NULL, NULL);
			
		/// Keep track of avatar levels
		if (gAvatarProgram.mShaderLevel != mShaderLevel[SHADER_AVATAR])
		{
			mMaxAvatarShaderLevel = mShaderLevel[SHADER_AVATAR] = gAvatarProgram.mShaderLevel;
		}
	}

	if (success)
	{
		gAvatarEyeballProgram.mName = "Avatar Eyeball Program";
		gAvatarEyeballProgram.mFeatures.calculatesLighting = true;
		gAvatarEyeballProgram.mFeatures.isSpecular = true;
		gAvatarEyeballProgram.mFeatures.calculatesAtmospherics = true;
		gAvatarEyeballProgram.mFeatures.hasGamma = true;
		gAvatarEyeballProgram.mFeatures.hasAtmospherics = true;
		gAvatarEyeballProgram.mFeatures.hasLighting = true;
		gAvatarEyeballProgram.mFeatures.hasAlphaMask = true;
		gAvatarEyeballProgram.mFeatures.disableTextureIndex = true;
		gAvatarEyeballProgram.mShaderFiles.clear();
		gAvatarEyeballProgram.mShaderFiles.push_back(make_pair("avatar/eyeballV.glsl", GL_VERTEX_SHADER));
		gAvatarEyeballProgram.mShaderFiles.push_back(make_pair("avatar/eyeballF.glsl", GL_FRAGMENT_SHADER));
		gAvatarEyeballProgram.mShaderLevel = mShaderLevel[SHADER_AVATAR];
		success = gAvatarEyeballProgram.createShader(NULL, NULL);
	}

	if( !success )
	{
		mShaderLevel[SHADER_AVATAR] = 0;
		mMaxAvatarShaderLevel = 0;
		return FALSE;
	}
#endif
	return TRUE;
}

BOOL LLViewerShaderMgr::loadShadersInterface()
{
    LL_PROFILE_ZONE_SCOPED;
	BOOL success = TRUE;

	if (success)
	{
		gHighlightProgram.mName = "Highlight Shader";
		gHighlightProgram.mShaderFiles.clear();
		gHighlightProgram.mShaderFiles.push_back(make_pair("interface/highlightV.glsl", GL_VERTEX_SHADER));
		gHighlightProgram.mShaderFiles.push_back(make_pair("interface/highlightF.glsl", GL_FRAGMENT_SHADER));
		gHighlightProgram.mShaderLevel = mShaderLevel[SHADER_INTERFACE];
        success = make_rigged_variant(gHighlightProgram, gSkinnedHighlightProgram);
		success = success && gHighlightProgram.createShader(NULL, NULL);
	}

	if (success)
	{
		gHighlightNormalProgram.mName = "Highlight Normals Shader";
		gHighlightNormalProgram.mShaderFiles.clear();
		gHighlightNormalProgram.mShaderFiles.push_back(make_pair("interface/highlightNormV.glsl", GL_VERTEX_SHADER));
		gHighlightNormalProgram.mShaderFiles.push_back(make_pair("interface/highlightF.glsl", GL_FRAGMENT_SHADER));
		gHighlightNormalProgram.mShaderLevel = mShaderLevel[SHADER_INTERFACE];
		success = gHighlightNormalProgram.createShader(NULL, NULL);
	}

	if (success)
	{
		gHighlightSpecularProgram.mName = "Highlight Spec Shader";
		gHighlightSpecularProgram.mShaderFiles.clear();
		gHighlightSpecularProgram.mShaderFiles.push_back(make_pair("interface/highlightSpecV.glsl", GL_VERTEX_SHADER));
		gHighlightSpecularProgram.mShaderFiles.push_back(make_pair("interface/highlightF.glsl", GL_FRAGMENT_SHADER));
		gHighlightSpecularProgram.mShaderLevel = mShaderLevel[SHADER_INTERFACE];
		success = gHighlightSpecularProgram.createShader(NULL, NULL);
	}

	if (success)
	{
		gUIProgram.mName = "UI Shader";
		gUIProgram.mShaderFiles.clear();
		gUIProgram.mShaderFiles.push_back(make_pair("interface/uiV.glsl", GL_VERTEX_SHADER));
		gUIProgram.mShaderFiles.push_back(make_pair("interface/uiF.glsl", GL_FRAGMENT_SHADER));
		gUIProgram.mShaderLevel = mShaderLevel[SHADER_INTERFACE];
		success = gUIProgram.createShader(NULL, NULL);
	}

	if (success)
	{
		gPathfindingProgram.mName = "Pathfinding Shader";
		gPathfindingProgram.mShaderFiles.clear();
		gPathfindingProgram.mShaderFiles.push_back(make_pair("interface/pathfindingV.glsl", GL_VERTEX_SHADER));
		gPathfindingProgram.mShaderFiles.push_back(make_pair("interface/pathfindingF.glsl", GL_FRAGMENT_SHADER));
		gPathfindingProgram.mShaderLevel = mShaderLevel[SHADER_INTERFACE];
		success = gPathfindingProgram.createShader(NULL, NULL);
	}

	if (success)
	{
		gPathfindingNoNormalsProgram.mName = "PathfindingNoNormals Shader";
		gPathfindingNoNormalsProgram.mShaderFiles.clear();
		gPathfindingNoNormalsProgram.mShaderFiles.push_back(make_pair("interface/pathfindingNoNormalV.glsl", GL_VERTEX_SHADER));
		gPathfindingNoNormalsProgram.mShaderFiles.push_back(make_pair("interface/pathfindingF.glsl", GL_FRAGMENT_SHADER));
		gPathfindingNoNormalsProgram.mShaderLevel = mShaderLevel[SHADER_INTERFACE];
		success = gPathfindingNoNormalsProgram.createShader(NULL, NULL);
	}

	if (success)
	{
		gGlowCombineProgram.mName = "Glow Combine Shader";
		gGlowCombineProgram.mShaderFiles.clear();
		gGlowCombineProgram.mShaderFiles.push_back(make_pair("interface/glowcombineV.glsl", GL_VERTEX_SHADER));
		gGlowCombineProgram.mShaderFiles.push_back(make_pair("interface/glowcombineF.glsl", GL_FRAGMENT_SHADER));
		gGlowCombineProgram.mShaderLevel = mShaderLevel[SHADER_INTERFACE];
		success = gGlowCombineProgram.createShader(NULL, NULL);
		if (success)
		{
			gGlowCombineProgram.bind();
			gGlowCombineProgram.uniform1i(sGlowMap, 0);
			gGlowCombineProgram.uniform1i(sScreenMap, 1);
			gGlowCombineProgram.unbind();
		}
	}

	if (success)
	{
		gGlowCombineFXAAProgram.mName = "Glow CombineFXAA Shader";
		gGlowCombineFXAAProgram.mShaderFiles.clear();
		gGlowCombineFXAAProgram.mShaderFiles.push_back(make_pair("interface/glowcombineFXAAV.glsl", GL_VERTEX_SHADER));
		gGlowCombineFXAAProgram.mShaderFiles.push_back(make_pair("interface/glowcombineFXAAF.glsl", GL_FRAGMENT_SHADER));
		gGlowCombineFXAAProgram.mShaderLevel = mShaderLevel[SHADER_INTERFACE];
		success = gGlowCombineFXAAProgram.createShader(NULL, NULL);
		if (success)
		{
			gGlowCombineFXAAProgram.bind();
			gGlowCombineFXAAProgram.uniform1i(sGlowMap, 0);
			gGlowCombineFXAAProgram.uniform1i(sScreenMap, 1);
			gGlowCombineFXAAProgram.unbind();
		}
	}

#ifdef LL_WINDOWS
	if (success)
	{
		gTwoTextureCompareProgram.mName = "Two Texture Compare Shader";
		gTwoTextureCompareProgram.mShaderFiles.clear();
		gTwoTextureCompareProgram.mShaderFiles.push_back(make_pair("interface/twotexturecompareV.glsl", GL_VERTEX_SHADER));
		gTwoTextureCompareProgram.mShaderFiles.push_back(make_pair("interface/twotexturecompareF.glsl", GL_FRAGMENT_SHADER));
		gTwoTextureCompareProgram.mShaderLevel = mShaderLevel[SHADER_INTERFACE];
		success = gTwoTextureCompareProgram.createShader(NULL, NULL);
		if (success)
		{
			gTwoTextureCompareProgram.bind();
			gTwoTextureCompareProgram.uniform1i(sTex0, 0);
			gTwoTextureCompareProgram.uniform1i(sTex1, 1);
			gTwoTextureCompareProgram.uniform1i(sDitherTex, 2);
		}
	}

	if (success)
	{
		gOneTextureFilterProgram.mName = "One Texture Filter Shader";
		gOneTextureFilterProgram.mShaderFiles.clear();
		gOneTextureFilterProgram.mShaderFiles.push_back(make_pair("interface/onetexturefilterV.glsl", GL_VERTEX_SHADER));
		gOneTextureFilterProgram.mShaderFiles.push_back(make_pair("interface/onetexturefilterF.glsl", GL_FRAGMENT_SHADER));
		gOneTextureFilterProgram.mShaderLevel = mShaderLevel[SHADER_INTERFACE];
		success = gOneTextureFilterProgram.createShader(NULL, NULL);
		if (success)
		{
			gOneTextureFilterProgram.bind();
			gOneTextureFilterProgram.uniform1i(sTex0, 0);
		}
	}
#endif

	if (success)
	{
		gSolidColorProgram.mName = "Solid Color Shader";
		gSolidColorProgram.mShaderFiles.clear();
		gSolidColorProgram.mShaderFiles.push_back(make_pair("interface/solidcolorV.glsl", GL_VERTEX_SHADER));
		gSolidColorProgram.mShaderFiles.push_back(make_pair("interface/solidcolorF.glsl", GL_FRAGMENT_SHADER));
		gSolidColorProgram.mShaderLevel = mShaderLevel[SHADER_INTERFACE];
		success = gSolidColorProgram.createShader(NULL, NULL);
		if (success)
		{
			gSolidColorProgram.bind();
			gSolidColorProgram.uniform1i(sTex0, 0);
			gSolidColorProgram.unbind();
		}
	}

	if (success)
	{
		gOcclusionProgram.mName = "Occlusion Shader";
		gOcclusionProgram.mShaderFiles.clear();
		gOcclusionProgram.mShaderFiles.push_back(make_pair("interface/occlusionV.glsl", GL_VERTEX_SHADER));
		gOcclusionProgram.mShaderFiles.push_back(make_pair("interface/occlusionF.glsl", GL_FRAGMENT_SHADER));
		gOcclusionProgram.mShaderLevel = mShaderLevel[SHADER_INTERFACE];
        gOcclusionProgram.mRiggedVariant = &gSkinnedOcclusionProgram;
		success = gOcclusionProgram.createShader(NULL, NULL);
	}

    if (success)
    {
        gSkinnedOcclusionProgram.mName = "Skinned Occlusion Shader";
        gSkinnedOcclusionProgram.mFeatures.hasObjectSkinning = true;
        gSkinnedOcclusionProgram.mShaderFiles.clear();
        gSkinnedOcclusionProgram.mShaderFiles.push_back(make_pair("interface/occlusionSkinnedV.glsl", GL_VERTEX_SHADER));
        gSkinnedOcclusionProgram.mShaderFiles.push_back(make_pair("interface/occlusionF.glsl", GL_FRAGMENT_SHADER));
        gSkinnedOcclusionProgram.mShaderLevel = mShaderLevel[SHADER_INTERFACE];
        success = gSkinnedOcclusionProgram.createShader(NULL, NULL);
    }

	if (success)
	{
		gOcclusionCubeProgram.mName = "Occlusion Cube Shader";
		gOcclusionCubeProgram.mShaderFiles.clear();
		gOcclusionCubeProgram.mShaderFiles.push_back(make_pair("interface/occlusionCubeV.glsl", GL_VERTEX_SHADER));
		gOcclusionCubeProgram.mShaderFiles.push_back(make_pair("interface/occlusionF.glsl", GL_FRAGMENT_SHADER));
		gOcclusionCubeProgram.mShaderLevel = mShaderLevel[SHADER_INTERFACE];
		success = gOcclusionCubeProgram.createShader(NULL, NULL);
	}

	if (success)
	{
		gDebugProgram.mName = "Debug Shader";
		gDebugProgram.mShaderFiles.clear();
		gDebugProgram.mShaderFiles.push_back(make_pair("interface/debugV.glsl", GL_VERTEX_SHADER));
		gDebugProgram.mShaderFiles.push_back(make_pair("interface/debugF.glsl", GL_FRAGMENT_SHADER));
        gDebugProgram.mRiggedVariant = &gSkinnedDebugProgram;
		gDebugProgram.mShaderLevel = mShaderLevel[SHADER_INTERFACE];
        success = make_rigged_variant(gDebugProgram, gSkinnedDebugProgram);
		success = success && gDebugProgram.createShader(NULL, NULL);
	}

	if (success)
	{
		gClipProgram.mName = "Clip Shader";
		gClipProgram.mShaderFiles.clear();
		gClipProgram.mShaderFiles.push_back(make_pair("interface/clipV.glsl", GL_VERTEX_SHADER));
		gClipProgram.mShaderFiles.push_back(make_pair("interface/clipF.glsl", GL_FRAGMENT_SHADER));
		gClipProgram.mShaderLevel = mShaderLevel[SHADER_INTERFACE];
		success = gClipProgram.createShader(NULL, NULL);
	}

	if (success)
	{
		gBenchmarkProgram.mName = "Benchmark Shader";
		gBenchmarkProgram.mShaderFiles.clear();
		gBenchmarkProgram.mShaderFiles.push_back(make_pair("interface/benchmarkV.glsl", GL_VERTEX_SHADER));
		gBenchmarkProgram.mShaderFiles.push_back(make_pair("interface/benchmarkF.glsl", GL_FRAGMENT_SHADER));
		gBenchmarkProgram.mShaderLevel = mShaderLevel[SHADER_INTERFACE];
		success = gBenchmarkProgram.createShader(NULL, NULL);
	}

    if (success)
    {
        gReflectionProbeDisplayProgram.mName = "Reflection Probe Display Shader";
        gReflectionProbeDisplayProgram.mFeatures.hasReflectionProbes = true;
        gReflectionProbeDisplayProgram.mFeatures.hasSrgb = true;
        gReflectionProbeDisplayProgram.mFeatures.calculatesAtmospherics = true;
        gReflectionProbeDisplayProgram.mFeatures.hasAtmospherics = true;
        gReflectionProbeDisplayProgram.mFeatures.hasGamma = true;
        gReflectionProbeDisplayProgram.mFeatures.isDeferred = true;
        gReflectionProbeDisplayProgram.mShaderFiles.clear();
        gReflectionProbeDisplayProgram.mShaderFiles.push_back(make_pair("interface/reflectionprobeV.glsl", GL_VERTEX_SHADER));
        gReflectionProbeDisplayProgram.mShaderFiles.push_back(make_pair("interface/reflectionprobeF.glsl", GL_FRAGMENT_SHADER));
        gReflectionProbeDisplayProgram.mShaderLevel = mShaderLevel[SHADER_INTERFACE];
        success = gReflectionProbeDisplayProgram.createShader(NULL, NULL);
    }

    if (success)
    {
        gCopyProgram.mName = "Copy Shader";
        gCopyProgram.mShaderFiles.clear();
        gCopyProgram.mShaderFiles.push_back(make_pair("interface/copyV.glsl", GL_VERTEX_SHADER));
        gCopyProgram.mShaderFiles.push_back(make_pair("interface/copyF.glsl", GL_FRAGMENT_SHADER));
        gCopyProgram.mShaderLevel = mShaderLevel[SHADER_INTERFACE];
        success = gCopyProgram.createShader(NULL, NULL);
    }

    if (success)
    {
        gCopyDepthProgram.mName = "Copy Depth Shader";
        gCopyDepthProgram.mShaderFiles.clear();
        gCopyDepthProgram.mShaderFiles.push_back(make_pair("interface/copyV.glsl", GL_VERTEX_SHADER));
        gCopyDepthProgram.mShaderFiles.push_back(make_pair("interface/copyF.glsl", GL_FRAGMENT_SHADER));
        gCopyDepthProgram.clearPermutations();
        gCopyDepthProgram.addPermutation("COPY_DEPTH", "1");
        gCopyDepthProgram.mShaderLevel = mShaderLevel[SHADER_INTERFACE];
        success = gCopyDepthProgram.createShader(NULL, NULL);
    }
    
	if (success)
	{
		gAlphaMaskProgram.mName = "Alpha Mask Shader";
		gAlphaMaskProgram.mShaderFiles.clear();
		gAlphaMaskProgram.mShaderFiles.push_back(make_pair("interface/alphamaskV.glsl", GL_VERTEX_SHADER));
		gAlphaMaskProgram.mShaderFiles.push_back(make_pair("interface/alphamaskF.glsl", GL_FRAGMENT_SHADER));
		gAlphaMaskProgram.mShaderLevel = mShaderLevel[SHADER_INTERFACE];
		success = gAlphaMaskProgram.createShader(NULL, NULL);
	}

    if (success)
    {
        gReflectionMipProgram.mName = "Reflection Mip Shader";
        gReflectionMipProgram.mFeatures.isDeferred = true;
        gReflectionMipProgram.mFeatures.hasGamma = true;
        gReflectionMipProgram.mFeatures.hasAtmospherics = true;
        gReflectionMipProgram.mFeatures.calculatesAtmospherics = true;
        gReflectionMipProgram.mShaderFiles.clear();
        gReflectionMipProgram.mShaderFiles.push_back(make_pair("interface/splattexturerectV.glsl", GL_VERTEX_SHADER));
        gReflectionMipProgram.mShaderFiles.push_back(make_pair("interface/reflectionmipF.glsl", GL_FRAGMENT_SHADER));
        gReflectionMipProgram.mShaderLevel = mShaderLevel[SHADER_INTERFACE];
        success = gReflectionMipProgram.createShader(NULL, NULL);
    }

    if (success)
    {
        gGaussianProgram.mName = "Reflection Mip Shader";
        gGaussianProgram.mFeatures.isDeferred = true;
        gGaussianProgram.mFeatures.hasGamma = true;
        gGaussianProgram.mFeatures.hasAtmospherics = true;
        gGaussianProgram.mFeatures.calculatesAtmospherics = true;
        gGaussianProgram.mShaderFiles.clear();
        gGaussianProgram.mShaderFiles.push_back(make_pair("interface/splattexturerectV.glsl", GL_VERTEX_SHADER));
        gGaussianProgram.mShaderFiles.push_back(make_pair("interface/gaussianF.glsl", GL_FRAGMENT_SHADER));
        gGaussianProgram.mShaderLevel = mShaderLevel[SHADER_INTERFACE];
        success = gGaussianProgram.createShader(NULL, NULL);
    }

    if (success && gGLManager.mHasCubeMapArray)
    {
        gRadianceGenProgram.mName = "Radiance Gen Shader";
        gRadianceGenProgram.mShaderFiles.clear();
        gRadianceGenProgram.mShaderFiles.push_back(make_pair("interface/radianceGenV.glsl", GL_VERTEX_SHADER));
        gRadianceGenProgram.mShaderFiles.push_back(make_pair("interface/radianceGenF.glsl", GL_FRAGMENT_SHADER));
        gRadianceGenProgram.mShaderLevel = mShaderLevel[SHADER_INTERFACE];
        success = gRadianceGenProgram.createShader(NULL, NULL);
    }

    if (success && gGLManager.mHasCubeMapArray)
    {
        gIrradianceGenProgram.mName = "Irradiance Gen Shader";
        gIrradianceGenProgram.mShaderFiles.clear();
        gIrradianceGenProgram.mShaderFiles.push_back(make_pair("interface/irradianceGenV.glsl", GL_VERTEX_SHADER));
        gIrradianceGenProgram.mShaderFiles.push_back(make_pair("interface/irradianceGenF.glsl", GL_FRAGMENT_SHADER));
        gIrradianceGenProgram.mShaderLevel = mShaderLevel[SHADER_INTERFACE];
        success = gIrradianceGenProgram.createShader(NULL, NULL);
    }

	if( !success )
	{
		mShaderLevel[SHADER_INTERFACE] = 0;
		return FALSE;
	}
	
	return TRUE;
}


std::string LLViewerShaderMgr::getShaderDirPrefix(void)
{
	return gDirUtilp->getExpandedFilename(LL_PATH_APP_SETTINGS, "shaders/class");
}

void LLViewerShaderMgr::updateShaderUniforms(LLGLSLShader * shader)
{
    LLEnvironment::instance().updateShaderUniforms(shader);
}

LLViewerShaderMgr::shader_iter LLViewerShaderMgr::beginShaders() const
{
	return mShaderList.begin();
}

LLViewerShaderMgr::shader_iter LLViewerShaderMgr::endShaders() const
{
	return mShaderList.end();
}
<|MERGE_RESOLUTION|>--- conflicted
+++ resolved
@@ -222,12 +222,7 @@
 LLGLSLShader            gHUDPBRAlphaProgram;
 LLGLSLShader            gDeferredPBRAlphaProgram;
 LLGLSLShader            gDeferredSkinnedPBRAlphaProgram;
-<<<<<<< HEAD
-LLGLSLShader            gDeferredPBRAlphaWaterProgram;
-LLGLSLShader            gDeferredSkinnedPBRAlphaWaterProgram;
 LLGLSLShader			gDeferredPBRTerrainProgram;
-=======
->>>>>>> 09ee84f6
 
 //helper for making a rigged variant of a given shader
 bool make_rigged_variant(LLGLSLShader& shader, LLGLSLShader& riggedShader)
@@ -285,11 +280,7 @@
 	mShaderList.push_back(&gDeferredEmissiveProgram);
     mShaderList.push_back(&gDeferredSkinnedEmissiveProgram);
 	mShaderList.push_back(&gDeferredAvatarEyesProgram);
-<<<<<<< HEAD
 	mShaderList.push_back(&gDeferredAvatarAlphaProgram);
-=======
-    mShaderList.push_back(&gDeferredAvatarAlphaProgram);
->>>>>>> 09ee84f6
 	mShaderList.push_back(&gDeferredWLSkyProgram);
 	mShaderList.push_back(&gDeferredWLCloudProgram);
     mShaderList.push_back(&gDeferredWLMoonProgram);
@@ -979,12 +970,7 @@
         gDeferredSkinnedPBROpaqueProgram.unload();
         gDeferredPBRAlphaProgram.unload();
         gDeferredSkinnedPBRAlphaProgram.unload();
-<<<<<<< HEAD
-        gDeferredPBRAlphaWaterProgram.unload();
-        gDeferredSkinnedPBRAlphaWaterProgram.unload();
 		gDeferredPBRTerrainProgram.unload();
-=======
->>>>>>> 09ee84f6
 
 		return TRUE;
 	}
