--- conflicted
+++ resolved
@@ -42,12 +42,8 @@
 {
 	float shadow = 1.0;
 
-	vec4 color = diffuseLookup(vary_texcoord0.xy) * vertex_color;
-<<<<<<< HEAD
-	color.rgb = pow(color.rgb, vec3(2.2f,2.2f,2.2f));
-=======
+	vec4 color = diffuseLookup(vary_texcoord0.xy)*vertex_color;
 	color.rgb = pow(color.rgb,vec3(2.2f,2.2f,2.2f));
->>>>>>> d2f71df1
 	
 	color.rgb = fullbrightAtmosTransport(color.rgb);
 
