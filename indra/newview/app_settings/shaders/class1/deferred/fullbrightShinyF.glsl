/** 
 * @file fullbrightShinyF.glsl
 *
 * $LicenseInfo:firstyear=2007&license=viewerlgpl$
 * Second Life Viewer Source Code
 * Copyright (C) 2007, Linden Research, Inc.
 * 
 * This library is free software; you can redistribute it and/or
 * modify it under the terms of the GNU Lesser General Public
 * License as published by the Free Software Foundation;
 * version 2.1 of the License only.
 * 
 * This library is distributed in the hope that it will be useful,
 * but WITHOUT ANY WARRANTY; without even the implied warranty of
 * MERCHANTABILITY or FITNESS FOR A PARTICULAR PURPOSE.  See the GNU
 * Lesser General Public License for more details.
 * 
 * You should have received a copy of the GNU Lesser General Public
 * License along with this library; if not, write to the Free Software
 * Foundation, Inc., 51 Franklin Street, Fifth Floor, Boston, MA  02110-1301  USA
 * 
 * Linden Research, Inc., 945 Battery Street, San Francisco, CA  94111  USA
 * $/LicenseInfo$
 */
 
/*[EXTRA_CODE_HERE]*/

#ifdef DEFINE_GL_FRAGCOLOR
out vec4 frag_color;
#else
#define frag_color gl_FragColor
#endif

#ifndef HAS_DIFFUSE_LOOKUP
uniform sampler2D diffuseMap;
#endif

VARYING vec4 vertex_color;
VARYING vec2 vary_texcoord0;
VARYING vec3 vary_texcoord1;
VARYING vec4 vary_position;

uniform samplerCube environmentMap;

// render_hud_attachments() -> HUD objects set LLShaderMgr::NO_ATMO; used in LLDrawPoolAlpha::beginRenderPass()
uniform int no_atmo;

vec3 fullbrightShinyAtmosTransport(vec3 light);
vec3 fullbrightAtmosTransportFrag(vec3 light, vec3 additive, vec3 atten);
vec3 fullbrightScaleSoftClip(vec3 light);

void calcAtmosphericVars(vec3 inPositionEye, vec3 light_dir, float ambFactor, out vec3 sunlit, out vec3 amblit, out vec3 additive, out vec3 atten, bool use_ao);

vec3 linear_to_srgb(vec3 c);
vec3 srgb_to_linear(vec3 c);

// See:
//   class1\deferred\fullbrightShinyF.glsl
//   class1\lighting\lightFullbrightShinyF.glsl
void main()
{
#ifdef HAS_DIFFUSE_LOOKUP
	vec4 color = diffuseLookup(vary_texcoord0.xy);
#else
	vec4 color = texture2D(diffuseMap, vary_texcoord0.xy);
#endif

	color.rgb *= vertex_color.rgb;

	// SL-9632 HUDs are affected by Atmosphere
	if (no_atmo == 0)
	{
		vec3 sunlit;
		vec3 amblit;
		vec3 additive;
		vec3 atten;
		vec3 pos = vary_position.xyz/vary_position.w;
<<<<<<< HEAD

		calcAtmosphericVars(pos.xyz, vec3(0), 1.0, sunlit, amblit, additive, atten, false);

=======

		calcAtmosphericVars(pos.xyz, vec3(0), 1.0, sunlit, amblit, additive, atten, false);

>>>>>>> bac6652c
		vec3 envColor = textureCube(environmentMap, vary_texcoord1.xyz).rgb;
		float env_intensity = vertex_color.a;

	//color.rgb = srgb_to_linear(color.rgb);
		color.rgb = mix(color.rgb, envColor.rgb, env_intensity);
<<<<<<< HEAD
		color.rgb = fullbrightAtmosTransportFrag(color.rgb, additive, atten);
		color.rgb = fullbrightScaleSoftClip(color.rgb);
	}
=======

		color.rgb = fullbrightAtmosTransportFrag(color.rgb, additive, atten);
		color.rgb = fullbrightScaleSoftClip(color.rgb);
	}

/*
	// NOTE: HUD objects will be full bright. Uncomment if you want "some" environment lighting effecting these HUD objects.
	else
	{
		vec3  envColor = textureCube(environmentMap, vary_texcoord1.xyz).rgb;
		float env_intensity = vertex_color.a;
		color.rgb = mix(color.rgb, envColor.rgb, env_intensity);
	}
*/
>>>>>>> bac6652c

	color.a = 1.0;

	//color.rgb = linear_to_srgb(color.rgb);

	frag_color = color;
}
<|MERGE_RESOLUTION|>--- conflicted
+++ resolved
@@ -64,39 +64,27 @@
 #else
 	vec4 color = texture2D(diffuseMap, vary_texcoord0.xy);
 #endif
-
+	
 	color.rgb *= vertex_color.rgb;
 
 	// SL-9632 HUDs are affected by Atmosphere
 	if (no_atmo == 0)
 	{
-		vec3 sunlit;
-		vec3 amblit;
-		vec3 additive;
-		vec3 atten;
+	vec3 sunlit;
+	vec3 amblit;
+	vec3 additive;
+	vec3 atten;
 		vec3 pos = vary_position.xyz/vary_position.w;
-<<<<<<< HEAD
 
-		calcAtmosphericVars(pos.xyz, vec3(0), 1.0, sunlit, amblit, additive, atten, false);
-
-=======
-
-		calcAtmosphericVars(pos.xyz, vec3(0), 1.0, sunlit, amblit, additive, atten, false);
-
->>>>>>> bac6652c
-		vec3 envColor = textureCube(environmentMap, vary_texcoord1.xyz).rgb;
-		float env_intensity = vertex_color.a;
+	calcAtmosphericVars(pos.xyz, vec3(0), 1.0, sunlit, amblit, additive, atten, false);
+	
+	vec3 envColor = textureCube(environmentMap, vary_texcoord1.xyz).rgb;	
+	float env_intensity = vertex_color.a;
 
 	//color.rgb = srgb_to_linear(color.rgb);
 		color.rgb = mix(color.rgb, envColor.rgb, env_intensity);
-<<<<<<< HEAD
-		color.rgb = fullbrightAtmosTransportFrag(color.rgb, additive, atten);
-		color.rgb = fullbrightScaleSoftClip(color.rgb);
-	}
-=======
-
-		color.rgb = fullbrightAtmosTransportFrag(color.rgb, additive, atten);
-		color.rgb = fullbrightScaleSoftClip(color.rgb);
+	color.rgb = fullbrightAtmosTransportFrag(color.rgb, additive, atten);
+	color.rgb = fullbrightScaleSoftClip(color.rgb);
 	}
 
 /*
@@ -108,7 +96,6 @@
 		color.rgb = mix(color.rgb, envColor.rgb, env_intensity);
 	}
 */
->>>>>>> bac6652c
 
 	color.a = 1.0;
 
