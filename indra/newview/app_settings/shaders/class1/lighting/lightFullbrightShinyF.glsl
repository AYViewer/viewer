--- conflicted
+++ resolved
@@ -48,22 +48,15 @@
 {
 	vec4 color = diffuseLookup(vary_texcoord0.xy);
 	color.rgb *= vertex_color.rgb;
-
+	
 	// SL-9632 HUDs are affected by Atmosphere
 	if (no_atmo == 0)
 	{
-		vec3 envColor = textureCube(environmentMap, vary_texcoord1.xyz).rgb;
-		color.rgb = mix(color.rgb, envColor.rgb, vertex_color.a*0.75); // MAGIC NUMBER SL-12574; ALM: Off, Quality > Low
-<<<<<<< HEAD
+	vec3 envColor = textureCube(environmentMap, vary_texcoord1.xyz).rgb;	
+	color.rgb = mix(color.rgb, envColor.rgb, vertex_color.a*0.75); // MAGIC NUMBER SL-12574; ALM: Off, Quality > Low
 
-		color.rgb = fullbrightShinyAtmosTransport(color.rgb);
-
-		color.rgb = fullbrightScaleSoftClip(color.rgb);
-	}
-=======
-
-		color.rgb = fullbrightShinyAtmosTransport(color.rgb);
-		color.rgb = fullbrightScaleSoftClip(color.rgb);
+	color.rgb = fullbrightShinyAtmosTransport(color.rgb);
+	color.rgb = fullbrightScaleSoftClip(color.rgb);
 	}
 /*
 	// NOTE: HUD objects will be full bright. Uncomment if you want "some" environment lighting effecting these HUD objects.
@@ -73,7 +66,6 @@
 		color.rgb = mix(color.rgb, envColor.rgb, vertex_color.a*0.75); // MAGIC NUMBER SL-12574; ALM: Off, Quality > Low
 	}
 */
->>>>>>> bac6652c
 
 	color.a = 1.0;
 
