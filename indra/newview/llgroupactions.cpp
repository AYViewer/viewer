--- conflicted
+++ resolved
@@ -89,13 +89,6 @@
             return true;
         }
 
-<<<<<<< HEAD
-        if (!LLUI::getInstance()->mSettingGroups["config"]->getBOOL("EnableGroupInfo"))
-        {
-            LLNotificationsUtil::add("NoGroupInfo", LLSD(), LLSD(), std::string("SwitchToStandardSkinAndQuit"));
-            return true;
-        }
-
         if (tokens.size() < 1)
         {
             return false;
@@ -130,42 +123,6 @@
             return false;
         }
 
-=======
-        if (tokens.size() < 1)
-        {
-            return false;
-        }
-
-        if (tokens[0].asString() == "create")
-        {
-            LLGroupActions::createGroup();
-            return true;
-        }
-
-        if (tokens.size() < 2)
-        {
-            return false;
-        }
-
-        if (tokens[0].asString() == "list")
-        {
-            if (tokens[1].asString() == "show")
-            {
-                LLSD params;
-                params["people_panel_tab_name"] = "groups_panel";
-                LLFloaterSidePanelContainer::showPanel("people", "panel_people", params);
-                return true;
-            }
-            return false;
-        }
-
-        LLUUID group_id;
-        if (!group_id.set(tokens[0], FALSE))
-        {
-            return false;
-        }
-
->>>>>>> 33ad8db7
         if (tokens[1].asString() == "about")
         {
             if (group_id.isNull())
@@ -410,9 +367,6 @@
     args["GROUP"] = gdatap->mName;
     LLSD payload;
     payload["group_id"] = group_id;
-<<<<<<< HEAD
-    LLNotificationsUtil::add("GroupLeaveConfirmMember", args, payload, onLeaveGroup);
-=======
     if (gdatap->mMembershipFee > 0)
     {
         args["COST"] = gdatap->mMembershipFee;
@@ -423,7 +377,6 @@
         LLNotificationsUtil::add("GroupLeaveConfirmMemberNoFee", args, payload, onLeaveGroup);
     }
 
->>>>>>> 33ad8db7
 }
 
 // static
@@ -463,13 +416,10 @@
     LLSD params;
     params["group_id"] = group_id;
     params["open_tab_name"] = "panel_group_info_sidetray";
-<<<<<<< HEAD
-=======
     if (expand_notices_tab)
     {
         params["action"] = "show_notices";
     }
->>>>>>> 33ad8db7
 
     LLFloaterSidePanelContainer::showPanel("people", "panel_group_info_sidetray", params);
     LLFloater *floater = LLFloaterReg::getTypedInstance<LLFloaterSidePanelContainer>("people");
