/**
 * @file llgroupactions.cpp
 * @brief Group-related actions (join, leave, new, delete, etc)
 *
 * $LicenseInfo:firstyear=2009&license=viewerlgpl$
 * Second Life Viewer Source Code
 * Copyright (C) 2010, Linden Research, Inc.
 *
 * This library is free software; you can redistribute it and/or
 * modify it under the terms of the GNU Lesser General Public
 * License as published by the Free Software Foundation;
 * version 2.1 of the License only.
 *
 * This library is distributed in the hope that it will be useful,
 * but WITHOUT ANY WARRANTY; without even the implied warranty of
 * MERCHANTABILITY or FITNESS FOR A PARTICULAR PURPOSE.  See the GNU
 * Lesser General Public License for more details.
 *
 * You should have received a copy of the GNU Lesser General Public
 * License along with this library; if not, write to the Free Software
 * Foundation, Inc., 51 Franklin Street, Fifth Floor, Boston, MA  02110-1301  USA
 *
 * Linden Research, Inc., 945 Battery Street, San Francisco, CA  94111  USA
 * $/LicenseInfo$
 */


#include "llviewerprecompiledheaders.h"

#include "llgroupactions.h"

#include "message.h"

#include "llagent.h"
#include "llcommandhandler.h"
#include "llfloaterreg.h"
#include "llfloatersidepanelcontainer.h"
#include "llgroupmgr.h"
#include "llfloaterimcontainer.h"
#include "llimview.h" // for gIMMgr
#include "llnotificationsutil.h"
#include "llstartup.h"
#include "llstatusbar.h"    // can_afford_transaction()
#include "groupchatlistener.h"

//
// Globals
//
static GroupChatListener sGroupChatListener;

class LLGroupHandler : public LLCommandHandler
{
public:
    // requires trusted browser to trigger
    LLGroupHandler() : LLCommandHandler("group", UNTRUSTED_THROTTLE) { }

    virtual bool canHandleUntrusted(
        const LLSD& params,
        const LLSD& query_map,
        LLMediaCtrl* web,
        const std::string& nav_type)
    {
        if (params.size() < 1)
        {
            return true; // don't block, will fail later
        }

        if (nav_type == NAV_TYPE_CLICKED
            || nav_type == NAV_TYPE_EXTERNAL)
        {
            return true;
        }

        const std::string verb = params[0].asString();
        if (verb == "create")
        {
            return false;
        }
        return true;
    }

    bool handle(const LLSD& tokens,
                const LLSD& query_map,
                const std::string& grid,
                LLMediaCtrl* web)
<<<<<<< HEAD
	{
		if (LLStartUp::getStartupState() < STATE_STARTED)
		{
			return true;
		}

		if (tokens.size() < 1)
		{
			return false;
		}

		if (tokens[0].asString() == "create")
		{
			LLGroupActions::createGroup();
			return true;
		}

		if (tokens.size() < 2)
		{
			return false;
		}

		if (tokens[0].asString() == "list")
		{
			if (tokens[1].asString() == "show")
			{
				LLSD params;
				params["people_panel_tab_name"] = "groups_panel";
				LLFloaterSidePanelContainer::showPanel("people", "panel_people", params);
				return true;
			}
=======
    {
        if (LLStartUp::getStartupState() < STATE_STARTED)
        {
            return true;
        }

        if (!LLUI::getInstance()->mSettingGroups["config"]->getBOOL("EnableGroupInfo"))
        {
            LLNotificationsUtil::add("NoGroupInfo", LLSD(), LLSD(), std::string("SwitchToStandardSkinAndQuit"));
            return true;
        }

        if (tokens.size() < 1)
        {
            return false;
        }

        if (tokens[0].asString() == "create")
        {
            LLGroupActions::createGroup();
            return true;
        }

        if (tokens.size() < 2)
        {
            return false;
        }

        if (tokens[0].asString() == "list")
        {
            if (tokens[1].asString() == "show")
            {
                LLSD params;
                params["people_panel_tab_name"] = "groups_panel";
                LLFloaterSidePanelContainer::showPanel("people", "panel_people", params);
                return true;
            }
            return false;
        }

        LLUUID group_id;
        if (!group_id.set(tokens[0], FALSE))
        {
>>>>>>> e7eced3c
            return false;
        }

        if (tokens[1].asString() == "about")
        {
            if (group_id.isNull())
                return true;

            LLGroupActions::show(group_id);

            return true;
        }
        if (tokens[1].asString() == "inspect")
        {
            if (group_id.isNull())
                return true;
            LLGroupActions::inspect(group_id);
            return true;
        }
        return false;
    }
};
LLGroupHandler gGroupHandler;

// This object represents a pending request for specified group member information
// which is needed to check whether avatar can leave group
class LLFetchGroupMemberData : public LLGroupMgrObserver
{
public:
    LLFetchGroupMemberData(const LLUUID& group_id) :
        mGroupId(group_id),
        mRequestProcessed(false),
        LLGroupMgrObserver(group_id)
    {
        LL_INFOS() << "Sending new group member request for group_id: "<< group_id << LL_ENDL;
        LLGroupMgr* mgr = LLGroupMgr::getInstance();
        // register ourselves as an observer
        mgr->addObserver(this);
        // send a request
        mgr->sendGroupPropertiesRequest(group_id);
        mgr->sendCapGroupMembersRequest(group_id);
    }

    ~LLFetchGroupMemberData()
    {
        if (!mRequestProcessed)
        {
            // Request is pending
            LL_WARNS() << "Destroying pending group member request for group_id: "
                << mGroupId << LL_ENDL;
        }
        // Remove ourselves as an observer
        LLGroupMgr::getInstance()->removeObserver(this);
    }

    void changed(LLGroupChange gc)
    {
        if (gc == GC_PROPERTIES && !mRequestProcessed)
        {
            LLGroupMgrGroupData* gdatap = LLGroupMgr::getInstance()->getGroupData(mGroupId);
            if (!gdatap)
            {
                LL_WARNS() << "LLGroupMgr::getInstance()->getGroupData() was NULL" << LL_ENDL;
            }
            else if (!gdatap->isMemberDataComplete())
            {
                LL_WARNS() << "LLGroupMgr::getInstance()->getGroupData()->isMemberDataComplete() was FALSE" << LL_ENDL;
                processGroupData();
                mRequestProcessed = true;
            }
        }
    }

    LLUUID getGroupId() { return mGroupId; }
    virtual void processGroupData() = 0;
protected:
    LLUUID mGroupId;
    bool mRequestProcessed;
};

class LLFetchLeaveGroupData: public LLFetchGroupMemberData
{
public:
     LLFetchLeaveGroupData(const LLUUID& group_id)
         : LLFetchGroupMemberData(group_id)
     {}
     void processGroupData()
     {
         LLGroupActions::processLeaveGroupDataResponse(mGroupId);
     }
     void changed(LLGroupChange gc)
     {
         if (gc == GC_PROPERTIES && !mRequestProcessed)
         {
             LLGroupMgrGroupData* gdatap = LLGroupMgr::getInstance()->getGroupData(mGroupId);
             if (!gdatap)
             {
                 LL_WARNS() << "GroupData was NULL" << LL_ENDL;
             }
             else
             {
                 processGroupData();
                 mRequestProcessed = true;
             }
         }
     }
};

LLFetchLeaveGroupData* gFetchLeaveGroupData = NULL;

// static
void LLGroupActions::search()
{
    LLFloaterReg::showInstance("search", LLSD().with("collection", "groups"));
}

// static
void LLGroupActions::startCall(const LLUUID& group_id)
{
    // create a new group voice session
    LLGroupData gdata;

    if (!gAgent.getGroupData(group_id, gdata))
    {
        LL_WARNS() << "Error getting group data" << LL_ENDL;
        return;
    }

    LLUUID session_id = gIMMgr->addSession(gdata.mName, IM_SESSION_GROUP_START, group_id, true);
    if (session_id == LLUUID::null)
    {
        LL_WARNS() << "Error adding session" << LL_ENDL;
        return;
    }

    // start the call
    gIMMgr->autoStartCallOnStartup(session_id);

    make_ui_sound("UISndStartIM");
}

// static
void LLGroupActions::join(const LLUUID& group_id)
{
    if (!gAgent.canJoinGroups())
    {
        LLNotificationsUtil::add("JoinedTooManyGroups");
        return;
    }

    LLGroupMgrGroupData* gdatap =
        LLGroupMgr::getInstance()->getGroupData(group_id);

    if (gdatap)
    {
        S32 cost = gdatap->mMembershipFee;
        LLSD args;
        args["COST"] = llformat("%d", cost);
        args["NAME"] = gdatap->mName;
        LLSD payload;
        payload["group_id"] = group_id;

        if (can_afford_transaction(cost))
        {
            if(cost > 0)
                LLNotificationsUtil::add("JoinGroupCanAfford", args, payload, onJoinGroup);
            else
                LLNotificationsUtil::add("JoinGroupNoCost", args, payload, onJoinGroup);

        }
        else
        {
            LLNotificationsUtil::add("JoinGroupCannotAfford", args, payload);
        }
    }
    else
    {
        LL_WARNS() << "LLGroupMgr::getInstance()->getGroupData(" << group_id
            << ") was NULL" << LL_ENDL;
    }
}

// static
bool LLGroupActions::onJoinGroup(const LLSD& notification, const LLSD& response)
{
    S32 option = LLNotificationsUtil::getSelectedOption(notification, response);

    if (option == 1)
    {
        // user clicked cancel
        return false;
    }

    LLGroupMgr::getInstance()->
        sendGroupMemberJoin(notification["payload"]["group_id"].asUUID());
    return false;
}

// static
void LLGroupActions::leave(const LLUUID& group_id)
{
    if (group_id.isNull())
    {
        return;
    }

    LLGroupData group_data;
    if (gAgent.getGroupData(group_id, group_data))
    {
        LLGroupMgrGroupData* gdatap = LLGroupMgr::getInstance()->getGroupData(group_id);
        if (!gdatap || !gdatap->isMemberDataComplete())
        {
            if (gFetchLeaveGroupData != NULL)
            {
                delete gFetchLeaveGroupData;
                gFetchLeaveGroupData = NULL;
            }
            gFetchLeaveGroupData = new LLFetchLeaveGroupData(group_id);
        }
        else
        {
            processLeaveGroupDataResponse(group_id);
        }
    }
}

//static
void LLGroupActions::processLeaveGroupDataResponse(const LLUUID group_id)
{
<<<<<<< HEAD
	LLGroupMgrGroupData* gdatap = LLGroupMgr::getInstance()->getGroupData(group_id);
	LLUUID agent_id = gAgent.getID();
	LLGroupMgrGroupData::member_list_t::iterator mit = gdatap->mMembers.find(agent_id);
	//get the member data for the group
	if ( mit != gdatap->mMembers.end() )
	{
		LLGroupMemberData* member_data = (*mit).second;

		if ( member_data && member_data->isOwner() && gdatap->mMemberCount == 1)
		{
			LLNotificationsUtil::add("OwnerCannotLeaveGroup");
			return;
		}
	}
	LLSD args;
	args["GROUP"] = gdatap->mName;
	LLSD payload;
	payload["group_id"] = group_id;
    if (gdatap->mMembershipFee > 0) 
    {
        args["COST"] = gdatap->mMembershipFee;
        LLNotificationsUtil::add("GroupLeaveConfirmMember", args, payload, onLeaveGroup);
    }
    else 
    {
        LLNotificationsUtil::add("GroupLeaveConfirmMemberNoFee", args, payload, onLeaveGroup);
    }

=======
    LLGroupMgrGroupData* gdatap = LLGroupMgr::getInstance()->getGroupData(group_id);
    LLUUID agent_id = gAgent.getID();
    LLGroupMgrGroupData::member_list_t::iterator mit = gdatap->mMembers.find(agent_id);
    //get the member data for the group
    if ( mit != gdatap->mMembers.end() )
    {
        LLGroupMemberData* member_data = (*mit).second;

        if ( member_data && member_data->isOwner() && gdatap->mMemberCount == 1)
        {
            LLNotificationsUtil::add("OwnerCannotLeaveGroup");
            return;
        }
    }
    LLSD args;
    args["GROUP"] = gdatap->mName;
    LLSD payload;
    payload["group_id"] = group_id;
    LLNotificationsUtil::add("GroupLeaveConfirmMember", args, payload, onLeaveGroup);
>>>>>>> e7eced3c
}

// static
void LLGroupActions::activate(const LLUUID& group_id)
{
    LLMessageSystem* msg = gMessageSystem;
    msg->newMessageFast(_PREHASH_ActivateGroup);
    msg->nextBlockFast(_PREHASH_AgentData);
    msg->addUUIDFast(_PREHASH_AgentID, gAgent.getID());
    msg->addUUIDFast(_PREHASH_SessionID, gAgent.getSessionID());
    msg->addUUIDFast(_PREHASH_GroupID, group_id);
    gAgent.sendReliableMessage();
}

static bool isGroupUIVisible()
{
    static LLPanel* panel = 0;
    if(!panel)
        panel = LLFloaterSidePanelContainer::getPanel("people", "panel_group_info_sidetray");
    if(!panel)
        return false;
    return panel->isInVisibleChain();
}

// static
void LLGroupActions::inspect(const LLUUID& group_id)
{
    LLFloaterReg::showInstance("inspect_group", LLSD().with("group_id", group_id));
}

// static
void LLGroupActions::show(const LLUUID &group_id, bool expand_notices_tab)
{
    if (group_id.isNull())
        return;

<<<<<<< HEAD
	LLSD params;
	params["group_id"] = group_id;
	params["open_tab_name"] = "panel_group_info_sidetray";
    if (expand_notices_tab) 
    {
        params["action"] = "show_notices";
    }
=======
    LLSD params;
    params["group_id"] = group_id;
    params["open_tab_name"] = "panel_group_info_sidetray";
>>>>>>> e7eced3c

    LLFloaterSidePanelContainer::showPanel("people", "panel_group_info_sidetray", params);
    LLFloater *floater = LLFloaterReg::getTypedInstance<LLFloaterSidePanelContainer>("people");
    if (!floater->isFrontmost())
    {
        floater->setVisibleAndFrontmost(TRUE, params);
    }
}

void LLGroupActions::refresh_notices()
{
    if(!isGroupUIVisible())
        return;

    LLSD params;
    params["group_id"] = LLUUID::null;
    params["open_tab_name"] = "panel_group_info_sidetray";
    params["action"] = "refresh_notices";

    LLFloaterSidePanelContainer::showPanel("people", "panel_group_info_sidetray", params);
}

//static
void LLGroupActions::refresh(const LLUUID& group_id)
{
    if(!isGroupUIVisible())
        return;

    LLSD params;
    params["group_id"] = group_id;
    params["open_tab_name"] = "panel_group_info_sidetray";
    params["action"] = "refresh";

    LLFloaterSidePanelContainer::showPanel("people", "panel_group_info_sidetray", params);
}

//static
void LLGroupActions::createGroup()
{
    LLSD params;
    params["group_id"] = LLUUID::null;
    params["open_tab_name"] = "panel_group_creation_sidetray";
    params["action"] = "create";

    LLFloaterSidePanelContainer::showPanel("people", "panel_group_creation_sidetray", params);

}
//static
void LLGroupActions::closeGroup(const LLUUID& group_id)
{
    if(!isGroupUIVisible())
        return;

    LLSD params;
    params["group_id"] = group_id;
    params["open_tab_name"] = "panel_group_info_sidetray";
    params["action"] = "close";

    LLFloaterSidePanelContainer::showPanel("people", "panel_group_info_sidetray", params);
}


// static
LLUUID LLGroupActions::startIM(const LLUUID& group_id)
{
    if (group_id.isNull()) return LLUUID::null;

    LLGroupData group_data;
    if (gAgent.getGroupData(group_id, group_data))
    {
        LLUUID session_id = gIMMgr->addSession(
            group_data.mName,
            IM_SESSION_GROUP_START,
            group_id);
        if (session_id != LLUUID::null)
        {
            LLFloaterIMContainer::getInstance()->showConversation(session_id);
        }
        make_ui_sound("UISndStartIM");
        return session_id;
    }
    else
    {
        // this should never happen, as starting a group IM session
        // relies on you belonging to the group and hence having the group data
        make_ui_sound("UISndInvalidOp");
        return LLUUID::null;
    }
}

// static
void LLGroupActions::endIM(const LLUUID& group_id)
{
    if (group_id.isNull())
        return;

    LLUUID session_id = gIMMgr->computeSessionID(IM_SESSION_GROUP_START, group_id);
    if (session_id != LLUUID::null)
    {
        gIMMgr->leaveSession(session_id);
    }
}

// static
bool LLGroupActions::isInGroup(const LLUUID& group_id)
{
    // *TODO: Move all the LLAgent group stuff into another class, such as
    // this one.
    return gAgent.isInGroup(group_id);
}

// static
bool LLGroupActions::isAvatarMemberOfGroup(const LLUUID& group_id, const LLUUID& avatar_id)
{
    if(group_id.isNull() || avatar_id.isNull())
    {
        return false;
    }

    LLGroupMgrGroupData* group_data = LLGroupMgr::getInstance()->getGroupData(group_id);
    if(!group_data)
    {
        return false;
    }

    if(group_data->mMembers.end() == group_data->mMembers.find(avatar_id))
    {
        return false;
    }

    return true;
}

//-- Private methods ----------------------------------------------------------

// static
bool LLGroupActions::onLeaveGroup(const LLSD& notification, const LLSD& response)
{
    S32 option = LLNotificationsUtil::getSelectedOption(notification, response);
    LLUUID group_id = notification["payload"]["group_id"].asUUID();
    if(option == 0)
    {
        LLMessageSystem* msg = gMessageSystem;
        msg->newMessageFast(_PREHASH_LeaveGroupRequest);
        msg->nextBlockFast(_PREHASH_AgentData);
        msg->addUUIDFast(_PREHASH_AgentID, gAgent.getID());
        msg->addUUIDFast(_PREHASH_SessionID, gAgent.getSessionID());
        msg->nextBlockFast(_PREHASH_GroupData);
        msg->addUUIDFast(_PREHASH_GroupID, group_id);
        gAgent.sendReliableMessage();
    }
    return false;
}<|MERGE_RESOLUTION|>--- conflicted
+++ resolved
@@ -83,48 +83,9 @@
                 const LLSD& query_map,
                 const std::string& grid,
                 LLMediaCtrl* web)
-<<<<<<< HEAD
-	{
-		if (LLStartUp::getStartupState() < STATE_STARTED)
-		{
-			return true;
-		}
-
-		if (tokens.size() < 1)
-		{
-			return false;
-		}
-
-		if (tokens[0].asString() == "create")
-		{
-			LLGroupActions::createGroup();
-			return true;
-		}
-
-		if (tokens.size() < 2)
-		{
-			return false;
-		}
-
-		if (tokens[0].asString() == "list")
-		{
-			if (tokens[1].asString() == "show")
-			{
-				LLSD params;
-				params["people_panel_tab_name"] = "groups_panel";
-				LLFloaterSidePanelContainer::showPanel("people", "panel_people", params);
-				return true;
-			}
-=======
     {
         if (LLStartUp::getStartupState() < STATE_STARTED)
         {
-            return true;
-        }
-
-        if (!LLUI::getInstance()->mSettingGroups["config"]->getBOOL("EnableGroupInfo"))
-        {
-            LLNotificationsUtil::add("NoGroupInfo", LLSD(), LLSD(), std::string("SwitchToStandardSkinAndQuit"));
             return true;
         }
 
@@ -159,7 +120,6 @@
         LLUUID group_id;
         if (!group_id.set(tokens[0], FALSE))
         {
->>>>>>> e7eced3c
             return false;
         }
 
@@ -389,36 +349,6 @@
 //static
 void LLGroupActions::processLeaveGroupDataResponse(const LLUUID group_id)
 {
-<<<<<<< HEAD
-	LLGroupMgrGroupData* gdatap = LLGroupMgr::getInstance()->getGroupData(group_id);
-	LLUUID agent_id = gAgent.getID();
-	LLGroupMgrGroupData::member_list_t::iterator mit = gdatap->mMembers.find(agent_id);
-	//get the member data for the group
-	if ( mit != gdatap->mMembers.end() )
-	{
-		LLGroupMemberData* member_data = (*mit).second;
-
-		if ( member_data && member_data->isOwner() && gdatap->mMemberCount == 1)
-		{
-			LLNotificationsUtil::add("OwnerCannotLeaveGroup");
-			return;
-		}
-	}
-	LLSD args;
-	args["GROUP"] = gdatap->mName;
-	LLSD payload;
-	payload["group_id"] = group_id;
-    if (gdatap->mMembershipFee > 0) 
-    {
-        args["COST"] = gdatap->mMembershipFee;
-        LLNotificationsUtil::add("GroupLeaveConfirmMember", args, payload, onLeaveGroup);
-    }
-    else 
-    {
-        LLNotificationsUtil::add("GroupLeaveConfirmMemberNoFee", args, payload, onLeaveGroup);
-    }
-
-=======
     LLGroupMgrGroupData* gdatap = LLGroupMgr::getInstance()->getGroupData(group_id);
     LLUUID agent_id = gAgent.getID();
     LLGroupMgrGroupData::member_list_t::iterator mit = gdatap->mMembers.find(agent_id);
@@ -437,8 +367,16 @@
     args["GROUP"] = gdatap->mName;
     LLSD payload;
     payload["group_id"] = group_id;
-    LLNotificationsUtil::add("GroupLeaveConfirmMember", args, payload, onLeaveGroup);
->>>>>>> e7eced3c
+    if (gdatap->mMembershipFee > 0)
+    {
+        args["COST"] = gdatap->mMembershipFee;
+        LLNotificationsUtil::add("GroupLeaveConfirmMember", args, payload, onLeaveGroup);
+    }
+    else
+    {
+        LLNotificationsUtil::add("GroupLeaveConfirmMemberNoFee", args, payload, onLeaveGroup);
+    }
+
 }
 
 // static
@@ -475,19 +413,13 @@
     if (group_id.isNull())
         return;
 
-<<<<<<< HEAD
-	LLSD params;
-	params["group_id"] = group_id;
-	params["open_tab_name"] = "panel_group_info_sidetray";
-    if (expand_notices_tab) 
-    {
-        params["action"] = "show_notices";
-    }
-=======
     LLSD params;
     params["group_id"] = group_id;
     params["open_tab_name"] = "panel_group_info_sidetray";
->>>>>>> e7eced3c
+    if (expand_notices_tab)
+    {
+        params["action"] = "show_notices";
+    }
 
     LLFloaterSidePanelContainer::showPanel("people", "panel_group_info_sidetray", params);
     LLFloater *floater = LLFloaterReg::getTypedInstance<LLFloaterSidePanelContainer>("people");
