/**
 * @file llpreviewgesture.cpp
 * @brief Editing UI for inventory-based gestures.
 *
 * $LicenseInfo:firstyear=2004&license=viewerlgpl$
 * Second Life Viewer Source Code
 * Copyright (C) 2010, Linden Research, Inc.
 *
 * This library is free software; you can redistribute it and/or
 * modify it under the terms of the GNU Lesser General Public
 * License as published by the Free Software Foundation;
 * version 2.1 of the License only.
 *
 * This library is distributed in the hope that it will be useful,
 * but WITHOUT ANY WARRANTY; without even the implied warranty of
 * MERCHANTABILITY or FITNESS FOR A PARTICULAR PURPOSE.  See the GNU
 * Lesser General Public License for more details.
 *
 * You should have received a copy of the GNU Lesser General Public
 * License along with this library; if not, write to the Free Software
 * Foundation, Inc., 51 Franklin Street, Fifth Floor, Boston, MA  02110-1301  USA
 *
 * Linden Research, Inc., 945 Battery Street, San Francisco, CA  94111  USA
 * $/LicenseInfo$
 */

#include "llviewerprecompiledheaders.h"
#include "llpreviewgesture.h"

#include "llagent.h"
#include "llanimstatelabels.h"
#include "llanimationstates.h"
#include "llappviewer.h"
#include "llcheckboxctrl.h"
#include "llcombobox.h"
#include "lldatapacker.h"
#include "lldelayedgestureerror.h"
#include "llfloaterreg.h"
#include "llgesturemgr.h"
#include "llinventorydefines.h"
#include "llinventoryfunctions.h"
#include "llinventorymodel.h"
#include "llinventorymodelbackgroundfetch.h"
#include "llkeyboard.h"
#include "llmultigesture.h"
#include "llnotificationsutil.h"
#include "llradiogroup.h"
#include "llresmgr.h"
#include "lltrans.h"
#include "llfilesystem.h"
#include "llviewerobjectlist.h"
#include "llviewerregion.h"
#include "llviewerstats.h"
#include "llviewerassetupload.h"

std::string NONE_LABEL;
std::string SHIFT_LABEL;
std::string CTRL_LABEL;

void dialog_refresh_all();

// used for getting

class LLInventoryGestureAvailable : public LLInventoryCompletionObserver
{
public:
    LLInventoryGestureAvailable() {}

protected:
    virtual void done();
};

void LLInventoryGestureAvailable::done()
{
    for(uuid_vec_t::iterator it = mComplete.begin(); it != mComplete.end(); ++it)
    {
        LLPreviewGesture* preview = LLFloaterReg::findTypedInstance<LLPreviewGesture>("preview_gesture", *it);
        if(preview)
        {
            preview->refresh();
        }
    }
    gInventory.removeObserver(this);
    delete this;
}

// Used for sorting
struct SortItemPtrsByName
{
    bool operator()(const LLInventoryItem* i1, const LLInventoryItem* i2)
    {
        return (LLStringUtil::compareDict(i1->getName(), i2->getName()) < 0);
    }
};

// static
LLPreviewGesture* LLPreviewGesture::show(const LLUUID& item_id, const LLUUID& object_id)
{
    LLPreviewGesture* preview = LLFloaterReg::showTypedInstance<LLPreviewGesture>("preview_gesture", LLSD(item_id), TAKE_FOCUS_YES);
    if (!preview)
    {
        return NULL;
    }

    preview->setObjectID(object_id);

    // Start speculative download of sounds and animations
    const LLUUID animation_folder_id = gInventory.findCategoryUUIDForType(LLFolderType::FT_ANIMATION);
    LLInventoryModelBackgroundFetch::instance().start(animation_folder_id);

    const LLUUID sound_folder_id = gInventory.findCategoryUUIDForType(LLFolderType::FT_SOUND);
    LLInventoryModelBackgroundFetch::instance().start(sound_folder_id);

    // this will call refresh when we have everything.
    LLViewerInventoryItem* item = (LLViewerInventoryItem*)preview->getItem();
    if (item && !item->isFinished())
    {
        LLInventoryGestureAvailable* observer;
        observer = new LLInventoryGestureAvailable();
        observer->watchItem(item_id);
        gInventory.addObserver(observer);
        item->fetchFromServer();
    }
    else
    {
        // not sure this is necessary.
        preview->refresh();
    }

    return preview;
}

void LLPreviewGesture::draw()
{
    // Skip LLPreview::draw() to avoid description update
    LLFloater::draw();
}

// virtual
BOOL LLPreviewGesture::handleKeyHere(KEY key, MASK mask)
{
    if(('S' == key) && (MASK_CONTROL == (mask & MASK_CONTROL)))
    {
        saveIfNeeded();
        return TRUE;
    }

    return LLPreview::handleKeyHere(key, mask);
}


// virtual
BOOL LLPreviewGesture::handleDragAndDrop(S32 x, S32 y, MASK mask, BOOL drop,
                                         EDragAndDropType cargo_type,
                                         void* cargo_data,
                                         EAcceptance* accept,
                                         std::string& tooltip_msg)
{
    BOOL handled = TRUE;
    switch(cargo_type)
    {
    case DAD_ANIMATION:
    case DAD_SOUND:
        {
            // TODO: Don't allow this if you can't transfer the sound/animation

            // make a script step
            LLInventoryItem* item = (LLInventoryItem*)cargo_data;
            if (item
                && gInventory.getItem(item->getUUID()))
            {
                LLPermissions perm = item->getPermissions();
                if (!((perm.getMaskBase() & PERM_ITEM_UNRESTRICTED) == PERM_ITEM_UNRESTRICTED))
                {
                    *accept = ACCEPT_NO;
                    if (tooltip_msg.empty())
                    {
                        tooltip_msg.assign("Only animations and sounds\n"
                                            "with unrestricted permissions\n"
                                            "can be added to a gesture.");
                    }
                    break;
                }
                else if (drop)
                {
                    LLScrollListItem* line = NULL;
                    if (cargo_type == DAD_ANIMATION)
                    {
                        line = addStep( STEP_ANIMATION );
                        LLGestureStepAnimation* anim = (LLGestureStepAnimation*)line->getUserdata();
                        anim->mAnimAssetID = item->getAssetUUID();
                        anim->mAnimName = item->getName();
                    }
                    else if (cargo_type == DAD_SOUND)
                    {
                        line = addStep( STEP_SOUND );
                        LLGestureStepSound* sound = (LLGestureStepSound*)line->getUserdata();
                        sound->mSoundAssetID = item->getAssetUUID();
                        sound->mSoundName = item->getName();
                    }
                    updateLabel(line);
                    mDirty = TRUE;
                    refresh();
                }
                *accept = ACCEPT_YES_COPY_MULTI;
            }
            else
            {
                // Not in user's inventory means it was in object inventory
                *accept = ACCEPT_NO;
            }
            break;
        }
    default:
        *accept = ACCEPT_NO;
        if (tooltip_msg.empty())
        {
            tooltip_msg.assign("Only animations and sounds\n"
                                "can be added to a gesture.");
        }
        break;
    }
    return handled;
}


// virtual
BOOL LLPreviewGesture::canClose()
{

    if(!mDirty || mForceClose)
    {
        return TRUE;
    }
    else
    {
        if(!mSaveDialogShown)
        {
            mSaveDialogShown = TRUE;
            // Bring up view-modal dialog: Save changes? Yes, No, Cancel
            LLNotificationsUtil::add("SaveChanges", LLSD(), LLSD(),
                    boost::bind(&LLPreviewGesture::handleSaveChangesDialog, this, _1, _2) );
        }
        return FALSE;
    }
}

// virtual
void LLPreviewGesture::onClose(bool app_quitting)
{
    LLGestureMgr::instance().stopGesture(mPreviewGesture);
}

// virtual
void LLPreviewGesture::onUpdateSucceeded()
{
    refresh();
}

void LLPreviewGesture::onVisibilityChanged ( const LLSD& new_visibility )
{
    if (new_visibility.asBoolean())
    {
        refresh();
    }
}


bool LLPreviewGesture::handleSaveChangesDialog(const LLSD& notification, const LLSD& response)
{
    mSaveDialogShown = FALSE;
    S32 option = LLNotificationsUtil::getSelectedOption(notification, response);
    switch(option)
    {
    case 0:  // "Yes"
        LLGestureMgr::instance().stopGesture(mPreviewGesture);
        mCloseAfterSave = TRUE;
        onClickSave(this);
        break;

    case 1:  // "No"
        LLGestureMgr::instance().stopGesture(mPreviewGesture);
        mDirty = FALSE; // Force the dirty flag because user has clicked NO on confirm save dialog...
        closeFloater();
        break;

    case 2: // "Cancel"
    default:
        // If we were quitting, we didn't really mean it.
        LLAppViewer::instance()->abortQuit();
        break;
    }
    return false;
}


LLPreviewGesture::LLPreviewGesture(const LLSD& key)
:   LLPreview(key),
    mTriggerEditor(NULL),
    mModifierCombo(NULL),
    mKeyCombo(NULL),
    mLibraryList(NULL),
    mAddBtn(NULL),
    mUpBtn(NULL),
    mDownBtn(NULL),
    mDeleteBtn(NULL),
    mStepList(NULL),
    mOptionsText(NULL),
    mAnimationRadio(NULL),
    mAnimationCombo(NULL),
    mSoundCombo(NULL),
    mChatEditor(NULL),
    mSaveBtn(NULL),
    mPreviewBtn(NULL),
    mPreviewGesture(NULL),
    mDirty(FALSE)
{
    NONE_LABEL =  LLTrans::getString("---");
    SHIFT_LABEL = LLTrans::getString("KBShift");
    CTRL_LABEL = LLTrans::getString("KBCtrl");
}


LLPreviewGesture::~LLPreviewGesture()
{
    // Userdata for all steps is a LLGestureStep we need to clean up
    std::vector<LLScrollListItem*> data_list = mStepList->getAllData();
    std::vector<LLScrollListItem*>::iterator data_itor;
    for (data_itor = data_list.begin(); data_itor != data_list.end(); ++data_itor)
    {
        LLScrollListItem* item = *data_itor;
        LLGestureStep* step = (LLGestureStep*)item->getUserdata();
        delete step;
        step = NULL;
    }
}


BOOL LLPreviewGesture::postBuild()
{
    setVisibleCallback(boost::bind(&LLPreviewGesture::onVisibilityChanged, this, _2));

    LLLineEditor* edit;
    LLComboBox* combo;
    LLButton* btn;
    LLScrollListCtrl* list;
    LLTextBox* text;
    LLCheckBoxCtrl* check;

    edit = getChild<LLLineEditor>("desc");
    edit->setKeystrokeCallback(onKeystrokeCommit, this);

    edit = getChild<LLLineEditor>("trigger_editor");
    edit->setKeystrokeCallback(onKeystrokeCommit, this);
    edit->setCommitCallback(onCommitSetDirty, this);
    edit->setCommitOnFocusLost(TRUE);
    edit->setIgnoreTab(TRUE);
    mTriggerEditor = edit;

    text = getChild<LLTextBox>("replace_text");
    text->setEnabled(FALSE);
    mReplaceText = text;

    edit = getChild<LLLineEditor>("replace_editor");
    edit->setEnabled(FALSE);
    edit->setKeystrokeCallback(onKeystrokeCommit, this);
    edit->setCommitCallback(onCommitSetDirty, this);
    edit->setCommitOnFocusLost(TRUE);
    edit->setIgnoreTab(TRUE);
    mReplaceEditor = edit;

    combo = getChild<LLComboBox>( "modifier_combo");
    combo->setCommitCallback(boost::bind(&LLPreviewGesture::onCommitKeyorModifier, this));
    mModifierCombo = combo;

    combo = getChild<LLComboBox>( "key_combo");
    combo->setCommitCallback(boost::bind(&LLPreviewGesture::onCommitKeyorModifier, this));
    mKeyCombo = combo;

    list = getChild<LLScrollListCtrl>("library_list");
    list->setCommitCallback(onCommitLibrary, this);
    list->setDoubleClickCallback(onClickAdd, this);
    mLibraryList = list;

    btn = getChild<LLButton>( "add_btn");
    btn->setClickedCallback(onClickAdd, this);
    btn->setEnabled(FALSE);
    mAddBtn = btn;

    btn = getChild<LLButton>( "up_btn");
    btn->setClickedCallback(onClickUp, this);
    btn->setEnabled(FALSE);
    mUpBtn = btn;

    btn = getChild<LLButton>( "down_btn");
    btn->setClickedCallback(onClickDown, this);
    btn->setEnabled(FALSE);
    mDownBtn = btn;

    btn = getChild<LLButton>( "delete_btn");
    btn->setClickedCallback(onClickDelete, this);
    btn->setEnabled(FALSE);
    mDeleteBtn = btn;

    list = getChild<LLScrollListCtrl>("step_list");
    list->setCommitCallback(onCommitStep, this);
    mStepList = list;

    // Options
    mOptionsText = getChild<LLTextBox>("options_text");

    combo = getChild<LLComboBox>( "animation_list");
    combo->setVisible(FALSE);
    combo->setCommitCallback(onCommitAnimation, this);
    mAnimationCombo = combo;

    LLRadioGroup* group;
    group = getChild<LLRadioGroup>("animation_trigger_type");
    group->setVisible(FALSE);
    group->setCommitCallback(onCommitAnimationTrigger, this);
    mAnimationRadio = group;

    combo = getChild<LLComboBox>( "sound_list");
    combo->setVisible(FALSE);
    combo->setCommitCallback(onCommitSound, this);
    mSoundCombo = combo;

    edit = getChild<LLLineEditor>("chat_editor");
    edit->setVisible(FALSE);
    edit->setCommitCallback(onCommitChat, this);
    //edit->setKeystrokeCallback(onKeystrokeCommit, this);
    edit->setCommitOnFocusLost(TRUE);
    edit->setIgnoreTab(TRUE);
    mChatEditor = edit;

<<<<<<< HEAD
=======
    check = getChild<LLCheckBoxCtrl>( "wait_key_release_check");
    check->setVisible(FALSE);
    check->setCommitCallback(onCommitWait, this);
    mWaitKeyReleaseCheck = check;

>>>>>>> 33ad8db7
    check = getChild<LLCheckBoxCtrl>( "wait_anim_check");
    check->setVisible(FALSE);
    check->setCommitCallback(onCommitWait, this);
    mWaitAnimCheck = check;

    check = getChild<LLCheckBoxCtrl>( "wait_time_check");
    check->setVisible(FALSE);
    check->setCommitCallback(onCommitWait, this);
    mWaitTimeCheck = check;

    edit = getChild<LLLineEditor>("wait_time_editor");
    edit->setEnabled(FALSE);
    edit->setVisible(FALSE);
    edit->setPrevalidate(LLTextValidate::validateFloat);
//  edit->setKeystrokeCallback(onKeystrokeCommit, this);
    edit->setCommitOnFocusLost(TRUE);
    edit->setCommitCallback(onCommitWaitTime, this);
    edit->setIgnoreTab(TRUE);
    mWaitTimeEditor = edit;

    // Buttons at the bottom
    check = getChild<LLCheckBoxCtrl>( "active_check");
    check->setCommitCallback(onCommitActive, this);
    mActiveCheck = check;

    btn = getChild<LLButton>( "save_btn");
    btn->setClickedCallback(onClickSave, this);
    mSaveBtn = btn;

    btn = getChild<LLButton>( "preview_btn");
    btn->setClickedCallback(onClickPreview, this);
    mPreviewBtn = btn;


    // Populate the comboboxes
    addModifiers();
    addKeys();
    addAnimations();
    addSounds();

    const LLInventoryItem* item = getItem();

    if (item)
    {
        getChild<LLUICtrl>("desc")->setValue(item->getDescription());
        getChild<LLLineEditor>("desc")->setPrevalidate(&LLTextValidate::validateASCIIPrintableNoPipe);
    }

    return LLPreview::postBuild();
}


void LLPreviewGesture::addModifiers()
{
    LLComboBox* combo = mModifierCombo;

    combo->add( NONE_LABEL,  ADD_BOTTOM );
    combo->add( SHIFT_LABEL, ADD_BOTTOM );
    combo->add( CTRL_LABEL,  ADD_BOTTOM );
    combo->setCurrentByIndex(0);
}

void LLPreviewGesture::addKeys()
{
    LLComboBox* combo = mKeyCombo;

    combo->add( NONE_LABEL );
    for (KEY key = KEY_F2; key <= KEY_F12; key++)
    {
        combo->add( LLKeyboard::stringFromKey(key), ADD_BOTTOM );
    }
    combo->setCurrentByIndex(0);
}


// TODO: Sort the legacy and non-legacy together?
void LLPreviewGesture::addAnimations()
{
    LLComboBox* combo = mAnimationCombo;

    combo->removeall();

    std::string none_text = getString("none_text");

    combo->add(none_text, LLUUID::null);

    // Add all the default (legacy) animations
    S32 i;
    for (i = 0; i < gUserAnimStatesCount; ++i)
    {
        // Use the user-readable name
        std::string label = LLAnimStateLabels::getStateLabel( gUserAnimStates[i].mName );
        const LLUUID& id = gUserAnimStates[i].mID;
        combo->add(label, id);
    }

    // Get all inventory items that are animations
    LLViewerInventoryCategory::cat_array_t cats;
    LLViewerInventoryItem::item_array_t items;
    LLIsTypeWithPermissions is_copyable_animation(LLAssetType::AT_ANIMATION,
                                                    PERM_ITEM_UNRESTRICTED,
                                                    gAgent.getID(),
                                                    gAgent.getGroupID());
    gInventory.collectDescendentsIf(gInventory.getRootFolderID(),
                                    cats,
                                    items,
                                    LLInventoryModel::EXCLUDE_TRASH,
                                    is_copyable_animation);

    // Copy into something we can sort
    std::vector<LLInventoryItem*> animations;

    S32 count = items.size();
    for(i = 0; i < count; ++i)
    {
        animations.push_back( items.at(i) );
    }

    // Do the sort
    std::sort(animations.begin(), animations.end(), SortItemPtrsByName());

    // And load up the combobox
    std::vector<LLInventoryItem*>::iterator it;
    for (it = animations.begin(); it != animations.end(); ++it)
    {
        LLInventoryItem* item = *it;

        combo->add(item->getName(), item->getAssetUUID(), ADD_BOTTOM);
    }
}


void LLPreviewGesture::addSounds()
{
    LLComboBox* combo = mSoundCombo;
    combo->removeall();

    std::string none_text = getString("none_text");

    combo->add(none_text, LLUUID::null);

    // Get all inventory items that are sounds
    LLViewerInventoryCategory::cat_array_t cats;
    LLViewerInventoryItem::item_array_t items;
    LLIsTypeWithPermissions is_copyable_sound(LLAssetType::AT_SOUND,
                                                    PERM_ITEM_UNRESTRICTED,
                                                    gAgent.getID(),
                                                    gAgent.getGroupID());
    gInventory.collectDescendentsIf(gInventory.getRootFolderID(),
                                    cats,
                                    items,
                                    LLInventoryModel::EXCLUDE_TRASH,
                                    is_copyable_sound);

    // Copy sounds into something we can sort
    std::vector<LLInventoryItem*> sounds;

    S32 i;
    S32 count = items.size();
    for(i = 0; i < count; ++i)
    {
        sounds.push_back( items.at(i) );
    }

    // Do the sort
    std::sort(sounds.begin(), sounds.end(), SortItemPtrsByName());

    // And load up the combobox
    std::vector<LLInventoryItem*>::iterator it;
    for (it = sounds.begin(); it != sounds.end(); ++it)
    {
        LLInventoryItem* item = *it;

        combo->add(item->getName(), item->getAssetUUID(), ADD_BOTTOM);
    }
}


void LLPreviewGesture::refresh()
{
    LLPreview::refresh();
    // If previewing or item is incomplete, all controls are disabled
    LLViewerInventoryItem* item = (LLViewerInventoryItem*)getItem();
    bool is_complete = (item && item->isFinished()) ? true : false;
    if (mPreviewGesture || !is_complete)
    {

        getChildView("desc")->setEnabled(FALSE);
        //mDescEditor->setEnabled(FALSE);
        mTriggerEditor->setEnabled(FALSE);
        mReplaceText->setEnabled(FALSE);
        mReplaceEditor->setEnabled(FALSE);
        mModifierCombo->setEnabled(FALSE);
        mKeyCombo->setEnabled(FALSE);
        mLibraryList->setEnabled(FALSE);
        mAddBtn->setEnabled(FALSE);
        mUpBtn->setEnabled(FALSE);
        mDownBtn->setEnabled(FALSE);
        mDeleteBtn->setEnabled(FALSE);
        mStepList->setEnabled(FALSE);
        mOptionsText->setEnabled(FALSE);
        mAnimationCombo->setEnabled(FALSE);
        mAnimationRadio->setEnabled(FALSE);
        mSoundCombo->setEnabled(FALSE);
        mChatEditor->setEnabled(FALSE);
<<<<<<< HEAD
=======
        mWaitKeyReleaseCheck->setEnabled(FALSE);
>>>>>>> 33ad8db7
        mWaitAnimCheck->setEnabled(FALSE);
        mWaitTimeCheck->setEnabled(FALSE);
        mWaitTimeEditor->setEnabled(FALSE);
        mActiveCheck->setEnabled(FALSE);
        mSaveBtn->setEnabled(FALSE);

        // Make sure preview button is enabled, so we can stop it
        mPreviewBtn->setEnabled(TRUE);
        return;
    }

    BOOL modifiable = item->getPermissions().allowModifyBy(gAgent.getID());

    getChildView("desc")->setEnabled(modifiable);
    mTriggerEditor->setEnabled(TRUE);
    mLibraryList->setEnabled(modifiable);
    mStepList->setEnabled(modifiable);
    mOptionsText->setEnabled(modifiable);
    mAnimationCombo->setEnabled(modifiable);
    mAnimationRadio->setEnabled(modifiable);
    mSoundCombo->setEnabled(modifiable);
    mChatEditor->setEnabled(modifiable);
<<<<<<< HEAD
=======
    mWaitKeyReleaseCheck->setEnabled(modifiable);
>>>>>>> 33ad8db7
    mWaitAnimCheck->setEnabled(modifiable);
    mWaitTimeCheck->setEnabled(modifiable);
    mWaitTimeEditor->setEnabled(modifiable);
    mActiveCheck->setEnabled(TRUE);

    const std::string& trigger = mTriggerEditor->getText();
    BOOL have_trigger = !trigger.empty();

    const std::string& replace = mReplaceEditor->getText();
    BOOL have_replace = !replace.empty();

    LLScrollListItem* library_item = mLibraryList->getFirstSelected();
    BOOL have_library = (library_item != NULL);

    LLScrollListItem* step_item = mStepList->getFirstSelected();
    S32 step_index = mStepList->getFirstSelectedIndex();
    S32 step_count = mStepList->getItemCount();
    BOOL have_step = (step_item != NULL);

    mReplaceText->setEnabled(have_trigger || have_replace);
    mReplaceEditor->setEnabled(have_trigger || have_replace);

    mModifierCombo->setEnabled(TRUE);
    mKeyCombo->setEnabled(TRUE);

    mAddBtn->setEnabled(modifiable && have_library);
    mUpBtn->setEnabled(modifiable && have_step && step_index > 0);
    mDownBtn->setEnabled(modifiable && have_step && step_index < step_count-1);
    mDeleteBtn->setEnabled(modifiable && have_step);

    // Assume all not visible
    mAnimationCombo->setVisible(FALSE);
    mAnimationRadio->setVisible(FALSE);
    mSoundCombo->setVisible(FALSE);
    mChatEditor->setVisible(FALSE);
<<<<<<< HEAD
=======
    mWaitKeyReleaseCheck->setVisible(FALSE);
>>>>>>> 33ad8db7
    mWaitAnimCheck->setVisible(FALSE);
    mWaitTimeCheck->setVisible(FALSE);
    mWaitTimeEditor->setVisible(FALSE);

    std::string optionstext;

    if (have_step)
    {
        // figure out the type, show proper options, update text
        LLGestureStep* step = (LLGestureStep*)step_item->getUserdata();
        EStepType type = step->getType();

        switch(type)
        {
        case STEP_ANIMATION:
            {
                LLGestureStepAnimation* anim_step = (LLGestureStepAnimation*)step;
                optionstext = getString("step_anim");
                mAnimationCombo->setVisible(TRUE);
                mAnimationRadio->setVisible(TRUE);
                mAnimationRadio->setSelectedIndex((anim_step->mFlags & ANIM_FLAG_STOP) ? 1 : 0);
                mAnimationCombo->setCurrentByID(anim_step->mAnimAssetID);
                break;
            }
        case STEP_SOUND:
            {
                LLGestureStepSound* sound_step = (LLGestureStepSound*)step;
                optionstext = getString("step_sound");
                mSoundCombo->setVisible(TRUE);
                mSoundCombo->setCurrentByID(sound_step->mSoundAssetID);
                break;
            }
        case STEP_CHAT:
            {
                LLGestureStepChat* chat_step = (LLGestureStepChat*)step;
                optionstext = getString("step_chat");
                mChatEditor->setVisible(TRUE);
                mChatEditor->setText(chat_step->mChatText);
                break;
            }
        case STEP_WAIT:
            {
                LLGestureStepWait* wait_step = (LLGestureStepWait*)step;
                optionstext = getString("step_wait");
<<<<<<< HEAD
=======
                mWaitKeyReleaseCheck->setVisible(TRUE);
                mWaitKeyReleaseCheck->set(wait_step->mFlags & WAIT_FLAG_KEY_RELEASE);
>>>>>>> 33ad8db7
                mWaitAnimCheck->setVisible(TRUE);
                mWaitAnimCheck->set(wait_step->mFlags & WAIT_FLAG_ALL_ANIM);
                mWaitTimeCheck->setVisible(TRUE);
                mWaitTimeCheck->set(wait_step->mFlags & WAIT_FLAG_TIME);
                mWaitTimeEditor->setVisible(TRUE);
                std::string buffer = llformat("%.1f", (double)wait_step->mWaitSeconds);
                mWaitTimeEditor->setText(buffer);
                break;
            }
        default:
            break;
        }
    }

    mOptionsText->setText(optionstext);

    BOOL active = LLGestureMgr::instance().isGestureActive(mItemUUID);
    mActiveCheck->set(active);

    // Can only preview if there are steps
    mPreviewBtn->setEnabled(step_count > 0);

    // And can only save if changes have been made
    mSaveBtn->setEnabled(mDirty);
    addAnimations();
    addSounds();
}


void LLPreviewGesture::initDefaultGesture()
{
    LLScrollListItem* item;
    item = addStep( STEP_ANIMATION );
    LLGestureStepAnimation* anim = (LLGestureStepAnimation*)item->getUserdata();
    anim->mAnimAssetID = ANIM_AGENT_HELLO;
    anim->mAnimName = LLTrans::getString("Wave");
    updateLabel(item);

    item = addStep( STEP_WAIT );
    LLGestureStepWait* wait = (LLGestureStepWait*)item->getUserdata();
    wait->mFlags = WAIT_FLAG_ALL_ANIM;
    updateLabel(item);

    item = addStep( STEP_CHAT );
    LLGestureStepChat* chat_step = (LLGestureStepChat*)item->getUserdata();
    chat_step->mChatText =  LLTrans::getString("HelloAvatar");
    updateLabel(item);

    // Start with item list selected
    mStepList->selectFirstItem();

    // this is *new* content, so we are dirty
    mDirty = TRUE;
}


void LLPreviewGesture::loadAsset()
{
    const LLInventoryItem* item = getItem();
    if (!item)
    {
        // Don't set asset status here; we may not have set the item id yet
        // (e.g. when this gets called initially)
        //mAssetStatus = PREVIEW_ASSET_ERROR;
        return;
    }

    LLUUID asset_id = item->getAssetUUID();
    if (asset_id.isNull())
    {
        // Freshly created gesture, don't need to load asset.
        // Blank gesture will be fine.
        initDefaultGesture();
        refresh();
        mAssetStatus = PREVIEW_ASSET_LOADED;
        return;
    }

    // TODO: Based on item->getPermissions().allow*
    // could enable/disable UI.

    // Copy the UUID, because the user might close the preview
    // window if the download gets stalled.
    LLUUID* item_idp = new LLUUID(mItemUUID);

    const BOOL high_priority = TRUE;
    gAssetStorage->getAssetData(asset_id,
                                LLAssetType::AT_GESTURE,
                                onLoadComplete,
                                (void**)item_idp,
                                high_priority);
    mAssetStatus = PREVIEW_ASSET_LOADING;
}


// static
void LLPreviewGesture::onLoadComplete(const LLUUID& asset_uuid,
                                      LLAssetType::EType type,
                                      void* user_data, S32 status, LLExtStat ext_status)
{
    LLUUID* item_idp = (LLUUID*)user_data;

    LLPreviewGesture* self = LLFloaterReg::findTypedInstance<LLPreviewGesture>("preview_gesture", *item_idp);
    if (self)
    {
        if (0 == status)
        {
            LLFileSystem file(asset_uuid, type, LLFileSystem::READ);
            S32 size = file.getSize();

            std::vector<char> buffer(size+1);
            file.read((U8*)&buffer[0], size);
            buffer[size] = '\0';

            LLMultiGesture* gesture = new LLMultiGesture();

            LLDataPackerAsciiBuffer dp(&buffer[0], size+1);
            BOOL ok = gesture->deserialize(dp);

            if (ok)
            {
                // Everything has been successful.  Load up the UI.
                self->loadUIFromGesture(gesture);

                self->mStepList->selectFirstItem();

                self->mDirty = FALSE;
                self->refresh();
                self->refreshFromItem(); // to update description and title
            }
            else
            {
                LL_WARNS() << "Unable to load gesture" << LL_ENDL;
            }

            delete gesture;
            gesture = NULL;

            self->mAssetStatus = PREVIEW_ASSET_LOADED;
        }
        else
        {
            if( LL_ERR_ASSET_REQUEST_NOT_IN_DATABASE == status ||
                LL_ERR_FILE_EMPTY == status)
            {
                LLDelayedGestureError::gestureMissing( *item_idp );
            }
            else
            {
                LLDelayedGestureError::gestureFailedToLoad( *item_idp );
            }

            LL_WARNS() << "Problem loading gesture: " << status << LL_ENDL;
            self->mAssetStatus = PREVIEW_ASSET_ERROR;
        }
    }
    delete item_idp;
    item_idp = NULL;
}


void LLPreviewGesture::loadUIFromGesture(LLMultiGesture* gesture)
{
    /*LLInventoryItem* item = getItem();



    if (item)
    {
        LLLineEditor* descEditor = getChild<LLLineEditor>("desc");
        descEditor->setText(item->getDescription());
    }*/

    mTriggerEditor->setText(gesture->mTrigger);

    mReplaceEditor->setText(gesture->mReplaceText);

    switch (gesture->mMask)
    {
    default:
      case MASK_NONE:
        mModifierCombo->setSimple( NONE_LABEL );
        break;
      case MASK_SHIFT:
        mModifierCombo->setSimple( SHIFT_LABEL );
        break;
      case MASK_CONTROL:
        mModifierCombo->setSimple( CTRL_LABEL );
        break;
    }

    mModifierCombo->setEnabledByValue(CTRL_LABEL, gesture->mKey != KEY_F10);

    mKeyCombo->setCurrentByIndex(0);
    if (gesture->mKey != KEY_NONE)
    {
        mKeyCombo->setSimple(LLKeyboard::stringFromKey(gesture->mKey));
    }

    mKeyCombo->setEnabledByValue(LLKeyboard::stringFromKey(KEY_F10), gesture->mMask != MASK_CONTROL);

    // Make UI steps for each gesture step
    S32 i;
    S32 count = gesture->mSteps.size();
    for (i = 0; i < count; ++i)
    {
        LLGestureStep* step = gesture->mSteps[i];

        LLGestureStep* new_step = NULL;

        switch(step->getType())
        {
        case STEP_ANIMATION:
            {
                LLGestureStepAnimation* anim_step = (LLGestureStepAnimation*)step;
                LLGestureStepAnimation* new_anim_step =
                    new LLGestureStepAnimation(*anim_step);
                new_step = new_anim_step;
                break;
            }
        case STEP_SOUND:
            {
                LLGestureStepSound* sound_step = (LLGestureStepSound*)step;
                LLGestureStepSound* new_sound_step =
                    new LLGestureStepSound(*sound_step);
                new_step = new_sound_step;
                break;
            }
        case STEP_CHAT:
            {
                LLGestureStepChat* chat_step = (LLGestureStepChat*)step;
                LLGestureStepChat* new_chat_step =
                    new LLGestureStepChat(*chat_step);
                new_step = new_chat_step;
                break;
            }
        case STEP_WAIT:
            {
                LLGestureStepWait* wait_step = (LLGestureStepWait*)step;
                LLGestureStepWait* new_wait_step =
                    new LLGestureStepWait(*wait_step);
                new_step = new_wait_step;
                break;
            }
        default:
            {
                break;
            }
        }

        if (!new_step) continue;

        // Create an enabled item with this step
        LLSD row;
        row["columns"][0]["value"] = getLabel( new_step->getLabel());
        row["columns"][0]["font"] = "SANSSERIF_SMALL";
        LLScrollListItem* item = mStepList->addElement(row);
        item->setUserdata(new_step);
    }
}

// Helpful structure so we can look up the inventory item
// after the save finishes.
struct LLSaveInfo
{
    LLSaveInfo(const LLUUID& item_id, const LLUUID& object_id, const std::string& desc,
                const LLTransactionID tid)
        : mItemUUID(item_id), mObjectUUID(object_id), mDesc(desc), mTransactionID(tid)
    {
    }

    LLUUID mItemUUID;
    LLUUID mObjectUUID;
    std::string mDesc;
    LLTransactionID mTransactionID;
};


void LLPreviewGesture::finishInventoryUpload(LLUUID itemId, LLUUID newAssetId)
{
    // If this gesture is active, then we need to update the in-memory
    // active map with the new pointer.
    if (LLGestureMgr::instance().isGestureActive(itemId))
    {
        // Active gesture edited from menu.
        LLGestureMgr::instance().replaceGesture(itemId, newAssetId);
        gInventory.notifyObservers();
    }

    //gesture will have a new asset_id
    LLPreviewGesture* previewp = LLFloaterReg::findTypedInstance<LLPreviewGesture>("preview_gesture", LLSD(itemId));
    if (previewp)
    {
        previewp->onUpdateSucceeded();
    }
}


void LLPreviewGesture::saveIfNeeded()
{
    if (!gAssetStorage)
    {
        LL_WARNS() << "Can't save gesture, no asset storage system." << LL_ENDL;
        return;
    }

    if (!mDirty)
    {
        return;
    }

    // Copy the UI into a gesture
    LLMultiGesture* gesture = createGesture();

    // Serialize the gesture
    S32 maxSize = gesture->getMaxSerialSize();
    char* buffer = new char[maxSize];

    LLDataPackerAsciiBuffer dp(buffer, maxSize);

    bool ok = gesture->serialize(dp);

    if (dp.getCurrentSize() > 1000)
    {
        LLNotificationsUtil::add("GestureSaveFailedTooManySteps");

        delete gesture;
        gesture = NULL;
        return;
    }
    else if (!ok)
    {
        LLNotificationsUtil::add("GestureSaveFailedTryAgain");
        delete gesture;
        gesture = NULL;
        return;
    }

    LLAssetID assetId;
    LLPreview::onCommit();
    bool delayedUpload(false);

    LLViewerInventoryItem* item = (LLViewerInventoryItem*) getItem();
    if (item)
    {
        const LLViewerRegion* region = gAgent.getRegion();
        if (!region)
        {
            LL_WARNS() << "Not connected to a region, cannot save gesture." << LL_ENDL;
            return;
        }
        std::string agent_url = region->getCapability("UpdateGestureAgentInventory");
        std::string task_url = region->getCapability("UpdateGestureTaskInventory");

        if (!agent_url.empty() && !task_url.empty())
        {
            std::string url;
            LLResourceUploadInfo::ptr_t uploadInfo;

            if (mObjectUUID.isNull() && !agent_url.empty())
            {
                //need to disable the preview floater so item
                //isn't re-saved before new asset arrives
                //fake out refresh.
                item->setComplete(false);
                refresh();
                item->setComplete(true);

                uploadInfo = std::make_shared<LLBufferedAssetUploadInfo>(mItemUUID, LLAssetType::AT_GESTURE, buffer,
                    [](LLUUID itemId, LLUUID newAssetId, LLUUID, LLSD)
                    {
                        LLPreviewGesture::finishInventoryUpload(itemId, newAssetId);
                    },
                    nullptr);
                url = agent_url;
            }
            else if (!mObjectUUID.isNull() && !task_url.empty())
            {
                uploadInfo = std::make_shared<LLBufferedAssetUploadInfo>(mObjectUUID, mItemUUID, LLAssetType::AT_GESTURE, buffer, nullptr, nullptr);
                url = task_url;
            }

            if (!url.empty() && uploadInfo)
            {
                delayedUpload = true;

                LLViewerAssetUpload::EnqueueInventoryUpload(url, uploadInfo);
            }

        }
        else if (gAssetStorage)
        {
            // Every save gets a new UUID.  Yup.
            LLTransactionID tid;
            tid.generate();
            assetId = tid.makeAssetID(gAgent.getSecureSessionID());

            LLFileSystem file(assetId, LLAssetType::AT_GESTURE, LLFileSystem::APPEND);

            S32 size = dp.getCurrentSize();
            file.write((U8*)buffer, size);

            LLLineEditor* descEditor = getChild<LLLineEditor>("desc");
            LLSaveInfo* info = new LLSaveInfo(mItemUUID, mObjectUUID, descEditor->getText(), tid);
            gAssetStorage->storeAssetData(tid, LLAssetType::AT_GESTURE, onSaveComplete, info, FALSE);
        }

    }

    // If this gesture is active, then we need to update the in-memory
    // active map with the new pointer.
    if (!delayedUpload && LLGestureMgr::instance().isGestureActive(mItemUUID))
    {
        // gesture manager now owns the pointer
        LLGestureMgr::instance().replaceGesture(mItemUUID, gesture, assetId);

        // replaceGesture may deactivate other gestures so let the
        // inventory know.
        gInventory.notifyObservers();
    }
    else
    {
        // we're done with this gesture
        delete gesture;
        gesture = NULL;
    }

    mDirty = false;
    // refresh will be called when callback
    // if triggered when delayedUpload
    if(!delayedUpload)
    {
        refresh();
    }

}


// TODO: This is very similar to LLPreviewNotecard::onSaveComplete.
// Could merge code.
// static
void LLPreviewGesture::onSaveComplete(const LLUUID& asset_uuid, void* user_data, S32 status, LLExtStat ext_status) // StoreAssetData callback (fixed)
{
    LLSaveInfo* info = (LLSaveInfo*)user_data;
    if (info && (status == 0))
    {
        if(info->mObjectUUID.isNull())
        {
            // Saving into user inventory
            LLViewerInventoryItem* item;
            item = (LLViewerInventoryItem*)gInventory.getItem(info->mItemUUID);
            if(item)
            {
                LLPointer<LLViewerInventoryItem> new_item = new LLViewerInventoryItem(item);
                new_item->setDescription(info->mDesc);
                new_item->setTransactionID(info->mTransactionID);
                new_item->setAssetUUID(asset_uuid);
                new_item->updateServer(FALSE);
                gInventory.updateItem(new_item);
                gInventory.notifyObservers();
            }
            else
            {
                LL_WARNS() << "Inventory item for gesture " << info->mItemUUID
                        << " is no longer in agent inventory." << LL_ENDL;
            }
        }
        else
        {
            // Saving into in-world object inventory
            LLViewerObject* object = gObjectList.findObject(info->mObjectUUID);
            LLViewerInventoryItem* item = NULL;
            if(object)
            {
                item = (LLViewerInventoryItem*)object->getInventoryObject(info->mItemUUID);
            }
            if(object && item)
            {
                item->setDescription(info->mDesc);
                item->setAssetUUID(asset_uuid);
                item->setTransactionID(info->mTransactionID);
                object->updateInventory(item, TASK_INVENTORY_ITEM_KEY, false);
                dialog_refresh_all();
            }
            else
            {
                LLNotificationsUtil::add("GestureSaveFailedObjectNotFound");
            }
        }

        // Find our window and close it if requested.
        LLPreviewGesture* previewp = LLFloaterReg::findTypedInstance<LLPreviewGesture>("preview_gesture", info->mItemUUID);
        if (previewp && previewp->mCloseAfterSave)
        {
            previewp->closeFloater();
        }
    }
    else
    {
        LL_WARNS() << "Problem saving gesture: " << status << LL_ENDL;
        LLSD args;
        args["REASON"] = std::string(LLAssetStorage::getErrorString(status));
        LLNotificationsUtil::add("GestureSaveFailedReason", args);
    }
    delete info;
    info = NULL;
}


LLMultiGesture* LLPreviewGesture::createGesture()
{
    LLMultiGesture* gesture = new LLMultiGesture();

    gesture->mTrigger = mTriggerEditor->getText();
    gesture->mReplaceText = mReplaceEditor->getText();

    const std::string& modifier = mModifierCombo->getSimple();
    if (modifier == CTRL_LABEL)
    {
        gesture->mMask = MASK_CONTROL;
    }
    else if (modifier == SHIFT_LABEL)
    {
        gesture->mMask = MASK_SHIFT;
    }
    else
    {
        gesture->mMask = MASK_NONE;
    }

    if (mKeyCombo->getCurrentIndex() == 0)
    {
        gesture->mKey = KEY_NONE;
    }
    else
    {
        const std::string& key_string = mKeyCombo->getSimple();
        LLKeyboard::keyFromString(key_string, &(gesture->mKey));
    }

    std::vector<LLScrollListItem*> data_list = mStepList->getAllData();
    std::vector<LLScrollListItem*>::iterator data_itor;
    for (data_itor = data_list.begin(); data_itor != data_list.end(); ++data_itor)
    {
        LLScrollListItem* item = *data_itor;
        LLGestureStep* step = (LLGestureStep*)item->getUserdata();

        switch(step->getType())
        {
        case STEP_ANIMATION:
            {
                // Copy UI-generated step into actual gesture step
                LLGestureStepAnimation* anim_step = (LLGestureStepAnimation*)step;
                LLGestureStepAnimation* new_anim_step =
                    new LLGestureStepAnimation(*anim_step);
                gesture->mSteps.push_back(new_anim_step);
                break;
            }
        case STEP_SOUND:
            {
                // Copy UI-generated step into actual gesture step
                LLGestureStepSound* sound_step = (LLGestureStepSound*)step;
                LLGestureStepSound* new_sound_step =
                    new LLGestureStepSound(*sound_step);
                gesture->mSteps.push_back(new_sound_step);
                break;
            }
        case STEP_CHAT:
            {
                // Copy UI-generated step into actual gesture step
                LLGestureStepChat* chat_step = (LLGestureStepChat*)step;
                LLGestureStepChat* new_chat_step =
                    new LLGestureStepChat(*chat_step);
                gesture->mSteps.push_back(new_chat_step);
                break;
            }
        case STEP_WAIT:
            {
                // Copy UI-generated step into actual gesture step
                LLGestureStepWait* wait_step = (LLGestureStepWait*)step;
                LLGestureStepWait* new_wait_step =
                    new LLGestureStepWait(*wait_step);
                gesture->mSteps.push_back(new_wait_step);
                break;
            }
        default:
            {
                break;
            }
        }
    }

    return gesture;
}


void LLPreviewGesture::onCommitKeyorModifier()
{
    // SL-14139: ctrl-F10 is currently used to access top menu,
    // so don't allow to bound gestures to this combination.

    mKeyCombo->setEnabledByValue(LLKeyboard::stringFromKey(KEY_F10), mModifierCombo->getSimple() != CTRL_LABEL);
    mModifierCombo->setEnabledByValue(CTRL_LABEL, mKeyCombo->getSimple() != LLKeyboard::stringFromKey(KEY_F10));
    mDirty = TRUE;
    refresh();
}

// static
void LLPreviewGesture::updateLabel(LLScrollListItem* item)
{
    LLGestureStep* step = (LLGestureStep*)item->getUserdata();

    LLScrollListCell* cell = item->getColumn(0);
    LLScrollListText* text_cell = (LLScrollListText*)cell;
    std::string label = getLabel( step->getLabel());
    text_cell->setText(label);
}

// static
void LLPreviewGesture::onCommitSetDirty(LLUICtrl* ctrl, void* data)
{
    LLPreviewGesture* self = (LLPreviewGesture*)data;
    self->mDirty = TRUE;
    self->refresh();
}

// static
void LLPreviewGesture::onCommitLibrary(LLUICtrl* ctrl, void* data)
{
    LLPreviewGesture* self = (LLPreviewGesture*)data;

    LLScrollListItem* library_item = self->mLibraryList->getFirstSelected();
    if (library_item)
    {
        self->mStepList->deselectAllItems();
        self->refresh();
    }
}


// static
void LLPreviewGesture::onCommitStep(LLUICtrl* ctrl, void* data)
{
    LLPreviewGesture* self = (LLPreviewGesture*)data;

    LLScrollListItem* step_item = self->mStepList->getFirstSelected();
    if (!step_item) return;

    self->mLibraryList->deselectAllItems();
    self->refresh();
}


// static
void LLPreviewGesture::onCommitAnimation(LLUICtrl* ctrl, void* data)
{
    LLPreviewGesture* self = (LLPreviewGesture*)data;

    LLScrollListItem* step_item = self->mStepList->getFirstSelected();
    if (step_item)
    {
        LLGestureStep* step = (LLGestureStep*)step_item->getUserdata();
        if (step->getType() == STEP_ANIMATION)
        {
            // Assign the animation name
            LLGestureStepAnimation* anim_step = (LLGestureStepAnimation*)step;
            if (self->mAnimationCombo->getCurrentIndex() == 0)
            {
                anim_step->mAnimName.clear();
                anim_step->mAnimAssetID.setNull();
            }
            else
            {
                anim_step->mAnimName = self->mAnimationCombo->getSimple();
                anim_step->mAnimAssetID = self->mAnimationCombo->getCurrentID();
            }
            //anim_step->mFlags = 0x0;

            // Update the UI label in the list
            updateLabel(step_item);

            self->mDirty = TRUE;
            self->refresh();
        }
    }
}

// static
void LLPreviewGesture::onCommitAnimationTrigger(LLUICtrl* ctrl, void *data)
{
    LLPreviewGesture* self = (LLPreviewGesture*)data;

    LLScrollListItem* step_item = self->mStepList->getFirstSelected();
    if (step_item)
    {
        LLGestureStep* step = (LLGestureStep*)step_item->getUserdata();
        if (step->getType() == STEP_ANIMATION)
        {
            LLGestureStepAnimation* anim_step = (LLGestureStepAnimation*)step;
            if (self->mAnimationRadio->getSelectedIndex() == 0)
            {
                // start
                anim_step->mFlags &= ~ANIM_FLAG_STOP;
            }
            else
            {
                // stop
                anim_step->mFlags |= ANIM_FLAG_STOP;
            }
            // Update the UI label in the list
            updateLabel(step_item);

            self->mDirty = TRUE;
            self->refresh();
        }
    }
}

// static
void LLPreviewGesture::onCommitSound(LLUICtrl* ctrl, void* data)
{
    LLPreviewGesture* self = (LLPreviewGesture*)data;

    LLScrollListItem* step_item = self->mStepList->getFirstSelected();
    if (step_item)
    {
        LLGestureStep* step = (LLGestureStep*)step_item->getUserdata();
        if (step->getType() == STEP_SOUND)
        {
            // Assign the sound name
            LLGestureStepSound* sound_step = (LLGestureStepSound*)step;
            sound_step->mSoundName = self->mSoundCombo->getSimple();
            sound_step->mSoundAssetID = self->mSoundCombo->getCurrentID();
            sound_step->mFlags = 0x0;

            // Update the UI label in the list
            updateLabel(step_item);

            self->mDirty = TRUE;
            self->refresh();
        }
    }
}

// static
void LLPreviewGesture::onCommitChat(LLUICtrl* ctrl, void* data)
{
    LLPreviewGesture* self = (LLPreviewGesture*)data;

    LLScrollListItem* step_item = self->mStepList->getFirstSelected();
    if (!step_item) return;

    LLGestureStep* step = (LLGestureStep*)step_item->getUserdata();
    if (step->getType() != STEP_CHAT) return;

    LLGestureStepChat* chat_step = (LLGestureStepChat*)step;
    chat_step->mChatText = self->mChatEditor->getText();
    chat_step->mFlags = 0x0;

    // Update the UI label in the list
    updateLabel(step_item);

    self->mDirty = TRUE;
    self->refresh();
}

// static
void LLPreviewGesture::onCommitWait(LLUICtrl* ctrl, void* data)
{
    LLPreviewGesture* self = (LLPreviewGesture*)data;

    LLScrollListItem* step_item = self->mStepList->getFirstSelected();
    if (!step_item) return;

    LLGestureStep* step = (LLGestureStep*)step_item->getUserdata();
    if (step->getType() != STEP_WAIT) return;

    LLGestureStepWait* wait_step = (LLGestureStepWait*)step;
    U32 flags = 0x0;
<<<<<<< HEAD
=======
    if (self->mWaitKeyReleaseCheck->get()) flags |= WAIT_FLAG_KEY_RELEASE;
>>>>>>> 33ad8db7
    if (self->mWaitAnimCheck->get()) flags |= WAIT_FLAG_ALL_ANIM;
    if (self->mWaitTimeCheck->get()) flags |= WAIT_FLAG_TIME;
    wait_step->mFlags = flags;

    {
        LLLocale locale(LLLocale::USER_LOCALE);

        F32 wait_seconds = (F32)atof(self->mWaitTimeEditor->getText().c_str());
        if (wait_seconds < 0.f) wait_seconds = 0.f;
        if (wait_seconds > 3600.f) wait_seconds = 3600.f;
        wait_step->mWaitSeconds = wait_seconds;
    }

    // Enable the input area if necessary
    self->mWaitTimeEditor->setEnabled(self->mWaitTimeCheck->get());

    // Update the UI label in the list
    updateLabel(step_item);

    self->mDirty = TRUE;
    self->refresh();
}

// static
void LLPreviewGesture::onCommitWaitTime(LLUICtrl* ctrl, void* data)
{
    LLPreviewGesture* self = (LLPreviewGesture*)data;

    LLScrollListItem* step_item = self->mStepList->getFirstSelected();
    if (!step_item) return;

    LLGestureStep* step = (LLGestureStep*)step_item->getUserdata();
    if (step->getType() != STEP_WAIT) return;

    self->mWaitTimeCheck->set(TRUE);
    onCommitWait(ctrl, data);
}


// static
void LLPreviewGesture::onKeystrokeCommit(LLLineEditor* caller,
                                         void* data)
{
    // Just commit every keystroke
    onCommitSetDirty(caller, data);
}

// static
void LLPreviewGesture::onClickAdd(void* data)
{
    LLPreviewGesture* self = (LLPreviewGesture*)data;

    LLScrollListItem* library_item = self->mLibraryList->getFirstSelected();
    if (!library_item) return;

    S32 library_item_index = self->mLibraryList->getFirstSelectedIndex();

    const LLScrollListCell* library_cell = library_item->getColumn(0);
    const std::string& library_text = library_cell->getValue().asString();

    if( library_item_index >= STEP_EOF )
    {
        LL_ERRS() << "Unknown step type: " << library_text << LL_ENDL;
        return;
    }

    self->addStep( (EStepType)library_item_index );
    self->mDirty = TRUE;
    self->refresh();
}

LLScrollListItem* LLPreviewGesture::addStep( const EStepType step_type )
{
    // Order of enum EStepType MUST match the library_list element in floater_preview_gesture.xml

    LLGestureStep* step = NULL;
    switch( step_type)
    {
        case STEP_ANIMATION:
            step = new LLGestureStepAnimation();

            break;
        case STEP_SOUND:
            step = new LLGestureStepSound();
            break;
        case STEP_CHAT:
            step = new LLGestureStepChat();
            break;
        case STEP_WAIT:
            step = new LLGestureStepWait();
            break;
        default:
            LL_ERRS() << "Unknown step type: " << (S32)step_type << LL_ENDL;
            return NULL;
    }


    // Create an enabled item with this step
    LLSD row;
    row["columns"][0]["value"] = getLabel(step->getLabel());
    row["columns"][0]["font"] = "SANSSERIF_SMALL";
    LLScrollListItem* step_item = mStepList->addElement(row);
    step_item->setUserdata(step);

    // And move selection to the list on the right
    mLibraryList->deselectAllItems();
    mStepList->deselectAllItems();

    step_item->setSelected(TRUE);

    return step_item;
}

// static
std::string LLPreviewGesture::getLabel(std::vector<std::string> labels)
{
    std::vector<std::string> v_labels = labels ;
    std::string result("");

    if( v_labels.size() != 2)
    {
        return result;
    }

    if(v_labels[0]=="Chat")
    {
        result=LLTrans::getString("Chat Message");
    }
    else if(v_labels[0]=="Sound")
    {
        result=LLTrans::getString("Sound");
    }
    else if(v_labels[0]=="Wait")
    {
        result=LLTrans::getString("Wait");
    }
    else if(v_labels[0]=="AnimFlagStop")
    {
        result=LLTrans::getString("AnimFlagStop");
    }
    else if(v_labels[0]=="AnimFlagStart")
    {
        result=LLTrans::getString("AnimFlagStart");
    }

    // lets localize action value
    std::string action = v_labels[1];
    if ("None" == action)
    {
        action = LLTrans::getString("GestureActionNone");
    }
    else if ("until animations are done" == action)
    {
        action = LLFloaterReg::getInstance("preview_gesture")->getChild<LLCheckBoxCtrl>("wait_anim_check")->getLabel();
    }
    result.append(action);
    return result;

}
// static
void LLPreviewGesture::onClickUp(void* data)
{
    LLPreviewGesture* self = (LLPreviewGesture*)data;

    S32 selected_index = self->mStepList->getFirstSelectedIndex();
    if (selected_index > 0)
    {
        self->mStepList->swapWithPrevious(selected_index);
        self->mDirty = TRUE;
        self->refresh();
    }
}

// static
void LLPreviewGesture::onClickDown(void* data)
{
    LLPreviewGesture* self = (LLPreviewGesture*)data;

    S32 selected_index = self->mStepList->getFirstSelectedIndex();
    if (selected_index < 0) return;

    S32 count = self->mStepList->getItemCount();
    if (selected_index < count-1)
    {
        self->mStepList->swapWithNext(selected_index);
        self->mDirty = TRUE;
        self->refresh();
    }
}

// static
void LLPreviewGesture::onClickDelete(void* data)
{
    LLPreviewGesture* self = (LLPreviewGesture*)data;

    LLScrollListItem* item = self->mStepList->getFirstSelected();
    S32 selected_index = self->mStepList->getFirstSelectedIndex();
    if (item && selected_index >= 0)
    {
        LLGestureStep* step = (LLGestureStep*)item->getUserdata();
        delete step;
        step = NULL;

        self->mStepList->deleteSingleItem(selected_index);

        self->mDirty = TRUE;
        self->refresh();
    }
}

// static
void LLPreviewGesture::onCommitActive(LLUICtrl* ctrl, void* data)
{
    LLPreviewGesture* self = (LLPreviewGesture*)data;
    if (!LLGestureMgr::instance().isGestureActive(self->mItemUUID))
    {
        LLGestureMgr::instance().activateGesture(self->mItemUUID);
    }
    else
    {
        LLGestureMgr::instance().deactivateGesture(self->mItemUUID);
    }

    // Make sure the (active) label in the inventory gets updated.
    LLViewerInventoryItem* item = gInventory.getItem(self->mItemUUID);
    if (item)
    {
        gInventory.updateItem(item);
        gInventory.notifyObservers();
    }

    self->refresh();
}

// static
void LLPreviewGesture::onClickSave(void* data)
{
    LLPreviewGesture* self = (LLPreviewGesture*)data;
    self->saveIfNeeded();
}

// static
void LLPreviewGesture::onClickPreview(void* data)
{
    LLPreviewGesture* self = (LLPreviewGesture*)data;

    if (!self->mPreviewGesture)
    {
        // make temporary gesture
        self->mPreviewGesture = self->createGesture();

        // add a callback
        self->mPreviewGesture->mDoneCallback = onDonePreview;
        self->mPreviewGesture->mCallbackData = self;

        // set the button title
        self->mPreviewBtn->setLabel(self->getString("stop_txt"));

        // play it, and delete when done
        LLGestureMgr::instance().playGesture(self->mPreviewGesture);

        self->refresh();
    }
    else
    {
        // Will call onDonePreview() below
        LLGestureMgr::instance().stopGesture(self->mPreviewGesture);

        self->refresh();
    }
}


// static
void LLPreviewGesture::onDonePreview(LLMultiGesture* gesture, void* data)
{
    LLPreviewGesture* self = (LLPreviewGesture*)data;

    self->mPreviewBtn->setLabel(self->getString("preview_txt"));

    delete self->mPreviewGesture;
    self->mPreviewGesture = NULL;

    self->refresh();
}<|MERGE_RESOLUTION|>--- conflicted
+++ resolved
@@ -433,14 +433,11 @@
     edit->setIgnoreTab(TRUE);
     mChatEditor = edit;
 
-<<<<<<< HEAD
-=======
     check = getChild<LLCheckBoxCtrl>( "wait_key_release_check");
     check->setVisible(FALSE);
     check->setCommitCallback(onCommitWait, this);
     mWaitKeyReleaseCheck = check;
 
->>>>>>> 33ad8db7
     check = getChild<LLCheckBoxCtrl>( "wait_anim_check");
     check->setVisible(FALSE);
     check->setCommitCallback(onCommitWait, this);
@@ -646,10 +643,7 @@
         mAnimationRadio->setEnabled(FALSE);
         mSoundCombo->setEnabled(FALSE);
         mChatEditor->setEnabled(FALSE);
-<<<<<<< HEAD
-=======
         mWaitKeyReleaseCheck->setEnabled(FALSE);
->>>>>>> 33ad8db7
         mWaitAnimCheck->setEnabled(FALSE);
         mWaitTimeCheck->setEnabled(FALSE);
         mWaitTimeEditor->setEnabled(FALSE);
@@ -672,10 +666,7 @@
     mAnimationRadio->setEnabled(modifiable);
     mSoundCombo->setEnabled(modifiable);
     mChatEditor->setEnabled(modifiable);
-<<<<<<< HEAD
-=======
     mWaitKeyReleaseCheck->setEnabled(modifiable);
->>>>>>> 33ad8db7
     mWaitAnimCheck->setEnabled(modifiable);
     mWaitTimeCheck->setEnabled(modifiable);
     mWaitTimeEditor->setEnabled(modifiable);
@@ -711,10 +702,7 @@
     mAnimationRadio->setVisible(FALSE);
     mSoundCombo->setVisible(FALSE);
     mChatEditor->setVisible(FALSE);
-<<<<<<< HEAD
-=======
     mWaitKeyReleaseCheck->setVisible(FALSE);
->>>>>>> 33ad8db7
     mWaitAnimCheck->setVisible(FALSE);
     mWaitTimeCheck->setVisible(FALSE);
     mWaitTimeEditor->setVisible(FALSE);
@@ -759,11 +747,8 @@
             {
                 LLGestureStepWait* wait_step = (LLGestureStepWait*)step;
                 optionstext = getString("step_wait");
-<<<<<<< HEAD
-=======
                 mWaitKeyReleaseCheck->setVisible(TRUE);
                 mWaitKeyReleaseCheck->set(wait_step->mFlags & WAIT_FLAG_KEY_RELEASE);
->>>>>>> 33ad8db7
                 mWaitAnimCheck->setVisible(TRUE);
                 mWaitAnimCheck->set(wait_step->mFlags & WAIT_FLAG_ALL_ANIM);
                 mWaitTimeCheck->setVisible(TRUE);
@@ -1543,10 +1528,7 @@
 
     LLGestureStepWait* wait_step = (LLGestureStepWait*)step;
     U32 flags = 0x0;
-<<<<<<< HEAD
-=======
     if (self->mWaitKeyReleaseCheck->get()) flags |= WAIT_FLAG_KEY_RELEASE;
->>>>>>> 33ad8db7
     if (self->mWaitAnimCheck->get()) flags |= WAIT_FLAG_ALL_ANIM;
     if (self->mWaitTimeCheck->get()) flags |= WAIT_FLAG_TIME;
     wait_step->mFlags = flags;
