/**
 * @file llworldmipmap.cpp
 * @brief Data storage for the S3 mipmap of the entire world.
 *
 * $LicenseInfo:firstyear=2003&license=viewerlgpl$
 * Second Life Viewer Source Code
 * Copyright (C) 2010, Linden Research, Inc.
 *
 * This library is free software; you can redistribute it and/or
 * modify it under the terms of the GNU Lesser General Public
 * License as published by the Free Software Foundation;
 * version 2.1 of the License only.
 *
 * This library is distributed in the hope that it will be useful,
 * but WITHOUT ANY WARRANTY; without even the implied warranty of
 * MERCHANTABILITY or FITNESS FOR A PARTICULAR PURPOSE.  See the GNU
 * Lesser General Public License for more details.
 *
 * You should have received a copy of the GNU Lesser General Public
 * License along with this library; if not, write to the Free Software
 * Foundation, Inc., 51 Franklin Street, Fifth Floor, Boston, MA  02110-1301  USA
 *
 * Linden Research, Inc., 945 Battery Street, San Francisco, CA  94111  USA
 * $/LicenseInfo$
 */

#include "llviewerprecompiledheaders.h"

#include "llworldmipmap.h"
#include "llviewercontrol.h"        // LLControlGroup

#include "llviewertexturelist.h"
#include "math.h"   // log()

// Turn this on to output tile stats in the standard output
#define DEBUG_TILES_STAT 0

LLWorldMipmap::LLWorldMipmap() :
    mCurrentLevel(0)
{
}

LLWorldMipmap::~LLWorldMipmap()
{
    reset();
}

// Delete all sublevel maps and clean them
void LLWorldMipmap::reset()
{
    for (int level = 0; level < MAP_LEVELS; level++)
    {
        mWorldObjectsMipMap[level].clear();
    }
}

// This method should be called before each use of the mipmap (typically, before each draw), so that to let
// the boost level of unused tiles to drop to 0 (BOOST_NONE).
// Tiles that are accessed have had their boost level pushed to BOOST_MAP_VISIBLE so we can identify them.
// The result of this strategy is that if a tile is not used during 2 consecutive loops, its boost level drops to 0.
void LLWorldMipmap::equalizeBoostLevels()
{
#if DEBUG_TILES_STAT
    S32 nb_missing = 0;
    S32 nb_tiles = 0;
    S32 nb_visible = 0;
#endif // DEBUG_TILES_STAT
    // For each level
    for (S32 level = 0; level < MAP_LEVELS; level++)
    {
        sublevel_tiles_t& level_mipmap = mWorldObjectsMipMap[level];
        // For each tile
        for (sublevel_tiles_t::iterator iter = level_mipmap.begin(); iter != level_mipmap.end(); iter++)
        {
            LLPointer<LLViewerFetchedTexture> img = iter->second;
            S32 current_boost_level = img->getBoostLevel();
            if (current_boost_level == LLGLTexture::BOOST_MAP_VISIBLE)
            {
                // If level was BOOST_MAP_VISIBLE, the tile has been used in the last draw so keep it high
                img->setBoostLevel(LLGLTexture::BOOST_MAP);
            }
            else
            {
                // If level was BOOST_MAP only (or anything else...), the tile wasn't used in the last draw
                // so we drop its boost level to BOOST_NONE.
                img->setBoostLevel(LLGLTexture::BOOST_NONE);
            }
#if DEBUG_TILES_STAT
            // Increment some stats if compile option on
            nb_tiles++;
            if (current_boost_level == LLGLTexture::BOOST_MAP_VISIBLE)
            {
                nb_visible++;
            }
            if (img->isMissingAsset())
            {
                nb_missing++;
            }
#endif // DEBUG_TILES_STAT
        }
    }
#if DEBUG_TILES_STAT
    LL_INFOS("WorldMap") << "LLWorldMipmap tile stats : total requested = " << nb_tiles << ", visible = " << nb_visible << ", missing = " << nb_missing << LL_ENDL;
#endif // DEBUG_TILES_STAT
}

// This method should be used when the mipmap is not actively used for a while, e.g., the map UI is hidden
void LLWorldMipmap::dropBoostLevels()
{
    // For each level
    for (S32 level = 0; level < MAP_LEVELS; level++)
    {
        sublevel_tiles_t& level_mipmap = mWorldObjectsMipMap[level];
        // For each tile
        for (sublevel_tiles_t::iterator iter = level_mipmap.begin(); iter != level_mipmap.end(); iter++)
        {
            LLPointer<LLViewerFetchedTexture> img = iter->second;
            img->setBoostLevel(LLGLTexture::BOOST_NONE);
        }
    }
}

LLPointer<LLViewerFetchedTexture> LLWorldMipmap::getObjectsTile(U32 grid_x, U32 grid_y, S32 level, bool load)
{
    // Check the input data
    llassert(level <= MAP_LEVELS);
    llassert(level >= 1);

    // If the *loading* level changed, cleared the new level from "missed" tiles
    // so that we get a chance to reload them
    if (load && (level != mCurrentLevel))
    {
        cleanMissedTilesFromLevel(level);
        mCurrentLevel = level;
    }

    // Build the region handle
    U64 handle = convertGridToHandle(grid_x, grid_y);

    // Check if the image is around already
    sublevel_tiles_t& level_mipmap = mWorldObjectsMipMap[level-1];
    sublevel_tiles_t::iterator found = level_mipmap.find(handle);

    // If not there and load on, go load it
    if (found == level_mipmap.end())
    {
        if (load)
        {
            // Load it
            LLPointer<LLViewerFetchedTexture> img = loadObjectsTile(grid_x, grid_y, level);
            // Insert the image in the map
            level_mipmap.insert(sublevel_tiles_t::value_type( handle, img ));
            // Find the element again in the map (it's there now...)
            found = level_mipmap.find(handle);
        }
        else
        {
            // Return with NULL if not found and we're not trying to load
            return NULL;
        }
    }

    // Get the image pointer and check if this asset is missing
    LLPointer<LLViewerFetchedTexture> img = found->second;
    if (img->isMissingAsset())
    {
        // Return NULL if asset missing
        return NULL;
    }
    else
    {
        // Boost the tile level so to mark it's in use *if* load on
        if (load)
        {
            img->setBoostLevel(LLGLTexture::BOOST_MAP_VISIBLE);
        }
        return img;
    }
}

LLPointer<LLViewerFetchedTexture> LLWorldMipmap::loadObjectsTile(U32 grid_x, U32 grid_y, S32 level)
{
    // Get the grid coordinates
    std::string imageurl = gSavedSettings.getString("CurrentMapServerURL") + llformat("map-%d-%d-%d-objects.jpg", level, grid_x, grid_y);

    // DO NOT COMMIT!! DEBUG ONLY!!!
    // Use a local jpeg for every tile to test map speed without S3 access
    //imageurl = "file://C:\\Develop\\mapserver-distribute-3\\indra\\build-vc80\\mapserver\\relwithdebinfo\\regions\\00995\\01001\\region-995-1001-prims.jpg";
    // END DEBUG
    //LL_INFOS("WorldMap") << "LLWorldMipmap::loadObjectsTile(), URL = " << imageurl << LL_ENDL;

<<<<<<< HEAD
	LLPointer<LLViewerFetchedTexture> img = LLViewerTextureManager::getFetchedTextureFromUrl(imageurl, FTT_MAP_TILE, true, LLGLTexture::BOOST_NONE, LLViewerTexture::LOD_TEXTURE);
	LL_INFOS("MAPURL") << "fetching map tile from " << imageurl << LL_ENDL;
=======
    LLPointer<LLViewerFetchedTexture> img = LLViewerTextureManager::getFetchedTextureFromUrl(imageurl, FTT_MAP_TILE, TRUE, LLGLTexture::BOOST_NONE, LLViewerTexture::LOD_TEXTURE);
    LL_INFOS("MAPURL") << "fetching map tile from " << imageurl << LL_ENDL;
>>>>>>> e1623bb2

    img->setBoostLevel(LLGLTexture::BOOST_MAP);

    // Return the smart pointer
    return img;
}

// This method is used to clean up a level from tiles marked as "missing".
// The idea is to allow tiles that have been improperly marked missing to be reloaded when retraversing the level again.
// When zooming in and out rapidly, some tiles are never properly loaded and, eventually marked missing.
// This creates "blue" areas in a subresolution that never got a chance to reload if we don't clean up the level.
void LLWorldMipmap::cleanMissedTilesFromLevel(S32 level)
{
    // Check the input data
    llassert(level <= MAP_LEVELS);
    llassert(level >= 0);

    // This happens when the object is first initialized
    if (level == 0)
    {
        return;
    }

    // Iterate through the subresolution level and suppress the tiles that are marked as missing
    // Note: erasing in a map while iterating through it is bug prone. Using a postfix increment is mandatory here.
    sublevel_tiles_t& level_mipmap = mWorldObjectsMipMap[level-1];
    sublevel_tiles_t::iterator it = level_mipmap.begin();
    while (it != level_mipmap.end())
    {
        LLPointer<LLViewerFetchedTexture> img = it->second;
        if (img->isMissingAsset())
        {
            level_mipmap.erase(it++);
        }
        else
        {
            ++it;
        }
    }
    return;
}

// static methods
// Compute the level in the world mipmap (between 1 and MAP_LEVELS, as in the URL) given the scale (size of a sim in screen pixels)
S32 LLWorldMipmap::scaleToLevel(F32 scale)
{
    // If scale really small, picks up the higest level there is (lowest resolution)
    if (scale <= F32_MIN)
        return MAP_LEVELS;
    // Compute the power of two resolution level knowing the base level
    S32 level = llfloor((log(REGION_WIDTH_METERS/scale)/log(2.0f)) + 1.0f);
    // Check bounds and return the value
    if (level > MAP_LEVELS)
        return MAP_LEVELS;
    else if (level < 1)
        return 1;
    else
        return level;
}

// Convert world coordinates to mipmap grid coordinates at a given level (between 1 and MAP_LEVELS)
void LLWorldMipmap::globalToMipmap(F64 global_x, F64 global_y, S32 level, U32* grid_x, U32* grid_y)
{
    // Check the input data
    llassert(level <= MAP_LEVELS);
    llassert(level >= 1);

    // Convert world coordinates into grid coordinates
    *grid_x = lltrunc(global_x/REGION_WIDTH_METERS);
    *grid_y = lltrunc(global_y/REGION_WIDTH_METERS);
    // Compute the valid grid coordinates at that level of the mipmap
    S32 regions_in_tile = 1 << (level - 1);
    *grid_x = *grid_x - (*grid_x % regions_in_tile);
    *grid_y = *grid_y - (*grid_y % regions_in_tile);
}

<|MERGE_RESOLUTION|>--- conflicted
+++ resolved
@@ -1,274 +1,270 @@
-/**
- * @file llworldmipmap.cpp
- * @brief Data storage for the S3 mipmap of the entire world.
- *
- * $LicenseInfo:firstyear=2003&license=viewerlgpl$
- * Second Life Viewer Source Code
- * Copyright (C) 2010, Linden Research, Inc.
- *
- * This library is free software; you can redistribute it and/or
- * modify it under the terms of the GNU Lesser General Public
- * License as published by the Free Software Foundation;
- * version 2.1 of the License only.
- *
- * This library is distributed in the hope that it will be useful,
- * but WITHOUT ANY WARRANTY; without even the implied warranty of
- * MERCHANTABILITY or FITNESS FOR A PARTICULAR PURPOSE.  See the GNU
- * Lesser General Public License for more details.
- *
- * You should have received a copy of the GNU Lesser General Public
- * License along with this library; if not, write to the Free Software
- * Foundation, Inc., 51 Franklin Street, Fifth Floor, Boston, MA  02110-1301  USA
- *
- * Linden Research, Inc., 945 Battery Street, San Francisco, CA  94111  USA
- * $/LicenseInfo$
- */
-
-#include "llviewerprecompiledheaders.h"
-
-#include "llworldmipmap.h"
-#include "llviewercontrol.h"        // LLControlGroup
-
-#include "llviewertexturelist.h"
-#include "math.h"   // log()
-
-// Turn this on to output tile stats in the standard output
-#define DEBUG_TILES_STAT 0
-
-LLWorldMipmap::LLWorldMipmap() :
-    mCurrentLevel(0)
-{
-}
-
-LLWorldMipmap::~LLWorldMipmap()
-{
-    reset();
-}
-
-// Delete all sublevel maps and clean them
-void LLWorldMipmap::reset()
-{
-    for (int level = 0; level < MAP_LEVELS; level++)
-    {
-        mWorldObjectsMipMap[level].clear();
-    }
-}
-
-// This method should be called before each use of the mipmap (typically, before each draw), so that to let
-// the boost level of unused tiles to drop to 0 (BOOST_NONE).
-// Tiles that are accessed have had their boost level pushed to BOOST_MAP_VISIBLE so we can identify them.
-// The result of this strategy is that if a tile is not used during 2 consecutive loops, its boost level drops to 0.
-void LLWorldMipmap::equalizeBoostLevels()
-{
-#if DEBUG_TILES_STAT
-    S32 nb_missing = 0;
-    S32 nb_tiles = 0;
-    S32 nb_visible = 0;
-#endif // DEBUG_TILES_STAT
-    // For each level
-    for (S32 level = 0; level < MAP_LEVELS; level++)
-    {
-        sublevel_tiles_t& level_mipmap = mWorldObjectsMipMap[level];
-        // For each tile
-        for (sublevel_tiles_t::iterator iter = level_mipmap.begin(); iter != level_mipmap.end(); iter++)
-        {
-            LLPointer<LLViewerFetchedTexture> img = iter->second;
-            S32 current_boost_level = img->getBoostLevel();
-            if (current_boost_level == LLGLTexture::BOOST_MAP_VISIBLE)
-            {
-                // If level was BOOST_MAP_VISIBLE, the tile has been used in the last draw so keep it high
-                img->setBoostLevel(LLGLTexture::BOOST_MAP);
-            }
-            else
-            {
-                // If level was BOOST_MAP only (or anything else...), the tile wasn't used in the last draw
-                // so we drop its boost level to BOOST_NONE.
-                img->setBoostLevel(LLGLTexture::BOOST_NONE);
-            }
-#if DEBUG_TILES_STAT
-            // Increment some stats if compile option on
-            nb_tiles++;
-            if (current_boost_level == LLGLTexture::BOOST_MAP_VISIBLE)
-            {
-                nb_visible++;
-            }
-            if (img->isMissingAsset())
-            {
-                nb_missing++;
-            }
-#endif // DEBUG_TILES_STAT
-        }
-    }
-#if DEBUG_TILES_STAT
-    LL_INFOS("WorldMap") << "LLWorldMipmap tile stats : total requested = " << nb_tiles << ", visible = " << nb_visible << ", missing = " << nb_missing << LL_ENDL;
-#endif // DEBUG_TILES_STAT
-}
-
-// This method should be used when the mipmap is not actively used for a while, e.g., the map UI is hidden
-void LLWorldMipmap::dropBoostLevels()
-{
-    // For each level
-    for (S32 level = 0; level < MAP_LEVELS; level++)
-    {
-        sublevel_tiles_t& level_mipmap = mWorldObjectsMipMap[level];
-        // For each tile
-        for (sublevel_tiles_t::iterator iter = level_mipmap.begin(); iter != level_mipmap.end(); iter++)
-        {
-            LLPointer<LLViewerFetchedTexture> img = iter->second;
-            img->setBoostLevel(LLGLTexture::BOOST_NONE);
-        }
-    }
-}
-
-LLPointer<LLViewerFetchedTexture> LLWorldMipmap::getObjectsTile(U32 grid_x, U32 grid_y, S32 level, bool load)
-{
-    // Check the input data
-    llassert(level <= MAP_LEVELS);
-    llassert(level >= 1);
-
-    // If the *loading* level changed, cleared the new level from "missed" tiles
-    // so that we get a chance to reload them
-    if (load && (level != mCurrentLevel))
-    {
-        cleanMissedTilesFromLevel(level);
-        mCurrentLevel = level;
-    }
-
-    // Build the region handle
-    U64 handle = convertGridToHandle(grid_x, grid_y);
-
-    // Check if the image is around already
-    sublevel_tiles_t& level_mipmap = mWorldObjectsMipMap[level-1];
-    sublevel_tiles_t::iterator found = level_mipmap.find(handle);
-
-    // If not there and load on, go load it
-    if (found == level_mipmap.end())
-    {
-        if (load)
-        {
-            // Load it
-            LLPointer<LLViewerFetchedTexture> img = loadObjectsTile(grid_x, grid_y, level);
-            // Insert the image in the map
-            level_mipmap.insert(sublevel_tiles_t::value_type( handle, img ));
-            // Find the element again in the map (it's there now...)
-            found = level_mipmap.find(handle);
-        }
-        else
-        {
-            // Return with NULL if not found and we're not trying to load
-            return NULL;
-        }
-    }
-
-    // Get the image pointer and check if this asset is missing
-    LLPointer<LLViewerFetchedTexture> img = found->second;
-    if (img->isMissingAsset())
-    {
-        // Return NULL if asset missing
-        return NULL;
-    }
-    else
-    {
-        // Boost the tile level so to mark it's in use *if* load on
-        if (load)
-        {
-            img->setBoostLevel(LLGLTexture::BOOST_MAP_VISIBLE);
-        }
-        return img;
-    }
-}
-
-LLPointer<LLViewerFetchedTexture> LLWorldMipmap::loadObjectsTile(U32 grid_x, U32 grid_y, S32 level)
-{
-    // Get the grid coordinates
-    std::string imageurl = gSavedSettings.getString("CurrentMapServerURL") + llformat("map-%d-%d-%d-objects.jpg", level, grid_x, grid_y);
-
-    // DO NOT COMMIT!! DEBUG ONLY!!!
-    // Use a local jpeg for every tile to test map speed without S3 access
-    //imageurl = "file://C:\\Develop\\mapserver-distribute-3\\indra\\build-vc80\\mapserver\\relwithdebinfo\\regions\\00995\\01001\\region-995-1001-prims.jpg";
-    // END DEBUG
-    //LL_INFOS("WorldMap") << "LLWorldMipmap::loadObjectsTile(), URL = " << imageurl << LL_ENDL;
-
-<<<<<<< HEAD
-	LLPointer<LLViewerFetchedTexture> img = LLViewerTextureManager::getFetchedTextureFromUrl(imageurl, FTT_MAP_TILE, true, LLGLTexture::BOOST_NONE, LLViewerTexture::LOD_TEXTURE);
-	LL_INFOS("MAPURL") << "fetching map tile from " << imageurl << LL_ENDL;
-=======
-    LLPointer<LLViewerFetchedTexture> img = LLViewerTextureManager::getFetchedTextureFromUrl(imageurl, FTT_MAP_TILE, TRUE, LLGLTexture::BOOST_NONE, LLViewerTexture::LOD_TEXTURE);
-    LL_INFOS("MAPURL") << "fetching map tile from " << imageurl << LL_ENDL;
->>>>>>> e1623bb2
-
-    img->setBoostLevel(LLGLTexture::BOOST_MAP);
-
-    // Return the smart pointer
-    return img;
-}
-
-// This method is used to clean up a level from tiles marked as "missing".
-// The idea is to allow tiles that have been improperly marked missing to be reloaded when retraversing the level again.
-// When zooming in and out rapidly, some tiles are never properly loaded and, eventually marked missing.
-// This creates "blue" areas in a subresolution that never got a chance to reload if we don't clean up the level.
-void LLWorldMipmap::cleanMissedTilesFromLevel(S32 level)
-{
-    // Check the input data
-    llassert(level <= MAP_LEVELS);
-    llassert(level >= 0);
-
-    // This happens when the object is first initialized
-    if (level == 0)
-    {
-        return;
-    }
-
-    // Iterate through the subresolution level and suppress the tiles that are marked as missing
-    // Note: erasing in a map while iterating through it is bug prone. Using a postfix increment is mandatory here.
-    sublevel_tiles_t& level_mipmap = mWorldObjectsMipMap[level-1];
-    sublevel_tiles_t::iterator it = level_mipmap.begin();
-    while (it != level_mipmap.end())
-    {
-        LLPointer<LLViewerFetchedTexture> img = it->second;
-        if (img->isMissingAsset())
-        {
-            level_mipmap.erase(it++);
-        }
-        else
-        {
-            ++it;
-        }
-    }
-    return;
-}
-
-// static methods
-// Compute the level in the world mipmap (between 1 and MAP_LEVELS, as in the URL) given the scale (size of a sim in screen pixels)
-S32 LLWorldMipmap::scaleToLevel(F32 scale)
-{
-    // If scale really small, picks up the higest level there is (lowest resolution)
-    if (scale <= F32_MIN)
-        return MAP_LEVELS;
-    // Compute the power of two resolution level knowing the base level
-    S32 level = llfloor((log(REGION_WIDTH_METERS/scale)/log(2.0f)) + 1.0f);
-    // Check bounds and return the value
-    if (level > MAP_LEVELS)
-        return MAP_LEVELS;
-    else if (level < 1)
-        return 1;
-    else
-        return level;
-}
-
-// Convert world coordinates to mipmap grid coordinates at a given level (between 1 and MAP_LEVELS)
-void LLWorldMipmap::globalToMipmap(F64 global_x, F64 global_y, S32 level, U32* grid_x, U32* grid_y)
-{
-    // Check the input data
-    llassert(level <= MAP_LEVELS);
-    llassert(level >= 1);
-
-    // Convert world coordinates into grid coordinates
-    *grid_x = lltrunc(global_x/REGION_WIDTH_METERS);
-    *grid_y = lltrunc(global_y/REGION_WIDTH_METERS);
-    // Compute the valid grid coordinates at that level of the mipmap
-    S32 regions_in_tile = 1 << (level - 1);
-    *grid_x = *grid_x - (*grid_x % regions_in_tile);
-    *grid_y = *grid_y - (*grid_y % regions_in_tile);
-}
-
+/**
+ * @file llworldmipmap.cpp
+ * @brief Data storage for the S3 mipmap of the entire world.
+ *
+ * $LicenseInfo:firstyear=2003&license=viewerlgpl$
+ * Second Life Viewer Source Code
+ * Copyright (C) 2010, Linden Research, Inc.
+ *
+ * This library is free software; you can redistribute it and/or
+ * modify it under the terms of the GNU Lesser General Public
+ * License as published by the Free Software Foundation;
+ * version 2.1 of the License only.
+ *
+ * This library is distributed in the hope that it will be useful,
+ * but WITHOUT ANY WARRANTY; without even the implied warranty of
+ * MERCHANTABILITY or FITNESS FOR A PARTICULAR PURPOSE.  See the GNU
+ * Lesser General Public License for more details.
+ *
+ * You should have received a copy of the GNU Lesser General Public
+ * License along with this library; if not, write to the Free Software
+ * Foundation, Inc., 51 Franklin Street, Fifth Floor, Boston, MA  02110-1301  USA
+ *
+ * Linden Research, Inc., 945 Battery Street, San Francisco, CA  94111  USA
+ * $/LicenseInfo$
+ */
+
+#include "llviewerprecompiledheaders.h"
+
+#include "llworldmipmap.h"
+#include "llviewercontrol.h"        // LLControlGroup
+
+#include "llviewertexturelist.h"
+#include "math.h"   // log()
+
+// Turn this on to output tile stats in the standard output
+#define DEBUG_TILES_STAT 0
+
+LLWorldMipmap::LLWorldMipmap() :
+    mCurrentLevel(0)
+{
+}
+
+LLWorldMipmap::~LLWorldMipmap()
+{
+    reset();
+}
+
+// Delete all sublevel maps and clean them
+void LLWorldMipmap::reset()
+{
+    for (int level = 0; level < MAP_LEVELS; level++)
+    {
+        mWorldObjectsMipMap[level].clear();
+    }
+}
+
+// This method should be called before each use of the mipmap (typically, before each draw), so that to let
+// the boost level of unused tiles to drop to 0 (BOOST_NONE).
+// Tiles that are accessed have had their boost level pushed to BOOST_MAP_VISIBLE so we can identify them.
+// The result of this strategy is that if a tile is not used during 2 consecutive loops, its boost level drops to 0.
+void LLWorldMipmap::equalizeBoostLevels()
+{
+#if DEBUG_TILES_STAT
+    S32 nb_missing = 0;
+    S32 nb_tiles = 0;
+    S32 nb_visible = 0;
+#endif // DEBUG_TILES_STAT
+    // For each level
+    for (S32 level = 0; level < MAP_LEVELS; level++)
+    {
+        sublevel_tiles_t& level_mipmap = mWorldObjectsMipMap[level];
+        // For each tile
+        for (sublevel_tiles_t::iterator iter = level_mipmap.begin(); iter != level_mipmap.end(); iter++)
+        {
+            LLPointer<LLViewerFetchedTexture> img = iter->second;
+            S32 current_boost_level = img->getBoostLevel();
+            if (current_boost_level == LLGLTexture::BOOST_MAP_VISIBLE)
+            {
+                // If level was BOOST_MAP_VISIBLE, the tile has been used in the last draw so keep it high
+                img->setBoostLevel(LLGLTexture::BOOST_MAP);
+            }
+            else
+            {
+                // If level was BOOST_MAP only (or anything else...), the tile wasn't used in the last draw
+                // so we drop its boost level to BOOST_NONE.
+                img->setBoostLevel(LLGLTexture::BOOST_NONE);
+            }
+#if DEBUG_TILES_STAT
+            // Increment some stats if compile option on
+            nb_tiles++;
+            if (current_boost_level == LLGLTexture::BOOST_MAP_VISIBLE)
+            {
+                nb_visible++;
+            }
+            if (img->isMissingAsset())
+            {
+                nb_missing++;
+            }
+#endif // DEBUG_TILES_STAT
+        }
+    }
+#if DEBUG_TILES_STAT
+    LL_INFOS("WorldMap") << "LLWorldMipmap tile stats : total requested = " << nb_tiles << ", visible = " << nb_visible << ", missing = " << nb_missing << LL_ENDL;
+#endif // DEBUG_TILES_STAT
+}
+
+// This method should be used when the mipmap is not actively used for a while, e.g., the map UI is hidden
+void LLWorldMipmap::dropBoostLevels()
+{
+    // For each level
+    for (S32 level = 0; level < MAP_LEVELS; level++)
+    {
+        sublevel_tiles_t& level_mipmap = mWorldObjectsMipMap[level];
+        // For each tile
+        for (sublevel_tiles_t::iterator iter = level_mipmap.begin(); iter != level_mipmap.end(); iter++)
+        {
+            LLPointer<LLViewerFetchedTexture> img = iter->second;
+            img->setBoostLevel(LLGLTexture::BOOST_NONE);
+        }
+    }
+}
+
+LLPointer<LLViewerFetchedTexture> LLWorldMipmap::getObjectsTile(U32 grid_x, U32 grid_y, S32 level, bool load)
+{
+    // Check the input data
+    llassert(level <= MAP_LEVELS);
+    llassert(level >= 1);
+
+    // If the *loading* level changed, cleared the new level from "missed" tiles
+    // so that we get a chance to reload them
+    if (load && (level != mCurrentLevel))
+    {
+        cleanMissedTilesFromLevel(level);
+        mCurrentLevel = level;
+    }
+
+    // Build the region handle
+    U64 handle = convertGridToHandle(grid_x, grid_y);
+
+    // Check if the image is around already
+    sublevel_tiles_t& level_mipmap = mWorldObjectsMipMap[level-1];
+    sublevel_tiles_t::iterator found = level_mipmap.find(handle);
+
+    // If not there and load on, go load it
+    if (found == level_mipmap.end())
+    {
+        if (load)
+        {
+            // Load it
+            LLPointer<LLViewerFetchedTexture> img = loadObjectsTile(grid_x, grid_y, level);
+            // Insert the image in the map
+            level_mipmap.insert(sublevel_tiles_t::value_type( handle, img ));
+            // Find the element again in the map (it's there now...)
+            found = level_mipmap.find(handle);
+        }
+        else
+        {
+            // Return with NULL if not found and we're not trying to load
+            return NULL;
+        }
+    }
+
+    // Get the image pointer and check if this asset is missing
+    LLPointer<LLViewerFetchedTexture> img = found->second;
+    if (img->isMissingAsset())
+    {
+        // Return NULL if asset missing
+        return NULL;
+    }
+    else
+    {
+        // Boost the tile level so to mark it's in use *if* load on
+        if (load)
+        {
+            img->setBoostLevel(LLGLTexture::BOOST_MAP_VISIBLE);
+        }
+        return img;
+    }
+}
+
+LLPointer<LLViewerFetchedTexture> LLWorldMipmap::loadObjectsTile(U32 grid_x, U32 grid_y, S32 level)
+{
+    // Get the grid coordinates
+    std::string imageurl = gSavedSettings.getString("CurrentMapServerURL") + llformat("map-%d-%d-%d-objects.jpg", level, grid_x, grid_y);
+
+    // DO NOT COMMIT!! DEBUG ONLY!!!
+    // Use a local jpeg for every tile to test map speed without S3 access
+    //imageurl = "file://C:\\Develop\\mapserver-distribute-3\\indra\\build-vc80\\mapserver\\relwithdebinfo\\regions\\00995\\01001\\region-995-1001-prims.jpg";
+    // END DEBUG
+    //LL_INFOS("WorldMap") << "LLWorldMipmap::loadObjectsTile(), URL = " << imageurl << LL_ENDL;
+
+    LLPointer<LLViewerFetchedTexture> img = LLViewerTextureManager::getFetchedTextureFromUrl(imageurl, FTT_MAP_TILE, true, LLGLTexture::BOOST_NONE, LLViewerTexture::LOD_TEXTURE);
+    LL_INFOS("MAPURL") << "fetching map tile from " << imageurl << LL_ENDL;
+
+    img->setBoostLevel(LLGLTexture::BOOST_MAP);
+
+    // Return the smart pointer
+    return img;
+}
+
+// This method is used to clean up a level from tiles marked as "missing".
+// The idea is to allow tiles that have been improperly marked missing to be reloaded when retraversing the level again.
+// When zooming in and out rapidly, some tiles are never properly loaded and, eventually marked missing.
+// This creates "blue" areas in a subresolution that never got a chance to reload if we don't clean up the level.
+void LLWorldMipmap::cleanMissedTilesFromLevel(S32 level)
+{
+    // Check the input data
+    llassert(level <= MAP_LEVELS);
+    llassert(level >= 0);
+
+    // This happens when the object is first initialized
+    if (level == 0)
+    {
+        return;
+    }
+
+    // Iterate through the subresolution level and suppress the tiles that are marked as missing
+    // Note: erasing in a map while iterating through it is bug prone. Using a postfix increment is mandatory here.
+    sublevel_tiles_t& level_mipmap = mWorldObjectsMipMap[level-1];
+    sublevel_tiles_t::iterator it = level_mipmap.begin();
+    while (it != level_mipmap.end())
+    {
+        LLPointer<LLViewerFetchedTexture> img = it->second;
+        if (img->isMissingAsset())
+        {
+            level_mipmap.erase(it++);
+        }
+        else
+        {
+            ++it;
+        }
+    }
+    return;
+}
+
+// static methods
+// Compute the level in the world mipmap (between 1 and MAP_LEVELS, as in the URL) given the scale (size of a sim in screen pixels)
+S32 LLWorldMipmap::scaleToLevel(F32 scale)
+{
+    // If scale really small, picks up the higest level there is (lowest resolution)
+    if (scale <= F32_MIN)
+        return MAP_LEVELS;
+    // Compute the power of two resolution level knowing the base level
+    S32 level = llfloor((log(REGION_WIDTH_METERS/scale)/log(2.0f)) + 1.0f);
+    // Check bounds and return the value
+    if (level > MAP_LEVELS)
+        return MAP_LEVELS;
+    else if (level < 1)
+        return 1;
+    else
+        return level;
+}
+
+// Convert world coordinates to mipmap grid coordinates at a given level (between 1 and MAP_LEVELS)
+void LLWorldMipmap::globalToMipmap(F64 global_x, F64 global_y, S32 level, U32* grid_x, U32* grid_y)
+{
+    // Check the input data
+    llassert(level <= MAP_LEVELS);
+    llassert(level >= 1);
+
+    // Convert world coordinates into grid coordinates
+    *grid_x = lltrunc(global_x/REGION_WIDTH_METERS);
+    *grid_y = lltrunc(global_y/REGION_WIDTH_METERS);
+    // Compute the valid grid coordinates at that level of the mipmap
+    S32 regions_in_tile = 1 << (level - 1);
+    *grid_x = *grid_x - (*grid_x % regions_in_tile);
+    *grid_y = *grid_y - (*grid_y % regions_in_tile);
+}
+
+