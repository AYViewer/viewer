--- conflicted
+++ resolved
@@ -1,4 +1,3 @@
-<<<<<<< HEAD
 /** 
  * @file llpanelavatar.h
  * @brief LLPanelAvatar and related class definitions
@@ -295,304 +294,4 @@
 	void enableCheckboxes(bool enable);
 };
 
-#endif // LL_LLPANELAVATAR_H
-=======
-/** 
- * @file llpanelavatar.h
- * @brief LLPanelAvatar and related class definitions
- *
- * $LicenseInfo:firstyear=2004&license=viewerlgpl$
- * Second Life Viewer Source Code
- * Copyright (C) 2010, Linden Research, Inc.
- * 
- * This library is free software; you can redistribute it and/or
- * modify it under the terms of the GNU Lesser General Public
- * License as published by the Free Software Foundation;
- * version 2.1 of the License only.
- * 
- * This library is distributed in the hope that it will be useful,
- * but WITHOUT ANY WARRANTY; without even the implied warranty of
- * MERCHANTABILITY or FITNESS FOR A PARTICULAR PURPOSE.  See the GNU
- * Lesser General Public License for more details.
- * 
- * You should have received a copy of the GNU Lesser General Public
- * License along with this library; if not, write to the Free Software
- * Foundation, Inc., 51 Franklin Street, Fifth Floor, Boston, MA  02110-1301  USA
- * 
- * Linden Research, Inc., 945 Battery Street, San Francisco, CA  94111  USA
- * $/LicenseInfo$
- */
-
-#ifndef LL_LLPANELAVATAR_H
-#define LL_LLPANELAVATAR_H
-
-#include "llpanel.h"
-#include "llavatarpropertiesprocessor.h"
-#include "llcallingcard.h"
-#include "llvoiceclient.h"
-#include "llavatarnamecache.h"
-
-class LLComboBox;
-class LLLineEditor;
-
-enum EOnlineStatus
-{
-	ONLINE_STATUS_NO      = 0,
-	ONLINE_STATUS_YES     = 1
-};
-
-/**
-* Base class for any Profile View or My Profile Panel.
-*/
-class LLPanelProfileTab
-	: public LLPanel
-	, public LLAvatarPropertiesObserver
-{
-public:
-
-	/**
-	 * Sets avatar ID, sets panel as observer of avatar related info replies from server.
-	 */
-	virtual void setAvatarId(const LLUUID& id);
-
-	/**
-	 * Returns avatar ID.
-	 */
-	virtual const LLUUID& getAvatarId() { return mAvatarId; }
-
-	/**
-	 * Sends update data request to server.
-	 */
-	virtual void updateData() = 0;
-
-	/**
-	 * Clears panel data if viewing avatar info for first time and sends update data request.
-	 */
-	virtual void onOpen(const LLSD& key);
-
-	/**
-	 * Profile tabs should close any opened panels here.
-	 *
-	 * Called from LLPanelProfile::onOpen() before opening new profile.
-	 * See LLPanelPicks::onClosePanel for example. LLPanelPicks closes picture info panel
-	 * before new profile is displayed, otherwise new profile will 
-	 * be hidden behind picture info panel.
-	 */
-	virtual void onClosePanel() {}
-
-	/**
-	 * Resets controls visibility, state, etc.
-	 */
-	virtual void resetControls(){};
-
-	/**
-	 * Clears all data received from server.
-	 */
-	virtual void resetData(){};
-
-	/*virtual*/ ~LLPanelProfileTab();
-
-protected:
-
-	LLPanelProfileTab();
-
-	/**
-	 * Scrolls panel to top when viewing avatar info for first time.
-	 */
-	void scrollToTop();
-
-	virtual void onMapButtonClick();
-
-	virtual void updateButtons();
-
-private:
-
-	LLUUID mAvatarId;
-};
-
-/**
-* Panel for displaying Avatar's first and second life related info.
-*/
-class LLPanelAvatarProfile
-	: public LLPanelProfileTab
-	, public LLFriendObserver
-	, public LLVoiceClientStatusObserver
-{
-public:
-	LLPanelAvatarProfile();
-	/*virtual*/ ~LLPanelAvatarProfile();
-
-	/*virtual*/ void onOpen(const LLSD& key);
-
-	/**
-	 * LLFriendObserver trigger
-	 */
-	virtual void changed(U32 mask);
-
-	// Implements LLVoiceClientStatusObserver::onChange() to enable the call
-	// button when voice is available
-	/*virtual*/ void onChange(EStatusType status, const std::string &channelURI, bool proximal);
-
-	/*virtual*/ void setAvatarId(const LLUUID& id);
-
-	/**
-	 * Processes data received from server.
-	 */
-	/*virtual*/ void processProperties(void* data, EAvatarProcessorType type);
-
-	/*virtual*/ BOOL postBuild();
-
-	/*virtual*/ void updateData();
-
-	/*virtual*/ void resetControls();
-
-	/*virtual*/ void resetData();
-
-protected:
-
-	/**
-	 * Process profile related data received from server.
-	 */
-	virtual void processProfileProperties(const LLAvatarData* avatar_data);
-
-	/**
-	 * Processes group related data received from server.
-	 */
-	virtual void processGroupProperties(const LLAvatarGroups* avatar_groups);
-
-	/**
-	 * Fills common for Avatar profile and My Profile fields.
-	 */
-	virtual void fillCommonData(const LLAvatarData* avatar_data);
-
-	/**
-	 * Fills partner data.
-	 */
-	virtual void fillPartnerData(const LLAvatarData* avatar_data);
-
-	/**
-	 * Fills account status.
-	 */
-	virtual void fillAccountStatus(const LLAvatarData* avatar_data);
-
-	/**
-	 * Opens "Pay Resident" dialog.
-	 */
-	void pay();
-
-	/**
-	 * opens inventory and IM for sharing items
-	 */
-	void share();
-
-	/**
-	 * Add/remove resident to/from your block list.
-	 */
-	void toggleBlock();
-
-	void kick();
-	void freeze();
-	void unfreeze();
-	void csr();
-	
-	bool enableShowOnMap();
-	bool enableBlock();
-	bool enableUnblock();
-	bool enableGod();
-
-	void onSeeProfileBtnClick();
-	void onAddFriendButtonClick();
-	void onIMButtonClick();
-	void onCallButtonClick();
-	void onTeleportButtonClick();
-	void onShareButtonClick();
-
-private:
-	void got_full_name_callback( const LLUUID& id, const std::string& full_name, bool is_group );
-	void onNameCache(const LLUUID& agent_id, const LLAvatarName& av_name);
-
-	typedef std::map< std::string,LLUUID>	group_map_t;
-	group_map_t 			mGroups;
-};
-
-/**
- * Panel for displaying own first and second life related info.
- */
-class LLPanelMyProfile
-	: public LLPanelAvatarProfile
-{
-public:
-	LLPanelMyProfile();
-
-	/*virtual*/ BOOL postBuild();
-
-protected:
-
-	/*virtual*/ void onOpen(const LLSD& key);
-
-	/*virtual*/ void processProfileProperties(const LLAvatarData* avatar_data);
-
-	/*virtual*/ void resetControls();
-
-protected:
-	void onStatusMessageChanged();
-};
-
-/**
- * Panel for displaying Avatar's notes and modifying friend's rights.
- */
-class LLPanelAvatarNotes 
-	: public LLPanelProfileTab
-	, public LLFriendObserver
-	, public LLVoiceClientStatusObserver
-{
-public:
-	LLPanelAvatarNotes();
-	/*virtual*/ ~LLPanelAvatarNotes();
-
-	virtual void setAvatarId(const LLUUID& id);
-
-	/** 
-	 * LLFriendObserver trigger
-	 */
-	virtual void changed(U32 mask);
-
-	// Implements LLVoiceClientStatusObserver::onChange() to enable the call
-	// button when voice is available
-	/*virtual*/ void onChange(EStatusType status, const std::string &channelURI, bool proximal);
-
-	/*virtual*/ void onOpen(const LLSD& key);
-
-	/*virtual*/ BOOL postBuild();
-
-	/*virtual*/ void processProperties(void* data, EAvatarProcessorType type);
-
-	/*virtual*/ void updateData();
-
-protected:
-
-	/*virtual*/ void resetControls();
-
-	/*virtual*/ void resetData();
-
-	/**
-	 * Fills rights data for friends.
-	 */
-	void fillRightsData();
-
-	void rightsConfirmationCallback(const LLSD& notification,
-			const LLSD& response, S32 rights);
-	void confirmModifyRights(bool grant, S32 rights);
-	void onCommitRights();
-	void onCommitNotes();
-
-	void onAddFriendButtonClick();
-	void onIMButtonClick();
-	void onCallButtonClick();
-	void onTeleportButtonClick();
-	void onShareButtonClick();
-	void enableCheckboxes(bool enable);
-};
-
-#endif // LL_LLPANELAVATAR_H
->>>>>>> ed308d15
+#endif // LL_LLPANELAVATAR_H