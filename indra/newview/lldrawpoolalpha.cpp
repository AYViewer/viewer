/** 
 * @file lldrawpoolalpha.cpp
 * @brief LLDrawPoolAlpha class implementation
 *
 * $LicenseInfo:firstyear=2002&license=viewerlgpl$
 * Second Life Viewer Source Code
 * Copyright (C) 2010, Linden Research, Inc.
 * 
 * This library is free software; you can redistribute it and/or
 * modify it under the terms of the GNU Lesser General Public
 * License as published by the Free Software Foundation;
 * version 2.1 of the License only.
 * 
 * This library is distributed in the hope that it will be useful,
 * but WITHOUT ANY WARRANTY; without even the implied warranty of
 * MERCHANTABILITY or FITNESS FOR A PARTICULAR PURPOSE.  See the GNU
 * Lesser General Public License for more details.
 * 
 * You should have received a copy of the GNU Lesser General Public
 * License along with this library; if not, write to the Free Software
 * Foundation, Inc., 51 Franklin Street, Fifth Floor, Boston, MA  02110-1301  USA
 * 
 * Linden Research, Inc., 945 Battery Street, San Francisco, CA  94111  USA
 * $/LicenseInfo$
 */

#include "llviewerprecompiledheaders.h"

#include "lldrawpoolalpha.h"

#include "llglheaders.h"
#include "llviewercontrol.h"
#include "llcriticaldamp.h"
#include "llfasttimer.h"
#include "llrender.h"

#include "llcubemap.h"
#include "llsky.h"
#include "lldrawable.h"
#include "llface.h"
#include "llviewercamera.h"
#include "llviewertexturelist.h"	// For debugging
#include "llviewerobjectlist.h" // For debugging
#include "llviewerwindow.h"
#include "pipeline.h"
#include "llviewershadermgr.h"
#include "llviewerregion.h"
#include "lldrawpoolwater.h"
#include "llspatialpartition.h"

BOOL LLDrawPoolAlpha::sShowDebugAlpha = FALSE;

static BOOL deferred_render = FALSE;

LLDrawPoolAlpha::LLDrawPoolAlpha(U32 type) :
		LLRenderPass(type), current_shader(NULL), target_shader(NULL),
		simple_shader(NULL), fullbright_shader(NULL), emissive_shader(NULL),
		mColorSFactor(LLRender::BF_UNDEF), mColorDFactor(LLRender::BF_UNDEF),
		mAlphaSFactor(LLRender::BF_UNDEF), mAlphaDFactor(LLRender::BF_UNDEF)
{

}

LLDrawPoolAlpha::~LLDrawPoolAlpha()
{
}


void LLDrawPoolAlpha::prerender()
{
	mVertexShaderLevel = LLViewerShaderMgr::instance()->getVertexShaderLevel(LLViewerShaderMgr::SHADER_OBJECT);
}

S32 LLDrawPoolAlpha::getNumDeferredPasses()
{
	return 1;
}

void LLDrawPoolAlpha::beginDeferredPass(S32 pass)
{
	
}

void LLDrawPoolAlpha::endDeferredPass(S32 pass)
{
	
}

void LLDrawPoolAlpha::renderDeferred(S32 pass)
{
	LLFastTimer t(FTM_RENDER_GRASS);
	gDeferredDiffuseAlphaMaskProgram.bind();
	gDeferredDiffuseAlphaMaskProgram.setMinimumAlpha(0.33f);

	//render alpha masked objects
	LLRenderPass::pushBatches(LLRenderPass::PASS_ALPHA_MASK, getVertexDataMask() | LLVertexBuffer::MAP_TEXTURE_INDEX, TRUE, TRUE);
	gDeferredDiffuseAlphaMaskProgram.unbind();			
}


S32 LLDrawPoolAlpha::getNumPostDeferredPasses() 
{ 
	if (LLPipeline::sImpostorRender)
	{ //skip depth buffer filling pass when rendering impostors
		return 1;
	}
	else if (gSavedSettings.getBOOL("RenderDepthOfField"))
	{
		return 2; 
	}
	else
	{
		return 1;
	}
}

void LLDrawPoolAlpha::beginPostDeferredPass(S32 pass) 
{ 
	LLFastTimer t(FTM_RENDER_ALPHA);

	if (pass == 0)
	{
		simple_shader = &gDeferredAlphaProgram;
		fullbright_shader = &gObjectFullbrightAlphaMaskProgram;

		//prime simple shader (loads shadow relevant uniforms)
		gPipeline.bindDeferredShader(*simple_shader);
	}
	else
	{
		//update depth buffer sampler
		gPipeline.mScreen.flush();
		gPipeline.mDeferredDepth.copyContents(gPipeline.mDeferredScreen, 0, 0, gPipeline.mDeferredScreen.getWidth(), gPipeline.mDeferredScreen.getHeight(),
							0, 0, gPipeline.mDeferredDepth.getWidth(), gPipeline.mDeferredDepth.getHeight(), GL_DEPTH_BUFFER_BIT, GL_NEAREST);	
		gPipeline.mDeferredDepth.bindTarget();
		simple_shader = NULL;
		fullbright_shader = NULL;
		gObjectFullbrightAlphaMaskProgram.bind();
		gObjectFullbrightAlphaMaskProgram.setMinimumAlpha(0.33f);
	}

	deferred_render = TRUE;
	if (mVertexShaderLevel > 0)
	{
		// Start out with no shaders.
		current_shader = target_shader = NULL;
	}
	gPipeline.enableLightsDynamic();
}

void LLDrawPoolAlpha::endPostDeferredPass(S32 pass) 
{ 

	if (pass == 1)
	{
		gPipeline.mDeferredDepth.flush();
		gPipeline.mScreen.bindTarget();
		gObjectFullbrightAlphaMaskProgram.unbind();
	}

	deferred_render = FALSE;
	endRenderPass(pass);
}

void LLDrawPoolAlpha::renderPostDeferred(S32 pass) 
{ 
	render(pass); 
}

void LLDrawPoolAlpha::beginRenderPass(S32 pass)
{
	LLFastTimer t(FTM_RENDER_ALPHA);
	
	if (LLPipeline::sUnderWaterRender)
	{
		simple_shader = &gObjectSimpleWaterAlphaMaskProgram;
		fullbright_shader = &gObjectFullbrightWaterAlphaMaskProgram;
		emissive_shader = &gObjectEmissiveWaterProgram;
	}
	else
	{
		simple_shader = &gObjectSimpleAlphaMaskProgram;
		fullbright_shader = &gObjectFullbrightAlphaMaskProgram;
		emissive_shader = &gObjectEmissiveProgram;
	}

	if (mVertexShaderLevel > 0)
	{
		// Start out with no shaders.
		current_shader = target_shader = NULL;
		LLGLSLShader::bindNoShader();
	}
	gPipeline.enableLightsDynamic();
}

void LLDrawPoolAlpha::endRenderPass( S32 pass )
{
	LLFastTimer t(FTM_RENDER_ALPHA);
	LLRenderPass::endRenderPass(pass);

	if(gPipeline.canUseWindLightShaders()) 
	{
		LLGLSLShader::bindNoShader();
	}
}

void LLDrawPoolAlpha::render(S32 pass)
{
	LLFastTimer t(FTM_RENDER_ALPHA);

	LLGLSPipelineAlpha gls_pipeline_alpha;

	if (deferred_render && pass == 1)
	{ //depth only
		gGL.setColorMask(false, false);
	}
	else
	{
		gGL.setColorMask(true, true);
	}

	if (LLPipeline::sAutoMaskAlphaNonDeferred)
	{
		mColorSFactor = LLRender::BF_ONE;  // }
		mColorDFactor = LLRender::BF_ZERO; // } these are like disabling blend on the color channels, but we're still blending on the alpha channel so that we can suppress glow
		mAlphaSFactor = LLRender::BF_ZERO;
		mAlphaDFactor = LLRender::BF_ZERO; // block (zero-out) glow where the alpha test succeeds
		gGL.blendFunc(mColorSFactor, mColorDFactor, mAlphaSFactor, mAlphaDFactor);

		if (mVertexShaderLevel > 0)
		{
			if (!LLPipeline::sRenderDeferred || !deferred_render)
			{
				simple_shader->bind();
				simple_shader->setMinimumAlpha(0.33f);

				pushBatches(LLRenderPass::PASS_ALPHA_MASK, getVertexDataMask() | LLVertexBuffer::MAP_TEXTURE_INDEX, TRUE, TRUE);
			}
			if (fullbright_shader)
			{
				fullbright_shader->bind();
				fullbright_shader->setMinimumAlpha(0.33f);
			}
			pushBatches(LLRenderPass::PASS_FULLBRIGHT_ALPHA_MASK, getVertexDataMask() | LLVertexBuffer::MAP_TEXTURE_INDEX, TRUE, TRUE);
			//LLGLSLShader::bindNoShader();
		}
		else
		{
			gGL.setAlphaRejectSettings(LLRender::CF_GREATER, 0.33f); //OK
			gPipeline.enableLightsFullbright(LLColor4(1,1,1,1));
			pushBatches(LLRenderPass::PASS_FULLBRIGHT_ALPHA_MASK, getVertexDataMask());
			gPipeline.enableLightsDynamic();
			pushBatches(LLRenderPass::PASS_ALPHA_MASK, getVertexDataMask());
			gGL.setAlphaRejectSettings(LLRender::CF_DEFAULT); //OK
		}
	}

	LLGLDepthTest depth(GL_TRUE, LLDrawPoolWater::sSkipScreenCopy || 
				(deferred_render && pass == 1) ? GL_TRUE : GL_FALSE);

	if (deferred_render && pass == 1)
	{
		gGL.blendFunc(LLRender::BF_SOURCE_ALPHA, LLRender::BF_ONE_MINUS_SOURCE_ALPHA);
	}
	else
	{
		mColorSFactor = LLRender::BF_SOURCE_ALPHA;           // } regular alpha blend
		mColorDFactor = LLRender::BF_ONE_MINUS_SOURCE_ALPHA; // }
		mAlphaSFactor = LLRender::BF_ZERO;                         // } glow suppression
		mAlphaDFactor = LLRender::BF_ONE_MINUS_SOURCE_ALPHA;       // }
		gGL.blendFunc(mColorSFactor, mColorDFactor, mAlphaSFactor, mAlphaDFactor);

		if (mVertexShaderLevel > 0)
		{
			if (LLPipeline::sImpostorRender)
			{
				fullbright_shader->bind();
				fullbright_shader->setMinimumAlpha(0.5f);
				simple_shader->bind();
				simple_shader->setMinimumAlpha(0.5f);
			}				
			else
			{
				fullbright_shader->bind();
				fullbright_shader->setMinimumAlpha(0.f);
				simple_shader->bind();
				simple_shader->setMinimumAlpha(0.f);
			}
		}
		else
		{
			if (LLPipeline::sImpostorRender)
			{
				gGL.setAlphaRejectSettings(LLRender::CF_GREATER, 0.5f); //OK
			}
			else
			{
				gGL.setAlphaRejectSettings(LLRender::CF_DEFAULT); //OK
			}
		}
	}

	if (mVertexShaderLevel > 0)
	{
		renderAlpha(getVertexDataMask() | LLVertexBuffer::MAP_TEXTURE_INDEX);
	}
	else
	{
		renderAlpha(getVertexDataMask());
	}

	gGL.setColorMask(true, false);

	if (deferred_render && pass == 1)
	{
		gGL.setSceneBlendType(LLRender::BT_ALPHA);
	}

	if (sShowDebugAlpha)
	{
		BOOL shaders = gPipeline.canUseVertexShaders();
		if(shaders) 
		{
			gHighlightProgram.bind();
		}
		else
		{
			gPipeline.enableLightsFullbright(LLColor4(1,1,1,1));
		}

		gGL.diffuseColor4f(1,0,0,1);
				
		LLViewerFetchedTexture::sSmokeImagep->addTextureStats(1024.f*1024.f);
		gGL.getTexUnit(0)->bind(LLViewerFetchedTexture::sSmokeImagep, TRUE) ;
		renderAlphaHighlight(LLVertexBuffer::MAP_VERTEX |
							LLVertexBuffer::MAP_TEXCOORD0);

		pushBatches(LLRenderPass::PASS_ALPHA_MASK, LLVertexBuffer::MAP_VERTEX | LLVertexBuffer::MAP_TEXCOORD0, FALSE);
		pushBatches(LLRenderPass::PASS_FULLBRIGHT_ALPHA_MASK, LLVertexBuffer::MAP_VERTEX | LLVertexBuffer::MAP_TEXCOORD0, FALSE);
		pushBatches(LLRenderPass::PASS_ALPHA_INVISIBLE, LLVertexBuffer::MAP_VERTEX | LLVertexBuffer::MAP_TEXCOORD0, FALSE);

		if(shaders) 
		{
			gHighlightProgram.unbind();
		}
	}
}

void LLDrawPoolAlpha::renderAlphaHighlight(U32 mask)
{
	for (LLCullResult::sg_iterator i = gPipeline.beginAlphaGroups(); i != gPipeline.endAlphaGroups(); ++i)
	{
		LLSpatialGroup* group = *i;
		if (group->mSpatialPartition->mRenderByGroup &&
			!group->isDead())
		{
			LLSpatialGroup::drawmap_elem_t& draw_info = group->mDrawMap[LLRenderPass::PASS_ALPHA];	

			for (LLSpatialGroup::drawmap_elem_t::iterator k = draw_info.begin(); k != draw_info.end(); ++k)	
			{
				LLDrawInfo& params = **k;
				
				if (params.mParticle)
				{
					continue;
				}

				LLRenderPass::applyModelMatrix(params);
				if (params.mGroup)
				{
					params.mGroup->rebuildMesh();
				}
				params.mVertexBuffer->setBuffer(mask);
				params.mVertexBuffer->drawRange(params.mDrawMode, params.mStart, params.mEnd, params.mCount, params.mOffset);
				gPipeline.addTrianglesDrawn(params.mCount, params.mDrawMode);
			}
		}
	}
}

void LLDrawPoolAlpha::renderAlpha(U32 mask)
{
	BOOL initialized_lighting = FALSE;
	BOOL light_enabled = TRUE;
	
	BOOL use_shaders = gPipeline.canUseVertexShaders();
		
	for (LLCullResult::sg_iterator i = gPipeline.beginAlphaGroups(); i != gPipeline.endAlphaGroups(); ++i)
	{
		LLSpatialGroup* group = *i;
		llassert(group);
		llassert(group->mSpatialPartition);

		if (group->mSpatialPartition->mRenderByGroup &&
		    !group->isDead())
		{
			bool draw_glow_for_this_partition = mVertexShaderLevel > 0 && // no shaders = no glow.
				// All particle systems seem to come off the wire with texture entries which claim that they glow.  This is probably a bug in the data.  Suppress.
				group->mSpatialPartition->mPartitionType != LLViewerRegion::PARTITION_PARTICLE &&
				group->mSpatialPartition->mPartitionType != LLViewerRegion::PARTITION_HUD_PARTICLE;

			LLSpatialGroup::drawmap_elem_t& draw_info = group->mDrawMap[LLRenderPass::PASS_ALPHA];

			for (LLSpatialGroup::drawmap_elem_t::iterator k = draw_info.begin(); k != draw_info.end(); ++k)	
			{
				LLDrawInfo& params = **k;

				if ((params.mVertexBuffer->getTypeMask() & mask) != mask)
				{ //FIXME!
					llwarns << "Missing required components, skipping render batch." << llendl;
					continue;
				}

<<<<<<< HEAD
=======
				if ((params.mVertexBuffer->getTypeMask() & mask) != mask)
				{ //FIXME!
					llwarns << "Missing required components, skipping render batch." << llendl;
					continue;
				}

>>>>>>> b8bac66a
				LLRenderPass::applyModelMatrix(params);

				
				if (params.mFullbright)
				{
					// Turn off lighting if it hasn't already been so.
					if (light_enabled || !initialized_lighting)
					{
						initialized_lighting = TRUE;
						if (use_shaders) 
						{
							target_shader = fullbright_shader;
						}
						else
						{
							gPipeline.enableLightsFullbright(LLColor4(1,1,1,1));
						}
						light_enabled = FALSE;
					}
				}
				// Turn on lighting if it isn't already.
				else if (!light_enabled || !initialized_lighting)
				{
					initialized_lighting = TRUE;
					if (use_shaders) 
					{
						target_shader = simple_shader;
					}
					else
					{
						gPipeline.enableLightsDynamic();
					}
					light_enabled = TRUE;
				}

				// If we need shaders, and we're not ALREADY using the proper shader, then bind it
				// (this way we won't rebind shaders unnecessarily).
				if(use_shaders && (current_shader != target_shader))
				{
					llassert(target_shader != NULL);
					current_shader = target_shader;
					current_shader->bind();
				}
				else if (!use_shaders && current_shader != NULL)
				{
					LLGLSLShader::bindNoShader();
					current_shader = NULL;
				}

				if (params.mGroup)
				{
					params.mGroup->rebuildMesh();
				}

				bool tex_setup = false;

				if (use_shaders && params.mTextureList.size() > 1)
				{
					for (U32 i = 0; i < params.mTextureList.size(); ++i)
					{
						if (params.mTextureList[i].notNull())
						{
							gGL.getTexUnit(i)->bind(params.mTextureList[i], TRUE);
						}
					}
				}
				else
				{ //not batching textures or batch has only 1 texture -- might need a texture matrix
					if (params.mTexture.notNull())
					{
						params.mTexture->addTextureStats(params.mVSize);
						gGL.getTexUnit(0)->bind(params.mTexture, TRUE) ;
						if (params.mTextureMatrix)
						{
							tex_setup = true;
							gGL.getTexUnit(0)->activate();
							gGL.matrixMode(LLRender::MM_TEXTURE);
							gGL.loadMatrix((GLfloat*) params.mTextureMatrix->mMatrix);
							gPipeline.mTextureMatrixOps++;
						}
					}
					else
					{
						gGL.getTexUnit(0)->unbind(LLTexUnit::TT_TEXTURE);
					}
				}

				params.mVertexBuffer->setBuffer(mask);
				params.mVertexBuffer->drawRange(params.mDrawMode, params.mStart, params.mEnd, params.mCount, params.mOffset);
				gPipeline.addTrianglesDrawn(params.mCount, params.mDrawMode);
				
				// If this alpha mesh has glow, then draw it a second time to add the destination-alpha (=glow).  Interleaving these state-changing calls could be expensive, but glow must be drawn Z-sorted with alpha.
				if (current_shader && 
					draw_glow_for_this_partition &&
					params.mVertexBuffer->hasDataType(LLVertexBuffer::TYPE_EMISSIVE))
				{
					// install glow-accumulating blend mode
					gGL.blendFunc(LLRender::BF_ZERO, LLRender::BF_ONE, // don't touch color
						      LLRender::BF_ONE, LLRender::BF_ONE); // add to alpha (glow)

					emissive_shader->bind();
					
					// glow doesn't use vertex colors from the mesh data
					params.mVertexBuffer->setBuffer((mask & ~LLVertexBuffer::MAP_COLOR) | LLVertexBuffer::MAP_EMISSIVE);
					
					// do the actual drawing, again
					params.mVertexBuffer->drawRange(params.mDrawMode, params.mStart, params.mEnd, params.mCount, params.mOffset);
					gPipeline.addTrianglesDrawn(params.mCount, params.mDrawMode);

					// restore our alpha blend mode
					gGL.blendFunc(mColorSFactor, mColorDFactor, mAlphaSFactor, mAlphaDFactor);

					current_shader->bind();
				}
			
				if (tex_setup)
				{
					gGL.getTexUnit(0)->activate();
					gGL.loadIdentity();
					gGL.matrixMode(LLRender::MM_MODELVIEW);
				}
			}
		}
	}

	LLVertexBuffer::unbind();	
		
	if (!light_enabled)
	{
		gPipeline.enableLightsDynamic();
	}
}<|MERGE_RESOLUTION|>--- conflicted
+++ resolved
@@ -411,15 +411,12 @@
 					continue;
 				}
 
-<<<<<<< HEAD
-=======
 				if ((params.mVertexBuffer->getTypeMask() & mask) != mask)
 				{ //FIXME!
 					llwarns << "Missing required components, skipping render batch." << llendl;
 					continue;
 				}
 
->>>>>>> b8bac66a
 				LLRenderPass::applyModelMatrix(params);
 
 				
