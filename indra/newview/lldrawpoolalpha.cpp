--- conflicted
+++ resolved
@@ -81,108 +81,6 @@
 S32 LLDrawPoolAlpha::getNumPostDeferredPasses() 
 { 
     return 1;
-<<<<<<< HEAD
-}
-
-// set some common parameters on the given shader to prepare for alpha rendering
-static void prepare_alpha_shader(LLGLSLShader* shader, bool textureGamma, bool deferredEnvironment)
-{
-    static LLCachedControl<F32> displayGamma(gSavedSettings, "RenderDeferredDisplayGamma");
-    F32 gamma = displayGamma;
-
-    // Does this deferred shader need environment uniforms set such as sun_dir, etc. ?
-    // NOTE: We don't actually need a gbuffer since we are doing forward rendering (for transparency) post deferred rendering
-    // TODO: bindDeferredShader() probably should have the updating of the environment uniforms factored out into updateShaderEnvironmentUniforms()
-    // i.e. shaders\class1\deferred\alphaF.glsl
-    if (deferredEnvironment)
-    {
-        gPipeline.bindDeferredShader( *shader );
-    }
-    else
-    {
-        shader->bind();
-    }
-    shader->uniform1i(LLShaderMgr::NO_ATMO, (LLPipeline::sRenderingHUDs) ? 1 : 0);
-    shader->uniform1f(LLShaderMgr::DISPLAY_GAMMA, (gamma > 0.1f) ? 1.0f / gamma : (1.0f / 2.2f));
-
-    if (LLPipeline::sImpostorRender)
-    {
-        shader->setMinimumAlpha(0.5f);
-    }
-    else
-    {
-        shader->setMinimumAlpha(0.f);
-    }
-    if (textureGamma)
-    {
-        shader->uniform1f(LLShaderMgr::TEXTURE_GAMMA, 2.2f);
-    }
-
-    //also prepare rigged variant
-    if (shader->mRiggedVariant && shader->mRiggedVariant != shader)
-    { 
-        prepare_alpha_shader(shader->mRiggedVariant, textureGamma, deferredEnvironment);
-    }
-}
-
-void LLDrawPoolAlpha::renderPostDeferred(S32 pass) 
-{ 
-    LL_PROFILE_ZONE_SCOPED_CATEGORY_DRAWPOOL;
-    deferred_render = TRUE;
-
-    // first pass, regular forward alpha rendering
-    {
-        emissive_shader = (LLPipeline::sUnderWaterRender) ? &gObjectEmissiveWaterProgram : &gObjectEmissiveProgram;
-        prepare_alpha_shader(emissive_shader, true, false);
-
-        fullbright_shader = (LLPipeline::sImpostorRender) ? &gDeferredFullbrightProgram :
-            (LLPipeline::sUnderWaterRender) ? &gDeferredFullbrightWaterProgram : &gDeferredFullbrightProgram;
-        prepare_alpha_shader(fullbright_shader, true, false);
-
-        simple_shader = (LLPipeline::sImpostorRender) ? &gDeferredAlphaImpostorProgram :
-            (LLPipeline::sUnderWaterRender) ? &gDeferredAlphaWaterProgram : &gDeferredAlphaProgram;
-        prepare_alpha_shader(simple_shader, false, true); //prime simple shader (loads shadow relevant uniforms)
-        
-        forwardRender();
-    }
-
-    // second pass, render to depth for depth of field effects
-    if (!LLPipeline::sImpostorRender && gSavedSettings.getBOOL("RenderDepthOfField"))
-    { 
-        //update depth buffer sampler
-        gPipeline.mScreen.flush();
-        gPipeline.mDeferredDepth.copyContents(gPipeline.mDeferredScreen, 0, 0, gPipeline.mDeferredScreen.getWidth(), gPipeline.mDeferredScreen.getHeight(),
-            0, 0, gPipeline.mDeferredDepth.getWidth(), gPipeline.mDeferredDepth.getHeight(), GL_DEPTH_BUFFER_BIT, GL_NEAREST);
-        gPipeline.mDeferredDepth.bindTarget();
-        simple_shader = fullbright_shader = &gObjectFullbrightAlphaMaskProgram;
-
-        simple_shader->bind();
-        simple_shader->setMinimumAlpha(0.33f);
-
-        // mask off color buffer writes as we're only writing to depth buffer
-        gGL.setColorMask(false, false);
-
-        // If the face is more than 90% transparent, then don't update the Depth buffer for Dof
-        // We don't want the nearly invisible objects to cause of DoF effects
-        renderAlpha(getVertexDataMask() | LLVertexBuffer::MAP_TEXTURE_INDEX | LLVertexBuffer::MAP_TANGENT | LLVertexBuffer::MAP_TEXCOORD1 | LLVertexBuffer::MAP_TEXCOORD2, 
-            true); // <--- discard mostly transparent faces
-
-        gPipeline.mDeferredDepth.flush();
-        gPipeline.mScreen.bindTarget();
-        gGL.setColorMask(true, false);
-    }
-
-    deferred_render = FALSE;
-}
-
-//set some generic parameters for forward (non-deferred) rendering
-static void prepare_forward_shader(LLGLSLShader* shader, F32 minimum_alpha)
-{
-    shader->bind();
-    shader->setMinimumAlpha(minimum_alpha);
-    shader->uniform1i(LLShaderMgr::NO_ATMO, LLPipeline::sRenderingHUDs ? 1 : 0);
-
-=======
 }
 
 // set some common parameters on the given shader to prepare for alpha rendering
@@ -286,7 +184,6 @@
     shader->setMinimumAlpha(minimum_alpha);
     shader->uniform1i(LLShaderMgr::NO_ATMO, LLPipeline::sRenderingHUDs ? 1 : 0);
 
->>>>>>> 97a10325
     //also prepare rigged variant
     if (shader->mRiggedVariant && shader->mRiggedVariant != shader)
     {
@@ -297,7 +194,6 @@
 void LLDrawPoolAlpha::render(S32 pass)
 {
     LL_PROFILE_ZONE_SCOPED_CATEGORY_DRAWPOOL;
-<<<<<<< HEAD
 
     simple_shader = (LLPipeline::sImpostorRender) ? &gObjectSimpleImpostorProgram :
         (LLPipeline::sUnderWaterRender) ? &gObjectSimpleWaterProgram : &gObjectSimpleProgram;
@@ -308,18 +204,6 @@
     emissive_shader = (LLPipeline::sImpostorRender) ? &gObjectEmissiveProgram :
         (LLPipeline::sUnderWaterRender) ? &gObjectEmissiveWaterProgram : &gObjectEmissiveProgram;
 
-=======
-
-    simple_shader = (LLPipeline::sImpostorRender) ? &gObjectSimpleImpostorProgram :
-        (LLPipeline::sUnderWaterRender) ? &gObjectSimpleWaterProgram : &gObjectSimpleProgram;
-
-    fullbright_shader = (LLPipeline::sImpostorRender) ? &gObjectFullbrightProgram :
-        (LLPipeline::sUnderWaterRender) ? &gObjectFullbrightWaterProgram : &gObjectFullbrightProgram;
-
-    emissive_shader = (LLPipeline::sImpostorRender) ? &gObjectEmissiveProgram :
-        (LLPipeline::sUnderWaterRender) ? &gObjectEmissiveWaterProgram : &gObjectEmissiveProgram;
-
->>>>>>> 97a10325
     F32 minimum_alpha = 0.f;
     if (LLPipeline::sImpostorRender)
     {
@@ -327,43 +211,6 @@
     }
     prepare_forward_shader(fullbright_shader, minimum_alpha);
     prepare_forward_shader(simple_shader, minimum_alpha);
-<<<<<<< HEAD
-
-    forwardRender();
-}
-
-void LLDrawPoolAlpha::forwardRender()
-{
-    gPipeline.enableLightsDynamic();
-
-    LLGLSPipelineAlpha gls_pipeline_alpha;
-
-    //enable writing to alpha for emissive effects
-    gGL.setColorMask(true, true);
-
-    bool write_depth = LLDrawPoolWater::sSkipScreenCopy
-        // we want depth written so that rendered alpha will
-        // contribute to the alpha mask used for impostors
-        || LLPipeline::sImpostorRenderAlphaDepthPass;
-
-    LLGLDepthTest depth(GL_TRUE, write_depth ? GL_TRUE : GL_FALSE);
-
-    mColorSFactor = LLRender::BF_SOURCE_ALPHA;           // } regular alpha blend
-    mColorDFactor = LLRender::BF_ONE_MINUS_SOURCE_ALPHA; // }
-    mAlphaSFactor = LLRender::BF_ZERO;                         // } glow suppression
-    mAlphaDFactor = LLRender::BF_ONE_MINUS_SOURCE_ALPHA;       // }
-    gGL.blendFunc(mColorSFactor, mColorDFactor, mAlphaSFactor, mAlphaDFactor);
-
-    // If the face is more than 90% transparent, then don't update the Depth buffer for Dof
-    // We don't want the nearly invisible objects to cause of DoF effects
-    renderAlpha(getVertexDataMask() | LLVertexBuffer::MAP_TEXTURE_INDEX | LLVertexBuffer::MAP_TANGENT | LLVertexBuffer::MAP_TEXCOORD1 | LLVertexBuffer::MAP_TEXCOORD2);
-
-    gGL.setColorMask(true, false);
-
-    renderDebugAlpha();
-}
-
-=======
 
     //first pass -- rigged only and drawn to depth buffer
     forwardRender(true);
@@ -410,7 +257,6 @@
     }
 }
 
->>>>>>> 97a10325
 void LLDrawPoolAlpha::renderDebugAlpha()
 {
 	if (sShowDebugAlpha)
@@ -459,57 +305,14 @@
 
 void LLDrawPoolAlpha::renderAlphaHighlight(U32 mask)
 {
-<<<<<<< HEAD
-    LLVOAvatar* lastAvatar = nullptr;
-    U64 lastMeshId = 0;
-
-	for (LLCullResult::sg_iterator i = gPipeline.beginAlphaGroups(); i != gPipeline.endAlphaGroups(); ++i)
-	{
-		LLSpatialGroup* group = *i;
-		if (group->getSpatialPartition()->mRenderByGroup &&
-			!group->isDead())
-		{
-			LLSpatialGroup::drawmap_elem_t& draw_info = group->mDrawMap[LLRenderPass::PASS_ALPHA];	
-=======
     for (int pass = 0; pass < 2; ++pass)
     { //two passes, one rigged and one not
         LLVOAvatar* lastAvatar = nullptr;
         U64 lastMeshId = 0;
->>>>>>> 97a10325
 
         LLCullResult::sg_iterator begin = pass == 0 ? gPipeline.beginAlphaGroups() : gPipeline.beginRiggedAlphaGroups();
         LLCullResult::sg_iterator end = pass == 0 ? gPipeline.endAlphaGroups() : gPipeline.endRiggedAlphaGroups();
 
-<<<<<<< HEAD
-                bool rigged = (params.mAvatar != nullptr);
-                gHighlightProgram.bind(rigged);
-                gGL.diffuseColor4f(1, 0, 0, 1);
-
-                if (rigged)
-                {
-                    if (lastAvatar != params.mAvatar ||
-                        lastMeshId != params.mSkinInfo->mHash)
-                    {
-                        if (!uploadMatrixPalette(params))
-                        {
-                            continue;
-                        }
-                        lastAvatar = params.mAvatar;
-                        lastMeshId = params.mSkinInfo->mHash;
-                    }
-                }
-
-				LLRenderPass::applyModelMatrix(params);
-				if (params.mGroup)
-				{
-					params.mGroup->rebuildMesh();
-				}
-				params.mVertexBuffer->setBufferFast(rigged ?  mask | LLVertexBuffer::MAP_WEIGHT4 : mask);
-				params.mVertexBuffer->drawRangeFast(params.mDrawMode, params.mStart, params.mEnd, params.mCount, params.mOffset);
-			}
-		}
-	}
-=======
         for (LLCullResult::sg_iterator i = begin; i != end; ++i)
         {
             LLSpatialGroup* group = *i;
@@ -556,7 +359,6 @@
             }
         }
     }
->>>>>>> 97a10325
 
     // make sure static version of highlight shader is bound before returning
     gHighlightProgram.bind();
@@ -666,17 +468,6 @@
 	draw->mVertexBuffer->drawRangeFast(draw->mDrawMode, draw->mStart, draw->mEnd, draw->mCount, draw->mOffset);
 }
 
-<<<<<<< HEAD
-
-void LLDrawPoolAlpha::renderEmissives(U32 mask, std::vector<LLDrawInfo*>& emissives)
-{
-    emissive_shader->bind();
-    emissive_shader->uniform1f(LLShaderMgr::EMISSIVE_BRIGHTNESS, 1.f);
-
-    for (LLDrawInfo* draw : emissives)
-    {
-        bool tex_setup = TexSetup(draw, false);
-=======
 
 void LLDrawPoolAlpha::renderEmissives(U32 mask, std::vector<LLDrawInfo*>& emissives)
 {
@@ -701,34 +492,6 @@
     U64 lastMeshId = 0;
 
     mask |= LLVertexBuffer::MAP_WEIGHT4;
-
-    for (LLDrawInfo* draw : emissives)
-    {
-        bool tex_setup = TexSetup(draw, false);
-        if (lastAvatar != draw->mAvatar || lastMeshId != draw->mSkinInfo->mHash)
-        {
-            if (!uploadMatrixPalette(*draw))
-            { // failed to upload matrix palette, skip rendering
-                continue;
-            }
-            lastAvatar = draw->mAvatar;
-            lastMeshId = draw->mSkinInfo->mHash;
-        }
->>>>>>> 97a10325
-        drawEmissive(mask, draw);
-        RestoreTexSetup(tex_setup);
-    }
-}
-
-<<<<<<< HEAD
-void LLDrawPoolAlpha::renderRiggedEmissives(U32 mask, std::vector<LLDrawInfo*>& emissives)
-{
-    LLGLSLShader* shader = emissive_shader->mRiggedVariant;
-    shader->bind();
-    shader->uniform1f(LLShaderMgr::EMISSIVE_BRIGHTNESS, 1.f);
-
-    LLVOAvatar* lastAvatar = nullptr;
-    U64 lastMeshId = 0;
 
     for (LLDrawInfo* draw : emissives)
     {
@@ -747,7 +510,7 @@
     }
 }
 
-void LLDrawPoolAlpha::renderAlpha(U32 mask, bool depth_only)
+void LLDrawPoolAlpha::renderAlpha(U32 mask, bool depth_only, bool rigged)
 {
     LL_PROFILE_ZONE_SCOPED_CATEGORY_DRAWPOOL;
     BOOL initialized_lighting = FALSE;
@@ -757,18 +520,6 @@
     U64 lastMeshId = 0;
     LLGLSLShader* lastAvatarShader = nullptr;
 
-    for (LLCullResult::sg_iterator i = gPipeline.beginAlphaGroups(); i != gPipeline.endAlphaGroups(); ++i)
-=======
-void LLDrawPoolAlpha::renderAlpha(U32 mask, bool depth_only, bool rigged)
-{
-    LL_PROFILE_ZONE_SCOPED_CATEGORY_DRAWPOOL;
-    BOOL initialized_lighting = FALSE;
-	BOOL light_enabled = TRUE;
-
-    LLVOAvatar* lastAvatar = nullptr;
-    U64 lastMeshId = 0;
-    LLGLSLShader* lastAvatarShader = nullptr;
-
     LLCullResult::sg_iterator begin;
     LLCullResult::sg_iterator end;
 
@@ -784,7 +535,6 @@
     }
 
     for (LLCullResult::sg_iterator i = begin; i != end; ++i)
->>>>>>> 97a10325
 	{
         LL_PROFILE_ZONE_NAMED_CATEGORY_DRAWPOOL("renderAlpha - group");
 		LLSpatialGroup* group = *i;
@@ -811,7 +561,6 @@
 
 			for (LLSpatialGroup::drawmap_elem_t::iterator k = draw_info.begin(); k != draw_info.end(); ++k)	
 			{
-                LL_PROFILE_ZONE_NAMED_CATEGORY_DRAWPOOL("ra - push batch")
 				LLDrawInfo& params = **k;
                 if ((bool)params.mAvatar != rigged)
                 {
@@ -1046,11 +795,7 @@
 
 bool LLDrawPoolAlpha::uploadMatrixPalette(const LLDrawInfo& params)
 {
-<<<<<<< HEAD
-    const LLVOAvatar::MatrixPaletteCache& mpc = params.mAvatar->updateSkinInfoMatrixPalette(params.mSkinInfo);
-=======
     const LLVOAvatar::MatrixPaletteCache& mpc = params.mAvatar.get()->updateSkinInfoMatrixPalette(params.mSkinInfo);
->>>>>>> 97a10325
     U32 count = mpc.mMatrixPalette.size();
 
     if (count == 0)
