--- conflicted
+++ resolved
@@ -292,7 +292,7 @@
 			!mProcessed &&
 			mMeshID.notNull())
 		{	// Something went wrong, retry
-			llwarns << "Timeout or service unavailable, retrying loadMeshSkinInfo() for " << mMeshID << llendl;
+			LL_WARNS() << "Timeout or service unavailable, retrying loadMeshSkinInfo() for " << mMeshID << LL_ENDL;
 			LLMeshRepository::sHTTPRetryCount++;
 			gMeshRepo.mThread->loadMeshSkinInfo(mMeshID);
 		}
@@ -324,7 +324,7 @@
 			!mProcessed &&
 			mMeshID.notNull())
 		{	// Something went wrong, retry
-			llwarns << "Timeout or service unavailable, retrying loadMeshDecomposition() for " << mMeshID << llendl;
+			LL_WARNS() << "Timeout or service unavailable, retrying loadMeshDecomposition() for " << mMeshID << LL_ENDL;
 			LLMeshRepository::sHTTPRetryCount++;
 			gMeshRepo.mThread->loadMeshDecomposition(mMeshID);
 		}
@@ -356,7 +356,7 @@
 			!mProcessed &&
 			mMeshID.notNull())
 		{	// Something went wrong, retry
-			llwarns << "Timeout or service unavailable, retrying loadMeshPhysicsShape() for " << mMeshID << llendl;
+			LL_WARNS() << "Timeout or service unavailable, retrying loadMeshPhysicsShape() for " << mMeshID << LL_ENDL;
 			LLMeshRepository::sHTTPRetryCount++;
 			gMeshRepo.mThread->loadMeshPhysicsShape(mMeshID);
 		}
@@ -1947,13 +1947,8 @@
 		}
 		else
 		{
-<<<<<<< HEAD
 			llassert(status == HTTP_INTERNAL_ERROR || status == HTTP_SERVICE_UNAVAILABLE); //intentionally trigger a breakpoint
-			llwarns << "Unhandled status " << status << llendl;
-=======
-			llassert(status == 499 || status == 503); //intentionally trigger a breakpoint
 			LL_WARNS() << "Unhandled status " << status << LL_ENDL;
->>>>>>> 2eeee8a9
 		}
 		return;
 	}
@@ -2010,23 +2005,14 @@
 	{
 		if (status == HTTP_INTERNAL_ERROR || status == HTTP_SERVICE_UNAVAILABLE)
 		{ //timeout or service unavailable, try again
-<<<<<<< HEAD
-			llwarns << "Timeout or service unavailable, retrying loadMeshSkinInfo() for " << mMeshID << llendl;
-=======
-			LL_WARNS() << "Timeout or service unavailable, retrying." << LL_ENDL;
->>>>>>> 2eeee8a9
+			LL_WARNS() << "Timeout or service unavailable, retrying loadMeshSkinInfo() for " << mMeshID << LL_ENDL;
 			LLMeshRepository::sHTTPRetryCount++;
 			gMeshRepo.mThread->loadMeshSkinInfo(mMeshID);
 		}
 		else
 		{
-<<<<<<< HEAD
 			llassert(status == HTTP_INTERNAL_ERROR || status == HTTP_SERVICE_UNAVAILABLE); //intentionally trigger a breakpoint
-			llwarns << "Unhandled status " << status << llendl;
-=======
-			llassert(status == 499 || status == 503); //intentionally trigger a breakpoint
 			LL_WARNS() << "Unhandled status " << status << LL_ENDL;
->>>>>>> 2eeee8a9
 		}
 		return;
 	}
@@ -2082,23 +2068,14 @@
 	{
 		if (status == HTTP_INTERNAL_ERROR || status == HTTP_SERVICE_UNAVAILABLE)
 		{ //timeout or service unavailable, try again
-<<<<<<< HEAD
-			llwarns << "Timeout or service unavailable, retrying loadMeshDecomposition() for " << mMeshID << llendl;
-=======
-			LL_WARNS() << "Timeout or service unavailable, retrying." << LL_ENDL;
->>>>>>> 2eeee8a9
+			LL_WARNS() << "Timeout or service unavailable, retrying loadMeshDecomposition() for " << mMeshID << LL_ENDL;
 			LLMeshRepository::sHTTPRetryCount++;
 			gMeshRepo.mThread->loadMeshDecomposition(mMeshID);
 		}
 		else
 		{
-<<<<<<< HEAD
 			llassert(status == HTTP_INTERNAL_ERROR || status == HTTP_SERVICE_UNAVAILABLE); //intentionally trigger a breakpoint
-			llwarns << "Unhandled status " << status << llendl;
-=======
-			llassert(status == 499 || status == 503); //intentionally trigger a breakpoint
 			LL_WARNS() << "Unhandled status " << status << LL_ENDL;
->>>>>>> 2eeee8a9
 		}
 		return;
 	}
@@ -2155,23 +2132,14 @@
 	{
 		if (status == HTTP_INTERNAL_ERROR || status == HTTP_SERVICE_UNAVAILABLE)
 		{ //timeout or service unavailable, try again
-<<<<<<< HEAD
-			llwarns << "Timeout or service unavailable, retrying loadMeshPhysicsShape() for " << mMeshID << llendl;
-=======
-			LL_WARNS() << "Timeout or service unavailable, retrying." << LL_ENDL;
->>>>>>> 2eeee8a9
+			LL_WARNS() << "Timeout or service unavailable, retrying loadMeshPhysicsShape() for " << mMeshID << LL_ENDL;
 			LLMeshRepository::sHTTPRetryCount++;
 			gMeshRepo.mThread->loadMeshPhysicsShape(mMeshID);
 		}
 		else
 		{
-<<<<<<< HEAD
 			llassert(status == HTTP_INTERNAL_ERROR || status == HTTP_SERVICE_UNAVAILABLE); //intentionally trigger a breakpoint
-			llwarns << "Unhandled status " << status << llendl;
-=======
-			llassert(status == 499 || status == 503); //intentionally trigger a breakpoint
 			LL_WARNS() << "Unhandled status " << status << LL_ENDL;
->>>>>>> 2eeee8a9
 		}
 		return;
 	}
@@ -2244,11 +2212,7 @@
 		}
 		else
 		{
-<<<<<<< HEAD
-			llwarns << "Unhandled status: " << status << llendl;
-=======
-			LL_WARNS() << "Unhandled status." << LL_ENDL;
->>>>>>> 2eeee8a9
+			LL_WARNS() << "Unhandled status: " << status << LL_ENDL;
 		}
 	}
 
