--- conflicted
+++ resolved
@@ -495,9 +495,6 @@
 	LLSyntaxIdLSL::getInstance()->initialize();
 	processKeywords();
 
-<<<<<<< HEAD
-	return true;
-=======
     mCommitCallbackRegistrar.add("FontSize.Set", boost::bind(&LLScriptEdCore::onChangeFontSize, this, _2));
     mEnableCallbackRegistrar.add("FontSize.Check", boost::bind(&LLScriptEdCore::isFontSizeChecked, this, _2));
 
@@ -505,8 +502,7 @@
         "menu_lsl_font_size.xml", gMenuHolder, LLViewerMenuHolderGL::child_registry_t::instance());
     getChild<LLMenuButton>("font_btn")->setMenu(context_menu, LLMenuButton::MP_BOTTOM_LEFT, true);
 
-	return TRUE;
->>>>>>> da9a1dcb
+	return true;
 }
 
 void LLScriptEdCore::processKeywords()
@@ -1536,21 +1532,22 @@
 	return true;
 }
 
-BOOL LLScriptEdContainer::handleKeyHere(KEY key, MASK mask) 
+bool LLScriptEdContainer::handleKeyHere(KEY key, MASK mask) 
 {
     if (('A' == key) && (MASK_CONTROL == (mask & MASK_MODIFIERS)))
     {
         mScriptEd->selectAll();
-        return TRUE;
+        return true;
     }
 
     if (!LLPreview::handleKeyHere(key, mask)) 
     {
         return mScriptEd->handleKeyHere(key, mask);
     }
-    return TRUE;
-}
-    /// ---------------------------------------------------------------------------
+    return true;
+}
+
+/// ---------------------------------------------------------------------------
 /// LLPreviewLSL
 /// ---------------------------------------------------------------------------
 
@@ -1947,12 +1944,8 @@
 	mPendingUploads(0),
 	mIsModifiable(false),
 	mIsNew(false),
-<<<<<<< HEAD
-	mIsSaving(false)
-=======
-	mIsSaving(FALSE),
+	mIsSaving(false),
     mObjectName("")
->>>>>>> da9a1dcb
 {
 	mFactoryMap["script ed panel"] = LLCallbackMap(LLLiveLSLEditor::createScriptEdPanel, this);
 }
