/**
 * @file llinventorymodel.h
 * @brief LLInventoryModel class header file
 *
 * $LicenseInfo:firstyear=2002&license=viewerlgpl$
 * Second Life Viewer Source Code
 * Copyright (C) 2010, Linden Research, Inc.
 *
 * This library is free software; you can redistribute it and/or
 * modify it under the terms of the GNU Lesser General Public
 * License as published by the Free Software Foundation;
 * version 2.1 of the License only.
 *
 * This library is distributed in the hope that it will be useful,
 * but WITHOUT ANY WARRANTY; without even the implied warranty of
 * MERCHANTABILITY or FITNESS FOR A PARTICULAR PURPOSE.  See the GNU
 * Lesser General Public License for more details.
 *
 * You should have received a copy of the GNU Lesser General Public
 * License along with this library; if not, write to the Free Software
 * Foundation, Inc., 51 Franklin Street, Fifth Floor, Boston, MA  02110-1301  USA
 *
 * Linden Research, Inc., 945 Battery Street, San Francisco, CA  94111  USA
 * $/LicenseInfo$
 */

#ifndef LL_LLINVENTORYMODEL_H
#define LL_LLINVENTORYMODEL_H

#include <map>
#include <set>
#include <string>
#include <vector>

#include "llassettype.h"
#include "llfoldertype.h"
#include "llframetimer.h"
#include "lluuid.h"
#include "llpermissionsflags.h"
#include "llviewerinventory.h"
#include "llstring.h"
#include "httpcommon.h"
#include "httprequest.h"
#include "httpoptions.h"
#include "httpheaders.h"
#include "httphandler.h"
#include "lleventcoro.h"
#include "llcoros.h"

class LLInventoryObserver;
class LLInventoryObject;
class LLInventoryItem;
class LLInventoryCategory;
class LLMessageSystem;
class LLInventoryCollectFunctor;

///----------------------------------------------------------------------------
/// LLInventoryValidationInfo
///----------------------------------------------------------------------------
class LLInventoryValidationInfo: public LLRefCount
{
public:
    LLInventoryValidationInfo();
    void toOstream(std::ostream& os) const;
    void asLLSD(LLSD& sd) const;

    bool mInitialized{false};
    S32 mWarningCount{0};
    std::map<std::string,U32> mWarnings;

    S32 mLoopCount{0}; // Presence of folders whose ancestors loop onto themselves
    S32 mOrphanedCount{0}; // Missing or orphaned items, links and folders

    S32 mFatalErrorCount{0};
    bool mFatalNoRootFolder{false};
    S32 mFatalSystemDuplicate{0};
    bool mFatalNoLibraryRootFolder{false};
    bool mFatalQADebugMode{false};

    std::set<LLFolderType::EType> mMissingRequiredSystemFolders;
    std::set<LLFolderType::EType> mDuplicateRequiredSystemFolders;
};
std::ostream& operator<<(std::ostream& s, const LLInventoryValidationInfo& v);

///----------------------------------------------------------------------------
// LLInventoryModel
//
// Represents a collection of inventory, and provides efficient ways to access
// that information.
//   NOTE: This class could in theory be used for any place where you need
//   inventory, though it optimizes for time efficiency - not space efficiency,
//   probably making it inappropriate for use on tasks.
///----------------------------------------------------------------------------
class LLInventoryModel
{
    LOG_CLASS(LLInventoryModel);

public:
    enum EHasChildren
    {
        CHILDREN_NO,
        CHILDREN_YES,
        CHILDREN_MAYBE
    };

    typedef std::vector<LLPointer<LLViewerInventoryCategory> > cat_array_t;
    typedef std::vector<LLPointer<LLViewerInventoryItem> > item_array_t;
    typedef std::set<LLUUID> changed_items_t;

    // Rider: This is using the old responder patter.  It should be refactored to
    // take advantage of coroutines.

    // HTTP handler for individual item requests (inventory or library).
    // Background item requests are derived from this in the background
    // inventory system.  All folder requests are also located there
    // but have their own handler derived from HttpHandler.
    class FetchItemHttpHandler : public LLCore::HttpHandler
    {
    public:
        LOG_CLASS(FetchItemHttpHandler);

        FetchItemHttpHandler(const LLSD & request_sd);
        virtual ~FetchItemHttpHandler();

    protected:
        FetchItemHttpHandler(const FetchItemHttpHandler &);             // Not defined
        void operator=(const FetchItemHttpHandler &);                   // Not defined

    public:
        virtual void onCompleted(LLCore::HttpHandle handle, LLCore::HttpResponse * response);

    private:
        void processData(LLSD & body, LLCore::HttpResponse * response);
        void processFailure(LLCore::HttpStatus status, LLCore::HttpResponse * response);
        void processFailure(const char * const reason, LLCore::HttpResponse * response);

    private:
        LLSD mRequestSD;
    };

/********************************************************************************
 **                                                                            **
 **                    INITIALIZATION/SETUP
 **/

    //--------------------------------------------------------------------
    // Constructors / Destructors
    //--------------------------------------------------------------------
public:
    LLInventoryModel();
    ~LLInventoryModel();
    void cleanupInventory();
protected:
    void empty(); // empty the entire contents

    //--------------------------------------------------------------------
    // Initialization
    //--------------------------------------------------------------------
public:
    // The inventory model usage is sensitive to the initial construction of the model
    bool isInventoryUsable() const;
private:
    bool mIsAgentInvUsable; // used to handle an invalid inventory state

    // One-time initialization of HTTP system.
    void initHttpRequest();

    //--------------------------------------------------------------------
    // Root Folders
    //--------------------------------------------------------------------
public:
    // The following are set during login with data from the server
    void setRootFolderID(const LLUUID& id);
    void setLibraryOwnerID(const LLUUID& id);
    void setLibraryRootFolderID(const LLUUID& id);

    const LLUUID &getRootFolderID() const;
    const LLUUID &getLibraryOwnerID() const;
    const LLUUID &getLibraryRootFolderID() const;
private:
    LLUUID mRootFolderID;
    LLUUID mLibraryRootFolderID;
    LLUUID mLibraryOwnerID;

    //--------------------------------------------------------------------
    // Structure
    //--------------------------------------------------------------------
public:
    // Methods to load up inventory skeleton & meat. These are used
    // during authentication. Returns true if everything parsed.
    bool loadSkeleton(const LLSD& options, const LLUUID& owner_id);
    void buildParentChildMap(); // brute force method to rebuild the entire parent-child relations
    void createCommonSystemCategories();

    static std::string getInvCacheAddres(const LLUUID& owner_id);

    // Call on logout to save a terse representation.
    void cache(const LLUUID& parent_folder_id, const LLUUID& agent_id);
private:
    // Information for tracking the actual inventory. We index this
    // information in a lot of different ways so we can access
    // the inventory using several different identifiers.
    // mInventory member data is the 'master' list of inventory, and
    // mCategoryMap and mItemMap store uuid->object mappings.
    typedef std::map<LLUUID, LLPointer<LLViewerInventoryCategory> > cat_map_t;
    typedef std::map<LLUUID, LLPointer<LLViewerInventoryItem> > item_map_t;
    cat_map_t mCategoryMap;
    item_map_t mItemMap;
    // This last set of indices is used to map parents to children.
    typedef std::map<LLUUID, cat_array_t*> parent_cat_map_t;
    typedef std::map<LLUUID, item_array_t*> parent_item_map_t;
    parent_cat_map_t mParentChildCategoryTree;
    parent_item_map_t mParentChildItemTree;

    // Track links to items and categories. We do not store item or
    // category pointers here, because broken links are also supported.
    typedef std::multimap<LLUUID, LLUUID> backlink_mmap_t;
    backlink_mmap_t mBacklinkMMap; // key = target_id: ID of item, values = link_ids: IDs of item or folder links referencing it.
    // For internal use only
    bool hasBacklinkInfo(const LLUUID& link_id, const LLUUID& target_id) const;
    void addBacklinkInfo(const LLUUID& link_id, const LLUUID& target_id);
    void removeBacklinkInfo(const LLUUID& link_id, const LLUUID& target_id);

    //--------------------------------------------------------------------
    // Login
    //--------------------------------------------------------------------
public:
    static BOOL getIsFirstTimeInViewer2();
    static bool  isSysFoldersReady() { return (sPendingSystemFolders == 0); }

private:
    static BOOL sFirstTimeInViewer2;
    const static S32 sCurrentInvCacheVersion; // expected inventory cache version

    static S32 sPendingSystemFolders;

/**                    Initialization/Setup
 **                                                                            **
 *******************************************************************************/

/********************************************************************************
 **                                                                            **
 **                    ACCESSORS
 **/

    //--------------------------------------------------------------------
    // Descendants
    //--------------------------------------------------------------------
public:
    // Make sure we have the descendants in the structure.  Returns true
    // if a fetch was performed.
    bool fetchDescendentsOf(const LLUUID& folder_id) const;

    // Return the direct descendants of the id provided.Set passed
    // in values to NULL if the call fails.
    //    NOTE: The array provided points straight into the guts of
    //    this object, and should only be used for read operations, since
    //    modifications may invalidate the internal state of the inventory.
    void getDirectDescendentsOf(const LLUUID& cat_id,
                                cat_array_t*& categories,
                                item_array_t*& items) const;
    void getDirectDescendentsOf(const LLUUID& cat_id, cat_array_t& categories, item_array_t& items, LLInventoryCollectFunctor& f) const;

    typedef LLUUID digest_t; // To clarify the actual usage of this "UUID"
    // Compute a hash of direct descendant names (for detecting child name changes)
    digest_t hashDirectDescendentNames(const LLUUID& cat_id) const;

    // Starting with the object specified, add its descendants to the
    // array provided, but do not add the inventory object specified
    // by id. There is no guaranteed order.
    //    NOTE: Neither array will be erased before adding objects to it.
    //    Do not store a copy of the pointers collected - use them, and
    //    collect them again later if you need to reference the same objects.
    enum {
        EXCLUDE_TRASH = FALSE,
        INCLUDE_TRASH = TRUE
    };
    // Simpler existence test if matches don't actually need to be collected.
    bool hasMatchingDirectDescendent(const LLUUID& cat_id,
                                     LLInventoryCollectFunctor& filter);
    void collectDescendents(const LLUUID& id,
                            cat_array_t& categories,
                            item_array_t& items,
                            BOOL include_trash);
    void collectDescendentsIf(const LLUUID& id,
                              cat_array_t& categories,
                              item_array_t& items,
                              BOOL include_trash,
                              LLInventoryCollectFunctor& add);

    // Collect all items in inventory that are linked to item_id.
    // Assumes item_id is itself not a linked item.
    item_array_t collectLinksTo(const LLUUID& item_id);

    // Check if one object has a parent chain up to the category specified by UUID.
    BOOL isObjectDescendentOf(const LLUUID& obj_id, const LLUUID& cat_id) const;

    enum EAncestorResult{
        ANCESTOR_OK = 0,
        ANCESTOR_MISSING = 1,
        ANCESTOR_LOOP = 2,
    };
    // Follow parent chain to the top.
    EAncestorResult getObjectTopmostAncestor(const LLUUID& object_id, LLUUID& result) const;

    //--------------------------------------------------------------------
    // Find
    //--------------------------------------------------------------------
public:

    // Checks if category exists ("My Inventory" only), if it does not, creates it
    void ensureCategoryForTypeExists(LLFolderType::EType preferred_type);

    const LLUUID findCategoryUUIDForTypeInRoot(
        LLFolderType::EType preferred_type,
        const LLUUID& root_id) const;

    // Returns the uuid of the category that specifies 'type' as what it
    // defaults to containing. The category is not necessarily only for that type.
    //    NOTE: If create_folder is true, this will create a new inventory category
    //    on the fly if one does not exist. *NOTE: if find_in_library is true it
    //    will search in the user's library folder instead of "My Inventory"
    const LLUUID findCategoryUUIDForType(LLFolderType::EType preferred_type) const;
    //    will search in the user's library folder instead of "My Inventory"
    const LLUUID findLibraryCategoryUUIDForType(LLFolderType::EType preferred_type) const;
    // Returns user specified category for uploads, returns default id if there are no
    // user specified one or it does not exist, creates default category if it is missing.
    const LLUUID findUserDefinedCategoryUUIDForType(LLFolderType::EType preferred_type) const;

    // Get whatever special folder this object is a child of, if any.
    const LLViewerInventoryCategory *getFirstNondefaultParent(const LLUUID& obj_id) const;

    // Get first descendant of the child object under the specified parent
    const LLViewerInventoryCategory *getFirstDescendantOf(const LLUUID& master_parent_id, const LLUUID& obj_id) const;

    // Get the object by id. Returns NULL if not found.
    //   NOTE: Use the pointer returned for read operations - do
    //   not modify the object values in place or you will break stuff.
    LLInventoryObject* getObject(const LLUUID& id) const;

    // Get the item by id. Returns NULL if not found.
    //    NOTE: Use the pointer for read operations - use the
    //    updateItem() method to actually modify values.
    LLViewerInventoryItem* getItem(const LLUUID& id) const;

    // Get the category by id. Returns NULL if not found.
    //    NOTE: Use the pointer for read operations - use the
    //    updateCategory() method to actually modify values.
    LLViewerInventoryCategory* getCategory(const LLUUID& id) const;

    // Get the inventoryID or item that this item points to, else just return object_id
    const LLUUID& getLinkedItemID(const LLUUID& object_id) const;
    LLViewerInventoryItem* getLinkedItem(const LLUUID& object_id) const;

    // Copy content of all folders of type "type" into folder "id" and delete/purge the empty folders
    // Note : This method has been designed for FT_OUTBOX (aka Merchant Outbox) but can be used for other categories
    void consolidateForType(const LLUUID& id, LLFolderType::EType type);

private:
    mutable LLPointer<LLViewerInventoryItem> mLastItem; // cache recent lookups

    //--------------------------------------------------------------------
    // Count
    //--------------------------------------------------------------------
public:
    // Return the number of items or categories
    S32 getItemCount() const;
    S32 getCategoryCount() const;

/**                    Accessors
 **                                                                            **
 *******************************************************************************/

/********************************************************************************
 **                                                                            **
 **                    MUTATORS
 **/

public:
    // Change an existing item with a matching item_id or add the item
    // to the current inventory. Returns the change mask generated by
    // the update. No notification will be sent to observers. This
    // method will only generate network traffic if the item had to be
    // reparented.
    //    NOTE: In usage, you will want to perform cache accounting
    //    operations in LLInventoryModel::accountForUpdate() or
    //    LLViewerInventoryItem::updateServer() before calling this method.
    U32 updateItem(const LLViewerInventoryItem* item, U32 mask = 0);

    // Change an existing item with the matching id or add
    // the category. No notification will be sent to observers. This
    // method will only generate network traffic if the item had to be
    // reparented.
    //    NOTE: In usage, you will want to perform cache accounting
    //    operations in accountForUpdate() or LLViewerInventoryCategory::
    //    updateServer() before calling this method.
    void updateCategory(const LLViewerInventoryCategory* cat, U32 mask = 0);

    // Move the specified object id to the specified category and
    // update the internal structures. No cache accounting,
    // observer notification, or server update is performed.
    void moveObject(const LLUUID& object_id, const LLUUID& cat_id);

    // Migrated from llinventoryfunctions
    void changeItemParent(LLViewerInventoryItem* item,
                          const LLUUID& new_parent_id,
                          BOOL restamp);

    // Migrated from llinventoryfunctions
    void changeCategoryParent(LLViewerInventoryCategory* cat,
                              const LLUUID& new_parent_id,
                              BOOL restamp);

    // Marks links from a "possibly" broken list for a rebuild
    // clears the list
    void rebuildBrockenLinks();
    bool hasPosiblyBrockenLinks() const { return mPossiblyBrockenLinks.size() > 0; }

    //--------------------------------------------------------------------
    // Delete
    //--------------------------------------------------------------------
public:

    // Update model after an item is confirmed as removed from
    // server. Works for categories or items.
    void onObjectDeletedFromServer(const LLUUID& item_id,
                                   bool fix_broken_links = true,
                                   bool update_parent_version = true,
                                   bool do_notify_observers = true);

    // Update model after all descendants removed from server.
    void onDescendentsPurgedFromServer(const LLUUID& object_id, bool fix_broken_links = true);

    // Update model after an existing item gets updated on server.
    void onItemUpdated(const LLUUID& item_id, const LLSD& updates, bool update_parent_version);

    // Update model after an existing category gets updated on server.
    void onCategoryUpdated(const LLUUID& cat_id, const LLSD& updates);

    // Delete a particular inventory object by ID. Will purge one
    // object from the internal data structures, maintaining a
    // consistent internal state. No cache accounting, observer
    // notification, or server update is performed.
    void deleteObject(const LLUUID& id, bool fix_broken_links = true, bool do_notify_observers = true);
    /// move Item item_id to Trash
    void removeItem(const LLUUID& item_id);
    /// move Category category_id to Trash
    void removeCategory(const LLUUID& category_id);
    /// removeItem() or removeCategory(), whichever is appropriate
    void removeObject(const LLUUID& object_id);

    // "TrashIsFull" when trash exceeds maximum capacity
    void checkTrashOverflow();

protected:
    void rebuildLinkItems(LLInventoryModel::item_array_t& items);

    //--------------------------------------------------------------------
    // Reorder
    //--------------------------------------------------------------------
public:
    // Changes items order by insertion of the item identified by src_item_id
    // before (or after) the item identified by dest_item_id. Both items must exist in items array.
    // Sorting is stored after method is finished. Only src_item_id is moved before (or after) dest_item_id.
    // The parameter "insert_before" controls on which side of dest_item_id src_item_id gets reinserted.
    static void updateItemsOrder(LLInventoryModel::item_array_t& items,
                                 const LLUUID& src_item_id,
                                 const LLUUID& dest_item_id,
                                 bool insert_before = true);
    // Gets an iterator on an item vector knowing only the item UUID.
    // Returns end() of the vector if not found.
    static LLInventoryModel::item_array_t::iterator findItemIterByUUID(LLInventoryModel::item_array_t& items, const LLUUID& id);


    // Rearranges Landmarks inside Favorites folder.
    // Moves source landmark before target one.
    void rearrangeFavoriteLandmarks(const LLUUID& source_item_id, const LLUUID& target_item_id);
    //void saveItemsOrder(const LLInventoryModel::item_array_t& items);

    //--------------------------------------------------------------------
    // Creation
    //--------------------------------------------------------------------
public:
    // Returns the UUID of the new category. If you want to use the default
    // name based on type, pass in a NULL to the 'name' parameter.
    void createNewCategory(const LLUUID& parent_id,
                             LLFolderType::EType preferred_type,
                             const std::string& name,
                             inventory_func_type callback = NULL,
                             const LLUUID& thumbnail_id = LLUUID::null);
protected:
    // Internal methods that add inventory and make sure that all of
    // the internal data structures are consistent. These methods
    // should be passed pointers of newly created objects, and the
    // instance will take over the memory management from there.
    void addCategory(LLViewerInventoryCategory* category);
    void addItem(LLViewerInventoryItem* item);

    void createNewCategoryCoro(std::string url, LLSD postData, inventory_func_type callback);

/**                    Mutators
 **                                                                            **
 *******************************************************************************/

/********************************************************************************
 **                                                                            **
 **                    CATEGORY ACCOUNTING
 **/

public:
    // Represents the number of items added or removed from a category.
    struct LLCategoryUpdate
    {
<<<<<<< HEAD
        LLCategoryUpdate() : mDescendentDelta(0) {}
        LLCategoryUpdate(const LLUUID& category_id, S32 delta) :
            mCategoryID(category_id),
            mDescendentDelta(delta) {}
        LLUUID mCategoryID;
        S32 mDescendentDelta;
=======
        LLCategoryUpdate() : mDescendentDelta(0), mChangeVersion(true) {}
        LLCategoryUpdate(const LLUUID& category_id, S32 delta, bool change_version = true) :
            mCategoryID(category_id),
            mDescendentDelta(delta),
            mChangeVersion(change_version) {}
        LLUUID mCategoryID;
        S32 mDescendentDelta;
        bool mChangeVersion;
>>>>>>> bb3c36f5
    };
    typedef std::vector<LLCategoryUpdate> update_list_t;

    // This exists to make it easier to account for deltas in a map.
    struct LLInitializedS32
    {
        LLInitializedS32() : mValue(0) {}
        LLInitializedS32(S32 value) : mValue(value) {}
        S32 mValue;
        LLInitializedS32& operator++() { ++mValue; return *this; }
        LLInitializedS32& operator--() { --mValue; return *this; }
    };
    typedef std::map<LLUUID, LLInitializedS32> update_map_t;

    // Call when there are category updates.  Call them *before* the
    // actual update so the method can do descendent accounting correctly.
    void accountForUpdate(const LLCategoryUpdate& update) const;
<<<<<<< HEAD
    void accountForUpdate(const update_list_t& updates);
    void accountForUpdate(const update_map_t& updates);
=======
    void accountForUpdate(const update_list_t& updates) const;
    void accountForUpdate(const update_map_t& updates) const;
>>>>>>> bb3c36f5

    // Return (yes/no/maybe) child status of category children.
    EHasChildren categoryHasChildren(const LLUUID& cat_id) const;

    // Returns true if category version is known and theoretical
    // descendents == actual descendents.
    bool isCategoryComplete(const LLUUID& cat_id) const;

/**                    Category Accounting
 **                                                                            **
 *******************************************************************************/

/********************************************************************************
 **                                                                            **
 **                    NOTIFICATIONS
 **/

public:
    // Called by the idle loop.  Only updates if new state is detected.  Call
    // notifyObservers() manually to update regardless of whether state change
    // has been indicated.
    void idleNotifyObservers();

    // Call to explicitly update everyone on a new state.
    void notifyObservers();

    // Allows outsiders to tell the inventory if something has
    // been changed 'under the hood', but outside the control of the
    // inventory. The next notify will include that notification.
    void addChangedMask(U32 mask, const LLUUID& referent);

    const changed_items_t& getChangedIDs() const { return mChangedItemIDs; }
    const changed_items_t& getAddedIDs() const { return mAddedItemIDs; }
protected:
    // Updates all linked items pointing to this id.
    void addChangedMaskForLinks(const LLUUID& object_id, U32 mask);
private:
    // Flag set when notifyObservers is being called, to look for bugs
    // where it's called recursively.
    BOOL mIsNotifyObservers;
    // Variables used to track what has changed since the last notify.
    U32 mModifyMask;
    changed_items_t mChangedItemIDs;
    changed_items_t mAddedItemIDs;
    // Fallback when notifyObservers is in progress
    U32 mModifyMaskBacklog;
    changed_items_t mChangedItemIDsBacklog;
    changed_items_t mAddedItemIDsBacklog;
    typedef std::map<LLUUID , changed_items_t> broken_links_t;
    broken_links_t mPossiblyBrockenLinks; // there can be multiple links per item
    changed_items_t mLinksRebuildList;
    boost::signals2::connection mBulkFecthCallbackSlot;


    //--------------------------------------------------------------------
    // Observers
    //--------------------------------------------------------------------
public:
    // If the observer is destroyed, be sure to remove it.
    void addObserver(LLInventoryObserver* observer);
    void removeObserver(LLInventoryObserver* observer);
    BOOL containsObserver(LLInventoryObserver* observer) const;
private:
    typedef std::set<LLInventoryObserver*> observer_list_t;
    observer_list_t mObservers;

/**                    Notifications
 **                                                                            **
 *******************************************************************************/


/********************************************************************************
 **                                                                            **
 **                    HTTP Transport
 **/
public:
    // Invoke handler completion method (onCompleted) for all
    // requests that are ready.
    void handleResponses(bool foreground);

    // Request an inventory HTTP operation to either the
    // foreground or background processor.  These are actually
    // the same service queue but the background requests are
    // seviced more slowly effectively de-prioritizing new
    // requests.
    LLCore::HttpHandle requestPost(bool foreground,
                                   const std::string & url,
                                   const LLSD & body,
                                   const LLCore::HttpHandler::ptr_t &handler,
                                   const char * const message);

private:
    // Usual plumbing for LLCore:: HTTP operations.
    LLCore::HttpRequest *               mHttpRequestFG;
    LLCore::HttpRequest *               mHttpRequestBG;
    LLCore::HttpOptions::ptr_t          mHttpOptions;
    LLCore::HttpHeaders::ptr_t          mHttpHeaders;
    LLCore::HttpRequest::policy_t       mHttpPolicyClass;

/**                    HTTP Transport
 **                                                                            **
 *******************************************************************************/


/********************************************************************************
 **                                                                            **
 **                    MISCELLANEOUS
 **/

    //--------------------------------------------------------------------
    // Callbacks
    //--------------------------------------------------------------------
public:
    // Trigger a notification and empty the folder type (FT_TRASH or FT_LOST_AND_FOUND) if confirmed
    void emptyFolderType(const std::string notification, LLFolderType::EType folder_type);
    bool callbackEmptyFolderType(const LLSD& notification, const LLSD& response, LLFolderType::EType preferred_type);
    static void registerCallbacks(LLMessageSystem* msg);

    //--------------------------------------------------------------------
    // File I/O
    //--------------------------------------------------------------------
protected:
    static bool loadFromFile(const std::string& filename,
                             cat_array_t& categories,
                             item_array_t& items,
                             changed_items_t& cats_to_update,
                             bool& is_cache_obsolete);
    static bool saveToFile(const std::string& filename,
                           const cat_array_t& categories,
                           const item_array_t& items);

    //--------------------------------------------------------------------
    // Message handling functionality
    //--------------------------------------------------------------------
public:
    static void processUpdateCreateInventoryItem(LLMessageSystem* msg, void**);
    static void removeInventoryItem(LLUUID agent_id, LLMessageSystem* msg, const char* msg_label);
    static void processRemoveInventoryItem(LLMessageSystem* msg, void**);
    static void removeInventoryFolder(LLUUID agent_id, LLMessageSystem* msg);
    static void processRemoveInventoryFolder(LLMessageSystem* msg, void**);
    static void processRemoveInventoryObjects(LLMessageSystem* msg, void**);
    static void processSaveAssetIntoInventory(LLMessageSystem* msg, void**);
    static void processBulkUpdateInventory(LLMessageSystem* msg, void**);
    static void processMoveInventoryItem(LLMessageSystem* msg, void**);
protected:
    bool messageUpdateCore(LLMessageSystem* msg, bool do_accounting, U32 mask = 0x0);

    //--------------------------------------------------------------------
    // Locks
    //--------------------------------------------------------------------
public:
    void lockDirectDescendentArrays(const LLUUID& cat_id,
                                    cat_array_t*& categories,
                                    item_array_t*& items);
    void unlockDirectDescendentArrays(const LLUUID& cat_id);
protected:
    cat_array_t* getUnlockedCatArray(const LLUUID& id);
    item_array_t* getUnlockedItemArray(const LLUUID& id);
private:
    std::map<LLUUID, bool> mCategoryLock;
    std::map<LLUUID, bool> mItemLock;

    //--------------------------------------------------------------------
    // Debugging
    //--------------------------------------------------------------------
public:
    void dumpInventory() const;
    LLPointer<LLInventoryValidationInfo> validate() const;
    LLPointer<LLInventoryValidationInfo> mValidationInfo;
    std::string getFullPath(const LLInventoryObject *obj) const;

/**                    Miscellaneous
 **                                                                            **
 *******************************************************************************/
};

// a special inventory model for the agent
extern LLInventoryModel gInventory;

#endif // LL_LLINVENTORYMODEL_H
<|MERGE_RESOLUTION|>--- conflicted
+++ resolved
@@ -511,14 +511,6 @@
     // Represents the number of items added or removed from a category.
     struct LLCategoryUpdate
     {
-<<<<<<< HEAD
-        LLCategoryUpdate() : mDescendentDelta(0) {}
-        LLCategoryUpdate(const LLUUID& category_id, S32 delta) :
-            mCategoryID(category_id),
-            mDescendentDelta(delta) {}
-        LLUUID mCategoryID;
-        S32 mDescendentDelta;
-=======
         LLCategoryUpdate() : mDescendentDelta(0), mChangeVersion(true) {}
         LLCategoryUpdate(const LLUUID& category_id, S32 delta, bool change_version = true) :
             mCategoryID(category_id),
@@ -527,7 +519,6 @@
         LLUUID mCategoryID;
         S32 mDescendentDelta;
         bool mChangeVersion;
->>>>>>> bb3c36f5
     };
     typedef std::vector<LLCategoryUpdate> update_list_t;
 
@@ -545,13 +536,8 @@
     // Call when there are category updates.  Call them *before* the
     // actual update so the method can do descendent accounting correctly.
     void accountForUpdate(const LLCategoryUpdate& update) const;
-<<<<<<< HEAD
-    void accountForUpdate(const update_list_t& updates);
-    void accountForUpdate(const update_map_t& updates);
-=======
     void accountForUpdate(const update_list_t& updates) const;
     void accountForUpdate(const update_map_t& updates) const;
->>>>>>> bb3c36f5
 
     // Return (yes/no/maybe) child status of category children.
     EHasChildren categoryHasChildren(const LLUUID& cat_id) const;
