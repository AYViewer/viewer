/** 
 * @file llagentwearablesfetch.cpp
 * @brief LLAgentWearblesFetch class implementation
 *
 * $LicenseInfo:firstyear=2001&license=viewerlgpl$
 * Second Life Viewer Source Code
 * Copyright (C) 2010, Linden Research, Inc.
 * 
 * This library is free software; you can redistribute it and/or
 * modify it under the terms of the GNU Lesser General Public
 * License as published by the Free Software Foundation;
 * version 2.1 of the License only.
 * 
 * This library is distributed in the hope that it will be useful,
 * but WITHOUT ANY WARRANTY; without even the implied warranty of
 * MERCHANTABILITY or FITNESS FOR A PARTICULAR PURPOSE.  See the GNU
 * Lesser General Public License for more details.
 * 
 * You should have received a copy of the GNU Lesser General Public
 * License along with this library; if not, write to the Free Software
 * Foundation, Inc., 51 Franklin Street, Fifth Floor, Boston, MA  02110-1301  USA
 * 
 * Linden Research, Inc., 945 Battery Street, San Francisco, CA  94111  USA
 * $/LicenseInfo$
 */

#include "llviewerprecompiledheaders.h"
#include "llagentwearablesfetch.h"

#include "llagent.h"
#include "llagentwearables.h"
#include "llappearancemgr.h"
#include "llinventoryfunctions.h"
#include "llstartup.h"
#include "llvoavatarself.h"


void order_my_outfits_cb()
<<<<<<< HEAD
{
	if (!LLApp::isRunning())
=======
>>>>>>> 70c1e219
	{
		llwarns << "called during shutdown, skipping" << llendl;
		return;
	}
		
	const LLUUID& my_outfits_id = gInventory.findCategoryUUIDForType(LLFolderType::FT_MY_OUTFITS);
	if (my_outfits_id.isNull()) return;

	LLInventoryModel::cat_array_t* cats;
	LLInventoryModel::item_array_t* items;
	gInventory.getDirectDescendentsOf(my_outfits_id, cats, items);
	if (!cats) return;

	//My Outfits should at least contain saved initial outfit and one another outfit
	if (cats->size() < 2)
	{
		llwarning("My Outfits category was not populated properly", 0);
		return;
	}

	llinfos << "Starting updating My Outfits with wearables ordering information" << llendl;

	for (LLInventoryModel::cat_array_t::iterator outfit_iter = cats->begin();
		 outfit_iter != cats->end(); ++outfit_iter)
	{
		const LLUUID& cat_id = (*outfit_iter)->getUUID();
		if (cat_id.isNull()) continue;

		// saved initial outfit already contains wearables ordering information
		if (cat_id == LLAppearanceMgr::getInstance()->getBaseOutfitUUID()) continue;

		LLAppearanceMgr::getInstance()->updateClothingOrderingInfo(cat_id);
	}

<<<<<<< HEAD
	llinfos << "Finished updating My Outfits with wearables ordering information" << llendl;
}

=======
>>>>>>> 70c1e219
LLInitialWearablesFetch::LLInitialWearablesFetch(const LLUUID& cof_id) :
	LLInventoryFetchDescendentsObserver(cof_id)
{
	if (isAgentAvatarValid())
	{
		gAgentAvatarp->startPhase("initial_wearables_fetch");
		gAgentAvatarp->outputRezTiming("Initial wearables fetch started");
	}
}

LLInitialWearablesFetch::~LLInitialWearablesFetch()
{
}

// virtual
void LLInitialWearablesFetch::done()
{
	// Delay processing the actual results of this so it's not handled within
	// gInventory.notifyObservers.  The results will be handled in the next
	// idle tick instead.
	gInventory.removeObserver(this);
	doOnIdleOneTime(boost::bind(&LLInitialWearablesFetch::processContents,this));
	if (isAgentAvatarValid())
	{
		gAgentAvatarp->stopPhase("initial_wearables_fetch");
		gAgentAvatarp->outputRezTiming("Initial wearables fetch done");
	}
}

void LLInitialWearablesFetch::add(InitialWearableData &data)

{
	mAgentInitialWearables.push_back(data);
}

void LLInitialWearablesFetch::processContents()
{
	if(!gAgentAvatarp) //no need to process wearables if the agent avatar is deleted.
	{
		delete this;
		return ;
	}

	// Fetch the wearable items from the Current Outfit Folder
	LLInventoryModel::cat_array_t cat_array;
	LLInventoryModel::item_array_t wearable_array;
	LLFindWearables is_wearable;
	llassert_always(mComplete.size() != 0);
	gInventory.collectDescendentsIf(mComplete.front(), cat_array, wearable_array, 
									LLInventoryModel::EXCLUDE_TRASH, is_wearable);

	LLAppearanceMgr::instance().setAttachmentInvLinkEnable(true);
	if (wearable_array.count() > 0)
	{
		gAgentWearables.notifyLoadingStarted();
		LLAppearanceMgr::instance().updateAppearanceFromCOF();
	}
	else
	{
		// if we're constructing the COF from the wearables message, we don't have a proper outfit link
		LLAppearanceMgr::instance().setOutfitDirty(true);
		processWearablesMessage();
	}
	delete this;
}

class LLFetchAndLinkObserver: public LLInventoryFetchItemsObserver
{
public:
	LLFetchAndLinkObserver(uuid_vec_t& ids):
		LLInventoryFetchItemsObserver(ids)
	{
	}
	~LLFetchAndLinkObserver()
	{
	}
	virtual void done()
	{
		gInventory.removeObserver(this);

		// Link to all fetched items in COF.
		LLPointer<LLInventoryCallback> link_waiter = new LLUpdateAppearanceOnDestroy;
		for (uuid_vec_t::iterator it = mIDs.begin();
			 it != mIDs.end();
			 ++it)
		{
			LLUUID id = *it;
			LLViewerInventoryItem *item = gInventory.getItem(*it);
			if (!item)
			{
				llwarns << "fetch failed!" << llendl;
				continue;
			}

			link_inventory_item(gAgent.getID(),
								item->getLinkedUUID(),
								LLAppearanceMgr::instance().getCOF(),
								item->getName(),
								item->getDescription(),
								LLAssetType::AT_LINK,
								link_waiter);
		}
	}
};

void LLInitialWearablesFetch::processWearablesMessage()
{
	if (!mAgentInitialWearables.empty()) // We have an empty current outfit folder, use the message data instead.
	{
		const LLUUID current_outfit_id = LLAppearanceMgr::instance().getCOF();
		uuid_vec_t ids;
		for (U8 i = 0; i < mAgentInitialWearables.size(); ++i)
		{
			// Populate the current outfit folder with links to the wearables passed in the message
			InitialWearableData *wearable_data = new InitialWearableData(mAgentInitialWearables[i]); // This will be deleted in the callback.
			
			if (wearable_data->mAssetID.notNull())
			{
				ids.push_back(wearable_data->mItemID);
			}
			else
			{
				llinfos << "Invalid wearable, type " << wearable_data->mType << " itemID "
				<< wearable_data->mItemID << " assetID " << wearable_data->mAssetID << llendl;
				delete wearable_data;
			}
		}

		// Add all current attachments to the requested items as well.
		if (isAgentAvatarValid())
		{
			for (LLVOAvatar::attachment_map_t::const_iterator iter = gAgentAvatarp->mAttachmentPoints.begin(); 
				 iter != gAgentAvatarp->mAttachmentPoints.end(); ++iter)
			{
				LLViewerJointAttachment* attachment = iter->second;
				if (!attachment) continue;
				for (LLViewerJointAttachment::attachedobjs_vec_t::iterator attachment_iter = attachment->mAttachedObjects.begin();
					 attachment_iter != attachment->mAttachedObjects.end();
					 ++attachment_iter)
				{
					LLViewerObject* attached_object = (*attachment_iter);
					if (!attached_object) continue;
					const LLUUID& item_id = attached_object->getAttachmentItemID();
					if (item_id.isNull()) continue;
					ids.push_back(item_id);
				}
			}
		}

		// Need to fetch the inventory items for ids, then create links to them after they arrive.
		LLFetchAndLinkObserver *fetcher = new LLFetchAndLinkObserver(ids);
		fetcher->startFetch();
		// If no items to be fetched, done will never be triggered.
		// TODO: Change LLInventoryFetchItemsObserver::fetchItems to trigger done() on this condition.
		if (fetcher->isFinished())
		{
			fetcher->done();
		}
		else
		{
			gInventory.addObserver(fetcher);
		}
	}
	else
	{
		LL_WARNS("Wearables") << "No current outfit folder items found and no initial wearables fallback message received." << LL_ENDL;
	}
}

LLLibraryOutfitsFetch::LLLibraryOutfitsFetch(const LLUUID& my_outfits_id) : 
	LLInventoryFetchDescendentsObserver(my_outfits_id),
	mCurrFetchStep(LOFS_FOLDER), 
	mOutfitsPopulated(false) 
{
	llinfos << "created" << llendl;

	mMyOutfitsID = LLUUID::null;
	mClothingID = LLUUID::null;
	mLibraryClothingID = LLUUID::null;
	mImportedClothingID = LLUUID::null;
	mImportedClothingName = "Imported Library Clothing";
}

LLLibraryOutfitsFetch::~LLLibraryOutfitsFetch()
{
	llinfos << "destroyed" << llendl;
}

void LLLibraryOutfitsFetch::done()
{
	llinfos << "start" << llendl;

	// Delay this until idle() routine, since it's a heavy operation and
	// we also can't have it run within notifyObservers.
	doOnIdleOneTime(boost::bind(&LLLibraryOutfitsFetch::doneIdle,this));
	gInventory.removeObserver(this); // Prevent doOnIdleOneTime from being added twice.
}

void LLLibraryOutfitsFetch::doneIdle()
{
	llinfos << "start" << llendl;

	gInventory.addObserver(this); // Add this back in since it was taken out during ::done()
	
	switch (mCurrFetchStep)
	{
		case LOFS_FOLDER:
			folderDone();
			mCurrFetchStep = LOFS_OUTFITS;
			break;
		case LOFS_OUTFITS:
			outfitsDone();
			mCurrFetchStep = LOFS_LIBRARY;
			break;
		case LOFS_LIBRARY:
			libraryDone();
			mCurrFetchStep = LOFS_IMPORTED;
			break;
		case LOFS_IMPORTED:
			importedFolderDone();
			mCurrFetchStep = LOFS_CONTENTS;
			break;
		case LOFS_CONTENTS:
			contentsDone();
			break;
		default:
			llwarns << "Got invalid state for outfit fetch: " << mCurrFetchStep << llendl;
			mOutfitsPopulated = TRUE;
			break;
	}

	// We're completely done.  Cleanup.
	if (mOutfitsPopulated)
	{
		gInventory.removeObserver(this);
		delete this;
		return;
	}
}

void LLLibraryOutfitsFetch::folderDone()
{
	llinfos << "start" << llendl;

	LLInventoryModel::cat_array_t cat_array;
	LLInventoryModel::item_array_t wearable_array;
	gInventory.collectDescendents(mMyOutfitsID, cat_array, wearable_array, 
								  LLInventoryModel::EXCLUDE_TRASH);
	
	// Early out if we already have items in My Outfits
	// except the case when My Outfits contains just initial outfit
	if (cat_array.count() > 1)
	{
		mOutfitsPopulated = true;
		return;
	}

	mClothingID = gInventory.findCategoryUUIDForType(LLFolderType::FT_CLOTHING);
	mLibraryClothingID = gInventory.findLibraryCategoryUUIDForType(LLFolderType::FT_CLOTHING, false);

	// If Library->Clothing->Initial Outfits exists, use that.
	LLNameCategoryCollector matchFolderFunctor("Initial Outfits");
	cat_array.clear();
	gInventory.collectDescendentsIf(mLibraryClothingID,
									cat_array, wearable_array, 
									LLInventoryModel::EXCLUDE_TRASH,
									matchFolderFunctor);
	if (cat_array.count() > 0)
	{
		const LLViewerInventoryCategory *cat = cat_array.get(0);
		mLibraryClothingID = cat->getUUID();
	}

	mComplete.clear();
	
	// Get the complete information on the items in the inventory.
	uuid_vec_t folders;
	folders.push_back(mClothingID);
	folders.push_back(mLibraryClothingID);
	setFetchIDs(folders);
	startFetch();
	if (isFinished())
	{
		done();
	}
}

void LLLibraryOutfitsFetch::outfitsDone()
{
	llinfos << "start" << llendl;

	LLInventoryModel::cat_array_t cat_array;
	LLInventoryModel::item_array_t wearable_array;
	uuid_vec_t folders;
	
	// Collect the contents of the Library's Clothing folder
	gInventory.collectDescendents(mLibraryClothingID, cat_array, wearable_array, 
								  LLInventoryModel::EXCLUDE_TRASH);
	
	llassert(cat_array.count() > 0);
	for (LLInventoryModel::cat_array_t::const_iterator iter = cat_array.begin();
		 iter != cat_array.end();
		 ++iter)
	{
		const LLViewerInventoryCategory *cat = iter->get();
		
		// Get the names and id's of every outfit in the library, skip "Ruth"
		// because it's a low quality legacy outfit
		if (cat->getName() != "Ruth")
		{
			// Get the name of every outfit in the library 
			folders.push_back(cat->getUUID());
			mLibraryClothingFolders.push_back(cat->getUUID());
		}
	}
	cat_array.clear();
	wearable_array.clear();

	// Check if you already have an "Imported Library Clothing" folder
	LLNameCategoryCollector matchFolderFunctor(mImportedClothingName);
	gInventory.collectDescendentsIf(mClothingID, 
									cat_array, wearable_array, 
									LLInventoryModel::EXCLUDE_TRASH,
									matchFolderFunctor);
	if (cat_array.size() > 0)
	{
		const LLViewerInventoryCategory *cat = cat_array.get(0);
		mImportedClothingID = cat->getUUID();
	}
	
	mComplete.clear();
	setFetchIDs(folders);
	startFetch();
	if (isFinished())
	{
		done();
	}
}

class LLLibraryOutfitsCopyDone: public LLInventoryCallback
{
public:
	LLLibraryOutfitsCopyDone(LLLibraryOutfitsFetch * fetcher):
	mFireCount(0), mLibraryOutfitsFetcher(fetcher)
	{
	}
	
	virtual ~LLLibraryOutfitsCopyDone()
	{
		if (!LLApp::isExiting() && mLibraryOutfitsFetcher)
		{
			gInventory.addObserver(mLibraryOutfitsFetcher);
			mLibraryOutfitsFetcher->done();
		}
	}
	
	/* virtual */ void fire(const LLUUID& inv_item)
	{
		mFireCount++;
	}
private:
	U32 mFireCount;
	LLLibraryOutfitsFetch * mLibraryOutfitsFetcher;
};

// Copy the clothing folders from the library into the imported clothing folder
void LLLibraryOutfitsFetch::libraryDone()
{
	llinfos << "start" << llendl;

	if (mImportedClothingID != LLUUID::null)
	{
		// Skip straight to fetching the contents of the imported folder
		importedFolderFetch();
		return;
	}

	// Remove observer; next autopopulation step will be triggered externally by LLLibraryOutfitsCopyDone.
	gInventory.removeObserver(this);
	
	LLPointer<LLInventoryCallback> copy_waiter = new LLLibraryOutfitsCopyDone(this);
	mImportedClothingID = gInventory.createNewCategory(mClothingID,
													   LLFolderType::FT_NONE,
													   mImportedClothingName);
	// Copy each folder from library into clothing unless it already exists.
	for (uuid_vec_t::const_iterator iter = mLibraryClothingFolders.begin();
		 iter != mLibraryClothingFolders.end();
		 ++iter)
	{
		const LLUUID& src_folder_id = (*iter); // Library clothing folder ID
		const LLViewerInventoryCategory *cat = gInventory.getCategory(src_folder_id);
		if (!cat)
		{
			llwarns << "Library folder import for uuid:" << src_folder_id << " failed to find folder." << llendl;
			continue;
		}
		
		if (!LLAppearanceMgr::getInstance()->getCanMakeFolderIntoOutfit(src_folder_id))
		{
			llinfos << "Skipping non-outfit folder name:" << cat->getName() << llendl;
			continue;
		}
		
		// Don't copy the category if it already exists.
		LLNameCategoryCollector matchFolderFunctor(cat->getName());
		LLInventoryModel::cat_array_t cat_array;
		LLInventoryModel::item_array_t wearable_array;
		gInventory.collectDescendentsIf(mImportedClothingID, 
										cat_array, wearable_array, 
										LLInventoryModel::EXCLUDE_TRASH,
										matchFolderFunctor);
		if (cat_array.size() > 0)
		{
			continue;
		}

		LLUUID dst_folder_id = gInventory.createNewCategory(mImportedClothingID,
															LLFolderType::FT_NONE,
															cat->getName());
		LLAppearanceMgr::getInstance()->shallowCopyCategoryContents(src_folder_id, dst_folder_id, copy_waiter);
	}
}

void LLLibraryOutfitsFetch::importedFolderFetch()
{
	llinfos << "start" << llendl;

	// Fetch the contents of the Imported Clothing Folder
	uuid_vec_t folders;
	folders.push_back(mImportedClothingID);
	
	mComplete.clear();
	setFetchIDs(folders);
	startFetch();
	if (isFinished())
	{
		done();
	}
}

void LLLibraryOutfitsFetch::importedFolderDone()
{
	llinfos << "start" << llendl;

	LLInventoryModel::cat_array_t cat_array;
	LLInventoryModel::item_array_t wearable_array;
	uuid_vec_t folders;
	
	// Collect the contents of the Imported Clothing folder
	gInventory.collectDescendents(mImportedClothingID, cat_array, wearable_array, 
								  LLInventoryModel::EXCLUDE_TRASH);
	
	for (LLInventoryModel::cat_array_t::const_iterator iter = cat_array.begin();
		 iter != cat_array.end();
		 ++iter)
	{
		const LLViewerInventoryCategory *cat = iter->get();
		
		// Get the name of every imported outfit
		folders.push_back(cat->getUUID());
		mImportedClothingFolders.push_back(cat->getUUID());
	}
	
	mComplete.clear();
	setFetchIDs(folders);
	startFetch();
	if (isFinished())
	{
		done();
	}
}

void LLLibraryOutfitsFetch::contentsDone()
{		
	llinfos << "start" << llendl;

	LLInventoryModel::cat_array_t cat_array;
	LLInventoryModel::item_array_t wearable_array;
	
	LLPointer<LLInventoryCallback> order_myoutfits_on_destroy = new LLBoostFuncInventoryCallback(no_op_inventory_func, order_my_outfits_cb);

	for (uuid_vec_t::const_iterator folder_iter = mImportedClothingFolders.begin();
		 folder_iter != mImportedClothingFolders.end();
		 ++folder_iter)
	{
		const LLUUID &folder_id = (*folder_iter);
		const LLViewerInventoryCategory *cat = gInventory.getCategory(folder_id);
		if (!cat)
		{
			llwarns << "Library folder import for uuid:" << folder_id << " failed to find folder." << llendl;
			continue;
		}

		//initial outfit should be already in My Outfits
		if (cat->getName() == LLStartUp::getInitialOutfitName()) continue;
		
		// First, make a folder in the My Outfits directory.
		LLUUID new_outfit_folder_id = gInventory.createNewCategory(mMyOutfitsID, LLFolderType::FT_OUTFIT, cat->getName());
		
		cat_array.clear();
		wearable_array.clear();
		// Collect the contents of each imported clothing folder, so we can create new outfit links for it
		gInventory.collectDescendents(folder_id, cat_array, wearable_array, 
									  LLInventoryModel::EXCLUDE_TRASH);
		
		for (LLInventoryModel::item_array_t::const_iterator wearable_iter = wearable_array.begin();
			 wearable_iter != wearable_array.end();
			 ++wearable_iter)
		{
			const LLViewerInventoryItem *item = wearable_iter->get();
			link_inventory_item(gAgent.getID(),
								item->getLinkedUUID(),
								new_outfit_folder_id,
								item->getName(),
								item->getDescription(),
								LLAssetType::AT_LINK,
								order_myoutfits_on_destroy);
		}
	}

	mOutfitsPopulated = true;
}
<|MERGE_RESOLUTION|>--- conflicted
+++ resolved
@@ -36,51 +36,45 @@
 
 
 void order_my_outfits_cb()
-<<<<<<< HEAD
-{
-	if (!LLApp::isRunning())
-=======
->>>>>>> 70c1e219
-	{
-		llwarns << "called during shutdown, skipping" << llendl;
-		return;
-	}
-		
-	const LLUUID& my_outfits_id = gInventory.findCategoryUUIDForType(LLFolderType::FT_MY_OUTFITS);
-	if (my_outfits_id.isNull()) return;
-
-	LLInventoryModel::cat_array_t* cats;
-	LLInventoryModel::item_array_t* items;
-	gInventory.getDirectDescendentsOf(my_outfits_id, cats, items);
-	if (!cats) return;
-
-	//My Outfits should at least contain saved initial outfit and one another outfit
-	if (cats->size() < 2)
-	{
-		llwarning("My Outfits category was not populated properly", 0);
-		return;
-	}
-
-	llinfos << "Starting updating My Outfits with wearables ordering information" << llendl;
-
-	for (LLInventoryModel::cat_array_t::iterator outfit_iter = cats->begin();
-		 outfit_iter != cats->end(); ++outfit_iter)
-	{
-		const LLUUID& cat_id = (*outfit_iter)->getUUID();
-		if (cat_id.isNull()) continue;
-
-		// saved initial outfit already contains wearables ordering information
-		if (cat_id == LLAppearanceMgr::getInstance()->getBaseOutfitUUID()) continue;
-
-		LLAppearanceMgr::getInstance()->updateClothingOrderingInfo(cat_id);
-	}
-
-<<<<<<< HEAD
-	llinfos << "Finished updating My Outfits with wearables ordering information" << llendl;
-}
-
-=======
->>>>>>> 70c1e219
+	{
+		if (!LLApp::isRunning())
+		{
+			llwarns << "called during shutdown, skipping" << llendl;
+			return;
+		}
+		
+		const LLUUID& my_outfits_id = gInventory.findCategoryUUIDForType(LLFolderType::FT_MY_OUTFITS);
+		if (my_outfits_id.isNull()) return;
+
+		LLInventoryModel::cat_array_t* cats;
+		LLInventoryModel::item_array_t* items;
+		gInventory.getDirectDescendentsOf(my_outfits_id, cats, items);
+		if (!cats) return;
+
+		//My Outfits should at least contain saved initial outfit and one another outfit
+		if (cats->size() < 2)
+		{
+			llwarning("My Outfits category was not populated properly", 0);
+			return;
+		}
+
+		llinfos << "Starting updating My Outfits with wearables ordering information" << llendl;
+
+		for (LLInventoryModel::cat_array_t::iterator outfit_iter = cats->begin();
+			outfit_iter != cats->end(); ++outfit_iter)
+		{
+			const LLUUID& cat_id = (*outfit_iter)->getUUID();
+			if (cat_id.isNull()) continue;
+
+			// saved initial outfit already contains wearables ordering information
+			if (cat_id == LLAppearanceMgr::getInstance()->getBaseOutfitUUID()) continue;
+
+			LLAppearanceMgr::getInstance()->updateClothingOrderingInfo(cat_id);
+		}
+
+		llinfos << "Finished updating My Outfits with wearables ordering information" << llendl;
+	}
+
 LLInitialWearablesFetch::LLInitialWearablesFetch(const LLUUID& cof_id) :
 	LLInventoryFetchDescendentsObserver(cof_id)
 {
