/** 
 * @file llfloatergroups.cpp
 * @brief LLPanelGroups class implementation
 *
 * $LicenseInfo:firstyear=2002&license=viewergpl$
 * 
 * Copyright (c) 2002-2009, Linden Research, Inc.
 * 
 * Second Life Viewer Source Code
 * The source code in this file ("Source Code") is provided by Linden Lab
 * to you under the terms of the GNU General Public License, version 2.0
 * ("GPL"), unless you have obtained a separate licensing agreement
 * ("Other License"), formally executed by you and Linden Lab.  Terms of
 * the GPL can be found in doc/GPL-license.txt in this distribution, or
 * online at http://secondlifegrid.net/programs/open_source/licensing/gplv2
 * 
 * There are special exceptions to the terms and conditions of the GPL as
 * it is applied to this Source Code. View the full text of the exception
 * in the file doc/FLOSS-exception.txt in this software distribution, or
 * online at
 * http://secondlifegrid.net/programs/open_source/licensing/flossexception
 * 
 * By copying, modifying or distributing this software, you acknowledge
 * that you have read and understood your obligations described above,
 * and agree to abide by those obligations.
 * 
 * ALL LINDEN LAB SOURCE CODE IS PROVIDED "AS IS." LINDEN LAB MAKES NO
 * WARRANTIES, EXPRESS, IMPLIED OR OTHERWISE, REGARDING ITS ACCURACY,
 * COMPLETENESS OR PERFORMANCE.
 * $/LicenseInfo$
 */

/*
 * Shown from Edit -> Groups...
 * Shows the agent's groups and allows the edit window to be invoked.
 * Also overloaded to allow picking of a single group for assigning 
 * objects and land to groups.
 */

#include "llviewerprecompiledheaders.h"

#include "llfloatergroups.h"

#include "roles_constants.h"

#include "llagent.h"
#include "llbutton.h"
<<<<<<< HEAD
#include "llfloaterreg.h"
#include "llfloatergroupinfo.h"
#include "llfloaterdirectory.h"
#include "llfocusmgr.h"
#include "llalertdialog.h"
#include "llselectmgr.h"
#include "llscrolllistctrl.h"
#include "lltextbox.h"
#include "lluictrlfactory.h"
#include "llviewerwindow.h"
#include "llimview.h"
=======
#include "llgroupactions.h"
#include "llscrolllistctrl.h"
#include "lltextbox.h"
#include "lluictrlfactory.h"
>>>>>>> fcaa1ad4
#include "lltrans.h"

using namespace LLOldEvents;

// static
std::map<const LLUUID, LLFloaterGroupPicker*> LLFloaterGroupPicker::sInstances;

// helper functions
void init_group_list(LLScrollListCtrl* ctrl, const LLUUID& highlight_id, U64 powers_mask = GP_ALL_POWERS);

///----------------------------------------------------------------------------
/// Class LLFloaterGroupPicker
///----------------------------------------------------------------------------

// static
LLFloaterGroupPicker* LLFloaterGroupPicker::findInstance(const LLSD& seed)
{
	instance_map_t::iterator found_it = sInstances.find(seed.asUUID());
	if (found_it != sInstances.end())
	{
		return found_it->second;
	}
	return NULL;
}

// static
LLFloaterGroupPicker* LLFloaterGroupPicker::createInstance(const LLSD &seed)
{
	LLFloaterGroupPicker* pickerp = new LLFloaterGroupPicker(seed);
	return pickerp;
}

LLFloaterGroupPicker::LLFloaterGroupPicker(const LLSD& seed)
: 	LLFloater(),
	mPowersMask(GP_ALL_POWERS)
{
	mID = seed.asUUID();
	sInstances.insert(std::make_pair(mID, this));
	LLUICtrlFactory::getInstance()->buildFloater(this, "floater_choose_group.xml");
}

LLFloaterGroupPicker::~LLFloaterGroupPicker()
{
	sInstances.erase(mID);
}

void LLFloaterGroupPicker::setPowersMask(U64 powers_mask)
{
	mPowersMask = powers_mask;
	postBuild();
}


BOOL LLFloaterGroupPicker::postBuild()
{
	init_group_list(getChild<LLScrollListCtrl>("group list"), gAgent.getGroupID(), mPowersMask);

	childSetAction("OK", onBtnOK, this);

	childSetAction("Cancel", onBtnCancel, this);

	setDefaultBtn("OK");

	getChild<LLScrollListCtrl>("group list")->setDoubleClickCallback(onBtnOK, this);

	childEnable("OK");

	return TRUE;
}

void LLFloaterGroupPicker::onBtnOK(void* userdata)
{
	LLFloaterGroupPicker* self = (LLFloaterGroupPicker*)userdata;
	if(self) self->ok();
}

void LLFloaterGroupPicker::onBtnCancel(void* userdata)
{
	LLFloaterGroupPicker* self = (LLFloaterGroupPicker*)userdata;
	if(self) self->closeFloater();
}


void LLFloaterGroupPicker::ok()
{
	LLCtrlListInterface *group_list = childGetListInterface("group list");
	LLUUID group_id;
	if (group_list)
	{
		group_id = group_list->getCurrentID();
	}
	mGroupSelectSignal(group_id);

	closeFloater();
}

///----------------------------------------------------------------------------
/// Class LLPanelGroups
///----------------------------------------------------------------------------

//LLEventListener
//virtual
bool LLPanelGroups::handleEvent(LLPointer<LLEvent> event, const LLSD& userdata)
{
	if (event->desc() == "new group")
	{
		reset();
		return true;
	}
	return false;
}

// Default constructor
LLPanelGroups::LLPanelGroups() :
	LLPanel()
{
	gAgent.addListener(this, "new group");
}

LLPanelGroups::~LLPanelGroups()
{
	gAgent.removeListener(this);
}

// clear the group list, and get a fresh set of info.
void LLPanelGroups::reset()
{
	LLCtrlListInterface *group_list = childGetListInterface("group list");
	if (group_list)
	{
		group_list->operateOnAll(LLCtrlListInterface::OP_DELETE);
	}
	childSetTextArg("groupcount", "[COUNT]", llformat("%d",gAgent.mGroups.count()));
	childSetTextArg("groupcount", "[MAX]", llformat("%d",MAX_AGENT_GROUPS));

	init_group_list(getChild<LLScrollListCtrl>("group list"), gAgent.getGroupID());
	enableButtons();
}

BOOL LLPanelGroups::postBuild()
{
	childSetCommitCallback("group list", onGroupList, this);

	childSetTextArg("groupcount", "[COUNT]", llformat("%d",gAgent.mGroups.count()));
	childSetTextArg("groupcount", "[MAX]", llformat("%d",MAX_AGENT_GROUPS));

	init_group_list(getChild<LLScrollListCtrl>("group list"), gAgent.getGroupID());

	childSetAction("Activate", onBtnActivate, this);

	childSetAction("Info", onBtnInfo, this);

	childSetAction("IM", onBtnIM, this);

	childSetAction("Leave", onBtnLeave, this);

	childSetAction("Create", onBtnCreate, this);

	childSetAction("Search...", onBtnSearch, this);

	setDefaultBtn("IM");

	getChild<LLScrollListCtrl>("group list")->setDoubleClickCallback(onBtnIM, this);

	reset();

	return TRUE;
}

void LLPanelGroups::enableButtons()
{
	LLCtrlListInterface *group_list = childGetListInterface("group list");
	LLUUID group_id;
	if (group_list)
	{
		group_id = group_list->getCurrentID();
	}

	if(group_id != gAgent.getGroupID())
	{
		childEnable("Activate");
	}
	else
	{
		childDisable("Activate");
	}
	if (group_id.notNull())
	{
		childEnable("Info");
		childEnable("IM");
		childEnable("Leave");
	}
	else
	{
		childDisable("Info");
		childDisable("IM");
		childDisable("Leave");
	}
	if(gAgent.mGroups.count() < MAX_AGENT_GROUPS)
	{
		childEnable("Create");
	}
	else
	{
		childDisable("Create");
	}
}


void LLPanelGroups::onBtnCreate(void* userdata)
{
	LLPanelGroups* self = (LLPanelGroups*)userdata;
	if(self) self->create();
}

void LLPanelGroups::onBtnActivate(void* userdata)
{
	LLPanelGroups* self = (LLPanelGroups*)userdata;
	if(self) self->activate();
}

void LLPanelGroups::onBtnInfo(void* userdata)
{
	LLPanelGroups* self = (LLPanelGroups*)userdata;
	if(self) self->info();
}

void LLPanelGroups::onBtnIM(void* userdata)
{
	LLPanelGroups* self = (LLPanelGroups*)userdata;
	if(self) self->startIM();
}

void LLPanelGroups::onBtnLeave(void* userdata)
{
	LLPanelGroups* self = (LLPanelGroups*)userdata;
	if(self) self->leave();
}

void LLPanelGroups::onBtnSearch(void* userdata)
{
	LLPanelGroups* self = (LLPanelGroups*)userdata;
	if(self) self->search();
}

void LLPanelGroups::create()
{
	LLGroupActions::create();
}

void LLPanelGroups::activate()
{
	LLCtrlListInterface *group_list = childGetListInterface("group list");
	LLUUID group_id;
	if (group_list)
	{
		group_id = group_list->getCurrentID();
	}
	LLGroupActions::activate(group_id);
}

void LLPanelGroups::info()
{
	LLCtrlListInterface *group_list = childGetListInterface("group list");
	LLUUID group_id;
	if (group_list && (group_id = group_list->getCurrentID()).notNull())
	{
		LLGroupActions::info(group_id);
	}
}

void LLPanelGroups::startIM()
{
	LLCtrlListInterface *group_list = childGetListInterface("group list");
	LLUUID group_id;

	if (group_list && (group_id = group_list->getCurrentID()).notNull())
	{
<<<<<<< HEAD
		LLGroupData group_data;
		if (gAgent.getGroupData(group_id, group_data))
		{
			gIMMgr->addSession(
				group_data.mName,
				IM_SESSION_GROUP_START,
				group_id);
			make_ui_sound("UISndStartIM");
		}
		else
		{
			// this should never happen, as starting a group IM session
			// relies on you belonging to the group and hence having the group data
			make_ui_sound("UISndInvalidOp");
		}
=======
		LLGroupActions::startChat(group_id);
>>>>>>> fcaa1ad4
	}
}

void LLPanelGroups::leave()
{
	LLCtrlListInterface *group_list = childGetListInterface("group list");
	LLUUID group_id;
	if (group_list && (group_id = group_list->getCurrentID()).notNull())
	{
		LLGroupActions::leave(group_id);
	}
}

void LLPanelGroups::search()
{
<<<<<<< HEAD
	LLFloaterReg::showInstance("search", LLSD().insert("panel", "group"));
}

// static
bool LLPanelGroups::callbackLeaveGroup(const LLSD& notification, const LLSD& response)
{
	S32 option = LLNotification::getSelectedOption(notification, response);
	LLUUID group_id = notification["payload"]["group_id"].asUUID();
	if(option == 0)
	{
		LLMessageSystem* msg = gMessageSystem;
		msg->newMessageFast(_PREHASH_LeaveGroupRequest);
		msg->nextBlockFast(_PREHASH_AgentData);
		msg->addUUIDFast(_PREHASH_AgentID, gAgent.getID());
		msg->addUUIDFast(_PREHASH_SessionID, gAgent.getSessionID());
		msg->nextBlockFast(_PREHASH_GroupData);
		msg->addUUIDFast(_PREHASH_GroupID, group_id);
		gAgent.sendReliableMessage();
	}
	return false;
=======
	LLGroupActions::search();
>>>>>>> fcaa1ad4
}

void LLPanelGroups::onGroupList(LLUICtrl* ctrl, void* userdata)
{
	LLPanelGroups* self = (LLPanelGroups*)userdata;
	if(self) self->enableButtons();
}

void init_group_list(LLScrollListCtrl* ctrl, const LLUUID& highlight_id, U64 powers_mask)
{
	S32 count = gAgent.mGroups.count();
	LLUUID id;
	LLCtrlListInterface *group_list = ctrl->getListInterface();
	if (!group_list) return;

	group_list->operateOnAll(LLCtrlListInterface::OP_DELETE);

	for(S32 i = 0; i < count; ++i)
	{
		id = gAgent.mGroups.get(i).mID;
		LLGroupData* group_datap = &gAgent.mGroups.get(i);
		if ((powers_mask == GP_ALL_POWERS) || ((group_datap->mPowers & powers_mask) != 0))
		{
			std::string style = "NORMAL";
			if(highlight_id == id)
			{
				style = "BOLD";
			}

			LLSD element;
			element["id"] = id;
			element["columns"][0]["column"] = "name";
			element["columns"][0]["value"] = group_datap->mName;
			element["columns"][0]["font"] = "SANSSERIF";
			element["columns"][0]["font"]["style"] = style;

			group_list->addElement(element, ADD_SORTED);
		}
	}

	// add "none" to list at top
	{
		std::string style = "NORMAL";
		if (highlight_id.isNull())
		{
			style = "BOLD";
		}
		LLSD element;
		element["id"] = LLUUID::null;
		element["columns"][0]["column"] = "name";
		element["columns"][0]["value"] = LLTrans::getString("GroupsNone");
		element["columns"][0]["font"] = "SANSSERIF";
		element["columns"][0]["font"]["style"] = style;

		group_list->addElement(element, ADD_TOP);
	}

	group_list->selectByValue(highlight_id);
}
<|MERGE_RESOLUTION|>--- conflicted
+++ resolved
@@ -45,24 +45,10 @@
 
 #include "llagent.h"
 #include "llbutton.h"
-<<<<<<< HEAD
-#include "llfloaterreg.h"
-#include "llfloatergroupinfo.h"
-#include "llfloaterdirectory.h"
-#include "llfocusmgr.h"
-#include "llalertdialog.h"
-#include "llselectmgr.h"
-#include "llscrolllistctrl.h"
-#include "lltextbox.h"
-#include "lluictrlfactory.h"
-#include "llviewerwindow.h"
-#include "llimview.h"
-=======
 #include "llgroupactions.h"
 #include "llscrolllistctrl.h"
 #include "lltextbox.h"
 #include "lluictrlfactory.h"
->>>>>>> fcaa1ad4
 #include "lltrans.h"
 
 using namespace LLOldEvents;
@@ -341,25 +327,7 @@
 
 	if (group_list && (group_id = group_list->getCurrentID()).notNull())
 	{
-<<<<<<< HEAD
-		LLGroupData group_data;
-		if (gAgent.getGroupData(group_id, group_data))
-		{
-			gIMMgr->addSession(
-				group_data.mName,
-				IM_SESSION_GROUP_START,
-				group_id);
-			make_ui_sound("UISndStartIM");
-		}
-		else
-		{
-			// this should never happen, as starting a group IM session
-			// relies on you belonging to the group and hence having the group data
-			make_ui_sound("UISndInvalidOp");
-		}
-=======
 		LLGroupActions::startChat(group_id);
->>>>>>> fcaa1ad4
 	}
 }
 
@@ -375,30 +343,7 @@
 
 void LLPanelGroups::search()
 {
-<<<<<<< HEAD
-	LLFloaterReg::showInstance("search", LLSD().insert("panel", "group"));
-}
-
-// static
-bool LLPanelGroups::callbackLeaveGroup(const LLSD& notification, const LLSD& response)
-{
-	S32 option = LLNotification::getSelectedOption(notification, response);
-	LLUUID group_id = notification["payload"]["group_id"].asUUID();
-	if(option == 0)
-	{
-		LLMessageSystem* msg = gMessageSystem;
-		msg->newMessageFast(_PREHASH_LeaveGroupRequest);
-		msg->nextBlockFast(_PREHASH_AgentData);
-		msg->addUUIDFast(_PREHASH_AgentID, gAgent.getID());
-		msg->addUUIDFast(_PREHASH_SessionID, gAgent.getSessionID());
-		msg->nextBlockFast(_PREHASH_GroupData);
-		msg->addUUIDFast(_PREHASH_GroupID, group_id);
-		gAgent.sendReliableMessage();
-	}
-	return false;
-=======
 	LLGroupActions::search();
->>>>>>> fcaa1ad4
 }
 
 void LLPanelGroups::onGroupList(LLUICtrl* ctrl, void* userdata)
