--- conflicted
+++ resolved
@@ -1,304 +1,284 @@
-/**
- * @file llpanelmediasettingspermissions.cpp
- * @brief LLPanelMediaSettingsPermissions class implementation
- *
- * note that "permissions" tab is really "Controls" tab - refs to 'perms' and
- * 'permissions' not changed to 'controls' since we don't want to change
- * shared files in server code and keeping everything the same seemed best.
- *
- * $LicenseInfo:firstyear=2009&license=viewerlgpl$
- * Second Life Viewer Source Code
- * Copyright (C) 2010, Linden Research, Inc.
- *
- * This library is free software; you can redistribute it and/or
- * modify it under the terms of the GNU Lesser General Public
- * License as published by the Free Software Foundation;
- * version 2.1 of the License only.
- *
- * This library is distributed in the hope that it will be useful,
- * but WITHOUT ANY WARRANTY; without even the implied warranty of
- * MERCHANTABILITY or FITNESS FOR A PARTICULAR PURPOSE.  See the GNU
- * Lesser General Public License for more details.
- *
- * You should have received a copy of the GNU Lesser General Public
- * License along with this library; if not, write to the Free Software
- * Foundation, Inc., 51 Franklin Street, Fifth Floor, Boston, MA  02110-1301  USA
- *
- * Linden Research, Inc., 945 Battery Street, San Francisco, CA  94111  USA
- * $/LicenseInfo$
- */
-
-#include "llviewerprecompiledheaders.h"
-
-#include "llpanelmediasettingspermissions.h"
-#include "llpanelcontents.h"
-#include "llcombobox.h"
-#include "llcheckboxctrl.h"
-#include "llspinctrl.h"
-#include "llurlhistory.h"
-#include "lluictrlfactory.h"
-#include "llwindow.h"
-#include "llviewerwindow.h"
-#include "llsdutil.h"
-#include "llselectmgr.h"
-#include "llmediaentry.h"
-#include "llnamebox.h"
-#include "lltrans.h"
-#include "llfloatermediasettings.h"
-
-////////////////////////////////////////////////////////////////////////////////
-//
-LLPanelMediaSettingsPermissions::LLPanelMediaSettingsPermissions() :
-    mControls( NULL ),
-    mPermsOwnerInteract( 0 ),
-    mPermsOwnerControl( 0 ),
-    mPermsGroupName( 0 ),
-    mPermsGroupInteract( 0 ),
-    mPermsGroupControl( 0 ),
-    mPermsWorldInteract( 0 ),
-    mPermsWorldControl( 0 )
-{
-    // build dialog from XML
-    buildFromFile( "panel_media_settings_permissions.xml");
-}
-
-////////////////////////////////////////////////////////////////////////////////
-//
-bool LLPanelMediaSettingsPermissions::postBuild()
-{
-    // connect member vars with UI widgets
-    mControls = getChild< LLComboBox >( LLMediaEntry::CONTROLS_KEY );
-    mPermsOwnerInteract = getChild< LLCheckBoxCtrl >( LLPanelContents::PERMS_OWNER_INTERACT_KEY );
-    mPermsOwnerControl = getChild< LLCheckBoxCtrl >( LLPanelContents::PERMS_OWNER_CONTROL_KEY );
-    mPermsGroupInteract = getChild< LLCheckBoxCtrl >( LLPanelContents::PERMS_GROUP_INTERACT_KEY );
-    mPermsGroupControl = getChild< LLCheckBoxCtrl >( LLPanelContents::PERMS_GROUP_CONTROL_KEY );
-    mPermsWorldInteract = getChild< LLCheckBoxCtrl >( LLPanelContents::PERMS_ANYONE_INTERACT_KEY );
-    mPermsWorldControl = getChild< LLCheckBoxCtrl >( LLPanelContents::PERMS_ANYONE_CONTROL_KEY );
-
-    mPermsGroupName = getChild< LLNameBox >( "perms_group_name" );
-
-    return true;
-}
-
-////////////////////////////////////////////////////////////////////////////////
-// virtual
-LLPanelMediaSettingsPermissions::~LLPanelMediaSettingsPermissions()
-{
-}
-
-////////////////////////////////////////////////////////////////////////////////
-// virtual
-void LLPanelMediaSettingsPermissions::draw()
-{
-    // housekeeping
-    LLPanel::draw();
-
-<<<<<<< HEAD
-	getChild<LLUICtrl>("perms_group_name")->setValue(LLStringUtil::null);
-	LLUUID group_id;
-	bool groups_identical = LLSelectMgr::getInstance()->selectGetGroup(group_id);
-	if (groups_identical)
-	{
-		if(mPermsGroupName)
-		{
-			mPermsGroupName->setNameID(group_id, true);
-		}
-	}
-	else
-	{
-		if(mPermsGroupName)
-		{
-			mPermsGroupName->setNameID(LLUUID::null, true);
-			mPermsGroupName->refresh(LLUUID::null, std::string(), true);
-		}
-	}
-=======
-    getChild<LLUICtrl>("perms_group_name")->setValue(LLStringUtil::null);
-    LLUUID group_id;
-    BOOL groups_identical = LLSelectMgr::getInstance()->selectGetGroup(group_id);
-    if (groups_identical)
-    {
-        if(mPermsGroupName)
-        {
-            mPermsGroupName->setNameID(group_id, true);
-        }
-    }
-    else
-    {
-        if(mPermsGroupName)
-        {
-            mPermsGroupName->setNameID(LLUUID::null, TRUE);
-            mPermsGroupName->refresh(LLUUID::null, std::string(), true);
-        }
-    }
->>>>>>> e1623bb2
-}
-
-////////////////////////////////////////////////////////////////////////////////
-// static
-void LLPanelMediaSettingsPermissions::clearValues( void* userdata, bool editable)
-{
-    LLPanelMediaSettingsPermissions *self =(LLPanelMediaSettingsPermissions *)userdata;
-
-    self->mControls->clear();
-    self->mPermsOwnerInteract->clear();
-    self->mPermsOwnerControl->clear();
-    self->mPermsGroupInteract->clear();
-    self->mPermsGroupControl->clear();
-    self->mPermsWorldInteract->clear();
-    self->mPermsWorldControl->clear();
-
-    self->mControls->setEnabled(editable);
-    self->mPermsOwnerInteract->setEnabled(editable);
-    self->mPermsOwnerControl->setEnabled(editable);
-    self->mPermsGroupInteract->setEnabled(editable);
-    self->mPermsGroupControl->setEnabled(editable);
-    self->mPermsWorldInteract->setEnabled(editable);
-    self->mPermsWorldControl->setEnabled(editable);
-
-    self->getChild< LLTextBox >("controls_label")->setEnabled(editable);
-    self->getChild< LLTextBox >("owner_label")->setEnabled(editable);
-    self->getChild< LLTextBox >("group_label")->setEnabled(editable);
-    self->getChild< LLNameBox >("perms_group_name")->setEnabled(editable);
-    self->getChild< LLTextBox >("anyone_label")->setEnabled(editable);
-}
-
-////////////////////////////////////////////////////////////////////////////////
-// static
-void LLPanelMediaSettingsPermissions::initValues( void* userdata, const LLSD& media_settings ,  bool editable)
-{
-    LLPanelMediaSettingsPermissions *self =(LLPanelMediaSettingsPermissions *)userdata;
-    std::string base_key( "" );
-    std::string tentative_key( "" );
-
-    struct
-    {
-        std::string key_name;
-        LLUICtrl* ctrl_ptr;
-        std::string ctrl_type;
-
-    } data_set [] =
-    {
-        { LLMediaEntry::CONTROLS_KEY,                   self->mControls,            "LLComboBox" },
-        { LLPanelContents::PERMS_OWNER_INTERACT_KEY,    self->mPermsOwnerInteract,  "LLCheckBoxCtrl" },
-        { LLPanelContents::PERMS_OWNER_CONTROL_KEY,     self->mPermsOwnerControl,   "LLCheckBoxCtrl" },
-        { LLPanelContents::PERMS_GROUP_INTERACT_KEY,    self->mPermsGroupInteract,  "LLCheckBoxCtrl" },
-        { LLPanelContents::PERMS_GROUP_CONTROL_KEY,     self->mPermsGroupControl,   "LLCheckBoxCtrl" },
-        { LLPanelContents::PERMS_ANYONE_INTERACT_KEY,   self->mPermsWorldInteract,  "LLCheckBoxCtrl" },
-        { LLPanelContents::PERMS_ANYONE_CONTROL_KEY,    self->mPermsWorldControl,   "LLCheckBoxCtrl" },
-        { "", NULL , "" }
-    };
-
-    for( int i = 0; data_set[ i ].key_name.length() > 0; ++i )
-    {
-        base_key = std::string( data_set[ i ].key_name );
-        tentative_key = base_key + std::string( LLPanelContents::TENTATIVE_SUFFIX );
-
-        // TODO: CP - I bet there is a better way to do this using Boost
-        if ( media_settings[ base_key ].isDefined() )
-        {
-            if ( data_set[ i ].ctrl_type == "LLCheckBoxCtrl" )
-            {
-                // Most recent change to the "sense" of these checkboxes
-                // means the value in the checkbox matches that on the server
-                static_cast< LLCheckBoxCtrl* >( data_set[ i ].ctrl_ptr )->
-                    setValue( media_settings[ base_key ].asBoolean() );
-            }
-            else
-            if ( data_set[ i ].ctrl_type == "LLComboBox" )
-                static_cast< LLComboBox* >( data_set[ i ].ctrl_ptr )->
-                    setCurrentByIndex( media_settings[ base_key ].asInteger() );
-
-            data_set[ i ].ctrl_ptr->setEnabled(editable);
-            data_set[ i ].ctrl_ptr->setTentative( media_settings[ tentative_key ].asBoolean() );
-        };
-    };
-
-    // *NOTE: If any of a particular flavor is tentative, we have to disable
-    // them all because of an architectural issue: namely that we represent
-    // these as a bit field, and we can't selectively apply only one bit to all selected
-    // faces if they don't match.  Also see the *NOTE below.
-    if ( self->mPermsOwnerInteract->getTentative() ||
-         self->mPermsGroupInteract->getTentative() ||
-         self->mPermsWorldInteract->getTentative())
-    {
-        self->mPermsOwnerInteract->setEnabled(false);
-        self->mPermsGroupInteract->setEnabled(false);
-        self->mPermsWorldInteract->setEnabled(false);
-    }
-    if ( self->mPermsOwnerControl->getTentative() ||
-         self->mPermsGroupControl->getTentative() ||
-         self->mPermsWorldControl->getTentative())
-    {
-        self->mPermsOwnerControl->setEnabled(false);
-        self->mPermsGroupControl->setEnabled(false);
-        self->mPermsWorldControl->setEnabled(false);
-    }
-
-    self->getChild< LLTextBox >("controls_label")->setEnabled(editable);
-    self->getChild< LLTextBox >("owner_label")->setEnabled(editable);
-    self->getChild< LLTextBox >("group_label")->setEnabled(editable);
-    self->getChild< LLNameBox >("perms_group_name")->setEnabled(editable);
-    self->getChild< LLTextBox >("anyone_label")->setEnabled(editable);
-}
-
-////////////////////////////////////////////////////////////////////////////////
-//
-void LLPanelMediaSettingsPermissions::preApply()
-{
-    // no-op
-}
-
-////////////////////////////////////////////////////////////////////////////////
-//
-void LLPanelMediaSettingsPermissions::getValues( LLSD &fill_me_in, bool include_tentative )
-{
-    // moved over from the 'General settings' tab
-    if (include_tentative || !mControls->getTentative()) fill_me_in[LLMediaEntry::CONTROLS_KEY] = (LLSD::Integer)mControls->getCurrentIndex();
-
-    // *NOTE: For some reason, gcc does not like these symbol references in the
-    // expressions below (inside the static_casts).  I have NO idea why :(.
-    // For some reason, assigning them to const temp vars here fixes the link
-    // error.  Bizarre.
-    const U8 none = LLMediaEntry::PERM_NONE;
-    const U8 owner = LLMediaEntry::PERM_OWNER;
-    const U8 group = LLMediaEntry::PERM_GROUP;
-    const U8 anyone = LLMediaEntry::PERM_ANYONE;
-    const LLSD::Integer control = static_cast<LLSD::Integer>(
-        (mPermsOwnerControl->getValue() ? owner : none ) |
-        (mPermsGroupControl->getValue() ? group: none  ) |
-        (mPermsWorldControl->getValue() ? anyone : none ));
-    const LLSD::Integer interact = static_cast<LLSD::Integer>(
-        (mPermsOwnerInteract->getValue() ? owner: none  ) |
-        (mPermsGroupInteract->getValue() ? group : none ) |
-        (mPermsWorldInteract->getValue() ? anyone : none ));
-
-    // *TODO: This will fill in the values of all permissions values, even if
-    // one or more is tentative.  This is not quite the user expectation...what
-    // it should do is only change the bit that was made "untentative", but in
-    // a multiple-selection situation, this isn't possible given the architecture
-    // for how settings are applied.
-    if (include_tentative ||
-        !mPermsOwnerControl->getTentative() ||
-        !mPermsGroupControl->getTentative() ||
-        !mPermsWorldControl->getTentative())
-    {
-        fill_me_in[LLMediaEntry::PERMS_CONTROL_KEY] = control;
-    }
-    if (include_tentative ||
-        !mPermsOwnerInteract->getTentative() ||
-        !mPermsGroupInteract->getTentative() ||
-        !mPermsWorldInteract->getTentative())
-    {
-        fill_me_in[LLMediaEntry::PERMS_INTERACT_KEY] = interact;
-    }
-}
-
-
-////////////////////////////////////////////////////////////////////////////////
-//
-void LLPanelMediaSettingsPermissions::postApply()
-{
-    // no-op
-}
-
+/**
+ * @file llpanelmediasettingspermissions.cpp
+ * @brief LLPanelMediaSettingsPermissions class implementation
+ *
+ * note that "permissions" tab is really "Controls" tab - refs to 'perms' and
+ * 'permissions' not changed to 'controls' since we don't want to change
+ * shared files in server code and keeping everything the same seemed best.
+ *
+ * $LicenseInfo:firstyear=2009&license=viewerlgpl$
+ * Second Life Viewer Source Code
+ * Copyright (C) 2010, Linden Research, Inc.
+ *
+ * This library is free software; you can redistribute it and/or
+ * modify it under the terms of the GNU Lesser General Public
+ * License as published by the Free Software Foundation;
+ * version 2.1 of the License only.
+ *
+ * This library is distributed in the hope that it will be useful,
+ * but WITHOUT ANY WARRANTY; without even the implied warranty of
+ * MERCHANTABILITY or FITNESS FOR A PARTICULAR PURPOSE.  See the GNU
+ * Lesser General Public License for more details.
+ *
+ * You should have received a copy of the GNU Lesser General Public
+ * License along with this library; if not, write to the Free Software
+ * Foundation, Inc., 51 Franklin Street, Fifth Floor, Boston, MA  02110-1301  USA
+ *
+ * Linden Research, Inc., 945 Battery Street, San Francisco, CA  94111  USA
+ * $/LicenseInfo$
+ */
+
+#include "llviewerprecompiledheaders.h"
+
+#include "llpanelmediasettingspermissions.h"
+#include "llpanelcontents.h"
+#include "llcombobox.h"
+#include "llcheckboxctrl.h"
+#include "llspinctrl.h"
+#include "llurlhistory.h"
+#include "lluictrlfactory.h"
+#include "llwindow.h"
+#include "llviewerwindow.h"
+#include "llsdutil.h"
+#include "llselectmgr.h"
+#include "llmediaentry.h"
+#include "llnamebox.h"
+#include "lltrans.h"
+#include "llfloatermediasettings.h"
+
+////////////////////////////////////////////////////////////////////////////////
+//
+LLPanelMediaSettingsPermissions::LLPanelMediaSettingsPermissions() :
+    mControls( NULL ),
+    mPermsOwnerInteract( 0 ),
+    mPermsOwnerControl( 0 ),
+    mPermsGroupName( 0 ),
+    mPermsGroupInteract( 0 ),
+    mPermsGroupControl( 0 ),
+    mPermsWorldInteract( 0 ),
+    mPermsWorldControl( 0 )
+{
+    // build dialog from XML
+    buildFromFile( "panel_media_settings_permissions.xml");
+}
+
+////////////////////////////////////////////////////////////////////////////////
+//
+bool LLPanelMediaSettingsPermissions::postBuild()
+{
+    // connect member vars with UI widgets
+    mControls = getChild< LLComboBox >( LLMediaEntry::CONTROLS_KEY );
+    mPermsOwnerInteract = getChild< LLCheckBoxCtrl >( LLPanelContents::PERMS_OWNER_INTERACT_KEY );
+    mPermsOwnerControl = getChild< LLCheckBoxCtrl >( LLPanelContents::PERMS_OWNER_CONTROL_KEY );
+    mPermsGroupInteract = getChild< LLCheckBoxCtrl >( LLPanelContents::PERMS_GROUP_INTERACT_KEY );
+    mPermsGroupControl = getChild< LLCheckBoxCtrl >( LLPanelContents::PERMS_GROUP_CONTROL_KEY );
+    mPermsWorldInteract = getChild< LLCheckBoxCtrl >( LLPanelContents::PERMS_ANYONE_INTERACT_KEY );
+    mPermsWorldControl = getChild< LLCheckBoxCtrl >( LLPanelContents::PERMS_ANYONE_CONTROL_KEY );
+
+    mPermsGroupName = getChild< LLNameBox >( "perms_group_name" );
+
+    return true;
+}
+
+////////////////////////////////////////////////////////////////////////////////
+// virtual
+LLPanelMediaSettingsPermissions::~LLPanelMediaSettingsPermissions()
+{
+}
+
+////////////////////////////////////////////////////////////////////////////////
+// virtual
+void LLPanelMediaSettingsPermissions::draw()
+{
+    // housekeeping
+    LLPanel::draw();
+
+    getChild<LLUICtrl>("perms_group_name")->setValue(LLStringUtil::null);
+    LLUUID group_id;
+    bool groups_identical = LLSelectMgr::getInstance()->selectGetGroup(group_id);
+    if (groups_identical)
+    {
+        if(mPermsGroupName)
+        {
+            mPermsGroupName->setNameID(group_id, true);
+        }
+    }
+    else
+    {
+        if(mPermsGroupName)
+        {
+            mPermsGroupName->setNameID(LLUUID::null, true);
+            mPermsGroupName->refresh(LLUUID::null, std::string(), true);
+        }
+    }
+}
+
+////////////////////////////////////////////////////////////////////////////////
+// static
+void LLPanelMediaSettingsPermissions::clearValues( void* userdata, bool editable)
+{
+    LLPanelMediaSettingsPermissions *self =(LLPanelMediaSettingsPermissions *)userdata;
+
+    self->mControls->clear();
+    self->mPermsOwnerInteract->clear();
+    self->mPermsOwnerControl->clear();
+    self->mPermsGroupInteract->clear();
+    self->mPermsGroupControl->clear();
+    self->mPermsWorldInteract->clear();
+    self->mPermsWorldControl->clear();
+
+    self->mControls->setEnabled(editable);
+    self->mPermsOwnerInteract->setEnabled(editable);
+    self->mPermsOwnerControl->setEnabled(editable);
+    self->mPermsGroupInteract->setEnabled(editable);
+    self->mPermsGroupControl->setEnabled(editable);
+    self->mPermsWorldInteract->setEnabled(editable);
+    self->mPermsWorldControl->setEnabled(editable);
+
+    self->getChild< LLTextBox >("controls_label")->setEnabled(editable);
+    self->getChild< LLTextBox >("owner_label")->setEnabled(editable);
+    self->getChild< LLTextBox >("group_label")->setEnabled(editable);
+    self->getChild< LLNameBox >("perms_group_name")->setEnabled(editable);
+    self->getChild< LLTextBox >("anyone_label")->setEnabled(editable);
+}
+
+////////////////////////////////////////////////////////////////////////////////
+// static
+void LLPanelMediaSettingsPermissions::initValues( void* userdata, const LLSD& media_settings ,  bool editable)
+{
+    LLPanelMediaSettingsPermissions *self =(LLPanelMediaSettingsPermissions *)userdata;
+    std::string base_key( "" );
+    std::string tentative_key( "" );
+
+    struct
+    {
+        std::string key_name;
+        LLUICtrl* ctrl_ptr;
+        std::string ctrl_type;
+
+    } data_set [] =
+    {
+        { LLMediaEntry::CONTROLS_KEY,                   self->mControls,            "LLComboBox" },
+        { LLPanelContents::PERMS_OWNER_INTERACT_KEY,    self->mPermsOwnerInteract,  "LLCheckBoxCtrl" },
+        { LLPanelContents::PERMS_OWNER_CONTROL_KEY,     self->mPermsOwnerControl,   "LLCheckBoxCtrl" },
+        { LLPanelContents::PERMS_GROUP_INTERACT_KEY,    self->mPermsGroupInteract,  "LLCheckBoxCtrl" },
+        { LLPanelContents::PERMS_GROUP_CONTROL_KEY,     self->mPermsGroupControl,   "LLCheckBoxCtrl" },
+        { LLPanelContents::PERMS_ANYONE_INTERACT_KEY,   self->mPermsWorldInteract,  "LLCheckBoxCtrl" },
+        { LLPanelContents::PERMS_ANYONE_CONTROL_KEY,    self->mPermsWorldControl,   "LLCheckBoxCtrl" },
+        { "", NULL , "" }
+    };
+
+    for( int i = 0; data_set[ i ].key_name.length() > 0; ++i )
+    {
+        base_key = std::string( data_set[ i ].key_name );
+        tentative_key = base_key + std::string( LLPanelContents::TENTATIVE_SUFFIX );
+
+        // TODO: CP - I bet there is a better way to do this using Boost
+        if ( media_settings[ base_key ].isDefined() )
+        {
+            if ( data_set[ i ].ctrl_type == "LLCheckBoxCtrl" )
+            {
+                // Most recent change to the "sense" of these checkboxes
+                // means the value in the checkbox matches that on the server
+                static_cast< LLCheckBoxCtrl* >( data_set[ i ].ctrl_ptr )->
+                    setValue( media_settings[ base_key ].asBoolean() );
+            }
+            else
+            if ( data_set[ i ].ctrl_type == "LLComboBox" )
+                static_cast< LLComboBox* >( data_set[ i ].ctrl_ptr )->
+                    setCurrentByIndex( media_settings[ base_key ].asInteger() );
+
+            data_set[ i ].ctrl_ptr->setEnabled(editable);
+            data_set[ i ].ctrl_ptr->setTentative( media_settings[ tentative_key ].asBoolean() );
+        };
+    };
+
+    // *NOTE: If any of a particular flavor is tentative, we have to disable
+    // them all because of an architectural issue: namely that we represent
+    // these as a bit field, and we can't selectively apply only one bit to all selected
+    // faces if they don't match.  Also see the *NOTE below.
+    if ( self->mPermsOwnerInteract->getTentative() ||
+         self->mPermsGroupInteract->getTentative() ||
+         self->mPermsWorldInteract->getTentative())
+    {
+        self->mPermsOwnerInteract->setEnabled(false);
+        self->mPermsGroupInteract->setEnabled(false);
+        self->mPermsWorldInteract->setEnabled(false);
+    }
+    if ( self->mPermsOwnerControl->getTentative() ||
+         self->mPermsGroupControl->getTentative() ||
+         self->mPermsWorldControl->getTentative())
+    {
+        self->mPermsOwnerControl->setEnabled(false);
+        self->mPermsGroupControl->setEnabled(false);
+        self->mPermsWorldControl->setEnabled(false);
+    }
+
+    self->getChild< LLTextBox >("controls_label")->setEnabled(editable);
+    self->getChild< LLTextBox >("owner_label")->setEnabled(editable);
+    self->getChild< LLTextBox >("group_label")->setEnabled(editable);
+    self->getChild< LLNameBox >("perms_group_name")->setEnabled(editable);
+    self->getChild< LLTextBox >("anyone_label")->setEnabled(editable);
+}
+
+////////////////////////////////////////////////////////////////////////////////
+//
+void LLPanelMediaSettingsPermissions::preApply()
+{
+    // no-op
+}
+
+////////////////////////////////////////////////////////////////////////////////
+//
+void LLPanelMediaSettingsPermissions::getValues( LLSD &fill_me_in, bool include_tentative )
+{
+    // moved over from the 'General settings' tab
+    if (include_tentative || !mControls->getTentative()) fill_me_in[LLMediaEntry::CONTROLS_KEY] = (LLSD::Integer)mControls->getCurrentIndex();
+
+    // *NOTE: For some reason, gcc does not like these symbol references in the
+    // expressions below (inside the static_casts).  I have NO idea why :(.
+    // For some reason, assigning them to const temp vars here fixes the link
+    // error.  Bizarre.
+    const U8 none = LLMediaEntry::PERM_NONE;
+    const U8 owner = LLMediaEntry::PERM_OWNER;
+    const U8 group = LLMediaEntry::PERM_GROUP;
+    const U8 anyone = LLMediaEntry::PERM_ANYONE;
+    const LLSD::Integer control = static_cast<LLSD::Integer>(
+        (mPermsOwnerControl->getValue() ? owner : none ) |
+        (mPermsGroupControl->getValue() ? group: none  ) |
+        (mPermsWorldControl->getValue() ? anyone : none ));
+    const LLSD::Integer interact = static_cast<LLSD::Integer>(
+        (mPermsOwnerInteract->getValue() ? owner: none  ) |
+        (mPermsGroupInteract->getValue() ? group : none ) |
+        (mPermsWorldInteract->getValue() ? anyone : none ));
+
+    // *TODO: This will fill in the values of all permissions values, even if
+    // one or more is tentative.  This is not quite the user expectation...what
+    // it should do is only change the bit that was made "untentative", but in
+    // a multiple-selection situation, this isn't possible given the architecture
+    // for how settings are applied.
+    if (include_tentative ||
+        !mPermsOwnerControl->getTentative() ||
+        !mPermsGroupControl->getTentative() ||
+        !mPermsWorldControl->getTentative())
+    {
+        fill_me_in[LLMediaEntry::PERMS_CONTROL_KEY] = control;
+    }
+    if (include_tentative ||
+        !mPermsOwnerInteract->getTentative() ||
+        !mPermsGroupInteract->getTentative() ||
+        !mPermsWorldInteract->getTentative())
+    {
+        fill_me_in[LLMediaEntry::PERMS_INTERACT_KEY] = interact;
+    }
+}
+
+
+////////////////////////////////////////////////////////////////////////////////
+//
+void LLPanelMediaSettingsPermissions::postApply()
+{
+    // no-op
+}
+
+