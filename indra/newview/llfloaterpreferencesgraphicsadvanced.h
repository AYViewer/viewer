--- conflicted
+++ resolved
@@ -60,14 +60,9 @@
     void        onBtnOK(const LLSD& userdata);
     void        onBtnCancel(const LLSD& userdata);
 
-<<<<<<< HEAD
-    boost::signals2::connection	mImpostorsChangedSignal;
-    boost::signals2::connection	mComplexityChangedSignal;
-    boost::signals2::connection	mLODFactorChangedSignal;
-=======
+    boost::signals2::connection mImpostorsChangedSignal;
     boost::signals2::connection mComplexityChangedSignal;
     boost::signals2::connection mLODFactorChangedSignal;
->>>>>>> bb3c36f5
 };
 
 #endif //LLFLOATERPREFERENCEGRAPHICSADVANCED_H
