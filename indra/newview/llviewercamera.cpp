--- conflicted
+++ resolved
@@ -153,11 +153,7 @@
     mCosHalfCameraFOV = cosf(0.5f * getView() * llmax(1.0f, getAspect()));
 
     // update pixel meter ratio using default fov, not modified one
-<<<<<<< HEAD
     mPixelMeterRatio = (F32)(getViewHeightInPixels()/ (2.f*tanf(mCameraFOVDefault*0.5f)));
-=======
-    mPixelMeterRatio = getViewHeightInPixels() / (2.f * tanf(mCameraFOVDefault * 0.5));
->>>>>>> f32a6d40
     // update screen pixel area
     mScreenPixelArea = (S32)((F32)getViewHeightInPixels() * ((F32)getViewHeightInPixels() * getAspect()));
 
@@ -203,30 +199,15 @@
 //static
 void LLViewerCamera::updateFrustumPlanes(LLCamera& camera, bool ortho, bool zflip, bool no_hacks)
 {
-<<<<<<< HEAD
     glm::ivec4 viewport = glm::make_vec4((GLint*) gGLViewport);
     glm::mat4 model = get_current_modelview();
     glm::mat4 proj = get_current_projection();
-=======
-    GLint* viewport = (GLint*) gGLViewport;
-    F64 model[16];
-    F64 proj[16];
-
-    for (U32 i = 0; i < 16; i++)
-    {
-        model[i] = (F64) gGLModelView[i];
-        proj[i] = (F64) gGLProjection[i];
-    }
-
-    GLdouble objX, objY, objZ;
->>>>>>> f32a6d40
 
     LLVector3 frust[8];
 
     glm::vec3 obj;
     if (no_hacks)
     {
-<<<<<<< HEAD
         obj = glm::unProject(glm::vec3(viewport[0], viewport[1], 0), model, proj, viewport);
         frust[0].setVec(glm::value_ptr(obj));
         obj = glm::unProject(glm::vec3(viewport[0]+viewport[2],viewport[1],0),model,proj,viewport);
@@ -264,45 +245,6 @@
         frust[6].setVec(glm::value_ptr(obj));
         obj = glm::unProject(glm::vec3(viewport[0],viewport[1],1),model,proj,viewport);
         frust[7].setVec(glm::value_ptr(obj));
-=======
-        gluUnProject(viewport[0], viewport[1], 0, model, proj, viewport, &objX, &objY, &objZ);
-        frust[0].setVec((F32)objX, (F32)objY, (F32)objZ);
-        gluUnProject(viewport[0] + viewport[2], viewport[1], 0, model, proj, viewport, &objX, &objY, &objZ);
-        frust[1].setVec((F32)objX, (F32)objY, (F32)objZ);
-        gluUnProject(viewport[0] + viewport[2], viewport[1] + viewport[3], 0, model, proj, viewport, &objX, &objY, &objZ);
-        frust[2].setVec((F32)objX, (F32)objY, (F32)objZ);
-        gluUnProject(viewport[0], viewport[1] + viewport[3], 0, model, proj, viewport, &objX, &objY, &objZ);
-        frust[3].setVec((F32)objX, (F32)objY, (F32)objZ);
-
-        gluUnProject(viewport[0], viewport[1], 1, model, proj, viewport, &objX, &objY, &objZ);
-        frust[4].setVec((F32)objX, (F32)objY, (F32)objZ);
-        gluUnProject(viewport[0] + viewport[2], viewport[1], 1, model, proj, viewport, &objX, &objY, &objZ);
-        frust[5].setVec((F32)objX, (F32)objY, (F32)objZ);
-        gluUnProject(viewport[0] + viewport[2], viewport[1] + viewport[3], 1, model, proj, viewport, &objX, &objY, &objZ);
-        frust[6].setVec((F32)objX, (F32)objY, (F32)objZ);
-        gluUnProject(viewport[0], viewport[1] + viewport[3], 1, model, proj, viewport, &objX, &objY, &objZ);
-        frust[7].setVec((F32)objX, (F32)objY, (F32)objZ);
-    }
-    else if (zflip)
-    {
-        gluUnProject(viewport[0], viewport[1] + viewport[3], 0, model, proj, viewport, &objX, &objY, &objZ);
-        frust[0].setVec((F32)objX, (F32)objY, (F32)objZ);
-        gluUnProject(viewport[0] + viewport[2], viewport[1] + viewport[3], 0, model, proj, viewport, &objX, &objY, &objZ);
-        frust[1].setVec((F32)objX, (F32)objY, (F32)objZ);
-        gluUnProject(viewport[0] + viewport[2], viewport[1], 0, model, proj, viewport, &objX, &objY, &objZ);
-        frust[2].setVec((F32)objX, (F32)objY, (F32)objZ);
-        gluUnProject(viewport[0], viewport[1], 0, model, proj, viewport, &objX, &objY, &objZ);
-        frust[3].setVec((F32)objX, (F32)objY, (F32)objZ);
-
-        gluUnProject(viewport[0], viewport[1] + viewport[3], 1, model, proj, viewport, &objX, &objY, &objZ);
-        frust[4].setVec((F32)objX, (F32)objY, (F32)objZ);
-        gluUnProject(viewport[0] + viewport[2], viewport[1] + viewport[3], 1, model, proj, viewport, &objX, &objY, &objZ);
-        frust[5].setVec((F32)objX, (F32)objY, (F32)objZ);
-        gluUnProject(viewport[0] + viewport[2], viewport[1], 1, model, proj, viewport, &objX, &objY, &objZ);
-        frust[6].setVec((F32)objX, (F32)objY, (F32)objZ);
-        gluUnProject(viewport[0], viewport[1], 1, model, proj, viewport, &objX, &objY, &objZ);
-        frust[7].setVec((F32)objX, (F32)objY, (F32)objZ);
->>>>>>> f32a6d40
 
         for (U32 i = 0; i < 4; i++)
         {
@@ -313,7 +255,6 @@
     }
     else
     {
-<<<<<<< HEAD
         obj = glm::unProject(glm::vec3(viewport[0],viewport[1],0),model,proj,viewport);
         frust[0].setVec(glm::value_ptr(obj));
         obj = glm::unProject(glm::vec3(viewport[0]+viewport[2],viewport[1],0),model,proj,viewport);
@@ -322,16 +263,6 @@
         frust[2].setVec(glm::value_ptr(obj));
         obj = glm::unProject(glm::vec3(viewport[0],viewport[1]+viewport[3],0),model,proj,viewport);
         frust[3].setVec(glm::value_ptr(obj));
-=======
-        gluUnProject(viewport[0], viewport[1], 0, model, proj, viewport, &objX, &objY, &objZ);
-        frust[0].setVec((F32)objX, (F32)objY, (F32)objZ);
-        gluUnProject(viewport[0] + viewport[2], viewport[1], 0, model, proj, viewport, &objX, &objY, &objZ);
-        frust[1].setVec((F32)objX, (F32)objY, (F32)objZ);
-        gluUnProject(viewport[0] + viewport[2], viewport[1] + viewport[3], 0, model, proj, viewport, &objX, &objY, &objZ);
-        frust[2].setVec((F32)objX, (F32)objY, (F32)objZ);
-        gluUnProject(viewport[0], viewport[1] + viewport[3], 0, model, proj, viewport, &objX, &objY, &objZ);
-        frust[3].setVec((F32)objX, (F32)objY, (F32)objZ);
->>>>>>> f32a6d40
 
         if (ortho)
         {
@@ -385,20 +316,10 @@
         // make a tiny little viewport
         // anything drawn into this viewport will be "selected"
 
-<<<<<<< HEAD
         glm::ivec4 viewport(gViewerWindow->getWorldViewRectRaw().mLeft,
             gViewerWindow->getWorldViewRectRaw().mBottom,
             gViewerWindow->getWorldViewRectRaw().getWidth(),
             gViewerWindow->getWorldViewRectRaw().getHeight());
-=======
-        GLint viewport[] =
-        {
-            gViewerWindow->getWorldViewRectRaw().mLeft,
-            gViewerWindow->getWorldViewRectRaw().mBottom,
-            gViewerWindow->getWorldViewRectRaw().getWidth(),
-            gViewerWindow->getWorldViewRectRaw().getHeight()
-        };
->>>>>>> f32a6d40
 
         proj_mat = glm::pickMatrix(glm::vec2(x + width / 2.f, y_from_bot + height / 2.f), glm::vec2((GLfloat)width, (GLfloat)height), viewport);
 
@@ -466,13 +387,11 @@
         // NB: as of this writing, i believe the code below is broken (doesn't take into account the world view, assumes entire window)
         // however, it is also unused (the GL matricies are used for selection, (see LLCamera::sphereInFrustum())) and so i'm not
         // comfortable hacking on it.
-        calculateFrustumPlanesFromWindow
-        (
-            (F32)(x - width / 2) / (F32)gViewerWindow->getWindowWidthScaled() - 0.5f,
-            (F32)(y_from_bot - height / 2) / (F32)gViewerWindow->getWindowHeightScaled() - 0.5f,
-            (F32)(x + width / 2) / (F32)gViewerWindow->getWindowWidthScaled() - 0.5f,
-            (F32)(y_from_bot + height / 2) / (F32)gViewerWindow->getWindowHeightScaled() - 0.5f
-        );
+        calculateFrustumPlanesFromWindow((F32)(x - width / 2) / (F32)gViewerWindow->getWindowWidthScaled() - 0.5f,
+                                (F32)(y_from_bot - height / 2) / (F32)gViewerWindow->getWindowHeightScaled() - 0.5f,
+                                (F32)(x + width / 2) / (F32)gViewerWindow->getWindowWidthScaled() - 0.5f,
+                                (F32)(y_from_bot + height / 2) / (F32)gViewerWindow->getWindowHeightScaled() - 0.5f);
+
     }
 
     // if not picking and not doing a snapshot, cache various GL matrices
@@ -912,14 +831,7 @@
     return false;
 }
 
-<<<<<<< HEAD
 void LLViewerCamera::updateCameraAngle(const LLSD& value)
 {
     setDefaultFOV((F32)value.asReal());
-=======
-// static
-void LLViewerCamera::updateCameraAngle(const LLSD& value)
-{
-    setDefaultFOV(value.asReal());
->>>>>>> f32a6d40
-}
+}
