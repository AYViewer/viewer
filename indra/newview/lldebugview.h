/**
 * @file lldebugview.h
 * @brief A view containing debug UI elements
 *
 * $LicenseInfo:firstyear=2001&license=viewerlgpl$
 * Second Life Viewer Source Code
 * Copyright (C) 2010, Linden Research, Inc.
 *
 * This library is free software; you can redistribute it and/or
 * modify it under the terms of the GNU Lesser General Public
 * License as published by the Free Software Foundation;
 * version 2.1 of the License only.
 *
 * This library is distributed in the hope that it will be useful,
 * but WITHOUT ANY WARRANTY; without even the implied warranty of
 * MERCHANTABILITY or FITNESS FOR A PARTICULAR PURPOSE.  See the GNU
 * Lesser General Public License for more details.
 *
 * You should have received a copy of the GNU Lesser General Public
 * License along with this library; if not, write to the Free Software
 * Foundation, Inc., 51 Franklin Street, Fifth Floor, Boston, MA  02110-1301  USA
 *
 * Linden Research, Inc., 945 Battery Street, San Francisco, CA  94111  USA
 * $/LicenseInfo$
 */

#ifndef LL_LLDEBUGVIEW_H
#define LL_LLDEBUGVIEW_H

// requires:
// stdtypes.h

#include "llview.h"

// declarations
class LLButton;
class LLStatusPanel;
class LLFastTimerView;
class LLConsole;
class LLTextureView;
class LLFloaterStats;

class LLDebugView : public LLView
{
public:
    struct Params : public LLInitParam::Block<Params, LLView::Params>
    {
        Params()
        {
            changeDefault(mouse_opaque, false);
        }
    };

    LLDebugView(const Params&);
    ~LLDebugView();

    void init();
    void draw();

    void setStatsVisible(BOOL visible);

<<<<<<< HEAD
	void init();
	void draw();
	
	void setStatsVisible(bool visible);
	
	LLFastTimerView* mFastTimerView;
	LLConsole*		 mDebugConsolep;
	LLView*			 mFloaterSnapRegion;
=======
    LLFastTimerView* mFastTimerView;
    LLConsole*       mDebugConsolep;
    LLView*          mFloaterSnapRegion;
>>>>>>> e1623bb2
};

extern LLDebugView* gDebugView;

#endif<|MERGE_RESOLUTION|>--- conflicted
+++ resolved
@@ -1,80 +1,69 @@
-/**
- * @file lldebugview.h
- * @brief A view containing debug UI elements
- *
- * $LicenseInfo:firstyear=2001&license=viewerlgpl$
- * Second Life Viewer Source Code
- * Copyright (C) 2010, Linden Research, Inc.
- *
- * This library is free software; you can redistribute it and/or
- * modify it under the terms of the GNU Lesser General Public
- * License as published by the Free Software Foundation;
- * version 2.1 of the License only.
- *
- * This library is distributed in the hope that it will be useful,
- * but WITHOUT ANY WARRANTY; without even the implied warranty of
- * MERCHANTABILITY or FITNESS FOR A PARTICULAR PURPOSE.  See the GNU
- * Lesser General Public License for more details.
- *
- * You should have received a copy of the GNU Lesser General Public
- * License along with this library; if not, write to the Free Software
- * Foundation, Inc., 51 Franklin Street, Fifth Floor, Boston, MA  02110-1301  USA
- *
- * Linden Research, Inc., 945 Battery Street, San Francisco, CA  94111  USA
- * $/LicenseInfo$
- */
-
-#ifndef LL_LLDEBUGVIEW_H
-#define LL_LLDEBUGVIEW_H
-
-// requires:
-// stdtypes.h
-
-#include "llview.h"
-
-// declarations
-class LLButton;
-class LLStatusPanel;
-class LLFastTimerView;
-class LLConsole;
-class LLTextureView;
-class LLFloaterStats;
-
-class LLDebugView : public LLView
-{
-public:
-    struct Params : public LLInitParam::Block<Params, LLView::Params>
-    {
-        Params()
-        {
-            changeDefault(mouse_opaque, false);
-        }
-    };
-
-    LLDebugView(const Params&);
-    ~LLDebugView();
-
-    void init();
-    void draw();
-
-    void setStatsVisible(BOOL visible);
-
-<<<<<<< HEAD
-	void init();
-	void draw();
-	
-	void setStatsVisible(bool visible);
-	
-	LLFastTimerView* mFastTimerView;
-	LLConsole*		 mDebugConsolep;
-	LLView*			 mFloaterSnapRegion;
-=======
-    LLFastTimerView* mFastTimerView;
-    LLConsole*       mDebugConsolep;
-    LLView*          mFloaterSnapRegion;
->>>>>>> e1623bb2
-};
-
-extern LLDebugView* gDebugView;
-
-#endif+/**
+ * @file lldebugview.h
+ * @brief A view containing debug UI elements
+ *
+ * $LicenseInfo:firstyear=2001&license=viewerlgpl$
+ * Second Life Viewer Source Code
+ * Copyright (C) 2010, Linden Research, Inc.
+ *
+ * This library is free software; you can redistribute it and/or
+ * modify it under the terms of the GNU Lesser General Public
+ * License as published by the Free Software Foundation;
+ * version 2.1 of the License only.
+ *
+ * This library is distributed in the hope that it will be useful,
+ * but WITHOUT ANY WARRANTY; without even the implied warranty of
+ * MERCHANTABILITY or FITNESS FOR A PARTICULAR PURPOSE.  See the GNU
+ * Lesser General Public License for more details.
+ *
+ * You should have received a copy of the GNU Lesser General Public
+ * License along with this library; if not, write to the Free Software
+ * Foundation, Inc., 51 Franklin Street, Fifth Floor, Boston, MA  02110-1301  USA
+ *
+ * Linden Research, Inc., 945 Battery Street, San Francisco, CA  94111  USA
+ * $/LicenseInfo$
+ */
+
+#ifndef LL_LLDEBUGVIEW_H
+#define LL_LLDEBUGVIEW_H
+
+// requires:
+// stdtypes.h
+
+#include "llview.h"
+
+// declarations
+class LLButton;
+class LLStatusPanel;
+class LLFastTimerView;
+class LLConsole;
+class LLTextureView;
+class LLFloaterStats;
+
+class LLDebugView : public LLView
+{
+public:
+    struct Params : public LLInitParam::Block<Params, LLView::Params>
+    {
+        Params()
+        {
+            changeDefault(mouse_opaque, false);
+        }
+    };
+
+    LLDebugView(const Params&);
+    ~LLDebugView();
+
+    void init();
+    void draw();
+
+    void setStatsVisible(bool visible);
+
+    LLFastTimerView* mFastTimerView;
+    LLConsole*       mDebugConsolep;
+    LLView*          mFloaterSnapRegion;
+};
+
+extern LLDebugView* gDebugView;
+
+#endif