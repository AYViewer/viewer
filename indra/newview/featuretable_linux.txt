version 21

// NOTE: This is mostly identical to featuretable_mac.txt with a few differences
// Should be combined into one table

//
// Generates lists of feature mask that can be applied on top of each other.
//
//		//		Begin comments
//		list <name>
//		Starts a feature list named <name>
//		<name> <available> <recommended>
//		<name> is the name of a feature
//		<available> is 0 or 1, whether the feature is available
//		<recommended> is an F32 which is the recommended value
//
// For now, the first list read sets up all of the default values
//


//
// All contains everything at their default settings for high end machines
// NOTE: All settings are set to the MIN of applied values, including 'all'!
//
list all
RenderAnisotropic			1	1
RenderAvatarCloth			1	1
RenderAvatarLODFactor		1	1.0
RenderAvatarMaxVisible      1   12
RenderAvatarVP				1	1
RenderCubeMap				1	1
RenderDelayVBUpdate			1	0
RenderFarClip				1	256
RenderFlexTimeFactor		1	1.0
RenderFogRatio				1	4.0
RenderGamma					1	0
RenderGlowResolutionPow		1	9
RenderGround				1	1
RenderMaxPartCount			1	8192
RenderNightBrightness		1	1.0
RenderObjectBump			1	1
RenderReflectionDetail		1	4
RenderTerrainDetail			1	1
RenderTerrainLODFactor		1	2.0
RenderTreeLODFactor			1	1.0
RenderUseImpostors			1	1
RenderVBOEnable				1	1
RenderVolumeLODFactor		1	2.0
UseStartScreen				1	1
UseOcclusion				1	1
VertexShaderEnable			1	1
WindLightUseAtmosShaders	1	1
WLSkyDetail					1	128
Disregard128DefaultDrawDistance	1	1
Disregard96DefaultDrawDistance	1	1
RenderTextureMemoryMultiple		1	1.0
SkyUseClassicClouds			1	1
<<<<<<< HEAD
RenderShaderLightingMaxLevel		1	3
RenderDeferred				1	0
RenderDeferredSSAO			1	0
RenderShadowDetail			1	0
=======
WatchdogDisabled				1	1
>>>>>>> dc6c35e3

//
// Low Graphics Settings
//
list Low
RenderAnisotropic			1	0
RenderAvatarCloth			1	0
RenderAvatarLODFactor		1	0
RenderAvatarMaxVisible      1   3
RenderAvatarVP				1	0
RenderFarClip				1	64
RenderFlexTimeFactor		1	0
RenderGlowResolutionPow		1	8
RenderMaxPartCount			1	0
RenderObjectBump			1	0
RenderReflectionDetail		1	0
RenderTerrainDetail			1	0
RenderTerrainLODFactor		1	1
RenderTreeLODFactor			1	0
RenderUseImpostors			1	1
RenderVolumeLODFactor		1	0
VertexShaderEnable			1	0
WindLightUseAtmosShaders	1	0
WLSkyDetail					1	48
SkyUseClassicClouds			1	0
RenderDeferred				1	0
RenderDeferredSSAO			1	0
RenderShadowDetail			1	0


//
// Mid Graphics Settings
//
list Mid
RenderAnisotropic			1	0
RenderAvatarCloth			1	0
RenderAvatarLODFactor		1	0.5
RenderAvatarVP				1	1
RenderFarClip				1	96
RenderFlexTimeFactor		1	1.0
RenderGlowResolutionPow		1	8
RenderMaxPartCount			1	2048
RenderObjectBump			1	1
RenderReflectionDetail		1	0
RenderTerrainDetail			1	1
RenderTerrainLODFactor		1	1.0
RenderTreeLODFactor			1	0.5
RenderUseImpostors			1	1
RenderVolumeLODFactor		1	1.125
VertexShaderEnable			1	1
WindLightUseAtmosShaders	1	0
WLSkyDetail					1	48
RenderDeferred				1	0
RenderDeferredSSAO			1	0
RenderShadowDetail			1	0


//
// High Graphics Settings (purty)
//
list High
RenderAnisotropic			1	1
RenderAvatarCloth			1	0
RenderAvatarLODFactor		1	1.0
RenderAvatarVP				1	1
RenderFarClip				1	128
RenderFlexTimeFactor		1	1.0
RenderGlowResolutionPow		1	9
RenderMaxPartCount			1	4096
RenderObjectBump			1	1
RenderReflectionDetail		1	2
RenderTerrainDetail			1	1
RenderTerrainLODFactor		1	2.0
RenderTreeLODFactor			1	0.5
RenderUseImpostors			1	1
RenderVolumeLODFactor		1	1.125
VertexShaderEnable			1	1
WindLightUseAtmosShaders	1	1
WLSkyDetail					1	48
RenderDeferred				1	0
RenderDeferredSSAO			1	0
RenderShadowDetail			1	0


//
// Ultra graphics (REALLY PURTY!)
//
list Ultra
RenderAnisotropic			1	1
RenderAvatarCloth			1	1
RenderAvatarLODFactor		1	1.0
RenderAvatarVP				1	1
RenderFarClip				1	256
RenderFlexTimeFactor		1	1.0
RenderGlowResolutionPow		1	9
RenderMaxPartCount			1	8192
RenderObjectBump			1	1
RenderReflectionDetail		1	4
RenderTerrainDetail			1	1
RenderTerrainLODFactor		1	2.0
RenderTreeLODFactor			1	1.0
RenderUseImpostors			1	1
RenderVolumeLODFactor		1	2.0
VertexShaderEnable			1	1
WindLightUseAtmosShaders	1	1
WLSkyDetail					1	128
RenderDeferred				1	0
RenderDeferredSSAO			1	0
RenderShadowDetail			1	0


//
// Class Unknown Hardware (unknown)
//
list Unknown
RenderVBOEnable				1	0

//
// Class 0 Hardware (just old)
//
list Class0
RenderVBOEnable				1	1

//
// Class 1 Hardware
//
list Class1
RenderVBOEnable				1	1

//
// Class 2 Hardware (make it purty)
//
list Class2
RenderVBOEnable				1	1

//
// Class 3 Hardware (make it purty)
//
list Class3
RenderVBOEnable				1	1

//
// No Pixel Shaders available
//
list NoPixelShaders
RenderAvatarVP				0	0
RenderAvatarCloth			0	0
RenderReflectionDetail		0	0
VertexShaderEnable			0	0
WindLightUseAtmosShaders	0	0
RenderDeferred				0	0
RenderDeferredSSAO			0	0
RenderShadowDetail			0	0

//
// No Vertex Shaders available
//
list NoVertexShaders
RenderAvatarVP				0	0
RenderAvatarCloth			0	0
RenderReflectionDetail		0	0
VertexShaderEnable			0	0
WindLightUseAtmosShaders	0	0
RenderDeferred				0	0
RenderDeferredSSAO			0	0
RenderShadowDetail			0	0


// "Default" setups for safe, low, medium, high
//
list safe
RenderAnisotropic			1	0
RenderAvatarCloth			0	0
RenderAvatarVP				0	0
RenderObjectBump			0	0
RenderMaxPartCount			1	1024
RenderTerrainDetail 		1	0
RenderUseImpostors			0	0
RenderVBOEnable				1	0
RenderReflectionDetail		0	0
WindLightUseAtmosShaders	0	0
RenderDeferred				0	0
RenderDeferredSSAO			0	0
RenderShadowDetail			0	0


//
// CPU based feature masks
//

// 1Ghz or less (equiv)
list CPUSlow
RenderMaxPartCount			1	1024

//
// RAM based feature masks
//
list RAM256MB
RenderObjectBump			0	0

//
// Graphics card based feature masks
//
list OpenGLPre15
RenderVBOEnable				1	0

list Intel
RenderAnisotropic			1	0
// Avoid some Intel crashes on Linux
RenderCubeMap				0	0

list GeForce2
RenderAnisotropic			1	0
RenderMaxPartCount			1	2048
RenderTerrainDetail			1	0
RenderVBOEnable				1	1

list SiS
UseOcclusion				0	0


list Intel_830M
RenderTerrainDetail			1	0
RenderVBOEnable				1	0

list Intel_845G					
RenderTerrainDetail			1	0
RenderVBOEnable				1	0

list Intel_855GM				
RenderTerrainDetail			1	0
RenderVBOEnable				1	0

list Intel_865G			
RenderTerrainDetail			1	0
RenderVBOEnable				1	0

list Intel_900		
RenderTerrainDetail			1	0
RenderVBOEnable				1	0

list Intel_915GM	
RenderTerrainDetail			1	0
RenderVBOEnable				1	0

list Intel_915G					
RenderTerrainDetail			1	0
RenderVBOEnable				1	0

list Intel_945GM			
RenderTerrainDetail			1	0
RenderVBOEnable				1	0

list Intel_945G
RenderTerrainDetail			1	0
RenderVBOEnable				1	0

list Intel_950
RenderTerrainDetail			1	0
RenderVBOEnable				1	0

list Intel_965
RenderTerrainDetail			1	0
RenderVBOEnable				1	0
UseOcclusion				0	0

list Intel_G33
RenderTerrainDetail			1	0
RenderVBOEnable				1	0

list Intel_Bear_Lake	
RenderTerrainDetail			1	0
RenderVBOEnable				1	0

list Intel_Broadwater 
RenderTerrainDetail			1	0
RenderVBOEnable				1	0

list Intel_Brookdale	
RenderTerrainDetail			1	0
RenderVBOEnable				1	0

list Intel_Montara
RenderTerrainDetail			1	0
RenderVBOEnable				1	0

list Intel_Springdale
RenderTerrainDetail			1	0
RenderVBOEnable				1	0


list ATI_FireGL_5200
RenderVBOEnable				1	0
WindLightUseAtmosShaders	0	0


list ATI_Mobility_Radeon_7xxx
RenderVBOEnable				0	0

list ATI_Radeon_7xxx
RenderVBOEnable				0	0

list ATI_All-in-Wonder_Radeon
RenderVBOEnable				0	0

list ATI_All-in-Wonder_7500
RenderVBOEnable				0	0

list ATI_Mobility_Radeon_9600
Disregard96DefaultDrawDistance	1	0


/// tweaked ATI to 96 Draw distance

list ATI_Radeon_9000
Disregard96DefaultDrawDistance	1	0
list ATI_Radeon_9200
Disregard96DefaultDrawDistance	1	0
list ATI_Radeon_9500
Disregard96DefaultDrawDistance	1	0
list ATI_Radeon_9600
Disregard96DefaultDrawDistance	1	0

/// tweaked ATI to 128 draw distance

list ATI_Radeon_X300 
Disregard128DefaultDrawDistance	1	0
list ATI_Radeon_X400 
Disregard128DefaultDrawDistance	1	0
list ATI_Radeon_X500 
Disregard128DefaultDrawDistance	1	0
list ATI_Radeon_X600 
Disregard128DefaultDrawDistance	1	0
list ATI_Radeon_X700 
Disregard128DefaultDrawDistance	1	0
list ATI_Radeon_X1300 
Disregard128DefaultDrawDistance	1	0
UseStartScreen					0	0
list ATI_Radeon_X1400 
Disregard128DefaultDrawDistance	1	0
list ATI_Radeon_X1500 
Disregard128DefaultDrawDistance	1	0
UseStartScreen					0	0
list ATI_Radeon_X1600 
Disregard128DefaultDrawDistance	1	0
list ATI_Radeon_X1700 
Disregard128DefaultDrawDistance	1	0
list ATI_Mobility_Radeon_X1xxx
Disregard128DefaultDrawDistance	1	0
list ATI_Radeon_HD_2300
Disregard128DefaultDrawDistance	1	0
list ATI_Radeon_HD_2400
Disregard128DefaultDrawDistance	1	0
list ATI_ASUS_AH24xx
Disregard128DefaultDrawDistance	1	0


// Avatar hardware skinning causes invisible avatars
// on various ATI chipsets on drivers before 8.2

list ATIOldDriver
RenderAvatarVP				0	0
RenderAvatarCloth			0	0
// Avoid driver crashes with some features on Linux with old ATI drivers
UseOcclusion				0	0
WindLightUseAtmosShaders	0	0


/// Tweaked NVIDIA

list NVIDIA_GeForce_FX_5100
Disregard96DefaultDrawDistance	1	0
list NVIDIA_GeForce_FX_5200
Disregard96DefaultDrawDistance	1	0
list NVIDIA_GeForce_FX_5500
Disregard96DefaultDrawDistance	1	0
list NVIDIA_GeForce_FX_5600
Disregard96DefaultDrawDistance	1	0

list NVIDIA_GeForce_FX_Go5100
Disregard96DefaultDrawDistance	1	0
list NVIDIA_GeForce_FX_Go5200
Disregard96DefaultDrawDistance	1	0
list NVIDIA_GeForce_FX_Go5300
Disregard96DefaultDrawDistance	1	0
list NVIDIA_GeForce_FX_Go5500
Disregard96DefaultDrawDistance	1	0
list NVIDIA_GeForce_FX_Go5600
Disregard96DefaultDrawDistance	1	0

list NVIDIA_GeForce_6100
Disregard128DefaultDrawDistance	1	0
list NVIDIA_GeForce_6200
Disregard128DefaultDrawDistance	1	0
list NVIDIA_GeForce_6500
Disregard128DefaultDrawDistance	1	0
list NVIDIA_GeForce_6600
Disregard128DefaultDrawDistance	1	0

list NVIDIA_G73
Disregard128DefaultDrawDistance	1	0

list NVIDIA_GeForce_Go_6100
RenderVBOEnable				1	0
Disregard128DefaultDrawDistance	1	0
list NVIDIA_GeForce_Go_6200
RenderVBOEnable				1	0
Disregard128DefaultDrawDistance	1	0
list NVIDIA_GeForce_Go_6500
RenderVBOEnable				1	0
Disregard128DefaultDrawDistance	1	0
list NVIDIA_GeForce_Go_6600
RenderVBOEnable				1	0
Disregard128DefaultDrawDistance	1	0
list NVIDIA_GeForce_Go_6700
RenderVBOEnable				1	0
Disregard128DefaultDrawDistance	1	0
list NVIDIA_GeForce_Go_6800
RenderVBOEnable				1	0
Disregard128DefaultDrawDistance	1	0
list NVIDIA_GeForce_Go_6
RenderVBOEnable				1	0
Disregard128DefaultDrawDistance	1	0

list NVIDIA_GeForce_7000
RenderShaderLightingMaxLevel	1	2
list NVIDIA_GeForce_7100
RenderShaderLightingMaxLevel	1	2
list NVIDIA_GeForce_7200
Disregard128DefaultDrawDistance	1	0
RenderShaderLightingMaxLevel	1	2
list NVIDIA_GeForce_7300
Disregard128DefaultDrawDistance	1	0
RenderShaderLightingMaxLevel	1	2
list NVIDIA_GeForce_7400
Disregard128DefaultDrawDistance	1	0
RenderShaderLightingMaxLevel	1	2
list NVIDIA_GeForce_7500
RenderShaderLightingMaxLevel	1	2
list NVIDIA_GeForce_7600
RenderShaderLightingMaxLevel	1	2
list NVIDIA_GeForce_7700
RenderShaderLightingMaxLevel	1	2
list NVIDIA_GeForce_7800
RenderShaderLightingMaxLevel	1	2
list NVIDIA_GeForce_7900
RenderShaderLightingMaxLevel	1	2

list NVIDIA_GeForce_Go_7200
Disregard128DefaultDrawDistance	1	0
RenderShaderLightingMaxLevel	1	2
list NVIDIA_GeForce_Go_7300
Disregard128DefaultDrawDistance	1	0
RenderShaderLightingMaxLevel	1	2
list NVIDIA_GeForce_Go_7300_LE
RenderShaderLightingMaxLevel	1	2
list NVIDIA_GeForce_Go_7400
Disregard128DefaultDrawDistance	1	0
RenderShaderLightingMaxLevel	1	2
list NVIDIA_GeForce_Go_7600
RenderShaderLightingMaxLevel	1	2
list NVIDIA_GeForce_Go_7700
RenderShaderLightingMaxLevel	1	2
list NVIDIA_GeForce_Go_7800
RenderShaderLightingMaxLevel	1	2
list NVIDIA_GeForce_Go_7900
RenderShaderLightingMaxLevel	1	2
<|MERGE_RESOLUTION|>--- conflicted
+++ resolved
@@ -55,14 +55,11 @@
 Disregard96DefaultDrawDistance	1	1
 RenderTextureMemoryMultiple		1	1.0
 SkyUseClassicClouds			1	1
-<<<<<<< HEAD
 RenderShaderLightingMaxLevel		1	3
 RenderDeferred				1	0
 RenderDeferredSSAO			1	0
 RenderShadowDetail			1	0
-=======
 WatchdogDisabled				1	1
->>>>>>> dc6c35e3
 
 //
 // Low Graphics Settings
