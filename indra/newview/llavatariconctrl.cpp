--- conflicted
+++ resolved
@@ -245,11 +245,7 @@
                 // messages.  People API already hits the user table.
                 LLIconCtrl::setValue(mDefaultIconName, LLViewerFetchedTexture::BOOST_UI);
                 app->addObserver(mAvatarId, this);
-<<<<<<< HEAD
-                app->sendAvatarPropertiesRequest(mAvatarId);
-=======
                 app->sendAvatarLegacyPropertiesRequest(mAvatarId);
->>>>>>> bb3c36f5
             }
             else if (gAgentID == mAvatarId)
             {
@@ -282,7 +278,6 @@
 {
     LLUUID* icon_id_ptr = LLAvatarIconIDCache::getInstance()->get(mAvatarId);
     if(!icon_id_ptr)
-<<<<<<< HEAD
         return false;
 
     const LLUUID& icon_id = *icon_id_ptr;
@@ -298,34 +293,12 @@
         return false;
     }
 
-=======
-        return false;
-
-    const LLUUID& icon_id = *icon_id_ptr;
-
-    // Update the avatar
-    if (icon_id.notNull())
-    {
-        LLIconCtrl::setValue(icon_id);
-    }
-    else
-    {
-        LLIconCtrl::setValue(mDefaultIconName, LLViewerFetchedTexture::BOOST_UI);
-        return false;
-    }
-
->>>>>>> bb3c36f5
     return true;
 }
 
 //virtual
 void LLAvatarIconCtrl::processProperties(void* data, EAvatarProcessorType type)
 {
-<<<<<<< HEAD
-    if (APT_PROPERTIES == type)
-    {
-        LLAvatarData* avatar_data = static_cast<LLAvatarData*>(data);
-=======
     // Both APT_PROPERTIES_LEGACY and APT_PROPERTIES have icon data.
     // 'Legacy' is cheaper to request so LLAvatarIconCtrl issues that,
     // but own icon should track any source for the sake of timely updates.
@@ -335,7 +308,6 @@
     if (APT_PROPERTIES_LEGACY == type)
     {
         LLAvatarLegacyData* avatar_data = static_cast<LLAvatarLegacyData*>(data);
->>>>>>> bb3c36f5
         if (avatar_data)
         {
             if (avatar_data->avatar_id != mAvatarId)
@@ -347,8 +319,6 @@
             updateFromCache();
         }
     }
-<<<<<<< HEAD
-=======
     else if (APT_PROPERTIES == type)
     {
         LLAvatarData* avatar_data = static_cast<LLAvatarData*>(data);
@@ -363,7 +333,6 @@
             updateFromCache();
         }
     }
->>>>>>> bb3c36f5
 }
 
 void LLAvatarIconCtrl::onAvatarNameCache(const LLUUID& agent_id, const LLAvatarName& av_name)
