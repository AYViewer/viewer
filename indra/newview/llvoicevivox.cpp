--- conflicted
+++ resolved
@@ -924,16 +924,10 @@
     //---------------------------------------------------------------------
     llcoro::suspendUntilTimeout(UPDATE_THROTTLE_SECONDS);
 
-    bool quiting = LLAppViewer::isExiting();
-
     LL_DEBUGS("Voice") << "Connecting to vivox daemon:" << mDaemonHost << LL_ENDL;
 
     LLVoiceVivoxStats::getInstance()->reset();
-<<<<<<< HEAD
-    while (!mConnected && !quiting)
-=======
     while (!mConnected && !sShuttingDown)
->>>>>>> 60ed6880
     {
         LLVoiceVivoxStats::getInstance()->connectionAttemptStart();
         LL_DEBUGS("Voice") << "Attempting to connect to vivox daemon: " << mDaemonHost << LL_ENDL;
@@ -948,16 +942,11 @@
         if (!mConnected)
         {
             llcoro::suspendUntilTimeout(DAEMON_CONNECT_THROTTLE_SECONDS);
-            quiting = LLAppViewer::isExiting();
         }
     }
     
     //---------------------------------------------------------------------
-<<<<<<< HEAD
-    if (quiting && !mConnected)
-=======
     if (sShuttingDown && !mConnected)
->>>>>>> 60ed6880
     {
         return false;
     }
@@ -998,17 +987,11 @@
 {
     LL_INFOS("Voice") << "Provisioning voice account." << LL_ENDL;
 
-<<<<<<< HEAD
-    bool quiting = LLApp::isExiting();
-    while ((!gAgent.getRegion() || !gAgent.getRegion()->capabilitiesReceived()) && !quiting)
-=======
     while ((!gAgent.getRegion() || !gAgent.getRegion()->capabilitiesReceived()) && !sShuttingDown)
->>>>>>> 60ed6880
     {
         LL_DEBUGS("Voice") << "no capabilities for voice provisioning; waiting " << LL_ENDL;
         // *TODO* Pump a message for wake up.
         llcoro::suspend();
-        quiting = LLApp::isExiting();
     }
 
     std::string url = gAgent.getRegionCapability("ProvisionVoiceAccountRequest");
@@ -1028,7 +1011,6 @@
     {
         LLVoiceVivoxStats::getInstance()->provisionAttemptStart();
         result = httpAdapter->postAndSuspend(httpRequest, url, LLSD(), httpOpts);
-        quiting = LLApp::isExiting();
 
         LLSD httpResults = result[LLCoreHttpUtil::HttpCoroutineAdapter::HTTP_RESULTS];
         LLCore::HttpStatus status = LLCoreHttpUtil::HttpCoroutineAdapter::getStatusFromLLSD(httpResults);
@@ -1038,7 +1020,6 @@
             F32 timeout = pow(PROVISION_RETRY_TIMEOUT, static_cast<float>(retryCount));
             LL_WARNS("Voice") << "Provision CAP 404.  Retrying in " << timeout << " seconds." << LL_ENDL;
             llcoro::suspendUntilTimeout(timeout);
-            quiting = LLApp::isExiting();
         }
         else if (!status)
         {
@@ -1050,15 +1031,9 @@
         {
             provisioned = true;
         }        
-<<<<<<< HEAD
-    } while (!provisioned && retryCount <= PROVISION_RETRY_MAX && !quiting);
-
-    if (quiting && !provisioned)
-=======
     } while (!provisioned && retryCount <= PROVISION_RETRY_MAX && !sShuttingDown);
 
     if (sShuttingDown && !provisioned)
->>>>>>> 60ed6880
     {
         return false;
     }
@@ -1114,7 +1089,6 @@
     LLSD result;
     bool connected(false);
     bool giving_up(false);
-    bool quiting = LLApp::isExiting();
     int retries = 0;
     LL_INFOS("Voice") << "Requesting connection to voice service" << LL_ENDL;
 
@@ -1123,7 +1097,6 @@
     do
     {
         result = llcoro::suspendUntilEventOn(mVivoxPump);
-        quiting = LLApp::isExiting();
         LL_DEBUGS("Voice") << "event=" << ll_stream_notation_sd(result) << LL_ENDL;
 
         if (result.has("connector"))
@@ -1132,11 +1105,7 @@
             connected = LLSD::Boolean(result["connector"]);
             if (!connected)
             {
-<<<<<<< HEAD
-                if (result.has("retry") && ++retries <= CONNECT_RETRY_MAX && !quiting)
-=======
                 if (result.has("retry") && ++retries <= CONNECT_RETRY_MAX && !sShuttingDown)
->>>>>>> 60ed6880
                 {
                     F32 timeout = LLSD::Real(result["retry"]);
                     timeout *= retries;
@@ -1165,11 +1134,7 @@
         LL_DEBUGS("Voice") << (connected ? "" : "not ") << "connected, "
                            << (giving_up ? "" : "not ") << "giving up"
                            << LL_ENDL;
-<<<<<<< HEAD
-    } while (!connected && !giving_up && !quiting);
-=======
     } while (!connected && !giving_up && !sShuttingDown);
->>>>>>> 60ed6880
 
     if (giving_up)
     {
@@ -1239,7 +1204,6 @@
     bool response_ok(false);
     bool account_login(false);
     bool send_login(true);
-    bool quiting = LLApp::isExiting();
 
     do 
     {
@@ -1251,18 +1215,13 @@
         }
         
         LLSD result = llcoro::suspendUntilEventOnWithTimeout(mVivoxPump, LOGIN_ATTEMPT_TIMEOUT, timeoutResult);
-        quiting = LLApp::isExiting();
         LL_DEBUGS("Voice") << "event=" << ll_stream_notation_sd(result) << LL_ENDL;
 
         if (result.has("login"))
         {
             std::string loginresp = result["login"];
 
-<<<<<<< HEAD
-            if (((loginresp == "retry") || (loginresp == "timeout")) && !quiting)
-=======
             if (((loginresp == "retry") || (loginresp == "timeout")) && !sShuttingDown)
->>>>>>> 60ed6880
             {
                 LL_WARNS("Voice") << "login failed with status '" << loginresp << "' "
                                   << " count " << loginRetryCount << "/" << LOGIN_RETRY_MAX
@@ -1290,7 +1249,6 @@
                 LL_WARNS("Voice") << "login " << loginresp << " will retry login in " << timeout << " seconds." << LL_ENDL;
                     
                 llcoro::suspendUntilTimeout(timeout);
-                quiting = LLApp::isExiting();
             }
             else if (loginresp == "failed")
             {
@@ -1305,22 +1263,14 @@
             {
                 account_login = true;
             }
-<<<<<<< HEAD
-            else if (quiting)
-=======
             else if (sShuttingDown)
->>>>>>> 60ed6880
             {
                 mIsLoggingIn = false;
                 return false;
             }
         }
 
-<<<<<<< HEAD
-    } while ((!response_ok || !account_login) && !quiting);
-=======
     } while ((!response_ok || !account_login) && !sShuttingDown);
->>>>>>> 60ed6880
 
     mRelogRequested = false;
     mIsLoggedIn = true;
