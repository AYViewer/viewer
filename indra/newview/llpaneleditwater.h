/**
* @file llpaneleditwater.h
* @brief Panels for water settings
*
* $LicenseInfo:firstyear=2011&license=viewerlgpl$
* Second Life Viewer Source Code
* Copyright (C) 2011, Linden Research, Inc.
*
* This library is free software; you can redistribute it and/or
* modify it under the terms of the GNU Lesser General Public
* License as published by the Free Software Foundation;
* version 2.1 of the License only.
*
* This library is distributed in the hope that it will be useful,
* but WITHOUT ANY WARRANTY; without even the implied warranty of
* MERCHANTABILITY or FITNESS FOR A PARTICULAR PURPOSE.  See the GNU
* Lesser General Public License for more details.
*
* You should have received a copy of the GNU Lesser General Public
* License along with this library; if not, write to the Free Software
* Foundation, Inc., 51 Franklin Street, Fifth Floor, Boston, MA  02110-1301  USA
*
* Linden Research, Inc., 945 Battery Street, San Francisco, CA  94111  USA
* $/LicenseInfo$
*/

#ifndef LLPANEL_EDIT_WATER_H
#define LLPANEL_EDIT_WATER_H

#include "llpanel.h"
#include "llsettingswater.h"

#include "llfloatereditenvironmentbase.h"

//=========================================================================
class LLSlider;
class LLColorSwatchCtrl;
class LLTextureCtrl;
class LLXYVector;

//=========================================================================
class LLPanelSettingsWater : public LLSettingsEditPanel
{
    LOG_CLASS(LLPanelSettingsWater);

public:
                            LLPanelSettingsWater();

    virtual void            setSettings(const LLSettingsBase::ptr_t &settings) override   { setWater(std::static_pointer_cast<LLSettingsWater>(settings)); }

    LLSettingsWater::ptr_t  getWater() const                                        { return mWaterSettings; }
    void                    setWater(const LLSettingsWater::ptr_t &water)           { mWaterSettings = water; clearIsDirty(); refresh(); }

protected:
    LLSettingsWater::ptr_t  mWaterSettings;
};

// *RIDER* In this case this split is unecessary since there is only a single
// tab page for water settings at this point.  However more may be added in the
// future and I want to reinforce the pattern used for sky/atmosphere tabs.
class LLPanelSettingsWaterMainTab : public LLPanelSettingsWater
{
    LOG_CLASS(LLPanelSettingsWaterMainTab);

public:
                            LLPanelSettingsWaterMainTab();

<<<<<<< HEAD
    virtual bool	        postBuild() override;
    virtual void	        setEnabled(bool enabled) override;
=======
    virtual BOOL            postBuild() override;
    virtual void            setEnabled(BOOL enabled) override;
>>>>>>> e1623bb2

protected:
    virtual void            refresh() override;

private:

    LLColorSwatchCtrl *     mClrFogColor;
//     LLSlider *              mSldFogDensity;
//     LLSlider *              mSldUnderWaterMod;
    LLTextureCtrl *         mTxtNormalMap;

    void                    onFogColorChanged();
    void                    onFogDensityChanged();
    void                    onFogUnderWaterChanged();
    void                    onNormalMapChanged();

    void                    onLargeWaveChanged();
    void                    onSmallWaveChanged();

    void                    onNormalScaleChanged();
    void                    onFresnelScaleChanged();
    void                    onFresnelOffsetChanged();
    void                    onScaleAboveChanged();
    void                    onScaleBelowChanged();
    void                    onBlurMultipChanged();
};


#endif // LLPANEL_EDIT_WATER_H<|MERGE_RESOLUTION|>--- conflicted
+++ resolved
@@ -1,103 +1,98 @@
-/**
-* @file llpaneleditwater.h
-* @brief Panels for water settings
-*
-* $LicenseInfo:firstyear=2011&license=viewerlgpl$
-* Second Life Viewer Source Code
-* Copyright (C) 2011, Linden Research, Inc.
-*
-* This library is free software; you can redistribute it and/or
-* modify it under the terms of the GNU Lesser General Public
-* License as published by the Free Software Foundation;
-* version 2.1 of the License only.
-*
-* This library is distributed in the hope that it will be useful,
-* but WITHOUT ANY WARRANTY; without even the implied warranty of
-* MERCHANTABILITY or FITNESS FOR A PARTICULAR PURPOSE.  See the GNU
-* Lesser General Public License for more details.
-*
-* You should have received a copy of the GNU Lesser General Public
-* License along with this library; if not, write to the Free Software
-* Foundation, Inc., 51 Franklin Street, Fifth Floor, Boston, MA  02110-1301  USA
-*
-* Linden Research, Inc., 945 Battery Street, San Francisco, CA  94111  USA
-* $/LicenseInfo$
-*/
-
-#ifndef LLPANEL_EDIT_WATER_H
-#define LLPANEL_EDIT_WATER_H
-
-#include "llpanel.h"
-#include "llsettingswater.h"
-
-#include "llfloatereditenvironmentbase.h"
-
-//=========================================================================
-class LLSlider;
-class LLColorSwatchCtrl;
-class LLTextureCtrl;
-class LLXYVector;
-
-//=========================================================================
-class LLPanelSettingsWater : public LLSettingsEditPanel
-{
-    LOG_CLASS(LLPanelSettingsWater);
-
-public:
-                            LLPanelSettingsWater();
-
-    virtual void            setSettings(const LLSettingsBase::ptr_t &settings) override   { setWater(std::static_pointer_cast<LLSettingsWater>(settings)); }
-
-    LLSettingsWater::ptr_t  getWater() const                                        { return mWaterSettings; }
-    void                    setWater(const LLSettingsWater::ptr_t &water)           { mWaterSettings = water; clearIsDirty(); refresh(); }
-
-protected:
-    LLSettingsWater::ptr_t  mWaterSettings;
-};
-
-// *RIDER* In this case this split is unecessary since there is only a single
-// tab page for water settings at this point.  However more may be added in the
-// future and I want to reinforce the pattern used for sky/atmosphere tabs.
-class LLPanelSettingsWaterMainTab : public LLPanelSettingsWater
-{
-    LOG_CLASS(LLPanelSettingsWaterMainTab);
-
-public:
-                            LLPanelSettingsWaterMainTab();
-
-<<<<<<< HEAD
-    virtual bool	        postBuild() override;
-    virtual void	        setEnabled(bool enabled) override;
-=======
-    virtual BOOL            postBuild() override;
-    virtual void            setEnabled(BOOL enabled) override;
->>>>>>> e1623bb2
-
-protected:
-    virtual void            refresh() override;
-
-private:
-
-    LLColorSwatchCtrl *     mClrFogColor;
-//     LLSlider *              mSldFogDensity;
-//     LLSlider *              mSldUnderWaterMod;
-    LLTextureCtrl *         mTxtNormalMap;
-
-    void                    onFogColorChanged();
-    void                    onFogDensityChanged();
-    void                    onFogUnderWaterChanged();
-    void                    onNormalMapChanged();
-
-    void                    onLargeWaveChanged();
-    void                    onSmallWaveChanged();
-
-    void                    onNormalScaleChanged();
-    void                    onFresnelScaleChanged();
-    void                    onFresnelOffsetChanged();
-    void                    onScaleAboveChanged();
-    void                    onScaleBelowChanged();
-    void                    onBlurMultipChanged();
-};
-
-
-#endif // LLPANEL_EDIT_WATER_H+/**
+* @file llpaneleditwater.h
+* @brief Panels for water settings
+*
+* $LicenseInfo:firstyear=2011&license=viewerlgpl$
+* Second Life Viewer Source Code
+* Copyright (C) 2011, Linden Research, Inc.
+*
+* This library is free software; you can redistribute it and/or
+* modify it under the terms of the GNU Lesser General Public
+* License as published by the Free Software Foundation;
+* version 2.1 of the License only.
+*
+* This library is distributed in the hope that it will be useful,
+* but WITHOUT ANY WARRANTY; without even the implied warranty of
+* MERCHANTABILITY or FITNESS FOR A PARTICULAR PURPOSE.  See the GNU
+* Lesser General Public License for more details.
+*
+* You should have received a copy of the GNU Lesser General Public
+* License along with this library; if not, write to the Free Software
+* Foundation, Inc., 51 Franklin Street, Fifth Floor, Boston, MA  02110-1301  USA
+*
+* Linden Research, Inc., 945 Battery Street, San Francisco, CA  94111  USA
+* $/LicenseInfo$
+*/
+
+#ifndef LLPANEL_EDIT_WATER_H
+#define LLPANEL_EDIT_WATER_H
+
+#include "llpanel.h"
+#include "llsettingswater.h"
+
+#include "llfloatereditenvironmentbase.h"
+
+//=========================================================================
+class LLSlider;
+class LLColorSwatchCtrl;
+class LLTextureCtrl;
+class LLXYVector;
+
+//=========================================================================
+class LLPanelSettingsWater : public LLSettingsEditPanel
+{
+    LOG_CLASS(LLPanelSettingsWater);
+
+public:
+                            LLPanelSettingsWater();
+
+    virtual void            setSettings(const LLSettingsBase::ptr_t &settings) override   { setWater(std::static_pointer_cast<LLSettingsWater>(settings)); }
+
+    LLSettingsWater::ptr_t  getWater() const                                        { return mWaterSettings; }
+    void                    setWater(const LLSettingsWater::ptr_t &water)           { mWaterSettings = water; clearIsDirty(); refresh(); }
+
+protected:
+    LLSettingsWater::ptr_t  mWaterSettings;
+};
+
+// *RIDER* In this case this split is unecessary since there is only a single
+// tab page for water settings at this point.  However more may be added in the
+// future and I want to reinforce the pattern used for sky/atmosphere tabs.
+class LLPanelSettingsWaterMainTab : public LLPanelSettingsWater
+{
+    LOG_CLASS(LLPanelSettingsWaterMainTab);
+
+public:
+                            LLPanelSettingsWaterMainTab();
+
+    virtual bool            postBuild() override;
+    virtual void            setEnabled(bool enabled) override;
+
+protected:
+    virtual void            refresh() override;
+
+private:
+
+    LLColorSwatchCtrl *     mClrFogColor;
+//     LLSlider *              mSldFogDensity;
+//     LLSlider *              mSldUnderWaterMod;
+    LLTextureCtrl *         mTxtNormalMap;
+
+    void                    onFogColorChanged();
+    void                    onFogDensityChanged();
+    void                    onFogUnderWaterChanged();
+    void                    onNormalMapChanged();
+
+    void                    onLargeWaveChanged();
+    void                    onSmallWaveChanged();
+
+    void                    onNormalScaleChanged();
+    void                    onFresnelScaleChanged();
+    void                    onFresnelOffsetChanged();
+    void                    onScaleAboveChanged();
+    void                    onScaleBelowChanged();
+    void                    onBlurMultipChanged();
+};
+
+
+#endif // LLPANEL_EDIT_WATER_H