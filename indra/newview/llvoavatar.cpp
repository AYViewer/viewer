--- conflicted
+++ resolved
@@ -251,7 +251,7 @@
 	std::vector<F32> mParamWeights;
 	std::vector<LLVisualParam*> mParams;
 };
-	
+
 struct LLVOAvatarChildJoint : public LLInitParam::ChoiceBlock<LLVOAvatarChildJoint>
 	{
 	Alternative<Lazy<struct LLVOAvatarBoneInfo, IS_A_BLOCK> >	bone;
@@ -808,17 +808,17 @@
 //------------------------------------------------------------------------
 LLVOAvatar::~LLVOAvatar()
 {
-		if (!mFullyLoaded)
-		{
+	if (!mFullyLoaded)
+	{
 		debugAvatarRezTime("AvatarRezLeftCloudNotification","left after ruth seconds as cloud");
-		}
-		else
-		{
+	}
+	else
+	{
 		debugAvatarRezTime("AvatarRezLeftNotification","left sometime after declouding");
-		}
+	}
 
 	logPendingPhases();
-
+	
 	lldebugs << "LLVOAvatar Destructor (0x" << this << ") id:" << mID << llendl;
 
 	std::for_each(mAttachmentPoints.begin(), mAttachmentPoints.end(), DeletePairedPointer());
@@ -1202,7 +1202,7 @@
 		registerMotion( ANIM_AGENT_TARGET,					LLTargetingMotion::create );
 		registerMotion( ANIM_AGENT_WALK_ADJUST,				LLWalkAdjustMotion::create );
 	}
-	
+
 	LLAvatarAppearance::initInstance();
 	
 	// preload specific motions here
@@ -1549,7 +1549,7 @@
 	return hit;
 }
 
-
+	
 LLVOAvatar* LLVOAvatar::asAvatar()
 {
 	return this;
@@ -1884,22 +1884,22 @@
 	}
 
 	if (!result)
-{
+	{
 		const std::string url = getImageURL(te,uuid);
 		if (!url.empty())
-	{
+		{
 			LL_DEBUGS("Avatar") << avString() << "from URL " << url << llendl;
 			result = LLViewerTextureManager::getFetchedTextureFromUrl(
 				url, FTT_SERVER_BAKE, TRUE, LLGLTexture::BOOST_NONE, LLViewerTexture::LOD_TEXTURE, 0, 0, uuid);
-	}
-	else
-	{
+		}
+		else
+		{
 			LL_DEBUGS("Avatar") << avString() << "from host " << uuid << llendl;
 			LLHost host = getObjectHost();
 			result = LLViewerTextureManager::getFetchedTexture(
 				uuid, FTT_HOST_BAKE, TRUE, LLGLTexture::BOOST_NONE, LLViewerTexture::LOD_TEXTURE, 0, 0, host);
-	}
-}
+		}
+	}
 	return result;
 }
 
@@ -2548,7 +2548,7 @@
 		mVisibleChat = visible_chat;
 		new_name = TRUE;
 	}
-		
+
 	if (sRenderGroupTitles != mRenderGroupTitles)
 	{
 		mRenderGroupTitles = sRenderGroupTitles;
@@ -2753,7 +2753,7 @@
 		mNameText->setFont(LLFontGL::getFontSansSerif());
 		mNameText->setTextAlignment(LLHUDNameTag::ALIGN_TEXT_LEFT);
 		mNameText->setFadeDistance(CHAT_NORMAL_RADIUS * 2.f, 5.f);
-			
+
 		std::deque<LLChat>::iterator chat_iter = mChats.begin();
 		mNameText->clearString();
 
@@ -3876,61 +3876,61 @@
 	// render all geometry attached to the skeleton
 	//--------------------------------------------------------------------
 
-	bool should_alpha_mask = shouldAlphaMask();
-	LLGLState test(GL_ALPHA_TEST, should_alpha_mask);
-	
-	if (should_alpha_mask && !LLGLSLShader::sNoFixedFunction)
-	{
-		gGL.setAlphaRejectSettings(LLRender::CF_GREATER, 0.5f);
-	}
-	
-	BOOL first_pass = TRUE;
-	if (!LLDrawPoolAvatar::sSkipOpaque)
-	{
-		if (!isSelf() || gAgent.needsRenderHead() || LLPipeline::sShadowRender)
-		{
-			if (isTextureVisible(TEX_HEAD_BAKED) || mIsDummy)
-			{
-				LLViewerJoint* head_mesh = getViewerJoint(MESH_ID_HEAD);
-				if (head_mesh)
+		bool should_alpha_mask = shouldAlphaMask();
+		LLGLState test(GL_ALPHA_TEST, should_alpha_mask);
+		
+		if (should_alpha_mask && !LLGLSLShader::sNoFixedFunction)
+		{
+			gGL.setAlphaRejectSettings(LLRender::CF_GREATER, 0.5f);
+		}
+		
+		BOOL first_pass = TRUE;
+		if (!LLDrawPoolAvatar::sSkipOpaque)
+		{
+			if (!isSelf() || gAgent.needsRenderHead() || LLPipeline::sShadowRender)
+			{
+				if (isTextureVisible(TEX_HEAD_BAKED) || mIsDummy)
 				{
-					num_indices += head_mesh->render(mAdjustedPixelArea, TRUE, mIsDummy);
+					LLViewerJoint* head_mesh = getViewerJoint(MESH_ID_HEAD);
+					if (head_mesh)
+					{
+						num_indices += head_mesh->render(mAdjustedPixelArea, TRUE, mIsDummy);
+					}
+					first_pass = FALSE;
+				}
+			}
+			if (isTextureVisible(TEX_UPPER_BAKED) || mIsDummy)
+			{
+				LLViewerJoint* upper_mesh = getViewerJoint(MESH_ID_UPPER_BODY);
+				if (upper_mesh)
+				{
+					num_indices += upper_mesh->render(mAdjustedPixelArea, first_pass, mIsDummy);
 				}
 				first_pass = FALSE;
 			}
-		}
-		if (isTextureVisible(TEX_UPPER_BAKED) || mIsDummy)
-		{
-			LLViewerJoint* upper_mesh = getViewerJoint(MESH_ID_UPPER_BODY);
-			if (upper_mesh)
-			{
-				num_indices += upper_mesh->render(mAdjustedPixelArea, first_pass, mIsDummy);
-			}
-			first_pass = FALSE;
-		}
-		
-		if (isTextureVisible(TEX_LOWER_BAKED) || mIsDummy)
-		{
-			LLViewerJoint* lower_mesh = getViewerJoint(MESH_ID_LOWER_BODY);
-			if (lower_mesh)
-			{
-				num_indices += lower_mesh->render(mAdjustedPixelArea, first_pass, mIsDummy);
-			}
-			first_pass = FALSE;
-		}
-	}
-	
-	if (should_alpha_mask && !LLGLSLShader::sNoFixedFunction)
-	{
-		gGL.setAlphaRejectSettings(LLRender::CF_DEFAULT);
-	}
-	
-	if (!LLDrawPoolAvatar::sSkipTransparent || LLPipeline::sImpostorRender)
-	{
-		LLGLState blend(GL_BLEND, !mIsDummy);
-		LLGLState test(GL_ALPHA_TEST, !mIsDummy);
-		num_indices += renderTransparent(first_pass);
-	}
+			
+			if (isTextureVisible(TEX_LOWER_BAKED) || mIsDummy)
+			{
+				LLViewerJoint* lower_mesh = getViewerJoint(MESH_ID_LOWER_BODY);
+				if (lower_mesh)
+				{
+					num_indices += lower_mesh->render(mAdjustedPixelArea, first_pass, mIsDummy);
+				}
+				first_pass = FALSE;
+			}
+		}
+
+		if (should_alpha_mask && !LLGLSLShader::sNoFixedFunction)
+		{
+			gGL.setAlphaRejectSettings(LLRender::CF_DEFAULT);
+		}
+
+		if (!LLDrawPoolAvatar::sSkipTransparent || LLPipeline::sImpostorRender)
+		{
+			LLGLState blend(GL_BLEND, !mIsDummy);
+			LLGLState test(GL_ALPHA_TEST, !mIsDummy);
+			num_indices += renderTransparent(first_pass);
+		}
 
 	return num_indices;
 }
@@ -3973,7 +3973,7 @@
 		{
 			LLViewerJoint* hair_mesh = getViewerJoint(MESH_ID_HAIR);
 			if (hair_mesh)
-		{
+			{
 				num_indices += hair_mesh->render(mAdjustedPixelArea, first_pass, mIsDummy);
 			}
 			first_pass = FALSE;
@@ -3983,7 +3983,7 @@
 			gGL.setAlphaRejectSettings(LLRender::CF_DEFAULT);
 		}
 	}
-	
+
 	return num_indices;
 }
 
@@ -5100,14 +5100,9 @@
 {
 	if (!LLAvatarAppearance::loadSkeletonNode())
 	{
-<<<<<<< HEAD
-				return FALSE;
-			}
-=======
 		return FALSE;
 	}
->>>>>>> e2e69636
-	
+
 	// ATTACHMENTS
 	{
 		LLAvatarXmlInfo::attachment_info_list_t::iterator iter;
@@ -5824,18 +5819,18 @@
 	{
 		const LLAvatarAppearanceDictionary::TextureEntry *texture_dict = tex_iter->second;
 		if (texture_dict->mWearableType == type)
-	{
+		{
 			// Thus, you must check to see if the corresponding baked texture is defined.
 			// NOTE: this is a poor substitute if you actually want to know about individual pieces of clothing
 			// this works for detecting a skirt (most important), but is ineffective at any piece of clothing that
 			// gets baked into a texture that always exists (upper or lower).
 			if (texture_dict->mIsUsedByBakedTexture)
-	{
+			{
 				const EBakedTextureIndex baked_index = texture_dict->mBakedTextureIndex;
 				return isTextureDefined(LLAvatarAppearanceDictionary::getInstance()->getBakedTexture(baked_index)->mTextureIndex);
-	}
+			}
 			return FALSE;
-	}
+		}
 	}
 	return FALSE;
 }
@@ -5878,7 +5873,7 @@
 			{
 				LLAvatarJointMesh* mesh = (*iter);
 				if (mesh)
-			{
+				{
 					mesh->setColor( color );
 				}
 			}
@@ -5946,9 +5941,9 @@
 		{
 			// load level has decreased. start phase timers for higher load levels.
 			for (S32 i = rez_status+1; i <= mLastRezzedStatus; i++)
-		{
+			{
 				startPhase("load_" + LLVOAvatar::rezStatusToString(i));
-		}
+			}
 		}
 		else if (rez_status > mLastRezzedStatus)
 		{
@@ -5957,16 +5952,16 @@
 			{
 				stopPhase("load_" + LLVOAvatar::rezStatusToString(i));
 				stopPhase("first_load_" + LLVOAvatar::rezStatusToString(i), false);
-		}
+			}
 			if (rez_status == 3)
-		{
+			{
 				// "fully loaded", mark any pending appearance change complete.
 				selfStopPhase("update_appearance_from_cof");
 				selfStopPhase("wear_inventory_category", false);
 				selfStopPhase("process_initial_wearables_update", false);
 			}
 		}
-		
+
 		mLastRezzedStatus = rez_status;
 	}
 }
@@ -5993,7 +5988,7 @@
 }
 
 void LLVOAvatar::stopPhase(const std::string& phase_name, bool err_check)
-		{
+{
 	F32 elapsed;
 	bool completed;
 	if (getPhases().getPhaseValues(phase_name, elapsed, completed))
@@ -6025,7 +6020,7 @@
 void LLVOAvatar::logPendingPhases()
 {
 	if (!isAgentAvatarValid())
-		{
+	{
 		return;
 	}
 	
@@ -6041,14 +6036,14 @@
 			if (!completed)
 			{
 				logMetricsTimerRecord(phase_name, elapsed, completed);
-		}
-		}
-	}
-		}
+			}
+		}
+	}
+}
 
 //static
 void LLVOAvatar::logPendingPhasesAllAvatars()
-		{
+{
 	for (std::vector<LLCharacter*>::iterator iter = LLCharacter::sInstances.begin();
 		 iter != LLCharacter::sInstances.end(); ++iter)
 	{
@@ -6059,14 +6054,14 @@
 		}
 		inst->logPendingPhases();
 	}
-		}
+}
 
 void LLVOAvatar::logMetricsTimerRecord(const std::string& phase_name, F32 elapsed, bool completed)
-		{
+{
 	if (!isAgentAvatarValid())
-		{
+	{
 		return;
-		}
+	}
 	
 	LLSD record;
 	record["timer_name"] = phase_name;
@@ -6075,15 +6070,15 @@
 	record["completed"] = completed;
 	U32 grid_x(0), grid_y(0);
 	if (getRegion())
-		{
+	{
 		record["central_bake_version"] = LLSD::Integer(getRegion()->getCentralBakeVersion());
 		grid_from_region_handle(getRegion()->getHandle(), &grid_x, &grid_y);
-		}
+	}
 	record["grid_x"] = LLSD::Integer(grid_x);
 	record["grid_y"] = LLSD::Integer(grid_y);
 	record["is_using_server_bakes"] = ((bool) isUsingServerBakes());
 	record["is_self"] = isSelf();
-		
+	
 	if (isAgentAvatarValid())
 	{
 		gAgentAvatarp->addMetricsTimerRecord(record);
@@ -6291,28 +6286,28 @@
 										   use_lkg_baked_layer[i],
 										   last_id_string.c_str());
 	}
-
+	
 	for (U32 i=0; i < mBakedTextureDatas.size(); i++)
 	{
 		debugColorizeSubMeshes(i, LLColor4::white);
-	
+
 		LLViewerTexLayerSet* layerset = getTexLayerSet(i);
 		if (use_lkg_baked_layer[i] && !isUsingLocalAppearance() )
-	{
+		{
 			LLViewerFetchedTexture* baked_img = LLViewerTextureManager::getFetchedTexture(mBakedTextureDatas[i].mLastTextureID);
 			mBakedTextureDatas[i].mIsUsed = TRUE;
 
 			debugColorizeSubMeshes(i,LLColor4::red);
-	
+
 			avatar_joint_mesh_list_t::iterator iter = mBakedTextureDatas[i].mJointMeshes.begin();
 			avatar_joint_mesh_list_t::iterator end  = mBakedTextureDatas[i].mJointMeshes.end();
 			for (; iter != end; ++iter)
-	{
+			{
 				LLAvatarJointMesh* mesh = (*iter);
 				if (mesh)
-		{
+				{
 					mesh->setTexture( baked_img );
-			}
+				}
 			}
 		}
 		else if (!isUsingLocalAppearance() && is_layer_baked[i])
@@ -6356,7 +6351,7 @@
 				if (mesh)
 				{
 					mesh->setLayerSet( layerset );
-			}
+				}
 			}
 		}
 		else
@@ -6378,7 +6373,7 @@
 		{
 			LLAvatarJointMesh* mesh = (*iter);
 			if (mesh)
-		{
+			{
 				mesh->setColor( color );
 				mesh->setTexture( hair_img );
 			}
@@ -6466,13 +6461,13 @@
 
 	for (morph_list_t::const_iterator iter = mBakedTextureDatas[index].mMaskedMorphs.begin();
 		 iter != mBakedTextureDatas[index].mMaskedMorphs.end(); ++iter)
-{
+	{
 		const LLMaskedMorph* maskedMorph = (*iter);
 		LLPolyMorphTarget* morph_target = dynamic_cast<LLPolyMorphTarget*>(maskedMorph->mMorphTarget);
 		if (morph_target)
-	{
+		{
 			morph_target->applyMask(tex_data, width, height, num_components, maskedMorph->mInvert);
-}
+		}
 	}
 }
 
@@ -6755,16 +6750,12 @@
 					LLWearableType::getTypeName(LLWearableType::EType(wtype)).c_str()
 //					param_location_name(vparam->getParamLocation()).c_str()
 		);
-<<<<<<< HEAD
-	}
-=======
-}
->>>>>>> e2e69636
-	
+}
+
 
 void LLVOAvatar::dumpAppearanceMsgParams( const std::string& dump_prefix,
 	const LLAppearanceMessageContents& contents)
-	{
+{
 	std::string outfilename = get_sequential_numbered_file_name(dump_prefix,".xml");
 	const std::vector<F32>& params_for_dump = contents.mParamWeights;
 	const LLTEContents& tec = contents.mTEContents;
@@ -6774,9 +6765,9 @@
 	outfile.open(fullpath, LL_APR_WB );
 	apr_file_t* file = outfile.getFileHandle();
 	if (!file)
-		{
-			return;
-		}
+	{
+		return;
+	}
 	else
 	{
 		LL_DEBUGS("Avatar") << "dumping appearance message to " << fullpath << llendl;
@@ -6810,7 +6801,7 @@
 		apr_file_printf( file, "\t\t<texture te=\"%i\" uuid=\"%s\"/>\n", i, uuid_str.c_str());
 	}
 	apr_file_printf(file, "</textures>\n");
-	}
+}
 
 void LLVOAvatar::parseAppearanceMessage(LLMessageSystem* mesgsys, LLAppearanceMessageContents& contents)
 {
@@ -6827,7 +6818,7 @@
 		// For future use:
 		//mesgsys->getU32Fast(_PREHASH_AppearanceData, _PREHASH_Flags, appearance_flags, 0);
 	}
-	
+
 	// Parse visual params, if any.
 	S32 num_blocks = mesgsys->getNumberOfBlocksFast(_PREHASH_VisualParam);
 	bool drop_visual_params_debug = gSavedSettings.getBOOL("BlockSomeAvatarAppearanceVisualParams") && (ll_rand(2) == 0); // pretend that ~12% of AvatarAppearance messages arrived without a VisualParam block, for testing
@@ -7055,19 +7046,19 @@
 			LLVisualParam* param = contents.mParams[i];
 			F32 newWeight = contents.mParamWeights[i];
 
-				if (is_first_appearance_message || (param->getWeight() != newWeight))
+			if (is_first_appearance_message || (param->getWeight() != newWeight))
+			{
+				params_changed = TRUE;
+				if(is_first_appearance_message)
 				{
-					params_changed = TRUE;
-					if(is_first_appearance_message)
-					{
-						param->setWeight(newWeight, FALSE);
-					}
-					else
-					{
-						interp_params = TRUE;
-						param->setAnimationTarget(newWeight, FALSE);
-					}
+					param->setWeight(newWeight, FALSE);
 				}
+				else
+				{
+					interp_params = TRUE;
+					param->setAnimationTarget(newWeight, FALSE);
+				}
+			}
 		}
 		const S32 expected_tweakable_count = getVisualParamCountInGroup(VISUAL_PARAM_GROUP_TWEAKABLE); // don't worry about VISUAL_PARAM_GROUP_TWEAKABLE_NO_TRANSMIT
 		if (num_params != expected_tweakable_count)
@@ -7251,7 +7242,7 @@
 	
 	LLUUID *avatar_idp = (LLUUID *)userdata;
 	LLVOAvatar *selfp = (LLVOAvatar *)gObjectList.findObject(*avatar_idp);
-	
+
 	if (selfp)
 	{
 		LL_DEBUGS("Avatar") << selfp->avString() << "discard_level " << discard_level << " success " << success << " final " << final << LL_ENDL;
@@ -7323,12 +7314,12 @@
 				avatar_joint_mesh_list_t::iterator iter = mBakedTextureDatas[i].mJointMeshes.begin();
 				avatar_joint_mesh_list_t::iterator end  = mBakedTextureDatas[i].mJointMeshes.end();
 				for (; iter != end; ++iter)
-			{
+				{
 					LLAvatarJointMesh* mesh = (*iter);
 					if (mesh)
-			{
+					{
 						mesh->setTexture( image_baked );
-			}
+					}
 				}
 			}
 			
@@ -7352,7 +7343,7 @@
 				{
 					LLAvatarJointMesh* mesh = (*iter);
 					if (mesh)
-				{
+					{
 						mesh->setColor( LLColor4::white );
 					}
 				}
@@ -7371,7 +7362,7 @@
 	file_num_type::iterator it = file_nums.find(prefix);
 	S32 num = 0;
 	if (it != file_nums.end())
-{
+	{
 		num = it->second;
 	}
 	file_nums[prefix] = num+1;
@@ -7388,7 +7379,7 @@
 		outprefix = getFullname() + (isSelf()?"_s":"_o");
 	}
 	if (outprefix.empty())
-{
+	{
 		outprefix = getFullname() + (isSelf()?"_s":"_o");
 	}
 	if (outprefix.empty())
@@ -7417,36 +7408,36 @@
 	if (group_by_wearables)
 	{
 		for (S32 type = LLWearableType::WT_SHAPE; type < LLWearableType::WT_COUNT; type++)
-	{
-		const std::string& wearable_name = LLWearableType::getTypeName((LLWearableType::EType)type);
-		apr_file_printf( file, "\n\t\t<!-- wearable: %s -->\n", wearable_name.c_str() );
+		{
+			const std::string& wearable_name = LLWearableType::getTypeName((LLWearableType::EType)type);
+			apr_file_printf( file, "\n\t\t<!-- wearable: %s -->\n", wearable_name.c_str() );
 
 			for (LLVisualParam* param = getFirstVisualParam(); param; param = getNextVisualParam())
-		{
-			LLViewerVisualParam* viewer_param = (LLViewerVisualParam*)param;
-			if( (viewer_param->getWearableType() == type) && 
-				(viewer_param->isTweakable() ) )
-			{
+			{
+				LLViewerVisualParam* viewer_param = (LLViewerVisualParam*)param;
+				if( (viewer_param->getWearableType() == type) && 
+					(viewer_param->isTweakable() ) )
+				{
 					dump_visual_param(file, viewer_param, viewer_param->getWeight());
-			}
-		}
-
-		for (U8 te = 0; te < TEX_NUM_INDICES; te++)
-		{
+				}
+			}
+
+			for (U8 te = 0; te < TEX_NUM_INDICES; te++)
+			{
 				if (LLAvatarAppearanceDictionary::getTEWearableType((ETextureIndex)te) == type)
-			{
-				// MULTIPLE_WEARABLES: extend to multiple wearables?
+				{
+					// MULTIPLE_WEARABLES: extend to multiple wearables?
 					LLViewerTexture* te_image = getImage((ETextureIndex)te, 0);
-				if( te_image )
-				{
-					std::string uuid_str;
-					te_image->getID().toString( uuid_str );
-					apr_file_printf( file, "\t\t<texture te=\"%i\" uuid=\"%s\"/>\n", te, uuid_str.c_str());
+					if( te_image )
+					{
+						std::string uuid_str;
+						te_image->getID().toString( uuid_str );
+						apr_file_printf( file, "\t\t<texture te=\"%i\" uuid=\"%s\"/>\n", te, uuid_str.c_str());
+					}
 				}
 			}
 		}
 	}
-		}
 	else 
 	{
 		// Just dump all params sequentially.
@@ -7590,14 +7581,14 @@
 	}
 }
 
-// virtual
+//virtual
 void LLVOAvatar::bodySizeChanged()
-{	
+{
 	if (isSelf() && !LLAppearanceMgr::instance().isInUpdateAppearanceFromCOF())
 	{	// notify simulator of change in size
 		// but not if we are in the middle of updating appearance
 		gAgent.sendAgentSetAppearance();
-}
+	}
 }
 
 BOOL LLVOAvatar::isUsingServerBakes() const
@@ -7609,29 +7600,25 @@
 	F32 wt = appearance_version_param->getWeight();
 	F32 expect_wt = mUseServerBakes ? 1.0 : 0.0;
 	if (!is_approx_equal(wt,expect_wt))
-{
+	{
 		llwarns << "wt " << wt << " differs from expected " << expect_wt << llendl;
 	}
 #endif
 
 	return mUseServerBakes;
-		}
-		
+}
+
 void LLVOAvatar::setIsUsingServerBakes(BOOL newval)
-		{
+{
 	mUseServerBakes = newval;
 	LLVisualParam* appearance_version_param = getVisualParam(11000);
 	llassert(appearance_version_param);
 	appearance_version_param->setWeight(newval ? 1.0 : 0.0, false);
-		}
+}
 
 // virtual
 void LLVOAvatar::removeMissingBakedTextures()
-<<<<<<< HEAD
-			{
-=======
-{
->>>>>>> e2e69636
+{	
 }
 
 //virtual
