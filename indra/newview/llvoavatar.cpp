--- conflicted
+++ resolved
@@ -5539,17 +5539,6 @@
 					{   									
 						pJoint->setId( currentId );
 						const LLVector3& jointPos = pSkinData->mAlternateBindMatrix[i].getTranslation();									
-<<<<<<< HEAD
-                        //Set the joint position
-                        pJoint->addAttachmentPosOverride( jointPos, mesh_id, avString() );
-
-                        //If joint is a pelvis then handle old/new pelvis to foot values
-                        if ( lookingForJoint == "mPelvis" )
-                        {	
-                            pelvisGotSet = true;											
-                        }										
-=======
-
                         bool override_changed;
                         pJoint->addAttachmentPosOverride( jointPos, mesh_id, avString(), override_changed );
 
@@ -5561,8 +5550,6 @@
                                 pelvisGotSet = true;											
                             }										
                         }
-                            
->>>>>>> d07a8b99
 					}										
 				}																
 				if (pelvisZOffset != 0.0F)
@@ -5657,13 +5644,8 @@
     if (pos_names.size())
     {
         std::stringstream ss;
-<<<<<<< HEAD
         std::copy(pos_names.begin(), pos_names.end(), std::ostream_iterator<std::string>(ss, ","));
         LL_INFOS() << getFullname() << " attachment positions defined for joints: " << ss.str() << "\n" << LL_ENDL;
-=======
-        std::copy(joint_names.begin(), joint_names.end(), std::ostream_iterator<std::string>(ss, ","));
-        LL_DEBUGS("Avatar") << getFullname() << " attachment positions defined for joints: " << ss.str() << "\n" << LL_ENDL;
->>>>>>> d07a8b99
     }
     else
     {
@@ -5773,12 +5755,8 @@
 		{			
             bool dummy; // unused
 			pJoint->setId( LLUUID::null );
-<<<<<<< HEAD
-			pJoint->removeAttachmentPosOverride(mesh_id, avString());
+			pJoint->removeAttachmentPosOverride(mesh_id, avString(),dummy);
 			pJoint->removeAttachmentScaleOverride(mesh_id, avString());
-=======
-			pJoint->removeAttachmentPosOverride(mesh_id, avString(), dummy);
->>>>>>> d07a8b99
 		}		
 		if ( pJoint && pJoint == pJointPelvis)
 		{
