/**
 * @file llviewerobject.h
 * @brief Description of LLViewerObject class, which is the base class for most objects in the viewer.
 *
 * $LicenseInfo:firstyear=2001&license=viewerlgpl$
 * Second Life Viewer Source Code
 * Copyright (C) 2010, Linden Research, Inc.
 * 
 * This library is free software; you can redistribute it and/or
 * modify it under the terms of the GNU Lesser General Public
 * License as published by the Free Software Foundation;
 * version 2.1 of the License only.
 * 
 * This library is distributed in the hope that it will be useful,
 * but WITHOUT ANY WARRANTY; without even the implied warranty of
 * MERCHANTABILITY or FITNESS FOR A PARTICULAR PURPOSE.  See the GNU
 * Lesser General Public License for more details.
 * 
 * You should have received a copy of the GNU Lesser General Public
 * License along with this library; if not, write to the Free Software
 * Foundation, Inc., 51 Franklin Street, Fifth Floor, Boston, MA  02110-1301  USA
 * 
 * Linden Research, Inc., 945 Battery Street, San Francisco, CA  94111  USA
 * $/LicenseInfo$
 */

#ifndef LL_LLVIEWEROBJECT_H
#define LL_LLVIEWEROBJECT_H

#include <map>

#include "llassetstorage.h"
//#include "llhudicon.h"
#include "llinventory.h"
#include "llrefcount.h"
#include "llprimitive.h"
#include "lluuid.h"
#include "llvoinventorylistener.h"
#include "object_flags.h"
#include "llquaternion.h"
#include "v3dmath.h"
#include "v3math.h"
#include "llvertexbuffer.h"
#include "llbbox.h"
#include "llrigginginfo.h"

class LLAgent;			// TODO: Get rid of this.
class LLAudioSource;
class LLAudioSourceVO;
class LLColor4;
class LLControlAvatar;
class LLDataPacker;
class LLDataPackerBinaryBuffer;
class LLDrawable;
class LLHUDText;
class LLHost;
class LLMessageSystem;
class LLNameValue;
class LLPartSysData;
class LLPipeline;
class LLTextureEntry;
class LLVOAvatar;
class LLVOInventoryListener;
class LLViewerInventoryItem;
class LLViewerObject;
class LLViewerObjectMedia;
class LLViewerPartSourceScript;
class LLViewerRegion;
class LLViewerTexture;
class LLWorld;

class LLMeshCostData;

typedef enum e_object_update_type
{
	OUT_FULL,
	OUT_TERSE_IMPROVED,
	OUT_FULL_COMPRESSED,
	OUT_FULL_CACHED,
	OUT_UNKNOWN,
} EObjectUpdateType;


// callback typedef for inventory
typedef void (*inventory_callback)(LLViewerObject*,
								   LLInventoryObject::object_list_t*,
								   S32 serial_num,
								   void*);

// for exporting textured materials from SL
struct LLMaterialExportInfo
{
public:
	LLMaterialExportInfo(S32 mat_index, S32 texture_index, LLColor4 color) : 
	  mMaterialIndex(mat_index), mTextureIndex(texture_index), mColor(color) {};

	S32			mMaterialIndex;
	S32			mTextureIndex;
	LLColor4	mColor;
};

struct PotentialReturnableObject
{
	LLBBox			box;
	LLViewerRegion* pRegion;
};

//============================================================================

class LLViewerObject 
:	public LLPrimitive, 
	public LLRefCount, 
	public LLGLUpdate,
	public LLTrace::MemTrackable<LLViewerObject>
{
protected:
	~LLViewerObject(); // use unref()

	// TomY: Provide for a list of extra parameter structures, mapped by structure name
	struct ExtraParameter
	{
		BOOL in_use;
		LLNetworkData *data;
	};
	std::map<U16, ExtraParameter*> mExtraParameterList;

public:
	typedef std::list<LLPointer<LLViewerObject> > child_list_t;
	typedef std::list<LLPointer<LLViewerObject> > vobj_list_t;

	typedef const child_list_t const_child_list_t;

	LLViewerObject(const LLUUID &id, const LLPCode pcode, LLViewerRegion *regionp, BOOL is_global = FALSE);

	virtual void markDead();				// Mark this object as dead, and clean up its references
	BOOL isDead() const									{return mDead;}
	BOOL isOrphaned() const								{ return mOrphaned; }
	BOOL isParticleSource() const;

	virtual LLVOAvatar* asAvatar();

	LLVOAvatar* getAvatarAncestor();

	static void initVOClasses();
	static void cleanupVOClasses();

	void			addNVPair(const std::string& data);
	BOOL			removeNVPair(const std::string& name);
	LLNameValue*	getNVPair(const std::string& name) const;			// null if no name value pair by that name

	// Object create and update functions
	virtual void	idleUpdate(LLAgent &agent, const F64 &time);

	// Types of media we can associate
	enum { MEDIA_NONE = 0, MEDIA_SET = 1 };

	// Return codes for processUpdateMessage
	enum { 
        MEDIA_URL_REMOVED = 0x1, 
        MEDIA_URL_ADDED = 0x2, 
        MEDIA_URL_UPDATED = 0x4, 
        MEDIA_FLAGS_CHANGED = 0x8,
        INVALID_UPDATE = 0x80000000
    };

	static  U32     extractSpatialExtents(LLDataPackerBinaryBuffer *dp, LLVector3& pos, LLVector3& scale, LLQuaternion& rot);
	virtual U32		processUpdateMessage(LLMessageSystem *mesgsys,
										void **user_data,
										U32 block_num,
										const EObjectUpdateType update_type,
										LLDataPacker *dp);


	virtual BOOL    isActive() const; // Whether this object needs to do an idleUpdate.
	BOOL			onActiveList() const				{return mOnActiveList;}
	void			setOnActiveList(BOOL on_active)		{ mOnActiveList = on_active; }

	virtual BOOL	isAttachment() const { return FALSE; }
	const std::string& getAttachmentItemName() const;

	virtual LLVOAvatar* getAvatar() const;  //get the avatar this object is attached to, or NULL if object is not an attachment
	virtual BOOL	isHUDAttachment() const { return FALSE; }
	virtual BOOL	isTempAttachment() const;

	virtual BOOL isHiglightedOrBeacon() const;

	virtual void 	updateRadius() {};
	virtual F32 	getVObjRadius() const; // default implemenation is mDrawable->getRadius()
	
	// for jointed and other parent-relative hacks
	LLViewerObject* getSubParent();
	const LLViewerObject* getSubParent() const;
	
	// Object visiblility and GPW functions
	virtual void setPixelAreaAndAngle(LLAgent &agent); // Override to generate accurate apparent angle and area

	virtual U32 getNumVertices() const;
	virtual U32 getNumIndices() const;
	S32 getNumFaces() const { return mNumFaces; }

	// Graphical stuff for objects - maybe broken out into render class later?
	virtual void updateTextures();
	virtual void boostTexturePriority(BOOL boost_children = TRUE);	// When you just want to boost priority of this object
	
	virtual LLDrawable* createDrawable(LLPipeline *pipeline);
	virtual BOOL		updateGeometry(LLDrawable *drawable);
	virtual void		updateGL();
	virtual void		updateFaceSize(S32 idx);
	virtual BOOL		updateLOD();
	virtual BOOL		setDrawableParent(LLDrawable* parentp);
	F32					getRotTime() { return mRotTime; }
private:
	void				resetRotTime();
public:
	void				resetRot();
	void				applyAngularVelocity(F32 dt);

	void setLineWidthForWindowSize(S32 window_width);

	static void increaseArrowLength();				// makes axis arrows for selections longer
	static void decreaseArrowLength();				// makes axis arrows for selections shorter

	// Accessor functions
	LLViewerRegion* getRegion() const				{ return mRegionp; }

	BOOL isSelected() const							{ return mUserSelected; }
    // Check whole linkset
    BOOL isAnySelected() const;
	virtual void setSelected(BOOL sel);

	const LLUUID &getID() const						{ return mID; }
	U32 getLocalID() const							{ return mLocalID; }
	U32 getCRC() const								{ return mTotalCRC; }
	S32 getListIndex() const						{ return mListIndex; }
	void setListIndex(S32 idx)						{ mListIndex = idx; }

	virtual BOOL isFlexible() const					{ return FALSE; }
	virtual BOOL isSculpted() const 				{ return FALSE; }
	virtual BOOL isMesh() const						{ return FALSE; }
	virtual BOOL isRiggedMesh() const				{ return FALSE; }
	virtual BOOL hasLightTexture() const			{ return FALSE; }

	// This method returns true if the object is over land owned by
	// the agent, one of its groups, or it encroaches and 
	// anti-encroachment is enabled
	bool isReturnable();

	void buildReturnablesForChildrenVO( std::vector<PotentialReturnableObject>& returnables, LLViewerObject* pChild, LLViewerRegion* pTargetRegion );
	void constructAndAddReturnable( std::vector<PotentialReturnableObject>& returnables, LLViewerObject* pChild, LLViewerRegion* pTargetRegion );

	// This method returns true if the object crosses
	// any parcel bounds in the region.
	bool crossesParcelBounds();

	/*
	// This method will scan through this object, and then query the
	// selection manager to see if the local agent probably has the
	// ability to modify the object. Since this calls into the
	// selection manager, you should avoid calling this method from
	// there.
	BOOL isProbablyModifiable() const;
	*/

	virtual BOOL setParent(LLViewerObject* parent);
    virtual void onReparent(LLViewerObject *old_parent, LLViewerObject *new_parent);
    virtual void afterReparent();
	virtual void addChild(LLViewerObject *childp);
	virtual void removeChild(LLViewerObject *childp);
	const_child_list_t& getChildren() const { 	return mChildList; }
	S32 numChildren() const { return mChildList.size(); }
	void addThisAndAllChildren(std::vector<LLViewerObject*>& objects);
	void addThisAndNonJointChildren(std::vector<LLViewerObject*>& objects);
	BOOL isChild(LLViewerObject *childp) const;
	BOOL isSeat() const;
	

	//detect if given line segment (in agent space) intersects with this viewer object.
	//returns TRUE if intersection detected and returns information about intersection
	virtual BOOL lineSegmentIntersect(const LLVector4a& start, const LLVector4a& end,
									  S32 face = -1,                          // which face to check, -1 = ALL_SIDES
									  BOOL pick_transparent = FALSE,
									  BOOL pick_rigged = FALSE,
									  S32* face_hit = NULL,                   // which face was hit
									  LLVector4a* intersection = NULL,         // return the intersection point
									  LLVector2* tex_coord = NULL,            // return the texture coordinates of the intersection point
									  LLVector4a* normal = NULL,               // return the surface normal at the intersection point
									  LLVector4a* tangent = NULL             // return the surface tangent at the intersection point
		);
	
	virtual BOOL lineSegmentBoundingBox(const LLVector4a& start, const LLVector4a& end);

	virtual const LLVector3d getPositionGlobal() const;
	virtual const LLVector3 &getPositionRegion() const;
	virtual const LLVector3 getPositionEdit() const;
	virtual const LLVector3 &getPositionAgent() const;
	virtual const LLVector3 getRenderPosition() const;

	virtual const LLVector3 getPivotPositionAgent() const; // Usually = to getPositionAgent, unless like flex objects it's not

	LLViewerObject* getRootEdit() const;

	const LLQuaternion getRotationRegion() const;
	const LLQuaternion getRotationEdit() const;
	const LLQuaternion getRenderRotation() const;
	virtual	const LLMatrix4 getRenderMatrix() const;

	void setPosition(const LLVector3 &pos, BOOL damped = FALSE);
	void setPositionGlobal(const LLVector3d &position, BOOL damped = FALSE);
	void setPositionRegion(const LLVector3 &position, BOOL damped = FALSE);
	void setPositionEdit(const LLVector3 &position, BOOL damped = FALSE);
	void setPositionAgent(const LLVector3 &pos_agent, BOOL damped = FALSE);
	void setPositionParent(const LLVector3 &pos_parent, BOOL damped = FALSE);
	void setPositionAbsoluteGlobal( const LLVector3d &pos_global, BOOL damped = FALSE );

	virtual const LLMatrix4& getWorldMatrix(LLXformMatrix* xform) const		{ return xform->getWorldMatrix(); }

	inline void setRotation(const F32 x, const F32 y, const F32 z, BOOL damped = FALSE);
	inline void setRotation(const LLQuaternion& quat, BOOL damped = FALSE);

	/*virtual*/	void	setNumTEs(const U8 num_tes);
	/*virtual*/	void	setTE(const U8 te, const LLTextureEntry &texture_entry);
	/*virtual*/ S32		setTETexture(const U8 te, const LLUUID &uuid);
	/*virtual*/ S32		setTENormalMap(const U8 te, const LLUUID &uuid);
	/*virtual*/ S32		setTESpecularMap(const U8 te, const LLUUID &uuid);
	S32 				setTETextureCore(const U8 te, LLViewerTexture *image);
	S32 setTENormalMapCore(const U8 te, LLViewerTexture *image);
	S32 setTESpecularMapCore(const U8 te, LLViewerTexture *image);
	/*virtual*/ S32		setTEColor(const U8 te, const LLColor3 &color);
	/*virtual*/ S32		setTEColor(const U8 te, const LLColor4 &color);
	/*virtual*/ S32		setTEScale(const U8 te, const F32 s, const F32 t);
	/*virtual*/ S32		setTEScaleS(const U8 te, const F32 s);
	/*virtual*/ S32		setTEScaleT(const U8 te, const F32 t);
	/*virtual*/ S32		setTEOffset(const U8 te, const F32 s, const F32 t);
	/*virtual*/ S32		setTEOffsetS(const U8 te, const F32 s);
	/*virtual*/ S32		setTEOffsetT(const U8 te, const F32 t);
	/*virtual*/ S32		setTERotation(const U8 te, const F32 r);
	/*virtual*/	S32		setTEBumpmap(const U8 te, const U8 bump );
	/*virtual*/	S32		setTETexGen(const U8 te, const U8 texgen );
	/*virtual*/	S32		setTEMediaTexGen(const U8 te, const U8 media ); // *FIXME: this confusingly acts upon a superset of setTETexGen's flags without absorbing its semantics
	/*virtual*/	S32		setTEShiny(const U8 te, const U8 shiny );
	/*virtual*/	S32		setTEFullbright(const U8 te, const U8 fullbright );
	/*virtual*/	S32		setTEMediaFlags(const U8 te, const U8 media_flags );
	/*virtual*/ S32     setTEGlow(const U8 te, const F32 glow);
	/*virtual*/ S32     setTEMaterialID(const U8 te, const LLMaterialID& pMaterialID);
	/*virtual*/ S32		setTEMaterialParams(const U8 te, const LLMaterialPtr pMaterialParams);

	// Used by Materials update functions to properly kick off rebuilds
	// of VBs etc when materials updates require changes.
	//
	void refreshMaterials();

	/*virtual*/	BOOL	setMaterial(const U8 material);
	virtual		void	setTEImage(const U8 te, LLViewerTexture *imagep); // Not derived from LLPrimitive
	virtual     void    changeTEImage(S32 index, LLViewerTexture* new_image)  ;
	virtual     void    changeTENormalMap(S32 index, LLViewerTexture* new_image)  ;
	virtual     void    changeTESpecularMap(S32 index, LLViewerTexture* new_image)  ;
	LLViewerTexture		*getTEImage(const U8 te) const;
	LLViewerTexture		*getTENormalMap(const U8 te) const;
	LLViewerTexture		*getTESpecularMap(const U8 te) const;
	
	bool 						isImageAlphaBlended(const U8 te) const;

	void fitFaceTexture(const U8 face);
	void sendTEUpdate() const;			// Sends packed representation of all texture entry information
	
	virtual void setScale(const LLVector3 &scale, BOOL damped = FALSE);

    S32 getAnimatedObjectMaxTris() const;
    F32 recursiveGetEstTrianglesMax() const;
    virtual F32 getEstTrianglesMax() const;
    virtual F32 getEstTrianglesStreamingCost() const;
	virtual F32 getStreamingCost() const;
    virtual bool getCostData(LLMeshCostData& costs) const;
	virtual U32 getTriangleCount(S32* vcount = NULL) const;
	virtual U32 getHighLODTriangleCount();
    F32 recursiveGetScaledSurfaceArea() const;

    U32 recursiveGetTriangleCount(S32* vcount = NULL) const;

	void setObjectCost(F32 cost);
	F32 getObjectCost();
	
	void setLinksetCost(F32 cost);
	F32 getLinksetCost();
	
	void setPhysicsCost(F32 cost);
	F32 getPhysicsCost();
	
	void setLinksetPhysicsCost(F32 cost);
	F32 getLinksetPhysicsCost();

	void sendShapeUpdate();

	U8 getAttachmentState()							{ return mAttachmentState; }

	F32 getAppAngle() const					{ return mAppAngle; }
	F32 getPixelArea() const				{ return mPixelArea; }
	void setPixelArea(F32 area)				{ mPixelArea = area; }
	F32 getMaxScale() const;
	F32 getMidScale() const;
	F32 getMinScale() const;

	// Owner id is this object's owner
	void setAttachedSound(const LLUUID &audio_uuid, const LLUUID& owner_id, const F32 gain, const U8 flags);
	void adjustAudioGain(const F32 gain);
	void clearAttachedSound()								{ mAudioSourcep = NULL; }

	 // Create if necessary
	LLAudioSource *getAudioSource(const LLUUID& owner_id);
	BOOL isAudioSource() const {return mAudioSourcep != NULL;}

	U8 getMediaType() const;
	void setMediaType(U8 media_type);

	std::string getMediaURL() const;
	void setMediaURL(const std::string& media_url);

	BOOL getMediaPassedWhitelist() const;
	void setMediaPassedWhitelist(BOOL passed);

	void sendMaterialUpdate() const;

	void setCanSelect(BOOL canSelect);

	void setDebugText(const std::string &utf8text);
	void initHudText();
	void restoreHudText();
	void setIcon(LLViewerTexture* icon_image);
	void clearIcon();

<<<<<<< HEAD
    void recursiveMarkForUpdate(BOOL priority);
	virtual void markForUpdate(BOOL priority);
=======
	void markForUpdate(BOOL priority);
	void markForUnload(BOOL priority);
>>>>>>> 40d4e8b2
	void updateVolume(const LLVolumeParams& volume_params);
	virtual	void updateSpatialExtents(LLVector4a& min, LLVector4a& max);
	virtual F32 getBinRadius();
	
	LLBBox				getBoundingBoxAgent() const;

	void updatePositionCaches() const; // Update the global and region position caches from the object (and parent's) xform.
	void updateText(); // update text label position
	virtual void updateDrawable(BOOL force_damped); // force updates on static objects

	bool isOwnerInMuteList(LLUUID item_id = LLUUID());

	void setDrawableState(U32 state, BOOL recursive = TRUE);
	void clearDrawableState(U32 state, BOOL recursive = TRUE);
	BOOL isDrawableState(U32 state, BOOL recursive = TRUE) const;

	// Called when the drawable shifts
	virtual void onShift(const LLVector4a &shift_vector)	{ }
		
	//////////////////////////////////////
	//
	// Inventory methods
	//

	// This function is called when someone is interested in a viewer
	// object's inventory. The callback is called as soon as the
	// viewer object has the inventory stored locally.
	void registerInventoryListener(LLVOInventoryListener* listener, void* user_data);
	void removeInventoryListener(LLVOInventoryListener* listener);
	BOOL isInventoryPending();
	void clearInventoryListeners();
	bool hasInventoryListeners();
	void requestInventory();
	static void processTaskInv(LLMessageSystem* msg, void** user_data);
	void removeInventory(const LLUUID& item_id);

	// The updateInventory() call potentially calls into the selection
	// manager, so do no call updateInventory() from the selection
	// manager until we have better iterators.
	void updateInventory(LLViewerInventoryItem* item, U8 key, bool is_new);
	void updateInventoryLocal(LLInventoryItem* item, U8 key); // Update without messaging.
	void updateTextureInventory(LLViewerInventoryItem* item, U8 key, bool is_new);
	LLInventoryObject* getInventoryObject(const LLUUID& item_id);
	void getInventoryContents(LLInventoryObject::object_list_t& objects);
	LLInventoryObject* getInventoryRoot();
	LLViewerInventoryItem* getInventoryItemByAsset(const LLUUID& asset_id);
	S16 getInventorySerial() const { return mInventorySerialNum; }

	bool isTextureInInventory(LLViewerInventoryItem* item);

	// These functions does viewer-side only object inventory modifications
	void updateViewerInventoryAsset(
		const LLViewerInventoryItem* item,
		const LLUUID& new_asset);

	// This function will make sure that we refresh the inventory.
	void dirtyInventory();
	BOOL isInventoryDirty() { return mInventoryDirty; }

	// save a script, which involves removing the old one, and rezzing
	// in the new one. This method should be called with the asset id
	// of the new and old script AFTER the bytecode has been saved.
	void saveScript(const LLViewerInventoryItem* item, BOOL active, bool is_new);

	// move an inventory item out of the task and into agent
	// inventory. This operation is based on messaging. No permissions
	// checks are made on the viewer - the server will double check.
	void moveInventory(const LLUUID& agent_folder, const LLUUID& item_id);

	// Find the number of instances of this object's inventory that are of the given type
	S32 countInventoryContents( LLAssetType::EType type );

	BOOL			permAnyOwner() const;	
	BOOL			permYouOwner() const;
	BOOL			permGroupOwner() const;
	BOOL			permOwnerModify() const;
	BOOL			permModify() const;	
	BOOL			permCopy() const;	
	BOOL			permMove() const;		
	BOOL			permTransfer() const;
	inline BOOL		flagUsePhysics() const			{ return ((mFlags & FLAGS_USE_PHYSICS) != 0); }
	inline BOOL		flagObjectAnyOwner() const		{ return ((mFlags & FLAGS_OBJECT_ANY_OWNER) != 0); }
	inline BOOL		flagObjectYouOwner() const		{ return ((mFlags & FLAGS_OBJECT_YOU_OWNER) != 0); }
	inline BOOL		flagObjectGroupOwned() const	{ return ((mFlags & FLAGS_OBJECT_GROUP_OWNED) != 0); }
	inline BOOL		flagObjectOwnerModify() const	{ return ((mFlags & FLAGS_OBJECT_OWNER_MODIFY) != 0); }
	inline BOOL		flagObjectModify() const		{ return ((mFlags & FLAGS_OBJECT_MODIFY) != 0); }
	inline BOOL		flagObjectCopy() const			{ return ((mFlags & FLAGS_OBJECT_COPY) != 0); }
	inline BOOL		flagObjectMove() const			{ return ((mFlags & FLAGS_OBJECT_MOVE) != 0); }
	inline BOOL		flagObjectTransfer() const		{ return ((mFlags & FLAGS_OBJECT_TRANSFER) != 0); }
	inline BOOL		flagObjectPermanent() const		{ return ((mFlags & FLAGS_AFFECTS_NAVMESH) != 0); }
	inline BOOL		flagCharacter() const			{ return ((mFlags & FLAGS_CHARACTER) != 0); }
	inline BOOL		flagVolumeDetect() const		{ return ((mFlags & FLAGS_VOLUME_DETECT) != 0); }
	inline BOOL		flagIncludeInSearch() const     { return ((mFlags & FLAGS_INCLUDE_IN_SEARCH) != 0); }
	inline BOOL		flagScripted() const			{ return ((mFlags & FLAGS_SCRIPTED) != 0); }
	inline BOOL		flagHandleTouch() const			{ return ((mFlags & FLAGS_HANDLE_TOUCH) != 0); }
	inline BOOL		flagTakesMoney() const			{ return ((mFlags & FLAGS_TAKES_MONEY) != 0); }
	inline BOOL		flagPhantom() const				{ return ((mFlags & FLAGS_PHANTOM) != 0); }
	inline BOOL		flagInventoryEmpty() const		{ return ((mFlags & FLAGS_INVENTORY_EMPTY) != 0); }
	inline BOOL		flagAllowInventoryAdd() const	{ return ((mFlags & FLAGS_ALLOW_INVENTORY_DROP) != 0); }
	inline BOOL		flagTemporaryOnRez() const		{ return ((mFlags & FLAGS_TEMPORARY_ON_REZ) != 0); }
	inline BOOL		flagAnimSource() const			{ return ((mFlags & FLAGS_ANIM_SOURCE) != 0); }
	inline BOOL		flagCameraSource() const		{ return ((mFlags & FLAGS_CAMERA_SOURCE) != 0); }
	inline BOOL		flagCameraDecoupled() const		{ return ((mFlags & FLAGS_CAMERA_DECOUPLED) != 0); }

	U8       getPhysicsShapeType() const;
	inline F32      getPhysicsGravity() const       { return mPhysicsGravity; }
	inline F32      getPhysicsFriction() const      { return mPhysicsFriction; }
	inline F32      getPhysicsDensity() const       { return mPhysicsDensity; }
	inline F32      getPhysicsRestitution() const   { return mPhysicsRestitution; }

	bool            isPermanentEnforced() const;
	
	bool getIncludeInSearch() const;
	void setIncludeInSearch(bool include_in_search);

	// Does "open" object menu item apply?
	BOOL allowOpen() const;

	void setClickAction(U8 action) { mClickAction = action; }
	U8 getClickAction() const { return mClickAction; }
	bool specialHoverCursor() const;	// does it have a special hover cursor?

	void			setRegion(LLViewerRegion *regionp);
	virtual void	updateRegion(LLViewerRegion *regionp);

	void updateFlags(BOOL physics_changed = FALSE);
	void loadFlags(U32 flags); //load flags from cache or from message
	BOOL setFlags(U32 flag, BOOL state);
	BOOL setFlagsWithoutUpdate(U32 flag, BOOL state);
	void setPhysicsShapeType(U8 type);
	void setPhysicsGravity(F32 gravity);
	void setPhysicsFriction(F32 friction);
	void setPhysicsDensity(F32 density);
	void setPhysicsRestitution(F32 restitution);
	
	virtual void dump() const;
	static U32		getNumZombieObjects()			{ return sNumZombieObjects; }

	void printNameValuePairs() const;

	virtual S32 getLOD() const { return 3; } 
	virtual U32 getPartitionType() const;
	virtual void dirtySpatialGroup(BOOL priority = FALSE) const;
	virtual void dirtyMesh();

	virtual LLNetworkData* getParameterEntry(U16 param_type) const;
	virtual bool setParameterEntry(U16 param_type, const LLNetworkData& new_value, bool local_origin);
	virtual BOOL getParameterEntryInUse(U16 param_type) const;
	virtual bool setParameterEntryInUse(U16 param_type, BOOL in_use, bool local_origin);
	// Called when a parameter is changed
	virtual void parameterChanged(U16 param_type, bool local_origin);
	virtual void parameterChanged(U16 param_type, LLNetworkData* data, BOOL in_use, bool local_origin);
	
	friend class LLViewerObjectList;
	friend class LLViewerMediaList;

public:
	static void unpackVector3(LLDataPackerBinaryBuffer* dp, LLVector3& value, std::string name);
	static void unpackUUID(LLDataPackerBinaryBuffer* dp, LLUUID& value, std::string name);
	static void unpackU32(LLDataPackerBinaryBuffer* dp, U32& value, std::string name);
	static void unpackU8(LLDataPackerBinaryBuffer* dp, U8& value, std::string name);
	static U32 unpackParentID(LLDataPackerBinaryBuffer* dp, U32& parent_id);

public:
	//counter-translation
	void resetChildrenPosition(const LLVector3& offset, BOOL simplified = FALSE,  BOOL skip_avatar_child = FALSE) ;
	//counter-rotation
	void resetChildrenRotationAndPosition(const std::vector<LLQuaternion>& rotations, 
											const std::vector<LLVector3>& positions) ;
	void saveUnselectedChildrenRotation(std::vector<LLQuaternion>& rotations) ;
	void saveUnselectedChildrenPosition(std::vector<LLVector3>& positions) ;
	std::vector<LLVector3> mUnselectedChildrenPositions ;

private:
	ExtraParameter* createNewParameterEntry(U16 param_type);
	ExtraParameter* getExtraParameterEntry(U16 param_type) const;
	ExtraParameter* getExtraParameterEntryCreate(U16 param_type);
	bool unpackParameterEntry(U16 param_type, LLDataPacker *dp);

    // This function checks to see if the given media URL has changed its version
    // and the update wasn't due to this agent's last action.
    U32 checkMediaURL(const std::string &media_url);
	
	// Motion prediction between updates
	void interpolateLinearMotion(const F64SecondsImplicit & time, const F32SecondsImplicit & dt);

	static void initObjectDataMap();

	// forms task inventory request if none are pending
	void fetchInventoryFromServer();

public:
	//
	// Viewer-side only types - use the LL_PCODE_APP mask.
	//
	typedef enum e_vo_types
	{
		LL_VO_CLOUDS =				LL_PCODE_APP | 0x20, // no longer used
		LL_VO_SURFACE_PATCH =		LL_PCODE_APP | 0x30,
		LL_VO_WL_SKY =				LL_PCODE_APP | 0x40,
		LL_VO_SQUARE_TORUS =		LL_PCODE_APP | 0x50,
		LL_VO_SKY =					LL_PCODE_APP | 0x60,
		LL_VO_VOID_WATER =			LL_PCODE_APP | 0x70,
		LL_VO_WATER =				LL_PCODE_APP | 0x80,
		LL_VO_GROUND =				LL_PCODE_APP | 0x90,
		LL_VO_PART_GROUP =			LL_PCODE_APP | 0xa0,
		LL_VO_TRIANGLE_TORUS =		LL_PCODE_APP | 0xb0,
		LL_VO_HUD_PART_GROUP =		LL_PCODE_APP | 0xc0,
	} EVOType;

	typedef enum e_physics_shape_types
	{
		PHYSICS_SHAPE_PRIM = 0,
		PHYSICS_SHAPE_NONE,
		PHYSICS_SHAPE_CONVEX_HULL,
	} EPhysicsShapeType;

	LLUUID			mID;
	LLUUID			mOwnerID; //null if unknown

	// unique within region, not unique across regions
	// Local ID = 0 is not used
	U32				mLocalID;

	// Last total CRC received from sim, used for caching
	U32				mTotalCRC;

	// index into LLViewerObjectList::mActiveObjects or -1 if not in list
	S32				mListIndex;

	LLPointer<LLViewerTexture> *mTEImages;
	LLPointer<LLViewerTexture> *mTENormalMaps;
	LLPointer<LLViewerTexture> *mTESpecularMaps;

	// Selection, picking and rendering variables
	U32				mGLName;			// GL "name" used by selection code
	BOOL			mbCanSelect;		// true if user can select this object by clicking

private:
	// Grabbed from UPDATE_FLAGS
	U32				mFlags;

	static std::map<std::string, U32> sObjectDataMap;
public:
	// Sent to sim in UPDATE_FLAGS, received in ObjectPhysicsProperties
	U8              mPhysicsShapeType;
	F32             mPhysicsGravity;
	F32             mPhysicsFriction;
	F32             mPhysicsDensity;
	F32             mPhysicsRestitution;
	

	// Pipeline classes
	LLPointer<LLDrawable> mDrawable;

	// Band-aid to select object after all creation initialization is done
	BOOL mCreateSelected;

	// Replace textures with web pages on this object while drawing
	BOOL mRenderMedia;

	// In bits
	S32				mBestUpdatePrecision;

	// TODO: Make all this stuff private.  JC
	LLPointer<LLHUDText> mText;
	LLPointer<class LLHUDIcon> mIcon;

	std::string mHudText;
	LLColor4 mHudTextColor;

	static			BOOL		sUseSharedDrawables;

public:
    // Returns mControlAvatar for the edit root prim of this linkset
    LLControlAvatar *getControlAvatar();
    LLControlAvatar *getControlAvatar() const;

    // Create or connect to an existing control av as applicable
    void linkControlAvatar();
    // Remove any reference to control av for this prim
    void unlinkControlAvatar();
    // Link or unlink as needed
    void updateControlAvatar();

    virtual bool isAnimatedObject() const;

    // Flags for createObject
    static const S32 CO_FLAG_CONTROL_AVATAR = 1 << 0;
    static const S32 CO_FLAG_UI_AVATAR = 1 << 1;

protected:
    LLPointer<LLControlAvatar> mControlAvatar;

protected:
	// delete an item in the inventory, but don't tell the
	// server. This is used internally by remove, update, and
	// savescript.
	void deleteInventoryItem(const LLUUID& item_id);

	// do the update/caching logic. called by saveScript and
	// updateInventory.
	void doUpdateInventory(LLPointer<LLViewerInventoryItem>& item, U8 key, bool is_new);

	static LLViewerObject *createObject(const LLUUID &id, LLPCode pcode, LLViewerRegion *regionp, S32 flags = 0);

	BOOL setData(const U8 *datap, const U32 data_size);

	// Hide or show HUD, icon and particles
	void	hideExtraDisplayItems( BOOL hidden );

	//////////////////////////
	//
	// inventory functionality
	//

	static void processTaskInvFile(void** user_data, S32 error_code, LLExtStat ext_status);
	BOOL loadTaskInvFile(const std::string& filename);
	void doInventoryCallback();
	
	BOOL isOnMap();

	void unpackParticleSource(const S32 block_num, const LLUUID& owner_id);
	void unpackParticleSource(LLDataPacker &dp, const LLUUID& owner_id, bool legacy);
	void deleteParticleSource();
	void setParticleSource(const LLPartSysData& particle_parameters, const LLUUID& owner_id);
	
private:
	void setNameValueList(const std::string& list);		// clears nv pairs and then individually adds \n separated NV pairs from \0 terminated string
	void deleteTEImages(); // correctly deletes list of images
	
protected:

	typedef std::map<char *, LLNameValue *> name_value_map_t;
	name_value_map_t mNameValuePairs;	// Any name-value pairs stored by script

	child_list_t	mChildList;
	
	F64Seconds		mLastInterpUpdateSecs;			// Last update for purposes of interpolation
	F64Seconds		mLastMessageUpdateSecs;			// Last update from a message from the simulator
	TPACKETID		mLatestRecvPacketID;			// Latest time stamp on message from simulator

	// extra data sent from the sim...currently only used for tree species info
	U8* mData;

	LLPointer<LLViewerPartSourceScript>		mPartSourcep;	// Particle source associated with this object.
	LLAudioSourceVO* mAudioSourcep;
	F32				mAudioGain;
	
	F32				mAppAngle;	// Apparent visual arc in degrees
	F32				mPixelArea; // Apparent area in pixels

	// IDs of of all items in the object's content which are added to the object's content,
	// but not updated on the server yet. After item was updated, its ID will be removed from this list.
	std::list<LLUUID> mPendingInventoryItemsIDs;

	// This is the object's inventory from the viewer's perspective.
	LLInventoryObject::object_list_t* mInventory;
	class LLInventoryCallbackInfo
	{
	public:
		~LLInventoryCallbackInfo();
		LLVOInventoryListener* mListener;
		void* mInventoryData;
	};
	typedef std::list<LLInventoryCallbackInfo*> callback_list_t;
	callback_list_t mInventoryCallbacks;
	S16 mInventorySerialNum;

	enum EInventoryRequestState
	{
		INVENTORY_REQUEST_STOPPED,
		INVENTORY_REQUEST_PENDING,
		INVENTORY_XFER
	};
	EInventoryRequestState	mInvRequestState;
	U64						mInvRequestXFerId;
	BOOL					mInventoryDirty;

	LLViewerRegion	*mRegionp;					// Region that this object belongs to.
	BOOL			mDead;
	BOOL			mOrphaned;					// This is an orphaned child
	BOOL			mUserSelected;				// Cached user select information
	BOOL			mOnActiveList;
	BOOL			mOnMap;						// On the map.
	BOOL			mStatic;					// Object doesn't move.
	S32				mNumFaces;

	F32				mRotTime;					// Amount (in seconds) that object has rotated according to angular velocity (llSetTargetOmega)
	LLQuaternion	mAngularVelocityRot;		// accumulated rotation from the angular velocity computations
	LLQuaternion	mPreviousRotation;

	U8				mAttachmentState;	// this encodes the attachment id in a somewhat complex way. 0 if not an attachment.
	LLViewerObjectMedia* mMedia;	// NULL if no media associated
	U8 mClickAction;
	F32 mObjectCost; //resource cost of this object or -1 if unknown
	F32 mLinksetCost;
	F32 mPhysicsCost;
	F32 mLinksetPhysicsCost;

	bool mCostStale;
	mutable bool mPhysicsShapeUnknown;

	static			U32			sNumZombieObjects;			// Objects which are dead, but not deleted

	static			BOOL		sMapDebug;					// Map render mode
	static			LLColor4	sEditSelectColor;
	static			LLColor4	sNoEditSelectColor;
	static			F32			sCurrentPulse;
	static			BOOL		sPulseEnabled;

	static			S32			sAxisArrowLength;


	// These two caches are only correct for non-parented objects right now!
	mutable LLVector3		mPositionRegion;
	mutable LLVector3		mPositionAgent;

	static void setPhaseOutUpdateInterpolationTime(F32 value)	{ sPhaseOutUpdateInterpolationTime = (F64Seconds) value;	}
	static void setMaxUpdateInterpolationTime(F32 value)		{ sMaxUpdateInterpolationTime = (F64Seconds) value;	}

	static void	setVelocityInterpolate(BOOL value)		{ sVelocityInterpolate = value;	}
	static void	setPingInterpolate(BOOL value)			{ sPingInterpolate = value;	}

private:	
	static S32 sNumObjects;

	static F64Seconds sPhaseOutUpdateInterpolationTime;	// For motion interpolation
	static F64Seconds sMaxUpdateInterpolationTime;			// For motion interpolation

	static BOOL sVelocityInterpolate;
	static BOOL sPingInterpolate;

	bool mCachedOwnerInMuteList;
	F64 mCachedMuteListUpdateTime;

	//--------------------------------------------------------------------
	// For objects that are attachments
	//--------------------------------------------------------------------
public:
	const LLUUID &getAttachmentItemID() const;
	void setAttachmentItemID(const LLUUID &id);
	const LLUUID &extractAttachmentItemID(); // find&set the inventory item ID of the attached object
	EObjectUpdateType getLastUpdateType() const;
	void setLastUpdateType(EObjectUpdateType last_update_type);
	BOOL getLastUpdateCached() const;
	void setLastUpdateCached(BOOL last_update_cached);

    virtual void updateRiggingInfo() {}

    joint_rig_info_tab mJointRiggingInfoTab;

private:
	LLUUID mAttachmentItemID; // ItemID of the associated object is in user inventory.
	EObjectUpdateType	mLastUpdateType;
	BOOL	mLastUpdateCached;
};

///////////////////
//
// Inlines
//
//

inline void LLViewerObject::setRotation(const LLQuaternion& quat, BOOL damped)
{
	LLPrimitive::setRotation(quat);
	setChanged(ROTATED | SILHOUETTE);
	updateDrawable(damped);
}

inline void LLViewerObject::setRotation(const F32 x, const F32 y, const F32 z, BOOL damped)
{
	LLPrimitive::setRotation(x, y, z);
	setChanged(ROTATED | SILHOUETTE);
	updateDrawable(damped);
}

class LLViewerObjectMedia
{
public:
	LLViewerObjectMedia() : mMediaURL(), mPassedWhitelist(FALSE), mMediaType(0) { }

	std::string mMediaURL;	// for web pages on surfaces, one per prim
	BOOL mPassedWhitelist;	// user has OK'd display
	U8 mMediaType;			// see LLTextureEntry::WEB_PAGE, etc.
};

// subclass of viewer object that can be added to particle partitions
class LLAlphaObject : public LLViewerObject
{
public:
	LLAlphaObject(const LLUUID &id, const LLPCode pcode, LLViewerRegion *regionp)
	: LLViewerObject(id,pcode,regionp) 
	{ mDepth = 0.f; }

	virtual F32 getPartSize(S32 idx);
	virtual void getGeometry(S32 idx,
								LLStrider<LLVector4a>& verticesp,
								LLStrider<LLVector3>& normalsp, 
								LLStrider<LLVector2>& texcoordsp,
								LLStrider<LLColor4U>& colorsp, 
								LLStrider<LLColor4U>& emissivep,
								LLStrider<U16>& indicesp) = 0;

	virtual void getBlendFunc(S32 face, U32& src, U32& dst);

	F32 mDepth;
};

class LLStaticViewerObject : public LLViewerObject
{
public:
	LLStaticViewerObject(const LLUUID& id, const LLPCode pcode, LLViewerRegion* regionp, BOOL is_global = FALSE)
		: LLViewerObject(id,pcode,regionp, is_global)
	{ }

	virtual void updateDrawable(BOOL force_damped);
};


#endif<|MERGE_RESOLUTION|>--- conflicted
+++ resolved
@@ -428,13 +428,9 @@
 	void setIcon(LLViewerTexture* icon_image);
 	void clearIcon();
 
-<<<<<<< HEAD
     void recursiveMarkForUpdate(BOOL priority);
 	virtual void markForUpdate(BOOL priority);
-=======
-	void markForUpdate(BOOL priority);
 	void markForUnload(BOOL priority);
->>>>>>> 40d4e8b2
 	void updateVolume(const LLVolumeParams& volume_params);
 	virtual	void updateSpatialExtents(LLVector4a& min, LLVector4a& max);
 	virtual F32 getBinRadius();
