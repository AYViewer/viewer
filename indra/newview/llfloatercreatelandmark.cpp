--- conflicted
+++ resolved
@@ -278,22 +278,6 @@
 
 void LLFloaterCreateLandmark::onCreateFolderClicked()
 {
-<<<<<<< HEAD
-	LLNotificationsUtil::add("CreateLandmarkFolder", LLSD(), LLSD(),
-		[this](const LLSD&notif, const LLSD&resp)
-	{
-		S32 opt = LLNotificationsUtil::getSelectedOption(notif, resp);
-		if (opt == 0)
-		{
-			std::string folder_name = resp["message"].asString();
-			if (!folder_name.empty())
-			{
-				gInventory.createNewCategory(mLandmarksID, LLFolderType::FT_NONE, folder_name, folderCreatedCallback);
-				gInventory.notifyObservers();
-			}
-		}
-	}); 
-=======
     LLNotificationsUtil::add("CreateLandmarkFolder", LLSD(), LLSD(),
         [this](const LLSD&notif, const LLSD&resp)
     {
@@ -303,26 +287,20 @@
             std::string folder_name = resp["message"].asString();
             if (!folder_name.empty())
             {
-                inventory_func_type func = boost::bind(&LLFloaterCreateLandmark::folderCreatedCallback, this, _1);
-                gInventory.createNewCategory(mLandmarksID, LLFolderType::FT_NONE, folder_name, func);
+                gInventory.createNewCategory(mLandmarksID, LLFolderType::FT_NONE, folder_name, folderCreatedCallback);
                 gInventory.notifyObservers();
             }
         }
     });
->>>>>>> bb3c36f5
 }
 
 void LLFloaterCreateLandmark::folderCreatedCallback(LLUUID folder_id)
 {
-<<<<<<< HEAD
     LLFloaterCreateLandmark* floater = LLFloaterReg::findTypedInstance<LLFloaterCreateLandmark>("add_landmark");
     if (floater && !floater->isDead())
     {
         floater->populateFoldersList(folder_id);
     }
-=======
-    populateFoldersList(folder_id);
->>>>>>> bb3c36f5
 }
 
 void LLFloaterCreateLandmark::onSaveClicked()
