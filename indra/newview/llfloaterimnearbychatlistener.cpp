/**
 * @file   llfloaterimnearbychatlistener.cpp
 * @author Dave Simmons
 * @date   2011-03-15
 * @brief  Implementation for LLFloaterIMNearbyChatListener.
 *
 * $LicenseInfo:firstyear=2011&license=viewerlgpl$
 * Second Life Viewer Source Code
 * Copyright (C) 2011, Linden Research, Inc.
 *
 * This library is free software; you can redistribute it and/or
 * modify it under the terms of the GNU Lesser General Public
 * License as published by the Free Software Foundation;
 * version 2.1 of the License only.
 *
 * This library is distributed in the hope that it will be useful,
 * but WITHOUT ANY WARRANTY; without even the implied warranty of
 * MERCHANTABILITY or FITNESS FOR A PARTICULAR PURPOSE.  See the GNU
 * Lesser General Public License for more details.
 *
 * You should have received a copy of the GNU Lesser General Public
 * License along with this library; if not, write to the Free Software
 * Foundation, Inc., 51 Franklin Street, Fifth Floor, Boston, MA  02110-1301  USA
 *
 * Linden Research, Inc., 945 Battery Street, San Francisco, CA  94111  USA
 * $/LicenseInfo$
 */

#include "llviewerprecompiledheaders.h"

#include "llfloaterimnearbychatlistener.h"
#include "llfloaterimnearbychat.h"

#include "llagent.h"
#include "llchat.h"
#include "llviewercontrol.h"


LLFloaterIMNearbyChatListener::LLFloaterIMNearbyChatListener(LLFloaterIMNearbyChat & chatbar)
  : LLEventAPI("LLChatBar",
               "LLChatBar listener to (e.g.) sendChat, etc."),
    mChatbar(chatbar)
{
    add("sendChat",
        "Send chat to the simulator:\n"
        "[\"message\"] chat message text [required]\n"
        "[\"channel\"] chat channel number [default = 0]\n"
        "[\"type\"] chat type \"whisper\", \"normal\", \"shout\" [default = \"normal\"]",
        &LLFloaterIMNearbyChatListener::sendChat);
}


// "sendChat" command
void LLFloaterIMNearbyChatListener::sendChat(LLSD const & chat_data) const
{
    // Extract the data
    std::string chat_text = chat_data["message"].asString();

    S32 channel = 0;
    if (chat_data.has("channel"))
    {
        channel = chat_data["channel"].asInteger();
        if (channel < 0 || channel >= CHAT_CHANNEL_DEBUG)
        {   // Use 0 up to (but not including) CHAT_CHANNEL_DEBUG
            channel = 0;
        }
    }

    EChatType type_o_chat = CHAT_TYPE_NORMAL;
    if (chat_data.has("type"))
    {
        std::string type_string = chat_data["type"].asString();
        if (type_string == "whisper")
        {
            type_o_chat = CHAT_TYPE_WHISPER;
        }
        else if (type_string == "shout")
        {
            type_o_chat = CHAT_TYPE_SHOUT;
        }
    }

    // Have to prepend /42 style channel numbers
    std::string chat_to_send;
    if (channel == 0)
    {
        chat_to_send = chat_text;
    }
    else
    {
        chat_to_send += "/";
        chat_to_send += chat_data["channel"].asString();
        chat_to_send += " ";
        chat_to_send += chat_text;
    }

<<<<<<< HEAD
	// Send it as if it was typed in
	mChatbar.sendChatFromViewer(chat_to_send, type_o_chat, ((bool)(channel == 0)) && gSavedSettings.getBOOL("PlayChatAnim"));
=======
    // Send it as if it was typed in
    mChatbar.sendChatFromViewer(chat_to_send, type_o_chat, ((BOOL)(channel == 0)) && gSavedSettings.getBOOL("PlayChatAnim"));
>>>>>>> e1623bb2
}
<|MERGE_RESOLUTION|>--- conflicted
+++ resolved
@@ -1,104 +1,100 @@
-/**
- * @file   llfloaterimnearbychatlistener.cpp
- * @author Dave Simmons
- * @date   2011-03-15
- * @brief  Implementation for LLFloaterIMNearbyChatListener.
- *
- * $LicenseInfo:firstyear=2011&license=viewerlgpl$
- * Second Life Viewer Source Code
- * Copyright (C) 2011, Linden Research, Inc.
- *
- * This library is free software; you can redistribute it and/or
- * modify it under the terms of the GNU Lesser General Public
- * License as published by the Free Software Foundation;
- * version 2.1 of the License only.
- *
- * This library is distributed in the hope that it will be useful,
- * but WITHOUT ANY WARRANTY; without even the implied warranty of
- * MERCHANTABILITY or FITNESS FOR A PARTICULAR PURPOSE.  See the GNU
- * Lesser General Public License for more details.
- *
- * You should have received a copy of the GNU Lesser General Public
- * License along with this library; if not, write to the Free Software
- * Foundation, Inc., 51 Franklin Street, Fifth Floor, Boston, MA  02110-1301  USA
- *
- * Linden Research, Inc., 945 Battery Street, San Francisco, CA  94111  USA
- * $/LicenseInfo$
- */
-
-#include "llviewerprecompiledheaders.h"
-
-#include "llfloaterimnearbychatlistener.h"
-#include "llfloaterimnearbychat.h"
-
-#include "llagent.h"
-#include "llchat.h"
-#include "llviewercontrol.h"
-
-
-LLFloaterIMNearbyChatListener::LLFloaterIMNearbyChatListener(LLFloaterIMNearbyChat & chatbar)
-  : LLEventAPI("LLChatBar",
-               "LLChatBar listener to (e.g.) sendChat, etc."),
-    mChatbar(chatbar)
-{
-    add("sendChat",
-        "Send chat to the simulator:\n"
-        "[\"message\"] chat message text [required]\n"
-        "[\"channel\"] chat channel number [default = 0]\n"
-        "[\"type\"] chat type \"whisper\", \"normal\", \"shout\" [default = \"normal\"]",
-        &LLFloaterIMNearbyChatListener::sendChat);
-}
-
-
-// "sendChat" command
-void LLFloaterIMNearbyChatListener::sendChat(LLSD const & chat_data) const
-{
-    // Extract the data
-    std::string chat_text = chat_data["message"].asString();
-
-    S32 channel = 0;
-    if (chat_data.has("channel"))
-    {
-        channel = chat_data["channel"].asInteger();
-        if (channel < 0 || channel >= CHAT_CHANNEL_DEBUG)
-        {   // Use 0 up to (but not including) CHAT_CHANNEL_DEBUG
-            channel = 0;
-        }
-    }
-
-    EChatType type_o_chat = CHAT_TYPE_NORMAL;
-    if (chat_data.has("type"))
-    {
-        std::string type_string = chat_data["type"].asString();
-        if (type_string == "whisper")
-        {
-            type_o_chat = CHAT_TYPE_WHISPER;
-        }
-        else if (type_string == "shout")
-        {
-            type_o_chat = CHAT_TYPE_SHOUT;
-        }
-    }
-
-    // Have to prepend /42 style channel numbers
-    std::string chat_to_send;
-    if (channel == 0)
-    {
-        chat_to_send = chat_text;
-    }
-    else
-    {
-        chat_to_send += "/";
-        chat_to_send += chat_data["channel"].asString();
-        chat_to_send += " ";
-        chat_to_send += chat_text;
-    }
-
-<<<<<<< HEAD
-	// Send it as if it was typed in
-	mChatbar.sendChatFromViewer(chat_to_send, type_o_chat, ((bool)(channel == 0)) && gSavedSettings.getBOOL("PlayChatAnim"));
-=======
-    // Send it as if it was typed in
-    mChatbar.sendChatFromViewer(chat_to_send, type_o_chat, ((BOOL)(channel == 0)) && gSavedSettings.getBOOL("PlayChatAnim"));
->>>>>>> e1623bb2
-}
+/**
+ * @file   llfloaterimnearbychatlistener.cpp
+ * @author Dave Simmons
+ * @date   2011-03-15
+ * @brief  Implementation for LLFloaterIMNearbyChatListener.
+ *
+ * $LicenseInfo:firstyear=2011&license=viewerlgpl$
+ * Second Life Viewer Source Code
+ * Copyright (C) 2011, Linden Research, Inc.
+ *
+ * This library is free software; you can redistribute it and/or
+ * modify it under the terms of the GNU Lesser General Public
+ * License as published by the Free Software Foundation;
+ * version 2.1 of the License only.
+ *
+ * This library is distributed in the hope that it will be useful,
+ * but WITHOUT ANY WARRANTY; without even the implied warranty of
+ * MERCHANTABILITY or FITNESS FOR A PARTICULAR PURPOSE.  See the GNU
+ * Lesser General Public License for more details.
+ *
+ * You should have received a copy of the GNU Lesser General Public
+ * License along with this library; if not, write to the Free Software
+ * Foundation, Inc., 51 Franklin Street, Fifth Floor, Boston, MA  02110-1301  USA
+ *
+ * Linden Research, Inc., 945 Battery Street, San Francisco, CA  94111  USA
+ * $/LicenseInfo$
+ */
+
+#include "llviewerprecompiledheaders.h"
+
+#include "llfloaterimnearbychatlistener.h"
+#include "llfloaterimnearbychat.h"
+
+#include "llagent.h"
+#include "llchat.h"
+#include "llviewercontrol.h"
+
+
+LLFloaterIMNearbyChatListener::LLFloaterIMNearbyChatListener(LLFloaterIMNearbyChat & chatbar)
+  : LLEventAPI("LLChatBar",
+               "LLChatBar listener to (e.g.) sendChat, etc."),
+    mChatbar(chatbar)
+{
+    add("sendChat",
+        "Send chat to the simulator:\n"
+        "[\"message\"] chat message text [required]\n"
+        "[\"channel\"] chat channel number [default = 0]\n"
+        "[\"type\"] chat type \"whisper\", \"normal\", \"shout\" [default = \"normal\"]",
+        &LLFloaterIMNearbyChatListener::sendChat);
+}
+
+
+// "sendChat" command
+void LLFloaterIMNearbyChatListener::sendChat(LLSD const & chat_data) const
+{
+    // Extract the data
+    std::string chat_text = chat_data["message"].asString();
+
+    S32 channel = 0;
+    if (chat_data.has("channel"))
+    {
+        channel = chat_data["channel"].asInteger();
+        if (channel < 0 || channel >= CHAT_CHANNEL_DEBUG)
+        {   // Use 0 up to (but not including) CHAT_CHANNEL_DEBUG
+            channel = 0;
+        }
+    }
+
+    EChatType type_o_chat = CHAT_TYPE_NORMAL;
+    if (chat_data.has("type"))
+    {
+        std::string type_string = chat_data["type"].asString();
+        if (type_string == "whisper")
+        {
+            type_o_chat = CHAT_TYPE_WHISPER;
+        }
+        else if (type_string == "shout")
+        {
+            type_o_chat = CHAT_TYPE_SHOUT;
+        }
+    }
+
+    // Have to prepend /42 style channel numbers
+    std::string chat_to_send;
+    if (channel == 0)
+    {
+        chat_to_send = chat_text;
+    }
+    else
+    {
+        chat_to_send += "/";
+        chat_to_send += chat_data["channel"].asString();
+        chat_to_send += " ";
+        chat_to_send += chat_text;
+    }
+
+    // Send it as if it was typed in
+    mChatbar.sendChatFromViewer(chat_to_send, type_o_chat, ((bool)(channel == 0)) && gSavedSettings.getBOOL("PlayChatAnim"));
+}
+