/**
* @file llviewerassetupload.cpp
* @author optional
* @brief brief description of the file
*
* $LicenseInfo:firstyear=2011&license=viewerlgpl$
* Second Life Viewer Source Code
* Copyright (C) 2011, Linden Research, Inc.
*
* This library is free software; you can redistribute it and/or
* modify it under the terms of the GNU Lesser General Public
* License as published by the Free Software Foundation;
* version 2.1 of the License only.
*
* This library is distributed in the hope that it will be useful,
* but WITHOUT ANY WARRANTY; without even the implied warranty of
* MERCHANTABILITY or FITNESS FOR A PARTICULAR PURPOSE.  See the GNU
* Lesser General Public License for more details.
*
* You should have received a copy of the GNU Lesser General Public
* License along with this library; if not, write to the Free Software
* Foundation, Inc., 51 Franklin Street, Fifth Floor, Boston, MA  02110-1301  USA
*
* Linden Research, Inc., 945 Battery Street, San Francisco, CA  94111  USA
* $/LicenseInfo$
*/

#include "llviewerprecompiledheaders.h"

#include "linden_common.h"
#include "llviewertexturelist.h"
#include "llimage.h"
#include "lltrans.h"
#include "lluuid.h"
#include "llvorbisencode.h"
#include "lluploaddialog.h"
#include "llnotificationsutil.h"
#include "llagent.h"
#include "llfloaterreg.h"
#include "llfloatersnapshot.h"
#include "llstatusbar.h"
#include "llinventorypanel.h"
#include "llsdutil.h"
#include "llviewerassetupload.h"
#include "llappviewer.h"
#include "llviewerstats.h"
#include "llfilesystem.h"
#include "llgesturemgr.h"
#include "llpreviewnotecard.h"
#include "llpreviewgesture.h"
#include "llcoproceduremanager.h"
#include "llthread.h"
#include "llkeyframemotion.h"
#include "lldatapacker.h"
#include "llvoavatarself.h"

void dialog_refresh_all();

static const U32 LL_ASSET_UPLOAD_TIMEOUT_SEC = 60;

LLResourceUploadInfo::LLResourceUploadInfo(LLTransactionID transactId,
        LLAssetType::EType assetType, std::string name, std::string description,
        S32 compressionInfo, LLFolderType::EType destinationType,
        LLInventoryType::EType inventoryType, U32 nextOWnerPerms,
        U32 groupPerms, U32 everyonePerms, S32 expectedCost,
        const LLUUID& destFolderId, bool showInventory) :
    mTransactionId(transactId),
    mAssetType(assetType),
    mName(name),
    mDescription(description),
    mCompressionInfo(compressionInfo),
    mDestinationFolderType(destinationType),
    mInventoryType(inventoryType),
    mNextOwnerPerms(nextOWnerPerms),
    mGroupPerms(groupPerms),
    mEveryonePerms(everyonePerms),
    mExpectedUploadCost(expectedCost),
    mShowInventory(showInventory),
    mFolderId(destFolderId),
    mItemId(LLUUID::null),
    mAssetId(LLAssetID::null)
{ }


LLResourceUploadInfo::LLResourceUploadInfo(std::string name,
        std::string description, S32 compressionInfo,
        LLFolderType::EType destinationType, LLInventoryType::EType inventoryType,
        U32 nextOWnerPerms, U32 groupPerms, U32 everyonePerms, S32 expectedCost,
        const LLUUID& destFolderId, bool showInventory) :
    mName(name),
    mDescription(description),
    mCompressionInfo(compressionInfo),
    mDestinationFolderType(destinationType),
    mInventoryType(inventoryType),
    mNextOwnerPerms(nextOWnerPerms),
    mGroupPerms(groupPerms),
    mEveryonePerms(everyonePerms),
    mExpectedUploadCost(expectedCost),
    mShowInventory(showInventory),
    mTransactionId(),
    mAssetType(LLAssetType::AT_NONE),
    mFolderId(destFolderId),
    mItemId(LLUUID::null),
    mAssetId(LLAssetID::null)
{
    mTransactionId.generate();
}

LLResourceUploadInfo::LLResourceUploadInfo(LLAssetID assetId, LLAssetType::EType assetType, std::string name) :
    mAssetId(assetId),
    mAssetType(assetType),
    mName(name),
    mDescription(),
    mCompressionInfo(0),
    mDestinationFolderType(LLFolderType::FT_NONE),
    mInventoryType(LLInventoryType::IT_NONE),
    mNextOwnerPerms(0),
    mGroupPerms(0),
    mEveryonePerms(0),
    mExpectedUploadCost(0),
    mShowInventory(true),
    mTransactionId(),
    mFolderId(LLUUID::null),
    mItemId(LLUUID::null)
{
}

LLSD LLResourceUploadInfo::prepareUpload()
{
    if (mAssetId.isNull())
        generateNewAssetId();

    incrementUploadStats();
    assignDefaults();

    return LLSD().with("success", LLSD::Boolean(true));
}

std::string LLResourceUploadInfo::getAssetTypeString() const
{
    return LLAssetType::lookup(mAssetType);
}

std::string LLResourceUploadInfo::getInventoryTypeString() const
{
    return LLInventoryType::lookup(mInventoryType);
}

LLSD LLResourceUploadInfo::generatePostBody()
{
    LLSD body;

    body["folder_id"] = mFolderId;
    body["asset_type"] = getAssetTypeString();
    body["inventory_type"] = getInventoryTypeString();
    body["name"] = mName;
    body["description"] = mDescription;
    body["next_owner_mask"] = LLSD::Integer(mNextOwnerPerms);
    body["group_mask"] = LLSD::Integer(mGroupPerms);
    body["everyone_mask"] = LLSD::Integer(mEveryonePerms);
    body["expected_upload_cost"] = mExpectedUploadCost;

    return body;
}

void LLResourceUploadInfo::logPreparedUpload()
{
    LL_INFOS() << "*** Uploading: " << std::endl <<
        "Type: " << LLAssetType::lookup(mAssetType) << std::endl <<
        "UUID: " << mAssetId.asString() << std::endl <<
        "Name: " << mName << std::endl <<
        "Desc: " << mDescription << std::endl <<
        "Expected Upload Cost: " << mExpectedUploadCost << std::endl <<
        "Folder: " << mFolderId << std::endl <<
        "Asset Type: " << LLAssetType::lookup(mAssetType) << LL_ENDL;
}

LLUUID LLResourceUploadInfo::finishUpload(LLSD &result)
{
    if (getFolderId().isNull())
    {
        return LLUUID::null;
    }

    U32 permsEveryone = PERM_NONE;
    U32 permsGroup = PERM_NONE;
    U32 permsNextOwner = PERM_ALL;

    if (result.has("new_next_owner_mask"))
    {
        // The server provided creation perms so use them.
        // Do not assume we got the perms we asked for in
        // since the server may not have granted them all.
        permsEveryone = result["new_everyone_mask"].asInteger();
        permsGroup = result["new_group_mask"].asInteger();
        permsNextOwner = result["new_next_owner_mask"].asInteger();
    }
    else
    {
        // The server doesn't provide creation perms
        // so use old assumption-based perms.
        if (getAssetTypeString() != "snapshot")
        {
            permsNextOwner = PERM_MOVE | PERM_TRANSFER;
        }
    }

    LLPermissions new_perms;
    new_perms.init(
        gAgent.getID(),
        gAgent.getID(),
        LLUUID::null,
        LLUUID::null);

    new_perms.initMasks(
        PERM_ALL,
        PERM_ALL,
        permsEveryone,
        permsGroup,
        permsNextOwner);

    U32 flagsInventoryItem = 0;
    if (result.has("inventory_flags"))
    {
        flagsInventoryItem = static_cast<U32>(result["inventory_flags"].asInteger());
        if (flagsInventoryItem != 0)
        {
            LL_INFOS() << "inventory_item_flags " << flagsInventoryItem << LL_ENDL;
        }
    }
    S32 creationDate = (S32)time_corrected();

    LLUUID serverInventoryItem = result["new_inventory_item"].asUUID();
    LLUUID serverAssetId = result["new_asset"].asUUID();

    LLPointer<LLViewerInventoryItem> item = new LLViewerInventoryItem(
        serverInventoryItem,
        getFolderId(),
        new_perms,
        serverAssetId,
        getAssetType(),
        getInventoryType(),
        getName(),
        getDescription(),
        LLSaleInfo::DEFAULT,
        flagsInventoryItem,
        creationDate);

    gInventory.updateItem(item);
    gInventory.notifyObservers();

    return serverInventoryItem;
}


LLAssetID LLResourceUploadInfo::generateNewAssetId()
{
    if (gDisconnected)
    {
        LLAssetID rv;

        rv.setNull();
        return rv;
    }
    mAssetId = mTransactionId.makeAssetID(gAgent.getSecureSessionID());

    return mAssetId;
}

void LLResourceUploadInfo::incrementUploadStats() const
{
    if (LLAssetType::AT_SOUND == mAssetType)
    {
        add(LLStatViewer::UPLOAD_SOUND, 1);
    }
    else if (LLAssetType::AT_TEXTURE == mAssetType)
    {
        add(LLStatViewer::UPLOAD_TEXTURE, 1);
    }
    else if (LLAssetType::AT_ANIMATION == mAssetType)
    {
        add(LLStatViewer::ANIMATION_UPLOADS, 1);
    }
}

void LLResourceUploadInfo::assignDefaults()
{
    if (LLInventoryType::IT_NONE == mInventoryType)
    {
        mInventoryType = LLInventoryType::defaultForAssetType(mAssetType);
    }
    LLStringUtil::stripNonprintable(mName);
    LLStringUtil::stripNonprintable(mDescription);

    if (mName.empty())
    {
        mName = "(No Name)";
    }
    if (mDescription.empty())
    {
        mDescription = "(No Description)";
    }

<<<<<<< HEAD
    if (mAssetType == LLAssetType::AT_GLTF ||
        mAssetType == LLAssetType::AT_GLTF_BIN)
    {
        mFolderId = LLUUID::null;
    }
    else
    {
    mFolderId = gInventory.findUserDefinedCategoryUUIDForType(
        (mDestinationFolderType == LLFolderType::FT_NONE) ?
        (LLFolderType::EType)mAssetType : mDestinationFolderType);
=======
    if (mFolderId.isNull())
    {
        mFolderId = gInventory.findUserDefinedCategoryUUIDForType(
            (mDestinationFolderType == LLFolderType::FT_NONE) ?
            (LLFolderType::EType)mAssetType : mDestinationFolderType);
    }
>>>>>>> f32a6d40
}
}

std::string LLResourceUploadInfo::getDisplayName() const
{
    return (mName.empty()) ? mAssetId.asString() : mName;
};

bool LLResourceUploadInfo::findAssetTypeOfExtension(const std::string& exten, LLAssetType::EType& asset_type)
{
    U32 codec;
    return findAssetTypeAndCodecOfExtension(exten, asset_type, codec, false);
}

// static
bool LLResourceUploadInfo::findAssetTypeAndCodecOfExtension(const std::string& exten, LLAssetType::EType& asset_type, U32& codec, bool bulk_upload)
{
    bool succ = false;
    std::string exten_lc(exten);
    LLStringUtil::toLower(exten_lc);
    codec = LLImageBase::getCodecFromExtension(exten_lc);
    if (codec != IMG_CODEC_INVALID)
    {
        asset_type = LLAssetType::AT_TEXTURE;
        succ = true;
    }
    else if (exten_lc == "wav")
    {
        asset_type = LLAssetType::AT_SOUND;
        succ = true;
    }
    else if (exten_lc == "anim")
    {
        asset_type = LLAssetType::AT_ANIMATION;
        succ = true;
    }
    else if (!bulk_upload && (exten_lc == "bvh"))
    {
        asset_type = LLAssetType::AT_ANIMATION;
        succ = true;
    }

    return succ;
}

//=========================================================================
LLNewFileResourceUploadInfo::LLNewFileResourceUploadInfo(
    std::string fileName,
    std::string name,
    std::string description,
    S32 compressionInfo,
    LLFolderType::EType destinationType,
    LLInventoryType::EType inventoryType,
    U32 nextOWnerPerms,
    U32 groupPerms,
    U32 everyonePerms,
    S32 expectedCost,
    const LLUUID& destFolderId,
    bool show_inventory) :
    LLResourceUploadInfo(name, description, compressionInfo,
    destinationType, inventoryType,
<<<<<<< HEAD
    nextOWnerPerms, groupPerms, everyonePerms, expectedCost, show_inventory),
    mFileName(fileName),
    mMaxImageSize(LLViewerFetchedTexture::MAX_IMAGE_SIZE_DEFAULT)
=======
    nextOWnerPerms, groupPerms, everyonePerms, expectedCost,
    destFolderId, show_inventory),
    mFileName(fileName)
>>>>>>> f32a6d40
{
}

LLSD LLNewFileResourceUploadInfo::prepareUpload()
{
    if (getAssetId().isNull())
        generateNewAssetId();

    LLSD result = exportTempFile();
    if (result.has("error"))
        return result;

    return LLResourceUploadInfo::prepareUpload();
}

LLSD LLNewFileResourceUploadInfo::exportTempFile()
{
    std::string filename = gDirUtilp->getTempFilename();

    std::string exten = gDirUtilp->getExtension(getFileName());

    LLAssetType::EType assetType = LLAssetType::AT_NONE;
    U32 codec = IMG_CODEC_INVALID;
    bool found_type = findAssetTypeAndCodecOfExtension(exten, assetType, codec);

    std::string errorMessage;
    std::string errorLabel;

    bool error = false;

    if (exten.empty())
    {
        std::string shortName = gDirUtilp->getBaseFileName(filename);

        // No extension
        errorMessage = llformat(
            "No file extension for the file: '%s'\nPlease make sure the file has a correct file extension",
            shortName.c_str());
        errorLabel = "NoFileExtension";
        error = true;
    }
    else if (!found_type)
    {
        // Unknown extension
        errorMessage = llformat(LLTrans::getString("UnknownFileExtension").c_str(), exten.c_str());
        errorLabel = "ErrorMessage";
        error = true;;
    }
    else if (assetType == LLAssetType::AT_TEXTURE)
    {
        // It's an image file, the upload procedure is the same for all
        if (!LLViewerTextureList::createUploadFile(getFileName(), filename, codec, mMaxImageSize))
        {
            errorMessage = llformat("Problem with file %s:\n\n%s\n",
                getFileName().c_str(), LLImage::getLastThreadError().c_str());
            errorLabel = "ProblemWithFile";
            error = true;
        }
    }
    else if (assetType == LLAssetType::AT_SOUND)
    {
        S32 encodeResult = 0;

        LL_INFOS() << "Attempting to encode wav as an ogg file" << LL_ENDL;

        encodeResult = encode_vorbis_file(getFileName(), filename);

        if (LLVORBISENC_NOERR != encodeResult)
        {
            switch (encodeResult)
            {
            case LLVORBISENC_DEST_OPEN_ERR:
                errorMessage = llformat("Couldn't open temporary compressed sound file for writing: %s\n", filename.c_str());
                errorLabel = "CannotOpenTemporarySoundFile";
                break;

            default:
                errorMessage = llformat("Unknown vorbis encode failure on: %s\n", getFileName().c_str());
                errorLabel = "UnknownVorbisEncodeFailure";
                break;
            }
            error = true;
        }
    }
    else if (exten == "bvh")
    {
        errorMessage = llformat("We do not currently support bulk upload of animation files\n");
        errorLabel = "DoNotSupportBulkAnimationUpload";
        error = true;
    }
    else if (exten == "anim")
    {
        // Default unless everything succeeds
        errorLabel = "ProblemWithFile";
        error = true;

        // read from getFileName()
        LLAPRFile infile;
        infile.open(getFileName(),LL_APR_RB);
        if (!infile.getFileHandle())
        {
            LL_WARNS() << "Couldn't open file for reading: " << getFileName() << LL_ENDL;
            errorMessage = llformat("Failed to open animation file %s\n", getFileName().c_str());
        }
        else
        {
            S32 size = LLAPRFile::size(getFileName());
            U8* buffer = new(std::nothrow) U8[size];
            if (!buffer)
            {
                LLError::LLUserWarningMsg::showOutOfMemory();
                LL_ERRS() << "Bad memory allocation for buffer, size: " << size << LL_ENDL;
            }
            S32 size_read = infile.read(buffer,size);
            if (size_read != size)
            {
                errorMessage = llformat("Failed to read animation file %s: wanted %d bytes, got %d\n", getFileName().c_str(), size, size_read);
            }
            else
            {
                LLDataPackerBinaryBuffer dp(buffer, size);
                LLKeyframeMotion *motionp = new LLKeyframeMotion(getAssetId());
                motionp->setCharacter(gAgentAvatarp);
                if (motionp->deserialize(dp, getAssetId(), false))
                {
                    // write to temp file
                    bool succ = motionp->dumpToFile(filename);
                    if (succ)
                    {
                        assetType = LLAssetType::AT_ANIMATION;
                        errorLabel = "";
                        error = false;
                    }
                    else
                    {
                        errorMessage = "Failed saving temporary animation file";
                    }
                }
                else
                {
                    errorMessage = "Failed reading animation file";
                }
            }
        }
    }
    else
    {
        // Unknown extension
        errorMessage = llformat(LLTrans::getString("UnknownFileExtension").c_str(), exten.c_str());
        errorLabel = "ErrorMessage";
        error = true;;
    }

    if (error)
    {
        LLSD errorResult(LLSD::emptyMap());

        errorResult["error"] = LLSD::Binary(true);
        errorResult["message"] = errorMessage;
        errorResult["label"] = errorLabel;
        return errorResult;
    }

    setAssetType(assetType);

    // copy this file into the cache for upload
    S32 file_size;
    LLAPRFile infile;
    infile.open(filename, LL_APR_RB, NULL, &file_size);
    if (infile.getFileHandle())
    {
        LLFileSystem file(getAssetId(), assetType, LLFileSystem::APPEND);

        const S32 buf_size = 65536;
        U8 copy_buf[buf_size];
        while ((file_size = infile.read(copy_buf, buf_size)))
        {
            file.write(copy_buf, file_size);
        }
    }
    else
    {
        errorMessage = llformat("Unable to access output file: %s", filename.c_str());
        LLSD errorResult(LLSD::emptyMap());

        errorResult["error"] = LLSD::Binary(true);
        errorResult["message"] = errorMessage;
        return errorResult;
    }

    return LLSD();

}

//=========================================================================
LLNewBufferedResourceUploadInfo::LLNewBufferedResourceUploadInfo(
    const std::string& buffer,
    const LLAssetID& asset_id,
    std::string name,
    std::string description,
    S32 compressionInfo,
    LLFolderType::EType destinationType,
    LLInventoryType::EType inventoryType,
    LLAssetType::EType assetType,
    U32 nextOWnerPerms,
    U32 groupPerms,
    U32 everyonePerms,
    S32 expectedCost,
    const LLUUID& destFolderId,
    bool show_inventory,
    uploadFinish_f finish,
    uploadFailure_f failure)
    : LLResourceUploadInfo(name, description, compressionInfo,
        destinationType, inventoryType,
        nextOWnerPerms, groupPerms, everyonePerms, expectedCost, destFolderId, show_inventory)
    , mBuffer(buffer)
    , mFinishFn(finish)
    , mFailureFn(failure)
{
    setAssetType(assetType);
    setAssetId(asset_id);
}

LLSD LLNewBufferedResourceUploadInfo::prepareUpload()
{
    if (getAssetId().isNull())
        generateNewAssetId();

    LLSD result = exportTempFile();
    if (result.has("error"))
        return result;

    return LLResourceUploadInfo::prepareUpload();
}

LLSD LLNewBufferedResourceUploadInfo::exportTempFile()
{
    std::string filename = gDirUtilp->getTempFilename();

    // copy buffer to the cache for upload
    LLFileSystem file(getAssetId(), getAssetType(), LLFileSystem::APPEND);
    file.write((U8*) mBuffer.c_str(), static_cast<S32>(mBuffer.size()));

    return LLSD();
}

LLUUID LLNewBufferedResourceUploadInfo::finishUpload(LLSD &result)
{
    LLUUID newItemId = LLResourceUploadInfo::finishUpload(result);

    if (mFinishFn)
    {
        mFinishFn(result["new_asset"].asUUID(), result);
    }

    return newItemId;
}

bool LLNewBufferedResourceUploadInfo::failedUpload(LLSD &result, std::string &reason)
{
    if (mFailureFn)
    {
        return mFailureFn(getAssetId(), result, reason);
    }

    return false; // Not handled
}

//=========================================================================
LLBufferedAssetUploadInfo::LLBufferedAssetUploadInfo(LLUUID itemId, LLAssetType::EType assetType, std::string buffer, invnUploadFinish_f finish, uploadFailed_f failed) :
    LLResourceUploadInfo(std::string(), std::string(), 0, LLFolderType::FT_NONE, LLInventoryType::IT_NONE,
        0, 0, 0, 0),
    mTaskUpload(false),
    mTaskId(LLUUID::null),
    mContents(buffer),
    mInvnFinishFn(finish),
    mTaskFinishFn(nullptr),
    mFailureFn(failed),
    mStoredToCache(false)
{
    setItemId(itemId);
    setAssetType(assetType);
}

LLBufferedAssetUploadInfo::LLBufferedAssetUploadInfo(LLUUID itemId, LLPointer<LLImageFormatted> image, invnUploadFinish_f finish) :
    LLResourceUploadInfo(std::string(), std::string(), 0, LLFolderType::FT_NONE, LLInventoryType::IT_NONE,
        0, 0, 0, 0),
    mTaskUpload(false),
    mTaskId(LLUUID::null),
    mContents(),
    mInvnFinishFn(finish),
    mTaskFinishFn(nullptr),
    mFailureFn(nullptr),
    mStoredToCache(false)
{
    setItemId(itemId);

    LLImageDataSharedLock lock(image);

    EImageCodec codec = static_cast<EImageCodec>(image->getCodec());

    switch (codec)
    {
    case IMG_CODEC_JPEG:
        setAssetType(LLAssetType::AT_IMAGE_JPEG);
        LL_INFOS() << "Upload Asset type set to JPEG." << LL_ENDL;
        break;
    case IMG_CODEC_TGA:
        setAssetType(LLAssetType::AT_IMAGE_TGA);
        LL_INFOS() << "Upload Asset type set to TGA." << LL_ENDL;
        break;
    default:
        LL_WARNS() << "Unknown codec to asset type transition. Codec=" << (int)codec << "." << LL_ENDL;
        break;
    }

    size_t imageSize = image->getDataSize();
    mContents.reserve(imageSize);
    mContents.assign((char *)image->getData(), imageSize);
}

LLBufferedAssetUploadInfo::LLBufferedAssetUploadInfo(LLUUID taskId, LLUUID itemId, LLAssetType::EType assetType, std::string buffer, taskUploadFinish_f finish, uploadFailed_f failed) :
    LLResourceUploadInfo(std::string(), std::string(), 0, LLFolderType::FT_NONE, LLInventoryType::IT_NONE,
        0, 0, 0, 0),
    mTaskUpload(true),
    mTaskId(taskId),
    mContents(buffer),
    mInvnFinishFn(nullptr),
    mTaskFinishFn(finish),
    mFailureFn(failed),
    mStoredToCache(false)
{
    setItemId(itemId);
    setAssetType(assetType);
}

LLSD LLBufferedAssetUploadInfo::prepareUpload()
{
    if (getAssetId().isNull())
        generateNewAssetId();

    LLFileSystem file(getAssetId(), getAssetType(), LLFileSystem::APPEND);

    S32 size = static_cast<S32>(mContents.length()) + 1;
    file.write((U8*)mContents.c_str(), size);

    mStoredToCache = true;

    return LLSD().with("success", LLSD::Boolean(true));
}

LLSD LLBufferedAssetUploadInfo::generatePostBody()
{
    LLSD body;

    if (!getTaskId().isNull())
    {
        body["task_id"] = getTaskId();
    }
    body["item_id"] = getItemId();

    return body;
}

LLUUID LLBufferedAssetUploadInfo::finishUpload(LLSD &result)
{
    LLUUID newAssetId = result["new_asset"].asUUID();
    LLUUID itemId = getItemId();

    if (mStoredToCache)
    {
        LLAssetType::EType assetType(getAssetType());
        LLFileSystem::renameFile(getAssetId(), assetType, newAssetId, assetType);
    }

    if (mTaskUpload)
    {
        LLUUID taskId = getTaskId();

        dialog_refresh_all();

        if (mTaskFinishFn)
        {
            mTaskFinishFn(itemId, taskId, newAssetId, result);
        }
    }
    else
    {
        LLUUID newItemId(LLUUID::null);

        if (itemId.notNull())
        {
            LLViewerInventoryItem* item = (LLViewerInventoryItem*)gInventory.getItem(itemId);
            if (!item)
            {
                LL_WARNS() << "Inventory item for " << getDisplayName() << " is no longer in agent inventory." << LL_ENDL;
                return newAssetId;
            }

            // Update viewer inventory item
            LLPointer<LLViewerInventoryItem> newItem = new LLViewerInventoryItem(item);
            newItem->setAssetUUID(newAssetId);

            gInventory.updateItem(newItem);

            newItemId = newItem->getUUID();
            LL_INFOS() << "Inventory item " << item->getName() << " saved into " << newAssetId.asString() << LL_ENDL;
        }

        if (mInvnFinishFn)
        {
            mInvnFinishFn(itemId, newAssetId, newItemId, result);
        }
        gInventory.notifyObservers();
    }

    return newAssetId;
}

bool LLBufferedAssetUploadInfo::failedUpload(LLSD &result, std::string &reason)
{
    if (mFailureFn)
    {
        return mFailureFn(getItemId(), getTaskId(), result, reason);
    }
    return false;
}

//=========================================================================

LLScriptAssetUpload::LLScriptAssetUpload(LLUUID itemId, std::string buffer, invnUploadFinish_f finish, uploadFailed_f failed):
    LLBufferedAssetUploadInfo(itemId, LLAssetType::AT_LSL_TEXT, buffer, finish, failed),
    mExerienceId(),
    mTargetType(MONO),
    mIsRunning(false)
{
}

LLScriptAssetUpload::LLScriptAssetUpload(LLUUID taskId, LLUUID itemId, TargetType_t targetType,
        bool isRunning, LLUUID exerienceId, std::string buffer, taskUploadFinish_f finish, uploadFailed_f failed):
    LLBufferedAssetUploadInfo(taskId, itemId, LLAssetType::AT_LSL_TEXT, buffer, finish, failed),
    mExerienceId(exerienceId),
    mTargetType(targetType),
    mIsRunning(isRunning)
{
}

LLSD LLScriptAssetUpload::generatePostBody()
{
    LLSD body;

    if (getTaskId().isNull())
    {
        body["item_id"] = getItemId();
        body["target"] = "mono";
    }
    else
    {
        body["task_id"] = getTaskId();
        body["item_id"] = getItemId();
        body["is_script_running"] = getIsRunning();
        body["target"] = (getTargetType() == MONO) ? "mono" : "lsl2";
        body["experience"] = getExerienceId();
    }

    return body;
}

//=========================================================================
/*static*/
LLUUID LLViewerAssetUpload::EnqueueInventoryUpload(const std::string &url, const LLResourceUploadInfo::ptr_t &uploadInfo)
{
    std::string procName("LLViewerAssetUpload::AssetInventoryUploadCoproc(");

    LLUUID queueId = LLCoprocedureManager::instance().enqueueCoprocedure("Upload",
        procName + LLAssetType::lookup(uploadInfo->getAssetType()) + ")",
        boost::bind(&LLViewerAssetUpload::AssetInventoryUploadCoproc, _1, _2, url, uploadInfo));

    return queueId;
}

//=========================================================================
/*static*/
void LLViewerAssetUpload::AssetInventoryUploadCoproc(LLCoreHttpUtil::HttpCoroutineAdapter::ptr_t &httpAdapter,
    const LLUUID &id, std::string url, LLResourceUploadInfo::ptr_t uploadInfo)
{
    LLCore::HttpRequest::ptr_t httpRequest(new LLCore::HttpRequest);
    LLCore::HttpOptions::ptr_t httpOptions(new LLCore::HttpOptions);
    httpOptions->setTimeout(LL_ASSET_UPLOAD_TIMEOUT_SEC);

    LLSD result = uploadInfo->prepareUpload();
    uploadInfo->logPreparedUpload();

    if (result.has("error"))
    {
        HandleUploadError(LLCore::HttpStatus(499), result, uploadInfo);
        return;
    }

    llcoro::suspend();

    if (uploadInfo->showUploadDialog())
    {
        std::string uploadMessage = "Uploading...\n\n";
        uploadMessage.append(uploadInfo->getDisplayName());
        LLUploadDialog::modalUploadDialog(uploadMessage);
    }

    LLSD body = uploadInfo->generatePostBody();

    result = httpAdapter->postAndSuspend(httpRequest, url, body, httpOptions);

    LLSD httpResults = result[LLCoreHttpUtil::HttpCoroutineAdapter::HTTP_RESULTS];
    LLCore::HttpStatus status = LLCoreHttpUtil::HttpCoroutineAdapter::getStatusFromLLSD(httpResults);

    if ((!status) || (result.has("error")))
    {
        HandleUploadError(status, result, uploadInfo);
        if (uploadInfo->showUploadDialog())
            LLUploadDialog::modalUploadFinished();
        return;
    }

    std::string uploader = result["uploader"].asString();

    bool success = false;
    if (!uploader.empty() && uploadInfo->getAssetId().notNull())
    {
        result = httpAdapter->postFileAndSuspend(httpRequest, uploader, uploadInfo->getAssetId(), uploadInfo->getAssetType(), httpOptions);
        httpResults = result[LLCoreHttpUtil::HttpCoroutineAdapter::HTTP_RESULTS];
        status = LLCoreHttpUtil::HttpCoroutineAdapter::getStatusFromLLSD(httpResults);

        std::string ulstate = result["state"].asString();

        if ((!status) || (ulstate != "complete"))
        {
            HandleUploadError(status, result, uploadInfo);
            if (uploadInfo->showUploadDialog())
                LLUploadDialog::modalUploadFinished();
            return;
        }
        if (!result.has("success"))
        {
            result["success"] = LLSD::Boolean((ulstate == "complete") && status);
        }

        S32 uploadPrice = result["upload_price"].asInteger();

        if (uploadPrice > 0)
        {
            // this upload costed us L$, update our balance
            // and display something saying that it cost L$
            LLStatusBar::sendMoneyBalanceRequest();

            LLSD args;
            args["AMOUNT"] = llformat("%d", uploadPrice);
            LLNotificationsUtil::add("UploadPayment", args);
        }
    }
    else
    {
        LL_WARNS() << "No upload url provided.  Nothing uploaded, responding with previous result." << LL_ENDL;
    }
    LLUUID serverInventoryItem = uploadInfo->finishUpload(result);

    if (uploadInfo->showInventoryPanel())
    {
        if (serverInventoryItem.notNull())
        {
            success = true;

            LLFocusableElement* focus = gFocusMgr.getKeyboardFocus();

            // Show the preview panel for textures and sounds to let
            // user know that the image (or snapshot) arrived intact.
            LLInventoryPanel* panel = LLInventoryPanel::getActiveInventoryPanel(false);
            LLInventoryPanel::openInventoryPanelAndSetSelection(true, serverInventoryItem, false, false, !panel);

            // restore keyboard focus
            gFocusMgr.setKeyboardFocus(focus);
        }
        else
        {
            LL_WARNS() << "Can't find a folder to put it in" << LL_ENDL;
        }
    }

    // remove the "Uploading..." message
    if (uploadInfo->showUploadDialog())
        LLUploadDialog::modalUploadFinished();

    // Let the Snapshot floater know we have finished uploading a snapshot to inventory
    LLFloater* floater_snapshot = LLFloaterReg::findInstance("snapshot");
    if (uploadInfo->getAssetType() == LLAssetType::AT_TEXTURE && floater_snapshot && floater_snapshot->isShown())
    {
        floater_snapshot->notify(LLSD().with("set-finished", LLSD().with("ok", success).with("msg", "inventory")));
    }
}

//=========================================================================
/*static*/
void LLViewerAssetUpload::HandleUploadError(LLCore::HttpStatus status, LLSD &result, LLResourceUploadInfo::ptr_t &uploadInfo)
{
    std::string reason;
    std::string label("CannotUploadReason");

    LL_WARNS() << ll_pretty_print_sd(result) << LL_ENDL;

    if (result.has("label"))
    {
        label = result["label"].asString();
    }

    LLFloaterSnapshot* floater_snapshot = LLFloaterSnapshot::findInstance();
    if (result.has("message"))
    {
        reason = result["message"].asString();
    }
    else
    {
        switch (status.getType())
        {
        case 404:
            reason = LLTrans::getString("AssetUploadServerUnreacheble");
            if (floater_snapshot
                && floater_snapshot->isWaitingState()
                && uploadInfo->getAssetType() == LLAssetType::AT_IMAGE_JPEG)
            {
                label = "CannotUploadSnapshotEmailTooBig";
            }
            break;
        case 499:
            reason = LLTrans::getString("AssetUploadServerDifficulties");
            break;
        case 503:
            reason = LLTrans::getString("AssetUploadServerUnavaliable");
            break;
        default:
            reason = LLTrans::getString("AssetUploadRequestInvalid");
        }
    }

    LLSD args;
    if(label == "ErrorMessage")
    {
        args["ERROR_MESSAGE"] = reason;
    }
    else
    {
        args["FILE"] = uploadInfo->getDisplayName();
        args["REASON"] = reason;
        args["ERROR"] = reason;
    }

    LLNotificationsUtil::add(label, args);

    if (uploadInfo->failedUpload(result, reason))
    {
        // no further action required, already handled by a callback
        // ex: do not trigger snapshot floater when failing material texture
        return;
    }

    // Todo: move these floater specific actions into proper callbacks

    // Let the Snapshot floater know we have failed uploading.
    if (floater_snapshot && floater_snapshot->isWaitingState())
    {
        if (uploadInfo->getAssetType() == LLAssetType::AT_IMAGE_JPEG)
        {
            floater_snapshot->notify(LLSD().with("set-finished", LLSD().with("ok", false).with("msg", "postcard")));
        }
        if (uploadInfo->getAssetType() == LLAssetType::AT_TEXTURE)
        {
            floater_snapshot->notify(LLSD().with("set-finished", LLSD().with("ok", false).with("msg", "inventory")));
        }
    }
}
<|MERGE_RESOLUTION|>--- conflicted
+++ resolved
@@ -301,26 +301,17 @@
         mDescription = "(No Description)";
     }
 
-<<<<<<< HEAD
     if (mAssetType == LLAssetType::AT_GLTF ||
         mAssetType == LLAssetType::AT_GLTF_BIN)
     {
         mFolderId = LLUUID::null;
     }
     else
-    {
-    mFolderId = gInventory.findUserDefinedCategoryUUIDForType(
-        (mDestinationFolderType == LLFolderType::FT_NONE) ?
-        (LLFolderType::EType)mAssetType : mDestinationFolderType);
-=======
-    if (mFolderId.isNull())
     {
         mFolderId = gInventory.findUserDefinedCategoryUUIDForType(
             (mDestinationFolderType == LLFolderType::FT_NONE) ?
             (LLFolderType::EType)mAssetType : mDestinationFolderType);
     }
->>>>>>> f32a6d40
-}
 }
 
 std::string LLResourceUploadInfo::getDisplayName() const
@@ -381,15 +372,10 @@
     bool show_inventory) :
     LLResourceUploadInfo(name, description, compressionInfo,
     destinationType, inventoryType,
-<<<<<<< HEAD
-    nextOWnerPerms, groupPerms, everyonePerms, expectedCost, show_inventory),
+    nextOWnerPerms, groupPerms, everyonePerms, expectedCost,
+    destFolderId, show_inventory),
     mFileName(fileName),
     mMaxImageSize(LLViewerFetchedTexture::MAX_IMAGE_SIZE_DEFAULT)
-=======
-    nextOWnerPerms, groupPerms, everyonePerms, expectedCost,
-    destFolderId, show_inventory),
-    mFileName(fileName)
->>>>>>> f32a6d40
 {
 }
 
