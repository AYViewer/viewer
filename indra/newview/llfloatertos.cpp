--- conflicted
+++ resolved
@@ -1,310 +1,281 @@
-/**
- * @file llfloatertos.cpp
- * @brief Terms of Service Agreement dialog
- *
- * $LicenseInfo:firstyear=2003&license=viewerlgpl$
- * Second Life Viewer Source Code
- * Copyright (C) 2010, Linden Research, Inc.
- *
- * This library is free software; you can redistribute it and/or
- * modify it under the terms of the GNU Lesser General Public
- * License as published by the Free Software Foundation;
- * version 2.1 of the License only.
- *
- * This library is distributed in the hope that it will be useful,
- * but WITHOUT ANY WARRANTY; without even the implied warranty of
- * MERCHANTABILITY or FITNESS FOR A PARTICULAR PURPOSE.  See the GNU
- * Lesser General Public License for more details.
- *
- * You should have received a copy of the GNU Lesser General Public
- * License along with this library; if not, write to the Free Software
- * Foundation, Inc., 51 Franklin Street, Fifth Floor, Boston, MA  02110-1301  USA
- *
- * Linden Research, Inc., 945 Battery Street, San Francisco, CA  94111  USA
- * $/LicenseInfo$
- */
-
-#include "llviewerprecompiledheaders.h"
-
-#include "llfloatertos.h"
-
-// viewer includes
-#include "llviewerstats.h"
-#include "llviewerwindow.h"
-
-// linden library includes
-#include "llbutton.h"
-#include "llevents.h"
-#include "llnotificationsutil.h"
-#include "llradiogroup.h"
-#include "lltextbox.h"
-#include "llui.h"
-#include "lluictrlfactory.h"
-#include "llfilesystem.h"
-#include "message.h"
-#include "llstartup.h"              // login_alert_done
-#include "llcorehttputil.h"
-#include "llfloaterreg.h"
-
-LLFloaterTOS::LLFloaterTOS(const LLSD& data)
-:   LLModalDialog( data["message"].asString() ),
-    mMessage(data["message"].asString()),
-    mLoadingScreenLoaded(false),
-    mSiteAlive(false),
-    mRealNavigateBegun(false),
-    mReplyPumpName(data["reply_pump"].asString())
-{
-}
-
-<<<<<<< HEAD
-bool LLFloaterTOS::postBuild()
-{	
-	childSetAction("Continue", onContinue, this);
-	childSetAction("Cancel", onCancel, this);
-	childSetCommitCallback("agree_chk", updateAgree, this);
-	
-	if (hasChild("tos_text"))
-	{
-		// this displays the critical message
-		LLUICtrl *tos_text = getChild<LLUICtrl>("tos_text");
-		tos_text->setEnabled(false);
-		tos_text->setFocus(true);
-		tos_text->setValue(LLSD(mMessage));
-
-		return true;
-	}
-
-	// disable Agree to TOS radio button until the page has fully loaded
-        updateAgreeEnabled(false);
-
-	// hide the SL text widget if we're displaying TOS with using a browser widget.
-	LLUICtrl *editor = getChild<LLUICtrl>("tos_text");
-	editor->setVisible(false);
-=======
-BOOL LLFloaterTOS::postBuild()
-{
-    childSetAction("Continue", onContinue, this);
-    childSetAction("Cancel", onCancel, this);
-    childSetCommitCallback("agree_chk", updateAgree, this);
-
-    if (hasChild("tos_text"))
-    {
-        // this displays the critical message
-        LLUICtrl *tos_text = getChild<LLUICtrl>("tos_text");
-        tos_text->setEnabled( FALSE );
-        tos_text->setFocus(TRUE);
-        tos_text->setValue(LLSD(mMessage));
-
-        return TRUE;
-    }
-
-    // disable Agree to TOS radio button until the page has fully loaded
-        updateAgreeEnabled(false);
-
-    // hide the SL text widget if we're displaying TOS with using a browser widget.
-    LLUICtrl *editor = getChild<LLUICtrl>("tos_text");
-    editor->setVisible( FALSE );
->>>>>>> e1623bb2
-
-    LLMediaCtrl* web_browser = getChild<LLMediaCtrl>("tos_html");
-    if ( web_browser )
-    {
-// if we are forced to send users to an external site in their system browser
-// (e.g.) Linux users because of lack of media support for HTML ToS page
-// remove exisiting UI and replace with a link to external page where users can accept ToS
-#ifdef EXTERNAL_TOS
-        LLTextBox* header = getChild<LLTextBox>("tos_heading");
-        if (header)
-            header->setVisible(false);
-
-        LLTextBox* external_prompt = getChild<LLTextBox>("external_tos_required");
-        if (external_prompt)
-            external_prompt->setVisible(true);
-
-        web_browser->setVisible(false);
-#else
-        web_browser->addObserver(this);
-
-        // Don't use the start_url parameter for this browser instance -- it may finish loading before we get to add our observer.
-        // Store the URL separately and navigate here instead.
-        web_browser->navigateTo( getString( "loading_url" ) );
-        LLPluginClassMedia* media_plugin = web_browser->getMediaPlugin();
-        if (media_plugin)
-        {
-            // All links from tos_html should be opened in external browser
-            media_plugin->setOverrideClickTarget("_external");
-        }
-#endif
-    }
-
-<<<<<<< HEAD
-	return true;
-=======
-    return TRUE;
->>>>>>> e1623bb2
-}
-
-void LLFloaterTOS::setSiteIsAlive( bool alive )
-{
-// if we are forced to send users to an external site in their system browser
-// (e.g.) Linux users because of lack of media support for HTML ToS page
-// force the regular HTML UI to deactivate so alternative is rendered instead.
-#ifdef EXTERNAL_TOS
-    mSiteAlive = false;
-#else
-
-    mSiteAlive = alive;
-
-    // only do this for TOS pages
-    if (hasChild("tos_html"))
-    {
-        // if the contents of the site was retrieved
-        if ( alive )
-        {
-            // navigate to the "real" page
-            if(!mRealNavigateBegun && mSiteAlive)
-            {
-                LLMediaCtrl* web_browser = getChild<LLMediaCtrl>("tos_html");
-                if(web_browser)
-                {
-                    mRealNavigateBegun = true;
-                    web_browser->navigateTo( getString( "real_url" ) );
-                }
-            }
-        }
-        else
-        {
-            LL_INFOS("TOS") << "ToS page: ToS page unavailable!" << LL_ENDL;
-            // normally this is set when navigation to TOS page navigation completes (so you can't accept before TOS loads)
-            // but if the page is unavailable, we need to do this now
-            updateAgreeEnabled(true);
-            LLTextBox* tos_list = getChild<LLTextBox>("agree_list");
-            tos_list->setEnabled(true);
-        }
-    }
-#endif
-}
-
-LLFloaterTOS::~LLFloaterTOS()
-{
-}
-
-// virtual
-void LLFloaterTOS::draw()
-{
-    // draw children
-    LLModalDialog::draw();
-}
-
-
-// update status of "Agree" checkbox and text
-void LLFloaterTOS::updateAgreeEnabled(bool enabled)
-{
-    LLCheckBoxCtrl* tos_agreement_agree_cb = getChild<LLCheckBoxCtrl>("agree_chk");
-    tos_agreement_agree_cb->setEnabled(enabled);
-
-    LLTextBox* tos_agreement_agree_text = getChild<LLTextBox>("agree_list");
-    tos_agreement_agree_text->setEnabled(enabled);
-}
-
-// static
-void LLFloaterTOS::updateAgree(LLUICtrl*, void* userdata )
-{
-    LLFloaterTOS* self = (LLFloaterTOS*) userdata;
-    bool agree = self->getChild<LLUICtrl>("agree_chk")->getValue().asBoolean();
-    self->getChildView("Continue")->setEnabled(agree);
-}
-
-// static
-void LLFloaterTOS::onContinue( void* userdata )
-{
-    LLFloaterTOS* self = (LLFloaterTOS*) userdata;
-    LL_INFOS("TOS") << "User agrees with TOS." << LL_ENDL;
-
-    if(self->mReplyPumpName != "")
-    {
-        LLEventPumps::instance().obtain(self->mReplyPumpName).post(LLSD(true));
-    }
-
-    self->closeFloater(); // destroys this object
-}
-
-// static
-void LLFloaterTOS::onCancel( void* userdata )
-{
-    LLFloaterTOS* self = (LLFloaterTOS*) userdata;
-    LL_INFOS("TOS") << "User disagrees with TOS." << LL_ENDL;
-    LLNotificationsUtil::add("MustAgreeToLogIn", LLSD(), LLSD(), login_alert_done);
-
-    if(self->mReplyPumpName != "")
-    {
-        LLEventPumps::instance().obtain(self->mReplyPumpName).post(LLSD(false));
-    }
-
-    // reset state for next time we come to TOS
-    self->mLoadingScreenLoaded = false;
-    self->mSiteAlive = false;
-    self->mRealNavigateBegun = false;
-
-    // destroys this object
-    self->closeFloater();
-}
-
-//virtual
-void LLFloaterTOS::handleMediaEvent(LLPluginClassMedia* /*self*/, EMediaEvent event)
-{
-    if(event == MEDIA_EVENT_NAVIGATE_COMPLETE)
-    {
-        if(!mLoadingScreenLoaded)
-        {
-            mLoadingScreenLoaded = true;
-            std::string url(getString("real_url"));
-
-            LLHandle<LLFloater> handle = getHandle();
-
-            LLCoros::instance().launch("LLFloaterTOS::testSiteIsAliveCoro",
-                boost::bind(&LLFloaterTOS::testSiteIsAliveCoro, handle, url));
-        }
-        else if(mRealNavigateBegun)
-        {
-            LL_INFOS("TOS") << "TOS: NAVIGATE COMPLETE" << LL_ENDL;
-            // enable Agree to TOS check box now that page has loaded
-            updateAgreeEnabled(true);
-        }
-    }
-}
-
-void LLFloaterTOS::testSiteIsAliveCoro(LLHandle<LLFloater> handle, std::string url)
-{
-    LLCore::HttpRequest::policy_t httpPolicy(LLCore::HttpRequest::DEFAULT_POLICY_ID);
-    LLCoreHttpUtil::HttpCoroutineAdapter::ptr_t
-        httpAdapter(new LLCoreHttpUtil::HttpCoroutineAdapter("genericPostCoro", httpPolicy));
-    LLCore::HttpRequest::ptr_t httpRequest(new LLCore::HttpRequest);
-    LLCore::HttpOptions::ptr_t httpOpts = LLCore::HttpOptions::ptr_t(new LLCore::HttpOptions);
-
-    httpOpts->setWantHeaders(true);
-    httpOpts->setHeadersOnly(true);
-
-    LL_INFOS("testSiteIsAliveCoro") << "Generic POST for " << url << LL_ENDL;
-
-    LLSD result = httpAdapter->getAndSuspend(httpRequest, url);
-
-    LLSD httpResults = result[LLCoreHttpUtil::HttpCoroutineAdapter::HTTP_RESULTS];
-    LLCore::HttpStatus status = LLCoreHttpUtil::HttpCoroutineAdapter::getStatusFromLLSD(httpResults);
-
-    if (handle.isDead())
-    {
-        LL_WARNS("testSiteIsAliveCoro") << "Dialog canceled before response." << LL_ENDL;
-        return;
-    }
-
-    LLFloaterTOS *that = dynamic_cast<LLFloaterTOS *>(handle.get());
-
-    if (that)
-        that->setSiteIsAlive(static_cast<bool>(status));
-    else
-    {
-        LL_WARNS("testSiteIsAliveCoro") << "Handle was not a TOS floater." << LL_ENDL;
-    }
-}
-
+/**
+ * @file llfloatertos.cpp
+ * @brief Terms of Service Agreement dialog
+ *
+ * $LicenseInfo:firstyear=2003&license=viewerlgpl$
+ * Second Life Viewer Source Code
+ * Copyright (C) 2010, Linden Research, Inc.
+ *
+ * This library is free software; you can redistribute it and/or
+ * modify it under the terms of the GNU Lesser General Public
+ * License as published by the Free Software Foundation;
+ * version 2.1 of the License only.
+ *
+ * This library is distributed in the hope that it will be useful,
+ * but WITHOUT ANY WARRANTY; without even the implied warranty of
+ * MERCHANTABILITY or FITNESS FOR A PARTICULAR PURPOSE.  See the GNU
+ * Lesser General Public License for more details.
+ *
+ * You should have received a copy of the GNU Lesser General Public
+ * License along with this library; if not, write to the Free Software
+ * Foundation, Inc., 51 Franklin Street, Fifth Floor, Boston, MA  02110-1301  USA
+ *
+ * Linden Research, Inc., 945 Battery Street, San Francisco, CA  94111  USA
+ * $/LicenseInfo$
+ */
+
+#include "llviewerprecompiledheaders.h"
+
+#include "llfloatertos.h"
+
+// viewer includes
+#include "llviewerstats.h"
+#include "llviewerwindow.h"
+
+// linden library includes
+#include "llbutton.h"
+#include "llevents.h"
+#include "llnotificationsutil.h"
+#include "llradiogroup.h"
+#include "lltextbox.h"
+#include "llui.h"
+#include "lluictrlfactory.h"
+#include "llfilesystem.h"
+#include "message.h"
+#include "llstartup.h"              // login_alert_done
+#include "llcorehttputil.h"
+#include "llfloaterreg.h"
+
+LLFloaterTOS::LLFloaterTOS(const LLSD& data)
+:   LLModalDialog( data["message"].asString() ),
+    mMessage(data["message"].asString()),
+    mLoadingScreenLoaded(false),
+    mSiteAlive(false),
+    mRealNavigateBegun(false),
+    mReplyPumpName(data["reply_pump"].asString())
+{
+}
+
+bool LLFloaterTOS::postBuild()
+{
+    childSetAction("Continue", onContinue, this);
+    childSetAction("Cancel", onCancel, this);
+    childSetCommitCallback("agree_chk", updateAgree, this);
+
+    if (hasChild("tos_text"))
+    {
+        // this displays the critical message
+        LLUICtrl *tos_text = getChild<LLUICtrl>("tos_text");
+        tos_text->setEnabled(false);
+        tos_text->setFocus(true);
+        tos_text->setValue(LLSD(mMessage));
+
+        return true;
+    }
+
+    // disable Agree to TOS radio button until the page has fully loaded
+        updateAgreeEnabled(false);
+
+    // hide the SL text widget if we're displaying TOS with using a browser widget.
+    LLUICtrl *editor = getChild<LLUICtrl>("tos_text");
+    editor->setVisible(false);
+
+    LLMediaCtrl* web_browser = getChild<LLMediaCtrl>("tos_html");
+    if ( web_browser )
+    {
+// if we are forced to send users to an external site in their system browser
+// (e.g.) Linux users because of lack of media support for HTML ToS page
+// remove exisiting UI and replace with a link to external page where users can accept ToS
+#ifdef EXTERNAL_TOS
+        LLTextBox* header = getChild<LLTextBox>("tos_heading");
+        if (header)
+            header->setVisible(false);
+
+        LLTextBox* external_prompt = getChild<LLTextBox>("external_tos_required");
+        if (external_prompt)
+            external_prompt->setVisible(true);
+
+        web_browser->setVisible(false);
+#else
+        web_browser->addObserver(this);
+
+        // Don't use the start_url parameter for this browser instance -- it may finish loading before we get to add our observer.
+        // Store the URL separately and navigate here instead.
+        web_browser->navigateTo( getString( "loading_url" ) );
+        LLPluginClassMedia* media_plugin = web_browser->getMediaPlugin();
+        if (media_plugin)
+        {
+            // All links from tos_html should be opened in external browser
+            media_plugin->setOverrideClickTarget("_external");
+        }
+#endif
+    }
+
+    return true;
+}
+
+void LLFloaterTOS::setSiteIsAlive( bool alive )
+{
+// if we are forced to send users to an external site in their system browser
+// (e.g.) Linux users because of lack of media support for HTML ToS page
+// force the regular HTML UI to deactivate so alternative is rendered instead.
+#ifdef EXTERNAL_TOS
+    mSiteAlive = false;
+#else
+
+    mSiteAlive = alive;
+
+    // only do this for TOS pages
+    if (hasChild("tos_html"))
+    {
+        // if the contents of the site was retrieved
+        if ( alive )
+        {
+            // navigate to the "real" page
+            if(!mRealNavigateBegun && mSiteAlive)
+            {
+                LLMediaCtrl* web_browser = getChild<LLMediaCtrl>("tos_html");
+                if(web_browser)
+                {
+                    mRealNavigateBegun = true;
+                    web_browser->navigateTo( getString( "real_url" ) );
+                }
+            }
+        }
+        else
+        {
+            LL_INFOS("TOS") << "ToS page: ToS page unavailable!" << LL_ENDL;
+            // normally this is set when navigation to TOS page navigation completes (so you can't accept before TOS loads)
+            // but if the page is unavailable, we need to do this now
+            updateAgreeEnabled(true);
+            LLTextBox* tos_list = getChild<LLTextBox>("agree_list");
+            tos_list->setEnabled(true);
+        }
+    }
+#endif
+}
+
+LLFloaterTOS::~LLFloaterTOS()
+{
+}
+
+// virtual
+void LLFloaterTOS::draw()
+{
+    // draw children
+    LLModalDialog::draw();
+}
+
+
+// update status of "Agree" checkbox and text
+void LLFloaterTOS::updateAgreeEnabled(bool enabled)
+{
+    LLCheckBoxCtrl* tos_agreement_agree_cb = getChild<LLCheckBoxCtrl>("agree_chk");
+    tos_agreement_agree_cb->setEnabled(enabled);
+
+    LLTextBox* tos_agreement_agree_text = getChild<LLTextBox>("agree_list");
+    tos_agreement_agree_text->setEnabled(enabled);
+}
+
+// static
+void LLFloaterTOS::updateAgree(LLUICtrl*, void* userdata )
+{
+    LLFloaterTOS* self = (LLFloaterTOS*) userdata;
+    bool agree = self->getChild<LLUICtrl>("agree_chk")->getValue().asBoolean();
+    self->getChildView("Continue")->setEnabled(agree);
+}
+
+// static
+void LLFloaterTOS::onContinue( void* userdata )
+{
+    LLFloaterTOS* self = (LLFloaterTOS*) userdata;
+    LL_INFOS("TOS") << "User agrees with TOS." << LL_ENDL;
+
+    if(self->mReplyPumpName != "")
+    {
+        LLEventPumps::instance().obtain(self->mReplyPumpName).post(LLSD(true));
+    }
+
+    self->closeFloater(); // destroys this object
+}
+
+// static
+void LLFloaterTOS::onCancel( void* userdata )
+{
+    LLFloaterTOS* self = (LLFloaterTOS*) userdata;
+    LL_INFOS("TOS") << "User disagrees with TOS." << LL_ENDL;
+    LLNotificationsUtil::add("MustAgreeToLogIn", LLSD(), LLSD(), login_alert_done);
+
+    if(self->mReplyPumpName != "")
+    {
+        LLEventPumps::instance().obtain(self->mReplyPumpName).post(LLSD(false));
+    }
+
+    // reset state for next time we come to TOS
+    self->mLoadingScreenLoaded = false;
+    self->mSiteAlive = false;
+    self->mRealNavigateBegun = false;
+
+    // destroys this object
+    self->closeFloater();
+}
+
+//virtual
+void LLFloaterTOS::handleMediaEvent(LLPluginClassMedia* /*self*/, EMediaEvent event)
+{
+    if(event == MEDIA_EVENT_NAVIGATE_COMPLETE)
+    {
+        if(!mLoadingScreenLoaded)
+        {
+            mLoadingScreenLoaded = true;
+            std::string url(getString("real_url"));
+
+            LLHandle<LLFloater> handle = getHandle();
+
+            LLCoros::instance().launch("LLFloaterTOS::testSiteIsAliveCoro",
+                boost::bind(&LLFloaterTOS::testSiteIsAliveCoro, handle, url));
+        }
+        else if(mRealNavigateBegun)
+        {
+            LL_INFOS("TOS") << "TOS: NAVIGATE COMPLETE" << LL_ENDL;
+            // enable Agree to TOS check box now that page has loaded
+            updateAgreeEnabled(true);
+        }
+    }
+}
+
+void LLFloaterTOS::testSiteIsAliveCoro(LLHandle<LLFloater> handle, std::string url)
+{
+    LLCore::HttpRequest::policy_t httpPolicy(LLCore::HttpRequest::DEFAULT_POLICY_ID);
+    LLCoreHttpUtil::HttpCoroutineAdapter::ptr_t
+        httpAdapter(new LLCoreHttpUtil::HttpCoroutineAdapter("genericPostCoro", httpPolicy));
+    LLCore::HttpRequest::ptr_t httpRequest(new LLCore::HttpRequest);
+    LLCore::HttpOptions::ptr_t httpOpts = LLCore::HttpOptions::ptr_t(new LLCore::HttpOptions);
+
+    httpOpts->setWantHeaders(true);
+    httpOpts->setHeadersOnly(true);
+
+    LL_INFOS("testSiteIsAliveCoro") << "Generic POST for " << url << LL_ENDL;
+
+    LLSD result = httpAdapter->getAndSuspend(httpRequest, url);
+
+    LLSD httpResults = result[LLCoreHttpUtil::HttpCoroutineAdapter::HTTP_RESULTS];
+    LLCore::HttpStatus status = LLCoreHttpUtil::HttpCoroutineAdapter::getStatusFromLLSD(httpResults);
+
+    if (handle.isDead())
+    {
+        LL_WARNS("testSiteIsAliveCoro") << "Dialog canceled before response." << LL_ENDL;
+        return;
+    }
+
+    LLFloaterTOS *that = dynamic_cast<LLFloaterTOS *>(handle.get());
+
+    if (that)
+        that->setSiteIsAlive(static_cast<bool>(status));
+    else
+    {
+        LL_WARNS("testSiteIsAliveCoro") << "Handle was not a TOS floater." << LL_ENDL;
+    }
+}
+
+