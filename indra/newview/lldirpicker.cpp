--- conflicted
+++ resolved
@@ -98,58 +98,6 @@
 
 BOOL LLDirPicker::getDir(std::string* filename, bool blocking)
 {
-<<<<<<< HEAD
-	if( mLocked )
-	{
-		return FALSE;
-	}
-
-	// if local file browsing is turned off, return without opening dialog
-	if ( check_local_file_access_enabled() == false )
-	{
-		return FALSE;
-	}
-
-	BOOL success = FALSE;
-
-
-	if (blocking)
-	{
-		// Modal, so pause agent
-		send_agent_pause();
-	}
-
-	bi.hwndOwner = (HWND)gViewerWindow->getPlatformWindow();
-
-	::OleInitialize(NULL);
-	LPITEMIDLIST pIDL = ::SHBrowseForFolder(&bi);
-
-	if(pIDL != NULL)
-	{
-		WCHAR buffer[_MAX_PATH] = {'\0'};
-
-		if(::SHGetPathFromIDList(pIDL, buffer) != 0)
-		{
-			// Set the string value.
-
-			mDir = utf16str_to_utf8str(llutf16string(buffer));
-			success = TRUE;
-		}
-		// free the item id list
-		CoTaskMemFree(pIDL);
-	}
-
-	::OleUninitialize();
-
-	if (blocking)
-	{
-		send_agent_resume();
-	}
-
-	// Account for the fact that the app has been stalled.
-	LLFrameTimer::updateFrameTime();
-	return success;
-=======
     if( mLocked )
     {
         return FALSE;
@@ -200,7 +148,6 @@
     // Account for the fact that the app has been stalled.
     LLFrameTimer::updateFrameTime();
     return success;
->>>>>>> bb3c36f5
 }
 
 std::string LLDirPicker::getDirName()
@@ -250,42 +197,28 @@
     mFileName(NULL),
     mLocked(false)
 {
-<<<<<<< HEAD
 #ifndef LL_FLTK
-	mFilePicker = new LLFilePicker();
-#endif
-	reset();
-=======
     mFilePicker = new LLFilePicker();
+#endif
     reset();
->>>>>>> bb3c36f5
 }
 
 LLDirPicker::~LLDirPicker()
 {
-<<<<<<< HEAD
 #ifndef LL_FLTK
-	delete mFilePicker;
-#endif
-=======
     delete mFilePicker;
->>>>>>> bb3c36f5
+#endif
 }
 
 
 void LLDirPicker::reset()
 {
-<<<<<<< HEAD
 #ifndef LL_FLTK
-	if (mFilePicker)
-		mFilePicker->reset();
-#else
-	mDir = "";
-#endif
-=======
     if (mFilePicker)
         mFilePicker->reset();
->>>>>>> bb3c36f5
+#else
+    mDir = "";
+#endif
 }
 
 BOOL LLDirPicker::getDir(std::string* filename, bool blocking)
@@ -298,67 +231,38 @@
         return FALSE;
     }
 
-<<<<<<< HEAD
 #ifdef LL_FLTK
     gViewerWindow->getWindow()->beforeDialog();
-	Fl_Native_File_Chooser flDlg;
-	flDlg.title(LLTrans::getString("choose_the_directory").c_str());
-	flDlg.type(Fl_Native_File_Chooser::BROWSE_DIRECTORY );
-	int res = flDlg.show();
+    Fl_Native_File_Chooser flDlg;
+    flDlg.title(LLTrans::getString("choose_the_directory").c_str());
+    flDlg.type(Fl_Native_File_Chooser::BROWSE_DIRECTORY );
+    int res = flDlg.show();
     gViewerWindow->getWindow()->afterDialog();
-	if( res == 0 )
-	{
-		char const *pDir = flDlg.filename(0);
-		if( pDir )
-			mDir = pDir;
-	}
-	else if( res == -1 )
-	{
-		LL_WARNS() << "FLTK failed: " <<  flDlg.errmsg() << LL_ENDL;
-	}
-	return !mDir.empty();
-#endif
-=======
-#if !LL_MESA_HEADLESS
-
+    if( res == 0 )
+    {
+        char const *pDir = flDlg.filename(0);
+        if( pDir )
+            mDir = pDir;
+    }
+    else if( res == -1 )
+    {
+        LL_WARNS() << "FLTK failed: " <<  flDlg.errmsg() << LL_ENDL;
+    }
+    return !mDir.empty();
+#endif
+}
+
+std::string LLDirPicker::getDirName()
+{
+#ifndef LL_FLTK
     if (mFilePicker)
     {
-        GtkWindow* picker = mFilePicker->buildFilePicker(false, true,
-                                 "dirpicker");
-
-        if (picker)
-        {
-           gtk_window_set_title(GTK_WINDOW(picker), LLTrans::getString("choose_the_directory").c_str());
-           gtk_widget_show_all(GTK_WIDGET(picker));
-           gtk_main();
-           return (!mFilePicker->getFirstFile().empty());
-        }
-    }
-#endif // !LL_MESA_HEADLESS
-
-    return FALSE;
->>>>>>> bb3c36f5
-}
-
-std::string LLDirPicker::getDirName()
-{
-<<<<<<< HEAD
-#ifndef LL_FLTK
-	if (mFilePicker)
-	{
-		return mFilePicker->getFirstFile();
-	}
-	return "";
+        return mFilePicker->getFirstFile();
+    }
+    return "";
 #else
-	return mDir;
-#endif
-=======
-    if (mFilePicker)
-    {
-        return mFilePicker->getFirstFile();
-    }
-    return "";
->>>>>>> bb3c36f5
+    return mDir;
+#endif
 }
 
 #else // not implemented
@@ -413,17 +317,10 @@
 
     LLDirPicker picker;
 
-<<<<<<< HEAD
-	if (picker.getDir(&mProposedName, blocking))
-	{
-		mResponses.push_back(picker.getDirName());
-	}
-=======
     if (picker.getDir(&mProposedName, blocking))
     {
         mResponses.push_back(picker.getDirName());
     }
->>>>>>> bb3c36f5
 
     {
         LLMutexLock lock(sMutex);
