/**
 * @file llfloaterscriptlimits.cpp
 * @author Gabriel Lee
 * @brief Implementation of the region info and controls floater and panels.
 *
 * $LicenseInfo:firstyear=2004&license=viewerlgpl$
 * Second Life Viewer Source Code
 * Copyright (C) 2010, Linden Research, Inc.
 *
 * This library is free software; you can redistribute it and/or
 * modify it under the terms of the GNU Lesser General Public
 * License as published by the Free Software Foundation;
 * version 2.1 of the License only.
 *
 * This library is distributed in the hope that it will be useful,
 * but WITHOUT ANY WARRANTY; without even the implied warranty of
 * MERCHANTABILITY or FITNESS FOR A PARTICULAR PURPOSE.  See the GNU
 * Lesser General Public License for more details.
 *
 * You should have received a copy of the GNU Lesser General Public
 * License along with this library; if not, write to the Free Software
 * Foundation, Inc., 51 Franklin Street, Fifth Floor, Boston, MA  02110-1301  USA
 *
 * Linden Research, Inc., 945 Battery Street, San Francisco, CA  94111  USA
 * $/LicenseInfo$
 */

#include "llviewerprecompiledheaders.h"
#include "llfloaterscriptlimits.h"

// library includes
#include "llavatarnamecache.h"
#include "llsdutil.h"
#include "llsdutil_math.h"
#include "message.h"

#include "llagent.h"
#include "llfloateravatarpicker.h"
#include "llfloaterland.h"
#include "llfloaterreg.h"
#include "llregionhandle.h"
#include "llscrolllistctrl.h"
#include "llscrolllistitem.h"
#include "llparcel.h"
#include "lltabcontainer.h"
#include "lltracker.h"
#include "lltrans.h"
#include "llviewercontrol.h"
#include "lluictrlfactory.h"
#include "llviewerparcelmgr.h"
#include "llviewerregion.h"
#include "llviewerwindow.h"
#include "llcorehttputil.h"

///----------------------------------------------------------------------------
/// LLFloaterScriptLimits
///----------------------------------------------------------------------------

// debug switches, won't work in release
#ifndef LL_RELEASE_FOR_DOWNLOAD

// dump responder replies to LL_INFOS() for debugging
//#define DUMP_REPLIES_TO_LLINFOS

#ifdef DUMP_REPLIES_TO_LLINFOS
#include "llsdserialize.h"
#include "llwindow.h"
#endif

// use fake LLSD responses to check the viewer side is working correctly
// I'm syncing this with the server side efforts so hopfully we can keep
// the to-ing and fro-ing between the two teams to a minimum
//#define USE_FAKE_RESPONSES

#ifdef USE_FAKE_RESPONSES
const S32 FAKE_NUMBER_OF_URLS = 329;
const S32 FAKE_AVAILABLE_URLS = 731;
const S32 FAKE_AMOUNT_OF_MEMORY = 66741;
const S32 FAKE_AVAILABLE_MEMORY = 895577;
#endif

#endif

const S32 SIZE_OF_ONE_KB = 1024;

LLFloaterScriptLimits::LLFloaterScriptLimits(const LLSD& seed)
    : LLFloater(seed)
{
}

bool LLFloaterScriptLimits::postBuild()
{
<<<<<<< HEAD
	mTab = getChild<LLTabContainer>("scriptlimits_panels");
	
	if(!mTab)
	{
		LL_WARNS() << "Error! couldn't get scriptlimits_panels, aborting Script Information setup" << LL_ENDL;
		return false;
	}

	// contruct the panel
	LLPanelScriptLimitsRegionMemory* panel_memory = new LLPanelScriptLimitsRegionMemory;
	mInfoPanels.push_back(panel_memory);
	panel_memory->buildFromFile( "panel_script_limits_region_memory.xml");
	mTab->addTabPanel(panel_memory);
	mTab->selectTab(0);
	return true;
=======
    mTab = getChild<LLTabContainer>("scriptlimits_panels");

    if(!mTab)
    {
        LL_WARNS() << "Error! couldn't get scriptlimits_panels, aborting Script Information setup" << LL_ENDL;
        return FALSE;
    }

    // contruct the panel
    LLPanelScriptLimitsRegionMemory* panel_memory = new LLPanelScriptLimitsRegionMemory;
    mInfoPanels.push_back(panel_memory);
    panel_memory->buildFromFile( "panel_script_limits_region_memory.xml");
    mTab->addTabPanel(panel_memory);
    mTab->selectTab(0);
    return TRUE;
>>>>>>> e1623bb2
}

LLFloaterScriptLimits::~LLFloaterScriptLimits()
{
}

// public
void LLFloaterScriptLimits::refresh()
{
    for(info_panels_t::iterator iter = mInfoPanels.begin();
        iter != mInfoPanels.end(); ++iter)
    {
        (*iter)->refresh();
    }
}

///----------------------------------------------------------------------------
// Base class for panels
///----------------------------------------------------------------------------

LLPanelScriptLimitsInfo::LLPanelScriptLimitsInfo()
    : LLPanel()
{
}


// virtual
bool LLPanelScriptLimitsInfo::postBuild()
{
<<<<<<< HEAD
	refresh();
	return true;
=======
    refresh();
    return TRUE;
>>>>>>> e1623bb2
}

// virtual
void LLPanelScriptLimitsInfo::updateChild(LLUICtrl* child_ctr)
{
}

///----------------------------------------------------------------------------
// Memory Panel
///----------------------------------------------------------------------------

LLPanelScriptLimitsRegionMemory::~LLPanelScriptLimitsRegionMemory()
{
    if(!mParcelId.isNull())
    {
        LLRemoteParcelInfoProcessor::getInstance()->removeObserver(mParcelId, this);
        mParcelId.setNull();
    }
};

bool LLPanelScriptLimitsRegionMemory::getLandScriptResources()
{
<<<<<<< HEAD
	if (!gAgent.getRegion()) return false;
=======
    if (!gAgent.getRegion()) return FALSE;
>>>>>>> e1623bb2

    LLSD body;
    std::string url = gAgent.getRegion()->getCapability("LandResources");
    if (!url.empty())
    {
        LLCoros::instance().launch("LLPanelScriptLimitsRegionMemory::getLandScriptResourcesCoro",
            boost::bind(&LLPanelScriptLimitsRegionMemory::getLandScriptResourcesCoro, this, url));
<<<<<<< HEAD
		return true;
	}
	else
	{
		return false;
	}
=======
        return TRUE;
    }
    else
    {
        return FALSE;
    }
>>>>>>> e1623bb2
}

void LLPanelScriptLimitsRegionMemory::getLandScriptResourcesCoro(std::string url)
{
    LLCore::HttpRequest::policy_t httpPolicy(LLCore::HttpRequest::DEFAULT_POLICY_ID);
    LLCoreHttpUtil::HttpCoroutineAdapter::ptr_t
        httpAdapter(new LLCoreHttpUtil::HttpCoroutineAdapter("getLandScriptResourcesCoro", httpPolicy));
    LLCore::HttpRequest::ptr_t httpRequest(new LLCore::HttpRequest);

    LLSD postData;

    postData["parcel_id"] = mParcelId;

    LLSD result = httpAdapter->postAndSuspend(httpRequest, url, postData);

    LLSD httpResults = result[LLCoreHttpUtil::HttpCoroutineAdapter::HTTP_RESULTS];
    LLCore::HttpStatus status = LLCoreHttpUtil::HttpCoroutineAdapter::getStatusFromLLSD(httpResults);

    if (!status)
    {
        LL_WARNS() << "Failed to get script resource info" << LL_ENDL;
        return;
    }

    // We could retrieve these sequentially inline from this coroutine. But
    // since the original code retrieved them in parallel I'll spawn two
    // coroutines to do the retrieval.

    // The summary service:
    if (result.has("ScriptResourceSummary"))
    {
        std::string urlResourceSummary = result["ScriptResourceSummary"].asString();
        LLCoros::instance().launch("LLPanelScriptLimitsRegionMemory::getLandScriptSummaryCoro",
            boost::bind(&LLPanelScriptLimitsRegionMemory::getLandScriptSummaryCoro, this, urlResourceSummary));
    }

    if (result.has("ScriptResourceDetails"))
    {
        std::string urlResourceDetails = result["ScriptResourceDetails"].asString();
        LLCoros::instance().launch("LLPanelScriptLimitsRegionMemory::getLandScriptDetailsCoro",
            boost::bind(&LLPanelScriptLimitsRegionMemory::getLandScriptDetailsCoro, this, urlResourceDetails));
    }


}

void LLPanelScriptLimitsRegionMemory::getLandScriptSummaryCoro(std::string url)
{
    LLCore::HttpRequest::policy_t httpPolicy(LLCore::HttpRequest::DEFAULT_POLICY_ID);
    LLCoreHttpUtil::HttpCoroutineAdapter::ptr_t
        httpAdapter(new LLCoreHttpUtil::HttpCoroutineAdapter("getLandScriptSummaryCoro", httpPolicy));
    LLCore::HttpRequest::ptr_t httpRequest(new LLCore::HttpRequest);

    LLSD result = httpAdapter->getAndSuspend(httpRequest, url);

    LLSD httpResults = result[LLCoreHttpUtil::HttpCoroutineAdapter::HTTP_RESULTS];
    LLCore::HttpStatus status = LLCoreHttpUtil::HttpCoroutineAdapter::getStatusFromLLSD(httpResults);

    if (!status)
    {
        LL_WARNS() << "Unable to retrieve script summary." << LL_ENDL;
        return;
    }

    LLFloaterScriptLimits* instance = LLFloaterReg::getTypedInstance<LLFloaterScriptLimits>("script_limits");
    if (!instance)
    {
        LL_WARNS() << "Failed to get llfloaterscriptlimits instance" << LL_ENDL;
        return;
    }

    LLTabContainer* tab = instance->getChild<LLTabContainer>("scriptlimits_panels");
    if (!tab)
    {
        LL_WARNS() << "Unable to access script limits tab" << LL_ENDL;
        return;
    }

    LLPanelScriptLimitsRegionMemory* panelMemory = (LLPanelScriptLimitsRegionMemory*)tab->getChild<LLPanel>("script_limits_region_memory_panel");
    if (!panelMemory)
    {
        LL_WARNS() << "Unable to get memory panel." << LL_ENDL;
        return;
    }

    panelMemory->getChild<LLUICtrl>("loading_text")->setValue(LLSD(std::string("")));

    LLButton* btn = panelMemory->getChild<LLButton>("refresh_list_btn");
    if (btn)
    {
        btn->setEnabled(true);
    }

    result.erase(LLCoreHttpUtil::HttpCoroutineAdapter::HTTP_RESULTS);
    panelMemory->setRegionSummary(result);

}

void LLPanelScriptLimitsRegionMemory::getLandScriptDetailsCoro(std::string url)
{
    LLCore::HttpRequest::policy_t httpPolicy(LLCore::HttpRequest::DEFAULT_POLICY_ID);
    LLCoreHttpUtil::HttpCoroutineAdapter::ptr_t
        httpAdapter(new LLCoreHttpUtil::HttpCoroutineAdapter("getLandScriptDetailsCoro", httpPolicy));
    LLCore::HttpRequest::ptr_t httpRequest(new LLCore::HttpRequest);

    LLSD result = httpAdapter->getAndSuspend(httpRequest, url);

    LLSD httpResults = result[LLCoreHttpUtil::HttpCoroutineAdapter::HTTP_RESULTS];
    LLCore::HttpStatus status = LLCoreHttpUtil::HttpCoroutineAdapter::getStatusFromLLSD(httpResults);

    if (!status)
    {
        LL_WARNS() << "Unable to retrieve script details." << LL_ENDL;
        return;
    }

    LLFloaterScriptLimits* instance = LLFloaterReg::getTypedInstance<LLFloaterScriptLimits>("script_limits");

    if (!instance)
    {
        LL_WARNS() << "Failed to get llfloaterscriptlimits instance" << LL_ENDL;
        return;
    }

    LLTabContainer* tab = instance->getChild<LLTabContainer>("scriptlimits_panels");
    if (!tab)
    {
        LL_WARNS() << "Unable to access script limits tab" << LL_ENDL;
        return;
    }

    LLPanelScriptLimitsRegionMemory* panelMemory = (LLPanelScriptLimitsRegionMemory*)tab->getChild<LLPanel>("script_limits_region_memory_panel");

    if (!panelMemory)
    {
        LL_WARNS() << "Unable to get memory panel." << LL_ENDL;
        return;
    }

    result.erase(LLCoreHttpUtil::HttpCoroutineAdapter::HTTP_RESULTS);
    panelMemory->setRegionDetails(result);
}

void LLPanelScriptLimitsRegionMemory::processParcelInfo(const LLParcelData& parcel_data)
{
    if(!getLandScriptResources())
    {
        std::string msg_error = LLTrans::getString("ScriptLimitsRequestError");
        getChild<LLUICtrl>("loading_text")->setValue(LLSD(msg_error));
    }
    else
    {
        std::string msg_waiting = LLTrans::getString("ScriptLimitsRequestWaiting");
        getChild<LLUICtrl>("loading_text")->setValue(LLSD(msg_waiting));
    }
}

void LLPanelScriptLimitsRegionMemory::setParcelID(const LLUUID& parcel_id)
{
    if (!parcel_id.isNull())
    {
        if(!mParcelId.isNull())
        {
            LLRemoteParcelInfoProcessor::getInstance()->removeObserver(mParcelId, this);
            mParcelId.setNull();
        }
        mParcelId = parcel_id;
        LLRemoteParcelInfoProcessor::getInstance()->addObserver(parcel_id, this);
        LLRemoteParcelInfoProcessor::getInstance()->sendParcelInfoRequest(parcel_id);
    }
    else
    {
        std::string msg_error = LLTrans::getString("ScriptLimitsRequestError");
        getChild<LLUICtrl>("loading_text")->setValue(LLSD(msg_error));
    }
}

// virtual
void LLPanelScriptLimitsRegionMemory::setErrorStatus(S32 status, const std::string& reason)
{
    LL_WARNS() << "Can't handle remote parcel request."<< " Http Status: "<< status << ". Reason : "<< reason<<LL_ENDL;
}

// callback from the name cache with an owner name to add to the list
void LLPanelScriptLimitsRegionMemory::onAvatarNameCache(
    const LLUUID& id,
    const LLAvatarName& av_name)
{
    onNameCache(id, av_name.getUserName());
}

// callback from the name cache with an owner name to add to the list
void LLPanelScriptLimitsRegionMemory::onNameCache(
                         const LLUUID& id,
                         const std::string& full_name)
{
    LLScrollListCtrl *list = getChild<LLScrollListCtrl>("scripts_list");
    if(!list)
    {
        return;
    }

    std::string name = LLCacheName::buildUsername(full_name);

    std::vector<LLSD>::iterator id_itor;
    for (id_itor = mObjectListItems.begin(); id_itor != mObjectListItems.end(); ++id_itor)
    {
        LLSD element = *id_itor;
        if(element["owner_id"].asUUID() == id)
        {
            LLScrollListItem* item = list->getItem(element["id"].asUUID());

            if(item)
            {
                item->getColumn(3)->setValue(LLSD(name));
                element["columns"][3]["value"] = name;
            }
        }
    }
}

void LLPanelScriptLimitsRegionMemory::setRegionDetails(LLSD content)
{
<<<<<<< HEAD
	LLScrollListCtrl *list = getChild<LLScrollListCtrl>("scripts_list");
	
	if(!list)
	{
		LL_WARNS() << "Error getting the scripts_list control" << LL_ENDL;
		return;
	}

	S32 number_parcels = content["parcels"].size();

	LLStringUtil::format_map_t args_parcels;
	args_parcels["[PARCELS]"] = llformat ("%d", number_parcels);
	std::string msg_parcels = LLTrans::getString("ScriptLimitsParcelsOwned", args_parcels);
	getChild<LLUICtrl>("parcels_listed")->setValue(LLSD(msg_parcels));

	uuid_vec_t names_requested;

	// This makes the assumption that all objects will have the same set
	// of attributes, ie they will all have, or none will have locations
	// This is a pretty safe assumption as it's reliant on server version.
	bool has_locations = false;
	bool has_local_ids = false;

	for(S32 i = 0; i < number_parcels; i++)
	{
		std::string parcel_name = content["parcels"][i]["name"].asString();
		S32 number_objects = content["parcels"][i]["objects"].size();

		S32 local_id = 0;
		if(content["parcels"][i].has("local_id"))
		{
			// if any locations are found flag that we can use them and turn on the highlight button
			has_local_ids = true;
			local_id = content["parcels"][i]["local_id"].asInteger();
		}

		for(S32 j = 0; j < number_objects; j++)
		{
			S32 size = content["parcels"][i]["objects"][j]["resources"]["memory"].asInteger() / SIZE_OF_ONE_KB;
			
			S32 urls = content["parcels"][i]["objects"][j]["resources"]["urls"].asInteger();
			
			std::string name_buf = content["parcels"][i]["objects"][j]["name"].asString();
			LLUUID task_id = content["parcels"][i]["objects"][j]["id"].asUUID();
			LLUUID owner_id = content["parcels"][i]["objects"][j]["owner_id"].asUUID();
			// This field may not be sent by all server versions, but it's OK if
			// it uses the LLSD default of false
			bool is_group_owned = content["parcels"][i]["objects"][j]["is_group_owned"].asBoolean();

			F32 location_x = 0.0f;
			F32 location_y = 0.0f;
			F32 location_z = 0.0f;

			if(content["parcels"][i]["objects"][j].has("location"))
			{
				// if any locations are found flag that we can use them and turn on the highlight button
				LLVector3 vec = ll_vector3_from_sd(content["parcels"][i]["objects"][j]["location"]);
				has_locations = true;
				location_x = vec.mV[0];
				location_y = vec.mV[1];
				location_z = vec.mV[2];
			}

			std::string owner_buf;

			// in the future the server will give us owner names, so see if we're there yet:
			if(content["parcels"][i]["objects"][j].has("owner_name"))
			{
				owner_buf = content["parcels"][i]["objects"][j]["owner_name"].asString();
			}
			// ...and if not use the slightly more painful method of disovery:
			else
			{
				bool name_is_cached;
				if (is_group_owned)
				{
					name_is_cached = gCacheName->getGroupName(owner_id, owner_buf);
				}
				else
				{
					LLAvatarName av_name;
					name_is_cached = LLAvatarNameCache::get(owner_id, &av_name);
					owner_buf = av_name.getUserName();
					owner_buf = LLCacheName::buildUsername(owner_buf);
				}
				if(!name_is_cached)
				{
					if(std::find(names_requested.begin(), names_requested.end(), owner_id) == names_requested.end())
					{
						names_requested.push_back(owner_id);
						if (is_group_owned)
						{
							gCacheName->getGroup(owner_id,
								boost::bind(&LLPanelScriptLimitsRegionMemory::onNameCache,
								    this, _1, _2));
						}
						else
						{
							LLAvatarNameCache::get(owner_id,
								boost::bind(&LLPanelScriptLimitsRegionMemory::onAvatarNameCache,
								    this, _1, _2));
						}
					}
				}
			}

			LLScrollListItem::Params item_params;
			item_params.value = task_id;

			LLScrollListCell::Params cell_params;
			cell_params.font = LLFontGL::getFontSansSerif();
			// Start out right justifying numeric displays
			cell_params.font_halign = LLFontGL::RIGHT;

			cell_params.column = "size";
			cell_params.value = size;
			item_params.columns.add(cell_params);

			cell_params.column = "urls";
			cell_params.value = urls;
			item_params.columns.add(cell_params);

			cell_params.font_halign = LLFontGL::LEFT;
			// The rest of the columns are text to left justify them
			cell_params.column = "name";
			cell_params.value = name_buf;
			item_params.columns.add(cell_params);

			cell_params.column = "owner";
			cell_params.value = owner_buf;
			item_params.columns.add(cell_params);

			cell_params.column = "parcel";
			cell_params.value = parcel_name;
			item_params.columns.add(cell_params);

			cell_params.column = "location";
			cell_params.value = has_locations
				? llformat("<%0.0f, %0.0f, %0.0f>", location_x, location_y, location_z)
				: "";
			item_params.columns.add(cell_params);

			list->addRow(item_params);
			
			LLSD element;
			element["owner_id"] = owner_id;

			element["id"] = task_id;
			element["local_id"] = local_id;
			mObjectListItems.push_back(element);
		}
	}

	if (has_locations)
	{
		LLButton* btn = getChild<LLButton>("highlight_btn");
		if(btn)
		{
			btn->setVisible(true);
		}
	}

	if (has_local_ids)
	{
		LLButton* btn = getChild<LLButton>("return_btn");
		if(btn)
		{
			btn->setVisible(true);
		}
	}
	
	// save the structure to make object return easier
	mContent = content;
=======
    LLScrollListCtrl *list = getChild<LLScrollListCtrl>("scripts_list");

    if(!list)
    {
        LL_WARNS() << "Error getting the scripts_list control" << LL_ENDL;
        return;
    }

    S32 number_parcels = content["parcels"].size();

    LLStringUtil::format_map_t args_parcels;
    args_parcels["[PARCELS]"] = llformat ("%d", number_parcels);
    std::string msg_parcels = LLTrans::getString("ScriptLimitsParcelsOwned", args_parcels);
    getChild<LLUICtrl>("parcels_listed")->setValue(LLSD(msg_parcels));

    uuid_vec_t names_requested;

    // This makes the assumption that all objects will have the same set
    // of attributes, ie they will all have, or none will have locations
    // This is a pretty safe assumption as it's reliant on server version.
    bool has_locations = false;
    bool has_local_ids = false;

    for(S32 i = 0; i < number_parcels; i++)
    {
        std::string parcel_name = content["parcels"][i]["name"].asString();
        S32 number_objects = content["parcels"][i]["objects"].size();

        S32 local_id = 0;
        if(content["parcels"][i].has("local_id"))
        {
            // if any locations are found flag that we can use them and turn on the highlight button
            has_local_ids = true;
            local_id = content["parcels"][i]["local_id"].asInteger();
        }

        for(S32 j = 0; j < number_objects; j++)
        {
            S32 size = content["parcels"][i]["objects"][j]["resources"]["memory"].asInteger() / SIZE_OF_ONE_KB;

            S32 urls = content["parcels"][i]["objects"][j]["resources"]["urls"].asInteger();

            std::string name_buf = content["parcels"][i]["objects"][j]["name"].asString();
            LLUUID task_id = content["parcels"][i]["objects"][j]["id"].asUUID();
            LLUUID owner_id = content["parcels"][i]["objects"][j]["owner_id"].asUUID();
            // This field may not be sent by all server versions, but it's OK if
            // it uses the LLSD default of false
            bool is_group_owned = content["parcels"][i]["objects"][j]["is_group_owned"].asBoolean();

            F32 location_x = 0.0f;
            F32 location_y = 0.0f;
            F32 location_z = 0.0f;

            if(content["parcels"][i]["objects"][j].has("location"))
            {
                // if any locations are found flag that we can use them and turn on the highlight button
                LLVector3 vec = ll_vector3_from_sd(content["parcels"][i]["objects"][j]["location"]);
                has_locations = true;
                location_x = vec.mV[0];
                location_y = vec.mV[1];
                location_z = vec.mV[2];
            }

            std::string owner_buf;

            // in the future the server will give us owner names, so see if we're there yet:
            if(content["parcels"][i]["objects"][j].has("owner_name"))
            {
                owner_buf = content["parcels"][i]["objects"][j]["owner_name"].asString();
            }
            // ...and if not use the slightly more painful method of disovery:
            else
            {
                BOOL name_is_cached;
                if (is_group_owned)
                {
                    name_is_cached = gCacheName->getGroupName(owner_id, owner_buf);
                }
                else
                {
                    LLAvatarName av_name;
                    name_is_cached = LLAvatarNameCache::get(owner_id, &av_name);
                    owner_buf = av_name.getUserName();
                    owner_buf = LLCacheName::buildUsername(owner_buf);
                }
                if(!name_is_cached)
                {
                    if(std::find(names_requested.begin(), names_requested.end(), owner_id) == names_requested.end())
                    {
                        names_requested.push_back(owner_id);
                        if (is_group_owned)
                        {
                            gCacheName->getGroup(owner_id,
                                boost::bind(&LLPanelScriptLimitsRegionMemory::onNameCache,
                                    this, _1, _2));
                        }
                        else
                        {
                            LLAvatarNameCache::get(owner_id,
                                boost::bind(&LLPanelScriptLimitsRegionMemory::onAvatarNameCache,
                                    this, _1, _2));
                        }
                    }
                }
            }

            LLScrollListItem::Params item_params;
            item_params.value = task_id;

            LLScrollListCell::Params cell_params;
            cell_params.font = LLFontGL::getFontSansSerif();
            // Start out right justifying numeric displays
            cell_params.font_halign = LLFontGL::RIGHT;

            cell_params.column = "size";
            cell_params.value = size;
            item_params.columns.add(cell_params);

            cell_params.column = "urls";
            cell_params.value = urls;
            item_params.columns.add(cell_params);

            cell_params.font_halign = LLFontGL::LEFT;
            // The rest of the columns are text to left justify them
            cell_params.column = "name";
            cell_params.value = name_buf;
            item_params.columns.add(cell_params);

            cell_params.column = "owner";
            cell_params.value = owner_buf;
            item_params.columns.add(cell_params);

            cell_params.column = "parcel";
            cell_params.value = parcel_name;
            item_params.columns.add(cell_params);

            cell_params.column = "location";
            cell_params.value = has_locations
                ? llformat("<%0.0f, %0.0f, %0.0f>", location_x, location_y, location_z)
                : "";
            item_params.columns.add(cell_params);

            list->addRow(item_params);

            LLSD element;
            element["owner_id"] = owner_id;

            element["id"] = task_id;
            element["local_id"] = local_id;
            mObjectListItems.push_back(element);
        }
    }

    if (has_locations)
    {
        LLButton* btn = getChild<LLButton>("highlight_btn");
        if(btn)
        {
            btn->setVisible(true);
        }
    }

    if (has_local_ids)
    {
        LLButton* btn = getChild<LLButton>("return_btn");
        if(btn)
        {
            btn->setVisible(true);
        }
    }

    // save the structure to make object return easier
    mContent = content;
>>>>>>> e1623bb2
}

void LLPanelScriptLimitsRegionMemory::setRegionSummary(LLSD content)
{
    if(content["summary"]["used"][0]["type"].asString() == std::string("memory"))
    {
        mParcelMemoryUsed = content["summary"]["used"][0]["amount"].asInteger() / SIZE_OF_ONE_KB;
        mParcelMemoryMax = content["summary"]["available"][0]["amount"].asInteger() / SIZE_OF_ONE_KB;
        mGotParcelMemoryUsed = true;
    }
    else if(content["summary"]["used"][1]["type"].asString() == std::string("memory"))
    {
        mParcelMemoryUsed = content["summary"]["used"][1]["amount"].asInteger() / SIZE_OF_ONE_KB;
        mParcelMemoryMax = content["summary"]["available"][1]["amount"].asInteger() / SIZE_OF_ONE_KB;
        mGotParcelMemoryUsed = true;
    }
    else
    {
        LL_WARNS() << "summary doesn't contain memory info" << LL_ENDL;
        return;
    }

    if(content["summary"]["used"][0]["type"].asString() == std::string("urls"))
    {
        mParcelURLsUsed = content["summary"]["used"][0]["amount"].asInteger();
        mParcelURLsMax = content["summary"]["available"][0]["amount"].asInteger();
        mGotParcelURLsUsed = true;
    }
    else if(content["summary"]["used"][1]["type"].asString() == std::string("urls"))
    {
        mParcelURLsUsed = content["summary"]["used"][1]["amount"].asInteger();
        mParcelURLsMax = content["summary"]["available"][1]["amount"].asInteger();
        mGotParcelURLsUsed = true;
    }
    else
    {
        LL_WARNS() << "summary doesn't contain urls info" << LL_ENDL;
        return;
    }

    if((mParcelMemoryUsed >= 0) && (mParcelMemoryMax >= 0))
    {
        LLStringUtil::format_map_t args_parcel_memory;
        args_parcel_memory["[COUNT]"] = llformat ("%d", mParcelMemoryUsed);
        std::string translate_message = "ScriptLimitsMemoryUsedSimple";

        if (0 < mParcelMemoryMax)
        {
            S32 parcel_memory_available = mParcelMemoryMax - mParcelMemoryUsed;

            args_parcel_memory["[MAX]"] = llformat ("%d", mParcelMemoryMax);
            args_parcel_memory["[AVAILABLE]"] = llformat ("%d", parcel_memory_available);
            translate_message = "ScriptLimitsMemoryUsed";
        }

        std::string msg_parcel_memory = LLTrans::getString(translate_message, args_parcel_memory);
        getChild<LLUICtrl>("memory_used")->setValue(LLSD(msg_parcel_memory));
    }

    if((mParcelURLsUsed >= 0) && (mParcelURLsMax >= 0))
    {
        S32 parcel_urls_available = mParcelURLsMax - mParcelURLsUsed;

        LLStringUtil::format_map_t args_parcel_urls;
        args_parcel_urls["[COUNT]"] = llformat ("%d", mParcelURLsUsed);
        args_parcel_urls["[MAX]"] = llformat ("%d", mParcelURLsMax);
        args_parcel_urls["[AVAILABLE]"] = llformat ("%d", parcel_urls_available);
        std::string msg_parcel_urls = LLTrans::getString("ScriptLimitsURLsUsed", args_parcel_urls);
        getChild<LLUICtrl>("urls_used")->setValue(LLSD(msg_parcel_urls));
    }
}

bool LLPanelScriptLimitsRegionMemory::postBuild()
{
<<<<<<< HEAD
	childSetAction("refresh_list_btn", onClickRefresh, this);
	childSetAction("highlight_btn", onClickHighlight, this);
	childSetAction("return_btn", onClickReturn, this);
		
	std::string msg_waiting = LLTrans::getString("ScriptLimitsRequestWaiting");
	getChild<LLUICtrl>("loading_text")->setValue(LLSD(msg_waiting));

	LLScrollListCtrl *list = getChild<LLScrollListCtrl>("scripts_list");
	if(!list)
	{
		return false;
	}
	list->setCommitCallback(boost::bind(&LLPanelScriptLimitsRegionMemory::checkButtonsEnabled, this));
	checkButtonsEnabled();

	//set all columns to resizable mode even if some columns will be empty
	for(S32 column = 0; column < list->getNumColumns(); column++)
	{
		LLScrollListColumn* columnp = list->getColumn(column);
		columnp->mHeader->setHasResizableElement(true);
	}

	return StartRequestChain();
=======
    childSetAction("refresh_list_btn", onClickRefresh, this);
    childSetAction("highlight_btn", onClickHighlight, this);
    childSetAction("return_btn", onClickReturn, this);

    std::string msg_waiting = LLTrans::getString("ScriptLimitsRequestWaiting");
    getChild<LLUICtrl>("loading_text")->setValue(LLSD(msg_waiting));

    LLScrollListCtrl *list = getChild<LLScrollListCtrl>("scripts_list");
    if(!list)
    {
        return FALSE;
    }
    list->setCommitCallback(boost::bind(&LLPanelScriptLimitsRegionMemory::checkButtonsEnabled, this));
    checkButtonsEnabled();

    //set all columns to resizable mode even if some columns will be empty
    for(S32 column = 0; column < list->getNumColumns(); column++)
    {
        LLScrollListColumn* columnp = list->getColumn(column);
        columnp->mHeader->setHasResizableElement(TRUE);
    }

    return StartRequestChain();
>>>>>>> e1623bb2
}

bool LLPanelScriptLimitsRegionMemory::StartRequestChain()
{
<<<<<<< HEAD
	LLUUID region_id;
	
	LLFloaterLand* instance = LLFloaterReg::getTypedInstance<LLFloaterLand>("about_land");
	if(!instance)
	{
		getChild<LLUICtrl>("loading_text")->setValue(LLSD(std::string("")));
		//might have to do parent post build here
		//if not logic below could use early outs
		return false;
	}
	LLParcel* parcel = instance->getCurrentSelectedParcel();
	LLViewerRegion* region = LLViewerParcelMgr::getInstance()->getSelectionRegion();
	
	if ((region) && (parcel))
	{
		LLUUID current_region_id = gAgent.getRegion()->getRegionID();
		LLVector3 parcel_center = parcel->getCenterpoint();
		
		region_id = region->getRegionID();
		
		if(region_id != current_region_id)
		{
			std::string msg_wrong_region = LLTrans::getString("ScriptLimitsRequestWrongRegion");
			getChild<LLUICtrl>("loading_text")->setValue(LLSD(msg_wrong_region));
			return false;
		}
		
		LLVector3d pos_global = region->getCenterGlobal();
		
		LLSD body;
		std::string url = region->getCapability("RemoteParcelRequest");
		if (!url.empty())
		{
            LLRemoteParcelInfoProcessor::getInstance()->requestRegionParcelInfo(url, 
=======
    LLUUID region_id;

    LLFloaterLand* instance = LLFloaterReg::getTypedInstance<LLFloaterLand>("about_land");
    if(!instance)
    {
        getChild<LLUICtrl>("loading_text")->setValue(LLSD(std::string("")));
        //might have to do parent post build here
        //if not logic below could use early outs
        return FALSE;
    }
    LLParcel* parcel = instance->getCurrentSelectedParcel();
    LLViewerRegion* region = LLViewerParcelMgr::getInstance()->getSelectionRegion();

    if ((region) && (parcel))
    {
        LLUUID current_region_id = gAgent.getRegion()->getRegionID();
        LLVector3 parcel_center = parcel->getCenterpoint();

        region_id = region->getRegionID();

        if(region_id != current_region_id)
        {
            std::string msg_wrong_region = LLTrans::getString("ScriptLimitsRequestWrongRegion");
            getChild<LLUICtrl>("loading_text")->setValue(LLSD(msg_wrong_region));
            return FALSE;
        }

        LLVector3d pos_global = region->getCenterGlobal();

        LLSD body;
        std::string url = region->getCapability("RemoteParcelRequest");
        if (!url.empty())
        {
            LLRemoteParcelInfoProcessor::getInstance()->requestRegionParcelInfo(url,
>>>>>>> e1623bb2
                region_id, parcel_center, pos_global, getObserverHandle());
        }
        else
        {
            LL_WARNS() << "Can't get parcel info for script information request" << region_id
                    << ". Region: " << region->getName()
                    << " does not support RemoteParcelRequest" << LL_ENDL;

            std::string msg_waiting = LLTrans::getString("ScriptLimitsRequestError");
            getChild<LLUICtrl>("loading_text")->setValue(LLSD(msg_waiting));
        }
    }
    else
    {
        std::string msg_waiting = LLTrans::getString("ScriptLimitsRequestNoParcelSelected");
        getChild<LLUICtrl>("loading_text")->setValue(LLSD(msg_waiting));
    }

    return LLPanelScriptLimitsInfo::postBuild();
}

void LLPanelScriptLimitsRegionMemory::clearList()
{
    LLCtrlListInterface *list = childGetListInterface("scripts_list");

    if (list)
    {
        list->operateOnAll(LLCtrlListInterface::OP_DELETE);
    }

    mGotParcelMemoryUsed = false;
    mGotParcelMemoryMax = false;
    mGotParcelURLsUsed = false;
    mGotParcelURLsMax = false;

    LLStringUtil::format_map_t args_parcel_memory;
    std::string msg_empty_string("");
    getChild<LLUICtrl>("memory_used")->setValue(LLSD(msg_empty_string));
    getChild<LLUICtrl>("urls_used")->setValue(LLSD(msg_empty_string));
    getChild<LLUICtrl>("parcels_listed")->setValue(LLSD(msg_empty_string));

    mObjectListItems.clear();
    checkButtonsEnabled();
}

void LLPanelScriptLimitsRegionMemory::checkButtonsEnabled()
{
    LLScrollListCtrl* list = getChild<LLScrollListCtrl>("scripts_list");
    getChild<LLButton>("highlight_btn")->setEnabled(list->getNumSelected() > 0);
    getChild<LLButton>("return_btn")->setEnabled(list->getNumSelected() > 0);
}

// static
void LLPanelScriptLimitsRegionMemory::onClickRefresh(void* userdata)
{
    LLFloaterScriptLimits* instance = LLFloaterReg::getTypedInstance<LLFloaterScriptLimits>("script_limits");
    if(instance)
    {
        LLTabContainer* tab = instance->getChild<LLTabContainer>("scriptlimits_panels");
        if(tab)
        {
            LLPanelScriptLimitsRegionMemory* panel_memory = (LLPanelScriptLimitsRegionMemory*)tab->getChild<LLPanel>("script_limits_region_memory_panel");
            if(panel_memory)
            {
                //To stop people from hammering the refesh button and accidentally dosing themselves - enough requests can crash the viewer!
                //turn the button off, then turn it on when we get a response
                LLButton* btn = panel_memory->getChild<LLButton>("refresh_list_btn");
                if(btn)
                {
                    btn->setEnabled(false);
                }
                panel_memory->clearList();

                panel_memory->StartRequestChain();
            }
        }
        return;
    }
    else
    {
        LL_WARNS() << "could not find LLPanelScriptLimitsRegionMemory instance after refresh button clicked" << LL_ENDL;
        return;
    }
}

void LLPanelScriptLimitsRegionMemory::showBeacon()
{
    LLScrollListCtrl* list = getChild<LLScrollListCtrl>("scripts_list");
    if (!list) return;

    LLScrollListItem* first_selected = list->getFirstSelected();
    if (!first_selected) return;

    std::string name = first_selected->getColumn(2)->getValue().asString();
    std::string pos_string =  first_selected->getColumn(5)->getValue().asString();

    F32 x, y, z;
    S32 matched = sscanf(pos_string.c_str(), "<%g,%g,%g>", &x, &y, &z);
    if (matched != 3) return;

    LLVector3 pos_agent(x, y, z);
    LLVector3d pos_global = gAgent.getPosGlobalFromAgent(pos_agent);

    std::string tooltip("");
    LLTracker::trackLocation(pos_global, name, tooltip, LLTracker::LOCATION_ITEM);
}

// static
void LLPanelScriptLimitsRegionMemory::onClickHighlight(void* userdata)
{
    LLFloaterScriptLimits* instance = LLFloaterReg::getTypedInstance<LLFloaterScriptLimits>("script_limits");
    if(instance)
    {
        LLTabContainer* tab = instance->getChild<LLTabContainer>("scriptlimits_panels");
        if(tab)
        {
            LLPanelScriptLimitsRegionMemory* panel = (LLPanelScriptLimitsRegionMemory*)tab->getChild<LLPanel>("script_limits_region_memory_panel");
            if(panel)
            {
                panel->showBeacon();
            }
        }
        return;
    }
    else
    {
        LL_WARNS() << "could not find LLPanelScriptLimitsRegionMemory instance after highlight button clicked" << LL_ENDL;
        return;
    }
}

void LLPanelScriptLimitsRegionMemory::returnObjectsFromParcel(S32 local_id)
{
    LLMessageSystem *msg = gMessageSystem;

    LLViewerRegion* region = gAgent.getRegion();
    if (!region) return;

    LLCtrlListInterface *list = childGetListInterface("scripts_list");
    if (!list || list->getItemCount() == 0) return;

    std::vector<LLSD>::iterator id_itor;

    bool start_message = true;

    for (id_itor = mObjectListItems.begin(); id_itor != mObjectListItems.end(); ++id_itor)
    {
        LLSD element = *id_itor;
        if (!list->isSelected(element["id"].asUUID()))
        {
            // Selected only
            continue;
        }

        if(element["local_id"].asInteger() != local_id)
        {
            // Not the parcel we are looking for
            continue;
        }

        if (start_message)
        {
            msg->newMessageFast(_PREHASH_ParcelReturnObjects);
            msg->nextBlockFast(_PREHASH_AgentData);
            msg->addUUIDFast(_PREHASH_AgentID,  gAgent.getID());
            msg->addUUIDFast(_PREHASH_SessionID,gAgent.getSessionID());
            msg->nextBlockFast(_PREHASH_ParcelData);
            msg->addS32Fast(_PREHASH_LocalID, element["local_id"].asInteger());
            msg->addU32Fast(_PREHASH_ReturnType, RT_LIST);
            start_message = false;
        }

        msg->nextBlockFast(_PREHASH_TaskIDs);
        msg->addUUIDFast(_PREHASH_TaskID, element["id"].asUUID());

        if (msg->isSendFullFast(_PREHASH_TaskIDs))
        {
            msg->sendReliable(region->getHost());
            start_message = true;
        }
    }

    if (!start_message)
    {
        msg->sendReliable(region->getHost());
    }
}

void LLPanelScriptLimitsRegionMemory::returnObjects()
{
    if(!mContent.has("parcels"))
    {
        return;
    }

    S32 number_parcels = mContent["parcels"].size();

    // a message per parcel containing all objects to be returned from that parcel
    for(S32 i = 0; i < number_parcels; i++)
    {
        S32 local_id = 0;
        if(mContent["parcels"][i].has("local_id"))
        {
            local_id = mContent["parcels"][i]["local_id"].asInteger();
            returnObjectsFromParcel(local_id);
        }
    }

    onClickRefresh(NULL);
}


// static
void LLPanelScriptLimitsRegionMemory::onClickReturn(void* userdata)
{
    LLFloaterScriptLimits* instance = LLFloaterReg::getTypedInstance<LLFloaterScriptLimits>("script_limits");
    if(instance)
    {
        LLTabContainer* tab = instance->getChild<LLTabContainer>("scriptlimits_panels");
        if(tab)
        {
            LLPanelScriptLimitsRegionMemory* panel = (LLPanelScriptLimitsRegionMemory*)tab->getChild<LLPanel>("script_limits_region_memory_panel");
            if(panel)
            {
                panel->returnObjects();
            }
        }
        return;
    }
    else
    {
        LL_WARNS() << "could not find LLPanelScriptLimitsRegionMemory instance after highlight button clicked" << LL_ENDL;
        return;
    }
}
<|MERGE_RESOLUTION|>--- conflicted
+++ resolved
@@ -1,1215 +1,941 @@
-/**
- * @file llfloaterscriptlimits.cpp
- * @author Gabriel Lee
- * @brief Implementation of the region info and controls floater and panels.
- *
- * $LicenseInfo:firstyear=2004&license=viewerlgpl$
- * Second Life Viewer Source Code
- * Copyright (C) 2010, Linden Research, Inc.
- *
- * This library is free software; you can redistribute it and/or
- * modify it under the terms of the GNU Lesser General Public
- * License as published by the Free Software Foundation;
- * version 2.1 of the License only.
- *
- * This library is distributed in the hope that it will be useful,
- * but WITHOUT ANY WARRANTY; without even the implied warranty of
- * MERCHANTABILITY or FITNESS FOR A PARTICULAR PURPOSE.  See the GNU
- * Lesser General Public License for more details.
- *
- * You should have received a copy of the GNU Lesser General Public
- * License along with this library; if not, write to the Free Software
- * Foundation, Inc., 51 Franklin Street, Fifth Floor, Boston, MA  02110-1301  USA
- *
- * Linden Research, Inc., 945 Battery Street, San Francisco, CA  94111  USA
- * $/LicenseInfo$
- */
-
-#include "llviewerprecompiledheaders.h"
-#include "llfloaterscriptlimits.h"
-
-// library includes
-#include "llavatarnamecache.h"
-#include "llsdutil.h"
-#include "llsdutil_math.h"
-#include "message.h"
-
-#include "llagent.h"
-#include "llfloateravatarpicker.h"
-#include "llfloaterland.h"
-#include "llfloaterreg.h"
-#include "llregionhandle.h"
-#include "llscrolllistctrl.h"
-#include "llscrolllistitem.h"
-#include "llparcel.h"
-#include "lltabcontainer.h"
-#include "lltracker.h"
-#include "lltrans.h"
-#include "llviewercontrol.h"
-#include "lluictrlfactory.h"
-#include "llviewerparcelmgr.h"
-#include "llviewerregion.h"
-#include "llviewerwindow.h"
-#include "llcorehttputil.h"
-
-///----------------------------------------------------------------------------
-/// LLFloaterScriptLimits
-///----------------------------------------------------------------------------
-
-// debug switches, won't work in release
-#ifndef LL_RELEASE_FOR_DOWNLOAD
-
-// dump responder replies to LL_INFOS() for debugging
-//#define DUMP_REPLIES_TO_LLINFOS
-
-#ifdef DUMP_REPLIES_TO_LLINFOS
-#include "llsdserialize.h"
-#include "llwindow.h"
-#endif
-
-// use fake LLSD responses to check the viewer side is working correctly
-// I'm syncing this with the server side efforts so hopfully we can keep
-// the to-ing and fro-ing between the two teams to a minimum
-//#define USE_FAKE_RESPONSES
-
-#ifdef USE_FAKE_RESPONSES
-const S32 FAKE_NUMBER_OF_URLS = 329;
-const S32 FAKE_AVAILABLE_URLS = 731;
-const S32 FAKE_AMOUNT_OF_MEMORY = 66741;
-const S32 FAKE_AVAILABLE_MEMORY = 895577;
-#endif
-
-#endif
-
-const S32 SIZE_OF_ONE_KB = 1024;
-
-LLFloaterScriptLimits::LLFloaterScriptLimits(const LLSD& seed)
-    : LLFloater(seed)
-{
-}
-
-bool LLFloaterScriptLimits::postBuild()
-{
-<<<<<<< HEAD
-	mTab = getChild<LLTabContainer>("scriptlimits_panels");
-	
-	if(!mTab)
-	{
-		LL_WARNS() << "Error! couldn't get scriptlimits_panels, aborting Script Information setup" << LL_ENDL;
-		return false;
-	}
-
-	// contruct the panel
-	LLPanelScriptLimitsRegionMemory* panel_memory = new LLPanelScriptLimitsRegionMemory;
-	mInfoPanels.push_back(panel_memory);
-	panel_memory->buildFromFile( "panel_script_limits_region_memory.xml");
-	mTab->addTabPanel(panel_memory);
-	mTab->selectTab(0);
-	return true;
-=======
-    mTab = getChild<LLTabContainer>("scriptlimits_panels");
-
-    if(!mTab)
-    {
-        LL_WARNS() << "Error! couldn't get scriptlimits_panels, aborting Script Information setup" << LL_ENDL;
-        return FALSE;
-    }
-
-    // contruct the panel
-    LLPanelScriptLimitsRegionMemory* panel_memory = new LLPanelScriptLimitsRegionMemory;
-    mInfoPanels.push_back(panel_memory);
-    panel_memory->buildFromFile( "panel_script_limits_region_memory.xml");
-    mTab->addTabPanel(panel_memory);
-    mTab->selectTab(0);
-    return TRUE;
->>>>>>> e1623bb2
-}
-
-LLFloaterScriptLimits::~LLFloaterScriptLimits()
-{
-}
-
-// public
-void LLFloaterScriptLimits::refresh()
-{
-    for(info_panels_t::iterator iter = mInfoPanels.begin();
-        iter != mInfoPanels.end(); ++iter)
-    {
-        (*iter)->refresh();
-    }
-}
-
-///----------------------------------------------------------------------------
-// Base class for panels
-///----------------------------------------------------------------------------
-
-LLPanelScriptLimitsInfo::LLPanelScriptLimitsInfo()
-    : LLPanel()
-{
-}
-
-
-// virtual
-bool LLPanelScriptLimitsInfo::postBuild()
-{
-<<<<<<< HEAD
-	refresh();
-	return true;
-=======
-    refresh();
-    return TRUE;
->>>>>>> e1623bb2
-}
-
-// virtual
-void LLPanelScriptLimitsInfo::updateChild(LLUICtrl* child_ctr)
-{
-}
-
-///----------------------------------------------------------------------------
-// Memory Panel
-///----------------------------------------------------------------------------
-
-LLPanelScriptLimitsRegionMemory::~LLPanelScriptLimitsRegionMemory()
-{
-    if(!mParcelId.isNull())
-    {
-        LLRemoteParcelInfoProcessor::getInstance()->removeObserver(mParcelId, this);
-        mParcelId.setNull();
-    }
-};
-
-bool LLPanelScriptLimitsRegionMemory::getLandScriptResources()
-{
-<<<<<<< HEAD
-	if (!gAgent.getRegion()) return false;
-=======
-    if (!gAgent.getRegion()) return FALSE;
->>>>>>> e1623bb2
-
-    LLSD body;
-    std::string url = gAgent.getRegion()->getCapability("LandResources");
-    if (!url.empty())
-    {
-        LLCoros::instance().launch("LLPanelScriptLimitsRegionMemory::getLandScriptResourcesCoro",
-            boost::bind(&LLPanelScriptLimitsRegionMemory::getLandScriptResourcesCoro, this, url));
-<<<<<<< HEAD
-		return true;
-	}
-	else
-	{
-		return false;
-	}
-=======
-        return TRUE;
-    }
-    else
-    {
-        return FALSE;
-    }
->>>>>>> e1623bb2
-}
-
-void LLPanelScriptLimitsRegionMemory::getLandScriptResourcesCoro(std::string url)
-{
-    LLCore::HttpRequest::policy_t httpPolicy(LLCore::HttpRequest::DEFAULT_POLICY_ID);
-    LLCoreHttpUtil::HttpCoroutineAdapter::ptr_t
-        httpAdapter(new LLCoreHttpUtil::HttpCoroutineAdapter("getLandScriptResourcesCoro", httpPolicy));
-    LLCore::HttpRequest::ptr_t httpRequest(new LLCore::HttpRequest);
-
-    LLSD postData;
-
-    postData["parcel_id"] = mParcelId;
-
-    LLSD result = httpAdapter->postAndSuspend(httpRequest, url, postData);
-
-    LLSD httpResults = result[LLCoreHttpUtil::HttpCoroutineAdapter::HTTP_RESULTS];
-    LLCore::HttpStatus status = LLCoreHttpUtil::HttpCoroutineAdapter::getStatusFromLLSD(httpResults);
-
-    if (!status)
-    {
-        LL_WARNS() << "Failed to get script resource info" << LL_ENDL;
-        return;
-    }
-
-    // We could retrieve these sequentially inline from this coroutine. But
-    // since the original code retrieved them in parallel I'll spawn two
-    // coroutines to do the retrieval.
-
-    // The summary service:
-    if (result.has("ScriptResourceSummary"))
-    {
-        std::string urlResourceSummary = result["ScriptResourceSummary"].asString();
-        LLCoros::instance().launch("LLPanelScriptLimitsRegionMemory::getLandScriptSummaryCoro",
-            boost::bind(&LLPanelScriptLimitsRegionMemory::getLandScriptSummaryCoro, this, urlResourceSummary));
-    }
-
-    if (result.has("ScriptResourceDetails"))
-    {
-        std::string urlResourceDetails = result["ScriptResourceDetails"].asString();
-        LLCoros::instance().launch("LLPanelScriptLimitsRegionMemory::getLandScriptDetailsCoro",
-            boost::bind(&LLPanelScriptLimitsRegionMemory::getLandScriptDetailsCoro, this, urlResourceDetails));
-    }
-
-
-}
-
-void LLPanelScriptLimitsRegionMemory::getLandScriptSummaryCoro(std::string url)
-{
-    LLCore::HttpRequest::policy_t httpPolicy(LLCore::HttpRequest::DEFAULT_POLICY_ID);
-    LLCoreHttpUtil::HttpCoroutineAdapter::ptr_t
-        httpAdapter(new LLCoreHttpUtil::HttpCoroutineAdapter("getLandScriptSummaryCoro", httpPolicy));
-    LLCore::HttpRequest::ptr_t httpRequest(new LLCore::HttpRequest);
-
-    LLSD result = httpAdapter->getAndSuspend(httpRequest, url);
-
-    LLSD httpResults = result[LLCoreHttpUtil::HttpCoroutineAdapter::HTTP_RESULTS];
-    LLCore::HttpStatus status = LLCoreHttpUtil::HttpCoroutineAdapter::getStatusFromLLSD(httpResults);
-
-    if (!status)
-    {
-        LL_WARNS() << "Unable to retrieve script summary." << LL_ENDL;
-        return;
-    }
-
-    LLFloaterScriptLimits* instance = LLFloaterReg::getTypedInstance<LLFloaterScriptLimits>("script_limits");
-    if (!instance)
-    {
-        LL_WARNS() << "Failed to get llfloaterscriptlimits instance" << LL_ENDL;
-        return;
-    }
-
-    LLTabContainer* tab = instance->getChild<LLTabContainer>("scriptlimits_panels");
-    if (!tab)
-    {
-        LL_WARNS() << "Unable to access script limits tab" << LL_ENDL;
-        return;
-    }
-
-    LLPanelScriptLimitsRegionMemory* panelMemory = (LLPanelScriptLimitsRegionMemory*)tab->getChild<LLPanel>("script_limits_region_memory_panel");
-    if (!panelMemory)
-    {
-        LL_WARNS() << "Unable to get memory panel." << LL_ENDL;
-        return;
-    }
-
-    panelMemory->getChild<LLUICtrl>("loading_text")->setValue(LLSD(std::string("")));
-
-    LLButton* btn = panelMemory->getChild<LLButton>("refresh_list_btn");
-    if (btn)
-    {
-        btn->setEnabled(true);
-    }
-
-    result.erase(LLCoreHttpUtil::HttpCoroutineAdapter::HTTP_RESULTS);
-    panelMemory->setRegionSummary(result);
-
-}
-
-void LLPanelScriptLimitsRegionMemory::getLandScriptDetailsCoro(std::string url)
-{
-    LLCore::HttpRequest::policy_t httpPolicy(LLCore::HttpRequest::DEFAULT_POLICY_ID);
-    LLCoreHttpUtil::HttpCoroutineAdapter::ptr_t
-        httpAdapter(new LLCoreHttpUtil::HttpCoroutineAdapter("getLandScriptDetailsCoro", httpPolicy));
-    LLCore::HttpRequest::ptr_t httpRequest(new LLCore::HttpRequest);
-
-    LLSD result = httpAdapter->getAndSuspend(httpRequest, url);
-
-    LLSD httpResults = result[LLCoreHttpUtil::HttpCoroutineAdapter::HTTP_RESULTS];
-    LLCore::HttpStatus status = LLCoreHttpUtil::HttpCoroutineAdapter::getStatusFromLLSD(httpResults);
-
-    if (!status)
-    {
-        LL_WARNS() << "Unable to retrieve script details." << LL_ENDL;
-        return;
-    }
-
-    LLFloaterScriptLimits* instance = LLFloaterReg::getTypedInstance<LLFloaterScriptLimits>("script_limits");
-
-    if (!instance)
-    {
-        LL_WARNS() << "Failed to get llfloaterscriptlimits instance" << LL_ENDL;
-        return;
-    }
-
-    LLTabContainer* tab = instance->getChild<LLTabContainer>("scriptlimits_panels");
-    if (!tab)
-    {
-        LL_WARNS() << "Unable to access script limits tab" << LL_ENDL;
-        return;
-    }
-
-    LLPanelScriptLimitsRegionMemory* panelMemory = (LLPanelScriptLimitsRegionMemory*)tab->getChild<LLPanel>("script_limits_region_memory_panel");
-
-    if (!panelMemory)
-    {
-        LL_WARNS() << "Unable to get memory panel." << LL_ENDL;
-        return;
-    }
-
-    result.erase(LLCoreHttpUtil::HttpCoroutineAdapter::HTTP_RESULTS);
-    panelMemory->setRegionDetails(result);
-}
-
-void LLPanelScriptLimitsRegionMemory::processParcelInfo(const LLParcelData& parcel_data)
-{
-    if(!getLandScriptResources())
-    {
-        std::string msg_error = LLTrans::getString("ScriptLimitsRequestError");
-        getChild<LLUICtrl>("loading_text")->setValue(LLSD(msg_error));
-    }
-    else
-    {
-        std::string msg_waiting = LLTrans::getString("ScriptLimitsRequestWaiting");
-        getChild<LLUICtrl>("loading_text")->setValue(LLSD(msg_waiting));
-    }
-}
-
-void LLPanelScriptLimitsRegionMemory::setParcelID(const LLUUID& parcel_id)
-{
-    if (!parcel_id.isNull())
-    {
-        if(!mParcelId.isNull())
-        {
-            LLRemoteParcelInfoProcessor::getInstance()->removeObserver(mParcelId, this);
-            mParcelId.setNull();
-        }
-        mParcelId = parcel_id;
-        LLRemoteParcelInfoProcessor::getInstance()->addObserver(parcel_id, this);
-        LLRemoteParcelInfoProcessor::getInstance()->sendParcelInfoRequest(parcel_id);
-    }
-    else
-    {
-        std::string msg_error = LLTrans::getString("ScriptLimitsRequestError");
-        getChild<LLUICtrl>("loading_text")->setValue(LLSD(msg_error));
-    }
-}
-
-// virtual
-void LLPanelScriptLimitsRegionMemory::setErrorStatus(S32 status, const std::string& reason)
-{
-    LL_WARNS() << "Can't handle remote parcel request."<< " Http Status: "<< status << ". Reason : "<< reason<<LL_ENDL;
-}
-
-// callback from the name cache with an owner name to add to the list
-void LLPanelScriptLimitsRegionMemory::onAvatarNameCache(
-    const LLUUID& id,
-    const LLAvatarName& av_name)
-{
-    onNameCache(id, av_name.getUserName());
-}
-
-// callback from the name cache with an owner name to add to the list
-void LLPanelScriptLimitsRegionMemory::onNameCache(
-                         const LLUUID& id,
-                         const std::string& full_name)
-{
-    LLScrollListCtrl *list = getChild<LLScrollListCtrl>("scripts_list");
-    if(!list)
-    {
-        return;
-    }
-
-    std::string name = LLCacheName::buildUsername(full_name);
-
-    std::vector<LLSD>::iterator id_itor;
-    for (id_itor = mObjectListItems.begin(); id_itor != mObjectListItems.end(); ++id_itor)
-    {
-        LLSD element = *id_itor;
-        if(element["owner_id"].asUUID() == id)
-        {
-            LLScrollListItem* item = list->getItem(element["id"].asUUID());
-
-            if(item)
-            {
-                item->getColumn(3)->setValue(LLSD(name));
-                element["columns"][3]["value"] = name;
-            }
-        }
-    }
-}
-
-void LLPanelScriptLimitsRegionMemory::setRegionDetails(LLSD content)
-{
-<<<<<<< HEAD
-	LLScrollListCtrl *list = getChild<LLScrollListCtrl>("scripts_list");
-	
-	if(!list)
-	{
-		LL_WARNS() << "Error getting the scripts_list control" << LL_ENDL;
-		return;
-	}
-
-	S32 number_parcels = content["parcels"].size();
-
-	LLStringUtil::format_map_t args_parcels;
-	args_parcels["[PARCELS]"] = llformat ("%d", number_parcels);
-	std::string msg_parcels = LLTrans::getString("ScriptLimitsParcelsOwned", args_parcels);
-	getChild<LLUICtrl>("parcels_listed")->setValue(LLSD(msg_parcels));
-
-	uuid_vec_t names_requested;
-
-	// This makes the assumption that all objects will have the same set
-	// of attributes, ie they will all have, or none will have locations
-	// This is a pretty safe assumption as it's reliant on server version.
-	bool has_locations = false;
-	bool has_local_ids = false;
-
-	for(S32 i = 0; i < number_parcels; i++)
-	{
-		std::string parcel_name = content["parcels"][i]["name"].asString();
-		S32 number_objects = content["parcels"][i]["objects"].size();
-
-		S32 local_id = 0;
-		if(content["parcels"][i].has("local_id"))
-		{
-			// if any locations are found flag that we can use them and turn on the highlight button
-			has_local_ids = true;
-			local_id = content["parcels"][i]["local_id"].asInteger();
-		}
-
-		for(S32 j = 0; j < number_objects; j++)
-		{
-			S32 size = content["parcels"][i]["objects"][j]["resources"]["memory"].asInteger() / SIZE_OF_ONE_KB;
-			
-			S32 urls = content["parcels"][i]["objects"][j]["resources"]["urls"].asInteger();
-			
-			std::string name_buf = content["parcels"][i]["objects"][j]["name"].asString();
-			LLUUID task_id = content["parcels"][i]["objects"][j]["id"].asUUID();
-			LLUUID owner_id = content["parcels"][i]["objects"][j]["owner_id"].asUUID();
-			// This field may not be sent by all server versions, but it's OK if
-			// it uses the LLSD default of false
-			bool is_group_owned = content["parcels"][i]["objects"][j]["is_group_owned"].asBoolean();
-
-			F32 location_x = 0.0f;
-			F32 location_y = 0.0f;
-			F32 location_z = 0.0f;
-
-			if(content["parcels"][i]["objects"][j].has("location"))
-			{
-				// if any locations are found flag that we can use them and turn on the highlight button
-				LLVector3 vec = ll_vector3_from_sd(content["parcels"][i]["objects"][j]["location"]);
-				has_locations = true;
-				location_x = vec.mV[0];
-				location_y = vec.mV[1];
-				location_z = vec.mV[2];
-			}
-
-			std::string owner_buf;
-
-			// in the future the server will give us owner names, so see if we're there yet:
-			if(content["parcels"][i]["objects"][j].has("owner_name"))
-			{
-				owner_buf = content["parcels"][i]["objects"][j]["owner_name"].asString();
-			}
-			// ...and if not use the slightly more painful method of disovery:
-			else
-			{
-				bool name_is_cached;
-				if (is_group_owned)
-				{
-					name_is_cached = gCacheName->getGroupName(owner_id, owner_buf);
-				}
-				else
-				{
-					LLAvatarName av_name;
-					name_is_cached = LLAvatarNameCache::get(owner_id, &av_name);
-					owner_buf = av_name.getUserName();
-					owner_buf = LLCacheName::buildUsername(owner_buf);
-				}
-				if(!name_is_cached)
-				{
-					if(std::find(names_requested.begin(), names_requested.end(), owner_id) == names_requested.end())
-					{
-						names_requested.push_back(owner_id);
-						if (is_group_owned)
-						{
-							gCacheName->getGroup(owner_id,
-								boost::bind(&LLPanelScriptLimitsRegionMemory::onNameCache,
-								    this, _1, _2));
-						}
-						else
-						{
-							LLAvatarNameCache::get(owner_id,
-								boost::bind(&LLPanelScriptLimitsRegionMemory::onAvatarNameCache,
-								    this, _1, _2));
-						}
-					}
-				}
-			}
-
-			LLScrollListItem::Params item_params;
-			item_params.value = task_id;
-
-			LLScrollListCell::Params cell_params;
-			cell_params.font = LLFontGL::getFontSansSerif();
-			// Start out right justifying numeric displays
-			cell_params.font_halign = LLFontGL::RIGHT;
-
-			cell_params.column = "size";
-			cell_params.value = size;
-			item_params.columns.add(cell_params);
-
-			cell_params.column = "urls";
-			cell_params.value = urls;
-			item_params.columns.add(cell_params);
-
-			cell_params.font_halign = LLFontGL::LEFT;
-			// The rest of the columns are text to left justify them
-			cell_params.column = "name";
-			cell_params.value = name_buf;
-			item_params.columns.add(cell_params);
-
-			cell_params.column = "owner";
-			cell_params.value = owner_buf;
-			item_params.columns.add(cell_params);
-
-			cell_params.column = "parcel";
-			cell_params.value = parcel_name;
-			item_params.columns.add(cell_params);
-
-			cell_params.column = "location";
-			cell_params.value = has_locations
-				? llformat("<%0.0f, %0.0f, %0.0f>", location_x, location_y, location_z)
-				: "";
-			item_params.columns.add(cell_params);
-
-			list->addRow(item_params);
-			
-			LLSD element;
-			element["owner_id"] = owner_id;
-
-			element["id"] = task_id;
-			element["local_id"] = local_id;
-			mObjectListItems.push_back(element);
-		}
-	}
-
-	if (has_locations)
-	{
-		LLButton* btn = getChild<LLButton>("highlight_btn");
-		if(btn)
-		{
-			btn->setVisible(true);
-		}
-	}
-
-	if (has_local_ids)
-	{
-		LLButton* btn = getChild<LLButton>("return_btn");
-		if(btn)
-		{
-			btn->setVisible(true);
-		}
-	}
-	
-	// save the structure to make object return easier
-	mContent = content;
-=======
-    LLScrollListCtrl *list = getChild<LLScrollListCtrl>("scripts_list");
-
-    if(!list)
-    {
-        LL_WARNS() << "Error getting the scripts_list control" << LL_ENDL;
-        return;
-    }
-
-    S32 number_parcels = content["parcels"].size();
-
-    LLStringUtil::format_map_t args_parcels;
-    args_parcels["[PARCELS]"] = llformat ("%d", number_parcels);
-    std::string msg_parcels = LLTrans::getString("ScriptLimitsParcelsOwned", args_parcels);
-    getChild<LLUICtrl>("parcels_listed")->setValue(LLSD(msg_parcels));
-
-    uuid_vec_t names_requested;
-
-    // This makes the assumption that all objects will have the same set
-    // of attributes, ie they will all have, or none will have locations
-    // This is a pretty safe assumption as it's reliant on server version.
-    bool has_locations = false;
-    bool has_local_ids = false;
-
-    for(S32 i = 0; i < number_parcels; i++)
-    {
-        std::string parcel_name = content["parcels"][i]["name"].asString();
-        S32 number_objects = content["parcels"][i]["objects"].size();
-
-        S32 local_id = 0;
-        if(content["parcels"][i].has("local_id"))
-        {
-            // if any locations are found flag that we can use them and turn on the highlight button
-            has_local_ids = true;
-            local_id = content["parcels"][i]["local_id"].asInteger();
-        }
-
-        for(S32 j = 0; j < number_objects; j++)
-        {
-            S32 size = content["parcels"][i]["objects"][j]["resources"]["memory"].asInteger() / SIZE_OF_ONE_KB;
-
-            S32 urls = content["parcels"][i]["objects"][j]["resources"]["urls"].asInteger();
-
-            std::string name_buf = content["parcels"][i]["objects"][j]["name"].asString();
-            LLUUID task_id = content["parcels"][i]["objects"][j]["id"].asUUID();
-            LLUUID owner_id = content["parcels"][i]["objects"][j]["owner_id"].asUUID();
-            // This field may not be sent by all server versions, but it's OK if
-            // it uses the LLSD default of false
-            bool is_group_owned = content["parcels"][i]["objects"][j]["is_group_owned"].asBoolean();
-
-            F32 location_x = 0.0f;
-            F32 location_y = 0.0f;
-            F32 location_z = 0.0f;
-
-            if(content["parcels"][i]["objects"][j].has("location"))
-            {
-                // if any locations are found flag that we can use them and turn on the highlight button
-                LLVector3 vec = ll_vector3_from_sd(content["parcels"][i]["objects"][j]["location"]);
-                has_locations = true;
-                location_x = vec.mV[0];
-                location_y = vec.mV[1];
-                location_z = vec.mV[2];
-            }
-
-            std::string owner_buf;
-
-            // in the future the server will give us owner names, so see if we're there yet:
-            if(content["parcels"][i]["objects"][j].has("owner_name"))
-            {
-                owner_buf = content["parcels"][i]["objects"][j]["owner_name"].asString();
-            }
-            // ...and if not use the slightly more painful method of disovery:
-            else
-            {
-                BOOL name_is_cached;
-                if (is_group_owned)
-                {
-                    name_is_cached = gCacheName->getGroupName(owner_id, owner_buf);
-                }
-                else
-                {
-                    LLAvatarName av_name;
-                    name_is_cached = LLAvatarNameCache::get(owner_id, &av_name);
-                    owner_buf = av_name.getUserName();
-                    owner_buf = LLCacheName::buildUsername(owner_buf);
-                }
-                if(!name_is_cached)
-                {
-                    if(std::find(names_requested.begin(), names_requested.end(), owner_id) == names_requested.end())
-                    {
-                        names_requested.push_back(owner_id);
-                        if (is_group_owned)
-                        {
-                            gCacheName->getGroup(owner_id,
-                                boost::bind(&LLPanelScriptLimitsRegionMemory::onNameCache,
-                                    this, _1, _2));
-                        }
-                        else
-                        {
-                            LLAvatarNameCache::get(owner_id,
-                                boost::bind(&LLPanelScriptLimitsRegionMemory::onAvatarNameCache,
-                                    this, _1, _2));
-                        }
-                    }
-                }
-            }
-
-            LLScrollListItem::Params item_params;
-            item_params.value = task_id;
-
-            LLScrollListCell::Params cell_params;
-            cell_params.font = LLFontGL::getFontSansSerif();
-            // Start out right justifying numeric displays
-            cell_params.font_halign = LLFontGL::RIGHT;
-
-            cell_params.column = "size";
-            cell_params.value = size;
-            item_params.columns.add(cell_params);
-
-            cell_params.column = "urls";
-            cell_params.value = urls;
-            item_params.columns.add(cell_params);
-
-            cell_params.font_halign = LLFontGL::LEFT;
-            // The rest of the columns are text to left justify them
-            cell_params.column = "name";
-            cell_params.value = name_buf;
-            item_params.columns.add(cell_params);
-
-            cell_params.column = "owner";
-            cell_params.value = owner_buf;
-            item_params.columns.add(cell_params);
-
-            cell_params.column = "parcel";
-            cell_params.value = parcel_name;
-            item_params.columns.add(cell_params);
-
-            cell_params.column = "location";
-            cell_params.value = has_locations
-                ? llformat("<%0.0f, %0.0f, %0.0f>", location_x, location_y, location_z)
-                : "";
-            item_params.columns.add(cell_params);
-
-            list->addRow(item_params);
-
-            LLSD element;
-            element["owner_id"] = owner_id;
-
-            element["id"] = task_id;
-            element["local_id"] = local_id;
-            mObjectListItems.push_back(element);
-        }
-    }
-
-    if (has_locations)
-    {
-        LLButton* btn = getChild<LLButton>("highlight_btn");
-        if(btn)
-        {
-            btn->setVisible(true);
-        }
-    }
-
-    if (has_local_ids)
-    {
-        LLButton* btn = getChild<LLButton>("return_btn");
-        if(btn)
-        {
-            btn->setVisible(true);
-        }
-    }
-
-    // save the structure to make object return easier
-    mContent = content;
->>>>>>> e1623bb2
-}
-
-void LLPanelScriptLimitsRegionMemory::setRegionSummary(LLSD content)
-{
-    if(content["summary"]["used"][0]["type"].asString() == std::string("memory"))
-    {
-        mParcelMemoryUsed = content["summary"]["used"][0]["amount"].asInteger() / SIZE_OF_ONE_KB;
-        mParcelMemoryMax = content["summary"]["available"][0]["amount"].asInteger() / SIZE_OF_ONE_KB;
-        mGotParcelMemoryUsed = true;
-    }
-    else if(content["summary"]["used"][1]["type"].asString() == std::string("memory"))
-    {
-        mParcelMemoryUsed = content["summary"]["used"][1]["amount"].asInteger() / SIZE_OF_ONE_KB;
-        mParcelMemoryMax = content["summary"]["available"][1]["amount"].asInteger() / SIZE_OF_ONE_KB;
-        mGotParcelMemoryUsed = true;
-    }
-    else
-    {
-        LL_WARNS() << "summary doesn't contain memory info" << LL_ENDL;
-        return;
-    }
-
-    if(content["summary"]["used"][0]["type"].asString() == std::string("urls"))
-    {
-        mParcelURLsUsed = content["summary"]["used"][0]["amount"].asInteger();
-        mParcelURLsMax = content["summary"]["available"][0]["amount"].asInteger();
-        mGotParcelURLsUsed = true;
-    }
-    else if(content["summary"]["used"][1]["type"].asString() == std::string("urls"))
-    {
-        mParcelURLsUsed = content["summary"]["used"][1]["amount"].asInteger();
-        mParcelURLsMax = content["summary"]["available"][1]["amount"].asInteger();
-        mGotParcelURLsUsed = true;
-    }
-    else
-    {
-        LL_WARNS() << "summary doesn't contain urls info" << LL_ENDL;
-        return;
-    }
-
-    if((mParcelMemoryUsed >= 0) && (mParcelMemoryMax >= 0))
-    {
-        LLStringUtil::format_map_t args_parcel_memory;
-        args_parcel_memory["[COUNT]"] = llformat ("%d", mParcelMemoryUsed);
-        std::string translate_message = "ScriptLimitsMemoryUsedSimple";
-
-        if (0 < mParcelMemoryMax)
-        {
-            S32 parcel_memory_available = mParcelMemoryMax - mParcelMemoryUsed;
-
-            args_parcel_memory["[MAX]"] = llformat ("%d", mParcelMemoryMax);
-            args_parcel_memory["[AVAILABLE]"] = llformat ("%d", parcel_memory_available);
-            translate_message = "ScriptLimitsMemoryUsed";
-        }
-
-        std::string msg_parcel_memory = LLTrans::getString(translate_message, args_parcel_memory);
-        getChild<LLUICtrl>("memory_used")->setValue(LLSD(msg_parcel_memory));
-    }
-
-    if((mParcelURLsUsed >= 0) && (mParcelURLsMax >= 0))
-    {
-        S32 parcel_urls_available = mParcelURLsMax - mParcelURLsUsed;
-
-        LLStringUtil::format_map_t args_parcel_urls;
-        args_parcel_urls["[COUNT]"] = llformat ("%d", mParcelURLsUsed);
-        args_parcel_urls["[MAX]"] = llformat ("%d", mParcelURLsMax);
-        args_parcel_urls["[AVAILABLE]"] = llformat ("%d", parcel_urls_available);
-        std::string msg_parcel_urls = LLTrans::getString("ScriptLimitsURLsUsed", args_parcel_urls);
-        getChild<LLUICtrl>("urls_used")->setValue(LLSD(msg_parcel_urls));
-    }
-}
-
-bool LLPanelScriptLimitsRegionMemory::postBuild()
-{
-<<<<<<< HEAD
-	childSetAction("refresh_list_btn", onClickRefresh, this);
-	childSetAction("highlight_btn", onClickHighlight, this);
-	childSetAction("return_btn", onClickReturn, this);
-		
-	std::string msg_waiting = LLTrans::getString("ScriptLimitsRequestWaiting");
-	getChild<LLUICtrl>("loading_text")->setValue(LLSD(msg_waiting));
-
-	LLScrollListCtrl *list = getChild<LLScrollListCtrl>("scripts_list");
-	if(!list)
-	{
-		return false;
-	}
-	list->setCommitCallback(boost::bind(&LLPanelScriptLimitsRegionMemory::checkButtonsEnabled, this));
-	checkButtonsEnabled();
-
-	//set all columns to resizable mode even if some columns will be empty
-	for(S32 column = 0; column < list->getNumColumns(); column++)
-	{
-		LLScrollListColumn* columnp = list->getColumn(column);
-		columnp->mHeader->setHasResizableElement(true);
-	}
-
-	return StartRequestChain();
-=======
-    childSetAction("refresh_list_btn", onClickRefresh, this);
-    childSetAction("highlight_btn", onClickHighlight, this);
-    childSetAction("return_btn", onClickReturn, this);
-
-    std::string msg_waiting = LLTrans::getString("ScriptLimitsRequestWaiting");
-    getChild<LLUICtrl>("loading_text")->setValue(LLSD(msg_waiting));
-
-    LLScrollListCtrl *list = getChild<LLScrollListCtrl>("scripts_list");
-    if(!list)
-    {
-        return FALSE;
-    }
-    list->setCommitCallback(boost::bind(&LLPanelScriptLimitsRegionMemory::checkButtonsEnabled, this));
-    checkButtonsEnabled();
-
-    //set all columns to resizable mode even if some columns will be empty
-    for(S32 column = 0; column < list->getNumColumns(); column++)
-    {
-        LLScrollListColumn* columnp = list->getColumn(column);
-        columnp->mHeader->setHasResizableElement(TRUE);
-    }
-
-    return StartRequestChain();
->>>>>>> e1623bb2
-}
-
-bool LLPanelScriptLimitsRegionMemory::StartRequestChain()
-{
-<<<<<<< HEAD
-	LLUUID region_id;
-	
-	LLFloaterLand* instance = LLFloaterReg::getTypedInstance<LLFloaterLand>("about_land");
-	if(!instance)
-	{
-		getChild<LLUICtrl>("loading_text")->setValue(LLSD(std::string("")));
-		//might have to do parent post build here
-		//if not logic below could use early outs
-		return false;
-	}
-	LLParcel* parcel = instance->getCurrentSelectedParcel();
-	LLViewerRegion* region = LLViewerParcelMgr::getInstance()->getSelectionRegion();
-	
-	if ((region) && (parcel))
-	{
-		LLUUID current_region_id = gAgent.getRegion()->getRegionID();
-		LLVector3 parcel_center = parcel->getCenterpoint();
-		
-		region_id = region->getRegionID();
-		
-		if(region_id != current_region_id)
-		{
-			std::string msg_wrong_region = LLTrans::getString("ScriptLimitsRequestWrongRegion");
-			getChild<LLUICtrl>("loading_text")->setValue(LLSD(msg_wrong_region));
-			return false;
-		}
-		
-		LLVector3d pos_global = region->getCenterGlobal();
-		
-		LLSD body;
-		std::string url = region->getCapability("RemoteParcelRequest");
-		if (!url.empty())
-		{
-            LLRemoteParcelInfoProcessor::getInstance()->requestRegionParcelInfo(url, 
-=======
-    LLUUID region_id;
-
-    LLFloaterLand* instance = LLFloaterReg::getTypedInstance<LLFloaterLand>("about_land");
-    if(!instance)
-    {
-        getChild<LLUICtrl>("loading_text")->setValue(LLSD(std::string("")));
-        //might have to do parent post build here
-        //if not logic below could use early outs
-        return FALSE;
-    }
-    LLParcel* parcel = instance->getCurrentSelectedParcel();
-    LLViewerRegion* region = LLViewerParcelMgr::getInstance()->getSelectionRegion();
-
-    if ((region) && (parcel))
-    {
-        LLUUID current_region_id = gAgent.getRegion()->getRegionID();
-        LLVector3 parcel_center = parcel->getCenterpoint();
-
-        region_id = region->getRegionID();
-
-        if(region_id != current_region_id)
-        {
-            std::string msg_wrong_region = LLTrans::getString("ScriptLimitsRequestWrongRegion");
-            getChild<LLUICtrl>("loading_text")->setValue(LLSD(msg_wrong_region));
-            return FALSE;
-        }
-
-        LLVector3d pos_global = region->getCenterGlobal();
-
-        LLSD body;
-        std::string url = region->getCapability("RemoteParcelRequest");
-        if (!url.empty())
-        {
-            LLRemoteParcelInfoProcessor::getInstance()->requestRegionParcelInfo(url,
->>>>>>> e1623bb2
-                region_id, parcel_center, pos_global, getObserverHandle());
-        }
-        else
-        {
-            LL_WARNS() << "Can't get parcel info for script information request" << region_id
-                    << ". Region: " << region->getName()
-                    << " does not support RemoteParcelRequest" << LL_ENDL;
-
-            std::string msg_waiting = LLTrans::getString("ScriptLimitsRequestError");
-            getChild<LLUICtrl>("loading_text")->setValue(LLSD(msg_waiting));
-        }
-    }
-    else
-    {
-        std::string msg_waiting = LLTrans::getString("ScriptLimitsRequestNoParcelSelected");
-        getChild<LLUICtrl>("loading_text")->setValue(LLSD(msg_waiting));
-    }
-
-    return LLPanelScriptLimitsInfo::postBuild();
-}
-
-void LLPanelScriptLimitsRegionMemory::clearList()
-{
-    LLCtrlListInterface *list = childGetListInterface("scripts_list");
-
-    if (list)
-    {
-        list->operateOnAll(LLCtrlListInterface::OP_DELETE);
-    }
-
-    mGotParcelMemoryUsed = false;
-    mGotParcelMemoryMax = false;
-    mGotParcelURLsUsed = false;
-    mGotParcelURLsMax = false;
-
-    LLStringUtil::format_map_t args_parcel_memory;
-    std::string msg_empty_string("");
-    getChild<LLUICtrl>("memory_used")->setValue(LLSD(msg_empty_string));
-    getChild<LLUICtrl>("urls_used")->setValue(LLSD(msg_empty_string));
-    getChild<LLUICtrl>("parcels_listed")->setValue(LLSD(msg_empty_string));
-
-    mObjectListItems.clear();
-    checkButtonsEnabled();
-}
-
-void LLPanelScriptLimitsRegionMemory::checkButtonsEnabled()
-{
-    LLScrollListCtrl* list = getChild<LLScrollListCtrl>("scripts_list");
-    getChild<LLButton>("highlight_btn")->setEnabled(list->getNumSelected() > 0);
-    getChild<LLButton>("return_btn")->setEnabled(list->getNumSelected() > 0);
-}
-
-// static
-void LLPanelScriptLimitsRegionMemory::onClickRefresh(void* userdata)
-{
-    LLFloaterScriptLimits* instance = LLFloaterReg::getTypedInstance<LLFloaterScriptLimits>("script_limits");
-    if(instance)
-    {
-        LLTabContainer* tab = instance->getChild<LLTabContainer>("scriptlimits_panels");
-        if(tab)
-        {
-            LLPanelScriptLimitsRegionMemory* panel_memory = (LLPanelScriptLimitsRegionMemory*)tab->getChild<LLPanel>("script_limits_region_memory_panel");
-            if(panel_memory)
-            {
-                //To stop people from hammering the refesh button and accidentally dosing themselves - enough requests can crash the viewer!
-                //turn the button off, then turn it on when we get a response
-                LLButton* btn = panel_memory->getChild<LLButton>("refresh_list_btn");
-                if(btn)
-                {
-                    btn->setEnabled(false);
-                }
-                panel_memory->clearList();
-
-                panel_memory->StartRequestChain();
-            }
-        }
-        return;
-    }
-    else
-    {
-        LL_WARNS() << "could not find LLPanelScriptLimitsRegionMemory instance after refresh button clicked" << LL_ENDL;
-        return;
-    }
-}
-
-void LLPanelScriptLimitsRegionMemory::showBeacon()
-{
-    LLScrollListCtrl* list = getChild<LLScrollListCtrl>("scripts_list");
-    if (!list) return;
-
-    LLScrollListItem* first_selected = list->getFirstSelected();
-    if (!first_selected) return;
-
-    std::string name = first_selected->getColumn(2)->getValue().asString();
-    std::string pos_string =  first_selected->getColumn(5)->getValue().asString();
-
-    F32 x, y, z;
-    S32 matched = sscanf(pos_string.c_str(), "<%g,%g,%g>", &x, &y, &z);
-    if (matched != 3) return;
-
-    LLVector3 pos_agent(x, y, z);
-    LLVector3d pos_global = gAgent.getPosGlobalFromAgent(pos_agent);
-
-    std::string tooltip("");
-    LLTracker::trackLocation(pos_global, name, tooltip, LLTracker::LOCATION_ITEM);
-}
-
-// static
-void LLPanelScriptLimitsRegionMemory::onClickHighlight(void* userdata)
-{
-    LLFloaterScriptLimits* instance = LLFloaterReg::getTypedInstance<LLFloaterScriptLimits>("script_limits");
-    if(instance)
-    {
-        LLTabContainer* tab = instance->getChild<LLTabContainer>("scriptlimits_panels");
-        if(tab)
-        {
-            LLPanelScriptLimitsRegionMemory* panel = (LLPanelScriptLimitsRegionMemory*)tab->getChild<LLPanel>("script_limits_region_memory_panel");
-            if(panel)
-            {
-                panel->showBeacon();
-            }
-        }
-        return;
-    }
-    else
-    {
-        LL_WARNS() << "could not find LLPanelScriptLimitsRegionMemory instance after highlight button clicked" << LL_ENDL;
-        return;
-    }
-}
-
-void LLPanelScriptLimitsRegionMemory::returnObjectsFromParcel(S32 local_id)
-{
-    LLMessageSystem *msg = gMessageSystem;
-
-    LLViewerRegion* region = gAgent.getRegion();
-    if (!region) return;
-
-    LLCtrlListInterface *list = childGetListInterface("scripts_list");
-    if (!list || list->getItemCount() == 0) return;
-
-    std::vector<LLSD>::iterator id_itor;
-
-    bool start_message = true;
-
-    for (id_itor = mObjectListItems.begin(); id_itor != mObjectListItems.end(); ++id_itor)
-    {
-        LLSD element = *id_itor;
-        if (!list->isSelected(element["id"].asUUID()))
-        {
-            // Selected only
-            continue;
-        }
-
-        if(element["local_id"].asInteger() != local_id)
-        {
-            // Not the parcel we are looking for
-            continue;
-        }
-
-        if (start_message)
-        {
-            msg->newMessageFast(_PREHASH_ParcelReturnObjects);
-            msg->nextBlockFast(_PREHASH_AgentData);
-            msg->addUUIDFast(_PREHASH_AgentID,  gAgent.getID());
-            msg->addUUIDFast(_PREHASH_SessionID,gAgent.getSessionID());
-            msg->nextBlockFast(_PREHASH_ParcelData);
-            msg->addS32Fast(_PREHASH_LocalID, element["local_id"].asInteger());
-            msg->addU32Fast(_PREHASH_ReturnType, RT_LIST);
-            start_message = false;
-        }
-
-        msg->nextBlockFast(_PREHASH_TaskIDs);
-        msg->addUUIDFast(_PREHASH_TaskID, element["id"].asUUID());
-
-        if (msg->isSendFullFast(_PREHASH_TaskIDs))
-        {
-            msg->sendReliable(region->getHost());
-            start_message = true;
-        }
-    }
-
-    if (!start_message)
-    {
-        msg->sendReliable(region->getHost());
-    }
-}
-
-void LLPanelScriptLimitsRegionMemory::returnObjects()
-{
-    if(!mContent.has("parcels"))
-    {
-        return;
-    }
-
-    S32 number_parcels = mContent["parcels"].size();
-
-    // a message per parcel containing all objects to be returned from that parcel
-    for(S32 i = 0; i < number_parcels; i++)
-    {
-        S32 local_id = 0;
-        if(mContent["parcels"][i].has("local_id"))
-        {
-            local_id = mContent["parcels"][i]["local_id"].asInteger();
-            returnObjectsFromParcel(local_id);
-        }
-    }
-
-    onClickRefresh(NULL);
-}
-
-
-// static
-void LLPanelScriptLimitsRegionMemory::onClickReturn(void* userdata)
-{
-    LLFloaterScriptLimits* instance = LLFloaterReg::getTypedInstance<LLFloaterScriptLimits>("script_limits");
-    if(instance)
-    {
-        LLTabContainer* tab = instance->getChild<LLTabContainer>("scriptlimits_panels");
-        if(tab)
-        {
-            LLPanelScriptLimitsRegionMemory* panel = (LLPanelScriptLimitsRegionMemory*)tab->getChild<LLPanel>("script_limits_region_memory_panel");
-            if(panel)
-            {
-                panel->returnObjects();
-            }
-        }
-        return;
-    }
-    else
-    {
-        LL_WARNS() << "could not find LLPanelScriptLimitsRegionMemory instance after highlight button clicked" << LL_ENDL;
-        return;
-    }
-}
+/**
+ * @file llfloaterscriptlimits.cpp
+ * @author Gabriel Lee
+ * @brief Implementation of the region info and controls floater and panels.
+ *
+ * $LicenseInfo:firstyear=2004&license=viewerlgpl$
+ * Second Life Viewer Source Code
+ * Copyright (C) 2010, Linden Research, Inc.
+ *
+ * This library is free software; you can redistribute it and/or
+ * modify it under the terms of the GNU Lesser General Public
+ * License as published by the Free Software Foundation;
+ * version 2.1 of the License only.
+ *
+ * This library is distributed in the hope that it will be useful,
+ * but WITHOUT ANY WARRANTY; without even the implied warranty of
+ * MERCHANTABILITY or FITNESS FOR A PARTICULAR PURPOSE.  See the GNU
+ * Lesser General Public License for more details.
+ *
+ * You should have received a copy of the GNU Lesser General Public
+ * License along with this library; if not, write to the Free Software
+ * Foundation, Inc., 51 Franklin Street, Fifth Floor, Boston, MA  02110-1301  USA
+ *
+ * Linden Research, Inc., 945 Battery Street, San Francisco, CA  94111  USA
+ * $/LicenseInfo$
+ */
+
+#include "llviewerprecompiledheaders.h"
+#include "llfloaterscriptlimits.h"
+
+// library includes
+#include "llavatarnamecache.h"
+#include "llsdutil.h"
+#include "llsdutil_math.h"
+#include "message.h"
+
+#include "llagent.h"
+#include "llfloateravatarpicker.h"
+#include "llfloaterland.h"
+#include "llfloaterreg.h"
+#include "llregionhandle.h"
+#include "llscrolllistctrl.h"
+#include "llscrolllistitem.h"
+#include "llparcel.h"
+#include "lltabcontainer.h"
+#include "lltracker.h"
+#include "lltrans.h"
+#include "llviewercontrol.h"
+#include "lluictrlfactory.h"
+#include "llviewerparcelmgr.h"
+#include "llviewerregion.h"
+#include "llviewerwindow.h"
+#include "llcorehttputil.h"
+
+///----------------------------------------------------------------------------
+/// LLFloaterScriptLimits
+///----------------------------------------------------------------------------
+
+// debug switches, won't work in release
+#ifndef LL_RELEASE_FOR_DOWNLOAD
+
+// dump responder replies to LL_INFOS() for debugging
+//#define DUMP_REPLIES_TO_LLINFOS
+
+#ifdef DUMP_REPLIES_TO_LLINFOS
+#include "llsdserialize.h"
+#include "llwindow.h"
+#endif
+
+// use fake LLSD responses to check the viewer side is working correctly
+// I'm syncing this with the server side efforts so hopfully we can keep
+// the to-ing and fro-ing between the two teams to a minimum
+//#define USE_FAKE_RESPONSES
+
+#ifdef USE_FAKE_RESPONSES
+const S32 FAKE_NUMBER_OF_URLS = 329;
+const S32 FAKE_AVAILABLE_URLS = 731;
+const S32 FAKE_AMOUNT_OF_MEMORY = 66741;
+const S32 FAKE_AVAILABLE_MEMORY = 895577;
+#endif
+
+#endif
+
+const S32 SIZE_OF_ONE_KB = 1024;
+
+LLFloaterScriptLimits::LLFloaterScriptLimits(const LLSD& seed)
+    : LLFloater(seed)
+{
+}
+
+bool LLFloaterScriptLimits::postBuild()
+{
+    mTab = getChild<LLTabContainer>("scriptlimits_panels");
+
+    if(!mTab)
+    {
+        LL_WARNS() << "Error! couldn't get scriptlimits_panels, aborting Script Information setup" << LL_ENDL;
+        return false;
+    }
+
+    // contruct the panel
+    LLPanelScriptLimitsRegionMemory* panel_memory = new LLPanelScriptLimitsRegionMemory;
+    mInfoPanels.push_back(panel_memory);
+    panel_memory->buildFromFile( "panel_script_limits_region_memory.xml");
+    mTab->addTabPanel(panel_memory);
+    mTab->selectTab(0);
+    return true;
+}
+
+LLFloaterScriptLimits::~LLFloaterScriptLimits()
+{
+}
+
+// public
+void LLFloaterScriptLimits::refresh()
+{
+    for(info_panels_t::iterator iter = mInfoPanels.begin();
+        iter != mInfoPanels.end(); ++iter)
+    {
+        (*iter)->refresh();
+    }
+}
+
+///----------------------------------------------------------------------------
+// Base class for panels
+///----------------------------------------------------------------------------
+
+LLPanelScriptLimitsInfo::LLPanelScriptLimitsInfo()
+    : LLPanel()
+{
+}
+
+
+// virtual
+bool LLPanelScriptLimitsInfo::postBuild()
+{
+    refresh();
+    return true;
+}
+
+// virtual
+void LLPanelScriptLimitsInfo::updateChild(LLUICtrl* child_ctr)
+{
+}
+
+///----------------------------------------------------------------------------
+// Memory Panel
+///----------------------------------------------------------------------------
+
+LLPanelScriptLimitsRegionMemory::~LLPanelScriptLimitsRegionMemory()
+{
+    if(!mParcelId.isNull())
+    {
+        LLRemoteParcelInfoProcessor::getInstance()->removeObserver(mParcelId, this);
+        mParcelId.setNull();
+    }
+};
+
+bool LLPanelScriptLimitsRegionMemory::getLandScriptResources()
+{
+    if (!gAgent.getRegion()) return false;
+
+    LLSD body;
+    std::string url = gAgent.getRegion()->getCapability("LandResources");
+    if (!url.empty())
+    {
+        LLCoros::instance().launch("LLPanelScriptLimitsRegionMemory::getLandScriptResourcesCoro",
+            boost::bind(&LLPanelScriptLimitsRegionMemory::getLandScriptResourcesCoro, this, url));
+        return true;
+    }
+    else
+    {
+        return false;
+    }
+}
+
+void LLPanelScriptLimitsRegionMemory::getLandScriptResourcesCoro(std::string url)
+{
+    LLCore::HttpRequest::policy_t httpPolicy(LLCore::HttpRequest::DEFAULT_POLICY_ID);
+    LLCoreHttpUtil::HttpCoroutineAdapter::ptr_t
+        httpAdapter(new LLCoreHttpUtil::HttpCoroutineAdapter("getLandScriptResourcesCoro", httpPolicy));
+    LLCore::HttpRequest::ptr_t httpRequest(new LLCore::HttpRequest);
+
+    LLSD postData;
+
+    postData["parcel_id"] = mParcelId;
+
+    LLSD result = httpAdapter->postAndSuspend(httpRequest, url, postData);
+
+    LLSD httpResults = result[LLCoreHttpUtil::HttpCoroutineAdapter::HTTP_RESULTS];
+    LLCore::HttpStatus status = LLCoreHttpUtil::HttpCoroutineAdapter::getStatusFromLLSD(httpResults);
+
+    if (!status)
+    {
+        LL_WARNS() << "Failed to get script resource info" << LL_ENDL;
+        return;
+    }
+
+    // We could retrieve these sequentially inline from this coroutine. But
+    // since the original code retrieved them in parallel I'll spawn two
+    // coroutines to do the retrieval.
+
+    // The summary service:
+    if (result.has("ScriptResourceSummary"))
+    {
+        std::string urlResourceSummary = result["ScriptResourceSummary"].asString();
+        LLCoros::instance().launch("LLPanelScriptLimitsRegionMemory::getLandScriptSummaryCoro",
+            boost::bind(&LLPanelScriptLimitsRegionMemory::getLandScriptSummaryCoro, this, urlResourceSummary));
+    }
+
+    if (result.has("ScriptResourceDetails"))
+    {
+        std::string urlResourceDetails = result["ScriptResourceDetails"].asString();
+        LLCoros::instance().launch("LLPanelScriptLimitsRegionMemory::getLandScriptDetailsCoro",
+            boost::bind(&LLPanelScriptLimitsRegionMemory::getLandScriptDetailsCoro, this, urlResourceDetails));
+    }
+
+
+}
+
+void LLPanelScriptLimitsRegionMemory::getLandScriptSummaryCoro(std::string url)
+{
+    LLCore::HttpRequest::policy_t httpPolicy(LLCore::HttpRequest::DEFAULT_POLICY_ID);
+    LLCoreHttpUtil::HttpCoroutineAdapter::ptr_t
+        httpAdapter(new LLCoreHttpUtil::HttpCoroutineAdapter("getLandScriptSummaryCoro", httpPolicy));
+    LLCore::HttpRequest::ptr_t httpRequest(new LLCore::HttpRequest);
+
+    LLSD result = httpAdapter->getAndSuspend(httpRequest, url);
+
+    LLSD httpResults = result[LLCoreHttpUtil::HttpCoroutineAdapter::HTTP_RESULTS];
+    LLCore::HttpStatus status = LLCoreHttpUtil::HttpCoroutineAdapter::getStatusFromLLSD(httpResults);
+
+    if (!status)
+    {
+        LL_WARNS() << "Unable to retrieve script summary." << LL_ENDL;
+        return;
+    }
+
+    LLFloaterScriptLimits* instance = LLFloaterReg::getTypedInstance<LLFloaterScriptLimits>("script_limits");
+    if (!instance)
+    {
+        LL_WARNS() << "Failed to get llfloaterscriptlimits instance" << LL_ENDL;
+        return;
+    }
+
+    LLTabContainer* tab = instance->getChild<LLTabContainer>("scriptlimits_panels");
+    if (!tab)
+    {
+        LL_WARNS() << "Unable to access script limits tab" << LL_ENDL;
+        return;
+    }
+
+    LLPanelScriptLimitsRegionMemory* panelMemory = (LLPanelScriptLimitsRegionMemory*)tab->getChild<LLPanel>("script_limits_region_memory_panel");
+    if (!panelMemory)
+    {
+        LL_WARNS() << "Unable to get memory panel." << LL_ENDL;
+        return;
+    }
+
+    panelMemory->getChild<LLUICtrl>("loading_text")->setValue(LLSD(std::string("")));
+
+    LLButton* btn = panelMemory->getChild<LLButton>("refresh_list_btn");
+    if (btn)
+    {
+        btn->setEnabled(true);
+    }
+
+    result.erase(LLCoreHttpUtil::HttpCoroutineAdapter::HTTP_RESULTS);
+    panelMemory->setRegionSummary(result);
+
+}
+
+void LLPanelScriptLimitsRegionMemory::getLandScriptDetailsCoro(std::string url)
+{
+    LLCore::HttpRequest::policy_t httpPolicy(LLCore::HttpRequest::DEFAULT_POLICY_ID);
+    LLCoreHttpUtil::HttpCoroutineAdapter::ptr_t
+        httpAdapter(new LLCoreHttpUtil::HttpCoroutineAdapter("getLandScriptDetailsCoro", httpPolicy));
+    LLCore::HttpRequest::ptr_t httpRequest(new LLCore::HttpRequest);
+
+    LLSD result = httpAdapter->getAndSuspend(httpRequest, url);
+
+    LLSD httpResults = result[LLCoreHttpUtil::HttpCoroutineAdapter::HTTP_RESULTS];
+    LLCore::HttpStatus status = LLCoreHttpUtil::HttpCoroutineAdapter::getStatusFromLLSD(httpResults);
+
+    if (!status)
+    {
+        LL_WARNS() << "Unable to retrieve script details." << LL_ENDL;
+        return;
+    }
+
+    LLFloaterScriptLimits* instance = LLFloaterReg::getTypedInstance<LLFloaterScriptLimits>("script_limits");
+
+    if (!instance)
+    {
+        LL_WARNS() << "Failed to get llfloaterscriptlimits instance" << LL_ENDL;
+        return;
+    }
+
+    LLTabContainer* tab = instance->getChild<LLTabContainer>("scriptlimits_panels");
+    if (!tab)
+    {
+        LL_WARNS() << "Unable to access script limits tab" << LL_ENDL;
+        return;
+    }
+
+    LLPanelScriptLimitsRegionMemory* panelMemory = (LLPanelScriptLimitsRegionMemory*)tab->getChild<LLPanel>("script_limits_region_memory_panel");
+
+    if (!panelMemory)
+    {
+        LL_WARNS() << "Unable to get memory panel." << LL_ENDL;
+        return;
+    }
+
+    result.erase(LLCoreHttpUtil::HttpCoroutineAdapter::HTTP_RESULTS);
+    panelMemory->setRegionDetails(result);
+}
+
+void LLPanelScriptLimitsRegionMemory::processParcelInfo(const LLParcelData& parcel_data)
+{
+    if(!getLandScriptResources())
+    {
+        std::string msg_error = LLTrans::getString("ScriptLimitsRequestError");
+        getChild<LLUICtrl>("loading_text")->setValue(LLSD(msg_error));
+    }
+    else
+    {
+        std::string msg_waiting = LLTrans::getString("ScriptLimitsRequestWaiting");
+        getChild<LLUICtrl>("loading_text")->setValue(LLSD(msg_waiting));
+    }
+}
+
+void LLPanelScriptLimitsRegionMemory::setParcelID(const LLUUID& parcel_id)
+{
+    if (!parcel_id.isNull())
+    {
+        if(!mParcelId.isNull())
+        {
+            LLRemoteParcelInfoProcessor::getInstance()->removeObserver(mParcelId, this);
+            mParcelId.setNull();
+        }
+        mParcelId = parcel_id;
+        LLRemoteParcelInfoProcessor::getInstance()->addObserver(parcel_id, this);
+        LLRemoteParcelInfoProcessor::getInstance()->sendParcelInfoRequest(parcel_id);
+    }
+    else
+    {
+        std::string msg_error = LLTrans::getString("ScriptLimitsRequestError");
+        getChild<LLUICtrl>("loading_text")->setValue(LLSD(msg_error));
+    }
+}
+
+// virtual
+void LLPanelScriptLimitsRegionMemory::setErrorStatus(S32 status, const std::string& reason)
+{
+    LL_WARNS() << "Can't handle remote parcel request."<< " Http Status: "<< status << ". Reason : "<< reason<<LL_ENDL;
+}
+
+// callback from the name cache with an owner name to add to the list
+void LLPanelScriptLimitsRegionMemory::onAvatarNameCache(
+    const LLUUID& id,
+    const LLAvatarName& av_name)
+{
+    onNameCache(id, av_name.getUserName());
+}
+
+// callback from the name cache with an owner name to add to the list
+void LLPanelScriptLimitsRegionMemory::onNameCache(
+                         const LLUUID& id,
+                         const std::string& full_name)
+{
+    LLScrollListCtrl *list = getChild<LLScrollListCtrl>("scripts_list");
+    if(!list)
+    {
+        return;
+    }
+
+    std::string name = LLCacheName::buildUsername(full_name);
+
+    std::vector<LLSD>::iterator id_itor;
+    for (id_itor = mObjectListItems.begin(); id_itor != mObjectListItems.end(); ++id_itor)
+    {
+        LLSD element = *id_itor;
+        if(element["owner_id"].asUUID() == id)
+        {
+            LLScrollListItem* item = list->getItem(element["id"].asUUID());
+
+            if(item)
+            {
+                item->getColumn(3)->setValue(LLSD(name));
+                element["columns"][3]["value"] = name;
+            }
+        }
+    }
+}
+
+void LLPanelScriptLimitsRegionMemory::setRegionDetails(LLSD content)
+{
+    LLScrollListCtrl *list = getChild<LLScrollListCtrl>("scripts_list");
+
+    if(!list)
+    {
+        LL_WARNS() << "Error getting the scripts_list control" << LL_ENDL;
+        return;
+    }
+
+    S32 number_parcels = content["parcels"].size();
+
+    LLStringUtil::format_map_t args_parcels;
+    args_parcels["[PARCELS]"] = llformat ("%d", number_parcels);
+    std::string msg_parcels = LLTrans::getString("ScriptLimitsParcelsOwned", args_parcels);
+    getChild<LLUICtrl>("parcels_listed")->setValue(LLSD(msg_parcels));
+
+    uuid_vec_t names_requested;
+
+    // This makes the assumption that all objects will have the same set
+    // of attributes, ie they will all have, or none will have locations
+    // This is a pretty safe assumption as it's reliant on server version.
+    bool has_locations = false;
+    bool has_local_ids = false;
+
+    for(S32 i = 0; i < number_parcels; i++)
+    {
+        std::string parcel_name = content["parcels"][i]["name"].asString();
+        S32 number_objects = content["parcels"][i]["objects"].size();
+
+        S32 local_id = 0;
+        if(content["parcels"][i].has("local_id"))
+        {
+            // if any locations are found flag that we can use them and turn on the highlight button
+            has_local_ids = true;
+            local_id = content["parcels"][i]["local_id"].asInteger();
+        }
+
+        for(S32 j = 0; j < number_objects; j++)
+        {
+            S32 size = content["parcels"][i]["objects"][j]["resources"]["memory"].asInteger() / SIZE_OF_ONE_KB;
+
+            S32 urls = content["parcels"][i]["objects"][j]["resources"]["urls"].asInteger();
+
+            std::string name_buf = content["parcels"][i]["objects"][j]["name"].asString();
+            LLUUID task_id = content["parcels"][i]["objects"][j]["id"].asUUID();
+            LLUUID owner_id = content["parcels"][i]["objects"][j]["owner_id"].asUUID();
+            // This field may not be sent by all server versions, but it's OK if
+            // it uses the LLSD default of false
+            bool is_group_owned = content["parcels"][i]["objects"][j]["is_group_owned"].asBoolean();
+
+            F32 location_x = 0.0f;
+            F32 location_y = 0.0f;
+            F32 location_z = 0.0f;
+
+            if(content["parcels"][i]["objects"][j].has("location"))
+            {
+                // if any locations are found flag that we can use them and turn on the highlight button
+                LLVector3 vec = ll_vector3_from_sd(content["parcels"][i]["objects"][j]["location"]);
+                has_locations = true;
+                location_x = vec.mV[0];
+                location_y = vec.mV[1];
+                location_z = vec.mV[2];
+            }
+
+            std::string owner_buf;
+
+            // in the future the server will give us owner names, so see if we're there yet:
+            if(content["parcels"][i]["objects"][j].has("owner_name"))
+            {
+                owner_buf = content["parcels"][i]["objects"][j]["owner_name"].asString();
+            }
+            // ...and if not use the slightly more painful method of disovery:
+            else
+            {
+                bool name_is_cached;
+                if (is_group_owned)
+                {
+                    name_is_cached = gCacheName->getGroupName(owner_id, owner_buf);
+                }
+                else
+                {
+                    LLAvatarName av_name;
+                    name_is_cached = LLAvatarNameCache::get(owner_id, &av_name);
+                    owner_buf = av_name.getUserName();
+                    owner_buf = LLCacheName::buildUsername(owner_buf);
+                }
+                if(!name_is_cached)
+                {
+                    if(std::find(names_requested.begin(), names_requested.end(), owner_id) == names_requested.end())
+                    {
+                        names_requested.push_back(owner_id);
+                        if (is_group_owned)
+                        {
+                            gCacheName->getGroup(owner_id,
+                                boost::bind(&LLPanelScriptLimitsRegionMemory::onNameCache,
+                                    this, _1, _2));
+                        }
+                        else
+                        {
+                            LLAvatarNameCache::get(owner_id,
+                                boost::bind(&LLPanelScriptLimitsRegionMemory::onAvatarNameCache,
+                                    this, _1, _2));
+                        }
+                    }
+                }
+            }
+
+            LLScrollListItem::Params item_params;
+            item_params.value = task_id;
+
+            LLScrollListCell::Params cell_params;
+            cell_params.font = LLFontGL::getFontSansSerif();
+            // Start out right justifying numeric displays
+            cell_params.font_halign = LLFontGL::RIGHT;
+
+            cell_params.column = "size";
+            cell_params.value = size;
+            item_params.columns.add(cell_params);
+
+            cell_params.column = "urls";
+            cell_params.value = urls;
+            item_params.columns.add(cell_params);
+
+            cell_params.font_halign = LLFontGL::LEFT;
+            // The rest of the columns are text to left justify them
+            cell_params.column = "name";
+            cell_params.value = name_buf;
+            item_params.columns.add(cell_params);
+
+            cell_params.column = "owner";
+            cell_params.value = owner_buf;
+            item_params.columns.add(cell_params);
+
+            cell_params.column = "parcel";
+            cell_params.value = parcel_name;
+            item_params.columns.add(cell_params);
+
+            cell_params.column = "location";
+            cell_params.value = has_locations
+                ? llformat("<%0.0f, %0.0f, %0.0f>", location_x, location_y, location_z)
+                : "";
+            item_params.columns.add(cell_params);
+
+            list->addRow(item_params);
+
+            LLSD element;
+            element["owner_id"] = owner_id;
+
+            element["id"] = task_id;
+            element["local_id"] = local_id;
+            mObjectListItems.push_back(element);
+        }
+    }
+
+    if (has_locations)
+    {
+        LLButton* btn = getChild<LLButton>("highlight_btn");
+        if(btn)
+        {
+            btn->setVisible(true);
+        }
+    }
+
+    if (has_local_ids)
+    {
+        LLButton* btn = getChild<LLButton>("return_btn");
+        if(btn)
+        {
+            btn->setVisible(true);
+        }
+    }
+
+    // save the structure to make object return easier
+    mContent = content;
+}
+
+void LLPanelScriptLimitsRegionMemory::setRegionSummary(LLSD content)
+{
+    if(content["summary"]["used"][0]["type"].asString() == std::string("memory"))
+    {
+        mParcelMemoryUsed = content["summary"]["used"][0]["amount"].asInteger() / SIZE_OF_ONE_KB;
+        mParcelMemoryMax = content["summary"]["available"][0]["amount"].asInteger() / SIZE_OF_ONE_KB;
+        mGotParcelMemoryUsed = true;
+    }
+    else if(content["summary"]["used"][1]["type"].asString() == std::string("memory"))
+    {
+        mParcelMemoryUsed = content["summary"]["used"][1]["amount"].asInteger() / SIZE_OF_ONE_KB;
+        mParcelMemoryMax = content["summary"]["available"][1]["amount"].asInteger() / SIZE_OF_ONE_KB;
+        mGotParcelMemoryUsed = true;
+    }
+    else
+    {
+        LL_WARNS() << "summary doesn't contain memory info" << LL_ENDL;
+        return;
+    }
+
+    if(content["summary"]["used"][0]["type"].asString() == std::string("urls"))
+    {
+        mParcelURLsUsed = content["summary"]["used"][0]["amount"].asInteger();
+        mParcelURLsMax = content["summary"]["available"][0]["amount"].asInteger();
+        mGotParcelURLsUsed = true;
+    }
+    else if(content["summary"]["used"][1]["type"].asString() == std::string("urls"))
+    {
+        mParcelURLsUsed = content["summary"]["used"][1]["amount"].asInteger();
+        mParcelURLsMax = content["summary"]["available"][1]["amount"].asInteger();
+        mGotParcelURLsUsed = true;
+    }
+    else
+    {
+        LL_WARNS() << "summary doesn't contain urls info" << LL_ENDL;
+        return;
+    }
+
+    if((mParcelMemoryUsed >= 0) && (mParcelMemoryMax >= 0))
+    {
+        LLStringUtil::format_map_t args_parcel_memory;
+        args_parcel_memory["[COUNT]"] = llformat ("%d", mParcelMemoryUsed);
+        std::string translate_message = "ScriptLimitsMemoryUsedSimple";
+
+        if (0 < mParcelMemoryMax)
+        {
+            S32 parcel_memory_available = mParcelMemoryMax - mParcelMemoryUsed;
+
+            args_parcel_memory["[MAX]"] = llformat ("%d", mParcelMemoryMax);
+            args_parcel_memory["[AVAILABLE]"] = llformat ("%d", parcel_memory_available);
+            translate_message = "ScriptLimitsMemoryUsed";
+        }
+
+        std::string msg_parcel_memory = LLTrans::getString(translate_message, args_parcel_memory);
+        getChild<LLUICtrl>("memory_used")->setValue(LLSD(msg_parcel_memory));
+    }
+
+    if((mParcelURLsUsed >= 0) && (mParcelURLsMax >= 0))
+    {
+        S32 parcel_urls_available = mParcelURLsMax - mParcelURLsUsed;
+
+        LLStringUtil::format_map_t args_parcel_urls;
+        args_parcel_urls["[COUNT]"] = llformat ("%d", mParcelURLsUsed);
+        args_parcel_urls["[MAX]"] = llformat ("%d", mParcelURLsMax);
+        args_parcel_urls["[AVAILABLE]"] = llformat ("%d", parcel_urls_available);
+        std::string msg_parcel_urls = LLTrans::getString("ScriptLimitsURLsUsed", args_parcel_urls);
+        getChild<LLUICtrl>("urls_used")->setValue(LLSD(msg_parcel_urls));
+    }
+}
+
+bool LLPanelScriptLimitsRegionMemory::postBuild()
+{
+    childSetAction("refresh_list_btn", onClickRefresh, this);
+    childSetAction("highlight_btn", onClickHighlight, this);
+    childSetAction("return_btn", onClickReturn, this);
+
+    std::string msg_waiting = LLTrans::getString("ScriptLimitsRequestWaiting");
+    getChild<LLUICtrl>("loading_text")->setValue(LLSD(msg_waiting));
+
+    LLScrollListCtrl *list = getChild<LLScrollListCtrl>("scripts_list");
+    if(!list)
+    {
+        return false;
+    }
+    list->setCommitCallback(boost::bind(&LLPanelScriptLimitsRegionMemory::checkButtonsEnabled, this));
+    checkButtonsEnabled();
+
+    //set all columns to resizable mode even if some columns will be empty
+    for(S32 column = 0; column < list->getNumColumns(); column++)
+    {
+        LLScrollListColumn* columnp = list->getColumn(column);
+        columnp->mHeader->setHasResizableElement(true);
+    }
+
+    return StartRequestChain();
+}
+
+bool LLPanelScriptLimitsRegionMemory::StartRequestChain()
+{
+    LLUUID region_id;
+
+    LLFloaterLand* instance = LLFloaterReg::getTypedInstance<LLFloaterLand>("about_land");
+    if(!instance)
+    {
+        getChild<LLUICtrl>("loading_text")->setValue(LLSD(std::string("")));
+        //might have to do parent post build here
+        //if not logic below could use early outs
+        return false;
+    }
+    LLParcel* parcel = instance->getCurrentSelectedParcel();
+    LLViewerRegion* region = LLViewerParcelMgr::getInstance()->getSelectionRegion();
+
+    if ((region) && (parcel))
+    {
+        LLUUID current_region_id = gAgent.getRegion()->getRegionID();
+        LLVector3 parcel_center = parcel->getCenterpoint();
+
+        region_id = region->getRegionID();
+
+        if(region_id != current_region_id)
+        {
+            std::string msg_wrong_region = LLTrans::getString("ScriptLimitsRequestWrongRegion");
+            getChild<LLUICtrl>("loading_text")->setValue(LLSD(msg_wrong_region));
+            return false;
+        }
+
+        LLVector3d pos_global = region->getCenterGlobal();
+
+        LLSD body;
+        std::string url = region->getCapability("RemoteParcelRequest");
+        if (!url.empty())
+        {
+            LLRemoteParcelInfoProcessor::getInstance()->requestRegionParcelInfo(url,
+                region_id, parcel_center, pos_global, getObserverHandle());
+        }
+        else
+        {
+            LL_WARNS() << "Can't get parcel info for script information request" << region_id
+                    << ". Region: " << region->getName()
+                    << " does not support RemoteParcelRequest" << LL_ENDL;
+
+            std::string msg_waiting = LLTrans::getString("ScriptLimitsRequestError");
+            getChild<LLUICtrl>("loading_text")->setValue(LLSD(msg_waiting));
+        }
+    }
+    else
+    {
+        std::string msg_waiting = LLTrans::getString("ScriptLimitsRequestNoParcelSelected");
+        getChild<LLUICtrl>("loading_text")->setValue(LLSD(msg_waiting));
+    }
+
+    return LLPanelScriptLimitsInfo::postBuild();
+}
+
+void LLPanelScriptLimitsRegionMemory::clearList()
+{
+    LLCtrlListInterface *list = childGetListInterface("scripts_list");
+
+    if (list)
+    {
+        list->operateOnAll(LLCtrlListInterface::OP_DELETE);
+    }
+
+    mGotParcelMemoryUsed = false;
+    mGotParcelMemoryMax = false;
+    mGotParcelURLsUsed = false;
+    mGotParcelURLsMax = false;
+
+    LLStringUtil::format_map_t args_parcel_memory;
+    std::string msg_empty_string("");
+    getChild<LLUICtrl>("memory_used")->setValue(LLSD(msg_empty_string));
+    getChild<LLUICtrl>("urls_used")->setValue(LLSD(msg_empty_string));
+    getChild<LLUICtrl>("parcels_listed")->setValue(LLSD(msg_empty_string));
+
+    mObjectListItems.clear();
+    checkButtonsEnabled();
+}
+
+void LLPanelScriptLimitsRegionMemory::checkButtonsEnabled()
+{
+    LLScrollListCtrl* list = getChild<LLScrollListCtrl>("scripts_list");
+    getChild<LLButton>("highlight_btn")->setEnabled(list->getNumSelected() > 0);
+    getChild<LLButton>("return_btn")->setEnabled(list->getNumSelected() > 0);
+}
+
+// static
+void LLPanelScriptLimitsRegionMemory::onClickRefresh(void* userdata)
+{
+    LLFloaterScriptLimits* instance = LLFloaterReg::getTypedInstance<LLFloaterScriptLimits>("script_limits");
+    if(instance)
+    {
+        LLTabContainer* tab = instance->getChild<LLTabContainer>("scriptlimits_panels");
+        if(tab)
+        {
+            LLPanelScriptLimitsRegionMemory* panel_memory = (LLPanelScriptLimitsRegionMemory*)tab->getChild<LLPanel>("script_limits_region_memory_panel");
+            if(panel_memory)
+            {
+                //To stop people from hammering the refesh button and accidentally dosing themselves - enough requests can crash the viewer!
+                //turn the button off, then turn it on when we get a response
+                LLButton* btn = panel_memory->getChild<LLButton>("refresh_list_btn");
+                if(btn)
+                {
+                    btn->setEnabled(false);
+                }
+                panel_memory->clearList();
+
+                panel_memory->StartRequestChain();
+            }
+        }
+        return;
+    }
+    else
+    {
+        LL_WARNS() << "could not find LLPanelScriptLimitsRegionMemory instance after refresh button clicked" << LL_ENDL;
+        return;
+    }
+}
+
+void LLPanelScriptLimitsRegionMemory::showBeacon()
+{
+    LLScrollListCtrl* list = getChild<LLScrollListCtrl>("scripts_list");
+    if (!list) return;
+
+    LLScrollListItem* first_selected = list->getFirstSelected();
+    if (!first_selected) return;
+
+    std::string name = first_selected->getColumn(2)->getValue().asString();
+    std::string pos_string =  first_selected->getColumn(5)->getValue().asString();
+
+    F32 x, y, z;
+    S32 matched = sscanf(pos_string.c_str(), "<%g,%g,%g>", &x, &y, &z);
+    if (matched != 3) return;
+
+    LLVector3 pos_agent(x, y, z);
+    LLVector3d pos_global = gAgent.getPosGlobalFromAgent(pos_agent);
+
+    std::string tooltip("");
+    LLTracker::trackLocation(pos_global, name, tooltip, LLTracker::LOCATION_ITEM);
+}
+
+// static
+void LLPanelScriptLimitsRegionMemory::onClickHighlight(void* userdata)
+{
+    LLFloaterScriptLimits* instance = LLFloaterReg::getTypedInstance<LLFloaterScriptLimits>("script_limits");
+    if(instance)
+    {
+        LLTabContainer* tab = instance->getChild<LLTabContainer>("scriptlimits_panels");
+        if(tab)
+        {
+            LLPanelScriptLimitsRegionMemory* panel = (LLPanelScriptLimitsRegionMemory*)tab->getChild<LLPanel>("script_limits_region_memory_panel");
+            if(panel)
+            {
+                panel->showBeacon();
+            }
+        }
+        return;
+    }
+    else
+    {
+        LL_WARNS() << "could not find LLPanelScriptLimitsRegionMemory instance after highlight button clicked" << LL_ENDL;
+        return;
+    }
+}
+
+void LLPanelScriptLimitsRegionMemory::returnObjectsFromParcel(S32 local_id)
+{
+    LLMessageSystem *msg = gMessageSystem;
+
+    LLViewerRegion* region = gAgent.getRegion();
+    if (!region) return;
+
+    LLCtrlListInterface *list = childGetListInterface("scripts_list");
+    if (!list || list->getItemCount() == 0) return;
+
+    std::vector<LLSD>::iterator id_itor;
+
+    bool start_message = true;
+
+    for (id_itor = mObjectListItems.begin(); id_itor != mObjectListItems.end(); ++id_itor)
+    {
+        LLSD element = *id_itor;
+        if (!list->isSelected(element["id"].asUUID()))
+        {
+            // Selected only
+            continue;
+        }
+
+        if(element["local_id"].asInteger() != local_id)
+        {
+            // Not the parcel we are looking for
+            continue;
+        }
+
+        if (start_message)
+        {
+            msg->newMessageFast(_PREHASH_ParcelReturnObjects);
+            msg->nextBlockFast(_PREHASH_AgentData);
+            msg->addUUIDFast(_PREHASH_AgentID,  gAgent.getID());
+            msg->addUUIDFast(_PREHASH_SessionID,gAgent.getSessionID());
+            msg->nextBlockFast(_PREHASH_ParcelData);
+            msg->addS32Fast(_PREHASH_LocalID, element["local_id"].asInteger());
+            msg->addU32Fast(_PREHASH_ReturnType, RT_LIST);
+            start_message = false;
+        }
+
+        msg->nextBlockFast(_PREHASH_TaskIDs);
+        msg->addUUIDFast(_PREHASH_TaskID, element["id"].asUUID());
+
+        if (msg->isSendFullFast(_PREHASH_TaskIDs))
+        {
+            msg->sendReliable(region->getHost());
+            start_message = true;
+        }
+    }
+
+    if (!start_message)
+    {
+        msg->sendReliable(region->getHost());
+    }
+}
+
+void LLPanelScriptLimitsRegionMemory::returnObjects()
+{
+    if(!mContent.has("parcels"))
+    {
+        return;
+    }
+
+    S32 number_parcels = mContent["parcels"].size();
+
+    // a message per parcel containing all objects to be returned from that parcel
+    for(S32 i = 0; i < number_parcels; i++)
+    {
+        S32 local_id = 0;
+        if(mContent["parcels"][i].has("local_id"))
+        {
+            local_id = mContent["parcels"][i]["local_id"].asInteger();
+            returnObjectsFromParcel(local_id);
+        }
+    }
+
+    onClickRefresh(NULL);
+}
+
+
+// static
+void LLPanelScriptLimitsRegionMemory::onClickReturn(void* userdata)
+{
+    LLFloaterScriptLimits* instance = LLFloaterReg::getTypedInstance<LLFloaterScriptLimits>("script_limits");
+    if(instance)
+    {
+        LLTabContainer* tab = instance->getChild<LLTabContainer>("scriptlimits_panels");
+        if(tab)
+        {
+            LLPanelScriptLimitsRegionMemory* panel = (LLPanelScriptLimitsRegionMemory*)tab->getChild<LLPanel>("script_limits_region_memory_panel");
+            if(panel)
+            {
+                panel->returnObjects();
+            }
+        }
+        return;
+    }
+    else
+    {
+        LL_WARNS() << "could not find LLPanelScriptLimitsRegionMemory instance after highlight button clicked" << LL_ENDL;
+        return;
+    }
+}
+