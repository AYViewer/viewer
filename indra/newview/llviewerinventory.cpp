/**
 * @file llviewerinventory.cpp
 * @brief Implementation of the viewer side inventory objects.
 *
 * $LicenseInfo:firstyear=2002&license=viewerlgpl$
 * Second Life Viewer Source Code
 * Copyright (C) 2014, Linden Research, Inc.
 *
 * This library is free software; you can redistribute it and/or
 * modify it under the terms of the GNU Lesser General Public
 * License as published by the Free Software Foundation;
 * version 2.1 of the License only.
 *
 * This library is distributed in the hope that it will be useful,
 * but WITHOUT ANY WARRANTY; without even the implied warranty of
 * MERCHANTABILITY or FITNESS FOR A PARTICULAR PURPOSE.  See the GNU
 * Lesser General Public License for more details.
 *
 * You should have received a copy of the GNU Lesser General Public
 * License along with this library; if not, write to the Free Software
 * Foundation, Inc., 51 Franklin Street, Fifth Floor, Boston, MA  02110-1301  USA
 *
 * Linden Research, Inc., 945 Battery Street, San Francisco, CA  94111  USA
 * $/LicenseInfo$
 */

#include "llviewerprecompiledheaders.h"
#include "llviewerinventory.h"

#include "llnotificationsutil.h"
#include "llsdserialize.h"
#include "message.h"

#include "llaisapi.h"
#include "llagent.h"
#include "llagentcamera.h"
#include "llagentwearables.h"
#include "llfloatersidepanelcontainer.h"
#include "llviewerfoldertype.h"
#include "llfloatersidepanelcontainer.h"
#include "llfolderview.h"
#include "llviewercontrol.h"
#include "llconsole.h"
#include "llinventorydefines.h"
#include "llinventoryfunctions.h"
#include "llinventorymodel.h"
#include "llinventorymodelbackgroundfetch.h"
#include "llgesturemgr.h"

#include "llinventorybridge.h"
#include "llinventorypanel.h"
#include "lllandmarkactions.h"

#include "llviewerassettype.h"
#include "llviewerregion.h"
#include "llviewerobjectlist.h"
#include "llpreviewgesture.h"
#include "llviewerwindow.h"
#include "lltrans.h"
#include "llappearancemgr.h"
#include "llcommandhandler.h"
#include "llviewermessage.h"
#include "llpanelmaininventory.h"
#include "llsidepanelappearance.h"
#include "llsidepanelinventory.h"
#include "llavatarnamecache.h"
#include "llavataractions.h"
#include "lllogininstance.h"
#include "llfavoritesbar.h"
#include "llfloaterperms.h"
#include "llclipboard.h"
#include "llhttpretrypolicy.h"
#include "llsettingsvo.h"

// do-nothing ops for use in callbacks.
void no_op_inventory_func(const LLUUID&) {}
void no_op_llsd_func(const LLSD&) {}
void no_op() {}

static const char * const LOG_INV("Inventory");
static const char * const LOG_LOCAL("InventoryLocalize");
static const char * const LOG_NOTECARD("copy_inventory_from_notecard");

static const std::string INV_OWNER_ID("owner_id");
static const std::string INV_VERSION("version");

#if 1
// *TODO$: LLInventoryCallback should be deprecated to conform to the new boost::bind/coroutine model.
// temp code in transition
void doInventoryCb(LLPointer<LLInventoryCallback> cb, LLUUID id)
{
    if (cb.notNull())
        cb->fire(id);
}
#endif

///----------------------------------------------------------------------------
/// Helper class to store special inventory item names and their localized values.
///----------------------------------------------------------------------------
class LLLocalizedInventoryItemsDictionary : public LLSingleton<LLLocalizedInventoryItemsDictionary>
{
    LLSINGLETON(LLLocalizedInventoryItemsDictionary);
public:
    std::map<std::string, std::string> mInventoryItemsDict;

    /**
     * Finds passed name in dictionary and replaces it with found localized value.
     *
     * @param object_name - string to be localized.
     * @return true if passed name was found and localized, false otherwise.
     */
    bool localizeInventoryObjectName(std::string& object_name)
    {
        LL_DEBUGS(LOG_LOCAL) << "Searching for localization: " << object_name << LL_ENDL;

        std::map<std::string, std::string>::const_iterator dictionary_iter = mInventoryItemsDict.find(object_name);

        bool found = dictionary_iter != mInventoryItemsDict.end();
        if(found)
        {
            object_name = dictionary_iter->second;
            LL_DEBUGS(LOG_LOCAL) << "Found, new name is: " << object_name << LL_ENDL;
        }
        return found;
    }
};

LLLocalizedInventoryItemsDictionary::LLLocalizedInventoryItemsDictionary()
{
    mInventoryItemsDict["New Shape"]        = LLTrans::getString("New Shape");
    mInventoryItemsDict["New Skin"]         = LLTrans::getString("New Skin");
    mInventoryItemsDict["New Hair"]         = LLTrans::getString("New Hair");
    mInventoryItemsDict["New Eyes"]         = LLTrans::getString("New Eyes");
    mInventoryItemsDict["New Shirt"]        = LLTrans::getString("New Shirt");
    mInventoryItemsDict["New Pants"]        = LLTrans::getString("New Pants");
    mInventoryItemsDict["New Shoes"]        = LLTrans::getString("New Shoes");
    mInventoryItemsDict["New Socks"]        = LLTrans::getString("New Socks");
    mInventoryItemsDict["New Jacket"]       = LLTrans::getString("New Jacket");
    mInventoryItemsDict["New Gloves"]       = LLTrans::getString("New Gloves");
    mInventoryItemsDict["New Undershirt"]   = LLTrans::getString("New Undershirt");
    mInventoryItemsDict["New Underpants"]   = LLTrans::getString("New Underpants");
    mInventoryItemsDict["New Skirt"]        = LLTrans::getString("New Skirt");
    mInventoryItemsDict["New Alpha"]        = LLTrans::getString("New Alpha");
    mInventoryItemsDict["New Tattoo"]       = LLTrans::getString("New Tattoo");
    mInventoryItemsDict["New Universal"]    = LLTrans::getString("New Universal");
    mInventoryItemsDict["New Physics"]      = LLTrans::getString("New Physics");
    mInventoryItemsDict["Invalid Wearable"] = LLTrans::getString("Invalid Wearable");

    mInventoryItemsDict["New Gesture"]      = LLTrans::getString("New Gesture");
    mInventoryItemsDict["New Material"] = LLTrans::getString("New Material");
    mInventoryItemsDict["New Script"]       = LLTrans::getString("New Script");
    mInventoryItemsDict["New Folder"]       = LLTrans::getString("New Folder");
    mInventoryItemsDict["New Note"]         = LLTrans::getString("New Note");
    mInventoryItemsDict["Contents"]         = LLTrans::getString("Contents");

    mInventoryItemsDict["Gesture"]          = LLTrans::getString("Gesture");
    mInventoryItemsDict["Male Gestures"]    = LLTrans::getString("Male Gestures");
    mInventoryItemsDict["Female Gestures"]  = LLTrans::getString("Female Gestures");
    mInventoryItemsDict["Other Gestures"]   = LLTrans::getString("Other Gestures");
    mInventoryItemsDict["Speech Gestures"]  = LLTrans::getString("Speech Gestures");
    mInventoryItemsDict["Common Gestures"]  = LLTrans::getString("Common Gestures");

    //predefined gestures

    //male
    mInventoryItemsDict["Male - Excuse me"]         = LLTrans::getString("Male - Excuse me");
    mInventoryItemsDict["Male  - Get lost"]         = LLTrans::getString("Male - Get lost"); // double space after Male. EXT-8319
    mInventoryItemsDict["Male - Blow kiss"]         = LLTrans::getString("Male - Blow kiss");
    mInventoryItemsDict["Male - Boo"]               = LLTrans::getString("Male - Boo");
    mInventoryItemsDict["Male - Bored"]             = LLTrans::getString("Male - Bored");
    mInventoryItemsDict["Male - Hey"]               = LLTrans::getString("Male - Hey");
    mInventoryItemsDict["Male - Laugh"]             = LLTrans::getString("Male - Laugh");
    mInventoryItemsDict["Male - Repulsed"]          = LLTrans::getString("Male - Repulsed");
    mInventoryItemsDict["Male - Shrug"]             = LLTrans::getString("Male - Shrug");
    mInventoryItemsDict["Male - Stick tougue out"]  = LLTrans::getString("Male - Stick tougue out");
    mInventoryItemsDict["Male - Wow"]               = LLTrans::getString("Male - Wow");

    //female
    mInventoryItemsDict["Female - Chuckle"]         = LLTrans::getString("Female - Chuckle");
    mInventoryItemsDict["Female - Cry"]             = LLTrans::getString("Female - Cry");
    mInventoryItemsDict["Female - Embarrassed"]     = LLTrans::getString("Female - Embarrassed");
    mInventoryItemsDict["Female - Excuse me"]       = LLTrans::getString("Female - Excuse me");
    mInventoryItemsDict["Female  - Get lost"]       = LLTrans::getString("Female - Get lost"); // double space after Female. EXT-8319
    mInventoryItemsDict["Female - Blow kiss"]       = LLTrans::getString("Female - Blow kiss");
    mInventoryItemsDict["Female - Boo"]             = LLTrans::getString("Female - Boo");
    mInventoryItemsDict["Female - Bored"]           = LLTrans::getString("Female - Bored");
    mInventoryItemsDict["Female - Hey"]             = LLTrans::getString("Female - Hey");
    mInventoryItemsDict["Female - Hey baby"]        = LLTrans::getString("Female - Hey baby");
    mInventoryItemsDict["Female - Laugh"]           = LLTrans::getString("Female - Laugh");
    mInventoryItemsDict["Female - Looking good"]    = LLTrans::getString("Female - Looking good");
    mInventoryItemsDict["Female - Over here"]       = LLTrans::getString("Female - Over here");
    mInventoryItemsDict["Female - Please"]          = LLTrans::getString("Female - Please");
    mInventoryItemsDict["Female - Repulsed"]        = LLTrans::getString("Female - Repulsed");
    mInventoryItemsDict["Female - Shrug"]           = LLTrans::getString("Female - Shrug");
    mInventoryItemsDict["Female - Stick tougue out"]= LLTrans::getString("Female - Stick tougue out");
    mInventoryItemsDict["Female - Wow"]             = LLTrans::getString("Female - Wow");

    //common
    mInventoryItemsDict["/bow"]                     = LLTrans::getString("/bow");
    mInventoryItemsDict["/clap"]                    = LLTrans::getString("/clap");
    mInventoryItemsDict["/count"]                   = LLTrans::getString("/count");
    mInventoryItemsDict["/extinguish"]              = LLTrans::getString("/extinguish");
    mInventoryItemsDict["/kmb"]                     = LLTrans::getString("/kmb");
    mInventoryItemsDict["/muscle"]                  = LLTrans::getString("/muscle");
    mInventoryItemsDict["/no"]                      = LLTrans::getString("/no");
    mInventoryItemsDict["/no!"]                     = LLTrans::getString("/no!");
    mInventoryItemsDict["/paper"]                   = LLTrans::getString("/paper");
    mInventoryItemsDict["/pointme"]                 = LLTrans::getString("/pointme");
    mInventoryItemsDict["/pointyou"]                = LLTrans::getString("/pointyou");
    mInventoryItemsDict["/rock"]                    = LLTrans::getString("/rock");
    mInventoryItemsDict["/scissor"]                 = LLTrans::getString("/scissor");
    mInventoryItemsDict["/smoke"]                   = LLTrans::getString("/smoke");
    mInventoryItemsDict["/stretch"]                 = LLTrans::getString("/stretch");
    mInventoryItemsDict["/whistle"]                 = LLTrans::getString("/whistle");
    mInventoryItemsDict["/yes"]                     = LLTrans::getString("/yes");
    mInventoryItemsDict["/yes!"]                    = LLTrans::getString("/yes!");
    mInventoryItemsDict["afk"]                      = LLTrans::getString("afk");
    mInventoryItemsDict["dance1"]                   = LLTrans::getString("dance1");
    mInventoryItemsDict["dance2"]                   = LLTrans::getString("dance2");
    mInventoryItemsDict["dance3"]                   = LLTrans::getString("dance3");
    mInventoryItemsDict["dance4"]                   = LLTrans::getString("dance4");
    mInventoryItemsDict["dance5"]                   = LLTrans::getString("dance5");
    mInventoryItemsDict["dance6"]                   = LLTrans::getString("dance6");
    mInventoryItemsDict["dance7"]                   = LLTrans::getString("dance7");
    mInventoryItemsDict["dance8"]                   = LLTrans::getString("dance8");
}

///----------------------------------------------------------------------------
/// Local function declarations, constants, enums, and typedefs
///----------------------------------------------------------------------------

class LLInventoryHandler : public LLCommandHandler
{
public:
    LLInventoryHandler() : LLCommandHandler("inventory", UNTRUSTED_THROTTLE) { }

    virtual bool canHandleUntrusted(
        const LLSD& params,
        const LLSD& query_map,
        LLMediaCtrl* web,
        const std::string& nav_type)
    {
        if (params.size() < 1)
        {
            return true; // don't block, will fail later
        }

        if (nav_type == NAV_TYPE_CLICKED
            || nav_type == NAV_TYPE_EXTERNAL)
        {
            // NAV_TYPE_EXTERNAL will be throttled
            return true;
        }

        return false;
    }

    bool handle(const LLSD& params,
                const LLSD& query_map,
                const std::string& grid,
                LLMediaCtrl* web)
    {
        if (params.size() < 1)
        {
            return false;
        }

        if (!LLUI::getInstance()->mSettingGroups["config"]->getBOOL("EnableInventory"))
        {
                LLNotificationsUtil::add("NoInventory", LLSD(), LLSD(), std::string("SwitchToStandardSkinAndQuit"));
                return true;
        }

        // support secondlife:///app/inventory/show
        if (params[0].asString() == "show")
        {
            LLFloaterSidePanelContainer::showPanel("inventory", LLSD());
            return true;
        }

        if (params[0].asString() == "filters")
        {
            LLSidepanelInventory *sidepanel_inventory = LLFloaterSidePanelContainer::getPanel<LLSidepanelInventory>("inventory");
            if (sidepanel_inventory)
            {
                LLPanelMainInventory* main_inventory = sidepanel_inventory->getMainInventoryPanel();
                if (main_inventory)
                {
                    main_inventory->toggleFindOptions();
                }
            }
            return true;
        }

        // otherwise, we need a UUID and a verb...
        if (params.size() < 2)
        {
            return false;
        }
        LLUUID inventory_id;
        if (!inventory_id.set(params[0], FALSE))
        {
            return false;
        }

        const std::string verb = params[1].asString();
        if (verb == "select")
        {
            uuid_vec_t items_to_open;
            items_to_open.push_back(inventory_id);
            //inventory_handler is just a stub, because we don't know from who this offer
            open_inventory_offer(items_to_open, "inventory_handler");
            return true;
        }

        return false;
    }
};
LLInventoryHandler gInventoryHandler;

///----------------------------------------------------------------------------
/// Class LLViewerInventoryItem
///----------------------------------------------------------------------------

LLViewerInventoryItem::LLViewerInventoryItem(const LLUUID& uuid,
                                             const LLUUID& parent_uuid,
                                             const LLPermissions& perm,
                                             const LLUUID& asset_uuid,
                                             LLAssetType::EType type,
                                             LLInventoryType::EType inv_type,
                                             const std::string& name,
                                             const std::string& desc,
                                             const LLSaleInfo& sale_info,
                                             U32 flags,
                                             time_t creation_date_utc) :
    LLInventoryItem(uuid, parent_uuid, perm, asset_uuid, type, inv_type,
                    name, desc, sale_info, flags, creation_date_utc),
    mIsComplete(true)
{
}

LLViewerInventoryItem::LLViewerInventoryItem(const LLUUID& item_id,
                                             const LLUUID& parent_id,
                                             const std::string& name,
                                             LLInventoryType::EType inv_type) :
    LLInventoryItem(),
    mIsComplete(false)
{
    mUUID = item_id;
    mParentUUID = parent_id;
    mInventoryType = inv_type;
    mName = name;
}

LLViewerInventoryItem::LLViewerInventoryItem() :
    LLInventoryItem(),
    mIsComplete(false)
{
}

LLViewerInventoryItem::LLViewerInventoryItem(const LLViewerInventoryItem* other) :
    LLInventoryItem()
{
    copyViewerItem(other);
    if (!mIsComplete)
    {
        LL_WARNS(LOG_INV) << "LLViewerInventoryItem copy constructor for incomplete item"
                          << mUUID << LL_ENDL;
    }
}

LLViewerInventoryItem::LLViewerInventoryItem(const LLInventoryItem *other) :
    LLInventoryItem(other),
    mIsComplete(true)
{
}


LLViewerInventoryItem::~LLViewerInventoryItem()
{
}

void LLViewerInventoryItem::copyViewerItem(const LLViewerInventoryItem* other)
{
    LLInventoryItem::copyItem(other);
    mIsComplete = other->mIsComplete;
    mTransactionID = other->mTransactionID;
}

// virtual
void LLViewerInventoryItem::copyItem(const LLInventoryItem *other)
{
    LLInventoryItem::copyItem(other);
    mIsComplete = true;
    mTransactionID.setNull();
}

void LLViewerInventoryItem::cloneViewerItem(LLPointer<LLViewerInventoryItem>& newitem) const
{
    newitem = new LLViewerInventoryItem(this);
    if(newitem.notNull())
    {
        LLUUID item_id;
        item_id.generate();
        newitem->setUUID(item_id);
    }
}

void LLViewerInventoryItem::updateServer(BOOL is_new) const
{
    if(!mIsComplete)
    {
        // *FIX: deal with this better.
        // If we're crashing here then the UI is incorrectly enabled.
        LL_ERRS(LOG_INV) << "LLViewerInventoryItem::updateServer() - for incomplete item"
                         << LL_ENDL;
        return;
    }
    if(gAgent.getID() != mPermissions.getOwner())
    {
        // *FIX: deal with this better.
        LL_WARNS(LOG_INV) << "LLViewerInventoryItem::updateServer() - for unowned item "
                          << ll_pretty_print_sd(this->asLLSD())
                          << LL_ENDL;
        return;
    }
    LLInventoryModel::LLCategoryUpdate up(mParentUUID, is_new ? 1 : 0);
    gInventory.accountForUpdate(up);

    LLSD updates = asLLSD();
    // Replace asset_id and/or shadow_id with transaction_id (hash_id)
    if (updates.has("asset_id"))
    {
        updates.erase("asset_id");
        if(getTransactionID().notNull())
        {
            updates["hash_id"] = getTransactionID();
        }
    }
    if (updates.has("shadow_id"))
    {
        updates.erase("shadow_id");
        if(getTransactionID().notNull())
        {
            updates["hash_id"] = getTransactionID();
        }
    }
    AISAPI::completion_t cr = boost::bind(&doInventoryCb, (LLPointer<LLInventoryCallback>)NULL, _1);
    AISAPI::UpdateItem(getUUID(), updates, cr);
}

void LLViewerInventoryItem::fetchFromServer(void) const
{
    if(!mIsComplete)
    {
        if (AISAPI::isAvailable()) // AIS v 3
        {
            LLInventoryModelBackgroundFetch::getInstance()->scheduleItemFetch(mUUID);
        }
        else
        {
            std::string url;

            LLViewerRegion* region = gAgent.getRegion();
            // we have to check region. It can be null after region was destroyed. See EXT-245
            if (region)
            {
                if (gAgent.getID() != mPermissions.getOwner())
                {
                    url = region->getCapability("FetchLib2");
                }
                else
                {
                    url = region->getCapability("FetchInventory2");
                }
            }
            else
            {
                LL_WARNS(LOG_INV) << "Agent Region is absent" << LL_ENDL;
            }

            if (!url.empty())
            {
                LLSD body;
                body["agent_id"] = gAgent.getID();
                body["items"][0]["owner_id"] = mPermissions.getOwner();
                body["items"][0]["item_id"] = mUUID;

                LLCore::HttpHandler::ptr_t handler(new LLInventoryModel::FetchItemHttpHandler(body));
                gInventory.requestPost(true, url, body, handler, "Inventory Item");
            }
        }
    }
}

// virtual
BOOL LLViewerInventoryItem::unpackMessage(const LLSD& item)
{
    BOOL rv = LLInventoryItem::fromLLSD(item);

    LLLocalizedInventoryItemsDictionary::getInstance()->localizeInventoryObjectName(mName);

    mIsComplete = TRUE;
    return rv;
}

// virtual
BOOL LLViewerInventoryItem::unpackMessage(LLMessageSystem* msg, const char* block, S32 block_num)
{
    BOOL rv = LLInventoryItem::unpackMessage(msg, block, block_num);

    LLLocalizedInventoryItemsDictionary::getInstance()->localizeInventoryObjectName(mName);

    mIsComplete = TRUE;
    return rv;
}

void LLViewerInventoryItem::setTransactionID(const LLTransactionID& transaction_id)
{
    mTransactionID = transaction_id;
}

void LLViewerInventoryItem::packMessage(LLMessageSystem* msg) const
{
    msg->addUUIDFast(_PREHASH_ItemID, mUUID);
    msg->addUUIDFast(_PREHASH_FolderID, mParentUUID);
    mPermissions.packMessage(msg);
    msg->addUUIDFast(_PREHASH_TransactionID, mTransactionID);
    S8 type = static_cast<S8>(mType);
    msg->addS8Fast(_PREHASH_Type, type);
    type = static_cast<S8>(mInventoryType);
    msg->addS8Fast(_PREHASH_InvType, type);
    msg->addU32Fast(_PREHASH_Flags, mFlags);
    mSaleInfo.packMessage(msg);
    msg->addStringFast(_PREHASH_Name, mName);
    msg->addStringFast(_PREHASH_Description, mDescription);
    msg->addS32Fast(_PREHASH_CreationDate, mCreationDate);
    U32 crc = getCRC32();
    msg->addU32Fast(_PREHASH_CRC, crc);
}

// virtual
BOOL LLViewerInventoryItem::importLegacyStream(std::istream& input_stream)
{
    BOOL rv = LLInventoryItem::importLegacyStream(input_stream);
    mIsComplete = TRUE;
    return rv;
}

void LLViewerInventoryItem::updateParentOnServer(BOOL restamp) const
{
    LLMessageSystem* msg = gMessageSystem;
    msg->newMessageFast(_PREHASH_MoveInventoryItem);
    msg->nextBlockFast(_PREHASH_AgentData);
    msg->addUUIDFast(_PREHASH_AgentID, gAgent.getID());
    msg->addUUIDFast(_PREHASH_SessionID, gAgent.getSessionID());
    msg->addBOOLFast(_PREHASH_Stamp, restamp);
    msg->nextBlockFast(_PREHASH_InventoryData);
    msg->addUUIDFast(_PREHASH_ItemID, mUUID);
    msg->addUUIDFast(_PREHASH_FolderID, mParentUUID);
    msg->addString("NewName", NULL);
    gAgent.sendReliableMessage();
}

//void LLViewerInventoryItem::setCloneCount(S32 clones)
//{
//  mClones = clones;
//}

//S32 LLViewerInventoryItem::getCloneCount() const
//{
//  return mClones;
//}

///----------------------------------------------------------------------------
/// Class LLViewerInventoryCategory
///----------------------------------------------------------------------------

LLViewerInventoryCategory::LLViewerInventoryCategory(const LLUUID& uuid,
                                                     const LLUUID& parent_uuid,
                                                     LLFolderType::EType pref,
                                                     const std::string& name,
                                                     const LLUUID& owner_id) :
    LLInventoryCategory(uuid, parent_uuid, pref, name),
    mOwnerID(owner_id),
    mVersion(LLViewerInventoryCategory::VERSION_UNKNOWN),
    mDescendentCount(LLViewerInventoryCategory::DESCENDENT_COUNT_UNKNOWN),
    mFetching(FETCH_NONE)
{
    mDescendentsRequested.reset();
}

LLViewerInventoryCategory::LLViewerInventoryCategory(const LLUUID& owner_id) :
    mOwnerID(owner_id),
    mVersion(LLViewerInventoryCategory::VERSION_UNKNOWN),
    mDescendentCount(LLViewerInventoryCategory::DESCENDENT_COUNT_UNKNOWN),
    mFetching(FETCH_NONE)
{
    mDescendentsRequested.reset();
}

LLViewerInventoryCategory::LLViewerInventoryCategory(const LLViewerInventoryCategory* other)
{
    copyViewerCategory(other);
    mFetching = FETCH_NONE;
}

LLViewerInventoryCategory::~LLViewerInventoryCategory()
{
}

void LLViewerInventoryCategory::copyViewerCategory(const LLViewerInventoryCategory* other)
{
    copyCategory(other);
    mOwnerID = other->mOwnerID;
    setVersion(other->getVersion());
    mDescendentCount = other->mDescendentCount;
    mDescendentsRequested = other->mDescendentsRequested;
}


void LLViewerInventoryCategory::packMessage(LLMessageSystem* msg) const
{
    msg->addUUIDFast(_PREHASH_FolderID, mUUID);
    msg->addUUIDFast(_PREHASH_ParentID, mParentUUID);
    S8 type = static_cast<S8>(mPreferredType);
    msg->addS8Fast(_PREHASH_Type, type);
    msg->addStringFast(_PREHASH_Name, mName);
}

void LLViewerInventoryCategory::updateParentOnServer(BOOL restamp) const
{
    LLMessageSystem* msg = gMessageSystem;
    msg->newMessageFast(_PREHASH_MoveInventoryFolder);
    msg->nextBlockFast(_PREHASH_AgentData);
    msg->addUUIDFast(_PREHASH_AgentID, gAgent.getID());
    msg->addUUIDFast(_PREHASH_SessionID, gAgent.getSessionID());

    msg->addBOOL("Stamp", restamp);
    msg->nextBlockFast(_PREHASH_InventoryData);
    msg->addUUIDFast(_PREHASH_FolderID, mUUID);
    msg->addUUIDFast(_PREHASH_ParentID, mParentUUID);
    gAgent.sendReliableMessage();
}

void LLViewerInventoryCategory::updateServer(BOOL is_new) const
{
    // communicate that change with the server.

    if (LLFolderType::lookupIsProtectedType(mPreferredType))
    {
        LLNotificationsUtil::add("CannotModifyProtectedCategories");
        return;
    }

    LLSD new_llsd = asLLSD();
    AISAPI::completion_t cr = boost::bind(&doInventoryCb, (LLPointer<LLInventoryCallback>)NULL, _1);
    AISAPI::UpdateCategory(getUUID(), new_llsd, cr);
}

S32 LLViewerInventoryCategory::getVersion() const
{
    return mVersion;
}

void LLViewerInventoryCategory::setVersion(S32 version)
{
    mVersion = version;
}

bool LLViewerInventoryCategory::fetch(S32 expiry_seconds)
{
    if((VERSION_UNKNOWN == getVersion())
       && mDescendentsRequested.hasExpired())   //Expired check prevents multiple downloads.
    {
        LL_DEBUGS(LOG_INV) << "Fetching category children: " << mName << ", UUID: " << mUUID << LL_ENDL;
        mDescendentsRequested.reset();
        mDescendentsRequested.setTimerExpirySec(expiry_seconds);

        std::string url;
        if (gAgent.getRegion())
        {
            url = gAgent.getRegion()->getCapability("FetchInventoryDescendents2");
        }
        else
        {
            LL_WARNS_ONCE(LOG_INV) << "agent region is null" << LL_ENDL;
        }
        if (!url.empty() || AISAPI::isAvailable())
        {
            LLInventoryModelBackgroundFetch::instance().start(mUUID, false);
        }
        return true;
    }
    return false;
}

LLViewerInventoryCategory::EFetchType LLViewerInventoryCategory::getFetching()
{
    // if timer hasn't expired, request was scheduled, but not in progress
    // if mFetching request was actually started
    if (mDescendentsRequested.hasExpired())
    {
        mFetching = FETCH_NONE;
    }
    return mFetching;
}

void LLViewerInventoryCategory::setFetching(LLViewerInventoryCategory::EFetchType fetching)
{
    if (fetching == FETCH_FAILED)
    {
        const F32 FETCH_FAILURE_EXPIRY = 60.0f;
        mDescendentsRequested.setTimerExpirySec(FETCH_FAILURE_EXPIRY);
        mFetching = fetching;
    }
    else if (fetching > mFetching) // allow a switch from normal to recursive
    {
        if (mDescendentsRequested.hasExpired() || (mFetching == FETCH_NONE))
        {
            mDescendentsRequested.reset();
            if (AISAPI::isAvailable())
            {
                mDescendentsRequested.setTimerExpirySec(AISAPI::HTTP_TIMEOUT);
            }
            else
            {
                const F32 FETCH_TIMER_EXPIRY = 30.0f;
                mDescendentsRequested.setTimerExpirySec(FETCH_TIMER_EXPIRY);
            }
        }
        mFetching = fetching;
    }
    else if (fetching == FETCH_NONE)
    {
        mDescendentsRequested.stop();
        mFetching = fetching;
    }
}

S32 LLViewerInventoryCategory::getViewerDescendentCount() const
{
    LLInventoryModel::cat_array_t* cats;
    LLInventoryModel::item_array_t* items;
    gInventory.getDirectDescendentsOf(getUUID(), cats, items);
    S32 descendents_actual = 0;
    if(cats && items)
    {
        descendents_actual = cats->size() + items->size();
    }
    return descendents_actual;
}

LLSD LLViewerInventoryCategory::exportLLSD() const
{
    LLSD cat_data = LLInventoryCategory::exportLLSD();
    cat_data[INV_OWNER_ID] = mOwnerID;
    cat_data[INV_VERSION] = mVersion;

    return cat_data;
}

bool LLViewerInventoryCategory::importLLSD(const LLSD& cat_data)
{
    LLInventoryCategory::importLLSD(cat_data);
    if (cat_data.has(INV_OWNER_ID))
    {
        mOwnerID = cat_data[INV_OWNER_ID].asUUID();
    }
    if (cat_data.has(INV_VERSION))
    {
        setVersion(cat_data[INV_VERSION].asInteger());
    }
    return true;
}

bool LLViewerInventoryCategory::acceptItem(LLInventoryItem* inv_item)
{
    if (!inv_item)
    {
        return false;
    }

    // Only stock folders have limitation on which item they will accept
    bool accept = true;
    if (getPreferredType() == LLFolderType::FT_MARKETPLACE_STOCK)
    {
        // If the item is copyable (i.e. non stock) do not accept the drop in a stock folder
        if (inv_item->getPermissions().allowOperationBy(PERM_COPY, gAgent.getID(), gAgent.getGroupID()))
        {
            accept = false;
        }
        else
        {
            LLInventoryModel::cat_array_t* cat_array;
            LLInventoryModel::item_array_t* item_array;
            gInventory.getDirectDescendentsOf(getUUID(),cat_array,item_array);
            // Destination stock folder must be empty OR types of incoming and existing items must be identical and have the same permissions
            accept = (!item_array->size() ||
                      ((item_array->at(0)->getInventoryType() == inv_item->getInventoryType()) &&
                       (item_array->at(0)->getPermissions().getMaskNextOwner() == inv_item->getPermissions().getMaskNextOwner())));
        }
    }
    return accept;
}

void LLViewerInventoryCategory::determineFolderType()
{
    /* Do NOT uncomment this code.  This is for future 2.1 support of ensembles.
    llassert(FALSE);
    LLFolderType::EType original_type = getPreferredType();
    if (LLFolderType::lookupIsProtectedType(original_type))
        return;

    U64 folder_valid = 0;
    U64 folder_invalid = 0;
    LLInventoryModel::cat_array_t category_array;
    LLInventoryModel::item_array_t item_array;
    gInventory.collectDescendents(getUUID(),category_array,item_array,FALSE);

    // For ensembles
    if (category_array.empty())
    {
        for (LLInventoryModel::item_array_t::iterator item_iter = item_array.begin();
             item_iter != item_array.end();
             item_iter++)
        {
            const LLViewerInventoryItem *item = (*item_iter);
            if (item->getIsLinkType())
                return;
            if (item->isWearableType())
            {
                const LLWearableType::EType wearable_type = item->getWearableType();
                const std::string& wearable_name = LLWearableType::getTypeName(wearable_type);
                U64 valid_folder_types = LLViewerFolderType::lookupValidFolderTypes(wearable_name);
                folder_valid |= valid_folder_types;
                folder_invalid |= ~valid_folder_types;
            }
        }
        for (U8 i = LLFolderType::FT_ENSEMBLE_START; i <= LLFolderType::FT_ENSEMBLE_END; i++)
        {
            if ((folder_valid & (1LL << i)) &&
                !(folder_invalid & (1LL << i)))
            {
                changeType((LLFolderType::EType)i);
                return;
            }
        }
    }
    if (LLFolderType::lookupIsEnsembleType(original_type))
    {
        changeType(LLFolderType::FT_NONE);
    }
    llassert(FALSE);
    */
}

void LLViewerInventoryCategory::changeType(LLFolderType::EType new_folder_type)
{
    const LLUUID &folder_id = getUUID();
    const LLUUID &parent_id = getParentUUID();
    const std::string &name = getName();

    LLPointer<LLViewerInventoryCategory> new_cat = new LLViewerInventoryCategory(folder_id,
                                                                                 parent_id,
                                                                                 new_folder_type,
                                                                                 name,
                                                                                 gAgent.getID());


    LLSD new_llsd = new_cat->asLLSD();
    AISAPI::completion_t cr = boost::bind(&doInventoryCb, (LLPointer<LLInventoryCallback>) NULL, _1);
    AISAPI::UpdateCategory(folder_id, new_llsd, cr);

    setPreferredType(new_folder_type);
    gInventory.addChangedMask(LLInventoryObserver::LABEL, folder_id);
}

void LLViewerInventoryCategory::localizeName()
{
    LLLocalizedInventoryItemsDictionary::getInstance()->localizeInventoryObjectName(mName);
}

// virtual
BOOL LLViewerInventoryCategory::unpackMessage(const LLSD& category)
{
    BOOL rv = LLInventoryCategory::fromLLSD(category);
    localizeName();
    return rv;
}

// virtual
void LLViewerInventoryCategory::unpackMessage(LLMessageSystem* msg, const char* block, S32 block_num)
{
    LLInventoryCategory::unpackMessage(msg, block, block_num);
    localizeName();
}

///----------------------------------------------------------------------------
/// Local function definitions
///----------------------------------------------------------------------------

LLInventoryCallbackManager *LLInventoryCallbackManager::sInstance = NULL;

LLInventoryCallbackManager::LLInventoryCallbackManager() :
    mLastCallback(0)
{
    if( sInstance != NULL )
    {
        LL_WARNS(LOG_INV) << "LLInventoryCallbackManager::LLInventoryCallbackManager: unexpected multiple instances" << LL_ENDL;
        return;
    }
    sInstance = this;
}

LLInventoryCallbackManager::~LLInventoryCallbackManager()
{
    if( sInstance != this )
    {
        LL_WARNS(LOG_INV) << "LLInventoryCallbackManager::~LLInventoryCallbackManager: unexpected multiple instances" << LL_ENDL;
        return;
    }
    sInstance = NULL;
}

//static
void LLInventoryCallbackManager::destroyClass()
{
    if (sInstance)
    {
        for (callback_map_t::iterator it = sInstance->mMap.begin(), end_it = sInstance->mMap.end(); it != end_it; ++it)
        {
            // drop LLPointer reference to callback
            it->second = NULL;
        }
        sInstance->mMap.clear();
    }
}


U32 LLInventoryCallbackManager::registerCB(LLPointer<LLInventoryCallback> cb)
{
    if (cb.isNull())
        return 0;

    mLastCallback++;
    if (!mLastCallback)
        mLastCallback++;

    mMap[mLastCallback] = cb;
    return mLastCallback;
}

void LLInventoryCallbackManager::fire(U32 callback_id, const LLUUID& item_id)
{
    if (!callback_id || item_id.isNull())
        return;

    std::map<U32, LLPointer<LLInventoryCallback> >::iterator i;

    i = mMap.find(callback_id);
    if (i != mMap.end())
    {
        (*i).second->fire(item_id);
        mMap.erase(i);
    }
}

void rez_attachment_cb(const LLUUID& inv_item, LLViewerJointAttachment *attachmentp)
{
    if (inv_item.isNull())
        return;

    LLViewerInventoryItem *item = gInventory.getItem(inv_item);
    if (item)
    {
        rez_attachment(item, attachmentp);
    }
}

void activate_gesture_cb(const LLUUID& inv_item)
{
    if (inv_item.isNull())
        return;
    LLViewerInventoryItem* item = gInventory.getItem(inv_item);
    if (!item)
        return;
    if (item->getType() != LLAssetType::AT_GESTURE)
        return;

    LLGestureMgr::instance().activateGesture(inv_item);
}

void set_default_permissions(LLViewerInventoryItem* item, std::string perm_type)
{
    llassert(item);
    LLPermissions perm = item->getPermissions();
    if (perm.getMaskEveryone() != LLFloaterPerms::getEveryonePerms(perm_type)
        || perm.getMaskGroup() != LLFloaterPerms::getGroupPerms(perm_type))
    {
        perm.setMaskEveryone(LLFloaterPerms::getEveryonePerms(perm_type));
        perm.setMaskGroup(LLFloaterPerms::getGroupPerms(perm_type));

        item->setPermissions(perm);

        item->updateServer(FALSE);
    }
}

void create_script_cb(const LLUUID& inv_item)
{
    if (!inv_item.isNull())
    {
        LLViewerInventoryItem* item = gInventory.getItem(inv_item);
        if (item)
        {
            set_default_permissions(item, "Scripts");

            // item was just created, update even if permissions did not changed
            gInventory.updateItem(item);
            gInventory.notifyObservers();
        }
    }
}

void create_gesture_cb(const LLUUID& inv_item)
{
    if (!inv_item.isNull())
    {
        LLGestureMgr::instance().activateGesture(inv_item);

        LLViewerInventoryItem* item = gInventory.getItem(inv_item);
        if (item)
        {
            set_default_permissions(item, "Gestures");

            gInventory.updateItem(item);
            gInventory.notifyObservers();

            LLPreviewGesture* preview = LLPreviewGesture::show(inv_item,  LLUUID::null);
            // Force to be entirely onscreen.
            gFloaterView->adjustToFitScreen(preview, FALSE);
        }
    }
}


void create_notecard_cb(const LLUUID& inv_item)
{
    if (!inv_item.isNull())
        {
        LLViewerInventoryItem* item = gInventory.getItem(inv_item);
        if (item)
        {
            set_default_permissions(item, "Notecards");

            gInventory.updateItem(item);
            gInventory.notifyObservers();
        }
    }
}

void create_gltf_material_cb(const LLUUID& inv_item)
{
    if (!inv_item.isNull())
    {
        LLViewerInventoryItem* item = gInventory.getItem(inv_item);
        if (item)
        {
            set_default_permissions(item, "Materials");

            gInventory.updateItem(item);
            gInventory.notifyObservers();
        }
    }
}

LLInventoryCallbackManager gInventoryCallbacks;

void create_inventory_item(
    const LLUUID& agent_id,
    const LLUUID& session_id,
    const LLUUID& parent_id,
    const LLTransactionID& transaction_id,
    const std::string& name,
    const std::string& desc,
    LLAssetType::EType asset_type,
    LLInventoryType::EType inv_type,
    U8 subtype,
    U32 next_owner_perm,
    LLPointer<LLInventoryCallback> cb)
{
    //check if name is equal to one of special inventory items names
    //EXT-5839
    std::string server_name = name;

    {
        std::map<std::string, std::string>::const_iterator dictionary_iter;

        for (dictionary_iter = LLLocalizedInventoryItemsDictionary::getInstance()->mInventoryItemsDict.begin();
             dictionary_iter != LLLocalizedInventoryItemsDictionary::getInstance()->mInventoryItemsDict.end();
             dictionary_iter++)
        {
            const std::string& localized_name = dictionary_iter->second;
            if(localized_name == name)
            {
                server_name = dictionary_iter->first;
            }
        }
    }

#ifdef USE_AIS_FOR_NC
    // D567 18.03.2023 not yet implemented within AIS3
    if (AISAPI::isAvailable())
    {
        LLSD new_inventory = LLSD::emptyMap();
        new_inventory["items"] = LLSD::emptyArray();

        LLPermissions perms;
        perms.init(
            gAgentID,
            gAgentID,
            LLUUID::null,
            LLUUID::null);
        perms.initMasks(
            PERM_ALL,
            PERM_ALL,
            PERM_NONE,
            PERM_NONE,
            next_owner_perm);

        LLUUID null_id;
        LLPointer<LLViewerInventoryItem> item = new LLViewerInventoryItem(
            null_id, /*don't know yet*/
            parent_id,
            perms,
            null_id, /*don't know yet*/
            asset_type,
            inv_type,
            server_name,
            desc,
            LLSaleInfo(),
            0,
            0 /*don't know yet, whenever server creates it*/);
        LLSD item_sd = item->asLLSD();
        new_inventory["items"].append(item_sd);
        AISAPI::completion_t cr = boost::bind(&doInventoryCb, cb, _1);
        AISAPI::CreateInventory(
            parent_id,
            new_inventory,
            cr);
        return;
    }
    else
    {
        LL_WARNS() << "AIS v3 not available" << LL_ENDL;
    }
#endif

    LLMessageSystem* msg = gMessageSystem;
    msg->newMessageFast(_PREHASH_CreateInventoryItem);
    msg->nextBlock(_PREHASH_AgentData);
    msg->addUUIDFast(_PREHASH_AgentID, agent_id);
    msg->addUUIDFast(_PREHASH_SessionID, session_id);
    msg->nextBlock(_PREHASH_InventoryBlock);
    msg->addU32Fast(_PREHASH_CallbackID, gInventoryCallbacks.registerCB(cb));
    msg->addUUIDFast(_PREHASH_FolderID, parent_id);
    msg->addUUIDFast(_PREHASH_TransactionID, transaction_id);
    msg->addU32Fast(_PREHASH_NextOwnerMask, next_owner_perm);
    msg->addS8Fast(_PREHASH_Type, (S8)asset_type);
    msg->addS8Fast(_PREHASH_InvType, (S8)inv_type);
    msg->addU8Fast(_PREHASH_WearableType, (U8)subtype);
    msg->addStringFast(_PREHASH_Name, server_name);
    msg->addStringFast(_PREHASH_Description, desc);

    gAgent.sendReliableMessage();
}

void create_inventory_callingcard_callback(LLPointer<LLInventoryCallback> cb,
                                           const LLUUID &parent,
                                           const LLUUID &avatar_id,
                                           const LLAvatarName &av_name)
{
    std::string item_desc = avatar_id.asString();
    create_inventory_item(gAgent.getID(),
                          gAgent.getSessionID(),
                          parent,
                          LLTransactionID::tnull,
                          av_name.getUserName(),
                          item_desc,
                          LLAssetType::AT_CALLINGCARD,
                          LLInventoryType::IT_CALLINGCARD,
                          NO_INV_SUBTYPE,
                          PERM_MOVE | PERM_TRANSFER,
                          cb);
}

void create_inventory_callingcard(const LLUUID& avatar_id, const LLUUID& parent /*= LLUUID::null*/, LLPointer<LLInventoryCallback> cb/*=NULL*/)
{
    LLAvatarName av_name;
    LLAvatarNameCache::get(avatar_id, boost::bind(&create_inventory_callingcard_callback, cb, parent, _1, _2));
}

void create_inventory_wearable(const LLUUID& agent_id, const LLUUID& session_id,
    const LLUUID& parent, const LLTransactionID& transaction_id,
    const std::string& name,
    const std::string& desc, LLAssetType::EType asset_type,
    LLWearableType::EType wtype,
    U32 next_owner_perm,
    LLPointer<LLInventoryCallback> cb)
{
    create_inventory_item(agent_id, session_id, parent, transaction_id,
        name, desc, asset_type, LLInventoryType::IT_WEARABLE, static_cast<U8>(wtype),
        next_owner_perm, cb);
}

void create_inventory_settings(const LLUUID& agent_id, const LLUUID& session_id,
    const LLUUID& parent, const LLTransactionID& transaction_id,
    const std::string& name,
    const std::string& desc,
    LLSettingsType::type_e settype,
    U32 next_owner_perm,
    LLPointer<LLInventoryCallback> cb)
{
    create_inventory_item(agent_id, session_id, parent, transaction_id,
        name, desc, LLAssetType::AT_SETTINGS, LLInventoryType::IT_SETTINGS,
        static_cast<U8>(settype), next_owner_perm, cb);
}


void copy_inventory_item(
    const LLUUID& agent_id,
    const LLUUID& current_owner,
    const LLUUID& item_id,
    const LLUUID& parent_id,
    const std::string& new_name,
    LLPointer<LLInventoryCallback> cb)
{
    LLMessageSystem* msg = gMessageSystem;
    msg->newMessageFast(_PREHASH_CopyInventoryItem);
    msg->nextBlockFast(_PREHASH_AgentData);
    msg->addUUIDFast(_PREHASH_AgentID, agent_id);
    msg->addUUIDFast(_PREHASH_SessionID, gAgent.getSessionID());
    msg->nextBlockFast(_PREHASH_InventoryData);
    msg->addU32Fast(_PREHASH_CallbackID, gInventoryCallbacks.registerCB(cb));
    msg->addUUIDFast(_PREHASH_OldAgentID, current_owner);
    msg->addUUIDFast(_PREHASH_OldItemID, item_id);
    msg->addUUIDFast(_PREHASH_NewFolderID, parent_id);
    msg->addStringFast(_PREHASH_NewName, new_name);
    gAgent.sendReliableMessage();
}

// Create link to single inventory object.
void link_inventory_object(const LLUUID& category,
             LLConstPointer<LLInventoryObject> baseobj,
             LLPointer<LLInventoryCallback> cb)
{
    if (!baseobj)
    {
        LL_WARNS(LOG_INV) << "Attempt to link to non-existent object" << LL_ENDL;
        return;
    }

    LLInventoryObject::const_object_list_t obj_array;
    obj_array.push_back(baseobj);
    link_inventory_array(category, obj_array, cb);
}

void link_inventory_object(const LLUUID& category,
             const LLUUID& id,
             LLPointer<LLInventoryCallback> cb)
{
    LLConstPointer<LLInventoryObject> baseobj = gInventory.getObject(id);
    link_inventory_object(category, baseobj, cb);
}

// Create links to all listed inventory objects.
void link_inventory_array(const LLUUID& category,
             LLInventoryObject::const_object_list_t& baseobj_array,
             LLPointer<LLInventoryCallback> cb)
{
#ifndef LL_RELEASE_FOR_DOWNLOAD
    const LLViewerInventoryCategory *cat = gInventory.getCategory(category);
    const std::string cat_name = cat ? cat->getName() : "CAT NOT FOUND";
#endif
    LLInventoryObject::const_object_list_t::const_iterator it = baseobj_array.begin();
    LLInventoryObject::const_object_list_t::const_iterator end = baseobj_array.end();
    LLSD links = LLSD::emptyArray();
    for (; it != end; ++it)
    {
        const LLInventoryObject* baseobj = *it;
        if (!baseobj)
        {
            LL_WARNS(LOG_INV) << "attempt to link to unknown object" << LL_ENDL;
            continue;
        }

        if (!LLAssetType::lookupCanLink(baseobj->getType()))
        {
            // Fail if item can be found but is of a type that can't be linked.
            // Arguably should fail if the item can't be found too, but that could
            // be a larger behavioral change.
            LL_WARNS(LOG_INV) << "attempt to link an unlinkable object, type = " << baseobj->getActualType() << LL_ENDL;
            continue;
        }

        LLInventoryType::EType inv_type = LLInventoryType::IT_NONE;
        LLAssetType::EType asset_type = LLAssetType::AT_NONE;
        std::string new_desc;
        LLUUID linkee_id;
        if (dynamic_cast<const LLInventoryCategory *>(baseobj))
        {
            inv_type = LLInventoryType::IT_CATEGORY;
            asset_type = LLAssetType::AT_LINK_FOLDER;
            linkee_id = baseobj->getUUID();
        }
        else
        {
            const LLViewerInventoryItem *baseitem = dynamic_cast<const LLViewerInventoryItem *>(baseobj);
            if (baseitem)
            {
                inv_type = baseitem->getInventoryType();
                new_desc = baseitem->getActualDescription();
                switch (baseitem->getActualType())
                {
                    case LLAssetType::AT_LINK:
                    case LLAssetType::AT_LINK_FOLDER:
                        linkee_id = baseobj->getLinkedUUID();
                        asset_type = baseitem->getActualType();
                        break;
                    default:
                        linkee_id = baseobj->getUUID();
                        asset_type = LLAssetType::AT_LINK;
                        break;
                }
            }
            else
            {
                LL_WARNS(LOG_INV) << "could not convert object into an item or category: " << baseobj->getUUID() << LL_ENDL;
                continue;
            }
        }

        LLSD link = LLSD::emptyMap();
        link["linked_id"] = linkee_id;
        link["type"] = (S8)asset_type;
        link["inv_type"] = (S8)inv_type;
        link["name"] = baseobj->getName();
        link["desc"] = new_desc;
        links.append(link);

#ifndef LL_RELEASE_FOR_DOWNLOAD
        LL_DEBUGS(LOG_INV) << "Linking Object [ name:" << baseobj->getName()
                           << " UUID:" << baseobj->getUUID()
                           << " ] into Category [ name:" << cat_name
                           << " UUID:" << category << " ] " << LL_ENDL;
#endif
    }
    LLSD new_inventory = LLSD::emptyMap();
    new_inventory["links"] = links;
    AISAPI::completion_t cr = boost::bind(&doInventoryCb, cb, _1);
    AISAPI::CreateInventory(category, new_inventory, cr);
}

void move_inventory_item(
    const LLUUID& agent_id,
    const LLUUID& session_id,
    const LLUUID& item_id,
    const LLUUID& parent_id,
    const std::string& new_name,
    LLPointer<LLInventoryCallback> cb)
{
    LLMessageSystem* msg = gMessageSystem;
    msg->newMessageFast(_PREHASH_MoveInventoryItem);
    msg->nextBlockFast(_PREHASH_AgentData);
    msg->addUUIDFast(_PREHASH_AgentID, agent_id);
    msg->addUUIDFast(_PREHASH_SessionID, session_id);
    msg->addBOOLFast(_PREHASH_Stamp, FALSE);
    msg->nextBlockFast(_PREHASH_InventoryData);
    msg->addUUIDFast(_PREHASH_ItemID, item_id);
    msg->addUUIDFast(_PREHASH_FolderID, parent_id);
    msg->addStringFast(_PREHASH_NewName, new_name);
    gAgent.sendReliableMessage();
}

// Should call this with an update_item that's been copied and
// modified from an original source item, rather than modifying the
// source item directly.
void update_inventory_item(
    LLViewerInventoryItem *update_item,
    LLPointer<LLInventoryCallback> cb)
{
    const LLUUID& item_id = update_item->getUUID();

    LLSD updates = update_item->asLLSD();
    // Replace asset_id and/or shadow_id with transaction_id (hash_id)
    if (updates.has("asset_id"))
    {
        updates.erase("asset_id");
        if (update_item->getTransactionID().notNull())
        {
            updates["hash_id"] = update_item->getTransactionID();
        }
    }
    if (updates.has("shadow_id"))
    {
        updates.erase("shadow_id");
        if (update_item->getTransactionID().notNull())
        {
            updates["hash_id"] = update_item->getTransactionID();
        }
    }
    AISAPI::completion_t cr = boost::bind(&doInventoryCb, cb, _1);
    AISAPI::UpdateItem(item_id, updates, cr);
}

// Note this only supports updating an existing item. Goes through AISv3
// code path where available. Not all uses of item->updateServer() can
// easily be switched to this paradigm.
void update_inventory_item(
    const LLUUID& item_id,
    const LLSD& updates,
    LLPointer<LLInventoryCallback> cb)
{
    AISAPI::completion_t cr = boost::bind(&doInventoryCb, cb, _1);
    AISAPI::UpdateItem(item_id, updates, cr);
}

void update_inventory_category(
    const LLUUID& cat_id,
    const LLSD& updates,
    LLPointer<LLInventoryCallback> cb)
{
    LLPointer<LLViewerInventoryCategory> obj = gInventory.getCategory(cat_id);
    LL_DEBUGS(LOG_INV) << "cat_id: [" << cat_id << "] name " << (obj ? obj->getName() : "(NOT FOUND)") << LL_ENDL;
    if(obj)
    {
        if (LLFolderType::lookupIsProtectedType(obj->getPreferredType())
<<<<<<< HEAD
            && (updates.size() != 1
                || !(updates.has("thumbnail") || updates.has("favorite"))))
		{
			LLNotificationsUtil::add("CannotModifyProtectedCategories");
			return;
		}
=======
            && (updates.size() != 1 || !updates.has("thumbnail")))
        {
            LLNotificationsUtil::add("CannotModifyProtectedCategories");
            return;
        }
>>>>>>> d317454c

        AISAPI::completion_t cr = boost::bind(&doInventoryCb, cb, _1);
        AISAPI::UpdateCategory(cat_id, updates, cr);
    }
}

void remove_inventory_items(
    LLInventoryObject::object_list_t& items_to_kill,
    LLPointer<LLInventoryCallback> cb
    )
{
    for (LLInventoryObject::object_list_t::iterator it = items_to_kill.begin();
         it != items_to_kill.end();
         ++it)
    {
        remove_inventory_item(*it, cb);
    }
}

void remove_inventory_item(
    const LLUUID& item_id,
    LLPointer<LLInventoryCallback> cb,
    bool immediate_delete)
{
    LLPointer<LLInventoryObject> obj = gInventory.getItem(item_id);
    if (obj)
    {
        remove_inventory_item(obj, cb, immediate_delete);
    }
    else
    {
        LL_DEBUGS(LOG_INV) << "item_id: [" << item_id << "] name " << "(NOT FOUND)" << LL_ENDL;
    }
}

void remove_inventory_item(
    LLPointer<LLInventoryObject> obj,
    LLPointer<LLInventoryCallback> cb,
    bool immediate_delete)
{
    if(obj)
    {
        const LLUUID item_id(obj->getUUID());
        LL_DEBUGS(LOG_INV) << "item_id: [" << item_id << "] name " << obj->getName() << LL_ENDL;
        if (AISAPI::isAvailable())
        {
            AISAPI::completion_t cr = (cb) ? boost::bind(&doInventoryCb, cb, _1) : AISAPI::completion_t();
            AISAPI::RemoveItem(item_id, cr);

            if (immediate_delete)
            {
                gInventory.onObjectDeletedFromServer(item_id);
            }
        }
        else
        {
            LL_WARNS(LOG_INV) << "Tried to use inventory without AIS API" << LL_ENDL;
        }
    }
    else
    {
        // *TODO: Clean up callback?
        LL_WARNS(LOG_INV) << "remove_inventory_item called for invalid or nonexistent item." << LL_ENDL;
    }
}

class LLRemoveCategoryOnDestroy: public LLInventoryCallback
{
public:
    LLRemoveCategoryOnDestroy(const LLUUID& cat_id, LLPointer<LLInventoryCallback> cb):
        mID(cat_id),
        mCB(cb)
    {
    }
    /* virtual */ void fire(const LLUUID& item_id) {}
    ~LLRemoveCategoryOnDestroy()
    {
        LLInventoryModel::EHasChildren children = gInventory.categoryHasChildren(mID);
        if(children != LLInventoryModel::CHILDREN_NO)
        {
            LL_WARNS(LOG_INV) << "remove descendents failed, cannot remove category " << LL_ENDL;
        }
        else
        {
            remove_inventory_category(mID, mCB);
        }
    }
private:
    LLUUID mID;
    LLPointer<LLInventoryCallback> mCB;
};

void remove_inventory_category(
    const LLUUID& cat_id,
    LLPointer<LLInventoryCallback> cb)
{
    LL_DEBUGS(LOG_INV) << "cat_id: [" << cat_id << "] " << LL_ENDL;
    LLPointer<LLViewerInventoryCategory> obj = gInventory.getCategory(cat_id);
    if(obj)
    {
        if (!gInventory.isCategoryComplete(cat_id))
        {
            LL_WARNS() << "Removing (purging) incomplete category " << obj->getName() << LL_ENDL;
        }
        if(LLFolderType::lookupIsProtectedType(obj->getPreferredType()))
        {
            LLNotificationsUtil::add("CannotRemoveProtectedCategories");
            return;
        }
        AISAPI::completion_t cr = boost::bind(&doInventoryCb, cb, _1);
        AISAPI::RemoveCategory(cat_id, cr);
    }
    else
    {
        LL_WARNS(LOG_INV) << "remove_inventory_category called for invalid or nonexistent item " << cat_id << LL_ENDL;
    }
}

void remove_inventory_object(
    const LLUUID& object_id,
    LLPointer<LLInventoryCallback> cb)
{
    if (gInventory.getCategory(object_id))
    {
        remove_inventory_category(object_id, cb);
    }
    else
    {
        remove_inventory_item(object_id, cb);
    }
}

// This is a method which collects the descendents of the id
// provided. If the category is not found, no action is
// taken. This method goes through the long winded process of
// cancelling any calling cards, removing server representation of
// folders, items, etc in a fairly efficient manner.
void purge_descendents_of(const LLUUID& id, LLPointer<LLInventoryCallback> cb)
{
    LLInventoryModel::EHasChildren children = gInventory.categoryHasChildren(id);
    if(children == LLInventoryModel::CHILDREN_NO)
    {
        LL_DEBUGS(LOG_INV) << "No descendents to purge for " << id << LL_ENDL;
        return;
    }
    LLPointer<LLViewerInventoryCategory> cat = gInventory.getCategory(id);
    if (cat.notNull())
    {
        if (LLClipboard::instance().hasContents())
        {
            // Remove items from clipboard or it will remain active even if there is nothing to paste/copy
            LLInventoryModel::cat_array_t categories;
            LLInventoryModel::item_array_t items;
            gInventory.collectDescendents(id, categories, items, TRUE);

            for (LLInventoryModel::cat_array_t::const_iterator it = categories.begin(); it != categories.end(); ++it)
            {
                if (LLClipboard::instance().isOnClipboard((*it)->getUUID()))
                {
                    // No sense in removing single items, partial 'paste' will result in confusion only
                    LLClipboard::instance().reset();
                    break;
                }
            }
            if (LLClipboard::instance().hasContents())
            {
                for (LLInventoryModel::item_array_t::const_iterator it = items.begin(); it != items.end(); ++it)
                {
                    if (LLClipboard::instance().isOnClipboard((*it)->getUUID()))
                    {
                        LLClipboard::instance().reset();
                        break;
                    }
                }
            }
        }

        if (AISAPI::isAvailable())
        {
            if (cat->getVersion() == LLViewerInventoryCategory::VERSION_UNKNOWN)
            {
                LL_WARNS() << "Purging not fetched folder: " << cat->getName() << LL_ENDL;
            }
            AISAPI::completion_t cr = (cb) ? boost::bind(&doInventoryCb, cb, _1) : AISAPI::completion_t();
            AISAPI::PurgeDescendents(id, cr);
        }
        else
        {
            LL_WARNS(LOG_INV) << "Tried to use inventory without AIS API" << LL_ENDL;
        }
    }
}

const LLUUID get_folder_by_itemtype(const LLInventoryItem *src)
{
    LLUUID retval = LLUUID::null;

    if (src)
    {
        retval = gInventory.findCategoryUUIDForType(LLFolderType::assetTypeToFolderType(src->getType()));
    }

    return retval;
}

void copy_inventory_from_notecard(const LLUUID& destination_id,
                                  const LLUUID& object_id,
                                  const LLUUID& notecard_inv_id,
                                  const LLInventoryItem *src,
                                  U32 callback_id)
{
    if (NULL == src)
    {
        LL_WARNS(LOG_NOTECARD) << "Null pointer to item was passed for object_id "
                               << object_id << " and notecard_inv_id "
                               << notecard_inv_id << LL_ENDL;
        return;
    }

    LLViewerRegion* viewer_region = NULL;
    LLViewerObject* vo = NULL;
    if (object_id.notNull() && (vo = gObjectList.findObject(object_id)) != NULL)
    {
        viewer_region = vo->getRegion();
    }

    // Fallback to the agents region if for some reason the
    // object isn't found in the viewer.
    if (! viewer_region)
    {
        viewer_region = gAgent.getRegion();
    }

    if (! viewer_region)
    {
        LL_WARNS(LOG_NOTECARD) << "Can't find region from object_id "
                               << object_id << " or gAgent"
                               << LL_ENDL;
        return;
    }

    LLSD body;
    body["notecard-id"] = notecard_inv_id;
    body["object-id"] = object_id;
    body["item-id"] = src->getUUID();
    body["folder-id"] = destination_id;
    body["callback-id"] = (LLSD::Integer)callback_id;

    /// *TODO: RIDER: This posts the request under the agents policy.
    /// When I convert the inventory over this call should be moved under that
    /// policy as well.
    if (!gAgent.requestPostCapability("CopyInventoryFromNotecard", body))
    {
        LL_WARNS() << "SIM does not have the capability to copy from notecard." << LL_ENDL;
    }
}

void create_new_item(const std::string& name,
                   const LLUUID& parent_id,
                   LLAssetType::EType asset_type,
                   LLInventoryType::EType inv_type,
                   U32 next_owner_perm,
                   std::function<void(const LLUUID&)> created_cb = NULL)
{
    std::string desc;
    LLViewerAssetType::generateDescriptionFor(asset_type, desc);
    next_owner_perm = (next_owner_perm) ? next_owner_perm : PERM_MOVE | PERM_TRANSFER;

    LLPointer<LLBoostFuncInventoryCallback> cb = NULL;

    switch (inv_type)
    {
        case LLInventoryType::IT_LSL:
        {
            cb = new LLBoostFuncInventoryCallback(create_script_cb);
            next_owner_perm = LLFloaterPerms::getNextOwnerPerms("Scripts");
            break;
        }

        case LLInventoryType::IT_GESTURE:
        {
            cb = new LLBoostFuncInventoryCallback(create_gesture_cb);
            next_owner_perm = LLFloaterPerms::getNextOwnerPerms("Gestures");
            break;
        }

        case LLInventoryType::IT_NOTECARD:
        {
            cb = new LLBoostFuncInventoryCallback(create_notecard_cb);
            next_owner_perm = LLFloaterPerms::getNextOwnerPerms("Notecards");
            break;
        }

        case LLInventoryType::IT_MATERIAL:
        {
            cb = new LLBoostFuncInventoryCallback(create_gltf_material_cb);
            next_owner_perm = LLFloaterPerms::getNextOwnerPerms("Materials");
            break;
        }
        default:
        {
            cb = new LLBoostFuncInventoryCallback();
            break;
        }
    }
    if (created_cb != NULL)
    {
        cb->addOnFireFunc(created_cb);
    }

    create_inventory_item(gAgent.getID(),
                          gAgent.getSessionID(),
                          parent_id,
                          LLTransactionID::tnull,
                          name,
                          desc,
                          asset_type,
                          inv_type,
                          NO_INV_SUBTYPE,
                          next_owner_perm,
                          cb);
}

void slam_inventory_folder(const LLUUID& folder_id,
                           const LLSD& contents,
                           LLPointer<LLInventoryCallback> cb)
{
    LL_DEBUGS(LOG_INV) << "using AISv3 to slam folder, id " << folder_id
                       << " new contents: " << ll_pretty_print_sd(contents) << LL_ENDL;

    AISAPI::completion_t cr = boost::bind(&doInventoryCb, cb, _1);
    AISAPI::SlamFolder(folder_id, contents, cr);
}

void remove_folder_contents(const LLUUID& category, bool keep_outfit_links,
                            LLPointer<LLInventoryCallback> cb)
{
    LLInventoryModel::cat_array_t cats;
    LLInventoryModel::item_array_t items;
    gInventory.collectDescendents(category, cats, items,
                                  LLInventoryModel::EXCLUDE_TRASH);
    for (S32 i = 0; i < items.size(); ++i)
    {
        LLViewerInventoryItem *item = items.at(i);
        if (keep_outfit_links && (item->getActualType() == LLAssetType::AT_LINK_FOLDER))
            continue;
        if (item->getIsLinkType())
        {
            remove_inventory_item(item->getUUID(), cb);
        }
    }
}

const std::string NEW_LSL_NAME = "New Script"; // *TODO:Translate? (probably not)
const std::string NEW_NOTECARD_NAME = "New Note"; // *TODO:Translate? (probably not)
const std::string NEW_GESTURE_NAME = "New Gesture"; // *TODO:Translate? (probably not)
const std::string NEW_MATERIAL_NAME = "New Material"; // *TODO:Translate? (probably not)

// ! REFACTOR ! Really need to refactor this so that it's not a bunch of if-then statements...
void menu_create_inventory_item(LLInventoryPanel* panel, LLFolderBridge *bridge, const LLSD& userdata, const LLUUID& default_parent_uuid)
{
    menu_create_inventory_item(panel, bridge ? bridge->getUUID() : LLUUID::null, userdata, default_parent_uuid);
}

void menu_create_inventory_item(LLInventoryPanel* panel, LLUUID dest_id, const LLSD& userdata, const LLUUID& default_parent_uuid, std::function<void(const LLUUID&)> created_cb)
{
    std::string type_name = userdata.asString();

    if (("inbox" == type_name) || ("category" == type_name) || ("current" == type_name) || ("outfit" == type_name) || ("my_otfts" == type_name))
    {
        LLFolderType::EType preferred_type = LLFolderType::lookup(type_name);

        LLUUID parent_id;
        if (dest_id.notNull())
        {
            parent_id = dest_id;
        }
        else if (default_parent_uuid.notNull())
        {
            parent_id = default_parent_uuid;
        }
        else
        {
            parent_id = gInventory.getRootFolderID();
        }

        std::function<void(const LLUUID&)> callback_cat_created = NULL;
        if (panel)
        {
            LLHandle<LLPanel> handle = panel->getHandle();
            callback_cat_created = [handle](const LLUUID& new_category_id)
            {
                gInventory.notifyObservers();
                LLInventoryPanel* panel = static_cast<LLInventoryPanel*>(handle.get());
                if (panel)
                {
                    panel->setSelectionByID(new_category_id, TRUE);
                }
                LL_DEBUGS(LOG_INV) << "Done creating inventory: " << new_category_id << LL_ENDL;
            };
        }
        else if (created_cb != NULL)
        {
            callback_cat_created = created_cb;
        }
        gInventory.createNewCategory(
            parent_id,
            preferred_type,
            LLStringUtil::null,
            callback_cat_created);
    }
    else if ("lsl" == type_name)
    {
        const LLUUID parent_id = dest_id.notNull() ? dest_id : gInventory.findCategoryUUIDForType(LLFolderType::FT_LSL_TEXT);
        create_new_item(NEW_LSL_NAME,
                      parent_id,
                      LLAssetType::AT_LSL_TEXT,
                      LLInventoryType::IT_LSL,
                      PERM_MOVE | PERM_TRANSFER,
                      created_cb);    // overridden in create_new_item
    }
    else if ("notecard" == type_name)
    {
        const LLUUID parent_id = dest_id.notNull() ? dest_id : gInventory.findCategoryUUIDForType(LLFolderType::FT_NOTECARD);
        create_new_item(NEW_NOTECARD_NAME,
                      parent_id,
                      LLAssetType::AT_NOTECARD,
                      LLInventoryType::IT_NOTECARD,
                      PERM_ALL,
                      created_cb);    // overridden in create_new_item
    }
    else if ("gesture" == type_name)
    {
        const LLUUID parent_id = dest_id.notNull() ? dest_id : gInventory.findCategoryUUIDForType(LLFolderType::FT_GESTURE);
        create_new_item(NEW_GESTURE_NAME,
                      parent_id,
                      LLAssetType::AT_GESTURE,
                      LLInventoryType::IT_GESTURE,
                      PERM_ALL,
                      created_cb);    // overridden in create_new_item
    }
    else if ("material" == type_name)
    {
        const LLUUID parent_id = dest_id.notNull() ? dest_id : gInventory.findCategoryUUIDForType(LLFolderType::FT_MATERIAL);
        create_new_item(NEW_MATERIAL_NAME,
            parent_id,
            LLAssetType::AT_MATERIAL,
            LLInventoryType::IT_MATERIAL,
            PERM_ALL,
            created_cb);    // overridden in create_new_item
    }
    else if (("sky" == type_name) || ("water" == type_name) || ("daycycle" == type_name))
    {
        LLSettingsType::type_e stype(LLSettingsType::ST_NONE);

        if ("sky" == type_name)
        {
            stype = LLSettingsType::ST_SKY;
        }
        else if ("water" == type_name)
        {
            stype = LLSettingsType::ST_WATER;
        }
        else if ("daycycle" == type_name)
        {
            stype = LLSettingsType::ST_DAYCYCLE;
        }
        else
        {
            LL_ERRS(LOG_INV) << "Unknown settings type: '" << type_name << "'" << LL_ENDL;
            return;
        }

        LLUUID parent_id = dest_id.notNull() ? dest_id : gInventory.findCategoryUUIDForType(LLFolderType::FT_SETTINGS);

        LLSettingsVOBase::createNewInventoryItem(stype, parent_id, created_cb);
    }
    else
    {
        // Use for all clothing and body parts.  Adding new wearable types requires updating LLWearableDictionary.
        LLWearableType::EType wearable_type = LLWearableType::getInstance()->typeNameToType(type_name);
        if (wearable_type >= LLWearableType::WT_SHAPE && wearable_type < LLWearableType::WT_COUNT)
        {
            const LLUUID parent_id = dest_id;
            LLAgentWearables::createWearable(wearable_type, false, parent_id, created_cb);
        }
        else
        {
            LL_WARNS(LOG_INV) << "Can't create unrecognized type " << type_name << LL_ENDL;
        }
    }
    if(panel)
    {
        panel->getRootFolder()->setNeedsAutoRename(TRUE);
    }
}

LLAssetType::EType LLViewerInventoryItem::getType() const
{
    if (const LLViewerInventoryItem *linked_item = getLinkedItem())
    {
        return linked_item->getType();
    }
    if (const LLViewerInventoryCategory *linked_category = getLinkedCategory())
    {
        return linked_category->getType();
    }
    return LLInventoryItem::getType();
}

const LLUUID& LLViewerInventoryItem::getAssetUUID() const
{
    if (const LLViewerInventoryItem *linked_item = getLinkedItem())
    {
        return linked_item->getAssetUUID();
    }

    return LLInventoryItem::getAssetUUID();
}

const LLUUID& LLViewerInventoryItem::getProtectedAssetUUID() const
{
    if (const LLViewerInventoryItem *linked_item = getLinkedItem())
    {
        return linked_item->getProtectedAssetUUID();
    }

    // check for conditions under which we may return a visible UUID to the user
    bool item_is_fullperm = getIsFullPerm();
    bool agent_is_godlike = gAgent.isGodlikeWithoutAdminMenuFakery();
    if (item_is_fullperm || agent_is_godlike)
    {
        return LLInventoryItem::getAssetUUID();
    }

    return LLUUID::null;
}

const bool LLViewerInventoryItem::getIsFullPerm() const
{
    LLPermissions item_permissions = getPermissions();

    // modify-ok & copy-ok & transfer-ok
    return ( item_permissions.allowOperationBy(PERM_MODIFY,
                           gAgent.getID(),
                           gAgent.getGroupID()) &&
         item_permissions.allowOperationBy(PERM_COPY,
                           gAgent.getID(),
                           gAgent.getGroupID()) &&
         item_permissions.allowOperationBy(PERM_TRANSFER,
                           gAgent.getID(),
                           gAgent.getGroupID()) );
}

const std::string& LLViewerInventoryItem::getName() const
{
    if (const LLViewerInventoryItem *linked_item = getLinkedItem())
    {
        return linked_item->getName();
    }
    if (const LLViewerInventoryCategory *linked_category = getLinkedCategory())
    {
        return linked_category->getName();
    }

    return  LLInventoryItem::getName();
}

S32 LLViewerInventoryItem::getSortField() const
{
    return LLFavoritesOrderStorage::instance().getSortIndex(mUUID);
}

//void LLViewerInventoryItem::setSortField(S32 sortField)
//{
//  LLFavoritesOrderStorage::instance().setSortIndex(mUUID, sortField);
//  getSLURL();
//}

void LLViewerInventoryItem::getSLURL()
{
    LLFavoritesOrderStorage::instance().getSLURL(mAssetUUID);
}

const LLPermissions& LLViewerInventoryItem::getPermissions() const
{
    // Use the actual permissions of the symlink, not its parent.
    return LLInventoryItem::getPermissions();
}

const LLUUID& LLViewerInventoryItem::getCreatorUUID() const
{
    if (const LLViewerInventoryItem *linked_item = getLinkedItem())
    {
        return linked_item->getCreatorUUID();
    }

    return LLInventoryItem::getCreatorUUID();
}

const std::string& LLViewerInventoryItem::getDescription() const
{
    if (const LLViewerInventoryItem *linked_item = getLinkedItem())
    {
        return linked_item->getDescription();
    }

    return LLInventoryItem::getDescription();
}

const LLSaleInfo& LLViewerInventoryItem::getSaleInfo() const
{
    if (const LLViewerInventoryItem *linked_item = getLinkedItem())
    {
        return linked_item->getSaleInfo();
    }

    return LLInventoryItem::getSaleInfo();
}

const LLUUID& LLViewerInventoryItem::getThumbnailUUID() const
{
    if (mThumbnailUUID.isNull() && mType == LLAssetType::AT_TEXTURE)
    {
        return mAssetUUID;
    }
    if (mThumbnailUUID.isNull() && mType == LLAssetType::AT_LINK)
    {
        LLViewerInventoryItem *linked_item = gInventory.getItem(mAssetUUID);
        return linked_item ? linked_item->getThumbnailUUID() : LLUUID::null;
    }
    if (mThumbnailUUID.isNull() && mType == LLAssetType::AT_LINK_FOLDER)
    {
        LLViewerInventoryCategory *linked_cat = gInventory.getCategory(mAssetUUID);
        return linked_cat ? linked_cat->getThumbnailUUID() : LLUUID::null;
    }
    return mThumbnailUUID;
}

LLInventoryType::EType LLViewerInventoryItem::getInventoryType() const
{
    if (const LLViewerInventoryItem *linked_item = getLinkedItem())
    {
        return linked_item->getInventoryType();
    }

    // Categories don't have types.  If this item is an AT_FOLDER_LINK,
    // treat it as a category.
    if (getLinkedCategory())
    {
        return LLInventoryType::IT_CATEGORY;
    }

    return LLInventoryItem::getInventoryType();
}

U32 LLViewerInventoryItem::getFlags() const
{
    if (const LLViewerInventoryItem *linked_item = getLinkedItem())
    {
        return linked_item->getFlags();
    }
    return LLInventoryItem::getFlags();
}

bool LLViewerInventoryItem::isWearableType() const
{
    return (getInventoryType() == LLInventoryType::IT_WEARABLE);
}

LLWearableType::EType LLViewerInventoryItem::getWearableType() const
{
    if (!isWearableType())
    {
        return LLWearableType::WT_INVALID;
    }
    return LLWearableType::inventoryFlagsToWearableType(getFlags());
}

bool LLViewerInventoryItem::isSettingsType() const
{
    return (getInventoryType() == LLInventoryType::IT_SETTINGS);
}

LLSettingsType::type_e LLViewerInventoryItem::getSettingsType() const
{
    if (!isSettingsType())
    {
        return LLSettingsType::ST_NONE;
    }
    return LLSettingsType::fromInventoryFlags(getFlags());
}

time_t LLViewerInventoryItem::getCreationDate() const
{
    return LLInventoryItem::getCreationDate();
}

U32 LLViewerInventoryItem::getCRC32() const
{
    return LLInventoryItem::getCRC32();
}

// *TODO: mantipov: should be removed with LMSortPrefix patch in llinventorymodel.cpp, EXT-3985
static char getSeparator() { return '@'; }
BOOL LLViewerInventoryItem::extractSortFieldAndDisplayName(const std::string& name, S32* sortField, std::string* displayName)
{
    using std::string;
    using std::stringstream;

    const char separator = getSeparator();
    const string::size_type separatorPos = name.find(separator, 0);

    BOOL result = FALSE;

    if (separatorPos < string::npos)
    {
        if (sortField)
        {
            /*
             * The conversion from string to S32 is made this way instead of old plain
             * atoi() to ensure portability. If on some other platform S32 will not be
             * defined to be signed int, this conversion will still work because of
             * operators overloading, but atoi() may fail.
             */
            stringstream ss(name.substr(0, separatorPos));
            ss >> *sortField;
        }

        if (displayName)
        {
            *displayName = name.substr(separatorPos + 1, string::npos);
        }

        result = TRUE;
    }

    return result;
}

// This returns true if the item that this item points to
// doesn't exist in memory (i.e. LLInventoryModel).  The baseitem
// might still be in the database but just not loaded yet.
bool LLViewerInventoryItem::getIsBrokenLink() const
{
    // If the item's type resolves to be a link, that means either:
    // A. It wasn't able to perform indirection, i.e. the baseobj doesn't exist in memory.
    // B. It's pointing to another link, which is illegal.
    return LLAssetType::lookupIsLinkType(getType());
}

LLViewerInventoryItem *LLViewerInventoryItem::getLinkedItem() const
{
    if (mType == LLAssetType::AT_LINK)
    {
        LLViewerInventoryItem *linked_item = gInventory.getItem(mAssetUUID);
        if (linked_item && linked_item->getIsLinkType())
        {
            LL_WARNS(LOG_INV) << "Warning: Accessing link to link" << LL_ENDL;
            return NULL;
        }
        return linked_item;
    }
    return NULL;
}

LLViewerInventoryCategory *LLViewerInventoryItem::getLinkedCategory() const
{
    if (mType == LLAssetType::AT_LINK_FOLDER)
    {
        LLViewerInventoryCategory *linked_category = gInventory.getCategory(mAssetUUID);
        return linked_category;
    }
    return NULL;
}

bool LLViewerInventoryItem::checkPermissionsSet(PermissionMask mask) const
{
    const LLPermissions& perm = getPermissions();
    PermissionMask curr_mask = PERM_NONE;
    if(perm.getOwner() == gAgent.getID())
    {
        curr_mask = perm.getMaskBase();
    }
    else if(gAgent.isInGroup(perm.getGroup()))
    {
        curr_mask = perm.getMaskGroup();
    }
    else
    {
        curr_mask = perm.getMaskEveryone();
    }
    return ((curr_mask & mask) == mask);
}

PermissionMask LLViewerInventoryItem::getPermissionMask() const
{
    const LLPermissions& permissions = getPermissions();

    BOOL copy = permissions.allowCopyBy(gAgent.getID());
    BOOL mod = permissions.allowModifyBy(gAgent.getID());
    BOOL xfer = permissions.allowOperationBy(PERM_TRANSFER, gAgent.getID());
    PermissionMask perm_mask = 0;
    if (copy) perm_mask |= PERM_COPY;
    if (mod)  perm_mask |= PERM_MODIFY;
    if (xfer) perm_mask |= PERM_TRANSFER;
    return perm_mask;
}

//----------

void LLViewerInventoryItem::onCallingCardNameLookup(const LLUUID& id, const LLAvatarName& name)
{
    rename(name.getUserName());
    gInventory.addChangedMask(LLInventoryObserver::LABEL, getUUID());
    gInventory.notifyObservers();
}

class LLRegenerateLinkCollector : public LLInventoryCollectFunctor
{
public:
    LLRegenerateLinkCollector(const LLViewerInventoryItem *target_item) : mTargetItem(target_item) {}
    virtual ~LLRegenerateLinkCollector() {}
    virtual bool operator()(LLInventoryCategory* cat,
                            LLInventoryItem* item)
    {
        if (item)
        {
            if ((item->getName() == mTargetItem->getName()) &&
                (item->getInventoryType() == mTargetItem->getInventoryType()) &&
                (!item->getIsLinkType()))
            {
                return true;
            }
        }
        return false;
    }
protected:
    const LLViewerInventoryItem* mTargetItem;
};

LLUUID find_possible_item_for_regeneration(const LLViewerInventoryItem *target_item)
{
    LLViewerInventoryCategory::cat_array_t cats;
    LLViewerInventoryItem::item_array_t items;

    LLRegenerateLinkCollector candidate_matches(target_item);
    gInventory.collectDescendentsIf(gInventory.getRootFolderID(),
                                    cats,
                                    items,
                                    LLInventoryModel::EXCLUDE_TRASH,
                                    candidate_matches);
    for (LLViewerInventoryItem::item_array_t::const_iterator item_iter = items.begin();
         item_iter != items.end();
         ++item_iter)
    {
        const LLViewerInventoryItem *item = (*item_iter);
        if (true) return item->getUUID();
    }
    return LLUUID::null;
}

// This currently dosen't work, because the sim does not allow us
// to change an item's assetID.
BOOL LLViewerInventoryItem::regenerateLink()
{
    const LLUUID target_item_id = find_possible_item_for_regeneration(this);
    if (target_item_id.isNull())
        return FALSE;
    LLViewerInventoryCategory::cat_array_t cats;
    LLViewerInventoryItem::item_array_t items;
    LLAssetIDMatches asset_id_matches(getAssetUUID());
    gInventory.collectDescendentsIf(gInventory.getRootFolderID(),
                                    cats,
                                    items,
                                    LLInventoryModel::EXCLUDE_TRASH,
                                    asset_id_matches);
    for (LLViewerInventoryItem::item_array_t::iterator item_iter = items.begin();
         item_iter != items.end();
         item_iter++)
    {
        LLViewerInventoryItem *item = (*item_iter);
        item->setAssetUUID(target_item_id);
        item->updateServer(FALSE);
        gInventory.addChangedMask(LLInventoryObserver::REBUILD, item->getUUID());
    }
    gInventory.notifyObservers();
    return TRUE;
}<|MERGE_RESOLUTION|>--- conflicted
+++ resolved
@@ -1436,20 +1436,12 @@
     if(obj)
     {
         if (LLFolderType::lookupIsProtectedType(obj->getPreferredType())
-<<<<<<< HEAD
             && (updates.size() != 1
                 || !(updates.has("thumbnail") || updates.has("favorite"))))
-		{
-			LLNotificationsUtil::add("CannotModifyProtectedCategories");
-			return;
-		}
-=======
-            && (updates.size() != 1 || !updates.has("thumbnail")))
         {
             LLNotificationsUtil::add("CannotModifyProtectedCategories");
             return;
         }
->>>>>>> d317454c
 
         AISAPI::completion_t cr = boost::bind(&doInventoryCb, cb, _1);
         AISAPI::UpdateCategory(cat_id, updates, cr);
