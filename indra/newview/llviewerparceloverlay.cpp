--- conflicted
+++ resolved
@@ -54,58 +54,17 @@
 static const F32 LINE_WIDTH = 0.0625f;
 
 LLViewerParcelOverlay::LLViewerParcelOverlay(LLViewerRegion* region, F32 region_width_meters)
-<<<<<<< HEAD
-:	mRegion( region ),
-	mParcelGridsPerEdge( S32( region_width_meters / PARCEL_GRID_STEP_METERS ) ),
-	mDirty( false ),
-	mTimeSinceLastUpdate(),
-	mOverlayTextureIdx(-1),
-	mVertexCount(0),
-	mVertexArray(NULL),
-	mColorArray(NULL)
-//	mTexCoordArray(NULL),
-{
-	// Create a texture to hold color information.
-	// 4 components
-	// Use mipmaps = false, clamped, NEAREST filter, for sharp edges	
-	mImageRaw = new LLImageRaw(mParcelGridsPerEdge, mParcelGridsPerEdge, OVERLAY_IMG_COMPONENTS);
-	mTexture = LLViewerTextureManager::getLocalTexture(mImageRaw.get(), false);
-	mTexture->setAddressMode(LLTexUnit::TAM_CLAMP);
-	mTexture->setFilteringOption(LLTexUnit::TFO_POINT);
-
-	//
-	// Initialize the GL texture with empty data.
-	//
-	// Create the base texture.
-	U8 *raw = mImageRaw->getData();
-	const S32 COUNT = mParcelGridsPerEdge * mParcelGridsPerEdge * OVERLAY_IMG_COMPONENTS;
-	for (S32 i = 0; i < COUNT; i++)
-	{
-		raw[i] = 0;
-	}
-	//mTexture->setSubImage(mImageRaw, 0, 0, mParcelGridsPerEdge, mParcelGridsPerEdge);
-
-	// Create storage for ownership information from simulator
-	// and initialize it.
-	mOwnership = new U8[ mParcelGridsPerEdge * mParcelGridsPerEdge ];
-	for (S32 i = 0; i < mParcelGridsPerEdge * mParcelGridsPerEdge; i++)
-	{
-		mOwnership[i] = PARCEL_PUBLIC;
-	}
-
-	gPipeline.markGLRebuild(this);
-=======
 :   mRegion( region ),
     mParcelGridsPerEdge( S32( region_width_meters / PARCEL_GRID_STEP_METERS ) ),
-    mDirty( FALSE ),
+    mDirty( false ),
     mTimeSinceLastUpdate(),
     mOverlayTextureIdx(-1)
 {
     // Create a texture to hold color information.
     // 4 components
-    // Use mipmaps = FALSE, clamped, NEAREST filter, for sharp edges
+    // Use mipmaps = false, clamped, NEAREST filter, for sharp edges
     mImageRaw = new LLImageRaw(mParcelGridsPerEdge, mParcelGridsPerEdge, OVERLAY_IMG_COMPONENTS);
-    mTexture = LLViewerTextureManager::getLocalTexture(mImageRaw.get(), FALSE);
+    mTexture = LLViewerTextureManager::getLocalTexture(mImageRaw.get(), false);
     mTexture->setAddressMode(LLTexUnit::TAM_CLAMP);
     mTexture->setFilteringOption(LLTexUnit::TFO_POINT);
 
@@ -130,7 +89,6 @@
     }
 
     gPipeline.markGLRebuild(this);
->>>>>>> e1623bb2
 }
 
 
@@ -356,115 +314,12 @@
 // Note: Assumes that the ownership array and
 void LLViewerParcelOverlay::updateOverlayTexture()
 {
-<<<<<<< HEAD
-	if (mOverlayTextureIdx < 0 && mDirty)
-	{
-		mOverlayTextureIdx = 0;
-	}
-	if (mOverlayTextureIdx < 0)
-	{
-		return;
-	}
-	const LLColor4U avail = LLUIColorTable::instance().getColor("PropertyColorAvail").get();
-	const LLColor4U owned = LLUIColorTable::instance().getColor("PropertyColorOther").get();
-	const LLColor4U group = LLUIColorTable::instance().getColor("PropertyColorGroup").get();
-	const LLColor4U self  = LLUIColorTable::instance().getColor("PropertyColorSelf").get();
-	const LLColor4U for_sale  = LLUIColorTable::instance().getColor("PropertyColorForSale").get();
-	const LLColor4U auction  = LLUIColorTable::instance().getColor("PropertyColorAuction").get();
-
-	LLImageDataLock lock(mImageRaw);
-
-	// Create the base texture.
-	U8 *raw = mImageRaw->getData();
-	const S32 COUNT = mParcelGridsPerEdge * mParcelGridsPerEdge;
-	S32 max = mOverlayTextureIdx + mParcelGridsPerEdge;
-	if (max > COUNT) max = COUNT;
-	S32 pixel_index = mOverlayTextureIdx*OVERLAY_IMG_COMPONENTS;
-	S32 i;
-	for (i = mOverlayTextureIdx; i < max; i++)
-	{
-		U8 ownership = mOwnership[i];
-
-		F32 r,g,b,a;
-
-		// Color stored in low three bits
-		switch( ownership & 0x7 )
-		{
-		case PARCEL_PUBLIC:
-			r = avail.mV[VRED];
-			g = avail.mV[VGREEN];
-			b = avail.mV[VBLUE];
-			a = avail.mV[VALPHA];
-			break;
-		case PARCEL_OWNED:
-			r = owned.mV[VRED];
-			g = owned.mV[VGREEN];
-			b = owned.mV[VBLUE];
-			a = owned.mV[VALPHA];
-			break;
-		case PARCEL_GROUP:
-			r = group.mV[VRED];
-			g = group.mV[VGREEN];
-			b = group.mV[VBLUE];
-			a = group.mV[VALPHA];
-			break;
-		case PARCEL_SELF:
-			r = self.mV[VRED];
-			g = self.mV[VGREEN];
-			b = self.mV[VBLUE];
-			a = self.mV[VALPHA];
-			break;
-		case PARCEL_FOR_SALE:
-			r = for_sale.mV[VRED];
-			g = for_sale.mV[VGREEN];
-			b = for_sale.mV[VBLUE];
-			a = for_sale.mV[VALPHA];
-			break;
-		case PARCEL_AUCTION:
-			r = auction.mV[VRED];
-			g = auction.mV[VGREEN];
-			b = auction.mV[VBLUE];
-			a = auction.mV[VALPHA];
-			break;
-		default:
-			r = self.mV[VRED];
-			g = self.mV[VGREEN];
-			b = self.mV[VBLUE];
-			a = self.mV[VALPHA];
-			break;
-		}
-
-		raw[pixel_index + 0] = (U8)r;
-		raw[pixel_index + 1] = (U8)g;
-		raw[pixel_index + 2] = (U8)b;
-		raw[pixel_index + 3] = (U8)a;
-
-		pixel_index += OVERLAY_IMG_COMPONENTS;
-	}
-	
-	// Copy data into GL texture from raw data
-	if (i >= COUNT)
-	{
-		if (!mTexture->hasGLTexture())
-		{
-			mTexture->createGLTexture(0, mImageRaw);
-		}
-		mTexture->setSubImage(mImageRaw, 0, 0, mParcelGridsPerEdge, mParcelGridsPerEdge);
-		mOverlayTextureIdx = -1;
-	}
-	else
-	{
-		mOverlayTextureIdx = i;
-	}
-}
-=======
     if (mOverlayTextureIdx < 0)
     {
         if (!mDirty)
             return;
         mOverlayTextureIdx = 0;
     }
->>>>>>> e1623bb2
 
     const LLColor4U avail = LLUIColorTable::instance().getColor("PropertyColorAvail").get();
     const LLColor4U owned = LLUIColorTable::instance().getColor("PropertyColorOther").get();
@@ -541,241 +396,6 @@
         pixel_index += OVERLAY_IMG_COMPONENTS;
     }
 
-<<<<<<< HEAD
-void LLViewerParcelOverlay::updatePropertyLines()
-{
-	if (!gSavedSettings.getBOOL("ShowPropertyLines"))
-		return;
-	
-	S32 row, col;
-
-	const LLColor4U self_coloru  = LLUIColorTable::instance().getColor("PropertyColorSelf").get();
-	const LLColor4U other_coloru = LLUIColorTable::instance().getColor("PropertyColorOther").get();
-	const LLColor4U group_coloru = LLUIColorTable::instance().getColor("PropertyColorGroup").get();
-	const LLColor4U for_sale_coloru = LLUIColorTable::instance().getColor("PropertyColorForSale").get();
-	const LLColor4U auction_coloru = LLUIColorTable::instance().getColor("PropertyColorAuction").get();
-
-	// Build into dynamic arrays, then copy into static arrays.
-	std::vector<LLVector3> new_vertex_array;
-	new_vertex_array.reserve(256);
-	std::vector<LLColor4U> new_color_array;
-	new_color_array.reserve(256);
-	std::vector<LLVector2> new_coord_array;
-	new_coord_array.reserve(256);
-
-	U8 overlay = 0;
-	bool add_edge = false;
-	const F32 GRID_STEP = PARCEL_GRID_STEP_METERS;
-	const S32 GRIDS_PER_EDGE = mParcelGridsPerEdge;
-
-	for (row = 0; row < GRIDS_PER_EDGE; row++)
-	{
-		for (col = 0; col < GRIDS_PER_EDGE; col++)
-		{
-			overlay = mOwnership[row*GRIDS_PER_EDGE+col];
-
-			F32 left = col*GRID_STEP;
-			F32 right = left+GRID_STEP;
-
-			F32 bottom = row*GRID_STEP;
-			F32 top = bottom+GRID_STEP;
-
-			// West edge
-			if (overlay & PARCEL_WEST_LINE)
-			{
-				switch(overlay & PARCEL_COLOR_MASK)
-				{
-				case PARCEL_SELF:
-					addPropertyLine(new_vertex_array, new_color_array, new_coord_array,
-						left, bottom, WEST, self_coloru);
-					break;
-				case PARCEL_GROUP:
-					addPropertyLine(new_vertex_array, new_color_array, new_coord_array,
-						left, bottom, WEST, group_coloru);
-					break;
-				case PARCEL_OWNED:
-					addPropertyLine(new_vertex_array, new_color_array, new_coord_array,
-						left, bottom, WEST, other_coloru);
-					break;
-				case PARCEL_FOR_SALE:
-					addPropertyLine(new_vertex_array, new_color_array, new_coord_array,
-						left, bottom, WEST, for_sale_coloru);
-					break;
-				case PARCEL_AUCTION:
-					addPropertyLine(new_vertex_array, new_color_array, new_coord_array,
-						left, bottom, WEST, auction_coloru);
-					break;
-				default:
-					break;
-				}
-			}
-
-			// East edge
-			if (col < GRIDS_PER_EDGE-1)
-			{
-				U8 east_overlay = mOwnership[row*GRIDS_PER_EDGE+col+1];
-				add_edge = east_overlay & PARCEL_WEST_LINE;
-			}
-			else
-			{
-				add_edge = true;
-			}
-
-			if (add_edge)
-			{
-				switch(overlay & PARCEL_COLOR_MASK)
-				{
-				case PARCEL_SELF:
-					addPropertyLine(new_vertex_array, new_color_array, new_coord_array,
-						right, bottom, EAST, self_coloru);
-					break;
-				case PARCEL_GROUP:
-					addPropertyLine(new_vertex_array, new_color_array, new_coord_array,
-						right, bottom, EAST, group_coloru);
-					break;
-				case PARCEL_OWNED:
-					addPropertyLine(new_vertex_array, new_color_array, new_coord_array,
-						right, bottom, EAST, other_coloru);
-					break;
-				case PARCEL_FOR_SALE:
-					addPropertyLine(new_vertex_array, new_color_array, new_coord_array,
-						right, bottom, EAST, for_sale_coloru);
-					break;
-				case PARCEL_AUCTION:
-					addPropertyLine(new_vertex_array, new_color_array, new_coord_array,
-						right, bottom, EAST, auction_coloru);
-					break;
-				default:
-					break;
-				}
-			}
-
-			// South edge
-			if (overlay & PARCEL_SOUTH_LINE)
-			{
-				switch(overlay & PARCEL_COLOR_MASK)
-				{
-				case PARCEL_SELF:
-					addPropertyLine(new_vertex_array, new_color_array, new_coord_array,
-						left, bottom, SOUTH, self_coloru);
-					break;
-				case PARCEL_GROUP:
-					addPropertyLine(new_vertex_array, new_color_array, new_coord_array,
-						left, bottom, SOUTH, group_coloru);
-					break;
-				case PARCEL_OWNED:
-					addPropertyLine(new_vertex_array, new_color_array, new_coord_array,
-						left, bottom, SOUTH, other_coloru);
-					break;
-				case PARCEL_FOR_SALE:
-					addPropertyLine(new_vertex_array, new_color_array, new_coord_array,
-						left, bottom, SOUTH, for_sale_coloru);
-					break;
-				case PARCEL_AUCTION:
-					addPropertyLine(new_vertex_array, new_color_array, new_coord_array,
-						left, bottom, SOUTH, auction_coloru);
-					break;
-				default:
-					break;
-				}
-			}
-
-
-			// North edge
-			if (row < GRIDS_PER_EDGE-1)
-			{
-				U8 north_overlay = mOwnership[(row+1)*GRIDS_PER_EDGE+col];
-				add_edge = north_overlay & PARCEL_SOUTH_LINE;
-			}
-			else
-			{
-				add_edge = true;
-			}
-
-			if (add_edge)
-			{
-				switch(overlay & PARCEL_COLOR_MASK)
-				{
-				case PARCEL_SELF:
-					addPropertyLine(new_vertex_array, new_color_array, new_coord_array,
-						left, top, NORTH, self_coloru);
-					break;
-				case PARCEL_GROUP:
-					addPropertyLine(new_vertex_array, new_color_array, new_coord_array,
-						left, top, NORTH, group_coloru);
-					break;
-				case PARCEL_OWNED:
-					addPropertyLine(new_vertex_array, new_color_array, new_coord_array,
-						left, top, NORTH, other_coloru);
-					break;
-				case PARCEL_FOR_SALE:
-					addPropertyLine(new_vertex_array, new_color_array, new_coord_array,
-						left, top, NORTH, for_sale_coloru);
-					break;
-				case PARCEL_AUCTION:
-					addPropertyLine(new_vertex_array, new_color_array, new_coord_array,
-						left, top, NORTH, auction_coloru);
-					break;
-				default:
-					break;
-				}
-			}
-		}
-	}
-
-	// Now copy into static arrays for faster rendering.
-	// Attempt to recycle old arrays if possible to avoid memory
-	// shuffling.
-	S32 new_vertex_count = new_vertex_array.size();
-	
-	if (!(mVertexArray && mColorArray && new_vertex_count == mVertexCount))
-	{
-		// ...need new arrays
-		delete[] mVertexArray;
-		mVertexArray = NULL;
-		delete[] mColorArray;
-		mColorArray = NULL;
-
-		mVertexCount = new_vertex_count;
-
-		if (new_vertex_count > 0)
-		{
-			mVertexArray   = new F32[3 * mVertexCount];
-			mColorArray    = new U8 [4 * mVertexCount];
-		}
-	}
-
-	// Copy the new data into the arrays
-	S32 i;
-	F32* vertex = mVertexArray;
-	for (i = 0; i < mVertexCount; i++)
-	{
-		const LLVector3& point = new_vertex_array.at(i);
-		*vertex = point.mV[VX];
-		vertex++;
-		*vertex = point.mV[VY];
-		vertex++;
-		*vertex = point.mV[VZ];
-		vertex++;
-	}
-
-	U8* colorp = mColorArray;
-	for (i = 0; i < mVertexCount; i++)
-	{
-		const LLColor4U& color = new_color_array.at(i);
-		*colorp = color.mV[VRED];
-		colorp++;
-		*colorp = color.mV[VGREEN];
-		colorp++;
-		*colorp = color.mV[VBLUE];
-		colorp++;
-		*colorp = color.mV[VALPHA];
-		colorp++;
-	}
-	
-	// Everything's clean now
-	mDirty = false;
-=======
     // Copy data into GL texture from raw data
     if (i >= COUNT)
     {
@@ -790,7 +410,6 @@
     {
         mOverlayTextureIdx = i;
     }
->>>>>>> e1623bb2
 }
 
 
@@ -878,7 +497,7 @@
     }
 
     // Everything's clean now
-    mDirty = FALSE;
+    mDirty = false;
 }
 
 void LLViewerParcelOverlay::addPropertyLine(F32 start_x, F32 start_y, F32 dx, F32 dy, F32 tick_dx, F32 tick_dy, const LLColor4U& color)
@@ -987,11 +606,7 @@
 
 void LLViewerParcelOverlay::setDirty()
 {
-<<<<<<< HEAD
-	mDirty = true;
-=======
-    mDirty = TRUE;
->>>>>>> e1623bb2
+    mDirty = true;
 }
 
 void LLViewerParcelOverlay::updateGL()
