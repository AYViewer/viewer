--- conflicted
+++ resolved
@@ -70,11 +70,7 @@
 RenderUseStreamVBO			1	1
 RenderFSAASamples			1	16
 RenderMaxTextureIndex		1	16
-<<<<<<< HEAD
-RenderGLCoreProfile         1   1
-=======
 RenderGLContextCoreProfile         1   1
->>>>>>> 97a10325
 RenderGLMultiThreaded       1   1
 
 
@@ -117,10 +113,7 @@
 RenderAvatarLODFactor		1	0.5
 RenderAvatarMaxComplexity   1	100000
 RenderAvatarPhysicsLODFactor 1	0.75
-<<<<<<< HEAD
 RenderAvatarMaxNonImpostors 1   5
-=======
->>>>>>> 97a10325
 RenderFarClip				1	96
 RenderFlexTimeFactor		1	1.0
 RenderGlowResolutionPow		1	8
@@ -150,10 +143,7 @@
 RenderAvatarLODFactor		1	1.0
 RenderAvatarMaxComplexity   1	200000
 RenderAvatarPhysicsLODFactor 1	1.0
-<<<<<<< HEAD
 RenderAvatarMaxNonImpostors 1   7
-=======
->>>>>>> 97a10325
 RenderFarClip				1	128
 RenderFlexTimeFactor		1	1.0
 RenderGlowResolutionPow		1	9
@@ -183,10 +173,7 @@
 RenderAvatarLODFactor		1	1.0
 RenderAvatarMaxComplexity   1	250000
 RenderAvatarPhysicsLODFactor 1	1.0
-<<<<<<< HEAD
 RenderAvatarMaxNonImpostors 1   9
-=======
->>>>>>> 97a10325
 RenderFarClip				1	128
 RenderFlexTimeFactor		1	1.0
 RenderGlowResolutionPow		1	9
@@ -216,10 +203,7 @@
 RenderAvatarLODFactor		1	1.0
 RenderAvatarMaxComplexity   1	300000
 RenderAvatarPhysicsLODFactor 1	1.0
-<<<<<<< HEAD
 RenderAvatarMaxNonImpostors 1   11
-=======
->>>>>>> 97a10325
 RenderFarClip				1	128
 RenderFlexTimeFactor		1	1.0
 RenderGlowResolutionPow		1	9
@@ -249,10 +233,7 @@
 RenderAvatarLODFactor		1	1.0
 RenderAvatarMaxComplexity   1	350000
 RenderAvatarPhysicsLODFactor 1	1.0
-<<<<<<< HEAD
 RenderAvatarMaxNonImpostors 1   16
-=======
->>>>>>> 97a10325
 RenderFarClip				1	128
 RenderFlexTimeFactor		1	1.0
 RenderGlowResolutionPow		1	9
@@ -339,19 +320,11 @@
 RenderAnisotropic			1	0
 RenderFSAASamples			1	0
 RenderGLMultiThreaded       1   0
-<<<<<<< HEAD
-RenderGLCoreProfile         1   0
-=======
 RenderGLContextCoreProfile         1   0
->>>>>>> 97a10325
 
 // AMD cards generally perform better when not using VBOs for streaming data
 // AMD cards also prefer an OpenGL Compatibility Profile Context
 list AMD
 RenderUseStreamVBO			1	0
-<<<<<<< HEAD
-RenderGLCoreProfile         1   0
-=======
 RenderGLContextCoreProfile         1   0
->>>>>>> 97a10325
-
+
