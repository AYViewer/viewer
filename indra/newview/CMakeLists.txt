--- conflicted
+++ resolved
@@ -2128,11 +2128,7 @@
         OUTPUT_VARIABLE PARENT_DIRECTORY_CYGWIN
         OUTPUT_STRIP_TRAILING_WHITESPACE)
       add_custom_command(OUTPUT "${VIEWER_SYMBOL_FILE}"
-<<<<<<< HEAD
         # Use of 'tar ...J' here assumes VIEWER_SYMBOL_FILE endswith .tar.xz;
-=======
-        # Use of 'tar ...j' here assumes VIEWER_SYMBOL_FILE endswith .tar.xz;
->>>>>>> 47985e58
         # testing a string suffix is painful enough in CMake language that
         # we'll continue assuming it until forced to generalize.
         COMMAND "tar"
