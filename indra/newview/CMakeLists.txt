--- conflicted
+++ resolved
@@ -1875,12 +1875,8 @@
         --arch=${ARCH}
         --artwork=${ARTWORK_DIR}
         "--bugsplat=${BUGSPLAT_DB}"
-<<<<<<< HEAD
-        "--fmodex=${FMODEX}"
+        "--fmodstudio=${FMODSTUDIO}"
         "--openal=${OPENAL}"
-=======
-        "--fmodstudio=${FMODSTUDIO}"
->>>>>>> 1702a656
         --build=${CMAKE_CURRENT_BINARY_DIR}
         --buildtype=${CMAKE_BUILD_TYPE}
         "--channel=${VIEWER_CHANNEL}"
@@ -1942,12 +1938,9 @@
           --arch=${ARCH}
           --artwork=${ARTWORK_DIR}
           "--bugsplat=${BUGSPLAT_DB}"
-<<<<<<< HEAD
+          "--fmodstudio=${FMODSTUDIO}"
           "--fmodex=${FMODEX}"
           "--openal=${OPENAL}"
-=======
-          "--fmodstudio=${FMODSTUDIO}"
->>>>>>> 1702a656
           --build=${CMAKE_CURRENT_BINARY_DIR}
           --buildtype=${CMAKE_BUILD_TYPE}
           "--channel=${VIEWER_CHANNEL}"
@@ -2093,12 +2086,9 @@
         --arch=${ARCH}
         --artwork=${ARTWORK_DIR}
         "--bugsplat=${BUGSPLAT_DB}"
-<<<<<<< HEAD
+        "--fmodstudio=${FMODSTUDIO}"
         "--fmodex=${FMODEX}"
         "--openal=${OPENAL}"
-=======
-        "--fmodstudio=${FMODSTUDIO}"
->>>>>>> 1702a656
         --build=${CMAKE_CURRENT_BINARY_DIR}
         --buildtype=${CMAKE_BUILD_TYPE}
         "--channel=${VIEWER_CHANNEL}"
@@ -2125,12 +2115,9 @@
       --arch=${ARCH}
       --artwork=${ARTWORK_DIR}
       "--bugsplat=${BUGSPLAT_DB}"
-<<<<<<< HEAD
+      "--fmodstudio=${FMODSTUDIO}"
       "--fmodex=${FMODEX}"
       "--openal=${OPENAL}"
-=======
-      "--fmodstudio=${FMODSTUDIO}"
->>>>>>> 1702a656
       --build=${CMAKE_CURRENT_BINARY_DIR}
       --buildtype=${CMAKE_BUILD_TYPE}
       "--channel=${VIEWER_CHANNEL}"
@@ -2207,12 +2194,9 @@
       --arch=${ARCH}
       --artwork=${ARTWORK_DIR}
       "--bugsplat=${BUGSPLAT_DB}"
-<<<<<<< HEAD
+      "--fmodstudio=${FMODSTUDIO}"
       "--fmodex=${FMODEX}"
       "--openal=${OPENAL}"
-=======
-      "--fmodstudio=${FMODSTUDIO}"
->>>>>>> 1702a656
       --build=${CMAKE_CURRENT_BINARY_DIR}
       --buildtype=${CMAKE_BUILD_TYPE}
       --bundleid=${MACOSX_BUNDLE_GUI_IDENTIFIER}
@@ -2247,12 +2231,9 @@
           --arch=${ARCH}
           --artwork=${ARTWORK_DIR}
           "--bugsplat=${BUGSPLAT_DB}"
-<<<<<<< HEAD
+          "--fmodstudio=${FMODSTUDIO}"
           "--fmodex=${FMODEX}"
           "--openal=${OPENAL}"
-=======
-          "--fmodstudio=${FMODSTUDIO}"
->>>>>>> 1702a656
           --build=${CMAKE_CURRENT_BINARY_DIR}
           --buildtype=${CMAKE_BUILD_TYPE}
           "--channel=${VIEWER_CHANNEL}"
