--- conflicted
+++ resolved
@@ -1781,124 +1781,6 @@
   #ADD_VIEWER_BUILD_TEST(lltexturestatsuploader viewer)
 endif (LL_TESTS)
 
-<<<<<<< HEAD
-
-# Don't do these for DARWIN or LINUX here -- they're taken care of by viewer_manifest.py
-if (WINDOWS)
-  add_custom_command(
-      TARGET ${VIEWER_BINARY_NAME} POST_BUILD
-      COMMAND ${CMAKE_COMMAND}
-      ARGS
-        -E
-        make_directory
-        ${CMAKE_CURRENT_BINARY_DIR}/${CMAKE_CFG_INTDIR}/llplugin
-      COMMENT "Creating llplugin dir."
-      )
-
-  get_target_property(BUILT_SLPLUGIN SLPlugin LOCATION)
-  add_custom_command(
-      TARGET ${VIEWER_BINARY_NAME} POST_BUILD
-      COMMAND ${CMAKE_COMMAND}
-      ARGS
-        -E
-        copy_if_different
-        ${BUILT_SLPLUGIN}
-        ${CMAKE_CURRENT_BINARY_DIR}/${CMAKE_CFG_INTDIR}
-      COMMENT "Copying SLPlugin executable to the runtime folder."
-      )
-
-  get_target_property(BUILT_WEBKIT_PLUGIN media_plugin_webkit LOCATION)
-    add_custom_command(
-        TARGET ${VIEWER_BINARY_NAME} POST_BUILD
-        COMMAND ${CMAKE_COMMAND}
-        ARGS
-          -E
-          copy_if_different
-          ${BUILT_WEBKIT_PLUGIN}
-          ${CMAKE_CURRENT_BINARY_DIR}/${CMAKE_CFG_INTDIR}/llplugin
-        COMMENT "Copying WebKit Plugin to the runtime folder."
-        )
-
-  get_target_property(BUILT_QUICKTIME_PLUGIN media_plugin_quicktime LOCATION)
-    add_custom_command(
-        TARGET ${VIEWER_BINARY_NAME} POST_BUILD
-        COMMAND ${CMAKE_COMMAND}
-        ARGS
-          -E
-          copy_if_different
-          ${BUILT_QUICKTIME_PLUGIN}
-          ${CMAKE_CURRENT_BINARY_DIR}/${CMAKE_CFG_INTDIR}/llplugin
-        COMMENT "Copying Quicktime Plugin to the runtime folder."
-        )
-
-  #*******************************
-  # Copy media plugin support dlls
-  # Debug config runtime files required for the plugins
-  set(plugins_debug_src_dir "${CMAKE_SOURCE_DIR}/../libraries/i686-win32/lib/debug")
-  set(plugins_debug_files
-    libeay32.dll
-    qtcored4.dll
-    qtguid4.dll
-    qtnetworkd4.dll
-    qtopengld4.dll
-    qtwebkitd4.dll
+
     qtxmlpatternsd4.dll
-    ssleay32.dll
-    )
-  copy_if_different(
-    ${plugins_debug_src_dir}
-    "${CMAKE_CURRENT_BINARY_DIR}/Debug/llplugin"
-    out_targets
-    ${plugins_debug_files}
-    )
-  set(media_plugin_targets ${media_plugin_targets} ${out_targets})
-  
-  # Release & ReleaseDebInfo config runtime files required for the plugins
-  set(plugins_release_src_dir "${CMAKE_SOURCE_DIR}/../libraries/i686-win32/lib/release")
-  set(plugins_release_files
-    libeay32.dll
-    qtcore4.dll
-    qtgui4.dll
-    qtnetwork4.dll
-    qtopengl4.dll
-    qtwebkit4.dll
-    qtxmlpatterns4.dll    
-    ssleay32.dll
-    )
-  copy_if_different(
-    ${plugins_release_src_dir}
-    "${CMAKE_CURRENT_BINARY_DIR}/Release/llplugin"
-    out_targets
-    ${plugins_release_files}
-    )
-  set(media_plugin_targets ${media_plugin_targets} ${out_targets})
-
-  copy_if_different(
-    ${plugins_release_src_dir}
-    "${CMAKE_CURRENT_BINARY_DIR}/RelWithDebInfo/llplugin"
-    out_targets
-    ${plugins_release_files}
-    )
-  set(media_plugin_targets ${media_plugin_targets} ${out_targets})
-  
-  add_custom_target(copy_media_plugin_libs ALL
-    DEPENDS 
-    ${media_plugin_targets}
-    )
-
-  add_custom_command(
-    TARGET ${VIEWER_BINARY_NAME} POST_BUILD
-    COMMAND ${CMAKE_COMMAND}
-    ARGS
-      -E
-      copy_directory
-      ${CMAKE_BINARY_DIR}/test_apps/llplugintest/${CMAKE_CFG_INTDIR}/imageformats
-      ${CMAKE_CURRENT_BINARY_DIR}/${CMAKE_CFG_INTDIR}/llplugin/imageformats
-    COMMENT "Copying llpluging imageformat libs."
-    )
-
-  add_dependencies(${VIEWER_BINARY_NAME} llmediaplugintest copy_media_plugin_libs)
-
-endif (WINDOWS)
-=======
->>>>>>> 491e93f8
+    qtxmlpatterns4.dll    