# -*- cmake -*-

project(viewer)

include(00-Common)
include(Boost)
include(BuildVersion)
include(DBusGlib)
include(DirectX)
include(ELFIO)
include(FMOD)
include(OPENAL)
include(FindOpenGL)
include(LLAudio)
include(LLCharacter)
include(LLCommon)
include(LLImage)
include(LLImageJ2COJ)
include(LLInventory)
include(LLMath)
include(LLMessage)
include(LLPlugin)
include(LLPrimitive)
include(LLRender)
include(LLUI)
include(LLVFS)
include(LLWindow)
include(LLXML)
include(LLXUIXML)
include(LScript)
include(Linking)
include(NDOF)
include(GooglePerfTools)
include(TemplateCheck)
include(UI)
include(UnixInstall)
include(LLKDU)
include(ViewerMiscLibs)
include(LLLogin)
include(CMakeCopyIfDifferent)

include_directories(
    ${DBUSGLIB_INCLUDE_DIRS}
    ${ELFIO_INCLUDE_DIR}
    ${LLAUDIO_INCLUDE_DIRS}
    ${LLCHARACTER_INCLUDE_DIRS}
    ${LLCOMMON_INCLUDE_DIRS}
    ${LLIMAGE_INCLUDE_DIRS}
    ${LLINVENTORY_INCLUDE_DIRS}
    ${LLMATH_INCLUDE_DIRS}
    ${LLMESSAGE_INCLUDE_DIRS}
    ${LLPLUGIN_INCLUDE_DIRS}
    ${LLPRIMITIVE_INCLUDE_DIRS}
    ${LLRENDER_INCLUDE_DIRS}
    ${LLUI_INCLUDE_DIRS}
    ${LLVFS_INCLUDE_DIRS}
    ${LLWINDOW_INCLUDE_DIRS}
    ${LLXML_INCLUDE_DIRS}
    ${LLXUIXML_INCLUDE_DIRS}
    ${LSCRIPT_INCLUDE_DIRS}
    ${LSCRIPT_INCLUDE_DIRS}/lscript_compile
    ${LLLOGIN_INCLUDE_DIRS}
    )

set(viewer_SOURCE_FILES
    llaccordionctrltab.cpp
    llaccordionctrl.cpp
    llagent.cpp
    llagentlistener.cpp
    llagentaccess.cpp
    llagentdata.cpp
    llagentlanguage.cpp
    llagentpilot.cpp
    llagentui.cpp
    llagentwearables.cpp
    llanimstatelabels.cpp
    llappearancemgr.cpp
    llappviewer.cpp
    llappviewerlistener.cpp
    llassetuploadresponders.cpp
    llassetuploadqueue.cpp
    llaudiosourcevo.cpp
    llavataractions.cpp
    llavatariconctrl.cpp
    llavatarlist.cpp
    llavatarlistitem.cpp
    llavatarpropertiesprocessor.cpp
    llbottomtray.cpp
    llbox.cpp
    llbreadcrumbview.cpp
    llcallbacklist.cpp
    llcallingcard.cpp
    llcapabilitylistener.cpp
    llcaphttpsender.cpp
    llchannelmanager.cpp
    llchatbar.cpp
    llchatitemscontainerctrl.cpp
    llchatmsgbox.cpp
    llchiclet.cpp
    llclassifiedinfo.cpp
    llclassifiedstatsresponder.cpp
    llcloud.cpp
    llcolorswatch.cpp
    llcommandhandler.cpp
    llcommandlineparser.cpp
    llcompilequeue.cpp
    llconfirmationmanager.cpp
    llcurrencyuimanager.cpp
    llcylinder.cpp
    lldebugmessagebox.cpp
    lldebugview.cpp
    lldelayedgestureerror.cpp
    lldirpicker.cpp
    lldrawable.cpp
    lldrawpoolalpha.cpp
    lldrawpoolavatar.cpp
    lldrawpoolbump.cpp
    lldrawpool.cpp
    lldrawpoolground.cpp
    lldrawpoolsimple.cpp
    lldrawpoolsky.cpp
    lldrawpoolterrain.cpp
    lldrawpooltree.cpp
    lldrawpoolwater.cpp
    lldrawpoolwlsky.cpp
    lldriverparam.cpp
    lldynamictexture.cpp
    llemote.cpp
    lleventinfo.cpp
    lleventnotifier.cpp
    lleventpoll.cpp
    llexpandabletextbox.cpp
    llface.cpp
    llfasttimerview.cpp
    llfavoritesbar.cpp
    llfeaturemanager.cpp
    llfilepicker.cpp
    llfirstuse.cpp
    llfirsttimetipmanager.cpp
    llflexibleobject.cpp
    llfloaterabout.cpp
    llfloateractivespeakers.cpp
    llfloateranimpreview.cpp
    llfloaterauction.cpp
    llfloateravatarpicker.cpp
    llfloateravatartextures.cpp
    llfloaterbeacons.cpp
    llfloaterbuildoptions.cpp
    llfloaterbulkpermission.cpp
    llfloaterbump.cpp
    llfloaterbuycontents.cpp
    llfloaterbuy.cpp
    llfloaterbuycurrency.cpp
    llfloaterbuyland.cpp
    llfloatercall.cpp
    llfloatercamera.cpp
    llfloaterchat.cpp
    llfloaterchatterbox.cpp
    llfloatercolorpicker.cpp
    llfloatercustomize.cpp
    llfloaterdaycycle.cpp
    llfloaterdirectory.cpp
    llfloaterenvsettings.cpp
    llfloaterfirsttimetip.cpp
    llfloaterfriends.cpp
    llfloaterfonttest.cpp
    llfloatergesture.cpp
    llfloatergodtools.cpp
    llfloatergroupinvite.cpp
    llfloatergroups.cpp
    llfloaterhandler.cpp
    llfloaterhardwaresettings.cpp
    llfloaterhelpbrowser.cpp
    llfloatermediabrowser.cpp
    llfloatermediasettings.cpp
    llfloaterhud.cpp
    llfloaterimagepreview.cpp
    llfloaterinspect.cpp
    llfloaterinventory.cpp
    llfloaterjoystick.cpp
    llfloaterlagmeter.cpp
    llfloaterland.cpp
    llfloaterlandholdings.cpp
    llfloatermap.cpp
    llfloatermemleak.cpp
    llfloaternamedesc.cpp
    llfloaternotificationsconsole.cpp
    llfloateropenobject.cpp
    llfloaterparcel.cpp
    llfloaterperms.cpp
    llfloaterpostcard.cpp
    llfloaterpostprocess.cpp
    llfloaterpreference.cpp
    llfloaterproperties.cpp
    llfloaterregioninfo.cpp
    llfloaterreporter.cpp
    llfloaterscriptdebug.cpp
    llfloatersellland.cpp
    llfloatersettingsdebug.cpp
    llfloatersnapshot.cpp
    llfloatertelehub.cpp
    llfloatertestinspectors.cpp
    llfloatertestlistview.cpp
    llfloatertools.cpp
    llfloatertopobjects.cpp
    llfloatertos.cpp
    llfloateruipreview.cpp
    llfloaterurldisplay.cpp
    llfloaterurlentry.cpp
    llfloatervoicedevicesettings.cpp
    llfloaterwater.cpp
    llfloaterwhitelistentry.cpp
    llfloaterwindlight.cpp
    llfloaterworldmap.cpp
    llfoldertype.cpp
    llfolderview.cpp
    llfolderviewitem.cpp
    llfollowcam.cpp
    llfriendcard.cpp
    llgesturemgr.cpp
    llgivemoney.cpp
    llglsandbox.cpp
    llgroupactions.cpp
    llgrouplist.cpp
    llgroupmgr.cpp
    llgroupnotify.cpp
    llhomelocationresponder.cpp
    llhudeffectbeam.cpp
    llhudeffect.cpp
    llhudeffectlookat.cpp
    llhudeffectpointat.cpp
    llhudeffecttrail.cpp
    llhudicon.cpp
    llhudmanager.cpp
    llhudobject.cpp
    llhudrender.cpp
    llhudtext.cpp
    llhudview.cpp
    llimfloater.cpp
    llimhandler.cpp
    llimpanel.cpp
    llimview.cpp
    llimcontrolpanel.cpp
    llinspectavatar.cpp
    llinventorybridge.cpp
    llinventoryclipboard.cpp
    llinventoryfilter.cpp
    llinventorymodel.cpp
    lljoystickbutton.cpp
    lllandmarkactions.cpp
    lllandmarklist.cpp
    lllistbrowser.cpp
    lllistview.cpp
    lllocaltextureobject.cpp
    lllocationhistory.cpp
    lllocationinputctrl.cpp
    llurllineeditorctrl.cpp
    lllogchat.cpp
    llloginhandler.cpp
    lllogininstance.cpp
    llmanip.cpp
    llmaniprotate.cpp
    llmanipscale.cpp
    llmaniptranslate.cpp
    llmapresponders.cpp
    llmediactrl.cpp
    llmediadataresponder.cpp
    llmediadatafetcher.cpp
    llmediaremotectrl.cpp
    llmemoryview.cpp
    llmenucommands.cpp
    llmetricperformancetester.cpp
    llmimetypes.cpp
    llmorphview.cpp
    llmoveview.cpp
    llmutelist.cpp
    llnamebox.cpp
    llnameeditor.cpp
    llnamelistctrl.cpp
    llnavigationbar.cpp
    llnearbychat.cpp
    llnearbychatbar.cpp
    llnearbychathandler.cpp
    llnetmap.cpp
    llnotificationalerthandler.cpp
    llnotificationgrouphandler.cpp
    llnotificationmanager.cpp
    llnotificationscripthandler.cpp
    llnotificationtiphandler.cpp
    llnotify.cpp
    lloutputmonitorctrl.cpp
    lloverlaybar.cpp
    llpanelappearance.cpp
    llpanelappearancetab.cpp
    llpanelavatar.cpp
    llpanelavatarrow.cpp
    llpanelavatartag.cpp
    llpanelblockedlist.cpp
    llpanelclassified.cpp
    llpanelcontents.cpp
    llpaneldirbrowser.cpp
    llpaneldirclassified.cpp
    llpaneldirevents.cpp
    llpaneldirfind.cpp
    llpaneldirgroups.cpp
    llpaneldirland.cpp
    llpaneldirpeople.cpp
    llpaneldirplaces.cpp
    llpanelevent.cpp
    llpanelface.cpp
    llpanelgroup.cpp
    llpanelgroupgeneral.cpp
    llpanelgroupinvite.cpp
    llpanelgrouplandmoney.cpp
    llpanelgroupnotices.cpp
    llpanelgrouproles.cpp
    llpanelinventory.cpp
    llpanelimcontrolpanel.cpp
    llpanelland.cpp
    llpanellandaudio.cpp
    llpanellandmarks.cpp
    llpanellandmedia.cpp
    llpanellogin.cpp
    llpanellookinfo.cpp
    llpanellooks.cpp
    llpanelmedia.cpp
    llpanelmediahud.cpp
    llpanelmeprofile.cpp
    llpanelmovetip.cpp
    llpanelmediasettingsgeneral.cpp
    llpanelmediasettingssecurity.cpp
    llpanelmediasettingspermissions.cpp
    llpanelobject.cpp
    llpanelpeople.cpp
    llpanelpeoplemenus.cpp
    llpanelpermissions.cpp
    llpanelpick.cpp
    llpanelpicks.cpp
    llpanelplace.cpp
    llpanelplaceinfo.cpp
    llpanelshower.cpp
    llpanelplaces.cpp
    llpanelplacestab.cpp
    llpanelprofile.cpp
    llpanelprofileview.cpp
    llpanelteleporthistory.cpp
    llpanelvolume.cpp
    llparcelselection.cpp
    llpatchvertexarray.cpp
    llpolymesh.cpp
    llpolymorph.cpp
    llpreviewanim.cpp
    llpreview.cpp
    llpreviewgesture.cpp
    llpreviewnotecard.cpp
    llpreviewscript.cpp
    llpreviewsound.cpp
    llpreviewtexture.cpp
    llproductinforequest.cpp
    llprogressview.cpp
    llrecentpeople.cpp
    llregionposition.cpp
    llremoteparcelrequest.cpp
    llsavedsettingsglue.cpp
    llscreenchannel.cpp
    llsearchcombobox.cpp
    llsearchhistory.cpp
    llselectmgr.cpp
    llsidetray.cpp
    llsidetraypanelcontainer.cpp
    llsky.cpp
    llslurl.cpp
    llspatialpartition.cpp
    llsplitbutton.cpp
    llsprite.cpp
    llstartup.cpp
    llstatusbar.cpp
    llstylemap.cpp
    llsurface.cpp
    llsurfacepatch.cpp
    llsyswellitem.cpp
    llsyswellwindow.cpp
    llteleporthistory.cpp
    llteleporthistorystorage.cpp
    lltexglobalcolor.cpp
    lltexlayer.cpp
    lltexlayerparams.cpp
    lltextureatlas.cpp
    lltextureatlasmanager.cpp
    lltexturecache.cpp
    lltexturectrl.cpp
    lltexturefetch.cpp
    lltextureview.cpp
    lltoast.cpp
    lltoastalertpanel.cpp
    lltoastgroupnotifypanel.cpp
    lltoastimpanel.cpp
    lltoastnotifypanel.cpp
    lltoastpanel.cpp
    lltoggleablemenu.cpp
    lltoolbar.cpp
    lltoolbrush.cpp
    lltoolcomp.cpp
    lltool.cpp
    lltooldraganddrop.cpp
    lltoolface.cpp
    lltoolfocus.cpp
    lltoolgrab.cpp
    lltoolgun.cpp
    lltoolindividual.cpp
    lltoolmgr.cpp
    lltoolmorph.cpp
    lltoolobjpicker.cpp
    lltoolpie.cpp
    lltoolpipette.cpp
    lltoolplacer.cpp
    lltoolselect.cpp
    lltoolselectland.cpp
    lltoolselectrect.cpp
    lltracker.cpp
    lluilistener.cpp
    lluploaddialog.cpp
    llurl.cpp
    llurldispatcher.cpp
    llurlhistory.cpp
    llurlsimstring.cpp
    llurlwhitelist.cpp
    llvectorperfoptions.cpp
    llviewchildren.cpp
    llviewerassetstorage.cpp
    llvieweraudio.cpp
    llviewercamera.cpp
    llviewercontrol.cpp
    llviewercontrollistener.cpp
    llviewerdisplay.cpp
    llviewerfloaterreg.cpp
    llviewergenericmessage.cpp
    llviewergesture.cpp    
    llviewerhelp.cpp
    llviewerhelputil.cpp
    llviewerinventory.cpp
    llviewerjointattachment.cpp
    llviewerjoint.cpp
    llviewerjointmesh.cpp
    llviewerjointmesh_sse2.cpp
    llviewerjointmesh_sse.cpp
    llviewerjointmesh_vec.cpp
    llviewerjoystick.cpp
    llviewerkeyboard.cpp
    llviewerlayer.cpp
    llviewermedia.cpp
    llviewermediafocus.cpp
    llviewermedia_streamingaudio.cpp
    llviewermenu.cpp
    llviewermenufile.cpp
    llviewermessage.cpp
    llviewernetwork.cpp
    llviewerobject.cpp
    llviewerobjectlist.cpp
    llviewerparcelmedia.cpp
    llviewerparcelmediaautoplay.cpp
    llviewerparcelmgr.cpp
    llviewerparceloverlay.cpp
    llviewerpartsim.cpp
    llviewerpartsource.cpp
    llviewerregion.cpp
    llviewershadermgr.cpp
    llviewerstats.cpp
    llviewertexteditor.cpp
    llviewertexture.cpp
    llviewertextureanim.cpp
    llviewertexturelist.cpp
    llviewerthrottle.cpp
    llviewervisualparam.cpp
    llviewerwindow.cpp
    llviewerwindowlistener.cpp
    llvlcomposition.cpp
    llvlmanager.cpp
    llvoavatar.cpp
    llvoavatardefines.cpp
    llvoavatarself.cpp
    llvocache.cpp
    llvoclouds.cpp
    llvograss.cpp
    llvoground.cpp
    llvoiceclient.cpp
    llvoiceremotectrl.cpp
    llvoicevisualizer.cpp
    llvoicecontrolpanel.cpp
    llvoinventorylistener.cpp
    llvopartgroup.cpp
    llvosky.cpp
    llvosurfacepatch.cpp
    llvotextbubble.cpp
    llvotree.cpp
    llvovolume.cpp
    llvowater.cpp
    llvowlsky.cpp
    llwatchdog.cpp
    llwaterparammanager.cpp
    llwaterparamset.cpp
    llwearable.cpp
    llwearabledictionary.cpp
    llwearablelist.cpp
    llweb.cpp
    llwind.cpp
    llwlanimator.cpp
    llwldaycycle.cpp
    llwlparammanager.cpp
    llwlparamset.cpp
    llworld.cpp
    llworldmap.cpp
    llworldmapview.cpp
    llxmlrpclistener.cpp
    llxmlrpctransaction.cpp
    noise.cpp
    pipeline.cpp
    )

set(VIEWER_BINARY_NAME "secondlife-bin" CACHE STRING
    "The name of the viewer executable to create.")

if (LINUX)
  # We can't set these flags for Darwin, because they get passed to
  # the PPC compiler.  Ugh.

  set_source_files_properties(
      llviewerjointmesh_sse.cpp
      PROPERTIES COMPILE_FLAGS "-msse -mfpmath=sse"
      )
  set_source_files_properties(
      llviewerjointmesh_sse2.cpp
      PROPERTIES COMPILE_FLAGS "-msse2 -mfpmath=sse"
      )
endif (LINUX)

set(viewer_HEADER_FILES
    CMakeLists.txt
    ViewerInstall.cmake
    llaccordionctrltab.h
    llaccordionctrl.h
    llagent.h
    llagentlistener.h
    llagentaccess.h
    llagentdata.h
    llagentlanguage.h
    llagentpilot.h
    llagentui.h
    llagentwearables.h
    llanimstatelabels.h
    llappearance.h
    llappviewer.h
    llappviewerlistener.h
    llassetuploadresponders.h
    llassetuploadqueue.h
    llaudiosourcevo.h
    llappearancemgr.h
    llavataractions.h
    llavatariconctrl.h
    llavatarlist.h
    llavatarlistitem.h
    llavatarpropertiesprocessor.h
    llbottomtray.h
    llbox.h
    llbreadcrumbview.h
    llcallbacklist.h
    llcallingcard.h
    llcapabilitylistener.h
    llcapabilityprovider.h
    llcaphttpsender.h
    llchannelmanager.h
    llchatbar.h
    llchatitemscontainerctrl.h
    llchatmsgbox.h
    llchiclet.h
    llclassifiedinfo.h
    llclassifiedstatsresponder.h
    llcloud.h
    llcolorswatch.h
    llcommandhandler.h
    llcommandlineparser.h
    llcompilequeue.h
    llconfirmationmanager.h
    llcurrencyuimanager.h
    llcylinder.h
    lldebugmessagebox.h
    lldebugview.h
    lldelayedgestureerror.h
    lldirpicker.h
    lldrawable.h
    lldrawpool.h
    lldrawpoolalpha.h
    lldrawpoolavatar.h
    lldrawpoolbump.h
    lldrawpoolclouds.h
    lldrawpoolground.h
    lldrawpoolsimple.h
    lldrawpoolsky.h
    lldrawpoolterrain.h
    lldrawpooltree.h
    lldrawpoolwater.h
    lldrawpoolwlsky.h
    lldriverparam.h
    lldynamictexture.h
    llemote.h
    lleventinfo.h
    lleventnotifier.h
    lleventpoll.h
    llexpandabletextbox.h
    llface.h
    llfasttimerview.h
    llfavoritesbar.h
    llfeaturemanager.h
    llfilepicker.h
    llfirstuse.h
    llfirsttimetipmanager.h
    llflexibleobject.h
    llfloaterabout.h
    llfloateractivespeakers.h
    llfloateranimpreview.h
    llfloaterauction.h
    llfloateravatarpicker.h
    llfloateravatartextures.h
    llfloaterbeacons.h
    llfloaterbuildoptions.h
    llfloaterbulkpermission.h
    llfloaterbump.h
    llfloaterbuy.h
    llfloaterbuycontents.h
    llfloaterbuycurrency.h
    llfloaterbuyland.h
    llfloatercall.h
    llfloatercamera.h
    llfloaterchat.h
    llfloaterchatterbox.h
    llfloatercolorpicker.h
    llfloatercustomize.h
    llfloaterdaycycle.h
    llfloaterdirectory.h
    llfloaterenvsettings.h
    llfloaterfirsttimetip.h
    llfloaterfonttest.h
    llfloaterfriends.h
    llfloatergesture.h
    llfloatergodtools.h
    llfloatergroupinvite.h
    llfloatergroups.h
    llfloaterhandler.h
    llfloaterhardwaresettings.h
    llfloaterhelpbrowser.h
    llfloatermediabrowser.h
    llfloatermediasettings.h
    llfloaterhud.h
    llfloaterimagepreview.h
    llfloaterinspect.h
    llfloaterinventory.h
    llfloaterjoystick.h
    llfloaterlagmeter.h
    llfloaterland.h
    llfloaterlandholdings.h
    llfloatermap.h
    llfloatermemleak.h
    llfloaternamedesc.h
    llfloaternotificationsconsole.h
    llfloateropenobject.h
    llfloaterparcel.h
    llfloaterpostcard.h
    llfloaterpostprocess.h
    llfloaterpreference.h
    llfloaterperms.h
    llfloaterproperties.h
    llfloaterregioninfo.h
    llfloaterreporter.h
    llfloaterscriptdebug.h
    llfloatersellland.h
    llfloatersettingsdebug.h
    llfloatersnapshot.h
    llfloatertelehub.h
    llfloatertestinspectors.h
    llfloatertestlistview.h
    llfloatertools.h
    llfloatertopobjects.h
    llfloatertos.h
    llfloateruipreview.h
    llfloaterurldisplay.h
    llfloaterurlentry.h
    llfloatervoicedevicesettings.h
    llfloaterwater.h
    llfloaterwhitelistentry.h
    llfloaterwindlight.h
    llfloaterworldmap.h
    llfoldertype.h
    llfolderview.h
    llfoldervieweventlistener.h
    llfolderviewitem.h
    llfollowcam.h
    llfriendcard.h
    llgesturemgr.h
    llgivemoney.h
    llgroupactions.h
    llgrouplist.h
    llgroupmgr.h
    llgroupnotify.h
    llhomelocationresponder.h
    llhudeffect.h
    llhudeffectbeam.h
    llhudeffectlookat.h
    llhudeffectpointat.h
    llhudeffecttrail.h
    llhudicon.h
    llhudmanager.h
    llhudobject.h
    llhudrender.h
    llhudtext.h
    llhudview.h
    llimfloater.h
    llimpanel.h
    llimview.h
    llimcontrolpanel.h
    llinspectavatar.h
    llinventorybridge.h
    llinventoryclipboard.h
    llinventoryfilter.h
    llinventorymodel.h
    lljoystickbutton.h
    lllandmarkactions.h
    lllandmarklist.h
    lllightconstants.h
    lllistbrowser.h
    lllistview.h
    lllocaltextureobject.h
    lllocationhistory.h
    lllocationinputctrl.h
    llurllineeditorctrl.h
    lllogchat.h
    llloginhandler.h
    lllogininstance.h
    llmanip.h
    llmaniprotate.h
    llmanipscale.h
    llmaniptranslate.h
    llmapresponders.h
    llmediadataresponder.h
    llmediadatafetcher.h
    llmediaremotectrl.h
    llmemoryview.h
    llmenucommands.h
    llmetricperformancetester.h
    llmimetypes.h
    llmorphview.h
    llmoveview.h
    llmutelist.h
    llnamebox.h
    llnameeditor.h
    llnamelistctrl.h
    llnavigationbar.h
    llnearbychat.h
    llnearbychatbar.h
    llnearbychathandler.h
    llnetmap.h
    llnotificationhandler.h
    llnotificationmanager.h
    llnotify.h
    lloutputmonitorctrl.h
    lloverlaybar.h
    llpanelappearance.h
    llpanelappearancetab.h
    llpanelavatar.h
    llpanelavatarrow.h
    llpanelavatartag.h
    llpanelblockedlist.h
    llpanelclassified.h
    llpanelcontents.h
    llpaneldirbrowser.h
    llpaneldirclassified.h
    llpaneldirevents.h
    llpaneldirfind.h
    llpaneldirgroups.h
    llpaneldirland.h
    llpaneldirpeople.h
    llpaneldirplaces.h
    llpanelevent.h
    llpanelface.h
    llpanelgroup.h
    llpanelgroupgeneral.h
    llpanelgroupinvite.h
    llpanelgrouplandmoney.h
    llpanelgroupnotices.h
    llpanelgrouproles.h
    llpanelinventory.h
    llpanelimcontrolpanel.h
    llpanelland.h
    llpanellandaudio.h
    llpanellandmarks.h
    llpanellandmedia.h
    llpanellogin.h
    llpanellookinfo.h
    llpanellooks.h
    llpanelmedia.h
    llpanelmediahud.h
    llpanelmeprofile.h
    llpanelmovetip.h
    llpanelmediasettingsgeneral.h
    llpanelmediasettingssecurity.h
    llpanelmediasettingspermissions.h
    llpanelobject.h
    llpanelpeople.h
    llpanelpeoplemenus.h
    llpanelpermissions.h
    llpanelpick.h
    llpanelpicks.h
    llpanelplace.h
    llpanelplaceinfo.h
    llpanelshower.h
    llpanelplaces.h
    llpanelplacestab.h
    llpanelprofile.h
    llpanelprofileview.h
    llpanelteleporthistory.h
    llpanelvolume.h
    llparcelselection.h
    llpatchvertexarray.h
    llpolymesh.h
    llpolymorph.h
    llpreview.h
    llpreviewanim.h
    llpreviewgesture.h
    llpreviewnotecard.h
    llpreviewscript.h
    llpreviewsound.h
    llpreviewtexture.h
    llproductinforequest.h
    llprogressview.h
    llrecentpeople.h
    llregionposition.h
    llremoteparcelrequest.h
    llresourcedata.h
    llrootview.h
    llscreenchannel.h
    llsavedsettingsglue.h
    llsearchcombobox.h
    llsearchhistory.h
    llselectmgr.h
    llsidetray.h
    llsidetraypanelcontainer.h
    llsky.h
    llslurl.h
    llspatialpartition.h
    llsplitbutton.h
    llsprite.h
    llstartup.h
    llstatusbar.h
    llstylemap.h
    llsurface.h
    llsurfacepatch.h
    llsyswellitem.h
    llsyswellwindow.h    
    lltable.h
    llteleporthistory.h
    llteleporthistorystorage.h
    lltexglobalcolor.h
    lltexlayer.h
    lltexlayerparams.h
    lltextureatlas.h
    lltextureatlasmanager.h
    lltexturecache.h
    lltexturectrl.h
    lltexturefetch.h
    lltextureview.h
    lltoast.h
    lltoastalertpanel.h
    lltoastgroupnotifypanel.h
    lltoastimpanel.h
    lltoastnotifypanel.h
    lltoastpanel.h
    lltoggleablemenu.h
    lltool.h
    lltoolbar.h
    lltoolbrush.h
    lltoolcomp.h
    lltooldraganddrop.h
    lltoolface.h
    lltoolfocus.h
    lltoolgrab.h
    lltoolgun.h
    lltoolindividual.h
    lltoolmgr.h
    lltoolmorph.h
    lltoolobjpicker.h
    lltoolpie.h
    lltoolpipette.h
    lltoolplacer.h
    lltoolselect.h
    lltoolselectland.h
    lltoolselectrect.h
    lltracker.h
    lluiconstants.h
    lluilistener.h
    lluploaddialog.h
    llurl.h
    llurldispatcher.h
    llurlhistory.h
    llurlsimstring.h
    llurlwhitelist.h
    llvectorperfoptions.h
    llviewchildren.h
    llviewerassetstorage.h
    llvieweraudio.h
    llviewerbuild.h
    llviewercamera.h
    llviewercontrol.h
    llviewercontrollistener.h
    llviewerdisplay.h
    llviewerfloaterreg.h
    llviewergenericmessage.h
    llviewergesture.h    
    llviewerhelp.h
    llviewerinventory.h
    llviewerjoint.h
    llviewerjointattachment.h
    llviewerjointmesh.h
    llviewerjoystick.h
    llviewerkeyboard.h
    llviewerlayer.h
    llviewermedia.h
    llviewermediaobserver.h
    llviewermediafocus.h
    llviewermenu.h
    llviewermenufile.h
    llviewermessage.h
    llviewernetwork.h
    llviewerobject.h
    llviewerobjectlist.h
    llviewerparcelmedia.h
    llviewerparcelmediaautoplay.h
    llviewerparcelmgr.h
    llviewerparceloverlay.h
    llviewerpartsim.h
    llviewerpartsource.h
    llviewerprecompiledheaders.h
    llviewerregion.h
    llviewershadermgr.h
    llviewerstats.h
    llviewertexteditor.h
    llviewertexture.h
    llviewertextureanim.h
    llviewertexturelist.h
    llviewerthrottle.h
    llviewervisualparam.h
    llviewerwindow.h
    llviewerwindowlistener.h
    llvlcomposition.h
    llvlmanager.h
    llvoavatar.h
    llvoavatardefines.h
    llvoavatarself.h
    llvocache.h
    llvoclouds.h
    llvograss.h
    llvoground.h
    llvoiceclient.h
    llvoiceremotectrl.h
    llvoicevisualizer.h
    llvoicecontrolpanel.h
    llvoinventorylistener.h
    llvopartgroup.h
    llvosky.h
    llvosurfacepatch.h
    llvotextbubble.h
    llvotree.h
    llvotreenew.h
    llvovolume.h
    llvowater.h
    llvowlsky.h
    llwatchdog.h
    llwaterparammanager.h
    llwaterparamset.h
    llwearable.h
    llwearabledictionary.h
    llwearablelist.h
    llweb.h
    llmediactrl.h
    llwind.h
    llwindebug.h
    llwlanimator.h
    llwldaycycle.h
    llwlparammanager.h
    llwlparamset.h
    llworld.h
    llworldmap.h
    llworldmapview.h
    llxmlrpclistener.h
    llxmlrpctransaction.h
    macmain.h
    noise.h
    pipeline.h
    randgauss.h
    VertexCache.h
    VorbisFramework.h
    )

source_group("CMake Rules" FILES ViewerInstall.cmake)

if (DARWIN)
  LIST(APPEND viewer_SOURCE_FILES llappviewermacosx.cpp)

  find_library(AGL_LIBRARY AGL)
  find_library(APPKIT_LIBRARY AppKit)
  find_library(COCOA_LIBRARY Cocoa)
  find_library(IOKIT_LIBRARY IOKit)

  set(viewer_LIBRARIES
    ${COCOA_LIBRARY}
    ${AGL_LIBRARY}
    ${IOKIT_LIBRARY}
    )

  # Add resource files to the project.
  set(viewer_RESOURCE_FILES
    secondlife.icns
    macview.r
    gpu_table.txt
    Info-SecondLife.plist
    SecondLife.nib/
    # CMake doesn't seem to support Xcode language variants well just yet
    English.lproj/InfoPlist.strings
    English.lproj/language.txt
    German.lproj/language.txt
    Japanese.lproj/language.txt
    Korean.lproj/language.txt
    )
  set_source_files_properties(
    ${viewer_RESOURCE_FILES}
    PROPERTIES
    HEADER_FILE_ONLY TRUE
    #MACOSX_PACKAGE_LOCATION Resources #don't do this! this tells cmake to copy the files.
    )
  SOURCE_GROUP("Resources" FILES ${viewer_RESOURCE_FILES})
  list(APPEND viewer_SOURCE_FILES ${viewer_RESOURCE_FILES})
endif (DARWIN)

if (LINUX)
    LIST(APPEND viewer_SOURCE_FILES llappviewerlinux.cpp)
    LIST(APPEND viewer_SOURCE_FILES llappviewerlinux_api_dbus.cpp)
    LIST(APPEND CMAKE_EXE_LINKER_FLAGS -Wl,--as-needed)

    set(viewer_LIBRARIES
        Xinerama
        )
endif (LINUX)

if (WINDOWS)
    list(APPEND viewer_SOURCE_FILES
         llappviewerwin32.cpp
         llwindebug.cpp
         )

    list(APPEND viewer_HEADER_FILES
         llappviewerwin32.h
         llwindebug.h
         )

    # precompiled header configuration
    # llviewerprecompiledheaders.cpp generates
    # the .pch file.
    # All sources added to viewer_SOURCE_FILES 
    # at this point use it.
    set_source_files_properties(llviewerprecompiledheaders.cpp
        PROPERTIES
        COMPILE_FLAGS "/Ycllviewerprecompiledheaders.h"
        )        
    foreach( src_file ${viewer_SOURCE_FILES} )
        set_source_files_properties(
            ${src_file}
            PROPERTIES
            COMPILE_FLAGS "/Yullviewerprecompiledheaders.h"
            )        
    endforeach( src_file ${viewer_SOURCE_FILES} )
    list(APPEND viewer_SOURCE_FILES llviewerprecompiledheaders.cpp)
    # llstartup.cpp needs special symbols for audio libraries, so it resets
    # COMPILE_FLAGS below.  Make sure it maintains precompiled header settings.
    set(LLSTARTUP_COMPILE_FLAGS 
        "${LLSTARTUP_COMPILE_FLAGS} /Yullviewerprecompiledheaders.h")
    
    # Add resource files to the project.
    # viewerRes.rc is the only buildable file, but
    # the rest are all dependencies of it.
    set(viewer_RESOURCE_FILES
        res/arrow.cur
        res/arrowcop.cur
        res/arrowcopmulti.cur
        res/arrowdrag.cur
        res/circleandline.cur
        res/icon1.ico
        res/llarrow.cur
        res/llarrowdrag.cur
        res/llarrowdragmulti.cur
        res/llarrowlocked.cur
        res/llgrablocked.cur
        res/llno.cur
        res/llnolocked.cur
        res/lltoolcamera.cur
        res/lltoolcreate.cur
        res/lltoolfocus.cur
        res/lltoolgrab.cur
        res/lltoolland.cur
        res/lltoolpan.cur
        res/lltoolpipette.cur
        res/lltoolrotate.cur
        res/lltoolscale.cur
        res/lltooltranslate.cur
        res/lltoolzoomin.cur
        res/lltoolzoomout.cur
        res/ll_icon.BMP
        res/ll_icon.ico
        res/resource.h
        res/toolbuy.cur
        res/toolopen.cur
        res/toolpay.cur
        res/toolpickobject.cur
        res/toolpickobject2.cur
        res/toolpickobject3.cur
        res/toolpipette.cur
        res/toolsit.cur
        )

    set_source_files_properties(${viewer_RESOURCE_FILES}
                                PROPERTIES HEADER_FILE_ONLY TRUE)

    set(viewer_RESOURCE_FILES 
        res/viewerRes.rc 
        ${viewer_RESOURCE_FILES}
        )

    SOURCE_GROUP("Resource Files" FILES ${viewer_RESOURCE_FILES})

    list(APPEND viewer_SOURCE_FILES ${viewer_RESOURCE_FILES})

    find_library(DINPUT_LIBRARY dinput8 ${DIRECTX_LIBRARY_DIR})
    find_library(DXGUID_LIBRARY dxguid ${DIRECTX_LIBRARY_DIR})
    mark_as_advanced(
        DINPUT_LIBRARY
        DXGUID_LIBRARY
        )

    set(viewer_LIBRARIES
        ${WINDOWS_LIBRARIES}
        comdlg32
        ${DINPUT_LIBRARY}
        ${DXGUID_LIBRARY}
        fmodvc
        kernel32
        odbc32
        odbccp32
        ole32
        oleaut32
        opengl32
        shell32
        Vfw32
        winspool
        )

    find_library(INTEL_MEMOPS_LIBRARY
                 NAMES ll_intel_memops
                 PATHS
                 optimized ${ARCH_PREBUILT_DIRS_RELEASE}
                 debug ${ARCH_PREBUILT_DIRS_DEBUG}
                 )
    mark_as_advanced(INTEL_MEMOPS_LIBRARY)

    if (INTEL_MEMOPS_LIBRARY)
      list(APPEND viewer_LIBRARIES ${INTEL_MEMOPS_LIBRARY})
    endif (INTEL_MEMOPS_LIBRARY)

    use_prebuilt_binary(dbghelp)
endif (WINDOWS)

# Add the xui files. This is handy for searching for xui elements
# from within the IDE.
set(viewer_XUI_FILES
    skins/default/colors.xml
    skins/default/textures/textures.xml



    )
file(GLOB DEFAULT_XUI_FILE_GLOB_LIST
     ${CMAKE_CURRENT_SOURCE_DIR}/skins/default/xui/en/*.xml)
list(APPEND viewer_XUI_FILES ${DEFAULT_XUI_FILE_GLOB_LIST})

file(GLOB DEFAULT_WIDGET_FILE_GLOB_LIST
     ${CMAKE_CURRENT_SOURCE_DIR}/skins/default/xui/en/widgets/*.xml)
list(APPEND viewer_XUI_FILES ${DEFAULT_WIDGET_FILE_GLOB_LIST})

file(GLOB SILVER_XUI_FILE_GLOB_LIST
     ${CMAKE_CURRENT_SOURCE_DIR}/skins/silver/xui/en-us/*.xml)
list(APPEND viewer_XUI_FILES ${SILVER_XUI_FILE_GLOB_LIST})

# Cannot append empty lists in CMake, wait until we have files here.
#file(GLOB SILVER_WIDGET_FILE_GLOB_LIST
#     ${CMAKE_CURRENT_SOURCE_DIR}/skins/silver/xui/en-us/widgets/*.xml)
#list(APPEND viewer_XUI_FILES ${SILVER_WIDGET_FILE_GLOB_LIST})

list(SORT viewer_XUI_FILES)

source_group("XUI Files" FILES ${viewer_XUI_FILES})

set_source_files_properties(${viewer_XUI_FILES}
                            PROPERTIES HEADER_FILE_ONLY TRUE)

list(APPEND viewer_SOURCE_FILES ${viewer_XUI_FILES})

set(viewer_APPSETTINGS_FILES
    app_settings/anim.ini
    app_settings/cmd_line.xml
    app_settings/grass.xml
    app_settings/high_graphics.xml
    app_settings/keys.ini
    app_settings/keywords.ini
    app_settings/logcontrol.xml
    app_settings/low_graphics.xml
    app_settings/mid_graphics.xml
    app_settings/settings.xml
    app_settings/settings_crash_behavior.xml
    app_settings/settings_files.xml
    app_settings/settings_per_account.xml
    app_settings/std_bump.ini
    app_settings/trees.xml
    app_settings/ultra_graphics.xml
    app_settings/viewerart.xml
    ${CMAKE_SOURCE_DIR}/../etc/message.xml
    ${CMAKE_SOURCE_DIR}/../scripts/messages/message_template.msg
    )

use_prebuilt_binary(artwork-common)

source_group("App Settings" FILES ${viewer_APPSETTINGS_FILES})

set_source_files_properties(${viewer_APPSETTINGS_FILES}
                            PROPERTIES HEADER_FILE_ONLY TRUE)

list(APPEND viewer_SOURCE_FILES ${viewer_APPSETTINGS_FILES})

set(viewer_CHARACTER_FILES
    character/attentions.xml
    character/attentionsN.xml
    character/avatar_lad.xml
    character/avatar_skeleton.xml
    character/genepool.xml
    )

source_group("Character File" FILES ${viewer_CHARACTER_FILES})

set_source_files_properties(${viewer_CHARACTER_FILES}
                            PROPERTIES HEADER_FILE_ONLY TRUE)

list(APPEND viewer_SOURCE_FILES ${viewer_CHARACTER_FILES})

if (WINDOWS)
  file(GLOB viewer_INSTALLER_FILES installers/windows/*.nsi)

  source_group("Installer Files" FILES ${viewer_INSTALLER_FILES})

  set_source_files_properties(${viewer_INSTALLER_FILES}
                              PROPERTIES HEADER_FILE_ONLY TRUE)

  list(APPEND viewer_SOURCE_FILES ${viewer_INSTALLER_FILES})
endif (WINDOWS)

if (OPENAL)
  set(LLSTARTUP_COMPILE_FLAGS "${LLSTARTUP_COMPILE_FLAGS} -DLL_OPENAL")
endif (OPENAL)

if (FMOD)
  set(LLSTARTUP_COMPILE_FLAGS "${LLSTARTUP_COMPILE_FLAGS} -DLL_FMOD")

  if (NOT WINDOWS)
    set(fmodwrapper_SOURCE_FILES fmodwrapper.cpp)
    add_library(fmodwrapper SHARED ${fmodwrapper_SOURCE_FILES})
    set(fmodwrapper_needed_LIBRARIES ${FMOD_LIBRARY})
    if (DARWIN)
      list(APPEND fmodwrapper_needed_LIBRARIES ${CARBON_LIBRARY})
      set_target_properties(
        fmodwrapper
        PROPERTIES
        BUILD_WITH_INSTALL_RPATH 1
        INSTALL_NAME_DIR "@executable_path/../Resources"
        LINK_FLAGS "-unexported_symbols_list ${CMAKE_CURRENT_SOURCE_DIR}/fmod_hidden_symbols.exp"
        )
    endif (DARWIN)
    set(FMODWRAPPER_LIBRARY fmodwrapper)
    target_link_libraries(fmodwrapper ${fmodwrapper_needed_LIBRARIES})
  endif (NOT WINDOWS)
endif (FMOD)

set_source_files_properties(llstartup.cpp PROPERTIES COMPILE_FLAGS "${LLSTARTUP_COMPILE_FLAGS}")

list(APPEND viewer_SOURCE_FILES ${viewer_HEADER_FILES})

set_source_files_properties(${viewer_HEADER_FILES}
                            PROPERTIES HEADER_FILE_ONLY TRUE)

add_executable(${VIEWER_BINARY_NAME}
    WIN32
    MACOSX_BUNDLE
    ${viewer_SOURCE_FILES}
    )
check_message_template(${VIEWER_BINARY_NAME})

if (LLKDU_LIBRARY)
  add_dependencies(${VIEWER_BINARY_NAME} ${LLKDU_LIBRARY})
endif (LLKDU_LIBRARY)

# add package files
file(GLOB EVENT_HOST_SCRIPT_GLOB_LIST
     ${CMAKE_CURRENT_SOURCE_DIR}/../viewer_components/*.py)
list(APPEND EVENT_HOST_SCRIPTS ${EVENT_HOST_SCRIPT_GLOB_LIST})

set(PACKAGE OFF CACHE BOOL
    "Add a package target that builds an installer package.")

if (WINDOWS)
    if(MSVC71)
        set(release_flags "/MAP:Release/${VIEWER_BINARY_NAME}.map /MAPINFO:LINES")
    else(MSVC71)
        set(release_flags "/MAP:Release/${VIEWER_BINARY_NAME}.map")
    endif(MSVC71)
    
    set_target_properties(${VIEWER_BINARY_NAME}
        PROPERTIES
        # *TODO -reenable this once we get server usage sorted out
        #LINK_FLAGS "/debug /NODEFAULTLIB:LIBCMT /SUBSYSTEM:WINDOWS /INCLUDE:\"__tcmalloc\""
        LINK_FLAGS "/debug /NODEFAULTLIB:LIBCMT /SUBSYSTEM:WINDOWS"
        LINK_FLAGS_DEBUG "/NODEFAULTLIB:\"LIBCMT;LIBCMTD;MSVCRT\" /INCREMENTAL:NO"
        LINK_FLAGS_RELEASE ${release_flags}
        )

    # sets the 'working directory' for debugging from visual studio.
    if (NOT UNATTENDED)
        add_custom_command(
            TARGET ${VIEWER_BINARY_NAME} PRE_BUILD
            COMMAND ${CMAKE_SOURCE_DIR}/tools/vstool/vstool.exe
            ARGS
              --solution 
              ${CMAKE_BINARY_DIR}/${CMAKE_PROJECT_NAME}.sln
              --workingdir
              ${VIEWER_BINARY_NAME}
              ${CMAKE_CURRENT_SOURCE_DIR}
            COMMENT "Setting the ${VIEWER_BINARY_NAME} working directory for debugging."
            )
    endif (NOT UNATTENDED)

    add_custom_command(
        TARGET ${VIEWER_BINARY_NAME} PRE_BUILD
        COMMAND ${CMAKE_COMMAND}
        ARGS
          -E
          copy_if_different
          ${CMAKE_CURRENT_SOURCE_DIR}/../../scripts/messages/message_template.msg
          ${CMAKE_CURRENT_BINARY_DIR}/${CMAKE_CFG_INTDIR}/app_settings/message_template.msg
        COMMENT "Copying message_template.msg to the runtime folder."
        )

    add_custom_command(
        TARGET ${VIEWER_BINARY_NAME} PRE_BUILD
        COMMAND ${CMAKE_COMMAND}
        ARGS
          -E
          copy_if_different
          ${CMAKE_CURRENT_SOURCE_DIR}/../../etc/message.xml
          ${CMAKE_CURRENT_BINARY_DIR}/${CMAKE_CFG_INTDIR}/app_settings/message.xml
        COMMENT "Copying message.xml to the runtime folder."
        )
       
    if(WINDOWS)
      # Copy Win Libs...
      # This happens at build time, not config time. We can't glob files in this cmake.
      # *FIX:Mani Write a sub script to glob the files...
      # *FIX:Mani Use actually dependencies rather than bulk copy.
      add_custom_command(
        TARGET ${VIEWER_BINARY_NAME} PRE_BUILD
        COMMAND ${CMAKE_COMMAND}
        ARGS
          -E
          copy_directory
          ${SHARED_LIB_STAGING_DIR}/${CMAKE_CFG_INTDIR}
          ${CMAKE_CURRENT_BINARY_DIR}/${CMAKE_CFG_INTDIR}
        COMMENT "Copying staged dlls."
        )

      add_dependencies(${VIEWER_BINARY_NAME} stage_third_party_libs llcommon llkdu)
    endif(WINDOWS)    

    if (EXISTS ${CMAKE_SOURCE_DIR}/copy_win_scripts)
      add_dependencies(${VIEWER_BINARY_NAME} copy_win_scripts)
    endif (EXISTS ${CMAKE_SOURCE_DIR}/copy_win_scripts)
        
    add_custom_command(
        OUTPUT ${CMAKE_CFG_INTDIR}/touched.bat
        COMMAND ${PYTHON_EXECUTABLE}
        ARGS
          ${CMAKE_CURRENT_SOURCE_DIR}/viewer_manifest.py
          --configuration=${CMAKE_CFG_INTDIR}
          --channel=${VIEWER_CHANNEL}
          --login_channel=${VIEWER_LOGIN_CHANNEL}
          --grid=${GRID}
          --source=${CMAKE_CURRENT_SOURCE_DIR}
              --artwork=${ARTWORK_DIR}
              --build=${CMAKE_CURRENT_BINARY_DIR}
              --dest=${CMAKE_CURRENT_BINARY_DIR}/${CMAKE_CFG_INTDIR}
              --touch=${CMAKE_CURRENT_BINARY_DIR}/${CMAKE_CFG_INTDIR}/touched.bat
        DEPENDS ${VIEWER_BINARY_NAME} ${CMAKE_CURRENT_SOURCE_DIR}/viewer_manifest.py
        )

    add_dependencies(${VIEWER_BINARY_NAME} SLPlugin media_plugin_quicktime media_plugin_webkit)

    if (PACKAGE)
      add_custom_command(
          OUTPUT ${CMAKE_CURRENT_BINARY_DIR}/${CMAKE_CFG_INTDIR}/event_host.tar.bz2
          COMMAND ${PYTHON_EXECUTABLE}
          ARGS
            ${CMAKE_CURRENT_SOURCE_DIR}/event_host_manifest.py
            ${CMAKE_CURRENT_SOURCE_DIR}/..
            ${CMAKE_CURRENT_BINARY_DIR}
            ${CMAKE_CFG_INTDIR}

          DEPENDS 
            lleventhost 
            ${EVENT_HOST_SCRIPTS}
            ${CMAKE_CURRENT_SOURCE_DIR}/event_host_manifest.py)

      add_custom_target(package ALL 
          DEPENDS 
            ${CMAKE_CFG_INTDIR}/touched.bat)
            # temporarily disable packaging of event_host until hg subrepos get
            # sorted out on the parabuild cluster...
            #${CMAKE_CURRENT_BINARY_DIR}/${CMAKE_CFG_INTDIR}/event_host.tar.bz2)
      add_dependencies(package windows-updater windows-crash-logger)


    endif (PACKAGE)
endif (WINDOWS)

target_link_libraries(${VIEWER_BINARY_NAME}
    ${LLAUDIO_LIBRARIES}
    ${LLCHARACTER_LIBRARIES}
    ${LLIMAGE_LIBRARIES}
    ${LLIMAGEJ2COJ_LIBRARIES}
    ${LLINVENTORY_LIBRARIES}
    ${LLMESSAGE_LIBRARIES}
    ${LLPLUGIN_LIBRARIES}
    ${LLPRIMITIVE_LIBRARIES}
    ${LLRENDER_LIBRARIES}
    ${FREETYPE_LIBRARIES}
    ${LLUI_LIBRARIES}
    ${LLVFS_LIBRARIES}
    ${LLWINDOW_LIBRARIES}
    ${LLXML_LIBRARIES}
    ${LLXUIXML_LIBRARIES}
    ${LSCRIPT_LIBRARIES}
    ${LLMATH_LIBRARIES}
    ${LLCOMMON_LIBRARIES}
    ${NDOF_LIBRARY}
    ${viewer_LIBRARIES}
    ${BOOST_PROGRAM_OPTIONS_LIBRARY}
    ${BOOST_REGEX_LIBRARY}
    ${DBUSGLIB_LIBRARIES}
    ${OPENGL_LIBRARIES}
    ${FMODWRAPPER_LIBRARY}
    ${OPENGL_LIBRARIES}
    ${SDL_LIBRARY}
    ${SMARTHEAP_LIBRARY}
    ${UI_LIBRARIES}
    ${WINDOWS_LIBRARIES}
    ${XMLRPCEPI_LIBRARIES}
    ${ELFIO_LIBRARIES}
    ${LLLOGIN_LIBRARIES}
    ${GOOGLE_PERFTOOLS_LIBRARIES}
    )

build_version(viewer)

set(ARTWORK_DIR ${CMAKE_CURRENT_SOURCE_DIR} CACHE PATH
    "Path to artwork files.")


if (LINUX)
  add_custom_command(
      OUTPUT secondlife-stripped
      COMMAND strip
      ARGS --strip-debug -o secondlife-stripped ${VIEWER_BINARY_NAME}
      DEPENDS ${VIEWER_BINARY_NAME}
      )

  set(product SecondLife-${ARCH}-${viewer_VERSION})

  add_custom_command(
      OUTPUT ${product}.tar.bz2
      COMMAND ${PYTHON_EXECUTABLE}
      ARGS
        ${CMAKE_CURRENT_SOURCE_DIR}/viewer_manifest.py
        --grid=${GRID}
        --channel=${VIEWER_CHANNEL}
        --login_channel=${VIEWER_LOGIN_CHANNEL}
        --installer_name=${product}
        --arch=${ARCH}
        --source=${CMAKE_CURRENT_SOURCE_DIR}
        --artwork=${ARTWORK_DIR}
        --build=${CMAKE_CURRENT_BINARY_DIR}
        --dest=${CMAKE_CURRENT_BINARY_DIR}/packaged
        --touch=${CMAKE_CURRENT_BINARY_DIR}/${CMAKE_CFG_INTDIR}/.${product}.touched
      DEPENDS secondlife-stripped ${CMAKE_CURRENT_SOURCE_DIR}/viewer_manifest.py
      )

  add_dependencies(${VIEWER_BINARY_NAME} SLPlugin media_plugin_gstreamer010 media_plugin_webkit)

  if (NOT INSTALL)
    add_custom_target(package ALL DEPENDS ${product}.tar.bz2)
    add_dependencies(package linux-crash-logger-strip-target)
    add_dependencies(package linux-updater-strip-target)
  endif (NOT INSTALL)
endif (LINUX)

if (DARWIN)
  set(product "Second Life")
  set_target_properties(
    ${VIEWER_BINARY_NAME}
    PROPERTIES
    OUTPUT_NAME "${product}"
    MACOSX_BUNDLE_INFO_STRING "info string - localize me"
    MACOSX_BUNDLE_ICON_FILE "secondlife.icns"
    MACOSX_BUNDLE_GUI_IDENTIFIER "Second Life"
    MACOSX_BUNDLE_LONG_VERSION_STRING "ververver"
    MACOSX_BUNDLE_BUNDLE_NAME "Second Life"
    MACOSX_BUNDLE_SHORT_VERSION_STRING "asdf"
    MACOSX_BUNDLE_BUNDLE_VERSION "asdf"
    MACOSX_BUNDLE_COPYRIGHT "copyright linden lab 2007 - localize me and run me through a legal wringer"
    )

  add_custom_command(
    TARGET ${VIEWER_BINARY_NAME} POST_BUILD
    COMMAND ${PYTHON_EXECUTABLE}
    ARGS
      ${CMAKE_CURRENT_SOURCE_DIR}/viewer_manifest.py
      --grid=${GRID}
      --actions=copy
      --configuration=${CMAKE_CFG_INTDIR}
      --source=${CMAKE_CURRENT_SOURCE_DIR}
      --artwork=${ARTWORK_DIR}
      --build=${CMAKE_CURRENT_BINARY_DIR}
      --dest=${CMAKE_CURRENT_BINARY_DIR}/${CMAKE_CFG_INTDIR}/${product}.app
    DEPENDS ${VIEWER_BINARY_NAME} ${CMAKE_CURRENT_SOURCE_DIR}/viewer_manifest.py
    )

  add_dependencies(${VIEWER_BINARY_NAME} SLPlugin media_plugin_quicktime media_plugin_webkit)

  if (PACKAGE)
      add_custom_target(package ALL DEPENDS ${VIEWER_BINARY_NAME}) 
      add_dependencies(package mac-updater mac-crash-logger)

      add_custom_command(
        TARGET package POST_BUILD
        COMMAND ${PYTHON_EXECUTABLE}
        ARGS
          ${CMAKE_CURRENT_SOURCE_DIR}/viewer_manifest.py
          --grid=${GRID}
          --configuration=${CMAKE_CFG_INTDIR}
          --channel=${VIEWER_CHANNEL}
          --login_channel=${VIEWER_LOGIN_CHANNEL}
          --source=${CMAKE_CURRENT_SOURCE_DIR}
          --artwork=${ARTWORK_DIR}
          --build=${CMAKE_CURRENT_BINARY_DIR}
          --dest=${CMAKE_CURRENT_BINARY_DIR}/${CMAKE_CFG_INTDIR}/${product}.app
          --touch=${CMAKE_CURRENT_BINARY_DIR}/${CMAKE_CFG_INTDIR}/.${product}.touched
        DEPENDS
          ${CMAKE_CURRENT_SOURCE_DIR}/viewer_manifest.py
      )


      add_custom_command(
        TARGET package POST_BUILD
        COMMAND ${PYTHON_EXECUTABLE}
        ARGS
          ${CMAKE_CURRENT_SOURCE_DIR}/viewer_manifest.py
          --grid=${GRID}
          --configuration=${CMAKE_CFG_INTDIR}
          --channel=${VIEWER_CHANNEL}
          --login_channel=${VIEWER_LOGIN_CHANNEL}
          --source=${CMAKE_CURRENT_SOURCE_DIR}
          --artwork=${ARTWORK_DIR}
          --build=${CMAKE_CURRENT_BINARY_DIR}
          --dest=${CMAKE_CURRENT_BINARY_DIR}/${CMAKE_CFG_INTDIR}/${product}.app
          --touch=${CMAKE_CURRENT_BINARY_DIR}/${CMAKE_CFG_INTDIR}/.${product}.touched
        DEPENDS
          ${CMAKE_CURRENT_SOURCE_DIR}/viewer_manifest.py
      )

  endif (PACKAGE)
endif (DARWIN)

if (INSTALL)
  include(${CMAKE_CURRENT_SOURCE_DIR}/ViewerInstall.cmake)
endif (INSTALL)

include(LLAddBuildTest)
SET(viewer_TEST_SOURCE_FILES
  llagentaccess.cpp
<<<<<<< HEAD
  lllogininstance.cpp
=======
  llviewerhelputil.cpp
>>>>>>> dde21530
  )
set_source_files_properties(
  ${viewer_TEST_SOURCE_FILES}
  PROPERTIES
    LL_TEST_ADDITIONAL_SOURCE_FILES llviewerprecompiledheaders.cpp
  )
LL_ADD_PROJECT_UNIT_TESTS(${VIEWER_BINARY_NAME} "${viewer_TEST_SOURCE_FILES}")

#set(TEST_DEBUG on)
set(test_sources llcapabilitylistener.cpp llviewerprecompiledheaders.cpp)
set(test_libs 
  ${LLMESSAGE_LIBRARIES} 
  ${WINDOWS_LIBRARIES} 
  ${LLVFS_LIBRARIES}
  ${LLMATH_LIBRARIES}
  ${LLCOMMON_LIBRARIES} 
  ${GOOGLEMOCK_LIBRARIES}
  )

LL_ADD_INTEGRATION_TEST(llcapabilitylistener 
  "${test_sources}" 
  "${test_libs}"
  ${PYTHON_EXECUTABLE}
  "${CMAKE_SOURCE_DIR}/llmessage/tests/test_llsdmessage_peer.py"
  )

#ADD_VIEWER_BUILD_TEST(llmemoryview viewer)


# Don't do these for DARWIN or LINUX here -- they're taken care of by viewer_manifest.py
if (WINDOWS)
  add_custom_command(
      TARGET ${VIEWER_BINARY_NAME} POST_BUILD
      COMMAND ${CMAKE_COMMAND}
      ARGS
        -E
        make_directory
        ${CMAKE_CURRENT_BINARY_DIR}/${CMAKE_CFG_INTDIR}/llplugin
      COMMENT "Creating llplugin dir."
      )

  get_target_property(BUILT_SLPLUGIN SLPlugin LOCATION)
  add_custom_command(
      TARGET ${VIEWER_BINARY_NAME} POST_BUILD
      COMMAND ${CMAKE_COMMAND}
      ARGS
        -E
        copy_if_different
        ${BUILT_SLPLUGIN}
        ${CMAKE_CURRENT_BINARY_DIR}/${CMAKE_CFG_INTDIR}
      COMMENT "Copying SLPlugin executable to the runtime folder."
      )

  get_target_property(BUILT_WEBKIT_PLUGIN media_plugin_webkit LOCATION)
    add_custom_command(
        TARGET ${VIEWER_BINARY_NAME} POST_BUILD
        COMMAND ${CMAKE_COMMAND}
        ARGS
          -E
          copy_if_different
          ${BUILT_WEBKIT_PLUGIN}
          ${CMAKE_CURRENT_BINARY_DIR}/${CMAKE_CFG_INTDIR}/llplugin
        COMMENT "Copying WebKit Plugin to the runtime folder."
        )

  get_target_property(BUILT_QUICKTIME_PLUGIN media_plugin_quicktime LOCATION)
    add_custom_command(
        TARGET ${VIEWER_BINARY_NAME} POST_BUILD
        COMMAND ${CMAKE_COMMAND}
        ARGS
          -E
          copy_if_different
          ${BUILT_QUICKTIME_PLUGIN}
          ${CMAKE_CURRENT_BINARY_DIR}/${CMAKE_CFG_INTDIR}/llplugin
        COMMENT "Copying Quicktime Plugin to the runtime folder."
        )

  #*******************************
  # Copy media plugin support dlls
  # Debug config runtime files required for the plugins
  set(plugins_debug_src_dir "${CMAKE_SOURCE_DIR}/../libraries/i686-win32/lib/debug")
  set(plugins_debug_files
    libeay32.dll
    qtcored4.dll
    qtguid4.dll
    qtnetworkd4.dll
    qtopengld4.dll
    qtwebkitd4.dll
    ssleay32.dll
    )
  copy_if_different(
    ${plugins_debug_src_dir}
    "${CMAKE_CURRENT_BINARY_DIR}/Debug/llplugin"
    out_targets
    ${plugins_debug_files}
    )
  set(media_plugin_targets ${media_plugin_targets} ${out_targets})
  
  # Release & ReleaseDebInfo config runtime files required for the plugins
  set(plugins_release_src_dir "${CMAKE_SOURCE_DIR}/../libraries/i686-win32/lib/release")
  set(plugins_release_files
    libeay32.dll
    qtcore4.dll
    qtgui4.dll
    qtnetwork4.dll
    qtopengl4.dll
    qtwebkit4.dll
    ssleay32.dll
    )
  copy_if_different(
    ${plugins_release_src_dir}
    "${CMAKE_CURRENT_BINARY_DIR}/Release/llplugin"
    out_targets
    ${plugins_release_files}
    )
  set(media_plugin_targets ${media_plugin_targets} ${out_targets})

  copy_if_different(
    ${plugins_release_src_dir}
    "${CMAKE_CURRENT_BINARY_DIR}/RelWithDebInfo/llplugin"
    out_targets
    ${plugins_release_files}
    )
  set(media_plugin_targets ${media_plugin_targets} ${out_targets})
  
  add_custom_target(copy_media_plugin_libs ALL
    DEPENDS 
    ${media_plugin_targets}
    )

  add_custom_command(
    TARGET ${VIEWER_BINARY_NAME} POST_BUILD
    COMMAND ${CMAKE_COMMAND}
    ARGS
      -E
      copy_directory
      ${CMAKE_BINARY_DIR}/test_apps/llplugintest/${CMAKE_CFG_INTDIR}/imageformats
      ${CMAKE_CURRENT_BINARY_DIR}/${CMAKE_CFG_INTDIR}/llplugin/imageformats
    COMMENT "Copying llpluging imageformat libs."
    )

  add_dependencies(${VIEWER_BINARY_NAME} llmediaplugintest copy_media_plugin_libs)

endif (WINDOWS)
<|MERGE_RESOLUTION|>--- conflicted
+++ resolved
@@ -1605,11 +1605,8 @@
 include(LLAddBuildTest)
 SET(viewer_TEST_SOURCE_FILES
   llagentaccess.cpp
-<<<<<<< HEAD
+  llviewerhelputil.cpp
   lllogininstance.cpp
-=======
-  llviewerhelputil.cpp
->>>>>>> dde21530
   )
 set_source_files_properties(
   ${viewer_TEST_SOURCE_FILES}
