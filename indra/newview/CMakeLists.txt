--- conflicted
+++ resolved
@@ -357,11 +357,8 @@
     llpanelprofileview.cpp
     llpanelteleporthistory.cpp
     llpaneltiptoast.cpp
-<<<<<<< HEAD
     llpanelvoiceeffect.cpp
-=======
     llpaneltopinfobar.cpp
->>>>>>> 15b85540
     llpanelvolume.cpp
     llpanelvolumepulldown.cpp
     llparcelselection.cpp
@@ -878,11 +875,8 @@
     llpanelprofileview.h
     llpanelteleporthistory.h
     llpaneltiptoast.h
-<<<<<<< HEAD
     llpanelvoiceeffect.h
-=======
     llpaneltopinfobar.h
->>>>>>> 15b85540
     llpanelvolume.h
     llpanelvolumepulldown.h
     llparcelselection.h
