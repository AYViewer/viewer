--- conflicted
+++ resolved
@@ -94,13 +94,9 @@
     if (context_menu && size())
     {
         context_menu->buildDrawLabels();
-<<<<<<< HEAD
-        context_menu->updateParent(LLMenuGL::sMenuContainer);
-=======
         if (context_menu && size())
             context_menu->updateParent(LLMenuGL::sMenuContainer);
 
->>>>>>> a65bc46b
         LLMenuGL::showPopup(this, context_menu, x, y);
     }
 
