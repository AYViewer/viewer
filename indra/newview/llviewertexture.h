/** 
 * @file llviewertexture.h
 * @brief Object for managing images and their textures
 *
 * $LicenseInfo:firstyear=2000&license=viewerlgpl$
 * Second Life Viewer Source Code
 * Copyright (C) 2010, Linden Research, Inc.
 * 
 * This library is free software; you can redistribute it and/or
 * modify it under the terms of the GNU Lesser General Public
 * License as published by the Free Software Foundation;
 * version 2.1 of the License only.
 * 
 * This library is distributed in the hope that it will be useful,
 * but WITHOUT ANY WARRANTY; without even the implied warranty of
 * MERCHANTABILITY or FITNESS FOR A PARTICULAR PURPOSE.  See the GNU
 * Lesser General Public License for more details.
 * 
 * You should have received a copy of the GNU Lesser General Public
 * License along with this library; if not, write to the Free Software
 * Foundation, Inc., 51 Franklin Street, Fifth Floor, Boston, MA  02110-1301  USA
 * 
 * Linden Research, Inc., 945 Battery Street, San Francisco, CA  94111  USA
 * $/LicenseInfo$
 */

#ifndef LL_LLVIEWERTEXTURE_H					
#define LL_LLVIEWERTEXTURE_H

#include "llgltexture.h"
#include "lltimer.h"
#include "llframetimer.h"
#include "llhost.h"
#include "llgltypes.h"
#include "llrender.h"
#include "llmetricperformancetester.h"
#include "llunit.h"

#include <map>
#include <list>

extern const LLUnit<LLUnits::Mibibytes, S32> gMinVideoRam;
extern const LLUnit<LLUnits::Mibibytes, S32> gMaxVideoRam;

class LLFace;
class LLImageGL ;
class LLImageRaw;
class LLViewerObject;
class LLViewerTexture;
class LLViewerFetchedTexture ;
class LLViewerMediaTexture ;
class LLTexturePipelineTester ;


typedef	void	(*loaded_callback_func)( BOOL success, LLViewerFetchedTexture *src_vi, LLImageRaw* src, LLImageRaw* src_aux, S32 discard_level, BOOL final, void* userdata );

class LLVFile;
class LLMessageSystem;
class LLViewerMediaImpl ;
class LLVOVolume ;

class LLLoadedCallbackEntry
{
public:
	typedef std::set< LLUUID > source_callback_list_t;

public:
	LLLoadedCallbackEntry(loaded_callback_func cb,
						  S32 discard_level,
						  BOOL need_imageraw, // Needs image raw for the callback
						  void* userdata,
						  source_callback_list_t* src_callback_list,
						  LLViewerFetchedTexture* target,
						  BOOL pause);
	~LLLoadedCallbackEntry();
	void removeTexture(LLViewerFetchedTexture* tex) ;

	loaded_callback_func	mCallback;
	S32						mLastUsedDiscard;
	S32						mDesiredDiscard;
	BOOL					mNeedsImageRaw;
	BOOL                    mPaused;
	void*					mUserData;
	source_callback_list_t* mSourceCallbackList;
	
public:
	static void cleanUpCallbackList(LLLoadedCallbackEntry::source_callback_list_t* callback_list) ;
};

class LLTextureBar;

class LLViewerTexture : public LLGLTexture
{
public:
	enum
	{
		LOCAL_TEXTURE,		
		MEDIA_TEXTURE,
		DYNAMIC_TEXTURE,
		FETCHED_TEXTURE,
		LOD_TEXTURE,
		ATLAS_TEXTURE,
		INVALID_TEXTURE_TYPE
	};

	typedef std::vector<LLFace*> ll_face_list_t;
	typedef std::vector<LLVOVolume*> ll_volume_list_t;


protected:
	virtual ~LLViewerTexture();
	LOG_CLASS(LLViewerTexture);

public:	
	static void initClass();
	static void updateClass(const F32 velocity, const F32 angular_velocity) ;
	
	LLViewerTexture(BOOL usemipmaps = TRUE);
	LLViewerTexture(const LLUUID& id, BOOL usemipmaps) ;
	LLViewerTexture(const LLImageRaw* raw, BOOL usemipmaps) ;
	LLViewerTexture(const U32 width, const U32 height, const U8 components, BOOL usemipmaps) ;

	virtual S8 getType() const;
	virtual BOOL isMissingAsset()const ;
	virtual void dump();	// debug info to llinfos
	
	/*virtual*/ bool bindDefaultImage(const S32 stage = 0) ;
	/*virtual*/ bool bindDebugImage(const S32 stage = 0) ;
	/*virtual*/ void forceImmediateUpdate() ;
<<<<<<< HEAD
	
	/*virtual*/ const LLUUID& getID() const { return mID; }
=======
	/*virtual*/ bool isActiveFetching();

	const LLUUID& getID() const { return mID; }
	
>>>>>>> a74b5dfa
	void setBoostLevel(S32 level);
	S32  getBoostLevel() { return mBoostLevel; }

	void addTextureStats(F32 virtual_size, BOOL needs_gltexture = TRUE) const;
	void resetTextureStats();	
	void setMaxVirtualSizeResetInterval(S32 interval)const {mMaxVirtualSizeResetInterval = interval;}
	void resetMaxVirtualSizeResetCounter()const {mMaxVirtualSizeResetCounter = mMaxVirtualSizeResetInterval;}
	S32 getMaxVirtualSizeResetCounter() const { return mMaxVirtualSizeResetCounter; }

	virtual F32  getMaxVirtualSize() ;

	LLFrameTimer* getLastReferencedTimer() {return &mLastReferencedTimer ;}
	
	/*virtual*/ void setKnownDrawSize(S32 width, S32 height);

	virtual void addFace(LLFace* facep) ;
	virtual void removeFace(LLFace* facep) ; 
	S32 getNumFaces() const;
	const ll_face_list_t* getFaceList() const {return &mFaceList;}

	virtual void addVolume(LLVOVolume* volumep);
	virtual void removeVolume(LLVOVolume* volumep);
	S32 getNumVolumes() const;
	const ll_volume_list_t* getVolumeList() const { return &mVolumeList; }

	
	virtual void setCachedRawImage(S32 discard_level, LLImageRaw* imageraw) ;
<<<<<<< HEAD
=======

	BOOL       setSubImageFromFrameBuffer(S32 fb_x, S32 fb_y, S32 x_pos, S32 y_pos, S32 width, S32 height);
	void       setFilteringOption(LLTexUnit::eTextureFilterOptions option);
	void       setExplicitFormat(LLGLint internal_format, LLGLenum primary_format, LLGLenum type_format = 0, BOOL swap_bytes = FALSE);
	void       setAddressMode(LLTexUnit::eTextureAddressMode mode);
	BOOL       setSubImage(const LLImageRaw* imageraw, S32 x_pos, S32 y_pos, S32 width, S32 height);
	BOOL       setSubImage(const U8* datap, S32 data_width, S32 data_height, S32 x_pos, S32 y_pos, S32 width, S32 height);
	void       setGLTextureCreated (bool initialized);
	void       setCategory(S32 category) ;

	LLTexUnit::eTextureAddressMode getAddressMode(void) const ;
	S32        getMaxDiscardLevel() const;
	S32        getDiscardLevel() const;
	S8		   getComponents() const ;		
	BOOL       getBoundRecently() const;
	S32        getTextureMemory() const ;
	LLGLenum   getPrimaryFormat() const;
	BOOL       getIsAlphaMask() const ;
	LLTexUnit::eTextureType getTarget(void) const ;
	BOOL       getMask(const LLVector2 &tc);
	F32        getTimePassedSinceLastBound();
	BOOL       getMissed() const ;
	BOOL       isJustBound()const ;
	void       forceUpdateBindStats(void) const;

	U32        getTexelsInAtlas() const ;
	U32        getTexelsInGLTexture() const ;
	BOOL       isGLTextureCreated() const ;
	S32        getDiscardLevelInAtlas() const ;
	//---------------------------------------------------------------------------------------------
	//end of functions to access LLImageGL
	//---------------------------------------------------------------------------------------------

	//-----------------
	/*virtual*/ void setActive() ;
	void forceActive() ;
	void setNoDelete() ;
	void dontDiscard() { mDontDiscard = 1; mTextureState = NO_DELETE; }
	BOOL getDontDiscard() const { return mDontDiscard; }
	//-----------------	
	
>>>>>>> a74b5dfa
	BOOL isLargeImage() ;	
	
	void setParcelMedia(LLViewerMediaTexture* media) {mParcelMedia = media;}
	BOOL hasParcelMedia() const { return mParcelMedia != NULL;}
	LLViewerMediaTexture* getParcelMedia() const { return mParcelMedia;}

	/*virtual*/ void updateBindStatsForTester() ;
protected:
	void cleanup() ;
	void init(bool firstinit) ;	
	void reorganizeFaceList() ;
	void reorganizeVolumeList() ;
private:
	friend class LLBumpImageList;
	friend class LLUIImageList;

	virtual void switchToCachedImage();
	
	static bool isMemoryForTextureLow() ;
protected:
	LLUUID mID;
	F32 mSelectedTime;				// time texture was last selected
	mutable F32 mMaxVirtualSize;	// The largest virtual size of the image, in pixels - how much data to we need?	
	mutable S32  mMaxVirtualSizeResetCounter ;
	mutable S32  mMaxVirtualSizeResetInterval;
	mutable F32 mAdditionalDecodePriority;  // priority add to mDecodePriority.
	LLFrameTimer mLastReferencedTimer;	

	ll_face_list_t    mFaceList ; //reverse pointer pointing to the faces using this image as texture
	U32               mNumFaces ;
	LLFrameTimer      mLastFaceListUpdateTimer ;

	ll_volume_list_t  mVolumeList;
	U32					mNumVolumes;
	LLFrameTimer	  mLastVolumeListUpdateTimer;

	//do not use LLPointer here.
	LLViewerMediaTexture* mParcelMedia ;

	static F32 sTexelPixelRatio;
public:
	static const U32 sCurrentFileVersion;	
	static S32 sImageCount;
	static S32 sRawCount;
	static S32 sAuxCount;
	static LLFrameTimer sEvaluationTimer;
	static F32 sDesiredDiscardBias;
	static F32 sDesiredDiscardScale;
	static LLUnit<LLUnits::Bytes, S32> sBoundTextureMemory;
	static LLUnit<LLUnits::Bytes, S32> sTotalTextureMemory;
	static LLUnit<LLUnits::Mibibytes, S32> sMaxBoundTextureMem;
	static LLUnit<LLUnits::Mibibytes, S32> sMaxTotalTextureMem;
	static LLUnit<LLUnits::Bytes, S32> sMaxDesiredTextureMem ;
	static S8  sCameraMovingDiscardBias;
	static F32 sCameraMovingBias;
	static S32 sMaxSculptRez ;
	static S32 sMinLargeImageSize ;
	static S32 sMaxSmallImageSize ;
	static BOOL sFreezeImageScalingDown ;//do not scale down image res if set.
	static F32  sCurrentTime ;
	static BOOL sUseTextureAtlas ;

	enum EDebugTexels
	{
		DEBUG_TEXELS_OFF,
		DEBUG_TEXELS_CURRENT,
		DEBUG_TEXELS_DESIRED,
		DEBUG_TEXELS_FULL
	};

	static EDebugTexels sDebugTexelsMode;

	static LLPointer<LLViewerTexture> sNullImagep; // Null texture for non-textured objects.
	static LLPointer<LLViewerTexture> sBlackImagep;	// Texture to show NOTHING (pure black)
	static LLPointer<LLViewerTexture> sCheckerBoardImagep;	// Texture to show NOTHING (pure black)
};


enum FTType
{
	FTT_UNKNOWN = -1,
	FTT_DEFAULT = 0, // standard texture fetched by id.
	FTT_SERVER_BAKE, // texture produced by appearance service and fetched from there.
	FTT_HOST_BAKE, // old-style baked texture uploaded by viewer and fetched from avatar's host.
	FTT_MAP_TILE, // tiles are fetched from map server directly.
	FTT_LOCAL_FILE // fetch directly from a local file.
};

//
//textures are managed in gTextureList.
//raw image data is fetched from remote or local cache
//but the raw image this texture pointing to is fixed.
//
class LLViewerFetchedTexture : public LLViewerTexture
{
	friend class LLTextureBar; // debug info only
	friend class LLTextureView; // debug info only

protected:
	/*virtual*/ ~LLViewerFetchedTexture();
public:
	LLViewerFetchedTexture(const LLUUID& id, FTType f_type, const LLHost& host = LLHost::invalid, BOOL usemipmaps = TRUE);
	LLViewerFetchedTexture(const LLImageRaw* raw, FTType f_type, BOOL usemipmaps);
	LLViewerFetchedTexture(const std::string& url, FTType f_type, const LLUUID& id, BOOL usemipmaps = TRUE);

public:
	static F32 maxDecodePriority();
	
	struct Compare
	{
		// lhs < rhs
		bool operator()(const LLPointer<LLViewerFetchedTexture> &lhs, const LLPointer<LLViewerFetchedTexture> &rhs) const
		{
			const LLViewerFetchedTexture* lhsp = (const LLViewerFetchedTexture*)lhs;
			const LLViewerFetchedTexture* rhsp = (const LLViewerFetchedTexture*)rhs;
			// greater priority is "less"
			const F32 lpriority = lhsp->getDecodePriority();
			const F32 rpriority = rhsp->getDecodePriority();
			if (lpriority > rpriority) // higher priority
				return true;
			if (lpriority < rpriority)
				return false;
			return lhsp < rhsp;
		}
	};

public:
	/*virtual*/ S8 getType() const ;
	FTType getFTType() const;
	/*virtual*/ void forceImmediateUpdate() ;
	/*virtual*/ void dump() ;

	// Set callbacks to get called when the image gets updated with higher 
	// resolution versions.
	void setLoadedCallback(loaded_callback_func cb,
						   S32 discard_level, BOOL keep_imageraw, BOOL needs_aux,
						   void* userdata, LLLoadedCallbackEntry::source_callback_list_t* src_callback_list, BOOL pause = FALSE);
	bool hasCallbacks() { return mLoadedCallbackList.empty() ? false : true; }	
	void pauseLoadedCallbacks(const LLLoadedCallbackEntry::source_callback_list_t* callback_list);
	void unpauseLoadedCallbacks(const LLLoadedCallbackEntry::source_callback_list_t* callback_list);
	bool doLoadedCallbacks();
	void deleteCallbackEntry(const LLLoadedCallbackEntry::source_callback_list_t* callback_list);
	void clearCallbackEntryList() ;

	void addToCreateTexture();

	 // ONLY call from LLViewerTextureList
	BOOL createTexture(S32 usename = 0);
	void destroyTexture() ;	
	
	virtual void processTextureStats() ;
	F32  calcDecodePriority() ;

	BOOL needsAux() const { return mNeedsAux; }

	// Host we think might have this image, used for baked av textures.
	void setTargetHost(LLHost host)			{ mTargetHost = host; }
	LLHost getTargetHost() const			{ return mTargetHost; }
	
	// Set the decode priority for this image...
	// DON'T CALL THIS UNLESS YOU KNOW WHAT YOU'RE DOING, it can mess up
	// the priority list, and cause horrible things to happen.
	void setDecodePriority(F32 priority = -1.0f);
	F32 getDecodePriority() const { return mDecodePriority; };
	F32 getAdditionalDecodePriority() const { return mAdditionalDecodePriority; };

	void setAdditionalDecodePriority(F32 priority) ;
	
	void updateVirtualSize() ;

	S32  getDesiredDiscardLevel()			 { return mDesiredDiscardLevel; }
	void setMinDiscardLevel(S32 discard) 	{ mMinDesiredDiscardLevel = llmin(mMinDesiredDiscardLevel,(S8)discard); }

	bool updateFetch();
	bool setDebugFetching(S32 debug_level);
	bool isInDebug() {return mInDebug;}
	
	void clearFetchedResults(); //clear all fetched results, for debug use.

	// Override the computation of discard levels if we know the exact output
	// size of the image.  Used for UI textures to not decode, even if we have
	// more data.
	/*virtual*/ void setKnownDrawSize(S32 width, S32 height);

	void setIsMissingAsset();
	/*virtual*/ BOOL isMissingAsset()	const		{ return mIsMissingAsset; }

	// returns dimensions of original image for local files (before power of two scaling)
	// and returns 0 for all asset system images
	S32 getOriginalWidth() { return mOrigWidth; }
	S32 getOriginalHeight() { return mOrigHeight; }

	BOOL isInImageList() const {return mInImageList ;}
	void setInImageList(BOOL flag) {mInImageList = flag ;}

	LLFrameTimer* getLastPacketTimer() {return &mLastPacketTimer;}

	U32 getFetchPriority() const { return mFetchPriority ;}
	F32 getDownloadProgress() const {return mDownloadProgress ;}

	LLImageRaw* reloadRawImage(S8 discard_level) ;
	void destroyRawImage();
	bool needsToSaveRawImage();

	const std::string& getUrl() const {return mUrl;}
	//---------------
	BOOL isDeleted() ;
	BOOL isInactive() ;
	BOOL isDeletionCandidate();
	void setDeletionCandidate() ;
	void setInactive() ;
	BOOL getUseDiscard() const { return mUseMipMaps && !mDontDiscard; }	
	//---------------

	void setForSculpt();
	BOOL forSculpt() const {return mForSculpt;}
	BOOL isForSculptOnly() const;

	//raw image management	
	void        checkCachedRawSculptImage() ;
	LLImageRaw* getRawImage()const { return mRawImage ;}
	S32         getRawImageLevel() const {return mRawDiscardLevel;}
	LLImageRaw* getCachedRawImage() const { return mCachedRawImage ;}
	S32         getCachedRawImageLevel() const {return mCachedRawDiscardLevel;}
	BOOL        isCachedRawImageReady() const {return mCachedRawImageReady ;}
	BOOL        isRawImageValid()const { return mIsRawImageValid ; }	
	void        forceToSaveRawImage(S32 desired_discard = 0, F32 kept_time = 0.f) ;
	/*virtual*/ void setCachedRawImage(S32 discard_level, LLImageRaw* imageraw) ;
	void        destroySavedRawImage() ;
	LLImageRaw* getSavedRawImage() ;
	BOOL        hasSavedRawImage() const ;
	F32         getElapsedLastReferencedSavedRawImageTime() const ;
	BOOL		isFullyLoaded() const;

	BOOL        hasFetcher() const { return mHasFetcher;}
	void        setCanUseHTTP(bool can_use_http) {mCanUseHTTP = can_use_http;}

	void        forceToDeleteRequest();
	void        loadFromFastCache();
	void        setInFastCacheList(bool in_list) { mInFastCacheList = in_list; }
	bool        isInFastCacheList() { return mInFastCacheList; }

	/*virtual*/bool  isActiveFetching(); //is actively in fetching by the fetching pipeline.

protected:
	/*virtual*/ void switchToCachedImage();
	S32 getCurrentDiscardLevelForFetching() ;

private:
	void init(bool firstinit) ;	
	void cleanup() ;

	void saveRawImage() ;
	void setCachedRawImage() ;

	//for atlas
	void resetFaceAtlas() ;
	void invalidateAtlas(BOOL rebuild_geom) ;
	BOOL insertToAtlas() ;

private:
	BOOL  mFullyLoaded;
	BOOL  mInDebug;
	BOOL  mInFastCacheList;

protected:		
	std::string mLocalFileName;

	S32 mOrigWidth;
	S32 mOrigHeight;

	// Override the computation of discard levels if we know the exact output size of the image.
	// Used for UI textures to not decode, even if we have more data.
	S32 mKnownDrawWidth;
	S32	mKnownDrawHeight;
	BOOL mKnownDrawSizeChanged ;
	std::string mUrl;
	
	S32 mRequestedDiscardLevel;
	F32 mRequestedDownloadPriority;
	S32 mFetchState;
	U32 mFetchPriority;
	F32 mDownloadProgress;
	F32 mFetchDeltaTime;
	F32 mRequestDeltaTime;
	F32 mDecodePriority;			// The priority for decoding this image.
	S32	mMinDiscardLevel;
	S8  mDesiredDiscardLevel;			// The discard level we'd LIKE to have - if we have it and there's space	
	S8  mMinDesiredDiscardLevel;	// The minimum discard level we'd like to have

	S8  mNeedsAux;					// We need to decode the auxiliary channels
	S8  mDecodingAux;				// Are we decoding high components
	S8  mIsRawImageValid;
	S8  mHasFetcher;				// We've made a fecth request
	S8  mIsFetching;				// Fetch request is active
	bool mCanUseHTTP ;              //This texture can be fetched through http if true.

	FTType mFTType; // What category of image is this - map tile, server bake, etc?
	mutable S8 mIsMissingAsset;		// True if we know that there is no image asset with this image id in the database.		

	typedef std::list<LLLoadedCallbackEntry*> callback_list_t;
	S8              mLoadedCallbackDesiredDiscardLevel;
	BOOL            mPauseLoadedCallBacks;
	callback_list_t mLoadedCallbackList;
	F32             mLastCallBackActiveTime;

	LLPointer<LLImageRaw> mRawImage;
	S32 mRawDiscardLevel;

	// Used ONLY for cloth meshes right now.  Make SURE you know what you're 
	// doing if you use it for anything else! - djs
	LLPointer<LLImageRaw> mAuxRawImage;

	//keep a copy of mRawImage for some special purposes
	//when mForceToSaveRawImage is set.
	BOOL mForceToSaveRawImage ;
	BOOL mSaveRawImage;
	LLPointer<LLImageRaw> mSavedRawImage;
	S32 mSavedRawDiscardLevel;
	S32 mDesiredSavedRawDiscardLevel;
	F32 mLastReferencedSavedRawImageTime ;
	F32 mKeptSavedRawImageTime ;

	//a small version of the copy of the raw image (<= 64 * 64)
	LLPointer<LLImageRaw> mCachedRawImage;
	S32 mCachedRawDiscardLevel;
	BOOL mCachedRawImageReady; //the rez of the mCachedRawImage reaches the upper limit.	

	LLHost mTargetHost;	// if LLHost::invalid, just request from agent's simulator

	// Timers
	LLFrameTimer mLastPacketTimer;		// Time since last packet.
	LLFrameTimer mStopFetchingTimer;	// Time since mDecodePriority == 0.f.

	BOOL  mInImageList;				// TRUE if image is in list (in which case don't reset priority!)
	BOOL  mNeedsCreateTexture;	

	BOOL   mForSculpt ; //a flag if the texture is used as sculpt data.
	BOOL   mIsFetched ; //is loaded from remote or from cache, not generated locally.

public:
	static LLPointer<LLViewerFetchedTexture> sMissingAssetImagep;	// Texture to show for an image asset that is not in the database
	static LLPointer<LLViewerFetchedTexture> sWhiteImagep;	// Texture to show NOTHING (whiteness)
	static LLPointer<LLViewerFetchedTexture> sDefaultImagep; // "Default" texture for error cases, the only case of fetched texture which is generated in local.
	static LLPointer<LLViewerFetchedTexture> sSmokeImagep; // Old "Default" translucent texture
};

//
//the image data is fetched from remote or from local cache
//the resolution of the texture is adjustable: depends on the view-dependent parameters.
//
class LLViewerLODTexture : public LLViewerFetchedTexture
{
protected:
	/*virtual*/ ~LLViewerLODTexture(){}

public:
	LLViewerLODTexture(const LLUUID& id, FTType f_type, const LLHost& host = LLHost::invalid, BOOL usemipmaps = TRUE);
	LLViewerLODTexture(const std::string& url, FTType f_type, const LLUUID& id, BOOL usemipmaps = TRUE);

	/*virtual*/ S8 getType() const;
	// Process image stats to determine priority/quality requirements.
	/*virtual*/ void processTextureStats();
	BOOL isUpdateFrozen() ;

private:
	void init(bool firstinit) ;
	bool scaleDown() ;		

private:
	F32 mDiscardVirtualSize;		// Virtual size used to calculate desired discard	
	F32 mCalculatedDiscardLevel;    // Last calculated discard level
};

//
//the image data is fetched from the media pipeline periodically
//the resolution of the texture is also adjusted by the media pipeline
//
class LLViewerMediaTexture : public LLViewerTexture
{
protected:
	/*virtual*/ ~LLViewerMediaTexture() ;

public:
	LLViewerMediaTexture(const LLUUID& id, BOOL usemipmaps = TRUE, LLImageGL* gl_image = NULL) ;

	/*virtual*/ S8 getType() const;
	void reinit(BOOL usemipmaps = TRUE);	

	BOOL  getUseMipMaps() {return mUseMipMaps ; }
	void  setUseMipMaps(BOOL mipmap) ;	
	
	void setPlaying(BOOL playing) ;
	BOOL isPlaying() const {return mIsPlaying;}
	void setMediaImpl() ;

	void initVirtualSize() ;	
	void invalidateMediaImpl() ;

	void addMediaToFace(LLFace* facep) ;
	void removeMediaFromFace(LLFace* facep) ;

	/*virtual*/ void addFace(LLFace* facep) ;
	/*virtual*/ void removeFace(LLFace* facep) ; 

	/*virtual*/ F32  getMaxVirtualSize() ;
private:
	void switchTexture(LLFace* facep) ;
	BOOL findFaces() ;
	void stopPlaying() ;

private:
	//
	//an instant list, recording all faces referencing or can reference to this media texture.
	//NOTE: it is NOT thread safe. 
	//
	std::list< LLFace* > mMediaFaceList ; 

	//an instant list keeping all textures which are replaced by the current media texture,
	//is only used to avoid the removal of those textures from memory.
	std::list< LLPointer<LLViewerTexture> > mTextureList ;

	LLViewerMediaImpl* mMediaImplp ;	
	BOOL mIsPlaying ;
	U32  mUpdateVirtualSizeTime ;

public:
	static void updateClass() ;
	static void cleanUpClass() ;	

	static LLViewerMediaTexture* findMediaTexture(const LLUUID& media_id) ;
	static void removeMediaImplFromTexture(const LLUUID& media_id) ;

private:
	typedef std::map< LLUUID, LLPointer<LLViewerMediaTexture> > media_map_t ;
	static media_map_t sMediaMap ;	
};

//just an interface class, do not create instance from this class.
class LLViewerTextureManager
{
private:
	//make the constructor private to preclude creating instances from this class.
	LLViewerTextureManager(){}

public:
    //texture pipeline tester
	static LLTexturePipelineTester* sTesterp ;

	//returns NULL if tex is not a LLViewerFetchedTexture nor derived from LLViewerFetchedTexture.
	static LLViewerFetchedTexture*    staticCastToFetchedTexture(LLTexture* tex, BOOL report_error = FALSE) ;

	//
	//"find-texture" just check if the texture exists, if yes, return it, otherwise return null.
	//
	static LLViewerTexture*           findTexture(const LLUUID& id) ;
	static LLViewerFetchedTexture*    findFetchedTexture(const LLUUID& id) ;
	static LLViewerMediaTexture*      findMediaTexture(const LLUUID& id) ;
	
	static LLViewerMediaTexture*      createMediaTexture(const LLUUID& id, BOOL usemipmaps = TRUE, LLImageGL* gl_image = NULL) ;

	//
	//"get-texture" will create a new texture if the texture does not exist.
	//
	static LLViewerMediaTexture*      getMediaTexture(const LLUUID& id, BOOL usemipmaps = TRUE, LLImageGL* gl_image = NULL) ;
	
	static LLPointer<LLViewerTexture> getLocalTexture(BOOL usemipmaps = TRUE, BOOL generate_gl_tex = TRUE);
	static LLPointer<LLViewerTexture> getLocalTexture(const LLUUID& id, BOOL usemipmaps, BOOL generate_gl_tex = TRUE) ;
	static LLPointer<LLViewerTexture> getLocalTexture(const LLImageRaw* raw, BOOL usemipmaps) ;
	static LLPointer<LLViewerTexture> getLocalTexture(const U32 width, const U32 height, const U8 components, BOOL usemipmaps, BOOL generate_gl_tex = TRUE) ;

	static LLViewerFetchedTexture* getFetchedTexture(const LLUUID &image_id,									 
									 FTType f_type = FTT_DEFAULT,
									 BOOL usemipmap = TRUE,
									 LLViewerTexture::EBoostLevel boost_priority = LLGLTexture::BOOST_NONE,		// Get the requested level immediately upon creation.
									 S8 texture_type = LLViewerTexture::FETCHED_TEXTURE,
									 LLGLint internal_format = 0,
									 LLGLenum primary_format = 0,
									 LLHost request_from_host = LLHost()
									 );
	
	static LLViewerFetchedTexture* getFetchedTextureFromFile(const std::string& filename,									 
									 FTType f_type = FTT_LOCAL_FILE,
									 BOOL usemipmap = TRUE,
									 LLViewerTexture::EBoostLevel boost_priority = LLGLTexture::BOOST_NONE,
									 S8 texture_type = LLViewerTexture::FETCHED_TEXTURE,
									 LLGLint internal_format = 0,
									 LLGLenum primary_format = 0,
									 const LLUUID& force_id = LLUUID::null
									 );

	static LLViewerFetchedTexture* getFetchedTextureFromUrl(const std::string& url,									 
									 FTType f_type,
									 BOOL usemipmap = TRUE,
									 LLViewerTexture::EBoostLevel boost_priority = LLGLTexture::BOOST_NONE,
									 S8 texture_type = LLViewerTexture::FETCHED_TEXTURE,
									 LLGLint internal_format = 0,
									 LLGLenum primary_format = 0,
									 const LLUUID& force_id = LLUUID::null
									 );

	static LLViewerFetchedTexture* getFetchedTextureFromHost(const LLUUID& image_id, FTType f_type, LLHost host) ;

	static void init() ;
	static void cleanup() ;
};
//
//this class is used for test/debug only
//it tracks the activities of the texture pipeline
//records them, and outputs them to log files
//
class LLTexturePipelineTester : public LLMetricPerformanceTesterWithSession
{
	enum
	{
		MIN_LARGE_IMAGE_AREA = 262144  //512 * 512
	};
public:
	LLTexturePipelineTester() ;
	~LLTexturePipelineTester() ;

	void update();		
	void updateTextureBindingStats(const LLViewerTexture* imagep) ;
	void updateTextureLoadingStats(const LLViewerFetchedTexture* imagep, const LLImageRaw* raw_imagep, BOOL from_cache) ;
	void updateGrayTextureBinding() ;
	void setStablizingTime() ;

private:
	void reset() ;
	void updateStablizingTime() ;

	/*virtual*/ void outputTestRecord(LLSD* sd) ;

private:
	BOOL mPause ;
private:
	BOOL mUsingDefaultTexture;            //if set, some textures are still gray.

	U32 mTotalBytesUsed ;                     //total bytes of textures bound/used for the current frame.
	U32 mTotalBytesUsedForLargeImage ;        //total bytes of textures bound/used for the current frame for images larger than 256 * 256.
	U32 mLastTotalBytesUsed ;                 //total bytes of textures bound/used for the previous frame.
	U32 mLastTotalBytesUsedForLargeImage ;    //total bytes of textures bound/used for the previous frame for images larger than 256 * 256.
		
	//
	//data size
	//
	U32 mTotalBytesLoaded ;               //total bytes fetched by texture pipeline
	U32 mTotalBytesLoadedFromCache ;      //total bytes fetched by texture pipeline from local cache	
	U32 mTotalBytesLoadedForLargeImage ;  //total bytes fetched by texture pipeline for images larger than 256 * 256. 
	U32 mTotalBytesLoadedForSculpties ;   //total bytes fetched by texture pipeline for sculpties

	//
	//time
	//NOTE: the error tolerances of the following timers is one frame time.
	//
	F32 mStartFetchingTime ;
	F32 mTotalGrayTime ;                  //total loading time when no gray textures.
	F32 mTotalStablizingTime ;            //total stablizing time when texture memory overflows
	F32 mStartTimeLoadingSculpties ;      //the start moment of loading sculpty images.
	F32 mEndTimeLoadingSculpties ;        //the end moment of loading sculpty images.
	F32 mStartStablizingTime ;
	F32 mEndStablizingTime ;

private:
	//
	//The following members are used for performance analyzing
	//
	class LLTextureTestSession : public LLTestSession
	{
	public:
		LLTextureTestSession() ;
		/*virtual*/ ~LLTextureTestSession() ;

		void reset() ;

		F32 mTotalFetchingTime ;
		F32 mTotalGrayTime ;
		F32 mTotalStablizingTime ;
		F32 mStartTimeLoadingSculpties ; 
		F32 mTotalTimeLoadingSculpties ;

		S32 mTotalBytesLoaded ; 
		S32 mTotalBytesLoadedFromCache ;
		S32 mTotalBytesLoadedForLargeImage ;
		S32 mTotalBytesLoadedForSculpties ; 

		typedef struct _texture_instant_preformance_t
		{
			S32 mAverageBytesUsedPerSecond ;         
			S32 mAverageBytesUsedForLargeImagePerSecond ;
			F32 mAveragePercentageBytesUsedPerSecond ;
			F32 mTime ;
		}texture_instant_preformance_t ;
		std::vector<texture_instant_preformance_t> mInstantPerformanceList ;
		S32 mInstantPerformanceListCounter ;
	};

	/*virtual*/ LLMetricPerformanceTesterWithSession::LLTestSession* loadTestSession(LLSD* log) ;
	/*virtual*/ void compareTestSessions(std::ofstream* os) ;
};

#endif<|MERGE_RESOLUTION|>--- conflicted
+++ resolved
@@ -127,15 +127,9 @@
 	/*virtual*/ bool bindDefaultImage(const S32 stage = 0) ;
 	/*virtual*/ bool bindDebugImage(const S32 stage = 0) ;
 	/*virtual*/ void forceImmediateUpdate() ;
-<<<<<<< HEAD
+	/*virtual*/ bool isActiveFetching();
 	
 	/*virtual*/ const LLUUID& getID() const { return mID; }
-=======
-	/*virtual*/ bool isActiveFetching();
-
-	const LLUUID& getID() const { return mID; }
-	
->>>>>>> a74b5dfa
 	void setBoostLevel(S32 level);
 	S32  getBoostLevel() { return mBoostLevel; }
 
@@ -163,50 +157,6 @@
 
 	
 	virtual void setCachedRawImage(S32 discard_level, LLImageRaw* imageraw) ;
-<<<<<<< HEAD
-=======
-
-	BOOL       setSubImageFromFrameBuffer(S32 fb_x, S32 fb_y, S32 x_pos, S32 y_pos, S32 width, S32 height);
-	void       setFilteringOption(LLTexUnit::eTextureFilterOptions option);
-	void       setExplicitFormat(LLGLint internal_format, LLGLenum primary_format, LLGLenum type_format = 0, BOOL swap_bytes = FALSE);
-	void       setAddressMode(LLTexUnit::eTextureAddressMode mode);
-	BOOL       setSubImage(const LLImageRaw* imageraw, S32 x_pos, S32 y_pos, S32 width, S32 height);
-	BOOL       setSubImage(const U8* datap, S32 data_width, S32 data_height, S32 x_pos, S32 y_pos, S32 width, S32 height);
-	void       setGLTextureCreated (bool initialized);
-	void       setCategory(S32 category) ;
-
-	LLTexUnit::eTextureAddressMode getAddressMode(void) const ;
-	S32        getMaxDiscardLevel() const;
-	S32        getDiscardLevel() const;
-	S8		   getComponents() const ;		
-	BOOL       getBoundRecently() const;
-	S32        getTextureMemory() const ;
-	LLGLenum   getPrimaryFormat() const;
-	BOOL       getIsAlphaMask() const ;
-	LLTexUnit::eTextureType getTarget(void) const ;
-	BOOL       getMask(const LLVector2 &tc);
-	F32        getTimePassedSinceLastBound();
-	BOOL       getMissed() const ;
-	BOOL       isJustBound()const ;
-	void       forceUpdateBindStats(void) const;
-
-	U32        getTexelsInAtlas() const ;
-	U32        getTexelsInGLTexture() const ;
-	BOOL       isGLTextureCreated() const ;
-	S32        getDiscardLevelInAtlas() const ;
-	//---------------------------------------------------------------------------------------------
-	//end of functions to access LLImageGL
-	//---------------------------------------------------------------------------------------------
-
-	//-----------------
-	/*virtual*/ void setActive() ;
-	void forceActive() ;
-	void setNoDelete() ;
-	void dontDiscard() { mDontDiscard = 1; mTextureState = NO_DELETE; }
-	BOOL getDontDiscard() const { return mDontDiscard; }
-	//-----------------	
-	
->>>>>>> a74b5dfa
 	BOOL isLargeImage() ;	
 	
 	void setParcelMedia(LLViewerMediaTexture* media) {mParcelMedia = media;}
@@ -456,7 +406,7 @@
 	S32 getCurrentDiscardLevelForFetching() ;
 
 private:
-	void init(bool firstinit) ;	
+	void init(bool firstinit) ;
 	void cleanup() ;
 
 	void saveRawImage() ;
@@ -503,7 +453,7 @@
 	S8  mHasFetcher;				// We've made a fecth request
 	S8  mIsFetching;				// Fetch request is active
 	bool mCanUseHTTP ;              //This texture can be fetched through http if true.
-
+	
 	FTType mFTType; // What category of image is this - map tile, server bake, etc?
 	mutable S8 mIsMissingAsset;		// True if we know that there is no image asset with this image id in the database.		
 
