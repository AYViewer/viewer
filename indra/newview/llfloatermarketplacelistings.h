/**
 * @file llfloatermarketplacelistings.h
 * @brief Implementation of the marketplace listings floater and panels
 * @author merov@lindenlab.com
 *
 * $LicenseInfo:firstyear=2001&license=viewerlgpl$
 * Second Life Viewer Source Code
 * Copyright (C) 2010, Linden Research, Inc.
 *
 * This library is free software; you can redistribute it and/or
 * modify it under the terms of the GNU Lesser General Public
 * License as published by the Free Software Foundation;
 * version 2.1 of the License only.
 *
 * This library is distributed in the hope that it will be useful,
 * but WITHOUT ANY WARRANTY; without even the implied warranty of
 * ABILITY or FITNESS FOR A PARTICULAR PURPOSE.  See the GNU
 * Lesser General Public License for more details.
 *
 * You should have received a copy of the GNU Lesser General Public
 * License along with this library; if not, write to the Free Software
 * Foundation, Inc., 51 Franklin Street, Fifth Floor, Boston, MA  02110-1301  USA
 *
 * Linden Research, Inc., 945 Battery Street, San Francisco, CA  94111  USA
 * $/LicenseInfo$
 */

#ifndef LL_LLFLOATERMARKETPLACELISTINGS_H
#define LL_LLFLOATERMARKETPLACELISTINGS_H

#include "llfloater.h"
#include "llinventoryfilter.h"
#include "llinventorypanel.h"
#include "llnotificationptr.h"
#include "llmodaldialog.h"
#include "llmultifloater.h"
#include "lltexteditor.h"

class LLInventoryCategoriesObserver;
class LLInventoryCategoryAddedObserver;
class LLTextBox;
class LLView;
class LLFilterEditor;

class LLFloaterMarketplaceListings;

//~~~~~~~~~~~~~~~~~~~~~~~~~~~~~~~~~~~~~~~~~~~~~~~~~~~~~~~~~~~~~~~~~~~~~~~~~~~~~
// Class LLPanelMarketplaceListings
//~~~~~~~~~~~~~~~~~~~~~~~~~~~~~~~~~~~~~~~~~~~~~~~~~~~~~~~~~~~~~~~~~~~~~~~~~~~~~

class LLPanelMarketplaceListings : public LLPanel
{
public:
    LLPanelMarketplaceListings();
<<<<<<< HEAD
	bool postBuild();
	bool handleDragAndDrop(S32 x, S32 y, MASK mask, bool drop,
						   EDragAndDropType cargo_type,
						   void* cargo_data,
						   EAcceptance* accept,
						   std::string& tooltip_msg);
	void draw();
	LLFolderView* getRootFolder() { return mRootFolder; }
=======
    BOOL postBuild();
    BOOL handleDragAndDrop(S32 x, S32 y, MASK mask, BOOL drop,
                           EDragAndDropType cargo_type,
                           void* cargo_data,
                           EAcceptance* accept,
                           std::string& tooltip_msg);
    void draw();
    LLFolderView* getRootFolder() { return mRootFolder; }
>>>>>>> e1623bb2
    bool allowDropOnRoot();

    void buildAllPanels();

private:
    LLInventoryPanel* buildInventoryPanel(const std::string& childname, const std::string& filename);

    // UI callbacks
    void onViewSortMenuItemClicked(const LLSD& userdata);
    bool onViewSortMenuItemCheck(const LLSD& userdata);
    void onAddButtonClicked();
    void onAuditButtonClicked();
<<<<<<< HEAD
	void onSelectionChange(LLInventoryPanel *panel, const std::deque<LLFolderViewItem*>& items, bool user_action);
=======
    void onSelectionChange(LLInventoryPanel *panel, const std::deque<LLFolderViewItem*>& items, BOOL user_action);
>>>>>>> e1623bb2
    void onTabChange();
    void onFilterEdit(const std::string& search_string);

    void setSortOrder(U32 sort_order);

    LLFolderView*     mRootFolder;
    LLButton*         mAuditBtn;
    LLFilterEditor*   mFilterEditor;
    std::string       mFilterSubString;
    bool              mFilterListingFoldersOnly;
    U32               mSortOrder;
};

//~~~~~~~~~~~~~~~~~~~~~~~~~~~~~~~~~~~~~~~~~~~~~~~~~~~~~~~~~~~~~~~~~~~~~~~~~~~~~
// Class LLFloaterMarketplaceListings
//~~~~~~~~~~~~~~~~~~~~~~~~~~~~~~~~~~~~~~~~~~~~~~~~~~~~~~~~~~~~~~~~~~~~~~~~~~~~~

class LLFloaterMarketplaceListings : public LLFloater
{
public:
<<<<<<< HEAD
	LLFloaterMarketplaceListings(const LLSD& key);
	~LLFloaterMarketplaceListings();
	
	void initializeMarketPlace();
    
	// virtuals
	bool postBuild();
	bool handleDragAndDrop(S32 x, S32 y, MASK mask, bool drop,
						   EDragAndDropType cargo_type,
						   void* cargo_data,
						   EAcceptance* accept,
						   std::string& tooltip_msg);
	
	void showNotification(const LLNotificationPtr& notification);
    
	bool handleHover(S32 x, S32 y, MASK mask);
	void onMouseLeave(S32 x, S32 y, MASK mask);
    
=======
    LLFloaterMarketplaceListings(const LLSD& key);
    ~LLFloaterMarketplaceListings();

    void initializeMarketPlace();

    // virtuals
    BOOL postBuild();
    BOOL handleDragAndDrop(S32 x, S32 y, MASK mask, BOOL drop,
                           EDragAndDropType cargo_type,
                           void* cargo_data,
                           EAcceptance* accept,
                           std::string& tooltip_msg);

    void showNotification(const LLNotificationPtr& notification);

    BOOL handleHover(S32 x, S32 y, MASK mask);
    void onMouseLeave(S32 x, S32 y, MASK mask);

>>>>>>> e1623bb2
protected:
    void setRootFolder();
    void setPanels();
    bool fetchContents();

    void setStatusString(const std::string& statusString);

    void onClose(bool app_quitting);
    void onOpen(const LLSD& key);
    void onFocusReceived();
    void onChanged();

    bool isAccepted(EAcceptance accept);

    void updateView();

private:
    S32 getFolderCount();

    LLInventoryCategoriesObserver *     mCategoriesObserver;
    LLInventoryCategoryAddedObserver *  mCategoryAddedObserver;

    LLTextBox *     mInventoryStatus;
    LLView *        mInventoryInitializationInProgress;
    LLView *        mInventoryPlaceholder;
    LLTextBox *     mInventoryText;
    LLTextBox *     mInventoryTitle;

    LLUUID          mRootFolderId;
    bool            mRootFolderCreating;
    LLPanelMarketplaceListings * mPanelListings;
    bool            mPanelListingsSet;
};

//-----------------------------------------------------------------------------
// LLFloaterAssociateListing
//-----------------------------------------------------------------------------
class LLFloaterAssociateListing : public LLFloater
{
    friend class LLFloaterReg;
public:
<<<<<<< HEAD
	virtual bool postBuild();
	virtual bool handleKeyHere(KEY key, MASK mask);
    
	static LLFloaterAssociateListing* show(const LLUUID& folder_id);
    
private:
	LLFloaterAssociateListing(const LLSD& key);
	virtual ~LLFloaterAssociateListing();
    
	// UI Callbacks
	void apply(bool user_confirm = true);
	void cancel();
=======
    virtual BOOL postBuild();
    virtual BOOL handleKeyHere(KEY key, MASK mask);

    static LLFloaterAssociateListing* show(const LLUUID& folder_id);

private:
    LLFloaterAssociateListing(const LLSD& key);
    virtual ~LLFloaterAssociateListing();

    // UI Callbacks
    void apply(BOOL user_confirm = TRUE);
    void cancel();
>>>>>>> e1623bb2
    void callback_apply(const LLSD& notification, const LLSD& response);

    LLUUID mUUID;
};

//-----------------------------------------------------------------------------
// LLFloaterMarketplaceValidation
//-----------------------------------------------------------------------------
// Note: The key is the UUID of the folder to validate. Validates the whole
// marketplace listings content if UUID is null.
// Note: For the moment, we just display the validation text. Eventually, we should
// get the validation triggered on the server and display the html report.
// *TODO : morph into an html/text window using the pattern in llfloatertos

class LLFloaterMarketplaceValidation : public LLFloater
{
public:
<<<<<<< HEAD
	LLFloaterMarketplaceValidation(const LLSD& key);
	virtual ~LLFloaterMarketplaceValidation();
    
	virtual bool postBuild();
	virtual void draw();
	virtual void onOpen(const LLSD& key);
    
=======
    LLFloaterMarketplaceValidation(const LLSD& key);
    virtual ~LLFloaterMarketplaceValidation();

    virtual BOOL postBuild();
    virtual void draw();
    virtual void onOpen(const LLSD& key);

>>>>>>> e1623bb2
    void clearMessages();
    void appendMessage(std::string& message, S32 depth, LLError::ELevel log_level);
    static void onOK( void* userdata );

private:
    struct Message {
        LLError::ELevel mErrorLevel;
        std::string mMessage;
    };
    typedef std::vector<Message> message_list_t;

    void handleCurrentListing();

    message_list_t mCurrentListingMessages;
    LLError::ELevel mCurrentListingErrorLevel;

    message_list_t mMessages;

    LLTextEditor*   mEditor;
};

//-----------------------------------------------------------------------------
// LLFloaterItemProperties
//-----------------------------------------------------------------------------

class LLFloaterItemProperties : public LLFloater
{
public:
<<<<<<< HEAD
	LLFloaterItemProperties(const LLSD& key);
	virtual ~LLFloaterItemProperties();
    
	bool postBuild();
	virtual void onOpen(const LLSD& key);
    
=======
    LLFloaterItemProperties(const LLSD& key);
    virtual ~LLFloaterItemProperties();

    BOOL postBuild();
    virtual void onOpen(const LLSD& key);

>>>>>>> e1623bb2
private:
};

class LLMultiItemProperties : public LLMultiFloater
{
public:
    LLMultiItemProperties(const LLSD& key);
};

#endif // LL_LLFLOATERMARKETPLACELISTINGS_H<|MERGE_RESOLUTION|>--- conflicted
+++ resolved
@@ -1,304 +1,234 @@
-/**
- * @file llfloatermarketplacelistings.h
- * @brief Implementation of the marketplace listings floater and panels
- * @author merov@lindenlab.com
- *
- * $LicenseInfo:firstyear=2001&license=viewerlgpl$
- * Second Life Viewer Source Code
- * Copyright (C) 2010, Linden Research, Inc.
- *
- * This library is free software; you can redistribute it and/or
- * modify it under the terms of the GNU Lesser General Public
- * License as published by the Free Software Foundation;
- * version 2.1 of the License only.
- *
- * This library is distributed in the hope that it will be useful,
- * but WITHOUT ANY WARRANTY; without even the implied warranty of
- * ABILITY or FITNESS FOR A PARTICULAR PURPOSE.  See the GNU
- * Lesser General Public License for more details.
- *
- * You should have received a copy of the GNU Lesser General Public
- * License along with this library; if not, write to the Free Software
- * Foundation, Inc., 51 Franklin Street, Fifth Floor, Boston, MA  02110-1301  USA
- *
- * Linden Research, Inc., 945 Battery Street, San Francisco, CA  94111  USA
- * $/LicenseInfo$
- */
-
-#ifndef LL_LLFLOATERMARKETPLACELISTINGS_H
-#define LL_LLFLOATERMARKETPLACELISTINGS_H
-
-#include "llfloater.h"
-#include "llinventoryfilter.h"
-#include "llinventorypanel.h"
-#include "llnotificationptr.h"
-#include "llmodaldialog.h"
-#include "llmultifloater.h"
-#include "lltexteditor.h"
-
-class LLInventoryCategoriesObserver;
-class LLInventoryCategoryAddedObserver;
-class LLTextBox;
-class LLView;
-class LLFilterEditor;
-
-class LLFloaterMarketplaceListings;
-
-//~~~~~~~~~~~~~~~~~~~~~~~~~~~~~~~~~~~~~~~~~~~~~~~~~~~~~~~~~~~~~~~~~~~~~~~~~~~~~
-// Class LLPanelMarketplaceListings
-//~~~~~~~~~~~~~~~~~~~~~~~~~~~~~~~~~~~~~~~~~~~~~~~~~~~~~~~~~~~~~~~~~~~~~~~~~~~~~
-
-class LLPanelMarketplaceListings : public LLPanel
-{
-public:
-    LLPanelMarketplaceListings();
-<<<<<<< HEAD
-	bool postBuild();
-	bool handleDragAndDrop(S32 x, S32 y, MASK mask, bool drop,
-						   EDragAndDropType cargo_type,
-						   void* cargo_data,
-						   EAcceptance* accept,
-						   std::string& tooltip_msg);
-	void draw();
-	LLFolderView* getRootFolder() { return mRootFolder; }
-=======
-    BOOL postBuild();
-    BOOL handleDragAndDrop(S32 x, S32 y, MASK mask, BOOL drop,
-                           EDragAndDropType cargo_type,
-                           void* cargo_data,
-                           EAcceptance* accept,
-                           std::string& tooltip_msg);
-    void draw();
-    LLFolderView* getRootFolder() { return mRootFolder; }
->>>>>>> e1623bb2
-    bool allowDropOnRoot();
-
-    void buildAllPanels();
-
-private:
-    LLInventoryPanel* buildInventoryPanel(const std::string& childname, const std::string& filename);
-
-    // UI callbacks
-    void onViewSortMenuItemClicked(const LLSD& userdata);
-    bool onViewSortMenuItemCheck(const LLSD& userdata);
-    void onAddButtonClicked();
-    void onAuditButtonClicked();
-<<<<<<< HEAD
-	void onSelectionChange(LLInventoryPanel *panel, const std::deque<LLFolderViewItem*>& items, bool user_action);
-=======
-    void onSelectionChange(LLInventoryPanel *panel, const std::deque<LLFolderViewItem*>& items, BOOL user_action);
->>>>>>> e1623bb2
-    void onTabChange();
-    void onFilterEdit(const std::string& search_string);
-
-    void setSortOrder(U32 sort_order);
-
-    LLFolderView*     mRootFolder;
-    LLButton*         mAuditBtn;
-    LLFilterEditor*   mFilterEditor;
-    std::string       mFilterSubString;
-    bool              mFilterListingFoldersOnly;
-    U32               mSortOrder;
-};
-
-//~~~~~~~~~~~~~~~~~~~~~~~~~~~~~~~~~~~~~~~~~~~~~~~~~~~~~~~~~~~~~~~~~~~~~~~~~~~~~
-// Class LLFloaterMarketplaceListings
-//~~~~~~~~~~~~~~~~~~~~~~~~~~~~~~~~~~~~~~~~~~~~~~~~~~~~~~~~~~~~~~~~~~~~~~~~~~~~~
-
-class LLFloaterMarketplaceListings : public LLFloater
-{
-public:
-<<<<<<< HEAD
-	LLFloaterMarketplaceListings(const LLSD& key);
-	~LLFloaterMarketplaceListings();
-	
-	void initializeMarketPlace();
-    
-	// virtuals
-	bool postBuild();
-	bool handleDragAndDrop(S32 x, S32 y, MASK mask, bool drop,
-						   EDragAndDropType cargo_type,
-						   void* cargo_data,
-						   EAcceptance* accept,
-						   std::string& tooltip_msg);
-	
-	void showNotification(const LLNotificationPtr& notification);
-    
-	bool handleHover(S32 x, S32 y, MASK mask);
-	void onMouseLeave(S32 x, S32 y, MASK mask);
-    
-=======
-    LLFloaterMarketplaceListings(const LLSD& key);
-    ~LLFloaterMarketplaceListings();
-
-    void initializeMarketPlace();
-
-    // virtuals
-    BOOL postBuild();
-    BOOL handleDragAndDrop(S32 x, S32 y, MASK mask, BOOL drop,
-                           EDragAndDropType cargo_type,
-                           void* cargo_data,
-                           EAcceptance* accept,
-                           std::string& tooltip_msg);
-
-    void showNotification(const LLNotificationPtr& notification);
-
-    BOOL handleHover(S32 x, S32 y, MASK mask);
-    void onMouseLeave(S32 x, S32 y, MASK mask);
-
->>>>>>> e1623bb2
-protected:
-    void setRootFolder();
-    void setPanels();
-    bool fetchContents();
-
-    void setStatusString(const std::string& statusString);
-
-    void onClose(bool app_quitting);
-    void onOpen(const LLSD& key);
-    void onFocusReceived();
-    void onChanged();
-
-    bool isAccepted(EAcceptance accept);
-
-    void updateView();
-
-private:
-    S32 getFolderCount();
-
-    LLInventoryCategoriesObserver *     mCategoriesObserver;
-    LLInventoryCategoryAddedObserver *  mCategoryAddedObserver;
-
-    LLTextBox *     mInventoryStatus;
-    LLView *        mInventoryInitializationInProgress;
-    LLView *        mInventoryPlaceholder;
-    LLTextBox *     mInventoryText;
-    LLTextBox *     mInventoryTitle;
-
-    LLUUID          mRootFolderId;
-    bool            mRootFolderCreating;
-    LLPanelMarketplaceListings * mPanelListings;
-    bool            mPanelListingsSet;
-};
-
-//-----------------------------------------------------------------------------
-// LLFloaterAssociateListing
-//-----------------------------------------------------------------------------
-class LLFloaterAssociateListing : public LLFloater
-{
-    friend class LLFloaterReg;
-public:
-<<<<<<< HEAD
-	virtual bool postBuild();
-	virtual bool handleKeyHere(KEY key, MASK mask);
-    
-	static LLFloaterAssociateListing* show(const LLUUID& folder_id);
-    
-private:
-	LLFloaterAssociateListing(const LLSD& key);
-	virtual ~LLFloaterAssociateListing();
-    
-	// UI Callbacks
-	void apply(bool user_confirm = true);
-	void cancel();
-=======
-    virtual BOOL postBuild();
-    virtual BOOL handleKeyHere(KEY key, MASK mask);
-
-    static LLFloaterAssociateListing* show(const LLUUID& folder_id);
-
-private:
-    LLFloaterAssociateListing(const LLSD& key);
-    virtual ~LLFloaterAssociateListing();
-
-    // UI Callbacks
-    void apply(BOOL user_confirm = TRUE);
-    void cancel();
->>>>>>> e1623bb2
-    void callback_apply(const LLSD& notification, const LLSD& response);
-
-    LLUUID mUUID;
-};
-
-//-----------------------------------------------------------------------------
-// LLFloaterMarketplaceValidation
-//-----------------------------------------------------------------------------
-// Note: The key is the UUID of the folder to validate. Validates the whole
-// marketplace listings content if UUID is null.
-// Note: For the moment, we just display the validation text. Eventually, we should
-// get the validation triggered on the server and display the html report.
-// *TODO : morph into an html/text window using the pattern in llfloatertos
-
-class LLFloaterMarketplaceValidation : public LLFloater
-{
-public:
-<<<<<<< HEAD
-	LLFloaterMarketplaceValidation(const LLSD& key);
-	virtual ~LLFloaterMarketplaceValidation();
-    
-	virtual bool postBuild();
-	virtual void draw();
-	virtual void onOpen(const LLSD& key);
-    
-=======
-    LLFloaterMarketplaceValidation(const LLSD& key);
-    virtual ~LLFloaterMarketplaceValidation();
-
-    virtual BOOL postBuild();
-    virtual void draw();
-    virtual void onOpen(const LLSD& key);
-
->>>>>>> e1623bb2
-    void clearMessages();
-    void appendMessage(std::string& message, S32 depth, LLError::ELevel log_level);
-    static void onOK( void* userdata );
-
-private:
-    struct Message {
-        LLError::ELevel mErrorLevel;
-        std::string mMessage;
-    };
-    typedef std::vector<Message> message_list_t;
-
-    void handleCurrentListing();
-
-    message_list_t mCurrentListingMessages;
-    LLError::ELevel mCurrentListingErrorLevel;
-
-    message_list_t mMessages;
-
-    LLTextEditor*   mEditor;
-};
-
-//-----------------------------------------------------------------------------
-// LLFloaterItemProperties
-//-----------------------------------------------------------------------------
-
-class LLFloaterItemProperties : public LLFloater
-{
-public:
-<<<<<<< HEAD
-	LLFloaterItemProperties(const LLSD& key);
-	virtual ~LLFloaterItemProperties();
-    
-	bool postBuild();
-	virtual void onOpen(const LLSD& key);
-    
-=======
-    LLFloaterItemProperties(const LLSD& key);
-    virtual ~LLFloaterItemProperties();
-
-    BOOL postBuild();
-    virtual void onOpen(const LLSD& key);
-
->>>>>>> e1623bb2
-private:
-};
-
-class LLMultiItemProperties : public LLMultiFloater
-{
-public:
-    LLMultiItemProperties(const LLSD& key);
-};
-
-#endif // LL_LLFLOATERMARKETPLACELISTINGS_H+/**
+ * @file llfloatermarketplacelistings.h
+ * @brief Implementation of the marketplace listings floater and panels
+ * @author merov@lindenlab.com
+ *
+ * $LicenseInfo:firstyear=2001&license=viewerlgpl$
+ * Second Life Viewer Source Code
+ * Copyright (C) 2010, Linden Research, Inc.
+ *
+ * This library is free software; you can redistribute it and/or
+ * modify it under the terms of the GNU Lesser General Public
+ * License as published by the Free Software Foundation;
+ * version 2.1 of the License only.
+ *
+ * This library is distributed in the hope that it will be useful,
+ * but WITHOUT ANY WARRANTY; without even the implied warranty of
+ * ABILITY or FITNESS FOR A PARTICULAR PURPOSE.  See the GNU
+ * Lesser General Public License for more details.
+ *
+ * You should have received a copy of the GNU Lesser General Public
+ * License along with this library; if not, write to the Free Software
+ * Foundation, Inc., 51 Franklin Street, Fifth Floor, Boston, MA  02110-1301  USA
+ *
+ * Linden Research, Inc., 945 Battery Street, San Francisco, CA  94111  USA
+ * $/LicenseInfo$
+ */
+
+#ifndef LL_LLFLOATERMARKETPLACELISTINGS_H
+#define LL_LLFLOATERMARKETPLACELISTINGS_H
+
+#include "llfloater.h"
+#include "llinventoryfilter.h"
+#include "llinventorypanel.h"
+#include "llnotificationptr.h"
+#include "llmodaldialog.h"
+#include "llmultifloater.h"
+#include "lltexteditor.h"
+
+class LLInventoryCategoriesObserver;
+class LLInventoryCategoryAddedObserver;
+class LLTextBox;
+class LLView;
+class LLFilterEditor;
+
+class LLFloaterMarketplaceListings;
+
+//~~~~~~~~~~~~~~~~~~~~~~~~~~~~~~~~~~~~~~~~~~~~~~~~~~~~~~~~~~~~~~~~~~~~~~~~~~~~~
+// Class LLPanelMarketplaceListings
+//~~~~~~~~~~~~~~~~~~~~~~~~~~~~~~~~~~~~~~~~~~~~~~~~~~~~~~~~~~~~~~~~~~~~~~~~~~~~~
+
+class LLPanelMarketplaceListings : public LLPanel
+{
+public:
+    LLPanelMarketplaceListings();
+    bool postBuild();
+    bool handleDragAndDrop(S32 x, S32 y, MASK mask, bool drop,
+                           EDragAndDropType cargo_type,
+                           void* cargo_data,
+                           EAcceptance* accept,
+                           std::string& tooltip_msg);
+    void draw();
+    LLFolderView* getRootFolder() { return mRootFolder; }
+    bool allowDropOnRoot();
+
+    void buildAllPanels();
+
+private:
+    LLInventoryPanel* buildInventoryPanel(const std::string& childname, const std::string& filename);
+
+    // UI callbacks
+    void onViewSortMenuItemClicked(const LLSD& userdata);
+    bool onViewSortMenuItemCheck(const LLSD& userdata);
+    void onAddButtonClicked();
+    void onAuditButtonClicked();
+    void onSelectionChange(LLInventoryPanel *panel, const std::deque<LLFolderViewItem*>& items, bool user_action);
+    void onTabChange();
+    void onFilterEdit(const std::string& search_string);
+
+    void setSortOrder(U32 sort_order);
+
+    LLFolderView*     mRootFolder;
+    LLButton*         mAuditBtn;
+    LLFilterEditor*   mFilterEditor;
+    std::string       mFilterSubString;
+    bool              mFilterListingFoldersOnly;
+    U32               mSortOrder;
+};
+
+//~~~~~~~~~~~~~~~~~~~~~~~~~~~~~~~~~~~~~~~~~~~~~~~~~~~~~~~~~~~~~~~~~~~~~~~~~~~~~
+// Class LLFloaterMarketplaceListings
+//~~~~~~~~~~~~~~~~~~~~~~~~~~~~~~~~~~~~~~~~~~~~~~~~~~~~~~~~~~~~~~~~~~~~~~~~~~~~~
+
+class LLFloaterMarketplaceListings : public LLFloater
+{
+public:
+    LLFloaterMarketplaceListings(const LLSD& key);
+    ~LLFloaterMarketplaceListings();
+
+    void initializeMarketPlace();
+
+    // virtuals
+    bool postBuild();
+    bool handleDragAndDrop(S32 x, S32 y, MASK mask, bool drop,
+                           EDragAndDropType cargo_type,
+                           void* cargo_data,
+                           EAcceptance* accept,
+                           std::string& tooltip_msg);
+
+    void showNotification(const LLNotificationPtr& notification);
+
+    bool handleHover(S32 x, S32 y, MASK mask);
+    void onMouseLeave(S32 x, S32 y, MASK mask);
+
+protected:
+    void setRootFolder();
+    void setPanels();
+    bool fetchContents();
+
+    void setStatusString(const std::string& statusString);
+
+    void onClose(bool app_quitting);
+    void onOpen(const LLSD& key);
+    void onFocusReceived();
+    void onChanged();
+
+    bool isAccepted(EAcceptance accept);
+
+    void updateView();
+
+private:
+    S32 getFolderCount();
+
+    LLInventoryCategoriesObserver *     mCategoriesObserver;
+    LLInventoryCategoryAddedObserver *  mCategoryAddedObserver;
+
+    LLTextBox *     mInventoryStatus;
+    LLView *        mInventoryInitializationInProgress;
+    LLView *        mInventoryPlaceholder;
+    LLTextBox *     mInventoryText;
+    LLTextBox *     mInventoryTitle;
+
+    LLUUID          mRootFolderId;
+    bool            mRootFolderCreating;
+    LLPanelMarketplaceListings * mPanelListings;
+    bool            mPanelListingsSet;
+};
+
+//-----------------------------------------------------------------------------
+// LLFloaterAssociateListing
+//-----------------------------------------------------------------------------
+class LLFloaterAssociateListing : public LLFloater
+{
+    friend class LLFloaterReg;
+public:
+    virtual bool postBuild();
+    virtual bool handleKeyHere(KEY key, MASK mask);
+
+    static LLFloaterAssociateListing* show(const LLUUID& folder_id);
+
+private:
+    LLFloaterAssociateListing(const LLSD& key);
+    virtual ~LLFloaterAssociateListing();
+
+    // UI Callbacks
+    void apply(bool user_confirm = true);
+    void cancel();
+    void callback_apply(const LLSD& notification, const LLSD& response);
+
+    LLUUID mUUID;
+};
+
+//-----------------------------------------------------------------------------
+// LLFloaterMarketplaceValidation
+//-----------------------------------------------------------------------------
+// Note: The key is the UUID of the folder to validate. Validates the whole
+// marketplace listings content if UUID is null.
+// Note: For the moment, we just display the validation text. Eventually, we should
+// get the validation triggered on the server and display the html report.
+// *TODO : morph into an html/text window using the pattern in llfloatertos
+
+class LLFloaterMarketplaceValidation : public LLFloater
+{
+public:
+    LLFloaterMarketplaceValidation(const LLSD& key);
+    virtual ~LLFloaterMarketplaceValidation();
+
+    virtual bool postBuild();
+    virtual void draw();
+    virtual void onOpen(const LLSD& key);
+
+    void clearMessages();
+    void appendMessage(std::string& message, S32 depth, LLError::ELevel log_level);
+    static void onOK( void* userdata );
+
+private:
+    struct Message {
+        LLError::ELevel mErrorLevel;
+        std::string mMessage;
+    };
+    typedef std::vector<Message> message_list_t;
+
+    void handleCurrentListing();
+
+    message_list_t mCurrentListingMessages;
+    LLError::ELevel mCurrentListingErrorLevel;
+
+    message_list_t mMessages;
+
+    LLTextEditor*   mEditor;
+};
+
+//-----------------------------------------------------------------------------
+// LLFloaterItemProperties
+//-----------------------------------------------------------------------------
+
+class LLFloaterItemProperties : public LLFloater
+{
+public:
+    LLFloaterItemProperties(const LLSD& key);
+    virtual ~LLFloaterItemProperties();
+
+    bool postBuild();
+    virtual void onOpen(const LLSD& key);
+
+private:
+};
+
+class LLMultiItemProperties : public LLMultiFloater
+{
+public:
+    LLMultiItemProperties(const LLSD& key);
+};
+
+#endif // LL_LLFLOATERMARKETPLACELISTINGS_H