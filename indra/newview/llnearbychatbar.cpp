--- conflicted
+++ resolved
@@ -86,8 +86,6 @@
 		LLScrollListCtrl::handleScrollWheel( x, y, clicks );
 		return TRUE;
 	}
-<<<<<<< HEAD
-=======
 	//See EXT-6598
 	//Mouse hover over separator will result in not processing tooltip message
 	//So eat this message
@@ -96,7 +94,6 @@
 		LLScrollListCtrl::handleToolTip( x, y, mask );
 		return TRUE;
 	}
->>>>>>> 53505bd2
 };
 
 LLGestureComboList::Params::Params()
