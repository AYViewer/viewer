--- conflicted
+++ resolved
@@ -3910,55 +3910,6 @@
 class LLViewerChatterBoxSessionStartReply : public LLHTTPNode
 {
 public:
-<<<<<<< HEAD
-	virtual void describe(Description& desc) const
-	{
-		desc.shortInfo("Used for receiving a reply to a request to initialize an ChatterBox session");
-		desc.postAPI();
-		desc.input(
-			"{\"client_session_id\": UUID, \"session_id\": UUID, \"success\" boolean, \"reason\": string");
-		desc.source(__FILE__, __LINE__);
-	}
-
-	virtual void post(ResponsePtr response,
-					  const LLSD& context,
-					  const LLSD& input) const
-	{
-        if (LLApp::isExiting() || gDisconnected)
-        {
-            LL_DEBUGS("ChatHistory") << "Ignoring ChatterBox session, Shutting down" << LL_ENDL;
-            return;
-        }
-
-		LLSD body;
-		LLUUID temp_session_id;
-		LLUUID session_id;
-		bool success;
-
-		body = input["body"];
-		success = body["success"].asBoolean();
-		temp_session_id = body["temp_session_id"].asUUID();
-
-		if ( success )
-		{
-			session_id = body["session_id"].asUUID();
-
-			LLIMModel::getInstance()->processSessionInitializedReply(temp_session_id, session_id);
-
-			LLIMSpeakerMgr* speaker_mgr = LLIMModel::getInstance()->getSpeakerManager(session_id);
-			if (speaker_mgr)
-			{
-				speaker_mgr->setSpeakers(body);
-				speaker_mgr->updateSpeakers(gIMMgr->getPendingAgentListUpdates(session_id));
-			}
-
-			LLFloaterIMSession* im_floater = LLFloaterIMSession::findInstance(session_id);
-			if ( im_floater )
-			{
-				if ( body.has("session_info") )
-				{
-					im_floater->processSessionUpdate(body["session_info"]);
-=======
     virtual void describe(Description& desc) const
     {
         desc.shortInfo("Used for receiving a reply to a request to initialize an ChatterBox session");
@@ -3972,6 +3923,12 @@
                       const LLSD& context,
                       const LLSD& input) const
     {
+        if (LLApp::isExiting() || gDisconnected)
+        {
+            LL_DEBUGS("ChatHistory") << "Ignoring ChatterBox session, Shutting down" << LL_ENDL;
+            return;
+        }
+
         LLSD body;
         LLUUID temp_session_id;
         LLUUID session_id;
@@ -4000,7 +3957,6 @@
                 if ( body.has("session_info") )
                 {
                     im_floater->processSessionUpdate(body["session_info"]);
->>>>>>> e7eced3c
 
                     // Send request for chat history, if enabled.
                     if (gSavedPerAccountSettings.getBOOL("FetchGroupChatHistory"))
