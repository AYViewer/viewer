--- conflicted
+++ resolved
@@ -89,7 +89,7 @@
 
 // This enum corresponds to the sim's and adds P2P_CHAT_SESSION,
 // as webrtc uses the multiagent chat mechanism for p2p calls,
-// instead of relying on vivox calling. 
+// instead of relying on vivox calling.
 // Don't change this without consulting a server developer.
 enum EMultiAgentChatSessionType
 {
@@ -119,19 +119,11 @@
 {
     if (mSessionId.isNull()) return TRUE;
 
-<<<<<<< HEAD
-	LLIMModel::LLIMSession* session = LLIMModel::getInstance()->findIMSession(mSessionId);
-	if (session && !session->mSessionInitialized)
-	{
-		gIMMgr->showSessionStartError("session_initialization_timed_out_error", mSessionId);
-	}
-=======
     LLIMModel::LLIMSession* session = LLIMModel::getInstance()->findIMSession(mSessionId);
     if (session && !session->mSessionInitialized)
     {
         gIMMgr->showSessionStartError("session_initialization_timed_out_error", mSessionId);
     }
->>>>>>> e1623bb2
     return TRUE;
 }
 
@@ -722,86 +714,13 @@
     LLCallDialogManager::instance();
 }
 
-<<<<<<< HEAD
 LLIMModel::LLIMSession::LLIMSession(const LLUUID& session_id,
-									const std::string& name,
-									const EInstantMessage& type,
-									const LLUUID& other_participant_id,
-	                                const LLSD& voice_channel_info,
-									const uuid_vec_t& ids,
-									bool has_offline_msg)
-:	mSessionID(session_id),
-	mName(name),
-	mType(type),
-	mHasOfflineMessage(has_offline_msg),
-	mParticipantUnreadMessageCount(0),
-	mNumUnread(0),
-	mOtherParticipantID(other_participant_id),
-	mInitialTargetIDs(ids),
-	mVoiceChannel(NULL),
-	mP2PAsAdhocCall(false),
-	mSpeakers(NULL),
-	mSessionInitialized(false),
-	mCallBackEnabled(true),
-	mTextIMPossible(true),
-	mStartCallOnInitialize(false),
-	mStartedAsIMCall(!voice_channel_info.isUndefined()),
-	mIsDNDsend(false),
-	mAvatarNameCacheConnection()
-{
-	// set P2P type by default
-    mSessionType        = P2P_SESSION;
-
-	if (IM_NOTHING_SPECIAL == mType || IM_SESSION_P2P_INVITE == mType)
-	{
-		mP2PAsAdhocCall = (LLVoiceClient::getInstance()->getOutgoingCallInterface(voice_channel_info) == NULL);
-	}
-	else
-	{
-		// determine whether it is group or conference session
-		mSessionType = gAgent.isInGroup(mSessionID) ? GROUP_SESSION : ADHOC_SESSION;
-	}
-
-	initVoiceChannel(voice_channel_info);
-
-	// All participants will be added to the list of people we've recently interacted with.
-
-	// we need to add only _active_ speakers...so comment this.
-	// may delete this later on cleanup
-	//mSpeakers->addListener(&LLRecentPeople::instance(), "add");
-
-	//we need to wait for session initialization for outgoing ad-hoc and group chat session
-	//correct session id for initiated ad-hoc chat will be received from the server
-	if (!LLIMModel::getInstance()->sendStartSession(mSessionID, mOtherParticipantID, mInitialTargetIDs, mType, mP2PAsAdhocCall))
-	{
-		//we don't need to wait for any responses
-		//so we're already initialized
-		mSessionInitialized = true;
-	}
-	else
-	{
-		//tick returns TRUE - timer will be deleted after the tick
-		new LLSessionTimeoutTimer(mSessionID, SESSION_INITIALIZATION_TIMEOUT);
-	}
-
-	if (IM_NOTHING_SPECIAL == mType)
-	{
-		mCallBackEnabled = LLVoiceClient::getInstance()->isSessionCallBackPossible(mSessionID);
-		mTextIMPossible = LLVoiceClient::getInstance()->isSessionTextIMPossible(mSessionID);
-	}
-
-	buildHistoryFileName();
-	loadHistory();
-
-	// Localizing name of ad-hoc session. STORM-153
-	// Changing name should happen here- after the history file was created, so that
-	// history files have consistent (English) names in different locales.
-	if (isAdHocSessionType() && IM_SESSION_INVITE == mType)
-	{
-		mAvatarNameCacheConnection = LLAvatarNameCache::get(mOtherParticipantID,boost::bind(&LLIMModel::LLIMSession::onAdHocNameCache,this, _2));
-	}
-=======
-LLIMModel::LLIMSession::LLIMSession(const LLUUID& session_id, const std::string& name, const EInstantMessage& type, const LLUUID& other_participant_id, const uuid_vec_t& ids, bool voice, bool has_offline_msg)
+                                    const std::string& name,
+                                    const EInstantMessage& type,
+                                    const LLUUID& other_participant_id,
+                                    const LLSD& voice_channel_info,
+                                    const uuid_vec_t& ids,
+                                    bool has_offline_msg)
 :   mSessionID(session_id),
     mName(name),
     mType(type),
@@ -811,43 +730,30 @@
     mOtherParticipantID(other_participant_id),
     mInitialTargetIDs(ids),
     mVoiceChannel(NULL),
+    mP2PAsAdhocCall(false),
     mSpeakers(NULL),
     mSessionInitialized(false),
     mCallBackEnabled(true),
     mTextIMPossible(true),
     mStartCallOnInitialize(false),
-    mStartedAsIMCall(voice),
+    mStartedAsIMCall(!voice_channel_info.isUndefined()),
     mIsDNDsend(false),
     mAvatarNameCacheConnection()
 {
     // set P2P type by default
-    mSessionType = P2P_SESSION;
+    mSessionType        = P2P_SESSION;
 
     if (IM_NOTHING_SPECIAL == mType || IM_SESSION_P2P_INVITE == mType)
     {
-        mVoiceChannel  = new LLVoiceChannelP2P(session_id, name, other_participant_id);
+        mP2PAsAdhocCall = (LLVoiceClient::getInstance()->getOutgoingCallInterface(voice_channel_info) == NULL);
     }
     else
     {
-        mVoiceChannel = new LLVoiceChannelGroup(session_id, name);
-
         // determine whether it is group or conference session
-        if (gAgent.isInGroup(mSessionID))
-        {
-            mSessionType = GROUP_SESSION;
-        }
-        else
-        {
-            mSessionType = ADHOC_SESSION;
-        }
-    }
-
-    if(mVoiceChannel)
-    {
-        mVoiceChannelStateChangeConnection = mVoiceChannel->setStateChangedCallback(boost::bind(&LLIMSession::onVoiceChannelStateChanged, this, _1, _2, _3));
-    }
-
-    mSpeakers = new LLIMSpeakerMgr(mVoiceChannel);
+        mSessionType = gAgent.isInGroup(mSessionID) ? GROUP_SESSION : ADHOC_SESSION;
+    }
+
+    initVoiceChannel(voice_channel_info);
 
     // All participants will be added to the list of people we've recently interacted with.
 
@@ -857,8 +763,7 @@
 
     //we need to wait for session initialization for outgoing ad-hoc and group chat session
     //correct session id for initiated ad-hoc chat will be received from the server
-    if (!LLIMModel::getInstance()->sendStartSession(mSessionID, mOtherParticipantID,
-        mInitialTargetIDs, mType))
+    if (!LLIMModel::getInstance()->sendStartSession(mSessionID, mOtherParticipantID, mInitialTargetIDs, mType, mP2PAsAdhocCall))
     {
         //we don't need to wait for any responses
         //so we're already initialized
@@ -886,74 +791,73 @@
     {
         mAvatarNameCacheConnection = LLAvatarNameCache::get(mOtherParticipantID,boost::bind(&LLIMModel::LLIMSession::onAdHocNameCache,this, _2));
     }
->>>>>>> e1623bb2
 }
 
 void LLIMModel::LLIMSession::initVoiceChannel(const LLSD& voiceChannelInfo)
 {
 
-	if (mVoiceChannel)
-	{
-		if (mVoiceChannel->isThisVoiceChannel(voiceChannelInfo))
-		{
-			return;
-		}
-		mVoiceChannelStateChangeConnection.disconnect();
-
-		mVoiceChannel->deactivate();
-
-		delete mVoiceChannel;
-		mVoiceChannel = NULL;
-	}
-	mP2PAsAdhocCall = false;
-	if (IM_NOTHING_SPECIAL == mType || IM_SESSION_P2P_INVITE == mType)
-	{
-		LLVoiceP2POutgoingCallInterface *outgoingInterface = LLVoiceClient::getInstance()->getOutgoingCallInterface(voiceChannelInfo);
-
-		if (outgoingInterface)
-		{
-			// only use LLVoiceChannelP2P if the provider can handle the special P2P interface,
-			// which uses the voice server to relay calls and invites.  Otherwise,
-			// we use the group voice provider.
-			mVoiceChannel = new LLVoiceChannelP2P(mSessionID, mName, mOtherParticipantID, outgoingInterface);
-		}
-		else
-		{
-			mP2PAsAdhocCall = true;
-			mVoiceChannel  = new LLVoiceChannelGroup(mSessionID, mName, true);
-		}
-	}
-	else
-	{
-		// determine whether it is group or conference session
-		if (mSessionType == GROUP_SESSION)
-		{
-			mSessionType  = GROUP_SESSION;
-			mVoiceChannel = new LLVoiceChannelGroup(mSessionID, mName, false);
-		}
-		else if (mSessionType == ADHOC_SESSION)
-		{
-			mSessionType  = ADHOC_SESSION;
-			mVoiceChannel = new LLVoiceChannelGroup(mSessionID, mName, false);
-		}
-		else
-		{
-			LL_WARNS("Voice") << "Invalid Session Type when initializing voice channel: " << mSessionType << LL_ENDL;
-			return;
-		}
-	}
-
-	mVoiceChannelStateChangeConnection =
-		mVoiceChannel->setStateChangedCallback(boost::bind(&LLIMSession::onVoiceChannelStateChanged, this, _1, _2, _3));
-
-	if (!mSpeakers)
-	{
-		mSpeakers = new LLIMSpeakerMgr(mVoiceChannel);
-	}
-	else
-	{
-		mSpeakers->setVoiceChannel(mVoiceChannel);
-	}
+    if (mVoiceChannel)
+    {
+        if (mVoiceChannel->isThisVoiceChannel(voiceChannelInfo))
+        {
+            return;
+        }
+        mVoiceChannelStateChangeConnection.disconnect();
+
+        mVoiceChannel->deactivate();
+
+        delete mVoiceChannel;
+        mVoiceChannel = NULL;
+    }
+    mP2PAsAdhocCall = false;
+    if (IM_NOTHING_SPECIAL == mType || IM_SESSION_P2P_INVITE == mType)
+    {
+        LLVoiceP2POutgoingCallInterface *outgoingInterface = LLVoiceClient::getInstance()->getOutgoingCallInterface(voiceChannelInfo);
+
+        if (outgoingInterface)
+        {
+            // only use LLVoiceChannelP2P if the provider can handle the special P2P interface,
+            // which uses the voice server to relay calls and invites.  Otherwise,
+            // we use the group voice provider.
+            mVoiceChannel = new LLVoiceChannelP2P(mSessionID, mName, mOtherParticipantID, outgoingInterface);
+        }
+        else
+        {
+            mP2PAsAdhocCall = true;
+            mVoiceChannel  = new LLVoiceChannelGroup(mSessionID, mName, true);
+        }
+    }
+    else
+    {
+        // determine whether it is group or conference session
+        if (mSessionType == GROUP_SESSION)
+        {
+            mSessionType  = GROUP_SESSION;
+            mVoiceChannel = new LLVoiceChannelGroup(mSessionID, mName, false);
+        }
+        else if (mSessionType == ADHOC_SESSION)
+        {
+            mSessionType  = ADHOC_SESSION;
+            mVoiceChannel = new LLVoiceChannelGroup(mSessionID, mName, false);
+        }
+        else
+        {
+            LL_WARNS("Voice") << "Invalid Session Type when initializing voice channel: " << mSessionType << LL_ENDL;
+            return;
+        }
+    }
+
+    mVoiceChannelStateChangeConnection =
+        mVoiceChannel->setStateChangedCallback(boost::bind(&LLIMSession::onVoiceChannelStateChanged, this, _1, _2, _3));
+
+    if (!mSpeakers)
+    {
+        mSpeakers = new LLIMSpeakerMgr(mVoiceChannel);
+    }
+    else
+    {
+        mSpeakers->setVoiceChannel(mVoiceChannel);
+    }
 }
 
 void LLIMModel::LLIMSession::onAdHocNameCache(const LLAvatarName& av_name)
@@ -985,86 +889,6 @@
 
 void LLIMModel::LLIMSession::onVoiceChannelStateChanged(const LLVoiceChannel::EState& old_state, const LLVoiceChannel::EState& new_state, const LLVoiceChannel::EDirection& direction)
 {
-<<<<<<< HEAD
-	std::string you_joined_call = LLTrans::getString("you_joined_call");
-	std::string you_started_call = LLTrans::getString("you_started_call");
-	std::string other_avatar_name = "";
-	LLAvatarName av_name;
-
-	std::string message;
-
-	switch(mSessionType)
-	{
-	case P2P_SESSION:
-		LLAvatarNameCache::get(mOtherParticipantID, &av_name);
-		other_avatar_name = av_name.getUserName();
-
-		if(direction == LLVoiceChannel::INCOMING_CALL)
-		{
-			switch(new_state)
-			{
-			case LLVoiceChannel::STATE_CALL_STARTED :
-				{
-					LLStringUtil::format_map_t string_args;
-					string_args["[NAME]"] = other_avatar_name;
-					message = LLTrans::getString("name_started_call", string_args);
-					LLIMModel::getInstance()->addMessage(mSessionID, SYSTEM_FROM, LLUUID::null, message);
-					break;
-				}
-			case LLVoiceChannel::STATE_CONNECTED :
-				LLIMModel::getInstance()->addMessage(mSessionID, SYSTEM_FROM, LLUUID::null, you_joined_call);
-			default:
-				break;
-			}
-		}
-		else // outgoing call
-		{
-			switch(new_state)
-			{
-			case LLVoiceChannel::STATE_CALL_STARTED :
-				LLIMModel::getInstance()->addMessage(mSessionID, SYSTEM_FROM, LLUUID::null, you_started_call);
-				break;
-			case LLVoiceChannel::STATE_CONNECTED :
-				message = LLTrans::getString("answered_call");
-				LLIMModel::getInstance()->addMessage(mSessionID, SYSTEM_FROM, LLUUID::null, message);
-			default:
-				break;
-			}
-		}
-		break;
-
-	case GROUP_SESSION:
-	case ADHOC_SESSION:
-		if(direction == LLVoiceChannel::INCOMING_CALL)
-		{
-			switch(new_state)
-			{
-			case LLVoiceChannel::STATE_CONNECTED :
-				LLIMModel::getInstance()->addMessage(mSessionID, SYSTEM_FROM, LLUUID::null, you_joined_call);
-			default:
-				break;
-			}
-		}
-		else // outgoing call
-		{
-			switch(new_state)
-			{
-			case LLVoiceChannel::STATE_CALL_STARTED :
-				LLIMModel::getInstance()->addMessage(mSessionID, SYSTEM_FROM, LLUUID::null, you_started_call);
-				break;
-			default:
-				break;
-			}
-		}
-	default:
-		break;
-	}
-	// Update speakers list when connected
-	if (mSpeakers && LLVoiceChannel::STATE_CONNECTED == new_state)
-	{
-		mSpeakers->update(true);
-	}
-=======
     std::string you_joined_call = LLTrans::getString("you_joined_call");
     std::string you_started_call = LLTrans::getString("you_started_call");
     std::string other_avatar_name = "";
@@ -1139,11 +963,10 @@
         break;
     }
     // Update speakers list when connected
-    if (LLVoiceChannel::STATE_CONNECTED == new_state)
+    if (mSpeakers && LLVoiceChannel::STATE_CONNECTED == new_state)
     {
         mSpeakers->update(true);
     }
->>>>>>> e1623bb2
 }
 
 LLIMModel::LLIMSession::~LLIMSession()
@@ -1153,30 +976,10 @@
         mAvatarNameCacheConnection.disconnect();
     }
 
-<<<<<<< HEAD
-	mVoiceChannelStateChangeConnection.disconnect();
-=======
     delete mSpeakers;
     mSpeakers = NULL;
 
-    // End the text IM session if necessary
-    if(LLVoiceClient::getInstance() && mOtherParticipantID.notNull())
-    {
-        switch(mType)
-        {
-        case IM_NOTHING_SPECIAL:
-        case IM_SESSION_P2P_INVITE:
-            LLVoiceClient::getInstance()->endUserIMSession(mOtherParticipantID);
-            break;
-
-        default:
-            // Appease the linux compiler
-            break;
-        }
-    }
-
     mVoiceChannelStateChangeConnection.disconnect();
->>>>>>> e1623bb2
 
     // HAVE to do this here -- if it happens in the LLVoiceChannel destructor it will call the wrong version (since the object's partially deconstructed at that point).
     mVoiceChannel->deactivate();
@@ -1189,22 +992,14 @@
 {
     mSessionInitialized = true;
 
-<<<<<<< HEAD
-	if (new_session_id != mSessionID)
-	{
-		mSessionID = new_session_id;
-		if (mVoiceChannel)
-		{
-			mVoiceChannel->updateSessionID(new_session_id);
-		}
-	}
-=======
     if (new_session_id != mSessionID)
     {
         mSessionID = new_session_id;
-        mVoiceChannel->updateSessionID(new_session_id);
-    }
->>>>>>> e1623bb2
+        if (mVoiceChannel)
+        {
+            mVoiceChannel->updateSessionID(new_session_id);
+        }
+    }
 }
 
 void LLIMModel::LLIMSession::addMessage(const std::string& from,
@@ -1761,11 +1556,7 @@
 
 //session name should not be empty
 bool LLIMModel::newSession(const LLUUID& session_id, const std::string& name, const EInstantMessage& type,
-<<<<<<< HEAD
-						   const LLUUID& other_participant_id, const uuid_vec_t& ids, const LLSD& voiceChannelInfo, bool has_offline_msg)
-=======
-                           const LLUUID& other_participant_id, const uuid_vec_t& ids, bool voice, bool has_offline_msg)
->>>>>>> e1623bb2
+                           const LLUUID& other_participant_id, const uuid_vec_t& ids, const LLSD& voiceChannelInfo, bool has_offline_msg)
 {
     if (name.empty())
     {
@@ -1779,13 +1570,8 @@
         return false;
     }
 
-<<<<<<< HEAD
-	LLIMSession *session       = new LLIMSession(session_id, name, type, other_participant_id, voiceChannelInfo, ids, has_offline_msg);
-	mId2SessionMap[session_id] = session;
-=======
-    LLIMSession* session = new LLIMSession(session_id, name, type, other_participant_id, ids, voice, has_offline_msg);
+    LLIMSession *session       = new LLIMSession(session_id, name, type, other_participant_id, voiceChannelInfo, ids, has_offline_msg);
     mId2SessionMap[session_id] = session;
->>>>>>> e1623bb2
 
     // When notifying observer, name of session is used instead of "name", because they may not be the
     // same if it is an adhoc session (in this case name is localized in LLIMSession constructor).
@@ -1798,15 +1584,9 @@
 
 bool LLIMModel::newSession(const LLUUID& session_id, const std::string& name, const EInstantMessage& type, const LLUUID& other_participant_id, const LLSD& voiceChannelInfo, bool has_offline_msg)
 {
-<<<<<<< HEAD
-	uuid_vec_t ids;
-	ids.push_back(other_participant_id);
-	return newSession(session_id, name, type, other_participant_id, ids, voiceChannelInfo, has_offline_msg);
-=======
     uuid_vec_t ids;
     ids.push_back(other_participant_id);
-    return newSession(session_id, name, type, other_participant_id, ids, voice, has_offline_msg);
->>>>>>> e1623bb2
+    return newSession(session_id, name, type, other_participant_id, ids, voiceChannelInfo, has_offline_msg);
 }
 
 bool LLIMModel::clearSession(const LLUUID& session_id)
@@ -2352,46 +2132,11 @@
 // Returns true if any messages were sent, false otherwise.
 // Is sort of equivalent to "does the server need to do anything?"
 bool LLIMModel::sendStartSession(
-<<<<<<< HEAD
-	const LLUUID& temp_session_id,
-	const LLUUID& other_participant_id,
-	const uuid_vec_t& ids,
-	EInstantMessage dialog,
-	bool p2p_as_adhoc_call)
-{
-	if ( dialog == IM_SESSION_GROUP_START )
-	{
-		session_starter_helper(
-			temp_session_id,
-			other_participant_id,
-			dialog);
-		gMessageSystem->addBinaryDataFast(
-				_PREHASH_BinaryBucket,
-				EMPTY_BINARY_BUCKET,
-				EMPTY_BINARY_BUCKET_SIZE);
-		gAgent.sendReliableMessage();
-
-		return true;
-	}
-    else if (dialog == IM_SESSION_CONFERENCE_START )
-	{
-		LLSD agents;
-		for (int i = 0; i < (S32) ids.size(); i++)
-		{
-			agents.append(ids[i]);
-		}
-
-		//we have a new way of starting conference calls now
-		LLViewerRegion* region = gAgent.getRegion();
-		if (region)
-		{
-			std::string url = region->getCapability(
-				"ChatSessionRequest");
-=======
     const LLUUID& temp_session_id,
     const LLUUID& other_participant_id,
     const uuid_vec_t& ids,
-    EInstantMessage dialog)
+    EInstantMessage dialog,
+    bool p2p_as_adhoc_call)
 {
     if ( dialog == IM_SESSION_GROUP_START )
     {
@@ -2407,7 +2152,7 @@
 
         return true;
     }
-    else if ( dialog == IM_SESSION_CONFERENCE_START )
+    else if (dialog == IM_SESSION_CONFERENCE_START )
     {
         LLSD agents;
         for (int i = 0; i < (S32) ids.size(); i++)
@@ -2421,7 +2166,6 @@
         {
             std::string url = region->getCapability(
                 "ChatSessionRequest");
->>>>>>> e1623bb2
 
             LLCoros::instance().launch("startConferenceCoro",
                 boost::bind(&startConferenceCoro, url,
@@ -2436,28 +2180,20 @@
                 agents);
         }
 
-<<<<<<< HEAD
-		//we also need to wait for reply from the server in case of ad-hoc chat (we'll get new session id)
-		return true;
-	}
-	else if (p2p_as_adhoc_call && ((dialog == IM_SESSION_P2P_INVITE) || (dialog == IM_NOTHING_SPECIAL)))
-	{
-		LLViewerRegion *region = gAgent.getRegion();
-		if (region)
-		{
-			std::string url = region->getCapability("ChatSessionRequest");
-			LLCoros::instance().launch("startP2PVoiceCoro", boost::bind(&startP2PVoiceCoro, url, temp_session_id, gAgent.getID(), other_participant_id));
-		}
-		return true;
-	}
-	return false;
-=======
         //we also need to wait for reply from the server in case of ad-hoc chat (we'll get new session id)
         return true;
     }
-
+    else if (p2p_as_adhoc_call && ((dialog == IM_SESSION_P2P_INVITE) || (dialog == IM_NOTHING_SPECIAL)))
+    {
+        LLViewerRegion *region = gAgent.getRegion();
+        if (region)
+        {
+            std::string url = region->getCapability("ChatSessionRequest");
+            LLCoros::instance().launch("startP2PVoiceCoro", boost::bind(&startP2PVoiceCoro, url, temp_session_id, gAgent.getID(), other_participant_id));
+        }
+        return true;
+    }
     return false;
->>>>>>> e1623bb2
 }
 
 
@@ -2671,64 +2407,6 @@
 
 void LLCallDialogManager::onVoiceChannelStateChangedInt(const LLVoiceChannel::EState& old_state, const LLVoiceChannel::EState& new_state, const LLVoiceChannel::EDirection& direction, bool ended_by_agent)
 {
-<<<<<<< HEAD
-	LLSD mCallDialogPayload;
-	LLOutgoingCallDialog* ocd = NULL;
-
-	if(mOldState == new_state)
-	{
-		return;
-	}
-
-	mOldState = new_state;
-
-	mCallDialogPayload["session_id"] = mSession->mSessionID;
-	mCallDialogPayload["session_name"] = mSession->mName;
-	mCallDialogPayload["other_user_id"] = mSession->mOtherParticipantID;
-	mCallDialogPayload["old_channel_name"] = mPreviousSessionlName;
-	mCallDialogPayload["state"] = new_state;
-	mCallDialogPayload["disconnected_channel_name"] = mSession->mName;
-	mCallDialogPayload["session_type"] = mSession->mSessionType;
-	mCallDialogPayload["ended_by_agent"] = ended_by_agent;
-
-	switch(new_state)
-	{
-	case LLVoiceChannel::STATE_CALL_STARTED :
-		// do not show "Calling to..." if it is incoming call
-		if(direction == LLVoiceChannel::INCOMING_CALL)
-		{
-			return;
-		}
-		break;
-
-	case LLVoiceChannel::STATE_NO_CHANNEL_INFO :
-		// This will happen in p2p calls using the adhoc
-		// infrastructure, which marks the channel as no channel info
-		// after the call is closed, which forces a dialogue.
-		return;
-
-	case LLVoiceChannel::STATE_HUNG_UP:
-		// this state is coming before session is changed
-		break;
-
-	case LLVoiceChannel::STATE_CONNECTED :
-		ocd = LLFloaterReg::findTypedInstance<LLOutgoingCallDialog>("outgoing_call", LLOutgoingCallDialog::OCD_KEY);
-		if (ocd)
-		{
-			ocd->closeFloater();
-		}
-		return;
-
-	default:
-		break;
-	}
-
-	ocd = LLFloaterReg::getTypedInstance<LLOutgoingCallDialog>("outgoing_call", LLOutgoingCallDialog::OCD_KEY);
-	if(ocd)
-	{
-		ocd->show(mCallDialogPayload);
-	}
-=======
     LLSD mCallDialogPayload;
     LLOutgoingCallDialog* ocd = NULL;
 
@@ -2758,6 +2436,12 @@
         }
         break;
 
+    case LLVoiceChannel::STATE_NO_CHANNEL_INFO :
+        // This will happen in p2p calls using the adhoc
+        // infrastructure, which marks the channel as no channel info
+        // after the call is closed, which forces a dialogue.
+        return;
+
     case LLVoiceChannel::STATE_HUNG_UP:
         // this state is coming before session is changed
         break;
@@ -2779,7 +2463,6 @@
     {
         ocd->show(mCallDialogPayload);
     }
->>>>>>> e1623bb2
 }
 
 //~~~~~~~~~~~~~~~~~~~~~~~~~~~~~~~~~~~~~~~~~~~~~~~~~~~~~~~~~~~~~~~~~~~~~~~~~~~~~
@@ -3101,32 +2784,15 @@
 }
 
 LLIncomingCallDialog::LLIncomingCallDialog(const LLSD& payload) :
-	LLCallDialog(payload),
-	mAvatarNameCacheConnection()
+    LLCallDialog(payload),
+    mAvatarNameCacheConnection()
 {
 }
 
 void LLIncomingCallDialog::onLifetimeExpired()
 {
-<<<<<<< HEAD
-	LLVoiceP2PIncomingCallInterfacePtr call = LLVoiceClient::getInstance()->getIncomingCallInterface(mPayload["voice_channel_info"]);
-	if (call)
-	{
-		// restart notification's timer if call is still valid
-		mLifetimeTimer.start();
-	}
-	else
-	{
-		// close invitation if call is already not valid
-		mLifetimeTimer.stop();
-		LLUUID session_id = mPayload["session_id"].asUUID();
-		gIMMgr->clearPendingAgentListUpdates(session_id);
-		gIMMgr->clearPendingInvitation(session_id);
-		LLIncomingCallDialog::onReject(this);
-	}
-=======
-    std::string session_handle = mPayload["session_handle"].asString();
-    if (LLVoiceClient::getInstance()->isValidChannel(session_handle))
+    LLVoiceP2PIncomingCallInterfacePtr call = LLVoiceClient::getInstance()->getIncomingCallInterface(mPayload["voice_channel_info"]);
+    if (call)
     {
         // restart notification's timer if call is still valid
         mLifetimeTimer.start();
@@ -3138,9 +2804,8 @@
         LLUUID session_id = mPayload["session_id"].asUUID();
         gIMMgr->clearPendingAgentListUpdates(session_id);
         gIMMgr->clearPendingInvitation(session_id);
-        closeFloater();
-    }
->>>>>>> e1623bb2
+        LLIncomingCallDialog::onReject(this);
+    }
 }
 
 BOOL LLIncomingCallDialog::postBuild()
@@ -3298,155 +2963,6 @@
 // static
 void LLIncomingCallDialog::processCallResponse(S32 response, const LLSD &payload)
 {
-<<<<<<< HEAD
-	if (!gIMMgr || gDisconnected)
-		return;
-
-	LLUUID session_id = payload["session_id"].asUUID();
-	LLUUID caller_id = payload["caller_id"].asUUID();
-	std::string session_name = payload["session_name"].asString();
-	EInstantMessage type = (EInstantMessage)payload["type"].asInteger();
-	LLIMMgr::EInvitationType inv_type = (LLIMMgr::EInvitationType)payload["inv_type"].asInteger();
-	bool voice = true;
-	switch(response)
-	{
-	case 2: // start IM: just don't start the voice chat
-	{
-		voice = false;
-		/* FALLTHROUGH */
-	}
-	case 0: // accept
-	{
-		if (type == IM_SESSION_P2P_INVITE)
-		{
-            if (session_name.empty())
-            {
-                session_name = payload["caller_name"].asString();
-            }
-			// create a normal IM session
-			session_id = gIMMgr->addP2PSession(
-				session_name, caller_id, payload["voice_channel_info"]);
-
-			if (voice)
-			{
-				gIMMgr->startCall(session_id, LLVoiceChannel::INCOMING_CALL, payload["voice_channel_info"]);
-			}
-			else
-			{
-				LLAvatarActions::startIM(caller_id);
-			}
-
-			gIMMgr->clearPendingAgentListUpdates(session_id);
-			gIMMgr->clearPendingInvitation(session_id);
-		}
-		else
-		{
-			//session name should not be empty, but it can contain spaces so we don't trim
-			std::string correct_session_name = session_name;
-			if (session_name.empty())
-			{
-				LL_WARNS() << "Received an empty session name from a server" << LL_ENDL;
-
-				switch(type){
-				case IM_SESSION_CONFERENCE_START:
-				case IM_SESSION_GROUP_START:
-				case IM_SESSION_INVITE:
-					if (gAgent.isInGroup(session_id, TRUE))
-					{
-						LLGroupData data;
-						if (!gAgent.getGroupData(session_id, data)) break;
-						correct_session_name = data.mName;
-					}
-					else
-					{
-						// *NOTE: really should be using callbacks here
-						LLAvatarName av_name;
-						if (LLAvatarNameCache::get(caller_id, &av_name))
-						{
-							correct_session_name = av_name.getCompleteName();
-							correct_session_name.append(ADHOC_NAME_SUFFIX);
-						}
-					}
-					LL_INFOS("IMVIEW") << "Corrected session name is " << correct_session_name << LL_ENDL;
-					break;
-				default:
-					LL_WARNS("IMVIEW") << "Received an empty session name from a server and failed to generate a new proper session name" << LL_ENDL;
-					break;
-				}
-			}
-
-			gIMMgr->addSession(correct_session_name, type, session_id, payload["voice_channel_info"]);
-
-			std::string url = gAgent.getRegion()->getCapability(
-				"ChatSessionRequest");
-
-			if (voice)
-			{
-                LLCoros::instance().launch("chatterBoxInvitationCoro",
-                                           boost::bind(&chatterBoxInvitationCoro, url, session_id, inv_type, payload["voice_channel_info"]));
-
-				// send notification message to the corresponding chat
-				if (payload["notify_box_type"].asString() == "VoiceInviteGroup" || payload["notify_box_type"].asString() == "VoiceInviteAdHoc")
-				{
-					LLStringUtil::format_map_t string_args;
-					string_args["[NAME]"] = payload["caller_name"].asString();
-					std::string message = LLTrans::getString("name_started_call", string_args);
-					LLIMModel::getInstance()->addMessageSilently(session_id, SYSTEM_FROM, LLUUID::null, message);
-				}
-			}
-		}
-		if (voice)
-		{
-			break;
-		}
-	}
-	case 1: // decline
-	{
-		if (type == IM_SESSION_P2P_INVITE)
-		{
-			// decline p2p voice, either via the vivox-style call mechanism
-			// or via the webrtc-style "decline p2p" mechanism.
-			LLVoiceP2PIncomingCallInterfacePtr call = LLVoiceClient::getInstance()->getIncomingCallInterface(payload["voice_channel_info"]);
-			if (call)
-			{
-				call->declineInvite();
-			}
-			else
-			{
-				// webrtc-style decline.
-				LLViewerRegion *region = gAgent.getRegion();
-				if (region)
-				{
-					std::string url = region->getCapability("ChatSessionRequest");
-
-					LLSD data;
-					data["method"]     = "decline p2p voice";
-					data["session-id"] = session_id;
-
-					LLCoreHttpUtil::HttpCoroutineAdapter::messageHttpPost(url, data, "P2P declined", "P2P decline failed.");
-				}
-			}
-		}
-		else
-		{
-			LLViewerRegion *region = gAgent.getRegion();
-			if (region)
-			{
-				std::string url = region->getCapability("ChatSessionRequest");
-
-				LLSD data;
-				data["method"]     = "decline invitation";
-				data["session-id"] = session_id;
-
-				LLCoreHttpUtil::HttpCoroutineAdapter::messageHttpPost(url, data, "Invitation declined", "Invitation decline failed.");
-			}
-		}
-	}
-
-	gIMMgr->clearPendingAgentListUpdates(session_id);
-	gIMMgr->clearPendingInvitation(session_id);
-	}
-=======
     if (!gIMMgr || gDisconnected)
         return;
 
@@ -3467,16 +2983,17 @@
     {
         if (type == IM_SESSION_P2P_INVITE)
         {
+            if (session_name.empty())
+            {
+                session_name = payload["caller_name"].asString();
+            }
             // create a normal IM session
             session_id = gIMMgr->addP2PSession(
-                session_name,
-                caller_id,
-                payload["session_handle"].asString(),
-                payload["session_uri"].asString());
+                session_name, caller_id, payload["voice_channel_info"]);
 
             if (voice)
             {
-                gIMMgr->startCall(session_id, LLVoiceChannel::INCOMING_CALL);
+                gIMMgr->startCall(session_id, LLVoiceChannel::INCOMING_CALL, payload["voice_channel_info"]);
             }
             else
             {
@@ -3522,7 +3039,7 @@
                 }
             }
 
-            gIMMgr->addSession(correct_session_name, type, session_id, true);
+            gIMMgr->addSession(correct_session_name, type, session_id, payload["voice_channel_info"]);
 
             std::string url = gAgent.getRegion()->getCapability(
                 "ChatSessionRequest");
@@ -3530,8 +3047,7 @@
             if (voice)
             {
                 LLCoros::instance().launch("chatterBoxInvitationCoro",
-                    boost::bind(&chatterBoxInvitationCoro, url,
-                    session_id, inv_type));
+                                           boost::bind(&chatterBoxInvitationCoro, url, session_id, inv_type, payload["voice_channel_info"]));
 
                 // send notification message to the corresponding chat
                 if (payload["notify_box_type"].asString() == "VoiceInviteGroup" || payload["notify_box_type"].asString() == "VoiceInviteAdHoc")
@@ -3552,115 +3068,48 @@
     {
         if (type == IM_SESSION_P2P_INVITE)
         {
-            if(LLVoiceClient::getInstance())
-            {
-                std::string s = payload["session_handle"].asString();
-                LLVoiceClient::getInstance()->declineInvite(s);
+            // decline p2p voice, either via the vivox-style call mechanism
+            // or via the webrtc-style "decline p2p" mechanism.
+            LLVoiceP2PIncomingCallInterfacePtr call = LLVoiceClient::getInstance()->getIncomingCallInterface(payload["voice_channel_info"]);
+            if (call)
+            {
+                call->declineInvite();
+            }
+            else
+            {
+                // webrtc-style decline.
+                LLViewerRegion *region = gAgent.getRegion();
+                if (region)
+                {
+                    std::string url = region->getCapability("ChatSessionRequest");
+
+                    LLSD data;
+                    data["method"]     = "decline p2p voice";
+                    data["session-id"] = session_id;
+
+                    LLCoreHttpUtil::HttpCoroutineAdapter::messageHttpPost(url, data, "P2P declined", "P2P decline failed.");
+                }
             }
         }
         else
         {
-            std::string url = gAgent.getRegion()->getCapability(
-                "ChatSessionRequest");
-
-            LLSD data;
-            data["method"] = "decline invitation";
-            data["session-id"] = session_id;
-
-            LLCoreHttpUtil::HttpCoroutineAdapter::messageHttpPost(url, data,
-                "Invitation declined",
-                "Invitation decline failed.");
+            LLViewerRegion *region = gAgent.getRegion();
+            if (region)
+            {
+                std::string url = region->getCapability("ChatSessionRequest");
+
+                LLSD data;
+                data["method"]     = "decline invitation";
+                data["session-id"] = session_id;
+
+                LLCoreHttpUtil::HttpCoroutineAdapter::messageHttpPost(url, data, "Invitation declined", "Invitation decline failed.");
+            }
         }
     }
 
     gIMMgr->clearPendingAgentListUpdates(session_id);
     gIMMgr->clearPendingInvitation(session_id);
     }
-}
-
-bool inviteUserResponse(const LLSD& notification, const LLSD& response)
-{
-    if (!gIMMgr)
-        return false;
-
-    const LLSD& payload = notification["payload"];
-    LLUUID session_id = payload["session_id"].asUUID();
-    EInstantMessage type = (EInstantMessage)payload["type"].asInteger();
-    LLIMMgr::EInvitationType inv_type = (LLIMMgr::EInvitationType)payload["inv_type"].asInteger();
-    S32 option = LLNotificationsUtil::getSelectedOption(notification, response);
-    switch(option)
-    {
-    case 0: // accept
-        {
-            if (type == IM_SESSION_P2P_INVITE)
-            {
-                // create a normal IM session
-                session_id = gIMMgr->addP2PSession(
-                    payload["session_name"].asString(),
-                    payload["caller_id"].asUUID(),
-                    payload["session_handle"].asString(),
-                    payload["session_uri"].asString());
-
-                gIMMgr->startCall(session_id);
-
-                gIMMgr->clearPendingAgentListUpdates(session_id);
-                gIMMgr->clearPendingInvitation(session_id);
-            }
-            else
-            {
-                gIMMgr->addSession(
-                    payload["session_name"].asString(),
-                    type,
-                    session_id, true);
-
-                std::string url = gAgent.getRegion()->getCapability(
-                    "ChatSessionRequest");
-
-                LLCoros::instance().launch("chatterBoxInvitationCoro",
-                    boost::bind(&chatterBoxInvitationCoro, url,
-                    session_id, inv_type));
-            }
-        }
-        break;
-    case 2: // mute (also implies ignore, so this falls through to the "ignore" case below)
-    {
-        // mute the sender of this invite
-        if (!LLMuteList::getInstance()->isMuted(payload["caller_id"].asUUID()))
-        {
-            LLMute mute(payload["caller_id"].asUUID(), payload["caller_name"].asString(), LLMute::AGENT);
-            LLMuteList::getInstance()->add(mute);
-        }
-    }
-    /* FALLTHROUGH */
-
-    case 1: // decline
-    {
-        if (type == IM_SESSION_P2P_INVITE)
-        {
-          std::string s = payload["session_handle"].asString();
-          LLVoiceClient::getInstance()->declineInvite(s);
-        }
-        else
-        {
-            std::string url = gAgent.getRegion()->getCapability(
-                "ChatSessionRequest");
-
-            LLSD data;
-            data["method"] = "decline invitation";
-            data["session-id"] = session_id;
-            LLCoreHttpUtil::HttpCoroutineAdapter::messageHttpPost(url, data,
-                "Invitation declined.",
-                "Invitation decline failed.");
-        }
-    }
-
-    gIMMgr->clearPendingAgentListUpdates(session_id);
-    gIMMgr->clearPendingInvitation(session_id);
-    break;
-    }
-
-    return false;
->>>>>>> e1623bb2
 }
 
 //
@@ -3712,72 +3161,6 @@
     bool skip_message = false;
     bool from_linden = LLMuteList::isLinden(from);
     if (gSavedPerAccountSettings.getBOOL("VoiceCallsFriendsOnly") && !from_linden)
-<<<<<<< HEAD
-	{
-		// Evaluate if we need to skip this message when that setting is true (default is false)
-		skip_message = (LLAvatarTracker::instance().getBuddyInfo(other_participant_id) == NULL);	// Skip non friends...
-		skip_message &= !(other_participant_id == gAgentID);	// You are your best friend... Don't skip yourself
-	}
-
-	bool new_session = !hasSession(new_session_id);
-	if (new_session)
-	{
-		// Group chat session was initiated by muted resident, do not start this session viewerside
-		// do not send leave msg either, so we are able to get group messages from other participants
-		if ((IM_SESSION_INVITE == dialog) && gAgent.isInGroup(new_session_id) &&
-			LLMuteList::getInstance()->isMuted(other_participant_id, LLMute::flagTextChat) && !from_linden)
-		{
-			return;
-		}
-
-		LLAvatarName av_name;
-		if (LLAvatarNameCache::get(other_participant_id, &av_name) && !name_is_setted)
-		{
-			fixed_session_name = av_name.getDisplayName();
-		}
-		LLIMModel::getInstance()->newSession(new_session_id, fixed_session_name, dialog, other_participant_id, LLSD(), is_offline_msg);
-
-		LLIMModel::LLIMSession* session = LLIMModel::instance().findIMSession(new_session_id);
-		if (session)
-		{
-			skip_message &= !session->isGroupSessionType();			// Do not skip group chats...
-			if (skip_message)
-			{
-				gIMMgr->leaveSession(new_session_id);
-			}
-			// When we get a new IM, and if you are a god, display a bit
-			// of information about the source. This is to help liaisons
-			// when answering questions.
-			if (gAgent.isGodlike())
-			{
-				// *TODO:translate (low priority, god ability)
-				std::ostringstream bonus_info;
-				bonus_info << LLTrans::getString("***") + " " + LLTrans::getString("IMParentEstate") + ":" + " "
-					<< parent_estate_id
-					<< ((parent_estate_id == 1) ? "," + LLTrans::getString("IMMainland") : "")
-					<< ((parent_estate_id == 5) ? "," + LLTrans::getString("IMTeen") : "");
-
-				// once we have web-services (or something) which returns
-				// information about a region id, we can print this out
-				// and even have it link to map-teleport or something.
-				//<< "*** region_id: " << region_id << std::endl
-				//<< "*** position: " << position << std::endl;
-
-				LLIMModel::instance().addMessage(new_session_id, from, other_participant_id, bonus_info.str(), true, is_region_msg);
-			}
-
-			// Logically it would make more sense to reject the session sooner, in another area of the
-			// code, but the session has to be established inside the server before it can be left.
-			if (LLMuteList::getInstance()->isMuted(other_participant_id, LLMute::flagTextChat) && !from_linden)
-			{
-				LL_WARNS() << "Leaving IM session from initiating muted resident " << from << LL_ENDL;
-				if (!gIMMgr->leaveSession(new_session_id))
-				{
-					LL_INFOS("IMVIEW") << "Session " << new_session_id << " does not exist." << LL_ENDL;
-				}
-				return;
-			}
-=======
     {
         // Evaluate if we need to skip this message when that setting is true (default is false)
         skip_message = (LLAvatarTracker::instance().getBuddyInfo(other_participant_id) == NULL);    // Skip non friends...
@@ -3800,7 +3183,7 @@
         {
             fixed_session_name = av_name.getDisplayName();
         }
-        LLIMModel::getInstance()->newSession(new_session_id, fixed_session_name, dialog, other_participant_id, false, is_offline_msg);
+        LLIMModel::getInstance()->newSession(new_session_id, fixed_session_name, dialog, other_participant_id, LLSD(), is_offline_msg);
 
         LLIMModel::LLIMSession* session = LLIMModel::instance().findIMSession(new_session_id);
         if (session)
@@ -3842,7 +3225,6 @@
                 }
                 return;
             }
->>>>>>> e1623bb2
 
             // Fetch group chat history, enabled by default.
             if (gSavedPerAccountSettings.getBOOL("FetchGroupChatHistory"))
@@ -3963,30 +3345,11 @@
 }
 
 LLUUID LLIMMgr::addP2PSession(const std::string& name,
-<<<<<<< HEAD
-							  const LLUUID& other_participant_id,
-							  const LLSD& voice_channel_info)
+                              const LLUUID& other_participant_id,
+                              const LLSD& voice_channel_info)
 {
     LL_DEBUGS("Voice") << "Add p2p voice channel info: " << voice_channel_info << LL_ENDL;
-	return addSession(name, IM_NOTHING_SPECIAL, other_participant_id, voice_channel_info);
-=======
-                            const LLUUID& other_participant_id,
-                            const std::string& voice_session_handle,
-                            const std::string& caller_uri)
-{
-    LLUUID session_id = addSession(name, IM_NOTHING_SPECIAL, other_participant_id, true);
-
-    LLIMSpeakerMgr* speaker_mgr = LLIMModel::getInstance()->getSpeakerManager(session_id);
-    if (speaker_mgr)
-    {
-        LLVoiceChannelP2P* voice_channel = dynamic_cast<LLVoiceChannelP2P*>(speaker_mgr->getVoiceChannel());
-        if (voice_channel)
-        {
-            voice_channel->setSessionHandle(voice_session_handle, caller_uri);
-        }
-    }
-    return session_id;
->>>>>>> e1623bb2
+    return addSession(name, IM_NOTHING_SPECIAL, other_participant_id, voice_channel_info);
 }
 
 // This adds a session to the talk view. The name is the local name of
@@ -3994,92 +3357,25 @@
 // exists, it is brought forward.  Specifying id = NULL results in an
 // im session to everyone. Returns the uuid of the session.
 LLUUID LLIMMgr::addSession(
-<<<<<<< HEAD
-	const std::string& name,
-	EInstantMessage dialog,
-	const LLUUID& other_participant_id,
-	const LLSD& voiceChannelInfo)
-{
-	std::vector<LLUUID> ids;
-	ids.push_back(other_participant_id);
-    LLUUID session_id = addSession(name, dialog, other_participant_id, ids, voiceChannelInfo);
-	return session_id;
-=======
     const std::string& name,
     EInstantMessage dialog,
-    const LLUUID& other_participant_id, bool voice)
+    const LLUUID& other_participant_id,
+    const LLSD& voiceChannelInfo)
 {
     std::vector<LLUUID> ids;
     ids.push_back(other_participant_id);
-    LLUUID session_id = addSession(name, dialog, other_participant_id, ids, voice);
+    LLUUID session_id = addSession(name, dialog, other_participant_id, ids, voiceChannelInfo);
     return session_id;
->>>>>>> e1623bb2
 }
 
 // Adds a session using the given session_id.  If the session already exists
 // the dialog type is assumed correct. Returns the uuid of the session.
 LLUUID LLIMMgr::addSession(
-<<<<<<< HEAD
-	const std::string& name,
-	EInstantMessage dialog,
-	const LLUUID& other_participant_id,
-	const std::vector<LLUUID>& ids,
-	const LLSD& voiceChannelInfo,
-	const LLUUID& floater_id)
-{
-	if (ids.empty())
-	{
-		return LLUUID::null;
-	}
-
-	if (name.empty())
-	{
-		LL_WARNS() << "Session name cannot be null!" << LL_ENDL;
-		return LLUUID::null;
-	}
-
-	LLUUID session_id = computeSessionID(dialog,other_participant_id);
-
-	if (floater_id.notNull())
-	{
-		LLFloaterIMSession* im_floater = LLFloaterIMSession::findInstance(floater_id);
-
-		if (im_floater)
-		{
-			// The IM floater should be initialized with a new session_id
-			// so that it is found by that id when creating a chiclet in LLFloaterIMSession::onIMChicletCreated,
-			// and a new floater is not created.
-			im_floater->initIMSession(session_id);
-            im_floater->reloadMessages();
-		}
-	}
-    LLIMModel::LLIMSession *session = LLIMModel::getInstance()->findIMSession(session_id);
-
-	bool new_session = (session == NULL);
-
-	//works only for outgoing ad-hoc sessions
-	if (new_session &&
-		((IM_NOTHING_SPECIAL == dialog) || (IM_SESSION_P2P_INVITE == dialog) || (IM_SESSION_CONFERENCE_START == dialog)) && 
-		ids.size())
-	{
-		LLIMModel::LLIMSession* ad_hoc_found = LLIMModel::getInstance()->findAdHocIMSession(ids);
-		if (ad_hoc_found)
-		{
-			new_session = false;
-			session_id = ad_hoc_found->mSessionID;
-		}
-	}
-
-    //Notify observers that a session was added
-	if (new_session)
-	{
-		LLIMModel::getInstance()->newSession(session_id, name, dialog, other_participant_id, ids, voiceChannelInfo);
-	}
-=======
     const std::string& name,
     EInstantMessage dialog,
     const LLUUID& other_participant_id,
-    const std::vector<LLUUID>& ids, bool voice,
+    const std::vector<LLUUID>& ids,
+    const LLSD& voiceChannelInfo,
     const LLUUID& floater_id)
 {
     if (ids.empty())
@@ -4108,11 +3404,14 @@
             im_floater->reloadMessages();
         }
     }
-
-    bool new_session = (LLIMModel::getInstance()->findIMSession(session_id) == NULL);
+    LLIMModel::LLIMSession *session = LLIMModel::getInstance()->findIMSession(session_id);
+
+    bool new_session = (session == NULL);
 
     //works only for outgoing ad-hoc sessions
-    if (new_session && IM_SESSION_CONFERENCE_START == dialog && ids.size())
+    if (new_session &&
+        ((IM_NOTHING_SPECIAL == dialog) || (IM_SESSION_P2P_INVITE == dialog) || (IM_SESSION_CONFERENCE_START == dialog)) &&
+        ids.size())
     {
         LLIMModel::LLIMSession* ad_hoc_found = LLIMModel::getInstance()->findAdHocIMSession(ids);
         if (ad_hoc_found)
@@ -4125,9 +3424,8 @@
     //Notify observers that a session was added
     if (new_session)
     {
-        LLIMModel::getInstance()->newSession(session_id, name, dialog, other_participant_id, ids, voice);
-    }
->>>>>>> e1623bb2
+        LLIMModel::getInstance()->newSession(session_id, name, dialog, other_participant_id, ids, voiceChannelInfo);
+    }
     //Notifies observers that the session was already added
     else
     {
@@ -4182,162 +3480,21 @@
 }
 
 void LLIMMgr::inviteToSession(
-<<<<<<< HEAD
-	const LLUUID& session_id,
-	const std::string& session_name,
-	const LLUUID& caller_id,
-	const std::string& caller_name,
-	EInstantMessage type,
-	EInvitationType inv_type,
-	const LLSD& voice_channel_info)
-{
-
-	if (caller_id == gAgentID)
-	{
-		// ignore invites from ourself.
-        return;
-	}
-
-	std::string notify_box_type;
-	// voice invite question is different from default only for group call (EXT-7118)
-	std::string question_type = "VoiceInviteQuestionDefault";
-
-	BOOL voice_invite = FALSE;
-	bool is_linden = LLMuteList::isLinden(caller_name);
-
-
-	if(type == IM_SESSION_P2P_INVITE)
-	{
-		//P2P is different...they only have voice invitations
-		notify_box_type = "VoiceInviteP2P";
-		voice_invite = TRUE;
-	}
-	else if ( gAgent.isInGroup(session_id, TRUE) )
-	{
-		//only really old school groups have voice invitations
-		notify_box_type = "VoiceInviteGroup";
-		question_type = "VoiceInviteQuestionGroup";
-		voice_invite = TRUE;
-	}
-	else if ( inv_type == INVITATION_TYPE_VOICE )
-	{
-		//else it's an ad-hoc
-		//and a voice ad-hoc
-		notify_box_type = "VoiceInviteAdHoc";
-		voice_invite = TRUE;
-	}
-	else if ( inv_type == INVITATION_TYPE_IMMEDIATE )
-	{
-		notify_box_type = "InviteAdHoc";
-	}
-
-	LLSD payload;
-	payload["session_id"] = session_id;
-	payload["session_name"] = session_name;
-	payload["caller_id"] = caller_id;
-	payload["caller_name"] = caller_name;
-	payload["type"] = type;
-	payload["inv_type"] = inv_type;
-	payload["notify_box_type"] = notify_box_type;
-	payload["question_type"] = question_type;
-
-	LL_WARNS("Voice") << "INVITE PAYLOAD: " << payload << LL_ENDL;
-
-	//ignore invites from muted residents
-	if (!is_linden)
-	{
-		if (LLMuteList::getInstance()->isMuted(caller_id, LLMute::flagVoiceChat)
-			&& voice_invite && "VoiceInviteQuestionDefault" == question_type)
-		{
-			LL_INFOS("IMVIEW") << "Rejecting voice call from initiating muted resident " << caller_name << LL_ENDL;
-			LLIncomingCallDialog::processCallResponse(1, payload);
-			return;
-		}
-		else if (LLMuteList::getInstance()->isMuted(caller_id, LLMute::flagAll & ~LLMute::flagVoiceChat) && !voice_invite)
-		{
-			LL_INFOS("IMVIEW") << "Rejecting session invite from initiating muted resident " << caller_name << LL_ENDL;
-			return;
-		}
-	}
-
-	LLVoiceChannel* channelp = LLVoiceChannel::getChannelByID(session_id);
-	if (channelp && channelp->callStarted())
-	{
-		// you have already started a call to the other user, so just accept the invite
-		LLIncomingCallDialog::processCallResponse(0, payload);
-		return;
-	}
-	if (voice_invite)
-	{
-		bool isRejectGroupCall = (gSavedSettings.getBOOL("VoiceCallsRejectGroup") && (notify_box_type == "VoiceInviteGroup"));
-        bool isRejectNonFriendCall = (gSavedPerAccountSettings.getBOOL("VoiceCallsFriendsOnly") && (LLAvatarTracker::instance().getBuddyInfo(caller_id) == NULL));
-		if	(isRejectGroupCall || isRejectNonFriendCall || gAgent.isDoNotDisturb())
-		{
-			if (gAgent.isDoNotDisturb() && !isRejectGroupCall && !isRejectNonFriendCall)
-			{
-				if (!hasSession(session_id) && (type == IM_SESSION_P2P_INVITE))
-				{
-					std::string fixed_session_name = caller_name;
-					if(!session_name.empty() && session_name.size()>1)
-					{
-						fixed_session_name = session_name;
-					}
-					else
-					{
-						LLAvatarName av_name;
-						if (LLAvatarNameCache::get(caller_id, &av_name))
-						{
-							fixed_session_name = av_name.getDisplayName();
-						}
-					}
-					LLIMModel::getInstance()->newSession(session_id, fixed_session_name, IM_NOTHING_SPECIAL, caller_id, LLSD(), false);
-				}
-
-				LLSD args;
-				addSystemMessage(session_id, "you_auto_rejected_call", args);
-				send_do_not_disturb_message(gMessageSystem, caller_id, session_id);
-			}
-			// silently decline the call
-			LLIncomingCallDialog::processCallResponse(1, payload);
-			return;
-		}
-	}
-
-	if ( !mPendingInvitations.has(session_id.asString()) )
-	{
-		// we're throwing up a dialogue, so we're using the voice channel passed to us,
-		// save it in the payload.
-		payload["voice_channel_info"] = voice_channel_info;
-		if (caller_name.empty())
-		{
-			LLAvatarNameCache::get(caller_id,
-				boost::bind(&LLIMMgr::onInviteNameLookup, payload, _1, _2));
-		}
-		else
-		{
-			LLFloaterReg::showInstance("incoming_call", payload, FALSE);
-		}
-
-		// Add the caller to the Recent List here (at this point
-		// "incoming_call" floater is shown and the recipient can
-		// reject the call), because even if a recipient will reject
-		// the call, the caller should be added to the recent list
-		// anyway. STORM-507.
-		if(type == IM_SESSION_P2P_INVITE)
-			LLRecentPeople::instance().add(caller_id);
-
-		mPendingInvitations[session_id.asString()] = LLSD();
-	}
-=======
     const LLUUID& session_id,
     const std::string& session_name,
     const LLUUID& caller_id,
     const std::string& caller_name,
     EInstantMessage type,
     EInvitationType inv_type,
-    const std::string& session_handle,
-    const std::string& session_uri)
-{
+    const LLSD& voice_channel_info)
+{
+
+    if (caller_id == gAgentID)
+    {
+        // ignore invites from ourself.
+        return;
+    }
+
     std::string notify_box_type;
     // voice invite question is different from default only for group call (EXT-7118)
     std::string question_type = "VoiceInviteQuestionDefault";
@@ -4378,10 +3535,10 @@
     payload["caller_name"] = caller_name;
     payload["type"] = type;
     payload["inv_type"] = inv_type;
-    payload["session_handle"] = session_handle;
-    payload["session_uri"] = session_uri;
     payload["notify_box_type"] = notify_box_type;
     payload["question_type"] = question_type;
+
+    LL_WARNS("Voice") << "INVITE PAYLOAD: " << payload << LL_ENDL;
 
     //ignore invites from muted residents
     if (!is_linden)
@@ -4407,7 +3564,6 @@
         LLIncomingCallDialog::processCallResponse(0, payload);
         return;
     }
-
     if (voice_invite)
     {
         bool isRejectGroupCall = (gSavedSettings.getBOOL("VoiceCallsRejectGroup") && (notify_box_type == "VoiceInviteGroup"));
@@ -4431,7 +3587,7 @@
                             fixed_session_name = av_name.getDisplayName();
                         }
                     }
-                    LLIMModel::getInstance()->newSession(session_id, fixed_session_name, IM_NOTHING_SPECIAL, caller_id, false, false);
+                    LLIMModel::getInstance()->newSession(session_id, fixed_session_name, IM_NOTHING_SPECIAL, caller_id, LLSD(), false);
                 }
 
                 LLSD args;
@@ -4446,6 +3602,9 @@
 
     if ( !mPendingInvitations.has(session_id.asString()) )
     {
+        // we're throwing up a dialogue, so we're using the voice channel passed to us,
+        // save it in the payload.
+        payload["voice_channel_info"] = voice_channel_info;
         if (caller_name.empty())
         {
             LLAvatarNameCache::get(caller_id,
@@ -4466,7 +3625,6 @@
 
         mPendingInvitations[session_id.asString()] = LLSD();
     }
->>>>>>> e1623bb2
 }
 
 void LLIMMgr::onInviteNameLookup(LLSD payload, const LLUUID& id, const LLAvatarName& av_name)
@@ -4500,66 +3658,40 @@
 
 void LLIMMgr::processAgentListUpdates(const LLUUID& session_id, const LLSD& body)
 {
-<<<<<<< HEAD
-	if (body.isMap() && body.has("agent_updates") && body["agent_updates"].isMap())
-	{
-		LLSD::map_const_iterator update_it;
-		for (update_it = body["agent_updates"].beginMap(); update_it != body["agent_updates"].endMap(); ++update_it)
-		{
-			LLUUID agent_id   = LLUUID(update_it->first);
-			LLSD   agent_data = update_it->second;
-			if (agent_data.has("transition") && agent_data["transition"].asString() == "LEAVE") 
-			{
-				// ignore actual leaves as those will be handled separately.
-				continue;
-			}
-
-			if (agent_id != gAgentID && agent_data.isMap() && agent_data.has("info") && agent_data["info"].isMap())
-			{
-				// Is one of the participants leaving a P2P Chat?
-				if (agent_data["info"].has("can_voice_chat") && !agent_data["info"]["can_voice_chat"].asBoolean())
-				{
-					LLVoiceChannelGroup *channelp = dynamic_cast < LLVoiceChannelGroup*>(LLVoiceChannel::getChannelByID(session_id));
-					if (channelp && channelp->isP2P())
-					{
-						// it's an adhoc-style P2P channel, and the peer has declined voice.  notify the user
-						// and shut down the voice channel.
-						LLSD notifyArgs = LLSD::emptyMap();
-						notifyArgs["VOICE_CHANNEL_NAME"]  = channelp->getSessionName();
-						LLNotificationsUtil::add("P2PCallDeclined", notifyArgs);
-						endCall(session_id);
-						break;
-					}
-				}
-			}
-		}
-	}
-
-	LLFloaterIMSession* im_floater = LLFloaterIMSession::findInstance(session_id);
-	if ( im_floater )
-	{
-		im_floater->processAgentListUpdates(body);
-	}
-	LLIMSpeakerMgr* speaker_mgr = LLIMModel::getInstance()->getSpeakerManager(session_id);
-	if (speaker_mgr)
-	{
-		speaker_mgr->updateSpeakers(body);
-
-		// also the same call is added into LLVoiceClient::participantUpdatedEvent because
-		// sometimes it is called AFTER LLViewerChatterBoxSessionAgentListUpdates::post()
-		// when moderation state changed too late. See EXT-3544.
-		speaker_mgr->update(true);
-	}
-	else
-	{
-		//we don't have a speaker manager yet..something went wrong
-		//we are probably receiving an update here before
-		//a start or an acceptance of an invitation.  Race condition.
-		gIMMgr->addPendingAgentListUpdates(
-			session_id,
-			body);
-	}
-=======
+    if (body.isMap() && body.has("agent_updates") && body["agent_updates"].isMap())
+    {
+        LLSD::map_const_iterator update_it;
+        for (update_it = body["agent_updates"].beginMap(); update_it != body["agent_updates"].endMap(); ++update_it)
+        {
+            LLUUID agent_id   = LLUUID(update_it->first);
+            LLSD   agent_data = update_it->second;
+            if (agent_data.has("transition") && agent_data["transition"].asString() == "LEAVE")
+            {
+                // ignore actual leaves as those will be handled separately.
+                continue;
+            }
+
+            if (agent_id != gAgentID && agent_data.isMap() && agent_data.has("info") && agent_data["info"].isMap())
+            {
+                // Is one of the participants leaving a P2P Chat?
+                if (agent_data["info"].has("can_voice_chat") && !agent_data["info"]["can_voice_chat"].asBoolean())
+                {
+                    LLVoiceChannelGroup *channelp = dynamic_cast < LLVoiceChannelGroup*>(LLVoiceChannel::getChannelByID(session_id));
+                    if (channelp && channelp->isP2P())
+                    {
+                        // it's an adhoc-style P2P channel, and the peer has declined voice.  notify the user
+                        // and shut down the voice channel.
+                        LLSD notifyArgs = LLSD::emptyMap();
+                        notifyArgs["VOICE_CHANNEL_NAME"]  = channelp->getSessionName();
+                        LLNotificationsUtil::add("P2PCallDeclined", notifyArgs);
+                        endCall(session_id);
+                        break;
+                    }
+                }
+            }
+        }
+    }
+
     LLFloaterIMSession* im_floater = LLFloaterIMSession::findInstance(session_id);
     if ( im_floater )
     {
@@ -4584,7 +3716,6 @@
             session_id,
             body);
     }
->>>>>>> e1623bb2
 }
 
 LLSD LLIMMgr::getPendingAgentListUpdates(const LLUUID& session_id)
@@ -4720,24 +3851,15 @@
 
 bool LLIMMgr::startCall(const LLUUID& session_id, LLVoiceChannel::EDirection direction, const LLSD& voice_channel_info)
 {
-<<<<<<< HEAD
-	LLVoiceChannel* voice_channel = LLIMModel::getInstance()->getVoiceChannel(session_id);
-	if (!voice_channel) return false;
-	if (!voice_channel_info.isUndefined())
-	{
-		voice_channel->setChannelInfo(voice_channel_info);
-	}
-	voice_channel->setCallDirection(direction);
-	voice_channel->activate();
-	return true;
-=======
     LLVoiceChannel* voice_channel = LLIMModel::getInstance()->getVoiceChannel(session_id);
     if (!voice_channel) return false;
-
+    if (!voice_channel_info.isUndefined())
+    {
+        voice_channel->setChannelInfo(voice_channel_info);
+    }
     voice_channel->setCallDirection(direction);
     voice_channel->activate();
     return true;
->>>>>>> e1623bb2
 }
 
 bool LLIMMgr::endCall(const LLUUID& session_id)
@@ -5026,34 +4148,6 @@
 class LLViewerChatterBoxSessionUpdate : public LLHTTPNode
 {
 public:
-<<<<<<< HEAD
-	virtual void post(
-		ResponsePtr responder,
-		const LLSD& context,
-		const LLSD& input) const
-	{
-		LLUUID session_id = input["body"]["session_id"].asUUID();
-		LLFloaterIMSession* im_floater = LLFloaterIMSession::findInstance(session_id);
-		if ( im_floater )
-		{
-			im_floater->processSessionUpdate(input["body"]["info"]);
-		}
-		LLIMSpeakerMgr* im_mgr = LLIMModel::getInstance()->getSpeakerManager(session_id);
-		if (im_mgr)
-		{
-			im_mgr->processSessionUpdate(input["body"]["info"]);
-		}
-		if (input["body"]["info"].has("voice_channel_info"))
-		{
-			LLIMModel::LLIMSession* session = LLIMModel::getInstance()->findIMSession(session_id);
-			if (session)
-			{
-				session->initVoiceChannel(input["body"]["info"]["voice_channel_info"]);
-				session->mVoiceChannel->activate();
-			}
-		}
-	}
-=======
     virtual void post(
         ResponsePtr responder,
         const LLSD& context,
@@ -5070,8 +4164,16 @@
         {
             im_mgr->processSessionUpdate(input["body"]["info"]);
         }
-    }
->>>>>>> e1623bb2
+        if (input["body"]["info"].has("voice_channel_info"))
+        {
+            LLIMModel::LLIMSession* session = LLIMModel::getInstance()->findIMSession(session_id);
+            if (session)
+            {
+                session->initVoiceChannel(input["body"]["info"]["voice_channel_info"]);
+                session->mVoiceChannel->activate();
+            }
+        }
+    }
 };
 
 
@@ -5155,59 +4257,27 @@
             {
                 LLCoros::instance().launch("chatterBoxInvitationCoro",
                     boost::bind(&chatterBoxInvitationCoro, url,
-<<<<<<< HEAD
                     session_id, LLIMMgr::INVITATION_TYPE_INSTANT_MESSAGE, LLSD()));
-			}
-		} //end if invitation has instant message
-		else if ( input["body"].has("voice") )
-		{
-			if(!LLVoiceClient::getInstance()->voiceEnabled() || !LLVoiceClient::getInstance()->isVoiceWorking())
-			{
-				// Don't display voice invites unless the user has voice enabled.
-				return;
-			}
+            }
+        } //end if invitation has instant message
+        else if ( input["body"].has("voice") )
+        {
+            if(!LLVoiceClient::getInstance()->voiceEnabled() || !LLVoiceClient::getInstance()->isVoiceWorking())
+            {
+                // Don't display voice invites unless the user has voice enabled.
+                return;
+            }
 
             BOOL session_type_p2p = input["body"]["voice"].get("invitation_type").asInteger() == EMultiAgentChatSessionType::P2P_CHAT_SESSION;
             LL_DEBUGS("Voice") << "Received voice information from the server: " << input["body"]<< LL_ENDL;
-			gIMMgr->inviteToSession(
-				input["body"]["session_id"].asUUID(),
-				input["body"]["session_name"].asString(),
-				input["body"]["from_id"].asUUID(),
-				input["body"]["from_name"].asString(),
-				session_type_p2p ? IM_SESSION_P2P_INVITE : IM_SESSION_INVITE,
-				LLIMMgr::INVITATION_TYPE_VOICE,
-                input["body"]["voice"]);
-		}
-		else if ( input["body"].has("immediate") )
-		{
-			gIMMgr->inviteToSession(
-				input["body"]["session_id"].asUUID(),
-				input["body"]["session_name"].asString(),
-				input["body"]["from_id"].asUUID(),
-				input["body"]["from_name"].asString(),
-				IM_SESSION_INVITE,
-				LLIMMgr::INVITATION_TYPE_IMMEDIATE);
-		}
-	}
-=======
-                    session_id, LLIMMgr::INVITATION_TYPE_INSTANT_MESSAGE));
-            }
-        } //end if invitation has instant message
-        else if ( input["body"].has("voice") )
-        {
-            if(!LLVoiceClient::getInstance()->voiceEnabled() || !LLVoiceClient::getInstance()->isVoiceWorking())
-            {
-                // Don't display voice invites unless the user has voice enabled.
-                return;
-            }
-
             gIMMgr->inviteToSession(
                 input["body"]["session_id"].asUUID(),
                 input["body"]["session_name"].asString(),
                 input["body"]["from_id"].asUUID(),
                 input["body"]["from_name"].asString(),
-                IM_SESSION_INVITE,
-                LLIMMgr::INVITATION_TYPE_VOICE);
+                session_type_p2p ? IM_SESSION_P2P_INVITE : IM_SESSION_INVITE,
+                LLIMMgr::INVITATION_TYPE_VOICE,
+                input["body"]["voice"]);
         }
         else if ( input["body"].has("immediate") )
         {
@@ -5220,7 +4290,6 @@
                 LLIMMgr::INVITATION_TYPE_IMMEDIATE);
         }
     }
->>>>>>> e1623bb2
 };
 
 LLHTTPRegistration<LLViewerChatterBoxSessionStartReply>
