--- conflicted
+++ resolved
@@ -3392,10 +3392,6 @@
 	cef_ver_codec << DULLAHAN_VERSION_MINOR;
 	cef_ver_codec << ".";
 	cef_ver_codec << DULLAHAN_VERSION_BUILD;
-<<<<<<< HEAD
-	cef_ver_codec << " - CEF: ";
-	cef_ver_codec << CEF_VERSION;
-=======
 
 	cef_ver_codec << " / CEF: ";
 	cef_ver_codec << CEF_VERSION;
@@ -3403,7 +3399,6 @@
 	cef_ver_codec << " / Chrome: ";
 	cef_ver_codec << CHROME_VERSION_MAJOR;
 
->>>>>>> bdecc9cc
 	info["LIBCEF_VERSION"] = cef_ver_codec.str();
 #else
 	info["LIBCEF_VERSION"] = "Undefined";
