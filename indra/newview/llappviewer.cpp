/**
 * @file llappviewer.cpp
 * @brief The LLAppViewer class definitions
 *
 * $LicenseInfo:firstyear=2007&license=viewerlgpl$
 * Second Life Viewer Source Code
 * Copyright (C) 2012, Linden Research, Inc.
 *
 * This library is free software; you can redistribute it and/or
 * modify it under the terms of the GNU Lesser General Public
 * License as published by the Free Software Foundation;
 * version 2.1 of the License only.
 *
 * This library is distributed in the hope that it will be useful,
 * but WITHOUT ANY WARRANTY; without even the implied warranty of
 * MERCHANTABILITY or FITNESS FOR A PARTICULAR PURPOSE.  See the GNU
 * Lesser General Public License for more details.
 *
 * You should have received a copy of the GNU Lesser General Public
 * License along with this library; if not, write to the Free Software
 * Foundation, Inc., 51 Franklin Street, Fifth Floor, Boston, MA  02110-1301  USA
 *
 * Linden Research, Inc., 945 Battery Street, San Francisco, CA  94111  USA
 * $/LicenseInfo$
 */

#include "llviewerprecompiledheaders.h"

#include "llappviewer.h"

// Viewer includes
#include "llversioninfo.h"
#include "llfeaturemanager.h"
#include "lluictrlfactory.h"
#include "lltexteditor.h"
#include "llenvironment.h"
#include "llerrorcontrol.h"
#include "lleventtimer.h"
#include "llviewertexturelist.h"
#include "llgroupmgr.h"
#include "llagent.h"
#include "llagentcamera.h"
#include "llagentlanguage.h"
#include "llagentui.h"
#include "llagentwearables.h"
#include "lldirpicker.h"
#include "llfloaterimcontainer.h"
#include "llimprocessing.h"
#include "llwindow.h"
#include "llviewerstats.h"
#include "llviewerstatsrecorder.h"
#include "llkeyconflict.h" // for legacy keybinding support, remove later
#include "llmarketplacefunctions.h"
#include "llmarketplacenotifications.h"
#include "llmd5.h"
#include "llmeshrepository.h"
#include "llpumpio.h"
#include "llmimetypes.h"
#include "llslurl.h"
#include "llstartup.h"
#include "llfocusmgr.h"
#include "llviewerjoystick.h"
#include "llallocator.h"
#include "llcalc.h"
#include "llconversationlog.h"
#if LL_WINDOWS
#include "lldxhardware.h"
#endif
#include "lltexturestats.h"
#include "lltrace.h"
#include "lltracethreadrecorder.h"
#include "llviewerwindow.h"
#include "llviewerdisplay.h"
#include "llviewermedia.h"
#include "llviewerparcelaskplay.h"
#include "llviewerparcelmedia.h"
#include "llviewershadermgr.h"
#include "llviewermediafocus.h"
#include "llviewermessage.h"
#include "llviewerobjectlist.h"
#include "llworldmap.h"
#include "llmutelist.h"
#include "llviewerhelp.h"
#include "lluicolortable.h"
#include "llurldispatcher.h"
#include "llurlhistory.h"
#include "llrender.h"
#include "llteleporthistory.h"
#include "lltoast.h"
#include "llsdutil_math.h"
#include "lllocationhistory.h"
#include "llfasttimerview.h"
#include "llvector4a.h"
#include "llviewermenufile.h"
#include "llvoicechannel.h"
#include "llvoavatarself.h"
#include "llurlmatch.h"
#include "lltextutil.h"
#include "lllogininstance.h"
#include "llprogressview.h"
#include "llvocache.h"
#include "llvopartgroup.h"
#include "llweb.h"
#include "llfloatertexturefetchdebugger.h"
#include "llspellcheck.h"
#include "llscenemonitor.h"
#include "llavatarrenderinfoaccountant.h"
#include "lllocalbitmaps.h"

// Linden library includes
#include "llavatarnamecache.h"
#include "lldiriterator.h"
#include "llexperiencecache.h"
#include "llimagej2c.h"
#include "llmemory.h"
#include "llprimitive.h"
#include "llurlaction.h"
#include "llurlentry.h"
#include "llvfile.h"
#include "llvfsthread.h"
#include "llvolumemgr.h"
#include "llxfermanager.h"
#include "llphysicsextensions.h"

#include "llnotificationmanager.h"
#include "llnotifications.h"
#include "llnotificationsutil.h"

#include "llleap.h"
#include "stringize.h"
#include "llcoros.h"
#include "llexception.h"
#if !LL_LINUX
#include "cef/dullahan_version.h"
#include "vlc/libvlc_version.h"
#endif // LL_LINUX

// Third party library includes
#include <boost/bind.hpp>
#include <boost/foreach.hpp>
#include <boost/algorithm/string.hpp>
#include <boost/regex.hpp>
#include <boost/throw_exception.hpp>

#if LL_WINDOWS
#	include <share.h> // For _SH_DENYWR in processMarkerFiles
#else
#   include <sys/file.h> // For processMarkerFiles
#endif

#include "llapr.h"
#include <boost/lexical_cast.hpp>

#include "llviewerinput.h"
#include "lllfsthread.h"
#include "llworkerthread.h"
#include "lltexturecache.h"
#include "lltexturefetch.h"
#include "llimageworker.h"
#include "llevents.h"

// The files below handle dependencies from cleanup.
#include "llkeyframemotion.h"
#include "llworldmap.h"
#include "llhudmanager.h"
#include "lltoolmgr.h"
#include "llassetstorage.h"
#include "llpolymesh.h"
#include "llproxy.h"
#include "llaudioengine.h"
#include "llstreamingaudio.h"
#include "llviewermenu.h"
#include "llselectmgr.h"
#include "lltrans.h"
#include "lltransutil.h"
#include "lltracker.h"
#include "llviewerparcelmgr.h"
#include "llworldmapview.h"
#include "llpostprocess.h"

#include "lldebugview.h"
#include "llconsole.h"
#include "llcontainerview.h"
#include "lltooltip.h"

#include "llsdutil.h"
#include "llsdserialize.h"

#include "llworld.h"
#include "llhudeffecttrail.h"
#include "llvectorperfoptions.h"
#include "llslurl.h"
#include "llwatchdog.h"

// Included so that constants/settings might be initialized
// in save_settings_to_globals()
#include "llbutton.h"
#include "llstatusbar.h"
#include "llsurface.h"
#include "llvosky.h"
#include "llvotree.h"
#include "llvoavatar.h"
#include "llfolderview.h"
#include "llagentpilot.h"
#include "llvovolume.h"
#include "llflexibleobject.h"
#include "llvosurfacepatch.h"
#include "llviewerfloaterreg.h"
#include "llcommandlineparser.h"
#include "llfloatermemleak.h"
#include "llfloaterreg.h"
#include "llfloateroutfitsnapshot.h"
#include "llfloatersnapshot.h"
#include "llsidepanelinventory.h"
#include "llatmosphere.h"

// includes for idle() idleShutdown()
#include "llviewercontrol.h"
#include "lleventnotifier.h"
#include "llcallbacklist.h"
#include "lldeferredsounds.h"
#include "pipeline.h"
#include "llgesturemgr.h"
#include "llsky.h"
#include "llvlmanager.h"
#include "llviewercamera.h"
#include "lldrawpoolbump.h"
#include "llvieweraudio.h"
#include "llimview.h"
#include "llviewerthrottle.h"
#include "llparcel.h"
#include "llavatariconctrl.h"
#include "llgroupiconctrl.h"
#include "llviewerassetstats.h"

// Include for security api initialization
#include "llsecapi.h"
#include "llmachineid.h"
#include "llmainlooprepeater.h"
#include "llcleanup.h"

#include "llcoproceduremanager.h"
#include "llviewereventrecorder.h"

// *FIX: These extern globals should be cleaned up.
// The globals either represent state/config/resource-storage of either
// this app, or another 'component' of the viewer. App globals should be
// moved into the app class, where as the other globals should be
// moved out of here.
// If a global symbol reference seems valid, it will be included
// via header files above.

//----------------------------------------------------------------------------
// llviewernetwork.h
#include "llviewernetwork.h"
// define a self-registering event API object
#include "llappviewerlistener.h"

#if (LL_LINUX || LL_SOLARIS) && LL_GTK
#include "glib.h"
#endif // (LL_LINUX || LL_SOLARIS) && LL_GTK

#if LL_MSVC
// disable boost::lexical_cast warning
#pragma warning (disable:4702)
#endif

static LLAppViewerListener sAppViewerListener(LLAppViewer::instance);

////// Windows-specific includes to the bottom - nasty defines in these pollute the preprocessor
//
//----------------------------------------------------------------------------
// viewer.cpp - these are only used in viewer, should be easily moved.

#if LL_DARWIN
extern void init_apple_menu(const char* product);
#endif // LL_DARWIN

extern BOOL gRandomizeFramerate;
extern BOOL gPeriodicSlowFrame;
extern BOOL gDebugGL;

#if LL_DARWIN
extern BOOL gHiDPISupport;
#endif

////////////////////////////////////////////////////////////
// All from the last globals push...

F32 gSimLastTime; // Used in LLAppViewer::init and send_viewer_stats()
F32 gSimFrames;

BOOL gShowObjectUpdates = FALSE;
BOOL gUseQuickTime = TRUE;

eLastExecEvent gLastExecEvent = LAST_EXEC_NORMAL;
S32 gLastExecDuration = -1; // (<0 indicates unknown)

#if LL_WINDOWS
#   define LL_PLATFORM_KEY "win"
#elif LL_DARWIN
#   define LL_PLATFORM_KEY "mac"
#elif LL_LINUX
#   define LL_PLATFORM_KEY "lnx"
else
#   error "Unknown Platform"
#endif
const char* gPlatform = LL_PLATFORM_KEY;

LLSD gDebugInfo;

U32	gFrameCount = 0;
U32 gForegroundFrameCount = 0; // number of frames that app window was in foreground
LLPumpIO* gServicePump = NULL;

U64MicrosecondsImplicit gFrameTime = 0;
F32SecondsImplicit gFrameTimeSeconds = 0.f;
F32SecondsImplicit gFrameIntervalSeconds = 0.f;
F32 gFPSClamped = 10.f;						// Pretend we start at target rate.
F32 gFrameDTClamped = 0.f;					// Time between adjacent checks to network for packets
U64MicrosecondsImplicit	gStartTime = 0; // gStartTime is "private", used only to calculate gFrameTimeSeconds

LLTimer gRenderStartTime;
LLFrameTimer gForegroundTime;
LLFrameTimer gLoggedInTime;
LLTimer gLogoutTimer;
static const F32 LOGOUT_REQUEST_TIME = 6.f;  // this will be cut short by the LogoutReply msg.
F32 gLogoutMaxTime = LOGOUT_REQUEST_TIME;


S32 gPendingMetricsUploads = 0;


BOOL				gDisconnected = FALSE;

// used to restore texture state after a mode switch
LLFrameTimer	gRestoreGLTimer;
BOOL			gRestoreGL = FALSE;
bool			gUseWireframe = FALSE;

//use for remember deferred mode in wireframe switch
bool			gInitialDeferredModeForWireframe = FALSE;

// VFS globals - see llappviewer.h
LLVFS* gStaticVFS = NULL;

LLMemoryInfo gSysMemory;
U64Bytes gMemoryAllocated(0); // updated in display_stats() in llviewerdisplay.cpp

std::string gLastVersionChannel;

LLVector3			gWindVec(3.0, 3.0, 0.0);
LLVector3			gRelativeWindVec(0.0, 0.0, 0.0);

U32		gPacketsIn = 0;

BOOL				gPrintMessagesThisFrame = FALSE;

BOOL gRandomizeFramerate = FALSE;
BOOL gPeriodicSlowFrame = FALSE;

BOOL gCrashOnStartup = FALSE;
BOOL gLLErrorActivated = FALSE;
BOOL gLogoutInProgress = FALSE;

BOOL gSimulateMemLeak = FALSE;

////////////////////////////////////////////////////////////
// Internal globals... that should be removed.
static std::string gArgs;
const int MAX_MARKER_LENGTH = 1024;
const std::string MARKER_FILE_NAME("SecondLife.exec_marker");
const std::string START_MARKER_FILE_NAME("SecondLife.start_marker");
const std::string ERROR_MARKER_FILE_NAME("SecondLife.error_marker");
const std::string LLERROR_MARKER_FILE_NAME("SecondLife.llerror_marker");
const std::string LOGOUT_MARKER_FILE_NAME("SecondLife.logout_marker");
static BOOL gDoDisconnect = FALSE;
static std::string gLaunchFileOnQuit;

// Used on Win32 for other apps to identify our window (eg, win_setup)
const char* const VIEWER_WINDOW_CLASSNAME = "Second Life";

//-- LLDeferredTaskList ------------------------------------------------------

/**
 * A list of deferred tasks.
 *
 * We sometimes need to defer execution of some code until the viewer gets idle,
 * e.g. removing an inventory item from within notifyObservers() may not work out.
 *
 * Tasks added to this list will be executed in the next LLAppViewer::idle() iteration.
 * All tasks are executed only once.
 */
class LLDeferredTaskList: public LLSingleton<LLDeferredTaskList>
{
	LLSINGLETON_EMPTY_CTOR(LLDeferredTaskList);
	LOG_CLASS(LLDeferredTaskList);

	friend class LLAppViewer;
	typedef boost::signals2::signal<void()> signal_t;

	void addTask(const signal_t::slot_type& cb)
	{
		mSignal.connect(cb);
	}

	void run()
	{
		if (!mSignal.empty())
		{
			mSignal();
			mSignal.disconnect_all_slots();
		}
	}

	signal_t mSignal;
};

//----------------------------------------------------------------------------

// List of entries from strings.xml to always replace
static std::set<std::string> default_trans_args;
void init_default_trans_args()
{
	default_trans_args.insert("SECOND_LIFE"); // World
	default_trans_args.insert("APP_NAME");
	default_trans_args.insert("CAPITALIZED_APP_NAME");
	default_trans_args.insert("SECOND_LIFE_GRID");
	default_trans_args.insert("SUPPORT_SITE");
	// This URL shows up in a surprising number of places in various skin
	// files. We really only want to have to maintain a single copy of it.
	default_trans_args.insert("create_account_url");
}

//----------------------------------------------------------------------------
// File scope definitons
const char *VFS_DATA_FILE_BASE = "data.db2.x.";
const char *VFS_INDEX_FILE_BASE = "index.db2.x.";


struct SettingsFile : public LLInitParam::Block<SettingsFile>
{
	Mandatory<std::string>	name;
	Optional<std::string>	file_name;
	Optional<bool>			required,
							persistent;
	Optional<std::string>	file_name_setting;

	SettingsFile()
	:	name("name"),
		file_name("file_name"),
		required("required", false),
		persistent("persistent", true),
		file_name_setting("file_name_setting")
	{}
};

struct SettingsGroup : public LLInitParam::Block<SettingsGroup>
{
	Mandatory<std::string>	name;
	Mandatory<S32>			path_index;
	Multiple<SettingsFile>	files;

	SettingsGroup()
	:	name("name"),
		path_index("path_index"),
		files("file")
	{}
};

struct SettingsFiles : public LLInitParam::Block<SettingsFiles>
{
	Multiple<SettingsGroup>	groups;

	SettingsFiles()
	: groups("group")
	{}
};

static std::string gWindowTitle;

//----------------------------------------------------------------------------
// Metrics logging control constants
//----------------------------------------------------------------------------
static const F32 METRICS_INTERVAL_DEFAULT = 600.0;
static const F32 METRICS_INTERVAL_QA = 30.0;
static F32 app_metrics_interval = METRICS_INTERVAL_DEFAULT;
static bool app_metrics_qa_mode = false;

void idle_afk_check()
{
	// check idle timers
	F32 current_idle = gAwayTriggerTimer.getElapsedTimeF32();
	F32 afk_timeout  = gSavedSettings.getS32("AFKTimeout");
	if (afk_timeout && (current_idle > afk_timeout) && ! gAgent.getAFK())
	{
		LL_INFOS("IdleAway") << "Idle more than " << afk_timeout << " seconds: automatically changing to Away status" << LL_ENDL;
		gAgent.setAFK();
	}
}

// A callback set in LLAppViewer::init()
static void ui_audio_callback(const LLUUID& uuid)
{
	if (gAudiop)
	{
		SoundData soundData(uuid, gAgent.getID(), 1.0f, LLAudioEngine::AUDIO_TYPE_UI);
		gAudiop->triggerSound(soundData);
	}
}

// A callback set in LLAppViewer::init()
static void deferred_ui_audio_callback(const LLUUID& uuid)
{
	if (gAudiop)
	{
		SoundData soundData(uuid, gAgent.getID(), 1.0f, LLAudioEngine::AUDIO_TYPE_UI);
		LLDeferredSounds::instance().deferSound(soundData);
	}
}

bool	create_text_segment_icon_from_url_match(LLUrlMatch* match,LLTextBase* base)
{
	if(!match || !base || base->getPlainText())
		return false;

	LLUUID match_id = match->getID();

	LLIconCtrl* icon;

	if( match->getMenuName() == "menu_url_group.xml" // See LLUrlEntryGroup constructor
		|| gAgent.isInGroup(match_id, TRUE)) //This check seems unfiting, urls are either /agent or /group
	{
		LLGroupIconCtrl::Params icon_params;
		icon_params.group_id = match_id;
		icon_params.rect = LLRect(0, 16, 16, 0);
		icon_params.visible = true;
		icon = LLUICtrlFactory::instance().create<LLGroupIconCtrl>(icon_params);
	}
	else
	{
		LLAvatarIconCtrl::Params icon_params;
		icon_params.avatar_id = match_id;
		icon_params.rect = LLRect(0, 16, 16, 0);
		icon_params.visible = true;
		icon = LLUICtrlFactory::instance().create<LLAvatarIconCtrl>(icon_params);
	}

	LLInlineViewSegment::Params params;
	params.force_newline = false;
	params.view = icon;
	params.left_pad = 4;
	params.right_pad = 4;
	params.top_pad = -2;
	params.bottom_pad = 2;

	base->appendWidget(params," ",false);

	return true;
}

// Use these strictly for things that are constructed at startup,
// or for things that are performance critical.  JC
static void settings_to_globals()
{
	LLBUTTON_H_PAD		= gSavedSettings.getS32("ButtonHPad");
	BTN_HEIGHT_SMALL	= gSavedSettings.getS32("ButtonHeightSmall");
	BTN_HEIGHT			= gSavedSettings.getS32("ButtonHeight");

	MENU_BAR_HEIGHT		= gSavedSettings.getS32("MenuBarHeight");
	MENU_BAR_WIDTH		= gSavedSettings.getS32("MenuBarWidth");

	LLSurface::setTextureSize(gSavedSettings.getU32("RegionTextureSize"));

	LLRender::sGLCoreProfile = gSavedSettings.getBOOL("RenderGLCoreProfile");
	LLRender::sNsightDebugSupport = gSavedSettings.getBOOL("RenderNsightDebugSupport");
	LLVertexBuffer::sUseVAO = gSavedSettings.getBOOL("RenderUseVAO");
	LLImageGL::sGlobalUseAnisotropic	= gSavedSettings.getBOOL("RenderAnisotropic");
	LLImageGL::sCompressTextures		= gSavedSettings.getBOOL("RenderCompressTextures");
	LLVOVolume::sLODFactor				= llclamp(gSavedSettings.getF32("RenderVolumeLODFactor"), 0.01f, MAX_LOD_FACTOR);
	LLVOVolume::sDistanceFactor			= 1.f-LLVOVolume::sLODFactor * 0.1f;
	LLVolumeImplFlexible::sUpdateFactor = gSavedSettings.getF32("RenderFlexTimeFactor");
	LLVOTree::sTreeFactor				= gSavedSettings.getF32("RenderTreeLODFactor");
	LLVOAvatar::sLODFactor				= llclamp(gSavedSettings.getF32("RenderAvatarLODFactor"), 0.f, MAX_AVATAR_LOD_FACTOR);
	LLVOAvatar::sPhysicsLODFactor		= llclamp(gSavedSettings.getF32("RenderAvatarPhysicsLODFactor"), 0.f, MAX_AVATAR_LOD_FACTOR);
	LLVOAvatar::updateImpostorRendering(gSavedSettings.getU32("RenderAvatarMaxNonImpostors"));
	LLVOAvatar::sVisibleInFirstPerson	= gSavedSettings.getBOOL("FirstPersonAvatarVisible");
	// clamp auto-open time to some minimum usable value
	LLFolderView::sAutoOpenTime			= llmax(0.25f, gSavedSettings.getF32("FolderAutoOpenDelay"));
	LLSelectMgr::sRectSelectInclusive	= gSavedSettings.getBOOL("RectangleSelectInclusive");
	LLSelectMgr::sRenderHiddenSelections = gSavedSettings.getBOOL("RenderHiddenSelections");
	LLSelectMgr::sRenderLightRadius = gSavedSettings.getBOOL("RenderLightRadius");

	gAgentPilot.setNumRuns(gSavedSettings.getS32("StatsNumRuns"));
	gAgentPilot.setQuitAfterRuns(gSavedSettings.getBOOL("StatsQuitAfterRuns"));
	gAgent.setHideGroupTitle(gSavedSettings.getBOOL("RenderHideGroupTitle"));

	gDebugWindowProc = gSavedSettings.getBOOL("DebugWindowProc");
	gShowObjectUpdates = gSavedSettings.getBOOL("ShowObjectUpdates");
	LLWorldMapView::sMapScale = gSavedSettings.getF32("MapScale");
	
#if LL_DARWIN
	gHiDPISupport = gSavedSettings.getBOOL("RenderHiDPI");
#endif
}

static void settings_modify()
{
	LLRenderTarget::sUseFBO				= gSavedSettings.getBOOL("RenderDeferred");
	LLPipeline::sRenderTransparentWater	= gSavedSettings.getBOOL("RenderTransparentWater");
	LLPipeline::sRenderBump				= gSavedSettings.getBOOL("RenderObjectBump");
	LLPipeline::sRenderDeferred		= LLPipeline::sRenderTransparentWater && LLPipeline::sRenderBump && gSavedSettings.getBOOL("RenderDeferred");
	LLVOSurfacePatch::sLODFactor		= gSavedSettings.getF32("RenderTerrainLODFactor");
	LLVOSurfacePatch::sLODFactor *= LLVOSurfacePatch::sLODFactor; //square lod factor to get exponential range of [1,4]
	gDebugGL = gSavedSettings.getBOOL("RenderDebugGL") || gDebugSession;
	gDebugPipeline = gSavedSettings.getBOOL("RenderDebugPipeline");
}

class LLFastTimerLogThread : public LLThread
{
public:
	std::string mFile;

	LLFastTimerLogThread(std::string& test_name) : LLThread("fast timer log")
 	{
		std::string file_name = test_name + std::string(".slp");
		mFile = gDirUtilp->getExpandedFilename(LL_PATH_LOGS, file_name);
	}

	void run()
	{
		llofstream os(mFile.c_str());

		while (!LLAppViewer::instance()->isQuitting())
		{
			LLTrace::BlockTimer::writeLog(os);
			os.flush();
			ms_sleep(32);
		}

		os.close();
	}
};

//virtual
bool LLAppViewer::initSLURLHandler()
{
	// does nothing unless subclassed
	return false;
}

//virtual
bool LLAppViewer::sendURLToOtherInstance(const std::string& url)
{
	// does nothing unless subclassed
	return false;
}

//----------------------------------------------------------------------------
// LLAppViewer definition

// Static members.
// The single viewer app.
LLAppViewer* LLAppViewer::sInstance = NULL;
LLTextureCache* LLAppViewer::sTextureCache = NULL;
LLImageDecodeThread* LLAppViewer::sImageDecodeThread = NULL;
LLTextureFetch* LLAppViewer::sTextureFetch = NULL;

std::string getRuntime()
{
	return llformat("%.4f", (F32)LLTimer::getElapsedSeconds().value());
}

LLAppViewer::LLAppViewer()
:	mMarkerFile(),
	mLogoutMarkerFile(),
	mReportedCrash(false),
	mNumSessions(0),
	mPurgeCache(false),
	mPurgeCacheOnExit(false),
	mPurgeUserDataOnExit(false),
	mSecondInstance(false),
	mUpdaterNotFound(false),
	mSavedFinalSnapshot(false),
	mSavePerAccountSettings(false),		// don't save settings on logout unless login succeeded.
	mQuitRequested(false),
	mLogoutRequestSent(false),
	mLastAgentControlFlags(0),
	mLastAgentForceUpdate(0),
	mMainloopTimeout(NULL),
	mAgentRegionLastAlive(false),
	mRandomizeFramerate(LLCachedControl<bool>(gSavedSettings,"Randomize Framerate", FALSE)),
	mPeriodicSlowFrame(LLCachedControl<bool>(gSavedSettings,"Periodic Slow Frame", FALSE)),
	mFastTimerLogThread(NULL),
	mSettingsLocationList(NULL),
	mIsFirstRun(false),
	mMinMicroSecPerFrame(0.f)
{
	if(NULL != sInstance)
	{
		LL_ERRS() << "Oh no! An instance of LLAppViewer already exists! LLAppViewer is sort of like a singleton." << LL_ENDL;
	}

    mDumpPath ="";

	// Need to do this initialization before we do anything else, since anything
	// that touches files should really go through the lldir API
	gDirUtilp->initAppDirs("SecondLife");
	//
	// IMPORTANT! Do NOT put anything that will write
	// into the log files during normal startup until AFTER
	// we run the "program crashed last time" error handler below.
	//
	sInstance = this;

	gLoggedInTime.stop();

	initLoggingAndGetLastDuration();

	processMarkerFiles();
	//
	// OK to write stuff to logs now, we've now crash reported if necessary
	//

	LLLoginInstance::instance().setPlatformInfo(gPlatform, LLOSInfo::instance().getOSVersionString(), LLOSInfo::instance().getOSStringSimple());

	// Under some circumstances we want to read the static_debug_info.log file
	// from the previous viewer run between this constructor call and the
	// init() call, which will overwrite the static_debug_info.log file for
	// THIS run. So setDebugFileNames() early.
#   ifdef LL_BUGSPLAT
	// MAINT-8917: don't create a dump directory just for the
	// static_debug_info.log file
	std::string logdir = gDirUtilp->getExpandedFilename(LL_PATH_LOGS, "");
#   else // ! LL_BUGSPLAT
	// write Google Breakpad minidump files to a per-run dump directory to avoid multiple viewer issues.
	std::string logdir = gDirUtilp->getExpandedFilename(LL_PATH_DUMP, "");
#   endif // ! LL_BUGSPLAT
	mDumpPath = logdir;
	setMiniDumpDir(logdir);
	setDebugFileNames(logdir);
}

LLAppViewer::~LLAppViewer()
{
	delete mSettingsLocationList;

	destroyMainloopTimeout();

	// If we got to this destructor somehow, the app didn't hang.
	removeMarkerFiles();
}

class LLUITranslationBridge : public LLTranslationBridge
{
public:
	virtual std::string getString(const std::string &xml_desc)
	{
		return LLTrans::getString(xml_desc);
	}
};

<<<<<<< HEAD
=======
static S32 sQAModeTermCode = 0; // set from QAModeTermCode to specify exit code for LL_ERRS
>>>>>>> 6007475c

bool LLAppViewer::init()
{
	setupErrorHandling(mSecondInstance);

	//
	// Start of the application
	//

	// initialize LLWearableType translation bridge.
	// Memory will be cleaned up in ::cleanupClass()
	LLWearableType::initParamSingleton(new LLUITranslationBridge());

    // initialize the LLSettingsType translation bridge.
    LLTranslationBridge::ptr_t trans = std::make_shared<LLUITranslationBridge>();
    LLSettingsType::initParamSingleton(trans);

	// initialize SSE options
	LLVector4a::initClass();

	//initialize particle index pool
	LLVOPartGroup::initClass();

	// set skin search path to default, will be overridden later
	// this allows simple skinned file lookups to work
	gDirUtilp->setSkinFolder("default", "en");

//	initLoggingAndGetLastDuration();

	//
	// OK to write stuff to logs now, we've now crash reported if necessary
	//
	init_default_trans_args();

	if (!initConfiguration())
		return false;

	LL_INFOS("InitInfo") << "Configuration initialized." << LL_ENDL ;

	//set the max heap size.
	initMaxHeapSize() ;
	LLCoros::instance().setStackSize(gSavedSettings.getS32("CoroutineStackSize"));

<<<<<<< HEAD

	// Although initLoggingAndGetLastDuration() is the right place to mess with
	// setFatalFunction(), we can't query gSavedSettings until after
	// initConfiguration().
	S32 rc(gSavedSettings.getS32("QAModeTermCode"));
	if (rc >= 0)
	{
		// QAModeTermCode set, terminate with that rc on LL_ERRS. Use
		// _exit() rather than exit() because normal cleanup depends too
		// much on successful startup!
		LLError::setFatalFunction([rc](const std::string&){ _exit(rc); });
	}
=======
    // if a return code is set for error exit, save it here for use in fatalErrorHandler
    sQAModeTermCode = gSavedSettings.getS32("QAModeTermCode");
>>>>>>> 6007475c

    mAlloc.setProfilingEnabled(gSavedSettings.getBOOL("MemProfiling"));

	// Initialize the non-LLCurl libcurl library.  Should be called
	// before consumers (LLTextureFetch).
	mAppCoreHttp.init();

	LL_INFOS("InitInfo") << "LLCore::Http initialized." << LL_ENDL ;

    LLMachineID::init();

	{
		if (gSavedSettings.getBOOL("QAModeMetrics"))
		{
			app_metrics_qa_mode = true;
			app_metrics_interval = METRICS_INTERVAL_QA;
		}
		LLViewerAssetStatsFF::init();
	}

	initThreads();
	LL_INFOS("InitInfo") << "Threads initialized." << LL_ENDL ;

	// Initialize settings early so that the defaults for ignorable dialogs are
	// picked up and then correctly re-saved after launching the updater (STORM-1268).
	LLUI::settings_map_t settings_map;
	settings_map["config"] = &gSavedSettings;
	settings_map["ignores"] = &gWarningSettings;
	settings_map["floater"] = &gSavedSettings; // *TODO: New settings file
	settings_map["account"] = &gSavedPerAccountSettings;

	LLUI::initParamSingleton(settings_map,
		LLUIImageList::getInstance(),
		ui_audio_callback,
		deferred_ui_audio_callback);
	LL_INFOS("InitInfo") << "UI initialized." << LL_ENDL ;

	// NOW LLUI::getLanguage() should work. gDirUtilp must know the language
	// for this session ASAP so all the file-loading commands that follow,
	// that use findSkinnedFilenames(), will include the localized files.
	gDirUtilp->setSkinFolder(gDirUtilp->getSkinFolder(), LLUI::getLanguage());

	// Setup LLTrans after LLUI::initClass has been called.
	initStrings();

	// Setup notifications after LLUI::initClass() has been called.
	LLNotifications::instance();
	LL_INFOS("InitInfo") << "Notifications initialized." << LL_ENDL ;

    writeSystemInfo();

	//////////////////////////////////////////////////////////////////////////////
	//////////////////////////////////////////////////////////////////////////////
	//////////////////////////////////////////////////////////////////////////////
	//////////////////////////////////////////////////////////////////////////////
	// *FIX: The following code isn't grouped into functions yet.

	//
	// Various introspection concerning the libs we're using - particularly
	// the libs involved in getting to a full login screen.
	//
	LL_INFOS("InitInfo") << "J2C Engine is: " << LLImageJ2C::getEngineInfo() << LL_ENDL;
	LL_INFOS("InitInfo") << "libcurl version is: " << LLCore::LLHttp::getCURLVersion() << LL_ENDL;

	/////////////////////////////////////////////////
	// OS-specific login dialogs
	/////////////////////////////////////////////////

	//test_cached_control();

	// track number of times that app has run
	mNumSessions = gSavedSettings.getS32("NumSessions");
	mNumSessions++;
	gSavedSettings.setS32("NumSessions", mNumSessions);

	// LLKeyboard relies on LLUI to know what some accelerator keys are called.
	LLKeyboard::setStringTranslatorFunc( LLTrans::getKeyboardString );

	// Provide the text fields with callbacks for opening Urls
	LLUrlAction::setOpenURLCallback(boost::bind(&LLWeb::loadURL, _1, LLStringUtil::null, LLStringUtil::null));
	LLUrlAction::setOpenURLInternalCallback(boost::bind(&LLWeb::loadURLInternal, _1, LLStringUtil::null, LLStringUtil::null, false));
	LLUrlAction::setOpenURLExternalCallback(boost::bind(&LLWeb::loadURLExternal, _1, true, LLStringUtil::null));
	LLUrlAction::setExecuteSLURLCallback(&LLURLDispatcher::dispatchFromTextEditor);

	// Let code in llui access the viewer help floater
	LLUI::getInstance()->mHelpImpl = LLViewerHelp::getInstance();

	LL_INFOS("InitInfo") << "UI initialization is done." << LL_ENDL ;

	// Load translations for tooltips
	LLFloater::initClass();

	/////////////////////////////////////////////////

	LLToolMgr::getInstance(); // Initialize tool manager if not already instantiated

	LLViewerFloaterReg::registerFloaters();

	/////////////////////////////////////////////////
	//
	// Load settings files
	//
	//
	LLGroupMgr::parseRoleActions("role_actions.xml");

	LLAgent::parseTeleportMessages("teleport_strings.xml");

	// load MIME type -> media impl mappings
	std::string mime_types_name;
#if LL_DARWIN
	mime_types_name = "mime_types_mac.xml";
#elif LL_LINUX
	mime_types_name = "mime_types_linux.xml";
#else
	mime_types_name = "mime_types.xml";
#endif
	LLMIMETypes::parseMIMETypes( mime_types_name );

	// Copy settings to globals. *TODO: Remove or move to appropriage class initializers
	settings_to_globals();
	// Setup settings listeners
	settings_setup_listeners();
	// Modify settings based on system configuration and compile options
	settings_modify();

	// Find partition serial number (Windows) or hardware serial (Mac)
	mSerialNumber = generateSerialNumber();

	// do any necessary set-up for accepting incoming SLURLs from apps
	initSLURLHandler();

	if(false == initHardwareTest())
	{
		// Early out from user choice.
		return false;
	}
	LL_INFOS("InitInfo") << "Hardware test initialization done." << LL_ENDL ;

	// Prepare for out-of-memory situations, during which we will crash on
	// purpose and save a dump.
#if LL_WINDOWS && LL_RELEASE_FOR_DOWNLOAD && LL_USE_SMARTHEAP
	MemSetErrorHandler(first_mem_error_handler);
#endif // LL_WINDOWS && LL_RELEASE_FOR_DOWNLOAD && LL_USE_SMARTHEAP

	// *Note: this is where gViewerStats used to be created.

	//
	// Initialize the VFS, and gracefully handle initialization errors
	//

	if (!initCache())
	{
		LL_WARNS("InitInfo") << "Failed to init cache" << LL_ENDL;
		std::ostringstream msg;
		msg << LLTrans::getString("MBUnableToAccessFile");
		OSMessageBox(msg.str(),LLStringUtil::null,OSMB_OK);
		return 0;
	}
	LL_INFOS("InitInfo") << "Cache initialization is done." << LL_ENDL ;

	// Initialize the repeater service.
	LLMainLoopRepeater::instance().start();

	//
	// Initialize the window
	//
	gGLActive = TRUE;
	initWindow();
	LL_INFOS("InitInfo") << "Window is initialized." << LL_ENDL ;

	// initWindow also initializes the Feature List, so now we can initialize this global.
	LLCubeMap::sUseCubeMaps = LLFeatureManager::getInstance()->isFeatureAvailable("RenderCubeMap");

	// call all self-registered classes
	LLInitClassList::instance().fireCallbacks();

	LLFolderViewItem::initClass(); // SJB: Needs to happen after initWindow(), not sure why but related to fonts

	gGLManager.getGLInfo(gDebugInfo);
	gGLManager.printGLInfoString();

	// If we don't have the right GL requirements, exit.
	if (!gGLManager.mHasRequirements)
	{
		// can't use an alert here since we're exiting and
		// all hell breaks lose.
		LLUIString details = LLNotifications::instance().getGlobalString("UnsupportedGLRequirements");
		OSMessageBox(
			details.getString(),
			LLStringUtil::null,
			OSMB_OK);
		return 0;
	}

    // If we don't have the right shader requirements.
    if (!gGLManager.mHasShaderObjects
        || !gGLManager.mHasVertexShader
        || !gGLManager.mHasFragmentShader)
    {
        LLUIString details = LLNotifications::instance().getGlobalString("UnsupportedShaderRequirements");
        OSMessageBox(
            details.getString(),
            LLStringUtil::null,
            OSMB_OK);
        return 0;
    }

	// Without SSE2 support we will crash almost immediately, warn here.
	if (!gSysCPU.hasSSE2())
	{
		// can't use an alert here since we're exiting and
		// all hell breaks lose.
		OSMessageBox(
			LLNotifications::instance().getGlobalString("UnsupportedCPUSSE2"),
			LLStringUtil::null,
			OSMB_OK);
		return 0;
	}

	// alert the user if they are using unsupported hardware
	if(!gSavedSettings.getBOOL("AlertedUnsupportedHardware"))
	{
		bool unsupported = false;
		LLSD args;
		std::string minSpecs;

		// get cpu data from xml
		std::stringstream minCPUString(LLNotifications::instance().getGlobalString("UnsupportedCPUAmount"));
		S32 minCPU = 0;
		minCPUString >> minCPU;

		// get RAM data from XML
		std::stringstream minRAMString(LLNotifications::instance().getGlobalString("UnsupportedRAMAmount"));
		U64Bytes minRAM;
		minRAMString >> minRAM;

		if(!LLFeatureManager::getInstance()->isGPUSupported() && LLFeatureManager::getInstance()->getGPUClass() != GPU_CLASS_UNKNOWN)
		{
			minSpecs += LLNotifications::instance().getGlobalString("UnsupportedGPU");
			minSpecs += "\n";
			unsupported = true;
		}
		if(gSysCPU.getMHz() < minCPU)
		{
			minSpecs += LLNotifications::instance().getGlobalString("UnsupportedCPU");
			minSpecs += "\n";
			unsupported = true;
		}
		if(gSysMemory.getPhysicalMemoryKB() < minRAM)
		{
			minSpecs += LLNotifications::instance().getGlobalString("UnsupportedRAM");
			minSpecs += "\n";
			unsupported = true;
		}

		if (LLFeatureManager::getInstance()->getGPUClass() == GPU_CLASS_UNKNOWN)
		{
			LLNotificationsUtil::add("UnknownGPU");
		}

		if(unsupported)
		{
			if(!gSavedSettings.controlExists("WarnUnsupportedHardware")
				|| gSavedSettings.getBOOL("WarnUnsupportedHardware"))
			{
				args["MINSPECS"] = minSpecs;
				LLNotificationsUtil::add("UnsupportedHardware", args );
			}

		}
	}

#if LL_WINDOWS
	if (gGLManager.mGLVersion < LLFeatureManager::getInstance()->getExpectedGLVersion())
	{
		std::string url;
		if (gGLManager.mIsIntel)
		{
			url = LLTrans::getString("IntelDriverPage");
		}
		else if (gGLManager.mIsNVIDIA)
		{
			url = LLTrans::getString("NvidiaDriverPage");
		}
		else if (gGLManager.mIsATI)
		{
			url = LLTrans::getString("AMDDriverPage");
		}

		if (!url.empty())
		{
			LLNotificationsUtil::add("OldGPUDriver", LLSD().with("URL", url));
		}
	}
#endif


	// save the graphics card
	gDebugInfo["GraphicsCard"] = LLFeatureManager::getInstance()->getGPUString();

	// Save the current version to the prefs file
	gSavedSettings.setString("LastRunVersion",
							 LLVersionInfo::instance().getChannelAndVersion());

	gSimLastTime = gRenderStartTime.getElapsedTimeF32();
	gSimFrames = (F32)gFrameCount;

    if (gSavedSettings.getBOOL("JoystickEnabled"))
    {
        LLViewerJoystick::getInstance()->init(false);
    }

	try {
		initializeSecHandler();
	}
	catch (LLProtectedDataException&)
	{
	  LLNotificationsUtil::add("CorruptedProtectedDataStore");
	}

	gGLActive = FALSE;

#if LL_RELEASE_FOR_DOWNLOAD
    if (!gSavedSettings.getBOOL("CmdLineSkipUpdater"))
    {
	LLProcess::Params updater;
	updater.desc = "updater process";
	// Because it's the updater, it MUST persist beyond the lifespan of the
	// viewer itself.
	updater.autokill = false;
	std::string updater_file;
#if LL_WINDOWS
	updater_file = "SLVersionChecker.exe";
	updater.executable = gDirUtilp->getExpandedFilename(LL_PATH_EXECUTABLE, updater_file);
#elif LL_DARWIN
	// explicitly run the system Python interpreter on SLVersionChecker.py
	updater.executable = "python";
	updater_file = "SLVersionChecker.py";
	updater.args.add(gDirUtilp->add(gDirUtilp->getAppRODataDir(), "updater", updater_file));
#else
	updater_file = "SLVersionChecker";
	updater.executable = gDirUtilp->getExpandedFilename(LL_PATH_EXECUTABLE, updater_file);
#endif
	// add LEAP mode command-line argument to whichever of these we selected
	updater.args.add("leap");
	// UpdaterServiceSettings
    if (gSavedSettings.getBOOL("FirstLoginThisInstall"))
    {
        // Befor first login, treat this as 'manual' updates,
        // updater won't install anything, but required updates
        updater.args.add("0");
    }
    else
    {
        updater.args.add(stringize(gSavedSettings.getU32("UpdaterServiceSetting")));
    }
	// channel
	updater.args.add(LLVersionInfo::instance().getChannel());
	// testok
	updater.args.add(stringize(gSavedSettings.getBOOL("UpdaterWillingToTest")));
	// ForceAddressSize
	updater.args.add(stringize(gSavedSettings.getU32("ForceAddressSize")));

        try
        {
            // Run the updater. An exception from launching the updater should bother us.
            LLLeap::create(updater, true);
            mUpdaterNotFound = false;
        }
        catch (...)
        {
            LLUIString details = LLNotifications::instance().getGlobalString("LLLeapUpdaterFailure");
            details.setArg("[UPDATER_APP]", updater_file);
            OSMessageBox(
                details.getString(),
                LLStringUtil::null,
                OSMB_OK);
            mUpdaterNotFound = true;
        }
	}
	else
	{
		LL_WARNS("InitInfo") << "Skipping updater check." << LL_ENDL;
	}

    if (mUpdaterNotFound)
    {
        LL_WARNS("InitInfo") << "Failed to launch updater. Skipping Leap commands." << LL_ENDL;
    }
    else
    {
        // Iterate over --leap command-line options. But this is a bit tricky: if
        // there's only one, it won't be an array at all.
        LLSD LeapCommand(gSavedSettings.getLLSD("LeapCommand"));
        LL_DEBUGS("InitInfo") << "LeapCommand: " << LeapCommand << LL_ENDL;
        if (LeapCommand.isDefined() && !LeapCommand.isArray())
        {
            // If LeapCommand is actually a scalar value, make an array of it.
            // Have to do it in two steps because LeapCommand.append(LeapCommand)
            // trashes content! :-P
            LLSD item(LeapCommand);
            LeapCommand.append(item);
        }
        BOOST_FOREACH(const std::string& leap, llsd::inArray(LeapCommand))
        {
            LL_INFOS("InitInfo") << "processing --leap \"" << leap << '"' << LL_ENDL;
            // We don't have any better description of this plugin than the
            // user-specified command line. Passing "" causes LLLeap to derive a
            // description from the command line itself.
            // Suppress LLLeap::Error exception: trust LLLeap's own logging. We
            // don't consider any one --leap command mission-critical, so if one
            // fails, log it, shrug and carry on.
            LLLeap::create("", leap, false); // exception=false
        }
    }

	if (gSavedSettings.getBOOL("QAMode") && gSavedSettings.getS32("QAModeEventHostPort") > 0)
	{
		LL_WARNS("InitInfo") << "QAModeEventHostPort DEPRECATED: "
							 << "lleventhost no longer supported as a dynamic library"
							 << LL_ENDL;
	}
#endif //LL_RELEASE_FOR_DOWNLOAD

	LLTextUtil::TextHelpers::iconCallbackCreationFunction = create_text_segment_icon_from_url_match;

	//EXT-7013 - On windows for some locale (Japanese) standard
	//datetime formatting functions didn't support some parameters such as "weekday".
	//Names for days and months localized in xml are also useful for Polish locale(STORM-107).
	std::string language = gSavedSettings.getString("Language");
	if(language == "ja" || language == "pl")
	{
		LLStringOps::setupWeekDaysNames(LLTrans::getString("dateTimeWeekdaysNames"));
		LLStringOps::setupWeekDaysShortNames(LLTrans::getString("dateTimeWeekdaysShortNames"));
		LLStringOps::setupMonthNames(LLTrans::getString("dateTimeMonthNames"));
		LLStringOps::setupMonthShortNames(LLTrans::getString("dateTimeMonthShortNames"));
		LLStringOps::setupDayFormat(LLTrans::getString("dateTimeDayFormat"));

		LLStringOps::sAM = LLTrans::getString("dateTimeAM");
		LLStringOps::sPM = LLTrans::getString("dateTimePM");
	}

	LLAgentLanguage::init();

    /// Tell the Coprocedure manager how to discover and store the pool sizes
    // what I wanted
    LLCoprocedureManager::getInstance()->setPropertyMethods(
        boost::bind(&LLControlGroup::getU32, boost::ref(gSavedSettings), _1),
        boost::bind(&LLControlGroup::declareU32, boost::ref(gSavedSettings), _1, _2, _3, LLControlVariable::PERSIST_ALWAYS));

	// TODO: consider moving proxy initialization here or LLCopocedureManager after proxy initialization, may be implement
	// some other protection to make sure we don't use network before initializng proxy

	/*----------------------------------------------------------------------*/
	// nat 2016-06-29 moved the following here from the former mainLoop().
	mMainloopTimeout = new LLWatchdogTimeout();

	// Create IO Pump to use for HTTP Requests.
	gServicePump = new LLPumpIO(gAPRPoolp);

	// Note: this is where gLocalSpeakerMgr and gActiveSpeakerMgr used to be instantiated.

	LLVoiceChannel::initClass();
	LLVoiceClient::initParamSingleton(gServicePump);
	LLVoiceChannel::setCurrentVoiceChannelChangedCallback(boost::bind(&LLFloaterIMContainer::onCurrentChannelChanged, _1), true);

	joystick = LLViewerJoystick::getInstance();
	joystick->setNeedsReset(true);
	/*----------------------------------------------------------------------*/

	gSavedSettings.getControl("FramePerSecondLimit")->getSignal()->connect(boost::bind(&LLAppViewer::onChangeFrameLimit, this, _2));
	onChangeFrameLimit(gSavedSettings.getLLSD("FramePerSecondLimit"));

	// Load User's bindings
	loadKeyBindings();

	return true;
}

void LLAppViewer::initMaxHeapSize()
{
	//set the max heap size.
	//here is some info regarding to the max heap size:
	//------------------------------------------------------------------------------------------
	// OS       | setting | SL address bits | max manageable memory space | max heap size
	// Win 32   | default | 32-bit          | 2GB                         | < 1.7GB
	// Win 32   | /3G     | 32-bit          | 3GB                         | < 1.7GB or 2.7GB
	//Linux 32  | default | 32-bit          | 3GB                         | < 2.7GB
	//Linux 32  |HUGEMEM  | 32-bit          | 4GB                         | < 3.7GB
	//64-bit OS |default  | 32-bit          | 4GB                         | < 3.7GB
	//64-bit OS |default  | 64-bit          | N/A (> 4GB)                 | N/A (> 4GB)
	//------------------------------------------------------------------------------------------
	//currently SL is built under 32-bit setting, we set its max heap size no more than 1.6 GB.

	//F32 max_heap_size_gb = llmin(1.6f, (F32)gSavedSettings.getF32("MaxHeapSize")) ;
	F32Gigabytes max_heap_size_gb = (F32Gigabytes)gSavedSettings.getF32("MaxHeapSize") ;
	BOOL enable_mem_failure_prevention = (BOOL)gSavedSettings.getBOOL("MemoryFailurePreventionEnabled") ;

	LLMemory::initMaxHeapSizeGB(max_heap_size_gb, enable_mem_failure_prevention) ;
}

void LLAppViewer::checkMemory()
{
	const static F32 MEMORY_CHECK_INTERVAL = 1.0f ; //second
	//const static F32 MAX_QUIT_WAIT_TIME = 30.0f ; //seconds
	//static F32 force_quit_timer = MAX_QUIT_WAIT_TIME + MEMORY_CHECK_INTERVAL ;

	if(!gGLManager.mDebugGPU)
	{
		return ;
	}

	if(MEMORY_CHECK_INTERVAL > mMemCheckTimer.getElapsedTimeF32())
	{
		return ;
	}
	mMemCheckTimer.reset() ;

		//update the availability of memory
		LLMemory::updateMemoryInfo() ;

	bool is_low = LLMemory::isMemoryPoolLow() ;

	LLPipeline::throttleNewMemoryAllocation(is_low) ;

	if(is_low)
	{
		LLMemory::logMemoryInfo() ;
	}
}

static LLTrace::BlockTimerStatHandle FTM_MESSAGES("System Messages");
static LLTrace::BlockTimerStatHandle FTM_SLEEP("Sleep");
static LLTrace::BlockTimerStatHandle FTM_YIELD("Yield");

static LLTrace::BlockTimerStatHandle FTM_TEXTURE_CACHE("Texture Cache");
static LLTrace::BlockTimerStatHandle FTM_DECODE("Image Decode");
static LLTrace::BlockTimerStatHandle FTM_FETCH("Image Fetch");

static LLTrace::BlockTimerStatHandle FTM_VFS("VFS Thread");
static LLTrace::BlockTimerStatHandle FTM_LFS("LFS Thread");
static LLTrace::BlockTimerStatHandle FTM_PAUSE_THREADS("Pause Threads");
static LLTrace::BlockTimerStatHandle FTM_IDLE("Idle");
static LLTrace::BlockTimerStatHandle FTM_PUMP("Pump");
static LLTrace::BlockTimerStatHandle FTM_PUMP_SERVICE("Service");
static LLTrace::BlockTimerStatHandle FTM_SERVICE_CALLBACK("Callback");
static LLTrace::BlockTimerStatHandle FTM_AGENT_AUTOPILOT("Autopilot");
static LLTrace::BlockTimerStatHandle FTM_AGENT_UPDATE("Update");

// externally visible timers
LLTrace::BlockTimerStatHandle FTM_FRAME("Frame");

bool LLAppViewer::frame()
{
	bool ret = false;

	if (gSimulateMemLeak)
	{
		try
		{
			ret = doFrame();
		}
		catch (const LLContinueError&)
		{
			LOG_UNHANDLED_EXCEPTION("");
		}
		catch (std::bad_alloc&)
		{
			LLMemory::logMemoryInfo(TRUE);
			LLFloaterMemLeak* mem_leak_instance = LLFloaterReg::findTypedInstance<LLFloaterMemLeak>("mem_leaking");
			if (mem_leak_instance)
			{
				mem_leak_instance->stop();
			}
			LL_WARNS() << "Bad memory allocation in LLAppViewer::frame()!" << LL_ENDL;
		}
	}
	else
	{ 
		try
		{
			ret = doFrame();
		}
		catch (const LLContinueError&)
		{
			LOG_UNHANDLED_EXCEPTION("");
		}
	}

	return ret;
}

bool LLAppViewer::doFrame()
{
	LLEventPump& mainloop(LLEventPumps::instance().obtain("mainloop"));
	LLSD newFrame;

	LL_RECORD_BLOCK_TIME(FTM_FRAME);
	LLTrace::BlockTimer::processTimes();
	LLTrace::get_frame_recording().nextPeriod();
	LLTrace::BlockTimer::logStats();

	LLTrace::get_thread_recorder()->pullFromChildren();

	//clear call stack records
	LL_CLEAR_CALLSTACKS();

	//check memory availability information
	checkMemory() ;

	{
		pingMainloopTimeout("Main:MiscNativeWindowEvents");

		if (gViewerWindow)
		{
			LL_RECORD_BLOCK_TIME(FTM_MESSAGES);
			gViewerWindow->getWindow()->processMiscNativeEvents();
		}

		pingMainloopTimeout("Main:GatherInput");

		if (gViewerWindow)
		{
			LL_RECORD_BLOCK_TIME(FTM_MESSAGES);
			if (!restoreErrorTrap())
			{
				LL_WARNS() << " Someone took over my signal/exception handler (post messagehandling)!" << LL_ENDL;
			}

			gViewerWindow->getWindow()->gatherInput();
		}

		//memory leaking simulation
		if (gSimulateMemLeak)
		{
			LLFloaterMemLeak* mem_leak_instance =
				LLFloaterReg::findTypedInstance<LLFloaterMemLeak>("mem_leaking");
			if (mem_leak_instance)
			{
				mem_leak_instance->idle();
			}
		}

		// canonical per-frame event
		mainloop.post(newFrame);
		// give listeners a chance to run
		llcoro::suspend();

		if (!LLApp::isExiting())
		{
			pingMainloopTimeout("Main:JoystickKeyboard");

			// Scan keyboard for movement keys.  Command keys and typing
			// are handled by windows callbacks.  Don't do this until we're
			// done initializing.  JC
			if (gViewerWindow
				&& (gHeadlessClient || gViewerWindow->getWindow()->getVisible())
				&& gViewerWindow->getActive()
				&& !gViewerWindow->getWindow()->getMinimized()
				&& LLStartUp::getStartupState() == STATE_STARTED
				&& (gHeadlessClient || !gViewerWindow->getShowProgress())
				&& !gFocusMgr.focusLocked())
			{
				joystick->scanJoystick();
				gKeyboard->scanKeyboard();
                gViewerInput.scanMouse();
			}

			// Update state based on messages, user input, object idle.
			{
				pauseMainloopTimeout(); // *TODO: Remove. Messages shouldn't be stalling for 20+ seconds!

				LL_RECORD_BLOCK_TIME(FTM_IDLE);
				idle();

				resumeMainloopTimeout();
			}

			if (gDoDisconnect && (LLStartUp::getStartupState() == STATE_STARTED))
			{
				pauseMainloopTimeout();
				saveFinalSnapshot();
				disconnectViewer();
				resumeMainloopTimeout();
			}

			// Render scene.
			// *TODO: Should we run display() even during gHeadlessClient?  DK 2011-02-18
			if (!LLApp::isExiting() && !gHeadlessClient && gViewerWindow)
			{
				pingMainloopTimeout("Main:Display");
				gGLActive = TRUE;

				display();

				static U64 last_call = 0;
				if (!gTeleportDisplay)
				{
					// Frame/draw throttling, controlled by FramePerSecondLimit
					U64 elapsed_time = LLTimer::getTotalTime() - last_call;
					if (elapsed_time < mMinMicroSecPerFrame)
					{
						LL_RECORD_BLOCK_TIME(FTM_SLEEP);
						// llclamp for when time function gets funky
						U64 sleep_time = llclamp(mMinMicroSecPerFrame - elapsed_time, (U64)1, (U64)1e6);
						micro_sleep(sleep_time, 0);
					}
				}
				last_call = LLTimer::getTotalTime();

				pingMainloopTimeout("Main:Snapshot");
				LLFloaterSnapshot::update(); // take snapshots
					LLFloaterOutfitSnapshot::update();
				gGLActive = FALSE;
			}
		}

		pingMainloopTimeout("Main:Sleep");

		pauseMainloopTimeout();

		// Sleep and run background threads
		{
			LL_RECORD_BLOCK_TIME(FTM_SLEEP);

			// yield some time to the os based on command line option
			static LLCachedControl<S32> yield_time(gSavedSettings, "YieldTime", -1);
			if(yield_time >= 0)
			{
				LL_RECORD_BLOCK_TIME(FTM_YIELD);
				ms_sleep(yield_time);
			}

			// yield cooperatively when not running as foreground window
			// and when not quiting (causes trouble at mac's cleanup stage)
			if (!LLApp::isExiting()
				&& ((gViewerWindow && !gViewerWindow->getWindow()->getVisible())
					|| !gFocusMgr.getAppHasFocus()))
			{
				// Sleep if we're not rendering, or the window is minimized.
				static LLCachedControl<S32> s_bacground_yeild_time(gSavedSettings, "BackgroundYieldTime", 40);
				S32 milliseconds_to_sleep = llclamp((S32)s_bacground_yeild_time, 0, 1000);
				// don't sleep when BackgroundYieldTime set to 0, since this will still yield to other threads
				// of equal priority on Windows
				if (milliseconds_to_sleep > 0)
				{
					ms_sleep(milliseconds_to_sleep);
					// also pause worker threads during this wait period
					LLAppViewer::getTextureCache()->pause();
					LLAppViewer::getImageDecodeThread()->pause();
				}
			}

			if (mRandomizeFramerate)
			{
				ms_sleep(rand() % 200);
			}

			if (mPeriodicSlowFrame
				&& (gFrameCount % 10 == 0))
			{
				LL_INFOS() << "Periodic slow frame - sleeping 500 ms" << LL_ENDL;
				ms_sleep(500);
			}

			S32 total_work_pending = 0;
			S32 total_io_pending = 0;
			{
				S32 work_pending = 0;
				S32 io_pending = 0;
				F32 max_time = llmin(gFrameIntervalSeconds.value() *10.f, 1.f);

				work_pending += updateTextureThreads(max_time);

				{
					LL_RECORD_BLOCK_TIME(FTM_VFS);
 					io_pending += LLVFSThread::updateClass(1);
				}
				{
					LL_RECORD_BLOCK_TIME(FTM_LFS);
 					io_pending += LLLFSThread::updateClass(1);
				}

				if (io_pending > 1000)
				{
					ms_sleep(llmin(io_pending/100,100)); // give the vfs some time to catch up
				}

				total_work_pending += work_pending ;
				total_io_pending += io_pending ;

			}
			gMeshRepo.update() ;

			if(!total_work_pending) //pause texture fetching threads if nothing to process.
			{
				LLAppViewer::getTextureCache()->pause();
				LLAppViewer::getImageDecodeThread()->pause();
				LLAppViewer::getTextureFetch()->pause();
			}
			if(!total_io_pending) //pause file threads if nothing to process.
			{
				LLVFSThread::sLocal->pause();
				LLLFSThread::sLocal->pause();
			}

			//texture fetching debugger
			if(LLTextureFetchDebugger::isEnabled())
			{
				LLFloaterTextureFetchDebugger* tex_fetch_debugger_instance =
					LLFloaterReg::findTypedInstance<LLFloaterTextureFetchDebugger>("tex_fetch_debugger");
				if(tex_fetch_debugger_instance)
				{
					tex_fetch_debugger_instance->idle() ;
				}
			}

			resumeMainloopTimeout();

			pingMainloopTimeout("Main:End");
		}
	}

	if (LLApp::isExiting())
	{
		// Save snapshot for next time, if we made it through initialization
		if (STATE_STARTED == LLStartUp::getStartupState())
		{
			saveFinalSnapshot();
		}

		if (LLVoiceClient::instanceExists())
		{
			LLVoiceClient::getInstance()->terminate();
		}

		delete gServicePump;
		gServicePump = NULL;

		destroyMainloopTimeout();

		LL_INFOS() << "Exiting main_loop" << LL_ENDL;
	}

	return ! LLApp::isRunning();
}

S32 LLAppViewer::updateTextureThreads(F32 max_time)
{
	S32 work_pending = 0;
	{
		LL_RECORD_BLOCK_TIME(FTM_TEXTURE_CACHE);
 		work_pending += LLAppViewer::getTextureCache()->update(max_time); // unpauses the texture cache thread
	}
	{
		LL_RECORD_BLOCK_TIME(FTM_DECODE);
	 	work_pending += LLAppViewer::getImageDecodeThread()->update(max_time); // unpauses the image thread
	}
	{
		LL_RECORD_BLOCK_TIME(FTM_FETCH);
	 	work_pending += LLAppViewer::getTextureFetch()->update(max_time); // unpauses the texture fetch thread
	}
	return work_pending;
}

void LLAppViewer::flushVFSIO()
{
	while (1)
	{
		S32 pending = LLVFSThread::updateClass(0);
		pending += LLLFSThread::updateClass(0);
		if (!pending)
		{
			break;
		}
		LL_INFOS() << "Waiting for pending IO to finish: " << pending << LL_ENDL;
		ms_sleep(100);
	}
}

bool LLAppViewer::cleanup()
{
    LLAtmosphere::cleanupClass();

	//ditch LLVOAvatarSelf instance
	gAgentAvatarp = NULL;

    LLNotifications::instance().clear();

	// workaround for DEV-35406 crash on shutdown
	LLEventPumps::instance().reset();

	//dump scene loading monitor results
	if (LLSceneMonitor::instanceExists())
	{
		if (!isSecondInstance())
		{
			LLSceneMonitor::instance().dumpToFile(gDirUtilp->getExpandedFilename(LL_PATH_LOGS, "scene_monitor_results.csv"));
		}
		LLSceneMonitor::deleteSingleton();
	}

	// There used to be an 'if (LLFastTimerView::sAnalyzePerformance)' block
	// here, completely redundant with the one that occurs later in this same
	// function. Presumably the duplication was due to an automated merge gone
	// bad. Not knowing which instance to prefer, we chose to retain the later
	// one because it happens just after mFastTimerLogThread is deleted. This
	// comment is in case we guessed wrong, so we can move it here instead.

	// remove any old breakpad minidump files from the log directory
	if (! isError())
	{
		std::string logdir = gDirUtilp->getExpandedFilename(LL_PATH_LOGS, "");
		gDirUtilp->deleteFilesInDir(logdir, "*-*-*-*-*.dmp");
	}

	// Kill off LLLeap objects. We can find them all because LLLeap is derived
	// from LLInstanceTracker.
	LLLeap::instance_snapshot().deleteAll();

	//flag all elements as needing to be destroyed immediately
	// to ensure shutdown order
	LLMortician::setZealous(TRUE);

    // Give any remaining SLPlugin instances a chance to exit cleanly.
    LLPluginProcessParent::shutdown();

	disconnectViewer();

	LL_INFOS() << "Viewer disconnected" << LL_ENDL;
	
	if (gKeyboard)
	{
		gKeyboard->resetKeys();
	}

	display_cleanup();

	release_start_screen(); // just in case

	LLError::logToFixedBuffer(NULL); // stop the fixed buffer recorder

	LL_INFOS() << "Cleaning Up" << LL_ENDL;

	// shut down mesh streamer
	gMeshRepo.shutdown();

	// shut down Havok
	LLPhysicsExtensions::quitSystem();

	// Must clean up texture references before viewer window is destroyed.
	if(LLHUDManager::instanceExists())
	{
		LLHUDManager::getInstance()->updateEffects();
		LLHUDObject::updateAll();
		LLHUDManager::getInstance()->cleanupEffects();
		LLHUDObject::cleanupHUDObjects();
		LL_INFOS() << "HUD Objects cleaned up" << LL_ENDL;
	}

	LLKeyframeDataCache::clear();

 	// End TransferManager before deleting systems it depends on (Audio, VFS, AssetStorage)
#if 0 // this seems to get us stuck in an infinite loop...
	gTransferManager.cleanup();
#endif

	// Note: this is where gWorldMap used to be deleted.

	// Note: this is where gHUDManager used to be deleted.
	if(LLHUDManager::instanceExists())
	{
		LLHUDManager::getInstance()->shutdownClass();
	}

	delete gAssetStorage;
	gAssetStorage = NULL;

	LLPolyMesh::freeAllMeshes();

	LLStartUp::cleanupNameCache();

	// Note: this is where gLocalSpeakerMgr and gActiveSpeakerMgr used to be deleted.

	if (LLWorldMap::instanceExists())
	{
		LLWorldMap::getInstance()->reset(); // release any images
	}

	LLCalc::cleanUp();

	LL_INFOS() << "Global stuff deleted" << LL_ENDL;

	if (gAudiop)
	{
        // be sure to stop the internet stream cleanly BEFORE destroying the interface to stop it.
        gAudiop->stopInternetStream();
        // shut down the streaming audio sub-subsystem first, in case it relies on not outliving the general audio subsystem.
        LLStreamingAudioInterface *sai = gAudiop->getStreamingAudioImpl();
		delete sai;
		gAudiop->setStreamingAudioImpl(NULL);

        // shut down the audio subsystem
        gAudiop->shutdown();

		delete gAudiop;
		gAudiop = NULL;
	}

	// Note: this is where LLFeatureManager::getInstance()-> used to be deleted.

	// Patch up settings for next time
	// Must do this before we delete the viewer window,
	// such that we can suck rectangle information out of
	// it.
	cleanupSavedSettings();
	LL_INFOS() << "Settings patched up" << LL_ENDL;

	// delete some of the files left around in the cache.
	removeCacheFiles("*.wav");
	removeCacheFiles("*.tmp");
	removeCacheFiles("*.lso");
	removeCacheFiles("*.out");
	removeCacheFiles("*.dsf");
	removeCacheFiles("*.bodypart");
	removeCacheFiles("*.clothing");

	LL_INFOS() << "Cache files removed" << LL_ENDL;

	// Wait for any pending VFS IO
	flushVFSIO();
	LL_INFOS() << "Shutting down Views" << LL_ENDL;

	// Destroy the UI
	if( gViewerWindow)
		gViewerWindow->shutdownViews();

	LL_INFOS() << "Cleaning up Inventory" << LL_ENDL;

	// Cleanup Inventory after the UI since it will delete any remaining observers
	// (Deleted observers should have already removed themselves)
	gInventory.cleanupInventory();

	LLCoros::getInstance()->printActiveCoroutines();

	LL_INFOS() << "Cleaning up Selections" << LL_ENDL;

	// Clean up selection managers after UI is destroyed, as UI may be observing them.
	// Clean up before GL is shut down because we might be holding on to objects with texture references
	LLSelectMgr::cleanupGlobals();

	LL_INFOS() << "Shutting down OpenGL" << LL_ENDL;

	// Shut down OpenGL
	if( gViewerWindow)
	{
		gViewerWindow->shutdownGL();

		// Destroy window, and make sure we're not fullscreen
		// This may generate window reshape and activation events.
		// Therefore must do this before destroying the message system.
		delete gViewerWindow;
		gViewerWindow = NULL;
		LL_INFOS() << "ViewerWindow deleted" << LL_ENDL;
	}

	LL_INFOS() << "Cleaning up Keyboard & Joystick" << LL_ENDL;

	// viewer UI relies on keyboard so keep it aound until viewer UI isa gone
	delete gKeyboard;
	gKeyboard = NULL;

    if (LLViewerJoystick::instanceExists())
    {
        // Turn off Space Navigator and similar devices
        LLViewerJoystick::getInstance()->terminate();
    }

	LL_INFOS() << "Cleaning up Objects" << LL_ENDL;

	LLViewerObject::cleanupVOClasses();

	SUBSYSTEM_CLEANUP(LLAvatarAppearance);

	SUBSYSTEM_CLEANUP(LLPostProcess);

	LLTracker::cleanupInstance();

	// *FIX: This is handled in LLAppViewerWin32::cleanup().
	// I'm keeping the comment to remember its order in cleanup,
	// in case of unforseen dependency.
	//#if LL_WINDOWS
	//	gDXHardware.cleanup();
	//#endif // LL_WINDOWS

	LLVolumeMgr* volume_manager = LLPrimitive::getVolumeManager();
	if (!volume_manager->cleanup())
	{
		LL_WARNS() << "Remaining references in the volume manager!" << LL_ENDL;
	}
	LLPrimitive::cleanupVolumeManager();

	LL_INFOS() << "Additional Cleanup..." << LL_ENDL;

	LLViewerParcelMgr::cleanupGlobals();

	// *Note: this is where gViewerStats used to be deleted.

 	//end_messaging_system();

	LLPrimitive::cleanupVolumeManager();
	SUBSYSTEM_CLEANUP(LLWorldMapView);
	SUBSYSTEM_CLEANUP(LLFolderViewItem);

	//
	// Shut down the VFS's AFTER the decode manager cleans up (since it cleans up vfiles).
	// Also after viewerwindow is deleted, since it may have image pointers (which have vfiles)
	// Also after shutting down the messaging system since it has VFS dependencies

	//
	LL_INFOS() << "Cleaning up VFS" << LL_ENDL;
	SUBSYSTEM_CLEANUP(LLVFile);

	LL_INFOS() << "Saving Data" << LL_ENDL;

	// Store the time of our current logoff
	gSavedPerAccountSettings.setU32("LastLogoff", time_corrected());

    if (LLEnvironment::instanceExists())
    {
        //Store environment settings if nessesary
        LLEnvironment::getInstance()->saveToSettings();
    }

	// Must do this after all panels have been deleted because panels that have persistent rects
	// save their rects on delete.
	gSavedSettings.saveToFile(gSavedSettings.getString("ClientSettingsFile"), TRUE);

	LLUIColorTable::instance().saveUserSettings();

	// PerAccountSettingsFile should be empty if no user has been logged on.
	// *FIX:Mani This should get really saved in a "logoff" mode.
	if (gSavedSettings.getString("PerAccountSettingsFile").empty())
	{
		LL_INFOS() << "Not saving per-account settings; don't know the account name yet." << LL_ENDL;
	}
	// Only save per account settings if the previous login succeeded, otherwise
	// we might end up with a cleared out settings file in case a previous login
	// failed after loading per account settings.
	else if (!mSavePerAccountSettings)
	{
		LL_INFOS() << "Not saving per-account settings; last login was not successful." << LL_ENDL;
	}
	else
	{
		gSavedPerAccountSettings.saveToFile(gSavedSettings.getString("PerAccountSettingsFile"), TRUE);
		LL_INFOS() << "Saved settings" << LL_ENDL;

		if (LLViewerParcelAskPlay::instanceExists())
		{
			LLViewerParcelAskPlay::getInstance()->saveSettings();
		}
	}

	std::string warnings_settings_filename = gDirUtilp->getExpandedFilename(LL_PATH_USER_SETTINGS, getSettingsFilename("Default", "Warnings"));
	gWarningSettings.saveToFile(warnings_settings_filename, TRUE);

	// Save URL history file
	LLURLHistory::saveFile("url_history.xml");

	// save mute list. gMuteList used to also be deleted here too.
	if (gAgent.isInitialized() && LLMuteList::instanceExists())
	{
		LLMuteList::getInstance()->cache(gAgent.getID());
	}

	//save call log list
	if (LLConversationLog::instanceExists())
	{
		LLConversationLog::instance().cache();
	}

	if (mPurgeCacheOnExit)
	{
		LL_INFOS() << "Purging all cache files on exit" << LL_ENDL;
		gDirUtilp->deleteFilesInDir(gDirUtilp->getExpandedFilename(LL_PATH_CACHE,""), "*.*");
	}

	writeDebugInfo();

	LLLocationHistory::getInstance()->save();

	LLAvatarIconIDCache::getInstance()->save();

	// Stop the plugin read thread if it's running.
	LLPluginProcessParent::setUseReadThread(false);

	LL_INFOS() << "Shutting down Threads" << LL_ENDL;

	// Let threads finish
	LLTimer idleTimer;
	idleTimer.reset();
	const F64 max_idle_time = 5.f; // 5 seconds
	while(1)
	{
		S32 pending = 0;
		pending += LLAppViewer::getTextureCache()->update(1); // unpauses the worker thread
		pending += LLAppViewer::getImageDecodeThread()->update(1); // unpauses the image thread
		pending += LLAppViewer::getTextureFetch()->update(1); // unpauses the texture fetch thread
		pending += LLVFSThread::updateClass(0);
		pending += LLLFSThread::updateClass(0);
		F64 idle_time = idleTimer.getElapsedTimeF64();
		if(!pending)
		{
			break ; //done
		}
		else if(idle_time >= max_idle_time)
		{
			LL_WARNS() << "Quitting with pending background tasks." << LL_ENDL;
			break;
		}
	}

    if (mPurgeUserDataOnExit)
    {
        // Ideally we should not save anything from this session since it is going to be purged now,
        // but this is a very 'rare' case (user deleting himself), not worth overcomplicating 'save&cleanup' code
        std::string user_path = gDirUtilp->getOSUserAppDir() + gDirUtilp->getDirDelimiter() + LLStartUp::getUserId();
        gDirUtilp->deleteDirAndContents(user_path);
    }

	// Delete workers first
	// shotdown all worker threads before deleting them in case of co-dependencies
	mAppCoreHttp.requestStop();
	sTextureFetch->shutdown();
	sTextureCache->shutdown();
	sImageDecodeThread->shutdown();

	sTextureFetch->shutDownTextureCacheThread() ;
	sTextureFetch->shutDownImageDecodeThread() ;

	LL_INFOS() << "Shutting down message system" << LL_ENDL;
	end_messaging_system();

	// Non-LLCurl libcurl library
	mAppCoreHttp.cleanup();

	SUBSYSTEM_CLEANUP(LLFilePickerThread);
	SUBSYSTEM_CLEANUP(LLDirPickerThread);

	//MUST happen AFTER SUBSYSTEM_CLEANUP(LLCurl)
	delete sTextureCache;
    sTextureCache = NULL;
	delete sTextureFetch;
    sTextureFetch = NULL;
	delete sImageDecodeThread;
    sImageDecodeThread = NULL;
	delete mFastTimerLogThread;
	mFastTimerLogThread = NULL;

	if (LLFastTimerView::sAnalyzePerformance)
	{
		LL_INFOS() << "Analyzing performance" << LL_ENDL;

		std::string baseline_name = LLTrace::BlockTimer::sLogName + "_baseline.slp";
		std::string current_name  = LLTrace::BlockTimer::sLogName + ".slp";
		std::string report_name   = LLTrace::BlockTimer::sLogName + "_report.csv";

		LLFastTimerView::doAnalysis(
			gDirUtilp->getExpandedFilename(LL_PATH_LOGS, baseline_name),
			gDirUtilp->getExpandedFilename(LL_PATH_LOGS, current_name),
			gDirUtilp->getExpandedFilename(LL_PATH_LOGS, report_name));
	}

	SUBSYSTEM_CLEANUP(LLMetricPerformanceTesterBasic) ;

	LL_INFOS() << "Cleaning up Media and Textures" << LL_ENDL;

	//Note:
	//SUBSYSTEM_CLEANUP(LLViewerMedia) has to be put before gTextureList.shutdown()
	//because some new image might be generated during cleaning up media. --bao
	gTextureList.shutdown(); // shutdown again in case a callback added something
	LLUIImageList::getInstance()->cleanUp();

	// This should eventually be done in LLAppViewer
	SUBSYSTEM_CLEANUP(LLImage);
	SUBSYSTEM_CLEANUP(LLVFSThread);
	SUBSYSTEM_CLEANUP(LLLFSThread);

#ifndef LL_RELEASE_FOR_DOWNLOAD
	LL_INFOS() << "Auditing VFS" << LL_ENDL;
	if(gVFS)
	{
		gVFS->audit();
	}
#endif

	LL_INFOS() << "Misc Cleanup" << LL_ENDL;

	// For safety, the LLVFS has to be deleted *after* LLVFSThread. This should be cleaned up.
	// (LLVFS doesn't know about LLVFSThread so can't kill pending requests) -Steve
	delete gStaticVFS;
	gStaticVFS = NULL;
	delete gVFS;
	gVFS = NULL;

	gSavedSettings.cleanup();
	LLUIColorTable::instance().clear();

	LLWatchdog::getInstance()->cleanup();

	LLViewerAssetStatsFF::cleanup();

	// If we're exiting to launch an URL, do that here so the screen
	// is at the right resolution before we launch IE.
	if (!gLaunchFileOnQuit.empty())
	{
		LL_INFOS() << "Launch file on quit." << LL_ENDL;
#if LL_WINDOWS
		// Indicate an application is starting.
		SetCursor(LoadCursor(NULL, IDC_WAIT));
#endif

		// HACK: Attempt to wait until the screen res. switch is complete.
		ms_sleep(1000);

		LLWeb::loadURLExternal( gLaunchFileOnQuit, false );
		LL_INFOS() << "File launched." << LL_ENDL;
	}
	// make sure nothing uses applyProxySettings by this point.
	LL_INFOS() << "Cleaning up LLProxy." << LL_ENDL;
	SUBSYSTEM_CLEANUP(LLProxy);
    LLCore::LLHttp::cleanup();

	LLMainLoopRepeater::instance().stop();

	ll_close_fail_log();

	LLError::LLCallStacks::cleanup();

	// It's not at first obvious where, in this long sequence, a generic cleanup
	// call OUGHT to go. So let's say this: as we migrate cleanup from
	// explicit hand-placed calls into the generic mechanism, eventually
	// all cleanup will get subsumed into the generic call. So the calls you
	// still see above are calls that MUST happen before the generic cleanup
	// kicks in.

	// This calls every remaining LLSingleton's cleanupSingleton() and
	// deleteSingleton() methods.
	LLSingletonBase::deleteAll();

    LL_INFOS() << "Goodbye!" << LL_ENDL;

	removeDumpDir();

	// return 0;
	return true;
}

bool LLAppViewer::initThreads()
{
	static const bool enable_threads = true;

	LLImage::initClass(gSavedSettings.getBOOL("TextureNewByteRange"),gSavedSettings.getS32("TextureReverseByteRange"));

	LLVFSThread::initClass(enable_threads && false);
	LLLFSThread::initClass(enable_threads && false);

	// Image decoding
	LLAppViewer::sImageDecodeThread = new LLImageDecodeThread(enable_threads && true);
	LLAppViewer::sTextureCache = new LLTextureCache(enable_threads && true);
	LLAppViewer::sTextureFetch = new LLTextureFetch(LLAppViewer::getTextureCache(),
													sImageDecodeThread,
													enable_threads && true,
													app_metrics_qa_mode);

	if (LLTrace::BlockTimer::sLog || LLTrace::BlockTimer::sMetricLog)
	{
		LLTrace::BlockTimer::setLogLock(new LLMutex());
		mFastTimerLogThread = new LLFastTimerLogThread(LLTrace::BlockTimer::sLogName);
		mFastTimerLogThread->start();
	}

	// Mesh streaming and caching
	gMeshRepo.init();

	LLFilePickerThread::initClass();
	LLDirPickerThread::initClass();

	// *FIX: no error handling here!
	return true;
}

<<<<<<< HEAD
void errorCallback(LLError::ELevel level, const std::string &error_string)
=======
LLError::ErrFatalHookResult fatalErrorHook(const std::string &error_string)
>>>>>>> 6007475c
{
    if (level == LLError::LEVEL_ERROR)
    {
#ifndef LL_RELEASE_FOR_DOWNLOAD
        OSMessageBox(error_string, LLTrans::getString("MBFatalError"), OSMB_OK);
#endif

        //Set the ErrorActivated global so we know to create a marker file
        gLLErrorActivated = true;

<<<<<<< HEAD
        gDebugInfo["FatalMessage"] = error_string;
        // We're not already crashing -- we simply *intend* to crash. Since we
        // haven't actually trashed anything yet, we can afford to write the whole
        // static info file.
        LLAppViewer::instance()->writeDebugInfo();
    }
=======
#ifdef SHADER_CRASH_NONFATAL
	return LLError::ERR_DO_NOT_CRASH;
#else
    return LLError::ERR_CRASH;
#endif
>>>>>>> 6007475c
}

void LLAppViewer::initLoggingAndGetLastDuration()
{
	//
	// Set up logging defaults for the viewer
	//
	LLError::initForApplication( gDirUtilp->getExpandedFilename(LL_PATH_USER_SETTINGS, "")
                                ,gDirUtilp->getExpandedFilename(LL_PATH_APP_SETTINGS, "")
                                );
<<<<<<< HEAD
	LLError::addGenericRecorder(&errorCallback);
	//LLError::setTimeFunction(getRuntime);
=======

    // TBD fatal hook belongs here
>>>>>>> 6007475c

	// Remove the last ".old" log file.
	std::string old_log_file = gDirUtilp->getExpandedFilename(LL_PATH_LOGS,
							     "SecondLife.old");
	LLFile::remove(old_log_file);

	// Get name of the log file
	std::string log_file = gDirUtilp->getExpandedFilename(LL_PATH_LOGS,
							     "SecondLife.log");
 	/*
	 * Before touching any log files, compute the duration of the last run
	 * by comparing the ctime of the previous start marker file with the ctime
	 * of the last log file.
	 */
	std::string start_marker_file_name = gDirUtilp->getExpandedFilename(LL_PATH_LOGS, START_MARKER_FILE_NAME);
	llstat start_marker_stat;
	llstat log_file_stat;
	std::ostringstream duration_log_stream; // can't log yet, so save any message for when we can below
	int start_stat_result = LLFile::stat(start_marker_file_name, &start_marker_stat);
	int log_stat_result = LLFile::stat(log_file, &log_file_stat);
	if ( 0 == start_stat_result && 0 == log_stat_result )
	{
		int elapsed_seconds = log_file_stat.st_ctime - start_marker_stat.st_ctime;
		// only report a last run time if the last viewer was the same version
		// because this stat will be counted against this version
		if ( markerIsSameVersion(start_marker_file_name) )
		{
			gLastExecDuration = elapsed_seconds;
		}
		else
		{
			duration_log_stream << "start marker from some other version; duration is not reported";
			gLastExecDuration = -1;
		}
	}
	else
	{
		// at least one of the LLFile::stat calls failed, so we can't compute the run time
		duration_log_stream << "duration stat failure; start: "<< start_stat_result << " log: " << log_stat_result;
		gLastExecDuration = -1; // unknown
	}
	std::string duration_log_msg(duration_log_stream.str());

	// Create a new start marker file for comparison with log file time for the next run
	LLAPRFile start_marker_file ;
	start_marker_file.open(start_marker_file_name, LL_APR_WB);
	if (start_marker_file.getFileHandle())
	{
		recordMarkerVersion(start_marker_file);
		start_marker_file.close();
	}

	// Rename current log file to ".old"
	LLFile::rename(log_file, old_log_file);

	// Set the log file to SecondLife.log
	LLError::logToFile(log_file);
	if (!duration_log_msg.empty())
	{
		LL_WARNS("MarkerFile") << duration_log_msg << LL_ENDL;
	}

    // TBD - temporary location for fatal hook (should be above, but for now it logs...)
    LL_DEBUGS("FatalHook") << "initial setting of default fatalhook" << LL_ENDL;
    LLError::setFatalHook(fatalErrorHook);
}

bool LLAppViewer::loadSettingsFromDirectory(const std::string& location_key,
					    bool set_defaults)
{
	if (!mSettingsLocationList)
	{
		LL_ERRS() << "Invalid settings location list" << LL_ENDL;
	}

	BOOST_FOREACH(const SettingsGroup& group, mSettingsLocationList->groups)
	{
		// skip settings groups that aren't the one we requested
		if (group.name() != location_key) continue;

		ELLPath path_index = (ELLPath)group.path_index();
		if(path_index <= LL_PATH_NONE || path_index >= LL_PATH_LAST)
		{
			LL_ERRS() << "Out of range path index in app_settings/settings_files.xml" << LL_ENDL;
			return false;
		}

		BOOST_FOREACH(const SettingsFile& file, group.files)
		{
			LL_INFOS("Settings") << "Attempting to load settings for the group " << file.name()
			    << " - from location " << location_key << LL_ENDL;

			LLControlGroup* settings_group = LLControlGroup::getInstance(file.name);
			if(!settings_group)
			{
				LL_WARNS("Settings") << "No matching settings group for name " << file.name() << LL_ENDL;
				continue;
			}

			std::string full_settings_path;

			if (file.file_name_setting.isProvided()
				&& gSavedSettings.controlExists(file.file_name_setting))
			{
				// try to find filename stored in file_name_setting control
				full_settings_path = gSavedSettings.getString(file.file_name_setting);
				if (full_settings_path.empty())
				{
					continue;
				}
				else if (!gDirUtilp->fileExists(full_settings_path))
				{
					// search in default path
					full_settings_path = gDirUtilp->getExpandedFilename((ELLPath)path_index, full_settings_path);
				}
			}
			else
			{
				// by default, use specified file name
				full_settings_path = gDirUtilp->getExpandedFilename((ELLPath)path_index, file.file_name());
			}

			if(settings_group->loadFromFile(full_settings_path, set_defaults, file.persistent))
			{	// success!
				LL_INFOS("Settings") << "Loaded settings file " << full_settings_path << LL_ENDL;
			}
			else
			{	// failed to load
				if(file.required)
				{
					LL_ERRS() << "Error: Cannot load required settings file from: " << full_settings_path << LL_ENDL;
					return false;
				}
				else
				{
					// only complain if we actually have a filename at this point
					if (!full_settings_path.empty())
					{
						LL_INFOS("Settings") << "Cannot load " << full_settings_path << " - No settings found." << LL_ENDL;
					}
				}
			}
		}
	}

	return true;
}

std::string LLAppViewer::getSettingsFilename(const std::string& location_key,
											 const std::string& file)
{
	BOOST_FOREACH(const SettingsGroup& group, mSettingsLocationList->groups)
	{
		if (group.name() == location_key)
		{
			BOOST_FOREACH(const SettingsFile& settings_file, group.files)
			{
				if (settings_file.name() == file)
				{
					return settings_file.file_name;
				}
			}
		}
	}

	return std::string();
}

void LLAppViewer::loadColorSettings()
{
	LLUIColorTable::instance().loadFromSettings();
}

namespace
{
    void handleCommandLineError(LLControlGroupCLP& clp)
    {
		LL_WARNS() << "Error parsing command line options. Command Line options ignored."  << LL_ENDL;

		LL_INFOS() << "Command line usage:\n" << clp << LL_ENDL;

		OSMessageBox(STRINGIZE(LLTrans::getString("MBCmdLineError") << clp.getErrorMessage()),
					 LLStringUtil::null,
					 OSMB_OK);
    }
} // anonymous namespace

bool LLAppViewer::initConfiguration()
{
	//Load settings files list
	std::string settings_file_list = gDirUtilp->getExpandedFilename(LL_PATH_APP_SETTINGS, "settings_files.xml");
	LLXMLNodePtr root;
	BOOL success  = LLXMLNode::parseFile(settings_file_list, root, NULL);
	if (!success)
	{
        LL_ERRS() << "Cannot load default configuration file " << settings_file_list << LL_ENDL;
	}

	mSettingsLocationList = new SettingsFiles();

	LLXUIParser parser;
	parser.readXUI(root, *mSettingsLocationList, settings_file_list);

	if (!mSettingsLocationList->validateBlock())
	{
        LL_ERRS() << "Invalid settings file list " << settings_file_list << LL_ENDL;
	}

	// The settings and command line parsing have a fragile
	// order-of-operation:
	// - load defaults from app_settings
	// - set procedural settings values
	// - read command line settings
	// - selectively apply settings needed to load user settings.
    // - load overrides from user_settings
	// - apply command line settings (to override the overrides)
	// - load per account settings (happens in llstartup

	// - load defaults
	bool set_defaults = true;
	if(!loadSettingsFromDirectory("Default", set_defaults))
	{
		OSMessageBox(
			"Unable to load default settings file. The installation may be corrupted.",
			LLStringUtil::null,OSMB_OK);
		return false;
	}

	initStrings(); // setup paths for LLTrans based on settings files only
	// - set procedural settings
	// Note: can't use LL_PATH_PER_SL_ACCOUNT for any of these since we haven't logged in yet
	gSavedSettings.setString("ClientSettingsFile",
        gDirUtilp->getExpandedFilename(LL_PATH_USER_SETTINGS, getSettingsFilename("Default", "Global")));

#ifndef	LL_RELEASE_FOR_DOWNLOAD
	// provide developer build only overrides for these control variables that are not
	// persisted to settings.xml
	LLControlVariable* c = gSavedSettings.getControl("ShowConsoleWindow");
	if (c)
	{
		c->setValue(true, false);
	}
	c = gSavedSettings.getControl("AllowMultipleViewers");
	if (c)
	{
		c->setValue(true, false);
	}

	gSavedSettings.setBOOL("QAMode", TRUE );
	gSavedSettings.setS32("WatchdogEnabled", 0);
#endif

	// These are warnings that appear on the first experience of that condition.
	// They are already set in the settings_default.xml file, but still need to be added to LLFirstUse
	// for disable/reset ability
//	LLFirstUse::addConfigVariable("FirstBalanceIncrease");
//	LLFirstUse::addConfigVariable("FirstBalanceDecrease");
//	LLFirstUse::addConfigVariable("FirstSit");
//	LLFirstUse::addConfigVariable("FirstMap");
//	LLFirstUse::addConfigVariable("FirstGoTo");
//	LLFirstUse::addConfigVariable("FirstBuild");
//	LLFirstUse::addConfigVariable("FirstLeftClickNoHit");
//	LLFirstUse::addConfigVariable("FirstTeleport");
//	LLFirstUse::addConfigVariable("FirstOverrideKeys");
//	LLFirstUse::addConfigVariable("FirstAttach");
//	LLFirstUse::addConfigVariable("FirstAppearance");
//	LLFirstUse::addConfigVariable("FirstInventory");
//	LLFirstUse::addConfigVariable("FirstSandbox");
//	LLFirstUse::addConfigVariable("FirstFlexible");
//	LLFirstUse::addConfigVariable("FirstDebugMenus");
//	LLFirstUse::addConfigVariable("FirstSculptedPrim");
//	LLFirstUse::addConfigVariable("FirstVoice");
//	LLFirstUse::addConfigVariable("FirstMedia");

	// - read command line settings.
	LLControlGroupCLP clp;
	std::string	cmd_line_config	= gDirUtilp->getExpandedFilename(LL_PATH_APP_SETTINGS,
														  "cmd_line.xml");

	clp.configure(cmd_line_config, &gSavedSettings);

	if(!initParseCommandLine(clp))
	{
		handleCommandLineError(clp);
		return false;
	}

	// - selectively apply settings

	// If the user has specified a alternate settings file name.
	// Load	it now before loading the user_settings/settings.xml
	if(clp.hasOption("settings"))
	{
		std::string	user_settings_filename =
			gDirUtilp->getExpandedFilename(LL_PATH_USER_SETTINGS,
										   clp.getOption("settings")[0]);
		gSavedSettings.setString("ClientSettingsFile", user_settings_filename);
		LL_INFOS("Settings")	<< "Using command line specified settings filename: "
			<< user_settings_filename << LL_ENDL;
	}

	// - load overrides from user_settings
	loadSettingsFromDirectory("User");

	if (gSavedSettings.getBOOL("FirstRunThisInstall"))
	{
		// Set firstrun flag to indicate that some further init actiona should be taken
		// like determining screen DPI value and so on
		mIsFirstRun = true;

		gSavedSettings.setBOOL("FirstRunThisInstall", FALSE);
	}

	if (clp.hasOption("sessionsettings"))
	{
		std::string session_settings_filename = clp.getOption("sessionsettings")[0];
		gSavedSettings.setString("SessionSettingsFile", session_settings_filename);
		LL_INFOS("Settings")	<< "Using session settings filename: "
			<< session_settings_filename << LL_ENDL;
	}
	loadSettingsFromDirectory("Session");

	if (clp.hasOption("usersessionsettings"))
	{
		std::string user_session_settings_filename = clp.getOption("usersessionsettings")[0];
		gSavedSettings.setString("UserSessionSettingsFile", user_session_settings_filename);
		LL_INFOS("Settings") << "Using user session settings filename: "
			<< user_session_settings_filename << LL_ENDL;

	}
	loadSettingsFromDirectory("UserSession");

	// - apply command line settings
	if (! clp.notify())
	{
		handleCommandLineError(clp);
		return false;
	}

	// Register the core crash option as soon as we can
	// if we want gdb post-mortem on cores we need to be up and running
	// ASAP or we might miss init issue etc.
	if(gSavedSettings.getBOOL("DisableCrashLogger"))
	{
		LL_WARNS() << "Crashes will be handled by system, stack trace logs and crash logger are both disabled" << LL_ENDL;
		disableCrashlogger();
	}

	// Handle initialization from settings.
	// Start up the debugging console before handling other options.
	if (gSavedSettings.getBOOL("ShowConsoleWindow"))
	{
		initConsole();
	}

	if(clp.hasOption("help"))
	{
		std::ostringstream msg;
		msg << LLTrans::getString("MBCmdLineUsg") << "\n" << clp;
		LL_INFOS()	<< msg.str() << LL_ENDL;

		OSMessageBox(
			msg.str(),
			LLStringUtil::null,
			OSMB_OK);

		return false;
	}

    if(clp.hasOption("set"))
    {
        const LLCommandLineParser::token_vector_t& set_values = clp.getOption("set");
        if(0x1 & set_values.size())
        {
            LL_WARNS() << "Invalid '--set' parameter count." << LL_ENDL;
        }
        else
        {
            LLCommandLineParser::token_vector_t::const_iterator itr = set_values.begin();
            for(; itr != set_values.end(); ++itr)
            {
                const std::string& name = *itr;
                const std::string& value = *(++itr);
                std::string name_part;
                std::string group_part;
				LLControlVariable* control = NULL;

				// Name can be further split into ControlGroup.Name, with the default control group being Global
				size_t pos = name.find('.');
				if (pos != std::string::npos)
				{
					group_part = name.substr(0, pos);
					name_part = name.substr(pos+1);
					LL_INFOS() << "Setting " << group_part << "." << name_part << " to " << value << LL_ENDL;
					LLControlGroup* g = LLControlGroup::getInstance(group_part);
					if (g) control = g->getControl(name_part);
				}
				else
				{
					LL_INFOS() << "Setting Global." << name << " to " << value << LL_ENDL;
					control = gSavedSettings.getControl(name);
				}

                if (control)
                {
                    control->setValue(value, false);
                }
                else
                {
					LL_WARNS() << "Failed --set " << name << ": setting name unknown." << LL_ENDL;
                }
            }
        }
    }

    if  (clp.hasOption("logevents")) {
		LLViewerEventRecorder::instance().setEventLoggingOn();
    }

	std::string CmdLineChannel(gSavedSettings.getString("CmdLineChannel"));
	if(! CmdLineChannel.empty())
    {
		LLVersionInfo::instance().resetChannel(CmdLineChannel);
	}

	// If we have specified crash on startup, set the global so we'll trigger the crash at the right time
	gCrashOnStartup = gSavedSettings.getBOOL("CrashOnStartup");

	if (gSavedSettings.getBOOL("LogPerformance"))
	{
		LLTrace::BlockTimer::sLog = true;
		LLTrace::BlockTimer::sLogName = std::string("performance");
	}

	std::string test_name(gSavedSettings.getString("LogMetrics"));
	if (! test_name.empty())
 	{
		LLTrace::BlockTimer::sMetricLog = TRUE;
		// '--logmetrics' is specified with a named test metric argument so the data gathering is done only on that test
		// In the absence of argument, every metric would be gathered (makes for a rather slow run and hard to decipher report...)
		LL_INFOS() << "'--logmetrics' argument : " << test_name << LL_ENDL;
		LLTrace::BlockTimer::sLogName = test_name;
	}

	if (clp.hasOption("graphicslevel"))
	{
		// User explicitly requested --graphicslevel on the command line. We
		// expect this switch has already set RenderQualityPerformance. Check
		// that value for validity.
		U32 graphicslevel = gSavedSettings.getU32("RenderQualityPerformance");
		if (LLFeatureManager::instance().isValidGraphicsLevel(graphicslevel))
        {
			// graphicslevel is valid: save it and engage it later. Capture
			// the requested value separately from the settings variable
			// because, if this is the first run, LLViewerWindow's constructor
			// will call LLFeatureManager::applyRecommendedSettings(), which
			// overwrites this settings variable!
			mForceGraphicsLevel = graphicslevel;
        }
	}

	LLFastTimerView::sAnalyzePerformance = gSavedSettings.getBOOL("AnalyzePerformance");
	gAgentPilot.setReplaySession(gSavedSettings.getBOOL("ReplaySession"));

	if (gSavedSettings.getBOOL("DebugSession"))
	{
		gDebugSession = TRUE;
		gDebugGL = TRUE;

		ll_init_fail_log(gDirUtilp->getExpandedFilename(LL_PATH_LOGS, "test_failures.log"));
	}

	const LLControlVariable* skinfolder = gSavedSettings.getControl("SkinCurrent");
	if(skinfolder && LLStringUtil::null != skinfolder->getValue().asString())
	{
		// Examining "Language" may not suffice -- see LLUI::getLanguage()
		// logic. Unfortunately LLUI::getLanguage() doesn't yet do us much
		// good because we haven't yet called LLUI::initClass().
		gDirUtilp->setSkinFolder(skinfolder->getValue().asString(),
								 gSavedSettings.getString("Language"));
	}

	if (gSavedSettings.getBOOL("SpellCheck"))
	{
		std::list<std::string> dict_list;
		std::string dict_setting = gSavedSettings.getString("SpellCheckDictionary");
		boost::split(dict_list, dict_setting, boost::is_any_of(std::string(",")));
		if (!dict_list.empty())
		{
			LLSpellChecker::setUseSpellCheck(dict_list.front());
			dict_list.pop_front();
			LLSpellChecker::instance().setSecondaryDictionaries(dict_list);
		}
	}

	// Handle slurl use. NOTE: Don't let SL-55321 reappear.
	// This initial-SLURL logic, up through the call to
	// sendURLToOtherInstance(), must precede LLSplashScreen::show() --
	// because if sendURLToOtherInstance() succeeds, we take a fast exit,
	// SKIPPING the splash screen and everything else.

    // *FIX: This init code should be made more robust to prevent
    // the issue SL-55321 from returning. One thought is to allow
    // only select options to be set from command line when a slurl
    // is specified. More work on the settings system is needed to
    // achieve this. For now...

    // *NOTE:Mani The command line parser parses tokens and is
    // setup to bail after parsing the '--url' option or the
    // first option specified without a '--option' flag (or
    // any other option that uses the 'last_option' setting -
    // see LLControlGroupCLP::configure())

    // What can happen is that someone can use IE (or potentially
    // other browsers) and do the rough equivalent of command
    // injection and steal passwords. Phoenix. SL-55321

	std::string starting_location;

	std::string cmd_line_login_location(gSavedSettings.getString("CmdLineLoginLocation"));
	if(! cmd_line_login_location.empty())
	{
		starting_location = cmd_line_login_location;
	}
	else
	{
		std::string default_login_location(gSavedSettings.getString("DefaultLoginLocation"));
		if (! default_login_location.empty())
		{
			starting_location = default_login_location;
		}
	}

	LLSLURL start_slurl;
	if (! starting_location.empty())
    {
		start_slurl = starting_location;
		LLStartUp::setStartSLURL(start_slurl);
		if(start_slurl.getType() == LLSLURL::LOCATION)
		{
			LLGridManager::getInstance()->setGridChoice(start_slurl.getGrid());
		}
	}

	// NextLoginLocation is set as a side effect of LLStartUp::setStartSLURL()
	std::string nextLoginLocation = gSavedSettings.getString( "NextLoginLocation" );
	if ( !nextLoginLocation.empty() )
	{
		LL_DEBUGS("AppInit")<<"set start from NextLoginLocation: "<<nextLoginLocation<<LL_ENDL;
		LLStartUp::setStartSLURL(LLSLURL(nextLoginLocation));
	}
	else if (   (   clp.hasOption("login") || clp.hasOption("autologin"))
			 && gSavedSettings.getString("CmdLineLoginLocation").empty())
	{
		// If automatic login from command line with --login switch
		// init StartSLURL location.
		std::string start_slurl_setting = gSavedSettings.getString("LoginLocation");
		LL_DEBUGS("AppInit") << "start slurl setting '" << start_slurl_setting << "'" << LL_ENDL;
		LLStartUp::setStartSLURL(LLSLURL(start_slurl_setting));
	}
	else
	{
		// the login location will be set by the login panel (see LLPanelLogin)
	}

	//RN: if we received a URL, hand it off to the existing instance.
	// don't call anotherInstanceRunning() when doing URL handoff, as
	// it relies on checking a marker file which will not work when running
	// out of different directories

	if (start_slurl.isValid() &&
		(gSavedSettings.getBOOL("SLURLPassToOtherInstance")))
	{
		if (sendURLToOtherInstance(start_slurl.getSLURLString()))
		{
			// successfully handed off URL to existing instance, exit
			return false;
		}
    }

	// Display splash screen.  Must be after above check for previous
	// crash as this dialog is always frontmost.
	std::string splash_msg;
	LLStringUtil::format_map_t args;
	args["[APP_NAME]"] = LLTrans::getString("SECOND_LIFE");
	splash_msg = LLTrans::getString("StartupLoading", args);
	LLSplashScreen::show();
	LLSplashScreen::update(splash_msg);

	//LLVolumeMgr::initClass();
	LLVolumeMgr* volume_manager = new LLVolumeMgr();
	volume_manager->useMutex();	// LLApp and LLMutex magic must be manually enabled
	LLPrimitive::setVolumeManager(volume_manager);

	// Note: this is where we used to initialize gFeatureManagerp.

	gStartTime = totalTime();

	//
	// Set the name of the window
	//
	gWindowTitle = LLTrans::getString("APP_NAME");
#if LL_DEBUG
	gWindowTitle += std::string(" [DEBUG]");
#endif
	if (!gArgs.empty())
	{
	gWindowTitle += std::string(" ") + gArgs;
	}
	LLStringUtil::truncate(gWindowTitle, 255);

	//
	// Check for another instance of the app running
	// This happens AFTER LLSplashScreen::show(). That may or may not be
	// important.
	//
	if (mSecondInstance && !gSavedSettings.getBOOL("AllowMultipleViewers"))
	{
		OSMessageBox(
			LLTrans::getString("MBAlreadyRunning"),
			LLStringUtil::null,
			OSMB_OK);
		return false;
	}

	if (mSecondInstance)
	{
		// This is the second instance of SL. Turn off voice support,
		// but make sure the setting is *not* persisted.
		LLControlVariable* disable_voice = gSavedSettings.getControl("CmdLineDisableVoice");
		if(disable_voice)
		{
			const BOOL DO_NOT_PERSIST = FALSE;
			disable_voice->setValue(LLSD(TRUE), DO_NOT_PERSIST);
		}
	}

	gLastRunVersion = gSavedSettings.getString("LastRunVersion");

	loadColorSettings();

	// Let anyone else who cares know that we've populated our settings
	// variables.
	for (const auto& key : LLControlGroup::key_snapshot())
	{
		// For each named instance of LLControlGroup, send an event saying
		// we've initialized an LLControlGroup instance by that name.
		LLEventPumps::instance().obtain("LLControlGroup").post(LLSDMap("init", key));
	}

	return true; // Config was successful.
}

// The following logic is replicated in initConfiguration() (to be able to get
// some initial strings before we've finished initializing enough to know the
// current language) and also in init() (to initialize for real). Somehow it
// keeps growing, necessitating a method all its own.
void LLAppViewer::initStrings()
{
	std::string strings_file = "strings.xml";
	std::string strings_path_full = gDirUtilp->findSkinnedFilenameBaseLang(LLDir::XUI, strings_file);
	if (strings_path_full.empty() || !LLFile::isfile(strings_path_full))
	{
		// initial check to make sure files are there failed
		gDirUtilp->dumpCurrentDirectories(LLError::LEVEL_WARN);
		LL_ERRS() << "Viewer failed to find localization and UI files. Please reinstall viewer from  https://secondlife.com/support/downloads/ and contact https://support.secondlife.com if issue persists after reinstall." << LL_ENDL;
	}
	LLTransUtil::parseStrings(strings_file, default_trans_args);
	LLTransUtil::parseLanguageStrings("language_settings.xml");

	// parseStrings() sets up the LLTrans substitution table. Add this one item.
	LLTrans::setDefaultArg("[sourceid]", gSavedSettings.getString("sourceid"));

	// Now that we've set "[sourceid]", have to go back through
	// default_trans_args and reinitialize all those other keys because some
	// of them, in turn, reference "[sourceid]".
	BOOST_FOREACH(std::string key, default_trans_args)
	{
		std::string brackets(key), nobrackets(key);
		// Invalid to inspect key[0] if key is empty(). But then, the entire
		// body of this loop is pointless if key is empty().
		if (key.empty())
			continue;

		if (key[0] != '[')
		{
			// key was passed without brackets. That means that 'nobrackets'
			// is correct but 'brackets' is not.
			brackets = STRINGIZE('[' << brackets << ']');
		}
		else
		{
			// key was passed with brackets. That means that 'brackets' is
			// correct but 'nobrackets' is not. Erase the left bracket.
			nobrackets.erase(0, 1);
			std::string::size_type length(nobrackets.length());
			if (length && nobrackets[length - 1] == ']')
			{
				nobrackets.erase(length - 1);
			}
		}
		// Calling LLTrans::getString() is what embeds the other default
		// translation strings into this one.
		LLTrans::setDefaultArg(brackets, LLTrans::getString(nobrackets));
	}
}

//
// This function decides whether the client machine meets the minimum requirements to
// run in a maximized window, per the consensus of davep, boa and nyx on 3/30/2011.
//
bool LLAppViewer::meetsRequirementsForMaximizedStart()
{
	bool maximizedOk = (LLFeatureManager::getInstance()->getGPUClass() >= GPU_CLASS_2);

	maximizedOk &= (gSysMemory.getPhysicalMemoryKB() >= U32Gigabytes(1));

	return maximizedOk;
}

bool LLAppViewer::initWindow()
{
	LL_INFOS("AppInit") << "Initializing window..." << LL_ENDL;

	// store setting in a global for easy access and modification
	gHeadlessClient = gSavedSettings.getBOOL("HeadlessClient");

	// always start windowed
	BOOL ignorePixelDepth = gSavedSettings.getBOOL("IgnorePixelDepth");

	LLViewerWindow::Params window_params;
	window_params
		.title(gWindowTitle)
		.name(VIEWER_WINDOW_CLASSNAME)
		.x(gSavedSettings.getS32("WindowX"))
		.y(gSavedSettings.getS32("WindowY"))
		.width(gSavedSettings.getU32("WindowWidth"))
		.height(gSavedSettings.getU32("WindowHeight"))
		.min_width(gSavedSettings.getU32("MinWindowWidth"))
		.min_height(gSavedSettings.getU32("MinWindowHeight"))
		.fullscreen(gSavedSettings.getBOOL("FullScreen"))
		.ignore_pixel_depth(ignorePixelDepth)
		.first_run(mIsFirstRun);

	gViewerWindow = new LLViewerWindow(window_params);

	LL_INFOS("AppInit") << "gViewerwindow created." << LL_ENDL;

	// Need to load feature table before cheking to start watchdog.
	bool use_watchdog = false;
	int watchdog_enabled_setting = gSavedSettings.getS32("WatchdogEnabled");
	if (watchdog_enabled_setting == -1)
	{
		use_watchdog = !LLFeatureManager::getInstance()->isFeatureAvailable("WatchdogDisabled");
	}
	else
	{
		// The user has explicitly set this setting; always use that value.
		use_watchdog = bool(watchdog_enabled_setting);
	}

    LL_INFOS("AppInit") << "watchdog"
                        << (use_watchdog ? " " : " NOT ")
                        << "enabled"
                        << " (setting = " << watchdog_enabled_setting << ")"
                        << LL_ENDL;

	if (use_watchdog)
	{
<<<<<<< HEAD
		LLWatchdog::getInstance()->init(
			[](){ LL_ERRS() << "Watchdog killer event" << LL_ENDL; });
=======
		LLWatchdog::getInstance()->init();
>>>>>>> 6007475c
	}

	LLNotificationsUI::LLNotificationManager::getInstance();


#ifdef LL_DARWIN
	//Satisfy both MAINT-3135 (OSX 10.6 and earlier) MAINT-3288 (OSX 10.7 and later)
	LLOSInfo& os_info = LLOSInfo::instance();
	if (os_info.mMajorVer == 10 && os_info.mMinorVer < 7)
	{
		if ( os_info.mMinorVer == 6 && os_info.mBuild < 8 )
			gViewerWindow->getWindow()->setOldResize(true);
	}
#endif

	if (gSavedSettings.getBOOL("WindowMaximized"))
	{
		gViewerWindow->getWindow()->maximize();
	}

	//
	// Initialize GL stuff
	//

	if (mForceGraphicsLevel)
	{
		LLFeatureManager::getInstance()->setGraphicsLevel(*mForceGraphicsLevel, false);
		gSavedSettings.setU32("RenderQualityPerformance", *mForceGraphicsLevel);
	}

	// Set this flag in case we crash while initializing GL
	gSavedSettings.setBOOL("RenderInitError", TRUE);
	gSavedSettings.saveToFile( gSavedSettings.getString("ClientSettingsFile"), TRUE );

	gPipeline.init();
	LL_INFOS("AppInit") << "gPipeline Initialized" << LL_ENDL;

	stop_glerror();
	gViewerWindow->initGLDefaults();

	gSavedSettings.setBOOL("RenderInitError", FALSE);
	gSavedSettings.saveToFile( gSavedSettings.getString("ClientSettingsFile"), TRUE );

	//If we have a startup crash, it's usually near GL initialization, so simulate that.
	if(gCrashOnStartup)
	{
		LLAppViewer::instance()->forceErrorLLError();
	}

	//
	// Determine if the window should start maximized on initial run based
	// on graphics capability
	//
	if (gSavedSettings.getBOOL("FirstLoginThisInstall") && meetsRequirementsForMaximizedStart())
	{
		LL_INFOS("AppInit") << "This client met the requirements for a maximized initial screen." << LL_ENDL;
		gSavedSettings.setBOOL("WindowMaximized", TRUE);
	}

	if (gSavedSettings.getBOOL("WindowMaximized"))
	{
		gViewerWindow->getWindow()->maximize();
	}

	LLUI::getInstance()->mWindow = gViewerWindow->getWindow();

	// Show watch cursor
	gViewerWindow->setCursor(UI_CURSOR_WAIT);

	// Finish view initialization
	gViewerWindow->initBase();

	// show viewer window
	//gViewerWindow->getWindow()->show();

	LL_INFOS("AppInit") << "Window initialization done." << LL_ENDL;

	return true;
}

void LLAppViewer::writeDebugInfo(bool isStatic)
{
    //Try to do the minimum when writing data during a crash.
    std::string* debug_filename;
    debug_filename = ( isStatic
        ? getStaticDebugFile()
        : getDynamicDebugFile() );

    LL_INFOS() << "Writing debug file " << *debug_filename << LL_ENDL;
    llofstream out_file(debug_filename->c_str());

    isStatic ?  LLSDSerialize::toPrettyXML(gDebugInfo, out_file)
             :  LLSDSerialize::toPrettyXML(gDebugInfo["Dynamic"], out_file);
}

LLSD LLAppViewer::getViewerInfo() const
{
	// The point of having one method build an LLSD info block and the other
	// construct the user-visible About string is to ensure that the same info
	// is available to a getInfo() caller as to the user opening
	// LLFloaterAbout.
	LLSD info;
	auto& versionInfo(LLVersionInfo::instance());
	info["VIEWER_VERSION"] = LLSDArray(versionInfo.getMajor())(versionInfo.getMinor())(versionInfo.getPatch())(versionInfo.getBuild());
	info["VIEWER_VERSION_STR"] = versionInfo.getVersion();
	info["CHANNEL"] = versionInfo.getChannel();
    info["ADDRESS_SIZE"] = ADDRESS_SIZE;
    std::string build_config = versionInfo.getBuildConfig();
    if (build_config != "Release")
    {
        info["BUILD_CONFIG"] = build_config;
    }

	// return a URL to the release notes for this viewer, such as:
	// https://releasenotes.secondlife.com/viewer/2.1.0.123456.html
	std::string url = versionInfo.getReleaseNotes(); // VVM supplied
    if (url.empty())
    {
        url = LLTrans::getString("RELEASE_NOTES_BASE_URL");
        if (!LLStringUtil::endsWith(url, "/"))
            url += "/";
        url += LLURI::escape(versionInfo.getVersion()) + ".html";
    }
	info["VIEWER_RELEASE_NOTES_URL"] = url;

	// Position
	LLViewerRegion* region = gAgent.getRegion();
	if (region)
	{
		LLVector3d pos = gAgent.getPositionGlobal();
		info["POSITION"] = ll_sd_from_vector3d(pos);
		info["POSITION_LOCAL"] = ll_sd_from_vector3(gAgent.getPosAgentFromGlobal(pos));
		info["REGION"] = gAgent.getRegion()->getName();

		boost::regex regex("\\.(secondlife|lindenlab)\\..*");
		info["HOSTNAME"] = boost::regex_replace(gAgent.getRegion()->getSimHostName(), regex, "");
		info["SERVER_VERSION"] = gLastVersionChannel;
		LLSLURL slurl;
		LLAgentUI::buildSLURL(slurl);
		info["SLURL"] = slurl.getSLURLString();
	}

	// CPU
	info["CPU"] = gSysCPU.getCPUString();
	info["MEMORY_MB"] = LLSD::Integer(gSysMemory.getPhysicalMemoryKB().valueInUnits<LLUnits::Megabytes>());
	// Moved hack adjustment to Windows memory size into llsys.cpp
	info["OS_VERSION"] = LLOSInfo::instance().getOSString();
	info["GRAPHICS_CARD_VENDOR"] = ll_safe_string((const char*)(glGetString(GL_VENDOR)));
	info["GRAPHICS_CARD"] = ll_safe_string((const char*)(glGetString(GL_RENDERER)));

#if LL_WINDOWS
	std::string drvinfo = gDXHardware.getDriverVersionWMI();
	if (!drvinfo.empty())
	{
		info["GRAPHICS_DRIVER_VERSION"] = drvinfo;
	}
	else
	{
		LL_WARNS("DriverVersion")<< "Cannot get driver version from getDriverVersionWMI" << LL_ENDL;
		LLSD driver_info = gDXHardware.getDisplayInfo();
		if (driver_info.has("DriverVersion"))
		{
			info["GRAPHICS_DRIVER_VERSION"] = driver_info["DriverVersion"];
		}
	}
#endif

	info["OPENGL_VERSION"] = ll_safe_string((const char*)(glGetString(GL_VERSION)));

    // Settings

    LLRect window_rect = gViewerWindow->getWindowRectRaw();
    info["WINDOW_WIDTH"] = window_rect.getWidth();
    info["WINDOW_HEIGHT"] = window_rect.getHeight();
    info["FONT_SIZE_ADJUSTMENT"] = gSavedSettings.getF32("FontScreenDPI");
    info["UI_SCALE"] = gSavedSettings.getF32("UIScaleFactor");
    info["DRAW_DISTANCE"] = gSavedSettings.getF32("RenderFarClip");
    info["NET_BANDWITH"] = gSavedSettings.getF32("ThrottleBandwidthKBPS");
    info["LOD_FACTOR"] = gSavedSettings.getF32("RenderVolumeLODFactor");
    info["RENDER_QUALITY"] = (F32)gSavedSettings.getU32("RenderQualityPerformance");
    info["GPU_SHADERS"] = gSavedSettings.getBOOL("RenderDeferred") ? "Enabled" : "Disabled";
    info["TEXTURE_MEMORY"] = gSavedSettings.getS32("TextureMemory");

    LLSD substitution;
    substitution["datetime"] = (S32)(gVFS ? gVFS->creationTime() : 0);
    info["VFS_TIME"] = LLTrans::getString("AboutTime", substitution);

#if LL_DARWIN
    info["HIDPI"] = gHiDPISupport;
#endif

	// Libraries

	info["J2C_VERSION"] = LLImageJ2C::getEngineInfo();
	bool want_fullname = true;
	info["AUDIO_DRIVER_VERSION"] = gAudiop ? LLSD(gAudiop->getDriverName(want_fullname)) : "Undefined";
	if(LLVoiceClient::getInstance()->voiceEnabled())
	{
		LLVoiceVersionInfo version = LLVoiceClient::getInstance()->getVersion();
		std::ostringstream version_string;
		version_string << version.serverType << " " << version.serverVersion << std::endl;
		info["VOICE_VERSION"] = version_string.str();
	}
	else
	{
		info["VOICE_VERSION"] = LLTrans::getString("NotConnected");
	}

#if !LL_LINUX
	std::ostringstream cef_ver_codec;
	cef_ver_codec << "Dullahan: ";
	cef_ver_codec << DULLAHAN_VERSION_MAJOR;
	cef_ver_codec << ".";
	cef_ver_codec << DULLAHAN_VERSION_MINOR;
	cef_ver_codec << ".";
	cef_ver_codec << DULLAHAN_VERSION_POINT;
	cef_ver_codec << ".";
	cef_ver_codec << DULLAHAN_VERSION_BUILD;

	cef_ver_codec << std::endl;
	cef_ver_codec << "  CEF: ";
	cef_ver_codec << CEF_VERSION;

	cef_ver_codec << std::endl;
	cef_ver_codec << "  Chromium: ";
	cef_ver_codec << CHROME_VERSION_MAJOR;
	cef_ver_codec << ".";
	cef_ver_codec << CHROME_VERSION_MINOR;
	cef_ver_codec << ".";
	cef_ver_codec << CHROME_VERSION_BUILD;
	cef_ver_codec << ".";
	cef_ver_codec << CHROME_VERSION_PATCH;

	info["LIBCEF_VERSION"] = cef_ver_codec.str();
#else
	info["LIBCEF_VERSION"] = "Undefined";
#endif

#if !LL_LINUX
	std::ostringstream vlc_ver_codec;
	vlc_ver_codec << LIBVLC_VERSION_MAJOR;
	vlc_ver_codec << ".";
	vlc_ver_codec << LIBVLC_VERSION_MINOR;
	vlc_ver_codec << ".";
	vlc_ver_codec << LIBVLC_VERSION_REVISION;
	info["LIBVLC_VERSION"] = vlc_ver_codec.str();
#else
	info["LIBVLC_VERSION"] = "Undefined";
#endif

	S32 packets_in = LLViewerStats::instance().getRecording().getSum(LLStatViewer::PACKETS_IN);
	if (packets_in > 0)
	{
		info["PACKETS_LOST"] = LLViewerStats::instance().getRecording().getSum(LLStatViewer::PACKETS_LOST);
		info["PACKETS_IN"] = packets_in;
		info["PACKETS_PCT"] = 100.f*info["PACKETS_LOST"].asReal() / info["PACKETS_IN"].asReal();
	}

	if (mServerReleaseNotesURL.empty())
	{
		if (gAgent.getRegion())
		{
			info["SERVER_RELEASE_NOTES_URL"] = LLTrans::getString("RetrievingData");
		}
		else
		{
			info["SERVER_RELEASE_NOTES_URL"] = LLTrans::getString("NotConnected");
		}
	}
	else if (LLStringUtil::startsWith(mServerReleaseNotesURL, "http")) // it's an URL
	{
		info["SERVER_RELEASE_NOTES_URL"] = "[" + LLWeb::escapeURL(mServerReleaseNotesURL) + " " + LLTrans::getString("ReleaseNotes") + "]";
	}
	else
	{
		info["SERVER_RELEASE_NOTES_URL"] = mServerReleaseNotesURL;
	}

	return info;
}

std::string LLAppViewer::getViewerInfoString(bool default_string) const
{
	std::ostringstream support;

	LLSD info(getViewerInfo());

	// Render the LLSD from getInfo() as a format_map_t
	LLStringUtil::format_map_t args;

	// allow the "Release Notes" URL label to be localized
	args["ReleaseNotes"] = LLTrans::getString("ReleaseNotes", default_string);

	for (LLSD::map_const_iterator ii(info.beginMap()), iend(info.endMap());
		ii != iend; ++ii)
	{
		if (! ii->second.isArray())
		{
			// Scalar value
			if (ii->second.isUndefined())
			{
				args[ii->first] = LLTrans::getString("none_text", default_string);
			}
			else
			{
				// don't forget to render value asString()
				args[ii->first] = ii->second.asString();
			}
		}
		else
		{
			// array value: build KEY_0, KEY_1 etc. entries
			for (LLSD::Integer n(0), size(ii->second.size()); n < size; ++n)
			{
				args[STRINGIZE(ii->first << '_' << n)] = ii->second[n].asString();
			}
		}
	}

	// Now build the various pieces
	support << LLTrans::getString("AboutHeader", args, default_string);
	if (info.has("BUILD_CONFIG"))
	{
		support << "\n" << LLTrans::getString("BuildConfig", args, default_string);
	}
	if (info.has("REGION"))
	{
		support << "\n\n" << LLTrans::getString("AboutPosition", args, default_string);
	}
	support << "\n\n" << LLTrans::getString("AboutSystem", args, default_string);
	support << "\n";
	if (info.has("GRAPHICS_DRIVER_VERSION"))
	{
		support << "\n" << LLTrans::getString("AboutDriver", args, default_string);
	}
	support << "\n" << LLTrans::getString("AboutOGL", args, default_string);
	support << "\n\n" << LLTrans::getString("AboutSettings", args, default_string);
#if LL_DARWIN
	support << "\n" << LLTrans::getString("AboutOSXHiDPI", args, default_string);
#endif
	support << "\n\n" << LLTrans::getString("AboutLibs", args, default_string);
	if (info.has("COMPILER"))
	{
		support << "\n" << LLTrans::getString("AboutCompiler", args, default_string);
	}
	if (info.has("PACKETS_IN"))
	{
		support << '\n' << LLTrans::getString("AboutTraffic", args, default_string);
	}

	// SLT timestamp
	LLSD substitution;
	substitution["datetime"] = (S32)time(NULL);//(S32)time_corrected();
	support << "\n" << LLTrans::getString("AboutTime", substitution, default_string);

	return support.str();
}

void LLAppViewer::cleanupSavedSettings()
{
	gSavedSettings.setBOOL("MouseSun", FALSE);

	gSavedSettings.setBOOL("UseEnergy", TRUE);				// force toggle to turn off, since sends message to simulator

	gSavedSettings.setBOOL("DebugWindowProc", gDebugWindowProc);

	gSavedSettings.setBOOL("ShowObjectUpdates", gShowObjectUpdates);

	if (gDebugView)
	{
		gSavedSettings.setBOOL("ShowDebugConsole", gDebugView->mDebugConsolep->getVisible());
	}

	// save window position if not maximized
	// as we don't track it in callbacks
	if(NULL != gViewerWindow)
	{
		BOOL maximized = gViewerWindow->getWindow()->getMaximized();
		if (!maximized)
		{
			LLCoordScreen window_pos;

			if (gViewerWindow->getWindow()->getPosition(&window_pos))
			{
				gSavedSettings.setS32("WindowX", window_pos.mX);
				gSavedSettings.setS32("WindowY", window_pos.mY);
			}
		}
	}

	gSavedSettings.setF32("MapScale", LLWorldMapView::sMapScale );

	// Some things are cached in LLAgent.
	if (gAgent.isInitialized())
	{
		gSavedSettings.setF32("RenderFarClip", gAgentCamera.mDrawDistance);
	}
}

void LLAppViewer::removeCacheFiles(const std::string& file_mask)
{
	gDirUtilp->deleteFilesInDir(gDirUtilp->getExpandedFilename(LL_PATH_CACHE, ""), file_mask);
}

void LLAppViewer::writeSystemInfo()
{

    if (! gDebugInfo.has("Dynamic") )
        gDebugInfo["Dynamic"] = LLSD::emptyMap();

#if LL_WINDOWS
	gDebugInfo["SLLog"] = gDirUtilp->getExpandedFilename(LL_PATH_DUMP,"SecondLife.log");
#else
    //Not ideal but sufficient for good reporting.
    gDebugInfo["SLLog"] = gDirUtilp->getExpandedFilename(LL_PATH_LOGS,"SecondLife.old");  //LLError::logFileName();
#endif

	gDebugInfo["ClientInfo"]["Name"] = LLVersionInfo::instance().getChannel();
	gDebugInfo["ClientInfo"]["MajorVersion"] = LLVersionInfo::instance().getMajor();
	gDebugInfo["ClientInfo"]["MinorVersion"] = LLVersionInfo::instance().getMinor();
	gDebugInfo["ClientInfo"]["PatchVersion"] = LLVersionInfo::instance().getPatch();
	gDebugInfo["ClientInfo"]["BuildVersion"] = LLVersionInfo::instance().getBuild();
	gDebugInfo["ClientInfo"]["AddressSize"] = LLVersionInfo::instance().getAddressSize();

	gDebugInfo["CAFilename"] = gDirUtilp->getCAFile();

	gDebugInfo["CPUInfo"]["CPUString"] = gSysCPU.getCPUString();
	gDebugInfo["CPUInfo"]["CPUFamily"] = gSysCPU.getFamily();
	gDebugInfo["CPUInfo"]["CPUMhz"] = (S32)gSysCPU.getMHz();
	gDebugInfo["CPUInfo"]["CPUAltivec"] = gSysCPU.hasAltivec();
	gDebugInfo["CPUInfo"]["CPUSSE"] = gSysCPU.hasSSE();
	gDebugInfo["CPUInfo"]["CPUSSE2"] = gSysCPU.hasSSE2();

	gDebugInfo["RAMInfo"]["Physical"] = (LLSD::Integer)(gSysMemory.getPhysicalMemoryKB().value());
	gDebugInfo["RAMInfo"]["Allocated"] = (LLSD::Integer)(gMemoryAllocated.valueInUnits<LLUnits::Kilobytes>());
	gDebugInfo["OSInfo"] = LLOSInfo::instance().getOSStringSimple();

	// The user is not logged on yet, but record the current grid choice login url
	// which may have been the intended grid.
	gDebugInfo["GridName"] = LLGridManager::getInstance()->getGridId();

	// *FIX:Mani - move this down in llappviewerwin32
#ifdef LL_WINDOWS
	DWORD thread_id = GetCurrentThreadId();
	gDebugInfo["MainloopThreadID"] = (S32)thread_id;
#endif

#ifndef LL_BUGSPLAT
	// "CrashNotHandled" is set here, while things are running well,
	// in case of a freeze. If there is a freeze, the crash logger will be launched
	// and can read this value from the debug_info.log.
	// If the crash is handled by LLAppViewer::handleViewerCrash, ie not a freeze,
	// then the value of "CrashNotHandled" will be set to true.
	gDebugInfo["CrashNotHandled"] = (LLSD::Boolean)true;
#else // LL_BUGSPLAT
	// "CrashNotHandled" is obsolete; it used (not very successsfully)
    // to try to distinguish crashes from freezes - the intent here to to avoid calling it a freeze
	gDebugInfo["CrashNotHandled"] = (LLSD::Boolean)false;
#endif // ! LL_BUGSPLAT

	// Insert crash host url (url to post crash log to) if configured. This insures
	// that the crash report will go to the proper location in the case of a
	// prior freeze.
	std::string crashHostUrl = gSavedSettings.get<std::string>("CrashHostUrl");
	if(crashHostUrl != "")
	{
		gDebugInfo["CrashHostUrl"] = crashHostUrl;
	}

	// Dump some debugging info
	LL_INFOS("SystemInfo") << "Application: " << LLTrans::getString("APP_NAME") << LL_ENDL;
	LL_INFOS("SystemInfo") << "Version: " << LLVersionInfo::instance().getChannelAndVersion() << LL_ENDL;

	// Dump the local time and time zone
	time_t now;
	time(&now);
	char tbuffer[256];		/* Flawfinder: ignore */
	strftime(tbuffer, 256, "%Y-%m-%dT%H:%M:%S %Z", localtime(&now));
	LL_INFOS("SystemInfo") << "Local time: " << tbuffer << LL_ENDL;

	// query some system information
	LL_INFOS("SystemInfo") << "CPU info:\n" << gSysCPU << LL_ENDL;
	LL_INFOS("SystemInfo") << "Memory info:\n" << gSysMemory << LL_ENDL;
	LL_INFOS("SystemInfo") << "OS: " << LLOSInfo::instance().getOSStringSimple() << LL_ENDL;
	LL_INFOS("SystemInfo") << "OS info: " << LLOSInfo::instance() << LL_ENDL;

    gDebugInfo["SettingsFilename"] = gSavedSettings.getString("ClientSettingsFile");
	gDebugInfo["ViewerExePath"] = gDirUtilp->getExecutablePathAndName();
	gDebugInfo["CurrentPath"] = gDirUtilp->getCurPath();
	gDebugInfo["FirstLogin"] = (LLSD::Boolean) gAgent.isFirstLogin();
	gDebugInfo["FirstRunThisInstall"] = gSavedSettings.getBOOL("FirstRunThisInstall");
    gDebugInfo["StartupState"] = LLStartUp::getStartupStateString();

	std::vector<std::string> resolutions = gViewerWindow->getWindow()->getDisplaysResolutionList();
	for (auto res_iter : resolutions)
	{
		gDebugInfo["DisplayInfo"].append(res_iter);
	}

	writeDebugInfo(); // Save out debug_info.log early, in case of crash.
}

#ifdef LL_WINDOWS
//For whatever reason, in Windows when using OOP server for breakpad, the callback to get the
//name of the dump file is not getting triggered by the breakpad library.   Unfortunately they
//also didn't see fit to provide a simple query request across the pipe to get this name either.
//Since we are putting our output in a runtime generated directory and we know the header data in
//the dump format, we can however use the following hack to identify our file.
// TODO make this a member function.
void getFileList()
{
	std::stringstream filenames;

	typedef std::vector<std::string> vec;
	std::string pathname = gDirUtilp->getExpandedFilename(LL_PATH_DUMP,"");
	vec file_vec = gDirUtilp->getFilesInDir(pathname);
	for(vec::const_iterator iter=file_vec.begin(); iter!=file_vec.end(); ++iter)
	{
		filenames << *iter << " ";
		if ( ( iter->length() > 30 ) && (iter->rfind(".dmp") == (iter->length()-4) ) )
		{
			std::string fullname = pathname + *iter;
			llifstream fdat( fullname.c_str(), std::ifstream::binary);
			if (fdat)
			{
				char buf[5];
				fdat.read(buf,4);
				fdat.close();
				if (!strncmp(buf,"MDMP",4))
				{
					gDebugInfo["Dynamic"]["MinidumpPath"] = fullname;
					break;
				}
			}
		}
	}
	filenames << std::endl;
	gDebugInfo["Dynamic"]["DumpDirContents"] = filenames.str();
}
#endif

void LLAppViewer::handleViewerCrash()
{
	LL_INFOS("CRASHREPORT") << "Handle viewer crash entry." << LL_ENDL;

	LL_INFOS("CRASHREPORT") << "Last render pool type: " << LLPipeline::sCurRenderPoolType << LL_ENDL ;

	LLMemory::logMemoryInfo(true) ;

	//print out recorded call stacks if there are any.
	LLError::LLCallStacks::print();

	LLAppViewer* pApp = LLAppViewer::instance();
	if (pApp->beingDebugged())
	{
		// This will drop us into the debugger.
		abort();
	}

	if (LLApp::isCrashloggerDisabled())
	{
		abort();
	}

	// Returns whether a dialog was shown.
	// Only do the logic in here once
	if (pApp->mReportedCrash)
	{
		return;
	}
	pApp->mReportedCrash = TRUE;

	// Insert crash host url (url to post crash log to) if configured.
	std::string crashHostUrl = gSavedSettings.get<std::string>("CrashHostUrl");
	if(crashHostUrl != "")
	{
		gDebugInfo["Dynamic"]["CrashHostUrl"] = crashHostUrl;
	}

	LLParcel* parcel = LLViewerParcelMgr::getInstance()->getAgentParcel();
	if ( parcel && parcel->getMusicURL()[0])
	{
		gDebugInfo["Dynamic"]["ParcelMusicURL"] = parcel->getMusicURL();
	}
	if ( parcel && parcel->getMediaURL()[0])
	{
		gDebugInfo["Dynamic"]["ParcelMediaURL"] = parcel->getMediaURL();
	}

	gDebugInfo["Dynamic"]["SessionLength"] = F32(LLFrameTimer::getElapsedSeconds());
	gDebugInfo["Dynamic"]["RAMInfo"]["Allocated"] = LLSD::Integer(LLMemory::getCurrentRSS() / 1024);

	if(gLogoutInProgress)
	{
		gDebugInfo["Dynamic"]["LastExecEvent"] = LAST_EXEC_LOGOUT_CRASH;
	}
	else
	{
		gDebugInfo["Dynamic"]["LastExecEvent"] = gLLErrorActivated ? LAST_EXEC_LLERROR_CRASH : LAST_EXEC_OTHER_CRASH;
	}

	if(gAgent.getRegion())
	{
		gDebugInfo["Dynamic"]["CurrentSimHost"] = gAgent.getRegion()->getSimHostName();
		gDebugInfo["Dynamic"]["CurrentRegion"] = gAgent.getRegion()->getName();

		const LLVector3& loc = gAgent.getPositionAgent();
		gDebugInfo["Dynamic"]["CurrentLocationX"] = loc.mV[0];
		gDebugInfo["Dynamic"]["CurrentLocationY"] = loc.mV[1];
		gDebugInfo["Dynamic"]["CurrentLocationZ"] = loc.mV[2];
	}

	if(LLAppViewer::instance()->mMainloopTimeout)
	{
		gDebugInfo["Dynamic"]["MainloopTimeoutState"] = LLAppViewer::instance()->mMainloopTimeout->getState();
	}

	// The crash is being handled here so set this value to false.
	// Otherwise the crash logger will think this crash was a freeze.
	gDebugInfo["Dynamic"]["CrashNotHandled"] = (LLSD::Boolean)false;

	//Write out the crash status file
	//Use marker file style setup, as that's the simplest, especially since
	//we're already in a crash situation
	if (gDirUtilp)
	{
		std::string crash_marker_file_name = gDirUtilp->getExpandedFilename(LL_PATH_LOGS,
																			gLLErrorActivated
																			? LLERROR_MARKER_FILE_NAME
																			: ERROR_MARKER_FILE_NAME);
		LLAPRFile crash_marker_file ;
		crash_marker_file.open(crash_marker_file_name, LL_APR_WB);
		if (crash_marker_file.getFileHandle())
		{
			LL_INFOS("MarkerFile") << "Created crash marker file " << crash_marker_file_name << LL_ENDL;
			recordMarkerVersion(crash_marker_file);
		}
		else
		{
			LL_WARNS("MarkerFile") << "Cannot create error marker file " << crash_marker_file_name << LL_ENDL;
		}
	}
	else
	{
		LL_WARNS("MarkerFile") << "No gDirUtilp with which to create error marker file name" << LL_ENDL;
	}

#ifdef LL_WINDOWS
	Sleep(200);
#endif

	char *minidump_file = pApp->getMiniDumpFilename();
    LL_DEBUGS("CRASHREPORT") << "minidump file name " << minidump_file << LL_ENDL;
	if(minidump_file && minidump_file[0] != 0)
	{
		gDebugInfo["Dynamic"]["MinidumpPath"] = minidump_file;
	}
	else
	{
#ifdef LL_WINDOWS
		getFileList();
#else
        LL_WARNS("CRASHREPORT") << "no minidump file?" << LL_ENDL;
#endif
	}
    gDebugInfo["Dynamic"]["CrashType"]="crash";

	if (gMessageSystem && gDirUtilp)
	{
		std::string filename;
		filename = gDirUtilp->getExpandedFilename(LL_PATH_DUMP, "stats.log");
        LL_DEBUGS("CRASHREPORT") << "recording stats " << filename << LL_ENDL;
		llofstream file(filename.c_str(), std::ios_base::binary);
		if(file.good())
		{
			gMessageSystem->summarizeLogs(file);
			file.close();
		}
        else
        {
            LL_WARNS("CRASHREPORT") << "problem recording stats" << LL_ENDL;
        }
	}

	if (gMessageSystem)
	{
		gMessageSystem->getCircuitInfo(gDebugInfo["CircuitInfo"]);
		gMessageSystem->stopLogging();
	}

	if (LLWorld::instanceExists()) LLWorld::getInstance()->getInfo(gDebugInfo["Dynamic"]);

	gDebugInfo["FatalMessage"] = LLError::getFatalMessage();

	// Close the debug file
	pApp->writeDebugInfo(false);  //false answers the isStatic question with the least overhead.
}

// static
void LLAppViewer::recordMarkerVersion(LLAPRFile& marker_file)
{
	std::string marker_version(LLVersionInfo::instance().getChannelAndVersion());
	if ( marker_version.length() > MAX_MARKER_LENGTH )
	{
		LL_WARNS_ONCE("MarkerFile") << "Version length ("<< marker_version.length()<< ")"
									<< " greater than maximum (" << MAX_MARKER_LENGTH << ")"
									<< ": marker matching may be incorrect"
									<< LL_ENDL;
	}

	// record the viewer version in the marker file
	marker_file.write(marker_version.data(), marker_version.length());
}

bool LLAppViewer::markerIsSameVersion(const std::string& marker_name) const
{
	bool sameVersion = false;

	std::string my_version(LLVersionInfo::instance().getChannelAndVersion());
	char marker_version[MAX_MARKER_LENGTH];
	S32  marker_version_length;

	LLAPRFile marker_file;
	marker_file.open(marker_name, LL_APR_RB);
	if (marker_file.getFileHandle())
	{
		marker_version_length = marker_file.read(marker_version, sizeof(marker_version));
		std::string marker_string(marker_version, marker_version_length);
		if ( 0 == my_version.compare( 0, my_version.length(), marker_version, 0, marker_version_length ) )
		{
			sameVersion = true;
		}
		LL_DEBUGS("MarkerFile") << "Compare markers for '" << marker_name << "': "
								<< "\n   mine '" << my_version    << "'"
								<< "\n marker '" << marker_string << "'"
								<< "\n " << ( sameVersion ? "same" : "different" ) << " version"
								<< LL_ENDL;
		marker_file.close();
	}
	return sameVersion;
}

void LLAppViewer::processMarkerFiles()
{
	//We've got 4 things to test for here
	// - Other Process Running (SecondLife.exec_marker present, locked)
	// - Freeze (SecondLife.exec_marker present, not locked)
	// - LLError Crash (SecondLife.llerror_marker present)
	// - Other Crash (SecondLife.error_marker present)
	// These checks should also remove these files for the last 2 cases if they currently exist

	bool marker_is_same_version = true;
	// first, look for the marker created at startup and deleted on a clean exit
	mMarkerFileName = gDirUtilp->getExpandedFilename(LL_PATH_LOGS,MARKER_FILE_NAME);
	if (LLAPRFile::isExist(mMarkerFileName, NULL, LL_APR_RB))
	{
		// File exists...
		// first, read it to see if it was created by the same version (we need this later)
		marker_is_same_version = markerIsSameVersion(mMarkerFileName);

		// now test to see if this file is locked by a running process (try to open for write)
		LL_DEBUGS("MarkerFile") << "Checking exec marker file for lock..." << LL_ENDL;
		mMarkerFile.open(mMarkerFileName, LL_APR_WB);
		apr_file_t* fMarker = mMarkerFile.getFileHandle() ;
		if (!fMarker)
		{
			LL_INFOS("MarkerFile") << "Exec marker file open failed - assume it is locked." << LL_ENDL;
			mSecondInstance = true; // lock means that instance is running.
		}
		else
		{
			// We were able to open it, now try to lock it ourselves...
			if (apr_file_lock(fMarker, APR_FLOCK_NONBLOCK | APR_FLOCK_EXCLUSIVE) != APR_SUCCESS)
			{
				LL_WARNS_ONCE("MarkerFile") << "Locking exec marker failed." << LL_ENDL;
				mSecondInstance = true; // lost a race? be conservative
			}
			else
			{
				// No other instances; we've locked this file now, so record our version; delete on quit.
				recordMarkerVersion(mMarkerFile);
				LL_DEBUGS("MarkerFile") << "Exec marker file existed but was not locked; rewritten." << LL_ENDL;
			}
		}

		if (mSecondInstance)
		{
			LL_INFOS("MarkerFile") << "Exec marker '"<< mMarkerFileName << "' owned by another instance" << LL_ENDL;
		}
		else if (marker_is_same_version)
		{
			// the file existed, is ours, and matched our version, so we can report on what it says
			LL_INFOS("MarkerFile") << "Exec marker '"<< mMarkerFileName << "' found; last exec crashed" << LL_ENDL;
			gLastExecEvent = LAST_EXEC_OTHER_CRASH;
		}
		else
		{
			LL_INFOS("MarkerFile") << "Exec marker '"<< mMarkerFileName << "' found, but versions did not match" << LL_ENDL;
		}
	}
	else // marker did not exist... last exec (if any) did not freeze
	{
		// Create the marker file for this execution & lock it; it will be deleted on a clean exit
		apr_status_t s;
		s = mMarkerFile.open(mMarkerFileName, LL_APR_WB, TRUE);

		if (s == APR_SUCCESS && mMarkerFile.getFileHandle())
		{
			LL_DEBUGS("MarkerFile") << "Exec marker file '"<< mMarkerFileName << "' created." << LL_ENDL;
			if (APR_SUCCESS == apr_file_lock(mMarkerFile.getFileHandle(), APR_FLOCK_NONBLOCK | APR_FLOCK_EXCLUSIVE))
			{
				recordMarkerVersion(mMarkerFile);
				LL_DEBUGS("MarkerFile") << "Exec marker file locked." << LL_ENDL;
			}
			else
			{
				LL_WARNS("MarkerFile") << "Exec marker file cannot be locked." << LL_ENDL;
			}
		}
		else
		{
			LL_WARNS("MarkerFile") << "Failed to create exec marker file '"<< mMarkerFileName << "'." << LL_ENDL;
		}
	}

	// now check for cases in which the exec marker may have been cleaned up by crash handlers

	// check for any last exec event report based on whether or not it happened during logout
	// (the logout marker is created when logout begins)
	std::string logout_marker_file =  gDirUtilp->getExpandedFilename(LL_PATH_LOGS, LOGOUT_MARKER_FILE_NAME);
	if(LLAPRFile::isExist(logout_marker_file, NULL, LL_APR_RB))
	{
		if (markerIsSameVersion(logout_marker_file))
		{
			gLastExecEvent = LAST_EXEC_LOGOUT_FROZE;
			LL_INFOS("MarkerFile") << "Logout crash marker '"<< logout_marker_file << "', changing LastExecEvent to LOGOUT_FROZE" << LL_ENDL;
		}
		else
		{
			LL_INFOS("MarkerFile") << "Logout crash marker '"<< logout_marker_file << "' found, but versions did not match" << LL_ENDL;
		}
		LLAPRFile::remove(logout_marker_file);
	}
	// further refine based on whether or not a marker created during an llerr crash is found
	std::string llerror_marker_file = gDirUtilp->getExpandedFilename(LL_PATH_LOGS, LLERROR_MARKER_FILE_NAME);
	if(LLAPRFile::isExist(llerror_marker_file, NULL, LL_APR_RB))
	{
		if (markerIsSameVersion(llerror_marker_file))
		{
			if ( gLastExecEvent == LAST_EXEC_LOGOUT_FROZE )
			{
				gLastExecEvent = LAST_EXEC_LOGOUT_CRASH;
				LL_INFOS("MarkerFile") << "LLError marker '"<< llerror_marker_file << "' crashed, setting LastExecEvent to LOGOUT_CRASH" << LL_ENDL;
			}
			else
			{
				gLastExecEvent = LAST_EXEC_LLERROR_CRASH;
				LL_INFOS("MarkerFile") << "LLError marker '"<< llerror_marker_file << "' crashed, setting LastExecEvent to LLERROR_CRASH" << LL_ENDL;
			}
		}
		else
		{
			LL_INFOS("MarkerFile") << "LLError marker '"<< llerror_marker_file << "' found, but versions did not match" << LL_ENDL;
		}
		LLAPRFile::remove(llerror_marker_file);
	}
	// and last refine based on whether or not a marker created during a non-llerr crash is found
	std::string error_marker_file = gDirUtilp->getExpandedFilename(LL_PATH_LOGS, ERROR_MARKER_FILE_NAME);
	if(LLAPRFile::isExist(error_marker_file, NULL, LL_APR_RB))
	{
		if (markerIsSameVersion(error_marker_file))
		{
			if (gLastExecEvent == LAST_EXEC_LOGOUT_FROZE)
			{
				gLastExecEvent = LAST_EXEC_LOGOUT_CRASH;
				LL_INFOS("MarkerFile") << "Error marker '"<< error_marker_file << "' crashed, setting LastExecEvent to LOGOUT_CRASH" << LL_ENDL;
			}
			else
			{
				gLastExecEvent = LAST_EXEC_OTHER_CRASH;
				LL_INFOS("MarkerFile") << "Error marker '"<< error_marker_file << "' crashed, setting LastExecEvent to " << gLastExecEvent << LL_ENDL;
			}
		}
		else
		{
			LL_INFOS("MarkerFile") << "Error marker '"<< error_marker_file << "' marker found, but versions did not match" << LL_ENDL;
		}
		LLAPRFile::remove(error_marker_file);
	}
}

void LLAppViewer::removeMarkerFiles()
{
	if (!mSecondInstance)
	{
		if (mMarkerFile.getFileHandle())
		{
			mMarkerFile.close() ;
			LLAPRFile::remove( mMarkerFileName );
			LL_DEBUGS("MarkerFile") << "removed exec marker '"<<mMarkerFileName<<"'"<< LL_ENDL;
		}
		else
		{
			LL_WARNS("MarkerFile") << "marker '"<<mMarkerFileName<<"' not open"<< LL_ENDL;
 		}

		if (mLogoutMarkerFile.getFileHandle())
		{
			mLogoutMarkerFile.close();
			LLAPRFile::remove( mLogoutMarkerFileName );
			LL_DEBUGS("MarkerFile") << "removed logout marker '"<<mLogoutMarkerFileName<<"'"<< LL_ENDL;
		}
		else
		{
			LL_WARNS("MarkerFile") << "logout marker '"<<mLogoutMarkerFileName<<"' not open"<< LL_ENDL;
		}
	}
	else
	{
		LL_WARNS("MarkerFile") << "leaving markers because this is a second instance" << LL_ENDL;
	}
}

void LLAppViewer::removeDumpDir()
{
    //Call this routine only on clean exit.  Crash reporter will clean up
    //its locking table for us.
    std::string dump_dir = gDirUtilp->getExpandedFilename(LL_PATH_DUMP, "");
    gDirUtilp->deleteDirAndContents(dump_dir);
}

void LLAppViewer::forceQuit()
{
	LLApp::setQuitting();
}

//TODO: remove
void LLAppViewer::fastQuit(S32 error_code)
{
	// finish pending transfers
	flushVFSIO();
	// let sim know we're logging out
	sendLogoutRequest();
	// flush network buffers by shutting down messaging system
	end_messaging_system();
	// figure out the error code
	S32 final_error_code = error_code ? error_code : (S32)isError();
	// this isn't a crash
	removeMarkerFiles();
	// get outta here
	_exit(final_error_code);
}

void LLAppViewer::requestQuit()
{
	LL_INFOS() << "requestQuit" << LL_ENDL;

	LLViewerRegion* region = gAgent.getRegion();

	if( (LLStartUp::getStartupState() < STATE_STARTED) || !region )
	{
		// If we have a region, make some attempt to send a logout request first.
		// This prevents the halfway-logged-in avatar from hanging around inworld for a couple minutes.
		if(region)
		{
			sendLogoutRequest();
		}

		// Quit immediately
		forceQuit();
		return;
	}

	// Try to send metrics back to the grid
	metricsSend(!gDisconnected);

	// Try to send last batch of avatar rez metrics.
	if (!gDisconnected && isAgentAvatarValid())
	{
		gAgentAvatarp->updateAvatarRezMetrics(true); // force a last packet to be sent.
	}

	LLHUDEffectSpiral *effectp = (LLHUDEffectSpiral*)LLHUDManager::getInstance()->createViewerEffect(LLHUDObject::LL_HUD_EFFECT_POINT, TRUE);
	effectp->setPositionGlobal(gAgent.getPositionGlobal());
	effectp->setColor(LLColor4U(gAgent.getEffectColor()));
	LLHUDManager::getInstance()->sendEffects();
	effectp->markDead() ;//remove it.

	// Attempt to close all floaters that might be
	// editing things.
	if (gFloaterView)
	{
		// application is quitting
		gFloaterView->closeAllChildren(true);
	}

	// Send preferences once, when exiting
	bool include_preferences = true;
	send_viewer_stats(include_preferences);

	gLogoutTimer.reset();
	mQuitRequested = true;
}

static bool finish_quit(const LLSD& notification, const LLSD& response)
{
	S32 option = LLNotificationsUtil::getSelectedOption(notification, response);

	if (option == 0)
	{
		LLAppViewer::instance()->requestQuit();
	}
	return false;
}
static LLNotificationFunctorRegistration finish_quit_reg("ConfirmQuit", finish_quit);

void LLAppViewer::userQuit()
{
	LL_INFOS() << "User requested quit" << LL_ENDL;
	if (gDisconnected
		|| !gViewerWindow
		|| !gViewerWindow->getProgressView()
		|| gViewerWindow->getProgressView()->getVisible())
	{
		requestQuit();
	}
	else
	{
		LLNotificationsUtil::add("ConfirmQuit");
	}
}

static bool finish_early_exit(const LLSD& notification, const LLSD& response)
{
	LLAppViewer::instance()->forceQuit();
	return false;
}

void LLAppViewer::earlyExit(const std::string& name, const LLSD& substitutions)
{
   	LL_WARNS() << "app_early_exit: " << name << LL_ENDL;
	gDoDisconnect = TRUE;
	LLNotificationsUtil::add(name, substitutions, LLSD(), finish_early_exit);
}

// case where we need the viewer to exit without any need for notifications
void LLAppViewer::earlyExitNoNotify()
{
   	LL_WARNS() << "app_early_exit with no notification: " << LL_ENDL;
	gDoDisconnect = TRUE;
	finish_early_exit( LLSD(), LLSD() );
}

void LLAppViewer::abortQuit()
{
    LL_INFOS() << "abortQuit()" << LL_ENDL;
	mQuitRequested = false;
}

void LLAppViewer::migrateCacheDirectory()
{
#if LL_WINDOWS || LL_DARWIN
	// NOTE: (Nyx) as of 1.21, cache for mac is moving to /library/caches/SecondLife from
	// /library/application support/SecondLife/cache This should clear/delete the old dir.

	// As of 1.23 the Windows cache moved from
	//   C:\Documents and Settings\James\Application Support\SecondLife\cache
	// to
	//   C:\Documents and Settings\James\Local Settings\Application Support\SecondLife
	//
	// The Windows Vista equivalent is from
	//   C:\Users\James\AppData\Roaming\SecondLife\cache
	// to
	//   C:\Users\James\AppData\Local\SecondLife
	//
	// Note the absence of \cache on the second path.  James.

	// Only do this once per fresh install of this version.
	if (gSavedSettings.getBOOL("MigrateCacheDirectory"))
	{
		gSavedSettings.setBOOL("MigrateCacheDirectory", FALSE);

		std::string old_cache_dir = gDirUtilp->add(gDirUtilp->getOSUserAppDir(), "cache");
		std::string new_cache_dir = gDirUtilp->getCacheDir(true);

		if (gDirUtilp->fileExists(old_cache_dir))
		{
			LL_INFOS() << "Migrating cache from " << old_cache_dir << " to " << new_cache_dir << LL_ENDL;

			// Migrate inventory cache to avoid pain to inventory database after mass update
			S32 file_count = 0;
			std::string file_name;
			std::string mask = "*.*";

			LLDirIterator iter(old_cache_dir, mask);
			while (iter.next(file_name))
			{
				if (file_name == "." || file_name == "..") continue;
				std::string source_path = gDirUtilp->add(old_cache_dir, file_name);
				std::string dest_path = gDirUtilp->add(new_cache_dir, file_name);
				if (!LLFile::rename(source_path, dest_path))
				{
					file_count++;
				}
			}
			LL_INFOS() << "Moved " << file_count << " files" << LL_ENDL;

			// Nuke the old cache
			gDirUtilp->setCacheDir(old_cache_dir);
			purgeCache();
			gDirUtilp->setCacheDir(new_cache_dir);

#if LL_DARWIN
			// Clean up Mac files not deleted by removing *.*
			std::string ds_store = old_cache_dir + "/.DS_Store";
			if (gDirUtilp->fileExists(ds_store))
			{
				LLFile::remove(ds_store);
			}
#endif
			if (LLFile::rmdir(old_cache_dir) != 0)
			{
				LL_WARNS() << "could not delete old cache directory " << old_cache_dir << LL_ENDL;
			}
		}
	}
#endif // LL_WINDOWS || LL_DARWIN
}

void dumpVFSCaches()
{
	LL_INFOS() << "======= Static VFS ========" << LL_ENDL;
	gStaticVFS->listFiles();
#if LL_WINDOWS
	LL_INFOS() << "======= Dumping static VFS to StaticVFSDump ========" << LL_ENDL;
	WCHAR w_str[MAX_PATH];
	GetCurrentDirectory(MAX_PATH, w_str);
	S32 res = LLFile::mkdir("StaticVFSDump");
	if (res == -1)
	{
		LL_WARNS() << "Couldn't create dir StaticVFSDump" << LL_ENDL;
	}
	SetCurrentDirectory(utf8str_to_utf16str("StaticVFSDump").c_str());
	gStaticVFS->dumpFiles();
	SetCurrentDirectory(w_str);
#endif

	LL_INFOS() << "========= Dynamic VFS ====" << LL_ENDL;
	gVFS->listFiles();
#if LL_WINDOWS
	LL_INFOS() << "========= Dumping dynamic VFS to VFSDump ====" << LL_ENDL;
	res = LLFile::mkdir("VFSDump");
	if (res == -1)
	{
		LL_WARNS() << "Couldn't create dir VFSDump" << LL_ENDL;
	}
	SetCurrentDirectory(utf8str_to_utf16str("VFSDump").c_str());
	gVFS->dumpFiles();
	SetCurrentDirectory(w_str);
#endif
}

//static
U32 LLAppViewer::getTextureCacheVersion()
{
	//viewer texture cache version, change if the texture cache format changes.
	const U32 TEXTURE_CACHE_VERSION = 8;

	return TEXTURE_CACHE_VERSION ;
}

//static
U32 LLAppViewer::getObjectCacheVersion()
{
	// Viewer object cache version, change if object update
	// format changes. JC
	const U32 INDRA_OBJECT_CACHE_VERSION = 15;

	return INDRA_OBJECT_CACHE_VERSION;
}

bool LLAppViewer::initCache()
{
	mPurgeCache = false;
	BOOL read_only = mSecondInstance ? TRUE : FALSE;
	LLAppViewer::getTextureCache()->setReadOnly(read_only) ;
	LLVOCache::initParamSingleton(read_only);

	bool texture_cache_mismatch = false;
	if (gSavedSettings.getS32("LocalCacheVersion") != LLAppViewer::getTextureCacheVersion())
	{
		texture_cache_mismatch = true;
		if(!read_only)
		{
			gSavedSettings.setS32("LocalCacheVersion", LLAppViewer::getTextureCacheVersion());
		}
	}

	if(!read_only)
	{
		// Purge cache if user requested it
		if (gSavedSettings.getBOOL("PurgeCacheOnStartup") ||
			gSavedSettings.getBOOL("PurgeCacheOnNextStartup"))
		{
			LL_INFOS("AppCache") << "Startup cache purge requested: " << (gSavedSettings.getBOOL("PurgeCacheOnStartup") ? "ALWAYS" : "ONCE") << LL_ENDL;
			gSavedSettings.setBOOL("PurgeCacheOnNextStartup", false);
			mPurgeCache = true;
			// STORM-1141 force purgeAllTextures to get called to prevent a crash here. -brad
			texture_cache_mismatch = true;
		}

		// We have moved the location of the cache directory over time.
		migrateCacheDirectory();

		// Setup and verify the cache location
		std::string cache_location = gSavedSettings.getString("CacheLocation");
		std::string new_cache_location = gSavedSettings.getString("NewCacheLocation");
		if (new_cache_location != cache_location)
		{
			LL_INFOS("AppCache") << "Cache location changed, cache needs purging" << LL_ENDL;
			gDirUtilp->setCacheDir(gSavedSettings.getString("CacheLocation"));
			purgeCache(); // purge old cache
			gSavedSettings.setString("CacheLocation", new_cache_location);
			gSavedSettings.setString("CacheLocationTopFolder", gDirUtilp->getBaseFileName(new_cache_location));
		}
	}

	if (!gDirUtilp->setCacheDir(gSavedSettings.getString("CacheLocation")))
	{
		LL_WARNS("AppCache") << "Unable to set cache location" << LL_ENDL;
		gSavedSettings.setString("CacheLocation", "");
		gSavedSettings.setString("CacheLocationTopFolder", "");
	}

	if (mPurgeCache && !read_only)
	{
		LLSplashScreen::update(LLTrans::getString("StartupClearingCache"));
		purgeCache();
	}

	LLSplashScreen::update(LLTrans::getString("StartupInitializingTextureCache"));

	// Init the texture cache
	// Allocate 80% of the cache size for textures
	const S32 MB = 1024 * 1024;
	const S64 MIN_CACHE_SIZE = 256 * MB;
	const S64 MAX_CACHE_SIZE = 9984ll * MB;
	const S64 MAX_VFS_SIZE = 1024 * MB; // 1 GB

	S64 cache_size = (S64)(gSavedSettings.getU32("CacheSize")) * MB;
	cache_size = llclamp(cache_size, MIN_CACHE_SIZE, MAX_CACHE_SIZE);

	S64 vfs_size = llmin((S64)((cache_size * 2) / 10), MAX_VFS_SIZE);
	S64 texture_cache_size = cache_size - vfs_size;

	S64 extra = LLAppViewer::getTextureCache()->initCache(LL_PATH_CACHE, texture_cache_size, texture_cache_mismatch);
	texture_cache_size -= extra;


	LLVOCache::getInstance()->initCache(LL_PATH_CACHE, gSavedSettings.getU32("CacheNumberOfRegionsForObjects"), getObjectCacheVersion());

	LLSplashScreen::update(LLTrans::getString("StartupInitializingVFS"));

	// Init the VFS
	vfs_size = llmin(vfs_size + extra, MAX_VFS_SIZE);
	vfs_size = (vfs_size / MB) * MB; // make sure it is MB aligned
	U32 vfs_size_u32 = (U32)vfs_size;
	U32 old_vfs_size = gSavedSettings.getU32("VFSOldSize") * MB;
	bool resize_vfs = (vfs_size_u32 != old_vfs_size);
	if (resize_vfs)
	{
		gSavedSettings.setU32("VFSOldSize", vfs_size_u32 / MB);
	}
	LL_INFOS("AppCache") << "VFS CACHE SIZE: " << vfs_size / (1024*1024) << " MB" << LL_ENDL;

	// This has to happen BEFORE starting the vfs
	// time_t	ltime;
	srand(time(NULL));		// Flawfinder: ignore
	U32 old_salt = gSavedSettings.getU32("VFSSalt");
	U32 new_salt;
	std::string old_vfs_data_file;
	std::string old_vfs_index_file;
	std::string new_vfs_data_file;
	std::string new_vfs_index_file;
	std::string static_vfs_index_file;
	std::string static_vfs_data_file;

	if (gSavedSettings.getBOOL("AllowMultipleViewers"))
	{
		// don't mess with renaming the VFS in this case
		new_salt = old_salt;
	}
	else
	{
		do
		{
			new_salt = rand();
		} while(new_salt == old_salt);
	}

	old_vfs_data_file = gDirUtilp->getExpandedFilename(LL_PATH_CACHE, VFS_DATA_FILE_BASE) + llformat("%u", old_salt);

	// make sure this file exists
	llstat s;
	S32 stat_result = LLFile::stat(old_vfs_data_file, &s);
	if (stat_result)
	{
		// doesn't exist, look for a data file
		std::string mask;
		mask = VFS_DATA_FILE_BASE;
		mask += "*";

		std::string dir;
		dir = gDirUtilp->getExpandedFilename(LL_PATH_CACHE, "");

		std::string found_file;
		LLDirIterator iter(dir, mask);
		if (iter.next(found_file))
		{
			old_vfs_data_file = gDirUtilp->add(dir, found_file);

			S32 start_pos = found_file.find_last_of('.');
			if (start_pos > 0)
			{
				sscanf(found_file.substr(start_pos+1).c_str(), "%d", &old_salt);
			}
			LL_DEBUGS("AppCache") << "Default vfs data file not present, found: " << old_vfs_data_file << " Old salt: " << old_salt << LL_ENDL;
		}
	}

	old_vfs_index_file = gDirUtilp->getExpandedFilename(LL_PATH_CACHE, VFS_INDEX_FILE_BASE) + llformat("%u", old_salt);

	stat_result = LLFile::stat(old_vfs_index_file, &s);
	if (stat_result)
	{
		// We've got a bad/missing index file, nukem!
		LL_WARNS("AppCache") << "Bad or missing vfx index file " << old_vfs_index_file << LL_ENDL;
		LL_WARNS("AppCache") << "Removing old vfs data file " << old_vfs_data_file << LL_ENDL;
		LLFile::remove(old_vfs_data_file);
		LLFile::remove(old_vfs_index_file);

		// Just in case, nuke any other old cache files in the directory.
		std::string dir;
		dir = gDirUtilp->getExpandedFilename(LL_PATH_CACHE, "");

		std::string mask;
		mask = VFS_DATA_FILE_BASE;
		mask += "*";

		gDirUtilp->deleteFilesInDir(dir, mask);

		mask = VFS_INDEX_FILE_BASE;
		mask += "*";

		gDirUtilp->deleteFilesInDir(dir, mask);
	}

	new_vfs_data_file = gDirUtilp->getExpandedFilename(LL_PATH_CACHE, VFS_DATA_FILE_BASE) + llformat("%u", new_salt);
	new_vfs_index_file = gDirUtilp->getExpandedFilename(LL_PATH_CACHE, VFS_INDEX_FILE_BASE) + llformat("%u", new_salt);

	static_vfs_data_file = gDirUtilp->getExpandedFilename(LL_PATH_APP_SETTINGS, "static_data.db2");
	static_vfs_index_file = gDirUtilp->getExpandedFilename(LL_PATH_APP_SETTINGS, "static_index.db2");

	if (resize_vfs)
	{
		LL_DEBUGS("AppCache") << "Removing old vfs and re-sizing" << LL_ENDL;

		LLFile::remove(old_vfs_data_file);
		LLFile::remove(old_vfs_index_file);
	}
	else if (old_salt != new_salt)
	{
		// move the vfs files to a new name before opening
		LL_DEBUGS("AppCache") << "Renaming " << old_vfs_data_file << " to " << new_vfs_data_file << LL_ENDL;
		LL_DEBUGS("AppCache") << "Renaming " << old_vfs_index_file << " to " << new_vfs_index_file << LL_ENDL;
		LLFile::rename(old_vfs_data_file, new_vfs_data_file);
		LLFile::rename(old_vfs_index_file, new_vfs_index_file);
	}

	// Startup the VFS...
	gSavedSettings.setU32("VFSSalt", new_salt);

	// Don't remove VFS after viewer crashes.  If user has corrupt data, they can reinstall. JC
	gVFS = LLVFS::createLLVFS(new_vfs_index_file, new_vfs_data_file, false, vfs_size_u32, false);
	if (!gVFS)
	{
		return false;
	}

	gStaticVFS = LLVFS::createLLVFS(static_vfs_index_file, static_vfs_data_file, true, 0, false);
	if (!gStaticVFS)
	{
		return false;
	}

	BOOL success = gVFS->isValid() && gStaticVFS->isValid();
	if (!success)
	{
		return false;
	}
	else
	{
		LLVFile::initClass();

#ifndef LL_RELEASE_FOR_DOWNLOAD
		if (gSavedSettings.getBOOL("DumpVFSCaches"))
		{
			dumpVFSCaches();
		}
#endif

		return true;
	}
}

void LLAppViewer::addOnIdleCallback(const boost::function<void()>& cb)
{
	LLDeferredTaskList::instance().addTask(cb);
}

void LLAppViewer::loadKeyBindings()
{
	std::string key_bindings_file = gDirUtilp->getExpandedFilename(LL_PATH_USER_SETTINGS, "key_bindings.xml");
#if 1
	// Legacy support
	// Remove #if-#endif section half a year after DRTVWR-501 releases.
	// Mouse actions are part of keybinding file since DRTVWR-501 instead of being stored in
	// settings.xml. To support legacy viewers that were storing in  settings.xml we need to
	// transfer old variables to new format.
	// Also part of backward compatibility is present in LLKeyConflictHandler to modify
	// legacy variables on changes in new system (to make sure we won't enforce
	// legacy values again if user dropped to defaults in new system)
	if (LLVersionInfo::getInstance()->getChannelAndVersion() != gLastRunVersion
		|| !gDirUtilp->fileExists(key_bindings_file)) // if file is missing, assume that there were no changes by user yet
	{
		// copy mouse actions and voice key changes to new file
		LL_INFOS("InitInfo") << "Converting legacy mouse bindings to new format" << LL_ENDL;
		// Load settings from file
		LLKeyConflictHandler third_person_view(LLKeyConflictHandler::MODE_THIRD_PERSON);
		LLKeyConflictHandler sitting_view(LLKeyConflictHandler::MODE_SITTING);

		// Since we are only modifying keybindings if personal file doesn't exist yet,
		// it should be safe to just overwrite the value
		// If key is already in use somewhere by default, LLKeyConflictHandler should resolve it.
		BOOL value = gSavedSettings.getBOOL("DoubleClickAutoPilot");
		third_person_view.registerControl("walk_to",
			0,
			value ? EMouseClickType::CLICK_DOUBLELEFT : EMouseClickType::CLICK_NONE,
			KEY_NONE,
			MASK_NONE,
			value);

		U32 index = value ? 1 : 0; // we can store multiple combinations per action, so if first is in use by doubleclick, go to second
		value = gSavedSettings.getBOOL("ClickToWalk");
		third_person_view.registerControl("walk_to",
			index,
			value ? EMouseClickType::CLICK_LEFT : EMouseClickType::CLICK_NONE,
			KEY_NONE,
			MASK_NONE,
			value);

		value = gSavedSettings.getBOOL("DoubleClickTeleport");
		third_person_view.registerControl("teleport_to",
			0,
			value ? EMouseClickType::CLICK_DOUBLELEFT : EMouseClickType::CLICK_NONE,
			KEY_NONE,
			MASK_NONE,
			value);

		// sitting also supports teleport
		sitting_view.registerControl("teleport_to",
			0,
			value ? EMouseClickType::CLICK_DOUBLELEFT : EMouseClickType::CLICK_NONE,
			KEY_NONE,
			MASK_NONE,
			value);

		std::string key_string = gSavedSettings.getString("PushToTalkButton");
		EMouseClickType mouse = EMouseClickType::CLICK_NONE;
		KEY key = KEY_NONE;
		if (key_string == "MiddleMouse")
		{
			mouse = EMouseClickType::CLICK_MIDDLE;
		}
		else if (key_string == "MouseButton4")
		{
			mouse = EMouseClickType::CLICK_BUTTON4;
		}
		else if (key_string == "MouseButton5")
		{
			mouse = EMouseClickType::CLICK_BUTTON5;
		}
		else
		{
			LLKeyboard::keyFromString(key_string, &key);
		}

		value = gSavedSettings.getBOOL("PushToTalkToggle");
		std::string control_name = value ? "toggle_voice" : "voice_follow_key";
		third_person_view.registerControl(control_name, 0, mouse, key, MASK_NONE, true);
		sitting_view.registerControl(control_name, 0, mouse, key, MASK_NONE, true);

		if (third_person_view.hasUnsavedChanges())
		{
			// calls loadBindingsXML()
			third_person_view.saveToSettings();
		}

		if (sitting_view.hasUnsavedChanges())
		{
			// calls loadBindingsXML()
			sitting_view.saveToSettings();
		}

		// in case of voice we need to repeat this in other modes

		for (U32 i = 0; i < LLKeyConflictHandler::MODE_COUNT - 1; ++i)
		{
			// edit and first person modes; MODE_SAVED_SETTINGS not in use at the moment
			if (i != LLKeyConflictHandler::MODE_THIRD_PERSON && i != LLKeyConflictHandler::MODE_SITTING)
			{
				LLKeyConflictHandler handler((LLKeyConflictHandler::ESourceMode)i);

				handler.registerControl(control_name, 0, mouse, key, MASK_NONE, true);

				if (handler.hasUnsavedChanges())
				{
					// calls loadBindingsXML()
					handler.saveToSettings();
				}
			}
		}
	}
	// since something might have gone wrong or there might have been nothing to save
	// (and because otherwise following code will have to be encased in else{}),
	// load everything one last time
#endif
	if (!gDirUtilp->fileExists(key_bindings_file) || !gViewerInput.loadBindingsXML(key_bindings_file))
	{
		// Failed to load custom bindings, try default ones
		key_bindings_file = gDirUtilp->getExpandedFilename(LL_PATH_APP_SETTINGS, "key_bindings.xml");
		if (!gViewerInput.loadBindingsXML(key_bindings_file))
		{
			LL_ERRS("InitInfo") << "Unable to open default key bindings from " << key_bindings_file << LL_ENDL;
		}
	}
}

void LLAppViewer::purgeCache()
{
	LL_INFOS("AppCache") << "Purging Cache and Texture Cache..." << LL_ENDL;
	LLAppViewer::getTextureCache()->purgeCache(LL_PATH_CACHE);
	LLVOCache::getInstance()->removeCache(LL_PATH_CACHE);
	std::string browser_cache = gDirUtilp->getExpandedFilename(LL_PATH_CACHE, "cef_cache");
	if (LLFile::isdir(browser_cache))
	{
		// cef does not support clear_cache and clear_cookies, so clear what we can manually.
		gDirUtilp->deleteDirAndContents(browser_cache);
	}
	gDirUtilp->deleteFilesInDir(gDirUtilp->getExpandedFilename(LL_PATH_CACHE, ""), "*");
}

//purge cache immediately, do not wait until the next login.
void LLAppViewer::purgeCacheImmediate()
{
	LL_INFOS("AppCache") << "Purging Object Cache and Texture Cache immediately..." << LL_ENDL;
	LLAppViewer::getTextureCache()->purgeCache(LL_PATH_CACHE, false);
	LLVOCache::getInstance()->removeCache(LL_PATH_CACHE, true);
}

std::string LLAppViewer::getSecondLifeTitle() const
{
	return LLTrans::getString("APP_NAME");
}

std::string LLAppViewer::getWindowTitle() const
{
	return gWindowTitle;
}

// Callback from a dialog indicating user was logged out.
bool finish_disconnect(const LLSD& notification, const LLSD& response)
{
	S32 option = LLNotificationsUtil::getSelectedOption(notification, response);

	if (1 == option)
	{
        LLAppViewer::instance()->forceQuit();
	}
	return false;
}

// Callback from an early disconnect dialog, force an exit
bool finish_forced_disconnect(const LLSD& notification, const LLSD& response)
{
	LLAppViewer::instance()->forceQuit();
	return false;
}


void LLAppViewer::forceDisconnect(const std::string& mesg)
{
	if (gDoDisconnect)
    {
		// Already popped up one of these dialogs, don't
		// do this again.
		return;
    }

	// *TODO: Translate the message if possible
	std::string big_reason = LLAgent::sTeleportErrorMessages[mesg];
	if ( big_reason.size() == 0 )
	{
		big_reason = mesg;
	}

	LLSD args;
	gDoDisconnect = TRUE;

	if (LLStartUp::getStartupState() < STATE_STARTED)
	{
		// Tell users what happened
		args["ERROR_MESSAGE"] = big_reason;
		LLNotificationsUtil::add("ErrorMessage", args, LLSD(), &finish_forced_disconnect);
	}
	else
	{
		args["MESSAGE"] = big_reason;
		LLNotificationsUtil::add("YouHaveBeenLoggedOut", args, LLSD(), &finish_disconnect );
	}
}

void LLAppViewer::badNetworkHandler()
{
	// Dump the packet
	gMessageSystem->dumpPacketToLog();

	// Flush all of our caches on exit in the case of disconnect due to
	// invalid packets.

	mPurgeCacheOnExit = TRUE;

	std::ostringstream message;
	message <<
		"The viewer has detected mangled network data indicative\n"
		"of a bad upstream network connection or an incomplete\n"
		"local installation of " << LLAppViewer::instance()->getSecondLifeTitle() << ". \n"
		" \n"
		"Try uninstalling and reinstalling to see if this resolves \n"
		"the issue. \n"
		" \n"
		"If the problem continues, see the Tech Support FAQ at: \n"
		"www.secondlife.com/support";
	forceDisconnect(message.str());

	LLApp::instance()->writeMiniDump();
}

// This routine may get called more than once during the shutdown process.
// This can happen because we need to get the screenshot before the window
// is destroyed.
void LLAppViewer::saveFinalSnapshot()
{
	if (!mSavedFinalSnapshot)
	{
		gSavedSettings.setVector3d("FocusPosOnLogout", gAgentCamera.calcFocusPositionTargetGlobal());
		gSavedSettings.setVector3d("CameraPosOnLogout", gAgentCamera.calcCameraPositionTargetGlobal());
		gViewerWindow->setCursor(UI_CURSOR_WAIT);
		gAgentCamera.changeCameraToThirdPerson( FALSE );	// don't animate, need immediate switch
		gSavedSettings.setBOOL("ShowParcelOwners", FALSE);
		idle();

		std::string snap_filename = gDirUtilp->getLindenUserDir();
		snap_filename += gDirUtilp->getDirDelimiter();
		snap_filename += LLStartUp::getScreenLastFilename();
		// use full pixel dimensions of viewer window (not post-scale dimensions)
		gViewerWindow->saveSnapshot(snap_filename,
									gViewerWindow->getWindowWidthRaw(),
									gViewerWindow->getWindowHeightRaw(),
									FALSE,
									gSavedSettings.getBOOL("RenderHUDInSnapshot"),
									TRUE,
									LLSnapshotModel::SNAPSHOT_TYPE_COLOR,
									LLSnapshotModel::SNAPSHOT_FORMAT_PNG);
		mSavedFinalSnapshot = TRUE;

		if (gAgent.isInHomeRegion())
		{
			LLVector3d home;
			if (gAgent.getHomePosGlobal(&home) && dist_vec(home, gAgent.getPositionGlobal()) < 10)
			{
				// We are at home position or close to it, see if we need to create home screenshot
				// Notes:
				// 1. It might be beneficial to also replace home if file is too old
				// 2. This is far from best way/place to update screenshot since location might be not fully loaded,
				// but we don't have many options
				std::string snap_home = gDirUtilp->getLindenUserDir();
				snap_home += gDirUtilp->getDirDelimiter();
				snap_home += LLStartUp::getScreenHomeFilename();
				if (!gDirUtilp->fileExists(snap_home))
				{
					// We are at home position yet no home image exist, fix it
					LLFile::copy(snap_filename, snap_home);
				}
			}
		}
	}
}

void LLAppViewer::loadNameCache()
{
	// display names cache
	std::string filename =
		gDirUtilp->getExpandedFilename(LL_PATH_CACHE, "avatar_name_cache.xml");
	LL_INFOS("AvNameCache") << filename << LL_ENDL;
	llifstream name_cache_stream(filename.c_str());
	if(name_cache_stream.is_open())
	{
		if ( ! LLAvatarNameCache::getInstance()->importFile(name_cache_stream))
        {
            LL_WARNS("AppInit") << "removing invalid '" << filename << "'" << LL_ENDL;
            name_cache_stream.close();
            LLFile::remove(filename);
        }
	}

	if (!gCacheName) return;

	std::string name_cache;
	name_cache = gDirUtilp->getExpandedFilename(LL_PATH_CACHE, "name.cache");
	llifstream cache_file(name_cache.c_str());
	if(cache_file.is_open())
	{
		if(gCacheName->importFile(cache_file)) return;
	}
}

void LLAppViewer::saveNameCache()
{
	// display names cache
	std::string filename =
		gDirUtilp->getExpandedFilename(LL_PATH_CACHE, "avatar_name_cache.xml");
	llofstream name_cache_stream(filename.c_str());
	if(name_cache_stream.is_open())
	{
		LLAvatarNameCache::getInstance()->exportFile(name_cache_stream);
    }

    // real names cache
	if (gCacheName)
    {
        std::string name_cache;
        name_cache = gDirUtilp->getExpandedFilename(LL_PATH_CACHE, "name.cache");
        llofstream cache_file(name_cache.c_str());
        if(cache_file.is_open())
        {
            gCacheName->exportFile(cache_file);
        }
	}
}


/*!	@brief		This class is an LLFrameTimer that can be created with
				an elapsed time that starts counting up from the given value
				rather than 0.0.

				Otherwise it behaves the same way as LLFrameTimer.
*/
class LLFrameStatsTimer : public LLFrameTimer
{
public:
	LLFrameStatsTimer(F64 elapsed_already = 0.0)
		: LLFrameTimer()
		{
			mStartTime -= elapsed_already;
		}
};

static LLTrace::BlockTimerStatHandle FTM_AUDIO_UPDATE("Update Audio");
static LLTrace::BlockTimerStatHandle FTM_CLEANUP("Cleanup");
static LLTrace::BlockTimerStatHandle FTM_CLEANUP_DRAWABLES("Drawables");
static LLTrace::BlockTimerStatHandle FTM_CLEANUP_OBJECTS("Objects");
static LLTrace::BlockTimerStatHandle FTM_IDLE_CB("Idle Callbacks");
static LLTrace::BlockTimerStatHandle FTM_LOD_UPDATE("Update LOD");
static LLTrace::BlockTimerStatHandle FTM_OBJECTLIST_UPDATE("Update Objectlist");
static LLTrace::BlockTimerStatHandle FTM_REGION_UPDATE("Update Region");
static LLTrace::BlockTimerStatHandle FTM_WORLD_UPDATE("Update World");
static LLTrace::BlockTimerStatHandle FTM_NETWORK("Network");
static LLTrace::BlockTimerStatHandle FTM_AGENT_NETWORK("Agent Network");
static LLTrace::BlockTimerStatHandle FTM_VLMANAGER("VL Manager");
static LLTrace::BlockTimerStatHandle FTM_AGENT_POSITION("Agent Position");
static LLTrace::BlockTimerStatHandle FTM_HUD_EFFECTS("HUD Effects");

///////////////////////////////////////////////////////
// idle()
//
// Called every time the window is not doing anything.
// Receive packets, update statistics, and schedule a redisplay.
///////////////////////////////////////////////////////
void LLAppViewer::idle()
{
	pingMainloopTimeout("Main:Idle");

	// Update frame timers
	static LLTimer idle_timer;

	LLFrameTimer::updateFrameTime();
	LLFrameTimer::updateFrameCount();
	LLEventTimer::updateClass();
	// LLApp::stepFrame() performs the above three calls plus mRunner.run().
	// Not sure why we don't call stepFrame() here, except that LLRunner seems
	// completely redundant with LLEventTimer.
	LLNotificationsUI::LLToast::updateClass();
	LLSmoothInterpolation::updateInterpolants();
	LLMortician::updateClass();
	LLFilePickerThread::clearDead();  //calls LLFilePickerThread::notify()
	LLDirPickerThread::clearDead();
	F32 dt_raw = idle_timer.getElapsedTimeAndResetF32();

	// Cap out-of-control frame times
	// Too low because in menus, swapping, debugger, etc.
	// Too high because idle called with no objects in view, etc.
	const F32 MIN_FRAME_RATE = 1.f;
	const F32 MAX_FRAME_RATE = 200.f;

	F32 frame_rate_clamped = 1.f / dt_raw;
	frame_rate_clamped = llclamp(frame_rate_clamped, MIN_FRAME_RATE, MAX_FRAME_RATE);
	gFrameDTClamped = 1.f / frame_rate_clamped;

	// Global frame timer
	// Smoothly weight toward current frame
	gFPSClamped = (frame_rate_clamped + (4.f * gFPSClamped)) / 5.f;

	F32 qas = gSavedSettings.getF32("QuitAfterSeconds");
	if (qas > 0.f)
	{
		if (gRenderStartTime.getElapsedTimeF32() > qas)
		{
			LL_INFOS() << "Quitting after " << qas << " seconds. See setting \"QuitAfterSeconds\"." << LL_ENDL;
			LLAppViewer::instance()->forceQuit();
		}
	}

	// Must wait until both have avatar object and mute list, so poll
	// here.
	LLIMProcessing::requestOfflineMessages();

	///////////////////////////////////
	//
	// Special case idle if still starting up
	//
	if (LLStartUp::getStartupState() < STATE_STARTED)
	{
		// Skip rest if idle startup returns false (essentially, no world yet)
		gGLActive = TRUE;
		if (!idle_startup())
		{
			gGLActive = FALSE;
			return;
		}
		gGLActive = FALSE;
	}


    F32 yaw = 0.f;				// radians

	if (!gDisconnected)
	{
		LL_RECORD_BLOCK_TIME(FTM_NETWORK);
		// Update spaceserver timeinfo
	    LLWorld::getInstance()->setSpaceTimeUSec(LLWorld::getInstance()->getSpaceTimeUSec() + LLUnits::Seconds::fromValue(dt_raw));


	    //////////////////////////////////////
	    //
	    // Update simulator agent state
	    //

		if (gSavedSettings.getBOOL("RotateRight"))
		{
			gAgent.moveYaw(-1.f);
		}

		{
			LL_RECORD_BLOCK_TIME(FTM_AGENT_AUTOPILOT);
			// Handle automatic walking towards points
			gAgentPilot.updateTarget();
			gAgent.autoPilot(&yaw);
		}

		static LLFrameTimer agent_update_timer;

		// When appropriate, update agent location to the simulator.
		F32 agent_update_time = agent_update_timer.getElapsedTimeF32();
		F32 agent_force_update_time = mLastAgentForceUpdate + agent_update_time;
		BOOL force_update = gAgent.controlFlagsDirty()
							|| (mLastAgentControlFlags != gAgent.getControlFlags())
							|| (agent_force_update_time > (1.0f / (F32) AGENT_FORCE_UPDATES_PER_SECOND));
		if (force_update || (agent_update_time > (1.0f / (F32) AGENT_UPDATES_PER_SECOND)))
		{
			LL_RECORD_BLOCK_TIME(FTM_AGENT_UPDATE);
			// Send avatar and camera info
			mLastAgentControlFlags = gAgent.getControlFlags();
			mLastAgentForceUpdate = force_update ? 0 : agent_force_update_time;
			send_agent_update(force_update);
			agent_update_timer.reset();
		}
	}

	//////////////////////////////////////
	//
	// Manage statistics
	//
	//
	{
		// Initialize the viewer_stats_timer with an already elapsed time
		// of SEND_STATS_PERIOD so that the initial stats report will
		// be sent immediately.
		static LLFrameStatsTimer viewer_stats_timer(SEND_STATS_PERIOD);

		// Update session stats every large chunk of time
		// *FIX: (?) SAMANTHA
		if (viewer_stats_timer.getElapsedTimeF32() >= SEND_STATS_PERIOD && !gDisconnected)
		{
			LL_INFOS() << "Transmitting sessions stats" << LL_ENDL;
			bool include_preferences = false;
			send_viewer_stats(include_preferences);
			viewer_stats_timer.reset();
		}

		// Print the object debugging stats
		static LLFrameTimer object_debug_timer;
		if (object_debug_timer.getElapsedTimeF32() > 5.f)
		{
			object_debug_timer.reset();
			if (gObjectList.mNumDeadObjectUpdates)
			{
				LL_INFOS() << "Dead object updates: " << gObjectList.mNumDeadObjectUpdates << LL_ENDL;
				gObjectList.mNumDeadObjectUpdates = 0;
			}
			if (gObjectList.mNumUnknownUpdates)
			{
				LL_INFOS() << "Unknown object updates: " << gObjectList.mNumUnknownUpdates << LL_ENDL;
				gObjectList.mNumUnknownUpdates = 0;
			}

		}
	}

	if (!gDisconnected)
	{
		LL_RECORD_BLOCK_TIME(FTM_NETWORK);

	    ////////////////////////////////////////////////
	    //
	    // Network processing
	    //
	    // NOTE: Starting at this point, we may still have pointers to "dead" objects
	    // floating throughout the various object lists.
	    //
		idleNameCache();
		idleNetwork();


		// Check for away from keyboard, kick idle agents.
		idle_afk_check();

		//  Update statistics for this frame
		update_statistics();
	}

	////////////////////////////////////////
	//
	// Handle the regular UI idle callbacks as well as
	// hover callbacks
	//

#ifdef LL_DARWIN
	if (!mQuitRequested)  //MAINT-4243
#endif
	{
// 		LL_RECORD_BLOCK_TIME(FTM_IDLE_CB);

		// Do event notifications if necessary.  Yes, we may want to move this elsewhere.
		gEventNotifier.update();

		gIdleCallbacks.callFunctions();
		gInventory.idleNotifyObservers();
		LLAvatarTracker::instance().idleNotifyObservers();
	}

	// Metrics logging (LLViewerAssetStats, etc.)
	{
		static LLTimer report_interval;

		// *TODO:  Add configuration controls for this
		F32 seconds = report_interval.getElapsedTimeF32();
		if (seconds >= app_metrics_interval)
		{
			metricsSend(! gDisconnected);
			report_interval.reset();
		}
	}

	if (gDisconnected)
    {
		return;
    }

    gViewerWindow->updateUI();

	if (gTeleportDisplay)
    {
		return;
    }

	///////////////////////////////////////
	// Agent and camera movement
	//
	LLCoordGL current_mouse = gViewerWindow->getCurrentMouse();

	{
		// After agent and camera moved, figure out if we need to
		// deselect objects.
		LLSelectMgr::getInstance()->deselectAllIfTooFar();

	}

	{
		// Handle pending gesture processing
		LL_RECORD_BLOCK_TIME(FTM_AGENT_POSITION);
		LLGestureMgr::instance().update();

		gAgent.updateAgentPosition(gFrameDTClamped, yaw, current_mouse.mX, current_mouse.mY);
	}

	{
		LL_RECORD_BLOCK_TIME(FTM_OBJECTLIST_UPDATE);

        if (!(logoutRequestSent() && hasSavedFinalSnapshot()))
		{
			gObjectList.update(gAgent);
		}
	}

	//////////////////////////////////////
	//
	// Deletes objects...
	// Has to be done after doing idleUpdates (which can kill objects)
	//

	{
		LL_RECORD_BLOCK_TIME(FTM_CLEANUP);
		{
			LL_RECORD_BLOCK_TIME(FTM_CLEANUP_OBJECTS);
			gObjectList.cleanDeadObjects();
		}
		{
			LL_RECORD_BLOCK_TIME(FTM_CLEANUP_DRAWABLES);
			LLDrawable::cleanupDeadDrawables();
		}
	}

	//
	// After this point, in theory we should never see a dead object
	// in the various object/drawable lists.
	//

	//////////////////////////////////////
	//
	// Update/send HUD effects
	//
	// At this point, HUD effects may clean up some references to
	// dead objects.
	//

	{
		LL_RECORD_BLOCK_TIME(FTM_HUD_EFFECTS);
		LLSelectMgr::getInstance()->updateEffects();
		LLHUDManager::getInstance()->cleanupEffects();
		LLHUDManager::getInstance()->sendEffects();
	}

	////////////////////////////////////////
	//
	// Unpack layer data that we've received
	//

	{
		LL_RECORD_BLOCK_TIME(FTM_NETWORK);
		gVLManager.unpackData();
	}

	/////////////////////////
	//
	// Update surfaces, and surface textures as well.
	//

	LLWorld::getInstance()->updateVisibilities();
	{
		const F32 max_region_update_time = .001f; // 1ms
		LL_RECORD_BLOCK_TIME(FTM_REGION_UPDATE);
		LLWorld::getInstance()->updateRegions(max_region_update_time);
	}

	/////////////////////////
	//
	// Update weather effects
	//

	// Update wind vector
	LLVector3 wind_position_region;
	static LLVector3 average_wind;

	LLViewerRegion *regionp;
	regionp = LLWorld::getInstance()->resolveRegionGlobal(wind_position_region, gAgent.getPositionGlobal());	// puts agent's local coords into wind_position
	if (regionp)
	{
		gWindVec = regionp->mWind.getVelocity(wind_position_region);

		// Compute average wind and use to drive motion of water

		average_wind = regionp->mWind.getAverage();
		gSky.setWind(average_wind);
		//LLVOWater::setWind(average_wind);
	}
	else
	{
		gWindVec.setVec(0.0f, 0.0f, 0.0f);
	}

	//////////////////////////////////////
	//
	// Sort and cull in the new renderer are moved to pipeline.cpp
	// Here, particles are updated and drawables are moved.
	//

	LL_RECORD_BLOCK_TIME(FTM_WORLD_UPDATE);
	gPipeline.updateMove();

	LLWorld::getInstance()->updateParticles();

	if (gAgentPilot.isPlaying() && gAgentPilot.getOverrideCamera())
	{
		gAgentPilot.moveCamera();
	}
	else if (LLViewerJoystick::getInstance()->getOverrideCamera())
	{
		LLViewerJoystick::getInstance()->moveFlycam();
	}
	else
	{
		if (LLToolMgr::getInstance()->inBuildMode())
		{
			LLViewerJoystick::getInstance()->moveObjects();
		}

		gAgentCamera.updateCamera();
	}

	// update media focus
	LLViewerMediaFocus::getInstance()->update();

	// Update marketplace
	LLMarketplaceInventoryImporter::update();
	LLMarketplaceInventoryNotifications::update();

	// objects and camera should be in sync, do LOD calculations now
	{
		LL_RECORD_BLOCK_TIME(FTM_LOD_UPDATE);
		gObjectList.updateApparentAngles(gAgent);
	}

	// Update AV render info
	LLAvatarRenderInfoAccountant::getInstance()->idle();

	{
		LL_RECORD_BLOCK_TIME(FTM_AUDIO_UPDATE);

		if (gAudiop)
		{
		    audio_update_volume(false);
			audio_update_listener();
			audio_update_wind(false);

			// this line actually commits the changes we've made to source positions, etc.
			const F32 max_audio_decode_time = 0.002f; // 2 ms decode time
			gAudiop->idle(max_audio_decode_time);
		}
	}

	// Execute deferred tasks.
	LLDeferredTaskList::instance().run();

	// Handle shutdown process, for example,
	// wait for floaters to close, send quit message,
	// forcibly quit if it has taken too long
	if (mQuitRequested)
	{
		gGLActive = TRUE;
		idleShutdown();
	}
}

void LLAppViewer::idleShutdown()
{
	// Wait for all modal alerts to get resolved
	if (LLModalDialog::activeCount() > 0)
	{
		return;
	}

	// close IM interface
	if(gIMMgr)
	{
		gIMMgr->disconnectAllSessions();
	}

	// Wait for all floaters to get resolved
	if (gFloaterView
		&& !gFloaterView->allChildrenClosed())
	{
		return;
	}




	// ProductEngine: Try moving this code to where we shut down sTextureCache in cleanup()
	// *TODO: ugly
	static bool saved_teleport_history = false;
	if (!saved_teleport_history)
	{
		saved_teleport_history = true;
		LLTeleportHistory::getInstance()->dump();
		LLLocationHistory::getInstance()->save(); // *TODO: find a better place for doing this
		return;
	}

	static bool saved_snapshot = false;
	if (!saved_snapshot)
	{
		saved_snapshot = true;
		saveFinalSnapshot();
		return;
	}

	const F32 SHUTDOWN_UPLOAD_SAVE_TIME = 5.f;

	S32 pending_uploads = gAssetStorage->getNumPendingUploads();
	if (pending_uploads > 0
		&& gLogoutTimer.getElapsedTimeF32() < SHUTDOWN_UPLOAD_SAVE_TIME
		&& !logoutRequestSent())
	{
		static S32 total_uploads = 0;
		// Sometimes total upload count can change during logout.
		total_uploads = llmax(total_uploads, pending_uploads);
		gViewerWindow->setShowProgress(TRUE);
		S32 finished_uploads = total_uploads - pending_uploads;
		F32 percent = 100.f * finished_uploads / total_uploads;
		gViewerWindow->setProgressPercent(percent);
		gViewerWindow->setProgressString(LLTrans::getString("SavingSettings"));
		return;
	}

	if (gPendingMetricsUploads > 0
		&& gLogoutTimer.getElapsedTimeF32() < SHUTDOWN_UPLOAD_SAVE_TIME
		&& !logoutRequestSent())
	{
		return;
	}

	// All floaters are closed.  Tell server we want to quit.
	if( !logoutRequestSent() )
	{
		sendLogoutRequest();

		// Wait for a LogoutReply message
		gViewerWindow->setShowProgress(TRUE);
		gViewerWindow->setProgressPercent(100.f);
		gViewerWindow->setProgressString(LLTrans::getString("LoggingOut"));
		return;
	}

	// Make sure that we quit if we haven't received a reply from the server.
	if( logoutRequestSent()
		&& gLogoutTimer.getElapsedTimeF32() > gLogoutMaxTime )
	{
		forceQuit();
		return;
	}
}

void LLAppViewer::sendLogoutRequest()
{
	if(!mLogoutRequestSent && gMessageSystem)
	{
		//Set internal status variables and marker files before actually starting the logout process
		gLogoutInProgress = TRUE;
		if (!mSecondInstance)
		{
			mLogoutMarkerFileName = gDirUtilp->getExpandedFilename(LL_PATH_LOGS,LOGOUT_MARKER_FILE_NAME);

			mLogoutMarkerFile.open(mLogoutMarkerFileName, LL_APR_WB);
			if (mLogoutMarkerFile.getFileHandle())
			{
				LL_INFOS("MarkerFile") << "Created logout marker file '"<< mLogoutMarkerFileName << "' " << LL_ENDL;
				recordMarkerVersion(mLogoutMarkerFile);
			}
			else
			{
				LL_WARNS("MarkerFile") << "Cannot create logout marker file " << mLogoutMarkerFileName << LL_ENDL;
			}
		}
		else
		{
			LL_INFOS("MarkerFile") << "Did not logout marker file because this is a second instance" << LL_ENDL;
		}

		LLMessageSystem* msg = gMessageSystem;
		msg->newMessageFast(_PREHASH_LogoutRequest);
		msg->nextBlockFast(_PREHASH_AgentData);
		msg->addUUIDFast(_PREHASH_AgentID, gAgent.getID() );
		msg->addUUIDFast(_PREHASH_SessionID, gAgent.getSessionID());
		gAgent.sendReliableMessage();

		gLogoutTimer.reset();
		gLogoutMaxTime = LOGOUT_REQUEST_TIME;
		mLogoutRequestSent = TRUE;

		if(LLVoiceClient::instanceExists())
		{
			LLVoiceClient::getInstance()->leaveChannel();
		}
	}
}

void LLAppViewer::updateNameLookupUrl()
{
    LLViewerRegion* region = gAgent.getRegion();
    if (!region || !region->capabilitiesReceived())
    {
        return;
    }

    LLAvatarNameCache *name_cache = LLAvatarNameCache::getInstance();
    bool had_capability = LLAvatarNameCache::getInstance()->hasNameLookupURL();
    std::string name_lookup_url;
    name_lookup_url.reserve(128); // avoid a memory allocation below
    name_lookup_url = region->getCapability("GetDisplayNames");
    bool have_capability = !name_lookup_url.empty();
    if (have_capability)
    {
        // we have support for display names, use it
        U32 url_size = name_lookup_url.size();
        // capabilities require URLs with slashes before query params:
        // https://<host>:<port>/cap/<uuid>/?ids=<blah>
        // but the caps are granted like:
        // https://<host>:<port>/cap/<uuid>
        if (url_size > 0 && name_lookup_url[url_size - 1] != '/')
        {
            name_lookup_url += '/';
        }
        name_cache->setNameLookupURL(name_lookup_url);
    }
    else
    {
        // Display names not available on this region
        name_cache->setNameLookupURL(std::string());
    }

    // Error recovery - did we change state?
    if (had_capability != have_capability)
    {
        // name tags are persistant on screen, so make sure they refresh
        LLVOAvatar::invalidateNameTags();
    }
}

void LLAppViewer::idleNameCache()
{
	// Neither old nor new name cache can function before agent has a region
	LLViewerRegion* region = gAgent.getRegion();
    if (!region)
    {
        return;
    }

	// deal with any queued name requests and replies.
	gCacheName->processPending();

	// Can't run the new cache until we have the list of capabilities
	// for the agent region, and can therefore decide whether to use
	// display names or fall back to the old name system.
    if (!region->capabilitiesReceived())
    {
        return;
    }

    LLAvatarNameCache::getInstance()->idle();
}

//
// Handle messages, and all message related stuff
//

#define TIME_THROTTLE_MESSAGES

#ifdef TIME_THROTTLE_MESSAGES
#define CHECK_MESSAGES_DEFAULT_MAX_TIME .020f // 50 ms = 50 fps (just for messages!)
static F32 CheckMessagesMaxTime = CHECK_MESSAGES_DEFAULT_MAX_TIME;
#endif

static LLTrace::BlockTimerStatHandle FTM_IDLE_NETWORK("Idle Network");
static LLTrace::BlockTimerStatHandle FTM_MESSAGE_ACKS("Message Acks");
static LLTrace::BlockTimerStatHandle FTM_RETRANSMIT("Retransmit");
static LLTrace::BlockTimerStatHandle FTM_TIMEOUT_CHECK("Timeout Check");
static LLTrace::BlockTimerStatHandle FTM_DYNAMIC_THROTTLE("Dynamic Throttle");
static LLTrace::BlockTimerStatHandle FTM_CHECK_REGION_CIRCUIT("Check Region Circuit");

void LLAppViewer::idleNetwork()
{
	pingMainloopTimeout("idleNetwork");

	gObjectList.mNumNewObjects = 0;
	S32 total_decoded = 0;

	if (!gSavedSettings.getBOOL("SpeedTest"))
	{
		LL_RECORD_BLOCK_TIME(FTM_IDLE_NETWORK); // decode

		LLTimer check_message_timer;
		//  Read all available packets from network
		const S64 frame_count = gFrameCount;  // U32->S64
		F32 total_time = 0.0f;

		{
			LockMessageChecker lmc(gMessageSystem);
			while (lmc.checkAllMessages(frame_count, gServicePump))
			{
				if (gDoDisconnect)
				{
					// We're disconnecting, don't process any more messages from the server
					// We're usually disconnecting due to either network corruption or a
					// server going down, so this is OK.
					break;
				}

				total_decoded++;
				gPacketsIn++;

				if (total_decoded > MESSAGE_MAX_PER_FRAME)
				{
					break;
				}

#ifdef TIME_THROTTLE_MESSAGES
				// Prevent slow packets from completely destroying the frame rate.
				// This usually happens due to clumps of avatars taking huge amount
				// of network processing time (which needs to be fixed, but this is
				// a good limit anyway).
				total_time = check_message_timer.getElapsedTimeF32();
				if (total_time >= CheckMessagesMaxTime)
					break;
#endif
			}

			// Handle per-frame message system processing.
			lmc.processAcks(gSavedSettings.getF32("AckCollectTime"));
		}

#ifdef TIME_THROTTLE_MESSAGES
		if (total_time >= CheckMessagesMaxTime)
		{
			// Increase CheckMessagesMaxTime so that we will eventually catch up
			CheckMessagesMaxTime *= 1.035f; // 3.5% ~= x2 in 20 frames, ~8x in 60 frames
		}
		else
		{
			// Reset CheckMessagesMaxTime to default value
			CheckMessagesMaxTime = CHECK_MESSAGES_DEFAULT_MAX_TIME;
		}
#endif



		// we want to clear the control after sending out all necessary agent updates
		gAgent.resetControlFlags();

		// Decode enqueued messages...
		S32 remaining_possible_decodes = MESSAGE_MAX_PER_FRAME - total_decoded;

		if( remaining_possible_decodes <= 0 )
		{
			LL_INFOS() << "Maxed out number of messages per frame at " << MESSAGE_MAX_PER_FRAME << LL_ENDL;
		}

		if (gPrintMessagesThisFrame)
		{
			LL_INFOS() << "Decoded " << total_decoded << " msgs this frame!" << LL_ENDL;
			gPrintMessagesThisFrame = FALSE;
		}
	}
	add(LLStatViewer::NUM_NEW_OBJECTS, gObjectList.mNumNewObjects);

	// Retransmit unacknowledged packets.
	gXferManager->retransmitUnackedPackets();
	gAssetStorage->checkForTimeouts();
	gViewerThrottle.updateDynamicThrottle();

	// Check that the circuit between the viewer and the agent's current
	// region is still alive
	LLViewerRegion *agent_region = gAgent.getRegion();
	if (agent_region && (LLStartUp::getStartupState()==STATE_STARTED))
	{
		LLUUID this_region_id = agent_region->getRegionID();
		bool this_region_alive = agent_region->isAlive();
		if ((mAgentRegionLastAlive && !this_region_alive) // newly dead
		    && (mAgentRegionLastID == this_region_id)) // same region
		{
			forceDisconnect(LLTrans::getString("AgentLostConnection"));
		}
		mAgentRegionLastID = this_region_id;
		mAgentRegionLastAlive = this_region_alive;
	}
}

void LLAppViewer::disconnectViewer()
{
	if (gDisconnected)
	{
		return;
	}
	//
	// Cleanup after quitting.
	//
	// Save snapshot for next time, if we made it through initialization

	LL_INFOS() << "Disconnecting viewer!" << LL_ENDL;

	// Dump our frame statistics

	// Remember if we were flying
	gSavedSettings.setBOOL("FlyingAtExit", gAgent.getFlying() );

	// Un-minimize all windows so they don't get saved minimized
	if (gFloaterView)
	{
		gFloaterView->restoreAll();
	}

	if (LLSelectMgr::getInstance())
	{
		LLSelectMgr::getInstance()->deselectAll();
	}

	// save inventory if appropriate
	gInventory.cache(gInventory.getRootFolderID(), gAgent.getID());
	if (gInventory.getLibraryRootFolderID().notNull()
		&& gInventory.getLibraryOwnerID().notNull())
	{
		gInventory.cache(
			gInventory.getLibraryRootFolderID(),
			gInventory.getLibraryOwnerID());
	}

	saveNameCache();
	if (LLExperienceCache::instanceExists())
	{
		// TODO: LLExperienceCache::cleanup() logic should be moved to
		// cleanupSingleton().
		LLExperienceCache::instance().cleanup();
	}

	// close inventory interface, close all windows
	LLSidepanelInventory::cleanup();

	gAgentWearables.cleanup();
	gAgentCamera.cleanup();
	// Also writes cached agent settings to gSavedSettings
	gAgent.cleanup();

	// This is where we used to call gObjectList.destroy() and then delete gWorldp.
	// Now we just ask the LLWorld singleton to cleanly shut down.
	if(LLWorld::instanceExists())
	{
		LLWorld::getInstance()->destroyClass();
	}
	LLVOCache::deleteSingleton();

	// call all self-registered classes
	LLDestroyClassList::instance().fireCallbacks();

	cleanup_xfer_manager();
	gDisconnected = TRUE;

	// Pass the connection state to LLUrlEntryParcel not to attempt
	// parcel info requests while disconnected.
	LLUrlEntryParcel::setDisconnected(gDisconnected);
}

bool LLAppViewer::onChangeFrameLimit(LLSD const & evt)
{
	if (evt.asInteger() > 0)
	{
		mMinMicroSecPerFrame = (U64)(1000000.0f / F32(evt.asInteger()));
	}
	else
	{
		mMinMicroSecPerFrame = 0;
	}
	return false;
}

void LLAppViewer::forceErrorLLError()
{
   	LL_ERRS() << "This is a deliberate llerror" << LL_ENDL;
}

void LLAppViewer::forceErrorBreakpoint()
{
   	LL_WARNS() << "Forcing a deliberate breakpoint" << LL_ENDL;
#ifdef LL_WINDOWS
    DebugBreak();
#else
    asm ("int $3");
#endif
    return;
}

void LLAppViewer::forceErrorBadMemoryAccess()
{
   	LL_WARNS() << "Forcing a deliberate bad memory access" << LL_ENDL;
    S32* crash = NULL;
    *crash = 0xDEADBEEF;
    return;
}

void LLAppViewer::forceErrorInfiniteLoop()
{
   	LL_WARNS() << "Forcing a deliberate infinite loop" << LL_ENDL;
    while(true)
    {
        ;
    }
    return;
}

void LLAppViewer::forceErrorSoftwareException()
{
   	LL_WARNS() << "Forcing a deliberate exception" << LL_ENDL;
    LLTHROW(LLException("User selected Force Software Exception"));
}

void LLAppViewer::forceErrorDriverCrash()
{
   	LL_WARNS() << "Forcing a deliberate driver crash" << LL_ENDL;
	glDeleteTextures(1, NULL);
}

void LLAppViewer::initMainloopTimeout(const std::string& state, F32 secs)
{
	if(!mMainloopTimeout)
	{
		mMainloopTimeout = new LLWatchdogTimeout();
		resumeMainloopTimeout(state, secs);
	}
}

void LLAppViewer::destroyMainloopTimeout()
{
	if(mMainloopTimeout)
	{
		delete mMainloopTimeout;
		mMainloopTimeout = NULL;
	}
}

void LLAppViewer::resumeMainloopTimeout(const std::string& state, F32 secs)
{
	if(mMainloopTimeout)
	{
		if(secs < 0.0f)
		{
			static LLCachedControl<F32> mainloop_timeout(gSavedSettings, "MainloopTimeoutDefault", 60);
			secs = mainloop_timeout;
		}

		mMainloopTimeout->setTimeout(secs);
		mMainloopTimeout->start(state);
	}
}

void LLAppViewer::pauseMainloopTimeout()
{
	if(mMainloopTimeout)
	{
		mMainloopTimeout->stop();
	}
}

void LLAppViewer::pingMainloopTimeout(const std::string& state, F32 secs)
{
	if(mMainloopTimeout)
	{
		if(secs < 0.0f)
		{
			static LLCachedControl<F32> mainloop_timeout(gSavedSettings, "MainloopTimeoutDefault", 60);
			secs = mainloop_timeout;
		}

		mMainloopTimeout->setTimeout(secs);
		mMainloopTimeout->ping(state);
	}
}

void LLAppViewer::handleLoginComplete()
{
	gLoggedInTime.start();
	initMainloopTimeout("Mainloop Init");

	// Store some data to DebugInfo in case of a freeze.
	gDebugInfo["ClientInfo"]["Name"] = LLVersionInfo::instance().getChannel();

	gDebugInfo["ClientInfo"]["MajorVersion"] = LLVersionInfo::instance().getMajor();
	gDebugInfo["ClientInfo"]["MinorVersion"] = LLVersionInfo::instance().getMinor();
	gDebugInfo["ClientInfo"]["PatchVersion"] = LLVersionInfo::instance().getPatch();
	gDebugInfo["ClientInfo"]["BuildVersion"] = LLVersionInfo::instance().getBuild();

	LLParcel* parcel = LLViewerParcelMgr::getInstance()->getAgentParcel();
	if ( parcel && parcel->getMusicURL()[0])
	{
		gDebugInfo["ParcelMusicURL"] = parcel->getMusicURL();
	}
	if ( parcel && parcel->getMediaURL()[0])
	{
		gDebugInfo["ParcelMediaURL"] = parcel->getMediaURL();
	}

	gDebugInfo["SettingsFilename"] = gSavedSettings.getString("ClientSettingsFile");
	gDebugInfo["CAFilename"] = gDirUtilp->getCAFile();
	gDebugInfo["ViewerExePath"] = gDirUtilp->getExecutablePathAndName();
	gDebugInfo["CurrentPath"] = gDirUtilp->getCurPath();

	if(gAgent.getRegion())
	{
		gDebugInfo["CurrentSimHost"] = gAgent.getRegion()->getSimHostName();
		gDebugInfo["CurrentRegion"] = gAgent.getRegion()->getName();
	}

	if(LLAppViewer::instance()->mMainloopTimeout)
	{
		gDebugInfo["MainloopTimeoutState"] = LLAppViewer::instance()->mMainloopTimeout->getState();
	}

	mOnLoginCompleted();

	writeDebugInfo();

	// we logged in successfully, so save settings on logout
	LL_INFOS() << "Login successful, per account settings will be saved on log out." << LL_ENDL;
	mSavePerAccountSettings=true;
}

//virtual
void LLAppViewer::setMasterSystemAudioMute(bool mute)
{
	gSavedSettings.setBOOL("MuteAudio", mute);
}

//virtual
bool LLAppViewer::getMasterSystemAudioMute()
{
	return gSavedSettings.getBOOL("MuteAudio");
}

//----------------------------------------------------------------------------
// Metrics-related methods (static and otherwise)
//----------------------------------------------------------------------------

/**
 * LLViewerAssetStats collects data on a per-region (as defined by the agent's
 * location) so we need to tell it about region changes which become a kind of
 * hidden variable/global state in the collectors.  For collectors not running
 * on the main thread, we need to send a message to move the data over safely
 * and cheaply (amortized over a run).
 */
void LLAppViewer::metricsUpdateRegion(U64 region_handle)
{
	if (0 != region_handle)
	{
		LLViewerAssetStatsFF::set_region(region_handle);
	}
}

/**
 * Attempts to start a multi-threaded metrics report to be sent back to
 * the grid for consumption.
 */
void LLAppViewer::metricsSend(bool enable_reporting)
{
	if (! gViewerAssetStats)
		return;

	if (LLAppViewer::sTextureFetch)
	{
		LLViewerRegion * regionp = gAgent.getRegion();

		if (enable_reporting && regionp)
		{
			std::string	caps_url = regionp->getCapability("ViewerMetrics");

            LLSD sd = gViewerAssetStats->asLLSD(true);

			// Send a report request into 'thread1' to get the rest of the data
			// and provide some additional parameters while here.
			LLAppViewer::sTextureFetch->commandSendMetrics(caps_url,
														   gAgentSessionID,
														   gAgentID,
														   sd);
		}
		else
		{
			LLAppViewer::sTextureFetch->commandDataBreak();
		}
	}

	// Reset even if we can't report.  Rather than gather up a huge chunk of
	// data, we'll keep to our sampling interval and retain the data
	// resolution in time.
	gViewerAssetStats->restart();
}
<|MERGE_RESOLUTION|>--- conflicted
+++ resolved
@@ -760,10 +760,6 @@
 	}
 };
 
-<<<<<<< HEAD
-=======
-static S32 sQAModeTermCode = 0; // set from QAModeTermCode to specify exit code for LL_ERRS
->>>>>>> 6007475c
 
 bool LLAppViewer::init()
 {
@@ -807,7 +803,6 @@
 	initMaxHeapSize() ;
 	LLCoros::instance().setStackSize(gSavedSettings.getS32("CoroutineStackSize"));
 
-<<<<<<< HEAD
 
 	// Although initLoggingAndGetLastDuration() is the right place to mess with
 	// setFatalFunction(), we can't query gSavedSettings until after
@@ -820,10 +815,6 @@
 		// much on successful startup!
 		LLError::setFatalFunction([rc](const std::string&){ _exit(rc); });
 	}
-=======
-    // if a return code is set for error exit, save it here for use in fatalErrorHandler
-    sQAModeTermCode = gSavedSettings.getS32("QAModeTermCode");
->>>>>>> 6007475c
 
     mAlloc.setProfilingEnabled(gSavedSettings.getBOOL("MemProfiling"));
 
@@ -2217,11 +2208,7 @@
 	return true;
 }
 
-<<<<<<< HEAD
 void errorCallback(LLError::ELevel level, const std::string &error_string)
-=======
-LLError::ErrFatalHookResult fatalErrorHook(const std::string &error_string)
->>>>>>> 6007475c
 {
     if (level == LLError::LEVEL_ERROR)
     {
@@ -2232,20 +2219,12 @@
         //Set the ErrorActivated global so we know to create a marker file
         gLLErrorActivated = true;
 
-<<<<<<< HEAD
         gDebugInfo["FatalMessage"] = error_string;
         // We're not already crashing -- we simply *intend* to crash. Since we
         // haven't actually trashed anything yet, we can afford to write the whole
         // static info file.
         LLAppViewer::instance()->writeDebugInfo();
     }
-=======
-#ifdef SHADER_CRASH_NONFATAL
-	return LLError::ERR_DO_NOT_CRASH;
-#else
-    return LLError::ERR_CRASH;
-#endif
->>>>>>> 6007475c
 }
 
 void LLAppViewer::initLoggingAndGetLastDuration()
@@ -2256,13 +2235,8 @@
 	LLError::initForApplication( gDirUtilp->getExpandedFilename(LL_PATH_USER_SETTINGS, "")
                                 ,gDirUtilp->getExpandedFilename(LL_PATH_APP_SETTINGS, "")
                                 );
-<<<<<<< HEAD
 	LLError::addGenericRecorder(&errorCallback);
 	//LLError::setTimeFunction(getRuntime);
-=======
-
-    // TBD fatal hook belongs here
->>>>>>> 6007475c
 
 	// Remove the last ".old" log file.
 	std::string old_log_file = gDirUtilp->getExpandedFilename(LL_PATH_LOGS,
@@ -3032,12 +3006,8 @@
 
 	if (use_watchdog)
 	{
-<<<<<<< HEAD
 		LLWatchdog::getInstance()->init(
 			[](){ LL_ERRS() << "Watchdog killer event" << LL_ENDL; });
-=======
-		LLWatchdog::getInstance()->init();
->>>>>>> 6007475c
 	}
 
 	LLNotificationsUI::LLNotificationManager::getInstance();
