--- conflicted
+++ resolved
@@ -772,13 +772,7 @@
 
 	// initialize LLWearableType translation bridge.
 	// Memory will be cleaned up in ::cleanupClass()
-<<<<<<< HEAD
-    LLTranslationBridge::ptr_t trans = std::make_shared<LLUITranslationBridge>();
-	LLWearableType::initClass(trans);
-    LLSettingsType::initClass(trans);
-=======
 	LLWearableType::initParamSingleton(new LLUITranslationBridge());
->>>>>>> 78bdf57a
 
 	// initialize SSE options
 	LLVector4a::initClass();
