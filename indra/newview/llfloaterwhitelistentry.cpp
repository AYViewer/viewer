--- conflicted
+++ resolved
@@ -1,95 +1,91 @@
-/**
- * @file llfloaterwhitelistentry.cpp
- * @brief LLFloaterWhistListEntry class implementation
- *
- * $LicenseInfo:firstyear=2007&license=viewerlgpl$
- * Second Life Viewer Source Code
- * Copyright (C) 2010, Linden Research, Inc.
- *
- * This library is free software; you can redistribute it and/or
- * modify it under the terms of the GNU Lesser General Public
- * License as published by the Free Software Foundation;
- * version 2.1 of the License only.
- *
- * This library is distributed in the hope that it will be useful,
- * but WITHOUT ANY WARRANTY; without even the implied warranty of
- * MERCHANTABILITY or FITNESS FOR A PARTICULAR PURPOSE.  See the GNU
- * Lesser General Public License for more details.
- *
- * You should have received a copy of the GNU Lesser General Public
- * License along with this library; if not, write to the Free Software
- * Foundation, Inc., 51 Franklin Street, Fifth Floor, Boston, MA  02110-1301  USA
- *
- * Linden Research, Inc., 945 Battery Street, San Francisco, CA  94111  USA
- * $/LicenseInfo$
- */
-
-#include "llviewerprecompiledheaders.h"
-
-#include "llfloaterreg.h"
-#include "llfloatermediasettings.h"
-#include "llfloaterwhitelistentry.h"
-#include "llpanelmediasettingssecurity.h"
-#include "lluictrlfactory.h"
-#include "llwindow.h"
-#include "llviewerwindow.h"
-#include "lllineeditor.h"
-
-
-///////////////////////////////////////////////////////////////////////////////
-//
-LLFloaterWhiteListEntry::LLFloaterWhiteListEntry( const LLSD& key ) :
-    LLFloater(key)
-{
-}
-
-///////////////////////////////////////////////////////////////////////////////
-//
-LLFloaterWhiteListEntry::~LLFloaterWhiteListEntry()
-{
-}
-
-///////////////////////////////////////////////////////////////////////////////
-//
-bool LLFloaterWhiteListEntry::postBuild()
-{
-    mWhiteListEdit = getChild<LLLineEditor>("whitelist_entry");
-
-    childSetAction("cancel_btn", onBtnCancel, this);
-    childSetAction("ok_btn", onBtnOK, this);
-
-    setDefaultBtn("ok_btn");
-
-<<<<<<< HEAD
-	return true;
-=======
-    return TRUE;
->>>>>>> e1623bb2
-}
-
-///////////////////////////////////////////////////////////////////////////////
-// static
-void LLFloaterWhiteListEntry::onBtnOK( void* userdata )
-{
-    LLFloaterWhiteListEntry *self =(LLFloaterWhiteListEntry *)userdata;
-
-    LLPanelMediaSettingsSecurity* panel = LLFloaterReg::getTypedInstance<LLFloaterMediaSettings>("media_settings")->getPanelSecurity();
-    if ( panel )
-    {
-        std::string white_list_item = self->mWhiteListEdit->getText();
-
-        panel->addWhiteListEntry( white_list_item );
-        panel->updateWhitelistEnableStatus();
-    };
-
-    self->closeFloater();
-}
-
-///////////////////////////////////////////////////////////////////////////////
-// static
-void LLFloaterWhiteListEntry::onBtnCancel( void* userdata )
-{
-    LLFloaterWhiteListEntry *self =(LLFloaterWhiteListEntry *)userdata;
-
-    self->closeFloater();
-}+/**
+ * @file llfloaterwhitelistentry.cpp
+ * @brief LLFloaterWhistListEntry class implementation
+ *
+ * $LicenseInfo:firstyear=2007&license=viewerlgpl$
+ * Second Life Viewer Source Code
+ * Copyright (C) 2010, Linden Research, Inc.
+ *
+ * This library is free software; you can redistribute it and/or
+ * modify it under the terms of the GNU Lesser General Public
+ * License as published by the Free Software Foundation;
+ * version 2.1 of the License only.
+ *
+ * This library is distributed in the hope that it will be useful,
+ * but WITHOUT ANY WARRANTY; without even the implied warranty of
+ * MERCHANTABILITY or FITNESS FOR A PARTICULAR PURPOSE.  See the GNU
+ * Lesser General Public License for more details.
+ *
+ * You should have received a copy of the GNU Lesser General Public
+ * License along with this library; if not, write to the Free Software
+ * Foundation, Inc., 51 Franklin Street, Fifth Floor, Boston, MA  02110-1301  USA
+ *
+ * Linden Research, Inc., 945 Battery Street, San Francisco, CA  94111  USA
+ * $/LicenseInfo$
+ */
+
+#include "llviewerprecompiledheaders.h"
+
+#include "llfloaterreg.h"
+#include "llfloatermediasettings.h"
+#include "llfloaterwhitelistentry.h"
+#include "llpanelmediasettingssecurity.h"
+#include "lluictrlfactory.h"
+#include "llwindow.h"
+#include "llviewerwindow.h"
+#include "lllineeditor.h"
+
+
+///////////////////////////////////////////////////////////////////////////////
+//
+LLFloaterWhiteListEntry::LLFloaterWhiteListEntry( const LLSD& key ) :
+    LLFloater(key)
+{
+}
+
+///////////////////////////////////////////////////////////////////////////////
+//
+LLFloaterWhiteListEntry::~LLFloaterWhiteListEntry()
+{
+}
+
+///////////////////////////////////////////////////////////////////////////////
+//
+bool LLFloaterWhiteListEntry::postBuild()
+{
+    mWhiteListEdit = getChild<LLLineEditor>("whitelist_entry");
+
+    childSetAction("cancel_btn", onBtnCancel, this);
+    childSetAction("ok_btn", onBtnOK, this);
+
+    setDefaultBtn("ok_btn");
+
+    return true;
+}
+
+///////////////////////////////////////////////////////////////////////////////
+// static
+void LLFloaterWhiteListEntry::onBtnOK( void* userdata )
+{
+    LLFloaterWhiteListEntry *self =(LLFloaterWhiteListEntry *)userdata;
+
+    LLPanelMediaSettingsSecurity* panel = LLFloaterReg::getTypedInstance<LLFloaterMediaSettings>("media_settings")->getPanelSecurity();
+    if ( panel )
+    {
+        std::string white_list_item = self->mWhiteListEdit->getText();
+
+        panel->addWhiteListEntry( white_list_item );
+        panel->updateWhitelistEnableStatus();
+    };
+
+    self->closeFloater();
+}
+
+///////////////////////////////////////////////////////////////////////////////
+// static
+void LLFloaterWhiteListEntry::onBtnCancel( void* userdata )
+{
+    LLFloaterWhiteListEntry *self =(LLFloaterWhiteListEntry *)userdata;
+
+    self->closeFloater();
+}