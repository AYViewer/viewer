/**
 * @file llviewerstatsrecorder.cpp
 * @brief record info about viewer events to a metrics log file
 *
 * $LicenseInfo:firstyear=2010&license=viewerlgpl$
 * Second Life Viewer Source Code
 * Copyright (C) 2010, Linden Research, Inc.
 * 
 * This library is free software; you can redistribute it and/or
 * modify it under the terms of the GNU Lesser General Public
 * License as published by the Free Software Foundation;
 * version 2.1 of the License only.
 * 
 * This library is distributed in the hope that it will be useful,
 * but WITHOUT ANY WARRANTY; without even the implied warranty of
 * MERCHANTABILITY or FITNESS FOR A PARTICULAR PURPOSE.  See the GNU
 * Lesser General Public License for more details.
 * 
 * You should have received a copy of the GNU Lesser General Public
 * License along with this library; if not, write to the Free Software
 * Foundation, Inc., 51 Franklin Street, Fifth Floor, Boston, MA  02110-1301  USA
 * 
 * Linden Research, Inc., 945 Battery Street, San Francisco, CA  94111  USA
 * $/LicenseInfo$
 */

#include "llviewerprecompiledheaders.h"
#include "llviewerstatsrecorder.h"


#include "llfile.h"
#include "llviewerregion.h"
#include "llviewerobject.h"


// To do - something using region name or global position
#if LL_WINDOWS
	static const std::string STATS_FILE_NAME("C:\\ViewerObjectCacheStats.csv");
#else
	static const std::string STATS_FILE_NAME("/tmp/viewerstats.csv");
#endif

LLViewerStatsRecorder* LLViewerStatsRecorder::sInstance = NULL;
LLViewerStatsRecorder::LLViewerStatsRecorder() :
	mObjectCacheFile(NULL),
	mTimer(),
	mStartTime(0.0),
	mLastSnapshotTime(0.0)
{
	if (NULL != sInstance)
	{
		llerrs << "Attempted to create multiple instances of LLViewerStatsRecorder!" << llendl;
	}
	sInstance = this;
	clearStats();
}

LLViewerStatsRecorder::~LLViewerStatsRecorder()
{
	if (mObjectCacheFile != NULL)
	{
		// last chance snapshot
		writeToLog(0.f);
		LLFile::close(mObjectCacheFile);
		mObjectCacheFile = NULL;
	}
}

void LLViewerStatsRecorder::clearStats()
{
	mObjectCacheHitCount = 0;
	mObjectCacheHitSize = 0;
	mObjectCacheMissFullCount = 0;
	mObjectCacheMissFullSize = 0;
	mObjectCacheMissCrcCount = 0;
	mObjectCacheMissCrcSize = 0;
	mObjectFullUpdates = 0;
	mObjectFullUpdatesSize = 0;
	mObjectTerseUpdates = 0;
	mObjectTerseUpdatesSize = 0;
	mObjectCacheMissRequests = 0;
	mObjectCacheMissResponses = 0;
	mObjectCacheMissResponsesSize = 0;
	mObjectCacheUpdateDupes = 0;
	mObjectCacheUpdateChanges = 0;
	mObjectCacheUpdateAdds = 0;
	mObjectCacheUpdateReplacements = 0;
	mObjectUpdateFailures = 0;
	mObjectUpdateFailuresSize = 0;
	mTextureFetchSize = 0;
}


void LLViewerStatsRecorder::recordObjectUpdateFailure(U32 local_id, const EObjectUpdateType update_type, S32 msg_size)
{
	mObjectUpdateFailures++;
	mObjectUpdateFailuresSize += msg_size;
}

void LLViewerStatsRecorder::recordCacheMissEvent(U32 local_id, const EObjectUpdateType update_type, U8 cache_miss_type, S32 msg_size)
{
	if (LLViewerRegion::CACHE_MISS_TYPE_FULL == cache_miss_type)
	{
		mObjectCacheMissFullCount++;
		mObjectCacheMissFullSize += msg_size;
	}
	else
	{
		mObjectCacheMissCrcCount++;
		mObjectCacheMissCrcSize += msg_size;
	}
}

void LLViewerStatsRecorder::recordObjectUpdateEvent(U32 local_id, const EObjectUpdateType update_type, LLViewerObject * objectp, S32 msg_size)
{
	switch (update_type)
	{
	case OUT_FULL:
		mObjectFullUpdates++;
		mObjectFullUpdatesSize += msg_size;
		break;
	case OUT_TERSE_IMPROVED:
		mObjectTerseUpdates++;
		mObjectTerseUpdatesSize += msg_size;
		break;
	case OUT_FULL_COMPRESSED:
		mObjectCacheMissResponses++;
		mObjectCacheMissResponsesSize += msg_size;
		break;
	case OUT_FULL_CACHED:
		mObjectCacheHitCount++;
		mObjectCacheHitSize += msg_size;
		break;
	default:
		llwarns << "Unknown update_type" << llendl;
		break;
	};
}

void LLViewerStatsRecorder::recordCacheFullUpdate(U32 local_id, const EObjectUpdateType update_type, LLViewerRegion::eCacheUpdateResult update_result, LLViewerObject* objectp, S32 msg_size)
{
	switch (update_result)
	{
		case LLViewerRegion::CACHE_UPDATE_DUPE:
			mObjectCacheUpdateDupes++;
			break;
		case LLViewerRegion::CACHE_UPDATE_CHANGED:
			mObjectCacheUpdateChanges++;
			break;
		case LLViewerRegion::CACHE_UPDATE_ADDED:
			mObjectCacheUpdateAdds++;
			break;
		case LLViewerRegion::CACHE_UPDATE_REPLACED:
			mObjectCacheUpdateReplacements++;
			break;
		default:
			llwarns << "Unknown update_result type" << llendl;
			break;
	};
}

void LLViewerStatsRecorder::recordRequestCacheMissesEvent(S32 count)
{
	mObjectCacheMissRequests += count;
}

void LLViewerStatsRecorder::writeToLog( F32 interval )
{
	F64 delta_time = LLTimer::getTotalSeconds() - mLastSnapshotTime;
	S32 total_objects = mObjectCacheHitCount + mObjectCacheMissCrcCount + mObjectCacheMissFullCount + mObjectFullUpdates + mObjectTerseUpdates + mObjectCacheMissRequests + mObjectCacheMissResponses + mObjectCacheUpdateDupes + mObjectCacheUpdateChanges + mObjectCacheUpdateAdds + mObjectCacheUpdateReplacements + mObjectUpdateFailures;

	if ( delta_time < interval || total_objects == 0) return;

	mLastSnapshotTime = LLTimer::getTotalSeconds();
	lldebugs << "ILX: " 
		<< mObjectCacheHitCount << " hits, " 
		<< mObjectCacheMissFullCount << " full misses, "
		<< mObjectCacheMissCrcCount << " crc misses, "
		<< mObjectFullUpdates << " full updates, "
		<< mObjectTerseUpdates << " terse updates, "
		<< mObjectCacheMissRequests << " cache miss requests, "
		<< mObjectCacheMissResponses << " cache miss responses, "
		<< mObjectCacheUpdateDupes << " cache update dupes, "
		<< mObjectCacheUpdateChanges << " cache update changes, "
		<< mObjectCacheUpdateAdds << " cache update adds, "
		<< mObjectCacheUpdateReplacements << " cache update replacements, "
		<< mObjectUpdateFailures << " update failures"
		<< llendl;

	if (mObjectCacheFile == NULL)
	{
		mStartTime = LLTimer::getTotalSeconds();
		mObjectCacheFile = LLFile::fopen(STATS_FILE_NAME, "wb");
		if (mObjectCacheFile)
		{	// Write column headers
			std::ostringstream data_msg;
			data_msg << "EventTime(ms)\t"
				<< "Cache Hits\t"
				<< "Cache Full Misses\t"
				<< "Cache Crc Misses\t"
				<< "Full Updates\t"
				<< "Terse Updates\t"
				<< "Cache Miss Requests\t"
				<< "Cache Miss Responses\t"
				<< "Cache Update Dupes\t"
				<< "Cache Update Changes\t"
				<< "Cache Update Adds\t"
				<< "Cache Update Replacements\t"
				<< "Update Failures\t"
				<< "Cache Hits bps\t"
				<< "Cache Full Misses bps\t"
				<< "Cache Crc Misses bps\t"
				<< "Full Updates bps\t"
				<< "Terse Updates bps\t"
				<< "Cache Miss Responses bps\t"
				<< "Texture Fetch bps\t"
				<< "\n";

<<<<<<< HEAD
			fwrite(data_msg.str().c_str(), 1, data_msg.str().size(), mObjectCacheFile );
		}
		else
		{
			llwarns << "Couldn't open " << STATS_FILE_NAME << " for logging." << llendl;
=======
			if (fwrite(data_msg.str().c_str(), 1, data_msg.str().size(), mObjectCacheFile ) != data_msg.str().size())
			{
				llwarns << "Failed to write log file." << llendl;
			}
		}
		else
		{
			//llwarns << "Couldn't open " << STATS_FILE_NAME << " for logging." << llendl;
>>>>>>> 368dd542
			return;
		}
	}

	std::ostringstream data_msg;

	data_msg << getTimeSinceStart()
		<< "\t " << mObjectCacheHitCount
		<< "\t" << mObjectCacheMissFullCount
		<< "\t" << mObjectCacheMissCrcCount
		<< "\t" << mObjectFullUpdates
		<< "\t" << mObjectTerseUpdates
		<< "\t" << mObjectCacheMissRequests
		<< "\t" << mObjectCacheMissResponses
		<< "\t" << mObjectCacheUpdateDupes
		<< "\t" << mObjectCacheUpdateChanges
		<< "\t" << mObjectCacheUpdateAdds
		<< "\t" << mObjectCacheUpdateReplacements
		<< "\t" << mObjectUpdateFailures
		<< "\t" << (mObjectCacheHitSize * 8 / delta_time)
		<< "\t" << (mObjectCacheMissFullSize * 8 / delta_time)
		<< "\t" << (mObjectCacheMissCrcSize * 8 / delta_time)
		<< "\t" << (mObjectFullUpdatesSize * 8 / delta_time)
		<< "\t" << (mObjectTerseUpdatesSize * 8 / delta_time)
		<< "\t" << (mObjectCacheMissResponsesSize * 8 / delta_time)
		<< "\t" << (mTextureFetchSize * 8 / delta_time)
		<< "\n";

<<<<<<< HEAD
	fwrite(data_msg.str().c_str(), 1, data_msg.str().size(), mObjectCacheFile );
=======
	if (fwrite(data_msg.str().c_str(), 1, data_msg.str().size(), mObjectCacheFile ) != data_msg.str().size())
	{
		llwarns << "Failed to write log file." << llendl;
	}
>>>>>>> 368dd542
	clearStats();
}

F32 LLViewerStatsRecorder::getTimeSinceStart()
{
	return (F32) (LLTimer::getTotalSeconds() - mStartTime);
}

void LLViewerStatsRecorder::recordTextureFetch( S32 msg_size )
{
	mTextureFetchSize += msg_size;
}


<|MERGE_RESOLUTION|>--- conflicted
+++ resolved
@@ -216,29 +216,21 @@
 				<< "Texture Fetch bps\t"
 				<< "\n";
 
-<<<<<<< HEAD
-			fwrite(data_msg.str().c_str(), 1, data_msg.str().size(), mObjectCacheFile );
-		}
-		else
-		{
-			llwarns << "Couldn't open " << STATS_FILE_NAME << " for logging." << llendl;
-=======
 			if (fwrite(data_msg.str().c_str(), 1, data_msg.str().size(), mObjectCacheFile ) != data_msg.str().size())
 			{
 				llwarns << "Failed to write log file." << llendl;
 			}
 		}
 		else
-		{
+	{
 			//llwarns << "Couldn't open " << STATS_FILE_NAME << " for logging." << llendl;
->>>>>>> 368dd542
 			return;
 		}
 	}
 
-	std::ostringstream data_msg;
-
-	data_msg << getTimeSinceStart()
+		std::ostringstream data_msg;
+
+		data_msg << getTimeSinceStart()
 		<< "\t " << mObjectCacheHitCount
 		<< "\t" << mObjectCacheMissFullCount
 		<< "\t" << mObjectCacheMissCrcCount
@@ -258,16 +250,12 @@
 		<< "\t" << (mObjectTerseUpdatesSize * 8 / delta_time)
 		<< "\t" << (mObjectCacheMissResponsesSize * 8 / delta_time)
 		<< "\t" << (mTextureFetchSize * 8 / delta_time)
-		<< "\n";
-
-<<<<<<< HEAD
-	fwrite(data_msg.str().c_str(), 1, data_msg.str().size(), mObjectCacheFile );
-=======
+			<< "\n";
+
 	if (fwrite(data_msg.str().c_str(), 1, data_msg.str().size(), mObjectCacheFile ) != data_msg.str().size())
 	{
 		llwarns << "Failed to write log file." << llendl;
 	}
->>>>>>> 368dd542
 	clearStats();
 }
 
