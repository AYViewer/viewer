--- conflicted
+++ resolved
@@ -217,16 +217,10 @@
 				<< "Texture Fetch bps\t"
 				<< "\n";
 
-<<<<<<< HEAD
 			data_size = data_msg.str().size();
 			if (fwrite(data_msg.str().c_str(), 1, data_size, mObjectCacheFile ) != data_size)
 			{
 				llwarns << "failed to write full headers to " << STATS_FILE_NAME << llendl;
-=======
-			if (fwrite(data_msg.str().c_str(), 1, data_msg.str().size(), mObjectCacheFile ) != data_msg.str().size())
-			{
-				llwarns << "Failed to write log file." << llendl;
->>>>>>> a74b5dfa
 			}
 		}
 		else
@@ -258,21 +252,14 @@
 		<< "\t" << (mObjectTerseUpdatesSize * 8 / delta_time)
 		<< "\t" << (mObjectCacheMissResponsesSize * 8 / delta_time)
 		<< "\t" << (mTextureFetchSize * 8 / delta_time)
-			<< "\n";
-
-<<<<<<< HEAD
+		<< "\n";
+
 	data_size = data_msg.str().size();
 	if (fwrite(data_msg.str().c_str(), 1, data_size, mObjectCacheFile ) != data_size)
 	{
 		llwarns << "failed to write full stats to " << STATS_FILE_NAME << llendl;
 	}
 
-=======
-	if (fwrite(data_msg.str().c_str(), 1, data_msg.str().size(), mObjectCacheFile ) != data_msg.str().size())
-	{
-		llwarns << "Failed to write log file." << llendl;
-	}
->>>>>>> a74b5dfa
 	clearStats();
 }
 
