--- conflicted
+++ resolved
@@ -350,11 +350,8 @@
 
 void LLFloaterIMContainer::onSpeakButtonClicked()
 {
-	//LLAgent::toggleMicrophone("speak");
-	//updateSpeakBtnState();
-
-	LLParticipantList* session_model = dynamic_cast<LLParticipantList*>(mConversationsItems[LLUUID(NULL)]);
-	session_model->addTestAvatarAgents();
+	LLAgent::toggleMicrophone("speak");
+	updateSpeakBtnState();
 }
 void LLFloaterIMContainer::onExpandCollapseButtonClicked()
 {
@@ -665,9 +662,9 @@
 			LLFloater* session_floater = widget->getSessionFloater();
 			if (session_floater != nearby_chat)
 			{
-				widget->setVisibleIfDetached(visible);
-			}
-		}
+		    widget->setVisibleIfDetached(visible);
+		}
+	}
 	}
 	
 	// Now, do the normal multifloater show/hide
@@ -694,21 +691,17 @@
 void LLFloaterIMContainer::setVisibleAndFrontmost(BOOL take_focus, const LLSD& key)
 {
 	LLMultiFloater::setVisibleAndFrontmost(take_focus, key);
-<<<<<<< HEAD
-    selectConversationPair(getSelectedSession(), false, take_focus);
-=======
 	// Do not select "Nearby Chat" conversation, since it will bring its window to front
 	// Only select other sessions
 	if (!getSelectedSession().isNull())
 	{
-		selectConversationPair(getSelectedSession(), false, take_focus);
-	}
->>>>>>> 6e113858
+    selectConversationPair(getSelectedSession(), false, take_focus);
+	}
 	if (mInitialized && mIsFirstLaunch)
 	{
 		collapseMessagesPane(gSavedPerAccountSettings.getBOOL("ConversationsMessagePaneCollapsed"));
 		mIsFirstLaunch = false;
-	}
+}
 }
 
 void LLFloaterIMContainer::updateResizeLimits()
@@ -836,7 +829,7 @@
 
 	S32 conv_pane_target_width = is_conv_pane_expanded
 		? ( is_msg_pane_expanded?mConversationsPane->getRect().getWidth():mConversationsPane->getExpandedMinDim() )
-		: mConversationsPane->getMinDim();
+			: mConversationsPane->getMinDim();
 
 	S32 msg_pane_min_width  = is_msg_pane_expanded ? mMessagesPane->getExpandedMinDim() : 0;
 	S32 new_min_width = conv_pane_target_width + msg_pane_min_width + summary_width_of_visible_borders;
@@ -997,7 +990,7 @@
 			conversation_floater->setSortOrder(order);
 		}
 	}
-
+	
 	gSavedSettings.setU32("ConversationSortOrder", (U32)order);
 }
 
@@ -1184,7 +1177,7 @@
         }
         else if("chat_history" == command)
         {
-        	if (selectedIDS.size() > 0)
+			if (selectedIDS.size() > 0)
 			{
 				LLAvatarActions::viewChatHistory(selectedIDS.front());
 			}
@@ -1206,7 +1199,7 @@
     	    {
     	      	LLFloaterReg::showInstance("preview_conversation", LLSD(LLUUID::null), true);
     	    }
-    	}
+}
     }
 }
 
@@ -1237,7 +1230,7 @@
 
     if (action == "group_profile")
     {
-    	LLGroupActions::show(mSelectedSession);
+        LLGroupActions::show(mSelectedSession);
     }
     else if (action == "activate_group")
     {
@@ -2085,8 +2078,6 @@
 	}
 }
 
-<<<<<<< HEAD
-=======
 // By default, if torn off session is currently frontmost, LLFloater::isFrontmost() will return FALSE, which can lead to some bugs
 // So LLFloater::isFrontmost() is overriden here to check both selected session and the IM floater itself
 // Exclude "Nearby Chat" session from the check, as "Nearby Chat" window and "Conversations" floater can be brought
@@ -2100,7 +2091,6 @@
 		|| LLFloater::isFrontmost();
 }
 
->>>>>>> 6e113858
 // For conversations, closeFloater() (linked to Ctrl-W) does not actually close the floater but the active conversation.
 // This is intentional so it doesn't confuse the user. onClickCloseBtn() closes the whole floater.
 void LLFloaterIMContainer::onClickCloseBtn()
@@ -2115,23 +2105,6 @@
 	LLFloater::closeFloater();
 }
 
-<<<<<<< HEAD
-void LLFloaterIMContainer::closeFloater(bool app_quitting/* = false*/)
-{
-	// Check for currently active session
-	LLUUID session_id = getSelectedSession();
-	// If current session is Nearby Chat or there is only one session remaining, close the floater
-	if (mConversationsItems.size() == 1 || session_id == LLUUID() || app_quitting)
-	{
-		onClickCloseBtn();
-	}
-
-	// Otherwise, close current conversation
-	LLFloaterIMSessionTab* active_conversation = LLFloaterIMSessionTab::getConversation(session_id);
-	if (active_conversation)
-	{
-		active_conversation->closeFloater();
-=======
 void LLFloaterIMContainer::closeHostedFloater()
 {
 	onClickCloseBtn();
@@ -2196,7 +2169,6 @@
 				active_conversation->closeFloater();
 			}
 		}
->>>>>>> 6e113858
 	}
 }
 
