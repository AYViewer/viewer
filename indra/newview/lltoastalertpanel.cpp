--- conflicted
+++ resolved
@@ -81,208 +81,6 @@
         current_selection = current_selection->getParent();
     }
 
-<<<<<<< HEAD
-	const LLFontGL* font = LLFontGL::getFontSansSerif();
-	const S32 LINE_HEIGHT = font->getLineHeight();
-	const S32 EDITOR_HEIGHT = 20;
-
-	LLNotificationFormPtr form = mNotification->getForm();
-	std::string edit_text_name;
-	std::string edit_text_contents;
-	S32 edit_text_max_chars = 0;
-	bool is_password = false;
-	bool allow_emoji = false;
-
-	LLToastPanel::setBackgroundVisible(FALSE);
-	LLToastPanel::setBackgroundOpaque(TRUE);
-
-
-	typedef std::vector<std::pair<std::string, std::string> > options_t;
-	options_t supplied_options;
-
-	// for now, get LLSD to iterator over form elements
-	LLSD form_sd = form->asLLSD();
-
-	S32 option_index = 0;
-	for (LLSD::array_const_iterator it = form_sd.beginArray(); it != form_sd.endArray(); ++it)
-	{
-		std::string type = (*it)["type"].asString();
-		if (type == "button")
-		{
-			if((*it)["default"])
-			{
-				mDefaultOption = option_index;
-			}
-
-			supplied_options.push_back(std::make_pair((*it)["name"].asString(), (*it)["text"].asString()));
-
-			ButtonData data;
-			if (option_index == mNotification->getURLOption())
-			{
-				data.mURL = mNotification->getURL();
-				data.mURLExternal = mNotification->getURLOpenExternally();
-			}
-
-			if((*it).has("width"))
-			{
-				data.mWidth = (*it)["width"].asInteger();
-			}
-
-			mButtonData.push_back(data);
-			option_index++;
-		}
-		else if (type == "text")
-		{
-			edit_text_contents = (*it)["value"].asString();
-			edit_text_name = (*it)["name"].asString();
-			edit_text_max_chars = (*it)["max_length_chars"].asInteger();
-			allow_emoji = (*it)["allow_emoji"].asBoolean();
-		}
-		else if (type == "password")
-		{
-			edit_text_contents = (*it)["value"].asString();
-			edit_text_name = (*it)["name"].asString();
-			is_password = true;
-		}
-	}
-
-	// Buttons
-	options_t options;
-	if (supplied_options.empty())
-	{
-		options.push_back(std::make_pair(std::string("close"), LLNotifications::instance().getGlobalString("implicitclosebutton")));
-
-		// add data for ok button.
-		ButtonData ok_button;
-		mButtonData.push_back(ok_button);
-		mDefaultOption = 0;
-	}
-	else
-	{
-		options = supplied_options;
-	}
-
-	S32 num_options = options.size();
-
-	// Calc total width of buttons
-	S32 button_width = 0;
-	S32 sp = font->getWidth(std::string("OO"));
-	S32 btn_total_width = 0;
-	S32 default_size_btns = 0;
-	for( S32 i = 0; i < num_options; i++ )
-	{				
-		S32 w = S32(font->getWidth( options[i].second ) + 0.99f) + sp + 2 * LLBUTTON_H_PAD;
-		if (mButtonData[i].mWidth > w)
-		{
-			btn_total_width += mButtonData[i].mWidth;
-		}
-		else
-		{
-			button_width = llmax(w, button_width);
-			default_size_btns++;
-		}
-	}
-
-	if( num_options > 1 )
-	{
-		btn_total_width = btn_total_width + (button_width * default_size_btns) + ((num_options - 1) * BTN_HPAD);
-	}
-	else
-	{
-		btn_total_width = llmax(btn_total_width, button_width);
-	}
-
-	// Message: create text box using raw string, as text has been structure deliberately
-	// Use size of created text box to generate dialog box size
-	std::string msg = mNotification->getMessage();
-	LL_WARNS() << "Alert: " << msg << LL_ENDL;
-	LLTextBox::Params params;
-	params.name("Alert message");
-	params.font(font);
-	params.tab_stop(false);
-	params.wrap(true);
-	params.follows.flags(FOLLOWS_LEFT | FOLLOWS_TOP);
-	params.allow_scroll(true);
-	params.force_urls_external(mNotification->getForceUrlsExternal());
-
-	LLTextBox * msg_box = LLUICtrlFactory::create<LLTextBox> (params);
-	// Compute max allowable height for the dialog text, so we can allocate
-	// space before wrapping the text to fit.
-	S32 max_allowed_msg_height = 
-			gFloaterView->getRect().getHeight()
-			- LINE_HEIGHT			// title bar
-			- 3*VPAD - BTN_HEIGHT;
-	// reshape to calculate real text width and height
-	msg_box->reshape( MAX_ALLOWED_MSG_WIDTH, max_allowed_msg_height );
-
-	if ("GroupLimitInfo" == mNotification->getName() || "GroupLimitInfoPlus" == mNotification->getName())
-	{
-		msg_box->setSkipLinkUnderline(true);
-	}
-	msg_box->setValue(msg);
-
-	S32 pixel_width = msg_box->getTextPixelWidth();
-	S32 pixel_height = msg_box->getTextPixelHeight();
-
-	// We should use some space to prevent set textbox's scroller visible when it is unnecessary.
-	msg_box->reshape( llmin(MAX_ALLOWED_MSG_WIDTH,pixel_width + 2 * msg_box->getHPad() + HPAD),
-		llmin(max_allowed_msg_height,pixel_height + 2 * msg_box->getVPad())  ) ;
-
-	const LLRect& text_rect = msg_box->getRect();
-	S32 dialog_width = llmax( btn_total_width, text_rect.getWidth() ) + 2 * HPAD;
-	S32 dialog_height = text_rect.getHeight() + 3 * VPAD + BTN_HEIGHT;
-
-	if (hasTitleBar())
-	{
-		dialog_height += LINE_HEIGHT; // room for title bar
-	}
-
-	// it's ok for the edit text body to be empty, but we want the name to exist if we're going to draw it
-	if (!edit_text_name.empty())
-	{
-		dialog_height += EDITOR_HEIGHT + VPAD;
-		dialog_width = llmax(dialog_width, (S32)(font->getWidth( edit_text_contents ) + 0.99f));
-	}
-
-	if (mCaution)
-	{
-		// Make room for the caution icon.
-		dialog_width += 32 + HPAD;
-	}
-
-	LLToastPanel::reshape( dialog_width, dialog_height, FALSE );
-
-	S32 msg_y = LLToastPanel::getRect().getHeight() - VPAD;
-	S32 msg_x = HPAD;
-	if (hasTitleBar())
-	{
-		msg_y -= LINE_HEIGHT; // room for title
-	}
-
-	static LLUIColor alert_caution_text_color = LLUIColorTable::instance().getColor("AlertCautionTextColor");
-	if (mCaution)
-	{
-		LLIconCtrl* icon = LLUICtrlFactory::getInstance()->createFromFile<LLIconCtrl>("alert_icon.xml", this, LLPanel::child_registry_t::instance());
-		if(icon)
-		{
-			icon->setRect(LLRect(msg_x, msg_y, msg_x+32, msg_y-32));
-			LLToastPanel::addChild(icon);
-		}
-		
-		msg_x += 32 + HPAD;
-		msg_box->setColor( alert_caution_text_color );
-	}
-
-	LLRect rect;
-	rect.setLeftTopAndSize( msg_x, msg_y, text_rect.getWidth(), text_rect.getHeight() );
-	msg_box->setRect( rect );
-	LLToastPanel::addChild(msg_box);
-
-	// (Optional) Edit Box	
-	if (!edit_text_name.empty())
-	{
-		S32 y = VPAD + BTN_HEIGHT + VPAD/2;
-=======
     const LLFontGL* font = LLFontGL::getFontSansSerif();
     const S32 LINE_HEIGHT = font->getLineHeight();
     const S32 EDITOR_HEIGHT = 20;
@@ -292,6 +90,7 @@
     std::string edit_text_contents;
     S32 edit_text_max_chars = 0;
     bool is_password = false;
+    bool allow_emoji = false;
 
     LLToastPanel::setBackgroundVisible(FALSE);
     LLToastPanel::setBackgroundOpaque(TRUE);
@@ -336,6 +135,7 @@
             edit_text_contents = (*it)["value"].asString();
             edit_text_name = (*it)["name"].asString();
             edit_text_max_chars = (*it)["max_length_chars"].asInteger();
+            allow_emoji = (*it)["allow_emoji"].asBoolean();
         }
         else if (type == "password")
         {
@@ -481,27 +281,10 @@
     if (!edit_text_name.empty())
     {
         S32 y = VPAD + BTN_HEIGHT + VPAD/2;
->>>>>>> e7eced3c
         if (form->getIgnoreType() != LLNotificationForm::IGNORE_NO)
         {
             y += EDITOR_HEIGHT;
         }
-<<<<<<< HEAD
-		mLineEditor = LLUICtrlFactory::getInstance()->createFromFile<LLLineEditor>("alert_line_editor.xml", this, LLPanel::child_registry_t::instance());
-	
-		if (mLineEditor)
-		{
-			LLRect leditor_rect = LLRect( HPAD, y+EDITOR_HEIGHT, dialog_width-HPAD, y);
-			mLineEditor->setName(edit_text_name);
-			mLineEditor->reshape(leditor_rect.getWidth(), leditor_rect.getHeight());
-			mLineEditor->setRect(leditor_rect);
-			mLineEditor->setMaxTextChars(edit_text_max_chars);
-			mLineEditor->setAllowEmoji(allow_emoji);
-			mLineEditor->setText(edit_text_contents);
-
-			std::string notif_name = mNotification->getName();
-			if (("SaveOutfitAs" == notif_name) || ("SaveSettingAs" == notif_name) || ("CreateLandmarkFolder" == notif_name) || 
-=======
         mLineEditor = LLUICtrlFactory::getInstance()->createFromFile<LLLineEditor>("alert_line_editor.xml", this, LLPanel::child_registry_t::instance());
 
         if (mLineEditor)
@@ -511,11 +294,11 @@
             mLineEditor->reshape(leditor_rect.getWidth(), leditor_rect.getHeight());
             mLineEditor->setRect(leditor_rect);
             mLineEditor->setMaxTextChars(edit_text_max_chars);
+            mLineEditor->setAllowEmoji(allow_emoji);
             mLineEditor->setText(edit_text_contents);
 
             std::string notif_name = mNotification->getName();
             if (("SaveOutfitAs" == notif_name) || ("SaveSettingAs" == notif_name) || ("CreateLandmarkFolder" == notif_name) ||
->>>>>>> e7eced3c
                 ("CreateSubfolder" == notif_name) || ("SaveMaterialAs" == notif_name))
             {
                 mLineEditor->setPrevalidate(&LLTextValidate::validateASCII);
@@ -716,18 +499,10 @@
         LLToastPanel::setDefaultBtn(mButtonData[mDefaultOption].mButton);
     }
 
-<<<<<<< HEAD
-	static LLUIColor shadow_color = LLUIColorTable::instance().getColor("ColorDropShadow");
-
-	gl_drop_shadow( 0, LLToastPanel::getRect().getHeight(), LLToastPanel::getRect().getWidth(), 0,
-		shadow_color, DROP_SHADOW_FLOATER);
-=======
     static LLUIColor shadow_color = LLUIColorTable::instance().getColor("ColorDropShadow");
-    static LLUICachedControl<S32> shadow_lines ("DropShadowFloater", 5);
 
     gl_drop_shadow( 0, LLToastPanel::getRect().getHeight(), LLToastPanel::getRect().getWidth(), 0,
-        shadow_color, shadow_lines);
->>>>>>> e7eced3c
+        shadow_color, DROP_SHADOW_FLOATER);
 
     LLToastPanel::draw();
 }
