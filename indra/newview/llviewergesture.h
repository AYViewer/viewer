/**
 * @file llviewergesture.h
 * @brief LLViewerGesture class header file
 *
 * $LicenseInfo:firstyear=2002&license=viewerlgpl$
 * Second Life Viewer Source Code
 * Copyright (C) 2010, Linden Research, Inc.
 *
 * This library is free software; you can redistribute it and/or
 * modify it under the terms of the GNU Lesser General Public
 * License as published by the Free Software Foundation;
 * version 2.1 of the License only.
 *
 * This library is distributed in the hope that it will be useful,
 * but WITHOUT ANY WARRANTY; without even the implied warranty of
 * MERCHANTABILITY or FITNESS FOR A PARTICULAR PURPOSE.  See the GNU
 * Lesser General Public License for more details.
 *
 * You should have received a copy of the GNU Lesser General Public
 * License along with this library; if not, write to the Free Software
 * Foundation, Inc., 51 Franklin Street, Fifth Floor, Boston, MA  02110-1301  USA
 *
 * Linden Research, Inc., 945 Battery Street, San Francisco, CA  94111  USA
 * $/LicenseInfo$
 */

#ifndef LL_LLVIEWERGESTURE_H
#define LL_LLVIEWERGESTURE_H

#include "llanimationstates.h"
#include "lluuid.h"
#include "llstring.h"
#include "llgesture.h"

class LLMessageSystem;

class LLViewerGesture : public LLGesture
{
public:
    LLViewerGesture();
    LLViewerGesture(KEY key, MASK mask, const std::string &trigger,
        const LLUUID &sound_item_id, const std::string &animation,
        const std::string &output_string);

    LLViewerGesture(U8 **buffer, S32 max_size); // deserializes, advances buffer
    LLViewerGesture(const LLViewerGesture &gesture);

<<<<<<< HEAD
	// Triggers if a key/mask matches it
	virtual bool trigger(KEY key, MASK mask);

	// Triggers if case-insensitive substring matches (assumes string is lowercase)
	virtual bool trigger(const std::string &string);

	void doTrigger( bool send_chat );
=======
    // Triggers if a key/mask matches it
    virtual BOOL trigger(KEY key, MASK mask);

    // Triggers if case-insensitive substring matches (assumes string is lowercase)
    virtual BOOL trigger(const std::string &string);

    void doTrigger( BOOL send_chat );
>>>>>>> e1623bb2

protected:
    static const F32    SOUND_VOLUME;
};

class LLViewerGestureList : public LLGestureList
{
public:
    LLViewerGestureList();

<<<<<<< HEAD
	//void requestFromServer();
	bool getIsLoaded() { return mIsLoaded; }

	//void requestResetFromServer( bool is_male );

	// See if the prefix matches any gesture.  If so, return true
	// and place the full text of the gesture trigger into
	// output_str
	bool matchPrefix(const std::string& in_str, std::string* out_str);
=======
    //void requestFromServer();
    BOOL getIsLoaded() { return mIsLoaded; }

    //void requestResetFromServer( BOOL is_male );

    // See if the prefix matches any gesture.  If so, return TRUE
    // and place the full text of the gesture trigger into
    // output_str
    BOOL matchPrefix(const std::string& in_str, std::string* out_str);
>>>>>>> e1623bb2

    static void xferCallback(void *data, S32 size, void** /*user_data*/, S32 status);

protected:
    LLGesture *create_gesture(U8 **buffer, S32 max_size);

protected:
<<<<<<< HEAD
	bool mIsLoaded;
=======
    BOOL mIsLoaded;
>>>>>>> e1623bb2
};

extern LLViewerGestureList gGestureList;

#endif<|MERGE_RESOLUTION|>--- conflicted
+++ resolved
@@ -1,112 +1,86 @@
-/**
- * @file llviewergesture.h
- * @brief LLViewerGesture class header file
- *
- * $LicenseInfo:firstyear=2002&license=viewerlgpl$
- * Second Life Viewer Source Code
- * Copyright (C) 2010, Linden Research, Inc.
- *
- * This library is free software; you can redistribute it and/or
- * modify it under the terms of the GNU Lesser General Public
- * License as published by the Free Software Foundation;
- * version 2.1 of the License only.
- *
- * This library is distributed in the hope that it will be useful,
- * but WITHOUT ANY WARRANTY; without even the implied warranty of
- * MERCHANTABILITY or FITNESS FOR A PARTICULAR PURPOSE.  See the GNU
- * Lesser General Public License for more details.
- *
- * You should have received a copy of the GNU Lesser General Public
- * License along with this library; if not, write to the Free Software
- * Foundation, Inc., 51 Franklin Street, Fifth Floor, Boston, MA  02110-1301  USA
- *
- * Linden Research, Inc., 945 Battery Street, San Francisco, CA  94111  USA
- * $/LicenseInfo$
- */
-
-#ifndef LL_LLVIEWERGESTURE_H
-#define LL_LLVIEWERGESTURE_H
-
-#include "llanimationstates.h"
-#include "lluuid.h"
-#include "llstring.h"
-#include "llgesture.h"
-
-class LLMessageSystem;
-
-class LLViewerGesture : public LLGesture
-{
-public:
-    LLViewerGesture();
-    LLViewerGesture(KEY key, MASK mask, const std::string &trigger,
-        const LLUUID &sound_item_id, const std::string &animation,
-        const std::string &output_string);
-
-    LLViewerGesture(U8 **buffer, S32 max_size); // deserializes, advances buffer
-    LLViewerGesture(const LLViewerGesture &gesture);
-
-<<<<<<< HEAD
-	// Triggers if a key/mask matches it
-	virtual bool trigger(KEY key, MASK mask);
-
-	// Triggers if case-insensitive substring matches (assumes string is lowercase)
-	virtual bool trigger(const std::string &string);
-
-	void doTrigger( bool send_chat );
-=======
-    // Triggers if a key/mask matches it
-    virtual BOOL trigger(KEY key, MASK mask);
-
-    // Triggers if case-insensitive substring matches (assumes string is lowercase)
-    virtual BOOL trigger(const std::string &string);
-
-    void doTrigger( BOOL send_chat );
->>>>>>> e1623bb2
-
-protected:
-    static const F32    SOUND_VOLUME;
-};
-
-class LLViewerGestureList : public LLGestureList
-{
-public:
-    LLViewerGestureList();
-
-<<<<<<< HEAD
-	//void requestFromServer();
-	bool getIsLoaded() { return mIsLoaded; }
-
-	//void requestResetFromServer( bool is_male );
-
-	// See if the prefix matches any gesture.  If so, return true
-	// and place the full text of the gesture trigger into
-	// output_str
-	bool matchPrefix(const std::string& in_str, std::string* out_str);
-=======
-    //void requestFromServer();
-    BOOL getIsLoaded() { return mIsLoaded; }
-
-    //void requestResetFromServer( BOOL is_male );
-
-    // See if the prefix matches any gesture.  If so, return TRUE
-    // and place the full text of the gesture trigger into
-    // output_str
-    BOOL matchPrefix(const std::string& in_str, std::string* out_str);
->>>>>>> e1623bb2
-
-    static void xferCallback(void *data, S32 size, void** /*user_data*/, S32 status);
-
-protected:
-    LLGesture *create_gesture(U8 **buffer, S32 max_size);
-
-protected:
-<<<<<<< HEAD
-	bool mIsLoaded;
-=======
-    BOOL mIsLoaded;
->>>>>>> e1623bb2
-};
-
-extern LLViewerGestureList gGestureList;
-
-#endif+/**
+ * @file llviewergesture.h
+ * @brief LLViewerGesture class header file
+ *
+ * $LicenseInfo:firstyear=2002&license=viewerlgpl$
+ * Second Life Viewer Source Code
+ * Copyright (C) 2010, Linden Research, Inc.
+ *
+ * This library is free software; you can redistribute it and/or
+ * modify it under the terms of the GNU Lesser General Public
+ * License as published by the Free Software Foundation;
+ * version 2.1 of the License only.
+ *
+ * This library is distributed in the hope that it will be useful,
+ * but WITHOUT ANY WARRANTY; without even the implied warranty of
+ * MERCHANTABILITY or FITNESS FOR A PARTICULAR PURPOSE.  See the GNU
+ * Lesser General Public License for more details.
+ *
+ * You should have received a copy of the GNU Lesser General Public
+ * License along with this library; if not, write to the Free Software
+ * Foundation, Inc., 51 Franklin Street, Fifth Floor, Boston, MA  02110-1301  USA
+ *
+ * Linden Research, Inc., 945 Battery Street, San Francisco, CA  94111  USA
+ * $/LicenseInfo$
+ */
+
+#ifndef LL_LLVIEWERGESTURE_H
+#define LL_LLVIEWERGESTURE_H
+
+#include "llanimationstates.h"
+#include "lluuid.h"
+#include "llstring.h"
+#include "llgesture.h"
+
+class LLMessageSystem;
+
+class LLViewerGesture : public LLGesture
+{
+public:
+    LLViewerGesture();
+    LLViewerGesture(KEY key, MASK mask, const std::string &trigger,
+        const LLUUID &sound_item_id, const std::string &animation,
+        const std::string &output_string);
+
+    LLViewerGesture(U8 **buffer, S32 max_size); // deserializes, advances buffer
+    LLViewerGesture(const LLViewerGesture &gesture);
+
+    // Triggers if a key/mask matches it
+    virtual bool trigger(KEY key, MASK mask);
+
+    // Triggers if case-insensitive substring matches (assumes string is lowercase)
+    virtual bool trigger(const std::string &string);
+
+    void doTrigger( bool send_chat );
+
+protected:
+    static const F32    SOUND_VOLUME;
+};
+
+class LLViewerGestureList : public LLGestureList
+{
+public:
+    LLViewerGestureList();
+
+    //void requestFromServer();
+    bool getIsLoaded() { return mIsLoaded; }
+
+    //void requestResetFromServer( bool is_male );
+
+    // See if the prefix matches any gesture.  If so, return true
+    // and place the full text of the gesture trigger into
+    // output_str
+    bool matchPrefix(const std::string& in_str, std::string* out_str);
+
+    static void xferCallback(void *data, S32 size, void** /*user_data*/, S32 status);
+
+protected:
+    LLGesture *create_gesture(U8 **buffer, S32 max_size);
+
+protected:
+    bool mIsLoaded;
+};
+
+extern LLViewerGestureList gGestureList;
+
+#endif