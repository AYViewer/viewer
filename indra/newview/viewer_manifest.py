--- conflicted
+++ resolved
@@ -1342,21 +1342,11 @@
                                      signee])
                             break # if no exception was raised, the codesign worked
                         except ManifestError as err:
-<<<<<<< HEAD
-                            if sign_attempts:
-                                print("codesign failed, waiting %d seconds before retrying" % sign_retry_wait, file=sys.stderr)
-                                time.sleep(sign_retry_wait)
-                                sign_retry_wait*=2
-                            else:
-                                print("Maximum codesign attempts exceeded; giving up", file=sys.stderr)
-                                raise
-=======
                             # 'err' goes out of scope
                             sign_failed = err
                     else:
                         print >> sys.stderr, "Maximum codesign attempts exceeded; giving up"
                         raise sign_failed
->>>>>>> e37f8c60
                     self.run_command(['spctl', '-a', '-texec', '-vvvv', app_in_dmg])
                     self.run_command([self.src_path_of("installers/darwin/apple-notarize.sh"), app_in_dmg])
 
