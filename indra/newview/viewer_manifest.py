--- conflicted
+++ resolved
@@ -34,6 +34,7 @@
 import os.path
 import re
 import tarfile
+import time
 viewer_dir = os.path.dirname(__file__)
 # add llmanifest library to our path so we don't have to muck with PYTHONPATH
 sys.path.append(os.path.join(viewer_dir, '../lib/python/indra/util'))
@@ -330,11 +331,7 @@
 
         # For using FMOD for sound... DJS
         self.path("fmod.dll")
-<<<<<<< HEAD
-
-=======
        
->>>>>>> 2dd3a6be
         self.enable_no_crt_manifest_check()
 
         # Media plugins - QuickTime
@@ -750,55 +747,72 @@
 
         # mount the image and get the name of the mount point and device node
         hdi_output = self.run_command('hdiutil attach -private %r' % sparsename)
-        devfile = re.search("/dev/disk([0-9]+)[^s]", hdi_output).group(0).strip()
-        volpath = re.search('HFS\s+(.+)', hdi_output).group(1).strip()
-
-        # Copy everything in to the mounted .dmg
-
-        if self.default_channel() and not self.default_grid():
-            app_name = "Second Life " + self.args['grid']
-        else:
-            app_name = channel_standin.strip()
-
-        # Hack:
-        # Because there is no easy way to coerce the Finder into positioning
-        # the app bundle in the same place with different app names, we are
-        # adding multiple .DS_Store files to svn. There is one for release,
-        # one for release candidate and one for first look. Any other channels
-        # will use the release .DS_Store, and will look broken.
-        # - Ambroff 2008-08-20
-        dmg_template = os.path.join(
-            'installers', 
-            'darwin',
-            '%s-dmg' % "".join(self.channel_unique().split()).lower())
-
-        if not os.path.exists (self.src_path_of(dmg_template)):
-            dmg_template = os.path.join ('installers', 'darwin', 'release-dmg')
-
-        for s,d in {self.get_dst_prefix():app_name + ".app",
-                    os.path.join(dmg_template, "_VolumeIcon.icns"): ".VolumeIcon.icns",
-                    os.path.join(dmg_template, "background.jpg"): "background.jpg",
-                    os.path.join(dmg_template, "_DS_Store"): ".DS_Store"}.items():
-            print "Copying to dmg", s, d
-            self.copy_action(self.src_path_of(s), os.path.join(volpath, d))
-
-        # Hide the background image, DS_Store file, and volume icon file (set their "visible" bit)
-        for f in ".VolumeIcon.icns", "background.jpg", ".DS_Store":
-            self.run_command('SetFile -a V %r' % os.path.join(volpath, f))
-
-        # Create the alias file (which is a resource file) from the .r
-        self.run_command('rez %r -o %r' %
-                         (self.src_path_of("installers/darwin/release-dmg/Applications-alias.r"),
-                          os.path.join(volpath, "Applications")))
-
-        # Set the alias file's alias and custom icon bits
-        self.run_command('SetFile -a AC %r' % os.path.join(volpath, "Applications"))
-
-        # Set the disk image root's custom icon bit
-        self.run_command('SetFile -a C %r' % volpath)
-
-        # Unmount the image
-        self.run_command('hdiutil detach -force %r' % devfile)
+        try:
+            devfile = re.search("/dev/disk([0-9]+)[^s]", hdi_output).group(0).strip()
+            volpath = re.search('HFS\s+(.+)', hdi_output).group(1).strip()
+
+            # Copy everything in to the mounted .dmg
+
+            if self.default_channel() and not self.default_grid():
+                app_name = "Second Life " + self.args['grid']
+            else:
+                app_name = channel_standin.strip()
+
+            # Hack:
+            # Because there is no easy way to coerce the Finder into positioning
+            # the app bundle in the same place with different app names, we are
+            # adding multiple .DS_Store files to svn. There is one for release,
+            # one for release candidate and one for first look. Any other channels
+            # will use the release .DS_Store, and will look broken.
+            # - Ambroff 2008-08-20
+            dmg_template = os.path.join(
+                'installers', 
+                'darwin',
+                '%s-dmg' % "".join(self.channel_unique().split()).lower())
+
+            if not os.path.exists (self.src_path_of(dmg_template)):
+                dmg_template = os.path.join ('installers', 'darwin', 'release-dmg')
+
+            for s,d in {self.get_dst_prefix():app_name + ".app",
+                        os.path.join(dmg_template, "_VolumeIcon.icns"): ".VolumeIcon.icns",
+                        os.path.join(dmg_template, "background.jpg"): "background.jpg",
+                        os.path.join(dmg_template, "_DS_Store"): ".DS_Store"}.items():
+                print "Copying to dmg", s, d
+                self.copy_action(self.src_path_of(s), os.path.join(volpath, d))
+
+            # Hide the background image, DS_Store file, and volume icon file (set their "visible" bit)
+            for f in ".VolumeIcon.icns", "background.jpg", ".DS_Store":
+                pathname = os.path.join(volpath, f)
+                # We've observed mysterious "no such file" failures of the SetFile
+                # command, especially on the first file listed above -- yet
+                # subsequent inspection of the target directory confirms it's
+                # there. Timing problem with copy command? Try to handle.
+                for x in xrange(3):
+                    if os.path.exists(pathname):
+                        print "Confirmed existence: %r" % pathname
+                        break
+                    print "Waiting for %s copy command to complete (%s)..." % (f, x+1)
+                    sys.stdout.flush()
+                    time.sleep(1)
+                # If we fall out of the loop above without a successful break, oh
+                # well, possibly we've mistaken the nature of the problem. In any
+                # case, don't hang up the whole build looping indefinitely, let
+                # the original problem manifest by executing the desired command.
+                self.run_command('SetFile -a V %r' % pathname)
+
+            # Create the alias file (which is a resource file) from the .r
+            self.run_command('rez %r -o %r' %
+                             (self.src_path_of("installers/darwin/release-dmg/Applications-alias.r"),
+                              os.path.join(volpath, "Applications")))
+
+            # Set the alias file's alias and custom icon bits
+            self.run_command('SetFile -a AC %r' % os.path.join(volpath, "Applications"))
+
+            # Set the disk image root's custom icon bit
+            self.run_command('SetFile -a C %r' % volpath)
+        finally:
+            # Unmount the image even if exceptions from any of the above 
+            self.run_command('hdiutil detach -force %r' % devfile)
 
         print "Converting temp disk image to final disk image"
         self.run_command('hdiutil convert %(sparse)r -format UDZO -imagekey zlib-level=9 -o %(final)r' % {'sparse':sparsename, 'final':finalname})
