#!/usr/bin/python
# @file viewer_manifest.py
# @author Ryan Williams
# @brief Description of all installer viewer files, and methods for packaging
#        them into installers for all supported platforms.
#
# $LicenseInfo:firstyear=2006&license=viewerlgpl$
# Second Life Viewer Source Code
# Copyright (C) 2010, Linden Research, Inc.
# 
# This library is free software; you can redistribute it and/or
# modify it under the terms of the GNU Lesser General Public
# License as published by the Free Software Foundation;
# version 2.1 of the License only.
# 
# This library is distributed in the hope that it will be useful,
# but WITHOUT ANY WARRANTY; without even the implied warranty of
# MERCHANTABILITY or FITNESS FOR A PARTICULAR PURPOSE.  See the GNU
# Lesser General Public License for more details.
# 
# You should have received a copy of the GNU Lesser General Public
# License along with this library; if not, write to the Free Software
# Foundation, Inc., 51 Franklin Street, Fifth Floor, Boston, MA  02110-1301  USA
# 
# Linden Research, Inc., 945 Battery Street, San Francisco, CA  94111  USA
# $/LicenseInfo$
import sys
import os.path
import re
import tarfile
import time
viewer_dir = os.path.dirname(__file__)
# add llmanifest library to our path so we don't have to muck with PYTHONPATH
sys.path.append(os.path.join(viewer_dir, '../lib/python/indra/util'))
from llmanifest import LLManifest, main, proper_windows_path, path_ancestors

class ViewerManifest(LLManifest):
    def is_packaging_viewer(self):
        # Some commands, files will only be included
        # if we are packaging the viewer on windows.
        # This manifest is also used to copy
        # files during the build (see copy_w_viewer_manifest
        # and copy_l_viewer_manifest targets)
        return 'package' in self.args['actions']
    
    def construct(self):
        super(ViewerManifest, self).construct()
        self.exclude("*.svn*")
        self.path(src="../../scripts/messages/message_template.msg", dst="app_settings/message_template.msg")
        self.path(src="../../etc/message.xml", dst="app_settings/message.xml")

        if self.is_packaging_viewer():
            if self.prefix(src="app_settings"):
                self.exclude("logcontrol.xml")
                self.exclude("logcontrol-dev.xml")
                self.path("*.pem")
                self.path("*.ini")
                self.path("*.xml")
                self.path("*.db2")

                # include the entire shaders directory recursively
                self.path("shaders")
                # ... and the entire windlight directory
                self.path("windlight")
                self.end_prefix("app_settings")

            if self.prefix(src="character"):
                self.path("*.llm")
                self.path("*.xml")
                self.path("*.tga")
                self.end_prefix("character")

            # Include our fonts
            if self.prefix(src="fonts"):
                self.path("*.ttf")
                self.path("*.txt")
                self.end_prefix("fonts")

            # skins
            if self.prefix(src="skins"):
                    self.path("paths.xml")
                    # include the entire textures directory recursively
                    if self.prefix(src="*/textures"):
                            self.path("*/*.tga")
                            self.path("*/*.j2c")
                            self.path("*/*.jpg")
                            self.path("*/*.png")
                            self.path("*.tga")
                            self.path("*.j2c")
                            self.path("*.jpg")
                            self.path("*.png")
                            self.path("textures.xml")
                            self.end_prefix("*/textures")
                    self.path("*/xui/*/*.xml")
                    self.path("*/xui/*/widgets/*.xml")
                    self.path("*/*.xml")

                    # Local HTML files (e.g. loading screen)
                    if self.prefix(src="*/html"):
                            self.path("*.png")
                            self.path("*/*/*.html")
                            self.path("*/*/*.gif")
                            self.end_prefix("*/html")
                    self.end_prefix("skins")

            # local_assets dir (for pre-cached textures)
            if self.prefix(src="local_assets"):
                self.path("*.j2c")
                self.path("*.tga")
                self.end_prefix("local_assets")

            # Files in the newview/ directory
            self.path("gpu_table.txt")

    def login_channel(self):
        """Channel reported for login and upgrade purposes ONLY;
        used for A/B testing"""
        # NOTE: Do not return the normal channel if login_channel
        # is not specified, as some code may branch depending on
        # whether or not this is present
        return self.args.get('login_channel')

    def grid(self):
        return self.args['grid']
    def channel(self):
        return self.args['channel']
    def channel_unique(self):
        return self.channel().replace("Second Life", "").strip()
    def channel_oneword(self):
        return "".join(self.channel_unique().split())
    def channel_lowerword(self):
        return self.channel_oneword().lower()

    def flags_list(self):
        """ Convenience function that returns the command-line flags
        for the grid"""

        # Set command line flags relating to the target grid
        grid_flags = ''
        if not self.default_grid():
            grid_flags = "--grid %(grid)s "\
                         "--helperuri http://preview-%(grid)s.secondlife.com/helpers/" %\
                           {'grid':self.grid()}

        # set command line flags for channel
        channel_flags = ''
        if self.login_channel() and self.login_channel() != self.channel():
            # Report a special channel during login, but use default
            channel_flags = '--channel "%s"' % (self.login_channel())
        elif not self.default_channel():
            channel_flags = '--channel "%s"' % self.channel()

        # Deal with settings 
        setting_flags = ''
        if not self.default_channel() or not self.default_grid():
            if self.default_grid():
                setting_flags = '--settings settings_%s.xml'\
                                % self.channel_lowerword()
            else:
                setting_flags = '--settings settings_%s_%s.xml'\
                                % (self.grid(), self.channel_lowerword())
                                                
        return " ".join((channel_flags, grid_flags, setting_flags)).strip()


class WindowsManifest(ViewerManifest):
    def final_exe(self):
        if self.default_channel():
            if self.default_grid():
                return "SecondLife.exe"
            else:
                return "SecondLifePreview.exe"
        else:
            return ''.join(self.channel().split()) + '.exe'

    def test_msvcrt_and_copy_action(self, src, dst):
        # This is used to test a dll manifest.
        # It is used as a temporary override during the construct method
        from test_win32_manifest import test_assembly_binding
        if src and (os.path.exists(src) or os.path.islink(src)):
            # ensure that destination path exists
            self.cmakedirs(os.path.dirname(dst))
            self.created_paths.append(dst)
            if not os.path.isdir(src):
                if(self.args['configuration'].lower() == 'debug'):
                    test_assembly_binding(src, "Microsoft.VC80.DebugCRT", "8.0.50727.4053")
                else:
                    test_assembly_binding(src, "Microsoft.VC80.CRT", "8.0.50727.4053")
                self.ccopy(src,dst)
            else:
                raise Exception("Directories are not supported by test_CRT_and_copy_action()")
        else:
            print "Doesn't exist:", src

    def test_for_no_msvcrt_manifest_and_copy_action(self, src, dst):
        # This is used to test that no manifest for the msvcrt exists.
        # It is used as a temporary override during the construct method
        from test_win32_manifest import test_assembly_binding
        from test_win32_manifest import NoManifestException, NoMatchingAssemblyException
        if src and (os.path.exists(src) or os.path.islink(src)):
            # ensure that destination path exists
            self.cmakedirs(os.path.dirname(dst))
            self.created_paths.append(dst)
            if not os.path.isdir(src):
                try:
                    if(self.args['configuration'].lower() == 'debug'):
                        test_assembly_binding(src, "Microsoft.VC80.DebugCRT", "")
                    else:
                        test_assembly_binding(src, "Microsoft.VC80.CRT", "")
                    raise Exception("Unknown condition")
                except NoManifestException, err:
                    pass
                except NoMatchingAssemblyException, err:
                    pass
                    
                self.ccopy(src,dst)
            else:
                raise Exception("Directories are not supported by test_CRT_and_copy_action()")
        else:
            print "Doesn't exist:", src
        
    def enable_crt_manifest_check(self):
        if self.is_packaging_viewer():
           WindowsManifest.copy_action = WindowsManifest.test_msvcrt_and_copy_action

    def enable_no_crt_manifest_check(self):
        if self.is_packaging_viewer():
            WindowsManifest.copy_action = WindowsManifest.test_for_no_msvcrt_manifest_and_copy_action

    def disable_manifest_check(self):
        if self.is_packaging_viewer():
            del WindowsManifest.copy_action

    def construct(self):
        super(WindowsManifest, self).construct()

        self.enable_crt_manifest_check()

        if self.is_packaging_viewer():
            # Find secondlife-bin.exe in the 'configuration' dir, then rename it to the result of final_exe.
            self.path(src='%s/secondlife-bin.exe' % self.args['configuration'], dst=self.final_exe())

        # Plugin host application
        self.path(os.path.join(os.pardir,
                               'llplugin', 'slplugin', self.args['configuration'], "slplugin.exe"),
                  "slplugin.exe")
        
        self.disable_manifest_check()

        self.path(src="../viewer_components/updater/scripts/windows/update_install.bat", dst="update_install.bat")
        # Get shared libs from the shared libs staging directory
        if self.prefix(src=os.path.join(os.pardir, 'sharedlibs', self.args['configuration']),
                       dst=""):

            self.enable_crt_manifest_check()
<<<<<<< HEAD
            
            # Get kdu dll, continue if missing.
            try:
                self.path('llkdu.dll', dst='llkdu.dll')
            except RuntimeError:
                print "Skipping llkdu.dll"
=======
>>>>>>> ab100825

            # Get llcommon and deps. If missing assume static linkage and continue.
            try:
                self.path('llcommon.dll')
                self.path('libapr-1.dll')
                self.path('libaprutil-1.dll')
                self.path('libapriconv-1.dll')
                
            except RuntimeError, err:
                print err.message
                print "Skipping llcommon.dll (assuming llcommon was linked statically)"

            self.disable_manifest_check()

            # Mesh 3rd party libs needed for auto LOD and collada reading
            try:
                if self.args['configuration'].lower() == 'debug':
                    self.path("libcollada14dom21-d.dll")
                else:
                    self.path("libcollada14dom21.dll")
                    
                self.path("glod.dll")
            except RuntimeError, err:
                print err.message
                print "Skipping COLLADA and GLOD libraries (assumming linked statically)"


            # Get fmod dll, continue if missing
            try:
                self.path("fmod.dll")
            except:
                print "Skipping fmod.dll"

            # For textures
            if self.args['configuration'].lower() == 'debug':
                self.path("openjpegd.dll")
            else:
                self.path("openjpeg.dll")

            # These need to be installed as a SxS assembly, currently a 'private' assembly.
            # See http://msdn.microsoft.com/en-us/library/ms235291(VS.80).aspx
            if self.args['configuration'].lower() == 'debug':
                self.path("msvcr80d.dll")
                self.path("msvcp80d.dll")
                self.path("Microsoft.VC80.DebugCRT.manifest")
            else:
                self.path("msvcr80.dll")
                self.path("msvcp80.dll")
                self.path("Microsoft.VC80.CRT.manifest")

            # Vivox runtimes
            self.path("SLVoice.exe")
            self.path("vivoxsdk.dll")
            self.path("ortp.dll")
            self.path("libsndfile-1.dll")
            self.path("zlib1.dll")
            self.path("vivoxplatform.dll")
            self.path("vivoxoal.dll")

            # For google-perftools tcmalloc allocator.
            try:
                if self.args['configuration'].lower() == 'debug':
                    self.path('libtcmalloc_minimal-debug.dll')
                else:
                    self.path('libtcmalloc_minimal.dll')
            except:
                print "Skipping libtcmalloc_minimal.dll"

            self.end_prefix()

        self.path(src="licenses-win32.txt", dst="licenses.txt")
        self.path("featuretable.txt")
        self.path("featuretable_xp.txt")

        # For use in crash reporting (generates minidumps)
        self.path("dbghelp.dll")

        self.enable_no_crt_manifest_check()

        # Media plugins - QuickTime
        if self.prefix(src='../media_plugins/quicktime/%s' % self.args['configuration'], dst="llplugin"):
            self.path("media_plugin_quicktime.dll")
            self.end_prefix()

        # Media plugins - WebKit/Qt
        if self.prefix(src='../media_plugins/webkit/%s' % self.args['configuration'], dst="llplugin"):
            self.path("media_plugin_webkit.dll")
            self.end_prefix()

        # winmm.dll shim
        if self.prefix(src='../media_plugins/winmmshim/%s' % self.args['configuration'], dst="llplugin"):
            self.path("winmm.dll")
            self.end_prefix()


        if self.args['configuration'].lower() == 'debug':
            if self.prefix(src=os.path.join(os.pardir, os.pardir, 'libraries', 'i686-win32', 'lib', 'debug'),
                           dst="llplugin"):
                self.path("libeay32.dll")
                self.path("qtcored4.dll")
                self.path("qtguid4.dll")
                self.path("qtnetworkd4.dll")
                self.path("qtopengld4.dll")
                self.path("qtwebkitd4.dll")
                self.path("qtxmlpatternsd4.dll")
                self.path("ssleay32.dll")

                # For WebKit/Qt plugin runtimes (image format plugins)
                if self.prefix(src="imageformats", dst="imageformats"):
                    self.path("qgifd4.dll")
                    self.path("qicod4.dll")
                    self.path("qjpegd4.dll")
                    self.path("qmngd4.dll")
                    self.path("qsvgd4.dll")
                    self.path("qtiffd4.dll")
                    self.end_prefix()

                # For WebKit/Qt plugin runtimes (codec/character encoding plugins)
                if self.prefix(src="codecs", dst="codecs"):
                    self.path("qcncodecsd4.dll")
                    self.path("qjpcodecsd4.dll")
                    self.path("qkrcodecsd4.dll")
                    self.path("qtwcodecsd4.dll")
                    self.end_prefix()

                self.end_prefix()
        else:
            if self.prefix(src=os.path.join(os.pardir, os.pardir, 'libraries', 'i686-win32', 'lib', 'release'),
                           dst="llplugin"):
                self.path("libeay32.dll")
                self.path("qtcore4.dll")
                self.path("qtgui4.dll")
                self.path("qtnetwork4.dll")
                self.path("qtopengl4.dll")
                self.path("qtwebkit4.dll")
                self.path("qtxmlpatterns4.dll")
                self.path("ssleay32.dll")

                # For WebKit/Qt plugin runtimes (image format plugins)
                if self.prefix(src="imageformats", dst="imageformats"):
                    self.path("qgif4.dll")
                    self.path("qico4.dll")
                    self.path("qjpeg4.dll")
                    self.path("qmng4.dll")
                    self.path("qsvg4.dll")
                    self.path("qtiff4.dll")
                    self.end_prefix()

                # For WebKit/Qt plugin runtimes (codec/character encoding plugins)
                if self.prefix(src="codecs", dst="codecs"):
                    self.path("qcncodecs4.dll")
                    self.path("qjpcodecs4.dll")
                    self.path("qkrcodecs4.dll")
                    self.path("qtwcodecs4.dll")
                    self.end_prefix()

                self.end_prefix()

        self.disable_manifest_check()

        # pull in the crash logger and updater from other projects
        # tag:"crash-logger" here as a cue to the exporter
        self.path(src='../win_crash_logger/%s/windows-crash-logger.exe' % self.args['configuration'],
                  dst="win_crash_logger.exe")
        self.path(src='../win_updater/%s/windows-updater.exe' % self.args['configuration'],
                  dst="updater.exe")

        if not self.is_packaging_viewer():
            self.package_file = "copied_deps"    

    def nsi_file_commands(self, install=True):
        def wpath(path):
            if path.endswith('/') or path.endswith(os.path.sep):
                path = path[:-1]
            path = path.replace('/', '\\')
            return path

        result = ""
        dest_files = [pair[1] for pair in self.file_list if pair[0] and os.path.isfile(pair[1])]
        # sort deepest hierarchy first
        dest_files.sort(lambda a,b: cmp(a.count(os.path.sep),b.count(os.path.sep)) or cmp(a,b))
        dest_files.reverse()
        out_path = None
        for pkg_file in dest_files:
            rel_file = os.path.normpath(pkg_file.replace(self.get_dst_prefix()+os.path.sep,''))
            installed_dir = wpath(os.path.join('$INSTDIR', os.path.dirname(rel_file)))
            pkg_file = wpath(os.path.normpath(pkg_file))
            if installed_dir != out_path:
                if install:
                    out_path = installed_dir
                    result += 'SetOutPath ' + out_path + '\n'
            if install:
                result += 'File ' + pkg_file + '\n'
            else:
                result += 'Delete ' + wpath(os.path.join('$INSTDIR', rel_file)) + '\n'
        # at the end of a delete, just rmdir all the directories
        if not install:
            deleted_file_dirs = [os.path.dirname(pair[1].replace(self.get_dst_prefix()+os.path.sep,'')) for pair in self.file_list]
            # find all ancestors so that we don't skip any dirs that happened to have no non-dir children
            deleted_dirs = []
            for d in deleted_file_dirs:
                deleted_dirs.extend(path_ancestors(d))
            # sort deepest hierarchy first
            deleted_dirs.sort(lambda a,b: cmp(a.count(os.path.sep),b.count(os.path.sep)) or cmp(a,b))
            deleted_dirs.reverse()
            prev = None
            for d in deleted_dirs:
                if d != prev:   # skip duplicates
                    result += 'RMDir ' + wpath(os.path.join('$INSTDIR', os.path.normpath(d))) + '\n'
                prev = d

        return result

    def package_finish(self):
        # a standard map of strings for replacing in the templates
        substitution_strings = {
            'version' : '.'.join(self.args['version']),
            'version_short' : '.'.join(self.args['version'][:-1]),
            'version_dashes' : '-'.join(self.args['version']),
            'final_exe' : self.final_exe(),
            'grid':self.args['grid'],
            'grid_caps':self.args['grid'].upper(),
            # escape quotes becase NSIS doesn't handle them well
            'flags':self.flags_list().replace('"', '$\\"'),
            'channel':self.channel(),
            'channel_oneword':self.channel_oneword(),
            'channel_unique':self.channel_unique(),
            }

        version_vars = """
        !define INSTEXE  "%(final_exe)s"
        !define VERSION "%(version_short)s"
        !define VERSION_LONG "%(version)s"
        !define VERSION_DASHES "%(version_dashes)s"
        """ % substitution_strings
        if self.default_channel():
            if self.default_grid():
                # release viewer
                installer_file = "Second_Life_%(version_dashes)s_Setup.exe"
                grid_vars_template = """
                OutFile "%(installer_file)s"
                !define INSTFLAGS "%(flags)s"
                !define INSTNAME   "SecondLifeViewer2"
                !define SHORTCUT   "Second Life Viewer 2"
                !define URLNAME   "secondlife"
                Caption "Second Life ${VERSION}"
                """
            else:
                # beta grid viewer
                installer_file = "Second_Life_%(version_dashes)s_(%(grid_caps)s)_Setup.exe"
                grid_vars_template = """
                OutFile "%(installer_file)s"
                !define INSTFLAGS "%(flags)s"
                !define INSTNAME   "SecondLife%(grid_caps)s"
                !define SHORTCUT   "Second Life (%(grid_caps)s)"
                !define URLNAME   "secondlife%(grid)s"
                !define UNINSTALL_SETTINGS 1
                Caption "Second Life %(grid)s ${VERSION}"
                """
        else:
            # some other channel on some grid
            installer_file = "Second_Life_%(version_dashes)s_%(channel_oneword)s_Setup.exe"
            grid_vars_template = """
            OutFile "%(installer_file)s"
            !define INSTFLAGS "%(flags)s"
            !define INSTNAME   "SecondLife%(channel_oneword)s"
            !define SHORTCUT   "%(channel)s"
            !define URLNAME   "secondlife"
            !define UNINSTALL_SETTINGS 1
            Caption "%(channel)s ${VERSION}"
            """
        if 'installer_name' in self.args:
            installer_file = self.args['installer_name']
        else:
            installer_file = installer_file % substitution_strings
        substitution_strings['installer_file'] = installer_file

        tempfile = "secondlife_setup_tmp.nsi"
        # the following replaces strings in the nsi template
        # it also does python-style % substitution
        self.replace_in("installers/windows/installer_template.nsi", tempfile, {
                "%%VERSION%%":version_vars,
                "%%SOURCE%%":self.get_src_prefix(),
                "%%GRID_VARS%%":grid_vars_template % substitution_strings,
                "%%INSTALL_FILES%%":self.nsi_file_commands(True),
                "%%DELETE_FILES%%":self.nsi_file_commands(False)})

        # We use the Unicode version of NSIS, available from
        # http://www.scratchpaper.com/
        # Check two paths, one for Program Files, and one for Program Files (x86).
        # Yay 64bit windows.
        NSIS_path = os.path.expandvars('${ProgramFiles}\\NSIS\\Unicode\\makensis.exe')
        if not os.path.exists(NSIS_path):
            NSIS_path = os.path.expandvars('${ProgramFiles(x86)}\\NSIS\\Unicode\\makensis.exe')
        self.run_command('"' + proper_windows_path(NSIS_path) + '" ' + self.dst_path_of(tempfile))
        # self.remove(self.dst_path_of(tempfile))
        # If we're on a build machine, sign the code using our Authenticode certificate. JC
        sign_py = os.path.expandvars("${SIGN}")
        if not sign_py or sign_py == "${SIGN}":
            sign_py = 'C:\\buildscripts\\code-signing\\sign.py'
        else:
            sign_py = sign_py.replace('\\', '\\\\\\\\')
        python = os.path.expandvars("${PYTHON}")
        if not python or python == "${PYTHON}":
            python = 'python'
        if os.path.exists(sign_py):
            self.run_command("%s %s %s" % (python, sign_py, self.dst_path_of(installer_file).replace('\\', '\\\\\\\\')))
        else:
            print "Skipping code signing,", sign_py, "does not exist"
        self.created_path(self.dst_path_of(installer_file))
        self.package_file = installer_file


class DarwinManifest(ViewerManifest):
    def is_packaging_viewer(self):
        # darwin requires full app bundle packaging even for debugging.
        return True

    def construct(self):
        # copy over the build result (this is a no-op if run within the xcode script)
        self.path(self.args['configuration'] + "/Second Life.app", dst="")

        if self.prefix(src="", dst="Contents"):  # everything goes in Contents
            self.path("Info-SecondLife.plist", dst="Info.plist")

            # copy additional libs in <bundle>/Contents/MacOS/
            self.path("../../libraries/universal-darwin/lib_release/libndofdev.dylib", dst="MacOS/libndofdev.dylib")

            self.path("../viewer_components/updater/scripts/darwin/update_install", "MacOS/update_install")

            # most everything goes in the Resources directory
            if self.prefix(src="", dst="Resources"):
                super(DarwinManifest, self).construct()

                if self.prefix("cursors_mac"):
                    self.path("*.tif")
                    self.end_prefix("cursors_mac")

                self.path("licenses-mac.txt", dst="licenses.txt")
                self.path("featuretable_mac.txt")
                self.path("SecondLife.nib")

                # If we are not using the default channel, use the 'Firstlook
                # icon' to show that it isn't a stable release.
                if self.default_channel() and self.default_grid():
                    self.path("secondlife.icns")
                else:
                    self.path("secondlife_firstlook.icns", "secondlife.icns")
                self.path("SecondLife.nib")
                
                # Translations
                self.path("English.lproj")
                self.path("German.lproj")
                self.path("Japanese.lproj")
                self.path("Korean.lproj")
                self.path("da.lproj")
                self.path("es.lproj")
                self.path("fr.lproj")
                self.path("hu.lproj")
                self.path("it.lproj")
                self.path("nl.lproj")
                self.path("pl.lproj")
                self.path("pt.lproj")
                self.path("ru.lproj")
                self.path("tr.lproj")
                self.path("uk.lproj")
                self.path("zh-Hans.lproj")

                # SLVoice and vivox lols
                self.path("vivox-runtime/universal-darwin/libsndfile.dylib", "libsndfile.dylib")
                self.path("vivox-runtime/universal-darwin/libvivoxoal.dylib", "libvivoxoal.dylib")
                self.path("vivox-runtime/universal-darwin/libortp.dylib", "libortp.dylib")
                self.path("vivox-runtime/universal-darwin/libvivoxsdk.dylib", "libvivoxsdk.dylib")
                self.path("vivox-runtime/universal-darwin/libvivoxplatform.dylib", "libvivoxplatform.dylib")
                self.path("vivox-runtime/universal-darwin/SLVoice", "SLVoice")

                libdir = "../../libraries/universal-darwin/lib_release"
                dylibs = {}

                # Need to get the llcommon dll from any of the build directories as well
                lib = "llcommon"
                libfile = "lib%s.dylib" % lib
                try:
                    self.path(self.find_existing_file(os.path.join(os.pardir,
                                                                    lib,
                                                                    self.args['configuration'],
                                                                    libfile),
                                                      os.path.join(libdir, libfile)),
                                                      dst=libfile)
                except RuntimeError:
                    print "Skipping %s" % libfile
                    dylibs[lib] = False
                else:
                    dylibs[lib] = True

                if dylibs["llcommon"]:
                    for libfile in ("libapr-1.0.3.7.dylib",
                                    "libaprutil-1.0.3.8.dylib",
                                    "libexpat.0.5.0.dylib",
                                    "libexception_handler.dylib",
                                    "libGLOD.dylib",
                                    "libcollada14dom.dylib"
                                    ):
                        self.path(os.path.join(libdir, libfile), libfile)

                try:
                    # FMOD for sound
                    self.path(self.args['configuration'] + "/libfmodwrapper.dylib", "libfmodwrapper.dylib")
                except:
                    print "Skipping FMOD - not found"
                
                # our apps
                self.path("../mac_crash_logger/" + self.args['configuration'] + "/mac-crash-logger.app", "mac-crash-logger.app")
                self.path("../mac_updater/" + self.args['configuration'] + "/mac-updater.app", "mac-updater.app")

                # plugin launcher
                self.path("../llplugin/slplugin/" + self.args['configuration'] + "/SLPlugin.app", "SLPlugin.app")

                # our apps dependencies on shared libs
                if dylibs["llcommon"]:
                    mac_crash_logger_res_path = self.dst_path_of("mac-crash-logger.app/Contents/Resources")
                    mac_updater_res_path = self.dst_path_of("mac-updater.app/Contents/Resources")
                    slplugin_res_path = self.dst_path_of("SLPlugin.app/Contents/Resources")
                    for libfile in ("libllcommon.dylib",
                                    "libapr-1.0.3.7.dylib",
                                    "libaprutil-1.0.3.8.dylib",
                                    "libexpat.0.5.0.dylib",
                                    "libexception_handler.dylib",
                                    "libGLOD.dylib",
				    "libcollada14dom.dylib"
                                    ):
                        target_lib = os.path.join('../../..', libfile)
                        self.run_command("ln -sf %(target)r %(link)r" % 
                                         {'target': target_lib,
                                          'link' : os.path.join(mac_crash_logger_res_path, libfile)}
                                         )
                        self.run_command("ln -sf %(target)r %(link)r" % 
                                         {'target': target_lib,
                                          'link' : os.path.join(mac_updater_res_path, libfile)}
                                         )
                        self.run_command("ln -sf %(target)r %(link)r" % 
                                         {'target': target_lib,
                                          'link' : os.path.join(slplugin_res_path, libfile)}
                                         )

                # plugins
                if self.prefix(src="", dst="llplugin"):
                    self.path("../media_plugins/quicktime/" + self.args['configuration'] + "/media_plugin_quicktime.dylib", "media_plugin_quicktime.dylib")
                    self.path("../media_plugins/webkit/" + self.args['configuration'] + "/media_plugin_webkit.dylib", "media_plugin_webkit.dylib")
                    self.path("../../libraries/universal-darwin/lib_release/libllqtwebkit.dylib", "libllqtwebkit.dylib")

                    self.end_prefix("llplugin")

                # command line arguments for connecting to the proper grid
                self.put_in_file(self.flags_list(), 'arguments.txt')

                self.end_prefix("Resources")

            self.end_prefix("Contents")

        # NOTE: the -S argument to strip causes it to keep enough info for
        # annotated backtraces (i.e. function names in the crash log).  'strip' with no
        # arguments yields a slightly smaller binary but makes crash logs mostly useless.
        # This may be desirable for the final release.  Or not.
        if ("package" in self.args['actions'] or 
            "unpacked" in self.args['actions']):
            self.run_command('strip -S %(viewer_binary)r' %
                             { 'viewer_binary' : self.dst_path_of('Contents/MacOS/Second Life')})


    def copy_finish(self):
        # Force executable permissions to be set for scripts
        # see CHOP-223 and http://mercurial.selenic.com/bts/issue1802
        for script in 'Contents/MacOS/update_install',:
            self.run_command("chmod +x %r" % os.path.join(self.get_dst_prefix(), script))

    def package_finish(self):
        channel_standin = 'Second Life Viewer 2'  # hah, our default channel is not usable on its own
        if not self.default_channel():
            channel_standin = self.channel()

        imagename="SecondLife_" + '_'.join(self.args['version'])

        # MBW -- If the mounted volume name changes, it breaks the .DS_Store's background image and icon positioning.
        #  If we really need differently named volumes, we'll need to create multiple DS_Store file images, or use some other trick.

        volname="Second Life Installer"  # DO NOT CHANGE without understanding comment above

        if self.default_channel():
            if not self.default_grid():
                # beta case
                imagename = imagename + '_' + self.args['grid'].upper()
        else:
            # first look, etc
            imagename = imagename + '_' + self.channel_oneword().upper()

        sparsename = imagename + ".sparseimage"
        finalname = imagename + ".dmg"
        # make sure we don't have stale files laying about
        self.remove(sparsename, finalname)

        self.run_command('hdiutil create %(sparse)r -volname %(vol)r -fs HFS+ -type SPARSE -megabytes 700 -layout SPUD' % {
                'sparse':sparsename,
                'vol':volname})

        # mount the image and get the name of the mount point and device node
        hdi_output = self.run_command('hdiutil attach -private %r' % sparsename)
        try:
            devfile = re.search("/dev/disk([0-9]+)[^s]", hdi_output).group(0).strip()
            volpath = re.search('HFS\s+(.+)', hdi_output).group(1).strip()

            if devfile != '/dev/disk1':
                # adding more debugging info based upon nat's hunches to the
                # logs to help track down 'SetFile -a V' failures -brad
                print "WARNING: 'SetFile -a V' command below is probably gonna fail"

            # Copy everything in to the mounted .dmg

            if self.default_channel() and not self.default_grid():
                app_name = "Second Life " + self.args['grid']
            else:
                app_name = channel_standin.strip()

            # Hack:
            # Because there is no easy way to coerce the Finder into positioning
            # the app bundle in the same place with different app names, we are
            # adding multiple .DS_Store files to svn. There is one for release,
            # one for release candidate and one for first look. Any other channels
            # will use the release .DS_Store, and will look broken.
            # - Ambroff 2008-08-20
            dmg_template = os.path.join(
                'installers', 
                'darwin',
                '%s-dmg' % "".join(self.channel_unique().split()).lower())

            if not os.path.exists (self.src_path_of(dmg_template)):
                dmg_template = os.path.join ('installers', 'darwin', 'release-dmg')

            for s,d in {self.get_dst_prefix():app_name + ".app",
                        os.path.join(dmg_template, "_VolumeIcon.icns"): ".VolumeIcon.icns",
                        os.path.join(dmg_template, "background.jpg"): "background.jpg",
                        os.path.join(dmg_template, "_DS_Store"): ".DS_Store"}.items():
                print "Copying to dmg", s, d
                self.copy_action(self.src_path_of(s), os.path.join(volpath, d))

            # Hide the background image, DS_Store file, and volume icon file (set their "visible" bit)
            for f in ".VolumeIcon.icns", "background.jpg", ".DS_Store":
                pathname = os.path.join(volpath, f)
                # We've observed mysterious "no such file" failures of the SetFile
                # command, especially on the first file listed above -- yet
                # subsequent inspection of the target directory confirms it's
                # there. Timing problem with copy command? Try to handle.
                for x in xrange(3):
                    if os.path.exists(pathname):
                        print "Confirmed existence: %r" % pathname
                        break
                    print "Waiting for %s copy command to complete (%s)..." % (f, x+1)
                    sys.stdout.flush()
                    time.sleep(1)
                # If we fall out of the loop above without a successful break, oh
                # well, possibly we've mistaken the nature of the problem. In any
                # case, don't hang up the whole build looping indefinitely, let
                # the original problem manifest by executing the desired command.
                self.run_command('SetFile -a V %r' % pathname)

            # Create the alias file (which is a resource file) from the .r
            self.run_command('rez %r -o %r' %
                             (self.src_path_of("installers/darwin/release-dmg/Applications-alias.r"),
                              os.path.join(volpath, "Applications")))

            # Set the alias file's alias and custom icon bits
            self.run_command('SetFile -a AC %r' % os.path.join(volpath, "Applications"))

            # Set the disk image root's custom icon bit
            self.run_command('SetFile -a C %r' % volpath)
        finally:
            # Unmount the image even if exceptions from any of the above 
            self.run_command('hdiutil detach -force %r' % devfile)

        print "Converting temp disk image to final disk image"
        self.run_command('hdiutil convert %(sparse)r -format UDZO -imagekey zlib-level=9 -o %(final)r' % {'sparse':sparsename, 'final':finalname})
        # get rid of the temp file
        self.package_file = finalname
        self.remove(sparsename)

class LinuxManifest(ViewerManifest):
    def construct(self):
        super(LinuxManifest, self).construct()
        self.path("licenses-linux.txt","licenses.txt")
        self.path("res/ll_icon.png","secondlife_icon.png")
        if self.prefix("linux_tools", dst=""):
            self.path("client-readme.txt","README-linux.txt")
            self.path("client-readme-voice.txt","README-linux-voice.txt")
            self.path("client-readme-joystick.txt","README-linux-joystick.txt")
            self.path("wrapper.sh","secondlife")
            self.path("handle_secondlifeprotocol.sh", "etc/handle_secondlifeprotocol.sh")
            self.path("register_secondlifeprotocol.sh", "etc/register_secondlifeprotocol.sh")
            self.path("refresh_desktop_app_entry.sh", "etc/refresh_desktop_app_entry.sh")
            self.path("launch_url.sh","etc/launch_url.sh")
            self.path("install.sh")
            self.end_prefix("linux_tools")

        # Create an appropriate gridargs.dat for this package, denoting required grid.
        self.put_in_file(self.flags_list(), 'etc/gridargs.dat')

        self.path("secondlife-bin","bin/do-not-directly-run-secondlife-bin")
        self.path("../linux_crash_logger/linux-crash-logger","bin/linux-crash-logger.bin")
        self.path("../linux_updater/linux-updater", "bin/linux-updater.bin")
        self.path("../llplugin/slplugin/SLPlugin", "bin/SLPlugin")

        if self.prefix("res-sdl"):
            self.path("*")
            # recurse
            self.end_prefix("res-sdl")

        self.path("../viewer_components/updater/scripts/linux/update_install", "bin/update_install")

        # plugins
        if self.prefix(src="", dst="bin/llplugin"):
            self.path("../media_plugins/webkit/libmedia_plugin_webkit.so", "libmedia_plugin_webkit.so")
            self.path("../media_plugins/gstreamer010/libmedia_plugin_gstreamer010.so", "libmedia_plugin_gstreamer.so")
            self.end_prefix("bin/llplugin")

        try:
            self.path("../llcommon/libllcommon.so", "lib/libllcommon.so")
        except:
            print "Skipping llcommon.so (assuming llcommon was linked statically)"

        self.path("featuretable_linux.txt")

    def copy_finish(self):
        # Force executable permissions to be set for scripts
        # see CHOP-223 and http://mercurial.selenic.com/bts/issue1802
        for script in 'secondlife', 'bin/update_install':
            self.run_command("chmod +x %r" % os.path.join(self.get_dst_prefix(), script))

    def package_finish(self):
        if 'installer_name' in self.args:
            installer_name = self.args['installer_name']
        else:
            installer_name_components = ['SecondLife_', self.args.get('arch')]
            installer_name_components.extend(self.args['version'])
            installer_name = "_".join(installer_name_components)
            if self.default_channel():
                if not self.default_grid():
                    installer_name += '_' + self.args['grid'].upper()
            else:
                installer_name += '_' + self.channel_oneword().upper()

        if self.args['buildtype'].lower() == 'release' and self.is_packaging_viewer():
            print "* Going strip-crazy on the packaged binaries, since this is a RELEASE build"
            self.run_command("find %(d)r/bin %(d)r/lib -type f \\! -name update_install | xargs --no-run-if-empty strip -S" % {'d': self.get_dst_prefix()} ) # makes some small assumptions about our packaged dir structure

        # Fix access permissions
        self.run_command("""
                find %(dst)s -type d | xargs --no-run-if-empty chmod 755;
                find %(dst)s -type f -perm 0700 | xargs --no-run-if-empty chmod 0755;
                find %(dst)s -type f -perm 0500 | xargs --no-run-if-empty chmod 0555;
                find %(dst)s -type f -perm 0600 | xargs --no-run-if-empty chmod 0644;
                find %(dst)s -type f -perm 0400 | xargs --no-run-if-empty chmod 0444;
                true""" %  {'dst':self.get_dst_prefix() })
        self.package_file = installer_name + '.tar.bz2'

        # temporarily move directory tree so that it has the right
        # name in the tarfile
        self.run_command("mv %(dst)s %(inst)s" % {
            'dst': self.get_dst_prefix(),
            'inst': self.build_path_of(installer_name)})
        try:
            # only create tarball if it's a release build.
            if self.args['buildtype'].lower() == 'release':
                # --numeric-owner hides the username of the builder for
                # security etc.
                self.run_command('tar -C %(dir)s --numeric-owner -cjf '
                                 '%(inst_path)s.tar.bz2 %(inst_name)s' % {
                        'dir': self.get_build_prefix(),
                        'inst_name': installer_name,
                        'inst_path':self.build_path_of(installer_name)})
            else:
                print "Skipping %s.tar.bz2 for non-Release build (%s)" % \
                      (installer_name, self.args['buildtype'])
        finally:
            self.run_command("mv %(inst)s %(dst)s" % {
                'dst': self.get_dst_prefix(),
                'inst': self.build_path_of(installer_name)})

class Linux_i686Manifest(LinuxManifest):
    def construct(self):
        super(Linux_i686Manifest, self).construct()

<<<<<<< HEAD
        # install either the libllkdu we just built, or a prebuilt one, in
        # decreasing order of preference.  for linux package, this goes to bin/
        try:
            self.path(self.find_existing_file('../llkdu/libllkdu.so',
                '../../libraries/i686-linux/lib_release_client/libllkdu.so'),
                  dst='bin/libllkdu.so')
        except:
            print "Skipping libllkdu.so - not found"
        for lib, destdir in ("llkdu", "bin"), ("llcommon", "lib"):
            libfile = "lib%s.so" % lib
            try:
                self.path(self.find_existing_file(os.path.join(os.pardir, lib, libfile),
                    '../../libraries/i686-linux/lib_release_client/%s' % libfile), 
                      dst=os.path.join(destdir, libfile))
                # keep this one to preserve syntax, open source mangling removes previous lines
                pass
            except RuntimeError:
                print "Skipping %s - not found" % libfile
                pass

        self.path("secondlife-bin","bin/do-not-directly-run-secondlife-bin")

        self.path("../linux_crash_logger/linux-crash-logger","bin/linux-crash-logger.bin")
        self.path("../linux_updater/linux-updater", "bin/linux-updater.bin")
        self.path("../llplugin/slplugin/SLPlugin", "bin/SLPlugin")
        if self.prefix("res-sdl"):
            self.path("*")
            # recurse
            self.end_prefix("res-sdl")

        # plugins
        if self.prefix(src="", dst="bin/llplugin"):
            self.path("../media_plugins/webkit/libmedia_plugin_webkit.so", "libmedia_plugin_webkit.so")
            self.path("../media_plugins/gstreamer010/libmedia_plugin_gstreamer010.so", "libmedia_plugin_gstreamer.so")
            self.end_prefix("bin/llplugin")

        self.path("featuretable_linux.txt")
        #self.path("secondlife-i686.supp")

=======
>>>>>>> ab100825
        if self.prefix("../../libraries/i686-linux/lib_release_client", dst="lib"):
            self.path("libapr-1.so.0")
            self.path("libaprutil-1.so.0")
            self.path("libbreakpad_client.so.0.0.0", "libbreakpad_client.so.0")
            self.path("libdb-4.2.so")
            self.path("libcrypto.so.0.9.7")
            self.path("libuuid.so.1")
            self.path("libexpat.so.1")
            self.path("libglod.so")
            self.path("libssl.so.0.9.7")
            self.path("libuuid.so.1")
            self.path("libSDL-1.2.so.0")
            self.path("libELFIO.so")
            self.path("libopenjpeg.so.1.3.0", "libopenjpeg.so.1.3")
            self.path("libalut.so")
            self.path("libopenal.so", "libopenal.so.1")
            self.path("libopenal.so", "libvivoxoal.so.1") # vivox's sdk expects this soname
            self.path("libtcmalloc_minimal.so", "libtcmalloc_minimal.so") #formerly called google perf tools
            self.path("libtcmalloc_minimal.so.0", "libtcmalloc_minimal.so.0") #formerly called google perf tools
            try:
                    self.path("libfmod-3.75.so")
                    pass
            except:
                    print "Skipping libfmod-3.75.so - not found"
                    pass
            self.end_prefix("lib")

            # Vivox runtimes
            if self.prefix(src="vivox-runtime/i686-linux", dst="bin"):
                    self.path("SLVoice")
                    self.end_prefix()
            if self.prefix(src="vivox-runtime/i686-linux", dst="lib"):
                    self.path("libortp.so")
                    self.path("libsndfile.so.1")
                    #self.path("libvivoxoal.so.1") # no - we'll re-use the viewer's own OpenAL lib
                    self.path("libvivoxsdk.so")
                    self.path("libvivoxplatform.so")
                    self.end_prefix("lib")

            if self.args['buildtype'].lower() == 'release' and self.is_packaging_viewer():
                    print "* Going strip-crazy on the packaged binaries, since this is a RELEASE build"
                    self.run_command("find %(d)r/bin %(d)r/lib -type f \\! -name update_install | xargs --no-run-if-empty strip -S" % {'d': self.get_dst_prefix()} ) # makes some small assumptions about our packaged dir structure


class Linux_x86_64Manifest(LinuxManifest):
    def construct(self):
        super(Linux_x86_64Manifest, self).construct()

        # support file for valgrind debug tool
        self.path("secondlife-i686.supp")

################################################################

if __name__ == "__main__":
    main()<|MERGE_RESOLUTION|>--- conflicted
+++ resolved
@@ -253,16 +253,7 @@
                        dst=""):
 
             self.enable_crt_manifest_check()
-<<<<<<< HEAD
             
-            # Get kdu dll, continue if missing.
-            try:
-                self.path('llkdu.dll', dst='llkdu.dll')
-            except RuntimeError:
-                print "Skipping llkdu.dll"
-=======
->>>>>>> ab100825
-
             # Get llcommon and deps. If missing assume static linkage and continue.
             try:
                 self.path('llcommon.dll')
@@ -952,15 +943,6 @@
     def construct(self):
         super(Linux_i686Manifest, self).construct()
 
-<<<<<<< HEAD
-        # install either the libllkdu we just built, or a prebuilt one, in
-        # decreasing order of preference.  for linux package, this goes to bin/
-        try:
-            self.path(self.find_existing_file('../llkdu/libllkdu.so',
-                '../../libraries/i686-linux/lib_release_client/libllkdu.so'),
-                  dst='bin/libllkdu.so')
-        except:
-            print "Skipping libllkdu.so - not found"
         for lib, destdir in ("llkdu", "bin"), ("llcommon", "lib"):
             libfile = "lib%s.so" % lib
             try:
@@ -991,9 +973,6 @@
 
         self.path("featuretable_linux.txt")
         #self.path("secondlife-i686.supp")
-
-=======
->>>>>>> ab100825
         if self.prefix("../../libraries/i686-linux/lib_release_client", dst="lib"):
             self.path("libapr-1.so.0")
             self.path("libaprutil-1.so.0")
