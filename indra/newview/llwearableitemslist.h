--- conflicted
+++ resolved
@@ -1,525 +1,508 @@
-/**
- * @file llwearableitemslist.h
- * @brief A flat list of wearable items.
- *
- * $LicenseInfo:firstyear=2010&license=viewerlgpl$
- * Second Life Viewer Source Code
- * Copyright (C) 2010, Linden Research, Inc.
- *
- * This library is free software; you can redistribute it and/or
- * modify it under the terms of the GNU Lesser General Public
- * License as published by the Free Software Foundation;
- * version 2.1 of the License only.
- *
- * This library is distributed in the hope that it will be useful,
- * but WITHOUT ANY WARRANTY; without even the implied warranty of
- * MERCHANTABILITY or FITNESS FOR A PARTICULAR PURPOSE.  See the GNU
- * Lesser General Public License for more details.
- *
- * You should have received a copy of the GNU Lesser General Public
- * License along with this library; if not, write to the Free Software
- * Foundation, Inc., 51 Franklin Street, Fifth Floor, Boston, MA  02110-1301  USA
- *
- * Linden Research, Inc., 945 Battery Street, San Francisco, CA  94111  USA
- * $/LicenseInfo$
- */
-
-#ifndef LL_LLWEARABLEITEMSLIST_H
-#define LL_LLWEARABLEITEMSLIST_H
-
-// libs
-#include "llpanel.h"
-#include "llsingleton.h"
-
-// newview
-#include "llinventoryitemslist.h"
-#include "llinventorylistitem.h"
-#include "lllistcontextmenu.h"
-#include "llwearabletype.h"
-
-/**
- * @class LLPanelWearableListItem
- *
- * Extends LLPanelInventoryListItemBase:
- * - makes side widgets show on mouse_enter and hide on
- *   mouse_leave events.
- * - provides callback for button clicks
- */
-class LLPanelWearableListItem : public LLPanelInventoryListItemBase
-{
-    LOG_CLASS(LLPanelWearableListItem);
-public:
-
-    /**
-    * Shows buttons when mouse is over
-    */
-    /*virtual*/ void onMouseEnter(S32 x, S32 y, MASK mask);
-
-    /**
-    * Hides buttons when mouse is out
-    */
-    /*virtual*/ void onMouseLeave(S32 x, S32 y, MASK mask);
-
-protected:
-
-    LLPanelWearableListItem(LLViewerInventoryItem* item, const Params& params);
-};
-
-/**
- * @class LLPanelWearableOutfitItem
- *
- * Outfit item for "My Outfits" list.
- * Extends LLPanelInventoryListItemBase with handling
- * double click to wear the item.
- */
-class LLPanelWearableOutfitItem : public LLPanelWearableListItem
-{
-    LOG_CLASS(LLPanelWearableOutfitItem);
-public:
-    struct Params : public LLInitParam::Block<Params, LLPanelWearableListItem::Params>
-    {
-        Optional<LLButton::Params>   add_btn, remove_btn;
-
-        Params();
-    };
-
-    bool postBuild();
-	bool handleDoubleClick(S32 x, S32 y, MASK mask);
-
-    static LLPanelWearableOutfitItem* create(LLViewerInventoryItem* item,
-                                             bool worn_indication_enabled,
-                                             bool show_widgets);
-
-    /**
-     * Updates item name and (worn) suffix.
-     */
-    /*virtual*/ void updateItem(const std::string& name,
-                                EItemState item_state = IS_DEFAULT);
-
-    void onAddWearable();
-    void onRemoveWearable();
-
-protected:
-    LLPanelWearableOutfitItem(LLViewerInventoryItem* item,
-                              bool worn_indication_enabled, const Params& params, bool show_widgets = false);
-
-private:
-    bool    mWornIndicationEnabled;
-    bool mShowWidgets;
-};
-
-class LLPanelDeletableWearableListItem : public LLPanelWearableListItem
-{
-    LOG_CLASS(LLPanelDeletableWearableListItem);
-public:
-    struct Params : public LLInitParam::Block<Params, LLPanelWearableListItem::Params>
-    {
-        Optional<LLButton::Params>      delete_btn;
-
-        Params();
-    };
-
-
-    static LLPanelDeletableWearableListItem* create(LLViewerInventoryItem* item);
-
-    virtual ~LLPanelDeletableWearableListItem() {};
-
-<<<<<<< HEAD
-	/*virtual*/ bool postBuild();
-=======
-    /*virtual*/ BOOL postBuild();
->>>>>>> e1623bb2
-
-    /**
-     * Make button visible during mouse over event.
-     */
-    inline void setShowDeleteButton(bool show) { setShowWidget("btn_delete", show); }
-
-protected:
-    LLPanelDeletableWearableListItem(LLViewerInventoryItem* item, const Params& params);
-};
-
-/** Outfit list item for an attachment */
-class LLPanelAttachmentListItem : public LLPanelDeletableWearableListItem
-{
-    LOG_CLASS(LLPanelAttachmentListItem);
-public:
-    static LLPanelAttachmentListItem* create(LLViewerInventoryItem* item);
-    virtual ~LLPanelAttachmentListItem() {};
-
-    /** Set item title. Joint name is added to the title in parenthesis */
-    /*virtual*/ void updateItem(const std::string& name,
-                                EItemState item_state = IS_DEFAULT);
-
-protected:
-    LLPanelAttachmentListItem(LLViewerInventoryItem* item, const Params& params) : LLPanelDeletableWearableListItem(item, params) {};
-};
-
-/**
- * @class LLPanelClothingListItem
- *
- * Provides buttons for editing, moving, deleting a wearable.
- */
-class LLPanelClothingListItem : public LLPanelDeletableWearableListItem
-{
-    LOG_CLASS(LLPanelClothingListItem);
-public:
-
-    struct Params : public LLInitParam::Block<Params, LLPanelDeletableWearableListItem::Params>
-    {
-        Optional<LLButton::Params>      up_btn,
-                                        down_btn,
-                                        edit_btn;
-        Optional<LLPanel::Params>       lock_panel,
-                                        edit_panel;
-        Optional<LLIconCtrl::Params>    lock_icon;
-
-        Params();
-    };
-
-    static LLPanelClothingListItem* create(LLViewerInventoryItem* item);
-
-    virtual ~LLPanelClothingListItem();
-
-<<<<<<< HEAD
-	/*virtual*/ bool postBuild();
-=======
-    /*virtual*/ BOOL postBuild();
->>>>>>> e1623bb2
-
-    /**
-     * Make button visible during mouse over event.
-     */
-    inline void setShowMoveUpButton(bool show) { setShowWidget("btn_move_up", show); }
-
-    inline void setShowMoveDownButton(bool show) { setShowWidget("btn_move_down", show); }
-    inline void setShowLockButton(bool show) { setShowWidget("btn_lock", show); }
-    inline void setShowEditButton(bool show) { setShowWidget("btn_edit_panel", show); }
-
-protected:
-
-    LLPanelClothingListItem(LLViewerInventoryItem* item, const Params& params);
-
-};
-
-class LLPanelBodyPartsListItem : public LLPanelWearableListItem
-{
-    LOG_CLASS(LLPanelBodyPartsListItem);
-public:
-    struct Params : public LLInitParam::Block<Params, LLPanelWearableListItem::Params>
-    {
-        Optional<LLButton::Params>      edit_btn;
-        Optional<LLPanel::Params>       lock_panel,
-                                        edit_panel;
-        Optional<LLIconCtrl::Params>    lock_icon;
-
-        Params();
-    };
-
-    static LLPanelBodyPartsListItem* create(LLViewerInventoryItem* item);
-
-    virtual ~LLPanelBodyPartsListItem();
-
-<<<<<<< HEAD
-	/*virtual*/ bool postBuild();
-=======
-    /*virtual*/ BOOL postBuild();
->>>>>>> e1623bb2
-
-    /**
-    * Make button visible during mouse over event.
-    */
-    inline void setShowLockButton(bool show) { setShowWidget("btn_lock", show); }
-    inline void setShowEditButton(bool show) { setShowWidget("btn_edit_panel", show); }
-
-protected:
-    LLPanelBodyPartsListItem(LLViewerInventoryItem* item, const Params& params);
-};
-
-
-/**
- * @class LLPanelDummyClothingListItem
- *
- * A dummy item panel - displays grayed clothing icon, grayed title '<clothing> not worn' and 'add' button
- */
-class LLPanelDummyClothingListItem : public LLPanelWearableListItem
-{
-public:
-    struct Params : public LLInitParam::Block<Params, LLPanelWearableListItem::Params>
-    {
-        Optional<LLPanel::Params> add_panel;
-        Optional<LLButton::Params> add_btn;
-        Params();
-    };
-    static LLPanelDummyClothingListItem* create(LLWearableType::EType w_type);
-
-<<<<<<< HEAD
-	/*virtual*/ bool postBuild();
-	LLWearableType::EType getWearableType() const;
-=======
-    /*virtual*/ BOOL postBuild();
-    LLWearableType::EType getWearableType() const;
->>>>>>> e1623bb2
-
-protected:
-    LLPanelDummyClothingListItem(LLWearableType::EType w_type, const Params& params);
-
-    static std::string wearableTypeToString(LLWearableType::EType w_type);
-
-private:
-    LLWearableType::EType mWearableType;
-};
-
-/**
- * @class LLWearableListItemComparator
- *
- * Abstract comparator of wearable list items.
- */
-class LLWearableListItemComparator : public LLFlatListView::ItemComparator
-{
-    LOG_CLASS(LLWearableListItemComparator);
-
-public:
-    LLWearableListItemComparator() {};
-    virtual ~LLWearableListItemComparator() {};
-
-    virtual bool compare(const LLPanel* item1, const LLPanel* item2) const
-    {
-        const LLPanelInventoryListItemBase* wearable_item1 = dynamic_cast<const LLPanelInventoryListItemBase*>(item1);
-        const LLPanelInventoryListItemBase* wearable_item2 = dynamic_cast<const LLPanelInventoryListItemBase*>(item2);
-
-        if (!wearable_item1 || !wearable_item2)
-        {
-            LL_WARNS() << "item1 and item2 cannot be null" << LL_ENDL;
-            return true;
-        }
-
-        return doCompare(wearable_item1, wearable_item2);
-    }
-
-protected:
-
-    /**
-     * Returns true if wearable_item1 < wearable_item2, false otherwise
-     * Implement this method in your particular comparator.
-     */
-    virtual bool doCompare(const LLPanelInventoryListItemBase* wearable_item1, const LLPanelInventoryListItemBase* wearable_item2) const = 0;
-};
-
-/**
- * @class LLWearableItemNameComparator
- *
- * Comparator for sorting wearable list items by name.
- */
-class LLWearableItemNameComparator : public LLWearableListItemComparator
-{
-    LOG_CLASS(LLWearableItemNameComparator);
-
-public:
-    LLWearableItemNameComparator() {};
-    virtual ~LLWearableItemNameComparator() {};
-
-protected:
-    /*virtual*/ bool doCompare(const LLPanelInventoryListItemBase* wearable_item1, const LLPanelInventoryListItemBase* wearable_item2) const;
-};
-
-/**
- * @class LLWearableItemTypeNameComparator
- *
- * Comparator for sorting wearable list items by type and name.
- */
-class LLWearableItemTypeNameComparator : public LLWearableItemNameComparator
-{
-    LOG_CLASS(LLWearableItemTypeNameComparator);
-
-public:
-
-    LLWearableItemTypeNameComparator();
-    virtual ~LLWearableItemTypeNameComparator() {};
-
-    enum ETypeListOrder
-    {
-        ORDER_RANK_1 = 1,
-        ORDER_RANK_2,
-        ORDER_RANK_3,
-        ORDER_RANK_4,
-        ORDER_RANK_UNKNOWN
-    };
-
-    void setOrder(LLAssetType::EType items_of_type, ETypeListOrder order_priority, bool sort_items_by_name, bool sort_wearable_items_by_name);
-
-protected:
-    /**
-     * All information about sort order is stored in mWearableOrder map
-     *
-     * mWearableOrder :      KEYS              VALUES
-     *                  [LLAssetType] [struct LLWearableTypeOrder]
-     *
-     *---------------------------------------------------------------------------------------------
-     * I. Determines order (ORDER_RANK) in which items of LLAssetType should be displayed in list.
-     *     For example by spec in MY OUTFITS the order is:
-     *     1. AT_CLOTHING (ORDER_RANK_1)
-     *     2. AT_OBJECT   (ORDER_RANK_2)
-     *     3. AT_BODYPART (ORDER_RANK_3)
-     *
-     * II.Items of each type(LLAssetType) are sorted by name or type(LLWearableType)
-     *     For example by spec in MY OUTFITS the order within each items type(LLAssetType) is:
-     *     1. AT_OBJECTS (abc order)
-     *     2. AT_CLOTHINGS
-     *         - by type (types order determined in LLWearableType::EType)
-     *         - outer layer on top
-     *     3. AT_BODYPARTS  (abc order)
-     *---------------------------------------------------------------------------------------------
-     *
-     * For each LLAssetType (KEYS in mWearableOrder) the information about:
-     *
-     *                                             I.  ORDER_RANK (the flag is LLWearableTypeOrder::mOrderPriority)
-     *
-     *                                             II. whether items of this LLAssetType type should be ordered
-     *                                                 by name or by LLWearableType::EType (the flag is LLWearableTypeOrder::mSortAssetTypeByName)
-     *
-     *                                             III.whether items of LLWearableType type within this LLAssetType
-     *                                                 should be ordered by name (the flag is LLWearableTypeOrder::mSortWearableTypeByName)
-     *
-     *  holds in mWearableOrder map as VALUES (struct LLWearableTypeOrder).
-     */
-    /*virtual*/ bool doCompare(const LLPanelInventoryListItemBase* wearable_item1, const LLPanelInventoryListItemBase* wearable_item2) const;
-
-private:
-
-    struct LLWearableTypeOrder
-    {
-        ETypeListOrder mOrderPriority;
-        bool mSortAssetTypeByName;
-        bool mSortWearableTypeByName;
-
-        LLWearableTypeOrder(ETypeListOrder order_priority, bool sort_asset_by_name, bool sort_wearable_by_name);
-    LLWearableTypeOrder() : mOrderPriority(ORDER_RANK_UNKNOWN), mSortAssetTypeByName(false), mSortWearableTypeByName(false) {};
-    };
-
-    ETypeListOrder getTypeListOrder(LLAssetType::EType item_type) const;
-
-    bool sortAssetTypeByName(LLAssetType::EType item_type) const;
-    bool sortWearableTypeByName(LLAssetType::EType item_type) const;
-
-    typedef std::map<LLAssetType::EType,LLWearableTypeOrder> wearable_type_order_map_t;
-    wearable_type_order_map_t mWearableOrder;
-};
-
-/**
- * @class LLWearableItemCreationDateComparator
- *
- * Comparator for sorting wearable list items by creation date (newest go first).
- */
-class LLWearableItemCreationDateComparator : public LLWearableItemNameComparator
-{
-    LOG_CLASS(LLWearableItemCreationDateComparator);
-
-public:
-    // clang demands a default ctor here
-    LLWearableItemCreationDateComparator() {}
-
-protected:
-    /*virtual*/ bool doCompare(const LLPanelInventoryListItemBase* item1, const LLPanelInventoryListItemBase* item2) const;
-};
-
-/**
- * @class LLWearableItemsList
- *
- * A flat list of wearable inventory items.
- * Collects all items that can be a part of an outfit from
- * an inventory category specified by UUID and displays them
- * as a flat list.
- */
-class LLWearableItemsList : public LLInventoryItemsList
-{
-public:
-    /**
-     * Context menu.
-     *
-     * This menu is likely to be used from outside
-     * (e.g. for items selected across multiple wearable lists),
-     * so making it a singleton.
-     */
-    class ContextMenu : public LLListContextMenu, public LLSingleton<ContextMenu>
-    {
-        LLSINGLETON(ContextMenu);
-    public:
-        /*virtual*/ void show(LLView* spawning_view, const uuid_vec_t& uuids, S32 x, S32 y) override;
-
-        void show(LLView* spawning_view, LLWearableType::EType w_type, S32 x, S32 y);
-
-    protected:
-        enum {
-            MASK_CLOTHING       = 0x01,
-            MASK_BODYPART       = 0x02,
-            MASK_ATTACHMENT     = 0x04,
-            MASK_GESTURE        = 0x08,
-            MASK_UNKNOWN        = 0x10,
-        };
-
-        /* virtual */ LLContextMenu* createMenu() override;
-        void updateItemsVisibility(LLContextMenu* menu);
-        void updateItemsLabels(LLContextMenu* menu);
-        static void setMenuItemVisible(LLContextMenu* menu, const std::string& name, bool val);
-        static void setMenuItemEnabled(LLContextMenu* menu, const std::string& name, bool val);
-        static void updateMask(U32& mask, LLAssetType::EType at);
-        static void createNewWearable(const LLUUID& item_id);
-        static void createNewWearableByType(LLWearableType::EType type);
-
-        LLWearableItemsList*    mParent;
-    };
-
-    struct Params : public LLInitParam::Block<Params, LLInventoryItemsList::Params>
-    {
-        Optional<bool> standalone;
-        Optional<bool> worn_indication_enabled;
-        Optional<bool> show_item_widgets;
-
-        Params();
-    };
-
-    typedef enum e_sort_order {
-        // Values should be compatible with InventorySortOrder setting.
-        E_SORT_BY_NAME          = 0,
-        E_SORT_BY_MOST_RECENT   = 1,
-        E_SORT_BY_TYPE_LAYER    = 2,
-        E_SORT_BY_TYPE_NAME     = 3,
-    } ESortOrder;
-
-    virtual ~LLWearableItemsList();
-
-    /*virtual*/ LLPanel* createNewItem(LLViewerInventoryItem* item) override;
-
-    void updateList(const LLUUID& category_id);
-
-    /**
-     * Update items that match UUIDs from changed_items_uuids
-     * or links that point at such items.
-     */
-    void updateChangedItems(const uuid_vec_t& changed_items_uuids);
-
-    bool isStandalone() const { return mIsStandalone; }
-
-    ESortOrder getSortOrder() const { return mSortOrder; }
-
-    void setSortOrder(ESortOrder sort_order, bool sort_now = true);
-
-    void setMenuWearableType(LLWearableType::EType type) { mMenuWearableType = type; }
-
-protected:
-    friend class LLUICtrlFactory;
-    LLWearableItemsList(const LLWearableItemsList::Params& p);
-
-    void onRightClick(S32 x, S32 y);
-
-    bool mIsStandalone;
-    bool mWornIndicationEnabled;
-    bool mShowItemWidgets;
-
-    ESortOrder      mSortOrder;
-
-    LLWearableType::EType mMenuWearableType;
-};
-
-#endif //LL_LLWEARABLEITEMSLIST_H+/**
+ * @file llwearableitemslist.h
+ * @brief A flat list of wearable items.
+ *
+ * $LicenseInfo:firstyear=2010&license=viewerlgpl$
+ * Second Life Viewer Source Code
+ * Copyright (C) 2010, Linden Research, Inc.
+ *
+ * This library is free software; you can redistribute it and/or
+ * modify it under the terms of the GNU Lesser General Public
+ * License as published by the Free Software Foundation;
+ * version 2.1 of the License only.
+ *
+ * This library is distributed in the hope that it will be useful,
+ * but WITHOUT ANY WARRANTY; without even the implied warranty of
+ * MERCHANTABILITY or FITNESS FOR A PARTICULAR PURPOSE.  See the GNU
+ * Lesser General Public License for more details.
+ *
+ * You should have received a copy of the GNU Lesser General Public
+ * License along with this library; if not, write to the Free Software
+ * Foundation, Inc., 51 Franklin Street, Fifth Floor, Boston, MA  02110-1301  USA
+ *
+ * Linden Research, Inc., 945 Battery Street, San Francisco, CA  94111  USA
+ * $/LicenseInfo$
+ */
+
+#ifndef LL_LLWEARABLEITEMSLIST_H
+#define LL_LLWEARABLEITEMSLIST_H
+
+// libs
+#include "llpanel.h"
+#include "llsingleton.h"
+
+// newview
+#include "llinventoryitemslist.h"
+#include "llinventorylistitem.h"
+#include "lllistcontextmenu.h"
+#include "llwearabletype.h"
+
+/**
+ * @class LLPanelWearableListItem
+ *
+ * Extends LLPanelInventoryListItemBase:
+ * - makes side widgets show on mouse_enter and hide on
+ *   mouse_leave events.
+ * - provides callback for button clicks
+ */
+class LLPanelWearableListItem : public LLPanelInventoryListItemBase
+{
+    LOG_CLASS(LLPanelWearableListItem);
+public:
+
+    /**
+    * Shows buttons when mouse is over
+    */
+    /*virtual*/ void onMouseEnter(S32 x, S32 y, MASK mask);
+
+    /**
+    * Hides buttons when mouse is out
+    */
+    /*virtual*/ void onMouseLeave(S32 x, S32 y, MASK mask);
+
+protected:
+
+    LLPanelWearableListItem(LLViewerInventoryItem* item, const Params& params);
+};
+
+/**
+ * @class LLPanelWearableOutfitItem
+ *
+ * Outfit item for "My Outfits" list.
+ * Extends LLPanelInventoryListItemBase with handling
+ * double click to wear the item.
+ */
+class LLPanelWearableOutfitItem : public LLPanelWearableListItem
+{
+    LOG_CLASS(LLPanelWearableOutfitItem);
+public:
+    struct Params : public LLInitParam::Block<Params, LLPanelWearableListItem::Params>
+    {
+        Optional<LLButton::Params>   add_btn, remove_btn;
+
+        Params();
+    };
+
+    bool postBuild();
+    bool handleDoubleClick(S32 x, S32 y, MASK mask);
+
+    static LLPanelWearableOutfitItem* create(LLViewerInventoryItem* item,
+                                             bool worn_indication_enabled,
+                                             bool show_widgets);
+
+    /**
+     * Updates item name and (worn) suffix.
+     */
+    /*virtual*/ void updateItem(const std::string& name,
+                                EItemState item_state = IS_DEFAULT);
+
+    void onAddWearable();
+    void onRemoveWearable();
+
+protected:
+    LLPanelWearableOutfitItem(LLViewerInventoryItem* item,
+                              bool worn_indication_enabled, const Params& params, bool show_widgets = false);
+
+private:
+    bool    mWornIndicationEnabled;
+    bool mShowWidgets;
+};
+
+class LLPanelDeletableWearableListItem : public LLPanelWearableListItem
+{
+    LOG_CLASS(LLPanelDeletableWearableListItem);
+public:
+    struct Params : public LLInitParam::Block<Params, LLPanelWearableListItem::Params>
+    {
+        Optional<LLButton::Params>      delete_btn;
+
+        Params();
+    };
+
+
+    static LLPanelDeletableWearableListItem* create(LLViewerInventoryItem* item);
+
+    virtual ~LLPanelDeletableWearableListItem() {};
+
+    /*virtual*/ bool postBuild();
+
+    /**
+     * Make button visible during mouse over event.
+     */
+    inline void setShowDeleteButton(bool show) { setShowWidget("btn_delete", show); }
+
+protected:
+    LLPanelDeletableWearableListItem(LLViewerInventoryItem* item, const Params& params);
+};
+
+/** Outfit list item for an attachment */
+class LLPanelAttachmentListItem : public LLPanelDeletableWearableListItem
+{
+    LOG_CLASS(LLPanelAttachmentListItem);
+public:
+    static LLPanelAttachmentListItem* create(LLViewerInventoryItem* item);
+    virtual ~LLPanelAttachmentListItem() {};
+
+    /** Set item title. Joint name is added to the title in parenthesis */
+    /*virtual*/ void updateItem(const std::string& name,
+                                EItemState item_state = IS_DEFAULT);
+
+protected:
+    LLPanelAttachmentListItem(LLViewerInventoryItem* item, const Params& params) : LLPanelDeletableWearableListItem(item, params) {};
+};
+
+/**
+ * @class LLPanelClothingListItem
+ *
+ * Provides buttons for editing, moving, deleting a wearable.
+ */
+class LLPanelClothingListItem : public LLPanelDeletableWearableListItem
+{
+    LOG_CLASS(LLPanelClothingListItem);
+public:
+
+    struct Params : public LLInitParam::Block<Params, LLPanelDeletableWearableListItem::Params>
+    {
+        Optional<LLButton::Params>      up_btn,
+                                        down_btn,
+                                        edit_btn;
+        Optional<LLPanel::Params>       lock_panel,
+                                        edit_panel;
+        Optional<LLIconCtrl::Params>    lock_icon;
+
+        Params();
+    };
+
+    static LLPanelClothingListItem* create(LLViewerInventoryItem* item);
+
+    virtual ~LLPanelClothingListItem();
+
+    /*virtual*/ bool postBuild();
+
+    /**
+     * Make button visible during mouse over event.
+     */
+    inline void setShowMoveUpButton(bool show) { setShowWidget("btn_move_up", show); }
+
+    inline void setShowMoveDownButton(bool show) { setShowWidget("btn_move_down", show); }
+    inline void setShowLockButton(bool show) { setShowWidget("btn_lock", show); }
+    inline void setShowEditButton(bool show) { setShowWidget("btn_edit_panel", show); }
+
+protected:
+
+    LLPanelClothingListItem(LLViewerInventoryItem* item, const Params& params);
+
+};
+
+class LLPanelBodyPartsListItem : public LLPanelWearableListItem
+{
+    LOG_CLASS(LLPanelBodyPartsListItem);
+public:
+    struct Params : public LLInitParam::Block<Params, LLPanelWearableListItem::Params>
+    {
+        Optional<LLButton::Params>      edit_btn;
+        Optional<LLPanel::Params>       lock_panel,
+                                        edit_panel;
+        Optional<LLIconCtrl::Params>    lock_icon;
+
+        Params();
+    };
+
+    static LLPanelBodyPartsListItem* create(LLViewerInventoryItem* item);
+
+    virtual ~LLPanelBodyPartsListItem();
+
+    /*virtual*/ bool postBuild();
+
+    /**
+    * Make button visible during mouse over event.
+    */
+    inline void setShowLockButton(bool show) { setShowWidget("btn_lock", show); }
+    inline void setShowEditButton(bool show) { setShowWidget("btn_edit_panel", show); }
+
+protected:
+    LLPanelBodyPartsListItem(LLViewerInventoryItem* item, const Params& params);
+};
+
+
+/**
+ * @class LLPanelDummyClothingListItem
+ *
+ * A dummy item panel - displays grayed clothing icon, grayed title '<clothing> not worn' and 'add' button
+ */
+class LLPanelDummyClothingListItem : public LLPanelWearableListItem
+{
+public:
+    struct Params : public LLInitParam::Block<Params, LLPanelWearableListItem::Params>
+    {
+        Optional<LLPanel::Params> add_panel;
+        Optional<LLButton::Params> add_btn;
+        Params();
+    };
+    static LLPanelDummyClothingListItem* create(LLWearableType::EType w_type);
+
+    /*virtual*/ bool postBuild();
+    LLWearableType::EType getWearableType() const;
+
+protected:
+    LLPanelDummyClothingListItem(LLWearableType::EType w_type, const Params& params);
+
+    static std::string wearableTypeToString(LLWearableType::EType w_type);
+
+private:
+    LLWearableType::EType mWearableType;
+};
+
+/**
+ * @class LLWearableListItemComparator
+ *
+ * Abstract comparator of wearable list items.
+ */
+class LLWearableListItemComparator : public LLFlatListView::ItemComparator
+{
+    LOG_CLASS(LLWearableListItemComparator);
+
+public:
+    LLWearableListItemComparator() {};
+    virtual ~LLWearableListItemComparator() {};
+
+    virtual bool compare(const LLPanel* item1, const LLPanel* item2) const
+    {
+        const LLPanelInventoryListItemBase* wearable_item1 = dynamic_cast<const LLPanelInventoryListItemBase*>(item1);
+        const LLPanelInventoryListItemBase* wearable_item2 = dynamic_cast<const LLPanelInventoryListItemBase*>(item2);
+
+        if (!wearable_item1 || !wearable_item2)
+        {
+            LL_WARNS() << "item1 and item2 cannot be null" << LL_ENDL;
+            return true;
+        }
+
+        return doCompare(wearable_item1, wearable_item2);
+    }
+
+protected:
+
+    /**
+     * Returns true if wearable_item1 < wearable_item2, false otherwise
+     * Implement this method in your particular comparator.
+     */
+    virtual bool doCompare(const LLPanelInventoryListItemBase* wearable_item1, const LLPanelInventoryListItemBase* wearable_item2) const = 0;
+};
+
+/**
+ * @class LLWearableItemNameComparator
+ *
+ * Comparator for sorting wearable list items by name.
+ */
+class LLWearableItemNameComparator : public LLWearableListItemComparator
+{
+    LOG_CLASS(LLWearableItemNameComparator);
+
+public:
+    LLWearableItemNameComparator() {};
+    virtual ~LLWearableItemNameComparator() {};
+
+protected:
+    /*virtual*/ bool doCompare(const LLPanelInventoryListItemBase* wearable_item1, const LLPanelInventoryListItemBase* wearable_item2) const;
+};
+
+/**
+ * @class LLWearableItemTypeNameComparator
+ *
+ * Comparator for sorting wearable list items by type and name.
+ */
+class LLWearableItemTypeNameComparator : public LLWearableItemNameComparator
+{
+    LOG_CLASS(LLWearableItemTypeNameComparator);
+
+public:
+
+    LLWearableItemTypeNameComparator();
+    virtual ~LLWearableItemTypeNameComparator() {};
+
+    enum ETypeListOrder
+    {
+        ORDER_RANK_1 = 1,
+        ORDER_RANK_2,
+        ORDER_RANK_3,
+        ORDER_RANK_4,
+        ORDER_RANK_UNKNOWN
+    };
+
+    void setOrder(LLAssetType::EType items_of_type, ETypeListOrder order_priority, bool sort_items_by_name, bool sort_wearable_items_by_name);
+
+protected:
+    /**
+     * All information about sort order is stored in mWearableOrder map
+     *
+     * mWearableOrder :      KEYS              VALUES
+     *                  [LLAssetType] [struct LLWearableTypeOrder]
+     *
+     *---------------------------------------------------------------------------------------------
+     * I. Determines order (ORDER_RANK) in which items of LLAssetType should be displayed in list.
+     *     For example by spec in MY OUTFITS the order is:
+     *     1. AT_CLOTHING (ORDER_RANK_1)
+     *     2. AT_OBJECT   (ORDER_RANK_2)
+     *     3. AT_BODYPART (ORDER_RANK_3)
+     *
+     * II.Items of each type(LLAssetType) are sorted by name or type(LLWearableType)
+     *     For example by spec in MY OUTFITS the order within each items type(LLAssetType) is:
+     *     1. AT_OBJECTS (abc order)
+     *     2. AT_CLOTHINGS
+     *         - by type (types order determined in LLWearableType::EType)
+     *         - outer layer on top
+     *     3. AT_BODYPARTS  (abc order)
+     *---------------------------------------------------------------------------------------------
+     *
+     * For each LLAssetType (KEYS in mWearableOrder) the information about:
+     *
+     *                                             I.  ORDER_RANK (the flag is LLWearableTypeOrder::mOrderPriority)
+     *
+     *                                             II. whether items of this LLAssetType type should be ordered
+     *                                                 by name or by LLWearableType::EType (the flag is LLWearableTypeOrder::mSortAssetTypeByName)
+     *
+     *                                             III.whether items of LLWearableType type within this LLAssetType
+     *                                                 should be ordered by name (the flag is LLWearableTypeOrder::mSortWearableTypeByName)
+     *
+     *  holds in mWearableOrder map as VALUES (struct LLWearableTypeOrder).
+     */
+    /*virtual*/ bool doCompare(const LLPanelInventoryListItemBase* wearable_item1, const LLPanelInventoryListItemBase* wearable_item2) const;
+
+private:
+
+    struct LLWearableTypeOrder
+    {
+        ETypeListOrder mOrderPriority;
+        bool mSortAssetTypeByName;
+        bool mSortWearableTypeByName;
+
+        LLWearableTypeOrder(ETypeListOrder order_priority, bool sort_asset_by_name, bool sort_wearable_by_name);
+    LLWearableTypeOrder() : mOrderPriority(ORDER_RANK_UNKNOWN), mSortAssetTypeByName(false), mSortWearableTypeByName(false) {};
+    };
+
+    ETypeListOrder getTypeListOrder(LLAssetType::EType item_type) const;
+
+    bool sortAssetTypeByName(LLAssetType::EType item_type) const;
+    bool sortWearableTypeByName(LLAssetType::EType item_type) const;
+
+    typedef std::map<LLAssetType::EType,LLWearableTypeOrder> wearable_type_order_map_t;
+    wearable_type_order_map_t mWearableOrder;
+};
+
+/**
+ * @class LLWearableItemCreationDateComparator
+ *
+ * Comparator for sorting wearable list items by creation date (newest go first).
+ */
+class LLWearableItemCreationDateComparator : public LLWearableItemNameComparator
+{
+    LOG_CLASS(LLWearableItemCreationDateComparator);
+
+public:
+    // clang demands a default ctor here
+    LLWearableItemCreationDateComparator() {}
+
+protected:
+    /*virtual*/ bool doCompare(const LLPanelInventoryListItemBase* item1, const LLPanelInventoryListItemBase* item2) const;
+};
+
+/**
+ * @class LLWearableItemsList
+ *
+ * A flat list of wearable inventory items.
+ * Collects all items that can be a part of an outfit from
+ * an inventory category specified by UUID and displays them
+ * as a flat list.
+ */
+class LLWearableItemsList : public LLInventoryItemsList
+{
+public:
+    /**
+     * Context menu.
+     *
+     * This menu is likely to be used from outside
+     * (e.g. for items selected across multiple wearable lists),
+     * so making it a singleton.
+     */
+    class ContextMenu : public LLListContextMenu, public LLSingleton<ContextMenu>
+    {
+        LLSINGLETON(ContextMenu);
+    public:
+        /*virtual*/ void show(LLView* spawning_view, const uuid_vec_t& uuids, S32 x, S32 y) override;
+
+        void show(LLView* spawning_view, LLWearableType::EType w_type, S32 x, S32 y);
+
+    protected:
+        enum {
+            MASK_CLOTHING       = 0x01,
+            MASK_BODYPART       = 0x02,
+            MASK_ATTACHMENT     = 0x04,
+            MASK_GESTURE        = 0x08,
+            MASK_UNKNOWN        = 0x10,
+        };
+
+        /* virtual */ LLContextMenu* createMenu() override;
+        void updateItemsVisibility(LLContextMenu* menu);
+        void updateItemsLabels(LLContextMenu* menu);
+        static void setMenuItemVisible(LLContextMenu* menu, const std::string& name, bool val);
+        static void setMenuItemEnabled(LLContextMenu* menu, const std::string& name, bool val);
+        static void updateMask(U32& mask, LLAssetType::EType at);
+        static void createNewWearable(const LLUUID& item_id);
+        static void createNewWearableByType(LLWearableType::EType type);
+
+        LLWearableItemsList*    mParent;
+    };
+
+    struct Params : public LLInitParam::Block<Params, LLInventoryItemsList::Params>
+    {
+        Optional<bool> standalone;
+        Optional<bool> worn_indication_enabled;
+        Optional<bool> show_item_widgets;
+
+        Params();
+    };
+
+    typedef enum e_sort_order {
+        // Values should be compatible with InventorySortOrder setting.
+        E_SORT_BY_NAME          = 0,
+        E_SORT_BY_MOST_RECENT   = 1,
+        E_SORT_BY_TYPE_LAYER    = 2,
+        E_SORT_BY_TYPE_NAME     = 3,
+    } ESortOrder;
+
+    virtual ~LLWearableItemsList();
+
+    /*virtual*/ LLPanel* createNewItem(LLViewerInventoryItem* item) override;
+
+    void updateList(const LLUUID& category_id);
+
+    /**
+     * Update items that match UUIDs from changed_items_uuids
+     * or links that point at such items.
+     */
+    void updateChangedItems(const uuid_vec_t& changed_items_uuids);
+
+    bool isStandalone() const { return mIsStandalone; }
+
+    ESortOrder getSortOrder() const { return mSortOrder; }
+
+    void setSortOrder(ESortOrder sort_order, bool sort_now = true);
+
+    void setMenuWearableType(LLWearableType::EType type) { mMenuWearableType = type; }
+
+protected:
+    friend class LLUICtrlFactory;
+    LLWearableItemsList(const LLWearableItemsList::Params& p);
+
+    void onRightClick(S32 x, S32 y);
+
+    bool mIsStandalone;
+    bool mWornIndicationEnabled;
+    bool mShowItemWidgets;
+
+    ESortOrder      mSortOrder;
+
+    LLWearableType::EType mMenuWearableType;
+};
+
+#endif //LL_LLWEARABLEITEMSLIST_H