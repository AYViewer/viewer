--- conflicted
+++ resolved
@@ -50,24 +50,12 @@
 
 enum EAvatarProcessorType
 {
-<<<<<<< HEAD
-	APT_PROPERTIES_LEGACY, // APT_PROPERTIES via udp request (Truncates data!!!)
-	APT_PROPERTIES,        // APT_PROPERTIES via http request
-	APT_PICK_INFO,
-	APT_TEXTURES,
-	APT_CLASSIFIEDS,
-	APT_CLASSIFIED_INFO
-=======
-    APT_PROPERTIES,
-    APT_NOTES,
-    APT_GROUPS,
-    APT_PICKS,
+    APT_PROPERTIES_LEGACY, // APT_PROPERTIES via udp request (Truncates data!!!)
+    APT_PROPERTIES,        // APT_PROPERTIES via http request
     APT_PICK_INFO,
     APT_TEXTURES,
-    APT_INTERESTS_INFO,
     APT_CLASSIFIEDS,
     APT_CLASSIFIED_INFO
->>>>>>> e7eced3c
 };
 
 // legacy data is supposed to match AvatarPropertiesReply,
@@ -77,48 +65,6 @@
 // since AgentProfile is too large for bulk icon requests
 struct LLAvatarLegacyData
 {
-    LLUUID 		agent_id;
-    LLUUID		avatar_id; //target id
-    LLUUID		image_id;
-    LLUUID		fl_image_id;
-    LLUUID		partner_id;
-    std::string	about_text;
-    std::string	fl_about_text;
-    LLDate		born_on;
-    std::string	profile_url;
-    U8			caption_index;
-    std::string	caption_text;
-    std::string	customer_type;
-    U32			flags;
-};
-
-struct LLAvatarData
-{
-<<<<<<< HEAD
-    LLUUID 		agent_id;
-    LLUUID		avatar_id; //target id
-    LLUUID		image_id;
-    LLUUID		fl_image_id;
-    LLUUID		partner_id;
-    std::string	about_text;
-    std::string	fl_about_text;
-    LLDate		born_on;
-    std::string	profile_url;
-    U8			caption_index;
-    std::string	caption_text;
-    std::string	customer_type;
-    U32			flags;
-    bool		hide_age;
-    std::string	notes;
-
-    struct LLGroupData;
-    typedef std::list<LLGroupData> group_list_t;
-    group_list_t group_list;
-
-    typedef std::pair<LLUUID, std::string> pick_data_t;
-    typedef std::list< pick_data_t> picks_list_t;
-    picks_list_t picks_list;
-=======
     LLUUID      agent_id;
     LLUUID      avatar_id; //target id
     LLUUID      image_id;
@@ -132,52 +78,47 @@
     std::string caption_text;
     std::string customer_type;
     U32         flags;
-    BOOL        allow_publish;
->>>>>>> e7eced3c
+};
+
+struct LLAvatarData
+{
+    LLUUID      agent_id;
+    LLUUID      avatar_id; //target id
+    LLUUID      image_id;
+    LLUUID      fl_image_id;
+    LLUUID      partner_id;
+    std::string about_text;
+    std::string fl_about_text;
+    LLDate      born_on;
+    std::string profile_url;
+    U8          caption_index;
+    std::string caption_text;
+    std::string customer_type;
+    U32         flags;
+    bool        hide_age;
+    std::string notes;
+
+    struct LLGroupData;
+    typedef std::list<LLGroupData> group_list_t;
+    group_list_t group_list;
+
+    typedef std::pair<LLUUID, std::string> pick_data_t;
+    typedef std::list< pick_data_t> picks_list_t;
+    picks_list_t picks_list;
 };
 
 struct LLAvatarData::LLGroupData
 {
-<<<<<<< HEAD
     U64 group_powers;
     BOOL accept_notices;
     std::string group_title;
     LLUUID group_id;
     std::string group_name;
     LLUUID group_insignia_id;
-=======
-    LLUUID agent_id;
-    LLUUID target_id; //target id
-
-    typedef std::pair<LLUUID,std::string> pick_data_t;
-    typedef std::list< pick_data_t> picks_list_t;
-    picks_list_t picks_list;
->>>>>>> e7eced3c
 };
 
 struct LLPickData
 {
-<<<<<<< HEAD
-	LLUUID agent_id;
-	LLUUID pick_id;
-	LLUUID creator_id;
-	BOOL top_pick;
-	LLUUID parcel_id;
-	std::string name;
-	std::string desc;
-	LLUUID snapshot_id;
-	LLVector3d pos_global;
-	S32 sort_order;
-	BOOL enabled;
-
-	//used only in read requests
-	std::string user_name;
-	std::string original_name;
-	std::string sim_name;
-
-	//used only in write (update) requests
-	LLUUID session_id;
-=======
     LLUUID agent_id;
     LLUUID pick_id;
     LLUUID creator_id;
@@ -197,37 +138,6 @@
 
     //used only in write (update) requests
     LLUUID session_id;
-
-};
-
-struct LLAvatarNotes
-{
-    LLUUID agent_id;
-    LLUUID target_id; //target id
-    std::string notes;
-};
-
-struct LLAvatarGroups
-{
-    LLUUID agent_id;
-    LLUUID avatar_id; //target id
-    BOOL list_in_profile;
-
-    struct LLGroupData;
-    typedef std::list<LLGroupData> group_list_t;
-
-    group_list_t group_list;
-
-    struct LLGroupData
-    {
-        U64 group_powers;
-        BOOL accept_notices;
-        std::string group_title;
-        LLUUID group_id;
-        std::string group_name;
-        LLUUID group_insignia_id;
-    };
->>>>>>> e7eced3c
 };
 
 struct LLAvatarClassifieds
@@ -285,52 +195,29 @@
 
     void removeObserver(const LLUUID& avatar_id, LLAvatarPropertiesObserver* observer);
 
-<<<<<<< HEAD
-	// Request various types of avatar data.  Duplicate requests will be
-	// suppressed while waiting for a response from the network.
-	void sendAvatarPropertiesRequest(const LLUUID& avatar_id);
-    void sendAvatarLegacyPropertiesRequest(const LLUUID& avatar_id);
-	void sendAvatarTexturesRequest(const LLUUID& avatar_id);
-	void sendAvatarClassifiedsRequest(const LLUUID& avatar_id);
-=======
     // Request various types of avatar data.  Duplicate requests will be
     // suppressed while waiting for a response from the network.
     void sendAvatarPropertiesRequest(const LLUUID& avatar_id);
-    void sendAvatarPicksRequest(const LLUUID& avatar_id);
-    void sendAvatarNotesRequest(const LLUUID& avatar_id);
-    void sendAvatarGroupsRequest(const LLUUID& avatar_id);
+    void sendAvatarLegacyPropertiesRequest(const LLUUID& avatar_id);
     void sendAvatarTexturesRequest(const LLUUID& avatar_id);
     void sendAvatarClassifiedsRequest(const LLUUID& avatar_id);
->>>>>>> e7eced3c
 
     // Duplicate pick info requests are not suppressed.
     void sendPickInfoRequest(const LLUUID& creator_id, const LLUUID& pick_id);
 
     void sendClassifiedInfoRequest(const LLUUID& classified_id);
 
-<<<<<<< HEAD
-	void sendPickInfoUpdate(const LLPickData* new_pick);
-=======
-    void sendAvatarPropertiesUpdate(const LLAvatarData* avatar_props);
-
     void sendPickInfoUpdate(const LLPickData* new_pick);
->>>>>>> e7eced3c
 
     void sendClassifiedInfoUpdate(const LLAvatarClassifiedInfo* c_data);
 
     void sendFriendRights(const LLUUID& avatar_id, S32 rights);
 
-<<<<<<< HEAD
-	void sendPickDelete(const LLUUID& pick_id);
-=======
-    void sendNotes(const LLUUID& avatar_id, const std::string notes);
-
     void sendPickDelete(const LLUUID& pick_id);
->>>>>>> e7eced3c
 
     void sendClassifiedDelete(const LLUUID& classified_id);
 
-	bool isHideAgeSupportedByServer() { return mIsHideAgeSupportedByServer; }
+    bool isHideAgeSupportedByServer() { return mIsHideAgeSupportedByServer; }
 
     // Returns translated, human readable string for account type, such
     // as "Resident" or "Linden Employee".  Used for profiles, inspectors.
@@ -345,12 +232,8 @@
 
     static void requestAvatarPropertiesCoro(std::string cap_url, LLUUID avatar_id, EAvatarProcessorType type);
 
-<<<<<<< HEAD
     // Processing of UDP variant of properties, truncates certain fields!
     static void processAvatarLegacyPropertiesReply(LLMessageSystem* msg, void**);
-=======
-    static void processAvatarPropertiesReply(LLMessageSystem* msg, void**);
->>>>>>> e7eced3c
 
     static void processAvatarInterestsReply(LLMessageSystem* msg, void**);
 
@@ -390,22 +273,6 @@
     static processor_method_t getProcessor(EAvatarProcessorType type);
 
 protected:
-<<<<<<< HEAD
-	
-	typedef std::multimap<LLUUID, LLAvatarPropertiesObserver*> observer_multimap_t;
-	
-	observer_multimap_t mObservers;
-
-	// Keep track of pending requests for data by avatar id and type.
-	// Maintain a timestamp for each request so a request that receives no reply
-	// does not block future requests forever.
-	// Map avatar_id+request_type -> U32 timestamp in seconds
-	typedef std::map< std::pair<LLUUID, EAvatarProcessorType>, U32> timestamp_map_t;
-	timestamp_map_t mRequestTimestamps;
-
-	// Is returned by isHideAgeSupportedByServer()
-	bool mIsHideAgeSupportedByServer { false };
-=======
 
     typedef std::multimap<LLUUID, LLAvatarPropertiesObserver*> observer_multimap_t;
 
@@ -417,7 +284,9 @@
     // Map avatar_id+request_type -> U32 timestamp in seconds
     typedef std::map< std::pair<LLUUID, EAvatarProcessorType>, U32> timestamp_map_t;
     timestamp_map_t mRequestTimestamps;
->>>>>>> e7eced3c
+
+    // Is returned by isHideAgeSupportedByServer()
+    bool mIsHideAgeSupportedByServer { false };
 };
 
 #endif  // LL_LLAVATARPROPERTIESPROCESSOR_H