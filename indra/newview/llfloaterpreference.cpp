/**
 * @file llfloaterpreference.cpp
 * @brief Global preferences with and without persistence.
 *
 * $LicenseInfo:firstyear=2002&license=viewerlgpl$
 * Second Life Viewer Source Code
 * Copyright (C) 2010, Linden Research, Inc.
 *
 * This library is free software; you can redistribute it and/or
 * modify it under the terms of the GNU Lesser General Public
 * License as published by the Free Software Foundation;
 * version 2.1 of the License only.
 *
 * This library is distributed in the hope that it will be useful,
 * but WITHOUT ANY WARRANTY; without even the implied warranty of
 * MERCHANTABILITY or FITNESS FOR A PARTICULAR PURPOSE.  See the GNU
 * Lesser General Public License for more details.
 *
 * You should have received a copy of the GNU Lesser General Public
 * License along with this library; if not, write to the Free Software
 * Foundation, Inc., 51 Franklin Street, Fifth Floor, Boston, MA  02110-1301  USA
 *
 * Linden Research, Inc., 945 Battery Street, San Francisco, CA  94111  USA
 * $/LicenseInfo$
 */

/*
 * App-wide preferences.  Note that these are not per-user,
 * because we need to load many preferences before we have
 * a login name.
 */

#include "llviewerprecompiledheaders.h"

#include "llfloaterpreference.h"

#include "message.h"
#include "llfloaterautoreplacesettings.h"
#include "llagent.h"
#include "llagentcamera.h"
#include "llcheckboxctrl.h"
#include "llcolorswatch.h"
#include "llcombobox.h"
#include "llcommandhandler.h"
#include "lldirpicker.h"
#include "lleventtimer.h"
#include "llfeaturemanager.h"
#include "llfocusmgr.h"
//#include "llfirstuse.h"
#include "llfloaterreg.h"
#include "llfloaterabout.h"
#include "llfavoritesbar.h"
#include "llfloaterpreferencesgraphicsadvanced.h"
#include "llfloaterperformance.h"
#include "llfloatersidepanelcontainer.h"
#include "llfloaterimsession.h"
#include "llkeyboard.h"
#include "llmodaldialog.h"
#include "llnavigationbar.h"
#include "llfloaterimnearbychat.h"
#include "llnotifications.h"
#include "llnotificationsutil.h"
#include "llnotificationtemplate.h"
#include "llpanellogin.h"
#include "llpanelvoicedevicesettings.h"
#include "llradiogroup.h"
#include "llsearchcombobox.h"
#include "llsky.h"
#include "llscrolllistctrl.h"
#include "llscrolllistitem.h"
#include "llsliderctrl.h"
#include "lltabcontainer.h"
#include "lltrans.h"
#include "llviewercontrol.h"
#include "llviewercamera.h"
#include "llviewereventrecorder.h"
#include "llviewermessage.h"
#include "llviewerwindow.h"
#include "llviewerthrottle.h"
#include "llvoavatarself.h"
#include "llvotree.h"
#include "llfloaterpathfindingconsole.h"
// linden library includes
#include "llavatarnamecache.h"
#include "llerror.h"
#include "llfontgl.h"
#include "llrect.h"
#include "llstring.h"

// project includes

#include "llbutton.h"
#include "llflexibleobject.h"
#include "lllineeditor.h"
#include "llresmgr.h"
#include "llspinctrl.h"
#include "llstartup.h"
#include "lltextbox.h"
#include "llui.h"
#include "llviewerobjectlist.h"
#include "llvovolume.h"
#include "llwindow.h"
#include "llworld.h"
#include "lluictrlfactory.h"
#include "llviewermedia.h"
#include "llpluginclassmedia.h"
#include "llteleporthistorystorage.h"
#include "llproxy.h"
#include "llweb.h"

#include "lllogininstance.h"        // to check if logged in yet
#include "llsdserialize.h"
#include "llpresetsmanager.h"
#include "llviewercontrol.h"
#include "llpresetsmanager.h"
#include "llinventoryfunctions.h"

#include "llsearchableui.h"
#include "llperfstats.h"

const F32 BANDWIDTH_UPDATER_TIMEOUT = 0.5f;
char const* const VISIBILITY_DEFAULT = "default";
char const* const VISIBILITY_HIDDEN = "hidden";

//control value for middle mouse as talk2push button
const static std::string MIDDLE_MOUSE_CV = "MiddleMouse"; // for voice client and redability
const static std::string MOUSE_BUTTON_4_CV = "MouseButton4";
const static std::string MOUSE_BUTTON_5_CV = "MouseButton5";

/// This must equal the maximum value set for the IndirectMaxComplexity slider in panel_preferences_graphics1.xml
static const U32 INDIRECT_MAX_ARC_OFF = 101; // all the way to the right == disabled
static const U32 MIN_INDIRECT_ARC_LIMIT = 1; // must match minimum of IndirectMaxComplexity in panel_preferences_graphics1.xml
static const U32 MAX_INDIRECT_ARC_LIMIT = INDIRECT_MAX_ARC_OFF-1; // one short of all the way to the right...

/// These are the effective range of values for RenderAvatarMaxComplexity
static const F32 MIN_ARC_LIMIT =  20000.0f;
static const F32 MAX_ARC_LIMIT = 350000.0f;
static const F32 MIN_ARC_LOG = log(MIN_ARC_LIMIT);
static const F32 MAX_ARC_LOG = log(MAX_ARC_LIMIT);
static const F32 ARC_LIMIT_MAP_SCALE = (MAX_ARC_LOG - MIN_ARC_LOG) / (MAX_INDIRECT_ARC_LIMIT - MIN_INDIRECT_ARC_LIMIT);

struct LabelDef : public LLInitParam::Block<LabelDef>
{
    Mandatory<std::string> name;
    Mandatory<std::string> value;

    LabelDef()
        : name("name"),
        value("value")
    {}
};

struct LabelTable : public LLInitParam::Block<LabelTable>
{
    Multiple<LabelDef> labels;
    LabelTable()
        : labels("label")
    {}
};


// global functions

// helper functions for getting/freeing the web browser media
// if creating/destroying these is too slow, we'll need to create
// a static member and update all our static callbacks

void handleNameTagOptionChanged(const LLSD& newvalue);
void handleDisplayNamesOptionChanged(const LLSD& newvalue);
bool callback_clear_browser_cache(const LLSD& notification, const LLSD& response);
bool callback_clear_cache(const LLSD& notification, const LLSD& response);

//bool callback_skip_dialogs(const LLSD& notification, const LLSD& response, LLFloaterPreference* floater);
//bool callback_reset_dialogs(const LLSD& notification, const LLSD& response, LLFloaterPreference* floater);

void fractionFromDecimal(F32 decimal_val, S32& numerator, S32& denominator);

bool callback_clear_cache(const LLSD& notification, const LLSD& response)
{
    S32 option = LLNotificationsUtil::getSelectedOption(notification, response);
    if ( option == 0 ) // YES
    {
        // flag client texture cache for clearing next time the client runs
        gSavedSettings.setBOOL("PurgeCacheOnNextStartup", true);
        LLNotificationsUtil::add("CacheWillClear");
    }

    return false;
}

bool callback_clear_browser_cache(const LLSD& notification, const LLSD& response)
{
    S32 option = LLNotificationsUtil::getSelectedOption(notification, response);
    if ( option == 0 ) // YES
    {
        // clean web
        LLViewerMedia::getInstance()->clearAllCaches();
        LLViewerMedia::getInstance()->clearAllCookies();

        // clean nav bar history
        LLNavigationBar::getInstance()->clearHistoryCache();

        // flag client texture cache for clearing next time the client runs
        gSavedSettings.setBOOL("PurgeCacheOnNextStartup", true);
        LLNotificationsUtil::add("CacheWillClear");

        LLSearchHistory::getInstance()->clearHistory();
        LLSearchHistory::getInstance()->save();
        LLSearchComboBox* search_ctrl = LLNavigationBar::getInstance()->getChild<LLSearchComboBox>("search_combo_box");
        search_ctrl->clearHistory();

        LLTeleportHistoryStorage::getInstance()->purgeItems();
        LLTeleportHistoryStorage::getInstance()->save();
    }

    return false;
}

void handleNameTagOptionChanged(const LLSD& newvalue)
{
    LLAvatarNameCache::getInstance()->setUseUsernames(gSavedSettings.getBOOL("NameTagShowUsernames"));
    LLVOAvatar::invalidateNameTags();
}

void handleDisplayNamesOptionChanged(const LLSD& newvalue)
{
    LLAvatarNameCache::getInstance()->setUseDisplayNames(newvalue.asBoolean());
    LLVOAvatar::invalidateNameTags();
}

void handleAppearanceCameraMovementChanged(const LLSD& newvalue)
{
    if(!newvalue.asBoolean() && gAgentCamera.getCameraMode() == CAMERA_MODE_CUSTOMIZE_AVATAR)
    {
        gAgentCamera.changeCameraToDefault();
        gAgentCamera.resetView();
    }
}

void fractionFromDecimal(F32 decimal_val, S32& numerator, S32& denominator)
{
    numerator = 0;
    denominator = 0;
    for (F32 test_denominator = 1.f; test_denominator < 30.f; test_denominator += 1.f)
    {
        if (fmodf((decimal_val * test_denominator) + 0.01f, 1.f) < 0.02f)
        {
            numerator = ll_round(decimal_val * test_denominator);
            denominator = ll_round(test_denominator);
            break;
        }
    }
}

// handle secondlife:///app/worldmap/{NAME}/{COORDS} URLs
// Also see LLUrlEntryKeybinding, the value of this command type
// is ability to show up to date value in chat
class LLKeybindingHandler: public LLCommandHandler
{
public:
    // requires trusted browser to trigger
    LLKeybindingHandler(): LLCommandHandler("keybinding", UNTRUSTED_CLICK_ONLY)
    {
    }

    bool handle(const LLSD& params, const LLSD& query_map,
                const std::string& grid, LLMediaCtrl* web)
    {
        if (params.size() < 1) return false;

        LLFloaterPreference* prefsfloater = dynamic_cast<LLFloaterPreference*>
            (LLFloaterReg::showInstance("preferences"));

        if (prefsfloater)
        {
            // find 'controls' panel and bring it the front
            LLTabContainer* tabcontainer = prefsfloater->getChild<LLTabContainer>("pref core");
            LLPanel* panel = prefsfloater->getChild<LLPanel>("controls");
            if (tabcontainer && panel)
            {
                tabcontainer->selectTabPanel(panel);
            }
        }

        return true;
    }
};
LLKeybindingHandler gKeybindHandler;


//////////////////////////////////////////////
// LLFloaterPreference

// static
std::string LLFloaterPreference::sSkin = "";

LLFloaterPreference::LLFloaterPreference(const LLSD& key)
    : LLFloater(key),
    mGotPersonalInfo(false),
    mLanguageChanged(false),
    mAvatarDataInitialized(false),
    mSearchDataDirty(true)
{
    LLConversationLog::instance().addObserver(this);

    //Build Floater is now Called from  LLFloaterReg::add("preferences", "floater_preferences.xml", (LLFloaterBuildFunc)&LLFloaterReg::build<LLFloaterPreference>);

    static bool registered_dialog = false;
    if (!registered_dialog)
    {
        LLFloaterReg::add("keybind_dialog", "floater_select_key.xml", (LLFloaterBuildFunc)&LLFloaterReg::build<LLSetKeyBindDialog>);
        registered_dialog = true;
    }

    mCommitCallbackRegistrar.add("Pref.Cancel", { boost::bind(&LLFloaterPreference::onBtnCancel, this, _2), cb_info::UNTRUSTED_BLOCK });
    mCommitCallbackRegistrar.add("Pref.OK", { boost::bind(&LLFloaterPreference::onBtnOK, this, _2), cb_info::UNTRUSTED_BLOCK });

    mCommitCallbackRegistrar.add("Pref.ClearCache", { boost::bind(&LLFloaterPreference::onClickClearCache, this), cb_info::UNTRUSTED_BLOCK });
    mCommitCallbackRegistrar.add("Pref.WebClearCache", { boost::bind(&LLFloaterPreference::onClickBrowserClearCache, this), cb_info::UNTRUSTED_BLOCK });
    mCommitCallbackRegistrar.add("Pref.SetCache", { boost::bind(&LLFloaterPreference::onClickSetCache, this), cb_info::UNTRUSTED_BLOCK });
    mCommitCallbackRegistrar.add("Pref.ResetCache", { boost::bind(&LLFloaterPreference::onClickResetCache, this), cb_info::UNTRUSTED_BLOCK });
    mCommitCallbackRegistrar.add("Pref.ClickSkin", { boost::bind(&LLFloaterPreference::onClickSkin, this,_1, _2), cb_info::UNTRUSTED_BLOCK });
    mCommitCallbackRegistrar.add("Pref.SelectSkin", { boost::bind(&LLFloaterPreference::onSelectSkin, this), cb_info::UNTRUSTED_BLOCK });
    mCommitCallbackRegistrar.add("Pref.SetSounds", { boost::bind(&LLFloaterPreference::onClickSetSounds, this), cb_info::UNTRUSTED_BLOCK });
    mCommitCallbackRegistrar.add("Pref.ClickEnablePopup", { boost::bind(&LLFloaterPreference::onClickEnablePopup, this), cb_info::UNTRUSTED_BLOCK });
    mCommitCallbackRegistrar.add("Pref.ClickDisablePopup", { boost::bind(&LLFloaterPreference::onClickDisablePopup, this), cb_info::UNTRUSTED_BLOCK });
    mCommitCallbackRegistrar.add("Pref.LogPath", { boost::bind(&LLFloaterPreference::onClickLogPath, this), cb_info::UNTRUSTED_BLOCK });
    mCommitCallbackRegistrar.add("Pref.RenderExceptions", { boost::bind(&LLFloaterPreference::onClickRenderExceptions, this), cb_info::UNTRUSTED_BLOCK });
    mCommitCallbackRegistrar.add("Pref.AutoAdjustments", { boost::bind(&LLFloaterPreference::onClickAutoAdjustments, this), cb_info::UNTRUSTED_BLOCK });
    mCommitCallbackRegistrar.add("Pref.HardwareDefaults", { boost::bind(&LLFloaterPreference::setHardwareDefaults, this), cb_info::UNTRUSTED_BLOCK });
    mCommitCallbackRegistrar.add("Pref.AvatarImpostorsEnable", { boost::bind(&LLFloaterPreference::onAvatarImpostorsEnable, this), cb_info::UNTRUSTED_BLOCK });
    mCommitCallbackRegistrar.add("Pref.UpdateIndirectMaxComplexity", { boost::bind(&LLFloaterPreference::updateMaxComplexity, this), cb_info::UNTRUSTED_BLOCK });
    mCommitCallbackRegistrar.add("Pref.RenderOptionUpdate", { boost::bind(&LLFloaterPreference::onRenderOptionEnable, this), cb_info::UNTRUSTED_BLOCK });
    mCommitCallbackRegistrar.add("Pref.WindowedMod", { boost::bind(&LLFloaterPreference::onCommitWindowedMode, this), cb_info::UNTRUSTED_BLOCK });
    mCommitCallbackRegistrar.add("Pref.UpdateSliderText", { boost::bind(&LLFloaterPreference::refreshUI,this), cb_info::UNTRUSTED_BLOCK });
    mCommitCallbackRegistrar.add("Pref.QualityPerformance", { boost::bind(&LLFloaterPreference::onChangeQuality, this, _2), cb_info::UNTRUSTED_BLOCK });
    mCommitCallbackRegistrar.add("Pref.applyUIColor", { boost::bind(&LLFloaterPreference::applyUIColor, this ,_1, _2), cb_info::UNTRUSTED_BLOCK });
    mCommitCallbackRegistrar.add("Pref.getUIColor", { boost::bind(&LLFloaterPreference::getUIColor, this ,_1, _2), cb_info::UNTRUSTED_BLOCK });
    mCommitCallbackRegistrar.add("Pref.MaturitySettings", { boost::bind(&LLFloaterPreference::onChangeMaturity, this), cb_info::UNTRUSTED_BLOCK });
    mCommitCallbackRegistrar.add("Pref.BlockList", { boost::bind(&LLFloaterPreference::onClickBlockList, this), cb_info::UNTRUSTED_BLOCK });
    mCommitCallbackRegistrar.add("Pref.Proxy", { boost::bind(&LLFloaterPreference::onClickProxySettings, this), cb_info::UNTRUSTED_BLOCK });
    mCommitCallbackRegistrar.add("Pref.TranslationSettings", { boost::bind(&LLFloaterPreference::onClickTranslationSettings, this), cb_info::UNTRUSTED_BLOCK });
    mCommitCallbackRegistrar.add("Pref.AutoReplace", { boost::bind(&LLFloaterPreference::onClickAutoReplace, this), cb_info::UNTRUSTED_BLOCK });
    mCommitCallbackRegistrar.add("Pref.PermsDefault", { boost::bind(&LLFloaterPreference::onClickPermsDefault, this), cb_info::UNTRUSTED_BLOCK });
    mCommitCallbackRegistrar.add("Pref.RememberedUsernames", { boost::bind(&LLFloaterPreference::onClickRememberedUsernames, this), cb_info::UNTRUSTED_BLOCK });
    mCommitCallbackRegistrar.add("Pref.SpellChecker", { boost::bind(&LLFloaterPreference::onClickSpellChecker, this), cb_info::UNTRUSTED_BLOCK });
    mCommitCallbackRegistrar.add("Pref.Advanced", { boost::bind(&LLFloaterPreference::onClickAdvanced, this), cb_info::UNTRUSTED_BLOCK });

    sSkin = gSavedSettings.getString("SkinCurrent");

    mCommitCallbackRegistrar.add("Pref.ClickActionChange", { boost::bind(&LLFloaterPreference::onClickActionChange, this), cb_info::UNTRUSTED_BLOCK });

    gSavedSettings.getControl("NameTagShowUsernames")->getCommitSignal()->connect(boost::bind(&handleNameTagOptionChanged,  _2));
    gSavedSettings.getControl("NameTagShowFriends")->getCommitSignal()->connect(boost::bind(&handleNameTagOptionChanged,  _2));
    gSavedSettings.getControl("UseDisplayNames")->getCommitSignal()->connect(boost::bind(&handleDisplayNamesOptionChanged,  _2));

    gSavedSettings.getControl("AppearanceCameraMovement")->getCommitSignal()->connect(boost::bind(&handleAppearanceCameraMovementChanged,  _2));
    gSavedSettings.getControl("WindLightUseAtmosShaders")->getCommitSignal()->connect(boost::bind(&LLFloaterPreference::onAtmosShaderChange, this));

    LLAvatarPropertiesProcessor::getInstance()->addObserver( gAgent.getID(), this );

    mComplexityChangedSignal = gSavedSettings.getControl("RenderAvatarMaxComplexity")->getCommitSignal()->connect(boost::bind(&LLFloaterPreference::updateComplexityText, this));

    mCommitCallbackRegistrar.add("Pref.ClearLog", { boost::bind(&LLConversationLog::onClearLog, &LLConversationLog::instance()), cb_info::UNTRUSTED_BLOCK });
    mCommitCallbackRegistrar.add("Pref.DeleteTranscripts", { boost::bind(&LLFloaterPreference::onDeleteTranscripts, this), cb_info::UNTRUSTED_BLOCK });
    mCommitCallbackRegistrar.add("UpdateFilter", { boost::bind(&LLFloaterPreference::onUpdateFilterTerm, this, false), cb_info::UNTRUSTED_BLOCK }); // <FS:ND/> Hook up for filtering
}

void LLFloaterPreference::processProperties( void* pData, EAvatarProcessorType type )
{
    if ( APT_PROPERTIES_LEGACY == type )
    {
        const LLAvatarLegacyData* pAvatarData = static_cast<const LLAvatarLegacyData*>( pData );
        if (pAvatarData && (gAgent.getID() == pAvatarData->avatar_id) && (pAvatarData->avatar_id != LLUUID::null))
        {
            mAllowPublish = (bool)(pAvatarData->flags & AVATAR_ALLOW_PUBLISH);
            mAvatarDataInitialized = true;
            getChild<LLUICtrl>("online_searchresults")->setValue(mAllowPublish);
        }
    }
}

void LLFloaterPreference::saveAvatarProperties( void )
{
    const bool allowPublish = getChild<LLUICtrl>("online_searchresults")->getValue();

    if ((LLStartUp::getStartupState() == STATE_STARTED)
        && mAvatarDataInitialized
        && (allowPublish != mAllowPublish))
    {
        std::string cap_url = gAgent.getRegionCapability("AgentProfile");
        if (!cap_url.empty())
        {
            mAllowPublish = allowPublish;

            LLCoros::instance().launch("requestAgentUserInfoCoro",
                boost::bind(saveAvatarPropertiesCoro, cap_url, allowPublish));
        }
    }
}

void LLFloaterPreference::saveAvatarPropertiesCoro(const std::string cap_url, bool allow_publish)
{
    LLCore::HttpRequest::policy_t httpPolicy(LLCore::HttpRequest::DEFAULT_POLICY_ID);
    LLCoreHttpUtil::HttpCoroutineAdapter::ptr_t
        httpAdapter(new LLCoreHttpUtil::HttpCoroutineAdapter("put_avatar_properties_coro", httpPolicy));
    LLCore::HttpRequest::ptr_t httpRequest(new LLCore::HttpRequest);
    LLCore::HttpHeaders::ptr_t httpHeaders;

    LLCore::HttpOptions::ptr_t httpOpts(new LLCore::HttpOptions);
    httpOpts->setFollowRedirects(true);

    std::string finalUrl = cap_url + "/" + gAgentID.asString();
    LLSD data;
    data["allow_publish"] = allow_publish;

    LLSD result = httpAdapter->putAndSuspend(httpRequest, finalUrl, data, httpOpts, httpHeaders);

    LLSD httpResults = result[LLCoreHttpUtil::HttpCoroutineAdapter::HTTP_RESULTS];
    LLCore::HttpStatus status = LLCoreHttpUtil::HttpCoroutineAdapter::getStatusFromLLSD(httpResults);

    if (!status)
    {
        LL_WARNS("Preferences") << "Failed to put agent information " << data << " for id " << gAgentID << LL_ENDL;
        return;
    }

    LL_DEBUGS("Preferences") << "Agent id: " << gAgentID << " Data: " << data << " Result: " << httpResults << LL_ENDL;
}

bool LLFloaterPreference::postBuild()
{
    gSavedSettings.getControl("ChatFontSize")->getSignal()->connect(boost::bind(&LLFloaterIMSessionTab::processChatHistoryStyleUpdate, false));

    gSavedSettings.getControl("ChatFontSize")->getSignal()->connect(boost::bind(&LLViewerChat::signalChatFontChanged));

    gSavedSettings.getControl("ChatBubbleOpacity")->getSignal()->connect(boost::bind(&LLFloaterPreference::onNameTagOpacityChange, this, _2));

    gSavedSettings.getControl("PreferredMaturity")->getSignal()->connect(boost::bind(&LLFloaterPreference::onChangeMaturity, this));

    gSavedSettings.getControl("RenderAvatarComplexityMode")->getSignal()->connect(
        [this](LLControlVariable* control, const LLSD& new_val, const LLSD& old_val)
        {
            onChangeComplexityMode(new_val);
        });

    gSavedPerAccountSettings.getControl("ModelUploadFolder")->getSignal()->connect(boost::bind(&LLFloaterPreference::onChangeModelFolder, this));
    gSavedPerAccountSettings.getControl("PBRUploadFolder")->getSignal()->connect(boost::bind(&LLFloaterPreference::onChangePBRFolder, this));
    gSavedPerAccountSettings.getControl("TextureUploadFolder")->getSignal()->connect(boost::bind(&LLFloaterPreference::onChangeTextureFolder, this));
    gSavedPerAccountSettings.getControl("SoundUploadFolder")->getSignal()->connect(boost::bind(&LLFloaterPreference::onChangeSoundFolder, this));
    gSavedPerAccountSettings.getControl("AnimationUploadFolder")->getSignal()->connect(boost::bind(&LLFloaterPreference::onChangeAnimationFolder, this));

    LLTabContainer* tabcontainer = getChild<LLTabContainer>("pref core");
    if (!tabcontainer->selectTab(gSavedSettings.getS32("LastPrefTab")))
        tabcontainer->selectFirstTab();

    getChild<LLUICtrl>("cache_location")->setEnabled(false); // make it read-only but selectable (STORM-227)
    std::string cache_location = gDirUtilp->getExpandedFilename(LL_PATH_CACHE, "");
    setCacheLocation(cache_location);

    getChild<LLUICtrl>("log_path_string")->setEnabled(false); // make it read-only but selectable

    getChild<LLComboBox>("language_combobox")->setCommitCallback(boost::bind(&LLFloaterPreference::onLanguageChange, this));

    getChild<LLComboBox>("FriendIMOptions")->setCommitCallback(boost::bind(&LLFloaterPreference::onNotificationsChange, this,"FriendIMOptions"));
    getChild<LLComboBox>("NonFriendIMOptions")->setCommitCallback(boost::bind(&LLFloaterPreference::onNotificationsChange, this,"NonFriendIMOptions"));
    getChild<LLComboBox>("ConferenceIMOptions")->setCommitCallback(boost::bind(&LLFloaterPreference::onNotificationsChange, this,"ConferenceIMOptions"));
    getChild<LLComboBox>("GroupChatOptions")->setCommitCallback(boost::bind(&LLFloaterPreference::onNotificationsChange, this,"GroupChatOptions"));
    getChild<LLComboBox>("NearbyChatOptions")->setCommitCallback(boost::bind(&LLFloaterPreference::onNotificationsChange, this,"NearbyChatOptions"));
    getChild<LLComboBox>("ObjectIMOptions")->setCommitCallback(boost::bind(&LLFloaterPreference::onNotificationsChange, this,"ObjectIMOptions"));

    // if floater is opened before login set default localized do not disturb message
    if (LLStartUp::getStartupState() < STATE_STARTED)
    {
        gSavedPerAccountSettings.setString("DoNotDisturbModeResponse", LLTrans::getString("DoNotDisturbModeResponseDefault"));
    }

    // set 'enable' property for 'Clear log...' button
    changed();

    LLLogChat::getInstance()->setSaveHistorySignal(boost::bind(&LLFloaterPreference::onLogChatHistorySaved, this));

    LLSliderCtrl* fov_slider = getChild<LLSliderCtrl>("camera_fov");
    fov_slider->setMinValue(LLViewerCamera::getInstance()->getMinView());
    fov_slider->setMaxValue(LLViewerCamera::getInstance()->getMaxView());

    bool enable_complexity = gSavedSettings.getS32("RenderAvatarComplexityMode") != LLVOAvatar::AV_RENDER_ONLY_SHOW_FRIENDS;
    getChild<LLSliderCtrl>("IndirectMaxComplexity")->setEnabled(enable_complexity);

    // Hook up and init for filtering
    mFilterEdit = getChild<LLSearchEditor>("search_prefs_edit");
    mFilterEdit->setKeystrokeCallback(boost::bind(&LLFloaterPreference::onUpdateFilterTerm, this, false));

    // Load and assign label for 'default language'
    std::string user_filename = gDirUtilp->getExpandedFilename(LL_PATH_DEFAULT_SKIN, "default_languages.xml");
    std::map<std::string, std::string> labels;
    if (loadFromFilename(user_filename, labels))
    {
        std::string system_lang = gSavedSettings.getString("SystemLanguage");
        std::map<std::string, std::string>::iterator iter = labels.find(system_lang);
        if (iter != labels.end())
        {
            getChild<LLComboBox>("language_combobox")->add(iter->second, LLSD("default"), ADD_TOP, true);
        }
        else
        {
            LL_WARNS() << "Language \"" << system_lang << "\" is not in default_languages.xml" << LL_ENDL;
            getChild<LLComboBox>("language_combobox")->add("System default", LLSD("default"), ADD_TOP, true);
        }
    }
    else
    {
        LL_WARNS() << "Failed to load labels from " << user_filename << ". Using default." << LL_ENDL;
        getChild<LLComboBox>("language_combobox")->add("System default", LLSD("default"), ADD_TOP, true);
    }

    return true;
}

void LLFloaterPreference::updateDeleteTranscriptsButton()
{
    getChild<LLButton>("delete_transcripts")->setEnabled(LLLogChat::transcriptFilesExist());
}

void LLFloaterPreference::onDoNotDisturbResponseChanged()
{
    // set "DoNotDisturbResponseChanged" true if user edited message differs from default, false otherwise
    bool response_changed_flag =
            LLTrans::getString("DoNotDisturbModeResponseDefault")
                    != getChild<LLUICtrl>("do_not_disturb_response")->getValue().asString();

    gSavedPerAccountSettings.setBOOL("DoNotDisturbResponseChanged", response_changed_flag );
}

LLFloaterPreference::~LLFloaterPreference()
{
    LLConversationLog::instance().removeObserver(this);
    mComplexityChangedSignal.disconnect();
}

void LLFloaterPreference::draw()
{
    bool has_first_selected = (getChildRef<LLScrollListCtrl>("disabled_popups").getFirstSelected()!=NULL);
    gSavedSettings.setBOOL("FirstSelectedDisabledPopups", has_first_selected);

    has_first_selected = (getChildRef<LLScrollListCtrl>("enabled_popups").getFirstSelected()!=NULL);
    gSavedSettings.setBOOL("FirstSelectedEnabledPopups", has_first_selected);

    LLFloater::draw();
}

void LLFloaterPreference::saveSettings()
{
    LLTabContainer* tabcontainer = getChild<LLTabContainer>("pref core");
    child_list_t::const_iterator iter = tabcontainer->getChildList()->begin();
    child_list_t::const_iterator end = tabcontainer->getChildList()->end();
    for ( ; iter != end; ++iter)
    {
        LLView* view = *iter;
        LLPanelPreference* panel = dynamic_cast<LLPanelPreference*>(view);
        if (panel)
            panel->saveSettings();
    }
    saveIgnoredNotifications();
}

void LLFloaterPreference::apply()
{
    LLAvatarPropertiesProcessor::getInstance()->addObserver( gAgent.getID(), this );

    LLTabContainer* tabcontainer = getChild<LLTabContainer>("pref core");
    if (sSkin != gSavedSettings.getString("SkinCurrent"))
    {
        LLNotificationsUtil::add("ChangeSkin");
        refreshSkin(this);
    }
    // Call apply() on all panels that derive from LLPanelPreference
    for (child_list_t::const_iterator iter = tabcontainer->getChildList()->begin();
         iter != tabcontainer->getChildList()->end(); ++iter)
    {
        LLView* view = *iter;
        LLPanelPreference* panel = dynamic_cast<LLPanelPreference*>(view);
        if (panel)
            panel->apply();
    }

    gViewerWindow->requestResolutionUpdate(); // for UIScaleFactor

    LLSliderCtrl* fov_slider = getChild<LLSliderCtrl>("camera_fov");
    fov_slider->setMinValue(LLViewerCamera::getInstance()->getMinView());
    fov_slider->setMaxValue(LLViewerCamera::getInstance()->getMaxView());

    std::string cache_location = gDirUtilp->getExpandedFilename(LL_PATH_CACHE, "");
    setCacheLocation(cache_location);

    LLViewerMedia::getInstance()->setCookiesEnabled(getChild<LLUICtrl>("cookies_enabled")->getValue());

    if (hasChild("web_proxy_enabled", true) &&hasChild("web_proxy_editor", true) && hasChild("web_proxy_port", true))
    {
        bool proxy_enable = getChild<LLUICtrl>("web_proxy_enabled")->getValue();
        std::string proxy_address = getChild<LLUICtrl>("web_proxy_editor")->getValue();
        int proxy_port = getChild<LLUICtrl>("web_proxy_port")->getValue();
        LLViewerMedia::getInstance()->setProxyConfig(proxy_enable, proxy_address, proxy_port);
    }

    if (mGotPersonalInfo)
    {
        bool new_hide_online = getChild<LLUICtrl>("online_visibility")->getValue().asBoolean();

        if (new_hide_online != mOriginalHideOnlineStatus)
        {
            // This hack is because we are representing several different
            // possible strings with a single checkbox. Since most users
            // can only select between 2 values, we represent it as a
            // checkbox. This breaks down a little bit for liaisons, but
            // works out in the end.
            if (new_hide_online != mOriginalHideOnlineStatus)
            {
                if (new_hide_online) mDirectoryVisibility = VISIBILITY_HIDDEN;
                else mDirectoryVisibility = VISIBILITY_DEFAULT;
             //Update showonline value, otherwise multiple applys won't work
                mOriginalHideOnlineStatus = new_hide_online;
            }
            gAgent.sendAgentUpdateUserInfo(mDirectoryVisibility);
        }
    }

    saveAvatarProperties();
}

void LLFloaterPreference::cancel(const std::vector<std::string> settings_to_skip)
{
    LLTabContainer* tabcontainer = getChild<LLTabContainer>("pref core");
    // Call cancel() on all panels that derive from LLPanelPreference
    for (child_list_t::const_iterator iter = tabcontainer->getChildList()->begin();
        iter != tabcontainer->getChildList()->end(); ++iter)
    {
        LLView* view = *iter;
        LLPanelPreference* panel = dynamic_cast<LLPanelPreference*>(view);
        if (panel)
            panel->cancel(settings_to_skip);
    }
    // hide joystick pref floater
    LLFloaterReg::hideInstance("pref_joystick");

    // hide translation settings floater
    LLFloaterReg::hideInstance("prefs_translation");

    // hide autoreplace settings floater
    LLFloaterReg::hideInstance("prefs_autoreplace");

    // hide spellchecker settings folder
    LLFloaterReg::hideInstance("prefs_spellchecker");

    // hide advanced graphics floater
    LLFloaterReg::hideInstance("prefs_graphics_advanced");

    // reverts any changes to current skin
    gSavedSettings.setString("SkinCurrent", sSkin);

    updateClickActionViews();

    LLFloaterPreferenceProxy * advanced_proxy_settings = LLFloaterReg::findTypedInstance<LLFloaterPreferenceProxy>("prefs_proxy");
    if (advanced_proxy_settings)
    {
        advanced_proxy_settings->cancel();
    }
    //Need to reload the navmesh if the pathing console is up
    LLHandle<LLFloaterPathfindingConsole> pathfindingConsoleHandle = LLFloaterPathfindingConsole::getInstanceHandle();
    if ( !pathfindingConsoleHandle.isDead() )
    {
        LLFloaterPathfindingConsole* pPathfindingConsole = pathfindingConsoleHandle.get();
        pPathfindingConsole->onRegionBoundaryCross();
    }

    if (!mSavedGraphicsPreset.empty())
    {
        gSavedSettings.setString("PresetGraphicActive", mSavedGraphicsPreset);
        LLPresetsManager::getInstance()->triggerChangeSignal();
    }

    restoreIgnoredNotifications();
}

void LLFloaterPreference::onOpen(const LLSD& key)
{
    // this variable and if that follows it are used to properly handle do not disturb mode response message
    static bool initialized = false;
    // if user is logged in and we haven't initialized do not disturb mode response yet, do it
    if (!initialized && LLStartUp::getStartupState() == STATE_STARTED)
    {
        // Special approach is used for do not disturb response localization, because "DoNotDisturbModeResponse" is
        // in non-localizable xml, and also because it may be changed by user and in this case it shouldn't be localized.
        // To keep track of whether do not disturb response is default or changed by user additional setting DoNotDisturbResponseChanged
        // was added into per account settings.

        // initialization should happen once,so setting variable to true
        initialized = true;
        // this connection is needed to properly set "DoNotDisturbResponseChanged" setting when user makes changes in
        // do not disturb response message.
        gSavedPerAccountSettings.getControl("DoNotDisturbModeResponse")->getSignal()->connect(boost::bind(&LLFloaterPreference::onDoNotDisturbResponseChanged, this));
    }
    gAgent.sendAgentUserInfoRequest();

    /////////////////////////// From LLPanelGeneral //////////////////////////
    // if we have no agent, we can't let them choose anything
    // if we have an agent, then we only let them choose if they have a choice
    bool can_choose_maturity =
        gAgent.getID().notNull() &&
        (gAgent.isMature() || gAgent.isGodlike());

    LLComboBox* maturity_combo = getChild<LLComboBox>("maturity_desired_combobox");
    LLAvatarPropertiesProcessor::getInstance()->sendAvatarLegacyPropertiesRequest( gAgent.getID() );
    if (can_choose_maturity)
    {
        // if they're not adult or a god, they shouldn't see the adult selection, so delete it
        if (!gAgent.isAdult() && !gAgent.isGodlikeWithoutAdminMenuFakery())
        {
            // we're going to remove the adult entry from the combo
            LLScrollListCtrl* maturity_list = maturity_combo->findChild<LLScrollListCtrl>("ComboBox");
            if (maturity_list)
            {
                maturity_list->deleteItems(LLSD(SIM_ACCESS_ADULT));
            }
        }
        getChildView("maturity_desired_combobox")->setEnabled( true);
        getChildView("maturity_desired_textbox")->setVisible( false);
    }
    else
    {
        getChild<LLUICtrl>("maturity_desired_textbox")->setValue(maturity_combo->getSelectedItemLabel());
        getChildView("maturity_desired_combobox")->setEnabled( false);
    }

    // Forget previous language changes.
    mLanguageChanged = false;

    // Display selected maturity icons.
    onChangeMaturity();

    onChangeModelFolder();
    onChangePBRFolder();
    onChangeTextureFolder();
    onChangeSoundFolder();
    onChangeAnimationFolder();

    // Load (double-)click to walk/teleport settings.
    updateClickActionViews();

    // Enabled/disabled popups, might have been changed by user actions
    // while preferences floater was closed.
    buildPopupLists();


    //get the options that were checked
    onNotificationsChange("FriendIMOptions");
    onNotificationsChange("NonFriendIMOptions");
    onNotificationsChange("ConferenceIMOptions");
    onNotificationsChange("GroupChatOptions");
    onNotificationsChange("NearbyChatOptions");
    onNotificationsChange("ObjectIMOptions");

    LLPanelLogin::setAlwaysRefresh(true);
    refresh();

    // Make sure the current state of prefs are saved away when
    // when the floater is opened.  That will make cancel do its
    // job
    saveSettings();

    // Make sure there is a default preference file
    LLPresetsManager::getInstance()->createMissingDefault(PRESETS_CAMERA);
    LLPresetsManager::getInstance()->createMissingDefault(PRESETS_GRAPHIC);

    bool started = (LLStartUp::getStartupState() == STATE_STARTED);

    LLButton* load_btn = findChild<LLButton>("PrefLoadButton");
    LLButton* save_btn = findChild<LLButton>("PrefSaveButton");
    LLButton* delete_btn = findChild<LLButton>("PrefDeleteButton");
    LLButton* exceptions_btn = findChild<LLButton>("RenderExceptionsButton");
    LLButton* auto_adjustments_btn = findChild<LLButton>("AutoAdjustmentsButton");

    if (load_btn && save_btn && delete_btn && exceptions_btn && auto_adjustments_btn)
    {
        load_btn->setEnabled(started);
        save_btn->setEnabled(started);
        delete_btn->setEnabled(started);
        exceptions_btn->setEnabled(started);
        auto_adjustments_btn->setEnabled(started);
    }

    collectSearchableItems();
    if (!mFilterEdit->getText().empty())
    {
        mFilterEdit->setText(LLStringExplicit(""));
        onUpdateFilterTerm(true);
    }
}

void LLFloaterPreference::onRenderOptionEnable()
{
    refreshEnabledGraphics();
}

void LLFloaterPreference::onAvatarImpostorsEnable()
{
    refreshEnabledGraphics();
}

//static
void LLFloaterPreference::initDoNotDisturbResponse()
    {
        if (!gSavedPerAccountSettings.getBOOL("DoNotDisturbResponseChanged"))
        {
            //LLTrans::getString("DoNotDisturbModeResponseDefault") is used here for localization (EXT-5885)
            gSavedPerAccountSettings.setString("DoNotDisturbModeResponse", LLTrans::getString("DoNotDisturbModeResponseDefault"));
        }
    }

//static
void LLFloaterPreference::updateShowFavoritesCheckbox(bool val)
{
    LLFloaterPreference* instance = LLFloaterReg::findTypedInstance<LLFloaterPreference>("preferences");
    if (instance)
    {
        instance->getChild<LLUICtrl>("favorites_on_login_check")->setValue(val);
    }
}

void LLFloaterPreference::setHardwareDefaults()
{
    std::string preset_graphic_active = gSavedSettings.getString("PresetGraphicActive");
    if (!preset_graphic_active.empty())
    {
        saveGraphicsPreset(preset_graphic_active);
        saveSettings(); // save here to be able to return to the previous preset by Cancel
    }
    setRecommendedSettings();
}

void LLFloaterPreference::setRecommendedSettings()
{
    resetAutotuneSettings();
    gSavedSettings.getControl("RenderVSyncEnable")->resetToDefault(true);

    LLFeatureManager::getInstance()->applyRecommendedSettings();

    // reset indirects before refresh because we may have changed what they control
    LLAvatarComplexityControls::setIndirectControls();

    refreshEnabledGraphics();
    gSavedSettings.setString("PresetGraphicActive", "");
    LLPresetsManager::getInstance()->triggerChangeSignal();

    LLTabContainer* tabcontainer = getChild<LLTabContainer>("pref core");
    child_list_t::const_iterator iter = tabcontainer->getChildList()->begin();
    child_list_t::const_iterator end = tabcontainer->getChildList()->end();
    for ( ; iter != end; ++iter)
    {
        LLView* view = *iter;
        LLPanelPreference* panel = dynamic_cast<LLPanelPreference*>(view);
        if (panel)
        {
            panel->setHardwareDefaults();
        }
    }
}

void LLFloaterPreference::resetAutotuneSettings()
{
    gSavedSettings.setBOOL("AutoTuneFPS", false);

    const std::string autotune_settings[] = {
        "AutoTuneLock",
        "KeepAutoTuneLock",
        "TargetFPS",
        "TuningFPSStrategy",
        "AutoTuneImpostorByDistEnabled",
        "AutoTuneImpostorFarAwayDistance" ,
        "AutoTuneRenderFarClipMin",
        "AutoTuneRenderFarClipTarget",
        "RenderAvatarMaxART"
    };

    for (auto it : autotune_settings)
    {
        gSavedSettings.getControl(it)->resetToDefault(true);
    }
}

void LLFloaterPreference::getControlNames(std::vector<std::string>& names)
{
    LLView* view = findChild<LLView>("display");
    LLFloater* advanced = LLFloaterReg::findTypedInstance<LLFloater>("prefs_graphics_advanced");
    if (view && advanced)
    {
        std::list<LLView*> stack;
        stack.push_back(view);
        stack.push_back(advanced);
        while(!stack.empty())
        {
            // Process view on top of the stack
            LLView* curview = stack.front();
            stack.pop_front();

            LLUICtrl* ctrl = dynamic_cast<LLUICtrl*>(curview);
            if (ctrl)
            {
                LLControlVariable* control = ctrl->getControlVariable();
                if (control)
                {
                    std::string control_name = control->getName();
                    if (std::find(names.begin(), names.end(), control_name) == names.end())
                    {
                        names.push_back(control_name);
                    }
                }
            }

            for (child_list_t::const_iterator iter = curview->getChildList()->begin();
                iter != curview->getChildList()->end(); ++iter)
            {
                stack.push_back(*iter);
            }
        }
    }
}

//virtual
void LLFloaterPreference::onClose(bool app_quitting)
{
    gSavedSettings.setS32("LastPrefTab", getChild<LLTabContainer>("pref core")->getCurrentPanelIndex());
    LLPanelLogin::setAlwaysRefresh(false);
    if (!app_quitting)
    {
        cancel();
    }
}

// static
void LLFloaterPreference::onBtnOK(const LLSD& userdata)
{
    // commit any outstanding text entry
    if (hasFocus())
    {
        LLUICtrl* cur_focus = dynamic_cast<LLUICtrl*>(gFocusMgr.getKeyboardFocus());
        if (cur_focus && cur_focus->acceptsTextInput())
        {
            cur_focus->onCommit();
        }
    }

    if (canClose())
    {
        saveSettings();
        apply();

        if (userdata.asString() == "closeadvanced")
        {
            LLFloaterReg::hideInstance("prefs_graphics_advanced");
        }
        else
        {
            closeFloater(false);
        }

        //Conversation transcript and log path changed so reload conversations based on new location
        if(mPriorInstantMessageLogPath.length())
        {
            if(moveTranscriptsAndLog())
            {
                //When floaters are empty but have a chat history files, reload chat history into them
                LLFloaterIMSessionTab::reloadEmptyFloaters();
            }
            //Couldn't move files so restore the old path and show a notification
            else
            {
                gSavedPerAccountSettings.setString("InstantMessageLogPath", mPriorInstantMessageLogPath);
                LLNotificationsUtil::add("PreferenceChatPathChanged");
            }
            mPriorInstantMessageLogPath.clear();
        }

        LLUIColorTable::instance().saveUserSettings();
        gSavedSettings.saveToFile(gSavedSettings.getString("ClientSettingsFile"), true);

        //Only save once logged in and loaded per account settings
        if(mGotPersonalInfo)
        {
            gSavedPerAccountSettings.saveToFile(gSavedSettings.getString("PerAccountSettingsFile"), true);
    }
    }
    else
    {
        // Show beep, pop up dialog, etc.
        LL_INFOS("Preferences") << "Can't close preferences!" << LL_ENDL;
    }

    LLPanelLogin::updateLocationSelectorsVisibility();
    //Need to reload the navmesh if the pathing console is up
    LLHandle<LLFloaterPathfindingConsole> pathfindingConsoleHandle = LLFloaterPathfindingConsole::getInstanceHandle();
    if ( !pathfindingConsoleHandle.isDead() )
    {
        LLFloaterPathfindingConsole* pPathfindingConsole = pathfindingConsoleHandle.get();
        pPathfindingConsole->onRegionBoundaryCross();
    }
}

// static
void LLFloaterPreference::onBtnCancel(const LLSD& userdata)
{
    if (hasFocus())
    {
        LLUICtrl* cur_focus = dynamic_cast<LLUICtrl*>(gFocusMgr.getKeyboardFocus());
        if (cur_focus && cur_focus->acceptsTextInput())
        {
            cur_focus->onCommit();
        }
        refresh();
    }

    if (userdata.asString() == "closeadvanced")
    {
        cancel({"RenderQualityPerformance"});
        LLFloaterReg::hideInstance("prefs_graphics_advanced");
    }
    else
    {
        cancel();
        closeFloater();
    }
}

// static
void LLFloaterPreference::updateUserInfo(const std::string& visibility)
{
    LLFloaterPreference* instance = LLFloaterReg::findTypedInstance<LLFloaterPreference>("preferences");
    if (instance)
    {
        instance->setPersonalInfo(visibility);
    }
}

void LLFloaterPreference::refreshEnabledGraphics()
{
    LLFloaterPreference* instance = LLFloaterReg::findTypedInstance<LLFloaterPreference>("preferences");
    if (instance)
    {
        instance->refresh();
    }

    LLFloater* advanced = LLFloaterReg::findTypedInstance<LLFloater>("prefs_graphics_advanced");
    if (advanced)
    {
        advanced->refresh();
    }
}

void LLFloaterPreference::onClickClearCache()
{
    LLNotificationsUtil::add("ConfirmClearCache", LLSD(), LLSD(), callback_clear_cache);
}

void LLFloaterPreference::onClickBrowserClearCache()
{
    LLNotificationsUtil::add("ConfirmClearBrowserCache", LLSD(), LLSD(), callback_clear_browser_cache);
}

// Called when user changes language via the combobox.
void LLFloaterPreference::onLanguageChange()
{
    // Let the user know that the change will only take effect after restart.
    // Do it only once so that we're not too irritating.
    if (!mLanguageChanged)
    {
        LLNotificationsUtil::add("ChangeLanguage");
        mLanguageChanged = true;
    }
}

void LLFloaterPreference::onNotificationsChange(const std::string& OptionName)
{
    mNotificationOptions[OptionName] = getChild<LLComboBox>(OptionName)->getSelectedItemLabel();

    bool show_notifications_alert = true;
    for (notifications_map::iterator it_notification = mNotificationOptions.begin(); it_notification != mNotificationOptions.end(); it_notification++)
    {
        if(it_notification->second != "No action")
        {
            show_notifications_alert = false;
            break;
        }
    }

    getChild<LLTextBox>("notifications_alert")->setVisible(show_notifications_alert);
}

void LLFloaterPreference::onNameTagOpacityChange(const LLSD& newvalue)
{
    LLColorSwatchCtrl* color_swatch = findChild<LLColorSwatchCtrl>("background");
    if (color_swatch)
    {
        LLColor4 new_color = color_swatch->get();
        color_swatch->set( new_color.setAlpha(newvalue.asReal()) );
    }
}

void LLFloaterPreference::onClickSetCache()
{
    std::string cur_name(gSavedSettings.getString("CacheLocation"));
//  std::string cur_top_folder(gDirUtilp->getBaseFileName(cur_name));

    std::string proposed_name(cur_name);

    (new LLDirPickerThread(boost::bind(&LLFloaterPreference::changeCachePath, this, _1, _2), proposed_name))->getFile();
}

void LLFloaterPreference::changeCachePath(const std::vector<std::string>& filenames, std::string proposed_name)
{
    std::string dir_name = filenames[0];
    if (!dir_name.empty() && dir_name != proposed_name)
    {
        std::string new_top_folder(gDirUtilp->getBaseFileName(dir_name));
        LLNotificationsUtil::add("CacheWillBeMoved");
        gSavedSettings.setString("NewCacheLocation", dir_name);
        gSavedSettings.setString("NewCacheLocationTopFolder", new_top_folder);
    }
    else
    {
        std::string cache_location = gDirUtilp->getCacheDir();
        gSavedSettings.setString("CacheLocation", cache_location);
        std::string top_folder(gDirUtilp->getBaseFileName(cache_location));
        gSavedSettings.setString("CacheLocationTopFolder", top_folder);
    }
}

void LLFloaterPreference::onClickResetCache()
{
    if (gDirUtilp->getCacheDir(false) == gDirUtilp->getCacheDir(true))
    {
        // The cache location was already the default.
        return;
    }
    gSavedSettings.setString("NewCacheLocation", "");
    gSavedSettings.setString("NewCacheLocationTopFolder", "");
    LLNotificationsUtil::add("CacheWillBeMoved");
    std::string cache_location = gDirUtilp->getCacheDir(false);
    gSavedSettings.setString("CacheLocation", cache_location);
    std::string top_folder(gDirUtilp->getBaseFileName(cache_location));
    gSavedSettings.setString("CacheLocationTopFolder", top_folder);
}

void LLFloaterPreference::onClickSkin(LLUICtrl* ctrl, const LLSD& userdata)
{
    gSavedSettings.setString("SkinCurrent", userdata.asString());
    ctrl->setValue(userdata.asString());
}

void LLFloaterPreference::onSelectSkin()
{
    std::string skin_selection = getChild<LLRadioGroup>("skin_selection")->getValue().asString();
    gSavedSettings.setString("SkinCurrent", skin_selection);
}

void LLFloaterPreference::refreshSkin(void* data)
{
    LLPanel*self = (LLPanel*)data;
    sSkin = gSavedSettings.getString("SkinCurrent");
    self->getChild<LLRadioGroup>("skin_selection", true)->setValue(sSkin);
}

void LLFloaterPreference::buildPopupLists()
{
    LLScrollListCtrl& disabled_popups =
        getChildRef<LLScrollListCtrl>("disabled_popups");
    LLScrollListCtrl& enabled_popups =
        getChildRef<LLScrollListCtrl>("enabled_popups");

    disabled_popups.deleteAllItems();
    enabled_popups.deleteAllItems();

    for (LLNotifications::TemplateMap::const_iterator iter = LLNotifications::instance().templatesBegin();
         iter != LLNotifications::instance().templatesEnd();
         ++iter)
    {
        LLNotificationTemplatePtr templatep = iter->second;
        LLNotificationFormPtr formp = templatep->mForm;

        LLNotificationForm::EIgnoreType ignore = formp->getIgnoreType();
        if (ignore <= LLNotificationForm::IGNORE_NO)
            continue;

        LLSD row;
        row["columns"][0]["value"] = formp->getIgnoreMessage();
        row["columns"][0]["font"] = "SANSSERIF_SMALL";
        row["columns"][0]["width"] = 400;

        LLScrollListItem* item = NULL;

        bool show_popup = !formp->getIgnored();
        if (!show_popup)
        {
            if (ignore == LLNotificationForm::IGNORE_WITH_LAST_RESPONSE)
            {
                LLSD last_response = LLUI::getInstance()->mSettingGroups["config"]->getLLSD("Default" + templatep->mName);
                if (!last_response.isUndefined())
                {
                    for (LLSD::map_const_iterator it = last_response.beginMap();
                         it != last_response.endMap();
                         ++it)
                    {
                        if (it->second.asBoolean())
                        {
                            row["columns"][1]["value"] = formp->getElement(it->first)["ignore"].asString();
                            row["columns"][1]["font"] = "SANSSERIF_SMALL";
                            row["columns"][1]["width"] = 360;
                            break;
                        }
                    }
                }
            }
            item = disabled_popups.addElement(row);
        }
        else
        {
            item = enabled_popups.addElement(row);
        }

        if (item)
        {
            item->setUserdata((void*)&iter->first);
        }
    }
}

void LLFloaterPreference::refreshEnabledState()
{
    LLCheckBoxCtrl* ctrl_pbr = getChild<LLCheckBoxCtrl>("UsePBRShaders");

    //PBR
    ctrl_pbr->setEnabled(true);

    // Cannot have floater active until caps have been received
    getChild<LLButton>("default_creation_permissions")->setEnabled(LLStartUp::getStartupState() >= STATE_STARTED);

    getChildView("block_list")->setEnabled(LLLoginInstance::getInstance()->authSuccess());
}

void LLAvatarComplexityControls::setIndirectControls()
{
    /*
     * We have controls that have an indirect relationship between the control
     * values and adjacent text and the underlying setting they influence.
     * In each case, the control and its associated setting are named Indirect<something>
     * This method interrogates the controlled setting and establishes the
     * appropriate value for the indirect control. It must be called whenever the
     * underlying setting may have changed other than through the indirect control,
     * such as when the 'Reset all to recommended settings' button is used...
     */
    setIndirectMaxNonImpostors();
    setIndirectMaxArc();
}

// static
void LLAvatarComplexityControls::setIndirectMaxNonImpostors()
{
    U32 max_non_impostors = gSavedSettings.getU32("RenderAvatarMaxNonImpostors");
    // for this one, we just need to make zero, which means off, the max value of the slider
    U32 indirect_max_non_impostors = (0 == max_non_impostors) ? LLVOAvatar::NON_IMPOSTORS_MAX_SLIDER : max_non_impostors;
    gSavedSettings.setU32("IndirectMaxNonImpostors", indirect_max_non_impostors);
}

void LLAvatarComplexityControls::setIndirectMaxArc()
{
    U32 max_arc = gSavedSettings.getU32("RenderAvatarMaxComplexity");
    U32 indirect_max_arc;
    if (0 == max_arc)
    {
        // the off position is all the way to the right, so set to control max
        indirect_max_arc = INDIRECT_MAX_ARC_OFF;
    }
    else
    {
        // This is the inverse of the calculation in updateMaxComplexity
        indirect_max_arc = (U32)ll_round(((log(F32(max_arc)) - MIN_ARC_LOG) / ARC_LIMIT_MAP_SCALE)) + MIN_INDIRECT_ARC_LIMIT;
    }
    gSavedSettings.setU32("IndirectMaxComplexity", indirect_max_arc);
}

void LLFloaterPreference::refresh()
{
    LLPanel::refresh();
    LLAvatarComplexityControls::setText(
        gSavedSettings.getU32("RenderAvatarMaxComplexity"),
        getChild<LLTextBox>("IndirectMaxComplexityText", true));
    refreshEnabledState();
    LLFloater* advanced = LLFloaterReg::findTypedInstance<LLFloater>("prefs_graphics_advanced");
    if (advanced)
    {
        advanced->refresh();
    }
    updateClickActionViews();
}

void LLFloaterPreference::onCommitWindowedMode()
{
    refresh();
}

void LLFloaterPreference::onChangeQuality(const LLSD& data)
{
    U32 level = (U32)(data.asReal());
    LLFeatureManager::getInstance()->setGraphicsLevel(level, true);
    refreshEnabledGraphics();
    refresh();
}

void LLFloaterPreference::onClickSetSounds()
{
    // Disable Enable gesture sounds checkbox if the master sound is disabled
    // or if sound effects are disabled.
    getChild<LLCheckBoxCtrl>("gesture_audio_play_btn")->setEnabled(!gSavedSettings.getBOOL("MuteSounds"));
}

void LLFloaterPreference::onClickEnablePopup()
{
    LLScrollListCtrl& disabled_popups = getChildRef<LLScrollListCtrl>("disabled_popups");

    std::vector<LLScrollListItem*> items = disabled_popups.getAllSelected();
    std::vector<LLScrollListItem*>::iterator itor;
    for (itor = items.begin(); itor != items.end(); ++itor)
    {
        LLNotificationTemplatePtr templatep = LLNotifications::instance().getTemplate(*(std::string*)((*itor)->getUserdata()));
        //gSavedSettings.setWarning(templatep->mName, true);
        std::string notification_name = templatep->mName;
        LLUI::getInstance()->mSettingGroups["ignores"]->setBOOL(notification_name, true);
    }

    buildPopupLists();
    if (!mFilterEdit->getText().empty())
    {
        filterIgnorableNotifications();
    }
}

void LLFloaterPreference::onClickDisablePopup()
{
    LLScrollListCtrl& enabled_popups = getChildRef<LLScrollListCtrl>("enabled_popups");

    std::vector<LLScrollListItem*> items = enabled_popups.getAllSelected();
    std::vector<LLScrollListItem*>::iterator itor;
    for (itor = items.begin(); itor != items.end(); ++itor)
    {
        LLNotificationTemplatePtr templatep = LLNotifications::instance().getTemplate(*(std::string*)((*itor)->getUserdata()));
        templatep->mForm->setIgnored(true);
    }

    buildPopupLists();
    if (!mFilterEdit->getText().empty())
    {
        filterIgnorableNotifications();
    }
}

void LLFloaterPreference::resetAllIgnored()
{
    for (LLNotifications::TemplateMap::const_iterator iter = LLNotifications::instance().templatesBegin();
         iter != LLNotifications::instance().templatesEnd();
         ++iter)
    {
        if (iter->second->mForm->getIgnoreType() > LLNotificationForm::IGNORE_NO)
        {
            iter->second->mForm->setIgnored(false);
        }
    }
}

void LLFloaterPreference::setAllIgnored()
{
    for (LLNotifications::TemplateMap::const_iterator iter = LLNotifications::instance().templatesBegin();
         iter != LLNotifications::instance().templatesEnd();
         ++iter)
    {
        if (iter->second->mForm->getIgnoreType() > LLNotificationForm::IGNORE_NO)
        {
            iter->second->mForm->setIgnored(true);
        }
    }
}

void LLFloaterPreference::onClickLogPath()
{
    std::string proposed_name(gSavedPerAccountSettings.getString("InstantMessageLogPath"));
    mPriorInstantMessageLogPath.clear();


    (new LLDirPickerThread(boost::bind(&LLFloaterPreference::changeLogPath, this, _1, _2), proposed_name))->getFile();
}

void LLFloaterPreference::changeLogPath(const std::vector<std::string>& filenames, std::string proposed_name)
{
    //Path changed
    if (proposed_name != filenames[0])
    {
        gSavedPerAccountSettings.setString("InstantMessageLogPath", filenames[0]);
        mPriorInstantMessageLogPath = proposed_name;

        // enable/disable 'Delete transcripts button
        updateDeleteTranscriptsButton();
    }
}

bool LLFloaterPreference::moveTranscriptsAndLog()
{
    std::string instantMessageLogPath(gSavedPerAccountSettings.getString("InstantMessageLogPath"));
    std::string chatLogPath = gDirUtilp->add(instantMessageLogPath, gDirUtilp->getUserName());

    bool madeDirectory = false;

    //Does the directory really exist, if not then make it
    if(!LLFile::isdir(chatLogPath))
    {
        //mkdir success is defined as zero
        if(LLFile::mkdir(chatLogPath) != 0)
        {
            return false;
        }
        madeDirectory = true;
    }

    std::string originalConversationLogDir = LLConversationLog::instance().getFileName();
    std::string targetConversationLogDir = gDirUtilp->add(chatLogPath, "conversation.log");
    //Try to move the conversation log
    if(!LLConversationLog::instance().moveLog(originalConversationLogDir, targetConversationLogDir))
    {
        //Couldn't move the log and created a new directory so remove the new directory
        if(madeDirectory)
        {
            LLFile::rmdir(chatLogPath);
        }
        return false;
    }

    //Attempt to move transcripts
    std::vector<std::string> listOfTranscripts;
    std::vector<std::string> listOfFilesMoved;

    LLLogChat::getListOfTranscriptFiles(listOfTranscripts);

    if(!LLLogChat::moveTranscripts(gDirUtilp->getChatLogsDir(),
                                    instantMessageLogPath,
                                    listOfTranscripts,
                                    listOfFilesMoved))
    {
        //Couldn't move all the transcripts so restore those that moved back to their old location
        LLLogChat::moveTranscripts(instantMessageLogPath,
            gDirUtilp->getChatLogsDir(),
            listOfFilesMoved);

        //Move the conversation log back
        LLConversationLog::instance().moveLog(targetConversationLogDir, originalConversationLogDir);

        if(madeDirectory)
        {
            LLFile::rmdir(chatLogPath);
        }

        return false;
    }

    gDirUtilp->setChatLogsDir(instantMessageLogPath);
    gDirUtilp->updatePerAccountChatLogsDir();

    return true;
}

void LLFloaterPreference::setPersonalInfo(const std::string& visibility)
{
    mGotPersonalInfo = true;
    mDirectoryVisibility = visibility;

    if (visibility == VISIBILITY_DEFAULT)
    {
        mOriginalHideOnlineStatus = false;
        getChildView("online_visibility")->setEnabled(true);
    }
    else if (visibility == VISIBILITY_HIDDEN)
    {
        mOriginalHideOnlineStatus = true;
        getChildView("online_visibility")->setEnabled(true);
    }
    else
    {
        mOriginalHideOnlineStatus = true;
    }

    getChild<LLUICtrl>("online_searchresults")->setEnabled(true);
    getChildView("friends_online_notify_checkbox")->setEnabled(true);
    getChild<LLUICtrl>("online_visibility")->setValue(mOriginalHideOnlineStatus);
    getChild<LLUICtrl>("online_visibility")->setLabelArg("[DIR_VIS]", mDirectoryVisibility);

    getChildView("favorites_on_login_check")->setEnabled(true);
    getChildView("log_path_button")->setEnabled(true);
    getChildView("chat_font_size")->setEnabled(true);
    getChildView("conversation_log_combo")->setEnabled(true);
    getChild<LLUICtrl>("voice_call_friends_only_check")->setEnabled(true);
    getChild<LLUICtrl>("voice_call_friends_only_check")->setValue(gSavedPerAccountSettings.getBOOL("VoiceCallsFriendsOnly"));
}


void LLFloaterPreference::refreshUI()
{
    refresh();
}

void LLAvatarComplexityControls::updateMax(LLSliderCtrl* slider, LLTextBox* value_label, bool short_val)
{
    // Called when the IndirectMaxComplexity control changes
    // Responsible for fixing the slider label (IndirectMaxComplexityText) and setting RenderAvatarMaxComplexity
    U32 indirect_value = slider->getValue().asInteger();
    U32 max_arc;

    if (INDIRECT_MAX_ARC_OFF == indirect_value)
    {
        // The 'off' position is when the slider is all the way to the right,
        // which is a value of INDIRECT_MAX_ARC_OFF,
        // so it is necessary to set max_arc to 0 disable muted avatars.
        max_arc = 0;
    }
    else
    {
        // if this is changed, the inverse calculation in setIndirectMaxArc
        // must be changed to match
        max_arc = (U32)ll_round(exp(MIN_ARC_LOG + (ARC_LIMIT_MAP_SCALE * (indirect_value - MIN_INDIRECT_ARC_LIMIT))));
    }

    gSavedSettings.setU32("RenderAvatarMaxComplexity", (U32)max_arc);
    setText(max_arc, value_label, short_val);
}

void LLAvatarComplexityControls::setText(U32 value, LLTextBox* text_box, bool short_val)
{
    if (0 == value)
    {
        text_box->setText(LLTrans::getString("no_limit"));
    }
    else
    {
        std::string text_value = short_val ? llformat("%d", value / 1000) : llformat("%d", value);
        text_box->setText(text_value);
    }
}

void LLAvatarComplexityControls::updateMaxRenderTime(LLSliderCtrl* slider, LLTextBox* value_label, bool short_val)
{
    setRenderTimeText((F32)(LLPerfStats::renderAvatarMaxART_ns/1000), value_label, short_val);
}

void LLAvatarComplexityControls::setRenderTimeText(F32 value, LLTextBox* text_box, bool short_val)
{
    if (0 == value)
    {
        text_box->setText(LLTrans::getString("no_limit"));
    }
    else
    {
        text_box->setText(llformat("%.0f", value));
    }
}

void LLFloaterPreference::updateMaxComplexity()
{
    // Called when the IndirectMaxComplexity control changes
    LLAvatarComplexityControls::updateMax(
        getChild<LLSliderCtrl>("IndirectMaxComplexity"),
        getChild<LLTextBox>("IndirectMaxComplexityText"));
}

void LLFloaterPreference::updateComplexityText()
{
    LLAvatarComplexityControls::setText(gSavedSettings.getU32("RenderAvatarMaxComplexity"),
        getChild<LLTextBox>("IndirectMaxComplexityText", true));
}

bool LLFloaterPreference::loadFromFilename(const std::string& filename, std::map<std::string, std::string> &label_map)
{
    LLXMLNodePtr root;

    if (!LLXMLNode::parseFile(filename, root, NULL))
    {
        LL_WARNS("Preferences") << "Unable to parse file " << filename << LL_ENDL;
        return false;
    }

    if (!root->hasName("labels"))
    {
        LL_WARNS("Preferences") << filename << " is not a valid definition file" << LL_ENDL;
        return false;
    }

    LabelTable params;
    LLXUIParser parser;
    parser.readXUI(root, params, filename);

    if (params.validateBlock())
    {
        for (LLInitParam::ParamIterator<LabelDef>::const_iterator it = params.labels.begin();
            it != params.labels.end();
            ++it)
        {
            LabelDef label_entry = *it;
            label_map[label_entry.name] = label_entry.value;
        }
    }
    else
    {
        LL_WARNS("Preferences") << filename << " failed to load" << LL_ENDL;
        return false;
    }

    return true;
}

void LLFloaterPreference::onChangeMaturity()
{
    U8 sim_access = gSavedSettings.getU32("PreferredMaturity");

    getChild<LLIconCtrl>("rating_icon_general")->setVisible(sim_access == SIM_ACCESS_PG
                                                            || sim_access == SIM_ACCESS_MATURE
                                                            || sim_access == SIM_ACCESS_ADULT);

    getChild<LLIconCtrl>("rating_icon_moderate")->setVisible(sim_access == SIM_ACCESS_MATURE
                                                            || sim_access == SIM_ACCESS_ADULT);

    getChild<LLIconCtrl>("rating_icon_adult")->setVisible(sim_access == SIM_ACCESS_ADULT);
}

void LLFloaterPreference::onChangeComplexityMode(const LLSD& newvalue)
{
    bool enable_complexity = newvalue.asInteger() != LLVOAvatar::AV_RENDER_ONLY_SHOW_FRIENDS;
    getChild<LLSliderCtrl>("IndirectMaxComplexity")->setEnabled(enable_complexity);
}

std::string get_category_path(LLFolderType::EType cat_type)
{
    LLUUID cat_id = gInventory.findUserDefinedCategoryUUIDForType(cat_type);
    return get_category_path(cat_id);
}

void LLFloaterPreference::onChangeModelFolder()
{
    if (gInventory.isInventoryUsable())
    {
        getChild<LLTextBox>("upload_models")->setText(get_category_path(LLFolderType::FT_OBJECT));
    }
}

void LLFloaterPreference::onChangePBRFolder()
{
    if (gInventory.isInventoryUsable())
    {
        getChild<LLTextBox>("upload_pbr")->setText(get_category_path(LLFolderType::FT_MATERIAL));
    }
}

void LLFloaterPreference::onChangeTextureFolder()
{
    if (gInventory.isInventoryUsable())
    {
        getChild<LLTextBox>("upload_textures")->setText(get_category_path(LLFolderType::FT_TEXTURE));
    }
}

void LLFloaterPreference::onChangeSoundFolder()
{
    if (gInventory.isInventoryUsable())
    {
        getChild<LLTextBox>("upload_sounds")->setText(get_category_path(LLFolderType::FT_SOUND));
    }
}

void LLFloaterPreference::onChangeAnimationFolder()
{
    if (gInventory.isInventoryUsable())
    {
        getChild<LLTextBox>("upload_animation")->setText(get_category_path(LLFolderType::FT_ANIMATION));
    }
}

// FIXME: this will stop you from spawning the sidetray from preferences dialog on login screen
// but the UI for this will still be enabled
void LLFloaterPreference::onClickBlockList()
{
    LLFloaterSidePanelContainer::showPanel("people", "panel_people",
        LLSD().with("people_panel_tab_name", "blocked_panel"));
}

void LLFloaterPreference::onClickProxySettings()
{
    LLFloaterReg::showInstance("prefs_proxy");
}

void LLFloaterPreference::onClickTranslationSettings()
{
    LLFloaterReg::showInstance("prefs_translation");
}

void LLFloaterPreference::onClickAutoReplace()
{
    LLFloaterReg::showInstance("prefs_autoreplace");
}

void LLFloaterPreference::onClickSpellChecker()
{
    LLFloaterReg::showInstance("prefs_spellchecker");
}

void LLFloaterPreference::onClickRenderExceptions()
{
    LLFloaterReg::showInstance("avatar_render_settings");
}

void LLFloaterPreference::onClickAutoAdjustments()
{
    LLFloaterPerformance* performance_floater = LLFloaterReg::showTypedInstance<LLFloaterPerformance>("performance");
    if (performance_floater)
    {
        performance_floater->showAutoadjustmentsPanel();
    }
}

void LLFloaterPreference::onClickAdvanced()
{
    LLFloaterReg::showInstance("prefs_graphics_advanced");

    LLTabContainer* tabcontainer = getChild<LLTabContainer>("pref core");
    for (child_list_t::const_iterator iter = tabcontainer->getChildList()->begin();
         iter != tabcontainer->getChildList()->end(); ++iter)
    {
        LLView* view = *iter;
        LLPanelPreferenceGraphics* panel = dynamic_cast<LLPanelPreferenceGraphics*>(view);
        if (panel)
        {
            panel->resetDirtyChilds();
        }
    }
}

void LLFloaterPreference::onClickActionChange()
{
    updateClickActionControls();
}

void LLFloaterPreference::onAtmosShaderChange()
{
    LLCheckBoxCtrl* ctrl_alm = getChild<LLCheckBoxCtrl>("UseLightShaders");
    if(ctrl_alm)
    {
        //Deferred/SSAO/Shadows
        bool bumpshiny = LLCubeMap::sUseCubeMaps && LLFeatureManager::getInstance()->isFeatureAvailable("RenderObjectBump") && gSavedSettings.getBOOL("RenderObjectBump");
        bool shaders = gSavedSettings.getBOOL("WindLightUseAtmosShaders");
        bool enabled = LLFeatureManager::getInstance()->isFeatureAvailable("RenderDeferred") &&
                        bumpshiny &&
                        shaders;

        ctrl_alm->setEnabled(enabled);
    }
}

void LLFloaterPreference::onClickPermsDefault()
{
    LLFloaterReg::showInstance("perms_default");
}

void LLFloaterPreference::onClickRememberedUsernames()
{
    LLFloaterReg::showInstance("forget_username");
}

void LLFloaterPreference::onDeleteTranscripts()
{
    LLSD args;
    args["FOLDER"] = gDirUtilp->getUserName();

    LLNotificationsUtil::add("PreferenceChatDeleteTranscripts", args, LLSD(), boost::bind(&LLFloaterPreference::onDeleteTranscriptsResponse, this, _1, _2));
}

void LLFloaterPreference::onDeleteTranscriptsResponse(const LLSD& notification, const LLSD& response)
{
    if (0 == LLNotificationsUtil::getSelectedOption(notification, response))
    {
        LLLogChat::deleteTranscripts();
        updateDeleteTranscriptsButton();
    }
}

void LLFloaterPreference::onLogChatHistorySaved()
{
    LLButton * delete_transcripts_buttonp = getChild<LLButton>("delete_transcripts");

    if (!delete_transcripts_buttonp->getEnabled())
    {
        delete_transcripts_buttonp->setEnabled(true);
    }
}

void LLFloaterPreference::updateClickActionControls()
{
    const int single_clk_action = getChild<LLComboBox>("single_click_action_combo")->getValue().asInteger();
    const int double_clk_action = getChild<LLComboBox>("double_click_action_combo")->getValue().asInteger();

    // Todo: This is a very ugly way to get access to keybindings.
    // Reconsider possible options.
    // Potential option: make constructor of LLKeyConflictHandler private
    // but add a getter that will return shared pointer for specific
    // mode, pointer should only exist so long as there are external users.
    // In such case we won't need to do this 'dynamic_cast' nightmare.
    // updateTable() can also be avoided
    LLTabContainer* tabcontainer = getChild<LLTabContainer>("pref core");
    for (child_list_t::const_iterator iter = tabcontainer->getChildList()->begin();
        iter != tabcontainer->getChildList()->end(); ++iter)
    {
        LLView* view = *iter;
        LLPanelPreferenceControls* panel = dynamic_cast<LLPanelPreferenceControls*>(view);
        if (panel)
        {
            panel->setKeyBind("walk_to",
                              EMouseClickType::CLICK_LEFT,
                              KEY_NONE,
                              MASK_NONE,
                              single_clk_action == 1);

            panel->setKeyBind("walk_to",
                              EMouseClickType::CLICK_DOUBLELEFT,
                              KEY_NONE,
                              MASK_NONE,
                              double_clk_action == 1);

            panel->setKeyBind("teleport_to",
                              EMouseClickType::CLICK_DOUBLELEFT,
                              KEY_NONE,
                              MASK_NONE,
                              double_clk_action == 2);

            panel->updateAndApply();
        }
    }
}

void LLFloaterPreference::updateClickActionViews()
{
    bool click_to_walk = false;
    bool dbl_click_to_walk = false;
    bool dbl_click_to_teleport = false;

    // Todo: This is a very ugly way to get access to keybindings.
    // Reconsider possible options.
    LLTabContainer* tabcontainer = getChild<LLTabContainer>("pref core");
    for (child_list_t::const_iterator iter = tabcontainer->getChildList()->begin();
        iter != tabcontainer->getChildList()->end(); ++iter)
    {
        LLView* view = *iter;
        LLPanelPreferenceControls* panel = dynamic_cast<LLPanelPreferenceControls*>(view);
        if (panel)
        {
            click_to_walk = panel->canKeyBindHandle("walk_to",
                EMouseClickType::CLICK_LEFT,
                KEY_NONE,
                MASK_NONE);

            dbl_click_to_walk = panel->canKeyBindHandle("walk_to",
                EMouseClickType::CLICK_DOUBLELEFT,
                KEY_NONE,
                MASK_NONE);

            dbl_click_to_teleport = panel->canKeyBindHandle("teleport_to",
                EMouseClickType::CLICK_DOUBLELEFT,
                KEY_NONE,
                MASK_NONE);
        }
    }

    getChild<LLComboBox>("single_click_action_combo")->setValue((int)click_to_walk);
    getChild<LLComboBox>("double_click_action_combo")->setValue(dbl_click_to_teleport ? 2 : (int)dbl_click_to_walk);
}

void LLFloaterPreference::updateSearchableItems()
{
    mSearchDataDirty = true;
}

void LLFloaterPreference::applyUIColor(LLUICtrl* ctrl, const LLSD& param)
{
    LLUIColorTable::instance().setColor(param.asString(), LLColor4(ctrl->getValue()));
}

void LLFloaterPreference::getUIColor(LLUICtrl* ctrl, const LLSD& param)
{
    LLColorSwatchCtrl* color_swatch = (LLColorSwatchCtrl*) ctrl;
    color_swatch->setOriginal(LLUIColorTable::instance().getColor(param.asString()));
}

void LLFloaterPreference::setCacheLocation(const LLStringExplicit& location)
{
    LLUICtrl* cache_location_editor = getChild<LLUICtrl>("cache_location");
    cache_location_editor->setValue(location);
    cache_location_editor->setToolTip(location);
}

void LLFloaterPreference::selectPanel(const LLSD& name)
{
    LLTabContainer * tab_containerp = getChild<LLTabContainer>("pref core");
    LLPanel * panel = tab_containerp->getPanelByName(name);
    if (NULL != panel)
    {
        tab_containerp->selectTabPanel(panel);
    }
}

void LLFloaterPreference::selectPrivacyPanel()
{
    selectPanel("im");
}

void LLFloaterPreference::selectChatPanel()
{
    selectPanel("chat");
}

void LLFloaterPreference::changed()
{
    getChild<LLButton>("clear_log")->setEnabled(LLConversationLog::instance().getConversations().size() > 0);

    // set 'enable' property for 'Delete transcripts...' button
    updateDeleteTranscriptsButton();

}

void LLFloaterPreference::saveGraphicsPreset(std::string& preset)
{
    mSavedGraphicsPreset = preset;
}

//------------------------------Updater---------------------------------------

static bool handleBandwidthChanged(const LLSD& newvalue)
{
    gViewerThrottle.setMaxBandwidth((F32) newvalue.asReal());
    return true;
}

class LLPanelPreference::Updater : public LLEventTimer
{

public:

    typedef boost::function<bool(const LLSD&)> callback_t;

    Updater(callback_t cb, F32 period)
    :LLEventTimer(period),
     mCallback(cb)
    {
        stop();
    }

    virtual ~Updater(){}

    void update(const LLSD& new_value)
    {
        mNewValue = new_value;
        start();
    }

protected:

<<<<<<< HEAD
    bool tick() override
=======
    bool tick()
>>>>>>> 35efadf7
    {
        mCallback(mNewValue);
        stop();

        return false;
    }

private:

    LLSD mNewValue;
    callback_t mCallback;
};
//----------------------------------------------------------------------------
static LLPanelInjector<LLPanelPreference> t_places("panel_preference");
LLPanelPreference::LLPanelPreference()
: LLPanel(),
  mBandWidthUpdater(NULL)
{
    mCommitCallbackRegistrar.add("Pref.setControlFalse", { boost::bind(&LLPanelPreference::setControlFalse,this, _2), cb_info::UNTRUSTED_BLOCK });
    mCommitCallbackRegistrar.add("Pref.updateMediaAutoPlayCheckbox", { boost::bind(&LLPanelPreference::updateMediaAutoPlayCheckbox, this, _1), cb_info::UNTRUSTED_BLOCK });
    mCommitCallbackRegistrar.add("Pref.PrefDelete", { boost::bind(&LLPanelPreference::deletePreset, this, _2), cb_info::UNTRUSTED_BLOCK });
    mCommitCallbackRegistrar.add("Pref.PrefSave", { boost::bind(&LLPanelPreference::savePreset, this, _2), cb_info::UNTRUSTED_BLOCK });
    mCommitCallbackRegistrar.add("Pref.PrefLoad", { boost::bind(&LLPanelPreference::loadPreset, this, _2), cb_info::UNTRUSTED_BLOCK });
}

//virtual
bool LLPanelPreference::postBuild()
{
    ////////////////////// PanelGeneral ///////////////////
    if (hasChild("display_names_check", true))
    {
        bool use_people_api = gSavedSettings.getBOOL("UsePeopleAPI");
        LLCheckBoxCtrl* ctrl_display_name = getChild<LLCheckBoxCtrl>("display_names_check");
        ctrl_display_name->setEnabled(use_people_api);
        if (!use_people_api)
        {
            ctrl_display_name->setValue(false);
        }
    }

    ////////////////////// PanelVoice ///////////////////
    if (hasChild("voice_unavailable", true))
    {
        bool voice_disabled = gSavedSettings.getBOOL("CmdLineDisableVoice");
        getChildView("voice_unavailable")->setVisible( voice_disabled);
        getChildView("enable_voice_check")->setVisible( !voice_disabled);
    }

    //////////////////////PanelSkins ///////////////////

    if (hasChild("skin_selection", true))
    {
        LLFloaterPreference::refreshSkin(this);

        // if skin is set to a skin that no longer exists (silver) set back to default
        if (getChild<LLRadioGroup>("skin_selection")->getSelectedIndex() < 0)
        {
            gSavedSettings.setString("SkinCurrent", "default");
            LLFloaterPreference::refreshSkin(this);
        }

    }

    //////////////////////PanelPrivacy ///////////////////
    if (hasChild("media_enabled", true))
    {
        bool media_enabled = gSavedSettings.getBOOL("AudioStreamingMedia");

        getChild<LLCheckBoxCtrl>("media_enabled")->set(media_enabled);
        getChild<LLCheckBoxCtrl>("autoplay_enabled")->setEnabled(media_enabled);
    }
    if (hasChild("music_enabled", true))
    {
        getChild<LLCheckBoxCtrl>("music_enabled")->set(gSavedSettings.getBOOL("AudioStreamingMusic"));
    }
    if (hasChild("voice_call_friends_only_check", true))
    {
        getChild<LLCheckBoxCtrl>("voice_call_friends_only_check")->setCommitCallback(boost::bind(&showFriendsOnlyWarning, _1, _2));
    }
    if (hasChild("allow_multiple_viewer_check", true))
    {
        getChild<LLCheckBoxCtrl>("allow_multiple_viewer_check")->setCommitCallback(boost::bind(&showMultipleViewersWarning, _1, _2));
    }
    if (hasChild("favorites_on_login_check", true))
    {
        getChild<LLCheckBoxCtrl>("favorites_on_login_check")->setCommitCallback(boost::bind(&handleFavoritesOnLoginChanged, _1, _2));
        bool show_favorites_at_login = LLPanelLogin::getShowFavorites();
        getChild<LLCheckBoxCtrl>("favorites_on_login_check")->setValue(show_favorites_at_login);
    }
    if (hasChild("mute_chb_label", true))
    {
        getChild<LLTextBox>("mute_chb_label")->setShowCursorHand(false);
        getChild<LLTextBox>("mute_chb_label")->setSoundFlags(LLView::MOUSE_UP);
        getChild<LLTextBox>("mute_chb_label")->setClickedCallback(boost::bind(&toggleMuteWhenMinimized));
    }

    //////////////////////PanelSetup ///////////////////
    if (hasChild("max_bandwidth", true))
    {
        mBandWidthUpdater = new LLPanelPreference::Updater(boost::bind(&handleBandwidthChanged, _1), BANDWIDTH_UPDATER_TIMEOUT);
        gSavedSettings.getControl("ThrottleBandwidthKBPS")->getSignal()->connect(boost::bind(&LLPanelPreference::Updater::update, mBandWidthUpdater, _2));
    }

#ifdef EXTERNAL_TOS
    LLRadioGroup* ext_browser_settings = getChild<LLRadioGroup>("preferred_browser_behavior");
    if (ext_browser_settings)
    {
        // turn off ability to set external/internal browser
        ext_browser_settings->setSelectedByValue(LLWeb::BROWSER_EXTERNAL_ONLY, true);
        ext_browser_settings->setEnabled(false);
    }
#endif

    apply();
    return true;
}

LLPanelPreference::~LLPanelPreference()
{
    if (mBandWidthUpdater)
    {
        delete mBandWidthUpdater;
    }
}
void LLPanelPreference::apply()
{
    // no-op
}

void LLPanelPreference::saveSettings()
{
    LLFloater* advanced = LLFloaterReg::findTypedInstance<LLFloater>("prefs_graphics_advanced");

    // Save the value of all controls in the hierarchy
    mSavedValues.clear();
    std::list<LLView*> view_stack;
    view_stack.push_back(this);
    if (advanced)
    {
        view_stack.push_back(advanced);
    }
    while(!view_stack.empty())
    {
        // Process view on top of the stack
        LLView* curview = view_stack.front();
        view_stack.pop_front();

        LLColorSwatchCtrl* color_swatch = dynamic_cast<LLColorSwatchCtrl *>(curview);
        if (color_swatch)
        {
            mSavedColors[color_swatch->getName()] = color_swatch->get();
        }
        else
        {
            LLUICtrl* ctrl = dynamic_cast<LLUICtrl*>(curview);
            if (ctrl)
            {
                LLControlVariable* control = ctrl->getControlVariable();
                if (control)
                {
                    mSavedValues[control] = control->getValue();
                }
            }
        }

        // Push children onto the end of the work stack
        for (child_list_t::const_iterator iter = curview->getChildList()->begin();
             iter != curview->getChildList()->end(); ++iter)
        {
            view_stack.push_back(*iter);
        }
    }

    if (LLStartUp::getStartupState() == STATE_STARTED)
    {
        LLControlVariable* control = gSavedPerAccountSettings.getControl("VoiceCallsFriendsOnly");
        if (control)
        {
            mSavedValues[control] = control->getValue();
        }
    }
}

void LLPanelPreference::showMultipleViewersWarning(LLUICtrl* checkbox, const LLSD& value)
{
    if (checkbox && checkbox->getValue())
    {
        LLNotificationsUtil::add("AllowMultipleViewers");
    }
}

void LLPanelPreference::showFriendsOnlyWarning(LLUICtrl* checkbox, const LLSD& value)
{
    if (checkbox)
    {
        gSavedPerAccountSettings.setBOOL("VoiceCallsFriendsOnly", checkbox->getValue().asBoolean());
        if (checkbox->getValue())
        {
            LLNotificationsUtil::add("FriendsAndGroupsOnly");
        }
    }
}

void LLPanelPreference::handleFavoritesOnLoginChanged(LLUICtrl* checkbox, const LLSD& value)
{
    if (checkbox)
    {
        LLFavoritesOrderStorage::instance().showFavoritesOnLoginChanged(checkbox->getValue().asBoolean());
        if(checkbox->getValue())
        {
            LLNotificationsUtil::add("FavoritesOnLogin");
        }
    }
}

void LLPanelPreference::toggleMuteWhenMinimized()
{
    std::string mute("MuteWhenMinimized");
    gSavedSettings.setBOOL(mute, !gSavedSettings.getBOOL(mute));
    LLFloaterPreference* instance = LLFloaterReg::findTypedInstance<LLFloaterPreference>("preferences");
    if (instance)
    {
        instance->getChild<LLCheckBoxCtrl>("mute_when_minimized")->setBtnFocus();
    }
}

void LLPanelPreference::cancel(const std::vector<std::string> settings_to_skip)
{
    for (control_values_map_t::iterator iter =  mSavedValues.begin();
         iter !=  mSavedValues.end(); ++iter)
    {
        LLControlVariable* control = iter->first;
        LLSD ctrl_value = iter->second;

        if((control->getName() == "InstantMessageLogPath") && (ctrl_value.asString() == ""))
        {
            continue;
        }

        auto found = std::find(settings_to_skip.begin(), settings_to_skip.end(), control->getName());
        if (found != settings_to_skip.end())
        {
            continue;
        }

        control->set(ctrl_value);
    }

    for (string_color_map_t::iterator iter = mSavedColors.begin();
         iter != mSavedColors.end(); ++iter)
    {
        LLColorSwatchCtrl* color_swatch = findChild<LLColorSwatchCtrl>(iter->first);
        if (color_swatch)
        {
            color_swatch->set(iter->second);
            color_swatch->onCommit();
        }
    }
}

void LLPanelPreference::setControlFalse(const LLSD& user_data)
{
    std::string control_name = user_data.asString();
    LLControlVariable* control = findControl(control_name);

    if (control)
        control->set(LLSD(false));
}

void LLPanelPreference::updateMediaAutoPlayCheckbox(LLUICtrl* ctrl)
{
    std::string name = ctrl->getName();

    // Disable "Allow Media to auto play" only when both
    // "Streaming Music" and "Media" are unchecked. STORM-513.
    if ((name == "enable_music") || (name == "enable_media"))
    {
        bool music_enabled = getChild<LLCheckBoxCtrl>("enable_music")->get();
        bool media_enabled = getChild<LLCheckBoxCtrl>("enable_media")->get();

        getChild<LLCheckBoxCtrl>("media_auto_play_combo")->setEnabled(music_enabled || media_enabled);
    }
}

void LLPanelPreference::deletePreset(const LLSD& user_data)
{
    LLFloaterReg::showInstance("delete_pref_preset", user_data.asString());
}

void LLPanelPreference::savePreset(const LLSD& user_data)
{
    LLFloaterReg::showInstance("save_pref_preset", user_data.asString());
}

void LLPanelPreference::loadPreset(const LLSD& user_data)
{
    LLFloaterReg::showInstance("load_pref_preset", user_data.asString());
}

void LLPanelPreference::setHardwareDefaults()
{
}

class LLPanelPreferencePrivacy : public LLPanelPreference
{
public:
    LLPanelPreferencePrivacy()
    {
        mAccountIndependentSettings.push_back("AutoDisengageMic");
    }

    /*virtual*/ void saveSettings()
    {
        LLPanelPreference::saveSettings();

        // Don't save (=erase from the saved values map) per-account privacy settings
        // if we're not logged in, otherwise they will be reset to defaults on log off.
        if (LLStartUp::getStartupState() != STATE_STARTED)
        {
            // Erase only common settings, assuming there are no color settings on Privacy page.
            for (control_values_map_t::iterator it = mSavedValues.begin(); it != mSavedValues.end(); )
            {
                const std::string setting = it->first->getName();
                if (find(mAccountIndependentSettings.begin(),
                    mAccountIndependentSettings.end(), setting) == mAccountIndependentSettings.end())
                {
                    mSavedValues.erase(it++);
                }
                else
                {
                    ++it;
                }
            }
        }
    }

private:
    std::list<std::string> mAccountIndependentSettings;
};

static LLPanelInjector<LLPanelPreferenceGraphics> t_pref_graph("panel_preference_graphics");
static LLPanelInjector<LLPanelPreferencePrivacy> t_pref_privacy("panel_preference_privacy");

bool LLPanelPreferenceGraphics::postBuild()
{
    LLFloaterReg::showInstance("prefs_graphics_advanced");
    LLFloaterReg::hideInstance("prefs_graphics_advanced");

    resetDirtyChilds();
    setPresetText();

    LLPresetsManager* presetsMgr = LLPresetsManager::getInstance();
    presetsMgr->setPresetListChangeCallback(boost::bind(&LLPanelPreferenceGraphics::onPresetsListChange, this));
    presetsMgr->createMissingDefault(PRESETS_GRAPHIC); // a no-op after the first time, but that's ok

    return LLPanelPreference::postBuild();
}

void LLPanelPreferenceGraphics::draw()
{
    setPresetText();
    LLPanelPreference::draw();
}

void LLPanelPreferenceGraphics::onPresetsListChange()
{
    resetDirtyChilds();
    setPresetText();

    LLFloaterPreference* instance = LLFloaterReg::findTypedInstance<LLFloaterPreference>("preferences");
    if (instance && !gSavedSettings.getString("PresetGraphicActive").empty())
    {
        instance->saveSettings(); //make cancel work correctly after changing the preset
    }
}

void LLPanelPreferenceGraphics::setPresetText()
{
    LLTextBox* preset_text = getChild<LLTextBox>("preset_text");

    std::string preset_graphic_active = gSavedSettings.getString("PresetGraphicActive");

    if (!preset_graphic_active.empty() && preset_graphic_active != preset_text->getText())
    {
        LLFloaterPreference* instance = LLFloaterReg::findTypedInstance<LLFloaterPreference>("preferences");
        if (instance)
        {
            instance->saveGraphicsPreset(preset_graphic_active);
        }
    }

    if (hasDirtyChilds() && !preset_graphic_active.empty())
    {
        gSavedSettings.setString("PresetGraphicActive", "");
        preset_graphic_active.clear();
        // This doesn't seem to cause an infinite recursion.  This trigger is needed to cause the pulldown
        // panel to update.
        LLPresetsManager::getInstance()->triggerChangeSignal();
    }

    if (!preset_graphic_active.empty())
    {
        if (preset_graphic_active == PRESETS_DEFAULT)
        {
            preset_graphic_active = LLTrans::getString(PRESETS_DEFAULT);
        }
        preset_text->setText(preset_graphic_active);
    }
    else
    {
        preset_text->setText(LLTrans::getString("none_paren_cap"));
    }

    preset_text->resetDirty();
}

bool LLPanelPreferenceGraphics::hasDirtyChilds()
{
    LLFloater* advanced = LLFloaterReg::findTypedInstance<LLFloater>("prefs_graphics_advanced");
    std::list<LLView*> view_stack;
    view_stack.push_back(this);
    if (advanced)
    {
        view_stack.push_back(advanced);
    }
    while(!view_stack.empty())
    {
        // Process view on top of the stack
        LLView* curview = view_stack.front();
        view_stack.pop_front();

        LLUICtrl* ctrl = dynamic_cast<LLUICtrl*>(curview);
        if (ctrl)
        {
            if (ctrl->isDirty())
            {
                LLControlVariable* control = ctrl->getControlVariable();
                if (control)
                {
                    std::string control_name = control->getName();
                    if (!control_name.empty())
                    {
                        return true;
                    }
                }
            }
        }
        // Push children onto the end of the work stack
        for (child_list_t::const_iterator iter = curview->getChildList()->begin();
             iter != curview->getChildList()->end(); ++iter)
        {
            view_stack.push_back(*iter);
        }
    }

    return false;
}

void LLPanelPreferenceGraphics::resetDirtyChilds()
{
    LLFloater* advanced = LLFloaterReg::findTypedInstance<LLFloater>("prefs_graphics_advanced");
    std::list<LLView*> view_stack;
    view_stack.push_back(this);
    if (advanced)
    {
        view_stack.push_back(advanced);
    }
    while(!view_stack.empty())
    {
        // Process view on top of the stack
        LLView* curview = view_stack.front();
        view_stack.pop_front();

        LLUICtrl* ctrl = dynamic_cast<LLUICtrl*>(curview);
        if (ctrl)
        {
            ctrl->resetDirty();
        }
        // Push children onto the end of the work stack
        for (child_list_t::const_iterator iter = curview->getChildList()->begin();
             iter != curview->getChildList()->end(); ++iter)
        {
            view_stack.push_back(*iter);
        }
    }
}

void LLPanelPreferenceGraphics::cancel(const std::vector<std::string> settings_to_skip)
{
    LLPanelPreference::cancel(settings_to_skip);
}
void LLPanelPreferenceGraphics::saveSettings()
{
    resetDirtyChilds();
    std::string preset_graphic_active = gSavedSettings.getString("PresetGraphicActive");
    if (preset_graphic_active.empty())
    {
        LLFloaterPreference* instance = LLFloaterReg::findTypedInstance<LLFloaterPreference>("preferences");
        if (instance)
        {
            //don't restore previous preset after closing Preferences
            instance->saveGraphicsPreset(preset_graphic_active);
        }
    }
    LLPanelPreference::saveSettings();
}
void LLPanelPreferenceGraphics::setHardwareDefaults()
{
    resetDirtyChilds();
}

//------------------------LLPanelPreferenceControls--------------------------------
static LLPanelInjector<LLPanelPreferenceControls> t_pref_contrls("panel_preference_controls");

LLPanelPreferenceControls::LLPanelPreferenceControls()
    :LLPanelPreference(),
    mEditingColumn(-1),
    mEditingMode(0)
{
    // MODE_COUNT - 1 because there are currently no settings assigned to 'saved settings'.
    for (U32 i = 0; i < LLKeyConflictHandler::MODE_COUNT - 1; ++i)
    {
        mConflictHandler[i].setLoadMode((LLKeyConflictHandler::ESourceMode)i);
    }
}

LLPanelPreferenceControls::~LLPanelPreferenceControls()
{
}

bool LLPanelPreferenceControls::postBuild()
{
    // populate list of controls
    pControlsTable = getChild<LLScrollListCtrl>("controls_list");
    pKeyModeBox = getChild<LLComboBox>("key_mode");

    pControlsTable->setCommitCallback(boost::bind(&LLPanelPreferenceControls::onListCommit, this));
    pKeyModeBox->setCommitCallback(boost::bind(&LLPanelPreferenceControls::onModeCommit, this));
    getChild<LLButton>("restore_defaults")->setCommitCallback(boost::bind(&LLPanelPreferenceControls::onRestoreDefaultsBtn, this));

    return true;
}

void LLPanelPreferenceControls::regenerateControls()
{
    mEditingMode = pKeyModeBox->getValue().asInteger();
    mConflictHandler[mEditingMode].loadFromSettings((LLKeyConflictHandler::ESourceMode)mEditingMode);
    populateControlTable();
}

bool LLPanelPreferenceControls::addControlTableColumns(const std::string &filename)
{
    LLXMLNodePtr xmlNode;
    LLScrollListCtrl::Contents contents;
    if (!LLUICtrlFactory::getLayeredXMLNode(filename, xmlNode))
    {
        LL_WARNS("Preferences") << "Failed to load " << filename << LL_ENDL;
        return false;
    }
    LLXUIParser parser;
    parser.readXUI(xmlNode, contents, filename);

    if (!contents.validateBlock())
    {
        return false;
    }

    for (LLInitParam::ParamIterator<LLScrollListColumn::Params>::const_iterator col_it = contents.columns.begin();
        col_it != contents.columns.end();
        ++col_it)
    {
        pControlsTable->addColumn(*col_it);
    }

    return true;
}

bool LLPanelPreferenceControls::addControlTableRows(const std::string &filename)
{
    LLXMLNodePtr xmlNode;
    LLScrollListCtrl::Contents contents;
    if (!LLUICtrlFactory::getLayeredXMLNode(filename, xmlNode))
    {
        LL_WARNS("Preferences") << "Failed to load " << filename << LL_ENDL;
        return false;
    }
    LLXUIParser parser;
    parser.readXUI(xmlNode, contents, filename);

    if (!contents.validateBlock())
    {
        return false;
    }

    LLScrollListCell::Params cell_params;
    // init basic cell params
    cell_params.font = LLFontGL::getFontSansSerif();
    cell_params.font_halign = LLFontGL::LEFT;
    cell_params.column = "";
    cell_params.value = "";


    for (LLInitParam::ParamIterator<LLScrollListItem::Params>::const_iterator row_it = contents.rows.begin();
        row_it != contents.rows.end();
        ++row_it)
    {
        std::string control = row_it->value.getValue().asString();
        if (!control.empty() && control != "menu_separator")
        {
            bool show = true;
            bool enabled = mConflictHandler[mEditingMode].canAssignControl(control);
            if (!enabled)
            {
                // If empty: this is a placeholder to make sure user won't assign
                // value by accident, don't show it
                // If not empty: predefined control combination user should see
                // to know that combination is reserved
                show = !mConflictHandler[mEditingMode].isControlEmpty(control);
                // example: teleport_to and walk_to in first person view, and
                // sitting related functions, see generatePlaceholders()
            }

            if (show)
            {
                // At the moment viewer is hardcoded to assume that columns are named as lst_ctrl%d
                LLScrollListItem::Params item_params(*row_it);
                item_params.enabled.setValue(enabled);

                S32 num_columns = pControlsTable->getNumColumns();
                for (S32 col = 1; col < num_columns; col++)
                {
                    cell_params.column = llformat("lst_ctrl%d", col);
                    cell_params.value = mConflictHandler[mEditingMode].getControlString(control, col - 1);
                    item_params.columns.add(cell_params);
                }
                pControlsTable->addRow(item_params, EAddPosition::ADD_BOTTOM);
            }
        }
        else
        {
            // Separator example:
            // <rows
            //  enabled = "false">
            //  <columns
            //   type = "icon"
            //   color = "0 0 0 0.7"
            //   halign = "center"
            //   value = "menu_separator"
            //   column = "lst_action" / >
            //</rows>
            pControlsTable->addRow(*row_it, EAddPosition::ADD_BOTTOM);
        }
    }
    return true;
}

void LLPanelPreferenceControls::addControlTableSeparator()
{
    LLScrollListItem::Params separator_params;
    separator_params.enabled(false);
    LLScrollListCell::Params column_params;
    column_params.type = "icon";
    column_params.value = "menu_separator";
    column_params.column = "lst_action";
    column_params.color = LLColor4(0.f, 0.f, 0.f, 0.7f);
    column_params.font_halign = LLFontGL::HCENTER;
    separator_params.columns.add(column_params);
    pControlsTable->addRow(separator_params, EAddPosition::ADD_BOTTOM);
}

void LLPanelPreferenceControls::populateControlTable()
{
    pControlsTable->clearRows();
    pControlsTable->clearColumns();

    // Add columns
    std::string filename;
    switch ((LLKeyConflictHandler::ESourceMode)mEditingMode)
    {
    case LLKeyConflictHandler::MODE_THIRD_PERSON:
    case LLKeyConflictHandler::MODE_FIRST_PERSON:
    case LLKeyConflictHandler::MODE_EDIT_AVATAR:
    case LLKeyConflictHandler::MODE_SITTING:
        filename = "control_table_contents_columns_basic.xml";
        break;
    default:
        {
            // Either unknown mode or MODE_SAVED_SETTINGS
            // It doesn't have UI or actual settings yet
            LL_WARNS("Preferences") << "Unimplemented mode" << LL_ENDL;

            // Searchable columns were removed, mark searchables for an update
            LLFloaterPreference* instance = LLFloaterReg::findTypedInstance<LLFloaterPreference>("preferences");
            if (instance)
            {
                instance->updateSearchableItems();
            }
            return;
        }
    }
    addControlTableColumns(filename);

    // Add rows.
    // Each file represents individual visual group (movement/camera/media...)
    if (mEditingMode == LLKeyConflictHandler::MODE_FIRST_PERSON)
    {
        // Don't display whole camera and editing groups
        addControlTableRows("control_table_contents_movement.xml");
        addControlTableSeparator();
        addControlTableRows("control_table_contents_media.xml");
    }
    // MODE_THIRD_PERSON; MODE_EDIT_AVATAR; MODE_SITTING
    else if (mEditingMode < LLKeyConflictHandler::MODE_SAVED_SETTINGS)
    {
        // In case of 'sitting' mode, movements still apply due to vehicles
        // but walk_to is not supported and will be hidden by addControlTableRows
        addControlTableRows("control_table_contents_movement.xml");
        addControlTableSeparator();

        addControlTableRows("control_table_contents_camera.xml");
        addControlTableSeparator();

        addControlTableRows("control_table_contents_editing.xml");
        addControlTableSeparator();

        addControlTableRows("control_table_contents_media.xml");
    }
    else
    {
        LL_WARNS("Preferences") << "Unimplemented mode" << LL_ENDL;
    }

    // explicit update to make sure table is ready for llsearchableui
    pControlsTable->updateColumns();

    // Searchable columns were removed and readded, mark searchables for an update
    // Note: at the moment tables/lists lack proper llsearchableui support
    LLFloaterPreference* instance = LLFloaterReg::findTypedInstance<LLFloaterPreference>("preferences");
    if (instance)
    {
        instance->updateSearchableItems();
    }
}

void LLPanelPreferenceControls::updateTable()
{
    mEditingControl.clear();
    std::vector<LLScrollListItem*> list = pControlsTable->getAllData();
    for (S32 i = 0; i < list.size(); ++i)
    {
        std::string control = list[i]->getValue();
        if (!control.empty())
        {
            LLScrollListCell* cell = NULL;

            S32 num_columns = pControlsTable->getNumColumns();
            for (S32 col = 1; col < num_columns; col++)
            {
                cell = list[i]->getColumn(col);
                cell->setValue(mConflictHandler[mEditingMode].getControlString(control, col - 1));
            }
        }
    }
    pControlsTable->deselectAllItems();
}

void LLPanelPreferenceControls::apply()
{
    for (U32 i = 0; i < LLKeyConflictHandler::MODE_COUNT - 1; ++i)
    {
        if (mConflictHandler[i].hasUnsavedChanges())
        {
            mConflictHandler[i].saveToSettings();
        }
    }
}

void LLPanelPreferenceControls::cancel(const std::vector<std::string> settings_to_skip)
{
    for (U32 i = 0; i < LLKeyConflictHandler::MODE_COUNT - 1; ++i)
    {
        if (mConflictHandler[i].hasUnsavedChanges())
        {
            mConflictHandler[i].clear();
            if (mEditingMode == i)
            {
                // cancel() can be called either when preferences floater closes
                // or when child floater closes (like advanced graphical settings)
                // in which case we need to clear and repopulate table
                regenerateControls();
            }
        }
    }
}

void LLPanelPreferenceControls::saveSettings()
{
    for (U32 i = 0; i < LLKeyConflictHandler::MODE_COUNT - 1; ++i)
    {
        if (mConflictHandler[i].hasUnsavedChanges())
        {
            mConflictHandler[i].saveToSettings();
            mConflictHandler[i].clear();
        }
    }

    S32 mode = pKeyModeBox->getValue().asInteger();
    if (mConflictHandler[mode].empty() || pControlsTable->isEmpty())
    {
        regenerateControls();
    }
}

void LLPanelPreferenceControls::resetDirtyChilds()
{
    regenerateControls();
}

void LLPanelPreferenceControls::onListCommit()
{
    LLScrollListItem* item = pControlsTable->getFirstSelected();
    if (item == NULL)
    {
        return;
    }

    std::string control = item->getValue();

    if (control.empty())
    {
        pControlsTable->deselectAllItems();
        return;
    }

    if (!mConflictHandler[mEditingMode].canAssignControl(control))
    {
        pControlsTable->deselectAllItems();
        return;
    }

    S32 cell_ind = item->getSelectedCell();
    if (cell_ind <= 0)
    {
        pControlsTable->deselectAllItems();
        return;
    }

    // List does not tell us what cell was clicked, so we have to figure it out manually, but
    // fresh mouse coordinates are not yet accessible during onCommit() and there are other issues,
    // so we cheat: remember item user clicked at, trigger 'key dialog' on hover that comes next,
    // use coordinates from hover to calculate cell

    LLScrollListCell* cell = item->getColumn(cell_ind);
    if (cell)
    {
        LLSetKeyBindDialog* dialog = LLFloaterReg::getTypedInstance<LLSetKeyBindDialog>("keybind_dialog", LLSD());
        if (dialog)
        {
            mEditingControl = control;
            mEditingColumn = cell_ind;
            dialog->setParent(this, pControlsTable, DEFAULT_KEY_FILTER);

            LLFloater* root_floater = gFloaterView->getParentFloater(this);
            if (root_floater)
                root_floater->addDependentFloater(dialog);
            dialog->openFloater();
            dialog->setFocus(true);
        }
    }
    else
    {
        pControlsTable->deselectAllItems();
    }
}

void LLPanelPreferenceControls::onModeCommit()
{
    mEditingMode = pKeyModeBox->getValue().asInteger();
    if (mConflictHandler[mEditingMode].empty())
    {
        // opening for first time
        mConflictHandler[mEditingMode].loadFromSettings((LLKeyConflictHandler::ESourceMode)mEditingMode);
    }
    populateControlTable();
}

void LLPanelPreferenceControls::onRestoreDefaultsBtn()
{
    LLNotificationsUtil::add("PreferenceControlsDefaults", LLSD(), LLSD(), boost::bind(&LLPanelPreferenceControls::onRestoreDefaultsResponse, this, _1, _2));
}

void LLPanelPreferenceControls::onRestoreDefaultsResponse(const LLSD& notification, const LLSD& response)
{
    S32 option = LLNotificationsUtil::getSelectedOption(notification, response);
    switch(option)
    {
    case 0: // All
        for (U32 i = 0; i < LLKeyConflictHandler::MODE_COUNT - 1; ++i)
        {
            mConflictHandler[i].resetToDefaults();
            // Apply changes to viewer as 'temporary'
            mConflictHandler[i].saveToSettings(true);

            // notify comboboxes in move&view about potential change
            LLFloaterPreference* instance = LLFloaterReg::findTypedInstance<LLFloaterPreference>("preferences");
            if (instance)
            {
                instance->updateClickActionViews();
            }
        }

        updateTable();
        break;
    case 1: // Current
        mConflictHandler[mEditingMode].resetToDefaults();
        // Apply changes to viewer as 'temporary'
        mConflictHandler[mEditingMode].saveToSettings(true);

        if (mEditingMode == LLKeyConflictHandler::MODE_THIRD_PERSON)
        {
            // notify comboboxes in move&view about potential change
            LLFloaterPreference* instance = LLFloaterReg::findTypedInstance<LLFloaterPreference>("preferences");
            if (instance)
            {
                instance->updateClickActionViews();
            }
        }

        updateTable();
        break;
    case 2: // Cancel
    default:
        //exit;
        break;
    }
}

// Bypass to let Move & view read values without need to create own key binding handler
// Assumes third person view
// Might be better idea to just move whole mConflictHandler into LLFloaterPreference
bool LLPanelPreferenceControls::canKeyBindHandle(const std::string &control, EMouseClickType click, KEY key, MASK mask)
{
    S32 mode = LLKeyConflictHandler::MODE_THIRD_PERSON;
    if (mConflictHandler[mode].empty())
    {
        // opening for first time
        mConflictHandler[mode].loadFromSettings(LLKeyConflictHandler::MODE_THIRD_PERSON);
    }

    return mConflictHandler[mode].canHandleControl(control, click, key, mask);
}

// Bypass to let Move & view modify values without need to create own key binding handler
// Assumes third person view
// Might be better idea to just move whole mConflictHandler into LLFloaterPreference
void LLPanelPreferenceControls::setKeyBind(const std::string &control, EMouseClickType click, KEY key, MASK mask, bool set)
{
    S32 mode = LLKeyConflictHandler::MODE_THIRD_PERSON;
    if (mConflictHandler[mode].empty())
    {
        // opening for first time
        mConflictHandler[mode].loadFromSettings(LLKeyConflictHandler::MODE_THIRD_PERSON);
    }

    if (!mConflictHandler[mode].canAssignControl(mEditingControl))
    {
        return;
    }

    bool already_recorded = mConflictHandler[mode].canHandleControl(control, click, key, mask);
    if (set)
    {
        if (already_recorded)
        {
            // nothing to do
            return;
        }

        // find free spot to add data, if no free spot, assign to first
        S32 index = 0;
        for (S32 i = 0; i < 3; i++)
        {
            if (mConflictHandler[mode].getControl(control, i).isEmpty())
            {
                index = i;
                break;
            }
        }
        // At the moment 'ignore_mask' mask is mostly ignored, a placeholder
        // Todo: implement it since it's preferable for things like teleport to match
        // mask exactly but for things like running to ignore additional masks
        // Ideally this needs representation in keybindings UI
        bool ignore_mask = true;
        mConflictHandler[mode].registerControl(control, index, click, key, mask, ignore_mask);
    }
    else if (!set)
    {
        if (!already_recorded)
        {
            // nothing to do
            return;
        }

        // find specific control and reset it
        for (S32 i = 0; i < 3; i++)
        {
            LLKeyData data = mConflictHandler[mode].getControl(control, i);
            if (data.mMouse == click && data.mKey == key && data.mMask == mask)
            {
                mConflictHandler[mode].clearControl(control, i);
            }
        }
    }
}

void LLPanelPreferenceControls::updateAndApply()
{
    S32 mode = LLKeyConflictHandler::MODE_THIRD_PERSON;
    mConflictHandler[mode].saveToSettings(true);
    updateTable();
}

// from LLSetKeybindDialog's interface
bool LLPanelPreferenceControls::onSetKeyBind(EMouseClickType click, KEY key, MASK mask, bool all_modes)
{
    if (!mConflictHandler[mEditingMode].canAssignControl(mEditingControl))
    {
        return true;
    }

    if ( mEditingColumn > 0)
    {
        if (all_modes)
        {
            for (U32 i = 0; i < LLKeyConflictHandler::MODE_COUNT - 1; ++i)
            {
                if (mConflictHandler[i].empty())
                {
                    mConflictHandler[i].loadFromSettings((LLKeyConflictHandler::ESourceMode)i);
                }
                mConflictHandler[i].registerControl(mEditingControl, mEditingColumn - 1, click, key, mask, true);
                // Apply changes to viewer as 'temporary'
                mConflictHandler[i].saveToSettings(true);
            }
        }
        else
        {
            mConflictHandler[mEditingMode].registerControl(mEditingControl, mEditingColumn - 1, click, key, mask, true);
            // Apply changes to viewer as 'temporary'
            mConflictHandler[mEditingMode].saveToSettings(true);
        }
    }

    updateTable();

    if ((mEditingMode == LLKeyConflictHandler::MODE_THIRD_PERSON || all_modes)
        && (mEditingControl == "walk_to"
            || mEditingControl == "teleport_to"
            || click == CLICK_LEFT
            || click == CLICK_DOUBLELEFT))
    {
        // notify comboboxes in move&view about potential change
        LLFloaterPreference* instance = LLFloaterReg::findTypedInstance<LLFloaterPreference>("preferences");
        if (instance)
        {
            instance->updateClickActionViews();
        }
    }

    return true;
}

void LLPanelPreferenceControls::onDefaultKeyBind(bool all_modes)
{
    if (!mConflictHandler[mEditingMode].canAssignControl(mEditingControl))
    {
        return;
    }

    if (mEditingColumn > 0)
    {
        if (all_modes)
        {
            for (U32 i = 0; i < LLKeyConflictHandler::MODE_COUNT - 1; ++i)
            {
                if (mConflictHandler[i].empty())
                {
                    mConflictHandler[i].loadFromSettings((LLKeyConflictHandler::ESourceMode)i);
                }
                mConflictHandler[i].resetToDefault(mEditingControl, mEditingColumn - 1);
                // Apply changes to viewer as 'temporary'
                mConflictHandler[i].saveToSettings(true);
            }
        }
        else
        {
            mConflictHandler[mEditingMode].resetToDefault(mEditingControl, mEditingColumn - 1);
            // Apply changes to viewer as 'temporary'
            mConflictHandler[mEditingMode].saveToSettings(true);
        }
    }
    updateTable();

    if (mEditingMode == LLKeyConflictHandler::MODE_THIRD_PERSON || all_modes)
    {
        // notify comboboxes in move&view about potential change
        LLFloaterPreference* instance = LLFloaterReg::findTypedInstance<LLFloaterPreference>("preferences");
        if (instance)
        {
            instance->updateClickActionViews();
        }
    }
}

void LLPanelPreferenceControls::onCancelKeyBind()
{
    pControlsTable->deselectAllItems();
}

LLFloaterPreferenceProxy::LLFloaterPreferenceProxy(const LLSD& key)
    : LLFloater(key),
      mSocksSettingsDirty(false)
{
    mCommitCallbackRegistrar.add("Proxy.OK", { boost::bind(&LLFloaterPreferenceProxy::onBtnOk, this), cb_info::UNTRUSTED_BLOCK });
    mCommitCallbackRegistrar.add("Proxy.Cancel", { boost::bind(&LLFloaterPreferenceProxy::onBtnCancel, this), cb_info::UNTRUSTED_BLOCK });
    mCommitCallbackRegistrar.add("Proxy.Change", { boost::bind(&LLFloaterPreferenceProxy::onChangeSocksSettings, this), cb_info::UNTRUSTED_BLOCK });
}

LLFloaterPreferenceProxy::~LLFloaterPreferenceProxy()
{
}

bool LLFloaterPreferenceProxy::postBuild()
{
    LLRadioGroup* socksAuth = getChild<LLRadioGroup>("socks5_auth_type");
    if (!socksAuth)
    {
        return false;
    }
    if (socksAuth->getSelectedValue().asString() == "None")
    {
        getChild<LLLineEditor>("socks5_username")->setEnabled(false);
        getChild<LLLineEditor>("socks5_password")->setEnabled(false);
    }
    else
    {
        // Populate the SOCKS 5 credential fields with protected values.
        LLPointer<LLCredential> socks_cred = gSecAPIHandler->loadCredential("SOCKS5");
        getChild<LLLineEditor>("socks5_username")->setValue(socks_cred->getIdentifier()["username"].asString());
        getChild<LLLineEditor>("socks5_password")->setValue(socks_cred->getAuthenticator()["creds"].asString());
    }

    return true;
}

void LLFloaterPreferenceProxy::onOpen(const LLSD& key)
{
    saveSettings();
}

void LLFloaterPreferenceProxy::onClose(bool app_quitting)
{
    if(app_quitting)
    {
        cancel();
    }

    if (mSocksSettingsDirty)
    {

        // If the user plays with the Socks proxy settings after login, it's only fair we let them know
        // it will not be updated until next restart.
        if (LLStartUp::getStartupState()>STATE_LOGIN_WAIT)
        {
            LLNotifications::instance().add("ChangeProxySettings", LLSD(), LLSD());
            mSocksSettingsDirty = false; // we have notified the user now be quiet again
        }
    }
}

void LLFloaterPreferenceProxy::saveSettings()
{
    // Save the value of all controls in the hierarchy
    mSavedValues.clear();
    std::list<LLView*> view_stack;
    view_stack.push_back(this);
    while(!view_stack.empty())
    {
        // Process view on top of the stack
        LLView* curview = view_stack.front();
        view_stack.pop_front();

        LLUICtrl* ctrl = dynamic_cast<LLUICtrl*>(curview);
        if (ctrl)
        {
            LLControlVariable* control = ctrl->getControlVariable();
            if (control)
            {
                mSavedValues[control] = control->getValue();
            }
        }

        // Push children onto the end of the work stack
        for (child_list_t::const_iterator iter = curview->getChildList()->begin();
                iter != curview->getChildList()->end(); ++iter)
        {
            view_stack.push_back(*iter);
        }
    }
}

void LLFloaterPreferenceProxy::onBtnOk()
{
    // commit any outstanding text entry
    if (hasFocus())
    {
        LLUICtrl* cur_focus = dynamic_cast<LLUICtrl*>(gFocusMgr.getKeyboardFocus());
        if (cur_focus && cur_focus->acceptsTextInput())
        {
            cur_focus->onCommit();
        }
    }

    // Save SOCKS proxy credentials securely if password auth is enabled
    LLRadioGroup* socksAuth = getChild<LLRadioGroup>("socks5_auth_type");
    if (socksAuth->getSelectedValue().asString() == "UserPass")
    {
        LLSD socks_id = LLSD::emptyMap();
        socks_id["type"] = "SOCKS5";
        socks_id["username"] = getChild<LLLineEditor>("socks5_username")->getValue().asString();

        LLSD socks_authenticator = LLSD::emptyMap();
        socks_authenticator["type"] = "SOCKS5";
        socks_authenticator["creds"] = getChild<LLLineEditor>("socks5_password")->getValue().asString();

        // Using "SOCKS5" as the "grid" argument since the same proxy
        // settings will be used for all grids and because there is no
        // way to specify the type of credential.
        LLPointer<LLCredential> socks_cred = gSecAPIHandler->createCredential("SOCKS5", socks_id, socks_authenticator);
        gSecAPIHandler->saveCredential(socks_cred, true);
    }
    else
    {
        // Clear SOCKS5 credentials since they are no longer needed.
        LLPointer<LLCredential> socks_cred = new LLCredential("SOCKS5");
        gSecAPIHandler->deleteCredential(socks_cred);
    }

    closeFloater(false);
}

void LLFloaterPreferenceProxy::onBtnCancel()
{
    if (hasFocus())
    {
        LLUICtrl* cur_focus = dynamic_cast<LLUICtrl*>(gFocusMgr.getKeyboardFocus());
        if (cur_focus && cur_focus->acceptsTextInput())
        {
            cur_focus->onCommit();
        }
        refresh();
    }

    cancel();
}

void LLFloaterPreferenceProxy::onClickCloseBtn(bool app_quitting)
{
    cancel();
}

void LLFloaterPreferenceProxy::cancel()
{

    for (control_values_map_t::iterator iter =  mSavedValues.begin();
            iter !=  mSavedValues.end(); ++iter)
    {
        LLControlVariable* control = iter->first;
        LLSD ctrl_value = iter->second;
        control->set(ctrl_value);
    }
    mSocksSettingsDirty = false;
    closeFloater();
}

void LLFloaterPreferenceProxy::onChangeSocksSettings()
{
    mSocksSettingsDirty = true;

    LLRadioGroup* socksAuth = getChild<LLRadioGroup>("socks5_auth_type");
    if (socksAuth->getSelectedValue().asString() == "None")
    {
        getChild<LLLineEditor>("socks5_username")->setEnabled(false);
        getChild<LLLineEditor>("socks5_password")->setEnabled(false);
    }
    else
    {
        getChild<LLLineEditor>("socks5_username")->setEnabled(true);
        getChild<LLLineEditor>("socks5_password")->setEnabled(true);
    }

    // Check for invalid states for the other HTTP proxy radio
    LLRadioGroup* otherHttpProxy = getChild<LLRadioGroup>("other_http_proxy_type");
    if ((otherHttpProxy->getSelectedValue().asString() == "Socks" &&
            !getChild<LLCheckBoxCtrl>("socks_proxy_enabled")->get())||(
                    otherHttpProxy->getSelectedValue().asString() == "Web" &&
                    !getChild<LLCheckBoxCtrl>("web_proxy_enabled")->get()))
    {
        otherHttpProxy->selectFirstItem();
    }

}

void LLFloaterPreference::onUpdateFilterTerm(bool force)
{
    LLWString seachValue = utf8str_to_wstring(mFilterEdit->getValue());
    LLWStringUtil::toLower(seachValue);

    if (!mSearchData || (mSearchData->mLastFilter == seachValue && !force))
        return;

    if (mSearchDataDirty)
    {
        // Data exists, but is obsolete, regenerate
        collectSearchableItems();
    }

    mSearchData->mLastFilter = seachValue;

    if (!mSearchData->mRootTab)
        return;

    mSearchData->mRootTab->hightlightAndHide( seachValue );
    filterIgnorableNotifications();

    if (LLTabContainer* pRoot = getChild<LLTabContainer>("pref core"))
        pRoot->selectFirstTab();
}

void LLFloaterPreference::filterIgnorableNotifications()
{
    bool visible = getChildRef<LLScrollListCtrl>("enabled_popups").highlightMatchingItems(mFilterEdit->getValue());
    visible |= getChildRef<LLScrollListCtrl>("disabled_popups").highlightMatchingItems(mFilterEdit->getValue());

    if (visible)
    {
        getChildRef<LLTabContainer>("pref core").setTabVisibility( getChild<LLPanel>("msgs"), true );
    }
}

void collectChildren( LLView const *aView, ll::prefs::PanelDataPtr aParentPanel, ll::prefs::TabContainerDataPtr aParentTabContainer )
{
    if (!aView)
        return;

    llassert_always(aParentPanel || aParentTabContainer);

    for (LLView* pView : *aView->getChildList())
    {
        if (!pView)
            continue;

        ll::prefs::PanelDataPtr pCurPanelData = aParentPanel;
        ll::prefs::TabContainerDataPtr pCurTabContainer = aParentTabContainer;

        LLPanel const *pPanel = dynamic_cast<LLPanel const*>(pView);
        LLTabContainer const *pTabContainer = dynamic_cast<LLTabContainer const*>(pView);
        ll::ui::SearchableControl const *pSCtrl = dynamic_cast<ll::ui::SearchableControl const*>( pView );

        if (pTabContainer)
        {
            pCurPanelData.reset();

            pCurTabContainer = ll::prefs::TabContainerDataPtr(new ll::prefs::TabContainerData);
            pCurTabContainer->mTabContainer = const_cast< LLTabContainer *>(pTabContainer);
            pCurTabContainer->mLabel = pTabContainer->getLabel();
            pCurTabContainer->mPanel = 0;

            if (aParentPanel)
                aParentPanel->mChildPanel.push_back(pCurTabContainer);
            if (aParentTabContainer)
                aParentTabContainer->mChildPanel.push_back(pCurTabContainer);
        }
        else if (pPanel)
        {
            pCurTabContainer.reset();

            pCurPanelData = ll::prefs::PanelDataPtr(new ll::prefs::PanelData);
            pCurPanelData->mPanel = pPanel;
            pCurPanelData->mLabel = pPanel->getLabel();

            llassert_always( aParentPanel || aParentTabContainer );

            if (aParentTabContainer)
                aParentTabContainer->mChildPanel.push_back(pCurPanelData);
            else if (aParentPanel)
                aParentPanel->mChildPanel.push_back(pCurPanelData);
        }
        else if (pSCtrl && pSCtrl->getSearchText().size())
        {
            ll::prefs::SearchableItemPtr item = ll::prefs::SearchableItemPtr(new ll::prefs::SearchableItem());
            item->mView = pView;
            item->mCtrl = pSCtrl;

            item->mLabel = utf8str_to_wstring(pSCtrl->getSearchText());
            LLWStringUtil::toLower(item->mLabel);

            llassert_always(aParentPanel || aParentTabContainer);

            if (aParentPanel)
                aParentPanel->mChildren.push_back(item);
            if (aParentTabContainer)
                aParentTabContainer->mChildren.push_back(item);
        }
        collectChildren(pView, pCurPanelData, pCurTabContainer);
    }
}

void LLFloaterPreference::collectSearchableItems()
{
    mSearchData.reset( nullptr );
    LLTabContainer *pRoot = getChild< LLTabContainer >( "pref core" );
    if( mFilterEdit && pRoot )
    {
        mSearchData.reset(new ll::prefs::SearchData() );

        ll::prefs::TabContainerDataPtr pRootTabcontainer = ll::prefs::TabContainerDataPtr( new ll::prefs::TabContainerData );
        pRootTabcontainer->mTabContainer = pRoot;
        pRootTabcontainer->mLabel = pRoot->getLabel();
        mSearchData->mRootTab = pRootTabcontainer;

        collectChildren( this, ll::prefs::PanelDataPtr(), pRootTabcontainer );
    }
    mSearchDataDirty = false;
}

void LLFloaterPreference::saveIgnoredNotifications()
{
    for (LLNotifications::TemplateMap::const_iterator iter = LLNotifications::instance().templatesBegin();
            iter != LLNotifications::instance().templatesEnd();
            ++iter)
    {
        LLNotificationTemplatePtr templatep = iter->second;
        LLNotificationFormPtr formp = templatep->mForm;

        LLNotificationForm::EIgnoreType ignore = formp->getIgnoreType();
        if (ignore <= LLNotificationForm::IGNORE_NO)
            continue;

        mIgnorableNotifs[templatep->mName] = !formp->getIgnored();
    }
}

void LLFloaterPreference::restoreIgnoredNotifications()
{
    for (std::map<std::string, bool>::iterator it = mIgnorableNotifs.begin(); it != mIgnorableNotifs.end(); ++it)
    {
        LLUI::getInstance()->mSettingGroups["ignores"]->setBOOL(it->first, it->second);
    }
}<|MERGE_RESOLUTION|>--- conflicted
+++ resolved
@@ -1973,11 +1973,7 @@
 
 protected:
 
-<<<<<<< HEAD
     bool tick() override
-=======
-    bool tick()
->>>>>>> 35efadf7
     {
         mCallback(mNewValue);
         stop();
