/**
 * @file llfloaterwebcontent.h
 * @brief floater for displaying web content - e.g. profiles and search (eventually)
 *
 * $LicenseInfo:firstyear=2006&license=viewerlgpl$
 * Second Life Viewer Source Code
 * Copyright (C) 2010, Linden Research, Inc.
 *
 * This library is free software; you can redistribute it and/or
 * modify it under the terms of the GNU Lesser General Public
 * License as published by the Free Software Foundation;
 * version 2.1 of the License only.
 *
 * This library is distributed in the hope that it will be useful,
 * but WITHOUT ANY WARRANTY; without even the implied warranty of
 * MERCHANTABILITY or FITNESS FOR A PARTICULAR PURPOSE.  See the GNU
 * Lesser General Public License for more details.
 *
 * You should have received a copy of the GNU Lesser General Public
 * License along with this library; if not, write to the Free Software
 * Foundation, Inc., 51 Franklin Street, Fifth Floor, Boston, MA  02110-1301  USA
 *
 * Linden Research, Inc., 945 Battery Street, San Francisco, CA  94111  USA
 * $/LicenseInfo$
 */

#ifndef LL_LLFLOATERWEBCONTENT_H
#define LL_LLFLOATERWEBCONTENT_H

#include "llfloater.h"
#include "llmediactrl.h"
#include "llsdparam.h"

class LLMediaCtrl;
class LLComboBox;
class LLTextBox;
class LLProgressBar;
class LLIconCtrl;

class LLFloaterWebContent :
    public LLFloater,
    public LLViewerMediaObserver,
    public LLInstanceTracker<LLFloaterWebContent, std::string, LLInstanceTrackerReplaceOnCollision>
{
public:

    typedef LLInstanceTracker<LLFloaterWebContent, std::string, LLInstanceTrackerReplaceOnCollision> instance_tracker_t;
    LOG_CLASS(LLFloaterWebContent);

    struct _Params : public LLInitParam::Block<_Params>
    {
        Optional<std::string>   url,
                                target,
                                window_class,
                                id;
        Optional<bool>          show_chrome,
                                allow_address_entry,
                                allow_back_forward_navigation,
                                trusted_content,
                                show_page_title,
                                clean_browser,
                                dev_mode;
        Optional<LLRect>        preferred_media_size;

        _Params();
    };

    typedef LLSDParamAdapter<_Params> Params;

    LLFloaterWebContent(const Params& params);

    void initializeURLHistory();

    static LLFloater* create(Params);

    static void closeRequest(const std::string &uuid);
    static void geometryChanged(const std::string &uuid, S32 x, S32 y, S32 width, S32 height);
    void geometryChanged(S32 x, S32 y, S32 width, S32 height);

<<<<<<< HEAD
	/* virtual */ bool postBuild();
	/* virtual */ void onOpen(const LLSD& key);
	/* virtual */ bool matchesKey(const LLSD& key);
	/* virtual */ void onClose(bool app_quitting);
	/* virtual */ void draw();
=======
    /* virtual */ BOOL postBuild();
    /* virtual */ void onOpen(const LLSD& key);
    /* virtual */ bool matchesKey(const LLSD& key);
    /* virtual */ void onClose(bool app_quitting);
    /* virtual */ void draw();
>>>>>>> e1623bb2

protected:
    // inherited from LLViewerMediaObserver
    /*virtual*/ void handleMediaEvent(LLPluginClassMedia* self, EMediaEvent event);

    void onClickBack();
    void onClickForward();
    void onClickReload();
    void onClickStop();
    void onEnterAddress();
    void onPopExternal();
    void onTestURL(std::string url);

    static void preCreate(Params& p);
    void open_media(const Params& );
    void set_current_url(const std::string& url);

    LLMediaCtrl*    mWebBrowser;
    LLComboBox*     mAddressCombo;
    LLIconCtrl*     mSecureLockIcon;
    LLTextBox*      mStatusBarText;
    LLProgressBar*  mStatusBarProgress;

    LLView*         mBtnBack;
    LLView*         mBtnForward;
    LLView*         mBtnReload;
    LLView*         mBtnStop;

    std::string     mCurrentURL;    // Current URL
    std::string     mDisplayURL;    // URL being displayed in the address bar (can differ by trailing / leading space)
    std::string     mUUID;
    bool            mShowPageTitle;
    bool            mAllowNavigation;
    bool            mDevelopMode;
};

#endif  // LL_LLFLOATERWEBCONTENT_H<|MERGE_RESOLUTION|>--- conflicted
+++ resolved
@@ -1,129 +1,121 @@
-/**
- * @file llfloaterwebcontent.h
- * @brief floater for displaying web content - e.g. profiles and search (eventually)
- *
- * $LicenseInfo:firstyear=2006&license=viewerlgpl$
- * Second Life Viewer Source Code
- * Copyright (C) 2010, Linden Research, Inc.
- *
- * This library is free software; you can redistribute it and/or
- * modify it under the terms of the GNU Lesser General Public
- * License as published by the Free Software Foundation;
- * version 2.1 of the License only.
- *
- * This library is distributed in the hope that it will be useful,
- * but WITHOUT ANY WARRANTY; without even the implied warranty of
- * MERCHANTABILITY or FITNESS FOR A PARTICULAR PURPOSE.  See the GNU
- * Lesser General Public License for more details.
- *
- * You should have received a copy of the GNU Lesser General Public
- * License along with this library; if not, write to the Free Software
- * Foundation, Inc., 51 Franklin Street, Fifth Floor, Boston, MA  02110-1301  USA
- *
- * Linden Research, Inc., 945 Battery Street, San Francisco, CA  94111  USA
- * $/LicenseInfo$
- */
-
-#ifndef LL_LLFLOATERWEBCONTENT_H
-#define LL_LLFLOATERWEBCONTENT_H
-
-#include "llfloater.h"
-#include "llmediactrl.h"
-#include "llsdparam.h"
-
-class LLMediaCtrl;
-class LLComboBox;
-class LLTextBox;
-class LLProgressBar;
-class LLIconCtrl;
-
-class LLFloaterWebContent :
-    public LLFloater,
-    public LLViewerMediaObserver,
-    public LLInstanceTracker<LLFloaterWebContent, std::string, LLInstanceTrackerReplaceOnCollision>
-{
-public:
-
-    typedef LLInstanceTracker<LLFloaterWebContent, std::string, LLInstanceTrackerReplaceOnCollision> instance_tracker_t;
-    LOG_CLASS(LLFloaterWebContent);
-
-    struct _Params : public LLInitParam::Block<_Params>
-    {
-        Optional<std::string>   url,
-                                target,
-                                window_class,
-                                id;
-        Optional<bool>          show_chrome,
-                                allow_address_entry,
-                                allow_back_forward_navigation,
-                                trusted_content,
-                                show_page_title,
-                                clean_browser,
-                                dev_mode;
-        Optional<LLRect>        preferred_media_size;
-
-        _Params();
-    };
-
-    typedef LLSDParamAdapter<_Params> Params;
-
-    LLFloaterWebContent(const Params& params);
-
-    void initializeURLHistory();
-
-    static LLFloater* create(Params);
-
-    static void closeRequest(const std::string &uuid);
-    static void geometryChanged(const std::string &uuid, S32 x, S32 y, S32 width, S32 height);
-    void geometryChanged(S32 x, S32 y, S32 width, S32 height);
-
-<<<<<<< HEAD
-	/* virtual */ bool postBuild();
-	/* virtual */ void onOpen(const LLSD& key);
-	/* virtual */ bool matchesKey(const LLSD& key);
-	/* virtual */ void onClose(bool app_quitting);
-	/* virtual */ void draw();
-=======
-    /* virtual */ BOOL postBuild();
-    /* virtual */ void onOpen(const LLSD& key);
-    /* virtual */ bool matchesKey(const LLSD& key);
-    /* virtual */ void onClose(bool app_quitting);
-    /* virtual */ void draw();
->>>>>>> e1623bb2
-
-protected:
-    // inherited from LLViewerMediaObserver
-    /*virtual*/ void handleMediaEvent(LLPluginClassMedia* self, EMediaEvent event);
-
-    void onClickBack();
-    void onClickForward();
-    void onClickReload();
-    void onClickStop();
-    void onEnterAddress();
-    void onPopExternal();
-    void onTestURL(std::string url);
-
-    static void preCreate(Params& p);
-    void open_media(const Params& );
-    void set_current_url(const std::string& url);
-
-    LLMediaCtrl*    mWebBrowser;
-    LLComboBox*     mAddressCombo;
-    LLIconCtrl*     mSecureLockIcon;
-    LLTextBox*      mStatusBarText;
-    LLProgressBar*  mStatusBarProgress;
-
-    LLView*         mBtnBack;
-    LLView*         mBtnForward;
-    LLView*         mBtnReload;
-    LLView*         mBtnStop;
-
-    std::string     mCurrentURL;    // Current URL
-    std::string     mDisplayURL;    // URL being displayed in the address bar (can differ by trailing / leading space)
-    std::string     mUUID;
-    bool            mShowPageTitle;
-    bool            mAllowNavigation;
-    bool            mDevelopMode;
-};
-
-#endif  // LL_LLFLOATERWEBCONTENT_H+/**
+ * @file llfloaterwebcontent.h
+ * @brief floater for displaying web content - e.g. profiles and search (eventually)
+ *
+ * $LicenseInfo:firstyear=2006&license=viewerlgpl$
+ * Second Life Viewer Source Code
+ * Copyright (C) 2010, Linden Research, Inc.
+ *
+ * This library is free software; you can redistribute it and/or
+ * modify it under the terms of the GNU Lesser General Public
+ * License as published by the Free Software Foundation;
+ * version 2.1 of the License only.
+ *
+ * This library is distributed in the hope that it will be useful,
+ * but WITHOUT ANY WARRANTY; without even the implied warranty of
+ * MERCHANTABILITY or FITNESS FOR A PARTICULAR PURPOSE.  See the GNU
+ * Lesser General Public License for more details.
+ *
+ * You should have received a copy of the GNU Lesser General Public
+ * License along with this library; if not, write to the Free Software
+ * Foundation, Inc., 51 Franklin Street, Fifth Floor, Boston, MA  02110-1301  USA
+ *
+ * Linden Research, Inc., 945 Battery Street, San Francisco, CA  94111  USA
+ * $/LicenseInfo$
+ */
+
+#ifndef LL_LLFLOATERWEBCONTENT_H
+#define LL_LLFLOATERWEBCONTENT_H
+
+#include "llfloater.h"
+#include "llmediactrl.h"
+#include "llsdparam.h"
+
+class LLMediaCtrl;
+class LLComboBox;
+class LLTextBox;
+class LLProgressBar;
+class LLIconCtrl;
+
+class LLFloaterWebContent :
+    public LLFloater,
+    public LLViewerMediaObserver,
+    public LLInstanceTracker<LLFloaterWebContent, std::string, LLInstanceTrackerReplaceOnCollision>
+{
+public:
+
+    typedef LLInstanceTracker<LLFloaterWebContent, std::string, LLInstanceTrackerReplaceOnCollision> instance_tracker_t;
+    LOG_CLASS(LLFloaterWebContent);
+
+    struct _Params : public LLInitParam::Block<_Params>
+    {
+        Optional<std::string>   url,
+                                target,
+                                window_class,
+                                id;
+        Optional<bool>          show_chrome,
+                                allow_address_entry,
+                                allow_back_forward_navigation,
+                                trusted_content,
+                                show_page_title,
+                                clean_browser,
+                                dev_mode;
+        Optional<LLRect>        preferred_media_size;
+
+        _Params();
+    };
+
+    typedef LLSDParamAdapter<_Params> Params;
+
+    LLFloaterWebContent(const Params& params);
+
+    void initializeURLHistory();
+
+    static LLFloater* create(Params);
+
+    static void closeRequest(const std::string &uuid);
+    static void geometryChanged(const std::string &uuid, S32 x, S32 y, S32 width, S32 height);
+    void geometryChanged(S32 x, S32 y, S32 width, S32 height);
+
+    /* virtual */ bool postBuild();
+    /* virtual */ void onOpen(const LLSD& key);
+    /* virtual */ bool matchesKey(const LLSD& key);
+    /* virtual */ void onClose(bool app_quitting);
+    /* virtual */ void draw();
+
+protected:
+    // inherited from LLViewerMediaObserver
+    /*virtual*/ void handleMediaEvent(LLPluginClassMedia* self, EMediaEvent event);
+
+    void onClickBack();
+    void onClickForward();
+    void onClickReload();
+    void onClickStop();
+    void onEnterAddress();
+    void onPopExternal();
+    void onTestURL(std::string url);
+
+    static void preCreate(Params& p);
+    void open_media(const Params& );
+    void set_current_url(const std::string& url);
+
+    LLMediaCtrl*    mWebBrowser;
+    LLComboBox*     mAddressCombo;
+    LLIconCtrl*     mSecureLockIcon;
+    LLTextBox*      mStatusBarText;
+    LLProgressBar*  mStatusBarProgress;
+
+    LLView*         mBtnBack;
+    LLView*         mBtnForward;
+    LLView*         mBtnReload;
+    LLView*         mBtnStop;
+
+    std::string     mCurrentURL;    // Current URL
+    std::string     mDisplayURL;    // URL being displayed in the address bar (can differ by trailing / leading space)
+    std::string     mUUID;
+    bool            mShowPageTitle;
+    bool            mAllowNavigation;
+    bool            mDevelopMode;
+};
+
+#endif  // LL_LLFLOATERWEBCONTENT_H