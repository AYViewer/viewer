--- conflicted
+++ resolved
@@ -1,955 +1,918 @@
-/**
-* @file llpathfindingmanager.cpp
-* @brief Implementation of llpathfindingmanager
-* @author Stinson@lindenlab.com
-*
-* $LicenseInfo:firstyear=2012&license=viewerlgpl$
-* Second Life Viewer Source Code
-* Copyright (C) 2012, Linden Research, Inc.
-*
-* This library is free software; you can redistribute it and/or
-* modify it under the terms of the GNU Lesser General Public
-* License as published by the Free Software Foundation;
-* version 2.1 of the License only.
-*
-* This library is distributed in the hope that it will be useful,
-* but WITHOUT ANY WARRANTY; without even the implied warranty of
-* MERCHANTABILITY or FITNESS FOR A PARTICULAR PURPOSE.  See the GNU
-* Lesser General Public License for more details.
-*
-* You should have received a copy of the GNU Lesser General Public
-* License along with this library; if not, write to the Free Software
-* Foundation, Inc., 51 Franklin Street, Fifth Floor, Boston, MA  02110-1301  USA
-*
-* Linden Research, Inc., 945 Battery Street, San Francisco, CA  94111  USA
-* $/LicenseInfo$
-*/
-
-
-#include "llviewerprecompiledheaders.h"
-
-#include "llpathfindingmanager.h"
-
-#include <string>
-#include <map>
-
-#include <boost/bind.hpp>
-#include <boost/function.hpp>
-#include <boost/shared_ptr.hpp>
-#include <boost/signals2.hpp>
-
-#include "llagent.h"
-#include "llhttpnode.h"
-#include "llnotificationsutil.h"
-#include "llpathfindingcharacterlist.h"
-#include "llpathfindinglinkset.h"
-#include "llpathfindinglinksetlist.h"
-#include "llpathfindingnavmesh.h"
-#include "llpathfindingnavmeshstatus.h"
-#include "llpathfindingobject.h"
-#include "llpathinglib.h"
-#include "llsingleton.h"
-#include "llsd.h"
-#include "lltrans.h"
-#include "lluuid.h"
-#include "llviewerregion.h"
-#include "llweb.h"
-#include "llcorehttputil.h"
-#include "llworld.h"
-
-#define CAP_SERVICE_RETRIEVE_NAVMESH        "RetrieveNavMeshSrc"
-
-#define CAP_SERVICE_NAVMESH_STATUS          "NavMeshGenerationStatus"
-
-#define CAP_SERVICE_GET_OBJECT_LINKSETS     "RegionObjects"
-#define CAP_SERVICE_SET_OBJECT_LINKSETS     "ObjectNavMeshProperties"
-#define CAP_SERVICE_TERRAIN_LINKSETS        "TerrainNavMeshProperties"
-
-#define CAP_SERVICE_CHARACTERS              "CharacterProperties"
-
-#define SIM_MESSAGE_NAVMESH_STATUS_UPDATE   "/message/NavMeshStatusUpdate"
-#define SIM_MESSAGE_AGENT_STATE_UPDATE      "/message/AgentStateUpdate"
-#define SIM_MESSAGE_BODY_FIELD              "body"
-
-#define CAP_SERVICE_AGENT_STATE             "AgentState"
-
-#define AGENT_STATE_CAN_REBAKE_REGION_FIELD "can_modify_navmesh"
-
-//---------------------------------------------------------------------------
-// LLNavMeshSimStateChangeNode
-//---------------------------------------------------------------------------
-
-class LLNavMeshSimStateChangeNode : public LLHTTPNode
-{
-public:
-    virtual void post(ResponsePtr pResponse, const LLSD &pContext, const LLSD &pInput) const;
-};
-
-LLHTTPRegistration<LLNavMeshSimStateChangeNode> gHTTPRegistrationNavMeshSimStateChangeNode(SIM_MESSAGE_NAVMESH_STATUS_UPDATE);
-
-
-//---------------------------------------------------------------------------
-// LLAgentStateChangeNode
-//---------------------------------------------------------------------------
-class LLAgentStateChangeNode : public LLHTTPNode
-{
-public:
-    virtual void post(ResponsePtr pResponse, const LLSD &pContext, const LLSD &pInput) const;
-};
-
-LLHTTPRegistration<LLAgentStateChangeNode> gHTTPRegistrationAgentStateChangeNode(SIM_MESSAGE_AGENT_STATE_UPDATE);
-
-//---------------------------------------------------------------------------
-// LinksetsResponder
-//---------------------------------------------------------------------------
-
-class LinksetsResponder
-{
-public:
-    LinksetsResponder(LLPathfindingManager::request_id_t pRequestId, LLPathfindingManager::object_request_callback_t pLinksetsCallback, bool pIsObjectRequested, bool pIsTerrainRequested);
-    virtual ~LinksetsResponder();
-
-    void handleObjectLinksetsResult(const LLSD &pContent);
-    void handleObjectLinksetsError();
-    void handleTerrainLinksetsResult(const LLSD &pContent);
-    void handleTerrainLinksetsError();
-
-    typedef std::shared_ptr<LinksetsResponder> ptr_t;
-
-protected:
-
-private:
-    void sendCallback();
-
-    typedef enum
-    {
-        kNotRequested,
-        kWaiting,
-        kReceivedGood,
-        kReceivedError
-    } EMessagingState;
-
-    LLPathfindingManager::request_id_t              mRequestId;
-    LLPathfindingManager::object_request_callback_t mLinksetsCallback;
-
-    EMessagingState                                 mObjectMessagingState;
-    EMessagingState                                 mTerrainMessagingState;
-
-    LLPathfindingObjectListPtr                      mObjectLinksetListPtr;
-    LLPathfindingObjectPtr                          mTerrainLinksetPtr;
-};
-
-typedef std::shared_ptr<LinksetsResponder> LinksetsResponderPtr;
-
-//---------------------------------------------------------------------------
-// LLPathfindingManager
-//---------------------------------------------------------------------------
-
-LLPathfindingManager::LLPathfindingManager():
-    mNavMeshMap(),
-    mAgentStateSignal()
-{
-}
-
-LLPathfindingManager::~LLPathfindingManager()
-{
-    quitSystem();
-}
-
-void LLPathfindingManager::initSystem()
-{
-    if (LLPathingLib::getInstance() == NULL)
-    {
-        LLPathingLib::initSystem();
-    }
-}
-
-void LLPathfindingManager::quitSystem()
-{
-    if (LLPathingLib::getInstance() != NULL)
-    {
-        LLPathingLib::quitSystem();
-    }
-}
-
-bool LLPathfindingManager::isPathfindingViewEnabled() const
-{
-    return (LLPathingLib::getInstance() != NULL);
-}
-
-bool LLPathfindingManager::isPathfindingEnabledForCurrentRegion() const
-{
-    return isPathfindingEnabledForRegion(getCurrentRegion());
-}
-
-bool LLPathfindingManager::isPathfindingEnabledForRegion(LLViewerRegion *pRegion) const
-{
-    std::string retrieveNavMeshURL = getRetrieveNavMeshURLForRegion(pRegion);
-    return !retrieveNavMeshURL.empty();
-}
-
-bool LLPathfindingManager::isAllowViewTerrainProperties() const
-{
-    LLViewerRegion* region = getCurrentRegion();
-    return (gAgent.isGodlike() || ((region != NULL) && region->canManageEstate()));
-}
-
-LLPathfindingNavMesh::navmesh_slot_t LLPathfindingManager::registerNavMeshListenerForRegion(LLViewerRegion *pRegion, LLPathfindingNavMesh::navmesh_callback_t pNavMeshCallback)
-{
-    LLPathfindingNavMeshPtr navMeshPtr = getNavMeshForRegion(pRegion);
-    return navMeshPtr->registerNavMeshListener(pNavMeshCallback);
-}
-
-void LLPathfindingManager::requestGetNavMeshForRegion(LLViewerRegion *pRegion, bool pIsGetStatusOnly)
-{
-    LLPathfindingNavMeshPtr navMeshPtr = getNavMeshForRegion(pRegion);
-
-    if (pRegion == NULL)
-    {
-        navMeshPtr->handleNavMeshNotEnabled();
-    }
-    else if (!pRegion->capabilitiesReceived())
-    {
-        navMeshPtr->handleNavMeshWaitForRegionLoad();
-        pRegion->setCapabilitiesReceivedCallback(boost::bind(&LLPathfindingManager::handleDeferredGetNavMeshForRegion, this, _1, pIsGetStatusOnly));
-    }
-    else if (!isPathfindingEnabledForRegion(pRegion))
-    {
-        navMeshPtr->handleNavMeshNotEnabled();
-    }
-    else
-    {
-        std::string navMeshStatusURL = getNavMeshStatusURLForRegion(pRegion);
-        llassert(!navMeshStatusURL.empty());
-        navMeshPtr->handleNavMeshCheckVersion();
-
-        U64 regionHandle = pRegion->getHandle();
-        std::string coroname = LLCoros::instance().launch("LLPathfindingManager::navMeshStatusRequestCoro",
-            boost::bind(&LLPathfindingManager::navMeshStatusRequestCoro, this, navMeshStatusURL, regionHandle, pIsGetStatusOnly));
-    }
-}
-
-void LLPathfindingManager::requestGetLinksets(request_id_t pRequestId, object_request_callback_t pLinksetsCallback) const
-{
-    LLPathfindingObjectListPtr emptyLinksetListPtr;
-    LLViewerRegion *currentRegion = getCurrentRegion();
-
-    if (currentRegion == NULL)
-    {
-        pLinksetsCallback(pRequestId, kRequestNotEnabled, emptyLinksetListPtr);
-    }
-    else if (!currentRegion->capabilitiesReceived())
-    {
-        pLinksetsCallback(pRequestId, kRequestStarted, emptyLinksetListPtr);
-        currentRegion->setCapabilitiesReceivedCallback(boost::bind(&LLPathfindingManager::handleDeferredGetLinksetsForRegion, this, _1, pRequestId, pLinksetsCallback));
-    }
-    else
-    {
-        std::string objectLinksetsURL = getRetrieveObjectLinksetsURLForCurrentRegion();
-        std::string terrainLinksetsURL = getTerrainLinksetsURLForCurrentRegion();
-        if (objectLinksetsURL.empty() || terrainLinksetsURL.empty())
-        {
-            pLinksetsCallback(pRequestId, kRequestNotEnabled, emptyLinksetListPtr);
-        }
-        else
-        {
-            pLinksetsCallback(pRequestId, kRequestStarted, emptyLinksetListPtr);
-
-            bool doRequestTerrain = isAllowViewTerrainProperties();
-            LinksetsResponder::ptr_t linksetsResponderPtr(new LinksetsResponder(pRequestId, pLinksetsCallback, true, doRequestTerrain));
-
-            std::string coroname = LLCoros::instance().launch("LLPathfindingManager::linksetObjectsCoro",
-                boost::bind(&LLPathfindingManager::linksetObjectsCoro, this, objectLinksetsURL, linksetsResponderPtr, LLSD()));
-
-            if (doRequestTerrain)
-            {
-                std::string coroname = LLCoros::instance().launch("LLPathfindingManager::linksetTerrainCoro",
-                    boost::bind(&LLPathfindingManager::linksetTerrainCoro, this, terrainLinksetsURL, linksetsResponderPtr, LLSD()));
-            }
-        }
-    }
-}
-
-void LLPathfindingManager::requestSetLinksets(request_id_t pRequestId, const LLPathfindingObjectListPtr &pLinksetListPtr, LLPathfindingLinkset::ELinksetUse pLinksetUse, S32 pA, S32 pB, S32 pC, S32 pD, object_request_callback_t pLinksetsCallback) const
-{
-    LLPathfindingObjectListPtr emptyLinksetListPtr;
-
-    std::string objectLinksetsURL = getChangeObjectLinksetsURLForCurrentRegion();
-    std::string terrainLinksetsURL = getTerrainLinksetsURLForCurrentRegion();
-    if (objectLinksetsURL.empty() || terrainLinksetsURL.empty())
-    {
-        pLinksetsCallback(pRequestId, kRequestNotEnabled, emptyLinksetListPtr);
-    }
-    else if ((pLinksetListPtr == NULL) || pLinksetListPtr->isEmpty())
-    {
-        pLinksetsCallback(pRequestId, kRequestCompleted, emptyLinksetListPtr);
-    }
-    else
-    {
-        const LLPathfindingLinksetList *linksetList = dynamic_cast<const LLPathfindingLinksetList *>(pLinksetListPtr.get());
-
-        LLSD objectPostData = linksetList->encodeObjectFields(pLinksetUse, pA, pB, pC, pD);
-        LLSD terrainPostData;
-        if (isAllowViewTerrainProperties())
-        {
-            terrainPostData = linksetList->encodeTerrainFields(pLinksetUse, pA, pB, pC, pD);
-        }
-
-        if (objectPostData.isUndefined() && terrainPostData.isUndefined())
-        {
-            pLinksetsCallback(pRequestId, kRequestCompleted, emptyLinksetListPtr);
-        }
-        else
-        {
-            pLinksetsCallback(pRequestId, kRequestStarted, emptyLinksetListPtr);
-
-            LinksetsResponder::ptr_t linksetsResponderPtr(new LinksetsResponder(pRequestId, pLinksetsCallback, !objectPostData.isUndefined(), !terrainPostData.isUndefined()));
-
-            if (!objectPostData.isUndefined())
-            {
-                std::string coroname = LLCoros::instance().launch("LLPathfindingManager::linksetObjectsCoro",
-                    boost::bind(&LLPathfindingManager::linksetObjectsCoro, this, objectLinksetsURL, linksetsResponderPtr, objectPostData));
-            }
-
-            if (!terrainPostData.isUndefined())
-            {
-                std::string coroname = LLCoros::instance().launch("LLPathfindingManager::linksetTerrainCoro",
-                    boost::bind(&LLPathfindingManager::linksetTerrainCoro, this, terrainLinksetsURL, linksetsResponderPtr, terrainPostData));
-            }
-        }
-    }
-}
-
-void LLPathfindingManager::requestGetCharacters(request_id_t pRequestId, object_request_callback_t pCharactersCallback) const
-{
-    LLPathfindingObjectListPtr emptyCharacterListPtr;
-
-    LLViewerRegion *currentRegion = getCurrentRegion();
-
-    if (currentRegion == NULL)
-    {
-        pCharactersCallback(pRequestId, kRequestNotEnabled, emptyCharacterListPtr);
-    }
-    else if (!currentRegion->capabilitiesReceived())
-    {
-        pCharactersCallback(pRequestId, kRequestStarted, emptyCharacterListPtr);
-        currentRegion->setCapabilitiesReceivedCallback(boost::bind(&LLPathfindingManager::handleDeferredGetCharactersForRegion, this, _1, pRequestId, pCharactersCallback));
-    }
-    else
-    {
-        std::string charactersURL = getCharactersURLForCurrentRegion();
-        if (charactersURL.empty())
-        {
-            pCharactersCallback(pRequestId, kRequestNotEnabled, emptyCharacterListPtr);
-        }
-        else
-        {
-            pCharactersCallback(pRequestId, kRequestStarted, emptyCharacterListPtr);
-
-            std::string coroname = LLCoros::instance().launch("LLPathfindingManager::charactersCoro",
-                boost::bind(&LLPathfindingManager::charactersCoro, this, charactersURL, pRequestId, pCharactersCallback));
-        }
-    }
-}
-
-LLPathfindingManager::agent_state_slot_t LLPathfindingManager::registerAgentStateListener(agent_state_callback_t pAgentStateCallback)
-{
-    return mAgentStateSignal.connect(pAgentStateCallback);
-}
-
-void LLPathfindingManager::requestGetAgentState()
-{
-<<<<<<< HEAD
-	LLViewerRegion *currentRegion = getCurrentRegion();
-
-	if (currentRegion == NULL)
-	{
-		mAgentStateSignal(false);
-	}
-	else
-	{
-		if (!currentRegion->capabilitiesReceived())
-		{
-			currentRegion->setCapabilitiesReceivedCallback(boost::bind(&LLPathfindingManager::handleDeferredGetAgentStateForRegion, this, _1));
-		}
-		else if (!isPathfindingEnabledForRegion(currentRegion))
-		{
-			mAgentStateSignal(false);
-		}
-		else
-		{
-			std::string agentStateURL = getAgentStateURLForRegion(currentRegion);
-			llassert(!agentStateURL.empty());
-=======
-    LLViewerRegion *currentRegion = getCurrentRegion();
-
-    if (currentRegion == NULL)
-    {
-        mAgentStateSignal(FALSE);
-    }
-    else
-    {
-        if (!currentRegion->capabilitiesReceived())
-        {
-            currentRegion->setCapabilitiesReceivedCallback(boost::bind(&LLPathfindingManager::handleDeferredGetAgentStateForRegion, this, _1));
-        }
-        else if (!isPathfindingEnabledForRegion(currentRegion))
-        {
-            mAgentStateSignal(FALSE);
-        }
-        else
-        {
-            std::string agentStateURL = getAgentStateURLForRegion(currentRegion);
-            llassert(!agentStateURL.empty());
->>>>>>> e1623bb2
-
-            std::string coroname = LLCoros::instance().launch("LLPathfindingManager::navAgentStateRequestCoro",
-                boost::bind(&LLPathfindingManager::navAgentStateRequestCoro, this, agentStateURL));
-        }
-    }
-}
-
-void LLPathfindingManager::requestRebakeNavMesh(rebake_navmesh_callback_t pRebakeNavMeshCallback)
-{
-    LLViewerRegion *currentRegion = getCurrentRegion();
-
-    if (currentRegion == NULL)
-    {
-        pRebakeNavMeshCallback(false);
-    }
-    else if (!isPathfindingEnabledForRegion(currentRegion))
-    {
-        pRebakeNavMeshCallback(false);
-    }
-    else
-    {
-        std::string navMeshStatusURL = getNavMeshStatusURLForCurrentRegion();
-        llassert(!navMeshStatusURL.empty());
-
-        std::string coroname = LLCoros::instance().launch("LLPathfindingManager::navMeshRebakeCoro",
-                boost::bind(&LLPathfindingManager::navMeshRebakeCoro, this, navMeshStatusURL, pRebakeNavMeshCallback));
-    }
-}
-
-void LLPathfindingManager::handleDeferredGetAgentStateForRegion(const LLUUID &pRegionUUID)
-{
-    LLViewerRegion *currentRegion = getCurrentRegion();
-
-    if ((currentRegion != NULL) && (currentRegion->getRegionID() == pRegionUUID))
-    {
-        requestGetAgentState();
-    }
-}
-
-void LLPathfindingManager::handleDeferredGetNavMeshForRegion(const LLUUID &pRegionUUID, bool pIsGetStatusOnly)
-{
-    LLViewerRegion *currentRegion = getCurrentRegion();
-
-    if ((currentRegion != NULL) && (currentRegion->getRegionID() == pRegionUUID))
-    {
-        requestGetNavMeshForRegion(currentRegion, pIsGetStatusOnly);
-    }
-}
-
-void LLPathfindingManager::handleDeferredGetLinksetsForRegion(const LLUUID &pRegionUUID, request_id_t pRequestId, object_request_callback_t pLinksetsCallback) const
-{
-    LLViewerRegion *currentRegion = getCurrentRegion();
-
-    if ((currentRegion != NULL) && (currentRegion->getRegionID() == pRegionUUID))
-    {
-        requestGetLinksets(pRequestId, pLinksetsCallback);
-    }
-}
-
-void LLPathfindingManager::handleDeferredGetCharactersForRegion(const LLUUID &pRegionUUID, request_id_t pRequestId, object_request_callback_t pCharactersCallback) const
-{
-    LLViewerRegion *currentRegion = getCurrentRegion();
-
-    if ((currentRegion != NULL) && (currentRegion->getRegionID() == pRegionUUID))
-    {
-        requestGetCharacters(pRequestId, pCharactersCallback);
-    }
-}
-
-void LLPathfindingManager::navMeshStatusRequestCoro(std::string url, U64 regionHandle, bool isGetStatusOnly)
-{
-    LLCore::HttpRequest::policy_t httpPolicy(LLCore::HttpRequest::DEFAULT_POLICY_ID);
-    LLCoreHttpUtil::HttpCoroutineAdapter::ptr_t
-        httpAdapter(new LLCoreHttpUtil::HttpCoroutineAdapter("NavMeshStatusRequest", httpPolicy));
-    LLCore::HttpRequest::ptr_t httpRequest(new LLCore::HttpRequest);
-
-    LLViewerRegion *region = LLWorld::getInstance()->getRegionFromHandle(regionHandle);
-    if (!region)
-    {
-        LL_WARNS("PathfindingManager") << "Attempting to retrieve navmesh status for region that has gone away." << LL_ENDL;
-        return;
-    }
-    LLUUID regionUUID = region->getRegionID();
-
-    region = NULL;
-    LLSD result = httpAdapter->getAndSuspend(httpRequest, url);
-
-    region = LLWorld::getInstance()->getRegionFromHandle(regionHandle);
-
-    LLSD httpResults = result[LLCoreHttpUtil::HttpCoroutineAdapter::HTTP_RESULTS];
-    LLCore::HttpStatus status = LLCoreHttpUtil::HttpCoroutineAdapter::getStatusFromLLSD(httpResults);
-
-    LLPathfindingNavMeshStatus navMeshStatus(regionUUID);
-    if (!status)
-    {
-        LL_WARNS("PathfindingManager") << "HTTP status, " << status.toTerseString() <<
-            ". Building using empty status." << LL_ENDL;
-    }
-    else
-    {
-        result.erase(LLCoreHttpUtil::HttpCoroutineAdapter::HTTP_RESULTS);
-        navMeshStatus = LLPathfindingNavMeshStatus(regionUUID, result);
-    }
-
-    LLPathfindingNavMeshPtr navMeshPtr = getNavMeshForRegion(regionUUID);
-
-    if (!navMeshStatus.isValid())
-    {
-        navMeshPtr->handleNavMeshError();
-        return;
-    }
-    else if (navMeshPtr->hasNavMeshVersion(navMeshStatus))
-    {
-        navMeshPtr->handleRefresh(navMeshStatus);
-        return;
-    }
-    else if (isGetStatusOnly)
-    {
-        navMeshPtr->handleNavMeshNewVersion(navMeshStatus);
-        return;
-    }
-
-    if ((!region) || !region->isAlive())
-    {
-        LL_WARNS("PathfindingManager") << "About to update navmesh status for region that has gone away." << LL_ENDL;
-        navMeshPtr->handleNavMeshNotEnabled();
-        return;
-    }
-
-    std::string navMeshURL = getRetrieveNavMeshURLForRegion(region);
-
-    if (navMeshURL.empty())
-    {
-        navMeshPtr->handleNavMeshNotEnabled();
-        return;
-    }
-
-    navMeshPtr->handleNavMeshStart(navMeshStatus);
-
-    LLSD postData;
-    result = httpAdapter->postAndSuspend(httpRequest, navMeshURL, postData);
-
-    U32 navMeshVersion = navMeshStatus.getVersion();
-
-    if (!status)
-    {
-        LL_WARNS("PathfindingManager") << "HTTP status, " << status.toTerseString() <<
-            ". reporting error." << LL_ENDL;
-        navMeshPtr->handleNavMeshError(navMeshVersion);
-    }
-    else
-    {
-        result.erase(LLCoreHttpUtil::HttpCoroutineAdapter::HTTP_RESULTS);
-        navMeshPtr->handleNavMeshResult(result, navMeshVersion);
-
-    }
-
-}
-
-void LLPathfindingManager::navAgentStateRequestCoro(std::string url)
-{
-    LLCore::HttpRequest::policy_t httpPolicy(LLCore::HttpRequest::DEFAULT_POLICY_ID);
-    LLCoreHttpUtil::HttpCoroutineAdapter::ptr_t
-        httpAdapter(new LLCoreHttpUtil::HttpCoroutineAdapter("NavAgentStateRequest", httpPolicy));
-    LLCore::HttpRequest::ptr_t httpRequest(new LLCore::HttpRequest);
-
-    LLSD result = httpAdapter->getAndSuspend(httpRequest, url);
-
-    LLSD httpResults = result[LLCoreHttpUtil::HttpCoroutineAdapter::HTTP_RESULTS];
-    LLCore::HttpStatus status = LLCoreHttpUtil::HttpCoroutineAdapter::getStatusFromLLSD(httpResults);
-
-    bool canRebake = false;
-    if (!status)
-    {
-        LL_WARNS("PathfindingManager") << "HTTP status, " << status.toTerseString() <<
-            ". Building using empty status." << LL_ENDL;
-    }
-    else
-    {
-        llassert(result.has(AGENT_STATE_CAN_REBAKE_REGION_FIELD));
-        llassert(result.get(AGENT_STATE_CAN_REBAKE_REGION_FIELD).isBoolean());
-        canRebake = result.get(AGENT_STATE_CAN_REBAKE_REGION_FIELD).asBoolean();
-    }
-
-    handleAgentState(canRebake);
-}
-
-void LLPathfindingManager::navMeshRebakeCoro(std::string url, rebake_navmesh_callback_t rebakeNavMeshCallback)
-{
-    LLCore::HttpRequest::policy_t httpPolicy(LLCore::HttpRequest::DEFAULT_POLICY_ID);
-    LLCoreHttpUtil::HttpCoroutineAdapter::ptr_t
-        httpAdapter(new LLCoreHttpUtil::HttpCoroutineAdapter("NavMeshRebake", httpPolicy));
-    LLCore::HttpRequest::ptr_t httpRequest(new LLCore::HttpRequest);
-
-
-    LLSD postData = LLSD::emptyMap();
-    postData["command"] = "rebuild";
-
-    LLSD result = httpAdapter->postAndSuspend(httpRequest, url, postData);
-
-    LLSD httpResults = result[LLCoreHttpUtil::HttpCoroutineAdapter::HTTP_RESULTS];
-    LLCore::HttpStatus status = LLCoreHttpUtil::HttpCoroutineAdapter::getStatusFromLLSD(httpResults);
-
-    bool success = true;
-    if (!status)
-    {
-        LL_WARNS("PathfindingManager") << "HTTP status, " << status.toTerseString() <<
-            ". Rebake failed." << LL_ENDL;
-        success = false;
-    }
-
-    rebakeNavMeshCallback(success);
-}
-
-// If called with putData undefined this coroutine will issue a get.  If there
-// is data in putData it will be PUT to the URL.
-void LLPathfindingManager::linksetObjectsCoro(std::string url, LinksetsResponder::ptr_t linksetsResponsderPtr, LLSD putData) const
-{
-    LLCore::HttpRequest::policy_t httpPolicy(LLCore::HttpRequest::DEFAULT_POLICY_ID);
-    LLCoreHttpUtil::HttpCoroutineAdapter::ptr_t
-        httpAdapter(new LLCoreHttpUtil::HttpCoroutineAdapter("LinksetObjects", httpPolicy));
-    LLCore::HttpRequest::ptr_t httpRequest(new LLCore::HttpRequest);
-
-    LLSD result;
-
-    if (putData.isUndefined())
-    {
-        result = httpAdapter->getAndSuspend(httpRequest, url);
-    }
-    else
-    {
-        result = httpAdapter->putAndSuspend(httpRequest, url, putData);
-    }
-
-    LLSD httpResults = result[LLCoreHttpUtil::HttpCoroutineAdapter::HTTP_RESULTS];
-    LLCore::HttpStatus status = LLCoreHttpUtil::HttpCoroutineAdapter::getStatusFromLLSD(httpResults);
-
-    if (!status)
-    {
-        LL_WARNS("PathfindingManager") << "HTTP status, " << status.toTerseString() <<
-            ". linksetObjects failed." << LL_ENDL;
-        linksetsResponsderPtr->handleObjectLinksetsError();
-    }
-    else
-    {
-        result.erase(LLCoreHttpUtil::HttpCoroutineAdapter::HTTP_RESULTS);
-        linksetsResponsderPtr->handleObjectLinksetsResult(result);
-    }
-}
-
-// If called with putData undefined this coroutine will issue a GET.  If there
-// is data in putData it will be PUT to the URL.
-void LLPathfindingManager::linksetTerrainCoro(std::string url, LinksetsResponder::ptr_t linksetsResponsderPtr, LLSD putData) const
-{
-    LLCore::HttpRequest::policy_t httpPolicy(LLCore::HttpRequest::DEFAULT_POLICY_ID);
-    LLCoreHttpUtil::HttpCoroutineAdapter::ptr_t
-        httpAdapter(new LLCoreHttpUtil::HttpCoroutineAdapter("LinksetTerrain", httpPolicy));
-    LLCore::HttpRequest::ptr_t httpRequest(new LLCore::HttpRequest);
-
-    LLSD result;
-
-    if (putData.isUndefined())
-    {
-        result = httpAdapter->getAndSuspend(httpRequest, url);
-    }
-    else
-    {
-        result = httpAdapter->putAndSuspend(httpRequest, url, putData);
-    }
-
-    LLSD httpResults = result[LLCoreHttpUtil::HttpCoroutineAdapter::HTTP_RESULTS];
-    LLCore::HttpStatus status = LLCoreHttpUtil::HttpCoroutineAdapter::getStatusFromLLSD(httpResults);
-
-    if (!status)
-    {
-        LL_WARNS("PathfindingManager") << "HTTP status, " << status.toTerseString() <<
-            ". linksetTerrain failed." << LL_ENDL;
-        linksetsResponsderPtr->handleTerrainLinksetsError();
-    }
-    else
-    {
-        result.erase(LLCoreHttpUtil::HttpCoroutineAdapter::HTTP_RESULTS);
-        linksetsResponsderPtr->handleTerrainLinksetsResult(result);
-    }
-
-}
-
-void LLPathfindingManager::charactersCoro(std::string url, request_id_t requestId, object_request_callback_t callback) const
-{
-    LLCore::HttpRequest::policy_t httpPolicy(LLCore::HttpRequest::DEFAULT_POLICY_ID);
-    LLCoreHttpUtil::HttpCoroutineAdapter::ptr_t
-        httpAdapter(new LLCoreHttpUtil::HttpCoroutineAdapter("LinksetTerrain", httpPolicy));
-    LLCore::HttpRequest::ptr_t httpRequest(new LLCore::HttpRequest);
-
-    LLSD result = httpAdapter->getAndSuspend(httpRequest, url);
-
-    LLSD httpResults = result[LLCoreHttpUtil::HttpCoroutineAdapter::HTTP_RESULTS];
-    LLCore::HttpStatus status = LLCoreHttpUtil::HttpCoroutineAdapter::getStatusFromLLSD(httpResults);
-
-    if (!status)
-    {
-        LL_WARNS("PathfindingManager") << "HTTP status, " << status.toTerseString() <<
-            ". characters failed." << LL_ENDL;
-
-        LLPathfindingObjectListPtr characterListPtr = LLPathfindingObjectListPtr(new LLPathfindingCharacterList());
-        callback(requestId, LLPathfindingManager::kRequestError, characterListPtr);
-    }
-    else
-    {
-        result.erase(LLCoreHttpUtil::HttpCoroutineAdapter::HTTP_RESULTS);
-        LLPathfindingObjectListPtr characterListPtr = LLPathfindingObjectListPtr(new LLPathfindingCharacterList(result));
-        callback(requestId, LLPathfindingManager::kRequestCompleted, characterListPtr);
-    }
-}
-
-void LLPathfindingManager::handleNavMeshStatusUpdate(const LLPathfindingNavMeshStatus &pNavMeshStatus)
-{
-    LLPathfindingNavMeshPtr navMeshPtr = getNavMeshForRegion(pNavMeshStatus.getRegionUUID());
-
-    if (!pNavMeshStatus.isValid())
-    {
-        navMeshPtr->handleNavMeshError();
-    }
-    else
-    {
-        navMeshPtr->handleNavMeshNewVersion(pNavMeshStatus);
-    }
-}
-
-<<<<<<< HEAD
-void LLPathfindingManager::handleAgentState(bool pCanRebakeRegion) 
-=======
-void LLPathfindingManager::handleAgentState(BOOL pCanRebakeRegion)
->>>>>>> e1623bb2
-{
-    mAgentStateSignal(pCanRebakeRegion);
-}
-
-LLPathfindingNavMeshPtr LLPathfindingManager::getNavMeshForRegion(const LLUUID &pRegionUUID)
-{
-    LLPathfindingNavMeshPtr navMeshPtr;
-    NavMeshMap::iterator navMeshIter = mNavMeshMap.find(pRegionUUID);
-    if (navMeshIter == mNavMeshMap.end())
-    {
-        navMeshPtr = LLPathfindingNavMeshPtr(new LLPathfindingNavMesh(pRegionUUID));
-        mNavMeshMap.insert(std::pair<LLUUID, LLPathfindingNavMeshPtr>(pRegionUUID, navMeshPtr));
-    }
-    else
-    {
-        navMeshPtr = navMeshIter->second;
-    }
-
-    return navMeshPtr;
-}
-
-LLPathfindingNavMeshPtr LLPathfindingManager::getNavMeshForRegion(LLViewerRegion *pRegion)
-{
-    LLUUID regionUUID;
-    if (pRegion != NULL)
-    {
-        regionUUID = pRegion->getRegionID();
-    }
-
-    return getNavMeshForRegion(regionUUID);
-}
-
-std::string LLPathfindingManager::getNavMeshStatusURLForCurrentRegion() const
-{
-    return getNavMeshStatusURLForRegion(getCurrentRegion());
-}
-
-std::string LLPathfindingManager::getNavMeshStatusURLForRegion(LLViewerRegion *pRegion) const
-{
-    return getCapabilityURLForRegion(pRegion, CAP_SERVICE_NAVMESH_STATUS);
-}
-
-std::string LLPathfindingManager::getRetrieveNavMeshURLForRegion(LLViewerRegion *pRegion) const
-{
-    return getCapabilityURLForRegion(pRegion, CAP_SERVICE_RETRIEVE_NAVMESH);
-}
-
-std::string LLPathfindingManager::getRetrieveObjectLinksetsURLForCurrentRegion() const
-{
-    return getCapabilityURLForCurrentRegion(CAP_SERVICE_GET_OBJECT_LINKSETS);
-}
-
-std::string LLPathfindingManager::getChangeObjectLinksetsURLForCurrentRegion() const
-{
-    return getCapabilityURLForCurrentRegion(CAP_SERVICE_SET_OBJECT_LINKSETS);
-}
-
-std::string LLPathfindingManager::getTerrainLinksetsURLForCurrentRegion() const
-{
-    return getCapabilityURLForCurrentRegion(CAP_SERVICE_TERRAIN_LINKSETS);
-}
-
-std::string LLPathfindingManager::getCharactersURLForCurrentRegion() const
-{
-    return getCapabilityURLForCurrentRegion(CAP_SERVICE_CHARACTERS);
-}
-
-std::string LLPathfindingManager::getAgentStateURLForRegion(LLViewerRegion *pRegion) const
-{
-    return getCapabilityURLForRegion(pRegion, CAP_SERVICE_AGENT_STATE);
-}
-
-std::string LLPathfindingManager::getCapabilityURLForCurrentRegion(const std::string &pCapabilityName) const
-{
-    return getCapabilityURLForRegion(getCurrentRegion(), pCapabilityName);
-}
-
-std::string LLPathfindingManager::getCapabilityURLForRegion(LLViewerRegion *pRegion, const std::string &pCapabilityName) const
-{
-    std::string capabilityURL("");
-
-    if (pRegion != NULL)
-    {
-        capabilityURL = pRegion->getCapability(pCapabilityName);
-    }
-
-    if (capabilityURL.empty())
-    {
-        LL_WARNS() << "cannot find capability '" << pCapabilityName << "' for current region '"
-            << ((pRegion != NULL) ? pRegion->getName() : "<null>") << "'" << LL_ENDL;
-    }
-
-    return capabilityURL;
-}
-
-LLViewerRegion *LLPathfindingManager::getCurrentRegion() const
-{
-    return gAgent.getRegion();
-}
-
-//---------------------------------------------------------------------------
-// LLNavMeshSimStateChangeNode
-//---------------------------------------------------------------------------
-
-void LLNavMeshSimStateChangeNode::post(ResponsePtr pResponse, const LLSD &pContext, const LLSD &pInput) const
-{
-    llassert(pInput.has(SIM_MESSAGE_BODY_FIELD));
-    llassert(pInput.get(SIM_MESSAGE_BODY_FIELD).isMap());
-    LLPathfindingNavMeshStatus navMeshStatus(pInput.get(SIM_MESSAGE_BODY_FIELD));
-    LLPathfindingManager::getInstance()->handleNavMeshStatusUpdate(navMeshStatus);
-}
-
-//---------------------------------------------------------------------------
-// LLAgentStateChangeNode
-//---------------------------------------------------------------------------
-
-void LLAgentStateChangeNode::post(ResponsePtr pResponse, const LLSD &pContext, const LLSD &pInput) const
-{
-<<<<<<< HEAD
-	llassert(pInput.has(SIM_MESSAGE_BODY_FIELD));
-	llassert(pInput.get(SIM_MESSAGE_BODY_FIELD).isMap());
-	llassert(pInput.get(SIM_MESSAGE_BODY_FIELD).has(AGENT_STATE_CAN_REBAKE_REGION_FIELD));
-	llassert(pInput.get(SIM_MESSAGE_BODY_FIELD).get(AGENT_STATE_CAN_REBAKE_REGION_FIELD).isBoolean());
-	bool canRebakeRegion = pInput.get(SIM_MESSAGE_BODY_FIELD).get(AGENT_STATE_CAN_REBAKE_REGION_FIELD).asBoolean();
-	
-	LLPathfindingManager::getInstance()->handleAgentState(canRebakeRegion);
-=======
-    llassert(pInput.has(SIM_MESSAGE_BODY_FIELD));
-    llassert(pInput.get(SIM_MESSAGE_BODY_FIELD).isMap());
-    llassert(pInput.get(SIM_MESSAGE_BODY_FIELD).has(AGENT_STATE_CAN_REBAKE_REGION_FIELD));
-    llassert(pInput.get(SIM_MESSAGE_BODY_FIELD).get(AGENT_STATE_CAN_REBAKE_REGION_FIELD).isBoolean());
-    BOOL canRebakeRegion = pInput.get(SIM_MESSAGE_BODY_FIELD).get(AGENT_STATE_CAN_REBAKE_REGION_FIELD).asBoolean();
-
-    LLPathfindingManager::getInstance()->handleAgentState(canRebakeRegion);
->>>>>>> e1623bb2
-}
-
-//---------------------------------------------------------------------------
-// LinksetsResponder
-//---------------------------------------------------------------------------
-LinksetsResponder::LinksetsResponder(LLPathfindingManager::request_id_t pRequestId, LLPathfindingManager::object_request_callback_t pLinksetsCallback, bool pIsObjectRequested, bool pIsTerrainRequested)
-    : mRequestId(pRequestId),
-    mLinksetsCallback(pLinksetsCallback),
-    mObjectMessagingState(pIsObjectRequested ? kWaiting : kNotRequested),
-    mTerrainMessagingState(pIsTerrainRequested ? kWaiting : kNotRequested),
-    mObjectLinksetListPtr(),
-    mTerrainLinksetPtr()
-{
-}
-
-LinksetsResponder::~LinksetsResponder()
-{
-}
-
-void LinksetsResponder::handleObjectLinksetsResult(const LLSD &pContent)
-{
-    mObjectLinksetListPtr = LLPathfindingObjectListPtr(new LLPathfindingLinksetList(pContent));
-
-    mObjectMessagingState = kReceivedGood;
-    if (mTerrainMessagingState != kWaiting)
-    {
-        sendCallback();
-    }
-}
-
-void LinksetsResponder::handleObjectLinksetsError()
-{
-    LL_WARNS() << "LinksetsResponder object linksets error" << LL_ENDL;
-    mObjectMessagingState = kReceivedError;
-    if (mTerrainMessagingState != kWaiting)
-    {
-        sendCallback();
-    }
-}
-
-void LinksetsResponder::handleTerrainLinksetsResult(const LLSD &pContent)
-{
-    mTerrainLinksetPtr = LLPathfindingObjectPtr(new LLPathfindingLinkset(pContent));
-
-    mTerrainMessagingState = kReceivedGood;
-    if (mObjectMessagingState != kWaiting)
-    {
-        sendCallback();
-    }
-}
-
-void LinksetsResponder::handleTerrainLinksetsError()
-{
-    LL_WARNS() << "LinksetsResponder terrain linksets error" << LL_ENDL;
-    mTerrainMessagingState = kReceivedError;
-    if (mObjectMessagingState != kWaiting)
-    {
-        sendCallback();
-    }
-}
-
-void LinksetsResponder::sendCallback()
-{
-    llassert(mObjectMessagingState != kWaiting);
-    llassert(mTerrainMessagingState != kWaiting);
-    LLPathfindingManager::ERequestStatus requestStatus =
-        ((((mObjectMessagingState == kReceivedGood) || (mObjectMessagingState == kNotRequested)) &&
-          ((mTerrainMessagingState == kReceivedGood) || (mTerrainMessagingState == kNotRequested))) ?
-         LLPathfindingManager::kRequestCompleted : LLPathfindingManager::kRequestError);
-
-    if (mObjectMessagingState != kReceivedGood)
-    {
-        mObjectLinksetListPtr = LLPathfindingObjectListPtr(new LLPathfindingLinksetList());
-    }
-
-    if (mTerrainMessagingState == kReceivedGood)
-    {
-        mObjectLinksetListPtr->update(mTerrainLinksetPtr);
-    }
-
-    mLinksetsCallback(mRequestId, requestStatus, mObjectLinksetListPtr);
-}+/**
+* @file llpathfindingmanager.cpp
+* @brief Implementation of llpathfindingmanager
+* @author Stinson@lindenlab.com
+*
+* $LicenseInfo:firstyear=2012&license=viewerlgpl$
+* Second Life Viewer Source Code
+* Copyright (C) 2012, Linden Research, Inc.
+*
+* This library is free software; you can redistribute it and/or
+* modify it under the terms of the GNU Lesser General Public
+* License as published by the Free Software Foundation;
+* version 2.1 of the License only.
+*
+* This library is distributed in the hope that it will be useful,
+* but WITHOUT ANY WARRANTY; without even the implied warranty of
+* MERCHANTABILITY or FITNESS FOR A PARTICULAR PURPOSE.  See the GNU
+* Lesser General Public License for more details.
+*
+* You should have received a copy of the GNU Lesser General Public
+* License along with this library; if not, write to the Free Software
+* Foundation, Inc., 51 Franklin Street, Fifth Floor, Boston, MA  02110-1301  USA
+*
+* Linden Research, Inc., 945 Battery Street, San Francisco, CA  94111  USA
+* $/LicenseInfo$
+*/
+
+
+#include "llviewerprecompiledheaders.h"
+
+#include "llpathfindingmanager.h"
+
+#include <string>
+#include <map>
+
+#include <boost/bind.hpp>
+#include <boost/function.hpp>
+#include <boost/shared_ptr.hpp>
+#include <boost/signals2.hpp>
+
+#include "llagent.h"
+#include "llhttpnode.h"
+#include "llnotificationsutil.h"
+#include "llpathfindingcharacterlist.h"
+#include "llpathfindinglinkset.h"
+#include "llpathfindinglinksetlist.h"
+#include "llpathfindingnavmesh.h"
+#include "llpathfindingnavmeshstatus.h"
+#include "llpathfindingobject.h"
+#include "llpathinglib.h"
+#include "llsingleton.h"
+#include "llsd.h"
+#include "lltrans.h"
+#include "lluuid.h"
+#include "llviewerregion.h"
+#include "llweb.h"
+#include "llcorehttputil.h"
+#include "llworld.h"
+
+#define CAP_SERVICE_RETRIEVE_NAVMESH        "RetrieveNavMeshSrc"
+
+#define CAP_SERVICE_NAVMESH_STATUS          "NavMeshGenerationStatus"
+
+#define CAP_SERVICE_GET_OBJECT_LINKSETS     "RegionObjects"
+#define CAP_SERVICE_SET_OBJECT_LINKSETS     "ObjectNavMeshProperties"
+#define CAP_SERVICE_TERRAIN_LINKSETS        "TerrainNavMeshProperties"
+
+#define CAP_SERVICE_CHARACTERS              "CharacterProperties"
+
+#define SIM_MESSAGE_NAVMESH_STATUS_UPDATE   "/message/NavMeshStatusUpdate"
+#define SIM_MESSAGE_AGENT_STATE_UPDATE      "/message/AgentStateUpdate"
+#define SIM_MESSAGE_BODY_FIELD              "body"
+
+#define CAP_SERVICE_AGENT_STATE             "AgentState"
+
+#define AGENT_STATE_CAN_REBAKE_REGION_FIELD "can_modify_navmesh"
+
+//---------------------------------------------------------------------------
+// LLNavMeshSimStateChangeNode
+//---------------------------------------------------------------------------
+
+class LLNavMeshSimStateChangeNode : public LLHTTPNode
+{
+public:
+    virtual void post(ResponsePtr pResponse, const LLSD &pContext, const LLSD &pInput) const;
+};
+
+LLHTTPRegistration<LLNavMeshSimStateChangeNode> gHTTPRegistrationNavMeshSimStateChangeNode(SIM_MESSAGE_NAVMESH_STATUS_UPDATE);
+
+
+//---------------------------------------------------------------------------
+// LLAgentStateChangeNode
+//---------------------------------------------------------------------------
+class LLAgentStateChangeNode : public LLHTTPNode
+{
+public:
+    virtual void post(ResponsePtr pResponse, const LLSD &pContext, const LLSD &pInput) const;
+};
+
+LLHTTPRegistration<LLAgentStateChangeNode> gHTTPRegistrationAgentStateChangeNode(SIM_MESSAGE_AGENT_STATE_UPDATE);
+
+//---------------------------------------------------------------------------
+// LinksetsResponder
+//---------------------------------------------------------------------------
+
+class LinksetsResponder
+{
+public:
+    LinksetsResponder(LLPathfindingManager::request_id_t pRequestId, LLPathfindingManager::object_request_callback_t pLinksetsCallback, bool pIsObjectRequested, bool pIsTerrainRequested);
+    virtual ~LinksetsResponder();
+
+    void handleObjectLinksetsResult(const LLSD &pContent);
+    void handleObjectLinksetsError();
+    void handleTerrainLinksetsResult(const LLSD &pContent);
+    void handleTerrainLinksetsError();
+
+    typedef std::shared_ptr<LinksetsResponder> ptr_t;
+
+protected:
+
+private:
+    void sendCallback();
+
+    typedef enum
+    {
+        kNotRequested,
+        kWaiting,
+        kReceivedGood,
+        kReceivedError
+    } EMessagingState;
+
+    LLPathfindingManager::request_id_t              mRequestId;
+    LLPathfindingManager::object_request_callback_t mLinksetsCallback;
+
+    EMessagingState                                 mObjectMessagingState;
+    EMessagingState                                 mTerrainMessagingState;
+
+    LLPathfindingObjectListPtr                      mObjectLinksetListPtr;
+    LLPathfindingObjectPtr                          mTerrainLinksetPtr;
+};
+
+typedef std::shared_ptr<LinksetsResponder> LinksetsResponderPtr;
+
+//---------------------------------------------------------------------------
+// LLPathfindingManager
+//---------------------------------------------------------------------------
+
+LLPathfindingManager::LLPathfindingManager():
+    mNavMeshMap(),
+    mAgentStateSignal()
+{
+}
+
+LLPathfindingManager::~LLPathfindingManager()
+{
+    quitSystem();
+}
+
+void LLPathfindingManager::initSystem()
+{
+    if (LLPathingLib::getInstance() == NULL)
+    {
+        LLPathingLib::initSystem();
+    }
+}
+
+void LLPathfindingManager::quitSystem()
+{
+    if (LLPathingLib::getInstance() != NULL)
+    {
+        LLPathingLib::quitSystem();
+    }
+}
+
+bool LLPathfindingManager::isPathfindingViewEnabled() const
+{
+    return (LLPathingLib::getInstance() != NULL);
+}
+
+bool LLPathfindingManager::isPathfindingEnabledForCurrentRegion() const
+{
+    return isPathfindingEnabledForRegion(getCurrentRegion());
+}
+
+bool LLPathfindingManager::isPathfindingEnabledForRegion(LLViewerRegion *pRegion) const
+{
+    std::string retrieveNavMeshURL = getRetrieveNavMeshURLForRegion(pRegion);
+    return !retrieveNavMeshURL.empty();
+}
+
+bool LLPathfindingManager::isAllowViewTerrainProperties() const
+{
+    LLViewerRegion* region = getCurrentRegion();
+    return (gAgent.isGodlike() || ((region != NULL) && region->canManageEstate()));
+}
+
+LLPathfindingNavMesh::navmesh_slot_t LLPathfindingManager::registerNavMeshListenerForRegion(LLViewerRegion *pRegion, LLPathfindingNavMesh::navmesh_callback_t pNavMeshCallback)
+{
+    LLPathfindingNavMeshPtr navMeshPtr = getNavMeshForRegion(pRegion);
+    return navMeshPtr->registerNavMeshListener(pNavMeshCallback);
+}
+
+void LLPathfindingManager::requestGetNavMeshForRegion(LLViewerRegion *pRegion, bool pIsGetStatusOnly)
+{
+    LLPathfindingNavMeshPtr navMeshPtr = getNavMeshForRegion(pRegion);
+
+    if (pRegion == NULL)
+    {
+        navMeshPtr->handleNavMeshNotEnabled();
+    }
+    else if (!pRegion->capabilitiesReceived())
+    {
+        navMeshPtr->handleNavMeshWaitForRegionLoad();
+        pRegion->setCapabilitiesReceivedCallback(boost::bind(&LLPathfindingManager::handleDeferredGetNavMeshForRegion, this, _1, pIsGetStatusOnly));
+    }
+    else if (!isPathfindingEnabledForRegion(pRegion))
+    {
+        navMeshPtr->handleNavMeshNotEnabled();
+    }
+    else
+    {
+        std::string navMeshStatusURL = getNavMeshStatusURLForRegion(pRegion);
+        llassert(!navMeshStatusURL.empty());
+        navMeshPtr->handleNavMeshCheckVersion();
+
+        U64 regionHandle = pRegion->getHandle();
+        std::string coroname = LLCoros::instance().launch("LLPathfindingManager::navMeshStatusRequestCoro",
+            boost::bind(&LLPathfindingManager::navMeshStatusRequestCoro, this, navMeshStatusURL, regionHandle, pIsGetStatusOnly));
+    }
+}
+
+void LLPathfindingManager::requestGetLinksets(request_id_t pRequestId, object_request_callback_t pLinksetsCallback) const
+{
+    LLPathfindingObjectListPtr emptyLinksetListPtr;
+    LLViewerRegion *currentRegion = getCurrentRegion();
+
+    if (currentRegion == NULL)
+    {
+        pLinksetsCallback(pRequestId, kRequestNotEnabled, emptyLinksetListPtr);
+    }
+    else if (!currentRegion->capabilitiesReceived())
+    {
+        pLinksetsCallback(pRequestId, kRequestStarted, emptyLinksetListPtr);
+        currentRegion->setCapabilitiesReceivedCallback(boost::bind(&LLPathfindingManager::handleDeferredGetLinksetsForRegion, this, _1, pRequestId, pLinksetsCallback));
+    }
+    else
+    {
+        std::string objectLinksetsURL = getRetrieveObjectLinksetsURLForCurrentRegion();
+        std::string terrainLinksetsURL = getTerrainLinksetsURLForCurrentRegion();
+        if (objectLinksetsURL.empty() || terrainLinksetsURL.empty())
+        {
+            pLinksetsCallback(pRequestId, kRequestNotEnabled, emptyLinksetListPtr);
+        }
+        else
+        {
+            pLinksetsCallback(pRequestId, kRequestStarted, emptyLinksetListPtr);
+
+            bool doRequestTerrain = isAllowViewTerrainProperties();
+            LinksetsResponder::ptr_t linksetsResponderPtr(new LinksetsResponder(pRequestId, pLinksetsCallback, true, doRequestTerrain));
+
+            std::string coroname = LLCoros::instance().launch("LLPathfindingManager::linksetObjectsCoro",
+                boost::bind(&LLPathfindingManager::linksetObjectsCoro, this, objectLinksetsURL, linksetsResponderPtr, LLSD()));
+
+            if (doRequestTerrain)
+            {
+                std::string coroname = LLCoros::instance().launch("LLPathfindingManager::linksetTerrainCoro",
+                    boost::bind(&LLPathfindingManager::linksetTerrainCoro, this, terrainLinksetsURL, linksetsResponderPtr, LLSD()));
+            }
+        }
+    }
+}
+
+void LLPathfindingManager::requestSetLinksets(request_id_t pRequestId, const LLPathfindingObjectListPtr &pLinksetListPtr, LLPathfindingLinkset::ELinksetUse pLinksetUse, S32 pA, S32 pB, S32 pC, S32 pD, object_request_callback_t pLinksetsCallback) const
+{
+    LLPathfindingObjectListPtr emptyLinksetListPtr;
+
+    std::string objectLinksetsURL = getChangeObjectLinksetsURLForCurrentRegion();
+    std::string terrainLinksetsURL = getTerrainLinksetsURLForCurrentRegion();
+    if (objectLinksetsURL.empty() || terrainLinksetsURL.empty())
+    {
+        pLinksetsCallback(pRequestId, kRequestNotEnabled, emptyLinksetListPtr);
+    }
+    else if ((pLinksetListPtr == NULL) || pLinksetListPtr->isEmpty())
+    {
+        pLinksetsCallback(pRequestId, kRequestCompleted, emptyLinksetListPtr);
+    }
+    else
+    {
+        const LLPathfindingLinksetList *linksetList = dynamic_cast<const LLPathfindingLinksetList *>(pLinksetListPtr.get());
+
+        LLSD objectPostData = linksetList->encodeObjectFields(pLinksetUse, pA, pB, pC, pD);
+        LLSD terrainPostData;
+        if (isAllowViewTerrainProperties())
+        {
+            terrainPostData = linksetList->encodeTerrainFields(pLinksetUse, pA, pB, pC, pD);
+        }
+
+        if (objectPostData.isUndefined() && terrainPostData.isUndefined())
+        {
+            pLinksetsCallback(pRequestId, kRequestCompleted, emptyLinksetListPtr);
+        }
+        else
+        {
+            pLinksetsCallback(pRequestId, kRequestStarted, emptyLinksetListPtr);
+
+            LinksetsResponder::ptr_t linksetsResponderPtr(new LinksetsResponder(pRequestId, pLinksetsCallback, !objectPostData.isUndefined(), !terrainPostData.isUndefined()));
+
+            if (!objectPostData.isUndefined())
+            {
+                std::string coroname = LLCoros::instance().launch("LLPathfindingManager::linksetObjectsCoro",
+                    boost::bind(&LLPathfindingManager::linksetObjectsCoro, this, objectLinksetsURL, linksetsResponderPtr, objectPostData));
+            }
+
+            if (!terrainPostData.isUndefined())
+            {
+                std::string coroname = LLCoros::instance().launch("LLPathfindingManager::linksetTerrainCoro",
+                    boost::bind(&LLPathfindingManager::linksetTerrainCoro, this, terrainLinksetsURL, linksetsResponderPtr, terrainPostData));
+            }
+        }
+    }
+}
+
+void LLPathfindingManager::requestGetCharacters(request_id_t pRequestId, object_request_callback_t pCharactersCallback) const
+{
+    LLPathfindingObjectListPtr emptyCharacterListPtr;
+
+    LLViewerRegion *currentRegion = getCurrentRegion();
+
+    if (currentRegion == NULL)
+    {
+        pCharactersCallback(pRequestId, kRequestNotEnabled, emptyCharacterListPtr);
+    }
+    else if (!currentRegion->capabilitiesReceived())
+    {
+        pCharactersCallback(pRequestId, kRequestStarted, emptyCharacterListPtr);
+        currentRegion->setCapabilitiesReceivedCallback(boost::bind(&LLPathfindingManager::handleDeferredGetCharactersForRegion, this, _1, pRequestId, pCharactersCallback));
+    }
+    else
+    {
+        std::string charactersURL = getCharactersURLForCurrentRegion();
+        if (charactersURL.empty())
+        {
+            pCharactersCallback(pRequestId, kRequestNotEnabled, emptyCharacterListPtr);
+        }
+        else
+        {
+            pCharactersCallback(pRequestId, kRequestStarted, emptyCharacterListPtr);
+
+            std::string coroname = LLCoros::instance().launch("LLPathfindingManager::charactersCoro",
+                boost::bind(&LLPathfindingManager::charactersCoro, this, charactersURL, pRequestId, pCharactersCallback));
+        }
+    }
+}
+
+LLPathfindingManager::agent_state_slot_t LLPathfindingManager::registerAgentStateListener(agent_state_callback_t pAgentStateCallback)
+{
+    return mAgentStateSignal.connect(pAgentStateCallback);
+}
+
+void LLPathfindingManager::requestGetAgentState()
+{
+    LLViewerRegion *currentRegion = getCurrentRegion();
+
+    if (currentRegion == NULL)
+    {
+        mAgentStateSignal(false);
+    }
+    else
+    {
+        if (!currentRegion->capabilitiesReceived())
+        {
+            currentRegion->setCapabilitiesReceivedCallback(boost::bind(&LLPathfindingManager::handleDeferredGetAgentStateForRegion, this, _1));
+        }
+        else if (!isPathfindingEnabledForRegion(currentRegion))
+        {
+            mAgentStateSignal(false);
+        }
+        else
+        {
+            std::string agentStateURL = getAgentStateURLForRegion(currentRegion);
+            llassert(!agentStateURL.empty());
+
+            std::string coroname = LLCoros::instance().launch("LLPathfindingManager::navAgentStateRequestCoro",
+                boost::bind(&LLPathfindingManager::navAgentStateRequestCoro, this, agentStateURL));
+        }
+    }
+}
+
+void LLPathfindingManager::requestRebakeNavMesh(rebake_navmesh_callback_t pRebakeNavMeshCallback)
+{
+    LLViewerRegion *currentRegion = getCurrentRegion();
+
+    if (currentRegion == NULL)
+    {
+        pRebakeNavMeshCallback(false);
+    }
+    else if (!isPathfindingEnabledForRegion(currentRegion))
+    {
+        pRebakeNavMeshCallback(false);
+    }
+    else
+    {
+        std::string navMeshStatusURL = getNavMeshStatusURLForCurrentRegion();
+        llassert(!navMeshStatusURL.empty());
+
+        std::string coroname = LLCoros::instance().launch("LLPathfindingManager::navMeshRebakeCoro",
+                boost::bind(&LLPathfindingManager::navMeshRebakeCoro, this, navMeshStatusURL, pRebakeNavMeshCallback));
+    }
+}
+
+void LLPathfindingManager::handleDeferredGetAgentStateForRegion(const LLUUID &pRegionUUID)
+{
+    LLViewerRegion *currentRegion = getCurrentRegion();
+
+    if ((currentRegion != NULL) && (currentRegion->getRegionID() == pRegionUUID))
+    {
+        requestGetAgentState();
+    }
+}
+
+void LLPathfindingManager::handleDeferredGetNavMeshForRegion(const LLUUID &pRegionUUID, bool pIsGetStatusOnly)
+{
+    LLViewerRegion *currentRegion = getCurrentRegion();
+
+    if ((currentRegion != NULL) && (currentRegion->getRegionID() == pRegionUUID))
+    {
+        requestGetNavMeshForRegion(currentRegion, pIsGetStatusOnly);
+    }
+}
+
+void LLPathfindingManager::handleDeferredGetLinksetsForRegion(const LLUUID &pRegionUUID, request_id_t pRequestId, object_request_callback_t pLinksetsCallback) const
+{
+    LLViewerRegion *currentRegion = getCurrentRegion();
+
+    if ((currentRegion != NULL) && (currentRegion->getRegionID() == pRegionUUID))
+    {
+        requestGetLinksets(pRequestId, pLinksetsCallback);
+    }
+}
+
+void LLPathfindingManager::handleDeferredGetCharactersForRegion(const LLUUID &pRegionUUID, request_id_t pRequestId, object_request_callback_t pCharactersCallback) const
+{
+    LLViewerRegion *currentRegion = getCurrentRegion();
+
+    if ((currentRegion != NULL) && (currentRegion->getRegionID() == pRegionUUID))
+    {
+        requestGetCharacters(pRequestId, pCharactersCallback);
+    }
+}
+
+void LLPathfindingManager::navMeshStatusRequestCoro(std::string url, U64 regionHandle, bool isGetStatusOnly)
+{
+    LLCore::HttpRequest::policy_t httpPolicy(LLCore::HttpRequest::DEFAULT_POLICY_ID);
+    LLCoreHttpUtil::HttpCoroutineAdapter::ptr_t
+        httpAdapter(new LLCoreHttpUtil::HttpCoroutineAdapter("NavMeshStatusRequest", httpPolicy));
+    LLCore::HttpRequest::ptr_t httpRequest(new LLCore::HttpRequest);
+
+    LLViewerRegion *region = LLWorld::getInstance()->getRegionFromHandle(regionHandle);
+    if (!region)
+    {
+        LL_WARNS("PathfindingManager") << "Attempting to retrieve navmesh status for region that has gone away." << LL_ENDL;
+        return;
+    }
+    LLUUID regionUUID = region->getRegionID();
+
+    region = NULL;
+    LLSD result = httpAdapter->getAndSuspend(httpRequest, url);
+
+    region = LLWorld::getInstance()->getRegionFromHandle(regionHandle);
+
+    LLSD httpResults = result[LLCoreHttpUtil::HttpCoroutineAdapter::HTTP_RESULTS];
+    LLCore::HttpStatus status = LLCoreHttpUtil::HttpCoroutineAdapter::getStatusFromLLSD(httpResults);
+
+    LLPathfindingNavMeshStatus navMeshStatus(regionUUID);
+    if (!status)
+    {
+        LL_WARNS("PathfindingManager") << "HTTP status, " << status.toTerseString() <<
+            ". Building using empty status." << LL_ENDL;
+    }
+    else
+    {
+        result.erase(LLCoreHttpUtil::HttpCoroutineAdapter::HTTP_RESULTS);
+        navMeshStatus = LLPathfindingNavMeshStatus(regionUUID, result);
+    }
+
+    LLPathfindingNavMeshPtr navMeshPtr = getNavMeshForRegion(regionUUID);
+
+    if (!navMeshStatus.isValid())
+    {
+        navMeshPtr->handleNavMeshError();
+        return;
+    }
+    else if (navMeshPtr->hasNavMeshVersion(navMeshStatus))
+    {
+        navMeshPtr->handleRefresh(navMeshStatus);
+        return;
+    }
+    else if (isGetStatusOnly)
+    {
+        navMeshPtr->handleNavMeshNewVersion(navMeshStatus);
+        return;
+    }
+
+    if ((!region) || !region->isAlive())
+    {
+        LL_WARNS("PathfindingManager") << "About to update navmesh status for region that has gone away." << LL_ENDL;
+        navMeshPtr->handleNavMeshNotEnabled();
+        return;
+    }
+
+    std::string navMeshURL = getRetrieveNavMeshURLForRegion(region);
+
+    if (navMeshURL.empty())
+    {
+        navMeshPtr->handleNavMeshNotEnabled();
+        return;
+    }
+
+    navMeshPtr->handleNavMeshStart(navMeshStatus);
+
+    LLSD postData;
+    result = httpAdapter->postAndSuspend(httpRequest, navMeshURL, postData);
+
+    U32 navMeshVersion = navMeshStatus.getVersion();
+
+    if (!status)
+    {
+        LL_WARNS("PathfindingManager") << "HTTP status, " << status.toTerseString() <<
+            ". reporting error." << LL_ENDL;
+        navMeshPtr->handleNavMeshError(navMeshVersion);
+    }
+    else
+    {
+        result.erase(LLCoreHttpUtil::HttpCoroutineAdapter::HTTP_RESULTS);
+        navMeshPtr->handleNavMeshResult(result, navMeshVersion);
+
+    }
+
+}
+
+void LLPathfindingManager::navAgentStateRequestCoro(std::string url)
+{
+    LLCore::HttpRequest::policy_t httpPolicy(LLCore::HttpRequest::DEFAULT_POLICY_ID);
+    LLCoreHttpUtil::HttpCoroutineAdapter::ptr_t
+        httpAdapter(new LLCoreHttpUtil::HttpCoroutineAdapter("NavAgentStateRequest", httpPolicy));
+    LLCore::HttpRequest::ptr_t httpRequest(new LLCore::HttpRequest);
+
+    LLSD result = httpAdapter->getAndSuspend(httpRequest, url);
+
+    LLSD httpResults = result[LLCoreHttpUtil::HttpCoroutineAdapter::HTTP_RESULTS];
+    LLCore::HttpStatus status = LLCoreHttpUtil::HttpCoroutineAdapter::getStatusFromLLSD(httpResults);
+
+    bool canRebake = false;
+    if (!status)
+    {
+        LL_WARNS("PathfindingManager") << "HTTP status, " << status.toTerseString() <<
+            ". Building using empty status." << LL_ENDL;
+    }
+    else
+    {
+        llassert(result.has(AGENT_STATE_CAN_REBAKE_REGION_FIELD));
+        llassert(result.get(AGENT_STATE_CAN_REBAKE_REGION_FIELD).isBoolean());
+        canRebake = result.get(AGENT_STATE_CAN_REBAKE_REGION_FIELD).asBoolean();
+    }
+
+    handleAgentState(canRebake);
+}
+
+void LLPathfindingManager::navMeshRebakeCoro(std::string url, rebake_navmesh_callback_t rebakeNavMeshCallback)
+{
+    LLCore::HttpRequest::policy_t httpPolicy(LLCore::HttpRequest::DEFAULT_POLICY_ID);
+    LLCoreHttpUtil::HttpCoroutineAdapter::ptr_t
+        httpAdapter(new LLCoreHttpUtil::HttpCoroutineAdapter("NavMeshRebake", httpPolicy));
+    LLCore::HttpRequest::ptr_t httpRequest(new LLCore::HttpRequest);
+
+
+    LLSD postData = LLSD::emptyMap();
+    postData["command"] = "rebuild";
+
+    LLSD result = httpAdapter->postAndSuspend(httpRequest, url, postData);
+
+    LLSD httpResults = result[LLCoreHttpUtil::HttpCoroutineAdapter::HTTP_RESULTS];
+    LLCore::HttpStatus status = LLCoreHttpUtil::HttpCoroutineAdapter::getStatusFromLLSD(httpResults);
+
+    bool success = true;
+    if (!status)
+    {
+        LL_WARNS("PathfindingManager") << "HTTP status, " << status.toTerseString() <<
+            ". Rebake failed." << LL_ENDL;
+        success = false;
+    }
+
+    rebakeNavMeshCallback(success);
+}
+
+// If called with putData undefined this coroutine will issue a get.  If there
+// is data in putData it will be PUT to the URL.
+void LLPathfindingManager::linksetObjectsCoro(std::string url, LinksetsResponder::ptr_t linksetsResponsderPtr, LLSD putData) const
+{
+    LLCore::HttpRequest::policy_t httpPolicy(LLCore::HttpRequest::DEFAULT_POLICY_ID);
+    LLCoreHttpUtil::HttpCoroutineAdapter::ptr_t
+        httpAdapter(new LLCoreHttpUtil::HttpCoroutineAdapter("LinksetObjects", httpPolicy));
+    LLCore::HttpRequest::ptr_t httpRequest(new LLCore::HttpRequest);
+
+    LLSD result;
+
+    if (putData.isUndefined())
+    {
+        result = httpAdapter->getAndSuspend(httpRequest, url);
+    }
+    else
+    {
+        result = httpAdapter->putAndSuspend(httpRequest, url, putData);
+    }
+
+    LLSD httpResults = result[LLCoreHttpUtil::HttpCoroutineAdapter::HTTP_RESULTS];
+    LLCore::HttpStatus status = LLCoreHttpUtil::HttpCoroutineAdapter::getStatusFromLLSD(httpResults);
+
+    if (!status)
+    {
+        LL_WARNS("PathfindingManager") << "HTTP status, " << status.toTerseString() <<
+            ". linksetObjects failed." << LL_ENDL;
+        linksetsResponsderPtr->handleObjectLinksetsError();
+    }
+    else
+    {
+        result.erase(LLCoreHttpUtil::HttpCoroutineAdapter::HTTP_RESULTS);
+        linksetsResponsderPtr->handleObjectLinksetsResult(result);
+    }
+}
+
+// If called with putData undefined this coroutine will issue a GET.  If there
+// is data in putData it will be PUT to the URL.
+void LLPathfindingManager::linksetTerrainCoro(std::string url, LinksetsResponder::ptr_t linksetsResponsderPtr, LLSD putData) const
+{
+    LLCore::HttpRequest::policy_t httpPolicy(LLCore::HttpRequest::DEFAULT_POLICY_ID);
+    LLCoreHttpUtil::HttpCoroutineAdapter::ptr_t
+        httpAdapter(new LLCoreHttpUtil::HttpCoroutineAdapter("LinksetTerrain", httpPolicy));
+    LLCore::HttpRequest::ptr_t httpRequest(new LLCore::HttpRequest);
+
+    LLSD result;
+
+    if (putData.isUndefined())
+    {
+        result = httpAdapter->getAndSuspend(httpRequest, url);
+    }
+    else
+    {
+        result = httpAdapter->putAndSuspend(httpRequest, url, putData);
+    }
+
+    LLSD httpResults = result[LLCoreHttpUtil::HttpCoroutineAdapter::HTTP_RESULTS];
+    LLCore::HttpStatus status = LLCoreHttpUtil::HttpCoroutineAdapter::getStatusFromLLSD(httpResults);
+
+    if (!status)
+    {
+        LL_WARNS("PathfindingManager") << "HTTP status, " << status.toTerseString() <<
+            ". linksetTerrain failed." << LL_ENDL;
+        linksetsResponsderPtr->handleTerrainLinksetsError();
+    }
+    else
+    {
+        result.erase(LLCoreHttpUtil::HttpCoroutineAdapter::HTTP_RESULTS);
+        linksetsResponsderPtr->handleTerrainLinksetsResult(result);
+    }
+
+}
+
+void LLPathfindingManager::charactersCoro(std::string url, request_id_t requestId, object_request_callback_t callback) const
+{
+    LLCore::HttpRequest::policy_t httpPolicy(LLCore::HttpRequest::DEFAULT_POLICY_ID);
+    LLCoreHttpUtil::HttpCoroutineAdapter::ptr_t
+        httpAdapter(new LLCoreHttpUtil::HttpCoroutineAdapter("LinksetTerrain", httpPolicy));
+    LLCore::HttpRequest::ptr_t httpRequest(new LLCore::HttpRequest);
+
+    LLSD result = httpAdapter->getAndSuspend(httpRequest, url);
+
+    LLSD httpResults = result[LLCoreHttpUtil::HttpCoroutineAdapter::HTTP_RESULTS];
+    LLCore::HttpStatus status = LLCoreHttpUtil::HttpCoroutineAdapter::getStatusFromLLSD(httpResults);
+
+    if (!status)
+    {
+        LL_WARNS("PathfindingManager") << "HTTP status, " << status.toTerseString() <<
+            ". characters failed." << LL_ENDL;
+
+        LLPathfindingObjectListPtr characterListPtr = LLPathfindingObjectListPtr(new LLPathfindingCharacterList());
+        callback(requestId, LLPathfindingManager::kRequestError, characterListPtr);
+    }
+    else
+    {
+        result.erase(LLCoreHttpUtil::HttpCoroutineAdapter::HTTP_RESULTS);
+        LLPathfindingObjectListPtr characterListPtr = LLPathfindingObjectListPtr(new LLPathfindingCharacterList(result));
+        callback(requestId, LLPathfindingManager::kRequestCompleted, characterListPtr);
+    }
+}
+
+void LLPathfindingManager::handleNavMeshStatusUpdate(const LLPathfindingNavMeshStatus &pNavMeshStatus)
+{
+    LLPathfindingNavMeshPtr navMeshPtr = getNavMeshForRegion(pNavMeshStatus.getRegionUUID());
+
+    if (!pNavMeshStatus.isValid())
+    {
+        navMeshPtr->handleNavMeshError();
+    }
+    else
+    {
+        navMeshPtr->handleNavMeshNewVersion(pNavMeshStatus);
+    }
+}
+
+void LLPathfindingManager::handleAgentState(bool pCanRebakeRegion)
+{
+    mAgentStateSignal(pCanRebakeRegion);
+}
+
+LLPathfindingNavMeshPtr LLPathfindingManager::getNavMeshForRegion(const LLUUID &pRegionUUID)
+{
+    LLPathfindingNavMeshPtr navMeshPtr;
+    NavMeshMap::iterator navMeshIter = mNavMeshMap.find(pRegionUUID);
+    if (navMeshIter == mNavMeshMap.end())
+    {
+        navMeshPtr = LLPathfindingNavMeshPtr(new LLPathfindingNavMesh(pRegionUUID));
+        mNavMeshMap.insert(std::pair<LLUUID, LLPathfindingNavMeshPtr>(pRegionUUID, navMeshPtr));
+    }
+    else
+    {
+        navMeshPtr = navMeshIter->second;
+    }
+
+    return navMeshPtr;
+}
+
+LLPathfindingNavMeshPtr LLPathfindingManager::getNavMeshForRegion(LLViewerRegion *pRegion)
+{
+    LLUUID regionUUID;
+    if (pRegion != NULL)
+    {
+        regionUUID = pRegion->getRegionID();
+    }
+
+    return getNavMeshForRegion(regionUUID);
+}
+
+std::string LLPathfindingManager::getNavMeshStatusURLForCurrentRegion() const
+{
+    return getNavMeshStatusURLForRegion(getCurrentRegion());
+}
+
+std::string LLPathfindingManager::getNavMeshStatusURLForRegion(LLViewerRegion *pRegion) const
+{
+    return getCapabilityURLForRegion(pRegion, CAP_SERVICE_NAVMESH_STATUS);
+}
+
+std::string LLPathfindingManager::getRetrieveNavMeshURLForRegion(LLViewerRegion *pRegion) const
+{
+    return getCapabilityURLForRegion(pRegion, CAP_SERVICE_RETRIEVE_NAVMESH);
+}
+
+std::string LLPathfindingManager::getRetrieveObjectLinksetsURLForCurrentRegion() const
+{
+    return getCapabilityURLForCurrentRegion(CAP_SERVICE_GET_OBJECT_LINKSETS);
+}
+
+std::string LLPathfindingManager::getChangeObjectLinksetsURLForCurrentRegion() const
+{
+    return getCapabilityURLForCurrentRegion(CAP_SERVICE_SET_OBJECT_LINKSETS);
+}
+
+std::string LLPathfindingManager::getTerrainLinksetsURLForCurrentRegion() const
+{
+    return getCapabilityURLForCurrentRegion(CAP_SERVICE_TERRAIN_LINKSETS);
+}
+
+std::string LLPathfindingManager::getCharactersURLForCurrentRegion() const
+{
+    return getCapabilityURLForCurrentRegion(CAP_SERVICE_CHARACTERS);
+}
+
+std::string LLPathfindingManager::getAgentStateURLForRegion(LLViewerRegion *pRegion) const
+{
+    return getCapabilityURLForRegion(pRegion, CAP_SERVICE_AGENT_STATE);
+}
+
+std::string LLPathfindingManager::getCapabilityURLForCurrentRegion(const std::string &pCapabilityName) const
+{
+    return getCapabilityURLForRegion(getCurrentRegion(), pCapabilityName);
+}
+
+std::string LLPathfindingManager::getCapabilityURLForRegion(LLViewerRegion *pRegion, const std::string &pCapabilityName) const
+{
+    std::string capabilityURL("");
+
+    if (pRegion != NULL)
+    {
+        capabilityURL = pRegion->getCapability(pCapabilityName);
+    }
+
+    if (capabilityURL.empty())
+    {
+        LL_WARNS() << "cannot find capability '" << pCapabilityName << "' for current region '"
+            << ((pRegion != NULL) ? pRegion->getName() : "<null>") << "'" << LL_ENDL;
+    }
+
+    return capabilityURL;
+}
+
+LLViewerRegion *LLPathfindingManager::getCurrentRegion() const
+{
+    return gAgent.getRegion();
+}
+
+//---------------------------------------------------------------------------
+// LLNavMeshSimStateChangeNode
+//---------------------------------------------------------------------------
+
+void LLNavMeshSimStateChangeNode::post(ResponsePtr pResponse, const LLSD &pContext, const LLSD &pInput) const
+{
+    llassert(pInput.has(SIM_MESSAGE_BODY_FIELD));
+    llassert(pInput.get(SIM_MESSAGE_BODY_FIELD).isMap());
+    LLPathfindingNavMeshStatus navMeshStatus(pInput.get(SIM_MESSAGE_BODY_FIELD));
+    LLPathfindingManager::getInstance()->handleNavMeshStatusUpdate(navMeshStatus);
+}
+
+//---------------------------------------------------------------------------
+// LLAgentStateChangeNode
+//---------------------------------------------------------------------------
+
+void LLAgentStateChangeNode::post(ResponsePtr pResponse, const LLSD &pContext, const LLSD &pInput) const
+{
+    llassert(pInput.has(SIM_MESSAGE_BODY_FIELD));
+    llassert(pInput.get(SIM_MESSAGE_BODY_FIELD).isMap());
+    llassert(pInput.get(SIM_MESSAGE_BODY_FIELD).has(AGENT_STATE_CAN_REBAKE_REGION_FIELD));
+    llassert(pInput.get(SIM_MESSAGE_BODY_FIELD).get(AGENT_STATE_CAN_REBAKE_REGION_FIELD).isBoolean());
+    bool canRebakeRegion = pInput.get(SIM_MESSAGE_BODY_FIELD).get(AGENT_STATE_CAN_REBAKE_REGION_FIELD).asBoolean();
+
+    LLPathfindingManager::getInstance()->handleAgentState(canRebakeRegion);
+}
+
+//---------------------------------------------------------------------------
+// LinksetsResponder
+//---------------------------------------------------------------------------
+LinksetsResponder::LinksetsResponder(LLPathfindingManager::request_id_t pRequestId, LLPathfindingManager::object_request_callback_t pLinksetsCallback, bool pIsObjectRequested, bool pIsTerrainRequested)
+    : mRequestId(pRequestId),
+    mLinksetsCallback(pLinksetsCallback),
+    mObjectMessagingState(pIsObjectRequested ? kWaiting : kNotRequested),
+    mTerrainMessagingState(pIsTerrainRequested ? kWaiting : kNotRequested),
+    mObjectLinksetListPtr(),
+    mTerrainLinksetPtr()
+{
+}
+
+LinksetsResponder::~LinksetsResponder()
+{
+}
+
+void LinksetsResponder::handleObjectLinksetsResult(const LLSD &pContent)
+{
+    mObjectLinksetListPtr = LLPathfindingObjectListPtr(new LLPathfindingLinksetList(pContent));
+
+    mObjectMessagingState = kReceivedGood;
+    if (mTerrainMessagingState != kWaiting)
+    {
+        sendCallback();
+    }
+}
+
+void LinksetsResponder::handleObjectLinksetsError()
+{
+    LL_WARNS() << "LinksetsResponder object linksets error" << LL_ENDL;
+    mObjectMessagingState = kReceivedError;
+    if (mTerrainMessagingState != kWaiting)
+    {
+        sendCallback();
+    }
+}
+
+void LinksetsResponder::handleTerrainLinksetsResult(const LLSD &pContent)
+{
+    mTerrainLinksetPtr = LLPathfindingObjectPtr(new LLPathfindingLinkset(pContent));
+
+    mTerrainMessagingState = kReceivedGood;
+    if (mObjectMessagingState != kWaiting)
+    {
+        sendCallback();
+    }
+}
+
+void LinksetsResponder::handleTerrainLinksetsError()
+{
+    LL_WARNS() << "LinksetsResponder terrain linksets error" << LL_ENDL;
+    mTerrainMessagingState = kReceivedError;
+    if (mObjectMessagingState != kWaiting)
+    {
+        sendCallback();
+    }
+}
+
+void LinksetsResponder::sendCallback()
+{
+    llassert(mObjectMessagingState != kWaiting);
+    llassert(mTerrainMessagingState != kWaiting);
+    LLPathfindingManager::ERequestStatus requestStatus =
+        ((((mObjectMessagingState == kReceivedGood) || (mObjectMessagingState == kNotRequested)) &&
+          ((mTerrainMessagingState == kReceivedGood) || (mTerrainMessagingState == kNotRequested))) ?
+         LLPathfindingManager::kRequestCompleted : LLPathfindingManager::kRequestError);
+
+    if (mObjectMessagingState != kReceivedGood)
+    {
+        mObjectLinksetListPtr = LLPathfindingObjectListPtr(new LLPathfindingLinksetList());
+    }
+
+    if (mTerrainMessagingState == kReceivedGood)
+    {
+        mObjectLinksetListPtr->update(mTerrainLinksetPtr);
+    }
+
+    mLinksetsCallback(mRequestId, requestStatus, mObjectLinksetListPtr);
+}