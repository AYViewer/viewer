--- conflicted
+++ resolved
@@ -1,5221 +1,3172 @@
-/**
- * @file lltooldraganddrop.cpp
- * @brief LLToolDragAndDrop class implementation
- *
- * $LicenseInfo:firstyear=2001&license=viewerlgpl$
- * Second Life Viewer Source Code
- * Copyright (C) 2010, Linden Research, Inc.
- *
- * This library is free software; you can redistribute it and/or
- * modify it under the terms of the GNU Lesser General Public
- * License as published by the Free Software Foundation;
- * version 2.1 of the License only.
- *
- * This library is distributed in the hope that it will be useful,
- * but WITHOUT ANY WARRANTY; without even the implied warranty of
- * MERCHANTABILITY or FITNESS FOR A PARTICULAR PURPOSE.  See the GNU
- * Lesser General Public License for more details.
- *
- * You should have received a copy of the GNU Lesser General Public
- * License along with this library; if not, write to the Free Software
- * Foundation, Inc., 51 Franklin Street, Fifth Floor, Boston, MA  02110-1301  USA
- *
- * Linden Research, Inc., 945 Battery Street, San Francisco, CA  94111  USA
- * $/LicenseInfo$
- */
-
-#include "llviewerprecompiledheaders.h"
-#include "lltooldraganddrop.h"
-
-// library headers
-#include "llnotificationsutil.h"
-// project headers
-#include "llagent.h"
-#include "llagentcamera.h"
-#include "llagentwearables.h"
-#include "llappearancemgr.h"
-#include "llavatarnamecache.h"
-#include "lldictionary.h"
-#include "llfloaterreg.h"
-#include "llfloatertools.h"
-#include "llgesturemgr.h"
-#include "llgiveinventory.h"
-#include "llgltfmateriallist.h"
-#include "llhudmanager.h"
-#include "llhudeffecttrail.h"
-#include "llimview.h"
-#include "llinventorybridge.h"
-#include "llinventorydefines.h"
-#include "llinventoryfunctions.h"
-#include "llinventorymodelbackgroundfetch.h"
-#include "llpreviewnotecard.h"
-#include "llrootview.h"
-#include "llselectmgr.h"
-#include "lltoolbarview.h"
-#include "lltoolmgr.h"
-#include "lltooltip.h"
-#include "lltrans.h"
-#include "llviewerobjectlist.h"
-#include "llviewerregion.h"
-#include "llviewerstats.h"
-#include "llviewerwindow.h"
-#include "llvoavatarself.h"
-#include "llworld.h"
-#include "llpanelface.h"
-#include "lluiusage.h"
-
-// syntactic sugar
-#define callMemberFunction(object,ptrToMember)  ((object).*(ptrToMember))
-
-class LLNoPreferredType : public LLInventoryCollectFunctor
-{
-public:
-    LLNoPreferredType() {}
-    virtual ~LLNoPreferredType() {}
-    virtual bool operator()(LLInventoryCategory* cat,
-                            LLInventoryItem* item)
-    {
-        if (cat && (cat->getPreferredType() == LLFolderType::FT_NONE))
-        {
-            return true;
-        }
-        return false;
-    }
-};
-
-class LLNoPreferredTypeOrItem : public LLInventoryCollectFunctor
-{
-public:
-    LLNoPreferredTypeOrItem() {}
-    virtual ~LLNoPreferredTypeOrItem() {}
-    virtual bool operator()(LLInventoryCategory* cat,
-                            LLInventoryItem* item)
-    {
-        if (item) return true;
-        if (cat && (cat->getPreferredType() == LLFolderType::FT_NONE))
-        {
-            return true;
-        }
-        return false;
-    }
-};
-
-class LLDroppableItem : public LLInventoryCollectFunctor
-{
-public:
-<<<<<<< HEAD
-	LLDroppableItem(bool is_transfer) :
-		mCountLosing(0), mIsTransfer(is_transfer) {}
-	virtual ~LLDroppableItem() {}
-	virtual bool operator()(LLInventoryCategory* cat,
-							LLInventoryItem* item);
-	S32 countNoCopy() const { return mCountLosing; }
-
-protected:
-	S32 mCountLosing;
-	bool mIsTransfer;
-=======
-    LLDroppableItem(BOOL is_transfer) :
-        mCountLosing(0), mIsTransfer(is_transfer) {}
-    virtual ~LLDroppableItem() {}
-    virtual bool operator()(LLInventoryCategory* cat,
-                            LLInventoryItem* item);
-    S32 countNoCopy() const { return mCountLosing; }
-
-protected:
-    S32 mCountLosing;
-    BOOL mIsTransfer;
->>>>>>> e1623bb2
-};
-
-bool LLDroppableItem::operator()(LLInventoryCategory* cat,
-                 LLInventoryItem* item)
-{
-    bool allowed = false;
-    if (item)
-    {
-        allowed = itemTransferCommonlyAllowed(item);
-
-        if (allowed
-           && mIsTransfer
-           && !item->getPermissions().allowOperationBy(PERM_TRANSFER,
-                                   gAgent.getID()))
-        {
-            allowed = false;
-        }
-        if (allowed && !item->getPermissions().allowCopyBy(gAgent.getID()))
-        {
-            ++mCountLosing;
-        }
-    }
-    return allowed;
-}
-
-class LLDropCopyableItems : public LLInventoryCollectFunctor
-{
-public:
-    LLDropCopyableItems() {}
-    virtual ~LLDropCopyableItems() {}
-    virtual bool operator()(LLInventoryCategory* cat, LLInventoryItem* item);
-};
-
-
-bool LLDropCopyableItems::operator()(
-    LLInventoryCategory* cat,
-    LLInventoryItem* item)
-{
-    bool allowed = false;
-    if (item)
-    {
-        allowed = itemTransferCommonlyAllowed(item);
-        if (allowed &&
-           !item->getPermissions().allowCopyBy(gAgent.getID()))
-        {
-            // whoops, can't copy it - don't allow it.
-            allowed = false;
-        }
-    }
-    return allowed;
-}
-
-// Starts a fetch on folders and items.  This is really not used
-// as an observer in the traditional sense; we're just using it to
-// request a fetch and we don't care about when/if the response arrives.
-class LLCategoryFireAndForget : public LLInventoryFetchComboObserver
-{
-public:
-    LLCategoryFireAndForget(const uuid_vec_t& folder_ids,
-                            const uuid_vec_t& item_ids) :
-        LLInventoryFetchComboObserver(folder_ids, item_ids)
-    {}
-    ~LLCategoryFireAndForget() {}
-    virtual void done()
-    {
-        /* no-op: it's fire n forget right? */
-        LL_DEBUGS() << "LLCategoryFireAndForget::done()" << LL_ENDL;
-    }
-};
-
-class LLCategoryDropObserver : public LLInventoryFetchItemsObserver
-{
-public:
-    LLCategoryDropObserver(
-        const uuid_vec_t& ids,
-        const LLUUID& obj_id, LLToolDragAndDrop::ESource src) :
-        LLInventoryFetchItemsObserver(ids),
-        mObjectID(obj_id),
-        mSource(src)
-    {}
-    ~LLCategoryDropObserver() {}
-    virtual void done();
-
-protected:
-    LLUUID mObjectID;
-    LLToolDragAndDrop::ESource mSource;
-};
-
-void LLCategoryDropObserver::done()
-{
-    gInventory.removeObserver(this);
-    LLViewerObject* dst_obj = gObjectList.findObject(mObjectID);
-    if (dst_obj)
-    {
-        // *FIX: coalesce these...
-        LLInventoryItem* item = NULL;
-        uuid_vec_t::iterator it = mComplete.begin();
-        uuid_vec_t::iterator end = mComplete.end();
-        for(; it < end; ++it)
-        {
-            item = gInventory.getItem(*it);
-            if (item)
-            {
-                LLToolDragAndDrop::dropInventory(
-                    dst_obj,
-                    item,
-                    mSource,
-                    LLUUID::null);
-            }
-        }
-    }
-    delete this;
-}
-
-S32 LLToolDragAndDrop::sOperationId = 0;
-
-LLToolDragAndDrop::DragAndDropEntry::DragAndDropEntry(dragOrDrop3dImpl f_none,
-                                                      dragOrDrop3dImpl f_self,
-                                                      dragOrDrop3dImpl f_avatar,
-                                                      dragOrDrop3dImpl f_object,
-                                                      dragOrDrop3dImpl f_land) :
-    LLDictionaryEntry("")
-{
-    mFunctions[DT_NONE] = f_none;
-    mFunctions[DT_SELF] = f_self;
-    mFunctions[DT_AVATAR] = f_avatar;
-    mFunctions[DT_OBJECT] = f_object;
-    mFunctions[DT_LAND] = f_land;
-}
-
-LLToolDragAndDrop::dragOrDrop3dImpl LLToolDragAndDrop::LLDragAndDropDictionary::get(EDragAndDropType dad_type, LLToolDragAndDrop::EDropTarget drop_target)
-{
-    const DragAndDropEntry *entry = lookup(dad_type);
-    if (entry)
-    {
-        return (entry->mFunctions[(U8)drop_target]);
-    }
-    return &LLToolDragAndDrop::dad3dNULL;
-}
-
-LLToolDragAndDrop::LLDragAndDropDictionary::LLDragAndDropDictionary()
-{
-    //                                               DT_NONE                         DT_SELF                                        DT_AVATAR                                       DT_OBJECT                                           DT_LAND
-    //                                              |-------------------------------|----------------------------------------------|-----------------------------------------------|---------------------------------------------------|--------------------------------|
-    addEntry(DAD_NONE,          new DragAndDropEntry(&LLToolDragAndDrop::dad3dNULL, &LLToolDragAndDrop::dad3dNULL,                  &LLToolDragAndDrop::dad3dNULL,                  &LLToolDragAndDrop::dad3dNULL,                      &LLToolDragAndDrop::dad3dNULL));
-    addEntry(DAD_TEXTURE,       new DragAndDropEntry(&LLToolDragAndDrop::dad3dNULL, &LLToolDragAndDrop::dad3dNULL,                  &LLToolDragAndDrop::dad3dGiveInventory,         &LLToolDragAndDrop::dad3dTextureObject,             &LLToolDragAndDrop::dad3dNULL));
-    addEntry(DAD_MATERIAL,      new DragAndDropEntry(&LLToolDragAndDrop::dad3dNULL, &LLToolDragAndDrop::dad3dNULL,                  &LLToolDragAndDrop::dad3dGiveInventory,         &LLToolDragAndDrop::dad3dMaterialObject,            &LLToolDragAndDrop::dad3dNULL));
-    addEntry(DAD_SOUND,         new DragAndDropEntry(&LLToolDragAndDrop::dad3dNULL, &LLToolDragAndDrop::dad3dNULL,                  &LLToolDragAndDrop::dad3dGiveInventory,         &LLToolDragAndDrop::dad3dUpdateInventory,           &LLToolDragAndDrop::dad3dNULL));
-    addEntry(DAD_CALLINGCARD,   new DragAndDropEntry(&LLToolDragAndDrop::dad3dNULL, &LLToolDragAndDrop::dad3dNULL,                  &LLToolDragAndDrop::dad3dGiveInventory,         &LLToolDragAndDrop::dad3dUpdateInventory,           &LLToolDragAndDrop::dad3dNULL));
-    addEntry(DAD_LANDMARK,      new DragAndDropEntry(&LLToolDragAndDrop::dad3dNULL, &LLToolDragAndDrop::dad3dNULL,                  &LLToolDragAndDrop::dad3dGiveInventory,         &LLToolDragAndDrop::dad3dUpdateInventory,           &LLToolDragAndDrop::dad3dNULL));
-    addEntry(DAD_SCRIPT,        new DragAndDropEntry(&LLToolDragAndDrop::dad3dNULL, &LLToolDragAndDrop::dad3dNULL,                  &LLToolDragAndDrop::dad3dGiveInventory,         &LLToolDragAndDrop::dad3dRezScript,                 &LLToolDragAndDrop::dad3dNULL));
-    addEntry(DAD_CLOTHING,      new DragAndDropEntry(&LLToolDragAndDrop::dad3dNULL, &LLToolDragAndDrop::dad3dWearItem,              &LLToolDragAndDrop::dad3dGiveInventory,         &LLToolDragAndDrop::dad3dUpdateInventory,           &LLToolDragAndDrop::dad3dNULL));
-    addEntry(DAD_OBJECT,        new DragAndDropEntry(&LLToolDragAndDrop::dad3dNULL, &LLToolDragAndDrop::dad3dRezAttachmentFromInv,  &LLToolDragAndDrop::dad3dGiveInventoryObject,   &LLToolDragAndDrop::dad3dRezObjectOnObject,         &LLToolDragAndDrop::dad3dRezObjectOnLand));
-    addEntry(DAD_NOTECARD,      new DragAndDropEntry(&LLToolDragAndDrop::dad3dNULL, &LLToolDragAndDrop::dad3dNULL,                  &LLToolDragAndDrop::dad3dGiveInventory,         &LLToolDragAndDrop::dad3dUpdateInventory,           &LLToolDragAndDrop::dad3dNULL));
-    addEntry(DAD_CATEGORY,      new DragAndDropEntry(&LLToolDragAndDrop::dad3dNULL, &LLToolDragAndDrop::dad3dWearCategory,          &LLToolDragAndDrop::dad3dGiveInventoryCategory, &LLToolDragAndDrop::dad3dRezCategoryOnObject,       &LLToolDragAndDrop::dad3dNULL));
-    addEntry(DAD_ROOT_CATEGORY, new DragAndDropEntry(&LLToolDragAndDrop::dad3dNULL, &LLToolDragAndDrop::dad3dNULL,                  &LLToolDragAndDrop::dad3dNULL,                  &LLToolDragAndDrop::dad3dNULL,                      &LLToolDragAndDrop::dad3dNULL));
-    addEntry(DAD_BODYPART,      new DragAndDropEntry(&LLToolDragAndDrop::dad3dNULL, &LLToolDragAndDrop::dad3dWearItem,              &LLToolDragAndDrop::dad3dGiveInventory,         &LLToolDragAndDrop::dad3dUpdateInventory,           &LLToolDragAndDrop::dad3dNULL));
-    addEntry(DAD_ANIMATION,     new DragAndDropEntry(&LLToolDragAndDrop::dad3dNULL, &LLToolDragAndDrop::dad3dNULL,                  &LLToolDragAndDrop::dad3dGiveInventory,         &LLToolDragAndDrop::dad3dUpdateInventory,           &LLToolDragAndDrop::dad3dNULL));
-    addEntry(DAD_GESTURE,       new DragAndDropEntry(&LLToolDragAndDrop::dad3dNULL, &LLToolDragAndDrop::dad3dActivateGesture,       &LLToolDragAndDrop::dad3dGiveInventory,         &LLToolDragAndDrop::dad3dUpdateInventory,           &LLToolDragAndDrop::dad3dNULL));
-    addEntry(DAD_LINK,          new DragAndDropEntry(&LLToolDragAndDrop::dad3dNULL, &LLToolDragAndDrop::dad3dNULL,                  &LLToolDragAndDrop::dad3dNULL,                  &LLToolDragAndDrop::dad3dNULL,                      &LLToolDragAndDrop::dad3dNULL));
-    addEntry(DAD_MESH,          new DragAndDropEntry(&LLToolDragAndDrop::dad3dNULL, &LLToolDragAndDrop::dad3dNULL,                  &LLToolDragAndDrop::dad3dGiveInventory,         &LLToolDragAndDrop::dad3dMeshObject,                &LLToolDragAndDrop::dad3dNULL));
-    addEntry(DAD_SETTINGS,      new DragAndDropEntry(&LLToolDragAndDrop::dad3dNULL, &LLToolDragAndDrop::dad3dNULL,                  &LLToolDragAndDrop::dad3dGiveInventory,         &LLToolDragAndDrop::dad3dUpdateInventory,           &LLToolDragAndDrop::dad3dNULL));
-
-    // TODO: animation on self could play it?  edit it?
-    // TODO: gesture on self could play it?  edit it?
-};
-
-LLToolDragAndDrop::LLToolDragAndDrop()
-<<<<<<< HEAD
-:	LLTool(std::string("draganddrop"), NULL),
-	mCargoCount(0),
-	mDragStartX(0),
-	mDragStartY(0),
-	mSource(SOURCE_AGENT),
-	mCursor(UI_CURSOR_NO),
-	mLastAccept(ACCEPT_NO),
-	mDrop(false),
-	mCurItemIndex(0)
-=======
-:   LLTool(std::string("draganddrop"), NULL),
-    mCargoCount(0),
-    mDragStartX(0),
-    mDragStartY(0),
-    mSource(SOURCE_AGENT),
-    mCursor(UI_CURSOR_NO),
-    mLastAccept(ACCEPT_NO),
-    mDrop(FALSE),
-    mCurItemIndex(0)
->>>>>>> e1623bb2
-{
-
-}
-
-void LLToolDragAndDrop::setDragStart(S32 x, S32 y)
-{
-    mDragStartX = x;
-    mDragStartY = y;
-}
-
-bool LLToolDragAndDrop::isOverThreshold(S32 x,S32 y)
-{
-    S32 mouse_delta_x = x - mDragStartX;
-    S32 mouse_delta_y = y - mDragStartY;
-
-    return (mouse_delta_x * mouse_delta_x) + (mouse_delta_y * mouse_delta_y) > DRAG_N_DROP_DISTANCE_THRESHOLD * DRAG_N_DROP_DISTANCE_THRESHOLD;
-}
-
-void LLToolDragAndDrop::beginDrag(EDragAndDropType type,
-<<<<<<< HEAD
-								  const LLUUID& cargo_id,
-								  ESource source,
-								  const LLUUID& source_id,
-								  const LLUUID& object_id)
-{
-	if (type == DAD_NONE)
-	{
-		LL_WARNS() << "Attempted to start drag without a cargo type" << LL_ENDL;
-		return;
-	}
-
-    if (type != DAD_CATEGORY)
-    {
-        LLViewerInventoryItem* item = gInventory.getItem(cargo_id);
-        if (item && !item->isFinished())
-        {
-            LLInventoryModelBackgroundFetch::instance().start(item->getUUID(), false);
-        }
-    }
-
-	mCargoTypes.clear();
-	mCargoTypes.push_back(type);
-	mCargoIDs.clear();
-	mCargoIDs.push_back(cargo_id);
-	mSource = source;
-	mSourceID = source_id;
-	mObjectID = object_id;
-
-	setMouseCapture( true );
-	LLToolMgr::getInstance()->setTransientTool( this );
-	mCursor = UI_CURSOR_NO;
-	if ((mCargoTypes[0] == DAD_CATEGORY)
-	   && ((mSource == SOURCE_AGENT) || (mSource == SOURCE_LIBRARY)))
-	{
-		LLInventoryCategory* cat = gInventory.getCategory(cargo_id);
-		// go ahead and fire & forget the descendents if we are not
-		// dragging a protected folder.
-		if (cat)
-		{
-			LLViewerInventoryCategory::cat_array_t cats;
-			LLViewerInventoryItem::item_array_t items;
-			LLNoPreferredTypeOrItem is_not_preferred;
-			uuid_vec_t folder_ids;
-			uuid_vec_t item_ids;
-			if (is_not_preferred(cat, NULL))
-			{
-				folder_ids.push_back(cargo_id);
-			}
-			gInventory.collectDescendentsIf(
-				cargo_id,
-				cats,
-				items,
-				LLInventoryModel::EXCLUDE_TRASH,
-				is_not_preferred);
-			S32 count = cats.size();
-			S32 i;
-			for(i = 0; i < count; ++i)
-			{
-				folder_ids.push_back(cats.at(i)->getUUID());
-			}
-			count = items.size();
-			for(i = 0; i < count; ++i)
-			{
-				item_ids.push_back(items.at(i)->getUUID());
-			}
-			if (!folder_ids.empty() || !item_ids.empty())
-			{
-				LLCategoryFireAndForget *fetcher = new LLCategoryFireAndForget(folder_ids, item_ids);
-				fetcher->startFetch();
-				delete fetcher;
-			}
-		}
-	}
-}
-
-void LLToolDragAndDrop::beginMultiDrag(
-	const std::vector<EDragAndDropType> types,
-	const uuid_vec_t& cargo_ids,
-	ESource source,
-	const LLUUID& source_id)
-{
-	// assert on public api is evil
-	//llassert( type != DAD_NONE );
-
-	std::vector<EDragAndDropType>::const_iterator types_it;
-	for (types_it = types.begin(); types_it != types.end(); ++types_it)
-	{
-		if (DAD_NONE == *types_it)
-		{
-			LL_WARNS() << "Attempted to start drag without a cargo type" << LL_ENDL;
-			return;
-		}
-	}
-	mCargoTypes = types;
-	mCargoIDs = cargo_ids;
-	mSource = source;
-	mSourceID = source_id;
-
-	setMouseCapture( true );
-	LLToolMgr::getInstance()->setTransientTool( this );
-	mCursor = UI_CURSOR_NO;
-	if ((mSource == SOURCE_AGENT) || (mSource == SOURCE_LIBRARY))
-	{
-		// find categories (i.e. inventory folders) in the cargo.
-		LLInventoryCategory* cat = NULL;
-		S32 count = llmin(cargo_ids.size(), types.size());
-		std::set<LLUUID> cat_ids;
-		for(S32 i = 0; i < count; ++i)
-		{
-			cat = gInventory.getCategory(cargo_ids[i]);
-			if (cat)
-			{
-				LLViewerInventoryCategory::cat_array_t cats;
-				LLViewerInventoryItem::item_array_t items;
-				LLNoPreferredType is_not_preferred;
-				if (is_not_preferred(cat, NULL))
-				{
-					cat_ids.insert(cat->getUUID());
-				}
-				gInventory.collectDescendentsIf(
-					cat->getUUID(),
-					cats,
-					items,
-					LLInventoryModel::EXCLUDE_TRASH,
-					is_not_preferred);
-				S32 cat_count = cats.size();
-				for(S32 i = 0; i < cat_count; ++i)
-				{
-					cat_ids.insert(cat->getUUID());
-				}
-			}
-		}
-		if (!cat_ids.empty())
-		{
-			uuid_vec_t folder_ids;
-			uuid_vec_t item_ids;
-			std::back_insert_iterator<uuid_vec_t> copier(folder_ids);
-			std::copy(cat_ids.begin(), cat_ids.end(), copier);
-			LLCategoryFireAndForget fetcher(folder_ids, item_ids);
-		}
-	}
-=======
-                                  const LLUUID& cargo_id,
-                                  ESource source,
-                                  const LLUUID& source_id,
-                                  const LLUUID& object_id)
-{
-    if (type == DAD_NONE)
-    {
-        LL_WARNS() << "Attempted to start drag without a cargo type" << LL_ENDL;
-        return;
-    }
-    mCargoTypes.clear();
-    mCargoTypes.push_back(type);
-    mCargoIDs.clear();
-    mCargoIDs.push_back(cargo_id);
-    mSource = source;
-    mSourceID = source_id;
-    mObjectID = object_id;
-
-    setMouseCapture( TRUE );
-    LLToolMgr::getInstance()->setTransientTool( this );
-    mCursor = UI_CURSOR_NO;
-    if ((mCargoTypes[0] == DAD_CATEGORY)
-       && ((mSource == SOURCE_AGENT) || (mSource == SOURCE_LIBRARY)))
-    {
-        LLInventoryCategory* cat = gInventory.getCategory(cargo_id);
-        // go ahead and fire & forget the descendents if we are not
-        // dragging a protected folder.
-        if (cat)
-        {
-            LLViewerInventoryCategory::cat_array_t cats;
-            LLViewerInventoryItem::item_array_t items;
-            LLNoPreferredTypeOrItem is_not_preferred;
-            uuid_vec_t folder_ids;
-            uuid_vec_t item_ids;
-            if (is_not_preferred(cat, NULL))
-            {
-                folder_ids.push_back(cargo_id);
-            }
-            gInventory.collectDescendentsIf(
-                cargo_id,
-                cats,
-                items,
-                LLInventoryModel::EXCLUDE_TRASH,
-                is_not_preferred);
-            S32 count = cats.size();
-            S32 i;
-            for(i = 0; i < count; ++i)
-            {
-                folder_ids.push_back(cats.at(i)->getUUID());
-            }
-            count = items.size();
-            for(i = 0; i < count; ++i)
-            {
-                item_ids.push_back(items.at(i)->getUUID());
-            }
-            if (!folder_ids.empty() || !item_ids.empty())
-            {
-                LLCategoryFireAndForget *fetcher = new LLCategoryFireAndForget(folder_ids, item_ids);
-                fetcher->startFetch();
-                delete fetcher;
-            }
-        }
-    }
-}
-
-void LLToolDragAndDrop::beginMultiDrag(
-    const std::vector<EDragAndDropType> types,
-    const uuid_vec_t& cargo_ids,
-    ESource source,
-    const LLUUID& source_id)
-{
-    // assert on public api is evil
-    //llassert( type != DAD_NONE );
-
-    std::vector<EDragAndDropType>::const_iterator types_it;
-    for (types_it = types.begin(); types_it != types.end(); ++types_it)
-    {
-        if (DAD_NONE == *types_it)
-        {
-            LL_WARNS() << "Attempted to start drag without a cargo type" << LL_ENDL;
-            return;
-        }
-    }
-    mCargoTypes = types;
-    mCargoIDs = cargo_ids;
-    mSource = source;
-    mSourceID = source_id;
-
-    setMouseCapture( TRUE );
-    LLToolMgr::getInstance()->setTransientTool( this );
-    mCursor = UI_CURSOR_NO;
-    if ((mSource == SOURCE_AGENT) || (mSource == SOURCE_LIBRARY))
-    {
-        // find categories (i.e. inventory folders) in the cargo.
-        LLInventoryCategory* cat = NULL;
-        S32 count = llmin(cargo_ids.size(), types.size());
-        std::set<LLUUID> cat_ids;
-        for(S32 i = 0; i < count; ++i)
-        {
-            cat = gInventory.getCategory(cargo_ids[i]);
-            if (cat)
-            {
-                LLViewerInventoryCategory::cat_array_t cats;
-                LLViewerInventoryItem::item_array_t items;
-                LLNoPreferredType is_not_preferred;
-                if (is_not_preferred(cat, NULL))
-                {
-                    cat_ids.insert(cat->getUUID());
-                }
-                gInventory.collectDescendentsIf(
-                    cat->getUUID(),
-                    cats,
-                    items,
-                    LLInventoryModel::EXCLUDE_TRASH,
-                    is_not_preferred);
-                S32 cat_count = cats.size();
-                for(S32 i = 0; i < cat_count; ++i)
-                {
-                    cat_ids.insert(cat->getUUID());
-                }
-            }
-        }
-        if (!cat_ids.empty())
-        {
-            uuid_vec_t folder_ids;
-            uuid_vec_t item_ids;
-            std::back_insert_iterator<uuid_vec_t> copier(folder_ids);
-            std::copy(cat_ids.begin(), cat_ids.end(), copier);
-            LLCategoryFireAndForget fetcher(folder_ids, item_ids);
-        }
-    }
->>>>>>> e1623bb2
-}
-
-void LLToolDragAndDrop::endDrag()
-{
-<<<<<<< HEAD
-	mEndDragSignal();
-	LLSelectMgr::getInstance()->unhighlightAll();
-	setMouseCapture(false);
-=======
-    mEndDragSignal();
-    LLSelectMgr::getInstance()->unhighlightAll();
-    setMouseCapture(FALSE);
->>>>>>> e1623bb2
-}
-
-void LLToolDragAndDrop::onMouseCaptureLost()
-{
-    // Called whenever the drag ends or if mouse capture is simply lost
-    LLToolMgr::getInstance()->clearTransientTool();
-    mCargoTypes.clear();
-    mCargoIDs.clear();
-    mSource = SOURCE_AGENT;
-    mSourceID.setNull();
-    mObjectID.setNull();
-    mCustomMsg.clear();
-}
-
-bool LLToolDragAndDrop::handleMouseUp( S32 x, S32 y, MASK mask )
-{
-<<<<<<< HEAD
-	if (hasMouseCapture())
-	{
-		EAcceptance acceptance = ACCEPT_NO;
-		dragOrDrop( x, y, mask, true, &acceptance );
-		endDrag();
-	}
-	return true;
-=======
-    if (hasMouseCapture())
-    {
-        EAcceptance acceptance = ACCEPT_NO;
-        dragOrDrop( x, y, mask, TRUE, &acceptance );
-        endDrag();
-    }
-    return TRUE;
->>>>>>> e1623bb2
-}
-
-ECursorType LLToolDragAndDrop::acceptanceToCursor( EAcceptance acceptance )
-{
-<<<<<<< HEAD
-	switch (acceptance)
-	{
-	case ACCEPT_YES_MULTI:
-		if (mCargoIDs.size() > 1)
-		{
-			mCursor = UI_CURSOR_ARROWDRAGMULTI;
-		}
-		else
-		{
-			mCursor = UI_CURSOR_ARROWDRAG;
-		}
-		break;
-	case ACCEPT_YES_SINGLE:
-		if (mCargoIDs.size() > 1)
-		{
-			mToolTipMsg = LLTrans::getString("TooltipMustSingleDrop");
-			mCursor = UI_CURSOR_NO;
-		}
-		else
-		{
-			mCursor = UI_CURSOR_ARROWDRAG;
-		}
-		break;
-
-	case ACCEPT_NO_LOCKED:
-		mCursor = UI_CURSOR_NOLOCKED;
-		break;
-
-	case ACCEPT_NO_CUSTOM:
-		mToolTipMsg = mCustomMsg;
-		mCursor = UI_CURSOR_NO;
-		break;
-
-
-	case ACCEPT_NO:
-		mCursor = UI_CURSOR_NO;
-		break;
-
-	case ACCEPT_YES_COPY_MULTI:
-		if (mCargoIDs.size() > 1)
-		{
-			mCursor = UI_CURSOR_ARROWCOPYMULTI;
-		}
-		else
-		{
-			mCursor = UI_CURSOR_ARROWCOPY;
-		}
-		break;
-	case ACCEPT_YES_COPY_SINGLE:
-		if (mCargoIDs.size() > 1)
-		{
-			mToolTipMsg = LLTrans::getString("TooltipMustSingleDrop");
-			mCursor = UI_CURSOR_NO;
-		}
-		else
-		{
-			mCursor = UI_CURSOR_ARROWCOPY;
-		}
-		break;
-	case ACCEPT_POSTPONED:
-		break;
-	default:
-		llassert( false );
-	}
-
-	return mCursor;
-=======
-    switch (acceptance)
-    {
-    case ACCEPT_YES_MULTI:
-        if (mCargoIDs.size() > 1)
-        {
-            mCursor = UI_CURSOR_ARROWDRAGMULTI;
-        }
-        else
-        {
-            mCursor = UI_CURSOR_ARROWDRAG;
-        }
-        break;
-    case ACCEPT_YES_SINGLE:
-        if (mCargoIDs.size() > 1)
-        {
-            mToolTipMsg = LLTrans::getString("TooltipMustSingleDrop");
-            mCursor = UI_CURSOR_NO;
-        }
-        else
-        {
-            mCursor = UI_CURSOR_ARROWDRAG;
-        }
-        break;
-
-    case ACCEPT_NO_LOCKED:
-        mCursor = UI_CURSOR_NOLOCKED;
-        break;
-
-    case ACCEPT_NO_CUSTOM:
-        mToolTipMsg = mCustomMsg;
-        mCursor = UI_CURSOR_NO;
-        break;
-
-
-    case ACCEPT_NO:
-        mCursor = UI_CURSOR_NO;
-        break;
-
-    case ACCEPT_YES_COPY_MULTI:
-        if (mCargoIDs.size() > 1)
-        {
-            mCursor = UI_CURSOR_ARROWCOPYMULTI;
-        }
-        else
-        {
-            mCursor = UI_CURSOR_ARROWCOPY;
-        }
-        break;
-    case ACCEPT_YES_COPY_SINGLE:
-        if (mCargoIDs.size() > 1)
-        {
-            mToolTipMsg = LLTrans::getString("TooltipMustSingleDrop");
-            mCursor = UI_CURSOR_NO;
-        }
-        else
-        {
-            mCursor = UI_CURSOR_ARROWCOPY;
-        }
-        break;
-    case ACCEPT_POSTPONED:
-        break;
-    default:
-        llassert( FALSE );
-    }
-
-    return mCursor;
->>>>>>> e1623bb2
-}
-
-bool LLToolDragAndDrop::handleHover( S32 x, S32 y, MASK mask )
-{
-<<<<<<< HEAD
-	EAcceptance acceptance = ACCEPT_NO;
-	dragOrDrop( x, y, mask, false, &acceptance );
-=======
-    EAcceptance acceptance = ACCEPT_NO;
-    dragOrDrop( x, y, mask, FALSE, &acceptance );
->>>>>>> e1623bb2
-
-    ECursorType cursor = acceptanceToCursor(acceptance);
-    gViewerWindow->getWindow()->setCursor( cursor );
-
-<<<<<<< HEAD
-	LL_DEBUGS("UserInput") << "hover handled by LLToolDragAndDrop" << LL_ENDL;
-	return true;
-=======
-    LL_DEBUGS("UserInput") << "hover handled by LLToolDragAndDrop" << LL_ENDL;
-    return TRUE;
->>>>>>> e1623bb2
-}
-
-bool LLToolDragAndDrop::handleKey(KEY key, MASK mask)
-{
-<<<<<<< HEAD
-	if (key == KEY_ESCAPE)
-	{
-		// cancel drag and drop operation
-		endDrag();
-		return true;
-	}
-
-	return false;
-=======
-    if (key == KEY_ESCAPE)
-    {
-        // cancel drag and drop operation
-        endDrag();
-        return TRUE;
-    }
-
-    return FALSE;
->>>>>>> e1623bb2
-}
-
-bool LLToolDragAndDrop::handleToolTip(S32 x, S32 y, MASK mask)
-{
-<<<<<<< HEAD
-	if (!mToolTipMsg.empty())
-	{
-		LLToolTipMgr::instance().unblockToolTips();
-		LLToolTipMgr::instance().show(LLToolTip::Params()
-			.message(mToolTipMsg)
-			.delay_time(gSavedSettings.getF32( "DragAndDropToolTipDelay" )));
-		return true;
-	}
-	return false;
-=======
-    const F32 DRAG_N_DROP_TOOLTIP_DELAY = 0.10000000149f;
-    if (!mToolTipMsg.empty())
-    {
-        LLToolTipMgr::instance().unblockToolTips();
-        LLToolTipMgr::instance().show(LLToolTip::Params()
-            .message(mToolTipMsg)
-            .delay_time(DRAG_N_DROP_TOOLTIP_DELAY));
-        return TRUE;
-    }
-    return FALSE;
->>>>>>> e1623bb2
-}
-
-void LLToolDragAndDrop::handleDeselect()
-{
-    mToolTipMsg.clear();
-    mCustomMsg.clear();
-
-    LLToolTipMgr::instance().blockToolTips();
-}
-
-// protected
-<<<<<<< HEAD
-void LLToolDragAndDrop::dragOrDrop( S32 x, S32 y, MASK mask, bool drop, 
-								   EAcceptance* acceptance)
-{
-	*acceptance = ACCEPT_YES_MULTI;
-
-	bool handled = false;
-
-	LLView* top_view = gFocusMgr.getTopCtrl();
-	LLViewerInventoryItem* item;
-	LLViewerInventoryCategory* cat;
-
-	mToolTipMsg.clear();
-
-	// Increment the operation id for every drop
-	if (drop)
-	{
-		sOperationId++;
-	}
-
-	// For people drag and drop we don't need an actual inventory object,
-	// instead we need the current cargo id, which should be a person id.
-	bool is_uuid_dragged = (mSource == SOURCE_PEOPLE);
-
-	if (top_view)
-	{
-		handled = true;
-
-		for (mCurItemIndex = 0; mCurItemIndex < (S32)mCargoIDs.size(); mCurItemIndex++)
-		{
-			S32 local_x, local_y;
-			top_view->screenPointToLocal( x, y, &local_x, &local_y );
-			EAcceptance item_acceptance = ACCEPT_NO;
-
-			LLInventoryObject* cargo = locateInventory(item, cat);
-			if (cargo)
-			{
-				handled = handled && top_view->handleDragAndDrop(local_x, local_y, mask, false,
-													mCargoTypes[mCurItemIndex],
-													(void*)cargo,
-													&item_acceptance,
-													mToolTipMsg);
-			}
-			else if (is_uuid_dragged)
-			{
-				handled = handled && top_view->handleDragAndDrop(local_x, local_y, mask, false,
-													mCargoTypes[mCurItemIndex],
-													(void*)&mCargoIDs[mCurItemIndex],
-													&item_acceptance,
-													mToolTipMsg);
-			}
-			if (handled)
-			{
-				// use sort order to determine priority of acceptance
-				*acceptance = (EAcceptance)llmin((U32)item_acceptance, (U32)*acceptance);
-			}
-		}
-
-		// all objects passed, go ahead and perform drop if necessary
-		if (handled && drop && (U32)*acceptance >= ACCEPT_YES_COPY_SINGLE)
-		{
-			if ((U32)*acceptance < ACCEPT_YES_COPY_MULTI &&
-			    mCargoIDs.size() > 1)
-			{
-				// tried to give multi-cargo to a single-acceptor - refuse and return.
-				*acceptance = ACCEPT_NO;
-				return;
-			}
-
-			for (mCurItemIndex = 0; mCurItemIndex < (S32)mCargoIDs.size(); mCurItemIndex++)
-			{
-				S32 local_x, local_y;
-				EAcceptance item_acceptance;
-				top_view->screenPointToLocal( x, y, &local_x, &local_y );
-
-				LLInventoryObject* cargo = locateInventory(item, cat);
-				if (cargo)
-				{
-					handled = handled && top_view->handleDragAndDrop(local_x, local_y, mask, true,
-														mCargoTypes[mCurItemIndex],
-														(void*)cargo,
-														&item_acceptance,
-														mToolTipMsg);
-				}
-				else if (is_uuid_dragged)
-				{
-					handled = handled && top_view->handleDragAndDrop(local_x, local_y, mask, false,
-														mCargoTypes[mCurItemIndex],
-														(void*)&mCargoIDs[mCurItemIndex],
-														&item_acceptance,
-														mToolTipMsg);
-				}
-			}
-		}
-		if (handled)
-		{
-			mLastAccept = (EAcceptance)*acceptance;
-		}
-	}
-
-	if (!handled)
-	{
-		handled = true;
-
-		LLRootView* root_view = gViewerWindow->getRootView();
-
-		for (mCurItemIndex = 0; mCurItemIndex < (S32)mCargoIDs.size(); mCurItemIndex++)
-		{
-			EAcceptance item_acceptance = ACCEPT_NO;
-
-			LLInventoryObject* cargo = locateInventory(item, cat);
-
-			// fix for EXT-3191
-			if (cargo)
-			{
-				handled = handled && root_view->handleDragAndDrop(x, y, mask, false,
-													mCargoTypes[mCurItemIndex],
-													(void*)cargo,
-													&item_acceptance,
-													mToolTipMsg);
-			}
-			else if (is_uuid_dragged)
-			{
-				handled = handled && root_view->handleDragAndDrop(x, y, mask, false,
-													mCargoTypes[mCurItemIndex],
-													(void*)&mCargoIDs[mCurItemIndex],
-													&item_acceptance,
-													mToolTipMsg);
-			}
-			if (handled)
-			{
-				// use sort order to determine priority of acceptance
-				*acceptance = (EAcceptance)llmin((U32)item_acceptance, (U32)*acceptance);
-			}
-		}
-		// all objects passed, go ahead and perform drop if necessary
-		if (handled && drop && (U32)*acceptance > ACCEPT_NO_LOCKED)
-		{	
-			if ((U32)*acceptance < ACCEPT_YES_COPY_MULTI &&
-			    mCargoIDs.size() > 1)
-			{
-				// tried to give multi-cargo to a single-acceptor - refuse and return.
-				*acceptance = ACCEPT_NO;
-				return;
-			}
-
-			for (mCurItemIndex = 0; mCurItemIndex < (S32)mCargoIDs.size(); mCurItemIndex++)
-			{
-				EAcceptance item_acceptance;
-
-				LLInventoryObject* cargo = locateInventory(item, cat);
-				if (cargo)
-				{
-					handled = handled && root_view->handleDragAndDrop(x, y, mask, true,
-											  mCargoTypes[mCurItemIndex],
-											  (void*)cargo,
-											  &item_acceptance,
-											  mToolTipMsg);
-				}
-				else if (is_uuid_dragged)
-				{
-					handled = handled && root_view->handleDragAndDrop(x, y, mask, true,
-											  mCargoTypes[mCurItemIndex],
-											  (void*)&mCargoIDs[mCurItemIndex],
-											  &item_acceptance,
-											  mToolTipMsg);
-				}
-			}
-		}
-
-		if (handled)
-		{
-			mLastAccept = (EAcceptance)*acceptance;
-		}
-	}
-
-	if (!handled)
-	{
-		// Disallow drag and drop to 3D from the marketplace
-        const LLUUID marketplacelistings_id = gInventory.findCategoryUUIDForType(LLFolderType::FT_MARKETPLACE_LISTINGS);
-		if (marketplacelistings_id.notNull())
-		{
-			for (S32 item_index = 0; item_index < (S32)mCargoIDs.size(); item_index++)
-			{
-				if (gInventory.isObjectDescendentOf(mCargoIDs[item_index], marketplacelistings_id))
-				{
-					*acceptance = ACCEPT_NO;
-					mToolTipMsg = LLTrans::getString("TooltipOutboxDragToWorld");
-					return;
-				}
-			}
-		}
-		
-		dragOrDrop3D( x, y, mask, drop, acceptance );
-	}
-}
-
-void LLToolDragAndDrop::dragOrDrop3D( S32 x, S32 y, MASK mask, bool drop, EAcceptance* acceptance )
-{
-	mDrop = drop;
-	if (mDrop)
-	{
-		// don't allow drag and drop onto rigged or transparent objects
-		pick(gViewerWindow->pickImmediate(x, y, false, false));
-	}
-	else
-	{
-		// don't allow drag and drop onto transparent objects
-		gViewerWindow->pickAsync(x, y, mask, pickCallback, false, false);
-	}
-=======
-void LLToolDragAndDrop::dragOrDrop( S32 x, S32 y, MASK mask, BOOL drop,
-                                   EAcceptance* acceptance)
-{
-    *acceptance = ACCEPT_YES_MULTI;
->>>>>>> e1623bb2
-
-    BOOL handled = FALSE;
-
-    LLView* top_view = gFocusMgr.getTopCtrl();
-    LLViewerInventoryItem* item;
-    LLViewerInventoryCategory* cat;
-
-<<<<<<< HEAD
-void LLToolDragAndDrop::pick(const LLPickInfo& pick_info)
-{
-	EDropTarget target = DT_NONE;
-	S32	hit_face = -1;
-
-	LLViewerObject* hit_obj = pick_info.getObject();
-	LLSelectMgr::getInstance()->unhighlightAll();
-	bool highlight_object = false;
-	// Treat attachments as part of the avatar they are attached to.
-	if (hit_obj != NULL)
-	{
-		// don't allow drag and drop on grass, trees, etc.
-		if (pick_info.mPickType == LLPickInfo::PICK_FLORA)
-		{
-			mCursor = UI_CURSOR_NO;
-			gViewerWindow->getWindow()->setCursor( mCursor );
-			return;
-		}
-
-		if (hit_obj->isAttachment() && !hit_obj->isHUDAttachment())
-		{
-			LLVOAvatar* avatar = LLVOAvatar::findAvatarFromAttachment( hit_obj );
-			if (!avatar)
-			{
-				mLastAccept = ACCEPT_NO;
-				mCursor = UI_CURSOR_NO;
-				gViewerWindow->getWindow()->setCursor( mCursor );
-				return;
-			}
-			hit_obj = avatar;
-		}
-
-		if (hit_obj->isAvatar())
-		{
-			if (((LLVOAvatar*) hit_obj)->isSelf())
-			{
-				target = DT_SELF;
-				hit_face = -1;
-			}
-			else
-			{
-				target = DT_AVATAR;
-				hit_face = -1;
-			}
-		}
-		else
-		{
-			target = DT_OBJECT;
-			hit_face = pick_info.mObjectFace;
-			highlight_object = true;
-		}
-	}
-	else if (pick_info.mPickType == LLPickInfo::PICK_LAND)
-	{
-		target = DT_LAND;
-		hit_face = -1;
-	}
-
-	mLastAccept = ACCEPT_YES_MULTI;
-
-	for (mCurItemIndex = 0; mCurItemIndex < (S32)mCargoIDs.size(); mCurItemIndex++)
-	{
-		const S32 item_index = mCurItemIndex;
-		const EDragAndDropType dad_type = mCargoTypes[item_index];
-		// Call the right implementation function
-		mLastAccept = (EAcceptance)llmin(
-			(U32)mLastAccept,
-			(U32)callMemberFunction(*this, 
-									LLDragAndDropDictionary::instance().get(dad_type, target))
-				(hit_obj, hit_face, pick_info.mKeyMask, false));
-	}
-
-	if (mDrop && ((U32)mLastAccept >= ACCEPT_YES_COPY_SINGLE))
-	{
-		// if target allows multi-drop or there is only one item being dropped, go ahead
-		if ((mLastAccept >= ACCEPT_YES_COPY_MULTI) || (mCargoIDs.size() == 1))
-		{
-			// Target accepts multi, or cargo is a single-drop
-			for (mCurItemIndex = 0; mCurItemIndex < (S32)mCargoIDs.size(); mCurItemIndex++)
-			{
-				const S32 item_index = mCurItemIndex;
-				const EDragAndDropType dad_type = mCargoTypes[item_index];
-				// Call the right implementation function
-				callMemberFunction(*this, LLDragAndDropDictionary::instance().get(dad_type, target))
-					(hit_obj, hit_face, pick_info.mKeyMask, true);
-			}
-		}
-		else
-		{
-			// Target does not accept multi, but cargo is multi
-			mLastAccept = ACCEPT_NO;
-		}
-	}
-
-	if (highlight_object && mLastAccept > ACCEPT_NO_LOCKED)
-	{
-		// if any item being dragged will be applied to the object under our cursor
-		// highlight that object
-		for (S32 i = 0; i < (S32)mCargoIDs.size(); i++)
-		{
-			if (mCargoTypes[i] != DAD_OBJECT || (pick_info.mKeyMask & MASK_CONTROL))
-			{
-				LLSelectMgr::getInstance()->highlightObjectAndFamily(hit_obj);
-				break;
-			}
-		}
-	}
-	ECursorType cursor = acceptanceToCursor( mLastAccept );
-	gViewerWindow->getWindow()->setCursor( cursor );
-
-	mLastHitPos = pick_info.mPosGlobal;
-	mLastCameraPos = gAgentCamera.getCameraPositionGlobal();
-}
-
-// static
-bool LLToolDragAndDrop::handleDropMaterialProtections(LLViewerObject* hit_obj,
-													 LLInventoryItem* item,
-													 LLToolDragAndDrop::ESource source,
-													 const LLUUID& src_id)
-{
-	if (!item) return false;
-
-	// Always succeed if....
-	// material is from the library 
-	// or already in the contents of the object
-	if (SOURCE_LIBRARY == source)
-	{
-		// dropping a material from the library always just works.
-		return true;
-	}
-
-	// In case the inventory has not been loaded (e.g. due to some recent operation
-	// causing a dirty inventory) and we can do an update, stall the user
-	// while fetching the inventory.
-	//
-	// Fetch if inventory is dirty and listener is present (otherwise we will not receive update)
-	if (hit_obj->isInventoryDirty() && hit_obj->hasInventoryListeners())
-	{
-		hit_obj->requestInventory();
-		LLSD args;
-        if (LLAssetType::AT_MATERIAL == item->getType())
-=======
-    mToolTipMsg.clear();
-
-    // Increment the operation id for every drop
-    if (drop)
-    {
-        sOperationId++;
-    }
-
-    // For people drag and drop we don't need an actual inventory object,
-    // instead we need the current cargo id, which should be a person id.
-    bool is_uuid_dragged = (mSource == SOURCE_PEOPLE);
-
-    if (top_view)
-    {
-        handled = TRUE;
-
-        for (mCurItemIndex = 0; mCurItemIndex < (S32)mCargoIDs.size(); mCurItemIndex++)
->>>>>>> e1623bb2
-        {
-            S32 local_x, local_y;
-            top_view->screenPointToLocal( x, y, &local_x, &local_y );
-            EAcceptance item_acceptance = ACCEPT_NO;
-
-            LLInventoryObject* cargo = locateInventory(item, cat);
-            if (cargo)
-            {
-                handled = handled && top_view->handleDragAndDrop(local_x, local_y, mask, FALSE,
-                                                    mCargoTypes[mCurItemIndex],
-                                                    (void*)cargo,
-                                                    &item_acceptance,
-                                                    mToolTipMsg);
-            }
-            else if (is_uuid_dragged)
-            {
-                handled = handled && top_view->handleDragAndDrop(local_x, local_y, mask, FALSE,
-                                                    mCargoTypes[mCurItemIndex],
-                                                    (void*)&mCargoIDs[mCurItemIndex],
-                                                    &item_acceptance,
-                                                    mToolTipMsg);
-            }
-            if (handled)
-            {
-                // use sort order to determine priority of acceptance
-                *acceptance = (EAcceptance)llmin((U32)item_acceptance, (U32)*acceptance);
-            }
-        }
-
-        // all objects passed, go ahead and perform drop if necessary
-        if (handled && drop && (U32)*acceptance >= ACCEPT_YES_COPY_SINGLE)
-        {
-            if ((U32)*acceptance < ACCEPT_YES_COPY_MULTI &&
-                mCargoIDs.size() > 1)
-            {
-                // tried to give multi-cargo to a single-acceptor - refuse and return.
-                *acceptance = ACCEPT_NO;
-                return;
-            }
-
-            for (mCurItemIndex = 0; mCurItemIndex < (S32)mCargoIDs.size(); mCurItemIndex++)
-            {
-                S32 local_x, local_y;
-                EAcceptance item_acceptance;
-                top_view->screenPointToLocal( x, y, &local_x, &local_y );
-
-                LLInventoryObject* cargo = locateInventory(item, cat);
-                if (cargo)
-                {
-                    handled = handled && top_view->handleDragAndDrop(local_x, local_y, mask, TRUE,
-                                                        mCargoTypes[mCurItemIndex],
-                                                        (void*)cargo,
-                                                        &item_acceptance,
-                                                        mToolTipMsg);
-                }
-                else if (is_uuid_dragged)
-                {
-                    handled = handled && top_view->handleDragAndDrop(local_x, local_y, mask, FALSE,
-                                                        mCargoTypes[mCurItemIndex],
-                                                        (void*)&mCargoIDs[mCurItemIndex],
-                                                        &item_acceptance,
-                                                        mToolTipMsg);
-                }
-            }
-        }
-<<<<<<< HEAD
-		LLNotificationsUtil::add("ErrorMessage", args);
-		return false;
-	}
-    // Make sure to verify both id and type since 'null'
-    // is a shared default for some asset types.
-    if (hit_obj->getInventoryItemByAsset(item->getAssetUUID(), item->getType()))
-	{
-		// if the asset is already in the object's inventory 
-		// then it can always be added to a side.
-		// This saves some work if the task's inventory is already loaded
-		// and ensures that the asset item is only added once.
-		return true;
-	}
-	
-	LLPointer<LLViewerInventoryItem> new_item = new LLViewerInventoryItem(item);
-	if (!item->getPermissions().allowOperationBy(PERM_COPY, gAgent.getID()))
-	{
-		// Check that we can add the material as inventory to the object
-		if (willObjectAcceptInventory(hit_obj,item) < ACCEPT_YES_COPY_SINGLE )
-		{
-			return false;
-		}
-		// make sure the object has the material in it's inventory.
-		if (SOURCE_AGENT == source)
-		{
-			// Remove the material from local inventory. The server
-			// will actually remove the item from agent inventory.
-			gInventory.deleteObject(item->getUUID());
-			gInventory.notifyObservers();
-		}
-		else if (SOURCE_WORLD == source)
-		{
-			// *FIX: if the objects are in different regions, and the
-			// source region has crashed, you can bypass these
-			// permissions.
-			LLViewerObject* src_obj = gObjectList.findObject(src_id);
-			if (src_obj)
-			{
-				src_obj->removeInventory(item->getUUID());
-			}
-			else
-			{
-				LL_WARNS() << "Unable to find source object." << LL_ENDL;
-				return false;
-			}
-		}
-		// Add the asset item to the target object's inventory.
-        if (LLAssetType::AT_TEXTURE == new_item->getType()
-            || LLAssetType::AT_MATERIAL == new_item->getType())
-=======
-        if (handled)
->>>>>>> e1623bb2
-        {
-            mLastAccept = (EAcceptance)*acceptance;
-        }
-<<<<<<< HEAD
-		else
-		{
-			hit_obj->updateInventory(new_item, TASK_INVENTORY_ITEM_KEY, true);
-		}
-		// Force the object to update and refetch its inventory so it has this asset.
-		hit_obj->dirtyInventory();
-		hit_obj->requestInventory();
-		// TODO: Check to see if adding the item was successful; if not, then
-		// we should return false here. This will requre a separate listener
-		// since without listener, we have no way to receive update
-	}
-	else if (!item->getPermissions().allowOperationBy(PERM_TRANSFER,
-													 gAgent.getID()))
-	{
-		// Check that we can add the asset as inventory to the object
-		if (willObjectAcceptInventory(hit_obj,item) < ACCEPT_YES_COPY_SINGLE )
-		{
-			return false;
-		}
-		// *FIX: may want to make sure agent can paint hit_obj.
-
-		// Add the asset item to the target object's inventory.
-		if (LLAssetType::AT_TEXTURE == new_item->getType()
-            || LLAssetType::AT_MATERIAL == new_item->getType())
-		{
-			hit_obj->updateMaterialInventory(new_item, TASK_INVENTORY_ITEM_KEY, true);
-		}
-		else
-		{
-			hit_obj->updateInventory(new_item, TASK_INVENTORY_ITEM_KEY, true);
-		}
-		// Force the object to update and refetch its inventory so it has this asset.
-		hit_obj->dirtyInventory();
-		hit_obj->requestInventory();
-		// TODO: Check to see if adding the item was successful; if not, then
-		// we should return false here. This will requre a separate listener
-		// since without listener, we have no way to receive update
-	}
-	else if (LLAssetType::AT_MATERIAL == new_item->getType() &&
-             !item->getPermissions().allowOperationBy(PERM_MODIFY, gAgent.getID()))
-	{
-		// Check that we can add the material as inventory to the object
-		if (willObjectAcceptInventory(hit_obj,item) < ACCEPT_YES_COPY_SINGLE )
-		{
-			return false;
-		}
-		// *FIX: may want to make sure agent can paint hit_obj.
-
-		// Add the material item to the target object's inventory.
-        hit_obj->updateMaterialInventory(new_item, TASK_INVENTORY_ITEM_KEY, true);
-
-		// Force the object to update and refetch its inventory so it has this material.
-		hit_obj->dirtyInventory();
-		hit_obj->requestInventory();
-		// TODO: Check to see if adding the item was successful; if not, then
-		// we should return false here. This will requre a separate listener
-		// since without listener, we have no way to receive update
-	}
-	return true;
-}
-=======
-    }
->>>>>>> e1623bb2
-
-    if (!handled)
-    {
-        handled = TRUE;
-
-        LLRootView* root_view = gViewerWindow->getRootView();
-
-        for (mCurItemIndex = 0; mCurItemIndex < (S32)mCargoIDs.size(); mCurItemIndex++)
-        {
-            EAcceptance item_acceptance = ACCEPT_NO;
-
-            LLInventoryObject* cargo = locateInventory(item, cat);
-
-            // fix for EXT-3191
-            if (cargo)
-            {
-                handled = handled && root_view->handleDragAndDrop(x, y, mask, FALSE,
-                                                    mCargoTypes[mCurItemIndex],
-                                                    (void*)cargo,
-                                                    &item_acceptance,
-                                                    mToolTipMsg);
-            }
-            else if (is_uuid_dragged)
-            {
-                handled = handled && root_view->handleDragAndDrop(x, y, mask, FALSE,
-                                                    mCargoTypes[mCurItemIndex],
-                                                    (void*)&mCargoIDs[mCurItemIndex],
-                                                    &item_acceptance,
-                                                    mToolTipMsg);
-            }
-            if (handled)
-            {
-                // use sort order to determine priority of acceptance
-                *acceptance = (EAcceptance)llmin((U32)item_acceptance, (U32)*acceptance);
-            }
-        }
-        // all objects passed, go ahead and perform drop if necessary
-        if (handled && drop && (U32)*acceptance > ACCEPT_NO_LOCKED)
-        {
-            if ((U32)*acceptance < ACCEPT_YES_COPY_MULTI &&
-                mCargoIDs.size() > 1)
-            {
-                // tried to give multi-cargo to a single-acceptor - refuse and return.
-                *acceptance = ACCEPT_NO;
-                return;
-            }
-
-            for (mCurItemIndex = 0; mCurItemIndex < (S32)mCargoIDs.size(); mCurItemIndex++)
-            {
-                EAcceptance item_acceptance;
-
-                LLInventoryObject* cargo = locateInventory(item, cat);
-                if (cargo)
-                {
-                    handled = handled && root_view->handleDragAndDrop(x, y, mask, TRUE,
-                                              mCargoTypes[mCurItemIndex],
-                                              (void*)cargo,
-                                              &item_acceptance,
-                                              mToolTipMsg);
-                }
-                else if (is_uuid_dragged)
-                {
-                    handled = handled && root_view->handleDragAndDrop(x, y, mask, TRUE,
-                                              mCargoTypes[mCurItemIndex],
-                                              (void*)&mCargoIDs[mCurItemIndex],
-                                              &item_acceptance,
-                                              mToolTipMsg);
-                }
-            }
-        }
-
-        if (handled)
-        {
-            mLastAccept = (EAcceptance)*acceptance;
-        }
-    }
-
-    if (!handled)
-    {
-        // Disallow drag and drop to 3D from the marketplace
-        const LLUUID marketplacelistings_id = gInventory.findCategoryUUIDForType(LLFolderType::FT_MARKETPLACE_LISTINGS);
-        if (marketplacelistings_id.notNull())
-        {
-            for (S32 item_index = 0; item_index < (S32)mCargoIDs.size(); item_index++)
-            {
-                if (gInventory.isObjectDescendentOf(mCargoIDs[item_index], marketplacelistings_id))
-                {
-                    *acceptance = ACCEPT_NO;
-                    mToolTipMsg = LLTrans::getString("TooltipOutboxDragToWorld");
-                    return;
-                }
-            }
-        }
-
-        dragOrDrop3D( x, y, mask, drop, acceptance );
-    }
-}
-
-void LLToolDragAndDrop::dragOrDrop3D( S32 x, S32 y, MASK mask, BOOL drop, EAcceptance* acceptance )
-{
-    mDrop = drop;
-    if (mDrop)
-    {
-        // don't allow drag and drop onto rigged or transparent objects
-        pick(gViewerWindow->pickImmediate(x, y, FALSE, FALSE));
-    }
-    else
-    {
-        // don't allow drag and drop onto transparent objects
-        gViewerWindow->pickAsync(x, y, mask, pickCallback, FALSE, FALSE);
-    }
-
-    *acceptance = mLastAccept;
-}
-
-void LLToolDragAndDrop::pickCallback(const LLPickInfo& pick_info)
-{
-    if (getInstance() != NULL)
-    {
-<<<<<<< HEAD
-        bool res = handleDropMaterialProtections(hit_obj, item, source, src_id);
-        if (!res)
-=======
-        getInstance()->pick(pick_info);
-    }
-}
-
-void LLToolDragAndDrop::pick(const LLPickInfo& pick_info)
-{
-    EDropTarget target = DT_NONE;
-    S32 hit_face = -1;
-
-    LLViewerObject* hit_obj = pick_info.getObject();
-    LLSelectMgr::getInstance()->unhighlightAll();
-    bool highlight_object = false;
-    // Treat attachments as part of the avatar they are attached to.
-    if (hit_obj != NULL)
-    {
-        // don't allow drag and drop on grass, trees, etc.
-        if (pick_info.mPickType == LLPickInfo::PICK_FLORA)
->>>>>>> e1623bb2
-        {
-            mCursor = UI_CURSOR_NO;
-            gViewerWindow->getWindow()->setCursor( mCursor );
-            return;
-        }
-
-        if (hit_obj->isAttachment() && !hit_obj->isHUDAttachment())
-        {
-            LLVOAvatar* avatar = LLVOAvatar::findAvatarFromAttachment( hit_obj );
-            if (!avatar)
-            {
-                mLastAccept = ACCEPT_NO;
-                mCursor = UI_CURSOR_NO;
-                gViewerWindow->getWindow()->setCursor( mCursor );
-                return;
-            }
-            hit_obj = avatar;
-        }
-
-        if (hit_obj->isAvatar())
-        {
-            if (((LLVOAvatar*) hit_obj)->isSelf())
-            {
-                target = DT_SELF;
-                hit_face = -1;
-            }
-            else
-            {
-                target = DT_AVATAR;
-                hit_face = -1;
-            }
-        }
-        else
-        {
-            target = DT_OBJECT;
-            hit_face = pick_info.mObjectFace;
-            highlight_object = true;
-        }
-    }
-    else if (pick_info.mPickType == LLPickInfo::PICK_LAND)
-    {
-        target = DT_LAND;
-        hit_face = -1;
-    }
-
-    mLastAccept = ACCEPT_YES_MULTI;
-
-    for (mCurItemIndex = 0; mCurItemIndex < (S32)mCargoIDs.size(); mCurItemIndex++)
-    {
-        const S32 item_index = mCurItemIndex;
-        const EDragAndDropType dad_type = mCargoTypes[item_index];
-        // Call the right implementation function
-        mLastAccept = (EAcceptance)llmin(
-            (U32)mLastAccept,
-            (U32)callMemberFunction(*this,
-                                    LLDragAndDropDictionary::instance().get(dad_type, target))
-                (hit_obj, hit_face, pick_info.mKeyMask, FALSE));
-    }
-
-    if (mDrop && ((U32)mLastAccept >= ACCEPT_YES_COPY_SINGLE))
-    {
-        // if target allows multi-drop or there is only one item being dropped, go ahead
-        if ((mLastAccept >= ACCEPT_YES_COPY_MULTI) || (mCargoIDs.size() == 1))
-        {
-            // Target accepts multi, or cargo is a single-drop
-            for (mCurItemIndex = 0; mCurItemIndex < (S32)mCargoIDs.size(); mCurItemIndex++)
-            {
-                const S32 item_index = mCurItemIndex;
-                const EDragAndDropType dad_type = mCargoTypes[item_index];
-                // Call the right implementation function
-                callMemberFunction(*this, LLDragAndDropDictionary::instance().get(dad_type, target))
-                    (hit_obj, hit_face, pick_info.mKeyMask, TRUE);
-            }
-        }
-        else
-        {
-            // Target does not accept multi, but cargo is multi
-            mLastAccept = ACCEPT_NO;
-        }
-    }
-
-    if (highlight_object && mLastAccept > ACCEPT_NO_LOCKED)
-    {
-        // if any item being dragged will be applied to the object under our cursor
-        // highlight that object
-        for (S32 i = 0; i < (S32)mCargoIDs.size(); i++)
-        {
-            if (mCargoTypes[i] != DAD_OBJECT || (pick_info.mKeyMask & MASK_CONTROL))
-            {
-                LLSelectMgr::getInstance()->highlightObjectAndFamily(hit_obj);
-                break;
-            }
-        }
-    }
-    ECursorType cursor = acceptanceToCursor( mLastAccept );
-    gViewerWindow->getWindow()->setCursor( cursor );
-
-    mLastHitPos = pick_info.mPosGlobal;
-    mLastCameraPos = gAgentCamera.getCameraPositionGlobal();
-}
-
-// static
-BOOL LLToolDragAndDrop::handleDropMaterialProtections(LLViewerObject* hit_obj,
-                                                     LLInventoryItem* item,
-                                                     LLToolDragAndDrop::ESource source,
-                                                     const LLUUID& src_id)
-{
-    if (!item) return FALSE;
-
-    // Always succeed if....
-    // material is from the library
-    // or already in the contents of the object
-    if (SOURCE_LIBRARY == source)
-    {
-        // dropping a material from the library always just works.
-        return TRUE;
-    }
-
-    // In case the inventory has not been loaded (e.g. due to some recent operation
-    // causing a dirty inventory) and we can do an update, stall the user
-    // while fetching the inventory.
-    //
-    // Fetch if inventory is dirty and listener is present (otherwise we will not receive update)
-    if (hit_obj->isInventoryDirty() && hit_obj->hasInventoryListeners())
-    {
-        hit_obj->requestInventory();
-        LLSD args;
-        if (LLAssetType::AT_MATERIAL == item->getType())
-        {
-            args["ERROR_MESSAGE"] = "Unable to add material.\nPlease wait a few seconds and try again.";
-        }
-        else
-        {
-            args["ERROR_MESSAGE"] = "Unable to add texture.\nPlease wait a few seconds and try again.";
-        }
-        LLNotificationsUtil::add("ErrorMessage", args);
-        return FALSE;
-    }
-    // Make sure to verify both id and type since 'null'
-    // is a shared default for some asset types.
-    if (hit_obj->getInventoryItemByAsset(item->getAssetUUID(), item->getType()))
-    {
-        // if the asset is already in the object's inventory
-        // then it can always be added to a side.
-        // This saves some work if the task's inventory is already loaded
-        // and ensures that the asset item is only added once.
-        return TRUE;
-    }
-
-    LLPointer<LLViewerInventoryItem> new_item = new LLViewerInventoryItem(item);
-    if (!item->getPermissions().allowOperationBy(PERM_COPY, gAgent.getID()))
-    {
-        // Check that we can add the material as inventory to the object
-        if (willObjectAcceptInventory(hit_obj,item) < ACCEPT_YES_COPY_SINGLE )
-        {
-            return FALSE;
-        }
-        // make sure the object has the material in it's inventory.
-        if (SOURCE_AGENT == source)
-        {
-            // Remove the material from local inventory. The server
-            // will actually remove the item from agent inventory.
-            gInventory.deleteObject(item->getUUID());
-            gInventory.notifyObservers();
-        }
-        else if (SOURCE_WORLD == source)
-        {
-            // *FIX: if the objects are in different regions, and the
-            // source region has crashed, you can bypass these
-            // permissions.
-            LLViewerObject* src_obj = gObjectList.findObject(src_id);
-            if (src_obj)
-            {
-                src_obj->removeInventory(item->getUUID());
-            }
-            else
-            {
-                LL_WARNS() << "Unable to find source object." << LL_ENDL;
-                return FALSE;
-            }
-        }
-        // Add the asset item to the target object's inventory.
-        if (LLAssetType::AT_TEXTURE == new_item->getType()
-            || LLAssetType::AT_MATERIAL == new_item->getType())
-        {
-            hit_obj->updateMaterialInventory(new_item, TASK_INVENTORY_ITEM_KEY, true);
-        }
-        else
-        {
-            hit_obj->updateInventory(new_item, TASK_INVENTORY_ITEM_KEY, true);
-        }
-        // Force the object to update and refetch its inventory so it has this asset.
-        hit_obj->dirtyInventory();
-        hit_obj->requestInventory();
-        // TODO: Check to see if adding the item was successful; if not, then
-        // we should return false here. This will requre a separate listener
-        // since without listener, we have no way to receive update
-    }
-    else if (!item->getPermissions().allowOperationBy(PERM_TRANSFER,
-                                                     gAgent.getID()))
-    {
-        // Check that we can add the asset as inventory to the object
-        if (willObjectAcceptInventory(hit_obj,item) < ACCEPT_YES_COPY_SINGLE )
-        {
-            return FALSE;
-        }
-        // *FIX: may want to make sure agent can paint hit_obj.
-
-        // Add the asset item to the target object's inventory.
-        if (LLAssetType::AT_TEXTURE == new_item->getType()
-            || LLAssetType::AT_MATERIAL == new_item->getType())
-        {
-            hit_obj->updateMaterialInventory(new_item, TASK_INVENTORY_ITEM_KEY, true);
-        }
-        else
-        {
-            hit_obj->updateInventory(new_item, TASK_INVENTORY_ITEM_KEY, true);
-        }
-        // Force the object to update and refetch its inventory so it has this asset.
-        hit_obj->dirtyInventory();
-        hit_obj->requestInventory();
-        // TODO: Check to see if adding the item was successful; if not, then
-        // we should return false here. This will requre a separate listener
-        // since without listener, we have no way to receive update
-    }
-    else if (LLAssetType::AT_MATERIAL == new_item->getType() &&
-             !item->getPermissions().allowOperationBy(PERM_MODIFY, gAgent.getID()))
-    {
-        // Check that we can add the material as inventory to the object
-        if (willObjectAcceptInventory(hit_obj,item) < ACCEPT_YES_COPY_SINGLE )
-        {
-            return FALSE;
-        }
-        // *FIX: may want to make sure agent can paint hit_obj.
-
-        // Add the material item to the target object's inventory.
-        hit_obj->updateMaterialInventory(new_item, TASK_INVENTORY_ITEM_KEY, true);
-
-        // Force the object to update and refetch its inventory so it has this material.
-        hit_obj->dirtyInventory();
-        hit_obj->requestInventory();
-        // TODO: Check to see if adding the item was successful; if not, then
-        // we should return false here. This will requre a separate listener
-        // since without listener, we have no way to receive update
-    }
-    return TRUE;
-}
-
-void set_texture_to_material(LLViewerObject* hit_obj,
-                             S32 hit_face,
-                             const LLUUID& asset_id,
-                             LLGLTFMaterial::TextureInfo drop_channel)
-{
-    LLTextureEntry* te = hit_obj->getTE(hit_face);
-    if (te)
-    {
-        LLPointer<LLGLTFMaterial> material = te->getGLTFMaterialOverride();
-
-        // make a copy to not invalidate existing
-        // material for multiple objects
-        if (material.isNull())
-        {
-            // Start with a material override which does not make any changes
-            material = new LLGLTFMaterial();
-        }
-        else
-        {
-            material = new LLGLTFMaterial(*material);
-        }
-
-        switch (drop_channel)
-        {
-            case LLGLTFMaterial::GLTF_TEXTURE_INFO_BASE_COLOR:
-            default:
-                {
-                    material->setBaseColorId(asset_id);
-                }
-                break;
-
-            case LLGLTFMaterial::GLTF_TEXTURE_INFO_METALLIC_ROUGHNESS:
-                {
-                    material->setOcclusionRoughnessMetallicId(asset_id);
-                }
-                break;
-
-            case LLGLTFMaterial::GLTF_TEXTURE_INFO_EMISSIVE:
-                {
-                    material->setEmissiveId(asset_id);
-                }
-                break;
-
-            case LLGLTFMaterial::GLTF_TEXTURE_INFO_NORMAL:
-                {
-                    material->setNormalId(asset_id);
-                }
-                break;
-        }
-        LLGLTFMaterialList::queueModify(hit_obj, hit_face, material);
-    }
-}
-
-void LLToolDragAndDrop::dropTextureAllFaces(LLViewerObject* hit_obj,
-                                            LLInventoryItem* item,
-                                            LLToolDragAndDrop::ESource source,
-                                            const LLUUID& src_id,
-                                            bool remove_pbr)
-{
-    if (!item)
-    {
-        LL_WARNS() << "LLToolDragAndDrop::dropTextureAllFaces no texture item." << LL_ENDL;
-        return;
-    }
-    S32 num_faces = hit_obj->getNumTEs();
-    bool has_non_pbr_faces = false;
-    for (S32 face = 0; face < num_faces; face++)
-    {
-        if (hit_obj->getRenderMaterialID(face).isNull())
-        {
-            has_non_pbr_faces = true;
-            break;
-        }
-    }
-
-    if (has_non_pbr_faces || remove_pbr)
-    {
-        BOOL res = handleDropMaterialProtections(hit_obj, item, source, src_id);
-        if (!res)
-        {
-            return;
-        }
-    }
-    LLUUID asset_id = item->getAssetUUID();
-
-    // Overrides require textures to be copy and transfer free
-    LLPermissions item_permissions = item->getPermissions();
-    bool allow_adding_to_override = item_permissions.allowOperationBy(PERM_COPY, gAgent.getID());
-    allow_adding_to_override &= item_permissions.allowOperationBy(PERM_TRANSFER, gAgent.getID());
-
-    LLViewerTexture* image = LLViewerTextureManager::getFetchedTexture(asset_id);
-    add(LLStatViewer::EDIT_TEXTURE, 1);
-    for( S32 face = 0; face < num_faces; face++ )
-    {
-        if (remove_pbr)
-        {
-            hit_obj->setRenderMaterialID(face, LLUUID::null);
-            hit_obj->setTEImage(face, image);
-            dialog_refresh_all();
-        }
-        else if (hit_obj->getRenderMaterialID(face).isNull())
-        {
-            // update viewer side
-            hit_obj->setTEImage(face, image);
-            dialog_refresh_all();
-        }
-        else if (allow_adding_to_override)
-        {
-            set_texture_to_material(hit_obj, face, asset_id, LLGLTFMaterial::GLTF_TEXTURE_INFO_BASE_COLOR);
-        }
-    }
-
-    // send the update to the simulator
-    LLGLTFMaterialList::flushUpdates(nullptr);
-    hit_obj->sendTEUpdate();
-}
-
-void LLToolDragAndDrop::dropMaterial(LLViewerObject* hit_obj,
-                                     S32 hit_face,
-                                     LLInventoryItem* item,
-                                     LLToolDragAndDrop::ESource source,
-                                     const LLUUID& src_id,
-                                     bool all_faces)
-{
-    LLSelectNode* nodep = nullptr;
-    if (hit_obj->isSelected())
-    {
-        // update object's saved materials
-        nodep = LLSelectMgr::getInstance()->getSelection()->findNode(hit_obj);
-    }
-
-    // If user dropped a material onto face it implies
-    // applying texture now without cancel, save to selection
-    if (all_faces)
-    {
-        dropMaterialAllFaces(hit_obj, item, source, src_id);
-
-        if (nodep)
-        {
-            uuid_vec_t material_ids;
-            gltf_materials_vec_t override_materials;
-            S32 num_faces = hit_obj->getNumTEs();
-            for (S32 face = 0; face < num_faces; face++)
-            {
-                material_ids.push_back(hit_obj->getRenderMaterialID(face));
-                override_materials.push_back(nullptr);
-            }
-            nodep->saveGLTFMaterials(material_ids, override_materials);
-        }
-    }
-    else
-    {
-        dropMaterialOneFace(hit_obj, hit_face, item, source, src_id);
-
-        // If user dropped a material onto face it implies
-        // applying texture now without cancel, save to selection
-        if (nodep
-            && gFloaterTools->getVisible()
-            && nodep->mSavedGLTFMaterialIds.size() > hit_face)
-        {
-            nodep->mSavedGLTFMaterialIds[hit_face] = hit_obj->getRenderMaterialID(hit_face);
-            nodep->mSavedGLTFOverrideMaterials[hit_face] = nullptr;
-        }
-    }
-}
-
-void LLToolDragAndDrop::dropMaterialOneFace(LLViewerObject* hit_obj,
-    S32 hit_face,
-    LLInventoryItem* item,
-    LLToolDragAndDrop::ESource source,
-    const LLUUID& src_id)
-{
-    if (hit_face == -1) return;
-    if (!item || item->getInventoryType() != LLInventoryType::IT_MATERIAL)
-    {
-        LL_WARNS() << "LLToolDragAndDrop::dropTextureOneFace no material item." << LL_ENDL;
-        return;
-    }
-
-    // SL-20013 must save asset_id before handleDropMaterialProtections since our item instance
-    // may be deleted if it is moved into task inventory
-    LLUUID asset_id = item->getAssetUUID();
-    bool success = handleDropMaterialProtections(hit_obj, item, source, src_id);
-    if (!success)
-    {
-        return;
-    }
-
-    if (asset_id.isNull())
-    {
-        // use blank material
-        asset_id = LLGLTFMaterialList::BLANK_MATERIAL_ASSET_ID;
-    }
-
-    hit_obj->setRenderMaterialID(hit_face, asset_id);
-
-    dialog_refresh_all();
-
-    // send the update to the simulator
-    hit_obj->sendTEUpdate();
-}
-
-
-void LLToolDragAndDrop::dropMaterialAllFaces(LLViewerObject* hit_obj,
-    LLInventoryItem* item,
-    LLToolDragAndDrop::ESource source,
-    const LLUUID& src_id)
-{
-    if (!item || item->getInventoryType() != LLInventoryType::IT_MATERIAL)
-    {
-        LL_WARNS() << "LLToolDragAndDrop::dropTextureAllFaces no material item." << LL_ENDL;
-        return;
-    }
-
-    // SL-20013 must save asset_id before handleDropMaterialProtections since our item instance
-    // may be deleted if it is moved into task inventory
-    LLUUID asset_id = item->getAssetUUID();
-    bool success = handleDropMaterialProtections(hit_obj, item, source, src_id);
-
-    if (!success)
-    {
-        return;
-    }
-
-    if (asset_id.isNull())
-    {
-        // use blank material
-        asset_id = LLGLTFMaterialList::BLANK_MATERIAL_ASSET_ID;
-    }
-
-    hit_obj->setRenderMaterialIDs(asset_id);
-    dialog_refresh_all();
-    // send the update to the simulator
-    hit_obj->sendTEUpdate();
-}
-
-
-void LLToolDragAndDrop::dropMesh(LLViewerObject* hit_obj,
-<<<<<<< HEAD
-								 LLInventoryItem* item,
-								 LLToolDragAndDrop::ESource source,
-								 const LLUUID& src_id)
-{
-	if (!item)
-	{
-		LL_WARNS() << "no inventory item." << LL_ENDL;
-		return;
-	}
-	LLUUID asset_id = item->getAssetUUID();
-	bool success = handleDropMaterialProtections(hit_obj, item, source, src_id);
-	if(!success)
-	{
-		return;
-	}
-
-	LLSculptParams sculpt_params;
-	sculpt_params.setSculptTexture(asset_id, LL_SCULPT_TYPE_MESH);
-	hit_obj->setParameterEntry(LLNetworkData::PARAMS_SCULPT, sculpt_params, true);
-	
-	dialog_refresh_all();
-=======
-                                 LLInventoryItem* item,
-                                 LLToolDragAndDrop::ESource source,
-                                 const LLUUID& src_id)
-{
-    if (!item)
-    {
-        LL_WARNS() << "no inventory item." << LL_ENDL;
-        return;
-    }
-    LLUUID asset_id = item->getAssetUUID();
-    BOOL success = handleDropMaterialProtections(hit_obj, item, source, src_id);
-    if(!success)
-    {
-        return;
-    }
-
-    LLSculptParams sculpt_params;
-    sculpt_params.setSculptTexture(asset_id, LL_SCULPT_TYPE_MESH);
-    hit_obj->setParameterEntry(LLNetworkData::PARAMS_SCULPT, sculpt_params, TRUE);
-
-    dialog_refresh_all();
->>>>>>> e1623bb2
-}
-
-void LLToolDragAndDrop::dropTexture(LLViewerObject* hit_obj,
-                                    S32 hit_face,
-                                    LLInventoryItem* item,
-                                    ESource source,
-                                    const LLUUID& src_id,
-                                    bool all_faces,
-                                    bool remove_pbr,
-                                    S32 tex_channel)
-{
-    LLSelectNode* nodep = nullptr;
-    if (hit_obj->isSelected())
-    {
-        // update object's saved textures
-        nodep = LLSelectMgr::getInstance()->getSelection()->findNode(hit_obj);
-    }
-
-    if (all_faces)
-    {
-        dropTextureAllFaces(hit_obj, item, source, src_id, remove_pbr);
-
-        // If user dropped a texture onto face it implies
-        // applying texture now without cancel, save to selection
-        if (nodep)
-        {
-            uuid_vec_t texture_ids;
-            uuid_vec_t material_ids;
-            gltf_materials_vec_t override_materials;
-            S32 num_faces = hit_obj->getNumTEs();
-            for (S32 face = 0; face < num_faces; face++)
-            {
-                LLViewerTexture* tex = hit_obj->getTEImage(face);
-                if (tex != nullptr)
-                {
-                    texture_ids.push_back(tex->getID());
-                }
-                else
-                {
-                    texture_ids.push_back(LLUUID::null);
-                }
-
-                // either removed or modified materials
-                if (remove_pbr)
-                {
-                    material_ids.push_back(LLUUID::null);
-                }
-                else
-                {
-                    material_ids.push_back(hit_obj->getRenderMaterialID(face));
-                }
-
-                LLTextureEntry* te = hit_obj->getTE(hit_face);
-                if (te && !remove_pbr)
-                {
-                    override_materials.push_back(te->getGLTFMaterialOverride());
-                }
-                else
-                {
-                    override_materials.push_back(nullptr);
-                }
-            }
-
-            nodep->saveTextures(texture_ids);
-            nodep->saveGLTFMaterials(material_ids, override_materials);
-        }
-    }
-    else
-    {
-        dropTextureOneFace(hit_obj, hit_face, item, source, src_id, remove_pbr, tex_channel);
-
-        // If user dropped a texture onto face it implies
-        // applying texture now without cancel, save to selection
-        LLPanelFace* panel_face = gFloaterTools->getPanelFace();
-        if (nodep
-            && gFloaterTools->getVisible()
-            && panel_face
-            && panel_face->getTextureDropChannel() == 0 /*texture*/
-            && nodep->mSavedTextures.size() > hit_face)
-        {
-            LLViewerTexture* tex = hit_obj->getTEImage(hit_face);
-            if (tex != nullptr)
-            {
-                nodep->mSavedTextures[hit_face] = tex->getID();
-            }
-            else
-            {
-                nodep->mSavedTextures[hit_face] = LLUUID::null;
-            }
-
-            LLTextureEntry* te = hit_obj->getTE(hit_face);
-            if (te && !remove_pbr)
-            {
-                nodep->mSavedGLTFOverrideMaterials[hit_face] = te->getGLTFMaterialOverride();
-            }
-            else
-            {
-                nodep->mSavedGLTFOverrideMaterials[hit_face] = nullptr;
-            }
-        }
-    }
-}
-
-void LLToolDragAndDrop::dropTextureOneFace(LLViewerObject* hit_obj,
-                                           S32 hit_face,
-                                           LLInventoryItem* item,
-                                           LLToolDragAndDrop::ESource source,
-                                           const LLUUID& src_id,
-                                           bool remove_pbr,
-                                           S32 tex_channel)
-{
-    if (hit_face == -1) return;
-    if (!item)
-    {
-        LL_WARNS() << "LLToolDragAndDrop::dropTextureOneFace no texture item." << LL_ENDL;
-        return;
-    }
-
-    LLUUID asset_id = item->getAssetUUID();
-
-    if (hit_obj->getRenderMaterialID(hit_face).notNull() && !remove_pbr)
-    {
-        // Overrides require textures to be copy and transfer free
-        LLPermissions item_permissions = item->getPermissions();
-        bool allow_adding_to_override = item_permissions.allowOperationBy(PERM_COPY, gAgent.getID());
-        allow_adding_to_override &= item_permissions.allowOperationBy(PERM_TRANSFER, gAgent.getID());
-
-        if (allow_adding_to_override)
-        {
-            LLGLTFMaterial::TextureInfo drop_channel = LLGLTFMaterial::GLTF_TEXTURE_INFO_BASE_COLOR;
-            LLPanelFace* panel_face = gFloaterTools->getPanelFace();
-            if (gFloaterTools->getVisible() && panel_face)
-            {
-                drop_channel = panel_face->getPBRDropChannel();
-            }
-            set_texture_to_material(hit_obj, hit_face, asset_id, drop_channel);
-            LLGLTFMaterialList::flushUpdates(nullptr);
-        }
-        return;
-    }
-<<<<<<< HEAD
-	bool success = handleDropMaterialProtections(hit_obj, item, source, src_id);
-	if (!success)
-	{
-		return;
-	}
-=======
-    BOOL success = handleDropMaterialProtections(hit_obj, item, source, src_id);
-    if (!success)
-    {
-        return;
-    }
->>>>>>> e1623bb2
-    if (remove_pbr)
-    {
-        hit_obj->setRenderMaterialID(hit_face, LLUUID::null);
-    }
-
-    // update viewer side image in anticipation of update from simulator
-    LLViewerTexture* image = LLViewerTextureManager::getFetchedTexture(asset_id);
-    add(LLStatViewer::EDIT_TEXTURE, 1);
-
-    LLTextureEntry* tep = hit_obj->getTE(hit_face);
-
-    LLPanelFace* panel_face = gFloaterTools->getPanelFace();
-
-    if (gFloaterTools->getVisible() && panel_face)
-    {
-        tex_channel = (tex_channel > -1) ? tex_channel : panel_face->getTextureDropChannel();
-        switch (tex_channel)
-        {
-
-        case 0:
-        default:
-            {
-                hit_obj->setTEImage(hit_face, image);
-            }
-            break;
-
-        case 1:
-            if (tep)
-            {
-                LLMaterialPtr old_mat = tep->getMaterialParams();
-                LLMaterialPtr new_mat = panel_face->createDefaultMaterial(old_mat);
-                new_mat->setNormalID(asset_id);
-                tep->setMaterialParams(new_mat);
-                hit_obj->setTENormalMap(hit_face, asset_id);
-                LLMaterialMgr::getInstance()->put(hit_obj->getID(), hit_face, *new_mat);
-            }
-            break;
-
-        case 2:
-            if (tep)
-            {
-                LLMaterialPtr old_mat = tep->getMaterialParams();
-                LLMaterialPtr new_mat = panel_face->createDefaultMaterial(old_mat);
-                new_mat->setSpecularID(asset_id);
-                tep->setMaterialParams(new_mat);
-                hit_obj->setTESpecularMap(hit_face, asset_id);
-                LLMaterialMgr::getInstance()->put(hit_obj->getID(), hit_face, *new_mat);
-            }
-            break;
-        }
-    }
-    else
-    {
-        hit_obj->setTEImage(hit_face, image);
-    }
-
-<<<<<<< HEAD
-void LLToolDragAndDrop::dropScript(LLViewerObject* hit_obj,
-								   LLInventoryItem* item,
-								   bool active,
-								   ESource source,
-								   const LLUUID& src_id)
-{
-	// *HACK: In order to resolve SL-22177, we need to block drags
-	// from notecards and objects onto other objects.
-	if ((SOURCE_WORLD == LLToolDragAndDrop::getInstance()->mSource)
-	   || (SOURCE_NOTECARD == LLToolDragAndDrop::getInstance()->mSource))
-	{
-		LL_WARNS() << "Call to LLToolDragAndDrop::dropScript() from world"
-			<< " or notecard." << LL_ENDL;
-		return;
-	}
-	if (hit_obj && item)
-	{
-		LLPointer<LLViewerInventoryItem> new_script = new LLViewerInventoryItem(item);
-		if (!item->getPermissions().allowCopyBy(gAgent.getID()))
-		{
-			if (SOURCE_AGENT == source)
-			{
-				// Remove the script from local inventory. The server
-				// will actually remove the item from agent inventory.
-				gInventory.deleteObject(item->getUUID());
-				gInventory.notifyObservers();
-			}
-			else if (SOURCE_WORLD == source)
-			{
-				// *FIX: if the objects are in different regions, and
-				// the source region has crashed, you can bypass
-				// these permissions.
-				LLViewerObject* src_obj = gObjectList.findObject(src_id);
-				if (src_obj)
-				{
-					src_obj->removeInventory(item->getUUID());
-				}
-				else
-				{
-					LL_WARNS() << "Unable to find source object." << LL_ENDL;
-					return;
-				}
-			}
-		}
-		hit_obj->saveScript(new_script, active, true);
-		gFloaterTools->dirty();
-
-		// VEFFECT: SetScript
-		LLHUDEffectSpiral *effectp = (LLHUDEffectSpiral *)LLHUDManager::getInstance()->createViewerEffect(LLHUDObject::LL_HUD_EFFECT_BEAM, true);
-		effectp->setSourceObject(gAgentAvatarp);
-		effectp->setTargetObject(hit_obj);
-		effectp->setDuration(LL_HUD_DUR_SHORT);
-		effectp->setColor(LLColor4U(gAgent.getEffectColor()));
-	}
-}
-
-void LLToolDragAndDrop::dropObject(LLViewerObject* raycast_target,
-				   bool bypass_sim_raycast,
-				   bool from_task_inventory,
-				   bool remove_from_inventory)
-{
-	LLViewerRegion* regionp = LLWorld::getInstance()->getRegionFromPosGlobal(mLastHitPos);
-	if (!regionp)
-	{
-		LL_WARNS() << "Couldn't find region to rez object" << LL_ENDL;
-		return;
-	}
-
-	//LL_INFOS() << "Rezzing object" << LL_ENDL;
-	make_ui_sound("UISndObjectRezIn");
-	LLViewerInventoryItem* item;
-	LLViewerInventoryCategory* cat;
-	locateInventory(item, cat);
-	if (!item || !item->isFinished()) return;
-	
-	//if (regionp
-	//	&& (regionp->getRegionFlag(REGION_FLAGS_SANDBOX)))
-	//{
-	//	LLFirstUse::useSandbox();
-	//}
-	// check if it cannot be copied, and mark as remove if it is -
-	// this will remove the object from inventory after rez. Only
-	// bother with this check if we would not normally remove from
-	// inventory.
-	if (!remove_from_inventory
-		&& !item->getPermissions().allowCopyBy(gAgent.getID()))
-	{
-		remove_from_inventory = true;
-	}
-
-	// Limit raycast to a single object.  
-	// Speeds up server raycast + avoid problems with server ray
-	// hitting objects that were clipped by the near plane or culled
-	// on the viewer.
-	LLUUID ray_target_id;
-	if (raycast_target)
-	{
-		ray_target_id = raycast_target->getID();
-	}
-	else
-	{
-		ray_target_id.setNull();
-	}
-
-	// Check if it's in the trash.
-	bool is_in_trash = false;
-	const LLUUID trash_id = gInventory.findCategoryUUIDForType(LLFolderType::FT_TRASH);
-	if (gInventory.isObjectDescendentOf(item->getUUID(), trash_id))
-	{
-		is_in_trash = true;
-	}
-
-	LLUUID source_id = from_task_inventory ? mSourceID : LLUUID::null;
-
-	// Select the object only if we're editing.
-	bool rez_selected = LLToolMgr::getInstance()->inEdit();
-
-
-	LLVector3 ray_start = regionp->getPosRegionFromGlobal(mLastCameraPos);
-	LLVector3 ray_end   = regionp->getPosRegionFromGlobal(mLastHitPos);
-	// currently the ray's end point is an approximation,
-	// and is sometimes too short (causing failure.)  so we
-	// double the ray's length:
-	if (!bypass_sim_raycast)
-	{
-		LLVector3 ray_direction = ray_start - ray_end;
-		ray_end = ray_end - ray_direction;
-	}
-
-
-	// Message packing code should be it's own uninterrupted block
-	LLMessageSystem* msg = gMessageSystem;
-	if (mSource == SOURCE_NOTECARD)
-	{
-		LLUIUsage::instance().logCommand("Object.RezObjectFromNotecard");
-		msg->newMessageFast(_PREHASH_RezObjectFromNotecard);
-	}
-	else
-	{
-		LLUIUsage::instance().logCommand("Object.RezObject");
-		msg->newMessageFast(_PREHASH_RezObject);
-	}
-	msg->nextBlockFast(_PREHASH_AgentData);
-	msg->addUUIDFast(_PREHASH_AgentID,  gAgent.getID());
-	msg->addUUIDFast(_PREHASH_SessionID,  gAgent.getSessionID());
-	msg->addUUIDFast(_PREHASH_GroupID, gAgent.getGroupID());
-
-	msg->nextBlock("RezData");
-	// if it's being rezzed from task inventory, we need to enable
-	// saving it back into the task inventory.
-	// *FIX: We can probably compress this to a single byte, since I
-	// think folderid == mSourceID. This will be a later
-	// optimization.
-	msg->addUUIDFast(_PREHASH_FromTaskID, source_id);
-	msg->addU8Fast(_PREHASH_BypassRaycast, (U8) bypass_sim_raycast);
-	msg->addVector3Fast(_PREHASH_RayStart, ray_start);
-	msg->addVector3Fast(_PREHASH_RayEnd, ray_end);
-	msg->addUUIDFast(_PREHASH_RayTargetID, ray_target_id );
-	msg->addBOOLFast(_PREHASH_RayEndIsIntersection, false);
-	msg->addBOOLFast(_PREHASH_RezSelected, rez_selected);
-	msg->addBOOLFast(_PREHASH_RemoveItem, remove_from_inventory);
-
-	// deal with permissions slam logic
-	pack_permissions_slam(msg, item->getFlags(), item->getPermissions());
-
-	LLUUID folder_id = item->getParentUUID();
-	if ((SOURCE_LIBRARY == mSource) || (is_in_trash))
-	{
-		// since it's coming from the library or trash, we want to not
-		// 'take' it back to the same place.
-		item->setParent(LLUUID::null);
-		// *TODO this code isn't working - the parent (FolderID) is still
-		// set when the object is "taken".  so code on the "take" side is
-		// checking for trash and library as well (llviewermenu.cpp)
-	}
-	if (mSource == SOURCE_NOTECARD)
-	{
-		msg->nextBlockFast(_PREHASH_NotecardData);
-		msg->addUUIDFast(_PREHASH_NotecardItemID, mSourceID);
-		msg->addUUIDFast(_PREHASH_ObjectID, mObjectID);
-		msg->nextBlockFast(_PREHASH_InventoryData);
-		msg->addUUIDFast(_PREHASH_ItemID, item->getUUID());
-	}
-	else
-	{
-		msg->nextBlockFast(_PREHASH_InventoryData);
-		item->packMessage(msg);
-	}
-	msg->sendReliable(regionp->getHost());
-	// back out the change. no actual internal changes take place.
-	item->setParent(folder_id); 
-
-	// If we're going to select it, get ready for the incoming
-	// selected object.
-	if (rez_selected)
-	{
-		LLSelectMgr::getInstance()->deselectAll();
-		gViewerWindow->getWindow()->incBusyCount();
-	}
-
-	if (remove_from_inventory)
-	{
-		// Delete it from inventory immediately so that users cannot
-		// easily bypass copy protection in laggy situations. If the
-		// rez fails, we will put it back on the server.
-		gInventory.deleteObject(item->getUUID());
-		gInventory.notifyObservers();
-	}
-
-	// VEFFECT: DropObject
-	LLHUDEffectSpiral *effectp = (LLHUDEffectSpiral *)LLHUDManager::getInstance()->createViewerEffect(LLHUDObject::LL_HUD_EFFECT_BEAM, true);
-	effectp->setSourceObject(gAgentAvatarp);
-	effectp->setPositionGlobal(mLastHitPos);
-	effectp->setDuration(LL_HUD_DUR_SHORT);
-	effectp->setColor(LLColor4U(gAgent.getEffectColor()));
-
-	add(LLStatViewer::OBJECT_REZ, 1);
-}
-
-void LLToolDragAndDrop::dropInventory(LLViewerObject* hit_obj,
-									  LLInventoryItem* item,
-									  LLToolDragAndDrop::ESource source,
-									  const LLUUID& src_id)
-{
-	// *HACK: In order to resolve SL-22177, we need to block drags
-	// from notecards and objects onto other objects.
-	if ((SOURCE_WORLD == LLToolDragAndDrop::getInstance()->mSource)
-	   || (SOURCE_NOTECARD == LLToolDragAndDrop::getInstance()->mSource))
-	{
-		LL_WARNS() << "Call to LLToolDragAndDrop::dropInventory() from world"
-			<< " or notecard." << LL_ENDL;
-		return;
-	}
-
-	LLPointer<LLViewerInventoryItem> new_item = new LLViewerInventoryItem(item);
-	time_t creation_date = time_corrected();
-	new_item->setCreationDate(creation_date);
-
-	if (!item->getPermissions().allowCopyBy(gAgent.getID()))
-	{
-		if (SOURCE_AGENT == source)
-		{
-			// Remove the inventory item from local inventory. The
-			// server will actually remove the item from agent
-			// inventory.
-			gInventory.deleteObject(item->getUUID());
-			gInventory.notifyObservers();
-		}
-		else if (SOURCE_WORLD == source)
-		{
-			// *FIX: if the objects are in different regions, and the
-			// source region has crashed, you can bypass these
-			// permissions.
-			LLViewerObject* src_obj = gObjectList.findObject(src_id);
-			if (src_obj)
-			{
-				src_obj->removeInventory(item->getUUID());
-			}
-			else
-			{
-				LL_WARNS() << "Unable to find source object." << LL_ENDL;
-				return;
-			}
-		}
-	}
-	hit_obj->updateInventory(new_item, TASK_INVENTORY_ITEM_KEY, true);
-	if (LLFloaterReg::instanceVisible("build"))
-	{
-		// *FIX: only show this if panel not expanded?
-		LLFloaterReg::showInstance("build", "Content");
-	}
-
-	// VEFFECT: AddToInventory
-	LLHUDEffectSpiral *effectp = (LLHUDEffectSpiral *)LLHUDManager::getInstance()->createViewerEffect(LLHUDObject::LL_HUD_EFFECT_BEAM, true);
-	effectp->setSourceObject(gAgentAvatarp);
-	effectp->setTargetObject(hit_obj);
-	effectp->setDuration(LL_HUD_DUR_SHORT);
-	effectp->setColor(LLColor4U(gAgent.getEffectColor()));
-	gFloaterTools->dirty();
-}
-
-=======
-    dialog_refresh_all();
-
-    // send the update to the simulator
-    hit_obj->sendTEUpdate();
-}
-
-
-void LLToolDragAndDrop::dropScript(LLViewerObject* hit_obj,
-                                   LLInventoryItem* item,
-                                   BOOL active,
-                                   ESource source,
-                                   const LLUUID& src_id)
-{
-    // *HACK: In order to resolve SL-22177, we need to block drags
-    // from notecards and objects onto other objects.
-    if ((SOURCE_WORLD == LLToolDragAndDrop::getInstance()->mSource)
-       || (SOURCE_NOTECARD == LLToolDragAndDrop::getInstance()->mSource))
-    {
-        LL_WARNS() << "Call to LLToolDragAndDrop::dropScript() from world"
-            << " or notecard." << LL_ENDL;
-        return;
-    }
-    if (hit_obj && item)
-    {
-        LLPointer<LLViewerInventoryItem> new_script = new LLViewerInventoryItem(item);
-        if (!item->getPermissions().allowCopyBy(gAgent.getID()))
-        {
-            if (SOURCE_AGENT == source)
-            {
-                // Remove the script from local inventory. The server
-                // will actually remove the item from agent inventory.
-                gInventory.deleteObject(item->getUUID());
-                gInventory.notifyObservers();
-            }
-            else if (SOURCE_WORLD == source)
-            {
-                // *FIX: if the objects are in different regions, and
-                // the source region has crashed, you can bypass
-                // these permissions.
-                LLViewerObject* src_obj = gObjectList.findObject(src_id);
-                if (src_obj)
-                {
-                    src_obj->removeInventory(item->getUUID());
-                }
-                else
-                {
-                    LL_WARNS() << "Unable to find source object." << LL_ENDL;
-                    return;
-                }
-            }
-        }
-        hit_obj->saveScript(new_script, active, true);
-        gFloaterTools->dirty();
-
-        // VEFFECT: SetScript
-        LLHUDEffectSpiral *effectp = (LLHUDEffectSpiral *)LLHUDManager::getInstance()->createViewerEffect(LLHUDObject::LL_HUD_EFFECT_BEAM, TRUE);
-        effectp->setSourceObject(gAgentAvatarp);
-        effectp->setTargetObject(hit_obj);
-        effectp->setDuration(LL_HUD_DUR_SHORT);
-        effectp->setColor(LLColor4U(gAgent.getEffectColor()));
-    }
-}
-
-void LLToolDragAndDrop::dropObject(LLViewerObject* raycast_target,
-                   BOOL bypass_sim_raycast,
-                   BOOL from_task_inventory,
-                   BOOL remove_from_inventory)
-{
-    LLViewerRegion* regionp = LLWorld::getInstance()->getRegionFromPosGlobal(mLastHitPos);
-    if (!regionp)
-    {
-        LL_WARNS() << "Couldn't find region to rez object" << LL_ENDL;
-        return;
-    }
-
-    //LL_INFOS() << "Rezzing object" << LL_ENDL;
-    make_ui_sound("UISndObjectRezIn");
-    LLViewerInventoryItem* item;
-    LLViewerInventoryCategory* cat;
-    locateInventory(item, cat);
-    if (!item || !item->isFinished()) return;
-
-    //if (regionp
-    //  && (regionp->getRegionFlag(REGION_FLAGS_SANDBOX)))
-    //{
-    //  LLFirstUse::useSandbox();
-    //}
-    // check if it cannot be copied, and mark as remove if it is -
-    // this will remove the object from inventory after rez. Only
-    // bother with this check if we would not normally remove from
-    // inventory.
-    if (!remove_from_inventory
-        && !item->getPermissions().allowCopyBy(gAgent.getID()))
-    {
-        remove_from_inventory = TRUE;
-    }
-
-    // Limit raycast to a single object.
-    // Speeds up server raycast + avoid problems with server ray
-    // hitting objects that were clipped by the near plane or culled
-    // on the viewer.
-    LLUUID ray_target_id;
-    if (raycast_target)
-    {
-        ray_target_id = raycast_target->getID();
-    }
-    else
-    {
-        ray_target_id.setNull();
-    }
-
-    // Check if it's in the trash.
-    bool is_in_trash = false;
-    const LLUUID trash_id = gInventory.findCategoryUUIDForType(LLFolderType::FT_TRASH);
-    if (gInventory.isObjectDescendentOf(item->getUUID(), trash_id))
-    {
-        is_in_trash = true;
-    }
-
-    LLUUID source_id = from_task_inventory ? mSourceID : LLUUID::null;
-
-    // Select the object only if we're editing.
-    BOOL rez_selected = LLToolMgr::getInstance()->inEdit();
-
-
-    LLVector3 ray_start = regionp->getPosRegionFromGlobal(mLastCameraPos);
-    LLVector3 ray_end   = regionp->getPosRegionFromGlobal(mLastHitPos);
-    // currently the ray's end point is an approximation,
-    // and is sometimes too short (causing failure.)  so we
-    // double the ray's length:
-    if (bypass_sim_raycast == FALSE)
-    {
-        LLVector3 ray_direction = ray_start - ray_end;
-        ray_end = ray_end - ray_direction;
-    }
-
-
-    // Message packing code should be it's own uninterrupted block
-    LLMessageSystem* msg = gMessageSystem;
-    if (mSource == SOURCE_NOTECARD)
-    {
-        LLUIUsage::instance().logCommand("Object.RezObjectFromNotecard");
-        msg->newMessageFast(_PREHASH_RezObjectFromNotecard);
-    }
-    else
-    {
-        LLUIUsage::instance().logCommand("Object.RezObject");
-        msg->newMessageFast(_PREHASH_RezObject);
-    }
-    msg->nextBlockFast(_PREHASH_AgentData);
-    msg->addUUIDFast(_PREHASH_AgentID,  gAgent.getID());
-    msg->addUUIDFast(_PREHASH_SessionID,  gAgent.getSessionID());
-    msg->addUUIDFast(_PREHASH_GroupID, gAgent.getGroupID());
-
-    msg->nextBlock("RezData");
-    // if it's being rezzed from task inventory, we need to enable
-    // saving it back into the task inventory.
-    // *FIX: We can probably compress this to a single byte, since I
-    // think folderid == mSourceID. This will be a later
-    // optimization.
-    msg->addUUIDFast(_PREHASH_FromTaskID, source_id);
-    msg->addU8Fast(_PREHASH_BypassRaycast, (U8) bypass_sim_raycast);
-    msg->addVector3Fast(_PREHASH_RayStart, ray_start);
-    msg->addVector3Fast(_PREHASH_RayEnd, ray_end);
-    msg->addUUIDFast(_PREHASH_RayTargetID, ray_target_id );
-    msg->addBOOLFast(_PREHASH_RayEndIsIntersection, FALSE);
-    msg->addBOOLFast(_PREHASH_RezSelected, rez_selected);
-    msg->addBOOLFast(_PREHASH_RemoveItem, remove_from_inventory);
-
-    // deal with permissions slam logic
-    pack_permissions_slam(msg, item->getFlags(), item->getPermissions());
-
-    LLUUID folder_id = item->getParentUUID();
-    if ((SOURCE_LIBRARY == mSource) || (is_in_trash))
-    {
-        // since it's coming from the library or trash, we want to not
-        // 'take' it back to the same place.
-        item->setParent(LLUUID::null);
-        // *TODO this code isn't working - the parent (FolderID) is still
-        // set when the object is "taken".  so code on the "take" side is
-        // checking for trash and library as well (llviewermenu.cpp)
-    }
-    if (mSource == SOURCE_NOTECARD)
-    {
-        msg->nextBlockFast(_PREHASH_NotecardData);
-        msg->addUUIDFast(_PREHASH_NotecardItemID, mSourceID);
-        msg->addUUIDFast(_PREHASH_ObjectID, mObjectID);
-        msg->nextBlockFast(_PREHASH_InventoryData);
-        msg->addUUIDFast(_PREHASH_ItemID, item->getUUID());
-    }
-    else
-    {
-        msg->nextBlockFast(_PREHASH_InventoryData);
-        item->packMessage(msg);
-    }
-    msg->sendReliable(regionp->getHost());
-    // back out the change. no actual internal changes take place.
-    item->setParent(folder_id);
-
-    // If we're going to select it, get ready for the incoming
-    // selected object.
-    if (rez_selected)
-    {
-        LLSelectMgr::getInstance()->deselectAll();
-        gViewerWindow->getWindow()->incBusyCount();
-    }
-
-    if (remove_from_inventory)
-    {
-        // Delete it from inventory immediately so that users cannot
-        // easily bypass copy protection in laggy situations. If the
-        // rez fails, we will put it back on the server.
-        gInventory.deleteObject(item->getUUID());
-        gInventory.notifyObservers();
-    }
-
-    // VEFFECT: DropObject
-    LLHUDEffectSpiral *effectp = (LLHUDEffectSpiral *)LLHUDManager::getInstance()->createViewerEffect(LLHUDObject::LL_HUD_EFFECT_BEAM, TRUE);
-    effectp->setSourceObject(gAgentAvatarp);
-    effectp->setPositionGlobal(mLastHitPos);
-    effectp->setDuration(LL_HUD_DUR_SHORT);
-    effectp->setColor(LLColor4U(gAgent.getEffectColor()));
-
-    add(LLStatViewer::OBJECT_REZ, 1);
-}
-
-void LLToolDragAndDrop::dropInventory(LLViewerObject* hit_obj,
-                                      LLInventoryItem* item,
-                                      LLToolDragAndDrop::ESource source,
-                                      const LLUUID& src_id)
-{
-    // *HACK: In order to resolve SL-22177, we need to block drags
-    // from notecards and objects onto other objects.
-    if ((SOURCE_WORLD == LLToolDragAndDrop::getInstance()->mSource)
-       || (SOURCE_NOTECARD == LLToolDragAndDrop::getInstance()->mSource))
-    {
-        LL_WARNS() << "Call to LLToolDragAndDrop::dropInventory() from world"
-            << " or notecard." << LL_ENDL;
-        return;
-    }
-
-    LLPointer<LLViewerInventoryItem> new_item = new LLViewerInventoryItem(item);
-    time_t creation_date = time_corrected();
-    new_item->setCreationDate(creation_date);
-
-    if (!item->getPermissions().allowCopyBy(gAgent.getID()))
-    {
-        if (SOURCE_AGENT == source)
-        {
-            // Remove the inventory item from local inventory. The
-            // server will actually remove the item from agent
-            // inventory.
-            gInventory.deleteObject(item->getUUID());
-            gInventory.notifyObservers();
-        }
-        else if (SOURCE_WORLD == source)
-        {
-            // *FIX: if the objects are in different regions, and the
-            // source region has crashed, you can bypass these
-            // permissions.
-            LLViewerObject* src_obj = gObjectList.findObject(src_id);
-            if (src_obj)
-            {
-                src_obj->removeInventory(item->getUUID());
-            }
-            else
-            {
-                LL_WARNS() << "Unable to find source object." << LL_ENDL;
-                return;
-            }
-        }
-    }
-    hit_obj->updateInventory(new_item, TASK_INVENTORY_ITEM_KEY, true);
-    if (LLFloaterReg::instanceVisible("build"))
-    {
-        // *FIX: only show this if panel not expanded?
-        LLFloaterReg::showInstance("build", "Content");
-    }
-
-    // VEFFECT: AddToInventory
-    LLHUDEffectSpiral *effectp = (LLHUDEffectSpiral *)LLHUDManager::getInstance()->createViewerEffect(LLHUDObject::LL_HUD_EFFECT_BEAM, TRUE);
-    effectp->setSourceObject(gAgentAvatarp);
-    effectp->setTargetObject(hit_obj);
-    effectp->setDuration(LL_HUD_DUR_SHORT);
-    effectp->setColor(LLColor4U(gAgent.getEffectColor()));
-    gFloaterTools->dirty();
-}
-
->>>>>>> e1623bb2
-// accessor that looks at permissions, copyability, and names of
-// inventory items to determine if a drop would be ok.
-EAcceptance LLToolDragAndDrop::willObjectAcceptInventory(LLViewerObject* obj, LLInventoryItem* item, EDragAndDropType type)
-{
-<<<<<<< HEAD
-	// check the basics
-	if (!item || !obj)
-		return ACCEPT_NO;
-
-	// HACK: downcast
-	LLViewerInventoryItem* vitem = (LLViewerInventoryItem*)item;
-	if (!vitem->isFinished() && (type != DAD_CATEGORY))
-	{
-		// Note: for DAD_CATEGORY we assume that folder version check passed and folder 
-		// is complete, meaning that items inside are up to date. 
-		// (isFinished() == false) at the moment shows that item was loaded from cache.
-		// Library or agent inventory only.
-		return ACCEPT_NO;
-	}
-	if (vitem->getIsLinkType())
-		return ACCEPT_NO; // No giving away links
-
-	// deny attempts to drop from an object onto itself. This is to
-	// help make sure that drops that are from an object to an object
-	// don't have to worry about order of evaluation. Think of this
-	// like check for self in assignment.
-	if (obj->getID() == item->getParentUUID())
-	{
-		return ACCEPT_NO;
-	}
-	
-	//bool copy = (perm.allowCopyBy(gAgent.getID(),
-	//							  gAgent.getGroupID())
-	//			 && (obj->mPermModify || obj->mFlagAllowInventoryAdd));
-	bool worn = false;
-	LLVOAvatarSelf* my_avatar = NULL;
-	switch (item->getType())
-	{
-	case LLAssetType::AT_OBJECT:
-		my_avatar = gAgentAvatarp;
-		if(my_avatar && my_avatar->isWearingAttachment(item->getUUID()))
-		{
-				worn = true;
-		}
-		break;
-	case LLAssetType::AT_BODYPART:
-	case LLAssetType::AT_CLOTHING:
-		if (gAgentWearables.isWearingItem(item->getUUID()))
-		{
-			worn = true;
-		}
-		break;
-	case LLAssetType::AT_CALLINGCARD:
-		// Calling Cards in object are disabled for now
-		// because of incomplete LSL support. See STORM-1117.
-		return ACCEPT_NO;
-	default:
-		break;
-	}
-	const LLPermissions& perm = item->getPermissions();
-	bool modify = (obj->permModify() || obj->flagAllowInventoryAdd());
-	bool transfer = false;
-	if ((obj->permYouOwner() && (perm.getOwner() == gAgent.getID()))
-	   || perm.allowOperationBy(PERM_TRANSFER, gAgent.getID()))
-	{
-		transfer = true;
-	}
-	bool volume = (LL_PCODE_VOLUME == obj->getPCode());
-	bool attached = obj->isAttachment();
-	bool unrestricted = (perm.getMaskBase() & PERM_ITEM_UNRESTRICTED) == PERM_ITEM_UNRESTRICTED;
-
-	if (attached && !unrestricted)
-	{
-        // Attachments are in world and in inventory simultaneously,
-        // at the moment server doesn't support such a situation.
-		return ACCEPT_NO_LOCKED;
-	}
-
-	if (modify && transfer && volume && !worn)
-	{
-		return ACCEPT_YES_MULTI;
-	}
-
-	if (!modify)
-	{
-		return ACCEPT_NO_LOCKED;
-	}
-
-	return ACCEPT_NO;
-=======
-    // check the basics
-    if (!item || !obj) return ACCEPT_NO;
-    // HACK: downcast
-    LLViewerInventoryItem* vitem = (LLViewerInventoryItem*)item;
-    if (!vitem->isFinished() && (type != DAD_CATEGORY))
-    {
-        // Note: for DAD_CATEGORY we assume that folder version check passed and folder
-        // is complete, meaning that items inside are up to date.
-        // (isFinished() == false) at the moment shows that item was loaded from cache.
-        // Library or agent inventory only.
-        return ACCEPT_NO;
-    }
-    if (vitem->getIsLinkType()) return ACCEPT_NO; // No giving away links
-
-    // deny attempts to drop from an object onto itself. This is to
-    // help make sure that drops that are from an object to an object
-    // don't have to worry about order of evaluation. Think of this
-    // like check for self in assignment.
-    if(obj->getID() == item->getParentUUID())
-    {
-        return ACCEPT_NO;
-    }
-
-    //BOOL copy = (perm.allowCopyBy(gAgent.getID(),
-    //                            gAgent.getGroupID())
-    //           && (obj->mPermModify || obj->mFlagAllowInventoryAdd));
-    BOOL worn = FALSE;
-    LLVOAvatarSelf* my_avatar = NULL;
-    switch(item->getType())
-    {
-    case LLAssetType::AT_OBJECT:
-        my_avatar = gAgentAvatarp;
-        if(my_avatar && my_avatar->isWearingAttachment(item->getUUID()))
-        {
-                worn = TRUE;
-        }
-        break;
-    case LLAssetType::AT_BODYPART:
-    case LLAssetType::AT_CLOTHING:
-        if(gAgentWearables.isWearingItem(item->getUUID()))
-        {
-            worn = TRUE;
-        }
-        break;
-    case LLAssetType::AT_CALLINGCARD:
-        // Calling Cards in object are disabled for now
-        // because of incomplete LSL support. See STORM-1117.
-        return ACCEPT_NO;
-    default:
-            break;
-    }
-    const LLPermissions& perm = item->getPermissions();
-    BOOL modify = (obj->permModify() || obj->flagAllowInventoryAdd());
-    BOOL transfer = FALSE;
-    if((obj->permYouOwner() && (perm.getOwner() == gAgent.getID()))
-       || perm.allowOperationBy(PERM_TRANSFER, gAgent.getID()))
-    {
-        transfer = TRUE;
-    }
-    BOOL volume = (LL_PCODE_VOLUME == obj->getPCode());
-    BOOL attached = obj->isAttachment();
-    BOOL unrestricted = ((perm.getMaskBase() & PERM_ITEM_UNRESTRICTED) == PERM_ITEM_UNRESTRICTED) ? TRUE : FALSE;
-    if(attached && !unrestricted)
-    {
-        // Attachments are in world and in inventory simultaneously,
-        // at the moment server doesn't support such a situation.
-        return ACCEPT_NO_LOCKED;
-    }
-    else if(modify && transfer && volume && !worn)
-    {
-        return ACCEPT_YES_MULTI;
-    }
-    else if(!modify)
-    {
-        return ACCEPT_NO_LOCKED;
-    }
-    return ACCEPT_NO;
->>>>>>> e1623bb2
-}
-
-
-static void give_inventory_cb(const LLSD& notification, const LLSD& response)
-{
-<<<<<<< HEAD
-	S32 option = LLNotificationsUtil::getSelectedOption(notification, response);
-	// if Cancel pressed
-	if (option == 1)
-	{
-		return;
-	}
-
-	LLSD payload = notification["payload"];
-	const LLUUID& session_id = payload["session_id"];
-	const LLUUID& agent_id = payload["agent_id"];
-	LLViewerInventoryItem * inv_item =  gInventory.getItem(payload["item_id"]);
-	LLViewerInventoryCategory * inv_cat =  gInventory.getCategory(payload["item_id"]);
-	if (NULL == inv_item && NULL == inv_cat)
-	{
-		llassert( false );
-		return;
-	}
-	bool successfully_shared;
-	if (inv_item)
-	{
-		successfully_shared = LLGiveInventory::doGiveInventoryItem(agent_id, inv_item, session_id);
-	}
-	else
-	{
-		successfully_shared = LLGiveInventory::doGiveInventoryCategory(agent_id, inv_cat, session_id);
-	}
-	if (successfully_shared)
-	{
-		if ("avatarpicker" == payload["d&d_dest"].asString())
-		{
-			LLFloaterReg::hideInstance("avatar_picker");
-		}
-		LLNotificationsUtil::add("ItemsShared");
-	}
-=======
-    S32 option = LLNotificationsUtil::getSelectedOption(notification, response);
-    // if Cancel pressed
-    if (option == 1)
-    {
-        return;
-    }
-
-    LLSD payload = notification["payload"];
-    const LLUUID& session_id = payload["session_id"];
-    const LLUUID& agent_id = payload["agent_id"];
-    LLViewerInventoryItem * inv_item =  gInventory.getItem(payload["item_id"]);
-    LLViewerInventoryCategory * inv_cat =  gInventory.getCategory(payload["item_id"]);
-    if (NULL == inv_item && NULL == inv_cat)
-    {
-        llassert( FALSE );
-        return;
-    }
-    bool successfully_shared;
-    if (inv_item)
-    {
-        successfully_shared = LLGiveInventory::doGiveInventoryItem(agent_id, inv_item, session_id);
-    }
-    else
-    {
-        successfully_shared = LLGiveInventory::doGiveInventoryCategory(agent_id, inv_cat, session_id);
-    }
-    if (successfully_shared)
-    {
-        if ("avatarpicker" == payload["d&d_dest"].asString())
-        {
-            LLFloaterReg::hideInstance("avatar_picker");
-        }
-        LLNotificationsUtil::add("ItemsShared");
-    }
->>>>>>> e1623bb2
-}
-
-static void show_object_sharing_confirmation(const std::string name,
-                       LLInventoryObject* inv_item,
-                       const LLSD& dest,
-                       const LLUUID& dest_agent,
-                       const LLUUID& session_id = LLUUID::null)
-{
-    if (!inv_item)
-    {
-        llassert(NULL != inv_item);
-        return;
-    }
-    LLSD substitutions;
-    substitutions["RESIDENTS"] = name;
-    substitutions["ITEMS"] = inv_item->getName();
-    LLSD payload;
-    payload["agent_id"] = dest_agent;
-    payload["item_id"] = inv_item->getUUID();
-    payload["session_id"] = session_id;
-    payload["d&d_dest"] = dest.asString();
-    LLNotificationsUtil::add("ShareItemsConfirmation", substitutions, payload, &give_inventory_cb);
-}
-
-static void get_name_cb(const LLUUID& id,
-                        const LLAvatarName& av_name,
-                        LLInventoryObject* inv_obj,
-                        const LLSD& dest,
-                        const LLUUID& dest_agent)
-{
-    show_object_sharing_confirmation(av_name.getUserName(),
-                                     inv_obj,
-                                     dest,
-                                     id,
-                                     LLUUID::null);
-}
-
-// function used as drag-and-drop handler for simple agent give inventory requests
-//static
-<<<<<<< HEAD
-bool LLToolDragAndDrop::handleGiveDragAndDrop(LLUUID dest_agent, LLUUID session_id, bool drop,
-											  EDragAndDropType cargo_type,
-											  void* cargo_data,
-											  EAcceptance* accept,
-											  const LLSD& dest)
-{
-	// check the type
-	switch(cargo_type)
-	{
-	case DAD_TEXTURE:
-	case DAD_SOUND:
-	case DAD_LANDMARK:
-	case DAD_SCRIPT:
-	case DAD_OBJECT:
-	case DAD_NOTECARD:
-	case DAD_CLOTHING:
-	case DAD_BODYPART:
-	case DAD_ANIMATION:
-	case DAD_GESTURE:
-	case DAD_CALLINGCARD:
-	case DAD_MESH:
-	case DAD_CATEGORY:
-    case DAD_SETTINGS:
-    case DAD_MATERIAL:
-	{
-		LLInventoryObject* inv_obj = (LLInventoryObject*)cargo_data;
-		if(gInventory.getCategory(inv_obj->getUUID()) || (gInventory.getItem(inv_obj->getUUID())
-			&& LLGiveInventory::isInventoryGiveAcceptable(dynamic_cast<LLInventoryItem*>(inv_obj))))
-		{
-			// *TODO: get multiple object transfers working
-			*accept = ACCEPT_YES_COPY_SINGLE;
-			if(drop)
-			{
-				LLIMModel::LLIMSession * session = LLIMModel::instance().findIMSession(session_id);
-
-				// If no IM session found get the destination agent's name by id.
-				if (NULL == session)
-				{
-					LLAvatarName av_name;
-
-					// If destination agent's name is found in cash proceed to showing the confirmation dialog.
-					// Otherwise set up a callback to show the dialog when the name arrives.
-					if (LLAvatarNameCache::get(dest_agent, &av_name))
-					{
-						show_object_sharing_confirmation(av_name.getUserName(), inv_obj, dest, dest_agent, LLUUID::null);
-					}
-					else
-					{
-						LLAvatarNameCache::get(dest_agent, boost::bind(&get_name_cb, _1, _2, inv_obj, dest, dest_agent));
-					}
-
-					return true;
-				}
-				std::string dest_name = session->mName;
-				LLAvatarName av_name;
-				if(LLAvatarNameCache::get(dest_agent, &av_name))
-				{
-					dest_name = av_name.getCompleteName();
-				}
-				// If an IM session with destination agent is found item offer will be logged in this session.
-				show_object_sharing_confirmation(dest_name, inv_obj, dest, dest_agent, session_id);
-			}
-		}
-		else
-		{
-			// It's not in the user's inventory (it's probably
-			// in an object's contents), so disallow dragging
-			// it here.  You can't give something you don't
-			// yet have.
-			*accept = ACCEPT_NO;
-		}
-		break;
-	}
-	default:
-		*accept = ACCEPT_NO;
-		break;
-	}
-
-	return true;
-=======
-bool LLToolDragAndDrop::handleGiveDragAndDrop(LLUUID dest_agent, LLUUID session_id, BOOL drop,
-                                              EDragAndDropType cargo_type,
-                                              void* cargo_data,
-                                              EAcceptance* accept,
-                                              const LLSD& dest)
-{
-    // check the type
-    switch(cargo_type)
-    {
-    case DAD_TEXTURE:
-    case DAD_SOUND:
-    case DAD_LANDMARK:
-    case DAD_SCRIPT:
-    case DAD_OBJECT:
-    case DAD_NOTECARD:
-    case DAD_CLOTHING:
-    case DAD_BODYPART:
-    case DAD_ANIMATION:
-    case DAD_GESTURE:
-    case DAD_CALLINGCARD:
-    case DAD_MESH:
-    case DAD_CATEGORY:
-    case DAD_SETTINGS:
-    case DAD_MATERIAL:
-    {
-        LLInventoryObject* inv_obj = (LLInventoryObject*)cargo_data;
-        if(gInventory.getCategory(inv_obj->getUUID()) || (gInventory.getItem(inv_obj->getUUID())
-            && LLGiveInventory::isInventoryGiveAcceptable(dynamic_cast<LLInventoryItem*>(inv_obj))))
-        {
-            // *TODO: get multiple object transfers working
-            *accept = ACCEPT_YES_COPY_SINGLE;
-            if(drop)
-            {
-                LLIMModel::LLIMSession * session = LLIMModel::instance().findIMSession(session_id);
-
-                // If no IM session found get the destination agent's name by id.
-                if (NULL == session)
-                {
-                    LLAvatarName av_name;
-
-                    // If destination agent's name is found in cash proceed to showing the confirmation dialog.
-                    // Otherwise set up a callback to show the dialog when the name arrives.
-                    if (LLAvatarNameCache::get(dest_agent, &av_name))
-                    {
-                        show_object_sharing_confirmation(av_name.getUserName(), inv_obj, dest, dest_agent, LLUUID::null);
-                    }
-                    else
-                    {
-                        LLAvatarNameCache::get(dest_agent, boost::bind(&get_name_cb, _1, _2, inv_obj, dest, dest_agent));
-                    }
-
-                    return true;
-                }
-                std::string dest_name = session->mName;
-                LLAvatarName av_name;
-                if(LLAvatarNameCache::get(dest_agent, &av_name))
-                {
-                    dest_name = av_name.getCompleteName();
-                }
-                // If an IM session with destination agent is found item offer will be logged in this session.
-                show_object_sharing_confirmation(dest_name, inv_obj, dest, dest_agent, session_id);
-            }
-        }
-        else
-        {
-            // It's not in the user's inventory (it's probably
-            // in an object's contents), so disallow dragging
-            // it here.  You can't give something you don't
-            // yet have.
-            *accept = ACCEPT_NO;
-        }
-        break;
-    }
-    default:
-        *accept = ACCEPT_NO;
-        break;
-    }
-
-    return TRUE;
->>>>>>> e1623bb2
-}
-
-
-
-///
-/// Methods called in the drag & drop array
-///
-
-EAcceptance LLToolDragAndDrop::dad3dNULL(
-<<<<<<< HEAD
-	LLViewerObject*, S32, MASK, bool)
-=======
-    LLViewerObject*, S32, MASK, BOOL)
->>>>>>> e1623bb2
-{
-    LL_DEBUGS() << "LLToolDragAndDrop::dad3dNULL()" << LL_ENDL;
-    return ACCEPT_NO;
-}
-
-EAcceptance LLToolDragAndDrop::dad3dRezAttachmentFromInv(
-<<<<<<< HEAD
-	LLViewerObject* obj, S32 face, MASK mask, bool drop)
-{
-	LL_DEBUGS() << "LLToolDragAndDrop::dad3dRezAttachmentFromInv()" << LL_ENDL;
-	// must be in the user's inventory
-	if(mSource != SOURCE_AGENT && mSource != SOURCE_LIBRARY)
-	{
-		return ACCEPT_NO;
-	}
-
-	LLViewerInventoryItem* item;
-	LLViewerInventoryCategory* cat;
-	locateInventory(item, cat);
-	if (!item || !item->isFinished()) return ACCEPT_NO;
-
-	// must not be in the trash
-	const LLUUID trash_id = gInventory.findCategoryUUIDForType(LLFolderType::FT_TRASH);
-	if( gInventory.isObjectDescendentOf( item->getUUID(), trash_id ) )
-	{
-		return ACCEPT_NO;
-	}
-
-	// must not be already wearing it
-	LLVOAvatarSelf* avatar = gAgentAvatarp;
-	if( !avatar || avatar->isWearingAttachment(item->getUUID()) )
-	{
-		return ACCEPT_NO;
-	}
-
-	const LLUUID &outbox_id = gInventory.findCategoryUUIDForType(LLFolderType::FT_OUTBOX);
-	if(outbox_id.notNull() && gInventory.isObjectDescendentOf(item->getUUID(), outbox_id))
-	{
-		// Legacy
-		return ACCEPT_NO;
-	}
-
-
-	if( drop )
-	{
-		if(mSource == SOURCE_LIBRARY)
-		{
-			LLPointer<LLInventoryCallback> cb = new LLBoostFuncInventoryCallback(boost::bind(rez_attachment_cb, _1, (LLViewerJointAttachment*)0));
-			copy_inventory_item(
-				gAgent.getID(),
-				item->getPermissions().getOwner(),
-				item->getUUID(),
-				LLUUID::null,
-				std::string(),
-				cb);
-		}
-		else
-		{
-			rez_attachment(item, 0);
-		}
-	}
-	return ACCEPT_YES_SINGLE;
-=======
-    LLViewerObject* obj, S32 face, MASK mask, BOOL drop)
-{
-    LL_DEBUGS() << "LLToolDragAndDrop::dad3dRezAttachmentFromInv()" << LL_ENDL;
-    // must be in the user's inventory
-    if(mSource != SOURCE_AGENT && mSource != SOURCE_LIBRARY)
-    {
-        return ACCEPT_NO;
-    }
-
-    LLViewerInventoryItem* item;
-    LLViewerInventoryCategory* cat;
-    locateInventory(item, cat);
-    if (!item || !item->isFinished()) return ACCEPT_NO;
-
-    // must not be in the trash
-    const LLUUID trash_id = gInventory.findCategoryUUIDForType(LLFolderType::FT_TRASH);
-    if( gInventory.isObjectDescendentOf( item->getUUID(), trash_id ) )
-    {
-        return ACCEPT_NO;
-    }
-
-    // must not be already wearing it
-    LLVOAvatarSelf* avatar = gAgentAvatarp;
-    if( !avatar || avatar->isWearingAttachment(item->getUUID()) )
-    {
-        return ACCEPT_NO;
-    }
-
-    const LLUUID &outbox_id = gInventory.findCategoryUUIDForType(LLFolderType::FT_OUTBOX);
-    if(outbox_id.notNull() && gInventory.isObjectDescendentOf(item->getUUID(), outbox_id))
-    {
-        // Legacy
-        return ACCEPT_NO;
-    }
-
-
-    if( drop )
-    {
-        if(mSource == SOURCE_LIBRARY)
-        {
-            LLPointer<LLInventoryCallback> cb = new LLBoostFuncInventoryCallback(boost::bind(rez_attachment_cb, _1, (LLViewerJointAttachment*)0));
-            copy_inventory_item(
-                gAgent.getID(),
-                item->getPermissions().getOwner(),
-                item->getUUID(),
-                LLUUID::null,
-                std::string(),
-                cb);
-        }
-        else
-        {
-            rez_attachment(item, 0);
-        }
-    }
-    return ACCEPT_YES_SINGLE;
->>>>>>> e1623bb2
-}
-
-
-EAcceptance LLToolDragAndDrop::dad3dRezObjectOnLand(
-<<<<<<< HEAD
-	LLViewerObject* obj, S32 face, MASK mask, bool drop)
-{
-	if (mSource == SOURCE_WORLD)
-	{
-		return dad3dRezFromObjectOnLand(obj, face, mask, drop);
-	}
-
-	LL_DEBUGS() << "LLToolDragAndDrop::dad3dRezObjectOnLand()" << LL_ENDL;
-	LLViewerInventoryItem* item;
-	LLViewerInventoryCategory* cat;
-	locateInventory(item, cat);
-	if (!item || !item->isFinished()) return ACCEPT_NO;
-
-	LLVOAvatarSelf* my_avatar = gAgentAvatarp;
-	if( !my_avatar || my_avatar->isWearingAttachment( item->getUUID() ) )
-	{
-		return ACCEPT_NO;
-	}
-
-	EAcceptance accept;
-	bool remove_inventory;
-
-	// Get initial settings based on shift key
-	if (mask & MASK_SHIFT)
-	{
-		// For now, always make copy
-		//accept = ACCEPT_YES_SINGLE;
-		//remove_inventory = true;
-		accept = ACCEPT_YES_COPY_SINGLE;
-		remove_inventory = false;
-	}
-	else
-	{
-		accept = ACCEPT_YES_COPY_SINGLE;
-		remove_inventory = false;
-	}
-
-	// check if the item can be copied. If not, send that to the sim
-	// which will remove the inventory item.
-	if(!item->getPermissions().allowCopyBy(gAgent.getID()))
-	{
-		accept = ACCEPT_YES_SINGLE;
-		remove_inventory = true;
-	}
-
-	// Check if it's in the trash.
-	const LLUUID trash_id = gInventory.findCategoryUUIDForType(LLFolderType::FT_TRASH);
-	if(gInventory.isObjectDescendentOf(item->getUUID(), trash_id))
-	{
-		accept = ACCEPT_YES_SINGLE;
-	}
-
-	if(drop)
-	{
-		dropObject(obj, true, false, remove_inventory);
-	}
-
-	return accept;
-}
-
-EAcceptance LLToolDragAndDrop::dad3dRezObjectOnObject(
-	LLViewerObject* obj, S32 face, MASK mask, bool drop)
-{
-	// handle objects coming from object inventory
-	if (mSource == SOURCE_WORLD)
-	{
-		return dad3dRezFromObjectOnObject(obj, face, mask, drop);
-	}
-
-	LL_DEBUGS() << "LLToolDragAndDrop::dad3dRezObjectOnObject()" << LL_ENDL;
-	LLViewerInventoryItem* item;
-	LLViewerInventoryCategory* cat;
-	locateInventory(item, cat);
-	if (!item || !item->isFinished()) return ACCEPT_NO;
-	LLVOAvatarSelf* my_avatar = gAgentAvatarp;
-	if( !my_avatar || my_avatar->isWearingAttachment( item->getUUID() ) )
-	{
-		return ACCEPT_NO;
-	}
-
-	if((mask & MASK_CONTROL))
-	{
-		// *HACK: In order to resolve SL-22177, we need to block drags
-		// from notecards and objects onto other objects.
-		if(mSource == SOURCE_NOTECARD)
-		{
-			return ACCEPT_NO;
-		}
-
-		EAcceptance rv = willObjectAcceptInventory(obj, item);
-		if(drop && (ACCEPT_YES_SINGLE <= rv))
-		{
-			dropInventory(obj, item, mSource, mSourceID);
-		}
-		return rv;
-	}
-	
-	EAcceptance accept;
-	bool remove_inventory;
-
-	if (mask & MASK_SHIFT)
-	{
-		// For now, always make copy
-		//accept = ACCEPT_YES_SINGLE;
-		//remove_inventory = true;
-		accept = ACCEPT_YES_COPY_SINGLE;
-		remove_inventory = false;
-	}
-	else
-	{
-		accept = ACCEPT_YES_COPY_SINGLE;
-		remove_inventory = false;
-	}
-	
-	// check if the item can be copied. If not, send that to the sim
-	// which will remove the inventory item.
-	if(!item->getPermissions().allowCopyBy(gAgent.getID()))
-	{
-		accept = ACCEPT_YES_SINGLE;
-		remove_inventory = true;
-	}
-
-	// Check if it's in the trash.
-	const LLUUID trash_id = gInventory.findCategoryUUIDForType(LLFolderType::FT_TRASH);
-	if(gInventory.isObjectDescendentOf(item->getUUID(), trash_id))
-	{
-		accept = ACCEPT_YES_SINGLE;
-		remove_inventory = true;
-	}
-
-	if(drop)
-	{
-		dropObject(obj, false, false, remove_inventory);
-	}
-
-	return accept;
-}
-
-EAcceptance LLToolDragAndDrop::dad3dRezScript(
-	LLViewerObject* obj, S32 face, MASK mask, bool drop)
-{
-	LL_DEBUGS() << "LLToolDragAndDrop::dad3dRezScript()" << LL_ENDL;
-
-	// *HACK: In order to resolve SL-22177, we need to block drags
-	// from notecards and objects onto other objects.
-	if((SOURCE_WORLD == mSource) || (SOURCE_NOTECARD == mSource))
-	{
-		return ACCEPT_NO;
-	}
-
-	LLViewerInventoryItem* item;
-	LLViewerInventoryCategory* cat;
-	locateInventory(item, cat);
-	if (!item || !item->isFinished()) return ACCEPT_NO;
-	EAcceptance rv = willObjectAcceptInventory(obj, item);
-	if(drop && (ACCEPT_YES_SINGLE <= rv))
-	{
-		// rez in the script active by default, rez in inactive if the
-		// control key is being held down.
-		bool active = ((mask & MASK_CONTROL) == 0);
-	
-		LLViewerObject* root_object = obj;
-		if (obj && obj->getParent())
-		{
-			LLViewerObject* parent_obj = (LLViewerObject*)obj->getParent();
-			if (!parent_obj->isAvatar())
-			{
-				root_object = parent_obj;
-			}
-		}
-
-		dropScript(root_object, item, active, mSource, mSourceID);
-	}	
-	return rv;
-}
-
-EAcceptance LLToolDragAndDrop::dad3dApplyToObject(
-	LLViewerObject* obj, S32 face, MASK mask, bool drop, EDragAndDropType cargo_type)
-{
-	LL_DEBUGS() << "LLToolDragAndDrop::dad3dApplyToObject()" << LL_ENDL;
-
-	// *HACK: In order to resolve SL-22177, we need to block drags
-	// from notecards and objects onto other objects.
-	if((SOURCE_WORLD == mSource) || (SOURCE_NOTECARD == mSource))
-	{
-		return ACCEPT_NO;
-	}
-	
-	LLViewerInventoryItem* item;
-	LLViewerInventoryCategory* cat;
-	locateInventory(item, cat);
-	if (!item || !item->isFinished()) return ACCEPT_NO;
-=======
-    LLViewerObject* obj, S32 face, MASK mask, BOOL drop)
-{
-    if (mSource == SOURCE_WORLD)
-    {
-        return dad3dRezFromObjectOnLand(obj, face, mask, drop);
-    }
-
-    LL_DEBUGS() << "LLToolDragAndDrop::dad3dRezObjectOnLand()" << LL_ENDL;
-    LLViewerInventoryItem* item;
-    LLViewerInventoryCategory* cat;
-    locateInventory(item, cat);
-    if (!item || !item->isFinished()) return ACCEPT_NO;
-
-    LLVOAvatarSelf* my_avatar = gAgentAvatarp;
-    if( !my_avatar || my_avatar->isWearingAttachment( item->getUUID() ) )
-    {
-        return ACCEPT_NO;
-    }
-
-    EAcceptance accept;
-    BOOL remove_inventory;
-
-    // Get initial settings based on shift key
-    if (mask & MASK_SHIFT)
-    {
-        // For now, always make copy
-        //accept = ACCEPT_YES_SINGLE;
-        //remove_inventory = TRUE;
-        accept = ACCEPT_YES_COPY_SINGLE;
-        remove_inventory = FALSE;
-    }
-    else
-    {
-        accept = ACCEPT_YES_COPY_SINGLE;
-        remove_inventory = FALSE;
-    }
-
-    // check if the item can be copied. If not, send that to the sim
-    // which will remove the inventory item.
-    if(!item->getPermissions().allowCopyBy(gAgent.getID()))
-    {
-        accept = ACCEPT_YES_SINGLE;
-        remove_inventory = TRUE;
-    }
-
-    // Check if it's in the trash.
-    const LLUUID trash_id = gInventory.findCategoryUUIDForType(LLFolderType::FT_TRASH);
-    if(gInventory.isObjectDescendentOf(item->getUUID(), trash_id))
-    {
-        accept = ACCEPT_YES_SINGLE;
-    }
-
-    if(drop)
-    {
-        dropObject(obj, TRUE, FALSE, remove_inventory);
-    }
-
-    return accept;
-}
-
-EAcceptance LLToolDragAndDrop::dad3dRezObjectOnObject(
-    LLViewerObject* obj, S32 face, MASK mask, BOOL drop)
-{
-    // handle objects coming from object inventory
-    if (mSource == SOURCE_WORLD)
-    {
-        return dad3dRezFromObjectOnObject(obj, face, mask, drop);
-    }
-
-    LL_DEBUGS() << "LLToolDragAndDrop::dad3dRezObjectOnObject()" << LL_ENDL;
-    LLViewerInventoryItem* item;
-    LLViewerInventoryCategory* cat;
-    locateInventory(item, cat);
-    if (!item || !item->isFinished()) return ACCEPT_NO;
-    LLVOAvatarSelf* my_avatar = gAgentAvatarp;
-    if( !my_avatar || my_avatar->isWearingAttachment( item->getUUID() ) )
-    {
-        return ACCEPT_NO;
-    }
-
-    if((mask & MASK_CONTROL))
-    {
-        // *HACK: In order to resolve SL-22177, we need to block drags
-        // from notecards and objects onto other objects.
-        if(mSource == SOURCE_NOTECARD)
-        {
-            return ACCEPT_NO;
-        }
-
-        EAcceptance rv = willObjectAcceptInventory(obj, item);
-        if(drop && (ACCEPT_YES_SINGLE <= rv))
-        {
-            dropInventory(obj, item, mSource, mSourceID);
-        }
-        return rv;
-    }
-
-    EAcceptance accept;
-    BOOL remove_inventory;
-
-    if (mask & MASK_SHIFT)
-    {
-        // For now, always make copy
-        //accept = ACCEPT_YES_SINGLE;
-        //remove_inventory = TRUE;
-        accept = ACCEPT_YES_COPY_SINGLE;
-        remove_inventory = FALSE;
-    }
-    else
-    {
-        accept = ACCEPT_YES_COPY_SINGLE;
-        remove_inventory = FALSE;
-    }
-
-    // check if the item can be copied. If not, send that to the sim
-    // which will remove the inventory item.
-    if(!item->getPermissions().allowCopyBy(gAgent.getID()))
-    {
-        accept = ACCEPT_YES_SINGLE;
-        remove_inventory = TRUE;
-    }
-
-    // Check if it's in the trash.
-    const LLUUID trash_id = gInventory.findCategoryUUIDForType(LLFolderType::FT_TRASH);
-    if(gInventory.isObjectDescendentOf(item->getUUID(), trash_id))
-    {
-        accept = ACCEPT_YES_SINGLE;
-        remove_inventory = TRUE;
-    }
-
-    if(drop)
-    {
-        dropObject(obj, FALSE, FALSE, remove_inventory);
-    }
-
-    return accept;
-}
-
-EAcceptance LLToolDragAndDrop::dad3dRezScript(
-    LLViewerObject* obj, S32 face, MASK mask, BOOL drop)
-{
-    LL_DEBUGS() << "LLToolDragAndDrop::dad3dRezScript()" << LL_ENDL;
-
-    // *HACK: In order to resolve SL-22177, we need to block drags
-    // from notecards and objects onto other objects.
-    if((SOURCE_WORLD == mSource) || (SOURCE_NOTECARD == mSource))
-    {
-        return ACCEPT_NO;
-    }
-
-    LLViewerInventoryItem* item;
-    LLViewerInventoryCategory* cat;
-    locateInventory(item, cat);
-    if (!item || !item->isFinished()) return ACCEPT_NO;
-    EAcceptance rv = willObjectAcceptInventory(obj, item);
-    if(drop && (ACCEPT_YES_SINGLE <= rv))
-    {
-        // rez in the script active by default, rez in inactive if the
-        // control key is being held down.
-        BOOL active = ((mask & MASK_CONTROL) == 0);
-
-        LLViewerObject* root_object = obj;
-        if (obj && obj->getParent())
-        {
-            LLViewerObject* parent_obj = (LLViewerObject*)obj->getParent();
-            if (!parent_obj->isAvatar())
-            {
-                root_object = parent_obj;
-            }
-        }
-
-        dropScript(root_object, item, active, mSource, mSourceID);
-    }
-    return rv;
-}
-
-EAcceptance LLToolDragAndDrop::dad3dApplyToObject(
-    LLViewerObject* obj, S32 face, MASK mask, BOOL drop, EDragAndDropType cargo_type)
-{
-    LL_DEBUGS() << "LLToolDragAndDrop::dad3dApplyToObject()" << LL_ENDL;
-
-    // *HACK: In order to resolve SL-22177, we need to block drags
-    // from notecards and objects onto other objects.
-    if((SOURCE_WORLD == mSource) || (SOURCE_NOTECARD == mSource))
-    {
-        return ACCEPT_NO;
-    }
-
-    LLViewerInventoryItem* item;
-    LLViewerInventoryCategory* cat;
-    locateInventory(item, cat);
-    if (!item || !item->isFinished()) return ACCEPT_NO;
->>>>>>> e1623bb2
-    LLPermissions item_permissions = item->getPermissions();
-    EAcceptance rv = willObjectAcceptInventory(obj, item);
-    if((mask & MASK_CONTROL))
-    {
-        if((ACCEPT_YES_SINGLE <= rv) && drop)
-        {
-            dropInventory(obj, item, mSource, mSourceID);
-        }
-        return rv;
-    }
-    if(!obj->permModify())
-    {
-        return ACCEPT_NO_LOCKED;
-    }
-
-    if (cargo_type == DAD_TEXTURE && (mask & MASK_ALT) == 0)
-    {
-        bool has_non_pbr_faces = false;
-        if ((mask & MASK_SHIFT))
-        {
-            S32 num_faces = obj->getNumTEs();
-            for (S32 face = 0; face < num_faces; face++)
-            {
-                if (obj->getRenderMaterialID(face).isNull())
-                {
-                    has_non_pbr_faces = true;
-                    break;
-                }
-            }
-        }
-        else
-        {
-            has_non_pbr_faces = obj->getRenderMaterialID(face).isNull();
-        }
-
-        if (!has_non_pbr_faces)
-        {
-            // Only pbr faces selected, texture will be added to an override
-            // Overrides require textures to be copy and transfer free
-            bool allow_adding_to_override = item_permissions.allowOperationBy(PERM_COPY, gAgent.getID());
-            allow_adding_to_override &= item_permissions.allowOperationBy(PERM_TRANSFER, gAgent.getID());
-            if (!allow_adding_to_override) return ACCEPT_NO;
-        }
-    }
-
-    if(drop && (ACCEPT_YES_SINGLE <= rv))
-    {
-        if (cargo_type == DAD_TEXTURE)
-        {
-            bool all_faces = mask & MASK_SHIFT;
-            bool remove_pbr = mask & MASK_ALT;
-            if (item_permissions.allowOperationBy(PERM_COPY, gAgent.getID()))
-            {
-                dropTexture(obj, face, item, mSource, mSourceID, all_faces, remove_pbr);
-            }
-            else
-            {
-                ESource source = mSource;
-                LLUUID source_id = mSourceID;
-                LLNotificationsUtil::add("ApplyInventoryToObject", LLSD(), LLSD(), [obj, face, item, source, source_id, all_faces, remove_pbr](const LLSD& notification, const LLSD& response)
-                                         {
-                                             S32 option = LLNotificationsUtil::getSelectedOption(notification, response);
-                                             // if Cancel pressed
-                                             if (option == 1)
-                                             {
-                                                 return;
-                                             }
-                                             dropTexture(obj, face, item, source, source_id, all_faces, remove_pbr);
-                                         });
-            }
-        }
-        else if (cargo_type == DAD_MATERIAL)
-        {
-            bool all_faces = mask & MASK_SHIFT;
-            if (item->getPermissions().allowOperationBy(PERM_COPY, gAgent.getID()))
-            {
-                dropMaterial(obj, face, item, mSource, mSourceID, all_faces);
-            }
-            else
-            {
-                ESource source = mSource;
-                LLUUID source_id = mSourceID;
-                LLNotificationsUtil::add("ApplyInventoryToObject", LLSD(), LLSD(), [obj, face, item, source, source_id, all_faces](const LLSD& notification, const LLSD& response)
-                                         {
-                                             S32 option = LLNotificationsUtil::getSelectedOption(notification, response);
-                                             // if Cancel pressed
-                                             if (option == 1)
-                                             {
-                                                 return;
-                                             }
-                                             dropMaterial(obj, face, item, source, source_id, all_faces);
-                                         });
-            }
-        }
-<<<<<<< HEAD
-		else if (cargo_type == DAD_MESH)
-		{
-			dropMesh(obj, item, mSource, mSourceID);
-		}
-		else
-		{
-			LL_WARNS() << "unsupported asset type" << LL_ENDL;
-		}
-		
-		// VEFFECT: SetTexture
-		LLHUDEffectSpiral *effectp = (LLHUDEffectSpiral *)LLHUDManager::getInstance()->createViewerEffect(LLHUDObject::LL_HUD_EFFECT_BEAM, true);
-		effectp->setSourceObject(gAgentAvatarp);
-		effectp->setTargetObject(obj);
-		effectp->setDuration(LL_HUD_DUR_SHORT);
-		effectp->setColor(LLColor4U(gAgent.getEffectColor()));
-	}
-=======
-        else if (cargo_type == DAD_MESH)
-        {
-            dropMesh(obj, item, mSource, mSourceID);
-        }
-        else
-        {
-            LL_WARNS() << "unsupported asset type" << LL_ENDL;
-        }
-
-        // VEFFECT: SetTexture
-        LLHUDEffectSpiral *effectp = (LLHUDEffectSpiral *)LLHUDManager::getInstance()->createViewerEffect(LLHUDObject::LL_HUD_EFFECT_BEAM, TRUE);
-        effectp->setSourceObject(gAgentAvatarp);
-        effectp->setTargetObject(obj);
-        effectp->setDuration(LL_HUD_DUR_SHORT);
-        effectp->setColor(LLColor4U(gAgent.getEffectColor()));
-    }
->>>>>>> e1623bb2
-
-    // enable multi-drop, although last texture will win
-    return ACCEPT_YES_MULTI;
-}
-
-
-EAcceptance LLToolDragAndDrop::dad3dTextureObject(
-<<<<<<< HEAD
-	LLViewerObject* obj, S32 face, MASK mask, bool drop)
-=======
-    LLViewerObject* obj, S32 face, MASK mask, BOOL drop)
->>>>>>> e1623bb2
-{
-    return dad3dApplyToObject(obj, face, mask, drop, DAD_TEXTURE);
-}
-
-EAcceptance LLToolDragAndDrop::dad3dMaterialObject(
-    LLViewerObject* obj, S32 face, MASK mask, bool drop)
-{
-    return dad3dApplyToObject(obj, face, mask, drop, DAD_MATERIAL);
-}
-
-EAcceptance LLToolDragAndDrop::dad3dMeshObject(
-<<<<<<< HEAD
-	LLViewerObject* obj, S32 face, MASK mask, bool drop)
-=======
-    LLViewerObject* obj, S32 face, MASK mask, BOOL drop)
->>>>>>> e1623bb2
-{
-    return dad3dApplyToObject(obj, face, mask, drop, DAD_MESH);
-}
-
-
-/*
-EAcceptance LLToolDragAndDrop::dad3dTextureSelf(
-	LLViewerObject* obj, S32 face, MASK mask, bool drop)
-{
-	LL_DEBUGS() << "LLToolDragAndDrop::dad3dTextureAvatar()" << LL_ENDL;
-	if(drop)
-	{
-		if( !(mask & MASK_SHIFT) )
-		{
-			dropTextureOneFaceAvatar( (LLVOAvatar*)obj, face, (LLInventoryItem*)mCargoData);
-		}
-	}
-	return (mask & MASK_SHIFT) ? ACCEPT_NO : ACCEPT_YES_SINGLE;
-}
-*/
-
-EAcceptance LLToolDragAndDrop::dad3dWearItem(
-<<<<<<< HEAD
-	LLViewerObject* obj, S32 face, MASK mask, bool drop)
-{
-	LL_DEBUGS() << "LLToolDragAndDrop::dad3dWearItem()" << LL_ENDL;
-	LLViewerInventoryItem* item;
-	LLViewerInventoryCategory* cat;
-	locateInventory(item, cat);
-	if (!item || !item->isFinished()) return ACCEPT_NO;
-
-	if(mSource == SOURCE_AGENT || mSource == SOURCE_LIBRARY)
-	{
-		// it's in the agent inventory
-		const LLUUID trash_id = gInventory.findCategoryUUIDForType(LLFolderType::FT_TRASH);
-		if( gInventory.isObjectDescendentOf( item->getUUID(), trash_id ) )
-		{
-			return ACCEPT_NO;
-		}
-
-		if( drop )
-		{
-			// TODO: investigate wearables may not be loaded at this point EXT-8231
-
-			LLAppearanceMgr::instance().wearItemOnAvatar(item->getUUID(),true, !(mask & MASK_CONTROL));
-		}
-		return ACCEPT_YES_MULTI;
-	}
-	else
-	{
-		// TODO: copy/move item to avatar's inventory and then wear it.
-		return ACCEPT_NO;
-	}
-}
-
-EAcceptance LLToolDragAndDrop::dad3dActivateGesture(
-	LLViewerObject* obj, S32 face, MASK mask, bool drop)
-{
-	LL_DEBUGS() << "LLToolDragAndDrop::dad3dActivateGesture()" << LL_ENDL;
-	LLViewerInventoryItem* item;
-	LLViewerInventoryCategory* cat;
-	locateInventory(item, cat);
-	if (!item || !item->isFinished()) return ACCEPT_NO;
-
-	if(mSource == SOURCE_AGENT || mSource == SOURCE_LIBRARY)
-	{
-		// it's in the agent inventory
-		const LLUUID trash_id = gInventory.findCategoryUUIDForType(LLFolderType::FT_TRASH);
-		if( gInventory.isObjectDescendentOf( item->getUUID(), trash_id ) )
-		{
-			return ACCEPT_NO;
-		}
-
-		if( drop )
-		{
-			LLUUID item_id;
-			if(mSource == SOURCE_LIBRARY)
-			{
-				// create item based on that one, and put it on if that
-				// was a success.
-				LLPointer<LLInventoryCallback> cb = new LLBoostFuncInventoryCallback(activate_gesture_cb);
-				copy_inventory_item(
-					gAgent.getID(),
-					item->getPermissions().getOwner(),
-					item->getUUID(),
-					LLUUID::null,
-					std::string(),
-					cb);
-			}
-			else
-			{
-				LLGestureMgr::instance().activateGesture(item->getUUID());
-				gInventory.updateItem(item);
-				gInventory.notifyObservers();
-			}
-		}
-		return ACCEPT_YES_MULTI;
-	}
-	else
-	{
-		return ACCEPT_NO;
-	}
-}
-
-EAcceptance LLToolDragAndDrop::dad3dWearCategory(
-	LLViewerObject* obj, S32 face, MASK mask, bool drop)
-{
-	LL_DEBUGS() << "LLToolDragAndDrop::dad3dWearCategory()" << LL_ENDL;
-	LLViewerInventoryItem* item;
-	LLViewerInventoryCategory* category;
-	locateInventory(item, category);
-	if(!category) return ACCEPT_NO;
-
-	if (drop)
-	{
-		// TODO: investigate wearables may not be loaded at this point EXT-8231
-	}
-
-	U32 max_items = gSavedSettings.getU32("WearFolderLimit");
-	LLInventoryModel::cat_array_t cats;
-	LLInventoryModel::item_array_t items;
-	LLFindWearablesEx not_worn(/*is_worn=*/ false, /*include_body_parts=*/ false);
-	gInventory.collectDescendentsIf(category->getUUID(),
-		cats,
-		items,
-		LLInventoryModel::EXCLUDE_TRASH,
-		not_worn);
-	if (items.size() > max_items)
-	{
-		LLStringUtil::format_map_t args;
-		args["AMOUNT"] = llformat("%d", max_items);
-		mCustomMsg = LLTrans::getString("TooltipTooManyWearables",args);
-		return ACCEPT_NO_CUSTOM;
-	}
-
-	if (mSource == SOURCE_AGENT)
-	{
-		const LLUUID trash_id = gInventory.findCategoryUUIDForType(LLFolderType::FT_TRASH);
-		if (gInventory.isObjectDescendentOf(category->getUUID(), trash_id))
-		{
-			return ACCEPT_NO;
-		}
-
-		const LLUUID &outbox_id = gInventory.findCategoryUUIDForType(LLFolderType::FT_OUTBOX);
-		if (outbox_id.notNull() && gInventory.isObjectDescendentOf(category->getUUID(), outbox_id))
-		{
-			// Legacy
-			return ACCEPT_NO;
-		}
-
-		if (drop)
-		{
-			LLAppearanceMgr::instance().wearInventoryCategory(category, false, mask & MASK_SHIFT);
-		}
-
-		return ACCEPT_YES_MULTI;
-	}
-
-	if (mSource == SOURCE_LIBRARY)
-	{
-		if (drop)
-		{
-			LLAppearanceMgr::instance().wearInventoryCategory(category, true, false);
-		}
-
-		return ACCEPT_YES_MULTI;
-	}
-
-	// TODO: copy/move category to avatar's inventory and then wear it.
-	return ACCEPT_NO;
-=======
-    LLViewerObject* obj, S32 face, MASK mask, BOOL drop)
-{
-    LL_DEBUGS() << "LLToolDragAndDrop::dad3dWearItem()" << LL_ENDL;
-    LLViewerInventoryItem* item;
-    LLViewerInventoryCategory* cat;
-    locateInventory(item, cat);
-    if (!item || !item->isFinished()) return ACCEPT_NO;
-
-    if(mSource == SOURCE_AGENT || mSource == SOURCE_LIBRARY)
-    {
-        // it's in the agent inventory
-        const LLUUID trash_id = gInventory.findCategoryUUIDForType(LLFolderType::FT_TRASH);
-        if( gInventory.isObjectDescendentOf( item->getUUID(), trash_id ) )
-        {
-            return ACCEPT_NO;
-        }
-
-        if( drop )
-        {
-            // TODO: investigate wearables may not be loaded at this point EXT-8231
-
-            LLAppearanceMgr::instance().wearItemOnAvatar(item->getUUID(),true, !(mask & MASK_CONTROL));
-        }
-        return ACCEPT_YES_MULTI;
-    }
-    else
-    {
-        // TODO: copy/move item to avatar's inventory and then wear it.
-        return ACCEPT_NO;
-    }
-}
-
-EAcceptance LLToolDragAndDrop::dad3dActivateGesture(
-    LLViewerObject* obj, S32 face, MASK mask, BOOL drop)
-{
-    LL_DEBUGS() << "LLToolDragAndDrop::dad3dActivateGesture()" << LL_ENDL;
-    LLViewerInventoryItem* item;
-    LLViewerInventoryCategory* cat;
-    locateInventory(item, cat);
-    if (!item || !item->isFinished()) return ACCEPT_NO;
-
-    if(mSource == SOURCE_AGENT || mSource == SOURCE_LIBRARY)
-    {
-        // it's in the agent inventory
-        const LLUUID trash_id = gInventory.findCategoryUUIDForType(LLFolderType::FT_TRASH);
-        if( gInventory.isObjectDescendentOf( item->getUUID(), trash_id ) )
-        {
-            return ACCEPT_NO;
-        }
-
-        if( drop )
-        {
-            LLUUID item_id;
-            if(mSource == SOURCE_LIBRARY)
-            {
-                // create item based on that one, and put it on if that
-                // was a success.
-                LLPointer<LLInventoryCallback> cb = new LLBoostFuncInventoryCallback(activate_gesture_cb);
-                copy_inventory_item(
-                    gAgent.getID(),
-                    item->getPermissions().getOwner(),
-                    item->getUUID(),
-                    LLUUID::null,
-                    std::string(),
-                    cb);
-            }
-            else
-            {
-                LLGestureMgr::instance().activateGesture(item->getUUID());
-                gInventory.updateItem(item);
-                gInventory.notifyObservers();
-            }
-        }
-        return ACCEPT_YES_MULTI;
-    }
-    else
-    {
-        return ACCEPT_NO;
-    }
-}
-
-EAcceptance LLToolDragAndDrop::dad3dWearCategory(
-    LLViewerObject* obj, S32 face, MASK mask, BOOL drop)
-{
-    LL_DEBUGS() << "LLToolDragAndDrop::dad3dWearCategory()" << LL_ENDL;
-    LLViewerInventoryItem* item;
-    LLViewerInventoryCategory* category;
-    locateInventory(item, category);
-    if(!category) return ACCEPT_NO;
-
-    if (drop)
-    {
-        // TODO: investigate wearables may not be loaded at this point EXT-8231
-    }
-
-    U32 max_items = gSavedSettings.getU32("WearFolderLimit");
-    LLInventoryModel::cat_array_t cats;
-    LLInventoryModel::item_array_t items;
-    LLFindWearablesEx not_worn(/*is_worn=*/ false, /*include_body_parts=*/ false);
-    gInventory.collectDescendentsIf(category->getUUID(),
-        cats,
-        items,
-        LLInventoryModel::EXCLUDE_TRASH,
-        not_worn);
-    if (items.size() > max_items)
-    {
-        LLStringUtil::format_map_t args;
-        args["AMOUNT"] = llformat("%d", max_items);
-        mCustomMsg = LLTrans::getString("TooltipTooManyWearables",args);
-        return ACCEPT_NO_CUSTOM;
-    }
-
-    if(mSource == SOURCE_AGENT)
-    {
-        const LLUUID trash_id = gInventory.findCategoryUUIDForType(LLFolderType::FT_TRASH);
-        if( gInventory.isObjectDescendentOf( category->getUUID(), trash_id ) )
-        {
-            return ACCEPT_NO;
-        }
-
-        const LLUUID &outbox_id = gInventory.findCategoryUUIDForType(LLFolderType::FT_OUTBOX);
-        if(outbox_id.notNull() && gInventory.isObjectDescendentOf(category->getUUID(), outbox_id))
-        {
-            // Legacy
-            return ACCEPT_NO;
-        }
-
-        if(drop)
-        {
-            BOOL append = ( (mask & MASK_SHIFT) ? TRUE : FALSE );
-            LLAppearanceMgr::instance().wearInventoryCategory(category, false, append);
-        }
-        return ACCEPT_YES_MULTI;
-    }
-    else if(mSource == SOURCE_LIBRARY)
-    {
-        if(drop)
-        {
-            LLAppearanceMgr::instance().wearInventoryCategory(category, true, false);
-        }
-        return ACCEPT_YES_MULTI;
-    }
-    else
-    {
-        // TODO: copy/move category to avatar's inventory and then wear it.
-        return ACCEPT_NO;
-    }
->>>>>>> e1623bb2
-}
-
-
-EAcceptance LLToolDragAndDrop::dad3dUpdateInventory(
-<<<<<<< HEAD
-	LLViewerObject* obj, S32 face, MASK mask, bool drop)
-{
-	LL_DEBUGS() << "LLToolDragAndDrop::dadUpdateInventory()" << LL_ENDL;
-
-	// *HACK: In order to resolve SL-22177, we need to block drags
-	// from notecards and objects onto other objects.
-	if ((SOURCE_WORLD == mSource) || (SOURCE_NOTECARD == mSource))
-		return ACCEPT_NO;
-
-	LLViewerInventoryItem* item;
-	LLViewerInventoryCategory* cat;
-	locateInventory(item, cat);
-	if (!item || !item->isFinished())
-		return ACCEPT_NO;
-
-	LLViewerObject* root_object = obj;
-	if (obj && obj->getParent())
-	{
-		LLViewerObject* parent_obj = (LLViewerObject*)obj->getParent();
-		if (!parent_obj->isAvatar())
-		{
-			root_object = parent_obj;
-		}
-	}
-
-	EAcceptance rv = willObjectAcceptInventory(root_object, item);
-	if (root_object && drop && (ACCEPT_YES_COPY_SINGLE <= rv))
-	{
-		dropInventory(root_object, item, mSource, mSourceID);
-	}
-
-	return rv;
-=======
-    LLViewerObject* obj, S32 face, MASK mask, BOOL drop)
-{
-    LL_DEBUGS() << "LLToolDragAndDrop::dadUpdateInventory()" << LL_ENDL;
-
-    // *HACK: In order to resolve SL-22177, we need to block drags
-    // from notecards and objects onto other objects.
-    if((SOURCE_WORLD == mSource) || (SOURCE_NOTECARD == mSource))
-    {
-        return ACCEPT_NO;
-    }
-
-    LLViewerInventoryItem* item;
-    LLViewerInventoryCategory* cat;
-    locateInventory(item, cat);
-    if (!item || !item->isFinished()) return ACCEPT_NO;
-    LLViewerObject* root_object = obj;
-    if (obj && obj->getParent())
-    {
-        LLViewerObject* parent_obj = (LLViewerObject*)obj->getParent();
-        if (!parent_obj->isAvatar())
-        {
-            root_object = parent_obj;
-        }
-    }
-
-    EAcceptance rv = willObjectAcceptInventory(root_object, item);
-    if(root_object && drop && (ACCEPT_YES_COPY_SINGLE <= rv))
-    {
-        dropInventory(root_object, item, mSource, mSourceID);
-    }
-    return rv;
->>>>>>> e1623bb2
-}
-
-bool LLToolDragAndDrop::dadUpdateInventory(LLViewerObject* obj, bool drop)
-{
-<<<<<<< HEAD
-	EAcceptance rv = dad3dUpdateInventory(obj, -1, MASK_NONE, drop);
-	return rv >= ACCEPT_YES_COPY_SINGLE;
-}
-
-EAcceptance LLToolDragAndDrop::dad3dUpdateInventoryCategory(
-	LLViewerObject* obj, S32 face, MASK mask, bool drop)
-{
-	LL_DEBUGS() << "LLToolDragAndDrop::dad3dUpdateInventoryCategory()" << LL_ENDL;
-	if (obj == NULL)
-	{
-		LL_WARNS() << "obj is NULL; aborting func with ACCEPT_NO" << LL_ENDL;
-		return ACCEPT_NO;
-	}
-
-	if ((mSource != SOURCE_AGENT) && (mSource != SOURCE_LIBRARY))
-	{
-		return ACCEPT_NO;
-	}
-	if (obj->isAttachment())
-	{
-		return ACCEPT_NO_LOCKED;
-	}
-
-	LLViewerInventoryItem* item = NULL;
-	LLViewerInventoryCategory* cat = NULL;
-	locateInventory(item, cat);
-	if (!cat) 
-	{
-		return ACCEPT_NO;
-	}
-
-	// Find all the items in the category
-	LLDroppableItem droppable(!obj->permYouOwner());
-	LLInventoryModel::cat_array_t cats;
-	LLInventoryModel::item_array_t items;
-	gInventory.collectDescendentsIf(cat->getUUID(),
-					cats,
-					items,
-					LLInventoryModel::EXCLUDE_TRASH,
-					droppable);
-	cats.push_back(cat);
- 	if (droppable.countNoCopy() > 0)
- 	{
- 		LL_WARNS() << "*** Need to confirm this step" << LL_ENDL;
- 	}
-	LLViewerObject* root_object = obj;
-	if (obj->getParent())
-	{
-		LLViewerObject* parent_obj = (LLViewerObject*)obj->getParent();
-		if (!parent_obj->isAvatar())
-		{
-			root_object = parent_obj;
-		}
-	}
-
-	EAcceptance rv = ACCEPT_NO;
-
-	// Check for accept
-	for (LLInventoryModel::cat_array_t::const_iterator cat_iter = cats.begin();
-		 cat_iter != cats.end();
-		 ++cat_iter)
-	{
-		const LLViewerInventoryCategory *cat = (*cat_iter);
-		rv = gInventory.isCategoryComplete(cat->getUUID()) ? ACCEPT_YES_MULTI : ACCEPT_NO;
-		if(rv < ACCEPT_YES_SINGLE)
-		{
-			LL_DEBUGS() << "Category " << cat->getUUID() << "is not complete." << LL_ENDL;
-			break;
-		}
-	}
-	if (ACCEPT_YES_COPY_SINGLE <= rv)
-	{
-		for (LLInventoryModel::item_array_t::const_iterator item_iter = items.begin();
-			 item_iter != items.end();
-			 ++item_iter)
-		{
-			LLViewerInventoryItem *item = (*item_iter);
-			/*
-			// Pass the base objects, not the links.
-			if (item && item->getIsLinkType())
-			{
-				item = item->getLinkedItem();
-				(*item_iter) = item;
-			}
-			*/
-			rv = willObjectAcceptInventory(root_object, item, DAD_CATEGORY);
-			if (rv < ACCEPT_YES_COPY_SINGLE)
-			{
-				LL_DEBUGS() << "Object will not accept " << item->getUUID() << LL_ENDL;
-				break;
-			}
-		}
-	}
-
-	// If every item is accepted, send it on
-	if (drop && (ACCEPT_YES_COPY_SINGLE <= rv))
-	{
-		uuid_vec_t ids;
-		for (LLInventoryModel::item_array_t::const_iterator item_iter = items.begin();
-			 item_iter != items.end();
-			 ++item_iter)
-		{
-			const LLViewerInventoryItem *item = (*item_iter);
-			ids.push_back(item->getUUID());
-		}
-		LLCategoryDropObserver* dropper = new LLCategoryDropObserver(ids, obj->getID(), mSource);
-		dropper->startFetch();
-		if (dropper->isFinished())
-		{
-			dropper->done();
-		}
-		else
-		{
-			gInventory.addObserver(dropper);
-		}
-	}
-	return rv;
-=======
-    EAcceptance rv = dad3dUpdateInventory(obj, -1, MASK_NONE, drop);
-    return (rv >= ACCEPT_YES_COPY_SINGLE);
-}
-
-EAcceptance LLToolDragAndDrop::dad3dUpdateInventoryCategory(
-    LLViewerObject* obj, S32 face, MASK mask, BOOL drop)
-{
-    LL_DEBUGS() << "LLToolDragAndDrop::dad3dUpdateInventoryCategory()" << LL_ENDL;
-    if (obj == NULL)
-    {
-        LL_WARNS() << "obj is NULL; aborting func with ACCEPT_NO" << LL_ENDL;
-        return ACCEPT_NO;
-    }
-
-    if ((mSource != SOURCE_AGENT) && (mSource != SOURCE_LIBRARY))
-    {
-        return ACCEPT_NO;
-    }
-    if (obj->isAttachment())
-    {
-        return ACCEPT_NO_LOCKED;
-    }
-
-    LLViewerInventoryItem* item = NULL;
-    LLViewerInventoryCategory* cat = NULL;
-    locateInventory(item, cat);
-    if (!cat)
-    {
-        return ACCEPT_NO;
-    }
-
-    // Find all the items in the category
-    LLDroppableItem droppable(!obj->permYouOwner());
-    LLInventoryModel::cat_array_t cats;
-    LLInventoryModel::item_array_t items;
-    gInventory.collectDescendentsIf(cat->getUUID(),
-                    cats,
-                    items,
-                    LLInventoryModel::EXCLUDE_TRASH,
-                    droppable);
-    cats.push_back(cat);
-    if (droppable.countNoCopy() > 0)
-    {
-        LL_WARNS() << "*** Need to confirm this step" << LL_ENDL;
-    }
-    LLViewerObject* root_object = obj;
-    if (obj->getParent())
-    {
-        LLViewerObject* parent_obj = (LLViewerObject*)obj->getParent();
-        if (!parent_obj->isAvatar())
-        {
-            root_object = parent_obj;
-        }
-    }
-
-    EAcceptance rv = ACCEPT_NO;
-
-    // Check for accept
-    for (LLInventoryModel::cat_array_t::const_iterator cat_iter = cats.begin();
-         cat_iter != cats.end();
-         ++cat_iter)
-    {
-        const LLViewerInventoryCategory *cat = (*cat_iter);
-        rv = gInventory.isCategoryComplete(cat->getUUID()) ? ACCEPT_YES_MULTI : ACCEPT_NO;
-        if(rv < ACCEPT_YES_SINGLE)
-        {
-            LL_DEBUGS() << "Category " << cat->getUUID() << "is not complete." << LL_ENDL;
-            break;
-        }
-    }
-    if (ACCEPT_YES_COPY_SINGLE <= rv)
-    {
-        for (LLInventoryModel::item_array_t::const_iterator item_iter = items.begin();
-             item_iter != items.end();
-             ++item_iter)
-        {
-            LLViewerInventoryItem *item = (*item_iter);
-            /*
-            // Pass the base objects, not the links.
-            if (item && item->getIsLinkType())
-            {
-                item = item->getLinkedItem();
-                (*item_iter) = item;
-            }
-            */
-            rv = willObjectAcceptInventory(root_object, item, DAD_CATEGORY);
-            if (rv < ACCEPT_YES_COPY_SINGLE)
-            {
-                LL_DEBUGS() << "Object will not accept " << item->getUUID() << LL_ENDL;
-                break;
-            }
-        }
-    }
-
-    // If every item is accepted, send it on
-    if (drop && (ACCEPT_YES_COPY_SINGLE <= rv))
-    {
-        uuid_vec_t ids;
-        for (LLInventoryModel::item_array_t::const_iterator item_iter = items.begin();
-             item_iter != items.end();
-             ++item_iter)
-        {
-            const LLViewerInventoryItem *item = (*item_iter);
-            ids.push_back(item->getUUID());
-        }
-        LLCategoryDropObserver* dropper = new LLCategoryDropObserver(ids, obj->getID(), mSource);
-        dropper->startFetch();
-        if (dropper->isFinished())
-        {
-            dropper->done();
-        }
-        else
-        {
-            gInventory.addObserver(dropper);
-        }
-    }
-    return rv;
->>>>>>> e1623bb2
-}
-
-
-EAcceptance LLToolDragAndDrop::dad3dRezCategoryOnObject(
-<<<<<<< HEAD
-	LLViewerObject* obj, S32 face, MASK mask, bool drop)
-=======
-    LLViewerObject* obj, S32 face, MASK mask, BOOL drop)
->>>>>>> e1623bb2
-{
-    if ((mask & MASK_CONTROL))
-    {
-        return dad3dUpdateInventoryCategory(obj, face, mask, drop);
-    }
-    else
-    {
-        return ACCEPT_NO;
-    }
-}
-
-
-<<<<<<< HEAD
-bool LLToolDragAndDrop::dadUpdateInventoryCategory(LLViewerObject* obj,
-												   bool drop)
-=======
-BOOL LLToolDragAndDrop::dadUpdateInventoryCategory(LLViewerObject* obj,
-                                                   BOOL drop)
->>>>>>> e1623bb2
-{
-    EAcceptance rv = dad3dUpdateInventoryCategory(obj, -1, MASK_NONE, drop);
-    return (rv >= ACCEPT_YES_COPY_SINGLE);
-}
-
-EAcceptance LLToolDragAndDrop::dad3dGiveInventoryObject(
-<<<<<<< HEAD
-	LLViewerObject* obj, S32 face, MASK mask, bool drop)
-{
-	LL_DEBUGS() << "LLToolDragAndDrop::dad3dGiveInventoryObject()" << LL_ENDL;
-
-	// item has to be in agent inventory.
-	if(mSource != SOURCE_AGENT) return ACCEPT_NO;
-
-	// find the item now.
-	LLViewerInventoryItem* item;
-	LLViewerInventoryCategory* cat;
-	locateInventory(item, cat);
-	if (!item || !item->isFinished()) return ACCEPT_NO;
-	if(!item->getPermissions().allowOperationBy(PERM_TRANSFER, gAgent.getID()))
-	{
-		// cannot give away no-transfer objects
-		return ACCEPT_NO;
-	}
-	LLVOAvatarSelf* avatar = gAgentAvatarp;
-	if(avatar && avatar->isWearingAttachment( item->getUUID() ) )
-	{
-		// You can't give objects that are attached to you
-		return ACCEPT_NO;
-	}
-	if( obj && avatar )
-	{
-		if(drop)
-		{
-			LLGiveInventory::doGiveInventoryItem(obj->getID(), item );
-		}
-		// *TODO: deal with all the issues surrounding multi-object
-		// inventory transfers.
-		return ACCEPT_YES_SINGLE;
-	}
-	return ACCEPT_NO;
-=======
-    LLViewerObject* obj, S32 face, MASK mask, BOOL drop)
-{
-    LL_DEBUGS() << "LLToolDragAndDrop::dad3dGiveInventoryObject()" << LL_ENDL;
-
-    // item has to be in agent inventory.
-    if(mSource != SOURCE_AGENT) return ACCEPT_NO;
-
-    // find the item now.
-    LLViewerInventoryItem* item;
-    LLViewerInventoryCategory* cat;
-    locateInventory(item, cat);
-    if (!item || !item->isFinished()) return ACCEPT_NO;
-    if(!item->getPermissions().allowOperationBy(PERM_TRANSFER, gAgent.getID()))
-    {
-        // cannot give away no-transfer objects
-        return ACCEPT_NO;
-    }
-    LLVOAvatarSelf* avatar = gAgentAvatarp;
-    if(avatar && avatar->isWearingAttachment( item->getUUID() ) )
-    {
-        // You can't give objects that are attached to you
-        return ACCEPT_NO;
-    }
-    if( obj && avatar )
-    {
-        if(drop)
-        {
-            LLGiveInventory::doGiveInventoryItem(obj->getID(), item );
-        }
-        // *TODO: deal with all the issues surrounding multi-object
-        // inventory transfers.
-        return ACCEPT_YES_SINGLE;
-    }
-    return ACCEPT_NO;
->>>>>>> e1623bb2
-}
-
-
-EAcceptance LLToolDragAndDrop::dad3dGiveInventory(
-<<<<<<< HEAD
-	LLViewerObject* obj, S32 face, MASK mask, bool drop)
-{
-	LL_DEBUGS() << "LLToolDragAndDrop::dad3dGiveInventory()" << LL_ENDL;
-	// item has to be in agent inventory.
-	if(mSource != SOURCE_AGENT) return ACCEPT_NO;
-	LLViewerInventoryItem* item;
-	LLViewerInventoryCategory* cat;
-	locateInventory(item, cat);
-	if (!item || !item->isFinished()) return ACCEPT_NO;
-	if (!LLGiveInventory::isInventoryGiveAcceptable(item))
-	{
-		return ACCEPT_NO;
-	}
-	if (drop && obj)
-	{
-		LLGiveInventory::doGiveInventoryItem(obj->getID(), item);
-	}
-	// *TODO: deal with all the issues surrounding multi-object
-	// inventory transfers.
-	return ACCEPT_YES_SINGLE;
-}
-
-EAcceptance LLToolDragAndDrop::dad3dGiveInventoryCategory(
-	LLViewerObject* obj, S32 face, MASK mask, bool drop)
-=======
-    LLViewerObject* obj, S32 face, MASK mask, BOOL drop)
-{
-    LL_DEBUGS() << "LLToolDragAndDrop::dad3dGiveInventory()" << LL_ENDL;
-    // item has to be in agent inventory.
-    if(mSource != SOURCE_AGENT) return ACCEPT_NO;
-    LLViewerInventoryItem* item;
-    LLViewerInventoryCategory* cat;
-    locateInventory(item, cat);
-    if (!item || !item->isFinished()) return ACCEPT_NO;
-    if (!LLGiveInventory::isInventoryGiveAcceptable(item))
-    {
-        return ACCEPT_NO;
-    }
-    if (drop && obj)
-    {
-        LLGiveInventory::doGiveInventoryItem(obj->getID(), item);
-    }
-    // *TODO: deal with all the issues surrounding multi-object
-    // inventory transfers.
-    return ACCEPT_YES_SINGLE;
-}
-
-EAcceptance LLToolDragAndDrop::dad3dGiveInventoryCategory(
-    LLViewerObject* obj, S32 face, MASK mask, BOOL drop)
->>>>>>> e1623bb2
-{
-    LL_DEBUGS() << "LLToolDragAndDrop::dad3dGiveInventoryCategory()" << LL_ENDL;
-    if(drop && obj)
-    {
-        LLViewerInventoryItem* item;
-        LLViewerInventoryCategory* cat;
-        locateInventory(item, cat);
-        if(!cat) return ACCEPT_NO;
-        LLGiveInventory::doGiveInventoryCategory(obj->getID(), cat);
-    }
-    // *TODO: deal with all the issues surrounding multi-object
-    // inventory transfers.
-    return ACCEPT_YES_SINGLE;
-}
-
-
-EAcceptance LLToolDragAndDrop::dad3dRezFromObjectOnLand(
-<<<<<<< HEAD
-	LLViewerObject* obj, S32 face, MASK mask, bool drop)
-{
-	LL_DEBUGS() << "LLToolDragAndDrop::dad3dRezFromObjectOnLand()" << LL_ENDL;
-	LLViewerInventoryItem* item = NULL;
-	LLViewerInventoryCategory* cat = NULL;
-	locateInventory(item, cat);
-	if (!item || !item->isFinished()) return ACCEPT_NO;
-
-	if(!gAgent.allowOperation(PERM_COPY, item->getPermissions())
-		|| !item->getPermissions().allowTransferTo(LLUUID::null))
-	{
-		return ACCEPT_NO_LOCKED;
-	}
-	if(drop)
-	{
-		dropObject(obj, true, true, false);
-	}
-	return ACCEPT_YES_SINGLE;
-}
-
-EAcceptance LLToolDragAndDrop::dad3dRezFromObjectOnObject(
-	LLViewerObject* obj, S32 face, MASK mask, bool drop)
-{
-	LL_DEBUGS() << "LLToolDragAndDrop::dad3dRezFromObjectOnObject()" << LL_ENDL;
-	LLViewerInventoryItem* item;
-	LLViewerInventoryCategory* cat;
-	locateInventory(item, cat);
-	if (!item || !item->isFinished()) return ACCEPT_NO;
-	if((mask & MASK_CONTROL))
-	{
-		// *HACK: In order to resolve SL-22177, we need to block drags
-		// from notecards and objects onto other objects.
-		return ACCEPT_NO;
-
-		// *HACK: uncomment this when appropriate
-		//EAcceptance rv = willObjectAcceptInventory(obj, item);
-		//if(drop && (ACCEPT_YES_SINGLE <= rv))
-		//{
-		//	dropInventory(obj, item, mSource, mSourceID);
-		//}
-		//return rv;
-	}
-	if(!item->getPermissions().allowCopyBy(gAgent.getID(),
-										   gAgent.getGroupID())
-	   || !item->getPermissions().allowTransferTo(LLUUID::null))
-	{
-		return ACCEPT_NO_LOCKED;
-	}
-	if(drop)
-	{
-		dropObject(obj, false, true, false);
-	}
-	return ACCEPT_YES_SINGLE;
-}
-
-EAcceptance LLToolDragAndDrop::dad3dCategoryOnLand(
-	LLViewerObject *obj, S32 face, MASK mask, bool drop)
-{
-	return ACCEPT_NO;
-	/*
-	LL_DEBUGS() << "LLToolDragAndDrop::dad3dCategoryOnLand()" << LL_ENDL;
-	LLInventoryItem* item;
-	LLInventoryCategory* cat;
-	locateInventory(item, cat);
-	if(!cat) return ACCEPT_NO;
-	EAcceptance rv = ACCEPT_NO;
-
-	// find all the items in the category
-	LLViewerInventoryCategory::cat_array_t cats;
-	LLViewerInventoryItem::item_array_t items;
-	LLDropCopyableItems droppable;
-	gInventory.collectDescendentsIf(cat->getUUID(),
-									cats,
-									items,
-									LLInventoryModel::EXCLUDE_TRASH,
-									droppable);
-	if(items.size() > 0)
-	{
-		rv = ACCEPT_YES_SINGLE;
-	}
-	if((rv >= ACCEPT_YES_COPY_SINGLE) && drop)
-	{
-		createContainer(items, cat->getName());
-		return ACCEPT_NO;
-	}
-	return rv;
-	*/
-=======
-    LLViewerObject* obj, S32 face, MASK mask, BOOL drop)
-{
-    LL_DEBUGS() << "LLToolDragAndDrop::dad3dRezFromObjectOnLand()" << LL_ENDL;
-    LLViewerInventoryItem* item = NULL;
-    LLViewerInventoryCategory* cat = NULL;
-    locateInventory(item, cat);
-    if (!item || !item->isFinished()) return ACCEPT_NO;
-
-    if(!gAgent.allowOperation(PERM_COPY, item->getPermissions())
-        || !item->getPermissions().allowTransferTo(LLUUID::null))
-    {
-        return ACCEPT_NO_LOCKED;
-    }
-    if(drop)
-    {
-        dropObject(obj, TRUE, TRUE, FALSE);
-    }
-    return ACCEPT_YES_SINGLE;
-}
-
-EAcceptance LLToolDragAndDrop::dad3dRezFromObjectOnObject(
-    LLViewerObject* obj, S32 face, MASK mask, BOOL drop)
-{
-    LL_DEBUGS() << "LLToolDragAndDrop::dad3dRezFromObjectOnObject()" << LL_ENDL;
-    LLViewerInventoryItem* item;
-    LLViewerInventoryCategory* cat;
-    locateInventory(item, cat);
-    if (!item || !item->isFinished()) return ACCEPT_NO;
-    if((mask & MASK_CONTROL))
-    {
-        // *HACK: In order to resolve SL-22177, we need to block drags
-        // from notecards and objects onto other objects.
-        return ACCEPT_NO;
-
-        // *HACK: uncomment this when appropriate
-        //EAcceptance rv = willObjectAcceptInventory(obj, item);
-        //if(drop && (ACCEPT_YES_SINGLE <= rv))
-        //{
-        //  dropInventory(obj, item, mSource, mSourceID);
-        //}
-        //return rv;
-    }
-    if(!item->getPermissions().allowCopyBy(gAgent.getID(),
-                                           gAgent.getGroupID())
-       || !item->getPermissions().allowTransferTo(LLUUID::null))
-    {
-        return ACCEPT_NO_LOCKED;
-    }
-    if(drop)
-    {
-        dropObject(obj, FALSE, TRUE, FALSE);
-    }
-    return ACCEPT_YES_SINGLE;
-}
-
-EAcceptance LLToolDragAndDrop::dad3dCategoryOnLand(
-    LLViewerObject *obj, S32 face, MASK mask, BOOL drop)
-{
-    return ACCEPT_NO;
-    /*
-    LL_DEBUGS() << "LLToolDragAndDrop::dad3dCategoryOnLand()" << LL_ENDL;
-    LLInventoryItem* item;
-    LLInventoryCategory* cat;
-    locateInventory(item, cat);
-    if(!cat) return ACCEPT_NO;
-    EAcceptance rv = ACCEPT_NO;
-
-    // find all the items in the category
-    LLViewerInventoryCategory::cat_array_t cats;
-    LLViewerInventoryItem::item_array_t items;
-    LLDropCopyableItems droppable;
-    gInventory.collectDescendentsIf(cat->getUUID(),
-                                    cats,
-                                    items,
-                                    LLInventoryModel::EXCLUDE_TRASH,
-                                    droppable);
-    if(items.size() > 0)
-    {
-        rv = ACCEPT_YES_SINGLE;
-    }
-    if((rv >= ACCEPT_YES_COPY_SINGLE) && drop)
-    {
-        createContainer(items, cat->getName());
-        return ACCEPT_NO;
-    }
-    return rv;
-    */
->>>>>>> e1623bb2
-}
-
-
-// This is based on ALOT of copied, special-cased code
-// This shortcuts alot of steps to make a basic object
-// w/ an inventory and a special permissions set
-EAcceptance LLToolDragAndDrop::dad3dAssetOnLand(
-<<<<<<< HEAD
-	LLViewerObject *obj, S32 face, MASK mask, bool drop)
-{
-	return ACCEPT_NO;
-	/*
-	LL_DEBUGS() << "LLToolDragAndDrop::dad3dAssetOnLand()" << LL_ENDL;
-	LLViewerInventoryCategory::cat_array_t cats;
-	LLViewerInventoryItem::item_array_t items;
-	LLViewerInventoryItem::item_array_t copyable_items;
-	locateMultipleInventory(items, cats);
-	if(!items.size()) return ACCEPT_NO;
-	EAcceptance rv = ACCEPT_NO;
-	for (S32 i = 0; i < items.size(); i++)
-	{
-		LLInventoryItem* item = items[i];
-		if(item->getPermissions().allowCopyBy(gAgent.getID()))
-		{
-			copyable_items.push_back(item);
-			rv = ACCEPT_YES_SINGLE;
-		}
-	}
-
-	if((rv >= ACCEPT_YES_COPY_SINGLE) && drop)
-	{
-		createContainer(copyable_items, NULL);
-	}
-
-	return rv;
-	*/
-=======
-    LLViewerObject *obj, S32 face, MASK mask, BOOL drop)
-{
-    return ACCEPT_NO;
-    /*
-    LL_DEBUGS() << "LLToolDragAndDrop::dad3dAssetOnLand()" << LL_ENDL;
-    LLViewerInventoryCategory::cat_array_t cats;
-    LLViewerInventoryItem::item_array_t items;
-    LLViewerInventoryItem::item_array_t copyable_items;
-    locateMultipleInventory(items, cats);
-    if(!items.size()) return ACCEPT_NO;
-    EAcceptance rv = ACCEPT_NO;
-    for (S32 i = 0; i < items.size(); i++)
-    {
-        LLInventoryItem* item = items[i];
-        if(item->getPermissions().allowCopyBy(gAgent.getID()))
-        {
-            copyable_items.push_back(item);
-            rv = ACCEPT_YES_SINGLE;
-        }
-    }
-
-    if((rv >= ACCEPT_YES_COPY_SINGLE) && drop)
-    {
-        createContainer(copyable_items, NULL);
-    }
-
-    return rv;
-    */
->>>>>>> e1623bb2
-}
-
-LLInventoryObject* LLToolDragAndDrop::locateInventory(
-    LLViewerInventoryItem*& item,
-    LLViewerInventoryCategory*& cat)
-{
-    item = NULL;
-    cat = NULL;
-
-    if (mCargoIDs.empty()
-        || (mSource == SOURCE_PEOPLE)) ///< There is no inventory item for people drag and drop.
-    {
-        return NULL;
-    }
-
-    if((mSource == SOURCE_AGENT) || (mSource == SOURCE_LIBRARY))
-    {
-        // The object should be in user inventory.
-        item = (LLViewerInventoryItem*)gInventory.getItem(mCargoIDs[mCurItemIndex]);
-        cat = (LLViewerInventoryCategory*)gInventory.getCategory(mCargoIDs[mCurItemIndex]);
-    }
-    else if(mSource == SOURCE_WORLD)
-    {
-        // This object is in some task inventory somewhere.
-        LLViewerObject* obj = gObjectList.findObject(mSourceID);
-        if(obj)
-        {
-            if((mCargoTypes[mCurItemIndex] == DAD_CATEGORY)
-               || (mCargoTypes[mCurItemIndex] == DAD_ROOT_CATEGORY))
-            {
-                cat = (LLViewerInventoryCategory*)obj->getInventoryObject(mCargoIDs[mCurItemIndex]);
-            }
-            else
-            {
-               item = (LLViewerInventoryItem*)obj->getInventoryObject(mCargoIDs[mCurItemIndex]);
-            }
-        }
-    }
-    else if(mSource == SOURCE_NOTECARD)
-    {
-        LLPreviewNotecard* preview = LLFloaterReg::findTypedInstance<LLPreviewNotecard>("preview_notecard", mSourceID);
-        if(preview)
-        {
-            item = (LLViewerInventoryItem*)preview->getDragItem();
-        }
-    }
-    else if(mSource == SOURCE_VIEWER)
-    {
-        item = (LLViewerInventoryItem*)gToolBarView->getDragItem();
-    }
-
-    if(item) return item;
-    if(cat) return cat;
-    return NULL;
-}
-
-/*
-LLInventoryObject* LLToolDragAndDrop::locateMultipleInventory(LLViewerInventoryCategory::cat_array_t& cats,
-                                                              LLViewerInventoryItem::item_array_t& items)
-{
-    if(mCargoIDs.size() == 0) return NULL;
-    if((mSource == SOURCE_AGENT) || (mSource == SOURCE_LIBRARY))
-    {
-        // The object should be in user inventory.
-        for (S32 i = 0; i < mCargoIDs.size(); i++)
-        {
-            LLInventoryItem* item = gInventory.getItem(mCargoIDs[i]);
-            if (item)
-            {
-                items.push_back(item);
-            }
-            LLInventoryCategory* category = gInventory.getCategory(mCargoIDs[i]);
-            if (category)
-            {
-                cats.push_back(category);
-            }
-        }
-    }
-    else if(mSource == SOURCE_WORLD)
-    {
-        // This object is in some task inventory somewhere.
-        LLViewerObject* obj = gObjectList.findObject(mSourceID);
-        if(obj)
-        {
-            if((mCargoType == DAD_CATEGORY)
-               || (mCargoType == DAD_ROOT_CATEGORY))
-            {
-                // The object should be in user inventory.
-                for (S32 i = 0; i < mCargoIDs.size(); i++)
-                {
-                    LLInventoryCategory* category = (LLInventoryCategory*)obj->getInventoryObject(mCargoIDs[i]);
-                    if (category)
-                    {
-                        cats.push_back(category);
-                    }
-                }
-            }
-            else
-            {
-                for (S32 i = 0; i < mCargoIDs.size(); i++)
-                {
-                    LLInventoryItem* item = (LLInventoryItem*)obj->getInventoryObject(mCargoIDs[i]);
-                    if (item)
-                    {
-                        items.push_back(item);
-                    }
-                }
-            }
-        }
-    }
-    else if(mSource == SOURCE_NOTECARD)
-    {
-        LLPreviewNotecard* card;
-        card = (LLPreviewNotecard*)LLPreview::find(mSourceID);
-        if(card)
-        {
-            items.push_back((LLInventoryItem*)card->getDragItem());
-        }
-    }
-    if(items.size()) return items[0];
-    if(cats.size()) return cats[0];
-    return NULL;
-}
-*/
-
-// void LLToolDragAndDrop::createContainer(LLViewerInventoryItem::item_array_t &items, const char* preferred_name )
-// {
-//  LL_WARNS() << "LLToolDragAndDrop::createContainer()" << LL_ENDL;
-//  return;
-// }
-
-
-// utility functions
-
-void pack_permissions_slam(LLMessageSystem* msg, U32 flags, const LLPermissions& perms)
-{
-    // CRUFT -- the server no longer pays attention to this data
-    U32 group_mask      = perms.getMaskGroup();
-    U32 everyone_mask   = perms.getMaskEveryone();
-    U32 next_owner_mask = perms.getMaskNextOwner();
-
-    msg->addU32Fast(_PREHASH_ItemFlags, flags);
-    msg->addU32Fast(_PREHASH_GroupMask, group_mask);
-    msg->addU32Fast(_PREHASH_EveryoneMask, everyone_mask);
-    msg->addU32Fast(_PREHASH_NextOwnerMask, next_owner_mask);
-}+/**
+ * @file lltooldraganddrop.cpp
+ * @brief LLToolDragAndDrop class implementation
+ *
+ * $LicenseInfo:firstyear=2001&license=viewerlgpl$
+ * Second Life Viewer Source Code
+ * Copyright (C) 2010, Linden Research, Inc.
+ *
+ * This library is free software; you can redistribute it and/or
+ * modify it under the terms of the GNU Lesser General Public
+ * License as published by the Free Software Foundation;
+ * version 2.1 of the License only.
+ *
+ * This library is distributed in the hope that it will be useful,
+ * but WITHOUT ANY WARRANTY; without even the implied warranty of
+ * MERCHANTABILITY or FITNESS FOR A PARTICULAR PURPOSE.  See the GNU
+ * Lesser General Public License for more details.
+ *
+ * You should have received a copy of the GNU Lesser General Public
+ * License along with this library; if not, write to the Free Software
+ * Foundation, Inc., 51 Franklin Street, Fifth Floor, Boston, MA  02110-1301  USA
+ *
+ * Linden Research, Inc., 945 Battery Street, San Francisco, CA  94111  USA
+ * $/LicenseInfo$
+ */
+
+#include "llviewerprecompiledheaders.h"
+#include "lltooldraganddrop.h"
+
+// library headers
+#include "llnotificationsutil.h"
+// project headers
+#include "llagent.h"
+#include "llagentcamera.h"
+#include "llagentwearables.h"
+#include "llappearancemgr.h"
+#include "llavatarnamecache.h"
+#include "lldictionary.h"
+#include "llfloaterreg.h"
+#include "llfloatertools.h"
+#include "llgesturemgr.h"
+#include "llgiveinventory.h"
+#include "llgltfmateriallist.h"
+#include "llhudmanager.h"
+#include "llhudeffecttrail.h"
+#include "llimview.h"
+#include "llinventorybridge.h"
+#include "llinventorydefines.h"
+#include "llinventoryfunctions.h"
+#include "llinventorymodelbackgroundfetch.h"
+#include "llpreviewnotecard.h"
+#include "llrootview.h"
+#include "llselectmgr.h"
+#include "lltoolbarview.h"
+#include "lltoolmgr.h"
+#include "lltooltip.h"
+#include "lltrans.h"
+#include "llviewerobjectlist.h"
+#include "llviewerregion.h"
+#include "llviewerstats.h"
+#include "llviewerwindow.h"
+#include "llvoavatarself.h"
+#include "llworld.h"
+#include "llpanelface.h"
+#include "lluiusage.h"
+
+// syntactic sugar
+#define callMemberFunction(object,ptrToMember)  ((object).*(ptrToMember))
+
+class LLNoPreferredType : public LLInventoryCollectFunctor
+{
+public:
+    LLNoPreferredType() {}
+    virtual ~LLNoPreferredType() {}
+    virtual bool operator()(LLInventoryCategory* cat,
+                            LLInventoryItem* item)
+    {
+        if (cat && (cat->getPreferredType() == LLFolderType::FT_NONE))
+        {
+            return true;
+        }
+        return false;
+    }
+};
+
+class LLNoPreferredTypeOrItem : public LLInventoryCollectFunctor
+{
+public:
+    LLNoPreferredTypeOrItem() {}
+    virtual ~LLNoPreferredTypeOrItem() {}
+    virtual bool operator()(LLInventoryCategory* cat,
+                            LLInventoryItem* item)
+    {
+        if (item) return true;
+        if (cat && (cat->getPreferredType() == LLFolderType::FT_NONE))
+        {
+            return true;
+        }
+        return false;
+    }
+};
+
+class LLDroppableItem : public LLInventoryCollectFunctor
+{
+public:
+    LLDroppableItem(bool is_transfer) :
+        mCountLosing(0), mIsTransfer(is_transfer) {}
+    virtual ~LLDroppableItem() {}
+    virtual bool operator()(LLInventoryCategory* cat,
+                            LLInventoryItem* item);
+    S32 countNoCopy() const { return mCountLosing; }
+
+protected:
+    S32 mCountLosing;
+    bool mIsTransfer;
+};
+
+bool LLDroppableItem::operator()(LLInventoryCategory* cat,
+                 LLInventoryItem* item)
+{
+    bool allowed = false;
+    if (item)
+    {
+        allowed = itemTransferCommonlyAllowed(item);
+
+        if (allowed
+           && mIsTransfer
+           && !item->getPermissions().allowOperationBy(PERM_TRANSFER,
+                                   gAgent.getID()))
+        {
+            allowed = false;
+        }
+        if (allowed && !item->getPermissions().allowCopyBy(gAgent.getID()))
+        {
+            ++mCountLosing;
+        }
+    }
+    return allowed;
+}
+
+class LLDropCopyableItems : public LLInventoryCollectFunctor
+{
+public:
+    LLDropCopyableItems() {}
+    virtual ~LLDropCopyableItems() {}
+    virtual bool operator()(LLInventoryCategory* cat, LLInventoryItem* item);
+};
+
+
+bool LLDropCopyableItems::operator()(
+    LLInventoryCategory* cat,
+    LLInventoryItem* item)
+{
+    bool allowed = false;
+    if (item)
+    {
+        allowed = itemTransferCommonlyAllowed(item);
+        if (allowed &&
+           !item->getPermissions().allowCopyBy(gAgent.getID()))
+        {
+            // whoops, can't copy it - don't allow it.
+            allowed = false;
+        }
+    }
+    return allowed;
+}
+
+// Starts a fetch on folders and items.  This is really not used
+// as an observer in the traditional sense; we're just using it to
+// request a fetch and we don't care about when/if the response arrives.
+class LLCategoryFireAndForget : public LLInventoryFetchComboObserver
+{
+public:
+    LLCategoryFireAndForget(const uuid_vec_t& folder_ids,
+                            const uuid_vec_t& item_ids) :
+        LLInventoryFetchComboObserver(folder_ids, item_ids)
+    {}
+    ~LLCategoryFireAndForget() {}
+    virtual void done()
+    {
+        /* no-op: it's fire n forget right? */
+        LL_DEBUGS() << "LLCategoryFireAndForget::done()" << LL_ENDL;
+    }
+};
+
+class LLCategoryDropObserver : public LLInventoryFetchItemsObserver
+{
+public:
+    LLCategoryDropObserver(
+        const uuid_vec_t& ids,
+        const LLUUID& obj_id, LLToolDragAndDrop::ESource src) :
+        LLInventoryFetchItemsObserver(ids),
+        mObjectID(obj_id),
+        mSource(src)
+    {}
+    ~LLCategoryDropObserver() {}
+    virtual void done();
+
+protected:
+    LLUUID mObjectID;
+    LLToolDragAndDrop::ESource mSource;
+};
+
+void LLCategoryDropObserver::done()
+{
+    gInventory.removeObserver(this);
+    LLViewerObject* dst_obj = gObjectList.findObject(mObjectID);
+    if (dst_obj)
+    {
+        // *FIX: coalesce these...
+        LLInventoryItem* item = NULL;
+        uuid_vec_t::iterator it = mComplete.begin();
+        uuid_vec_t::iterator end = mComplete.end();
+        for(; it < end; ++it)
+        {
+            item = gInventory.getItem(*it);
+            if (item)
+            {
+                LLToolDragAndDrop::dropInventory(
+                    dst_obj,
+                    item,
+                    mSource,
+                    LLUUID::null);
+            }
+        }
+    }
+    delete this;
+}
+
+S32 LLToolDragAndDrop::sOperationId = 0;
+
+LLToolDragAndDrop::DragAndDropEntry::DragAndDropEntry(dragOrDrop3dImpl f_none,
+                                                      dragOrDrop3dImpl f_self,
+                                                      dragOrDrop3dImpl f_avatar,
+                                                      dragOrDrop3dImpl f_object,
+                                                      dragOrDrop3dImpl f_land) :
+    LLDictionaryEntry("")
+{
+    mFunctions[DT_NONE] = f_none;
+    mFunctions[DT_SELF] = f_self;
+    mFunctions[DT_AVATAR] = f_avatar;
+    mFunctions[DT_OBJECT] = f_object;
+    mFunctions[DT_LAND] = f_land;
+}
+
+LLToolDragAndDrop::dragOrDrop3dImpl LLToolDragAndDrop::LLDragAndDropDictionary::get(EDragAndDropType dad_type, LLToolDragAndDrop::EDropTarget drop_target)
+{
+    const DragAndDropEntry *entry = lookup(dad_type);
+    if (entry)
+    {
+        return (entry->mFunctions[(U8)drop_target]);
+    }
+    return &LLToolDragAndDrop::dad3dNULL;
+}
+
+LLToolDragAndDrop::LLDragAndDropDictionary::LLDragAndDropDictionary()
+{
+    //                                               DT_NONE                         DT_SELF                                        DT_AVATAR                                       DT_OBJECT                                           DT_LAND
+    //                                              |-------------------------------|----------------------------------------------|-----------------------------------------------|---------------------------------------------------|--------------------------------|
+    addEntry(DAD_NONE,          new DragAndDropEntry(&LLToolDragAndDrop::dad3dNULL, &LLToolDragAndDrop::dad3dNULL,                  &LLToolDragAndDrop::dad3dNULL,                  &LLToolDragAndDrop::dad3dNULL,                      &LLToolDragAndDrop::dad3dNULL));
+    addEntry(DAD_TEXTURE,       new DragAndDropEntry(&LLToolDragAndDrop::dad3dNULL, &LLToolDragAndDrop::dad3dNULL,                  &LLToolDragAndDrop::dad3dGiveInventory,         &LLToolDragAndDrop::dad3dTextureObject,             &LLToolDragAndDrop::dad3dNULL));
+    addEntry(DAD_MATERIAL,      new DragAndDropEntry(&LLToolDragAndDrop::dad3dNULL, &LLToolDragAndDrop::dad3dNULL,                  &LLToolDragAndDrop::dad3dGiveInventory,         &LLToolDragAndDrop::dad3dMaterialObject,            &LLToolDragAndDrop::dad3dNULL));
+    addEntry(DAD_SOUND,         new DragAndDropEntry(&LLToolDragAndDrop::dad3dNULL, &LLToolDragAndDrop::dad3dNULL,                  &LLToolDragAndDrop::dad3dGiveInventory,         &LLToolDragAndDrop::dad3dUpdateInventory,           &LLToolDragAndDrop::dad3dNULL));
+    addEntry(DAD_CALLINGCARD,   new DragAndDropEntry(&LLToolDragAndDrop::dad3dNULL, &LLToolDragAndDrop::dad3dNULL,                  &LLToolDragAndDrop::dad3dGiveInventory,         &LLToolDragAndDrop::dad3dUpdateInventory,           &LLToolDragAndDrop::dad3dNULL));
+    addEntry(DAD_LANDMARK,      new DragAndDropEntry(&LLToolDragAndDrop::dad3dNULL, &LLToolDragAndDrop::dad3dNULL,                  &LLToolDragAndDrop::dad3dGiveInventory,         &LLToolDragAndDrop::dad3dUpdateInventory,           &LLToolDragAndDrop::dad3dNULL));
+    addEntry(DAD_SCRIPT,        new DragAndDropEntry(&LLToolDragAndDrop::dad3dNULL, &LLToolDragAndDrop::dad3dNULL,                  &LLToolDragAndDrop::dad3dGiveInventory,         &LLToolDragAndDrop::dad3dRezScript,                 &LLToolDragAndDrop::dad3dNULL));
+    addEntry(DAD_CLOTHING,      new DragAndDropEntry(&LLToolDragAndDrop::dad3dNULL, &LLToolDragAndDrop::dad3dWearItem,              &LLToolDragAndDrop::dad3dGiveInventory,         &LLToolDragAndDrop::dad3dUpdateInventory,           &LLToolDragAndDrop::dad3dNULL));
+    addEntry(DAD_OBJECT,        new DragAndDropEntry(&LLToolDragAndDrop::dad3dNULL, &LLToolDragAndDrop::dad3dRezAttachmentFromInv,  &LLToolDragAndDrop::dad3dGiveInventoryObject,   &LLToolDragAndDrop::dad3dRezObjectOnObject,         &LLToolDragAndDrop::dad3dRezObjectOnLand));
+    addEntry(DAD_NOTECARD,      new DragAndDropEntry(&LLToolDragAndDrop::dad3dNULL, &LLToolDragAndDrop::dad3dNULL,                  &LLToolDragAndDrop::dad3dGiveInventory,         &LLToolDragAndDrop::dad3dUpdateInventory,           &LLToolDragAndDrop::dad3dNULL));
+    addEntry(DAD_CATEGORY,      new DragAndDropEntry(&LLToolDragAndDrop::dad3dNULL, &LLToolDragAndDrop::dad3dWearCategory,          &LLToolDragAndDrop::dad3dGiveInventoryCategory, &LLToolDragAndDrop::dad3dRezCategoryOnObject,       &LLToolDragAndDrop::dad3dNULL));
+    addEntry(DAD_ROOT_CATEGORY, new DragAndDropEntry(&LLToolDragAndDrop::dad3dNULL, &LLToolDragAndDrop::dad3dNULL,                  &LLToolDragAndDrop::dad3dNULL,                  &LLToolDragAndDrop::dad3dNULL,                      &LLToolDragAndDrop::dad3dNULL));
+    addEntry(DAD_BODYPART,      new DragAndDropEntry(&LLToolDragAndDrop::dad3dNULL, &LLToolDragAndDrop::dad3dWearItem,              &LLToolDragAndDrop::dad3dGiveInventory,         &LLToolDragAndDrop::dad3dUpdateInventory,           &LLToolDragAndDrop::dad3dNULL));
+    addEntry(DAD_ANIMATION,     new DragAndDropEntry(&LLToolDragAndDrop::dad3dNULL, &LLToolDragAndDrop::dad3dNULL,                  &LLToolDragAndDrop::dad3dGiveInventory,         &LLToolDragAndDrop::dad3dUpdateInventory,           &LLToolDragAndDrop::dad3dNULL));
+    addEntry(DAD_GESTURE,       new DragAndDropEntry(&LLToolDragAndDrop::dad3dNULL, &LLToolDragAndDrop::dad3dActivateGesture,       &LLToolDragAndDrop::dad3dGiveInventory,         &LLToolDragAndDrop::dad3dUpdateInventory,           &LLToolDragAndDrop::dad3dNULL));
+    addEntry(DAD_LINK,          new DragAndDropEntry(&LLToolDragAndDrop::dad3dNULL, &LLToolDragAndDrop::dad3dNULL,                  &LLToolDragAndDrop::dad3dNULL,                  &LLToolDragAndDrop::dad3dNULL,                      &LLToolDragAndDrop::dad3dNULL));
+    addEntry(DAD_MESH,          new DragAndDropEntry(&LLToolDragAndDrop::dad3dNULL, &LLToolDragAndDrop::dad3dNULL,                  &LLToolDragAndDrop::dad3dGiveInventory,         &LLToolDragAndDrop::dad3dMeshObject,                &LLToolDragAndDrop::dad3dNULL));
+    addEntry(DAD_SETTINGS,      new DragAndDropEntry(&LLToolDragAndDrop::dad3dNULL, &LLToolDragAndDrop::dad3dNULL,                  &LLToolDragAndDrop::dad3dGiveInventory,         &LLToolDragAndDrop::dad3dUpdateInventory,           &LLToolDragAndDrop::dad3dNULL));
+
+    // TODO: animation on self could play it?  edit it?
+    // TODO: gesture on self could play it?  edit it?
+};
+
+LLToolDragAndDrop::LLToolDragAndDrop()
+:   LLTool(std::string("draganddrop"), NULL),
+    mCargoCount(0),
+    mDragStartX(0),
+    mDragStartY(0),
+    mSource(SOURCE_AGENT),
+    mCursor(UI_CURSOR_NO),
+    mLastAccept(ACCEPT_NO),
+    mDrop(false),
+    mCurItemIndex(0)
+{
+
+}
+
+void LLToolDragAndDrop::setDragStart(S32 x, S32 y)
+{
+    mDragStartX = x;
+    mDragStartY = y;
+}
+
+bool LLToolDragAndDrop::isOverThreshold(S32 x,S32 y)
+{
+    S32 mouse_delta_x = x - mDragStartX;
+    S32 mouse_delta_y = y - mDragStartY;
+
+    return (mouse_delta_x * mouse_delta_x) + (mouse_delta_y * mouse_delta_y) > DRAG_N_DROP_DISTANCE_THRESHOLD * DRAG_N_DROP_DISTANCE_THRESHOLD;
+}
+
+void LLToolDragAndDrop::beginDrag(EDragAndDropType type,
+                                  const LLUUID& cargo_id,
+                                  ESource source,
+                                  const LLUUID& source_id,
+                                  const LLUUID& object_id)
+{
+    if (type == DAD_NONE)
+    {
+        LL_WARNS() << "Attempted to start drag without a cargo type" << LL_ENDL;
+        return;
+    }
+
+    if (type != DAD_CATEGORY)
+    {
+        LLViewerInventoryItem* item = gInventory.getItem(cargo_id);
+        if (item && !item->isFinished())
+        {
+            LLInventoryModelBackgroundFetch::instance().start(item->getUUID(), false);
+        }
+    }
+
+    mCargoTypes.clear();
+    mCargoTypes.push_back(type);
+    mCargoIDs.clear();
+    mCargoIDs.push_back(cargo_id);
+    mSource = source;
+    mSourceID = source_id;
+    mObjectID = object_id;
+
+    setMouseCapture( true );
+    LLToolMgr::getInstance()->setTransientTool( this );
+    mCursor = UI_CURSOR_NO;
+    if ((mCargoTypes[0] == DAD_CATEGORY)
+       && ((mSource == SOURCE_AGENT) || (mSource == SOURCE_LIBRARY)))
+    {
+        LLInventoryCategory* cat = gInventory.getCategory(cargo_id);
+        // go ahead and fire & forget the descendents if we are not
+        // dragging a protected folder.
+        if (cat)
+        {
+            LLViewerInventoryCategory::cat_array_t cats;
+            LLViewerInventoryItem::item_array_t items;
+            LLNoPreferredTypeOrItem is_not_preferred;
+            uuid_vec_t folder_ids;
+            uuid_vec_t item_ids;
+            if (is_not_preferred(cat, NULL))
+            {
+                folder_ids.push_back(cargo_id);
+            }
+            gInventory.collectDescendentsIf(
+                cargo_id,
+                cats,
+                items,
+                LLInventoryModel::EXCLUDE_TRASH,
+                is_not_preferred);
+            S32 count = cats.size();
+            S32 i;
+            for(i = 0; i < count; ++i)
+            {
+                folder_ids.push_back(cats.at(i)->getUUID());
+            }
+            count = items.size();
+            for(i = 0; i < count; ++i)
+            {
+                item_ids.push_back(items.at(i)->getUUID());
+            }
+            if (!folder_ids.empty() || !item_ids.empty())
+            {
+                LLCategoryFireAndForget *fetcher = new LLCategoryFireAndForget(folder_ids, item_ids);
+                fetcher->startFetch();
+                delete fetcher;
+            }
+        }
+    }
+}
+
+void LLToolDragAndDrop::beginMultiDrag(
+    const std::vector<EDragAndDropType> types,
+    const uuid_vec_t& cargo_ids,
+    ESource source,
+    const LLUUID& source_id)
+{
+    // assert on public api is evil
+    //llassert( type != DAD_NONE );
+
+    std::vector<EDragAndDropType>::const_iterator types_it;
+    for (types_it = types.begin(); types_it != types.end(); ++types_it)
+    {
+        if (DAD_NONE == *types_it)
+        {
+            LL_WARNS() << "Attempted to start drag without a cargo type" << LL_ENDL;
+            return;
+        }
+    }
+    mCargoTypes = types;
+    mCargoIDs = cargo_ids;
+    mSource = source;
+    mSourceID = source_id;
+
+    setMouseCapture( true );
+    LLToolMgr::getInstance()->setTransientTool( this );
+    mCursor = UI_CURSOR_NO;
+    if ((mSource == SOURCE_AGENT) || (mSource == SOURCE_LIBRARY))
+    {
+        // find categories (i.e. inventory folders) in the cargo.
+        LLInventoryCategory* cat = NULL;
+        S32 count = llmin(cargo_ids.size(), types.size());
+        std::set<LLUUID> cat_ids;
+        for(S32 i = 0; i < count; ++i)
+        {
+            cat = gInventory.getCategory(cargo_ids[i]);
+            if (cat)
+            {
+                LLViewerInventoryCategory::cat_array_t cats;
+                LLViewerInventoryItem::item_array_t items;
+                LLNoPreferredType is_not_preferred;
+                if (is_not_preferred(cat, NULL))
+                {
+                    cat_ids.insert(cat->getUUID());
+                }
+                gInventory.collectDescendentsIf(
+                    cat->getUUID(),
+                    cats,
+                    items,
+                    LLInventoryModel::EXCLUDE_TRASH,
+                    is_not_preferred);
+                S32 cat_count = cats.size();
+                for(S32 i = 0; i < cat_count; ++i)
+                {
+                    cat_ids.insert(cat->getUUID());
+                }
+            }
+        }
+        if (!cat_ids.empty())
+        {
+            uuid_vec_t folder_ids;
+            uuid_vec_t item_ids;
+            std::back_insert_iterator<uuid_vec_t> copier(folder_ids);
+            std::copy(cat_ids.begin(), cat_ids.end(), copier);
+            LLCategoryFireAndForget fetcher(folder_ids, item_ids);
+        }
+    }
+}
+
+void LLToolDragAndDrop::endDrag()
+{
+    mEndDragSignal();
+    LLSelectMgr::getInstance()->unhighlightAll();
+    setMouseCapture(false);
+}
+
+void LLToolDragAndDrop::onMouseCaptureLost()
+{
+    // Called whenever the drag ends or if mouse capture is simply lost
+    LLToolMgr::getInstance()->clearTransientTool();
+    mCargoTypes.clear();
+    mCargoIDs.clear();
+    mSource = SOURCE_AGENT;
+    mSourceID.setNull();
+    mObjectID.setNull();
+    mCustomMsg.clear();
+}
+
+bool LLToolDragAndDrop::handleMouseUp( S32 x, S32 y, MASK mask )
+{
+    if (hasMouseCapture())
+    {
+        EAcceptance acceptance = ACCEPT_NO;
+        dragOrDrop( x, y, mask, true, &acceptance );
+        endDrag();
+    }
+    return true;
+}
+
+ECursorType LLToolDragAndDrop::acceptanceToCursor( EAcceptance acceptance )
+{
+    switch (acceptance)
+    {
+    case ACCEPT_YES_MULTI:
+        if (mCargoIDs.size() > 1)
+        {
+            mCursor = UI_CURSOR_ARROWDRAGMULTI;
+        }
+        else
+        {
+            mCursor = UI_CURSOR_ARROWDRAG;
+        }
+        break;
+    case ACCEPT_YES_SINGLE:
+        if (mCargoIDs.size() > 1)
+        {
+            mToolTipMsg = LLTrans::getString("TooltipMustSingleDrop");
+            mCursor = UI_CURSOR_NO;
+        }
+        else
+        {
+            mCursor = UI_CURSOR_ARROWDRAG;
+        }
+        break;
+
+    case ACCEPT_NO_LOCKED:
+        mCursor = UI_CURSOR_NOLOCKED;
+        break;
+
+    case ACCEPT_NO_CUSTOM:
+        mToolTipMsg = mCustomMsg;
+        mCursor = UI_CURSOR_NO;
+        break;
+
+
+    case ACCEPT_NO:
+        mCursor = UI_CURSOR_NO;
+        break;
+
+    case ACCEPT_YES_COPY_MULTI:
+        if (mCargoIDs.size() > 1)
+        {
+            mCursor = UI_CURSOR_ARROWCOPYMULTI;
+        }
+        else
+        {
+            mCursor = UI_CURSOR_ARROWCOPY;
+        }
+        break;
+    case ACCEPT_YES_COPY_SINGLE:
+        if (mCargoIDs.size() > 1)
+        {
+            mToolTipMsg = LLTrans::getString("TooltipMustSingleDrop");
+            mCursor = UI_CURSOR_NO;
+        }
+        else
+        {
+            mCursor = UI_CURSOR_ARROWCOPY;
+        }
+        break;
+    case ACCEPT_POSTPONED:
+        break;
+    default:
+        llassert( false );
+    }
+
+    return mCursor;
+}
+
+bool LLToolDragAndDrop::handleHover( S32 x, S32 y, MASK mask )
+{
+    EAcceptance acceptance = ACCEPT_NO;
+    dragOrDrop( x, y, mask, false, &acceptance );
+
+    ECursorType cursor = acceptanceToCursor(acceptance);
+    gViewerWindow->getWindow()->setCursor( cursor );
+
+    LL_DEBUGS("UserInput") << "hover handled by LLToolDragAndDrop" << LL_ENDL;
+    return true;
+}
+
+bool LLToolDragAndDrop::handleKey(KEY key, MASK mask)
+{
+    if (key == KEY_ESCAPE)
+    {
+        // cancel drag and drop operation
+        endDrag();
+        return true;
+    }
+
+    return false;
+}
+
+bool LLToolDragAndDrop::handleToolTip(S32 x, S32 y, MASK mask)
+{
+    if (!mToolTipMsg.empty())
+    {
+        LLToolTipMgr::instance().unblockToolTips();
+        LLToolTipMgr::instance().show(LLToolTip::Params()
+            .message(mToolTipMsg)
+            .delay_time(gSavedSettings.getF32( "DragAndDropToolTipDelay" )));
+        return true;
+    }
+    return false;
+}
+
+void LLToolDragAndDrop::handleDeselect()
+{
+    mToolTipMsg.clear();
+    mCustomMsg.clear();
+
+    LLToolTipMgr::instance().blockToolTips();
+}
+
+// protected
+void LLToolDragAndDrop::dragOrDrop( S32 x, S32 y, MASK mask, bool drop,
+                                   EAcceptance* acceptance)
+{
+    *acceptance = ACCEPT_YES_MULTI;
+
+    bool handled = false;
+
+    LLView* top_view = gFocusMgr.getTopCtrl();
+    LLViewerInventoryItem* item;
+    LLViewerInventoryCategory* cat;
+
+    mToolTipMsg.clear();
+
+    // Increment the operation id for every drop
+    if (drop)
+    {
+        sOperationId++;
+    }
+
+    // For people drag and drop we don't need an actual inventory object,
+    // instead we need the current cargo id, which should be a person id.
+    bool is_uuid_dragged = (mSource == SOURCE_PEOPLE);
+
+    if (top_view)
+    {
+        handled = true;
+
+        for (mCurItemIndex = 0; mCurItemIndex < (S32)mCargoIDs.size(); mCurItemIndex++)
+        {
+            S32 local_x, local_y;
+            top_view->screenPointToLocal( x, y, &local_x, &local_y );
+            EAcceptance item_acceptance = ACCEPT_NO;
+
+            LLInventoryObject* cargo = locateInventory(item, cat);
+            if (cargo)
+            {
+                handled = handled && top_view->handleDragAndDrop(local_x, local_y, mask, false,
+                                                    mCargoTypes[mCurItemIndex],
+                                                    (void*)cargo,
+                                                    &item_acceptance,
+                                                    mToolTipMsg);
+            }
+            else if (is_uuid_dragged)
+            {
+                handled = handled && top_view->handleDragAndDrop(local_x, local_y, mask, false,
+                                                    mCargoTypes[mCurItemIndex],
+                                                    (void*)&mCargoIDs[mCurItemIndex],
+                                                    &item_acceptance,
+                                                    mToolTipMsg);
+            }
+            if (handled)
+            {
+                // use sort order to determine priority of acceptance
+                *acceptance = (EAcceptance)llmin((U32)item_acceptance, (U32)*acceptance);
+            }
+        }
+
+        // all objects passed, go ahead and perform drop if necessary
+        if (handled && drop && (U32)*acceptance >= ACCEPT_YES_COPY_SINGLE)
+        {
+            if ((U32)*acceptance < ACCEPT_YES_COPY_MULTI &&
+                mCargoIDs.size() > 1)
+            {
+                // tried to give multi-cargo to a single-acceptor - refuse and return.
+                *acceptance = ACCEPT_NO;
+                return;
+            }
+
+            for (mCurItemIndex = 0; mCurItemIndex < (S32)mCargoIDs.size(); mCurItemIndex++)
+            {
+                S32 local_x, local_y;
+                EAcceptance item_acceptance;
+                top_view->screenPointToLocal( x, y, &local_x, &local_y );
+
+                LLInventoryObject* cargo = locateInventory(item, cat);
+                if (cargo)
+                {
+                    handled = handled && top_view->handleDragAndDrop(local_x, local_y, mask, true,
+                                                        mCargoTypes[mCurItemIndex],
+                                                        (void*)cargo,
+                                                        &item_acceptance,
+                                                        mToolTipMsg);
+                }
+                else if (is_uuid_dragged)
+                {
+                    handled = handled && top_view->handleDragAndDrop(local_x, local_y, mask, false,
+                                                        mCargoTypes[mCurItemIndex],
+                                                        (void*)&mCargoIDs[mCurItemIndex],
+                                                        &item_acceptance,
+                                                        mToolTipMsg);
+                }
+            }
+        }
+        if (handled)
+        {
+            mLastAccept = (EAcceptance)*acceptance;
+        }
+    }
+
+    if (!handled)
+    {
+        handled = true;
+
+        LLRootView* root_view = gViewerWindow->getRootView();
+
+        for (mCurItemIndex = 0; mCurItemIndex < (S32)mCargoIDs.size(); mCurItemIndex++)
+        {
+            EAcceptance item_acceptance = ACCEPT_NO;
+
+            LLInventoryObject* cargo = locateInventory(item, cat);
+
+            // fix for EXT-3191
+            if (cargo)
+            {
+                handled = handled && root_view->handleDragAndDrop(x, y, mask, false,
+                                                    mCargoTypes[mCurItemIndex],
+                                                    (void*)cargo,
+                                                    &item_acceptance,
+                                                    mToolTipMsg);
+            }
+            else if (is_uuid_dragged)
+            {
+                handled = handled && root_view->handleDragAndDrop(x, y, mask, false,
+                                                    mCargoTypes[mCurItemIndex],
+                                                    (void*)&mCargoIDs[mCurItemIndex],
+                                                    &item_acceptance,
+                                                    mToolTipMsg);
+            }
+            if (handled)
+            {
+                // use sort order to determine priority of acceptance
+                *acceptance = (EAcceptance)llmin((U32)item_acceptance, (U32)*acceptance);
+            }
+        }
+        // all objects passed, go ahead and perform drop if necessary
+        if (handled && drop && (U32)*acceptance > ACCEPT_NO_LOCKED)
+        {
+            if ((U32)*acceptance < ACCEPT_YES_COPY_MULTI &&
+                mCargoIDs.size() > 1)
+            {
+                // tried to give multi-cargo to a single-acceptor - refuse and return.
+                *acceptance = ACCEPT_NO;
+                return;
+            }
+
+            for (mCurItemIndex = 0; mCurItemIndex < (S32)mCargoIDs.size(); mCurItemIndex++)
+            {
+                EAcceptance item_acceptance;
+
+                LLInventoryObject* cargo = locateInventory(item, cat);
+                if (cargo)
+                {
+                    handled = handled && root_view->handleDragAndDrop(x, y, mask, true,
+                                              mCargoTypes[mCurItemIndex],
+                                              (void*)cargo,
+                                              &item_acceptance,
+                                              mToolTipMsg);
+                }
+                else if (is_uuid_dragged)
+                {
+                    handled = handled && root_view->handleDragAndDrop(x, y, mask, true,
+                                              mCargoTypes[mCurItemIndex],
+                                              (void*)&mCargoIDs[mCurItemIndex],
+                                              &item_acceptance,
+                                              mToolTipMsg);
+                }
+            }
+        }
+
+        if (handled)
+        {
+            mLastAccept = (EAcceptance)*acceptance;
+        }
+    }
+
+    if (!handled)
+    {
+        // Disallow drag and drop to 3D from the marketplace
+        const LLUUID marketplacelistings_id = gInventory.findCategoryUUIDForType(LLFolderType::FT_MARKETPLACE_LISTINGS);
+        if (marketplacelistings_id.notNull())
+        {
+            for (S32 item_index = 0; item_index < (S32)mCargoIDs.size(); item_index++)
+            {
+                if (gInventory.isObjectDescendentOf(mCargoIDs[item_index], marketplacelistings_id))
+                {
+                    *acceptance = ACCEPT_NO;
+                    mToolTipMsg = LLTrans::getString("TooltipOutboxDragToWorld");
+                    return;
+                }
+            }
+        }
+
+        dragOrDrop3D( x, y, mask, drop, acceptance );
+    }
+}
+
+void LLToolDragAndDrop::dragOrDrop3D( S32 x, S32 y, MASK mask, bool drop, EAcceptance* acceptance )
+{
+    mDrop = drop;
+    if (mDrop)
+    {
+        // don't allow drag and drop onto rigged or transparent objects
+        pick(gViewerWindow->pickImmediate(x, y, false, false));
+    }
+    else
+    {
+        // don't allow drag and drop onto transparent objects
+        gViewerWindow->pickAsync(x, y, mask, pickCallback, false, false);
+    }
+
+    *acceptance = mLastAccept;
+}
+
+void LLToolDragAndDrop::pickCallback(const LLPickInfo& pick_info)
+{
+    if (getInstance() != NULL)
+    {
+        getInstance()->pick(pick_info);
+    }
+}
+
+void LLToolDragAndDrop::pick(const LLPickInfo& pick_info)
+{
+    EDropTarget target = DT_NONE;
+    S32 hit_face = -1;
+
+    LLViewerObject* hit_obj = pick_info.getObject();
+    LLSelectMgr::getInstance()->unhighlightAll();
+    bool highlight_object = false;
+    // Treat attachments as part of the avatar they are attached to.
+    if (hit_obj != NULL)
+    {
+        // don't allow drag and drop on grass, trees, etc.
+        if (pick_info.mPickType == LLPickInfo::PICK_FLORA)
+        {
+            mCursor = UI_CURSOR_NO;
+            gViewerWindow->getWindow()->setCursor( mCursor );
+            return;
+        }
+
+        if (hit_obj->isAttachment() && !hit_obj->isHUDAttachment())
+        {
+            LLVOAvatar* avatar = LLVOAvatar::findAvatarFromAttachment( hit_obj );
+            if (!avatar)
+            {
+                mLastAccept = ACCEPT_NO;
+                mCursor = UI_CURSOR_NO;
+                gViewerWindow->getWindow()->setCursor( mCursor );
+                return;
+            }
+            hit_obj = avatar;
+        }
+
+        if (hit_obj->isAvatar())
+        {
+            if (((LLVOAvatar*) hit_obj)->isSelf())
+            {
+                target = DT_SELF;
+                hit_face = -1;
+            }
+            else
+            {
+                target = DT_AVATAR;
+                hit_face = -1;
+            }
+        }
+        else
+        {
+            target = DT_OBJECT;
+            hit_face = pick_info.mObjectFace;
+            highlight_object = true;
+        }
+    }
+    else if (pick_info.mPickType == LLPickInfo::PICK_LAND)
+    {
+        target = DT_LAND;
+        hit_face = -1;
+    }
+
+    mLastAccept = ACCEPT_YES_MULTI;
+
+    for (mCurItemIndex = 0; mCurItemIndex < (S32)mCargoIDs.size(); mCurItemIndex++)
+    {
+        const S32 item_index = mCurItemIndex;
+        const EDragAndDropType dad_type = mCargoTypes[item_index];
+        // Call the right implementation function
+        mLastAccept = (EAcceptance)llmin(
+            (U32)mLastAccept,
+            (U32)callMemberFunction(*this,
+                                    LLDragAndDropDictionary::instance().get(dad_type, target))
+                (hit_obj, hit_face, pick_info.mKeyMask, false));
+    }
+
+    if (mDrop && ((U32)mLastAccept >= ACCEPT_YES_COPY_SINGLE))
+    {
+        // if target allows multi-drop or there is only one item being dropped, go ahead
+        if ((mLastAccept >= ACCEPT_YES_COPY_MULTI) || (mCargoIDs.size() == 1))
+        {
+            // Target accepts multi, or cargo is a single-drop
+            for (mCurItemIndex = 0; mCurItemIndex < (S32)mCargoIDs.size(); mCurItemIndex++)
+            {
+                const S32 item_index = mCurItemIndex;
+                const EDragAndDropType dad_type = mCargoTypes[item_index];
+                // Call the right implementation function
+                callMemberFunction(*this, LLDragAndDropDictionary::instance().get(dad_type, target))
+                    (hit_obj, hit_face, pick_info.mKeyMask, true);
+            }
+        }
+        else
+        {
+            // Target does not accept multi, but cargo is multi
+            mLastAccept = ACCEPT_NO;
+        }
+    }
+
+    if (highlight_object && mLastAccept > ACCEPT_NO_LOCKED)
+    {
+        // if any item being dragged will be applied to the object under our cursor
+        // highlight that object
+        for (S32 i = 0; i < (S32)mCargoIDs.size(); i++)
+        {
+            if (mCargoTypes[i] != DAD_OBJECT || (pick_info.mKeyMask & MASK_CONTROL))
+            {
+                LLSelectMgr::getInstance()->highlightObjectAndFamily(hit_obj);
+                break;
+            }
+        }
+    }
+    ECursorType cursor = acceptanceToCursor( mLastAccept );
+    gViewerWindow->getWindow()->setCursor( cursor );
+
+    mLastHitPos = pick_info.mPosGlobal;
+    mLastCameraPos = gAgentCamera.getCameraPositionGlobal();
+}
+
+// static
+bool LLToolDragAndDrop::handleDropMaterialProtections(LLViewerObject* hit_obj,
+                                                     LLInventoryItem* item,
+                                                     LLToolDragAndDrop::ESource source,
+                                                     const LLUUID& src_id)
+{
+    if (!item) return false;
+
+    // Always succeed if....
+    // material is from the library
+    // or already in the contents of the object
+    if (SOURCE_LIBRARY == source)
+    {
+        // dropping a material from the library always just works.
+        return true;
+    }
+
+    // In case the inventory has not been loaded (e.g. due to some recent operation
+    // causing a dirty inventory) and we can do an update, stall the user
+    // while fetching the inventory.
+    //
+    // Fetch if inventory is dirty and listener is present (otherwise we will not receive update)
+    if (hit_obj->isInventoryDirty() && hit_obj->hasInventoryListeners())
+    {
+        hit_obj->requestInventory();
+        LLSD args;
+        if (LLAssetType::AT_MATERIAL == item->getType())
+        {
+            args["ERROR_MESSAGE"] = "Unable to add material.\nPlease wait a few seconds and try again.";
+        }
+        else
+        {
+            args["ERROR_MESSAGE"] = "Unable to add texture.\nPlease wait a few seconds and try again.";
+        }
+        LLNotificationsUtil::add("ErrorMessage", args);
+        return false;
+    }
+    // Make sure to verify both id and type since 'null'
+    // is a shared default for some asset types.
+    if (hit_obj->getInventoryItemByAsset(item->getAssetUUID(), item->getType()))
+    {
+        // if the asset is already in the object's inventory
+        // then it can always be added to a side.
+        // This saves some work if the task's inventory is already loaded
+        // and ensures that the asset item is only added once.
+        return true;
+    }
+
+    LLPointer<LLViewerInventoryItem> new_item = new LLViewerInventoryItem(item);
+    if (!item->getPermissions().allowOperationBy(PERM_COPY, gAgent.getID()))
+    {
+        // Check that we can add the material as inventory to the object
+        if (willObjectAcceptInventory(hit_obj,item) < ACCEPT_YES_COPY_SINGLE )
+        {
+            return false;
+        }
+        // make sure the object has the material in it's inventory.
+        if (SOURCE_AGENT == source)
+        {
+            // Remove the material from local inventory. The server
+            // will actually remove the item from agent inventory.
+            gInventory.deleteObject(item->getUUID());
+            gInventory.notifyObservers();
+        }
+        else if (SOURCE_WORLD == source)
+        {
+            // *FIX: if the objects are in different regions, and the
+            // source region has crashed, you can bypass these
+            // permissions.
+            LLViewerObject* src_obj = gObjectList.findObject(src_id);
+            if (src_obj)
+            {
+                src_obj->removeInventory(item->getUUID());
+            }
+            else
+            {
+                LL_WARNS() << "Unable to find source object." << LL_ENDL;
+                return false;
+            }
+        }
+        // Add the asset item to the target object's inventory.
+        if (LLAssetType::AT_TEXTURE == new_item->getType()
+            || LLAssetType::AT_MATERIAL == new_item->getType())
+        {
+            hit_obj->updateMaterialInventory(new_item, TASK_INVENTORY_ITEM_KEY, true);
+        }
+        else
+        {
+            hit_obj->updateInventory(new_item, TASK_INVENTORY_ITEM_KEY, true);
+        }
+        // Force the object to update and refetch its inventory so it has this asset.
+        hit_obj->dirtyInventory();
+        hit_obj->requestInventory();
+        // TODO: Check to see if adding the item was successful; if not, then
+        // we should return false here. This will requre a separate listener
+        // since without listener, we have no way to receive update
+    }
+    else if (!item->getPermissions().allowOperationBy(PERM_TRANSFER,
+                                                     gAgent.getID()))
+    {
+        // Check that we can add the asset as inventory to the object
+        if (willObjectAcceptInventory(hit_obj,item) < ACCEPT_YES_COPY_SINGLE )
+        {
+            return false;
+        }
+        // *FIX: may want to make sure agent can paint hit_obj.
+
+        // Add the asset item to the target object's inventory.
+        if (LLAssetType::AT_TEXTURE == new_item->getType()
+            || LLAssetType::AT_MATERIAL == new_item->getType())
+        {
+            hit_obj->updateMaterialInventory(new_item, TASK_INVENTORY_ITEM_KEY, true);
+        }
+        else
+        {
+            hit_obj->updateInventory(new_item, TASK_INVENTORY_ITEM_KEY, true);
+        }
+        // Force the object to update and refetch its inventory so it has this asset.
+        hit_obj->dirtyInventory();
+        hit_obj->requestInventory();
+        // TODO: Check to see if adding the item was successful; if not, then
+        // we should return false here. This will requre a separate listener
+        // since without listener, we have no way to receive update
+    }
+    else if (LLAssetType::AT_MATERIAL == new_item->getType() &&
+             !item->getPermissions().allowOperationBy(PERM_MODIFY, gAgent.getID()))
+    {
+        // Check that we can add the material as inventory to the object
+        if (willObjectAcceptInventory(hit_obj,item) < ACCEPT_YES_COPY_SINGLE )
+        {
+            return false;
+        }
+        // *FIX: may want to make sure agent can paint hit_obj.
+
+        // Add the material item to the target object's inventory.
+        hit_obj->updateMaterialInventory(new_item, TASK_INVENTORY_ITEM_KEY, true);
+
+        // Force the object to update and refetch its inventory so it has this material.
+        hit_obj->dirtyInventory();
+        hit_obj->requestInventory();
+        // TODO: Check to see if adding the item was successful; if not, then
+        // we should return false here. This will requre a separate listener
+        // since without listener, we have no way to receive update
+    }
+    return true;
+}
+
+void set_texture_to_material(LLViewerObject* hit_obj,
+                             S32 hit_face,
+                             const LLUUID& asset_id,
+                             LLGLTFMaterial::TextureInfo drop_channel)
+{
+    LLTextureEntry* te = hit_obj->getTE(hit_face);
+    if (te)
+    {
+        LLPointer<LLGLTFMaterial> material = te->getGLTFMaterialOverride();
+
+        // make a copy to not invalidate existing
+        // material for multiple objects
+        if (material.isNull())
+        {
+            // Start with a material override which does not make any changes
+            material = new LLGLTFMaterial();
+        }
+        else
+        {
+            material = new LLGLTFMaterial(*material);
+        }
+
+        switch (drop_channel)
+        {
+            case LLGLTFMaterial::GLTF_TEXTURE_INFO_BASE_COLOR:
+            default:
+                {
+                    material->setBaseColorId(asset_id);
+                }
+                break;
+
+            case LLGLTFMaterial::GLTF_TEXTURE_INFO_METALLIC_ROUGHNESS:
+                {
+                    material->setOcclusionRoughnessMetallicId(asset_id);
+                }
+                break;
+
+            case LLGLTFMaterial::GLTF_TEXTURE_INFO_EMISSIVE:
+                {
+                    material->setEmissiveId(asset_id);
+                }
+                break;
+
+            case LLGLTFMaterial::GLTF_TEXTURE_INFO_NORMAL:
+                {
+                    material->setNormalId(asset_id);
+                }
+                break;
+        }
+        LLGLTFMaterialList::queueModify(hit_obj, hit_face, material);
+    }
+}
+
+void LLToolDragAndDrop::dropTextureAllFaces(LLViewerObject* hit_obj,
+                                            LLInventoryItem* item,
+                                            LLToolDragAndDrop::ESource source,
+                                            const LLUUID& src_id,
+                                            bool remove_pbr)
+{
+    if (!item)
+    {
+        LL_WARNS() << "LLToolDragAndDrop::dropTextureAllFaces no texture item." << LL_ENDL;
+        return;
+    }
+    S32 num_faces = hit_obj->getNumTEs();
+    bool has_non_pbr_faces = false;
+    for (S32 face = 0; face < num_faces; face++)
+    {
+        if (hit_obj->getRenderMaterialID(face).isNull())
+        {
+            has_non_pbr_faces = true;
+            break;
+        }
+    }
+
+    if (has_non_pbr_faces || remove_pbr)
+    {
+        bool res = handleDropMaterialProtections(hit_obj, item, source, src_id);
+        if (!res)
+        {
+            return;
+        }
+    }
+    LLUUID asset_id = item->getAssetUUID();
+
+    // Overrides require textures to be copy and transfer free
+    LLPermissions item_permissions = item->getPermissions();
+    bool allow_adding_to_override = item_permissions.allowOperationBy(PERM_COPY, gAgent.getID());
+    allow_adding_to_override &= item_permissions.allowOperationBy(PERM_TRANSFER, gAgent.getID());
+
+    LLViewerTexture* image = LLViewerTextureManager::getFetchedTexture(asset_id);
+    add(LLStatViewer::EDIT_TEXTURE, 1);
+    for( S32 face = 0; face < num_faces; face++ )
+    {
+        if (remove_pbr)
+        {
+            hit_obj->setRenderMaterialID(face, LLUUID::null);
+            hit_obj->setTEImage(face, image);
+            dialog_refresh_all();
+        }
+        else if (hit_obj->getRenderMaterialID(face).isNull())
+        {
+            // update viewer side
+            hit_obj->setTEImage(face, image);
+            dialog_refresh_all();
+        }
+        else if (allow_adding_to_override)
+        {
+            set_texture_to_material(hit_obj, face, asset_id, LLGLTFMaterial::GLTF_TEXTURE_INFO_BASE_COLOR);
+        }
+    }
+
+    // send the update to the simulator
+    LLGLTFMaterialList::flushUpdates(nullptr);
+    hit_obj->sendTEUpdate();
+}
+
+void LLToolDragAndDrop::dropMaterial(LLViewerObject* hit_obj,
+                                     S32 hit_face,
+                                     LLInventoryItem* item,
+                                     LLToolDragAndDrop::ESource source,
+                                     const LLUUID& src_id,
+                                     bool all_faces)
+{
+    LLSelectNode* nodep = nullptr;
+    if (hit_obj->isSelected())
+    {
+        // update object's saved materials
+        nodep = LLSelectMgr::getInstance()->getSelection()->findNode(hit_obj);
+    }
+
+    // If user dropped a material onto face it implies
+    // applying texture now without cancel, save to selection
+    if (all_faces)
+    {
+        dropMaterialAllFaces(hit_obj, item, source, src_id);
+
+        if (nodep)
+        {
+            uuid_vec_t material_ids;
+            gltf_materials_vec_t override_materials;
+            S32 num_faces = hit_obj->getNumTEs();
+            for (S32 face = 0; face < num_faces; face++)
+            {
+                material_ids.push_back(hit_obj->getRenderMaterialID(face));
+                override_materials.push_back(nullptr);
+            }
+            nodep->saveGLTFMaterials(material_ids, override_materials);
+        }
+    }
+    else
+    {
+        dropMaterialOneFace(hit_obj, hit_face, item, source, src_id);
+
+        // If user dropped a material onto face it implies
+        // applying texture now without cancel, save to selection
+        if (nodep
+            && gFloaterTools->getVisible()
+            && nodep->mSavedGLTFMaterialIds.size() > hit_face)
+        {
+            nodep->mSavedGLTFMaterialIds[hit_face] = hit_obj->getRenderMaterialID(hit_face);
+            nodep->mSavedGLTFOverrideMaterials[hit_face] = nullptr;
+        }
+    }
+}
+
+void LLToolDragAndDrop::dropMaterialOneFace(LLViewerObject* hit_obj,
+    S32 hit_face,
+    LLInventoryItem* item,
+    LLToolDragAndDrop::ESource source,
+    const LLUUID& src_id)
+{
+    if (hit_face == -1) return;
+    if (!item || item->getInventoryType() != LLInventoryType::IT_MATERIAL)
+    {
+        LL_WARNS() << "LLToolDragAndDrop::dropTextureOneFace no material item." << LL_ENDL;
+        return;
+    }
+
+    // SL-20013 must save asset_id before handleDropMaterialProtections since our item instance
+    // may be deleted if it is moved into task inventory
+    LLUUID asset_id = item->getAssetUUID();
+    bool success = handleDropMaterialProtections(hit_obj, item, source, src_id);
+    if (!success)
+    {
+        return;
+    }
+
+    if (asset_id.isNull())
+    {
+        // use blank material
+        asset_id = LLGLTFMaterialList::BLANK_MATERIAL_ASSET_ID;
+    }
+
+    hit_obj->setRenderMaterialID(hit_face, asset_id);
+
+    dialog_refresh_all();
+
+    // send the update to the simulator
+    hit_obj->sendTEUpdate();
+}
+
+
+void LLToolDragAndDrop::dropMaterialAllFaces(LLViewerObject* hit_obj,
+    LLInventoryItem* item,
+    LLToolDragAndDrop::ESource source,
+    const LLUUID& src_id)
+{
+    if (!item || item->getInventoryType() != LLInventoryType::IT_MATERIAL)
+    {
+        LL_WARNS() << "LLToolDragAndDrop::dropTextureAllFaces no material item." << LL_ENDL;
+        return;
+    }
+
+    // SL-20013 must save asset_id before handleDropMaterialProtections since our item instance
+    // may be deleted if it is moved into task inventory
+    LLUUID asset_id = item->getAssetUUID();
+    bool success = handleDropMaterialProtections(hit_obj, item, source, src_id);
+
+    if (!success)
+    {
+        return;
+    }
+
+    if (asset_id.isNull())
+    {
+        // use blank material
+        asset_id = LLGLTFMaterialList::BLANK_MATERIAL_ASSET_ID;
+    }
+
+    hit_obj->setRenderMaterialIDs(asset_id);
+    dialog_refresh_all();
+    // send the update to the simulator
+    hit_obj->sendTEUpdate();
+}
+
+
+void LLToolDragAndDrop::dropMesh(LLViewerObject* hit_obj,
+                                 LLInventoryItem* item,
+                                 LLToolDragAndDrop::ESource source,
+                                 const LLUUID& src_id)
+{
+    if (!item)
+    {
+        LL_WARNS() << "no inventory item." << LL_ENDL;
+        return;
+    }
+    LLUUID asset_id = item->getAssetUUID();
+    bool success = handleDropMaterialProtections(hit_obj, item, source, src_id);
+    if(!success)
+    {
+        return;
+    }
+
+    LLSculptParams sculpt_params;
+    sculpt_params.setSculptTexture(asset_id, LL_SCULPT_TYPE_MESH);
+    hit_obj->setParameterEntry(LLNetworkData::PARAMS_SCULPT, sculpt_params, true);
+
+    dialog_refresh_all();
+}
+
+void LLToolDragAndDrop::dropTexture(LLViewerObject* hit_obj,
+                                    S32 hit_face,
+                                    LLInventoryItem* item,
+                                    ESource source,
+                                    const LLUUID& src_id,
+                                    bool all_faces,
+                                    bool remove_pbr,
+                                    S32 tex_channel)
+{
+    LLSelectNode* nodep = nullptr;
+    if (hit_obj->isSelected())
+    {
+        // update object's saved textures
+        nodep = LLSelectMgr::getInstance()->getSelection()->findNode(hit_obj);
+    }
+
+    if (all_faces)
+    {
+        dropTextureAllFaces(hit_obj, item, source, src_id, remove_pbr);
+
+        // If user dropped a texture onto face it implies
+        // applying texture now without cancel, save to selection
+        if (nodep)
+        {
+            uuid_vec_t texture_ids;
+            uuid_vec_t material_ids;
+            gltf_materials_vec_t override_materials;
+            S32 num_faces = hit_obj->getNumTEs();
+            for (S32 face = 0; face < num_faces; face++)
+            {
+                LLViewerTexture* tex = hit_obj->getTEImage(face);
+                if (tex != nullptr)
+                {
+                    texture_ids.push_back(tex->getID());
+                }
+                else
+                {
+                    texture_ids.push_back(LLUUID::null);
+                }
+
+                // either removed or modified materials
+                if (remove_pbr)
+                {
+                    material_ids.push_back(LLUUID::null);
+                }
+                else
+                {
+                    material_ids.push_back(hit_obj->getRenderMaterialID(face));
+                }
+
+                LLTextureEntry* te = hit_obj->getTE(hit_face);
+                if (te && !remove_pbr)
+                {
+                    override_materials.push_back(te->getGLTFMaterialOverride());
+                }
+                else
+                {
+                    override_materials.push_back(nullptr);
+                }
+            }
+
+            nodep->saveTextures(texture_ids);
+            nodep->saveGLTFMaterials(material_ids, override_materials);
+        }
+    }
+    else
+    {
+        dropTextureOneFace(hit_obj, hit_face, item, source, src_id, remove_pbr, tex_channel);
+
+        // If user dropped a texture onto face it implies
+        // applying texture now without cancel, save to selection
+        LLPanelFace* panel_face = gFloaterTools->getPanelFace();
+        if (nodep
+            && gFloaterTools->getVisible()
+            && panel_face
+            && panel_face->getTextureDropChannel() == 0 /*texture*/
+            && nodep->mSavedTextures.size() > hit_face)
+        {
+            LLViewerTexture* tex = hit_obj->getTEImage(hit_face);
+            if (tex != nullptr)
+            {
+                nodep->mSavedTextures[hit_face] = tex->getID();
+            }
+            else
+            {
+                nodep->mSavedTextures[hit_face] = LLUUID::null;
+            }
+
+            LLTextureEntry* te = hit_obj->getTE(hit_face);
+            if (te && !remove_pbr)
+            {
+                nodep->mSavedGLTFOverrideMaterials[hit_face] = te->getGLTFMaterialOverride();
+            }
+            else
+            {
+                nodep->mSavedGLTFOverrideMaterials[hit_face] = nullptr;
+            }
+        }
+    }
+}
+
+void LLToolDragAndDrop::dropTextureOneFace(LLViewerObject* hit_obj,
+                                           S32 hit_face,
+                                           LLInventoryItem* item,
+                                           LLToolDragAndDrop::ESource source,
+                                           const LLUUID& src_id,
+                                           bool remove_pbr,
+                                           S32 tex_channel)
+{
+    if (hit_face == -1) return;
+    if (!item)
+    {
+        LL_WARNS() << "LLToolDragAndDrop::dropTextureOneFace no texture item." << LL_ENDL;
+        return;
+    }
+
+    LLUUID asset_id = item->getAssetUUID();
+
+    if (hit_obj->getRenderMaterialID(hit_face).notNull() && !remove_pbr)
+    {
+        // Overrides require textures to be copy and transfer free
+        LLPermissions item_permissions = item->getPermissions();
+        bool allow_adding_to_override = item_permissions.allowOperationBy(PERM_COPY, gAgent.getID());
+        allow_adding_to_override &= item_permissions.allowOperationBy(PERM_TRANSFER, gAgent.getID());
+
+        if (allow_adding_to_override)
+        {
+            LLGLTFMaterial::TextureInfo drop_channel = LLGLTFMaterial::GLTF_TEXTURE_INFO_BASE_COLOR;
+            LLPanelFace* panel_face = gFloaterTools->getPanelFace();
+            if (gFloaterTools->getVisible() && panel_face)
+            {
+                drop_channel = panel_face->getPBRDropChannel();
+            }
+            set_texture_to_material(hit_obj, hit_face, asset_id, drop_channel);
+            LLGLTFMaterialList::flushUpdates(nullptr);
+        }
+        return;
+    }
+    bool success = handleDropMaterialProtections(hit_obj, item, source, src_id);
+    if (!success)
+    {
+        return;
+    }
+    if (remove_pbr)
+    {
+        hit_obj->setRenderMaterialID(hit_face, LLUUID::null);
+    }
+
+    // update viewer side image in anticipation of update from simulator
+    LLViewerTexture* image = LLViewerTextureManager::getFetchedTexture(asset_id);
+    add(LLStatViewer::EDIT_TEXTURE, 1);
+
+    LLTextureEntry* tep = hit_obj->getTE(hit_face);
+
+    LLPanelFace* panel_face = gFloaterTools->getPanelFace();
+
+    if (gFloaterTools->getVisible() && panel_face)
+    {
+        tex_channel = (tex_channel > -1) ? tex_channel : panel_face->getTextureDropChannel();
+        switch (tex_channel)
+        {
+
+        case 0:
+        default:
+            {
+                hit_obj->setTEImage(hit_face, image);
+            }
+            break;
+
+        case 1:
+            if (tep)
+            {
+                LLMaterialPtr old_mat = tep->getMaterialParams();
+                LLMaterialPtr new_mat = panel_face->createDefaultMaterial(old_mat);
+                new_mat->setNormalID(asset_id);
+                tep->setMaterialParams(new_mat);
+                hit_obj->setTENormalMap(hit_face, asset_id);
+                LLMaterialMgr::getInstance()->put(hit_obj->getID(), hit_face, *new_mat);
+            }
+            break;
+
+        case 2:
+            if (tep)
+            {
+                LLMaterialPtr old_mat = tep->getMaterialParams();
+                LLMaterialPtr new_mat = panel_face->createDefaultMaterial(old_mat);
+                new_mat->setSpecularID(asset_id);
+                tep->setMaterialParams(new_mat);
+                hit_obj->setTESpecularMap(hit_face, asset_id);
+                LLMaterialMgr::getInstance()->put(hit_obj->getID(), hit_face, *new_mat);
+            }
+            break;
+        }
+    }
+    else
+    {
+        hit_obj->setTEImage(hit_face, image);
+    }
+
+    dialog_refresh_all();
+
+    // send the update to the simulator
+    hit_obj->sendTEUpdate();
+}
+
+
+void LLToolDragAndDrop::dropScript(LLViewerObject* hit_obj,
+                                   LLInventoryItem* item,
+                                   bool active,
+                                   ESource source,
+                                   const LLUUID& src_id)
+{
+    // *HACK: In order to resolve SL-22177, we need to block drags
+    // from notecards and objects onto other objects.
+    if ((SOURCE_WORLD == LLToolDragAndDrop::getInstance()->mSource)
+       || (SOURCE_NOTECARD == LLToolDragAndDrop::getInstance()->mSource))
+    {
+        LL_WARNS() << "Call to LLToolDragAndDrop::dropScript() from world"
+            << " or notecard." << LL_ENDL;
+        return;
+    }
+    if (hit_obj && item)
+    {
+        LLPointer<LLViewerInventoryItem> new_script = new LLViewerInventoryItem(item);
+        if (!item->getPermissions().allowCopyBy(gAgent.getID()))
+        {
+            if (SOURCE_AGENT == source)
+            {
+                // Remove the script from local inventory. The server
+                // will actually remove the item from agent inventory.
+                gInventory.deleteObject(item->getUUID());
+                gInventory.notifyObservers();
+            }
+            else if (SOURCE_WORLD == source)
+            {
+                // *FIX: if the objects are in different regions, and
+                // the source region has crashed, you can bypass
+                // these permissions.
+                LLViewerObject* src_obj = gObjectList.findObject(src_id);
+                if (src_obj)
+                {
+                    src_obj->removeInventory(item->getUUID());
+                }
+                else
+                {
+                    LL_WARNS() << "Unable to find source object." << LL_ENDL;
+                    return;
+                }
+            }
+        }
+        hit_obj->saveScript(new_script, active, true);
+        gFloaterTools->dirty();
+
+        // VEFFECT: SetScript
+        LLHUDEffectSpiral *effectp = (LLHUDEffectSpiral *)LLHUDManager::getInstance()->createViewerEffect(LLHUDObject::LL_HUD_EFFECT_BEAM, true);
+        effectp->setSourceObject(gAgentAvatarp);
+        effectp->setTargetObject(hit_obj);
+        effectp->setDuration(LL_HUD_DUR_SHORT);
+        effectp->setColor(LLColor4U(gAgent.getEffectColor()));
+    }
+}
+
+void LLToolDragAndDrop::dropObject(LLViewerObject* raycast_target,
+                   bool bypass_sim_raycast,
+                   bool from_task_inventory,
+                   bool remove_from_inventory)
+{
+    LLViewerRegion* regionp = LLWorld::getInstance()->getRegionFromPosGlobal(mLastHitPos);
+    if (!regionp)
+    {
+        LL_WARNS() << "Couldn't find region to rez object" << LL_ENDL;
+        return;
+    }
+
+    //LL_INFOS() << "Rezzing object" << LL_ENDL;
+    make_ui_sound("UISndObjectRezIn");
+    LLViewerInventoryItem* item;
+    LLViewerInventoryCategory* cat;
+    locateInventory(item, cat);
+    if (!item || !item->isFinished()) return;
+
+    //if (regionp
+    //  && (regionp->getRegionFlag(REGION_FLAGS_SANDBOX)))
+    //{
+    //  LLFirstUse::useSandbox();
+    //}
+    // check if it cannot be copied, and mark as remove if it is -
+    // this will remove the object from inventory after rez. Only
+    // bother with this check if we would not normally remove from
+    // inventory.
+    if (!remove_from_inventory
+        && !item->getPermissions().allowCopyBy(gAgent.getID()))
+    {
+        remove_from_inventory = true;
+    }
+
+    // Limit raycast to a single object.
+    // Speeds up server raycast + avoid problems with server ray
+    // hitting objects that were clipped by the near plane or culled
+    // on the viewer.
+    LLUUID ray_target_id;
+    if (raycast_target)
+    {
+        ray_target_id = raycast_target->getID();
+    }
+    else
+    {
+        ray_target_id.setNull();
+    }
+
+    // Check if it's in the trash.
+    bool is_in_trash = false;
+    const LLUUID trash_id = gInventory.findCategoryUUIDForType(LLFolderType::FT_TRASH);
+    if (gInventory.isObjectDescendentOf(item->getUUID(), trash_id))
+    {
+        is_in_trash = true;
+    }
+
+    LLUUID source_id = from_task_inventory ? mSourceID : LLUUID::null;
+
+    // Select the object only if we're editing.
+    bool rez_selected = LLToolMgr::getInstance()->inEdit();
+
+
+    LLVector3 ray_start = regionp->getPosRegionFromGlobal(mLastCameraPos);
+    LLVector3 ray_end   = regionp->getPosRegionFromGlobal(mLastHitPos);
+    // currently the ray's end point is an approximation,
+    // and is sometimes too short (causing failure.)  so we
+    // double the ray's length:
+    if (!bypass_sim_raycast)
+    {
+        LLVector3 ray_direction = ray_start - ray_end;
+        ray_end = ray_end - ray_direction;
+    }
+
+
+    // Message packing code should be it's own uninterrupted block
+    LLMessageSystem* msg = gMessageSystem;
+    if (mSource == SOURCE_NOTECARD)
+    {
+        LLUIUsage::instance().logCommand("Object.RezObjectFromNotecard");
+        msg->newMessageFast(_PREHASH_RezObjectFromNotecard);
+    }
+    else
+    {
+        LLUIUsage::instance().logCommand("Object.RezObject");
+        msg->newMessageFast(_PREHASH_RezObject);
+    }
+    msg->nextBlockFast(_PREHASH_AgentData);
+    msg->addUUIDFast(_PREHASH_AgentID,  gAgent.getID());
+    msg->addUUIDFast(_PREHASH_SessionID,  gAgent.getSessionID());
+    msg->addUUIDFast(_PREHASH_GroupID, gAgent.getGroupID());
+
+    msg->nextBlock("RezData");
+    // if it's being rezzed from task inventory, we need to enable
+    // saving it back into the task inventory.
+    // *FIX: We can probably compress this to a single byte, since I
+    // think folderid == mSourceID. This will be a later
+    // optimization.
+    msg->addUUIDFast(_PREHASH_FromTaskID, source_id);
+    msg->addU8Fast(_PREHASH_BypassRaycast, (U8) bypass_sim_raycast);
+    msg->addVector3Fast(_PREHASH_RayStart, ray_start);
+    msg->addVector3Fast(_PREHASH_RayEnd, ray_end);
+    msg->addUUIDFast(_PREHASH_RayTargetID, ray_target_id );
+    msg->addBOOLFast(_PREHASH_RayEndIsIntersection, false);
+    msg->addBOOLFast(_PREHASH_RezSelected, rez_selected);
+    msg->addBOOLFast(_PREHASH_RemoveItem, remove_from_inventory);
+
+    // deal with permissions slam logic
+    pack_permissions_slam(msg, item->getFlags(), item->getPermissions());
+
+    LLUUID folder_id = item->getParentUUID();
+    if ((SOURCE_LIBRARY == mSource) || (is_in_trash))
+    {
+        // since it's coming from the library or trash, we want to not
+        // 'take' it back to the same place.
+        item->setParent(LLUUID::null);
+        // *TODO this code isn't working - the parent (FolderID) is still
+        // set when the object is "taken".  so code on the "take" side is
+        // checking for trash and library as well (llviewermenu.cpp)
+    }
+    if (mSource == SOURCE_NOTECARD)
+    {
+        msg->nextBlockFast(_PREHASH_NotecardData);
+        msg->addUUIDFast(_PREHASH_NotecardItemID, mSourceID);
+        msg->addUUIDFast(_PREHASH_ObjectID, mObjectID);
+        msg->nextBlockFast(_PREHASH_InventoryData);
+        msg->addUUIDFast(_PREHASH_ItemID, item->getUUID());
+    }
+    else
+    {
+        msg->nextBlockFast(_PREHASH_InventoryData);
+        item->packMessage(msg);
+    }
+    msg->sendReliable(regionp->getHost());
+    // back out the change. no actual internal changes take place.
+    item->setParent(folder_id);
+
+    // If we're going to select it, get ready for the incoming
+    // selected object.
+    if (rez_selected)
+    {
+        LLSelectMgr::getInstance()->deselectAll();
+        gViewerWindow->getWindow()->incBusyCount();
+    }
+
+    if (remove_from_inventory)
+    {
+        // Delete it from inventory immediately so that users cannot
+        // easily bypass copy protection in laggy situations. If the
+        // rez fails, we will put it back on the server.
+        gInventory.deleteObject(item->getUUID());
+        gInventory.notifyObservers();
+    }
+
+    // VEFFECT: DropObject
+    LLHUDEffectSpiral *effectp = (LLHUDEffectSpiral *)LLHUDManager::getInstance()->createViewerEffect(LLHUDObject::LL_HUD_EFFECT_BEAM, true);
+    effectp->setSourceObject(gAgentAvatarp);
+    effectp->setPositionGlobal(mLastHitPos);
+    effectp->setDuration(LL_HUD_DUR_SHORT);
+    effectp->setColor(LLColor4U(gAgent.getEffectColor()));
+
+    add(LLStatViewer::OBJECT_REZ, 1);
+}
+
+void LLToolDragAndDrop::dropInventory(LLViewerObject* hit_obj,
+                                      LLInventoryItem* item,
+                                      LLToolDragAndDrop::ESource source,
+                                      const LLUUID& src_id)
+{
+    // *HACK: In order to resolve SL-22177, we need to block drags
+    // from notecards and objects onto other objects.
+    if ((SOURCE_WORLD == LLToolDragAndDrop::getInstance()->mSource)
+       || (SOURCE_NOTECARD == LLToolDragAndDrop::getInstance()->mSource))
+    {
+        LL_WARNS() << "Call to LLToolDragAndDrop::dropInventory() from world"
+            << " or notecard." << LL_ENDL;
+        return;
+    }
+
+    LLPointer<LLViewerInventoryItem> new_item = new LLViewerInventoryItem(item);
+    time_t creation_date = time_corrected();
+    new_item->setCreationDate(creation_date);
+
+    if (!item->getPermissions().allowCopyBy(gAgent.getID()))
+    {
+        if (SOURCE_AGENT == source)
+        {
+            // Remove the inventory item from local inventory. The
+            // server will actually remove the item from agent
+            // inventory.
+            gInventory.deleteObject(item->getUUID());
+            gInventory.notifyObservers();
+        }
+        else if (SOURCE_WORLD == source)
+        {
+            // *FIX: if the objects are in different regions, and the
+            // source region has crashed, you can bypass these
+            // permissions.
+            LLViewerObject* src_obj = gObjectList.findObject(src_id);
+            if (src_obj)
+            {
+                src_obj->removeInventory(item->getUUID());
+            }
+            else
+            {
+                LL_WARNS() << "Unable to find source object." << LL_ENDL;
+                return;
+            }
+        }
+    }
+    hit_obj->updateInventory(new_item, TASK_INVENTORY_ITEM_KEY, true);
+    if (LLFloaterReg::instanceVisible("build"))
+    {
+        // *FIX: only show this if panel not expanded?
+        LLFloaterReg::showInstance("build", "Content");
+    }
+
+    // VEFFECT: AddToInventory
+    LLHUDEffectSpiral *effectp = (LLHUDEffectSpiral *)LLHUDManager::getInstance()->createViewerEffect(LLHUDObject::LL_HUD_EFFECT_BEAM, true);
+    effectp->setSourceObject(gAgentAvatarp);
+    effectp->setTargetObject(hit_obj);
+    effectp->setDuration(LL_HUD_DUR_SHORT);
+    effectp->setColor(LLColor4U(gAgent.getEffectColor()));
+    gFloaterTools->dirty();
+}
+
+// accessor that looks at permissions, copyability, and names of
+// inventory items to determine if a drop would be ok.
+EAcceptance LLToolDragAndDrop::willObjectAcceptInventory(LLViewerObject* obj, LLInventoryItem* item, EDragAndDropType type)
+{
+    // check the basics
+    if (!item || !obj)
+        return ACCEPT_NO;
+
+    // HACK: downcast
+    LLViewerInventoryItem* vitem = (LLViewerInventoryItem*)item;
+    if (!vitem->isFinished() && (type != DAD_CATEGORY))
+    {
+        // Note: for DAD_CATEGORY we assume that folder version check passed and folder
+        // is complete, meaning that items inside are up to date.
+        // (isFinished() == false) at the moment shows that item was loaded from cache.
+        // Library or agent inventory only.
+        return ACCEPT_NO;
+    }
+    if (vitem->getIsLinkType())
+        return ACCEPT_NO; // No giving away links
+
+    // deny attempts to drop from an object onto itself. This is to
+    // help make sure that drops that are from an object to an object
+    // don't have to worry about order of evaluation. Think of this
+    // like check for self in assignment.
+    if (obj->getID() == item->getParentUUID())
+    {
+        return ACCEPT_NO;
+    }
+
+    //bool copy = (perm.allowCopyBy(gAgent.getID(),
+    //                            gAgent.getGroupID())
+    //           && (obj->mPermModify || obj->mFlagAllowInventoryAdd));
+    bool worn = false;
+    LLVOAvatarSelf* my_avatar = NULL;
+    switch (item->getType())
+    {
+    case LLAssetType::AT_OBJECT:
+        my_avatar = gAgentAvatarp;
+        if(my_avatar && my_avatar->isWearingAttachment(item->getUUID()))
+        {
+                worn = true;
+        }
+        break;
+    case LLAssetType::AT_BODYPART:
+    case LLAssetType::AT_CLOTHING:
+        if (gAgentWearables.isWearingItem(item->getUUID()))
+        {
+            worn = true;
+        }
+        break;
+    case LLAssetType::AT_CALLINGCARD:
+        // Calling Cards in object are disabled for now
+        // because of incomplete LSL support. See STORM-1117.
+        return ACCEPT_NO;
+    default:
+        break;
+    }
+    const LLPermissions& perm = item->getPermissions();
+    bool modify = (obj->permModify() || obj->flagAllowInventoryAdd());
+    bool transfer = false;
+    if ((obj->permYouOwner() && (perm.getOwner() == gAgent.getID()))
+       || perm.allowOperationBy(PERM_TRANSFER, gAgent.getID()))
+    {
+        transfer = true;
+    }
+    bool volume = (LL_PCODE_VOLUME == obj->getPCode());
+    bool attached = obj->isAttachment();
+    bool unrestricted = (perm.getMaskBase() & PERM_ITEM_UNRESTRICTED) == PERM_ITEM_UNRESTRICTED;
+
+    if (attached && !unrestricted)
+    {
+        // Attachments are in world and in inventory simultaneously,
+        // at the moment server doesn't support such a situation.
+        return ACCEPT_NO_LOCKED;
+    }
+
+    if (modify && transfer && volume && !worn)
+    {
+        return ACCEPT_YES_MULTI;
+    }
+
+    if (!modify)
+    {
+        return ACCEPT_NO_LOCKED;
+    }
+
+    return ACCEPT_NO;
+}
+
+
+static void give_inventory_cb(const LLSD& notification, const LLSD& response)
+{
+    S32 option = LLNotificationsUtil::getSelectedOption(notification, response);
+    // if Cancel pressed
+    if (option == 1)
+    {
+        return;
+    }
+
+    LLSD payload = notification["payload"];
+    const LLUUID& session_id = payload["session_id"];
+    const LLUUID& agent_id = payload["agent_id"];
+    LLViewerInventoryItem * inv_item =  gInventory.getItem(payload["item_id"]);
+    LLViewerInventoryCategory * inv_cat =  gInventory.getCategory(payload["item_id"]);
+    if (NULL == inv_item && NULL == inv_cat)
+    {
+        llassert( false );
+        return;
+    }
+    bool successfully_shared;
+    if (inv_item)
+    {
+        successfully_shared = LLGiveInventory::doGiveInventoryItem(agent_id, inv_item, session_id);
+    }
+    else
+    {
+        successfully_shared = LLGiveInventory::doGiveInventoryCategory(agent_id, inv_cat, session_id);
+    }
+    if (successfully_shared)
+    {
+        if ("avatarpicker" == payload["d&d_dest"].asString())
+        {
+            LLFloaterReg::hideInstance("avatar_picker");
+        }
+        LLNotificationsUtil::add("ItemsShared");
+    }
+}
+
+static void show_object_sharing_confirmation(const std::string name,
+                       LLInventoryObject* inv_item,
+                       const LLSD& dest,
+                       const LLUUID& dest_agent,
+                       const LLUUID& session_id = LLUUID::null)
+{
+    if (!inv_item)
+    {
+        llassert(NULL != inv_item);
+        return;
+    }
+    LLSD substitutions;
+    substitutions["RESIDENTS"] = name;
+    substitutions["ITEMS"] = inv_item->getName();
+    LLSD payload;
+    payload["agent_id"] = dest_agent;
+    payload["item_id"] = inv_item->getUUID();
+    payload["session_id"] = session_id;
+    payload["d&d_dest"] = dest.asString();
+    LLNotificationsUtil::add("ShareItemsConfirmation", substitutions, payload, &give_inventory_cb);
+}
+
+static void get_name_cb(const LLUUID& id,
+                        const LLAvatarName& av_name,
+                        LLInventoryObject* inv_obj,
+                        const LLSD& dest,
+                        const LLUUID& dest_agent)
+{
+    show_object_sharing_confirmation(av_name.getUserName(),
+                                     inv_obj,
+                                     dest,
+                                     id,
+                                     LLUUID::null);
+}
+
+// function used as drag-and-drop handler for simple agent give inventory requests
+//static
+bool LLToolDragAndDrop::handleGiveDragAndDrop(LLUUID dest_agent, LLUUID session_id, bool drop,
+                                              EDragAndDropType cargo_type,
+                                              void* cargo_data,
+                                              EAcceptance* accept,
+                                              const LLSD& dest)
+{
+    // check the type
+    switch(cargo_type)
+    {
+    case DAD_TEXTURE:
+    case DAD_SOUND:
+    case DAD_LANDMARK:
+    case DAD_SCRIPT:
+    case DAD_OBJECT:
+    case DAD_NOTECARD:
+    case DAD_CLOTHING:
+    case DAD_BODYPART:
+    case DAD_ANIMATION:
+    case DAD_GESTURE:
+    case DAD_CALLINGCARD:
+    case DAD_MESH:
+    case DAD_CATEGORY:
+    case DAD_SETTINGS:
+    case DAD_MATERIAL:
+    {
+        LLInventoryObject* inv_obj = (LLInventoryObject*)cargo_data;
+        if(gInventory.getCategory(inv_obj->getUUID()) || (gInventory.getItem(inv_obj->getUUID())
+            && LLGiveInventory::isInventoryGiveAcceptable(dynamic_cast<LLInventoryItem*>(inv_obj))))
+        {
+            // *TODO: get multiple object transfers working
+            *accept = ACCEPT_YES_COPY_SINGLE;
+            if(drop)
+            {
+                LLIMModel::LLIMSession * session = LLIMModel::instance().findIMSession(session_id);
+
+                // If no IM session found get the destination agent's name by id.
+                if (NULL == session)
+                {
+                    LLAvatarName av_name;
+
+                    // If destination agent's name is found in cash proceed to showing the confirmation dialog.
+                    // Otherwise set up a callback to show the dialog when the name arrives.
+                    if (LLAvatarNameCache::get(dest_agent, &av_name))
+                    {
+                        show_object_sharing_confirmation(av_name.getUserName(), inv_obj, dest, dest_agent, LLUUID::null);
+                    }
+                    else
+                    {
+                        LLAvatarNameCache::get(dest_agent, boost::bind(&get_name_cb, _1, _2, inv_obj, dest, dest_agent));
+                    }
+
+                    return true;
+                }
+                std::string dest_name = session->mName;
+                LLAvatarName av_name;
+                if(LLAvatarNameCache::get(dest_agent, &av_name))
+                {
+                    dest_name = av_name.getCompleteName();
+                }
+                // If an IM session with destination agent is found item offer will be logged in this session.
+                show_object_sharing_confirmation(dest_name, inv_obj, dest, dest_agent, session_id);
+            }
+        }
+        else
+        {
+            // It's not in the user's inventory (it's probably
+            // in an object's contents), so disallow dragging
+            // it here.  You can't give something you don't
+            // yet have.
+            *accept = ACCEPT_NO;
+        }
+        break;
+    }
+    default:
+        *accept = ACCEPT_NO;
+        break;
+    }
+
+    return true;
+}
+
+
+
+///
+/// Methods called in the drag & drop array
+///
+
+EAcceptance LLToolDragAndDrop::dad3dNULL(
+    LLViewerObject*, S32, MASK, bool)
+{
+    LL_DEBUGS() << "LLToolDragAndDrop::dad3dNULL()" << LL_ENDL;
+    return ACCEPT_NO;
+}
+
+EAcceptance LLToolDragAndDrop::dad3dRezAttachmentFromInv(
+    LLViewerObject* obj, S32 face, MASK mask, bool drop)
+{
+    LL_DEBUGS() << "LLToolDragAndDrop::dad3dRezAttachmentFromInv()" << LL_ENDL;
+    // must be in the user's inventory
+    if(mSource != SOURCE_AGENT && mSource != SOURCE_LIBRARY)
+    {
+        return ACCEPT_NO;
+    }
+
+    LLViewerInventoryItem* item;
+    LLViewerInventoryCategory* cat;
+    locateInventory(item, cat);
+    if (!item || !item->isFinished()) return ACCEPT_NO;
+
+    // must not be in the trash
+    const LLUUID trash_id = gInventory.findCategoryUUIDForType(LLFolderType::FT_TRASH);
+    if( gInventory.isObjectDescendentOf( item->getUUID(), trash_id ) )
+    {
+        return ACCEPT_NO;
+    }
+
+    // must not be already wearing it
+    LLVOAvatarSelf* avatar = gAgentAvatarp;
+    if( !avatar || avatar->isWearingAttachment(item->getUUID()) )
+    {
+        return ACCEPT_NO;
+    }
+
+    const LLUUID &outbox_id = gInventory.findCategoryUUIDForType(LLFolderType::FT_OUTBOX);
+    if(outbox_id.notNull() && gInventory.isObjectDescendentOf(item->getUUID(), outbox_id))
+    {
+        // Legacy
+        return ACCEPT_NO;
+    }
+
+
+    if( drop )
+    {
+        if(mSource == SOURCE_LIBRARY)
+        {
+            LLPointer<LLInventoryCallback> cb = new LLBoostFuncInventoryCallback(boost::bind(rez_attachment_cb, _1, (LLViewerJointAttachment*)0));
+            copy_inventory_item(
+                gAgent.getID(),
+                item->getPermissions().getOwner(),
+                item->getUUID(),
+                LLUUID::null,
+                std::string(),
+                cb);
+        }
+        else
+        {
+            rez_attachment(item, 0);
+        }
+    }
+    return ACCEPT_YES_SINGLE;
+}
+
+
+EAcceptance LLToolDragAndDrop::dad3dRezObjectOnLand(
+    LLViewerObject* obj, S32 face, MASK mask, bool drop)
+{
+    if (mSource == SOURCE_WORLD)
+    {
+        return dad3dRezFromObjectOnLand(obj, face, mask, drop);
+    }
+
+    LL_DEBUGS() << "LLToolDragAndDrop::dad3dRezObjectOnLand()" << LL_ENDL;
+    LLViewerInventoryItem* item;
+    LLViewerInventoryCategory* cat;
+    locateInventory(item, cat);
+    if (!item || !item->isFinished()) return ACCEPT_NO;
+
+    LLVOAvatarSelf* my_avatar = gAgentAvatarp;
+    if( !my_avatar || my_avatar->isWearingAttachment( item->getUUID() ) )
+    {
+        return ACCEPT_NO;
+    }
+
+    EAcceptance accept;
+    bool remove_inventory;
+
+    // Get initial settings based on shift key
+    if (mask & MASK_SHIFT)
+    {
+        // For now, always make copy
+        //accept = ACCEPT_YES_SINGLE;
+        //remove_inventory = true;
+        accept = ACCEPT_YES_COPY_SINGLE;
+        remove_inventory = false;
+    }
+    else
+    {
+        accept = ACCEPT_YES_COPY_SINGLE;
+        remove_inventory = false;
+    }
+
+    // check if the item can be copied. If not, send that to the sim
+    // which will remove the inventory item.
+    if(!item->getPermissions().allowCopyBy(gAgent.getID()))
+    {
+        accept = ACCEPT_YES_SINGLE;
+        remove_inventory = true;
+    }
+
+    // Check if it's in the trash.
+    const LLUUID trash_id = gInventory.findCategoryUUIDForType(LLFolderType::FT_TRASH);
+    if(gInventory.isObjectDescendentOf(item->getUUID(), trash_id))
+    {
+        accept = ACCEPT_YES_SINGLE;
+    }
+
+    if(drop)
+    {
+        dropObject(obj, true, false, remove_inventory);
+    }
+
+    return accept;
+}
+
+EAcceptance LLToolDragAndDrop::dad3dRezObjectOnObject(
+    LLViewerObject* obj, S32 face, MASK mask, bool drop)
+{
+    // handle objects coming from object inventory
+    if (mSource == SOURCE_WORLD)
+    {
+        return dad3dRezFromObjectOnObject(obj, face, mask, drop);
+    }
+
+    LL_DEBUGS() << "LLToolDragAndDrop::dad3dRezObjectOnObject()" << LL_ENDL;
+    LLViewerInventoryItem* item;
+    LLViewerInventoryCategory* cat;
+    locateInventory(item, cat);
+    if (!item || !item->isFinished()) return ACCEPT_NO;
+    LLVOAvatarSelf* my_avatar = gAgentAvatarp;
+    if( !my_avatar || my_avatar->isWearingAttachment( item->getUUID() ) )
+    {
+        return ACCEPT_NO;
+    }
+
+    if((mask & MASK_CONTROL))
+    {
+        // *HACK: In order to resolve SL-22177, we need to block drags
+        // from notecards and objects onto other objects.
+        if(mSource == SOURCE_NOTECARD)
+        {
+            return ACCEPT_NO;
+        }
+
+        EAcceptance rv = willObjectAcceptInventory(obj, item);
+        if(drop && (ACCEPT_YES_SINGLE <= rv))
+        {
+            dropInventory(obj, item, mSource, mSourceID);
+        }
+        return rv;
+    }
+
+    EAcceptance accept;
+    bool remove_inventory;
+
+    if (mask & MASK_SHIFT)
+    {
+        // For now, always make copy
+        //accept = ACCEPT_YES_SINGLE;
+        //remove_inventory = true;
+        accept = ACCEPT_YES_COPY_SINGLE;
+        remove_inventory = false;
+    }
+    else
+    {
+        accept = ACCEPT_YES_COPY_SINGLE;
+        remove_inventory = false;
+    }
+
+    // check if the item can be copied. If not, send that to the sim
+    // which will remove the inventory item.
+    if(!item->getPermissions().allowCopyBy(gAgent.getID()))
+    {
+        accept = ACCEPT_YES_SINGLE;
+        remove_inventory = true;
+    }
+
+    // Check if it's in the trash.
+    const LLUUID trash_id = gInventory.findCategoryUUIDForType(LLFolderType::FT_TRASH);
+    if(gInventory.isObjectDescendentOf(item->getUUID(), trash_id))
+    {
+        accept = ACCEPT_YES_SINGLE;
+        remove_inventory = true;
+    }
+
+    if(drop)
+    {
+        dropObject(obj, false, false, remove_inventory);
+    }
+
+    return accept;
+}
+
+EAcceptance LLToolDragAndDrop::dad3dRezScript(
+    LLViewerObject* obj, S32 face, MASK mask, bool drop)
+{
+    LL_DEBUGS() << "LLToolDragAndDrop::dad3dRezScript()" << LL_ENDL;
+
+    // *HACK: In order to resolve SL-22177, we need to block drags
+    // from notecards and objects onto other objects.
+    if((SOURCE_WORLD == mSource) || (SOURCE_NOTECARD == mSource))
+    {
+        return ACCEPT_NO;
+    }
+
+    LLViewerInventoryItem* item;
+    LLViewerInventoryCategory* cat;
+    locateInventory(item, cat);
+    if (!item || !item->isFinished()) return ACCEPT_NO;
+    EAcceptance rv = willObjectAcceptInventory(obj, item);
+    if(drop && (ACCEPT_YES_SINGLE <= rv))
+    {
+        // rez in the script active by default, rez in inactive if the
+        // control key is being held down.
+        bool active = ((mask & MASK_CONTROL) == 0);
+
+        LLViewerObject* root_object = obj;
+        if (obj && obj->getParent())
+        {
+            LLViewerObject* parent_obj = (LLViewerObject*)obj->getParent();
+            if (!parent_obj->isAvatar())
+            {
+                root_object = parent_obj;
+            }
+        }
+
+        dropScript(root_object, item, active, mSource, mSourceID);
+    }
+    return rv;
+}
+
+EAcceptance LLToolDragAndDrop::dad3dApplyToObject(
+    LLViewerObject* obj, S32 face, MASK mask, bool drop, EDragAndDropType cargo_type)
+{
+    LL_DEBUGS() << "LLToolDragAndDrop::dad3dApplyToObject()" << LL_ENDL;
+
+    // *HACK: In order to resolve SL-22177, we need to block drags
+    // from notecards and objects onto other objects.
+    if((SOURCE_WORLD == mSource) || (SOURCE_NOTECARD == mSource))
+    {
+        return ACCEPT_NO;
+    }
+
+    LLViewerInventoryItem* item;
+    LLViewerInventoryCategory* cat;
+    locateInventory(item, cat);
+    if (!item || !item->isFinished()) return ACCEPT_NO;
+    LLPermissions item_permissions = item->getPermissions();
+    EAcceptance rv = willObjectAcceptInventory(obj, item);
+    if((mask & MASK_CONTROL))
+    {
+        if((ACCEPT_YES_SINGLE <= rv) && drop)
+        {
+            dropInventory(obj, item, mSource, mSourceID);
+        }
+        return rv;
+    }
+    if(!obj->permModify())
+    {
+        return ACCEPT_NO_LOCKED;
+    }
+
+    if (cargo_type == DAD_TEXTURE && (mask & MASK_ALT) == 0)
+    {
+        bool has_non_pbr_faces = false;
+        if ((mask & MASK_SHIFT))
+        {
+            S32 num_faces = obj->getNumTEs();
+            for (S32 face = 0; face < num_faces; face++)
+            {
+                if (obj->getRenderMaterialID(face).isNull())
+                {
+                    has_non_pbr_faces = true;
+                    break;
+                }
+            }
+        }
+        else
+        {
+            has_non_pbr_faces = obj->getRenderMaterialID(face).isNull();
+        }
+
+        if (!has_non_pbr_faces)
+        {
+            // Only pbr faces selected, texture will be added to an override
+            // Overrides require textures to be copy and transfer free
+            bool allow_adding_to_override = item_permissions.allowOperationBy(PERM_COPY, gAgent.getID());
+            allow_adding_to_override &= item_permissions.allowOperationBy(PERM_TRANSFER, gAgent.getID());
+            if (!allow_adding_to_override) return ACCEPT_NO;
+        }
+    }
+
+    if(drop && (ACCEPT_YES_SINGLE <= rv))
+    {
+        if (cargo_type == DAD_TEXTURE)
+        {
+            bool all_faces = mask & MASK_SHIFT;
+            bool remove_pbr = mask & MASK_ALT;
+            if (item_permissions.allowOperationBy(PERM_COPY, gAgent.getID()))
+            {
+                dropTexture(obj, face, item, mSource, mSourceID, all_faces, remove_pbr);
+            }
+            else
+            {
+                ESource source = mSource;
+                LLUUID source_id = mSourceID;
+                LLNotificationsUtil::add("ApplyInventoryToObject", LLSD(), LLSD(), [obj, face, item, source, source_id, all_faces, remove_pbr](const LLSD& notification, const LLSD& response)
+                                         {
+                                             S32 option = LLNotificationsUtil::getSelectedOption(notification, response);
+                                             // if Cancel pressed
+                                             if (option == 1)
+                                             {
+                                                 return;
+                                             }
+                                             dropTexture(obj, face, item, source, source_id, all_faces, remove_pbr);
+                                         });
+            }
+        }
+        else if (cargo_type == DAD_MATERIAL)
+        {
+            bool all_faces = mask & MASK_SHIFT;
+            if (item->getPermissions().allowOperationBy(PERM_COPY, gAgent.getID()))
+            {
+                dropMaterial(obj, face, item, mSource, mSourceID, all_faces);
+            }
+            else
+            {
+                ESource source = mSource;
+                LLUUID source_id = mSourceID;
+                LLNotificationsUtil::add("ApplyInventoryToObject", LLSD(), LLSD(), [obj, face, item, source, source_id, all_faces](const LLSD& notification, const LLSD& response)
+                                         {
+                                             S32 option = LLNotificationsUtil::getSelectedOption(notification, response);
+                                             // if Cancel pressed
+                                             if (option == 1)
+                                             {
+                                                 return;
+                                             }
+                                             dropMaterial(obj, face, item, source, source_id, all_faces);
+                                         });
+            }
+        }
+        else if (cargo_type == DAD_MESH)
+        {
+            dropMesh(obj, item, mSource, mSourceID);
+        }
+        else
+        {
+            LL_WARNS() << "unsupported asset type" << LL_ENDL;
+        }
+
+        // VEFFECT: SetTexture
+        LLHUDEffectSpiral *effectp = (LLHUDEffectSpiral *)LLHUDManager::getInstance()->createViewerEffect(LLHUDObject::LL_HUD_EFFECT_BEAM, true);
+        effectp->setSourceObject(gAgentAvatarp);
+        effectp->setTargetObject(obj);
+        effectp->setDuration(LL_HUD_DUR_SHORT);
+        effectp->setColor(LLColor4U(gAgent.getEffectColor()));
+    }
+
+    // enable multi-drop, although last texture will win
+    return ACCEPT_YES_MULTI;
+}
+
+
+EAcceptance LLToolDragAndDrop::dad3dTextureObject(
+    LLViewerObject* obj, S32 face, MASK mask, bool drop)
+{
+    return dad3dApplyToObject(obj, face, mask, drop, DAD_TEXTURE);
+}
+
+EAcceptance LLToolDragAndDrop::dad3dMaterialObject(
+    LLViewerObject* obj, S32 face, MASK mask, bool drop)
+{
+    return dad3dApplyToObject(obj, face, mask, drop, DAD_MATERIAL);
+}
+
+EAcceptance LLToolDragAndDrop::dad3dMeshObject(
+    LLViewerObject* obj, S32 face, MASK mask, bool drop)
+{
+    return dad3dApplyToObject(obj, face, mask, drop, DAD_MESH);
+}
+
+
+/*
+EAcceptance LLToolDragAndDrop::dad3dTextureSelf(
+    LLViewerObject* obj, S32 face, MASK mask, bool drop)
+{
+    LL_DEBUGS() << "LLToolDragAndDrop::dad3dTextureAvatar()" << LL_ENDL;
+    if(drop)
+    {
+        if( !(mask & MASK_SHIFT) )
+        {
+            dropTextureOneFaceAvatar( (LLVOAvatar*)obj, face, (LLInventoryItem*)mCargoData);
+        }
+    }
+    return (mask & MASK_SHIFT) ? ACCEPT_NO : ACCEPT_YES_SINGLE;
+}
+*/
+
+EAcceptance LLToolDragAndDrop::dad3dWearItem(
+    LLViewerObject* obj, S32 face, MASK mask, bool drop)
+{
+    LL_DEBUGS() << "LLToolDragAndDrop::dad3dWearItem()" << LL_ENDL;
+    LLViewerInventoryItem* item;
+    LLViewerInventoryCategory* cat;
+    locateInventory(item, cat);
+    if (!item || !item->isFinished()) return ACCEPT_NO;
+
+    if(mSource == SOURCE_AGENT || mSource == SOURCE_LIBRARY)
+    {
+        // it's in the agent inventory
+        const LLUUID trash_id = gInventory.findCategoryUUIDForType(LLFolderType::FT_TRASH);
+        if( gInventory.isObjectDescendentOf( item->getUUID(), trash_id ) )
+        {
+            return ACCEPT_NO;
+        }
+
+        if( drop )
+        {
+            // TODO: investigate wearables may not be loaded at this point EXT-8231
+
+            LLAppearanceMgr::instance().wearItemOnAvatar(item->getUUID(),true, !(mask & MASK_CONTROL));
+        }
+        return ACCEPT_YES_MULTI;
+    }
+    else
+    {
+        // TODO: copy/move item to avatar's inventory and then wear it.
+        return ACCEPT_NO;
+    }
+}
+
+EAcceptance LLToolDragAndDrop::dad3dActivateGesture(
+    LLViewerObject* obj, S32 face, MASK mask, bool drop)
+{
+    LL_DEBUGS() << "LLToolDragAndDrop::dad3dActivateGesture()" << LL_ENDL;
+    LLViewerInventoryItem* item;
+    LLViewerInventoryCategory* cat;
+    locateInventory(item, cat);
+    if (!item || !item->isFinished()) return ACCEPT_NO;
+
+    if(mSource == SOURCE_AGENT || mSource == SOURCE_LIBRARY)
+    {
+        // it's in the agent inventory
+        const LLUUID trash_id = gInventory.findCategoryUUIDForType(LLFolderType::FT_TRASH);
+        if( gInventory.isObjectDescendentOf( item->getUUID(), trash_id ) )
+        {
+            return ACCEPT_NO;
+        }
+
+        if( drop )
+        {
+            LLUUID item_id;
+            if(mSource == SOURCE_LIBRARY)
+            {
+                // create item based on that one, and put it on if that
+                // was a success.
+                LLPointer<LLInventoryCallback> cb = new LLBoostFuncInventoryCallback(activate_gesture_cb);
+                copy_inventory_item(
+                    gAgent.getID(),
+                    item->getPermissions().getOwner(),
+                    item->getUUID(),
+                    LLUUID::null,
+                    std::string(),
+                    cb);
+            }
+            else
+            {
+                LLGestureMgr::instance().activateGesture(item->getUUID());
+                gInventory.updateItem(item);
+                gInventory.notifyObservers();
+            }
+        }
+        return ACCEPT_YES_MULTI;
+    }
+    else
+    {
+        return ACCEPT_NO;
+    }
+}
+
+EAcceptance LLToolDragAndDrop::dad3dWearCategory(
+    LLViewerObject* obj, S32 face, MASK mask, bool drop)
+{
+    LL_DEBUGS() << "LLToolDragAndDrop::dad3dWearCategory()" << LL_ENDL;
+    LLViewerInventoryItem* item;
+    LLViewerInventoryCategory* category;
+    locateInventory(item, category);
+    if(!category) return ACCEPT_NO;
+
+    if (drop)
+    {
+        // TODO: investigate wearables may not be loaded at this point EXT-8231
+    }
+
+    U32 max_items = gSavedSettings.getU32("WearFolderLimit");
+    LLInventoryModel::cat_array_t cats;
+    LLInventoryModel::item_array_t items;
+    LLFindWearablesEx not_worn(/*is_worn=*/ false, /*include_body_parts=*/ false);
+    gInventory.collectDescendentsIf(category->getUUID(),
+        cats,
+        items,
+        LLInventoryModel::EXCLUDE_TRASH,
+        not_worn);
+    if (items.size() > max_items)
+    {
+        LLStringUtil::format_map_t args;
+        args["AMOUNT"] = llformat("%d", max_items);
+        mCustomMsg = LLTrans::getString("TooltipTooManyWearables",args);
+        return ACCEPT_NO_CUSTOM;
+    }
+
+    if (mSource == SOURCE_AGENT)
+    {
+        const LLUUID trash_id = gInventory.findCategoryUUIDForType(LLFolderType::FT_TRASH);
+        if (gInventory.isObjectDescendentOf(category->getUUID(), trash_id))
+        {
+            return ACCEPT_NO;
+        }
+
+        const LLUUID &outbox_id = gInventory.findCategoryUUIDForType(LLFolderType::FT_OUTBOX);
+        if (outbox_id.notNull() && gInventory.isObjectDescendentOf(category->getUUID(), outbox_id))
+        {
+            // Legacy
+            return ACCEPT_NO;
+        }
+
+        if (drop)
+        {
+            LLAppearanceMgr::instance().wearInventoryCategory(category, false, mask & MASK_SHIFT);
+        }
+
+        return ACCEPT_YES_MULTI;
+    }
+
+    if (mSource == SOURCE_LIBRARY)
+    {
+        if (drop)
+        {
+            LLAppearanceMgr::instance().wearInventoryCategory(category, true, false);
+        }
+
+        return ACCEPT_YES_MULTI;
+    }
+
+    // TODO: copy/move category to avatar's inventory and then wear it.
+    return ACCEPT_NO;
+}
+
+
+EAcceptance LLToolDragAndDrop::dad3dUpdateInventory(
+    LLViewerObject* obj, S32 face, MASK mask, bool drop)
+{
+    LL_DEBUGS() << "LLToolDragAndDrop::dadUpdateInventory()" << LL_ENDL;
+
+    // *HACK: In order to resolve SL-22177, we need to block drags
+    // from notecards and objects onto other objects.
+    if((SOURCE_WORLD == mSource) || (SOURCE_NOTECARD == mSource))
+    {
+        return ACCEPT_NO;
+    }
+
+    LLViewerInventoryItem* item;
+    LLViewerInventoryCategory* cat;
+    locateInventory(item, cat);
+    if (!item || !item->isFinished())
+        return ACCEPT_NO;
+
+    LLViewerObject* root_object = obj;
+    if (obj && obj->getParent())
+    {
+        LLViewerObject* parent_obj = (LLViewerObject*)obj->getParent();
+        if (!parent_obj->isAvatar())
+        {
+            root_object = parent_obj;
+        }
+    }
+
+    EAcceptance rv = willObjectAcceptInventory(root_object, item);
+    if (root_object && drop && (ACCEPT_YES_COPY_SINGLE <= rv))
+    {
+        dropInventory(root_object, item, mSource, mSourceID);
+    }
+
+    return rv;
+}
+
+bool LLToolDragAndDrop::dadUpdateInventory(LLViewerObject* obj, bool drop)
+{
+    EAcceptance rv = dad3dUpdateInventory(obj, -1, MASK_NONE, drop);
+    return rv >= ACCEPT_YES_COPY_SINGLE;
+}
+
+EAcceptance LLToolDragAndDrop::dad3dUpdateInventoryCategory(
+    LLViewerObject* obj, S32 face, MASK mask, bool drop)
+{
+    LL_DEBUGS() << "LLToolDragAndDrop::dad3dUpdateInventoryCategory()" << LL_ENDL;
+    if (obj == NULL)
+    {
+        LL_WARNS() << "obj is NULL; aborting func with ACCEPT_NO" << LL_ENDL;
+        return ACCEPT_NO;
+    }
+
+    if ((mSource != SOURCE_AGENT) && (mSource != SOURCE_LIBRARY))
+    {
+        return ACCEPT_NO;
+    }
+    if (obj->isAttachment())
+    {
+        return ACCEPT_NO_LOCKED;
+    }
+
+    LLViewerInventoryItem* item = NULL;
+    LLViewerInventoryCategory* cat = NULL;
+    locateInventory(item, cat);
+    if (!cat)
+    {
+        return ACCEPT_NO;
+    }
+
+    // Find all the items in the category
+    LLDroppableItem droppable(!obj->permYouOwner());
+    LLInventoryModel::cat_array_t cats;
+    LLInventoryModel::item_array_t items;
+    gInventory.collectDescendentsIf(cat->getUUID(),
+                    cats,
+                    items,
+                    LLInventoryModel::EXCLUDE_TRASH,
+                    droppable);
+    cats.push_back(cat);
+    if (droppable.countNoCopy() > 0)
+    {
+        LL_WARNS() << "*** Need to confirm this step" << LL_ENDL;
+    }
+    LLViewerObject* root_object = obj;
+    if (obj->getParent())
+    {
+        LLViewerObject* parent_obj = (LLViewerObject*)obj->getParent();
+        if (!parent_obj->isAvatar())
+        {
+            root_object = parent_obj;
+        }
+    }
+
+    EAcceptance rv = ACCEPT_NO;
+
+    // Check for accept
+    for (LLInventoryModel::cat_array_t::const_iterator cat_iter = cats.begin();
+         cat_iter != cats.end();
+         ++cat_iter)
+    {
+        const LLViewerInventoryCategory *cat = (*cat_iter);
+        rv = gInventory.isCategoryComplete(cat->getUUID()) ? ACCEPT_YES_MULTI : ACCEPT_NO;
+        if(rv < ACCEPT_YES_SINGLE)
+        {
+            LL_DEBUGS() << "Category " << cat->getUUID() << "is not complete." << LL_ENDL;
+            break;
+        }
+    }
+    if (ACCEPT_YES_COPY_SINGLE <= rv)
+    {
+        for (LLInventoryModel::item_array_t::const_iterator item_iter = items.begin();
+             item_iter != items.end();
+             ++item_iter)
+        {
+            LLViewerInventoryItem *item = (*item_iter);
+            /*
+            // Pass the base objects, not the links.
+            if (item && item->getIsLinkType())
+            {
+                item = item->getLinkedItem();
+                (*item_iter) = item;
+            }
+            */
+            rv = willObjectAcceptInventory(root_object, item, DAD_CATEGORY);
+            if (rv < ACCEPT_YES_COPY_SINGLE)
+            {
+                LL_DEBUGS() << "Object will not accept " << item->getUUID() << LL_ENDL;
+                break;
+            }
+        }
+    }
+
+    // If every item is accepted, send it on
+    if (drop && (ACCEPT_YES_COPY_SINGLE <= rv))
+    {
+        uuid_vec_t ids;
+        for (LLInventoryModel::item_array_t::const_iterator item_iter = items.begin();
+             item_iter != items.end();
+             ++item_iter)
+        {
+            const LLViewerInventoryItem *item = (*item_iter);
+            ids.push_back(item->getUUID());
+        }
+        LLCategoryDropObserver* dropper = new LLCategoryDropObserver(ids, obj->getID(), mSource);
+        dropper->startFetch();
+        if (dropper->isFinished())
+        {
+            dropper->done();
+        }
+        else
+        {
+            gInventory.addObserver(dropper);
+        }
+    }
+    return rv;
+}
+
+
+EAcceptance LLToolDragAndDrop::dad3dRezCategoryOnObject(
+    LLViewerObject* obj, S32 face, MASK mask, bool drop)
+{
+    if ((mask & MASK_CONTROL))
+    {
+        return dad3dUpdateInventoryCategory(obj, face, mask, drop);
+    }
+    else
+    {
+        return ACCEPT_NO;
+    }
+}
+
+
+bool LLToolDragAndDrop::dadUpdateInventoryCategory(LLViewerObject* obj,
+                                                   bool drop)
+{
+    EAcceptance rv = dad3dUpdateInventoryCategory(obj, -1, MASK_NONE, drop);
+    return (rv >= ACCEPT_YES_COPY_SINGLE);
+}
+
+EAcceptance LLToolDragAndDrop::dad3dGiveInventoryObject(
+    LLViewerObject* obj, S32 face, MASK mask, bool drop)
+{
+    LL_DEBUGS() << "LLToolDragAndDrop::dad3dGiveInventoryObject()" << LL_ENDL;
+
+    // item has to be in agent inventory.
+    if(mSource != SOURCE_AGENT) return ACCEPT_NO;
+
+    // find the item now.
+    LLViewerInventoryItem* item;
+    LLViewerInventoryCategory* cat;
+    locateInventory(item, cat);
+    if (!item || !item->isFinished()) return ACCEPT_NO;
+    if(!item->getPermissions().allowOperationBy(PERM_TRANSFER, gAgent.getID()))
+    {
+        // cannot give away no-transfer objects
+        return ACCEPT_NO;
+    }
+    LLVOAvatarSelf* avatar = gAgentAvatarp;
+    if(avatar && avatar->isWearingAttachment( item->getUUID() ) )
+    {
+        // You can't give objects that are attached to you
+        return ACCEPT_NO;
+    }
+    if( obj && avatar )
+    {
+        if(drop)
+        {
+            LLGiveInventory::doGiveInventoryItem(obj->getID(), item );
+        }
+        // *TODO: deal with all the issues surrounding multi-object
+        // inventory transfers.
+        return ACCEPT_YES_SINGLE;
+    }
+    return ACCEPT_NO;
+}
+
+
+EAcceptance LLToolDragAndDrop::dad3dGiveInventory(
+    LLViewerObject* obj, S32 face, MASK mask, bool drop)
+{
+    LL_DEBUGS() << "LLToolDragAndDrop::dad3dGiveInventory()" << LL_ENDL;
+    // item has to be in agent inventory.
+    if(mSource != SOURCE_AGENT) return ACCEPT_NO;
+    LLViewerInventoryItem* item;
+    LLViewerInventoryCategory* cat;
+    locateInventory(item, cat);
+    if (!item || !item->isFinished()) return ACCEPT_NO;
+    if (!LLGiveInventory::isInventoryGiveAcceptable(item))
+    {
+        return ACCEPT_NO;
+    }
+    if (drop && obj)
+    {
+        LLGiveInventory::doGiveInventoryItem(obj->getID(), item);
+    }
+    // *TODO: deal with all the issues surrounding multi-object
+    // inventory transfers.
+    return ACCEPT_YES_SINGLE;
+}
+
+EAcceptance LLToolDragAndDrop::dad3dGiveInventoryCategory(
+    LLViewerObject* obj, S32 face, MASK mask, bool drop)
+{
+    LL_DEBUGS() << "LLToolDragAndDrop::dad3dGiveInventoryCategory()" << LL_ENDL;
+    if(drop && obj)
+    {
+        LLViewerInventoryItem* item;
+        LLViewerInventoryCategory* cat;
+        locateInventory(item, cat);
+        if(!cat) return ACCEPT_NO;
+        LLGiveInventory::doGiveInventoryCategory(obj->getID(), cat);
+    }
+    // *TODO: deal with all the issues surrounding multi-object
+    // inventory transfers.
+    return ACCEPT_YES_SINGLE;
+}
+
+
+EAcceptance LLToolDragAndDrop::dad3dRezFromObjectOnLand(
+    LLViewerObject* obj, S32 face, MASK mask, bool drop)
+{
+    LL_DEBUGS() << "LLToolDragAndDrop::dad3dRezFromObjectOnLand()" << LL_ENDL;
+    LLViewerInventoryItem* item = NULL;
+    LLViewerInventoryCategory* cat = NULL;
+    locateInventory(item, cat);
+    if (!item || !item->isFinished()) return ACCEPT_NO;
+
+    if(!gAgent.allowOperation(PERM_COPY, item->getPermissions())
+        || !item->getPermissions().allowTransferTo(LLUUID::null))
+    {
+        return ACCEPT_NO_LOCKED;
+    }
+    if(drop)
+    {
+        dropObject(obj, true, true, false);
+    }
+    return ACCEPT_YES_SINGLE;
+}
+
+EAcceptance LLToolDragAndDrop::dad3dRezFromObjectOnObject(
+    LLViewerObject* obj, S32 face, MASK mask, bool drop)
+{
+    LL_DEBUGS() << "LLToolDragAndDrop::dad3dRezFromObjectOnObject()" << LL_ENDL;
+    LLViewerInventoryItem* item;
+    LLViewerInventoryCategory* cat;
+    locateInventory(item, cat);
+    if (!item || !item->isFinished()) return ACCEPT_NO;
+    if((mask & MASK_CONTROL))
+    {
+        // *HACK: In order to resolve SL-22177, we need to block drags
+        // from notecards and objects onto other objects.
+        return ACCEPT_NO;
+
+        // *HACK: uncomment this when appropriate
+        //EAcceptance rv = willObjectAcceptInventory(obj, item);
+        //if(drop && (ACCEPT_YES_SINGLE <= rv))
+        //{
+        //  dropInventory(obj, item, mSource, mSourceID);
+        //}
+        //return rv;
+    }
+    if(!item->getPermissions().allowCopyBy(gAgent.getID(),
+                                           gAgent.getGroupID())
+       || !item->getPermissions().allowTransferTo(LLUUID::null))
+    {
+        return ACCEPT_NO_LOCKED;
+    }
+    if(drop)
+    {
+        dropObject(obj, false, true, false);
+    }
+    return ACCEPT_YES_SINGLE;
+}
+
+EAcceptance LLToolDragAndDrop::dad3dCategoryOnLand(
+    LLViewerObject *obj, S32 face, MASK mask, bool drop)
+{
+    return ACCEPT_NO;
+    /*
+    LL_DEBUGS() << "LLToolDragAndDrop::dad3dCategoryOnLand()" << LL_ENDL;
+    LLInventoryItem* item;
+    LLInventoryCategory* cat;
+    locateInventory(item, cat);
+    if(!cat) return ACCEPT_NO;
+    EAcceptance rv = ACCEPT_NO;
+
+    // find all the items in the category
+    LLViewerInventoryCategory::cat_array_t cats;
+    LLViewerInventoryItem::item_array_t items;
+    LLDropCopyableItems droppable;
+    gInventory.collectDescendentsIf(cat->getUUID(),
+                                    cats,
+                                    items,
+                                    LLInventoryModel::EXCLUDE_TRASH,
+                                    droppable);
+    if(items.size() > 0)
+    {
+        rv = ACCEPT_YES_SINGLE;
+    }
+    if((rv >= ACCEPT_YES_COPY_SINGLE) && drop)
+    {
+        createContainer(items, cat->getName());
+        return ACCEPT_NO;
+    }
+    return rv;
+    */
+}
+
+
+// This is based on ALOT of copied, special-cased code
+// This shortcuts alot of steps to make a basic object
+// w/ an inventory and a special permissions set
+EAcceptance LLToolDragAndDrop::dad3dAssetOnLand(
+    LLViewerObject *obj, S32 face, MASK mask, bool drop)
+{
+    return ACCEPT_NO;
+    /*
+    LL_DEBUGS() << "LLToolDragAndDrop::dad3dAssetOnLand()" << LL_ENDL;
+    LLViewerInventoryCategory::cat_array_t cats;
+    LLViewerInventoryItem::item_array_t items;
+    LLViewerInventoryItem::item_array_t copyable_items;
+    locateMultipleInventory(items, cats);
+    if(!items.size()) return ACCEPT_NO;
+    EAcceptance rv = ACCEPT_NO;
+    for (S32 i = 0; i < items.size(); i++)
+    {
+        LLInventoryItem* item = items[i];
+        if(item->getPermissions().allowCopyBy(gAgent.getID()))
+        {
+            copyable_items.push_back(item);
+            rv = ACCEPT_YES_SINGLE;
+        }
+    }
+
+    if((rv >= ACCEPT_YES_COPY_SINGLE) && drop)
+    {
+        createContainer(copyable_items, NULL);
+    }
+
+    return rv;
+    */
+}
+
+LLInventoryObject* LLToolDragAndDrop::locateInventory(
+    LLViewerInventoryItem*& item,
+    LLViewerInventoryCategory*& cat)
+{
+    item = NULL;
+    cat = NULL;
+
+    if (mCargoIDs.empty()
+        || (mSource == SOURCE_PEOPLE)) ///< There is no inventory item for people drag and drop.
+    {
+        return NULL;
+    }
+
+    if((mSource == SOURCE_AGENT) || (mSource == SOURCE_LIBRARY))
+    {
+        // The object should be in user inventory.
+        item = (LLViewerInventoryItem*)gInventory.getItem(mCargoIDs[mCurItemIndex]);
+        cat = (LLViewerInventoryCategory*)gInventory.getCategory(mCargoIDs[mCurItemIndex]);
+    }
+    else if(mSource == SOURCE_WORLD)
+    {
+        // This object is in some task inventory somewhere.
+        LLViewerObject* obj = gObjectList.findObject(mSourceID);
+        if(obj)
+        {
+            if((mCargoTypes[mCurItemIndex] == DAD_CATEGORY)
+               || (mCargoTypes[mCurItemIndex] == DAD_ROOT_CATEGORY))
+            {
+                cat = (LLViewerInventoryCategory*)obj->getInventoryObject(mCargoIDs[mCurItemIndex]);
+            }
+            else
+            {
+               item = (LLViewerInventoryItem*)obj->getInventoryObject(mCargoIDs[mCurItemIndex]);
+            }
+        }
+    }
+    else if(mSource == SOURCE_NOTECARD)
+    {
+        LLPreviewNotecard* preview = LLFloaterReg::findTypedInstance<LLPreviewNotecard>("preview_notecard", mSourceID);
+        if(preview)
+        {
+            item = (LLViewerInventoryItem*)preview->getDragItem();
+        }
+    }
+    else if(mSource == SOURCE_VIEWER)
+    {
+        item = (LLViewerInventoryItem*)gToolBarView->getDragItem();
+    }
+
+    if(item) return item;
+    if(cat) return cat;
+    return NULL;
+}
+
+/*
+LLInventoryObject* LLToolDragAndDrop::locateMultipleInventory(LLViewerInventoryCategory::cat_array_t& cats,
+                                                              LLViewerInventoryItem::item_array_t& items)
+{
+    if(mCargoIDs.size() == 0) return NULL;
+    if((mSource == SOURCE_AGENT) || (mSource == SOURCE_LIBRARY))
+    {
+        // The object should be in user inventory.
+        for (S32 i = 0; i < mCargoIDs.size(); i++)
+        {
+            LLInventoryItem* item = gInventory.getItem(mCargoIDs[i]);
+            if (item)
+            {
+                items.push_back(item);
+            }
+            LLInventoryCategory* category = gInventory.getCategory(mCargoIDs[i]);
+            if (category)
+            {
+                cats.push_back(category);
+            }
+        }
+    }
+    else if(mSource == SOURCE_WORLD)
+    {
+        // This object is in some task inventory somewhere.
+        LLViewerObject* obj = gObjectList.findObject(mSourceID);
+        if(obj)
+        {
+            if((mCargoType == DAD_CATEGORY)
+               || (mCargoType == DAD_ROOT_CATEGORY))
+            {
+                // The object should be in user inventory.
+                for (S32 i = 0; i < mCargoIDs.size(); i++)
+                {
+                    LLInventoryCategory* category = (LLInventoryCategory*)obj->getInventoryObject(mCargoIDs[i]);
+                    if (category)
+                    {
+                        cats.push_back(category);
+                    }
+                }
+            }
+            else
+            {
+                for (S32 i = 0; i < mCargoIDs.size(); i++)
+                {
+                    LLInventoryItem* item = (LLInventoryItem*)obj->getInventoryObject(mCargoIDs[i]);
+                    if (item)
+                    {
+                        items.push_back(item);
+                    }
+                }
+            }
+        }
+    }
+    else if(mSource == SOURCE_NOTECARD)
+    {
+        LLPreviewNotecard* card;
+        card = (LLPreviewNotecard*)LLPreview::find(mSourceID);
+        if(card)
+        {
+            items.push_back((LLInventoryItem*)card->getDragItem());
+        }
+    }
+    if(items.size()) return items[0];
+    if(cats.size()) return cats[0];
+    return NULL;
+}
+*/
+
+// void LLToolDragAndDrop::createContainer(LLViewerInventoryItem::item_array_t &items, const char* preferred_name )
+// {
+//  LL_WARNS() << "LLToolDragAndDrop::createContainer()" << LL_ENDL;
+//  return;
+// }
+
+
+// utility functions
+
+void pack_permissions_slam(LLMessageSystem* msg, U32 flags, const LLPermissions& perms)
+{
+    // CRUFT -- the server no longer pays attention to this data
+    U32 group_mask      = perms.getMaskGroup();
+    U32 everyone_mask   = perms.getMaskEveryone();
+    U32 next_owner_mask = perms.getMaskNextOwner();
+
+    msg->addU32Fast(_PREHASH_ItemFlags, flags);
+    msg->addU32Fast(_PREHASH_GroupMask, group_mask);
+    msg->addU32Fast(_PREHASH_EveryoneMask, everyone_mask);
+    msg->addU32Fast(_PREHASH_NextOwnerMask, next_owner_mask);
+}