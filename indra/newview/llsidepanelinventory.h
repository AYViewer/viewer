--- conflicted
+++ resolved
@@ -1,138 +1,119 @@
-/**
- * @file LLSidepanelInventory.h
- * @brief Side Bar "Inventory" panel
- *
- * $LicenseInfo:firstyear=2009&license=viewerlgpl$
- * Second Life Viewer Source Code
- * Copyright (C) 2010, Linden Research, Inc.
- *
- * This library is free software; you can redistribute it and/or
- * modify it under the terms of the GNU Lesser General Public
- * License as published by the Free Software Foundation;
- * version 2.1 of the License only.
- *
- * This library is distributed in the hope that it will be useful,
- * but WITHOUT ANY WARRANTY; without even the implied warranty of
- * MERCHANTABILITY or FITNESS FOR A PARTICULAR PURPOSE.  See the GNU
- * Lesser General Public License for more details.
- *
- * You should have received a copy of the GNU Lesser General Public
- * License along with this library; if not, write to the Free Software
- * Foundation, Inc., 51 Franklin Street, Fifth Floor, Boston, MA  02110-1301  USA
- *
- * Linden Research, Inc., 945 Battery Street, San Francisco, CA  94111  USA
- * $/LicenseInfo$
- */
-
-#ifndef LL_LLSIDEPANELINVENTORY_H
-#define LL_LLSIDEPANELINVENTORY_H
-
-#include "llpanel.h"
-
-class LLButton;
-class LLFolderViewItem;
-class LLInboxAddedObserver;
-class LLInventoryCategoriesObserver;
-class LLInventoryItem;
-class LLInventoryPanel;
-class LLLayoutPanel;
-class LLPanelMainInventory;
-class LLSidepanelItemInfo;
-class LLSidepanelTaskInfo;
-
-class LLSidepanelInventory : public LLPanel
-{
-public:
-    LLSidepanelInventory();
-    virtual ~LLSidepanelInventory();
-
-private:
-    void updateInbox();
-
-public:
-    void observeInboxCreation();
-    void observeInboxModifications(const LLUUID& inboxID);
-
-<<<<<<< HEAD
-	/*virtual*/ bool postBuild();
-	/*virtual*/ void onOpen(const LLSD& key);
-=======
-    /*virtual*/ BOOL postBuild();
-    /*virtual*/ void onOpen(const LLSD& key);
->>>>>>> e1623bb2
-
-    LLInventoryPanel* getActivePanel(); // Returns an active inventory panel, if any.
-    void selectAllItemsPanel();
-    LLInventoryPanel* getInboxPanel() const { return mInventoryPanelInbox.get(); }
-
-<<<<<<< HEAD
-	LLPanelMainInventory* getMainInventoryPanel() const { return mPanelMainInventory; }
-	bool isMainInventoryPanelActive() const;
-=======
-    LLPanelMainInventory* getMainInventoryPanel() const { return mPanelMainInventory; }
-    BOOL isMainInventoryPanelActive() const;
->>>>>>> e1623bb2
-
-    void clearSelections(bool clearMain, bool clearInbox);
-    std::set<LLFolderViewItem*> getInboxSelectionList();
-
-    void showInventoryPanel();
-    void initInventoryViews();
-
-    // checks can share selected item(s)
-    bool canShare();
-
-    void onToggleInboxBtn();
-
-    void enableInbox(bool enabled);
-    void toggleInbox();
-    void hideInbox();
-
-    void openInbox();
-
-    bool isInboxEnabled() const { return mInboxEnabled; }
-
-    static void cleanup();
-
-protected:
-<<<<<<< HEAD
-	// Tracks highlighted (selected) item in inventory panel.
-	LLInventoryItem *getSelectedItem();
-	U32 getSelectedCount();
-	void onSelectionChange(const std::deque<LLFolderViewItem*> &items, bool user_action);
-	// "wear", "teleport", etc.
-	void performActionOnSelection(const std::string &action);
-=======
-    // Tracks highlighted (selected) item in inventory panel.
-    LLInventoryItem *getSelectedItem();
-    U32 getSelectedCount();
-    void onSelectionChange(const std::deque<LLFolderViewItem*> &items, BOOL user_action);
-    // "wear", "teleport", etc.
-    void performActionOnSelection(const std::string &action);
->>>>>>> e1623bb2
-
-    bool canWearSelected(); // check whether selected items can be worn
-
-    void onInboxChanged(const LLUUID& inbox_id);
-
-    //
-    // UI Elements
-    //
-private:
-    LLPanel*                    mInventoryPanel; // Main inventory view
-    LLHandle<LLInventoryPanel>  mInventoryPanelInbox;
-    LLPanelMainInventory*       mPanelMainInventory;
-
-    LLLayoutPanel* mInboxLayoutPanel;
-
-protected:
-    void                        onBackButtonClicked();
-
-private:
-    bool                        mInboxEnabled;
-
-    LLInventoryCategoriesObserver*  mCategoriesObserver;
-    LLInboxAddedObserver*           mInboxAddedObserver;
-};
-
-#endif //LL_LLSIDEPANELINVENTORY_H+/**
+ * @file LLSidepanelInventory.h
+ * @brief Side Bar "Inventory" panel
+ *
+ * $LicenseInfo:firstyear=2009&license=viewerlgpl$
+ * Second Life Viewer Source Code
+ * Copyright (C) 2010, Linden Research, Inc.
+ *
+ * This library is free software; you can redistribute it and/or
+ * modify it under the terms of the GNU Lesser General Public
+ * License as published by the Free Software Foundation;
+ * version 2.1 of the License only.
+ *
+ * This library is distributed in the hope that it will be useful,
+ * but WITHOUT ANY WARRANTY; without even the implied warranty of
+ * MERCHANTABILITY or FITNESS FOR A PARTICULAR PURPOSE.  See the GNU
+ * Lesser General Public License for more details.
+ *
+ * You should have received a copy of the GNU Lesser General Public
+ * License along with this library; if not, write to the Free Software
+ * Foundation, Inc., 51 Franklin Street, Fifth Floor, Boston, MA  02110-1301  USA
+ *
+ * Linden Research, Inc., 945 Battery Street, San Francisco, CA  94111  USA
+ * $/LicenseInfo$
+ */
+
+#ifndef LL_LLSIDEPANELINVENTORY_H
+#define LL_LLSIDEPANELINVENTORY_H
+
+#include "llpanel.h"
+
+class LLButton;
+class LLFolderViewItem;
+class LLInboxAddedObserver;
+class LLInventoryCategoriesObserver;
+class LLInventoryItem;
+class LLInventoryPanel;
+class LLLayoutPanel;
+class LLPanelMainInventory;
+class LLSidepanelItemInfo;
+class LLSidepanelTaskInfo;
+
+class LLSidepanelInventory : public LLPanel
+{
+public:
+    LLSidepanelInventory();
+    virtual ~LLSidepanelInventory();
+
+private:
+    void updateInbox();
+
+public:
+    void observeInboxCreation();
+    void observeInboxModifications(const LLUUID& inboxID);
+
+    /*virtual*/ bool postBuild();
+    /*virtual*/ void onOpen(const LLSD& key);
+
+    LLInventoryPanel* getActivePanel(); // Returns an active inventory panel, if any.
+    void selectAllItemsPanel();
+    LLInventoryPanel* getInboxPanel() const { return mInventoryPanelInbox.get(); }
+
+    LLPanelMainInventory* getMainInventoryPanel() const { return mPanelMainInventory; }
+    bool isMainInventoryPanelActive() const;
+
+    void clearSelections(bool clearMain, bool clearInbox);
+    std::set<LLFolderViewItem*> getInboxSelectionList();
+
+    void showInventoryPanel();
+    void initInventoryViews();
+
+    // checks can share selected item(s)
+    bool canShare();
+
+    void onToggleInboxBtn();
+
+    void enableInbox(bool enabled);
+    void toggleInbox();
+    void hideInbox();
+
+    void openInbox();
+
+    bool isInboxEnabled() const { return mInboxEnabled; }
+
+    static void cleanup();
+
+protected:
+    // Tracks highlighted (selected) item in inventory panel.
+    LLInventoryItem *getSelectedItem();
+    U32 getSelectedCount();
+    void onSelectionChange(const std::deque<LLFolderViewItem*> &items, bool user_action);
+    // "wear", "teleport", etc.
+    void performActionOnSelection(const std::string &action);
+
+    bool canWearSelected(); // check whether selected items can be worn
+
+    void onInboxChanged(const LLUUID& inbox_id);
+
+    //
+    // UI Elements
+    //
+private:
+    LLPanel*                    mInventoryPanel; // Main inventory view
+    LLHandle<LLInventoryPanel>  mInventoryPanelInbox;
+    LLPanelMainInventory*       mPanelMainInventory;
+
+    LLLayoutPanel* mInboxLayoutPanel;
+
+protected:
+    void                        onBackButtonClicked();
+
+private:
+    bool                        mInboxEnabled;
+
+    LLInventoryCategoriesObserver*  mCategoriesObserver;
+    LLInboxAddedObserver*           mInboxAddedObserver;
+};
+
+#endif //LL_LLSIDEPANELINVENTORY_H