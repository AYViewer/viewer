--- conflicted
+++ resolved
@@ -47,14 +47,9 @@
     virtual void showProperties(void) = 0;
     virtual bool isItemInTrash( void) const { return false; } // TODO: make   into pure virtual.
     virtual bool isItemInOutfits() const { return false; }
-<<<<<<< HEAD
     virtual bool isAgentInventory() const { return false; }
+    virtual bool isAgentInventoryRoot() const { return false; }
     virtual bool isUpToDate() const = 0;
-=======
-	virtual bool isAgentInventory() const { return false; }
-    virtual bool isAgentInventoryRoot() const { return false; }
-	virtual BOOL isUpToDate() const = 0;
->>>>>>> 738cf84c
     virtual void addChild(LLFolderViewModelItem* child);
     virtual bool hasChildren() const = 0;
     virtual LLInventoryType::EType getInventoryType() const = 0;
