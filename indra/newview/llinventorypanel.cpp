<<<<<<< HEAD
/* 
 * @file llinventorypanel.cpp
 * @brief Implementation of the inventory panel and associated stuff.
 *
 * $LicenseInfo:firstyear=2001&license=viewergpl$
 * 
 * Copyright (c) 2001-2009, Linden Research, Inc.
 * 
 * Second Life Viewer Source Code
 * The source code in this file ("Source Code") is provided by Linden Lab
 * to you under the terms of the GNU General Public License, version 2.0
 * ("GPL"), unless you have obtained a separate licensing agreement
 * ("Other License"), formally executed by you and Linden Lab.  Terms of
 * the GPL can be found in doc/GPL-license.txt in this distribution, or
 * online at http://secondlifegrid.net/programs/open_source/licensing/gplv2
 * 
 * There are special exceptions to the terms and conditions of the GPL as
 * it is applied to this Source Code. View the full text of the exception
 * in the file doc/FLOSS-exception.txt in this software distribution, or
 * online at
 * http://secondlifegrid.net/programs/open_source/licensing/flossexception
 * 
 * By copying, modifying or distributing this software, you acknowledge
 * that you have read and understood your obligations described above,
 * and agree to abide by those obligations.
 * 
 * ALL LINDEN LAB SOURCE CODE IS PROVIDED "AS IS." LINDEN LAB MAKES NO
 * WARRANTIES, EXPRESS, IMPLIED OR OTHERWISE, REGARDING ITS ACCURACY,
 * COMPLETENESS OR PERFORMANCE.
 * $/LicenseInfo$
 */

#include "llviewerprecompiledheaders.h"

#include <utility> // for std::pair<>

#include "llinventorypanel.h"

// Seraph TODO: Remove unnecessary headers

// library includes
#include "llagent.h"
#include "llagentwearables.h"
#include "llcallingcard.h"
#include "llfloaterreg.h"
#include "llsdserialize.h"
#include "llfiltereditor.h"
#include "llspinctrl.h"
#include "llui.h"
#include "message.h"

// newview includes
#include "llappearancemgr.h"
#include "llappviewer.h"
#include "llfirstuse.h"
#include "llfloaterchat.h"
#include "llfloatercustomize.h"
#include "llfocusmgr.h"
#include "llfolderview.h"
#include "llgesturemgr.h"
#include "lliconctrl.h"
#include "llimview.h"
#include "llinventorybridge.h"
#include "llinventoryclipboard.h"
#include "llinventorymodel.h"
#include "lllineeditor.h"
#include "llmenugl.h"
#include "llpreviewanim.h"
#include "llpreviewgesture.h"
#include "llpreviewnotecard.h"
#include "llpreviewscript.h"
#include "llpreviewsound.h"
#include "llpreviewtexture.h"
#include "llresmgr.h"
#include "llscrollbar.h"
#include "llscrollcontainer.h"
#include "llselectmgr.h"
#include "lltabcontainer.h"
#include "lltooldraganddrop.h"
#include "lluictrlfactory.h"
#include "llviewerinventory.h"
#include "llviewermessage.h"
#include "llviewerobjectlist.h"
#include "llviewerregion.h"
#include "llviewerwindow.h"
#include "llvoavatarself.h"
#include "llwearablelist.h"

static LLDefaultChildRegistry::Register<LLInventoryPanel> r("inventory_panel");

const std::string LLInventoryPanel::DEFAULT_SORT_ORDER = std::string("InventorySortOrder");
const std::string LLInventoryPanel::RECENTITEMS_SORT_ORDER = std::string("RecentItemsSortOrder");
const std::string LLInventoryPanel::INHERIT_SORT_ORDER = std::string("");
static const LLInventoryFVBridgeBuilder INVENTORY_BRIDGE_BUILDER;

LLInventoryPanel::LLInventoryPanel(const LLInventoryPanel::Params& p) :	
	LLPanel(p),
	mInventoryObserver(NULL),
	mFolders(NULL),
	mScroller(NULL),
	mSortOrderSetting(p.sort_order_setting),
	mInventory(p.inventory),
	mAllowMultiSelect(p.allow_multi_select),
	mHasInventoryConnection(false),
	mStartFolderString(p.start_folder),	
	mBuildDefaultHierarchy(true),
	mInvFVBridgeBuilder(NULL)
{
	mInvFVBridgeBuilder = &INVENTORY_BRIDGE_BUILDER;

	// contex menu callbacks
	mCommitCallbackRegistrar.add("Inventory.DoToSelected", boost::bind(&LLInventoryPanel::doToSelected, this, _2));
	mCommitCallbackRegistrar.add("Inventory.EmptyTrash", boost::bind(&LLInventoryModel::emptyFolderType, &gInventory, "ConfirmEmptyTrash", LLAssetType::AT_TRASH));
	mCommitCallbackRegistrar.add("Inventory.EmptyLostAndFound", boost::bind(&LLInventoryModel::emptyFolderType, &gInventory, "ConfirmEmptyLostAndFound", LLAssetType::AT_LOST_AND_FOUND));
	mCommitCallbackRegistrar.add("Inventory.DoCreate", boost::bind(&LLInventoryPanel::doCreate, this, _2));
	mCommitCallbackRegistrar.add("Inventory.AttachObject", boost::bind(&LLInventoryPanel::attachObject, this, _2));
	mCommitCallbackRegistrar.add("Inventory.BeginIMSession", boost::bind(&LLInventoryPanel::beginIMSession, this));
	
	setBackgroundColor(LLUIColorTable::instance().getColor("InventoryBackgroundColor"));
	setBackgroundVisible(TRUE);
	setBackgroundOpaque(TRUE);
}

BOOL LLInventoryPanel::postBuild()
{
	LLMemType mt(LLMemType::MTYPE_INVENTORY_POST_BUILD);

	mCommitCallbackRegistrar.pushScope(); // registered as a widget; need to push callback scope ourselves
	
	// create root folder
	{
		LLRect folder_rect(0,
						   0,
						   getRect().getWidth(),
						   0);
		LLFolderView::Params p;
		p.name = getName();
		p.rect = folder_rect;
		p.parent_panel = this;
		mFolders = LLUICtrlFactory::create<LLFolderView>(p);
		mFolders->setAllowMultiSelect(mAllowMultiSelect);
	}

	mCommitCallbackRegistrar.popScope();
	
	mFolders->setCallbackRegistrar(&mCommitCallbackRegistrar);
	
	// scroller
	{
		LLRect scroller_view_rect = getRect();
		scroller_view_rect.translate(-scroller_view_rect.mLeft, -scroller_view_rect.mBottom);
		LLScrollContainer::Params p;
		p.name("Inventory Scroller");
		p.rect(scroller_view_rect);
		p.follows.flags(FOLLOWS_ALL);
		p.reserve_scroll_corner(true);
		p.tab_stop(true);
		mScroller = LLUICtrlFactory::create<LLScrollContainer>(p);
	}
	addChild(mScroller);
	mScroller->addChild(mFolders);
	
	mFolders->setScrollContainer(mScroller);

	// set up the callbacks from the inventory we're viewing, and then
	// build everything.
	mInventoryObserver = new LLInventoryPanelObserver(this);
	mInventory->addObserver(mInventoryObserver);

	// determine the root folder, if any, so inventory contents show just the children
	// of that folder (i.e. not including the folder itself).
	const LLAssetType::EType preferred_type = LLAssetType::lookupHumanReadable(mStartFolderString);

	if ("inventory" == mStartFolderString)
	{
		mStartFolderID = gInventory.getRootFolderID();
	}
	else if ("library" == mStartFolderString)
	{
		mStartFolderID = gInventory.getLibraryRootFolderID();
	}
	else
	{
		mStartFolderID = (preferred_type != LLAssetType::AT_NONE ? gInventory.findCategoryUUIDForType(preferred_type) : LLUUID::null);
	}

	// build view of inventory if we need default full hierarchy and inventory ready, otherwise wait for modelChanged() callback
	if (mBuildDefaultHierarchy && mInventory->isInventoryUsable() && !mHasInventoryConnection)
	{
		rebuildViewsFor(mStartFolderID);
		mHasInventoryConnection = true;
	}

	// bit of a hack to make sure the inventory is open.
	mFolders->openFolder(preferred_type != LLAssetType::AT_NONE ? LLAssetType::lookupCategoryName(preferred_type) : "My Inventory");

	if (mSortOrderSetting != INHERIT_SORT_ORDER)
	{
		setSortOrder(gSavedSettings.getU32(mSortOrderSetting));
	}
	else
	{
		setSortOrder(gSavedSettings.getU32(DEFAULT_SORT_ORDER));
	}
	mFolders->setSortOrder(mFolders->getFilter()->getSortOrder());

	return TRUE;
}

LLInventoryPanel::~LLInventoryPanel()
{
	// should this be a global setting?
	if (mFolders)
	{
		U32 sort_order = mFolders->getSortOrder();
		if (mSortOrderSetting != INHERIT_SORT_ORDER)
		{
			gSavedSettings.setU32(mSortOrderSetting, sort_order);
		}
	}

	// LLView destructor will take care of the sub-views.
	mInventory->removeObserver(mInventoryObserver);
	delete mInventoryObserver;
	mScroller = NULL;
}

LLMemType mt(LLMemType::MTYPE_INVENTORY_FROM_XML); // ! BUG ! Should this be removed?
void LLInventoryPanel::draw()
{
	// select the desired item (in case it wasn't loaded when the selection was requested)
	mFolders->updateSelection();
	LLPanel::draw();
}

LLInventoryFilter* LLInventoryPanel::getFilter()
{
	if (mFolders) return mFolders->getFilter();
	return NULL;
}

void LLInventoryPanel::setFilterTypes(U64 filter_types, BOOL filter_for_categories)
{
	mFolders->getFilter()->setFilterTypes(filter_types, filter_for_categories);
}	

void LLInventoryPanel::setFilterPermMask(PermissionMask filter_perm_mask)
{
	mFolders->getFilter()->setFilterPermissions(filter_perm_mask);
}

void LLInventoryPanel::setFilterSubString(const std::string& string)
{
	mFolders->getFilter()->setFilterSubString(string);
}

void LLInventoryPanel::setSortOrder(U32 order)
{
	mFolders->getFilter()->setSortOrder(order);
	if (mFolders->getFilter()->isModified())
	{
		mFolders->setSortOrder(order);
		// try to keep selection onscreen, even if it wasn't to start with
		mFolders->scrollToShowSelection();
	}
}

void LLInventoryPanel::setSinceLogoff(BOOL sl)
{
	mFolders->getFilter()->setDateRangeLastLogoff(sl);
}

void LLInventoryPanel::setHoursAgo(U32 hours)
{
	mFolders->getFilter()->setHoursAgo(hours);
}

void LLInventoryPanel::setShowFolderState(LLInventoryFilter::EFolderShow show)
{
	mFolders->getFilter()->setShowFolderState(show);
}

LLInventoryFilter::EFolderShow LLInventoryPanel::getShowFolderState()
{
	return mFolders->getFilter()->getShowFolderState();
}

static LLFastTimer::DeclareTimer FTM_REFRESH("Inventory Refresh");

void LLInventoryPanel::modelChanged(U32 mask)
{
	LLFastTimer t2(FTM_REFRESH);

	bool handled = false;

	// inventory just initialized, do complete build
	if ((mask & LLInventoryObserver::ADD) && gInventory.getChangedIDs().empty() && !mHasInventoryConnection)
	{
		rebuildViewsFor(mStartFolderID);
		mHasInventoryConnection = true;
		return;
	}

	if(mask & LLInventoryObserver::LABEL)
	{
		handled = true;
		// label change - empty out the display name for each object
		// in this change set.
		const std::set<LLUUID>& changed_items = gInventory.getChangedIDs();
		std::set<LLUUID>::const_iterator id_it = changed_items.begin();
		std::set<LLUUID>::const_iterator id_end = changed_items.end();
		LLFolderViewItem* view = NULL;
		LLInvFVBridge* bridge = NULL;
		for (;id_it != id_end; ++id_it)
		{
			view = mFolders->getItemByID(*id_it);
			if(view)
			{
				// request refresh on this item (also flags for filtering)
				bridge = (LLInvFVBridge*)view->getListener();
				if(bridge)
				{	// Clear the display name first, so it gets properly re-built during refresh()
					bridge->clearDisplayName();
				}
				view->refresh();
			}
		}
	}
	if((mask & (LLInventoryObserver::STRUCTURE
				| LLInventoryObserver::ADD
				| LLInventoryObserver::REMOVE)) != 0)
	{
		handled = true;
		// Record which folders are open by uuid.
		LLInventoryModel* model = getModel();
		if (model)
		{
			const std::set<LLUUID>& changed_items = gInventory.getChangedIDs();

			std::set<LLUUID>::const_iterator id_it = changed_items.begin();
			std::set<LLUUID>::const_iterator id_end = changed_items.end();
			for (;id_it != id_end; ++id_it)
			{
				// sync view with model
				LLInventoryObject* model_item = model->getObject(*id_it);
				LLFolderViewItem* view_item = mFolders->getItemByID(*id_it);

				if (model_item)
				{
					if (!view_item)
					{
						// this object was just created, need to build a view for it
						if ((mask & LLInventoryObserver::ADD) != LLInventoryObserver::ADD)
						{
							llwarns << *id_it << " is in model but not in view, but ADD flag not set" << llendl;
						}
						buildNewViews(*id_it);
						
						// select any newly created object
						// that has the auto rename at top of folder
						// root set
						if(mFolders->getRoot()->needsAutoRename())
						{
							setSelection(*id_it, FALSE);
						}
					}
					else
					{
						// this object was probably moved, check its parent
						if ((mask & LLInventoryObserver::STRUCTURE) != LLInventoryObserver::STRUCTURE)
						{
							llwarns << *id_it << " is in model and in view, but STRUCTURE flag not set" << llendl;
						}

						LLFolderViewFolder* new_parent = (LLFolderViewFolder*)mFolders->getItemByID(model_item->getParentUUID());

						// added check against NULL for cases when Inventory panel contains startFolder.
						// in this case parent is LLFolderView (LLInventoryPanel::mFolders) itself.
						// this check is a fix for bug EXT-1859.
						if (NULL != new_parent && view_item->getParentFolder() != new_parent)
						{
							view_item->getParentFolder()->extractItem(view_item);
							view_item->addToFolder(new_parent, mFolders);
						}
					}
				}
				else
				{
					if (view_item)
					{
						if ((mask & LLInventoryObserver::REMOVE) != LLInventoryObserver::REMOVE)
						{
							llwarns << *id_it << " is not in model but in view, but REMOVE flag not set" << llendl;
						}
						// item in view but not model, need to delete view
						view_item->destroyView();
					}
					else
					{
						llwarns << *id_it << "Item does not exist in either view or model, but notification triggered" << llendl;
					}
				}
			}
		}
	}

	if (!handled)
	{
		// it's a small change that only requires a refresh.
		// *TODO: figure out a more efficient way to do the refresh
		// since it is expensive on large inventories
		mFolders->refresh();
	}
}


void LLInventoryPanel::rebuildViewsFor(const LLUUID& id)
{
	LLFolderViewItem* old_view = NULL;

	// get old LLFolderViewItem
	old_view = mFolders->getItemByID(id);
	if (old_view && id.notNull())
	{
		old_view->destroyView();
	}

	buildNewViews(id);
}

void LLInventoryPanel::buildNewViews(const LLUUID& id)
{
	LLMemType mt(LLMemType::MTYPE_INVENTORY_BUILD_NEW_VIEWS);
	LLFolderViewItem* itemp = NULL;
	LLInventoryObject* objectp = NULL;

	// Don't add the start folder (the inventory panel will show contents
	// beginning with the children of the starting folder, excluding the starting folder itself).
	if (id != mStartFolderID)
	{
		objectp = gInventory.getObject(id);
		if (objectp)
		{		
			const LLUUID &parent_id = objectp->getParentUUID();
			// If this item's parent is the starting folder, then just add it to the top level (recall that 
			// the starting folder isn't actually represented in the view, parent_folder would be NULL in
			// this case otherwise).
			LLFolderViewFolder* parent_folder = (parent_id == mStartFolderID ?
				mFolders : (LLFolderViewFolder*)mFolders->getItemByID(parent_id));

			// This item exists outside the inventory's hierarchy, so don't add it.
			if (!parent_folder)
			{
				return;
			}

			if (objectp->getType() <= LLAssetType::AT_NONE ||
				objectp->getType() >= LLAssetType::AT_COUNT)
			{
				lldebugs << "LLInventoryPanel::buildNewViews called with invalid objectp->mType : " << 
					((S32) objectp->getType()) << " name " << objectp->getName() << " UUID " << objectp->getUUID() << llendl;
				return;
			}
			
			if (objectp->getType() == LLAssetType::AT_CATEGORY &&
					 objectp->getActualType() != LLAssetType::AT_LINK_FOLDER) 
			{
				LLInvFVBridge* new_listener = mInvFVBridgeBuilder->createBridge(objectp->getType(),
																				objectp->getType(),
																				LLInventoryType::IT_CATEGORY,
																				this,
																				objectp->getUUID());

				if (new_listener)
				{
					LLFolderViewFolder::Params p;
					p.name = new_listener->getDisplayName();
					p.icon = new_listener->getIcon();
					p.root = mFolders;
					p.listener = new_listener;
					LLFolderViewFolder* folderp = LLUICtrlFactory::create<LLFolderViewFolder>(p);
				
					folderp->setItemSortOrder(mFolders->getSortOrder());
					itemp = folderp;
				}
			}
			else 
			{
				// Build new view for item
				LLInventoryItem* item = (LLInventoryItem*)objectp;
				LLInvFVBridge* new_listener = mInvFVBridgeBuilder->createBridge(item->getType(),
																				item->getActualType(),
																				item->getInventoryType(),
																				this,
																				item->getUUID(),
																				item->getFlags());

				if (new_listener)
				{
					LLFolderViewItem::Params params;
					params.name(new_listener->getDisplayName());
					params.icon(new_listener->getIcon());
					params.creation_date(new_listener->getCreationDate());
					params.root(mFolders);
					params.listener(new_listener);
					params.rect(LLRect (0, 0, 0, 0));
					itemp = LLUICtrlFactory::create<LLFolderViewItem> (params);
				}
			}

			if (itemp)
			{
				itemp->addToFolder(parent_folder, mFolders);
			}
		}
	}

	// If this is a folder, add the children of the folder and recursively add any 
	// child folders.
	if ((id == mStartFolderID) ||
		(objectp && objectp->getType() == LLAssetType::AT_CATEGORY))
	{
		LLViewerInventoryCategory::cat_array_t* categories;
		LLViewerInventoryItem::item_array_t* items;

		mInventory->lockDirectDescendentArrays(id, categories, items);
		if(categories)
		{
			S32 count = categories->count();
			for(S32 i = 0; i < count; ++i)
			{
				LLInventoryCategory* cat = categories->get(i);
				buildNewViews(cat->getUUID());
			}
		}
		if(items)
		{
			S32 count = items->count();
			for(S32 i = 0; i < count; ++i)
			{
				LLInventoryItem* item = items->get(i);
				buildNewViews(item->getUUID());
			}
		}
		mInventory->unlockDirectDescendentArrays(id);
	}
}

struct LLConfirmPurgeData
{
	LLUUID mID;
	LLInventoryModel* mModel;
};

class LLIsNotWorn : public LLInventoryCollectFunctor
{
public:
	LLIsNotWorn() {}
	virtual ~LLIsNotWorn() {}
	virtual bool operator()(LLInventoryCategory* cat,
							LLInventoryItem* item)
	{
		return !gAgentWearables.isWearingItem(item->getUUID());
	}
};

class LLOpenFolderByID : public LLFolderViewFunctor
{
public:
	LLOpenFolderByID(const LLUUID& id) : mID(id) {}
	virtual ~LLOpenFolderByID() {}
	virtual void doFolder(LLFolderViewFolder* folder)
		{
			if (folder->getListener() && folder->getListener()->getUUID() == mID) folder->setOpenArrangeRecursively(TRUE, LLFolderViewFolder::RECURSE_UP);
		}
	virtual void doItem(LLFolderViewItem* item) {}
protected:
	const LLUUID& mID;
};


void LLInventoryPanel::openSelected()
{
	LLFolderViewItem* folder_item = mFolders->getCurSelectedItem();
	if(!folder_item) return;
	LLInvFVBridge* bridge = (LLInvFVBridge*)folder_item->getListener();
	if(!bridge) return;
	bridge->openItem();
}

BOOL LLInventoryPanel::handleHover(S32 x, S32 y, MASK mask)
{
	BOOL handled = LLView::handleHover(x, y, mask);
	if(handled)
	{
		ECursorType cursor = getWindow()->getCursor();
		if (LLInventoryModel::backgroundFetchActive() && cursor == UI_CURSOR_ARROW)
		{
			// replace arrow cursor with arrow and hourglass cursor
			getWindow()->setCursor(UI_CURSOR_WORKING);
		}
	}
	else
	{
		getWindow()->setCursor(UI_CURSOR_ARROW);
	}
	return TRUE;
}

BOOL LLInventoryPanel::handleDragAndDrop(S32 x, S32 y, MASK mask, BOOL drop,
								   EDragAndDropType cargo_type,
								   void* cargo_data,
								   EAcceptance* accept,
								   std::string& tooltip_msg)
{

	BOOL handled = LLPanel::handleDragAndDrop(x, y, mask, drop, cargo_type, cargo_data, accept, tooltip_msg);

	if (handled)
	{
		mFolders->setDragAndDropThisFrame();
	}

	return handled;
}

void LLInventoryPanel::onFocusLost()
{
	// inventory no longer handles cut/copy/paste/delete
	if (LLEditMenuHandler::gEditMenuHandler == mFolders)
	{
		LLEditMenuHandler::gEditMenuHandler = NULL;
	}

	LLPanel::onFocusLost();
}

void LLInventoryPanel::onFocusReceived()
{
	// inventory now handles cut/copy/paste/delete
	LLEditMenuHandler::gEditMenuHandler = mFolders;

	LLPanel::onFocusReceived();
}


void LLInventoryPanel::openAllFolders()
{
	mFolders->setOpenArrangeRecursively(TRUE, LLFolderViewFolder::RECURSE_DOWN);
	mFolders->arrangeAll();
}

void LLInventoryPanel::openDefaultFolderForType(LLAssetType::EType type)
{
	LLUUID category_id = mInventory->findCategoryUUIDForType(type);
	LLOpenFolderByID opener(category_id);
	mFolders->applyFunctorRecursively(opener);
}

void LLInventoryPanel::setSelection(const LLUUID& obj_id, BOOL take_keyboard_focus)
{
	// Don't select objects in COF (e.g. to prevent refocus when items are worn).
	const LLInventoryObject *obj = gInventory.getObject(obj_id);
	if (obj && obj->getParentUUID() == LLAppearanceManager::getCOF())
	{
		return;
	}
	mFolders->setSelectionByID(obj_id, take_keyboard_focus);
}

void LLInventoryPanel::clearSelection()
{
	mFolders->clearSelection();
}

void LLInventoryPanel::onSelectionChange(const std::deque<LLFolderViewItem*>& items, BOOL user_action)
{
	LLFolderView* fv = getRootFolder();
	if (fv->needsAutoRename()) // auto-selecting a new user-created asset and preparing to rename
	{
		fv->setNeedsAutoRename(FALSE);
		if (items.size()) // new asset is visible and selected
		{
			fv->startRenamingSelectedItem();
		}
	}
	// Seraph - Put determineFolderType in here for ensemble typing?
}

//----------------------------------------------------------------------------

void LLInventoryPanel::doToSelected(const LLSD& userdata)
{
	mFolders->doToSelected(&gInventory, userdata);
}

void LLInventoryPanel::doCreate(const LLSD& userdata)
{
	menu_create_inventory_item(mFolders, LLFolderBridge::sSelf, userdata);
}

bool LLInventoryPanel::beginIMSession()
{
	std::set<LLUUID> selected_items;
	mFolders->getSelectionList(selected_items);

	std::string name;
	static int session_num = 1;

	LLDynamicArray<LLUUID> members;
	EInstantMessage type = IM_SESSION_CONFERENCE_START;

	std::set<LLUUID>::const_iterator iter;
	for (iter = selected_items.begin(); iter != selected_items.end(); iter++)
	{

		LLUUID item = *iter;
		LLFolderViewItem* folder_item = mFolders->getItemByID(item);
			
		if(folder_item) 
		{
			LLFolderViewEventListener* fve_listener = folder_item->getListener();
			if (fve_listener && (fve_listener->getInventoryType() == LLInventoryType::IT_CATEGORY))
			{

				LLFolderBridge* bridge = (LLFolderBridge*)folder_item->getListener();
				if(!bridge) return true;
				LLViewerInventoryCategory* cat = bridge->getCategory();
				if(!cat) return true;
				name = cat->getName();
				LLUniqueBuddyCollector is_buddy;
				LLInventoryModel::cat_array_t cat_array;
				LLInventoryModel::item_array_t item_array;
				gInventory.collectDescendentsIf(bridge->getUUID(),
												cat_array,
												item_array,
												LLInventoryModel::EXCLUDE_TRASH,
												is_buddy);
				S32 count = item_array.count();
				if(count > 0)
				{
					LLFloaterReg::showInstance("communicate");
					// create the session
					LLAvatarTracker& at = LLAvatarTracker::instance();
					LLUUID id;
					for(S32 i = 0; i < count; ++i)
					{
						id = item_array.get(i)->getCreatorUUID();
						if(at.isBuddyOnline(id))
						{
							members.put(id);
						}
					}
				}
			}
			else
			{
				LLFolderViewItem* folder_item = mFolders->getItemByID(item);
				if(!folder_item) return true;
				LLInvFVBridge* listenerp = (LLInvFVBridge*)folder_item->getListener();

				if (listenerp->getInventoryType() == LLInventoryType::IT_CALLINGCARD)
				{
					LLInventoryItem* inv_item = gInventory.getItem(listenerp->getUUID());

					if (inv_item)
					{
						LLAvatarTracker& at = LLAvatarTracker::instance();
						LLUUID id = inv_item->getCreatorUUID();

						if(at.isBuddyOnline(id))
						{
							members.put(id);
						}
					}
				} //if IT_CALLINGCARD
			} //if !IT_CATEGORY
		}
	} //for selected_items	

	// the session_id is randomly generated UUID which will be replaced later
	// with a server side generated number

	if (name.empty())
	{
		name = llformat("Session %d", session_num++);
	}

	gIMMgr->addSession(name, type, members[0], members);
		
	return true;
}

bool LLInventoryPanel::attachObject(const LLSD& userdata)
{
	std::set<LLUUID> selected_items;
	mFolders->getSelectionList(selected_items);

	std::string joint_name = userdata.asString();
	LLVOAvatar *avatarp = static_cast<LLVOAvatar*>(gAgent.getAvatarObject());
	LLViewerJointAttachment* attachmentp = NULL;
	for (LLVOAvatar::attachment_map_t::iterator iter = avatarp->mAttachmentPoints.begin(); 
		 iter != avatarp->mAttachmentPoints.end(); )
	{
		LLVOAvatar::attachment_map_t::iterator curiter = iter++;
		LLViewerJointAttachment* attachment = curiter->second;
		if (attachment->getName() == joint_name)
		{
			attachmentp = attachment;
			break;
		}
	}
	if (attachmentp == NULL)
	{
		return true;
	}

	for (std::set<LLUUID>::const_iterator set_iter = selected_items.begin(); 
		 set_iter != selected_items.end(); 
		 ++set_iter)
	{
		const LLUUID &id = *set_iter;
		LLViewerInventoryItem* item = (LLViewerInventoryItem*)gInventory.getItem(id);
		if(item && gInventory.isObjectDescendentOf(id, gInventory.getRootFolderID()))
		{
			rez_attachment(item, attachmentp);
		}
		else if(item && item->isComplete())
		{
			// must be in library. copy it to our inventory and put it on.
			LLPointer<LLInventoryCallback> cb = new RezAttachmentCallback(attachmentp);
			copy_inventory_item(gAgent.getID(),
								item->getPermissions().getOwner(),
								item->getUUID(),
								LLUUID::null,
								std::string(),
								cb);
		}
	}
	gFocusMgr.setKeyboardFocus(NULL);

	return true;
}


//----------------------------------------------------------------------------

// static DEBUG ONLY:
void LLInventoryPanel::dumpSelectionInformation(void* user_data)
{
	LLInventoryPanel* iv = (LLInventoryPanel*)user_data;
	iv->mFolders->dumpSelectionInformation();
}

BOOL LLInventoryPanel::getSinceLogoff()
{
	return mFolders->getFilter()->isSinceLogoff();
}

void example_param_block_usage()
{
	LLInventoryPanel::Params param_block;
	param_block.name(std::string("inventory"));

	param_block.sort_order_setting(LLInventoryPanel::RECENTITEMS_SORT_ORDER);
	param_block.allow_multi_select(true);
	param_block.filter(LLInventoryPanel::Filter()
			.sort_order(1)
			.types(0xffff0000));
	param_block.inventory(&gInventory);
	param_block.has_border(true);

	LLUICtrlFactory::create<LLInventoryPanel>(param_block);

	param_block = LLInventoryPanel::Params();
	param_block.name(std::string("inventory"));

	//LLSD param_block_sd;
	//param_block_sd["sort_order_setting"] = LLInventoryPanel::RECENTITEMS_SORT_ORDER;
	//param_block_sd["allow_multi_select"] = true;
	//param_block_sd["filter"]["sort_order"] = 1;
	//param_block_sd["filter"]["types"] = (S32)0xffff0000;
	//param_block_sd["has_border"] = true;

	//LLInitParam::LLSDParser(param_block_sd).parse(param_block);

	LLUICtrlFactory::create<LLInventoryPanel>(param_block);
}
=======
/** 
 * @file llfloaterinventory.cpp
 * @brief Implementation of the inventory view and associated stuff.
 *
 * $LicenseInfo:firstyear=2001&license=viewergpl$
 * 
 * Copyright (c) 2001-2009, Linden Research, Inc.
 * 
 * Second Life Viewer Source Code
 * The source code in this file ("Source Code") is provided by Linden Lab
 * to you under the terms of the GNU General Public License, version 2.0
 * ("GPL"), unless you have obtained a separate licensing agreement
 * ("Other License"), formally executed by you and Linden Lab.  Terms of
 * the GPL can be found in doc/GPL-license.txt in this distribution, or
 * online at http://secondlifegrid.net/programs/open_source/licensing/gplv2
 * 
 * There are special exceptions to the terms and conditions of the GPL as
 * it is applied to this Source Code. View the full text of the exception
 * in the file doc/FLOSS-exception.txt in this software distribution, or
 * online at
 * http://secondlifegrid.net/programs/open_source/licensing/flossexception
 * 
 * By copying, modifying or distributing this software, you acknowledge
 * that you have read and understood your obligations described above,
 * and agree to abide by those obligations.
 * 
 * ALL LINDEN LAB SOURCE CODE IS PROVIDED "AS IS." LINDEN LAB MAKES NO
 * WARRANTIES, EXPRESS, IMPLIED OR OTHERWISE, REGARDING ITS ACCURACY,
 * COMPLETENESS OR PERFORMANCE.
 * $/LicenseInfo$
 */

#include "llviewerprecompiledheaders.h"

#include <utility> // for std::pair<>

#include "llinventorypanel.h"

// Seraph TODO: Remove unnecessary headers

// library includes
#include "llagent.h"
#include "llagentwearables.h"
#include "llcallingcard.h"
#include "llfloaterreg.h"
#include "llsdserialize.h"
#include "llfiltereditor.h"
#include "llspinctrl.h"
#include "llui.h"
#include "message.h"

// newview includes
#include "llappearancemgr.h"
#include "llappviewer.h"
#include "llfirstuse.h"
#include "llfloaterchat.h"
#include "llfloatercustomize.h"
#include "llfocusmgr.h"
#include "llfolderview.h"
#include "llgesturemgr.h"
#include "lliconctrl.h"
#include "llimview.h"
#include "llinventorybridge.h"
#include "llinventoryclipboard.h"
#include "llinventorymodel.h"
#include "lllineeditor.h"
#include "llmenugl.h"
#include "llpreviewanim.h"
#include "llpreviewgesture.h"
#include "llpreviewnotecard.h"
#include "llpreviewscript.h"
#include "llpreviewsound.h"
#include "llpreviewtexture.h"
#include "llresmgr.h"
#include "llscrollbar.h"
#include "llscrollcontainer.h"
#include "llselectmgr.h"
#include "lltabcontainer.h"
#include "lltooldraganddrop.h"
#include "lluictrlfactory.h"
#include "llviewerfoldertype.h"
#include "llviewerinventory.h"
#include "llviewermessage.h"
#include "llviewerobjectlist.h"
#include "llviewerregion.h"
#include "llviewerwindow.h"
#include "llvoavatarself.h"
#include "llwearablelist.h"

static LLDefaultChildRegistry::Register<LLInventoryPanel> r("inventory_panel");

const std::string LLInventoryPanel::DEFAULT_SORT_ORDER = std::string("InventorySortOrder");
const std::string LLInventoryPanel::RECENTITEMS_SORT_ORDER = std::string("RecentItemsSortOrder");
const std::string LLInventoryPanel::INHERIT_SORT_ORDER = std::string("");
static const LLInventoryFVBridgeBuilder INVENTORY_BRIDGE_BUILDER;

LLInventoryPanel::LLInventoryPanel(const LLInventoryPanel::Params& p) :	
	LLPanel(p),
	mInventoryObserver(NULL),
	mFolders(NULL),
	mScroller(NULL),
	mSortOrderSetting(p.sort_order_setting),
	mInventory(p.inventory),
	mAllowMultiSelect(p.allow_multi_select),
	mHasInventoryConnection(false),
	mStartFolderString(p.start_folder),	
	mBuildDefaultHierarchy(true),
	mInvFVBridgeBuilder(NULL)
{
	mInvFVBridgeBuilder = &INVENTORY_BRIDGE_BUILDER;

	// contex menu callbacks
	mCommitCallbackRegistrar.add("Inventory.DoToSelected", boost::bind(&LLInventoryPanel::doToSelected, this, _2));
	mCommitCallbackRegistrar.add("Inventory.EmptyTrash", boost::bind(&LLInventoryModel::emptyFolderType, &gInventory, "ConfirmEmptyTrash", LLFolderType::FT_TRASH));
	mCommitCallbackRegistrar.add("Inventory.EmptyLostAndFound", boost::bind(&LLInventoryModel::emptyFolderType, &gInventory, "ConfirmEmptyLostAndFound", LLFolderType::FT_LOST_AND_FOUND));
	mCommitCallbackRegistrar.add("Inventory.DoCreate", boost::bind(&LLInventoryPanel::doCreate, this, _2));
	mCommitCallbackRegistrar.add("Inventory.AttachObject", boost::bind(&LLInventoryPanel::attachObject, this, _2));
	mCommitCallbackRegistrar.add("Inventory.BeginIMSession", boost::bind(&LLInventoryPanel::beginIMSession, this));
	
	setBackgroundColor(LLUIColorTable::instance().getColor("InventoryBackgroundColor"));
	setBackgroundVisible(TRUE);
	setBackgroundOpaque(TRUE);
}

BOOL LLInventoryPanel::postBuild()
{
	LLMemType mt(LLMemType::MTYPE_INVENTORY_POST_BUILD);

	mCommitCallbackRegistrar.pushScope(); // registered as a widget; need to push callback scope ourselves
	
	// create root folder
	{
		LLRect folder_rect(0,
						   0,
						   getRect().getWidth(),
						   0);
		LLFolderView::Params p;
		p.name = getName();
		p.rect = folder_rect;
		p.parent_panel = this;
		mFolders = LLUICtrlFactory::create<LLFolderView>(p);
		mFolders->setAllowMultiSelect(mAllowMultiSelect);
	}

	mCommitCallbackRegistrar.popScope();
	
	mFolders->setCallbackRegistrar(&mCommitCallbackRegistrar);
	
	// scroller
	{
		LLRect scroller_view_rect = getRect();
		scroller_view_rect.translate(-scroller_view_rect.mLeft, -scroller_view_rect.mBottom);
		LLScrollContainer::Params p;
		p.name("Inventory Scroller");
		p.rect(scroller_view_rect);
		p.follows.flags(FOLLOWS_ALL);
		p.reserve_scroll_corner(true);
		p.tab_stop(true);
		mScroller = LLUICtrlFactory::create<LLScrollContainer>(p);
	}
	addChild(mScroller);
	mScroller->addChild(mFolders);
	
	mFolders->setScrollContainer(mScroller);

	// set up the callbacks from the inventory we're viewing, and then
	// build everything.
	mInventoryObserver = new LLInventoryPanelObserver(this);
	mInventory->addObserver(mInventoryObserver);

	// determine the root folder, if any, so inventory contents show just the children
	// of that folder (i.e. not including the folder itself).
	const LLFolderType::EType preferred_type = LLViewerFolderType::lookupTypeFromNewCategoryName(mStartFolderString);

	if ("INVENTORY" == mStartFolderString)
	{
		mStartFolderID = gInventory.getRootFolderID();
	}
	else if ("LIBRARY" == mStartFolderString)
	{
		mStartFolderID = gInventory.getLibraryRootFolderID();
	}
	else
	{
		mStartFolderID = (preferred_type != LLFolderType::FT_NONE ? gInventory.findCategoryUUIDForType(preferred_type) : LLUUID::null);
	}

	// build view of inventory if we need default full hierarchy and inventory ready, otherwise wait for modelChanged() callback
	if (mBuildDefaultHierarchy && mInventory->isInventoryUsable() && !mHasInventoryConnection)
	{
		rebuildViewsFor(mStartFolderID);
		mHasInventoryConnection = true;
	}

	// bit of a hack to make sure the inventory is open.
	mFolders->openFolder(preferred_type != LLFolderType::FT_NONE ? LLViewerFolderType::lookupNewCategoryName(preferred_type) : "My Inventory");

	if (mSortOrderSetting != INHERIT_SORT_ORDER)
	{
		setSortOrder(gSavedSettings.getU32(mSortOrderSetting));
	}
	else
	{
		setSortOrder(gSavedSettings.getU32(DEFAULT_SORT_ORDER));
	}
	mFolders->setSortOrder(mFolders->getFilter()->getSortOrder());

	return TRUE;
}

LLInventoryPanel::~LLInventoryPanel()
{
	// should this be a global setting?
	if (mFolders)
	{
		U32 sort_order = mFolders->getSortOrder();
		if (mSortOrderSetting != INHERIT_SORT_ORDER)
		{
			gSavedSettings.setU32(mSortOrderSetting, sort_order);
		}
	}

	// LLView destructor will take care of the sub-views.
	mInventory->removeObserver(mInventoryObserver);
	delete mInventoryObserver;
	mScroller = NULL;
}

LLMemType mt(LLMemType::MTYPE_INVENTORY_FROM_XML); // ! BUG ! Should this be removed?
void LLInventoryPanel::draw()
{
	// select the desired item (in case it wasn't loaded when the selection was requested)
	mFolders->updateSelection();
	LLPanel::draw();
}

LLInventoryFilter* LLInventoryPanel::getFilter()
{
	if (mFolders) return mFolders->getFilter();
	return NULL;
}

void LLInventoryPanel::setFilterTypes(U64 filter_types, BOOL filter_for_categories)
{
	mFolders->getFilter()->setFilterTypes(filter_types, filter_for_categories);
}	

void LLInventoryPanel::setFilterPermMask(PermissionMask filter_perm_mask)
{
	mFolders->getFilter()->setFilterPermissions(filter_perm_mask);
}

void LLInventoryPanel::setFilterSubString(const std::string& string)
{
	mFolders->getFilter()->setFilterSubString(string);
}

void LLInventoryPanel::setSortOrder(U32 order)
{
	mFolders->getFilter()->setSortOrder(order);
	if (mFolders->getFilter()->isModified())
	{
		mFolders->setSortOrder(order);
		// try to keep selection onscreen, even if it wasn't to start with
		mFolders->scrollToShowSelection();
	}
}

void LLInventoryPanel::setSinceLogoff(BOOL sl)
{
	mFolders->getFilter()->setDateRangeLastLogoff(sl);
}

void LLInventoryPanel::setHoursAgo(U32 hours)
{
	mFolders->getFilter()->setHoursAgo(hours);
}

void LLInventoryPanel::setShowFolderState(LLInventoryFilter::EFolderShow show)
{
	mFolders->getFilter()->setShowFolderState(show);
}

LLInventoryFilter::EFolderShow LLInventoryPanel::getShowFolderState()
{
	return mFolders->getFilter()->getShowFolderState();
}

static LLFastTimer::DeclareTimer FTM_REFRESH("Inventory Refresh");

void LLInventoryPanel::modelChanged(U32 mask)
{
	LLFastTimer t2(FTM_REFRESH);

	bool handled = false;

	// inventory just initialized, do complete build
	if ((mask & LLInventoryObserver::ADD) && gInventory.getChangedIDs().empty() && !mHasInventoryConnection)
	{
		rebuildViewsFor(mStartFolderID);
		mHasInventoryConnection = true;
		return;
	}

	if(mask & LLInventoryObserver::LABEL)
	{
		handled = true;
		// label change - empty out the display name for each object
		// in this change set.
		const std::set<LLUUID>& changed_items = gInventory.getChangedIDs();
		std::set<LLUUID>::const_iterator id_it = changed_items.begin();
		std::set<LLUUID>::const_iterator id_end = changed_items.end();
		LLFolderViewItem* view = NULL;
		LLInvFVBridge* bridge = NULL;
		for (;id_it != id_end; ++id_it)
		{
			view = mFolders->getItemByID(*id_it);
			if(view)
			{
				// request refresh on this item (also flags for filtering)
				bridge = (LLInvFVBridge*)view->getListener();
				if(bridge)
				{	// Clear the display name first, so it gets properly re-built during refresh()
					bridge->clearDisplayName();
				}
				view->refresh();
			}
		}
	}
	if((mask & (LLInventoryObserver::STRUCTURE
				| LLInventoryObserver::ADD
				| LLInventoryObserver::REMOVE)) != 0)
	{
		handled = true;
		// Record which folders are open by uuid.
		LLInventoryModel* model = getModel();
		if (model)
		{
			const std::set<LLUUID>& changed_items = gInventory.getChangedIDs();

			std::set<LLUUID>::const_iterator id_it = changed_items.begin();
			std::set<LLUUID>::const_iterator id_end = changed_items.end();
			for (;id_it != id_end; ++id_it)
			{
				// sync view with model
				LLInventoryObject* model_item = model->getObject(*id_it);
				LLFolderViewItem* view_item = mFolders->getItemByID(*id_it);

				if (model_item)
				{
					if (!view_item)
					{
						// this object was just created, need to build a view for it
						if ((mask & LLInventoryObserver::ADD) != LLInventoryObserver::ADD)
						{
							llwarns << *id_it << " is in model but not in view, but ADD flag not set" << llendl;
						}
						buildNewViews(*id_it);
						
						// select any newly created object
						// that has the auto rename at top of folder
						// root set
						if(mFolders->getRoot()->needsAutoRename())
						{
							setSelection(*id_it, FALSE);
						}
					}
					else
					{
						// this object was probably moved, check its parent
						if ((mask & LLInventoryObserver::STRUCTURE) != LLInventoryObserver::STRUCTURE)
						{
							llwarns << *id_it << " is in model and in view, but STRUCTURE flag not set" << llendl;
						}

						LLFolderViewFolder* new_parent = (LLFolderViewFolder*)mFolders->getItemByID(model_item->getParentUUID());

						// added check against NULL for cases when Inventory panel contains startFolder.
						// in this case parent is LLFolderView (LLInventoryPanel::mFolders) itself.
						// this check is a fix for bug EXT-1859.
						if (NULL != new_parent && view_item->getParentFolder() != new_parent)
						{
							view_item->getParentFolder()->extractItem(view_item);
							view_item->addToFolder(new_parent, mFolders);
						}
/*
						 on the other side in case Inventory Panel has content of the any folder
						 it is possible that item moved to some folder which is absent in current
						 Panel. For ex. removing item (via moving to trash).
						 In this case we need to check if new parent is other then inventory start folder
						 and simply remove its View from the hierarchy.
						 See details in EXT-2098.
*/
						// So, let check if item was moved into folder out of this Inventory Panel.
						else if (mStartFolderID.notNull() && NULL == new_parent && model_item->getParentUUID() != mStartFolderID)
						{
							view_item->getParentFolder()->extractItem(view_item);
						}
					}
				}
				else
				{
					if (view_item)
					{
						if ((mask & LLInventoryObserver::REMOVE) != LLInventoryObserver::REMOVE)
						{
							llwarns << *id_it << " is not in model but in view, but REMOVE flag not set" << llendl;
						}
						// item in view but not model, need to delete view
						view_item->destroyView();
					}
					else
					{
						llwarns << *id_it << "Item does not exist in either view or model, but notification triggered" << llendl;
					}
				}
			}
		}
	}

	if (!handled)
	{
		// it's a small change that only requires a refresh.
		// *TODO: figure out a more efficient way to do the refresh
		// since it is expensive on large inventories
		mFolders->refresh();
	}
}


void LLInventoryPanel::rebuildViewsFor(const LLUUID& id)
{
	LLFolderViewItem* old_view = NULL;

	// get old LLFolderViewItem
	old_view = mFolders->getItemByID(id);
	if (old_view && id.notNull())
	{
		old_view->destroyView();
	}

	buildNewViews(id);
}

void LLInventoryPanel::buildNewViews(const LLUUID& id)
{
	LLMemType mt(LLMemType::MTYPE_INVENTORY_BUILD_NEW_VIEWS);
	LLFolderViewItem* itemp = NULL;
	LLInventoryObject* objectp = NULL;

	// Don't add the start folder (the inventory panel will show contents
	// beginning with the children of the starting folder, excluding the starting folder itself).
	if (id != mStartFolderID)
	{
		objectp = gInventory.getObject(id);
		if (objectp)
		{		
			const LLUUID &parent_id = objectp->getParentUUID();
			// If this item's parent is the starting folder, then just add it to the top level (recall that 
			// the starting folder isn't actually represented in the view, parent_folder would be NULL in
			// this case otherwise).
			LLFolderViewFolder* parent_folder = (parent_id == mStartFolderID ?
				mFolders : (LLFolderViewFolder*)mFolders->getItemByID(parent_id));

			// This item exists outside the inventory's hierarchy, so don't add it.
			if (!parent_folder)
			{
				return;
			}

			if (objectp->getType() <= LLAssetType::AT_NONE ||
				objectp->getType() >= LLAssetType::AT_COUNT)
			{
				llwarns << "LLInventoryPanel::buildNewViews called with invalid objectp->mType : " << 
					((S32) objectp->getType()) << llendl;
				return;
			}
			
			if (objectp->getType() == LLAssetType::AT_CATEGORY &&
					 objectp->getActualType() != LLAssetType::AT_LINK_FOLDER) 
			{
				LLInvFVBridge* new_listener = mInvFVBridgeBuilder->createBridge(objectp->getType(),
																				objectp->getType(),
																				LLInventoryType::IT_CATEGORY,
																				this,
																				objectp->getUUID());

				if (new_listener)
				{
					LLFolderViewFolder::Params p;
					p.name = new_listener->getDisplayName();
					p.icon = new_listener->getIcon();
					p.root = mFolders;
					p.listener = new_listener;
					LLFolderViewFolder* folderp = LLUICtrlFactory::create<LLFolderViewFolder>(p);
				
					folderp->setItemSortOrder(mFolders->getSortOrder());
					itemp = folderp;
				}
			}
			else 
			{
				// Build new view for item
				LLInventoryItem* item = (LLInventoryItem*)objectp;
				LLInvFVBridge* new_listener = mInvFVBridgeBuilder->createBridge(item->getType(),
																				item->getActualType(),
																				item->getInventoryType(),
																				this,
																				item->getUUID(),
																				item->getFlags());

				if (new_listener)
				{
					LLFolderViewItem::Params params;
					params.name(new_listener->getDisplayName());
					params.icon(new_listener->getIcon());
					params.creation_date(new_listener->getCreationDate());
					params.root(mFolders);
					params.listener(new_listener);
					params.rect(LLRect (0, 0, 0, 0));
					itemp = LLUICtrlFactory::create<LLFolderViewItem> (params);
				}
			}

			if (itemp)
			{
				itemp->addToFolder(parent_folder, mFolders);
			}
		}
	}

	// If this is a folder, add the children of the folder and recursively add any 
	// child folders.
	if ((id == mStartFolderID) ||
		(objectp && objectp->getType() == LLAssetType::AT_CATEGORY))
	{
		LLViewerInventoryCategory::cat_array_t* categories;
		LLViewerInventoryItem::item_array_t* items;

		mInventory->lockDirectDescendentArrays(id, categories, items);
		if(categories)
		{
			S32 count = categories->count();
			for(S32 i = 0; i < count; ++i)
			{
				LLInventoryCategory* cat = categories->get(i);
				buildNewViews(cat->getUUID());
			}
		}
		if(items)
		{
			S32 count = items->count();
			for(S32 i = 0; i < count; ++i)
			{
				LLInventoryItem* item = items->get(i);
				buildNewViews(item->getUUID());
			}
		}
		mInventory->unlockDirectDescendentArrays(id);
	}
}

struct LLConfirmPurgeData
{
	LLUUID mID;
	LLInventoryModel* mModel;
};

class LLIsNotWorn : public LLInventoryCollectFunctor
{
public:
	LLIsNotWorn() {}
	virtual ~LLIsNotWorn() {}
	virtual bool operator()(LLInventoryCategory* cat,
							LLInventoryItem* item)
	{
		return !gAgentWearables.isWearingItem(item->getUUID());
	}
};

class LLOpenFolderByID : public LLFolderViewFunctor
{
public:
	LLOpenFolderByID(const LLUUID& id) : mID(id) {}
	virtual ~LLOpenFolderByID() {}
	virtual void doFolder(LLFolderViewFolder* folder)
		{
			if (folder->getListener() && folder->getListener()->getUUID() == mID) folder->setOpenArrangeRecursively(TRUE, LLFolderViewFolder::RECURSE_UP);
		}
	virtual void doItem(LLFolderViewItem* item) {}
protected:
	const LLUUID& mID;
};


void LLInventoryPanel::openSelected()
{
	LLFolderViewItem* folder_item = mFolders->getCurSelectedItem();
	if(!folder_item) return;
	LLInvFVBridge* bridge = (LLInvFVBridge*)folder_item->getListener();
	if(!bridge) return;
	bridge->openItem();
}

BOOL LLInventoryPanel::handleHover(S32 x, S32 y, MASK mask)
{
	BOOL handled = LLView::handleHover(x, y, mask);
	if(handled)
	{
		ECursorType cursor = getWindow()->getCursor();
		if (LLInventoryModel::backgroundFetchActive() && cursor == UI_CURSOR_ARROW)
		{
			// replace arrow cursor with arrow and hourglass cursor
			getWindow()->setCursor(UI_CURSOR_WORKING);
		}
	}
	else
	{
		getWindow()->setCursor(UI_CURSOR_ARROW);
	}
	return TRUE;
}

BOOL LLInventoryPanel::handleDragAndDrop(S32 x, S32 y, MASK mask, BOOL drop,
								   EDragAndDropType cargo_type,
								   void* cargo_data,
								   EAcceptance* accept,
								   std::string& tooltip_msg)
{

	BOOL handled = LLPanel::handleDragAndDrop(x, y, mask, drop, cargo_type, cargo_data, accept, tooltip_msg);

	if (handled)
	{
		mFolders->setDragAndDropThisFrame();
	}

	return handled;
}

void LLInventoryPanel::onFocusLost()
{
	// inventory no longer handles cut/copy/paste/delete
	if (LLEditMenuHandler::gEditMenuHandler == mFolders)
	{
		LLEditMenuHandler::gEditMenuHandler = NULL;
	}

	LLPanel::onFocusLost();
}

void LLInventoryPanel::onFocusReceived()
{
	// inventory now handles cut/copy/paste/delete
	LLEditMenuHandler::gEditMenuHandler = mFolders;

	LLPanel::onFocusReceived();
}


void LLInventoryPanel::openAllFolders()
{
	mFolders->setOpenArrangeRecursively(TRUE, LLFolderViewFolder::RECURSE_DOWN);
	mFolders->arrangeAll();
}

void LLInventoryPanel::openDefaultFolderForType(LLFolderType::EType type)
{
	LLUUID category_id = mInventory->findCategoryUUIDForType(type);
	LLOpenFolderByID opener(category_id);
	mFolders->applyFunctorRecursively(opener);
}

void LLInventoryPanel::setSelection(const LLUUID& obj_id, BOOL take_keyboard_focus)
{
	// Don't select objects in COF (e.g. to prevent refocus when items are worn).
	const LLInventoryObject *obj = gInventory.getObject(obj_id);
	if (obj && obj->getParentUUID() == LLAppearanceManager::getCOF())
	{
		return;
	}
	mFolders->setSelectionByID(obj_id, take_keyboard_focus);
}

void LLInventoryPanel::clearSelection()
{
	mFolders->clearSelection();
}

void LLInventoryPanel::onSelectionChange(const std::deque<LLFolderViewItem*>& items, BOOL user_action)
{
	LLFolderView* fv = getRootFolder();
	if (fv->needsAutoRename()) // auto-selecting a new user-created asset and preparing to rename
	{
		fv->setNeedsAutoRename(FALSE);
		if (items.size()) // new asset is visible and selected
		{
			fv->startRenamingSelectedItem();
		}
	}
	// Seraph - Put determineFolderType in here for ensemble typing?
}

//----------------------------------------------------------------------------

void LLInventoryPanel::doToSelected(const LLSD& userdata)
{
	mFolders->doToSelected(&gInventory, userdata);
}

void LLInventoryPanel::doCreate(const LLSD& userdata)
{
	menu_create_inventory_item(mFolders, LLFolderBridge::sSelf, userdata);
}

bool LLInventoryPanel::beginIMSession()
{
	std::set<LLUUID> selected_items;
	mFolders->getSelectionList(selected_items);

	std::string name;
	static int session_num = 1;

	LLDynamicArray<LLUUID> members;
	EInstantMessage type = IM_SESSION_CONFERENCE_START;

	std::set<LLUUID>::const_iterator iter;
	for (iter = selected_items.begin(); iter != selected_items.end(); iter++)
	{

		LLUUID item = *iter;
		LLFolderViewItem* folder_item = mFolders->getItemByID(item);
			
		if(folder_item) 
		{
			LLFolderViewEventListener* fve_listener = folder_item->getListener();
			if (fve_listener && (fve_listener->getInventoryType() == LLInventoryType::IT_CATEGORY))
			{

				LLFolderBridge* bridge = (LLFolderBridge*)folder_item->getListener();
				if(!bridge) return true;
				LLViewerInventoryCategory* cat = bridge->getCategory();
				if(!cat) return true;
				name = cat->getName();
				LLUniqueBuddyCollector is_buddy;
				LLInventoryModel::cat_array_t cat_array;
				LLInventoryModel::item_array_t item_array;
				gInventory.collectDescendentsIf(bridge->getUUID(),
												cat_array,
												item_array,
												LLInventoryModel::EXCLUDE_TRASH,
												is_buddy);
				S32 count = item_array.count();
				if(count > 0)
				{
					LLFloaterReg::showInstance("communicate");
					// create the session
					LLAvatarTracker& at = LLAvatarTracker::instance();
					LLUUID id;
					for(S32 i = 0; i < count; ++i)
					{
						id = item_array.get(i)->getCreatorUUID();
						if(at.isBuddyOnline(id))
						{
							members.put(id);
						}
					}
				}
			}
			else
			{
				LLFolderViewItem* folder_item = mFolders->getItemByID(item);
				if(!folder_item) return true;
				LLInvFVBridge* listenerp = (LLInvFVBridge*)folder_item->getListener();

				if (listenerp->getInventoryType() == LLInventoryType::IT_CALLINGCARD)
				{
					LLInventoryItem* inv_item = gInventory.getItem(listenerp->getUUID());

					if (inv_item)
					{
						LLAvatarTracker& at = LLAvatarTracker::instance();
						LLUUID id = inv_item->getCreatorUUID();

						if(at.isBuddyOnline(id))
						{
							members.put(id);
						}
					}
				} //if IT_CALLINGCARD
			} //if !IT_CATEGORY
		}
	} //for selected_items	

	// the session_id is randomly generated UUID which will be replaced later
	// with a server side generated number

	if (name.empty())
	{
		name = llformat("Session %d", session_num++);
	}

	gIMMgr->addSession(name, type, members[0], members);
		
	return true;
}

bool LLInventoryPanel::attachObject(const LLSD& userdata)
{
	std::set<LLUUID> selected_items;
	mFolders->getSelectionList(selected_items);

	std::string joint_name = userdata.asString();
	LLVOAvatar *avatarp = static_cast<LLVOAvatar*>(gAgent.getAvatarObject());
	LLViewerJointAttachment* attachmentp = NULL;
	for (LLVOAvatar::attachment_map_t::iterator iter = avatarp->mAttachmentPoints.begin(); 
		 iter != avatarp->mAttachmentPoints.end(); )
	{
		LLVOAvatar::attachment_map_t::iterator curiter = iter++;
		LLViewerJointAttachment* attachment = curiter->second;
		if (attachment->getName() == joint_name)
		{
			attachmentp = attachment;
			break;
		}
	}
	if (attachmentp == NULL)
	{
		return true;
	}

	for (std::set<LLUUID>::const_iterator set_iter = selected_items.begin(); 
		 set_iter != selected_items.end(); 
		 ++set_iter)
	{
		const LLUUID &id = *set_iter;
		LLViewerInventoryItem* item = (LLViewerInventoryItem*)gInventory.getItem(id);
		if(item && gInventory.isObjectDescendentOf(id, gInventory.getRootFolderID()))
		{
			rez_attachment(item, attachmentp);
		}
		else if(item && item->isComplete())
		{
			// must be in library. copy it to our inventory and put it on.
			LLPointer<LLInventoryCallback> cb = new RezAttachmentCallback(attachmentp);
			copy_inventory_item(gAgent.getID(),
								item->getPermissions().getOwner(),
								item->getUUID(),
								LLUUID::null,
								std::string(),
								cb);
		}
	}
	gFocusMgr.setKeyboardFocus(NULL);

	return true;
}


//----------------------------------------------------------------------------

// static DEBUG ONLY:
void LLInventoryPanel::dumpSelectionInformation(void* user_data)
{
	LLInventoryPanel* iv = (LLInventoryPanel*)user_data;
	iv->mFolders->dumpSelectionInformation();
}

BOOL LLInventoryPanel::getSinceLogoff()
{
	return mFolders->getFilter()->isSinceLogoff();
}

void example_param_block_usage()
{
	LLInventoryPanel::Params param_block;
	param_block.name(std::string("inventory"));

	param_block.sort_order_setting(LLInventoryPanel::RECENTITEMS_SORT_ORDER);
	param_block.allow_multi_select(true);
	param_block.filter(LLInventoryPanel::Filter()
			.sort_order(1)
			.types(0xffff0000));
	param_block.inventory(&gInventory);
	param_block.has_border(true);

	LLUICtrlFactory::create<LLInventoryPanel>(param_block);

	param_block = LLInventoryPanel::Params();
	param_block.name(std::string("inventory"));

	//LLSD param_block_sd;
	//param_block_sd["sort_order_setting"] = LLInventoryPanel::RECENTITEMS_SORT_ORDER;
	//param_block_sd["allow_multi_select"] = true;
	//param_block_sd["filter"]["sort_order"] = 1;
	//param_block_sd["filter"]["types"] = (S32)0xffff0000;
	//param_block_sd["has_border"] = true;

	//LLInitParam::LLSDParser(param_block_sd).parse(param_block);

	LLUICtrlFactory::create<LLInventoryPanel>(param_block);
}
>>>>>>> f3bbcfb9
<|MERGE_RESOLUTION|>--- conflicted
+++ resolved
@@ -1,1793 +1,902 @@
-<<<<<<< HEAD
-/* 
- * @file llinventorypanel.cpp
- * @brief Implementation of the inventory panel and associated stuff.
- *
- * $LicenseInfo:firstyear=2001&license=viewergpl$
- * 
- * Copyright (c) 2001-2009, Linden Research, Inc.
- * 
- * Second Life Viewer Source Code
- * The source code in this file ("Source Code") is provided by Linden Lab
- * to you under the terms of the GNU General Public License, version 2.0
- * ("GPL"), unless you have obtained a separate licensing agreement
- * ("Other License"), formally executed by you and Linden Lab.  Terms of
- * the GPL can be found in doc/GPL-license.txt in this distribution, or
- * online at http://secondlifegrid.net/programs/open_source/licensing/gplv2
- * 
- * There are special exceptions to the terms and conditions of the GPL as
- * it is applied to this Source Code. View the full text of the exception
- * in the file doc/FLOSS-exception.txt in this software distribution, or
- * online at
- * http://secondlifegrid.net/programs/open_source/licensing/flossexception
- * 
- * By copying, modifying or distributing this software, you acknowledge
- * that you have read and understood your obligations described above,
- * and agree to abide by those obligations.
- * 
- * ALL LINDEN LAB SOURCE CODE IS PROVIDED "AS IS." LINDEN LAB MAKES NO
- * WARRANTIES, EXPRESS, IMPLIED OR OTHERWISE, REGARDING ITS ACCURACY,
- * COMPLETENESS OR PERFORMANCE.
- * $/LicenseInfo$
- */
-
-#include "llviewerprecompiledheaders.h"
-
-#include <utility> // for std::pair<>
-
-#include "llinventorypanel.h"
-
-// Seraph TODO: Remove unnecessary headers
-
-// library includes
-#include "llagent.h"
-#include "llagentwearables.h"
-#include "llcallingcard.h"
-#include "llfloaterreg.h"
-#include "llsdserialize.h"
-#include "llfiltereditor.h"
-#include "llspinctrl.h"
-#include "llui.h"
-#include "message.h"
-
-// newview includes
-#include "llappearancemgr.h"
-#include "llappviewer.h"
-#include "llfirstuse.h"
-#include "llfloaterchat.h"
-#include "llfloatercustomize.h"
-#include "llfocusmgr.h"
-#include "llfolderview.h"
-#include "llgesturemgr.h"
-#include "lliconctrl.h"
-#include "llimview.h"
-#include "llinventorybridge.h"
-#include "llinventoryclipboard.h"
-#include "llinventorymodel.h"
-#include "lllineeditor.h"
-#include "llmenugl.h"
-#include "llpreviewanim.h"
-#include "llpreviewgesture.h"
-#include "llpreviewnotecard.h"
-#include "llpreviewscript.h"
-#include "llpreviewsound.h"
-#include "llpreviewtexture.h"
-#include "llresmgr.h"
-#include "llscrollbar.h"
-#include "llscrollcontainer.h"
-#include "llselectmgr.h"
-#include "lltabcontainer.h"
-#include "lltooldraganddrop.h"
-#include "lluictrlfactory.h"
-#include "llviewerinventory.h"
-#include "llviewermessage.h"
-#include "llviewerobjectlist.h"
-#include "llviewerregion.h"
-#include "llviewerwindow.h"
-#include "llvoavatarself.h"
-#include "llwearablelist.h"
-
-static LLDefaultChildRegistry::Register<LLInventoryPanel> r("inventory_panel");
-
-const std::string LLInventoryPanel::DEFAULT_SORT_ORDER = std::string("InventorySortOrder");
-const std::string LLInventoryPanel::RECENTITEMS_SORT_ORDER = std::string("RecentItemsSortOrder");
-const std::string LLInventoryPanel::INHERIT_SORT_ORDER = std::string("");
-static const LLInventoryFVBridgeBuilder INVENTORY_BRIDGE_BUILDER;
-
-LLInventoryPanel::LLInventoryPanel(const LLInventoryPanel::Params& p) :	
-	LLPanel(p),
-	mInventoryObserver(NULL),
-	mFolders(NULL),
-	mScroller(NULL),
-	mSortOrderSetting(p.sort_order_setting),
-	mInventory(p.inventory),
-	mAllowMultiSelect(p.allow_multi_select),
-	mHasInventoryConnection(false),
-	mStartFolderString(p.start_folder),	
-	mBuildDefaultHierarchy(true),
-	mInvFVBridgeBuilder(NULL)
-{
-	mInvFVBridgeBuilder = &INVENTORY_BRIDGE_BUILDER;
-
-	// contex menu callbacks
-	mCommitCallbackRegistrar.add("Inventory.DoToSelected", boost::bind(&LLInventoryPanel::doToSelected, this, _2));
-	mCommitCallbackRegistrar.add("Inventory.EmptyTrash", boost::bind(&LLInventoryModel::emptyFolderType, &gInventory, "ConfirmEmptyTrash", LLAssetType::AT_TRASH));
-	mCommitCallbackRegistrar.add("Inventory.EmptyLostAndFound", boost::bind(&LLInventoryModel::emptyFolderType, &gInventory, "ConfirmEmptyLostAndFound", LLAssetType::AT_LOST_AND_FOUND));
-	mCommitCallbackRegistrar.add("Inventory.DoCreate", boost::bind(&LLInventoryPanel::doCreate, this, _2));
-	mCommitCallbackRegistrar.add("Inventory.AttachObject", boost::bind(&LLInventoryPanel::attachObject, this, _2));
-	mCommitCallbackRegistrar.add("Inventory.BeginIMSession", boost::bind(&LLInventoryPanel::beginIMSession, this));
-	
-	setBackgroundColor(LLUIColorTable::instance().getColor("InventoryBackgroundColor"));
-	setBackgroundVisible(TRUE);
-	setBackgroundOpaque(TRUE);
-}
-
-BOOL LLInventoryPanel::postBuild()
-{
-	LLMemType mt(LLMemType::MTYPE_INVENTORY_POST_BUILD);
-
-	mCommitCallbackRegistrar.pushScope(); // registered as a widget; need to push callback scope ourselves
-	
-	// create root folder
-	{
-		LLRect folder_rect(0,
-						   0,
-						   getRect().getWidth(),
-						   0);
-		LLFolderView::Params p;
-		p.name = getName();
-		p.rect = folder_rect;
-		p.parent_panel = this;
-		mFolders = LLUICtrlFactory::create<LLFolderView>(p);
-		mFolders->setAllowMultiSelect(mAllowMultiSelect);
-	}
-
-	mCommitCallbackRegistrar.popScope();
-	
-	mFolders->setCallbackRegistrar(&mCommitCallbackRegistrar);
-	
-	// scroller
-	{
-		LLRect scroller_view_rect = getRect();
-		scroller_view_rect.translate(-scroller_view_rect.mLeft, -scroller_view_rect.mBottom);
-		LLScrollContainer::Params p;
-		p.name("Inventory Scroller");
-		p.rect(scroller_view_rect);
-		p.follows.flags(FOLLOWS_ALL);
-		p.reserve_scroll_corner(true);
-		p.tab_stop(true);
-		mScroller = LLUICtrlFactory::create<LLScrollContainer>(p);
-	}
-	addChild(mScroller);
-	mScroller->addChild(mFolders);
-	
-	mFolders->setScrollContainer(mScroller);
-
-	// set up the callbacks from the inventory we're viewing, and then
-	// build everything.
-	mInventoryObserver = new LLInventoryPanelObserver(this);
-	mInventory->addObserver(mInventoryObserver);
-
-	// determine the root folder, if any, so inventory contents show just the children
-	// of that folder (i.e. not including the folder itself).
-	const LLAssetType::EType preferred_type = LLAssetType::lookupHumanReadable(mStartFolderString);
-
-	if ("inventory" == mStartFolderString)
-	{
-		mStartFolderID = gInventory.getRootFolderID();
-	}
-	else if ("library" == mStartFolderString)
-	{
-		mStartFolderID = gInventory.getLibraryRootFolderID();
-	}
-	else
-	{
-		mStartFolderID = (preferred_type != LLAssetType::AT_NONE ? gInventory.findCategoryUUIDForType(preferred_type) : LLUUID::null);
-	}
-
-	// build view of inventory if we need default full hierarchy and inventory ready, otherwise wait for modelChanged() callback
-	if (mBuildDefaultHierarchy && mInventory->isInventoryUsable() && !mHasInventoryConnection)
-	{
-		rebuildViewsFor(mStartFolderID);
-		mHasInventoryConnection = true;
-	}
-
-	// bit of a hack to make sure the inventory is open.
-	mFolders->openFolder(preferred_type != LLAssetType::AT_NONE ? LLAssetType::lookupCategoryName(preferred_type) : "My Inventory");
-
-	if (mSortOrderSetting != INHERIT_SORT_ORDER)
-	{
-		setSortOrder(gSavedSettings.getU32(mSortOrderSetting));
-	}
-	else
-	{
-		setSortOrder(gSavedSettings.getU32(DEFAULT_SORT_ORDER));
-	}
-	mFolders->setSortOrder(mFolders->getFilter()->getSortOrder());
-
-	return TRUE;
-}
-
-LLInventoryPanel::~LLInventoryPanel()
-{
-	// should this be a global setting?
-	if (mFolders)
-	{
-		U32 sort_order = mFolders->getSortOrder();
-		if (mSortOrderSetting != INHERIT_SORT_ORDER)
-		{
-			gSavedSettings.setU32(mSortOrderSetting, sort_order);
-		}
-	}
-
-	// LLView destructor will take care of the sub-views.
-	mInventory->removeObserver(mInventoryObserver);
-	delete mInventoryObserver;
-	mScroller = NULL;
-}
-
-LLMemType mt(LLMemType::MTYPE_INVENTORY_FROM_XML); // ! BUG ! Should this be removed?
-void LLInventoryPanel::draw()
-{
-	// select the desired item (in case it wasn't loaded when the selection was requested)
-	mFolders->updateSelection();
-	LLPanel::draw();
-}
-
-LLInventoryFilter* LLInventoryPanel::getFilter()
-{
-	if (mFolders) return mFolders->getFilter();
-	return NULL;
-}
-
-void LLInventoryPanel::setFilterTypes(U64 filter_types, BOOL filter_for_categories)
-{
-	mFolders->getFilter()->setFilterTypes(filter_types, filter_for_categories);
-}	
-
-void LLInventoryPanel::setFilterPermMask(PermissionMask filter_perm_mask)
-{
-	mFolders->getFilter()->setFilterPermissions(filter_perm_mask);
-}
-
-void LLInventoryPanel::setFilterSubString(const std::string& string)
-{
-	mFolders->getFilter()->setFilterSubString(string);
-}
-
-void LLInventoryPanel::setSortOrder(U32 order)
-{
-	mFolders->getFilter()->setSortOrder(order);
-	if (mFolders->getFilter()->isModified())
-	{
-		mFolders->setSortOrder(order);
-		// try to keep selection onscreen, even if it wasn't to start with
-		mFolders->scrollToShowSelection();
-	}
-}
-
-void LLInventoryPanel::setSinceLogoff(BOOL sl)
-{
-	mFolders->getFilter()->setDateRangeLastLogoff(sl);
-}
-
-void LLInventoryPanel::setHoursAgo(U32 hours)
-{
-	mFolders->getFilter()->setHoursAgo(hours);
-}
-
-void LLInventoryPanel::setShowFolderState(LLInventoryFilter::EFolderShow show)
-{
-	mFolders->getFilter()->setShowFolderState(show);
-}
-
-LLInventoryFilter::EFolderShow LLInventoryPanel::getShowFolderState()
-{
-	return mFolders->getFilter()->getShowFolderState();
-}
-
-static LLFastTimer::DeclareTimer FTM_REFRESH("Inventory Refresh");
-
-void LLInventoryPanel::modelChanged(U32 mask)
-{
-	LLFastTimer t2(FTM_REFRESH);
-
-	bool handled = false;
-
-	// inventory just initialized, do complete build
-	if ((mask & LLInventoryObserver::ADD) && gInventory.getChangedIDs().empty() && !mHasInventoryConnection)
-	{
-		rebuildViewsFor(mStartFolderID);
-		mHasInventoryConnection = true;
-		return;
-	}
-
-	if(mask & LLInventoryObserver::LABEL)
-	{
-		handled = true;
-		// label change - empty out the display name for each object
-		// in this change set.
-		const std::set<LLUUID>& changed_items = gInventory.getChangedIDs();
-		std::set<LLUUID>::const_iterator id_it = changed_items.begin();
-		std::set<LLUUID>::const_iterator id_end = changed_items.end();
-		LLFolderViewItem* view = NULL;
-		LLInvFVBridge* bridge = NULL;
-		for (;id_it != id_end; ++id_it)
-		{
-			view = mFolders->getItemByID(*id_it);
-			if(view)
-			{
-				// request refresh on this item (also flags for filtering)
-				bridge = (LLInvFVBridge*)view->getListener();
-				if(bridge)
-				{	// Clear the display name first, so it gets properly re-built during refresh()
-					bridge->clearDisplayName();
-				}
-				view->refresh();
-			}
-		}
-	}
-	if((mask & (LLInventoryObserver::STRUCTURE
-				| LLInventoryObserver::ADD
-				| LLInventoryObserver::REMOVE)) != 0)
-	{
-		handled = true;
-		// Record which folders are open by uuid.
-		LLInventoryModel* model = getModel();
-		if (model)
-		{
-			const std::set<LLUUID>& changed_items = gInventory.getChangedIDs();
-
-			std::set<LLUUID>::const_iterator id_it = changed_items.begin();
-			std::set<LLUUID>::const_iterator id_end = changed_items.end();
-			for (;id_it != id_end; ++id_it)
-			{
-				// sync view with model
-				LLInventoryObject* model_item = model->getObject(*id_it);
-				LLFolderViewItem* view_item = mFolders->getItemByID(*id_it);
-
-				if (model_item)
-				{
-					if (!view_item)
-					{
-						// this object was just created, need to build a view for it
-						if ((mask & LLInventoryObserver::ADD) != LLInventoryObserver::ADD)
-						{
-							llwarns << *id_it << " is in model but not in view, but ADD flag not set" << llendl;
-						}
-						buildNewViews(*id_it);
-						
-						// select any newly created object
-						// that has the auto rename at top of folder
-						// root set
-						if(mFolders->getRoot()->needsAutoRename())
-						{
-							setSelection(*id_it, FALSE);
-						}
-					}
-					else
-					{
-						// this object was probably moved, check its parent
-						if ((mask & LLInventoryObserver::STRUCTURE) != LLInventoryObserver::STRUCTURE)
-						{
-							llwarns << *id_it << " is in model and in view, but STRUCTURE flag not set" << llendl;
-						}
-
-						LLFolderViewFolder* new_parent = (LLFolderViewFolder*)mFolders->getItemByID(model_item->getParentUUID());
-
-						// added check against NULL for cases when Inventory panel contains startFolder.
-						// in this case parent is LLFolderView (LLInventoryPanel::mFolders) itself.
-						// this check is a fix for bug EXT-1859.
-						if (NULL != new_parent && view_item->getParentFolder() != new_parent)
-						{
-							view_item->getParentFolder()->extractItem(view_item);
-							view_item->addToFolder(new_parent, mFolders);
-						}
-					}
-				}
-				else
-				{
-					if (view_item)
-					{
-						if ((mask & LLInventoryObserver::REMOVE) != LLInventoryObserver::REMOVE)
-						{
-							llwarns << *id_it << " is not in model but in view, but REMOVE flag not set" << llendl;
-						}
-						// item in view but not model, need to delete view
-						view_item->destroyView();
-					}
-					else
-					{
-						llwarns << *id_it << "Item does not exist in either view or model, but notification triggered" << llendl;
-					}
-				}
-			}
-		}
-	}
-
-	if (!handled)
-	{
-		// it's a small change that only requires a refresh.
-		// *TODO: figure out a more efficient way to do the refresh
-		// since it is expensive on large inventories
-		mFolders->refresh();
-	}
-}
-
-
-void LLInventoryPanel::rebuildViewsFor(const LLUUID& id)
-{
-	LLFolderViewItem* old_view = NULL;
-
-	// get old LLFolderViewItem
-	old_view = mFolders->getItemByID(id);
-	if (old_view && id.notNull())
-	{
-		old_view->destroyView();
-	}
-
-	buildNewViews(id);
-}
-
-void LLInventoryPanel::buildNewViews(const LLUUID& id)
-{
-	LLMemType mt(LLMemType::MTYPE_INVENTORY_BUILD_NEW_VIEWS);
-	LLFolderViewItem* itemp = NULL;
-	LLInventoryObject* objectp = NULL;
-
-	// Don't add the start folder (the inventory panel will show contents
-	// beginning with the children of the starting folder, excluding the starting folder itself).
-	if (id != mStartFolderID)
-	{
-		objectp = gInventory.getObject(id);
-		if (objectp)
-		{		
-			const LLUUID &parent_id = objectp->getParentUUID();
-			// If this item's parent is the starting folder, then just add it to the top level (recall that 
-			// the starting folder isn't actually represented in the view, parent_folder would be NULL in
-			// this case otherwise).
-			LLFolderViewFolder* parent_folder = (parent_id == mStartFolderID ?
-				mFolders : (LLFolderViewFolder*)mFolders->getItemByID(parent_id));
-
-			// This item exists outside the inventory's hierarchy, so don't add it.
-			if (!parent_folder)
-			{
-				return;
-			}
-
-			if (objectp->getType() <= LLAssetType::AT_NONE ||
-				objectp->getType() >= LLAssetType::AT_COUNT)
-			{
-				lldebugs << "LLInventoryPanel::buildNewViews called with invalid objectp->mType : " << 
-					((S32) objectp->getType()) << " name " << objectp->getName() << " UUID " << objectp->getUUID() << llendl;
-				return;
-			}
-			
-			if (objectp->getType() == LLAssetType::AT_CATEGORY &&
-					 objectp->getActualType() != LLAssetType::AT_LINK_FOLDER) 
-			{
-				LLInvFVBridge* new_listener = mInvFVBridgeBuilder->createBridge(objectp->getType(),
-																				objectp->getType(),
-																				LLInventoryType::IT_CATEGORY,
-																				this,
-																				objectp->getUUID());
-
-				if (new_listener)
-				{
-					LLFolderViewFolder::Params p;
-					p.name = new_listener->getDisplayName();
-					p.icon = new_listener->getIcon();
-					p.root = mFolders;
-					p.listener = new_listener;
-					LLFolderViewFolder* folderp = LLUICtrlFactory::create<LLFolderViewFolder>(p);
-				
-					folderp->setItemSortOrder(mFolders->getSortOrder());
-					itemp = folderp;
-				}
-			}
-			else 
-			{
-				// Build new view for item
-				LLInventoryItem* item = (LLInventoryItem*)objectp;
-				LLInvFVBridge* new_listener = mInvFVBridgeBuilder->createBridge(item->getType(),
-																				item->getActualType(),
-																				item->getInventoryType(),
-																				this,
-																				item->getUUID(),
-																				item->getFlags());
-
-				if (new_listener)
-				{
-					LLFolderViewItem::Params params;
-					params.name(new_listener->getDisplayName());
-					params.icon(new_listener->getIcon());
-					params.creation_date(new_listener->getCreationDate());
-					params.root(mFolders);
-					params.listener(new_listener);
-					params.rect(LLRect (0, 0, 0, 0));
-					itemp = LLUICtrlFactory::create<LLFolderViewItem> (params);
-				}
-			}
-
-			if (itemp)
-			{
-				itemp->addToFolder(parent_folder, mFolders);
-			}
-		}
-	}
-
-	// If this is a folder, add the children of the folder and recursively add any 
-	// child folders.
-	if ((id == mStartFolderID) ||
-		(objectp && objectp->getType() == LLAssetType::AT_CATEGORY))
-	{
-		LLViewerInventoryCategory::cat_array_t* categories;
-		LLViewerInventoryItem::item_array_t* items;
-
-		mInventory->lockDirectDescendentArrays(id, categories, items);
-		if(categories)
-		{
-			S32 count = categories->count();
-			for(S32 i = 0; i < count; ++i)
-			{
-				LLInventoryCategory* cat = categories->get(i);
-				buildNewViews(cat->getUUID());
-			}
-		}
-		if(items)
-		{
-			S32 count = items->count();
-			for(S32 i = 0; i < count; ++i)
-			{
-				LLInventoryItem* item = items->get(i);
-				buildNewViews(item->getUUID());
-			}
-		}
-		mInventory->unlockDirectDescendentArrays(id);
-	}
-}
-
-struct LLConfirmPurgeData
-{
-	LLUUID mID;
-	LLInventoryModel* mModel;
-};
-
-class LLIsNotWorn : public LLInventoryCollectFunctor
-{
-public:
-	LLIsNotWorn() {}
-	virtual ~LLIsNotWorn() {}
-	virtual bool operator()(LLInventoryCategory* cat,
-							LLInventoryItem* item)
-	{
-		return !gAgentWearables.isWearingItem(item->getUUID());
-	}
-};
-
-class LLOpenFolderByID : public LLFolderViewFunctor
-{
-public:
-	LLOpenFolderByID(const LLUUID& id) : mID(id) {}
-	virtual ~LLOpenFolderByID() {}
-	virtual void doFolder(LLFolderViewFolder* folder)
-		{
-			if (folder->getListener() && folder->getListener()->getUUID() == mID) folder->setOpenArrangeRecursively(TRUE, LLFolderViewFolder::RECURSE_UP);
-		}
-	virtual void doItem(LLFolderViewItem* item) {}
-protected:
-	const LLUUID& mID;
-};
-
-
-void LLInventoryPanel::openSelected()
-{
-	LLFolderViewItem* folder_item = mFolders->getCurSelectedItem();
-	if(!folder_item) return;
-	LLInvFVBridge* bridge = (LLInvFVBridge*)folder_item->getListener();
-	if(!bridge) return;
-	bridge->openItem();
-}
-
-BOOL LLInventoryPanel::handleHover(S32 x, S32 y, MASK mask)
-{
-	BOOL handled = LLView::handleHover(x, y, mask);
-	if(handled)
-	{
-		ECursorType cursor = getWindow()->getCursor();
-		if (LLInventoryModel::backgroundFetchActive() && cursor == UI_CURSOR_ARROW)
-		{
-			// replace arrow cursor with arrow and hourglass cursor
-			getWindow()->setCursor(UI_CURSOR_WORKING);
-		}
-	}
-	else
-	{
-		getWindow()->setCursor(UI_CURSOR_ARROW);
-	}
-	return TRUE;
-}
-
-BOOL LLInventoryPanel::handleDragAndDrop(S32 x, S32 y, MASK mask, BOOL drop,
-								   EDragAndDropType cargo_type,
-								   void* cargo_data,
-								   EAcceptance* accept,
-								   std::string& tooltip_msg)
-{
-
-	BOOL handled = LLPanel::handleDragAndDrop(x, y, mask, drop, cargo_type, cargo_data, accept, tooltip_msg);
-
-	if (handled)
-	{
-		mFolders->setDragAndDropThisFrame();
-	}
-
-	return handled;
-}
-
-void LLInventoryPanel::onFocusLost()
-{
-	// inventory no longer handles cut/copy/paste/delete
-	if (LLEditMenuHandler::gEditMenuHandler == mFolders)
-	{
-		LLEditMenuHandler::gEditMenuHandler = NULL;
-	}
-
-	LLPanel::onFocusLost();
-}
-
-void LLInventoryPanel::onFocusReceived()
-{
-	// inventory now handles cut/copy/paste/delete
-	LLEditMenuHandler::gEditMenuHandler = mFolders;
-
-	LLPanel::onFocusReceived();
-}
-
-
-void LLInventoryPanel::openAllFolders()
-{
-	mFolders->setOpenArrangeRecursively(TRUE, LLFolderViewFolder::RECURSE_DOWN);
-	mFolders->arrangeAll();
-}
-
-void LLInventoryPanel::openDefaultFolderForType(LLAssetType::EType type)
-{
-	LLUUID category_id = mInventory->findCategoryUUIDForType(type);
-	LLOpenFolderByID opener(category_id);
-	mFolders->applyFunctorRecursively(opener);
-}
-
-void LLInventoryPanel::setSelection(const LLUUID& obj_id, BOOL take_keyboard_focus)
-{
-	// Don't select objects in COF (e.g. to prevent refocus when items are worn).
-	const LLInventoryObject *obj = gInventory.getObject(obj_id);
-	if (obj && obj->getParentUUID() == LLAppearanceManager::getCOF())
-	{
-		return;
-	}
-	mFolders->setSelectionByID(obj_id, take_keyboard_focus);
-}
-
-void LLInventoryPanel::clearSelection()
-{
-	mFolders->clearSelection();
-}
-
-void LLInventoryPanel::onSelectionChange(const std::deque<LLFolderViewItem*>& items, BOOL user_action)
-{
-	LLFolderView* fv = getRootFolder();
-	if (fv->needsAutoRename()) // auto-selecting a new user-created asset and preparing to rename
-	{
-		fv->setNeedsAutoRename(FALSE);
-		if (items.size()) // new asset is visible and selected
-		{
-			fv->startRenamingSelectedItem();
-		}
-	}
-	// Seraph - Put determineFolderType in here for ensemble typing?
-}
-
-//----------------------------------------------------------------------------
-
-void LLInventoryPanel::doToSelected(const LLSD& userdata)
-{
-	mFolders->doToSelected(&gInventory, userdata);
-}
-
-void LLInventoryPanel::doCreate(const LLSD& userdata)
-{
-	menu_create_inventory_item(mFolders, LLFolderBridge::sSelf, userdata);
-}
-
-bool LLInventoryPanel::beginIMSession()
-{
-	std::set<LLUUID> selected_items;
-	mFolders->getSelectionList(selected_items);
-
-	std::string name;
-	static int session_num = 1;
-
-	LLDynamicArray<LLUUID> members;
-	EInstantMessage type = IM_SESSION_CONFERENCE_START;
-
-	std::set<LLUUID>::const_iterator iter;
-	for (iter = selected_items.begin(); iter != selected_items.end(); iter++)
-	{
-
-		LLUUID item = *iter;
-		LLFolderViewItem* folder_item = mFolders->getItemByID(item);
-			
-		if(folder_item) 
-		{
-			LLFolderViewEventListener* fve_listener = folder_item->getListener();
-			if (fve_listener && (fve_listener->getInventoryType() == LLInventoryType::IT_CATEGORY))
-			{
-
-				LLFolderBridge* bridge = (LLFolderBridge*)folder_item->getListener();
-				if(!bridge) return true;
-				LLViewerInventoryCategory* cat = bridge->getCategory();
-				if(!cat) return true;
-				name = cat->getName();
-				LLUniqueBuddyCollector is_buddy;
-				LLInventoryModel::cat_array_t cat_array;
-				LLInventoryModel::item_array_t item_array;
-				gInventory.collectDescendentsIf(bridge->getUUID(),
-												cat_array,
-												item_array,
-												LLInventoryModel::EXCLUDE_TRASH,
-												is_buddy);
-				S32 count = item_array.count();
-				if(count > 0)
-				{
-					LLFloaterReg::showInstance("communicate");
-					// create the session
-					LLAvatarTracker& at = LLAvatarTracker::instance();
-					LLUUID id;
-					for(S32 i = 0; i < count; ++i)
-					{
-						id = item_array.get(i)->getCreatorUUID();
-						if(at.isBuddyOnline(id))
-						{
-							members.put(id);
-						}
-					}
-				}
-			}
-			else
-			{
-				LLFolderViewItem* folder_item = mFolders->getItemByID(item);
-				if(!folder_item) return true;
-				LLInvFVBridge* listenerp = (LLInvFVBridge*)folder_item->getListener();
-
-				if (listenerp->getInventoryType() == LLInventoryType::IT_CALLINGCARD)
-				{
-					LLInventoryItem* inv_item = gInventory.getItem(listenerp->getUUID());
-
-					if (inv_item)
-					{
-						LLAvatarTracker& at = LLAvatarTracker::instance();
-						LLUUID id = inv_item->getCreatorUUID();
-
-						if(at.isBuddyOnline(id))
-						{
-							members.put(id);
-						}
-					}
-				} //if IT_CALLINGCARD
-			} //if !IT_CATEGORY
-		}
-	} //for selected_items	
-
-	// the session_id is randomly generated UUID which will be replaced later
-	// with a server side generated number
-
-	if (name.empty())
-	{
-		name = llformat("Session %d", session_num++);
-	}
-
-	gIMMgr->addSession(name, type, members[0], members);
-		
-	return true;
-}
-
-bool LLInventoryPanel::attachObject(const LLSD& userdata)
-{
-	std::set<LLUUID> selected_items;
-	mFolders->getSelectionList(selected_items);
-
-	std::string joint_name = userdata.asString();
-	LLVOAvatar *avatarp = static_cast<LLVOAvatar*>(gAgent.getAvatarObject());
-	LLViewerJointAttachment* attachmentp = NULL;
-	for (LLVOAvatar::attachment_map_t::iterator iter = avatarp->mAttachmentPoints.begin(); 
-		 iter != avatarp->mAttachmentPoints.end(); )
-	{
-		LLVOAvatar::attachment_map_t::iterator curiter = iter++;
-		LLViewerJointAttachment* attachment = curiter->second;
-		if (attachment->getName() == joint_name)
-		{
-			attachmentp = attachment;
-			break;
-		}
-	}
-	if (attachmentp == NULL)
-	{
-		return true;
-	}
-
-	for (std::set<LLUUID>::const_iterator set_iter = selected_items.begin(); 
-		 set_iter != selected_items.end(); 
-		 ++set_iter)
-	{
-		const LLUUID &id = *set_iter;
-		LLViewerInventoryItem* item = (LLViewerInventoryItem*)gInventory.getItem(id);
-		if(item && gInventory.isObjectDescendentOf(id, gInventory.getRootFolderID()))
-		{
-			rez_attachment(item, attachmentp);
-		}
-		else if(item && item->isComplete())
-		{
-			// must be in library. copy it to our inventory and put it on.
-			LLPointer<LLInventoryCallback> cb = new RezAttachmentCallback(attachmentp);
-			copy_inventory_item(gAgent.getID(),
-								item->getPermissions().getOwner(),
-								item->getUUID(),
-								LLUUID::null,
-								std::string(),
-								cb);
-		}
-	}
-	gFocusMgr.setKeyboardFocus(NULL);
-
-	return true;
-}
-
-
-//----------------------------------------------------------------------------
-
-// static DEBUG ONLY:
-void LLInventoryPanel::dumpSelectionInformation(void* user_data)
-{
-	LLInventoryPanel* iv = (LLInventoryPanel*)user_data;
-	iv->mFolders->dumpSelectionInformation();
-}
-
-BOOL LLInventoryPanel::getSinceLogoff()
-{
-	return mFolders->getFilter()->isSinceLogoff();
-}
-
-void example_param_block_usage()
-{
-	LLInventoryPanel::Params param_block;
-	param_block.name(std::string("inventory"));
-
-	param_block.sort_order_setting(LLInventoryPanel::RECENTITEMS_SORT_ORDER);
-	param_block.allow_multi_select(true);
-	param_block.filter(LLInventoryPanel::Filter()
-			.sort_order(1)
-			.types(0xffff0000));
-	param_block.inventory(&gInventory);
-	param_block.has_border(true);
-
-	LLUICtrlFactory::create<LLInventoryPanel>(param_block);
-
-	param_block = LLInventoryPanel::Params();
-	param_block.name(std::string("inventory"));
-
-	//LLSD param_block_sd;
-	//param_block_sd["sort_order_setting"] = LLInventoryPanel::RECENTITEMS_SORT_ORDER;
-	//param_block_sd["allow_multi_select"] = true;
-	//param_block_sd["filter"]["sort_order"] = 1;
-	//param_block_sd["filter"]["types"] = (S32)0xffff0000;
-	//param_block_sd["has_border"] = true;
-
-	//LLInitParam::LLSDParser(param_block_sd).parse(param_block);
-
-	LLUICtrlFactory::create<LLInventoryPanel>(param_block);
-}
-=======
-/** 
- * @file llfloaterinventory.cpp
- * @brief Implementation of the inventory view and associated stuff.
- *
- * $LicenseInfo:firstyear=2001&license=viewergpl$
- * 
- * Copyright (c) 2001-2009, Linden Research, Inc.
- * 
- * Second Life Viewer Source Code
- * The source code in this file ("Source Code") is provided by Linden Lab
- * to you under the terms of the GNU General Public License, version 2.0
- * ("GPL"), unless you have obtained a separate licensing agreement
- * ("Other License"), formally executed by you and Linden Lab.  Terms of
- * the GPL can be found in doc/GPL-license.txt in this distribution, or
- * online at http://secondlifegrid.net/programs/open_source/licensing/gplv2
- * 
- * There are special exceptions to the terms and conditions of the GPL as
- * it is applied to this Source Code. View the full text of the exception
- * in the file doc/FLOSS-exception.txt in this software distribution, or
- * online at
- * http://secondlifegrid.net/programs/open_source/licensing/flossexception
- * 
- * By copying, modifying or distributing this software, you acknowledge
- * that you have read and understood your obligations described above,
- * and agree to abide by those obligations.
- * 
- * ALL LINDEN LAB SOURCE CODE IS PROVIDED "AS IS." LINDEN LAB MAKES NO
- * WARRANTIES, EXPRESS, IMPLIED OR OTHERWISE, REGARDING ITS ACCURACY,
- * COMPLETENESS OR PERFORMANCE.
- * $/LicenseInfo$
- */
-
-#include "llviewerprecompiledheaders.h"
-
-#include <utility> // for std::pair<>
-
-#include "llinventorypanel.h"
-
-// Seraph TODO: Remove unnecessary headers
-
-// library includes
-#include "llagent.h"
-#include "llagentwearables.h"
-#include "llcallingcard.h"
-#include "llfloaterreg.h"
-#include "llsdserialize.h"
-#include "llfiltereditor.h"
-#include "llspinctrl.h"
-#include "llui.h"
-#include "message.h"
-
-// newview includes
-#include "llappearancemgr.h"
-#include "llappviewer.h"
-#include "llfirstuse.h"
-#include "llfloaterchat.h"
-#include "llfloatercustomize.h"
-#include "llfocusmgr.h"
-#include "llfolderview.h"
-#include "llgesturemgr.h"
-#include "lliconctrl.h"
-#include "llimview.h"
-#include "llinventorybridge.h"
-#include "llinventoryclipboard.h"
-#include "llinventorymodel.h"
-#include "lllineeditor.h"
-#include "llmenugl.h"
-#include "llpreviewanim.h"
-#include "llpreviewgesture.h"
-#include "llpreviewnotecard.h"
-#include "llpreviewscript.h"
-#include "llpreviewsound.h"
-#include "llpreviewtexture.h"
-#include "llresmgr.h"
-#include "llscrollbar.h"
-#include "llscrollcontainer.h"
-#include "llselectmgr.h"
-#include "lltabcontainer.h"
-#include "lltooldraganddrop.h"
-#include "lluictrlfactory.h"
-#include "llviewerfoldertype.h"
-#include "llviewerinventory.h"
-#include "llviewermessage.h"
-#include "llviewerobjectlist.h"
-#include "llviewerregion.h"
-#include "llviewerwindow.h"
-#include "llvoavatarself.h"
-#include "llwearablelist.h"
-
-static LLDefaultChildRegistry::Register<LLInventoryPanel> r("inventory_panel");
-
-const std::string LLInventoryPanel::DEFAULT_SORT_ORDER = std::string("InventorySortOrder");
-const std::string LLInventoryPanel::RECENTITEMS_SORT_ORDER = std::string("RecentItemsSortOrder");
-const std::string LLInventoryPanel::INHERIT_SORT_ORDER = std::string("");
-static const LLInventoryFVBridgeBuilder INVENTORY_BRIDGE_BUILDER;
-
-LLInventoryPanel::LLInventoryPanel(const LLInventoryPanel::Params& p) :	
-	LLPanel(p),
-	mInventoryObserver(NULL),
-	mFolders(NULL),
-	mScroller(NULL),
-	mSortOrderSetting(p.sort_order_setting),
-	mInventory(p.inventory),
-	mAllowMultiSelect(p.allow_multi_select),
-	mHasInventoryConnection(false),
-	mStartFolderString(p.start_folder),	
-	mBuildDefaultHierarchy(true),
-	mInvFVBridgeBuilder(NULL)
-{
-	mInvFVBridgeBuilder = &INVENTORY_BRIDGE_BUILDER;
-
-	// contex menu callbacks
-	mCommitCallbackRegistrar.add("Inventory.DoToSelected", boost::bind(&LLInventoryPanel::doToSelected, this, _2));
-	mCommitCallbackRegistrar.add("Inventory.EmptyTrash", boost::bind(&LLInventoryModel::emptyFolderType, &gInventory, "ConfirmEmptyTrash", LLFolderType::FT_TRASH));
-	mCommitCallbackRegistrar.add("Inventory.EmptyLostAndFound", boost::bind(&LLInventoryModel::emptyFolderType, &gInventory, "ConfirmEmptyLostAndFound", LLFolderType::FT_LOST_AND_FOUND));
-	mCommitCallbackRegistrar.add("Inventory.DoCreate", boost::bind(&LLInventoryPanel::doCreate, this, _2));
-	mCommitCallbackRegistrar.add("Inventory.AttachObject", boost::bind(&LLInventoryPanel::attachObject, this, _2));
-	mCommitCallbackRegistrar.add("Inventory.BeginIMSession", boost::bind(&LLInventoryPanel::beginIMSession, this));
-	
-	setBackgroundColor(LLUIColorTable::instance().getColor("InventoryBackgroundColor"));
-	setBackgroundVisible(TRUE);
-	setBackgroundOpaque(TRUE);
-}
-
-BOOL LLInventoryPanel::postBuild()
-{
-	LLMemType mt(LLMemType::MTYPE_INVENTORY_POST_BUILD);
-
-	mCommitCallbackRegistrar.pushScope(); // registered as a widget; need to push callback scope ourselves
-	
-	// create root folder
-	{
-		LLRect folder_rect(0,
-						   0,
-						   getRect().getWidth(),
-						   0);
-		LLFolderView::Params p;
-		p.name = getName();
-		p.rect = folder_rect;
-		p.parent_panel = this;
-		mFolders = LLUICtrlFactory::create<LLFolderView>(p);
-		mFolders->setAllowMultiSelect(mAllowMultiSelect);
-	}
-
-	mCommitCallbackRegistrar.popScope();
-	
-	mFolders->setCallbackRegistrar(&mCommitCallbackRegistrar);
-	
-	// scroller
-	{
-		LLRect scroller_view_rect = getRect();
-		scroller_view_rect.translate(-scroller_view_rect.mLeft, -scroller_view_rect.mBottom);
-		LLScrollContainer::Params p;
-		p.name("Inventory Scroller");
-		p.rect(scroller_view_rect);
-		p.follows.flags(FOLLOWS_ALL);
-		p.reserve_scroll_corner(true);
-		p.tab_stop(true);
-		mScroller = LLUICtrlFactory::create<LLScrollContainer>(p);
-	}
-	addChild(mScroller);
-	mScroller->addChild(mFolders);
-	
-	mFolders->setScrollContainer(mScroller);
-
-	// set up the callbacks from the inventory we're viewing, and then
-	// build everything.
-	mInventoryObserver = new LLInventoryPanelObserver(this);
-	mInventory->addObserver(mInventoryObserver);
-
-	// determine the root folder, if any, so inventory contents show just the children
-	// of that folder (i.e. not including the folder itself).
-	const LLFolderType::EType preferred_type = LLViewerFolderType::lookupTypeFromNewCategoryName(mStartFolderString);
-
-	if ("INVENTORY" == mStartFolderString)
-	{
-		mStartFolderID = gInventory.getRootFolderID();
-	}
-	else if ("LIBRARY" == mStartFolderString)
-	{
-		mStartFolderID = gInventory.getLibraryRootFolderID();
-	}
-	else
-	{
-		mStartFolderID = (preferred_type != LLFolderType::FT_NONE ? gInventory.findCategoryUUIDForType(preferred_type) : LLUUID::null);
-	}
-
-	// build view of inventory if we need default full hierarchy and inventory ready, otherwise wait for modelChanged() callback
-	if (mBuildDefaultHierarchy && mInventory->isInventoryUsable() && !mHasInventoryConnection)
-	{
-		rebuildViewsFor(mStartFolderID);
-		mHasInventoryConnection = true;
-	}
-
-	// bit of a hack to make sure the inventory is open.
-	mFolders->openFolder(preferred_type != LLFolderType::FT_NONE ? LLViewerFolderType::lookupNewCategoryName(preferred_type) : "My Inventory");
-
-	if (mSortOrderSetting != INHERIT_SORT_ORDER)
-	{
-		setSortOrder(gSavedSettings.getU32(mSortOrderSetting));
-	}
-	else
-	{
-		setSortOrder(gSavedSettings.getU32(DEFAULT_SORT_ORDER));
-	}
-	mFolders->setSortOrder(mFolders->getFilter()->getSortOrder());
-
-	return TRUE;
-}
-
-LLInventoryPanel::~LLInventoryPanel()
-{
-	// should this be a global setting?
-	if (mFolders)
-	{
-		U32 sort_order = mFolders->getSortOrder();
-		if (mSortOrderSetting != INHERIT_SORT_ORDER)
-		{
-			gSavedSettings.setU32(mSortOrderSetting, sort_order);
-		}
-	}
-
-	// LLView destructor will take care of the sub-views.
-	mInventory->removeObserver(mInventoryObserver);
-	delete mInventoryObserver;
-	mScroller = NULL;
-}
-
-LLMemType mt(LLMemType::MTYPE_INVENTORY_FROM_XML); // ! BUG ! Should this be removed?
-void LLInventoryPanel::draw()
-{
-	// select the desired item (in case it wasn't loaded when the selection was requested)
-	mFolders->updateSelection();
-	LLPanel::draw();
-}
-
-LLInventoryFilter* LLInventoryPanel::getFilter()
-{
-	if (mFolders) return mFolders->getFilter();
-	return NULL;
-}
-
-void LLInventoryPanel::setFilterTypes(U64 filter_types, BOOL filter_for_categories)
-{
-	mFolders->getFilter()->setFilterTypes(filter_types, filter_for_categories);
-}	
-
-void LLInventoryPanel::setFilterPermMask(PermissionMask filter_perm_mask)
-{
-	mFolders->getFilter()->setFilterPermissions(filter_perm_mask);
-}
-
-void LLInventoryPanel::setFilterSubString(const std::string& string)
-{
-	mFolders->getFilter()->setFilterSubString(string);
-}
-
-void LLInventoryPanel::setSortOrder(U32 order)
-{
-	mFolders->getFilter()->setSortOrder(order);
-	if (mFolders->getFilter()->isModified())
-	{
-		mFolders->setSortOrder(order);
-		// try to keep selection onscreen, even if it wasn't to start with
-		mFolders->scrollToShowSelection();
-	}
-}
-
-void LLInventoryPanel::setSinceLogoff(BOOL sl)
-{
-	mFolders->getFilter()->setDateRangeLastLogoff(sl);
-}
-
-void LLInventoryPanel::setHoursAgo(U32 hours)
-{
-	mFolders->getFilter()->setHoursAgo(hours);
-}
-
-void LLInventoryPanel::setShowFolderState(LLInventoryFilter::EFolderShow show)
-{
-	mFolders->getFilter()->setShowFolderState(show);
-}
-
-LLInventoryFilter::EFolderShow LLInventoryPanel::getShowFolderState()
-{
-	return mFolders->getFilter()->getShowFolderState();
-}
-
-static LLFastTimer::DeclareTimer FTM_REFRESH("Inventory Refresh");
-
-void LLInventoryPanel::modelChanged(U32 mask)
-{
-	LLFastTimer t2(FTM_REFRESH);
-
-	bool handled = false;
-
-	// inventory just initialized, do complete build
-	if ((mask & LLInventoryObserver::ADD) && gInventory.getChangedIDs().empty() && !mHasInventoryConnection)
-	{
-		rebuildViewsFor(mStartFolderID);
-		mHasInventoryConnection = true;
-		return;
-	}
-
-	if(mask & LLInventoryObserver::LABEL)
-	{
-		handled = true;
-		// label change - empty out the display name for each object
-		// in this change set.
-		const std::set<LLUUID>& changed_items = gInventory.getChangedIDs();
-		std::set<LLUUID>::const_iterator id_it = changed_items.begin();
-		std::set<LLUUID>::const_iterator id_end = changed_items.end();
-		LLFolderViewItem* view = NULL;
-		LLInvFVBridge* bridge = NULL;
-		for (;id_it != id_end; ++id_it)
-		{
-			view = mFolders->getItemByID(*id_it);
-			if(view)
-			{
-				// request refresh on this item (also flags for filtering)
-				bridge = (LLInvFVBridge*)view->getListener();
-				if(bridge)
-				{	// Clear the display name first, so it gets properly re-built during refresh()
-					bridge->clearDisplayName();
-				}
-				view->refresh();
-			}
-		}
-	}
-	if((mask & (LLInventoryObserver::STRUCTURE
-				| LLInventoryObserver::ADD
-				| LLInventoryObserver::REMOVE)) != 0)
-	{
-		handled = true;
-		// Record which folders are open by uuid.
-		LLInventoryModel* model = getModel();
-		if (model)
-		{
-			const std::set<LLUUID>& changed_items = gInventory.getChangedIDs();
-
-			std::set<LLUUID>::const_iterator id_it = changed_items.begin();
-			std::set<LLUUID>::const_iterator id_end = changed_items.end();
-			for (;id_it != id_end; ++id_it)
-			{
-				// sync view with model
-				LLInventoryObject* model_item = model->getObject(*id_it);
-				LLFolderViewItem* view_item = mFolders->getItemByID(*id_it);
-
-				if (model_item)
-				{
-					if (!view_item)
-					{
-						// this object was just created, need to build a view for it
-						if ((mask & LLInventoryObserver::ADD) != LLInventoryObserver::ADD)
-						{
-							llwarns << *id_it << " is in model but not in view, but ADD flag not set" << llendl;
-						}
-						buildNewViews(*id_it);
-						
-						// select any newly created object
-						// that has the auto rename at top of folder
-						// root set
-						if(mFolders->getRoot()->needsAutoRename())
-						{
-							setSelection(*id_it, FALSE);
-						}
-					}
-					else
-					{
-						// this object was probably moved, check its parent
-						if ((mask & LLInventoryObserver::STRUCTURE) != LLInventoryObserver::STRUCTURE)
-						{
-							llwarns << *id_it << " is in model and in view, but STRUCTURE flag not set" << llendl;
-						}
-
-						LLFolderViewFolder* new_parent = (LLFolderViewFolder*)mFolders->getItemByID(model_item->getParentUUID());
-
-						// added check against NULL for cases when Inventory panel contains startFolder.
-						// in this case parent is LLFolderView (LLInventoryPanel::mFolders) itself.
-						// this check is a fix for bug EXT-1859.
-						if (NULL != new_parent && view_item->getParentFolder() != new_parent)
-						{
-							view_item->getParentFolder()->extractItem(view_item);
-							view_item->addToFolder(new_parent, mFolders);
-						}
-/*
-						 on the other side in case Inventory Panel has content of the any folder
-						 it is possible that item moved to some folder which is absent in current
-						 Panel. For ex. removing item (via moving to trash).
-						 In this case we need to check if new parent is other then inventory start folder
-						 and simply remove its View from the hierarchy.
-						 See details in EXT-2098.
-*/
-						// So, let check if item was moved into folder out of this Inventory Panel.
-						else if (mStartFolderID.notNull() && NULL == new_parent && model_item->getParentUUID() != mStartFolderID)
-						{
-							view_item->getParentFolder()->extractItem(view_item);
-						}
-					}
-				}
-				else
-				{
-					if (view_item)
-					{
-						if ((mask & LLInventoryObserver::REMOVE) != LLInventoryObserver::REMOVE)
-						{
-							llwarns << *id_it << " is not in model but in view, but REMOVE flag not set" << llendl;
-						}
-						// item in view but not model, need to delete view
-						view_item->destroyView();
-					}
-					else
-					{
-						llwarns << *id_it << "Item does not exist in either view or model, but notification triggered" << llendl;
-					}
-				}
-			}
-		}
-	}
-
-	if (!handled)
-	{
-		// it's a small change that only requires a refresh.
-		// *TODO: figure out a more efficient way to do the refresh
-		// since it is expensive on large inventories
-		mFolders->refresh();
-	}
-}
-
-
-void LLInventoryPanel::rebuildViewsFor(const LLUUID& id)
-{
-	LLFolderViewItem* old_view = NULL;
-
-	// get old LLFolderViewItem
-	old_view = mFolders->getItemByID(id);
-	if (old_view && id.notNull())
-	{
-		old_view->destroyView();
-	}
-
-	buildNewViews(id);
-}
-
-void LLInventoryPanel::buildNewViews(const LLUUID& id)
-{
-	LLMemType mt(LLMemType::MTYPE_INVENTORY_BUILD_NEW_VIEWS);
-	LLFolderViewItem* itemp = NULL;
-	LLInventoryObject* objectp = NULL;
-
-	// Don't add the start folder (the inventory panel will show contents
-	// beginning with the children of the starting folder, excluding the starting folder itself).
-	if (id != mStartFolderID)
-	{
-		objectp = gInventory.getObject(id);
-		if (objectp)
-		{		
-			const LLUUID &parent_id = objectp->getParentUUID();
-			// If this item's parent is the starting folder, then just add it to the top level (recall that 
-			// the starting folder isn't actually represented in the view, parent_folder would be NULL in
-			// this case otherwise).
-			LLFolderViewFolder* parent_folder = (parent_id == mStartFolderID ?
-				mFolders : (LLFolderViewFolder*)mFolders->getItemByID(parent_id));
-
-			// This item exists outside the inventory's hierarchy, so don't add it.
-			if (!parent_folder)
-			{
-				return;
-			}
-
-			if (objectp->getType() <= LLAssetType::AT_NONE ||
-				objectp->getType() >= LLAssetType::AT_COUNT)
-			{
-				llwarns << "LLInventoryPanel::buildNewViews called with invalid objectp->mType : " << 
-					((S32) objectp->getType()) << llendl;
-				return;
-			}
-			
-			if (objectp->getType() == LLAssetType::AT_CATEGORY &&
-					 objectp->getActualType() != LLAssetType::AT_LINK_FOLDER) 
-			{
-				LLInvFVBridge* new_listener = mInvFVBridgeBuilder->createBridge(objectp->getType(),
-																				objectp->getType(),
-																				LLInventoryType::IT_CATEGORY,
-																				this,
-																				objectp->getUUID());
-
-				if (new_listener)
-				{
-					LLFolderViewFolder::Params p;
-					p.name = new_listener->getDisplayName();
-					p.icon = new_listener->getIcon();
-					p.root = mFolders;
-					p.listener = new_listener;
-					LLFolderViewFolder* folderp = LLUICtrlFactory::create<LLFolderViewFolder>(p);
-				
-					folderp->setItemSortOrder(mFolders->getSortOrder());
-					itemp = folderp;
-				}
-			}
-			else 
-			{
-				// Build new view for item
-				LLInventoryItem* item = (LLInventoryItem*)objectp;
-				LLInvFVBridge* new_listener = mInvFVBridgeBuilder->createBridge(item->getType(),
-																				item->getActualType(),
-																				item->getInventoryType(),
-																				this,
-																				item->getUUID(),
-																				item->getFlags());
-
-				if (new_listener)
-				{
-					LLFolderViewItem::Params params;
-					params.name(new_listener->getDisplayName());
-					params.icon(new_listener->getIcon());
-					params.creation_date(new_listener->getCreationDate());
-					params.root(mFolders);
-					params.listener(new_listener);
-					params.rect(LLRect (0, 0, 0, 0));
-					itemp = LLUICtrlFactory::create<LLFolderViewItem> (params);
-				}
-			}
-
-			if (itemp)
-			{
-				itemp->addToFolder(parent_folder, mFolders);
-			}
-		}
-	}
-
-	// If this is a folder, add the children of the folder and recursively add any 
-	// child folders.
-	if ((id == mStartFolderID) ||
-		(objectp && objectp->getType() == LLAssetType::AT_CATEGORY))
-	{
-		LLViewerInventoryCategory::cat_array_t* categories;
-		LLViewerInventoryItem::item_array_t* items;
-
-		mInventory->lockDirectDescendentArrays(id, categories, items);
-		if(categories)
-		{
-			S32 count = categories->count();
-			for(S32 i = 0; i < count; ++i)
-			{
-				LLInventoryCategory* cat = categories->get(i);
-				buildNewViews(cat->getUUID());
-			}
-		}
-		if(items)
-		{
-			S32 count = items->count();
-			for(S32 i = 0; i < count; ++i)
-			{
-				LLInventoryItem* item = items->get(i);
-				buildNewViews(item->getUUID());
-			}
-		}
-		mInventory->unlockDirectDescendentArrays(id);
-	}
-}
-
-struct LLConfirmPurgeData
-{
-	LLUUID mID;
-	LLInventoryModel* mModel;
-};
-
-class LLIsNotWorn : public LLInventoryCollectFunctor
-{
-public:
-	LLIsNotWorn() {}
-	virtual ~LLIsNotWorn() {}
-	virtual bool operator()(LLInventoryCategory* cat,
-							LLInventoryItem* item)
-	{
-		return !gAgentWearables.isWearingItem(item->getUUID());
-	}
-};
-
-class LLOpenFolderByID : public LLFolderViewFunctor
-{
-public:
-	LLOpenFolderByID(const LLUUID& id) : mID(id) {}
-	virtual ~LLOpenFolderByID() {}
-	virtual void doFolder(LLFolderViewFolder* folder)
-		{
-			if (folder->getListener() && folder->getListener()->getUUID() == mID) folder->setOpenArrangeRecursively(TRUE, LLFolderViewFolder::RECURSE_UP);
-		}
-	virtual void doItem(LLFolderViewItem* item) {}
-protected:
-	const LLUUID& mID;
-};
-
-
-void LLInventoryPanel::openSelected()
-{
-	LLFolderViewItem* folder_item = mFolders->getCurSelectedItem();
-	if(!folder_item) return;
-	LLInvFVBridge* bridge = (LLInvFVBridge*)folder_item->getListener();
-	if(!bridge) return;
-	bridge->openItem();
-}
-
-BOOL LLInventoryPanel::handleHover(S32 x, S32 y, MASK mask)
-{
-	BOOL handled = LLView::handleHover(x, y, mask);
-	if(handled)
-	{
-		ECursorType cursor = getWindow()->getCursor();
-		if (LLInventoryModel::backgroundFetchActive() && cursor == UI_CURSOR_ARROW)
-		{
-			// replace arrow cursor with arrow and hourglass cursor
-			getWindow()->setCursor(UI_CURSOR_WORKING);
-		}
-	}
-	else
-	{
-		getWindow()->setCursor(UI_CURSOR_ARROW);
-	}
-	return TRUE;
-}
-
-BOOL LLInventoryPanel::handleDragAndDrop(S32 x, S32 y, MASK mask, BOOL drop,
-								   EDragAndDropType cargo_type,
-								   void* cargo_data,
-								   EAcceptance* accept,
-								   std::string& tooltip_msg)
-{
-
-	BOOL handled = LLPanel::handleDragAndDrop(x, y, mask, drop, cargo_type, cargo_data, accept, tooltip_msg);
-
-	if (handled)
-	{
-		mFolders->setDragAndDropThisFrame();
-	}
-
-	return handled;
-}
-
-void LLInventoryPanel::onFocusLost()
-{
-	// inventory no longer handles cut/copy/paste/delete
-	if (LLEditMenuHandler::gEditMenuHandler == mFolders)
-	{
-		LLEditMenuHandler::gEditMenuHandler = NULL;
-	}
-
-	LLPanel::onFocusLost();
-}
-
-void LLInventoryPanel::onFocusReceived()
-{
-	// inventory now handles cut/copy/paste/delete
-	LLEditMenuHandler::gEditMenuHandler = mFolders;
-
-	LLPanel::onFocusReceived();
-}
-
-
-void LLInventoryPanel::openAllFolders()
-{
-	mFolders->setOpenArrangeRecursively(TRUE, LLFolderViewFolder::RECURSE_DOWN);
-	mFolders->arrangeAll();
-}
-
-void LLInventoryPanel::openDefaultFolderForType(LLFolderType::EType type)
-{
-	LLUUID category_id = mInventory->findCategoryUUIDForType(type);
-	LLOpenFolderByID opener(category_id);
-	mFolders->applyFunctorRecursively(opener);
-}
-
-void LLInventoryPanel::setSelection(const LLUUID& obj_id, BOOL take_keyboard_focus)
-{
-	// Don't select objects in COF (e.g. to prevent refocus when items are worn).
-	const LLInventoryObject *obj = gInventory.getObject(obj_id);
-	if (obj && obj->getParentUUID() == LLAppearanceManager::getCOF())
-	{
-		return;
-	}
-	mFolders->setSelectionByID(obj_id, take_keyboard_focus);
-}
-
-void LLInventoryPanel::clearSelection()
-{
-	mFolders->clearSelection();
-}
-
-void LLInventoryPanel::onSelectionChange(const std::deque<LLFolderViewItem*>& items, BOOL user_action)
-{
-	LLFolderView* fv = getRootFolder();
-	if (fv->needsAutoRename()) // auto-selecting a new user-created asset and preparing to rename
-	{
-		fv->setNeedsAutoRename(FALSE);
-		if (items.size()) // new asset is visible and selected
-		{
-			fv->startRenamingSelectedItem();
-		}
-	}
-	// Seraph - Put determineFolderType in here for ensemble typing?
-}
-
-//----------------------------------------------------------------------------
-
-void LLInventoryPanel::doToSelected(const LLSD& userdata)
-{
-	mFolders->doToSelected(&gInventory, userdata);
-}
-
-void LLInventoryPanel::doCreate(const LLSD& userdata)
-{
-	menu_create_inventory_item(mFolders, LLFolderBridge::sSelf, userdata);
-}
-
-bool LLInventoryPanel::beginIMSession()
-{
-	std::set<LLUUID> selected_items;
-	mFolders->getSelectionList(selected_items);
-
-	std::string name;
-	static int session_num = 1;
-
-	LLDynamicArray<LLUUID> members;
-	EInstantMessage type = IM_SESSION_CONFERENCE_START;
-
-	std::set<LLUUID>::const_iterator iter;
-	for (iter = selected_items.begin(); iter != selected_items.end(); iter++)
-	{
-
-		LLUUID item = *iter;
-		LLFolderViewItem* folder_item = mFolders->getItemByID(item);
-			
-		if(folder_item) 
-		{
-			LLFolderViewEventListener* fve_listener = folder_item->getListener();
-			if (fve_listener && (fve_listener->getInventoryType() == LLInventoryType::IT_CATEGORY))
-			{
-
-				LLFolderBridge* bridge = (LLFolderBridge*)folder_item->getListener();
-				if(!bridge) return true;
-				LLViewerInventoryCategory* cat = bridge->getCategory();
-				if(!cat) return true;
-				name = cat->getName();
-				LLUniqueBuddyCollector is_buddy;
-				LLInventoryModel::cat_array_t cat_array;
-				LLInventoryModel::item_array_t item_array;
-				gInventory.collectDescendentsIf(bridge->getUUID(),
-												cat_array,
-												item_array,
-												LLInventoryModel::EXCLUDE_TRASH,
-												is_buddy);
-				S32 count = item_array.count();
-				if(count > 0)
-				{
-					LLFloaterReg::showInstance("communicate");
-					// create the session
-					LLAvatarTracker& at = LLAvatarTracker::instance();
-					LLUUID id;
-					for(S32 i = 0; i < count; ++i)
-					{
-						id = item_array.get(i)->getCreatorUUID();
-						if(at.isBuddyOnline(id))
-						{
-							members.put(id);
-						}
-					}
-				}
-			}
-			else
-			{
-				LLFolderViewItem* folder_item = mFolders->getItemByID(item);
-				if(!folder_item) return true;
-				LLInvFVBridge* listenerp = (LLInvFVBridge*)folder_item->getListener();
-
-				if (listenerp->getInventoryType() == LLInventoryType::IT_CALLINGCARD)
-				{
-					LLInventoryItem* inv_item = gInventory.getItem(listenerp->getUUID());
-
-					if (inv_item)
-					{
-						LLAvatarTracker& at = LLAvatarTracker::instance();
-						LLUUID id = inv_item->getCreatorUUID();
-
-						if(at.isBuddyOnline(id))
-						{
-							members.put(id);
-						}
-					}
-				} //if IT_CALLINGCARD
-			} //if !IT_CATEGORY
-		}
-	} //for selected_items	
-
-	// the session_id is randomly generated UUID which will be replaced later
-	// with a server side generated number
-
-	if (name.empty())
-	{
-		name = llformat("Session %d", session_num++);
-	}
-
-	gIMMgr->addSession(name, type, members[0], members);
-		
-	return true;
-}
-
-bool LLInventoryPanel::attachObject(const LLSD& userdata)
-{
-	std::set<LLUUID> selected_items;
-	mFolders->getSelectionList(selected_items);
-
-	std::string joint_name = userdata.asString();
-	LLVOAvatar *avatarp = static_cast<LLVOAvatar*>(gAgent.getAvatarObject());
-	LLViewerJointAttachment* attachmentp = NULL;
-	for (LLVOAvatar::attachment_map_t::iterator iter = avatarp->mAttachmentPoints.begin(); 
-		 iter != avatarp->mAttachmentPoints.end(); )
-	{
-		LLVOAvatar::attachment_map_t::iterator curiter = iter++;
-		LLViewerJointAttachment* attachment = curiter->second;
-		if (attachment->getName() == joint_name)
-		{
-			attachmentp = attachment;
-			break;
-		}
-	}
-	if (attachmentp == NULL)
-	{
-		return true;
-	}
-
-	for (std::set<LLUUID>::const_iterator set_iter = selected_items.begin(); 
-		 set_iter != selected_items.end(); 
-		 ++set_iter)
-	{
-		const LLUUID &id = *set_iter;
-		LLViewerInventoryItem* item = (LLViewerInventoryItem*)gInventory.getItem(id);
-		if(item && gInventory.isObjectDescendentOf(id, gInventory.getRootFolderID()))
-		{
-			rez_attachment(item, attachmentp);
-		}
-		else if(item && item->isComplete())
-		{
-			// must be in library. copy it to our inventory and put it on.
-			LLPointer<LLInventoryCallback> cb = new RezAttachmentCallback(attachmentp);
-			copy_inventory_item(gAgent.getID(),
-								item->getPermissions().getOwner(),
-								item->getUUID(),
-								LLUUID::null,
-								std::string(),
-								cb);
-		}
-	}
-	gFocusMgr.setKeyboardFocus(NULL);
-
-	return true;
-}
-
-
-//----------------------------------------------------------------------------
-
-// static DEBUG ONLY:
-void LLInventoryPanel::dumpSelectionInformation(void* user_data)
-{
-	LLInventoryPanel* iv = (LLInventoryPanel*)user_data;
-	iv->mFolders->dumpSelectionInformation();
-}
-
-BOOL LLInventoryPanel::getSinceLogoff()
-{
-	return mFolders->getFilter()->isSinceLogoff();
-}
-
-void example_param_block_usage()
-{
-	LLInventoryPanel::Params param_block;
-	param_block.name(std::string("inventory"));
-
-	param_block.sort_order_setting(LLInventoryPanel::RECENTITEMS_SORT_ORDER);
-	param_block.allow_multi_select(true);
-	param_block.filter(LLInventoryPanel::Filter()
-			.sort_order(1)
-			.types(0xffff0000));
-	param_block.inventory(&gInventory);
-	param_block.has_border(true);
-
-	LLUICtrlFactory::create<LLInventoryPanel>(param_block);
-
-	param_block = LLInventoryPanel::Params();
-	param_block.name(std::string("inventory"));
-
-	//LLSD param_block_sd;
-	//param_block_sd["sort_order_setting"] = LLInventoryPanel::RECENTITEMS_SORT_ORDER;
-	//param_block_sd["allow_multi_select"] = true;
-	//param_block_sd["filter"]["sort_order"] = 1;
-	//param_block_sd["filter"]["types"] = (S32)0xffff0000;
-	//param_block_sd["has_border"] = true;
-
-	//LLInitParam::LLSDParser(param_block_sd).parse(param_block);
-
-	LLUICtrlFactory::create<LLInventoryPanel>(param_block);
-}
->>>>>>> f3bbcfb9
+/* 
+ * @file llinventorypanel.cpp
+ * @brief Implementation of the inventory panel and associated stuff.
+ *
+ * $LicenseInfo:firstyear=2001&license=viewergpl$
+ * 
+ * Copyright (c) 2001-2009, Linden Research, Inc.
+ * 
+ * Second Life Viewer Source Code
+ * The source code in this file ("Source Code") is provided by Linden Lab
+ * to you under the terms of the GNU General Public License, version 2.0
+ * ("GPL"), unless you have obtained a separate licensing agreement
+ * ("Other License"), formally executed by you and Linden Lab.  Terms of
+ * the GPL can be found in doc/GPL-license.txt in this distribution, or
+ * online at http://secondlifegrid.net/programs/open_source/licensing/gplv2
+ * 
+ * There are special exceptions to the terms and conditions of the GPL as
+ * it is applied to this Source Code. View the full text of the exception
+ * in the file doc/FLOSS-exception.txt in this software distribution, or
+ * online at
+ * http://secondlifegrid.net/programs/open_source/licensing/flossexception
+ * 
+ * By copying, modifying or distributing this software, you acknowledge
+ * that you have read and understood your obligations described above,
+ * and agree to abide by those obligations.
+ * 
+ * ALL LINDEN LAB SOURCE CODE IS PROVIDED "AS IS." LINDEN LAB MAKES NO
+ * WARRANTIES, EXPRESS, IMPLIED OR OTHERWISE, REGARDING ITS ACCURACY,
+ * COMPLETENESS OR PERFORMANCE.
+ * $/LicenseInfo$
+ */
+
+#include "llviewerprecompiledheaders.h"
+
+#include <utility> // for std::pair<>
+
+#include "llinventorypanel.h"
+
+// Seraph TODO: Remove unnecessary headers
+
+// library includes
+#include "llagent.h"
+#include "llagentwearables.h"
+#include "llcallingcard.h"
+#include "llfloaterreg.h"
+#include "llsdserialize.h"
+#include "llfiltereditor.h"
+#include "llspinctrl.h"
+#include "llui.h"
+#include "message.h"
+
+// newview includes
+#include "llappearancemgr.h"
+#include "llappviewer.h"
+#include "llfirstuse.h"
+#include "llfloaterchat.h"
+#include "llfloatercustomize.h"
+#include "llfocusmgr.h"
+#include "llfolderview.h"
+#include "llgesturemgr.h"
+#include "lliconctrl.h"
+#include "llimview.h"
+#include "llinventorybridge.h"
+#include "llinventoryclipboard.h"
+#include "llinventorymodel.h"
+#include "lllineeditor.h"
+#include "llmenugl.h"
+#include "llpreviewanim.h"
+#include "llpreviewgesture.h"
+#include "llpreviewnotecard.h"
+#include "llpreviewscript.h"
+#include "llpreviewsound.h"
+#include "llpreviewtexture.h"
+#include "llresmgr.h"
+#include "llscrollbar.h"
+#include "llscrollcontainer.h"
+#include "llselectmgr.h"
+#include "lltabcontainer.h"
+#include "lltooldraganddrop.h"
+#include "lluictrlfactory.h"
+#include "llviewerfoldertype.h"
+#include "llviewerinventory.h"
+#include "llviewermessage.h"
+#include "llviewerobjectlist.h"
+#include "llviewerregion.h"
+#include "llviewerwindow.h"
+#include "llvoavatarself.h"
+#include "llwearablelist.h"
+
+static LLDefaultChildRegistry::Register<LLInventoryPanel> r("inventory_panel");
+
+const std::string LLInventoryPanel::DEFAULT_SORT_ORDER = std::string("InventorySortOrder");
+const std::string LLInventoryPanel::RECENTITEMS_SORT_ORDER = std::string("RecentItemsSortOrder");
+const std::string LLInventoryPanel::INHERIT_SORT_ORDER = std::string("");
+static const LLInventoryFVBridgeBuilder INVENTORY_BRIDGE_BUILDER;
+
+LLInventoryPanel::LLInventoryPanel(const LLInventoryPanel::Params& p) :	
+	LLPanel(p),
+	mInventoryObserver(NULL),
+	mFolders(NULL),
+	mScroller(NULL),
+	mSortOrderSetting(p.sort_order_setting),
+	mInventory(p.inventory),
+	mAllowMultiSelect(p.allow_multi_select),
+	mHasInventoryConnection(false),
+	mStartFolderString(p.start_folder),	
+	mBuildDefaultHierarchy(true),
+	mInvFVBridgeBuilder(NULL)
+{
+	mInvFVBridgeBuilder = &INVENTORY_BRIDGE_BUILDER;
+
+	// contex menu callbacks
+	mCommitCallbackRegistrar.add("Inventory.DoToSelected", boost::bind(&LLInventoryPanel::doToSelected, this, _2));
+	mCommitCallbackRegistrar.add("Inventory.EmptyTrash", boost::bind(&LLInventoryModel::emptyFolderType, &gInventory, "ConfirmEmptyTrash", LLFolderType::FT_TRASH));
+	mCommitCallbackRegistrar.add("Inventory.EmptyLostAndFound", boost::bind(&LLInventoryModel::emptyFolderType, &gInventory, "ConfirmEmptyLostAndFound", LLFolderType::FT_LOST_AND_FOUND));
+	mCommitCallbackRegistrar.add("Inventory.DoCreate", boost::bind(&LLInventoryPanel::doCreate, this, _2));
+	mCommitCallbackRegistrar.add("Inventory.AttachObject", boost::bind(&LLInventoryPanel::attachObject, this, _2));
+	mCommitCallbackRegistrar.add("Inventory.BeginIMSession", boost::bind(&LLInventoryPanel::beginIMSession, this));
+	
+	setBackgroundColor(LLUIColorTable::instance().getColor("InventoryBackgroundColor"));
+	setBackgroundVisible(TRUE);
+	setBackgroundOpaque(TRUE);
+}
+
+BOOL LLInventoryPanel::postBuild()
+{
+	LLMemType mt(LLMemType::MTYPE_INVENTORY_POST_BUILD);
+
+	mCommitCallbackRegistrar.pushScope(); // registered as a widget; need to push callback scope ourselves
+	
+	// create root folder
+	{
+		LLRect folder_rect(0,
+						   0,
+						   getRect().getWidth(),
+						   0);
+		LLFolderView::Params p;
+		p.name = getName();
+		p.rect = folder_rect;
+		p.parent_panel = this;
+		mFolders = LLUICtrlFactory::create<LLFolderView>(p);
+		mFolders->setAllowMultiSelect(mAllowMultiSelect);
+	}
+
+	mCommitCallbackRegistrar.popScope();
+	
+	mFolders->setCallbackRegistrar(&mCommitCallbackRegistrar);
+	
+	// scroller
+	{
+		LLRect scroller_view_rect = getRect();
+		scroller_view_rect.translate(-scroller_view_rect.mLeft, -scroller_view_rect.mBottom);
+		LLScrollContainer::Params p;
+		p.name("Inventory Scroller");
+		p.rect(scroller_view_rect);
+		p.follows.flags(FOLLOWS_ALL);
+		p.reserve_scroll_corner(true);
+		p.tab_stop(true);
+		mScroller = LLUICtrlFactory::create<LLScrollContainer>(p);
+	}
+	addChild(mScroller);
+	mScroller->addChild(mFolders);
+	
+	mFolders->setScrollContainer(mScroller);
+
+	// set up the callbacks from the inventory we're viewing, and then
+	// build everything.
+	mInventoryObserver = new LLInventoryPanelObserver(this);
+	mInventory->addObserver(mInventoryObserver);
+
+	// determine the root folder, if any, so inventory contents show just the children
+	// of that folder (i.e. not including the folder itself).
+	const LLFolderType::EType preferred_type = LLViewerFolderType::lookupTypeFromNewCategoryName(mStartFolderString);
+
+	if ("INVENTORY" == mStartFolderString)
+	{
+		mStartFolderID = gInventory.getRootFolderID();
+	}
+	else if ("LIBRARY" == mStartFolderString)
+	{
+		mStartFolderID = gInventory.getLibraryRootFolderID();
+	}
+	else
+	{
+		mStartFolderID = (preferred_type != LLFolderType::FT_NONE ? gInventory.findCategoryUUIDForType(preferred_type) : LLUUID::null);
+	}
+
+	// build view of inventory if we need default full hierarchy and inventory ready, otherwise wait for modelChanged() callback
+	if (mBuildDefaultHierarchy && mInventory->isInventoryUsable() && !mHasInventoryConnection)
+	{
+		rebuildViewsFor(mStartFolderID);
+		mHasInventoryConnection = true;
+	}
+
+	// bit of a hack to make sure the inventory is open.
+	mFolders->openFolder(preferred_type != LLFolderType::FT_NONE ? LLViewerFolderType::lookupNewCategoryName(preferred_type) : "My Inventory");
+
+	if (mSortOrderSetting != INHERIT_SORT_ORDER)
+	{
+		setSortOrder(gSavedSettings.getU32(mSortOrderSetting));
+	}
+	else
+	{
+		setSortOrder(gSavedSettings.getU32(DEFAULT_SORT_ORDER));
+	}
+	mFolders->setSortOrder(mFolders->getFilter()->getSortOrder());
+
+	return TRUE;
+}
+
+LLInventoryPanel::~LLInventoryPanel()
+{
+	// should this be a global setting?
+	if (mFolders)
+	{
+		U32 sort_order = mFolders->getSortOrder();
+		if (mSortOrderSetting != INHERIT_SORT_ORDER)
+		{
+			gSavedSettings.setU32(mSortOrderSetting, sort_order);
+		}
+	}
+
+	// LLView destructor will take care of the sub-views.
+	mInventory->removeObserver(mInventoryObserver);
+	delete mInventoryObserver;
+	mScroller = NULL;
+}
+
+LLMemType mt(LLMemType::MTYPE_INVENTORY_FROM_XML); // ! BUG ! Should this be removed?
+void LLInventoryPanel::draw()
+{
+	// select the desired item (in case it wasn't loaded when the selection was requested)
+	mFolders->updateSelection();
+	LLPanel::draw();
+}
+
+LLInventoryFilter* LLInventoryPanel::getFilter()
+{
+	if (mFolders) return mFolders->getFilter();
+	return NULL;
+}
+
+void LLInventoryPanel::setFilterTypes(U64 filter_types, BOOL filter_for_categories)
+{
+	mFolders->getFilter()->setFilterTypes(filter_types, filter_for_categories);
+}	
+
+void LLInventoryPanel::setFilterPermMask(PermissionMask filter_perm_mask)
+{
+	mFolders->getFilter()->setFilterPermissions(filter_perm_mask);
+}
+
+void LLInventoryPanel::setFilterSubString(const std::string& string)
+{
+	mFolders->getFilter()->setFilterSubString(string);
+}
+
+void LLInventoryPanel::setSortOrder(U32 order)
+{
+	mFolders->getFilter()->setSortOrder(order);
+	if (mFolders->getFilter()->isModified())
+	{
+		mFolders->setSortOrder(order);
+		// try to keep selection onscreen, even if it wasn't to start with
+		mFolders->scrollToShowSelection();
+	}
+}
+
+void LLInventoryPanel::setSinceLogoff(BOOL sl)
+{
+	mFolders->getFilter()->setDateRangeLastLogoff(sl);
+}
+
+void LLInventoryPanel::setHoursAgo(U32 hours)
+{
+	mFolders->getFilter()->setHoursAgo(hours);
+}
+
+void LLInventoryPanel::setShowFolderState(LLInventoryFilter::EFolderShow show)
+{
+	mFolders->getFilter()->setShowFolderState(show);
+}
+
+LLInventoryFilter::EFolderShow LLInventoryPanel::getShowFolderState()
+{
+	return mFolders->getFilter()->getShowFolderState();
+}
+
+static LLFastTimer::DeclareTimer FTM_REFRESH("Inventory Refresh");
+
+void LLInventoryPanel::modelChanged(U32 mask)
+{
+	LLFastTimer t2(FTM_REFRESH);
+
+	bool handled = false;
+
+	// inventory just initialized, do complete build
+	if ((mask & LLInventoryObserver::ADD) && gInventory.getChangedIDs().empty() && !mHasInventoryConnection)
+	{
+		rebuildViewsFor(mStartFolderID);
+		mHasInventoryConnection = true;
+		return;
+	}
+
+	if(mask & LLInventoryObserver::LABEL)
+	{
+		handled = true;
+		// label change - empty out the display name for each object
+		// in this change set.
+		const std::set<LLUUID>& changed_items = gInventory.getChangedIDs();
+		std::set<LLUUID>::const_iterator id_it = changed_items.begin();
+		std::set<LLUUID>::const_iterator id_end = changed_items.end();
+		LLFolderViewItem* view = NULL;
+		LLInvFVBridge* bridge = NULL;
+		for (;id_it != id_end; ++id_it)
+		{
+			view = mFolders->getItemByID(*id_it);
+			if(view)
+			{
+				// request refresh on this item (also flags for filtering)
+				bridge = (LLInvFVBridge*)view->getListener();
+				if(bridge)
+				{	// Clear the display name first, so it gets properly re-built during refresh()
+					bridge->clearDisplayName();
+				}
+				view->refresh();
+			}
+		}
+	}
+	if((mask & (LLInventoryObserver::STRUCTURE
+				| LLInventoryObserver::ADD
+				| LLInventoryObserver::REMOVE)) != 0)
+	{
+		handled = true;
+		// Record which folders are open by uuid.
+		LLInventoryModel* model = getModel();
+		if (model)
+		{
+			const std::set<LLUUID>& changed_items = gInventory.getChangedIDs();
+
+			std::set<LLUUID>::const_iterator id_it = changed_items.begin();
+			std::set<LLUUID>::const_iterator id_end = changed_items.end();
+			for (;id_it != id_end; ++id_it)
+			{
+				// sync view with model
+				LLInventoryObject* model_item = model->getObject(*id_it);
+				LLFolderViewItem* view_item = mFolders->getItemByID(*id_it);
+
+				if (model_item)
+				{
+					if (!view_item)
+					{
+						// this object was just created, need to build a view for it
+						if ((mask & LLInventoryObserver::ADD) != LLInventoryObserver::ADD)
+						{
+							llwarns << *id_it << " is in model but not in view, but ADD flag not set" << llendl;
+						}
+						buildNewViews(*id_it);
+						
+						// select any newly created object
+						// that has the auto rename at top of folder
+						// root set
+						if(mFolders->getRoot()->needsAutoRename())
+						{
+							setSelection(*id_it, FALSE);
+						}
+					}
+					else
+					{
+						// this object was probably moved, check its parent
+						if ((mask & LLInventoryObserver::STRUCTURE) != LLInventoryObserver::STRUCTURE)
+						{
+							llwarns << *id_it << " is in model and in view, but STRUCTURE flag not set" << llendl;
+						}
+
+						LLFolderViewFolder* new_parent = (LLFolderViewFolder*)mFolders->getItemByID(model_item->getParentUUID());
+
+						// added check against NULL for cases when Inventory panel contains startFolder.
+						// in this case parent is LLFolderView (LLInventoryPanel::mFolders) itself.
+						// this check is a fix for bug EXT-1859.
+						if (NULL != new_parent && view_item->getParentFolder() != new_parent)
+						{
+							view_item->getParentFolder()->extractItem(view_item);
+							view_item->addToFolder(new_parent, mFolders);
+						}
+/*
+						 on the other side in case Inventory Panel has content of the any folder
+						 it is possible that item moved to some folder which is absent in current
+						 Panel. For ex. removing item (via moving to trash).
+						 In this case we need to check if new parent is other then inventory start folder
+						 and simply remove its View from the hierarchy.
+						 See details in EXT-2098.
+*/
+						// So, let check if item was moved into folder out of this Inventory Panel.
+						else if (mStartFolderID.notNull() && NULL == new_parent && model_item->getParentUUID() != mStartFolderID)
+						{
+							view_item->getParentFolder()->extractItem(view_item);
+						}
+					}
+				}
+				else
+				{
+					if (view_item)
+					{
+						if ((mask & LLInventoryObserver::REMOVE) != LLInventoryObserver::REMOVE)
+						{
+							llwarns << *id_it << " is not in model but in view, but REMOVE flag not set" << llendl;
+						}
+						// item in view but not model, need to delete view
+						view_item->destroyView();
+					}
+					else
+					{
+						llwarns << *id_it << "Item does not exist in either view or model, but notification triggered" << llendl;
+					}
+				}
+			}
+		}
+	}
+
+	if (!handled)
+	{
+		// it's a small change that only requires a refresh.
+		// *TODO: figure out a more efficient way to do the refresh
+		// since it is expensive on large inventories
+		mFolders->refresh();
+	}
+}
+
+
+void LLInventoryPanel::rebuildViewsFor(const LLUUID& id)
+{
+	LLFolderViewItem* old_view = NULL;
+
+	// get old LLFolderViewItem
+	old_view = mFolders->getItemByID(id);
+	if (old_view && id.notNull())
+	{
+		old_view->destroyView();
+	}
+
+	buildNewViews(id);
+}
+
+void LLInventoryPanel::buildNewViews(const LLUUID& id)
+{
+	LLMemType mt(LLMemType::MTYPE_INVENTORY_BUILD_NEW_VIEWS);
+	LLFolderViewItem* itemp = NULL;
+	LLInventoryObject* objectp = NULL;
+
+	// Don't add the start folder (the inventory panel will show contents
+	// beginning with the children of the starting folder, excluding the starting folder itself).
+	if (id != mStartFolderID)
+	{
+		objectp = gInventory.getObject(id);
+		if (objectp)
+		{		
+			const LLUUID &parent_id = objectp->getParentUUID();
+			// If this item's parent is the starting folder, then just add it to the top level (recall that 
+			// the starting folder isn't actually represented in the view, parent_folder would be NULL in
+			// this case otherwise).
+			LLFolderViewFolder* parent_folder = (parent_id == mStartFolderID ?
+				mFolders : (LLFolderViewFolder*)mFolders->getItemByID(parent_id));
+
+			// This item exists outside the inventory's hierarchy, so don't add it.
+			if (!parent_folder)
+			{
+				return;
+			}
+
+			if (objectp->getType() <= LLAssetType::AT_NONE ||
+				objectp->getType() >= LLAssetType::AT_COUNT)
+			{
+				lldebugs << "LLInventoryPanel::buildNewViews called with invalid objectp->mType : " << 
+					((S32) objectp->getType()) << " name " << objectp->getName() << " UUID " << objectp->getUUID() << llendl;
+				return;
+			}
+			
+			if (objectp->getType() == LLAssetType::AT_CATEGORY &&
+					 objectp->getActualType() != LLAssetType::AT_LINK_FOLDER) 
+			{
+				LLInvFVBridge* new_listener = mInvFVBridgeBuilder->createBridge(objectp->getType(),
+																				objectp->getType(),
+																				LLInventoryType::IT_CATEGORY,
+																				this,
+																				objectp->getUUID());
+
+				if (new_listener)
+				{
+					LLFolderViewFolder::Params p;
+					p.name = new_listener->getDisplayName();
+					p.icon = new_listener->getIcon();
+					p.root = mFolders;
+					p.listener = new_listener;
+					LLFolderViewFolder* folderp = LLUICtrlFactory::create<LLFolderViewFolder>(p);
+				
+					folderp->setItemSortOrder(mFolders->getSortOrder());
+					itemp = folderp;
+				}
+			}
+			else 
+			{
+				// Build new view for item
+				LLInventoryItem* item = (LLInventoryItem*)objectp;
+				LLInvFVBridge* new_listener = mInvFVBridgeBuilder->createBridge(item->getType(),
+																				item->getActualType(),
+																				item->getInventoryType(),
+																				this,
+																				item->getUUID(),
+																				item->getFlags());
+
+				if (new_listener)
+				{
+					LLFolderViewItem::Params params;
+					params.name(new_listener->getDisplayName());
+					params.icon(new_listener->getIcon());
+					params.creation_date(new_listener->getCreationDate());
+					params.root(mFolders);
+					params.listener(new_listener);
+					params.rect(LLRect (0, 0, 0, 0));
+					itemp = LLUICtrlFactory::create<LLFolderViewItem> (params);
+				}
+			}
+
+			if (itemp)
+			{
+				itemp->addToFolder(parent_folder, mFolders);
+			}
+		}
+	}
+
+	// If this is a folder, add the children of the folder and recursively add any 
+	// child folders.
+	if ((id == mStartFolderID) ||
+		(objectp && objectp->getType() == LLAssetType::AT_CATEGORY))
+	{
+		LLViewerInventoryCategory::cat_array_t* categories;
+		LLViewerInventoryItem::item_array_t* items;
+
+		mInventory->lockDirectDescendentArrays(id, categories, items);
+		if(categories)
+		{
+			S32 count = categories->count();
+			for(S32 i = 0; i < count; ++i)
+			{
+				LLInventoryCategory* cat = categories->get(i);
+				buildNewViews(cat->getUUID());
+			}
+		}
+		if(items)
+		{
+			S32 count = items->count();
+			for(S32 i = 0; i < count; ++i)
+			{
+				LLInventoryItem* item = items->get(i);
+				buildNewViews(item->getUUID());
+			}
+		}
+		mInventory->unlockDirectDescendentArrays(id);
+	}
+}
+
+struct LLConfirmPurgeData
+{
+	LLUUID mID;
+	LLInventoryModel* mModel;
+};
+
+class LLIsNotWorn : public LLInventoryCollectFunctor
+{
+public:
+	LLIsNotWorn() {}
+	virtual ~LLIsNotWorn() {}
+	virtual bool operator()(LLInventoryCategory* cat,
+							LLInventoryItem* item)
+	{
+		return !gAgentWearables.isWearingItem(item->getUUID());
+	}
+};
+
+class LLOpenFolderByID : public LLFolderViewFunctor
+{
+public:
+	LLOpenFolderByID(const LLUUID& id) : mID(id) {}
+	virtual ~LLOpenFolderByID() {}
+	virtual void doFolder(LLFolderViewFolder* folder)
+		{
+			if (folder->getListener() && folder->getListener()->getUUID() == mID) folder->setOpenArrangeRecursively(TRUE, LLFolderViewFolder::RECURSE_UP);
+		}
+	virtual void doItem(LLFolderViewItem* item) {}
+protected:
+	const LLUUID& mID;
+};
+
+
+void LLInventoryPanel::openSelected()
+{
+	LLFolderViewItem* folder_item = mFolders->getCurSelectedItem();
+	if(!folder_item) return;
+	LLInvFVBridge* bridge = (LLInvFVBridge*)folder_item->getListener();
+	if(!bridge) return;
+	bridge->openItem();
+}
+
+BOOL LLInventoryPanel::handleHover(S32 x, S32 y, MASK mask)
+{
+	BOOL handled = LLView::handleHover(x, y, mask);
+	if(handled)
+	{
+		ECursorType cursor = getWindow()->getCursor();
+		if (LLInventoryModel::backgroundFetchActive() && cursor == UI_CURSOR_ARROW)
+		{
+			// replace arrow cursor with arrow and hourglass cursor
+			getWindow()->setCursor(UI_CURSOR_WORKING);
+		}
+	}
+	else
+	{
+		getWindow()->setCursor(UI_CURSOR_ARROW);
+	}
+	return TRUE;
+}
+
+BOOL LLInventoryPanel::handleDragAndDrop(S32 x, S32 y, MASK mask, BOOL drop,
+								   EDragAndDropType cargo_type,
+								   void* cargo_data,
+								   EAcceptance* accept,
+								   std::string& tooltip_msg)
+{
+
+	BOOL handled = LLPanel::handleDragAndDrop(x, y, mask, drop, cargo_type, cargo_data, accept, tooltip_msg);
+
+	if (handled)
+	{
+		mFolders->setDragAndDropThisFrame();
+	}
+
+	return handled;
+}
+
+void LLInventoryPanel::onFocusLost()
+{
+	// inventory no longer handles cut/copy/paste/delete
+	if (LLEditMenuHandler::gEditMenuHandler == mFolders)
+	{
+		LLEditMenuHandler::gEditMenuHandler = NULL;
+	}
+
+	LLPanel::onFocusLost();
+}
+
+void LLInventoryPanel::onFocusReceived()
+{
+	// inventory now handles cut/copy/paste/delete
+	LLEditMenuHandler::gEditMenuHandler = mFolders;
+
+	LLPanel::onFocusReceived();
+}
+
+
+void LLInventoryPanel::openAllFolders()
+{
+	mFolders->setOpenArrangeRecursively(TRUE, LLFolderViewFolder::RECURSE_DOWN);
+	mFolders->arrangeAll();
+}
+
+void LLInventoryPanel::openDefaultFolderForType(LLFolderType::EType type)
+{
+	LLUUID category_id = mInventory->findCategoryUUIDForType(type);
+	LLOpenFolderByID opener(category_id);
+	mFolders->applyFunctorRecursively(opener);
+}
+
+void LLInventoryPanel::setSelection(const LLUUID& obj_id, BOOL take_keyboard_focus)
+{
+	// Don't select objects in COF (e.g. to prevent refocus when items are worn).
+	const LLInventoryObject *obj = gInventory.getObject(obj_id);
+	if (obj && obj->getParentUUID() == LLAppearanceManager::getCOF())
+	{
+		return;
+	}
+	mFolders->setSelectionByID(obj_id, take_keyboard_focus);
+}
+
+void LLInventoryPanel::clearSelection()
+{
+	mFolders->clearSelection();
+}
+
+void LLInventoryPanel::onSelectionChange(const std::deque<LLFolderViewItem*>& items, BOOL user_action)
+{
+	LLFolderView* fv = getRootFolder();
+	if (fv->needsAutoRename()) // auto-selecting a new user-created asset and preparing to rename
+	{
+		fv->setNeedsAutoRename(FALSE);
+		if (items.size()) // new asset is visible and selected
+		{
+			fv->startRenamingSelectedItem();
+		}
+	}
+	// Seraph - Put determineFolderType in here for ensemble typing?
+}
+
+//----------------------------------------------------------------------------
+
+void LLInventoryPanel::doToSelected(const LLSD& userdata)
+{
+	mFolders->doToSelected(&gInventory, userdata);
+}
+
+void LLInventoryPanel::doCreate(const LLSD& userdata)
+{
+	menu_create_inventory_item(mFolders, LLFolderBridge::sSelf, userdata);
+}
+
+bool LLInventoryPanel::beginIMSession()
+{
+	std::set<LLUUID> selected_items;
+	mFolders->getSelectionList(selected_items);
+
+	std::string name;
+	static int session_num = 1;
+
+	LLDynamicArray<LLUUID> members;
+	EInstantMessage type = IM_SESSION_CONFERENCE_START;
+
+	std::set<LLUUID>::const_iterator iter;
+	for (iter = selected_items.begin(); iter != selected_items.end(); iter++)
+	{
+
+		LLUUID item = *iter;
+		LLFolderViewItem* folder_item = mFolders->getItemByID(item);
+			
+		if(folder_item) 
+		{
+			LLFolderViewEventListener* fve_listener = folder_item->getListener();
+			if (fve_listener && (fve_listener->getInventoryType() == LLInventoryType::IT_CATEGORY))
+			{
+
+				LLFolderBridge* bridge = (LLFolderBridge*)folder_item->getListener();
+				if(!bridge) return true;
+				LLViewerInventoryCategory* cat = bridge->getCategory();
+				if(!cat) return true;
+				name = cat->getName();
+				LLUniqueBuddyCollector is_buddy;
+				LLInventoryModel::cat_array_t cat_array;
+				LLInventoryModel::item_array_t item_array;
+				gInventory.collectDescendentsIf(bridge->getUUID(),
+												cat_array,
+												item_array,
+												LLInventoryModel::EXCLUDE_TRASH,
+												is_buddy);
+				S32 count = item_array.count();
+				if(count > 0)
+				{
+					LLFloaterReg::showInstance("communicate");
+					// create the session
+					LLAvatarTracker& at = LLAvatarTracker::instance();
+					LLUUID id;
+					for(S32 i = 0; i < count; ++i)
+					{
+						id = item_array.get(i)->getCreatorUUID();
+						if(at.isBuddyOnline(id))
+						{
+							members.put(id);
+						}
+					}
+				}
+			}
+			else
+			{
+				LLFolderViewItem* folder_item = mFolders->getItemByID(item);
+				if(!folder_item) return true;
+				LLInvFVBridge* listenerp = (LLInvFVBridge*)folder_item->getListener();
+
+				if (listenerp->getInventoryType() == LLInventoryType::IT_CALLINGCARD)
+				{
+					LLInventoryItem* inv_item = gInventory.getItem(listenerp->getUUID());
+
+					if (inv_item)
+					{
+						LLAvatarTracker& at = LLAvatarTracker::instance();
+						LLUUID id = inv_item->getCreatorUUID();
+
+						if(at.isBuddyOnline(id))
+						{
+							members.put(id);
+						}
+					}
+				} //if IT_CALLINGCARD
+			} //if !IT_CATEGORY
+		}
+	} //for selected_items	
+
+	// the session_id is randomly generated UUID which will be replaced later
+	// with a server side generated number
+
+	if (name.empty())
+	{
+		name = llformat("Session %d", session_num++);
+	}
+
+	gIMMgr->addSession(name, type, members[0], members);
+		
+	return true;
+}
+
+bool LLInventoryPanel::attachObject(const LLSD& userdata)
+{
+	std::set<LLUUID> selected_items;
+	mFolders->getSelectionList(selected_items);
+
+	std::string joint_name = userdata.asString();
+	LLVOAvatar *avatarp = static_cast<LLVOAvatar*>(gAgent.getAvatarObject());
+	LLViewerJointAttachment* attachmentp = NULL;
+	for (LLVOAvatar::attachment_map_t::iterator iter = avatarp->mAttachmentPoints.begin(); 
+		 iter != avatarp->mAttachmentPoints.end(); )
+	{
+		LLVOAvatar::attachment_map_t::iterator curiter = iter++;
+		LLViewerJointAttachment* attachment = curiter->second;
+		if (attachment->getName() == joint_name)
+		{
+			attachmentp = attachment;
+			break;
+		}
+	}
+	if (attachmentp == NULL)
+	{
+		return true;
+	}
+
+	for (std::set<LLUUID>::const_iterator set_iter = selected_items.begin(); 
+		 set_iter != selected_items.end(); 
+		 ++set_iter)
+	{
+		const LLUUID &id = *set_iter;
+		LLViewerInventoryItem* item = (LLViewerInventoryItem*)gInventory.getItem(id);
+		if(item && gInventory.isObjectDescendentOf(id, gInventory.getRootFolderID()))
+		{
+			rez_attachment(item, attachmentp);
+		}
+		else if(item && item->isComplete())
+		{
+			// must be in library. copy it to our inventory and put it on.
+			LLPointer<LLInventoryCallback> cb = new RezAttachmentCallback(attachmentp);
+			copy_inventory_item(gAgent.getID(),
+								item->getPermissions().getOwner(),
+								item->getUUID(),
+								LLUUID::null,
+								std::string(),
+								cb);
+		}
+	}
+	gFocusMgr.setKeyboardFocus(NULL);
+
+	return true;
+}
+
+
+//----------------------------------------------------------------------------
+
+// static DEBUG ONLY:
+void LLInventoryPanel::dumpSelectionInformation(void* user_data)
+{
+	LLInventoryPanel* iv = (LLInventoryPanel*)user_data;
+	iv->mFolders->dumpSelectionInformation();
+}
+
+BOOL LLInventoryPanel::getSinceLogoff()
+{
+	return mFolders->getFilter()->isSinceLogoff();
+}
+
+void example_param_block_usage()
+{
+	LLInventoryPanel::Params param_block;
+	param_block.name(std::string("inventory"));
+
+	param_block.sort_order_setting(LLInventoryPanel::RECENTITEMS_SORT_ORDER);
+	param_block.allow_multi_select(true);
+	param_block.filter(LLInventoryPanel::Filter()
+			.sort_order(1)
+			.types(0xffff0000));
+	param_block.inventory(&gInventory);
+	param_block.has_border(true);
+
+	LLUICtrlFactory::create<LLInventoryPanel>(param_block);
+
+	param_block = LLInventoryPanel::Params();
+	param_block.name(std::string("inventory"));
+
+	//LLSD param_block_sd;
+	//param_block_sd["sort_order_setting"] = LLInventoryPanel::RECENTITEMS_SORT_ORDER;
+	//param_block_sd["allow_multi_select"] = true;
+	//param_block_sd["filter"]["sort_order"] = 1;
+	//param_block_sd["filter"]["types"] = (S32)0xffff0000;
+	//param_block_sd["has_border"] = true;
+
+	//LLInitParam::LLSDParser(param_block_sd).parse(param_block);
+
+	LLUICtrlFactory::create<LLInventoryPanel>(param_block);
+}