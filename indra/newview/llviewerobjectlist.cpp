/** 
 * @file llviewerobjectlist.cpp
 * @brief Implementation of LLViewerObjectList class.
 *
 * $LicenseInfo:firstyear=2001&license=viewerlgpl$
 * Second Life Viewer Source Code
 * Copyright (C) 2010, Linden Research, Inc.
 * 
 * This library is free software; you can redistribute it and/or
 * modify it under the terms of the GNU Lesser General Public
 * License as published by the Free Software Foundation;
 * version 2.1 of the License only.
 * 
 * This library is distributed in the hope that it will be useful,
 * but WITHOUT ANY WARRANTY; without even the implied warranty of
 * MERCHANTABILITY or FITNESS FOR A PARTICULAR PURPOSE.  See the GNU
 * Lesser General Public License for more details.
 * 
 * You should have received a copy of the GNU Lesser General Public
 * License along with this library; if not, write to the Free Software
 * Foundation, Inc., 51 Franklin Street, Fifth Floor, Boston, MA  02110-1301  USA
 * 
 * Linden Research, Inc., 945 Battery Street, San Francisco, CA  94111  USA
 * $/LicenseInfo$
 */

#include "llviewerprecompiledheaders.h"

#include "llviewerobjectlist.h"

#include "message.h"
#include "llfasttimer.h"
#include "llrender.h"
#include "llwindow.h"		// decBusyCount()

#include "llviewercontrol.h"
#include "llface.h"
#include "llvoavatar.h"
#include "llviewerobject.h"
#include "llviewerwindow.h"
#include "llnetmap.h"
#include "llagent.h"
#include "llagentcamera.h"
#include "pipeline.h"
#include "llspatialpartition.h"
#include "lltooltip.h"
#include "llworld.h"
#include "llstring.h"
#include "llhudicon.h"
#include "llhudnametag.h"
#include "lldrawable.h"
#include "llflexibleobject.h"
#include "llviewertextureanim.h"
#include "xform.h"
#include "llsky.h"
#include "llviewercamera.h"
#include "llselectmgr.h"
#include "llresmgr.h"
#include "llsdutil.h"
#include "llviewerregion.h"
#include "llviewerstats.h"
#include "llviewerstatsrecorder.h"
#include "llvovolume.h"
#include "llvoavatarself.h"
#include "lltoolmgr.h"
#include "lltoolpie.h"
#include "llkeyboard.h"
#include "u64.h"
#include "llviewertexturelist.h"
#include "lldatapacker.h"
#include "llcallstack.h"
#ifdef LL_USESYSTEMLIBS
#include <zlib.h>
#else
#include "zlib/zlib.h"
#endif
#include "object_flags.h"

#include "llappviewer.h"
#include "llfloaterperms.h"
#include "llvocache.h"
#include "llcorehttputil.h"

#include <algorithm>
#include <iterator>

extern F32 gMinObjectDistance;
extern BOOL gAnimateTextures;

#define MAX_CONCURRENT_PHYSICS_REQUESTS 256

void dialog_refresh_all();

// Global lists of objects - should go away soon.
LLViewerObjectList gObjectList;

extern LLPipeline	gPipeline;

// Statics for object lookup tables.
U32						LLViewerObjectList::sSimulatorMachineIndex = 1; // Not zero deliberately, to speed up index check.
std::map<U64, U32>		LLViewerObjectList::sIPAndPortToIndex;
std::map<U64, LLUUID>	LLViewerObjectList::sIndexAndLocalIDToUUID;

LLViewerObjectList::LLViewerObjectList()
{
	mCurLazyUpdateIndex = 0;
	mCurBin = 0;
	mNumDeadObjects = 0;
	mNumOrphans = 0;
	mNumNewObjects = 0;
	mWasPaused = FALSE;
	mNumDeadObjectUpdates = 0;
	mNumUnknownUpdates = 0;
}

LLViewerObjectList::~LLViewerObjectList()
{
	destroy();
}

void LLViewerObjectList::destroy()
{
	killAllObjects();

	resetObjectBeacons();
	mActiveObjects.clear();
	mDeadObjects.clear();
	mMapObjects.clear();
	mUUIDObjectMap.clear();
}


void LLViewerObjectList::getUUIDFromLocal(LLUUID &id,
										  const U32 local_id,
										  const U32 ip,
										  const U32 port)
{
	U64 ipport = (((U64)ip) << 32) | (U64)port;

	U32 index = sIPAndPortToIndex[ipport];

	if (!index)
	{
		index = sSimulatorMachineIndex++;
		sIPAndPortToIndex[ipport] = index;
	}

	U64	indexid = (((U64)index) << 32) | (U64)local_id;

	id = get_if_there(sIndexAndLocalIDToUUID, indexid, LLUUID::null);
}

U64 LLViewerObjectList::getIndex(const U32 local_id,
								 const U32 ip,
								 const U32 port)
{
	U64 ipport = (((U64)ip) << 32) | (U64)port;

	U32 index = sIPAndPortToIndex[ipport];

	if (!index)
	{
		return 0;
	}

	return (((U64)index) << 32) | (U64)local_id;
}

BOOL LLViewerObjectList::removeFromLocalIDTable(const LLViewerObject* objectp)
{
	if(objectp && objectp->getRegion())
	{
		U32 local_id = objectp->mLocalID;		
		U32 ip = objectp->getRegion()->getHost().getAddress();
		U32 port = objectp->getRegion()->getHost().getPort();
		U64 ipport = (((U64)ip) << 32) | (U64)port;
		U32 index = sIPAndPortToIndex[ipport];
		
		// LL_INFOS() << "Removing object from table, local ID " << local_id << ", ip " << ip << ":" << port << LL_ENDL;
		
		U64	indexid = (((U64)index) << 32) | (U64)local_id;
		
		std::map<U64, LLUUID>::iterator iter = sIndexAndLocalIDToUUID.find(indexid);
		if (iter == sIndexAndLocalIDToUUID.end())
		{
			return FALSE;
		}
		
		// Found existing entry
		if (iter->second == objectp->getID())
		{   // Full UUIDs match, so remove the entry
			sIndexAndLocalIDToUUID.erase(iter);
			return TRUE;
		}
		// UUIDs did not match - this would zap a valid entry, so don't erase it
		//LL_INFOS() << "Tried to erase entry where id in table (" 
		//		<< iter->second	<< ") did not match object " << object.getID() << LL_ENDL;
	}
	
	return FALSE ;
}

void LLViewerObjectList::setUUIDAndLocal(const LLUUID &id,
										  const U32 local_id,
										  const U32 ip,
										  const U32 port)
{
	U64 ipport = (((U64)ip) << 32) | (U64)port;

	U32 index = sIPAndPortToIndex[ipport];

	if (!index)
	{
		index = sSimulatorMachineIndex++;
		sIPAndPortToIndex[ipport] = index;
	}

	U64	indexid = (((U64)index) << 32) | (U64)local_id;

	sIndexAndLocalIDToUUID[indexid] = id;
	
	//LL_INFOS() << "Adding object to table, full ID " << id
	//	<< ", local ID " << local_id << ", ip " << ip << ":" << port << LL_ENDL;
}

S32 gFullObjectUpdates = 0;
S32 gTerseObjectUpdates = 0;

void LLViewerObjectList::processUpdateCore(LLViewerObject* objectp, 
										   void** user_data, 
										   U32 i, 
										   const EObjectUpdateType update_type, 
										   LLDataPacker* dpp, 
										   bool just_created,
										   bool from_cache)
{
	LLMessageSystem* msg = NULL;
	
	if(!from_cache)
	{
		msg = gMessageSystem;
	}

	// ignore returned flags
    LL_DEBUGS("ObjectUpdate") << "uuid " << objectp->mID << " calling processUpdateMessage " 
                              << objectp << " just_created " << just_created << " from_cache " << from_cache << " msg " << msg << LL_ENDL;
    dumpStack("ObjectUpdateStack");
	 	
	objectp->processUpdateMessage(msg, user_data, i, update_type, dpp);
		
	if (objectp->isDead())
	{
		// The update failed
		return;
	}

	updateActive(objectp);

	if (just_created) 
	{
		gPipeline.addObject(objectp);
	}

	// Also sets the approx. pixel area
	objectp->setPixelAreaAndAngle(gAgent);

	// RN: this must be called after we have a drawable 
	// (from gPipeline.addObject)
	// so that the drawable parent is set properly
	if(msg != NULL)
	{
	findOrphans(objectp, msg->getSenderIP(), msg->getSenderPort());
	}
	else
	{
		LLViewerRegion* regionp = objectp->getRegion();
		if(regionp != NULL)
		{
			findOrphans(objectp, regionp->getHost().getAddress(), regionp->getHost().getPort());
		}
	}
	
	// If we're just wandering around, don't create new objects selected.
	if (just_created 
		&& update_type != OUT_TERSE_IMPROVED 
		&& objectp->mCreateSelected)
	{
		if ( LLToolMgr::getInstance()->getCurrentTool() != LLToolPie::getInstance() )
		{
			// LL_INFOS() << "DEBUG selecting " << objectp->mID << " " 
			// << objectp->mLocalID << LL_ENDL;
			LLSelectMgr::getInstance()->selectObjectAndFamily(objectp);
			dialog_refresh_all();
		}

		objectp->mCreateSelected = false;
		gViewerWindow->getWindow()->decBusyCount();
		gViewerWindow->setCursor( UI_CURSOR_ARROW );
	}
}

static LLTrace::BlockTimerStatHandle FTM_PROCESS_OBJECTS("Process Objects");

LLViewerObject* LLViewerObjectList::processObjectUpdateFromCache(LLVOCacheEntry* entry, LLViewerRegion* regionp)
{
	LLDataPacker *cached_dpp = entry->getDP();

	if (!cached_dpp)
	{
		return NULL; //nothing cached.
	}
	
	LLViewerObject *objectp;
	U32			    local_id;
	LLPCode		    pcode = 0;
	LLUUID		    fullid;
	LLViewerStatsRecorder& recorder = LLViewerStatsRecorder::instance();

	// Cache Hit.
	record(LLStatViewer::OBJECT_CACHE_HIT_RATE, LLUnits::Ratio::fromValue(1));

	cached_dpp->reset();
	cached_dpp->unpackUUID(fullid, "ID");
	cached_dpp->unpackU32(local_id, "LocalID");
	cached_dpp->unpackU8(pcode, "PCode");

	objectp = findObject(fullid);

	if (objectp)
	{
		if(!objectp->isDead() && (objectp->mLocalID != entry->getLocalID() ||
			objectp->getRegion() != regionp))
		{
			removeFromLocalIDTable(objectp);
			setUUIDAndLocal(fullid, entry->getLocalID(),
							regionp->getHost().getAddress(),
							regionp->getHost().getPort());
				
			if (objectp->mLocalID != entry->getLocalID())
			{	// Update local ID in object with the one sent from the region
				objectp->mLocalID = entry->getLocalID();
			}
			
			if (objectp->getRegion() != regionp)
			{	// Object changed region, so update it
				objectp->updateRegion(regionp); // for LLVOAvatar
			}
		}
		else
		{
			//should fall through if already loaded because may need to update the object.
			//return objectp; //already loaded.
		}
	}

	bool justCreated = false;
	if (!objectp)
	{
		objectp = createObjectFromCache(pcode, regionp, fullid, entry->getLocalID());

        LL_DEBUGS("ObjectUpdate") << "uuid " << fullid << " created objectp " << objectp << LL_ENDL;
        dumpStack("ObjectUpdateStack");
	 	
		if (!objectp)
		{
			LL_INFOS() << "createObject failure for object: " << fullid << LL_ENDL;
			recorder.objectUpdateFailure(entry->getLocalID(), OUT_FULL_CACHED, 0);
			return NULL;
		}
		justCreated = true;
		mNumNewObjects++;
	}

	if (objectp->isDead())
	{
		LL_WARNS() << "Dead object " << objectp->mID << " in UUID map 1!" << LL_ENDL;
	}
		
	processUpdateCore(objectp, NULL, 0, OUT_FULL_CACHED, cached_dpp, justCreated, true);
	objectp->loadFlags(entry->getUpdateFlags()); //just in case, reload update flags from cache.
	
	if(entry->getHitCount() > 0)
	{
		objectp->setLastUpdateType(OUT_FULL_CACHED);
	}
	else
	{
		objectp->setLastUpdateType(OUT_FULL_COMPRESSED); //newly cached
		objectp->setLastUpdateCached(TRUE);
	}
	recorder.log(0.2f);
	LLVOAvatar::cullAvatarsByPixelArea();

	return objectp;
}

void LLViewerObjectList::processObjectUpdate(LLMessageSystem *mesgsys,
											 void **user_data,
											 const EObjectUpdateType update_type,
											 bool compressed)
{
	LL_RECORD_BLOCK_TIME(FTM_PROCESS_OBJECTS);	
	
	LLViewerObject *objectp;
	S32			num_objects;
	U32			local_id;
	LLPCode		pcode = 0;
	LLUUID		fullid;
	S32			i;

	// figure out which simulator these are from and get it's index
	// Coordinates in simulators are region-local
	// Until we get region-locality working on viewer we
	// have to transform to absolute coordinates.
	num_objects = mesgsys->getNumberOfBlocksFast(_PREHASH_ObjectData);

	// I don't think this case is ever hit.  TODO* Test this.
	if (!compressed && update_type != OUT_FULL)
	{
		//LL_INFOS() << "TEST: !cached && !compressed && update_type != OUT_FULL" << LL_ENDL;
		gTerseObjectUpdates += num_objects;
		/*
		S32 size;
		if (mesgsys->getReceiveCompressedSize())
		{
			size = mesgsys->getReceiveCompressedSize();
		}
		else
		{
			size = mesgsys->getReceiveSize();
		}
		LL_INFOS() << "Received terse " << num_objects << " in " << size << " byte (" << size/num_objects << ")" << LL_ENDL;
		*/
	}
	else
	{
		/*
		S32 size;
		if (mesgsys->getReceiveCompressedSize())
		{
			size = mesgsys->getReceiveCompressedSize();
		}
		else
		{
			size = mesgsys->getReceiveSize();
		}

		LL_INFOS() << "Received " << num_objects << " in " << size << " byte (" << size/num_objects << ")" << LL_ENDL;
		*/
		gFullObjectUpdates += num_objects;
	}

	U64 region_handle;
	mesgsys->getU64Fast(_PREHASH_RegionData, _PREHASH_RegionHandle, region_handle);
	
	LLViewerRegion *regionp = LLWorld::getInstance()->getRegionFromHandle(region_handle);

	if (!regionp)
	{
		LL_WARNS() << "Object update from unknown region! " << region_handle << LL_ENDL;
		return;
	}

	U8 compressed_dpbuffer[2048];
	LLDataPackerBinaryBuffer compressed_dp(compressed_dpbuffer, 2048);
	LLViewerStatsRecorder& recorder = LLViewerStatsRecorder::instance();

	for (i = 0; i < num_objects; i++)
	{
		// timer is unused?
		LLTimer update_timer;
		BOOL justCreated = FALSE;
		S32	msg_size = 0;
		bool update_cache = false; //update object cache if it is a full-update or terse update

		if (compressed)
		{
			S32							uncompressed_length = 2048;
			compressed_dp.reset();

			uncompressed_length = mesgsys->getSizeFast(_PREHASH_ObjectData, i, _PREHASH_Data);
<<<<<<< HEAD
			mesgsys->getBinaryDataFast(_PREHASH_ObjectData, _PREHASH_Data, compressed_dpbuffer, 0, i, 2048);
=======
            LL_DEBUGS("ObjectUpdate") << "got binary data from message to compressed_dpbuffer" << LL_ENDL;
			mesgsys->getBinaryDataFast(_PREHASH_ObjectData, _PREHASH_Data, compressed_dpbuffer, 0, i);
>>>>>>> 34770cbf
			compressed_dp.assignBuffer(compressed_dpbuffer, uncompressed_length);

			if (update_type != OUT_TERSE_IMPROVED) // OUT_FULL_COMPRESSED only?
			{
				U32 flags = 0;
				mesgsys->getU32Fast(_PREHASH_ObjectData, _PREHASH_UpdateFlags, flags, i);

				compressed_dp.unpackUUID(fullid, "ID");
				compressed_dp.unpackU32(local_id, "LocalID");
				compressed_dp.unpackU8(pcode, "PCode");
				
				if (pcode == 0)
				{
					// object creation will fail, LLViewerObject::createObject()
					LL_WARNS() << "Received object " << fullid
						<< " with 0 PCode. Local id: " << local_id
						<< " Flags: " << flags
						<< " Region: " << regionp->getName()
						<< " Region id: " << regionp->getRegionID() << LL_ENDL;
					recorder.objectUpdateFailure(local_id, update_type, msg_size);
					continue;
				}
				else if ((flags & FLAGS_TEMPORARY_ON_REZ) == 0)
				{
					//send to object cache
					regionp->cacheFullUpdate(compressed_dp, flags);
					continue;
				}
			}
			else //OUT_TERSE_IMPROVED
			{
				update_cache = true;
				compressed_dp.unpackU32(local_id, "LocalID");
				getUUIDFromLocal(fullid,
								 local_id,
								 gMessageSystem->getSenderIP(),
								 gMessageSystem->getSenderPort());
				if (fullid.isNull())
				{
					LL_DEBUGS() << "update for unknown localid " << local_id << " host " << gMessageSystem->getSender() << ":" << gMessageSystem->getSenderPort() << LL_ENDL;
					mNumUnknownUpdates++;
				}
			}
		}
		else if (update_type != OUT_FULL) // !compressed, !OUT_FULL ==> OUT_FULL_CACHED only?
		{
			mesgsys->getU32Fast(_PREHASH_ObjectData, _PREHASH_ID, local_id, i);
			msg_size += sizeof(U32);

			getUUIDFromLocal(fullid,
							local_id,
							gMessageSystem->getSenderIP(),
							gMessageSystem->getSenderPort());
			if (fullid.isNull())
			{
				// LL_WARNS() << "update for unknown localid " << local_id << " host " << gMessageSystem->getSender() << LL_ENDL;
				mNumUnknownUpdates++;
			}
            else
            {
                LL_DEBUGS("ObjectUpdate") << "Non-full, non-compressed update, obj " << local_id << ", global ID " << fullid << " from " << mesgsys->getSender() << LL_ENDL;
            }
		}
		else // OUT_FULL only?
		{
			update_cache = true;
			mesgsys->getUUIDFast(_PREHASH_ObjectData, _PREHASH_FullID, fullid, i);
			mesgsys->getU32Fast(_PREHASH_ObjectData, _PREHASH_ID, local_id, i);
			msg_size += sizeof(LLUUID);
			msg_size += sizeof(U32);
			LL_DEBUGS("ObjectUpdate") << "Full Update, obj " << local_id << ", global ID " << fullid << " from " << mesgsys->getSender() << LL_ENDL;
		}
		objectp = findObject(fullid);

        if (compressed)
        {
            LL_DEBUGS("ObjectUpdate") << "uuid " << fullid << " received compressed data from message (earlier in function)" << LL_ENDL;
        }
        LL_DEBUGS("ObjectUpdate") << "uuid " << fullid << " objectp " << objectp 
                                     << " update_cache " << (S32) update_cache << " compressed " << compressed
                                     << " update_type "  << update_type << LL_ENDL;
        dumpStack("ObjectUpdateStack");
        
		if(update_cache)
		{
			objectp = regionp->updateCacheEntry(local_id, objectp, update_type);
		}

		// This looks like it will break if the local_id of the object doesn't change
		// upon boundary crossing, but we check for region id matching later...
		// Reset object local id and region pointer if things have changed
		if (objectp && 
			((objectp->mLocalID != local_id) ||
			 (objectp->getRegion() != regionp)))
		{
			//if (objectp->getRegion())
			//{
			//	LL_INFOS() << "Local ID change: Removing object from table, local ID " << objectp->mLocalID 
			//			<< ", id from message " << local_id << ", from " 
			//			<< LLHost(objectp->getRegion()->getHost().getAddress(), objectp->getRegion()->getHost().getPort())
			//			<< ", full id " << fullid 
			//			<< ", objects id " << objectp->getID()
			//			<< ", regionp " << (U32) regionp << ", object region " << (U32) objectp->getRegion()
			//			<< LL_ENDL;
			//}
			removeFromLocalIDTable(objectp);
			setUUIDAndLocal(fullid,
							local_id,
							gMessageSystem->getSenderIP(),
							gMessageSystem->getSenderPort());
			
			if (objectp->mLocalID != local_id)
			{	// Update local ID in object with the one sent from the region
				objectp->mLocalID = local_id;
			}
			
			if (objectp->getRegion() != regionp)
			{	// Object changed region, so update it
				objectp->updateRegion(regionp); // for LLVOAvatar
			}
		}

		if (!objectp)
		{
			if (compressed)
			{
				if (update_type == OUT_TERSE_IMPROVED)
				{
					// LL_INFOS() << "terse update for an unknown object (compressed):" << fullid << LL_ENDL;
					recorder.objectUpdateFailure(local_id, update_type, msg_size);
					continue;
				}
			}
			else
			{
				if (update_type != OUT_FULL)
				{
					//LL_INFOS() << "terse update for an unknown object:" << fullid << LL_ENDL;
					recorder.objectUpdateFailure(local_id, update_type, msg_size);
					continue;
				}

				mesgsys->getU8Fast(_PREHASH_ObjectData, _PREHASH_PCode, pcode, i);
				msg_size += sizeof(U8);

			}
#ifdef IGNORE_DEAD
			if (mDeadObjects.find(fullid) != mDeadObjects.end())
			{
				mNumDeadObjectUpdates++;
				//LL_INFOS() << "update for a dead object:" << fullid << LL_ENDL;
				recorder.objectUpdateFailure(local_id, update_type, msg_size);
				continue;
			}
#endif

			objectp = createObject(pcode, regionp, fullid, local_id, gMessageSystem->getSender());

            LL_DEBUGS("ObjectUpdate") << "creating object " << fullid << " result " << objectp << LL_ENDL;
            dumpStack("ObjectUpdateStack");

			if (!objectp)
			{
				LL_INFOS() << "createObject failure for object: " << fullid << LL_ENDL;
				recorder.objectUpdateFailure(local_id, update_type, msg_size);
				continue;
			}

			justCreated = TRUE;
			mNumNewObjects++;
		}

		if (objectp->isDead())
		{
			LL_WARNS() << "Dead object " << objectp->mID << " in UUID map 1!" << LL_ENDL;
		}

		//bool bCached = false;
		if (compressed)
		{
			if (update_type != OUT_TERSE_IMPROVED) // OUT_FULL_COMPRESSED only?
			{
				objectp->mLocalID = local_id;
			}
			processUpdateCore(objectp, user_data, i, update_type, &compressed_dp, justCreated);

#if 0
			if (update_type != OUT_TERSE_IMPROVED) // OUT_FULL_COMPRESSED only?
			{
				U32 flags = 0;
				mesgsys->getU32Fast(_PREHASH_ObjectData, _PREHASH_UpdateFlags, flags, i);
			
				if(!(flags & FLAGS_TEMPORARY_ON_REZ))
				{
				bCached = true;
					LLViewerRegion::eCacheUpdateResult result = objectp->mRegionp->cacheFullUpdate(objectp, compressed_dp, flags);
				recorder.cacheFullUpdate(local_id, update_type, result, objectp, msg_size);
			}
		}
#endif
		}
		else
		{
			if (update_type == OUT_FULL)
			{
				objectp->mLocalID = local_id;
			}
			processUpdateCore(objectp, user_data, i, update_type, NULL, justCreated);
		}
		recorder.objectUpdateEvent(local_id, update_type, objectp, msg_size);
		objectp->setLastUpdateType(update_type);
	}

	recorder.log(0.2f);

	LLVOAvatar::cullAvatarsByPixelArea();
}

void LLViewerObjectList::processCompressedObjectUpdate(LLMessageSystem *mesgsys,
											 void **user_data,
											 const EObjectUpdateType update_type)
{
	processObjectUpdate(mesgsys, user_data, update_type, true);
}

void LLViewerObjectList::processCachedObjectUpdate(LLMessageSystem *mesgsys,
											 void **user_data,
											 const EObjectUpdateType update_type)
{
	//processObjectUpdate(mesgsys, user_data, update_type, true, false);

	S32 num_objects = mesgsys->getNumberOfBlocksFast(_PREHASH_ObjectData);
	gFullObjectUpdates += num_objects;

	U64 region_handle;
	mesgsys->getU64Fast(_PREHASH_RegionData, _PREHASH_RegionHandle, region_handle);	
	LLViewerRegion *regionp = LLWorld::getInstance()->getRegionFromHandle(region_handle);
	if (!regionp)
	{
		LL_WARNS() << "Object update from unknown region! " << region_handle << LL_ENDL;
		return;
	}

	LLViewerStatsRecorder& recorder = LLViewerStatsRecorder::instance();

	for (S32 i = 0; i < num_objects; i++)
	{
		S32	msg_size = 0;
		U32 id;
		U32 crc;
		U32 flags;
		mesgsys->getU32Fast(_PREHASH_ObjectData, _PREHASH_ID, id, i);
		mesgsys->getU32Fast(_PREHASH_ObjectData, _PREHASH_CRC, crc, i);
		mesgsys->getU32Fast(_PREHASH_ObjectData, _PREHASH_UpdateFlags, flags, i);
		msg_size += sizeof(U32) * 2;

        LL_DEBUGS("ObjectUpdate") << "got probe for id " << id << " crc " << crc << LL_ENDL;
        dumpStack("ObjectUpdateStack");

		// Lookup data packer and add this id to cache miss lists if necessary.
		U8 cache_miss_type = LLViewerRegion::CACHE_MISS_TYPE_NONE;
		if(!regionp->probeCache(id, crc, flags, cache_miss_type))
		{
			// Cache Miss.
            LL_DEBUGS("ObjectUpdate") << "cache miss for id " << id << " crc " << crc << " miss type " << (S32) cache_miss_type << LL_ENDL;

			recorder.cacheMissEvent(id, update_type, cache_miss_type, msg_size);

			continue; // no data packer, skip this object
		}
	}

	return;
}	

void LLViewerObjectList::dirtyAllObjectInventory()
{
	for (vobj_list_t::iterator iter = mObjects.begin(); iter != mObjects.end(); ++iter)
	{
		(*iter)->dirtyInventory();
	}
}

void LLViewerObjectList::updateApparentAngles(LLAgent &agent)
{
	S32 i;
	S32 num_objects = 0;
	LLViewerObject *objectp;

	S32 num_updates, max_value;
	if (NUM_BINS - 1 == mCurBin)
	{
		// Remainder (mObjects.size() could have changed)
		num_updates = (S32) mObjects.size() - mCurLazyUpdateIndex;
		max_value = (S32) mObjects.size();
	}
	else
	{
		num_updates = ((S32) mObjects.size() / NUM_BINS) + 1;
		max_value = llmin((S32) mObjects.size(), mCurLazyUpdateIndex + num_updates);
	}


	// Slam priorities for textures that we care about (hovered, selected, and focused)
	// Hovered
	// Assumes only one level deep of parenting
	LLSelectNode* nodep = LLSelectMgr::instance().getHoverNode();
	if (nodep)
	{
		objectp = nodep->getObject();
		if (objectp)
		{
			objectp->boostTexturePriority();
		}
	}

	// Focused
	objectp = gAgentCamera.getFocusObject();
	if (objectp)
	{
		objectp->boostTexturePriority();
	}

	// Selected
	struct f : public LLSelectedObjectFunctor
	{
		virtual bool apply(LLViewerObject* objectp)
		{
			objectp->boostTexturePriority();
			return true;
		}
	} func;
	LLSelectMgr::getInstance()->getSelection()->applyToRootObjects(&func);

	// Iterate through some of the objects and lazy update their texture priorities
	for (i = mCurLazyUpdateIndex; i < max_value; i++)
	{
		objectp = mObjects[i];
		if (!objectp->isDead())
		{
			num_objects++;

			//  Update distance & gpw 
			objectp->setPixelAreaAndAngle(agent); // Also sets the approx. pixel area
			objectp->updateTextures();	// Update the image levels of textures for this object.
		}
	}

	mCurLazyUpdateIndex = max_value;
	if (mCurLazyUpdateIndex == mObjects.size())
	{
		// restart
		mCurLazyUpdateIndex = 0;
		mCurBin = 0; // keep in sync with index (mObjects.size() could have changed)
	}
	else
	{
		mCurBin = (mCurBin + 1) % NUM_BINS;
	}

	LLVOAvatar::cullAvatarsByPixelArea();
}

static LLTrace::BlockTimerStatHandle FTM_IDLE_COPY("Idle Copy");

void LLViewerObjectList::update(LLAgent &agent)
{
	// Update globals
	LLViewerObject::setVelocityInterpolate( gSavedSettings.getBOOL("VelocityInterpolate") );
	LLViewerObject::setPingInterpolate( gSavedSettings.getBOOL("PingInterpolate") );
	
	F32 interp_time = gSavedSettings.getF32("InterpolationTime");
	F32 phase_out_time = gSavedSettings.getF32("InterpolationPhaseOut");
	if (interp_time < 0.0 || 
		phase_out_time < 0.0 ||
		phase_out_time > interp_time)
	{
		LL_WARNS() << "Invalid values for InterpolationTime or InterpolationPhaseOut, resetting to defaults" << LL_ENDL;
		interp_time = 3.0f;
		phase_out_time = 1.0f;
	}
	LLViewerObject::setPhaseOutUpdateInterpolationTime( interp_time );
	LLViewerObject::setMaxUpdateInterpolationTime( phase_out_time );

	gAnimateTextures = gSavedSettings.getBOOL("AnimateTextures");

	// update global timer
	F32 last_time = gFrameTimeSeconds;
	U64Microseconds time = totalTime();				 // this will become the new gFrameTime when the update is done
	// Time _can_ go backwards, for example if the user changes the system clock.
	// It doesn't cause any fatal problems (just some oddness with stats), so we shouldn't assert here.
//	llassert(time > gFrameTime);
	F64Seconds time_diff = time - gFrameTime;
	gFrameTime	= time;
	F64Seconds time_since_start = gFrameTime - gStartTime;
	gFrameTimeSeconds = time_since_start;

	gFrameIntervalSeconds = gFrameTimeSeconds - last_time;
	if (gFrameIntervalSeconds < 0.f)
	{
		gFrameIntervalSeconds = 0.f;
	}

	//clear avatar LOD change counter
	LLVOAvatar::sNumLODChangesThisFrame = 0;

	const F64 frame_time = LLFrameTimer::getElapsedSeconds();
	
	LLViewerObject *objectp = NULL;	
	
	// Make a copy of the list in case something in idleUpdate() messes with it
	static std::vector<LLViewerObject*> idle_list;

	U32 idle_count = 0;
	
	{
		LL_RECORD_BLOCK_TIME(FTM_IDLE_COPY);

 		for (std::vector<LLPointer<LLViewerObject> >::iterator active_iter = mActiveObjects.begin();
			active_iter != mActiveObjects.end(); active_iter++)
		{
			objectp = *active_iter;
			if (objectp)
			{
				if (idle_count >= idle_list.size())
				{
                    idle_list.push_back( objectp );
                }
			else
				{
					idle_list[idle_count] = objectp;
				}
				++idle_count;
			}
			else
			{	// There shouldn't be any NULL pointers in the list, but they have caused
				// crashes before.  This may be idleUpdate() messing with the list.
				LL_WARNS() << "LLViewerObjectList::update has a NULL objectp" << LL_ENDL;
			}
		}
	}

	std::vector<LLViewerObject*>::iterator idle_end = idle_list.begin()+idle_count;

	if (gSavedSettings.getBOOL("FreezeTime"))
	{
		
		for (std::vector<LLViewerObject*>::iterator iter = idle_list.begin();
			iter != idle_end; iter++)
		{
			objectp = *iter;
			if (objectp->isAvatar())
			{
				objectp->idleUpdate(agent, frame_time);
			}
		}
	}
	else
	{
		for (std::vector<LLViewerObject*>::iterator idle_iter = idle_list.begin();
			idle_iter != idle_end; idle_iter++)
		{
			objectp = *idle_iter;
			llassert(objectp->isActive());
                objectp->idleUpdate(agent, frame_time);
		}

		//update flexible objects
		LLVolumeImplFlexible::updateClass();

		//update animated textures
		if (gAnimateTextures)
		{
			LLViewerTextureAnim::updateClass();
		}
	}



	fetchObjectCosts();
	fetchPhysicsFlags();

	// update max computed render cost
	LLVOVolume::updateRenderComplexity();

	// compute all sorts of time-based stats
	// don't factor frames that were paused into the stats
	if (! mWasPaused)
	{
		LLViewerStats::getInstance()->updateFrameStats(time_diff);
	}

	/*
	// Debugging code for viewing orphans, and orphaned parents
	LLUUID id;
	for (i = 0; i < mOrphanParents.size(); i++)
	{
		id = sIndexAndLocalIDToUUID[mOrphanParents[i]];
		LLViewerObject *objectp = findObject(id);
		if (objectp)
		{
			std::string id_str;
			objectp->mID.toString(id_str);
			std::string tmpstr = std::string("Par:	") + id_str;
			addDebugBeacon(objectp->getPositionAgent(),
							tmpstr,
							LLColor4(1.f,0.f,0.f,1.f),
							LLColor4(1.f,1.f,1.f,1.f));
		}
	}

	LLColor4 text_color;
	for (i = 0; i < mOrphanChildren.size(); i++)
	{
		OrphanInfo oi = mOrphanChildren[i];
		LLViewerObject *objectp = findObject(oi.mChildInfo);
		if (objectp)
		{
			std::string id_str;
			objectp->mID.toString(id_str);
			std::string tmpstr;
			if (objectp->getParent())
			{
				tmpstr = std::string("ChP:	") + id_str;
				text_color = LLColor4(0.f, 1.f, 0.f, 1.f);
			}
			else
			{
				tmpstr = std::string("ChNoP:	") + id_str;
				text_color = LLColor4(1.f, 0.f, 0.f, 1.f);
			}
			id = sIndexAndLocalIDToUUID[oi.mParentInfo];
			addDebugBeacon(objectp->getPositionAgent() + LLVector3(0.f, 0.f, -0.25f),
							tmpstr,
							LLColor4(0.25f,0.25f,0.25f,1.f),
							text_color);
		}
		i++;
	}
	*/

	sample(LLStatViewer::NUM_OBJECTS, mObjects.size());
	sample(LLStatViewer::NUM_ACTIVE_OBJECTS, idle_count);
}

void LLViewerObjectList::fetchObjectCosts()
{
	// issue http request for stale object physics costs
	if (!mStaleObjectCost.empty())
	{
		LLViewerRegion* regionp = gAgent.getRegion();

		if (regionp)
		{
			std::string url = regionp->getCapability("GetObjectCost");

			if (!url.empty())
			{
                LLCoros::instance().launch("LLViewerObjectList::fetchObjectCostsCoro",
                    boost::bind(&LLViewerObjectList::fetchObjectCostsCoro, this, url));
			}
			else
			{
				mStaleObjectCost.clear();
				mPendingObjectCost.clear();
			}
		}
	}
}

/*static*/
void LLViewerObjectList::reportObjectCostFailure(LLSD &objectList)
{
    // TODO*: No more hard coding
    for (LLSD::array_iterator it = objectList.beginArray(); it != objectList.endArray(); ++it)
    {
        gObjectList.onObjectCostFetchFailure(it->asUUID());
    }
}


void LLViewerObjectList::fetchObjectCostsCoro(std::string url)
{
    LLCore::HttpRequest::policy_t httpPolicy(LLCore::HttpRequest::DEFAULT_POLICY_ID);
    LLCoreHttpUtil::HttpCoroutineAdapter::ptr_t
        httpAdapter(new LLCoreHttpUtil::HttpCoroutineAdapter("genericPostCoro", httpPolicy));
    LLCore::HttpRequest::ptr_t httpRequest(new LLCore::HttpRequest);



    uuid_set_t diff;

    std::set_difference(mStaleObjectCost.begin(), mStaleObjectCost.end(),
        mPendingObjectCost.begin(), mPendingObjectCost.end(), 
        std::inserter(diff, diff.begin()));

    mStaleObjectCost.clear();

    if (diff.empty())
    {
        LL_INFOS() << "No outstanding object IDs to request. Pending count: " << mPendingObjectCost.size() << LL_ENDL;
        return;
    }

    LLSD idList(LLSD::emptyArray());

    for (uuid_set_t::iterator it = diff.begin(); it != diff.end(); ++it)
    {
        idList.append(*it);
    }

    mPendingObjectCost.insert(diff.begin(), diff.end());

    LLSD postData = LLSD::emptyMap();

    postData["object_ids"] = idList;

    LLSD result = httpAdapter->postAndSuspend(httpRequest, url, postData);

    LLSD httpResults = result[LLCoreHttpUtil::HttpCoroutineAdapter::HTTP_RESULTS];
    LLCore::HttpStatus status = LLCoreHttpUtil::HttpCoroutineAdapter::getStatusFromLLSD(httpResults);

    if (!status || result.has("error"))
    {
        if (result.has("error"))
        {
            LL_WARNS() << "Application level error when fetching object "
                << "cost.  Message: " << result["error"]["message"].asString()
                << ", identifier: " << result["error"]["identifier"].asString()
                << LL_ENDL;

            // TODO*: Adaptively adjust request size if the
            // service says we've requested too many and retry
        }
        reportObjectCostFailure(idList);

        return;
    }

    // Success, grab the resource cost and linked set costs
    // for an object if one was returned
    for (LLSD::array_iterator it = idList.beginArray(); it != idList.endArray(); ++it)
    {
        LLUUID objectId = it->asUUID();

        // Object could have been added to the mStaleObjectCost after request started
        mStaleObjectCost.erase(objectId);
        mPendingObjectCost.erase(objectId);

        // Check to see if the request contains data for the object
        if (result.has(it->asString()))
        {
            LLSD objectData = result[it->asString()];

            F32 linkCost = objectData["linked_set_resource_cost"].asReal();
            F32 objectCost = objectData["resource_cost"].asReal();
            F32 physicsCost = objectData["physics_cost"].asReal();
            F32 linkPhysicsCost = objectData["linked_set_physics_cost"].asReal();

            gObjectList.updateObjectCost(objectId, objectCost, linkCost, physicsCost, linkPhysicsCost);
        }
        else
        {
            // TODO*: Give user feedback about the missing data?
            gObjectList.onObjectCostFetchFailure(objectId);
        }
    }

}

void LLViewerObjectList::fetchPhysicsFlags()
{
	// issue http request for stale object physics flags
	if (!mStalePhysicsFlags.empty())
	{
		LLViewerRegion* regionp = gAgent.getRegion();

		if (regionp)
		{
			std::string url = regionp->getCapability("GetObjectPhysicsData");

			if (!url.empty())
			{
                LLCoros::instance().launch("LLViewerObjectList::fetchPhisicsFlagsCoro",
                    boost::bind(&LLViewerObjectList::fetchPhisicsFlagsCoro, this, url));
			}
			else
			{
				mStalePhysicsFlags.clear();
				mPendingPhysicsFlags.clear();
			}
		}
	}
}

/*static*/
void LLViewerObjectList::reportPhysicsFlagFailure(LLSD &objectList)
{
    // TODO*: No more hard coding
    for (LLSD::array_iterator it = objectList.beginArray(); it != objectList.endArray(); ++it)
    {
        gObjectList.onPhysicsFlagsFetchFailure(it->asUUID());
    }
}

void LLViewerObjectList::fetchPhisicsFlagsCoro(std::string url)
{
    LLCore::HttpRequest::policy_t httpPolicy(LLCore::HttpRequest::DEFAULT_POLICY_ID);
    LLCoreHttpUtil::HttpCoroutineAdapter::ptr_t
        httpAdapter(new LLCoreHttpUtil::HttpCoroutineAdapter("genericPostCoro", httpPolicy));
    LLCore::HttpRequest::ptr_t httpRequest(new LLCore::HttpRequest);

    LLSD idList;
    U32 objectIndex = 0;

    for (uuid_set_t::iterator it = mStalePhysicsFlags.begin(); it != mStalePhysicsFlags.end();)
    {
        // Check to see if a request for this object
        // has already been made.
        if (mPendingPhysicsFlags.find(*it) == mPendingPhysicsFlags.end())
        {
            mPendingPhysicsFlags.insert(*it);
            idList[objectIndex++] = *it;
        }

        mStalePhysicsFlags.erase(it++);

        if (objectIndex >= MAX_CONCURRENT_PHYSICS_REQUESTS)
        {
            break;
        }
    }

    if (idList.size() < 1)
    {
        LL_INFOS() << "No outstanding object physics flags to request." << LL_ENDL;
        return;
    }

    LLSD postData = LLSD::emptyMap();

    postData["object_ids"] = idList;

    LLSD result = httpAdapter->postAndSuspend(httpRequest, url, postData);

    LLSD httpResults = result[LLCoreHttpUtil::HttpCoroutineAdapter::HTTP_RESULTS];
    LLCore::HttpStatus status = LLCoreHttpUtil::HttpCoroutineAdapter::getStatusFromLLSD(httpResults);

    if (!status || result.has("error"))
    {
        if (result.has("error"))
        {
            LL_WARNS() << "Application level error when fetching object "
                << "physics flags.  Message: " << result["error"]["message"].asString()
                << ", identifier: " << result["error"]["identifier"].asString()
                << LL_ENDL;

            // TODO*: Adaptively adjust request size if the
            // service says we've requested too many and retry
        }
        reportPhysicsFlagFailure(idList);

        return;
    }

    // Success, grab the resource cost and linked set costs
    // for an object if one was returned
    for (LLSD::array_iterator it = idList.beginArray(); it != idList.endArray(); ++it)
    {
        LLUUID objectId = it->asUUID();

        // Check to see if the request contains data for the object
        if (result.has(it->asString()))
        {
            const LLSD& data = result[it->asString()];

            S32 shapeType = data["PhysicsShapeType"].asInteger();

            gObjectList.updatePhysicsShapeType(objectId, shapeType);

            if (data.has("Density"))
            {
                F32 density = data["Density"].asReal();
                F32 friction = data["Friction"].asReal();
                F32 restitution = data["Restitution"].asReal();
                F32 gravityMult = data["GravityMultiplier"].asReal();

                gObjectList.updatePhysicsProperties(objectId, density, 
                    friction, restitution, gravityMult);
            }
        }
        else
        {
            // TODO*: Give user feedback about the missing data?
            gObjectList.onPhysicsFlagsFetchFailure(objectId);
        }
    }
}

void LLViewerObjectList::clearDebugText()
{
	for (vobj_list_t::iterator iter = mObjects.begin(); iter != mObjects.end(); ++iter)
	{
		(*iter)->restoreHudText();
	}
}


void LLViewerObjectList::cleanupReferences(LLViewerObject *objectp)
{
	bool new_dead_object = true;
	if (mDeadObjects.find(objectp->mID) != mDeadObjects.end())
	{
		LL_INFOS() << "Object " << objectp->mID << " already on dead list!" << LL_ENDL;	
		new_dead_object = false;
	}
	else
	{
		mDeadObjects.insert(objectp->mID);
	}

	// Cleanup any references we have to this object
	// Remove from object map so noone can look it up.

    LL_DEBUGS("ObjectUpdate") << " dereferencing id " << objectp->mID << LL_ENDL;
    dumpStack("ObjectUpdateStack");
    
	mUUIDObjectMap.erase(objectp->mID);
	
	//if (objectp->getRegion())
	//{
	//	LL_INFOS() << "cleanupReferences removing object from table, local ID " << objectp->mLocalID << ", ip " 
	//				<< objectp->getRegion()->getHost().getAddress() << ":" 
	//				<< objectp->getRegion()->getHost().getPort() << LL_ENDL;
	//}	
	
	removeFromLocalIDTable(objectp);

	if (objectp->onActiveList())
	{
		//LL_INFOS() << "Removing " << objectp->mID << " " << objectp->getPCodeString() << " from active list in cleanupReferences." << LL_ENDL;
		objectp->setOnActiveList(FALSE);
		removeFromActiveList(objectp);
	}

	if (objectp->isOnMap())
	{
		removeFromMap(objectp);
	}

	// Don't clean up mObject references, these will be cleaned up more efficiently later!
	// Also, not cleaned up
	removeDrawable(objectp->mDrawable);

	if(new_dead_object)
	{
		mNumDeadObjects++;
	}
}

static LLTrace::BlockTimerStatHandle FTM_REMOVE_DRAWABLE("Remove Drawable");

void LLViewerObjectList::removeDrawable(LLDrawable* drawablep)
{
	LL_RECORD_BLOCK_TIME(FTM_REMOVE_DRAWABLE);

	if (!drawablep)
	{
		return;
	}

	for (S32 i = 0; i < drawablep->getNumFaces(); i++)
	{
		LLFace* facep = drawablep->getFace(i) ;
		if(facep)
		{
			   LLViewerObject* objectp = facep->getViewerObject();
			   if(objectp)
			   {
					   mSelectPickList.erase(objectp);
			   }
		}
	}
}

BOOL LLViewerObjectList::killObject(LLViewerObject *objectp)
{
	// Don't ever kill gAgentAvatarp, just force it to the agent's region
	// unless region is NULL which is assumed to mean you are logging out.
	if ((objectp == gAgentAvatarp) && gAgent.getRegion())
	{
		objectp->setRegion(gAgent.getRegion());
		return FALSE;
	}

	// When we're killing objects, all we do is mark them as dead.
	// We clean up the dead objects later.

	if (objectp)
	{
		objectp->markDead(); // does the right thing if object already dead
		return TRUE;
	}

	return FALSE;
}

void LLViewerObjectList::killObjects(LLViewerRegion *regionp)
{
	LLViewerObject *objectp;

	
	for (vobj_list_t::iterator iter = mObjects.begin(); iter != mObjects.end(); ++iter)
	{
		objectp = *iter;
		
		if (objectp->mRegionp == regionp)
		{
			killObject(objectp);
		}
	}

	// Have to clean right away because the region is becoming invalid.
	cleanDeadObjects(FALSE);
}

void LLViewerObjectList::killAllObjects()
{
	// Used only on global destruction.
	LLViewerObject *objectp;

	for (vobj_list_t::iterator iter = mObjects.begin(); iter != mObjects.end(); ++iter)
	{
		objectp = *iter;
		killObject(objectp);
		// Object must be dead, or it's the LLVOAvatarSelf which never dies.
		llassert((objectp == gAgentAvatarp) || objectp->isDead());
	}

	cleanDeadObjects(FALSE);

	if(!mObjects.empty())
	{
		LL_WARNS() << "LLViewerObjectList::killAllObjects still has entries in mObjects: " << mObjects.size() << LL_ENDL;
		mObjects.clear();
	}

	if (!mActiveObjects.empty())
	{
		LL_WARNS() << "Some objects still on active object list!" << LL_ENDL;
		mActiveObjects.clear();
	}

	if (!mMapObjects.empty())
	{
		LL_WARNS() << "Some objects still on map object list!" << LL_ENDL;
		mMapObjects.clear();
	}
}

void LLViewerObjectList::cleanDeadObjects(BOOL use_timer)
{
	if (!mNumDeadObjects)
	{
		// No dead objects, don't need to scan object list.
		return;
	}

	S32 num_removed = 0;
	LLViewerObject *objectp;
	
	vobj_list_t::reverse_iterator target = mObjects.rbegin();

	vobj_list_t::iterator iter = mObjects.begin();
	for ( ; iter != mObjects.end(); )
	{
		// Scan for all of the dead objects and put them all on the end of the list with no ref count ops
		objectp = *iter;
		if (objectp == NULL)
		{ //we caught up to the dead tail
			break;
		}

		if (objectp->isDead())
		{
			LLPointer<LLViewerObject>::swap(*iter, *target);
			*target = NULL;
			++target;
			num_removed++;

			if (num_removed == mNumDeadObjects || iter->isNull())
			{
				// We've cleaned up all of the dead objects or caught up to the dead tail
				break;
			}
		}
		else
		{
			++iter;
		}
	}

	llassert(num_removed == mNumDeadObjects);

	//erase as a block
	mObjects.erase(mObjects.begin()+(mObjects.size()-mNumDeadObjects), mObjects.end());

	// We've cleaned the global object list, now let's do some paranoia testing on objects
	// before blowing away the dead list.
	mDeadObjects.clear();
	mNumDeadObjects = 0;
}

void LLViewerObjectList::removeFromActiveList(LLViewerObject* objectp)
{
	S32 idx = objectp->getListIndex();
	if (idx != -1)
	{ //remove by moving last element to this object's position
		llassert(mActiveObjects[idx] == objectp);
		
		objectp->setListIndex(-1);

		S32 last_index = mActiveObjects.size()-1;

		if (idx != last_index)
		{
			mActiveObjects[idx] = mActiveObjects[last_index];
			mActiveObjects[idx]->setListIndex(idx);
		}

		mActiveObjects.pop_back();
	}
}

void LLViewerObjectList::updateActive(LLViewerObject *objectp)
{
	if (objectp->isDead())
	{
		return; // We don't update dead objects!
	}

	BOOL active = objectp->isActive();
	if (active != objectp->onActiveList())
	{
		if (active)
		{
			//LL_INFOS() << "Adding " << objectp->mID << " " << objectp->getPCodeString() << " to active list." << LL_ENDL;
			S32 idx = objectp->getListIndex();
			if (idx <= -1)
			{
				mActiveObjects.push_back(objectp);
				objectp->setListIndex(mActiveObjects.size()-1);
			objectp->setOnActiveList(TRUE);
		}
		else
		{
				llassert(idx < mActiveObjects.size());
				llassert(mActiveObjects[idx] == objectp);

				if (idx >= mActiveObjects.size() ||
					mActiveObjects[idx] != objectp)
				{
					LL_WARNS() << "Invalid object list index detected!" << LL_ENDL;
				}
			}
		}
		else
		{
			//LL_INFOS() << "Removing " << objectp->mID << " " << objectp->getPCodeString() << " from active list." << LL_ENDL;
			removeFromActiveList(objectp);
			objectp->setOnActiveList(FALSE);
		}
	}

	//post condition: if object is active, it must be on the active list
	llassert(!active || std::find(mActiveObjects.begin(), mActiveObjects.end(), objectp) != mActiveObjects.end());

	//post condition: if object is not active, it must not be on the active list
	llassert(active || std::find(mActiveObjects.begin(), mActiveObjects.end(), objectp) == mActiveObjects.end());
}

void LLViewerObjectList::updateObjectCost(LLViewerObject* object)
{
	if (!object->isRoot())
	{ //always fetch cost for the parent when fetching cost for children
		mStaleObjectCost.insert(((LLViewerObject*)object->getParent())->getID());
	}
	mStaleObjectCost.insert(object->getID());
}

void LLViewerObjectList::updateObjectCost(const LLUUID& object_id, F32 object_cost, F32 link_cost, F32 physics_cost, F32 link_physics_cost)
{
	LLViewerObject* object = findObject(object_id);
	if (object)
	{
		object->setObjectCost(object_cost);
		object->setLinksetCost(link_cost);
		object->setPhysicsCost(physics_cost);
		object->setLinksetPhysicsCost(link_physics_cost);
	}
}

void LLViewerObjectList::onObjectCostFetchFailure(const LLUUID& object_id)
{
	//LL_WARNS() << "Failed to fetch object cost for object: " << object_id << LL_ENDL;
	mPendingObjectCost.erase(object_id);
}

void LLViewerObjectList::updatePhysicsFlags(const LLViewerObject* object)
{
	mStalePhysicsFlags.insert(object->getID());
}

void LLViewerObjectList::updatePhysicsShapeType(const LLUUID& object_id, S32 type)
{
	mPendingPhysicsFlags.erase(object_id);
	LLViewerObject* object = findObject(object_id);
	if (object)
	{
		object->setPhysicsShapeType(type);
	}
}

void LLViewerObjectList::updatePhysicsProperties(const LLUUID& object_id, 
												F32 density,
												F32 friction,
												F32 restitution,
												F32 gravity_multiplier)
{
	mPendingPhysicsFlags.erase(object_id);

	LLViewerObject* object = findObject(object_id);
	if (object)
	{
		object->setPhysicsDensity(density);
		object->setPhysicsFriction(friction);
		object->setPhysicsGravity(gravity_multiplier);
		object->setPhysicsRestitution(restitution);
	}
}

void LLViewerObjectList::onPhysicsFlagsFetchFailure(const LLUUID& object_id)
{
	//LL_WARNS() << "Failed to fetch physics flags for object: " << object_id << LL_ENDL;
	mPendingPhysicsFlags.erase(object_id);
}

static LLTrace::BlockTimerStatHandle FTM_SHIFT_OBJECTS("Shift Objects");
static LLTrace::BlockTimerStatHandle FTM_PIPELINE_SHIFT("Pipeline Shift");
static LLTrace::BlockTimerStatHandle FTM_REGION_SHIFT("Region Shift");

void LLViewerObjectList::shiftObjects(const LLVector3 &offset)
{
	// This is called when we shift our origin when we cross region boundaries...
	// We need to update many object caches, I'll document this more as I dig through the code
	// cleaning things out...

	if (0 == offset.magVecSquared())
	{
		return;
	}

	LL_RECORD_BLOCK_TIME(FTM_SHIFT_OBJECTS);

	LLViewerObject *objectp;
	for (vobj_list_t::iterator iter = mObjects.begin(); iter != mObjects.end(); ++iter)
	{
		objectp = *iter;
		// There could be dead objects on the object list, so don't update stuff if the object is dead.
		if (!objectp->isDead())
		{
			objectp->updatePositionCaches();

			if (objectp->mDrawable.notNull() && !objectp->mDrawable->isDead())
			{
				gPipeline.markShift(objectp->mDrawable);
			}
		}
	}

	{
		LL_RECORD_BLOCK_TIME(FTM_PIPELINE_SHIFT);
	gPipeline.shiftObjects(offset);
	}

	{
		LL_RECORD_BLOCK_TIME(FTM_REGION_SHIFT);
	LLWorld::getInstance()->shiftRegions(offset);
}
}

void LLViewerObjectList::repartitionObjects()
{
	for (vobj_list_t::iterator iter = mObjects.begin(); iter != mObjects.end(); ++iter)
	{
		LLViewerObject* objectp = *iter;
		if (!objectp->isDead())
		{
			LLDrawable* drawable = objectp->mDrawable;
			if (drawable && !drawable->isDead())
			{
				drawable->updateBinRadius();
				drawable->updateSpatialExtents();
				drawable->movePartition();
			}
		}
	}
}

//debug code
bool LLViewerObjectList::hasMapObjectInRegion(LLViewerRegion* regionp) 
{
	for (vobj_list_t::iterator iter = mMapObjects.begin(); iter != mMapObjects.end(); ++iter)
	{
		LLViewerObject* objectp = *iter;

		if(objectp->isDead() || objectp->getRegion() == regionp)
		{
			return true ;
		}
	}

	return false ;
}

//make sure the region is cleaned up.
void LLViewerObjectList::clearAllMapObjectsInRegion(LLViewerRegion* regionp) 
{
	std::set<LLViewerObject*> dead_object_list ;
	std::set<LLViewerObject*> region_object_list ;
	for (vobj_list_t::iterator iter = mMapObjects.begin(); iter != mMapObjects.end(); ++iter)
	{
		LLViewerObject* objectp = *iter;

		if(objectp->isDead())
		{
			dead_object_list.insert(objectp) ;			
		}
		else if(objectp->getRegion() == regionp)
		{
			region_object_list.insert(objectp) ;
		}
	}

	if(dead_object_list.size() > 0)
	{
		LL_WARNS() << "There are " << dead_object_list.size() << " dead objects on the map!" << LL_ENDL ;

		for(std::set<LLViewerObject*>::iterator iter = dead_object_list.begin(); iter != dead_object_list.end(); ++iter)
		{
			cleanupReferences(*iter) ;
		}
	}
	if(region_object_list.size() > 0)
	{
		LL_WARNS() << "There are " << region_object_list.size() << " objects not removed from the deleted region!" << LL_ENDL ;

		for(std::set<LLViewerObject*>::iterator iter = region_object_list.begin(); iter != region_object_list.end(); ++iter)
		{
			(*iter)->markDead() ;
		}
	}
}


void LLViewerObjectList::renderObjectsForMap(LLNetMap &netmap)
{
	LLColor4 above_water_color = LLUIColorTable::instance().getColor( "NetMapOtherOwnAboveWater" );
	LLColor4 below_water_color = LLUIColorTable::instance().getColor( "NetMapOtherOwnBelowWater" );
	LLColor4 you_own_above_water_color = 
						LLUIColorTable::instance().getColor( "NetMapYouOwnAboveWater" );
	LLColor4 you_own_below_water_color = 
						LLUIColorTable::instance().getColor( "NetMapYouOwnBelowWater" );
	LLColor4 group_own_above_water_color = 
						LLUIColorTable::instance().getColor( "NetMapGroupOwnAboveWater" );
	LLColor4 group_own_below_water_color = 
						LLUIColorTable::instance().getColor( "NetMapGroupOwnBelowWater" );

	F32 max_radius = gSavedSettings.getF32("MiniMapPrimMaxRadius");

	for (vobj_list_t::iterator iter = mMapObjects.begin(); iter != mMapObjects.end(); ++iter)
	{
		LLViewerObject* objectp = *iter;

		if(objectp->isDead())//some dead objects somehow not cleaned.
		{
			continue ;
		}

		if (!objectp->getRegion() || objectp->isOrphaned() || objectp->isAttachment())
		{
			continue;
		}
		const LLVector3& scale = objectp->getScale();
		const LLVector3d pos = objectp->getPositionGlobal();
		const F64 water_height = F64( objectp->getRegion()->getWaterHeight() );
		// LLWorld::getInstance()->getWaterHeight();

		F32 approx_radius = (scale.mV[VX] + scale.mV[VY]) * 0.5f * 0.5f * 1.3f;  // 1.3 is a fudge

		// Limit the size of megaprims so they don't blot out everything on the minimap.
		// Attempting to draw very large megaprims also causes client lag.
		// See DEV-17370 and DEV-29869/SNOW-79 for details.
		approx_radius = llmin(approx_radius, max_radius);

		LLColor4U color = above_water_color;
		if( objectp->permYouOwner() )
		{
			const F32 MIN_RADIUS_FOR_OWNED_OBJECTS = 2.f;
			if( approx_radius < MIN_RADIUS_FOR_OWNED_OBJECTS )
			{
				approx_radius = MIN_RADIUS_FOR_OWNED_OBJECTS;
			}

			if( pos.mdV[VZ] >= water_height )
			{
				if ( objectp->permGroupOwner() )
				{
					color = group_own_above_water_color;
				}
				else
				{
				color = you_own_above_water_color;
			}
			}
			else
			{
				if ( objectp->permGroupOwner() )
				{
					color = group_own_below_water_color;
				}
			else
			{
				color = you_own_below_water_color;
			}
		}
		}
		else
		if( pos.mdV[VZ] < water_height )
		{
			color = below_water_color;
		}

		netmap.renderScaledPointGlobal( 
			pos, 
			color,
			approx_radius );
	}
}

void LLViewerObjectList::renderObjectBounds(const LLVector3 &center)
{
}

void LLViewerObjectList::generatePickList(LLCamera &camera)
{
		LLViewerObject *objectp;
		S32 i;
		// Reset all of the GL names to zero.
		for (vobj_list_t::iterator iter = mObjects.begin(); iter != mObjects.end(); ++iter)
		{
			(*iter)->mGLName = 0;
		}

		mSelectPickList.clear();

		std::vector<LLDrawable*> pick_drawables;

		for (LLWorld::region_list_t::const_iterator iter = LLWorld::getInstance()->getRegionList().begin(); 
			iter != LLWorld::getInstance()->getRegionList().end(); ++iter)
		{
			LLViewerRegion* region = *iter;
			for (U32 i = 0; i < LLViewerRegion::NUM_PARTITIONS; i++)
			{
				LLSpatialPartition* part = region->getSpatialPartition(i);
				if (part)
				{	
					part->cull(camera, &pick_drawables, TRUE);
				}
			}
		}

		for (std::vector<LLDrawable*>::iterator iter = pick_drawables.begin();
			iter != pick_drawables.end(); iter++)
		{
			LLDrawable* drawablep = *iter;
			if( !drawablep )
				continue;

			LLViewerObject* last_objectp = NULL;
			for (S32 face_num = 0; face_num < drawablep->getNumFaces(); face_num++)
			{
				LLFace * facep = drawablep->getFace(face_num);
				if (!facep) continue;

				LLViewerObject* objectp = facep->getViewerObject();

				if (objectp && objectp != last_objectp)
				{
					mSelectPickList.insert(objectp);
					last_objectp = objectp;
				}
			}
		}

		LLHUDNameTag::addPickable(mSelectPickList);

		for (std::vector<LLCharacter*>::iterator iter = LLCharacter::sInstances.begin();
			iter != LLCharacter::sInstances.end(); ++iter)
		{
			objectp = (LLVOAvatar*) *iter;
			if (!objectp->isDead())
			{
				if (objectp->mDrawable.notNull() && objectp->mDrawable->isVisible())
				{
					mSelectPickList.insert(objectp);
				}
			}
		}

		// add all hud objects to pick list
		if (isAgentAvatarValid())
		{
			for (LLVOAvatar::attachment_map_t::iterator iter = gAgentAvatarp->mAttachmentPoints.begin(); 
				 iter != gAgentAvatarp->mAttachmentPoints.end(); )
			{
				LLVOAvatar::attachment_map_t::iterator curiter = iter++;
				LLViewerJointAttachment* attachment = curiter->second;
				if (attachment->getIsHUDAttachment())
				{
					for (LLViewerJointAttachment::attachedobjs_vec_t::iterator attachment_iter = attachment->mAttachedObjects.begin();
						 attachment_iter != attachment->mAttachedObjects.end();
						 ++attachment_iter)
					{
						if (LLViewerObject* attached_object = (*attachment_iter))
						{
							mSelectPickList.insert(attached_object);
							LLViewerObject::const_child_list_t& child_list = attached_object->getChildren();
							for (LLViewerObject::child_list_t::const_iterator iter = child_list.begin();
								 iter != child_list.end(); iter++)
							{
								LLViewerObject* childp = *iter;
								if (childp)
								{
									mSelectPickList.insert(childp);
								}
							}
						}
					}
				}
			}
		}
		
		S32 num_pickables = (S32)mSelectPickList.size() + LLHUDIcon::getNumInstances();

		if (num_pickables != 0)
		{
			S32 step = (0x000fffff - GL_NAME_INDEX_OFFSET) / num_pickables;

			std::set<LLViewerObject*>::iterator pick_it;
			i = 0;
			for (pick_it = mSelectPickList.begin(); pick_it != mSelectPickList.end();)
			{
				LLViewerObject* objp = (*pick_it);
				if (!objp || objp->isDead() || !objp->mbCanSelect)
				{
					mSelectPickList.erase(pick_it++);
					continue;
				}
				
				objp->mGLName = (i * step) + GL_NAME_INDEX_OFFSET;
				i++;
				++pick_it;
			}

			LLHUDIcon::generatePickIDs(i * step, step);
	}
}

LLViewerObject *LLViewerObjectList::getSelectedObject(const U32 object_id)
{
	std::set<LLViewerObject*>::iterator pick_it;
	for (pick_it = mSelectPickList.begin(); pick_it != mSelectPickList.end(); ++pick_it)
	{
		if ((*pick_it)->mGLName == object_id)
		{
			return (*pick_it);
		}
	}
	return NULL;
}

void LLViewerObjectList::addDebugBeacon(const LLVector3 &pos_agent,
										const std::string &string,
										const LLColor4 &color,
										const LLColor4 &text_color,
										S32 line_width)
{
	LLDebugBeacon beacon;
	beacon.mPositionAgent = pos_agent;
	beacon.mString = string;
	beacon.mColor = color;
	beacon.mTextColor = text_color;
	beacon.mLineWidth = line_width;

	mDebugBeacons.push_back(beacon);
}

void LLViewerObjectList::resetObjectBeacons()
{
	mDebugBeacons.clear();
}

LLViewerObject *LLViewerObjectList::createObjectViewer(const LLPCode pcode, LLViewerRegion *regionp, S32 flags)
{
	LLUUID fullid;
	fullid.generate();

	LLViewerObject *objectp = LLViewerObject::createObject(fullid, pcode, regionp, flags);
	if (!objectp)
	{
// 		LL_WARNS() << "Couldn't create object of type " << LLPrimitive::pCodeToString(pcode) << LL_ENDL;
		return NULL;
	}

	mUUIDObjectMap[fullid] = objectp;

	mObjects.push_back(objectp);

	updateActive(objectp);

	return objectp;
}

LLViewerObject *LLViewerObjectList::createObjectFromCache(const LLPCode pcode, LLViewerRegion *regionp, const LLUUID &uuid, const U32 local_id)
{
	llassert_always(uuid.notNull());

    LL_DEBUGS("ObjectUpdate") << "creating " << uuid << " local_id " << local_id << LL_ENDL;
    dumpStack("ObjectUpdateStack");
    
	LLViewerObject *objectp = LLViewerObject::createObject(uuid, pcode, regionp);
	if (!objectp)
	{
// 		LL_WARNS() << "Couldn't create object of type " << LLPrimitive::pCodeToString(pcode) << " id:" << fullid << LL_ENDL;
		return NULL;
	}

	objectp->mLocalID = local_id;
	mUUIDObjectMap[uuid] = objectp;
	setUUIDAndLocal(uuid,
					local_id,
					regionp->getHost().getAddress(),
					regionp->getHost().getPort());
	mObjects.push_back(objectp);
	
	updateActive(objectp);

	return objectp;
}

LLViewerObject *LLViewerObjectList::createObject(const LLPCode pcode, LLViewerRegion *regionp,
												 const LLUUID &uuid, const U32 local_id, const LLHost &sender)
{
	
	LLUUID fullid;
	if (uuid == LLUUID::null)
	{
		fullid.generate();
	}
	else
	{
		fullid = uuid;
	}

    LL_DEBUGS("ObjectUpdate") << "createObject creating " << fullid << LL_ENDL;
    dumpStack("ObjectUpdateStack");

	LLViewerObject *objectp = LLViewerObject::createObject(fullid, pcode, regionp);
	if (!objectp)
	{
// 		LL_WARNS() << "Couldn't create object of type " << LLPrimitive::pCodeToString(pcode) << " id:" << fullid << LL_ENDL;
		return NULL;
	}
	if(regionp)
	{
		regionp->addToCreatedList(local_id); 
	}

	mUUIDObjectMap[fullid] = objectp;
	setUUIDAndLocal(fullid,
					local_id,
					gMessageSystem->getSenderIP(),
					gMessageSystem->getSenderPort());

	mObjects.push_back(objectp);

	updateActive(objectp);

	return objectp;
}

LLViewerObject *LLViewerObjectList::replaceObject(const LLUUID &id, const LLPCode pcode, LLViewerRegion *regionp)
{
	LLViewerObject *old_instance = findObject(id);
	if (old_instance)
	{
		//cleanupReferences(old_instance);
		old_instance->markDead();
		
		return createObject(pcode, regionp, id, old_instance->getLocalID(), LLHost());
	}
	return NULL;
}

S32 LLViewerObjectList::findReferences(LLDrawable *drawablep) const
{
	LLViewerObject *objectp;
	S32 num_refs = 0;
	
	for (vobj_list_t::const_iterator iter = mObjects.begin(); iter != mObjects.end(); ++iter)
	{
		objectp = *iter;
		if (objectp->mDrawable.notNull())
		{
			num_refs += objectp->mDrawable->findReferences(drawablep);
		}
	}
	return num_refs;
}


void LLViewerObjectList::orphanize(LLViewerObject *childp, U32 parent_id, U32 ip, U32 port)
{
	LL_DEBUGS("ORPHANS") << "Orphaning object " << childp->getID() << " with parent " << parent_id << LL_ENDL;

	// We're an orphan, flag things appropriately.
	childp->mOrphaned = TRUE;
	if (childp->mDrawable.notNull())
	{
		bool make_invisible = true;
		LLViewerObject *parentp = (LLViewerObject *)childp->getParent();
		if (parentp)
		{
			if (parentp->getRegion() != childp->getRegion())
			{
				// This is probably an object flying across a region boundary, the
				// object probably ISN'T being reparented, but just got an object
				// update out of order (child update before parent).
				make_invisible = false;
				//LL_INFOS() << "Don't make object handoffs invisible!" << LL_ENDL;
			}
		}

		if (make_invisible)
		{
			// Make sure that this object becomes invisible if it's an orphan
			childp->mDrawable->setState(LLDrawable::FORCE_INVISIBLE);
		}
	}

	// Unknown parent, add to orpaned child list
	U64 parent_info = getIndex(parent_id, ip, port);

	if (std::find(mOrphanParents.begin(), mOrphanParents.end(), parent_info) == mOrphanParents.end())
	{
		mOrphanParents.push_back(parent_info);
	}

	LLViewerObjectList::OrphanInfo oi(parent_info, childp->mID);
	if (std::find(mOrphanChildren.begin(), mOrphanChildren.end(), oi) == mOrphanChildren.end())
	{
		mOrphanChildren.push_back(oi);
		mNumOrphans++;
	}
}


void LLViewerObjectList::findOrphans(LLViewerObject* objectp, U32 ip, U32 port)
{
	if (objectp->isDead())
	{
		LL_WARNS() << "Trying to find orphans for dead obj " << objectp->mID 
			<< ":" << objectp->getPCodeString() << LL_ENDL;
		return;
	}

	//search object cache to get orphans
	if(objectp->getRegion())
	{
		objectp->getRegion()->findOrphans(objectp->getLocalID());
	}

	// See if we are a parent of an orphan.
	// Note:  This code is fairly inefficient but it should happen very rarely.
	// It can be sped up if this is somehow a performance issue...
	if (mOrphanParents.empty())
	{
		// no known orphan parents
		return;
	}
	if (std::find(mOrphanParents.begin(), mOrphanParents.end(), getIndex(objectp->mLocalID, ip, port)) == mOrphanParents.end())
	{
		// did not find objectp in OrphanParent list
		return;
	}

	U64 parent_info = getIndex(objectp->mLocalID, ip, port);
	BOOL orphans_found = FALSE;
	// Iterate through the orphan list, and set parents of matching children.

	for (std::vector<OrphanInfo>::iterator iter = mOrphanChildren.begin(); iter != mOrphanChildren.end(); )
	{	
		if (iter->mParentInfo != parent_info)
		{
			++iter;
			continue;
		}
		LLViewerObject *childp = findObject(iter->mChildInfo);
		if (childp)
		{
			if (childp == objectp)
			{
				LL_WARNS() << objectp->mID << " has self as parent, skipping!" 
					<< LL_ENDL;
				continue;
			}

			LL_DEBUGS("ORPHANS") << "Reunited parent " << objectp->mID 
				<< " with child " << childp->mID << LL_ENDL;
			LL_DEBUGS("ORPHANS") << "Glob: " << objectp->getPositionGlobal() << LL_ENDL;
			LL_DEBUGS("ORPHANS") << "Agent: " << objectp->getPositionAgent() << LL_ENDL;
#ifdef ORPHAN_SPAM
			addDebugBeacon(objectp->getPositionAgent(),"");
#endif
			gPipeline.markMoved(objectp->mDrawable);				
			objectp->setChanged(LLXform::MOVED | LLXform::SILHOUETTE);

			// Flag the object as no longer orphaned
			childp->mOrphaned = FALSE;
			if (childp->mDrawable.notNull())
			{
				// Make the drawable visible again and set the drawable parent
				childp->mDrawable->clearState(LLDrawable::FORCE_INVISIBLE);
				childp->setDrawableParent(objectp->mDrawable); // LLViewerObjectList::findOrphans()
				gPipeline.markRebuild( childp->mDrawable, LLDrawable::REBUILD_ALL, TRUE );
			}

			// Make certain particles, icon and HUD aren't hidden
			childp->hideExtraDisplayItems( FALSE );

			objectp->addChild(childp);
			orphans_found = TRUE;
			++iter;
		}
		else
		{
			LL_INFOS() << "Missing orphan child, removing from list" << LL_ENDL;

			iter = mOrphanChildren.erase(iter);
		}
	}

	// Remove orphan parent and children from lists now that they've been found
	{
		std::vector<U64>::iterator iter = std::find(mOrphanParents.begin(), mOrphanParents.end(), parent_info);
		if (iter != mOrphanParents.end())
		{
			mOrphanParents.erase(iter);
		}
	}
	
	for (std::vector<OrphanInfo>::iterator iter = mOrphanChildren.begin(); iter != mOrphanChildren.end(); )
	{
		if (iter->mParentInfo == parent_info)
		{
			iter = mOrphanChildren.erase(iter);
			mNumOrphans--;
		}
		else
		{
			++iter;
		}
	}

	if (orphans_found && objectp->isSelected())
	{
		LLSelectNode* nodep = LLSelectMgr::getInstance()->getSelection()->findNode(objectp);
		if (nodep && !nodep->mIndividualSelection)
		{
			// rebuild selection with orphans
			LLSelectMgr::getInstance()->deselectObjectAndFamily(objectp);
			LLSelectMgr::getInstance()->selectObjectAndFamily(objectp);
		}
	}
}

////////////////////////////////////////////////////////////////////////////

LLViewerObjectList::OrphanInfo::OrphanInfo()
	: mParentInfo(0)
{
}

LLViewerObjectList::OrphanInfo::OrphanInfo(const U64 parent_info, const LLUUID child_info)
	: mParentInfo(parent_info), mChildInfo(child_info)
{
}

bool LLViewerObjectList::OrphanInfo::operator==(const OrphanInfo &rhs) const
{
	return (mParentInfo == rhs.mParentInfo) && (mChildInfo == rhs.mChildInfo);
}

bool LLViewerObjectList::OrphanInfo::operator!=(const OrphanInfo &rhs) const
{
	return !operator==(rhs);
}


LLDebugBeacon::~LLDebugBeacon()
{
	if (mHUDObject.notNull())
	{
		mHUDObject->markDead();
	}
}<|MERGE_RESOLUTION|>--- conflicted
+++ resolved
@@ -479,12 +479,8 @@
 			compressed_dp.reset();
 
 			uncompressed_length = mesgsys->getSizeFast(_PREHASH_ObjectData, i, _PREHASH_Data);
-<<<<<<< HEAD
+			LL_DEBUGS("ObjectUpdate") << "got binary data from message to compressed_dpbuffer" << LL_ENDL;
 			mesgsys->getBinaryDataFast(_PREHASH_ObjectData, _PREHASH_Data, compressed_dpbuffer, 0, i, 2048);
-=======
-            LL_DEBUGS("ObjectUpdate") << "got binary data from message to compressed_dpbuffer" << LL_ENDL;
-			mesgsys->getBinaryDataFast(_PREHASH_ObjectData, _PREHASH_Data, compressed_dpbuffer, 0, i);
->>>>>>> 34770cbf
 			compressed_dp.assignBuffer(compressed_dpbuffer, uncompressed_length);
 
 			if (update_type != OUT_TERSE_IMPROVED) // OUT_FULL_COMPRESSED only?
