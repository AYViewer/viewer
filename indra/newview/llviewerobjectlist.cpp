--- conflicted
+++ resolved
@@ -385,40 +385,15 @@
 			S32							uncompressed_length = 2048;
 			compressed_dp.reset();
 
-
 			U32 flags = 0;
 			if (update_type != OUT_TERSE_IMPROVED) // OUT_FULL_COMPRESSED only?
 			{
 				mesgsys->getU32Fast(_PREHASH_ObjectData, _PREHASH_UpdateFlags, flags, i);
-				msg_size += sizeof(U32);
 			}
 			
-<<<<<<< HEAD
 			uncompressed_length = mesgsys->getSizeFast(_PREHASH_ObjectData, i, _PREHASH_Data);
 			mesgsys->getBinaryDataFast(_PREHASH_ObjectData, _PREHASH_Data, compressed_dpbuffer, 0, i);
 			compressed_dp.assignBuffer(compressed_dpbuffer, uncompressed_length);
-=======
-			// I don't think we ever use this flag from the server.  DK 2010/12/09
-			if (flags & FLAGS_ZLIB_COMPRESSED)
-			{
-				//llinfos << "TEST: flags & FLAGS_ZLIB_COMPRESSED" << llendl;
-				compressed_length = mesgsys->getSizeFast(_PREHASH_ObjectData, i, _PREHASH_Data);
-				msg_size += compressed_length;
-				mesgsys->getBinaryDataFast(_PREHASH_ObjectData, _PREHASH_Data, compbuffer, 0, i);
-				uncompressed_length = 2048;
-				uncompress(compressed_dpbuffer, (unsigned long *)&uncompressed_length,
-						   compbuffer, compressed_length);
-				compressed_dp.assignBuffer(compressed_dpbuffer, uncompressed_length);
-			}
-			else
-			{
-				uncompressed_length = mesgsys->getSizeFast(_PREHASH_ObjectData, i, _PREHASH_Data);
-				msg_size += uncompressed_length;
-				mesgsys->getBinaryDataFast(_PREHASH_ObjectData, _PREHASH_Data, compressed_dpbuffer, 0, i);
-				compressed_dp.assignBuffer(compressed_dpbuffer, uncompressed_length);
-			}
-
->>>>>>> af8653d7
 
 			if (update_type != OUT_TERSE_IMPROVED) // OUT_FULL_COMPRESSED only?
 			{
@@ -924,12 +899,12 @@
 	static std::vector<LLViewerObject*> idle_list;
 
 	U32 idle_count = 0;
-		
+	
 	static LLFastTimer::DeclareTimer idle_copy("Idle Copy");
 
 	{
 		LLFastTimer t(idle_copy);
-		
+
  		for (std::vector<LLPointer<LLViewerObject> >::iterator active_iter = mActiveObjects.begin();
 			active_iter != mActiveObjects.end(); active_iter++)
 		{
@@ -938,9 +913,9 @@
 			{
 				if (idle_count >= idle_list.size())
 				{
-					idle_list.push_back( objectp );
-				}
-				else
+				idle_list.push_back( objectp );
+			}
+			else
 				{
 					idle_list[idle_count] = objectp;
 				}
@@ -957,7 +932,7 @@
 	std::vector<LLViewerObject*>::iterator idle_end = idle_list.begin()+idle_count;
 
 	if (gSavedSettings.getBOOL("FreezeTime"))
-	{	
+	{
 		
 		for (std::vector<LLViewerObject*>::iterator iter = idle_list.begin();
 			iter != idle_end; iter++)
@@ -1431,10 +1406,10 @@
 			{
 				mActiveObjects.push_back(objectp);
 				objectp->setListIndex(mActiveObjects.size()-1);
-				objectp->setOnActiveList(TRUE);
-			}
-			else
-			{
+			objectp->setOnActiveList(TRUE);
+		}
+		else
+		{
 				llassert(idx < mActiveObjects.size());
 				llassert(mActiveObjects[idx] == objectp);
 
@@ -1560,13 +1535,13 @@
 
 	{
 		LLFastTimer t(FTM_PIPELINE_SHIFT);
-		gPipeline.shiftObjects(offset);
+	gPipeline.shiftObjects(offset);
 	}
 
 	{
 		LLFastTimer t(FTM_REGION_SHIFT);
-		LLWorld::getInstance()->shiftRegions(offset);
-	}
+	LLWorld::getInstance()->shiftRegions(offset);
+}
 }
 
 void LLViewerObjectList::repartitionObjects()
@@ -1916,11 +1891,6 @@
 LLViewerObject *LLViewerObjectList::createObject(const LLPCode pcode, LLViewerRegion *regionp,
 												 const LLUUID &uuid, const U32 local_id, const LLHost &sender)
 {
-<<<<<<< HEAD
-	LLFastTimer t(FTM_CREATE_OBJECT);
-=======
-	LLMemType mt(LLMemType::MTYPE_OBJECT);
->>>>>>> af8653d7
 	
 	LLUUID fullid;
 	if (uuid == LLUUID::null)
