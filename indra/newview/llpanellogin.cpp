/** 
 * @file llpanellogin.cpp
 * @brief Login dialog and logo display
 *
 * $LicenseInfo:firstyear=2002&license=viewergpl$
 * 
 * Copyright (c) 2002-2009, Linden Research, Inc.
 * 
 * Second Life Viewer Source Code
 * The source code in this file ("Source Code") is provided by Linden Lab
 * to you under the terms of the GNU General Public License, version 2.0
 * ("GPL"), unless you have obtained a separate licensing agreement
 * ("Other License"), formally executed by you and Linden Lab.  Terms of
 * the GPL can be found in doc/GPL-license.txt in this distribution, or
 * online at http://secondlifegrid.net/programs/open_source/licensing/gplv2
 * 
 * There are special exceptions to the terms and conditions of the GPL as
 * it is applied to this Source Code. View the full text of the exception
 * in the file doc/FLOSS-exception.txt in this software distribution, or
 * online at
 * http://secondlifegrid.net/programs/open_source/licensing/flossexception
 * 
 * By copying, modifying or distributing this software, you acknowledge
 * that you have read and understood your obligations described above,
 * and agree to abide by those obligations.
 * 
 * ALL LINDEN LAB SOURCE CODE IS PROVIDED "AS IS." LINDEN LAB MAKES NO
 * WARRANTIES, EXPRESS, IMPLIED OR OTHERWISE, REGARDING ITS ACCURACY,
 * COMPLETENESS OR PERFORMANCE.
 * $/LicenseInfo$
 */

#include "llviewerprecompiledheaders.h"

#include "llpanellogin.h"

#include "indra_constants.h"		// for key and mask constants
#include "llfloaterreg.h"
#include "llfontgl.h"
#include "llmd5.h"
#include "llsecondlifeurls.h"
#include "v4color.h"

#include "llbutton.h"
#include "llcheckboxctrl.h"
#include "llcommandhandler.h"		// for secondlife:///app/login/
#include "llcombobox.h"
#include "llcurl.h"
#include "llviewercontrol.h"
#include "llfloaterpreference.h"
#include "llfocusmgr.h"
#include "lllineeditor.h"
#include "llnotificationsutil.h"
#include "llsecapi.h"
#include "llstartup.h"
#include "lltextbox.h"
#include "llui.h"
#include "lluiconstants.h"
#include "llslurl.h"
#include "llversioninfo.h"
#include "llviewerhelp.h"
#include "llviewertexturelist.h"
#include "llviewermenu.h"			// for handle_preferences()
#include "llviewernetwork.h"
#include "llviewerwindow.h"			// to link into child list
#include "lluictrlfactory.h"
#include "llhttpclient.h"
#include "llweb.h"
#include "llmediactrl.h"
#include "llrootview.h"

#include "llfloatertos.h"
#include "lltrans.h"
#include "llglheaders.h"
#include "llpanelloginlistener.h"

#if LL_WINDOWS
#pragma warning(disable: 4355)      // 'this' used in initializer list
#endif  // LL_WINDOWS

#include "llsdserialize.h"
#define USE_VIEWER_AUTH 0

const S32 BLACK_BORDER_HEIGHT = 160;
const S32 MAX_PASSWORD = 16;

LLPanelLogin *LLPanelLogin::sInstance = NULL;
BOOL LLPanelLogin::sCapslockDidNotification = FALSE;


class LLLoginRefreshHandler : public LLCommandHandler
{
public:
	// don't allow from external browsers
	LLLoginRefreshHandler() : LLCommandHandler("login_refresh", UNTRUSTED_BLOCK) { }
	bool handle(const LLSD& tokens, const LLSD& query_map, LLMediaCtrl* web)
	{	
		if (LLStartUp::getStartupState() < STATE_LOGIN_CLEANUP)
		{
			LLPanelLogin::loadLoginPage();
		}	
		return true;
	}
};

LLLoginRefreshHandler gLoginRefreshHandler;


// helper class that trys to download a URL from a web site and calls a method 
// on parent class indicating if the web server is working or not
class LLIamHereLogin : public LLHTTPClient::Responder
{
	private:
		LLIamHereLogin( LLPanelLogin* parent ) :
		   mParent( parent )
		{}

		LLPanelLogin* mParent;

	public:
		static boost::intrusive_ptr< LLIamHereLogin > build( LLPanelLogin* parent )
		{
			return boost::intrusive_ptr< LLIamHereLogin >( new LLIamHereLogin( parent ) );
		};

		virtual void  setParent( LLPanelLogin* parentIn )
		{
			mParent = parentIn;
		};

		// We don't actually expect LLSD back, so need to override completedRaw
		virtual void completedRaw(U32 status, const std::string& reason,
								  const LLChannelDescriptors& channels,
								  const LLIOPipe::buffer_ptr_t& buffer)
		{
			completed(status, reason, LLSD()); // will call result() or error()
		}
	
		virtual void result( const LLSD& content )
		{
			if ( mParent )
				mParent->setSiteIsAlive( true );
		};

		virtual void error( U32 status, const std::string& reason )
		{
			if ( mParent )
				mParent->setSiteIsAlive( false );
		};
};

// this is global and not a class member to keep crud out of the header file
namespace {
	boost::intrusive_ptr< LLIamHereLogin > gResponsePtr = 0;
};


//---------------------------------------------------------------------------
// Public methods
//---------------------------------------------------------------------------
LLPanelLogin::LLPanelLogin(const LLRect &rect,
						 BOOL show_server,
						 void (*callback)(S32 option, void* user_data),
						 void *cb_data)
:	LLPanel(),
	mLogoImage(),
	mCallback(callback),
	mCallbackData(cb_data),
	mHtmlAvailable( TRUE ),
	mListener(new LLPanelLoginListener(this))
{
	setFocusRoot(TRUE);

	setBackgroundVisible(FALSE);
	setBackgroundOpaque(TRUE);

	// instance management
	if (LLPanelLogin::sInstance)
	{
		llwarns << "Duplicate instance of login view deleted" << llendl;
		// Don't leave bad pointer in gFocusMgr
		gFocusMgr.setDefaultKeyboardFocus(NULL);

		delete LLPanelLogin::sInstance;
	}

	mPasswordModified = FALSE;
	LLPanelLogin::sInstance = this;

	// add to front so we are the bottom-most child
	gViewerWindow->getRootView()->addChildInBack(this);

	// Logo
	mLogoImage = LLUI::getUIImage("startup_logo");

	LLUICtrlFactory::getInstance()->buildPanel(this, "panel_login.xml");
	
#if USE_VIEWER_AUTH
	//leave room for the login menu bar
	setRect(LLRect(0, rect.getHeight()-18, rect.getWidth(), 0)); 
#endif
	// Legacy login web page is hidden under the menu bar.
	// Adjust reg-in-client web browser widget to not be hidden.
	if (gSavedSettings.getBOOL("RegInClient"))
	{
		reshape(rect.getWidth(), rect.getHeight() - MENU_BAR_HEIGHT);
	}
	else
	{
		reshape(rect.getWidth(), rect.getHeight());
	}

#if !USE_VIEWER_AUTH
<<<<<<< HEAD
	getChild<LLLineEditor>("username_edit")->setPrevalidate(LLTextValidate::validateASCIIPrintableNoPipe);
=======
>>>>>>> 54b9992e
	getChild<LLLineEditor>("password_edit")->setKeystrokeCallback(onPassKey, this);

	// change z sort of clickable text to be behind buttons
	//sendChildToBack(getChildView("channel_text"));
	sendChildToBack(getChildView("forgot_password_text"));

	LLLineEditor* edit = getChild<LLLineEditor>("password_edit");
	if (edit) edit->setDrawAsterixes(TRUE);

	if(LLStartUp::getStartSLURL().getType() != LLSLURL::LOCATION)
	{
		LLSLURL slurl(gSavedSettings.getString("LoginLocation"));
		LLStartUp::setStartSLURL(slurl);
	}
	updateLocationCombo(false);

	LLComboBox* server_choice_combo = sInstance->getChild<LLComboBox>("server_combo");
	server_choice_combo->setCommitCallback(onSelectServer, NULL);
	server_choice_combo->setFocusLostCallback(boost::bind(onServerComboLostFocus, _1));
	updateServerCombo();

	childSetAction("connect_btn", onClickConnect, this);

	getChild<LLPanel>("login")->setDefaultBtn("connect_btn");

	std::string channel = gSavedSettings.getString("VersionChannelName");
	std::string version = llformat("%s (%d)",
								   LLVersionInfo::getShortVersion().c_str(),
								   LLVersionInfo::getBuild());
	//LLTextBox* channel_text = getChild<LLTextBox>("channel_text");
	//channel_text->setTextArg("[CHANNEL]", channel); // though not displayed
	//channel_text->setTextArg("[VERSION]", version);
	//channel_text->setClickedCallback(onClickVersion, this);
	
	LLTextBox* forgot_password_text = getChild<LLTextBox>("forgot_password_text");
	forgot_password_text->setClickedCallback(onClickForgotPassword, NULL);

	LLTextBox* create_new_account_text = getChild<LLTextBox>("create_new_account_text");
	create_new_account_text->setClickedCallback(onClickNewAccount, NULL);

	LLTextBox* need_help_text = getChild<LLTextBox>("login_help");
	need_help_text->setClickedCallback(onClickHelp, NULL);
#endif    
	
	// get the web browser control
	LLMediaCtrl* web_browser = getChild<LLMediaCtrl>("login_html");
	web_browser->addObserver(this);
	
	// Clear the browser's cache to avoid any potential for the cache messing up the login screen.
	web_browser->clearCache();

	// Need to handle login secondlife:///app/ URLs
	web_browser->setTrusted( true );

	// don't make it a tab stop until SL-27594 is fixed
	web_browser->setTabStop(FALSE);
	// web_browser->navigateToLocalPage( "loading", "loading.html" );

	reshapeBrowser();

	// kick off a request to grab the url manually
	gResponsePtr = LLIamHereLogin::build( this );

	LLHTTPClient::head( LLGridManager::getInstance()->getLoginPage(), gResponsePtr );
	
	updateLocationCombo(false);

}

// force the size to be correct (XML doesn't seem to be sufficient to do this)
// (with some padding so the other login screen doesn't show through)
void LLPanelLogin::reshapeBrowser()
{
	LLMediaCtrl* web_browser = getChild<LLMediaCtrl>("login_html");
	LLRect rect = gViewerWindow->getWindowRectScaled();
	LLRect html_rect;
#if USE_VIEWER_AUTH
	html_rect.setCenterAndSize( 
		rect.getCenterX() - 2, rect.getCenterY(), 
		rect.getWidth() + 6, rect.getHeight());
#else
	html_rect.setCenterAndSize(
		rect.getCenterX() - 2, rect.getCenterY() + 40,
		rect.getWidth() + 6, rect.getHeight() - 78 );
#endif
	web_browser->setRect( html_rect );
	web_browser->reshape( html_rect.getWidth(), html_rect.getHeight(), TRUE );
	reshape( rect.getWidth(), rect.getHeight(), 1 );
}

void LLPanelLogin::setSiteIsAlive( bool alive )
{
	LLMediaCtrl* web_browser = getChild<LLMediaCtrl>("login_html");
	// if the contents of the site was retrieved
	if ( alive )
	{
		if ( web_browser )
		{
			loadLoginPage();
			
			// mark as available
			mHtmlAvailable = TRUE;
		}
	}
	else
	// the site is not available (missing page, server down, other badness)
	{
#if !USE_VIEWER_AUTH
		if ( web_browser )
		{
			// hide browser control (revealing default one)
			web_browser->setVisible( FALSE );

			// mark as unavailable
			mHtmlAvailable = FALSE;
		}
#else

		if ( web_browser )
		{	
			web_browser->navigateToLocalPage( "loading-error" , "index.html" );

			// mark as available
			mHtmlAvailable = TRUE;
		}
#endif
	}
}


LLPanelLogin::~LLPanelLogin()
{
	LLPanelLogin::sInstance = NULL;

	// tell the responder we're not here anymore
	if ( gResponsePtr )
		gResponsePtr->setParent( 0 );

	//// We know we're done with the image, so be rid of it.
	//gTextureList.deleteImage( mLogoImage );

	// Controls having keyboard focus by default
	// must reset it on destroy. (EXT-2748)
	gFocusMgr.setDefaultKeyboardFocus(NULL);
}

// virtual
void LLPanelLogin::draw()
{
	glPushMatrix();
	{
		F32 image_aspect = 1.333333f;
		F32 view_aspect = (F32)getRect().getWidth() / (F32)getRect().getHeight();
		// stretch image to maintain aspect ratio
		if (image_aspect > view_aspect)
		{
			glTranslatef(-0.5f * (image_aspect / view_aspect - 1.f) * getRect().getWidth(), 0.f, 0.f);
			glScalef(image_aspect / view_aspect, 1.f, 1.f);
		}

		S32 width = getRect().getWidth();
		S32 height = getRect().getHeight();

		if ( mHtmlAvailable )
		{
#if !USE_VIEWER_AUTH
			if (getChild<LLView>("login_widgets")->getVisible())
			{
				// draw a background box in black
				gl_rect_2d( 0, height - 264, width, 264, LLColor4::black );
				// draw the bottom part of the background image
				// just the blue background to the native client UI
				mLogoImage->draw(0, -264, width + 8, mLogoImage->getHeight());
			}
#endif
		}
		else
		{
			// the HTML login page is not available so default to the original screen
			S32 offscreen_part = height / 3;
			mLogoImage->draw(0, -offscreen_part, width, height+offscreen_part);
		};
	}
	glPopMatrix();

	LLPanel::draw();
}

// virtual
BOOL LLPanelLogin::handleKeyHere(KEY key, MASK mask)
{
	if ( KEY_F1 == key )
	{
		LLViewerHelp* vhelp = LLViewerHelp::getInstance();
		vhelp->showTopic(vhelp->f1HelpTopic());
		return TRUE;
	}

	return LLPanel::handleKeyHere(key, mask);
}

// virtual 
void LLPanelLogin::setFocus(BOOL b)
{
	if(b != hasFocus())
	{
		if(b)
		{
			LLPanelLogin::giveFocus();
		}
		else
		{
			LLPanel::setFocus(b);
		}
	}
}

// static
void LLPanelLogin::giveFocus()
{
#if USE_VIEWER_AUTH
	if (sInstance)
	{
		sInstance->setFocus(TRUE);
	}
#else
	if( sInstance )
	{
		// Grab focus and move cursor to first blank input field
		std::string username = sInstance->getChild<LLUICtrl>("username_edit")->getValue().asString();
		std::string pass = sInstance->getChild<LLUICtrl>("password_edit")->getValue().asString();

		BOOL have_username = !username.empty();
		BOOL have_pass = !pass.empty();

		LLLineEditor* edit = NULL;
		if (have_username && !have_pass)
		{
			// User saved his name but not his password.  Move
			// focus to password field.
			edit = sInstance->getChild<LLLineEditor>("password_edit");
		}
		else
		{
			// User doesn't have a name, so start there.
			edit = sInstance->getChild<LLLineEditor>("username_edit");
		}

		if (edit)
		{
			edit->setFocus(TRUE);
			edit->selectAll();
		}
	}
#endif
}

// static
void LLPanelLogin::showLoginWidgets()
{
	sInstance->getChildView("login_widgets")->setVisible( true);
	LLMediaCtrl* web_browser = sInstance->getChild<LLMediaCtrl>("login_html");
	sInstance->reshapeBrowser();
	// *TODO: Append all the usual login parameters, like first_login=Y etc.
	std::string splash_screen_url = sInstance->getString("real_url");
	web_browser->navigateTo( splash_screen_url, "text/html" );
	LLUICtrl* username_edit = sInstance->getChild<LLUICtrl>("username_edit");
	username_edit->setFocus(TRUE);
}

// static
void LLPanelLogin::show(const LLRect &rect,
						BOOL show_server,
						void (*callback)(S32 option, void* user_data),
						void* callback_data)
{
	new LLPanelLogin(rect, show_server, callback, callback_data);

	if( !gFocusMgr.getKeyboardFocus() )
	{
		// Grab focus and move cursor to first enabled control
		sInstance->setFocus(TRUE);
	}

	// Make sure that focus always goes here (and use the latest sInstance that was just created)
	gFocusMgr.setDefaultKeyboardFocus(sInstance);
}

// static
void LLPanelLogin::setFields(LLPointer<LLCredential> credential,
							 BOOL remember)
{
	if (!sInstance)
	{
		llwarns << "Attempted fillFields with no login view shown" << llendl;
		return;
	}
	LL_INFOS("Credentials") << "Setting login fields to " << *credential << LL_ENDL;

	LLSD identifier = credential->getIdentifier();
	if((std::string)identifier["type"] == "agent") 
	{
<<<<<<< HEAD
		sInstance->getChild<LLUICtrl>("username_edit")->setValue((std::string)identifier["first_name"] + " " + 
								(std::string)identifier["last_name"]);	
=======
		std::string firstname = identifier["first_name"].asString();
		std::string lastname = identifier["last_name"].asString();
	    std::string login_id = firstname;
	    if (!lastname.empty() && lastname != "Resident")
	    {
		    // support traditional First Last name SLURLs
		    login_id += " ";
		    login_id += lastname;
	    }
		sInstance->childSetText("username_edit", login_id);	
>>>>>>> 54b9992e
	}
	else if((std::string)identifier["type"] == "account")
	{
		sInstance->getChild<LLUICtrl>("username_edit")->setValue((std::string)identifier["account_name"]);		
	}
	else
	{
	  sInstance->getChild<LLUICtrl>("username_edit")->setValue(std::string());	
	}
	// if the password exists in the credential, set the password field with
	// a filler to get some stars
	LLSD authenticator = credential->getAuthenticator();
	LL_INFOS("Credentials") << "Setting authenticator field " << authenticator["type"].asString() << LL_ENDL;
	if(authenticator.isMap() && 
	   authenticator.has("secret") && 
	   (authenticator["secret"].asString().size() > 0))
	{
		
		// This is a MD5 hex digest of a password.
		// We don't actually use the password input field, 
		// fill it with MAX_PASSWORD characters so we get a 
		// nice row of asterixes.
		const std::string filler("123456789!123456");
		sInstance->getChild<LLUICtrl>("password_edit")->setValue(std::string("123456789!123456"));
	}
	else
	{
		sInstance->getChild<LLUICtrl>("password_edit")->setValue(std::string());		
	}
	sInstance->getChild<LLUICtrl>("remember_check")->setValue(remember);
}


// static
void LLPanelLogin::getFields(LLPointer<LLCredential>& credential,
							 BOOL& remember)
{
	if (!sInstance)
	{
		llwarns << "Attempted getFields with no login view shown" << llendl;
		return;
	}
	
	// load the credential so we can pass back the stored password or hash if the user did
	// not modify the password field.
	
	credential = gSecAPIHandler->loadCredential(LLGridManager::getInstance()->getGrid());

	LLSD identifier = LLSD::emptyMap();
	LLSD authenticator = LLSD::emptyMap();
	
	if(credential.notNull())
	{
		authenticator = credential->getAuthenticator();
	}

	std::string username = sInstance->getChild<LLUICtrl>("username_edit")->getValue().asString();
	LLStringUtil::trim(username);
	std::string password = sInstance->getChild<LLUICtrl>("password_edit")->getValue().asString();

	LL_INFOS2("Credentials", "Authentication") << "retrieving username:" << username << LL_ENDL;
	// determine if the username is a first/last form or not.
	size_t separator_index = username.find_first_of(' ');
	if (separator_index == username.npos
		&& !LLGridManager::getInstance()->isSystemGrid())
	{
		LL_INFOS2("Credentials", "Authentication") << "account: " << username << LL_ENDL;
		// single username, so this is a 'clear' identifier
		identifier["type"] = CRED_IDENTIFIER_TYPE_ACCOUNT;
		identifier["account_name"] = username;
		
		if (LLPanelLogin::sInstance->mPasswordModified)
		{
			authenticator = LLSD::emptyMap();
			// password is plaintext
			authenticator["type"] = CRED_AUTHENTICATOR_TYPE_CLEAR;
			authenticator["secret"] = password;
		}
	}
	else
	{
		// Be lenient in terms of what separators we allow for two-word names
		// and allow legacy users to login with firstname.lastname
		separator_index = username.find_first_of(" ._");
		std::string first = username.substr(0, separator_index);
		std::string last;
		if (separator_index != username.npos)
		{
			last = username.substr(separator_index+1, username.npos);
		LLStringUtil::trim(last);
		}
		else
		{
			// ...on Linden grids, single username users as considered to have
			// last name "Resident"
			// *TODO: Make login.cgi support "account_name" like above
			last = "Resident";
		}
		
		if (last.find_first_of(' ') == last.npos)
		{
			LL_INFOS2("Credentials", "Authentication") << "agent: " << username << LL_ENDL;
			// traditional firstname / lastname
			identifier["type"] = CRED_IDENTIFIER_TYPE_AGENT;
			identifier["first_name"] = first;
			identifier["last_name"] = last;
		
			if (LLPanelLogin::sInstance->mPasswordModified)
			{
				authenticator = LLSD::emptyMap();
				authenticator["type"] = CRED_AUTHENTICATOR_TYPE_HASH;
				authenticator["algorithm"] = "md5";
				LLMD5 pass((const U8 *)password.c_str());
				char md5pass[33];               /* Flawfinder: ignore */
				pass.hex_digest(md5pass);
				authenticator["secret"] = md5pass;
			}
		}
	}
	credential = gSecAPIHandler->createCredential(LLGridManager::getInstance()->getGrid(), identifier, authenticator);
	remember = sInstance->getChild<LLUICtrl>("remember_check")->getValue();
}

// static
BOOL LLPanelLogin::isGridComboDirty()
{
	BOOL user_picked = FALSE;
	if (!sInstance)
	{
		llwarns << "Attempted getServer with no login view shown" << llendl;
	}
	else
	{
		LLComboBox* combo = sInstance->getChild<LLComboBox>("server_combo");
		user_picked = combo->isDirty();
	}
	return user_picked;
}

// static
BOOL LLPanelLogin::areCredentialFieldsDirty()
{
	if (!sInstance)
	{
		llwarns << "Attempted getServer with no login view shown" << llendl;
	}
	else
	{
		std::string username = sInstance->getChild<LLUICtrl>("username_edit")->getValue().asString();
		LLStringUtil::trim(username);
		std::string password = sInstance->getChild<LLUICtrl>("password_edit")->getValue().asString();
		LLLineEditor* ctrl = sInstance->getChild<LLLineEditor>("username_edit");
		if(ctrl && ctrl->isDirty())
		{
			return true;
		}
		ctrl = sInstance->getChild<LLLineEditor>("password_edit");
		if(ctrl && ctrl->isDirty()) 
		{
			return true;
		}
	}
	return false;	
}


// static
void LLPanelLogin::updateLocationCombo( bool force_visible )
{
	if (!sInstance) 
	{
		return;
	}	
	
	LLComboBox* combo = sInstance->getChild<LLComboBox>("start_location_combo");
	
	switch(LLStartUp::getStartSLURL().getType())
	{
		case LLSLURL::LOCATION:
		{
			
			combo->setCurrentByIndex( 2 );	
			combo->setTextEntry(LLStartUp::getStartSLURL().getLocationString());	
			break;
		}
		case LLSLURL::HOME_LOCATION:
			combo->setCurrentByIndex(1);
			break;
		default:
			combo->setCurrentByIndex(0);
			break;
	}
	
	BOOL show_start = TRUE;
	
	if ( ! force_visible )
		show_start = gSavedSettings.getBOOL("ShowStartLocation");
	
	sInstance->getChildView("start_location_combo")->setVisible( show_start);
	sInstance->getChildView("start_location_text")->setVisible( show_start);
	
	BOOL show_server = gSavedSettings.getBOOL("ForceShowGrid");
	sInstance->getChildView("server_combo_text")->setVisible( show_server);	
	sInstance->getChildView("server_combo")->setVisible( show_server);
}

// static
void LLPanelLogin::updateStartSLURL()
{
	if (!sInstance) return;
	
	LLComboBox* combo = sInstance->getChild<LLComboBox>("start_location_combo");
	S32 index = combo->getCurrentIndex();
	
	switch (index)
	{
		case 0:
		{
			LLStartUp::setStartSLURL(LLSLURL(LLSLURL::SIM_LOCATION_LAST));
			break;
		}			
		case 1:
		{
			LLStartUp::setStartSLURL(LLSLURL(LLSLURL::SIM_LOCATION_HOME));
			break;
		}
		default:
		{
			LLSLURL slurl = LLSLURL(combo->getValue().asString());
			if(slurl.getType() == LLSLURL::LOCATION)
			{
				// we've changed the grid, so update the grid selection
				LLStartUp::setStartSLURL(slurl);
			}
			break;
		}			
	}
}


void LLPanelLogin::setLocation(const LLSLURL& slurl)
{
	LLStartUp::setStartSLURL(slurl);
	updateServer();
}

// static
void LLPanelLogin::closePanel()
{
	if (sInstance)
	{
		gViewerWindow->getRootView()->removeChild( LLPanelLogin::sInstance );

		delete sInstance;
		sInstance = NULL;
	}
}

// static
void LLPanelLogin::setAlwaysRefresh(bool refresh)
{
	if (LLStartUp::getStartupState() >= STATE_LOGIN_CLEANUP) return;

	LLMediaCtrl* web_browser = sInstance->getChild<LLMediaCtrl>("login_html");

	if (web_browser)
	{
		web_browser->setAlwaysRefresh(refresh);
	}
}



void LLPanelLogin::loadLoginPage()
{
	if (!sInstance) return;
	
	std::ostringstream oStr;

	std::string login_page = LLGridManager::getInstance()->getLoginPage();

	oStr << login_page;
	
	// Use the right delimeter depending on how LLURI parses the URL
	LLURI login_page_uri = LLURI(login_page);
	
	std::string first_query_delimiter = "&";
	if (login_page_uri.queryMap().size() == 0)
	{
		first_query_delimiter = "?";
	}

	// Language
	std::string language = LLUI::getLanguage();
	oStr << first_query_delimiter<<"lang=" << language;
	
	// First Login?
	if (gSavedSettings.getBOOL("FirstLoginThisInstall"))
	{
		oStr << "&firstlogin=TRUE";
	}

	// Channel and Version
	std::string version = llformat("%s (%d)",
								   LLVersionInfo::getShortVersion().c_str(),
								   LLVersionInfo::getBuild());

	char* curl_channel = curl_escape(gSavedSettings.getString("VersionChannelName").c_str(), 0);
	char* curl_version = curl_escape(version.c_str(), 0);

	oStr << "&channel=" << curl_channel;
	oStr << "&version=" << curl_version;

	curl_free(curl_channel);
	curl_free(curl_version);

	// Grid
	char* curl_grid = curl_escape(LLGridManager::getInstance()->getGridLoginID().c_str(), 0);
	oStr << "&grid=" << curl_grid;
	curl_free(curl_grid);
	gViewerWindow->setMenuBackgroundColor(false, !LLGridManager::getInstance()->isInProductionGrid());
	gLoginMenuBarView->setBackgroundColor(gMenuBarView->getBackgroundColor());


#if USE_VIEWER_AUTH
	LLURLSimString::sInstance.parse();

	std::string location;
	std::string region;
	std::string password;
	
	if (LLURLSimString::parse())
	{
		std::ostringstream oRegionStr;
		location = "specify";
		oRegionStr << LLURLSimString::sInstance.mSimName << "/" << LLURLSimString::sInstance.mX << "/"
			 << LLURLSimString::sInstance.mY << "/"
			 << LLURLSimString::sInstance.mZ;
		region = oRegionStr.str();
	}
	else
	{
		location = gSavedSettings.getString("LoginLocation");
	}
	
	std::string username;

    if(gSavedSettings.getLLSD("UserLoginInfo").size() == 3)
    {
        LLSD cmd_line_login = gSavedSettings.getLLSD("UserLoginInfo");
		username = cmd_line_login[0].asString() + " " + cmd_line_login[1];
        password = cmd_line_login[2].asString();
    }
    	
	
	char* curl_region = curl_escape(region.c_str(), 0);

	oStr <<"username=" << username <<
		 "&location=" << location <<	"&region=" << curl_region;
	
	curl_free(curl_region);

	if (!password.empty())
	{
		oStr << "&password=" << password;
	}
	else if (!(password = load_password_from_disk()).empty())
	{
		oStr << "&password=$1$" << password;
	}
	if (gAutoLogin)
	{
		oStr << "&auto_login=TRUE";
	}
	if (gSavedSettings.getBOOL("ShowStartLocation"))
	{
		oStr << "&show_start_location=TRUE";
	}	
	if (gSavedSettings.getBOOL("RememberPassword"))
	{
		oStr << "&remember_password=TRUE";
	}	
#ifndef	LL_RELEASE_FOR_DOWNLOAD
	oStr << "&show_grid=TRUE";
#else
	if (gSavedSettings.getBOOL("ForceShowGrid"))
		oStr << "&show_grid=TRUE";
#endif
#endif
	
	LLMediaCtrl* web_browser = sInstance->getChild<LLMediaCtrl>("login_html");

	// navigate to the "real" page
	if (gSavedSettings.getBOOL("RegInClient"))
	{
		web_browser->setFocus(TRUE);
		login_page = sInstance->getString("reg_in_client_url");
		web_browser->navigateTo(login_page, "text/html");
	}
	else
	{
		web_browser->navigateTo( oStr.str(), "text/html" );
	}
}

void LLPanelLogin::handleMediaEvent(LLPluginClassMedia* /*self*/, EMediaEvent event)
{
	if(event == MEDIA_EVENT_NAVIGATE_COMPLETE)
	{
		LLMediaCtrl* web_browser = sInstance->getChild<LLMediaCtrl>("login_html");
		if (web_browser)
		{
			// *HACK HACK HACK HACK!
			/* Stuff a Tab key into the browser now so that the first field will
			** get the focus!  The embedded javascript on the page that properly
			** sets the initial focus in a real web browser is not working inside
			** the viewer, so this is an UGLY HACK WORKAROUND for now.
			*/
			// Commented out as it's not reliable
			//web_browser->handleKey(KEY_TAB, MASK_NONE, false);
		}
	}
}

//---------------------------------------------------------------------------
// Protected methods
//---------------------------------------------------------------------------

// static
void LLPanelLogin::onClickConnect(void *)
{
	if (sInstance && sInstance->mCallback)
	{
		// tell the responder we're not here anymore
		if ( gResponsePtr )
			gResponsePtr->setParent( 0 );

		// JC - Make sure the fields all get committed.
		sInstance->setFocus(FALSE);

		LLComboBox* combo = sInstance->getChild<LLComboBox>("server_combo");
		LLSD combo_val = combo->getSelectedValue();
		if (combo_val.isUndefined())
		{
			combo_val = combo->getValue();
		}
		if(combo_val.isUndefined())
		{
			LLNotificationsUtil::add("StartRegionEmpty");
			return;
		}		
		try
		{
			LLGridManager::getInstance()->setGridChoice(combo_val.asString());
		}
		catch (LLInvalidGridName ex)
		{
			LLSD args;
			args["GRID"] = combo_val.asString();
			LLNotificationsUtil::add("InvalidGrid", args);
			return;
		}
		updateStartSLURL();
		std::string username = sInstance->getChild<LLUICtrl>("username_edit")->getValue().asString();

		
		if(username.empty())
		{
			// user must type in something into the username field
			LLNotificationsUtil::add("MustHaveAccountToLogIn");
		}
		else
		{
			LLPointer<LLCredential> cred;
			BOOL remember;
			getFields(cred, remember);
			std::string identifier_type;
			cred->identifierType(identifier_type);
			LLSD allowed_credential_types;
			LLGridManager::getInstance()->getLoginIdentifierTypes(allowed_credential_types);
			
			// check the typed in credential type against the credential types expected by the server.
			for(LLSD::array_iterator i = allowed_credential_types.beginArray();
				i != allowed_credential_types.endArray();
				i++)
			{
				
				if(i->asString() == identifier_type)
				{
					// yay correct credential type
					sInstance->mCallback(0, sInstance->mCallbackData);
					return;
				}
			}
			
			// Right now, maingrid is the only thing that is picky about
			// credential format, as it doesn't yet allow account (single username)
			// format creds.  - Rox.  James, we wanna fix the message when we change
			// this.
			LLNotificationsUtil::add("InvalidCredentialFormat");			
		}
	}
}

/*
// static
bool LLPanelLogin::newAccountAlertCallback(const LLSD& notification, const LLSD& response)
{
	S32 option = LLNotificationsUtil::getSelectedOption(notification, response);
	if (0 == option)
	{
		llinfos << "Going to account creation URL" << llendl;
		LLWeb::loadURLExternal( LLNotifications::instance().getGlobalString("CREATE_ACCOUNT_URL")); 
	}
	else
	{
		sInstance->setFocus(TRUE);
	}
	return false;
}
*/

// static
void LLPanelLogin::onClickNewAccount(void*)
{
	LLWeb::loadURLExternal(sInstance->getString("create_account_url"));
}


// static
void LLPanelLogin::onClickVersion(void*)
{
	LLFloaterReg::showInstance("sl_about"); 
}

//static
void LLPanelLogin::onClickForgotPassword(void*)
{
	if (sInstance )
	{
		LLWeb::loadURLExternal(sInstance->getString( "forgot_password_url" ));
	}
}

//static
void LLPanelLogin::onClickHelp(void*)
{
	if (sInstance)
	{
		LLViewerHelp* vhelp = LLViewerHelp::getInstance();
		vhelp->showTopic(vhelp->preLoginTopic());
	}
}

// static
void LLPanelLogin::onPassKey(LLLineEditor* caller, void* user_data)
{
	LLPanelLogin *This = (LLPanelLogin *) user_data;
	This->mPasswordModified = TRUE;
	if (gKeyboard->getKeyDown(KEY_CAPSLOCK) && sCapslockDidNotification == FALSE)
	{
// *TODO: use another way to notify user about enabled caps lock, see EXT-6858
		sCapslockDidNotification = TRUE;
	}
}


void LLPanelLogin::updateServer()
{
	try 
	{

		updateServerCombo();	
		// if they've selected another grid, we should load the credentials
		// for that grid and set them to the UI.
		if(sInstance && !sInstance->areCredentialFieldsDirty())
		{
			LLPointer<LLCredential> credential = gSecAPIHandler->loadCredential(LLGridManager::getInstance()->getGrid());	
			bool remember = sInstance->getChild<LLUICtrl>("remember_check")->getValue();
			sInstance->setFields(credential, remember);
		}
		// grid changed so show new splash screen (possibly)
		loadLoginPage();
		updateLocationCombo(LLStartUp::getStartSLURL().getType() == LLSLURL::LOCATION);
	}
	catch (LLInvalidGridName ex)
	{
		// do nothing
	}
}

void LLPanelLogin::updateServerCombo()
{
	if (!sInstance) 
	{
		return;	
	}
	// We add all of the possible values, sorted, and then add a bar and the current value at the top
	LLComboBox* server_choice_combo = sInstance->getChild<LLComboBox>("server_combo");	
	server_choice_combo->removeall();

	std::map<std::string, std::string> known_grids = LLGridManager::getInstance()->getKnownGrids(!gSavedSettings.getBOOL("ShowBetaGrids"));

	for (std::map<std::string, std::string>::iterator grid_choice = known_grids.begin();
		 grid_choice != known_grids.end();
		 grid_choice++)
	{
		if (!grid_choice->first.empty())
		{
			server_choice_combo->add(grid_choice->second, grid_choice->first, ADD_SORTED);
		}
	}
	
	server_choice_combo->addSeparator(ADD_TOP);
	
	server_choice_combo->add(LLGridManager::getInstance()->getGridLabel(), 
		LLGridManager::getInstance()->getGrid(), ADD_TOP);	
	
	server_choice_combo->selectFirstItem();	
}

// static
void LLPanelLogin::onSelectServer(LLUICtrl*, void*)
{
	// *NOTE: The paramters for this method are ignored. 
	// LLPanelLogin::onServerComboLostFocus(LLFocusableElement* fe, void*)
	// calls this method.
	LL_INFOS("AppInit") << "onSelectServer" << LL_ENDL;
	// The user twiddled with the grid choice ui.
	// apply the selection to the grid setting.
	LLPointer<LLCredential> credential;
	
	LLComboBox* combo = sInstance->getChild<LLComboBox>("server_combo");
	LLSD combo_val = combo->getSelectedValue();
	if (combo_val.isUndefined())
	{
		combo_val = combo->getValue();
	}
	
	combo = sInstance->getChild<LLComboBox>("start_location_combo");	
	combo->setCurrentByIndex(1);
	LLStartUp::setStartSLURL(LLSLURL(gSavedSettings.getString("LoginLocation")));
	LLGridManager::getInstance()->setGridChoice(combo_val.asString());
	// This new selection will override preset uris
	// from the command line.
	updateServer();
	updateLocationCombo(false);
	updateLoginPanelLinks();
}

void LLPanelLogin::onServerComboLostFocus(LLFocusableElement* fe)
{
	if (!sInstance)
	{
		return;
	}

	LLComboBox* combo = sInstance->getChild<LLComboBox>("server_combo");
	if(fe == combo)
	{
		onSelectServer(combo, NULL);	
	}
}

void LLPanelLogin::updateLoginPanelLinks()
{
	LLSD grid_data;
	LLGridManager::getInstance()->getGridInfo(grid_data);
	bool system_grid = grid_data.has(GRID_IS_SYSTEM_GRID_VALUE);
	
	// need to call through sInstance, as it's called from onSelectServer, which
	// is static.
	sInstance->getChildView("create_new_account_text")->setVisible( system_grid);
	sInstance->getChildView("forgot_password_text")->setVisible( system_grid);
}<|MERGE_RESOLUTION|>--- conflicted
+++ resolved
@@ -211,10 +211,6 @@
 	}
 
 #if !USE_VIEWER_AUTH
-<<<<<<< HEAD
-	getChild<LLLineEditor>("username_edit")->setPrevalidate(LLTextValidate::validateASCIIPrintableNoPipe);
-=======
->>>>>>> 54b9992e
 	getChild<LLLineEditor>("password_edit")->setKeystrokeCallback(onPassKey, this);
 
 	// change z sort of clickable text to be behind buttons
@@ -517,10 +513,6 @@
 	LLSD identifier = credential->getIdentifier();
 	if((std::string)identifier["type"] == "agent") 
 	{
-<<<<<<< HEAD
-		sInstance->getChild<LLUICtrl>("username_edit")->setValue((std::string)identifier["first_name"] + " " + 
-								(std::string)identifier["last_name"]);	
-=======
 		std::string firstname = identifier["first_name"].asString();
 		std::string lastname = identifier["last_name"].asString();
 	    std::string login_id = firstname;
@@ -530,8 +522,7 @@
 		    login_id += " ";
 		    login_id += lastname;
 	    }
-		sInstance->childSetText("username_edit", login_id);	
->>>>>>> 54b9992e
+		sInstance->getChild<LLUICtrl>("username_edit")->setValue(login_id);	
 	}
 	else if((std::string)identifier["type"] == "account")
 	{
